--- conflicted
+++ resolved
@@ -72,9 +72,6 @@
         """
         return self.serializer.read(name, self.savepoint).astype(int32)
 
-<<<<<<< HEAD
-class IconInitSavepoint(IconSavepoint):
-=======
     def read_int(self, name: str):
         buffer = self.serializer.read(name, self.savepoint).astype(int)
         print(f"{name} {buffer.shape}")
@@ -82,7 +79,6 @@
 
 
 class IconGridSavePoint(IconSavepoint):
->>>>>>> 7a62010c
     def vct_a(self):
         return self._get_field("vct_a", KDim)
 
@@ -175,7 +171,7 @@
         return self.serializer.read("v2e", self.savepoint) - 1
 
 
-class IconDiffusionInitSavepoint(IconSavepoint):
+class IconInitSavepoint(IconSavepoint):
     def hdef_ic(self):
         return self._get_field("hdef_ic", CellDim, KDim)
 
@@ -343,11 +339,7 @@
         return self.serializer.read("diff_multfac_vn", self.savepoint)
 
 
-<<<<<<< HEAD
 class IconExitSavepoint(IconSavepoint):
-=======
-class IconDiffusionExitSavepoint(IconSavepoint):
->>>>>>> 7a62010c
     def vn(self):
         return self._get_field("x_vn", EdgeDim, KDim)
 
@@ -403,20 +395,13 @@
         print(f"SAVEPOINTS: {self.serializer.savepoint_list()}")
         print(f"FIELDNAMES: {self.serializer.fieldnames()}")
 
-<<<<<<< HEAD
+    def from_savepoint_grid(self) -> IconGridSavePoint:
+        savepoint = self.serializer.savepoint["icon-grid"].id[1].as_savepoint()
+        return IconGridSavePoint(savepoint, self.serializer)
+
     def from_savepoint_diffusion_init(
         self, linit: bool, date: str
     ) -> IconInitSavepoint:
-        linit = True
-=======
-    def from_savepoint_grid(self) -> IconGridSavePoint:
-        savepoint = self.serializer.savepoint["icon-grid"].id[1].as_savepoint()
-        return IconGridSavePoint(savepoint, self.serializer)
-
-    def from_savepoint_diffusion_init(
-        self, linit: bool, date: str
-    ) -> IconDiffusionInitSavepoint:
->>>>>>> 7a62010c
         savepoint = (
             self.serializer.savepoint["call-diffusion-init"]
             .linit[linit]
@@ -434,11 +419,7 @@
         )
         return IconInitSavepoint(savepoint, self.serializer)
 
-<<<<<<< HEAD
     def from_save_point_diffusion_exit(
-=======
-    def from_savepoint_diffusion_exit(
->>>>>>> 7a62010c
         self, linit: bool, date: str
     ) -> IconExitSavepoint:
         savepoint = (
