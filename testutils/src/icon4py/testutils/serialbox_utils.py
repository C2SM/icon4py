# ICON4Py - ICON inspired code in Python and GT4Py
#
# Copyright (c) 2022, ETH Zurich and MeteoSwiss
# All rights reserved.
#
# This file is free software: you can redistribute it and/or modify it under
# the terms of the GNU General Public License as published by the
# Free Software Foundation, either version 3 of the License, or any later
# version. See the LICENSE.txt file at the top-level directory of this
# distribution for a copy of the license or check <https://www.gnu.org/licenses/>.
#
# SPDX-License-Identifier: GPL-3.0-or-later
<<<<<<< HEAD
from typing import Optional
=======
import logging
>>>>>>> b6950de8

import numpy as np
import serialbox as ser
from gt4py.next.common import Dimension
from gt4py.next.ffront.fbuiltins import int32
from gt4py.next.iterator.embedded import np_as_located_field

from icon4py.common.dimension import (
    C2E2CDim,
    C2E2CODim,
    C2EDim,
    CellDim,
    E2C2VDim,
    E2CDim,
    E2VDim,
    ECVDim,
    EdgeDim,
    KDim,
    V2EDim,
    VertexDim,
)
from icon4py.diffusion.diagnostic_state import DiagnosticState
from icon4py.diffusion.diffusion import VectorTuple
from icon4py.diffusion.horizontal import (
    CellParams,
    EdgeParams,
    HorizontalMeshSize,
)
from icon4py.diffusion.icon_grid import IconGrid, MeshConfig, VerticalMeshConfig
from icon4py.diffusion.interpolation_state import InterpolationState
from icon4py.diffusion.metric_state import MetricState
from icon4py.diffusion.prognostic_state import PrognosticState
from icon4py.testutils.utils import as_1D_sparse_field


class IconSavepoint:
    def __init__(self, sp: ser.Savepoint, ser: ser.Serializer):
        self.savepoint = sp
        self.serializer = ser
        self.log = logging.getLogger((__name__))

    def log_meta_info(self):
        self.log.info(self.savepoint.metainfo)

    def _get_field(self, name, *dimensions, dtype=float):
        buffer = np.squeeze(self.serializer.read(name, self.savepoint).astype(dtype))
        self.log.debug(f"{name} {buffer.shape}")
        return np_as_located_field(*dimensions)(buffer)

    def get_metadata(self, *names):
        metadata = self.savepoint.metainfo.to_dict()
        return {n: metadata[n] for n in names if n in metadata}

    def _read_int32_shift1(self, name: str):
        """
        Read a index field and shift it by -1.

        use for start indeces: the shift accounts for the zero based python
        values are converted to int32
        """
        return (self.serializer.read(name, self.savepoint) - 1).astype(int32)

    def _read_int32(self, name: str):
        """
        Read a int field by name.

        use this for end indices: because FORTRAN slices  are inclusive [from:to] _and_ one based
        this accounts for being exclusive python exclusive bounds: [from:to)
        field values are convert to int32
        """
        return self.serializer.read(name, self.savepoint).astype(int32)

    def read_int(self, name: str):
        buffer = self.serializer.read(name, self.savepoint).astype(int)
        self.log.debug(f"{name} {buffer.shape}")
        return buffer


class IconGridSavePoint(IconSavepoint):
    def vct_a(self):
        return self._get_field("vct_a", KDim)

    def tangent_orientation(self):
        return self._get_field("tangent_orientation", EdgeDim)

    def inverse_primal_edge_lengths(self):
        return self._get_field("inv_primal_edge_length", EdgeDim)

    def inv_vert_vert_length(self):
        return self._get_field("inv_vert_vert_length", EdgeDim)

    def primal_normal_vert_x(self):
        return self._get_field("primal_normal_vert_x", VertexDim, E2C2VDim)

    def primal_normal_vert_y(self):
        return self._get_field("primal_normal_vert_y", VertexDim, E2C2VDim)

    def dual_normal_vert_y(self):
        return self._get_field("dual_normal_vert_y", VertexDim, E2C2VDim)

    def dual_normal_vert_x(self):
        return self._get_field("dual_normal_vert_x", VertexDim, E2C2VDim)

    def cell_areas(self):
        return self._get_field("cell_areas", CellDim)

    def edge_areas(self):
        return self._get_field("edge_areas", EdgeDim)

    def inv_dual_edge_length(self):
        return self._get_field("inv_dual_edge_length", EdgeDim)

    def cells_start_index(self):
        return self._read_int32_shift1("c_start_index")

    def cells_end_index(self):
        return self._read_int32("c_end_index")

    def vertex_start_index(self):
        return self._read_int32_shift1("v_start_index")

    def vertex_end_index(self):
        return self._read_int32("v_end_index")

    def edge_start_index(self):
        return self._read_int32_shift1("e_start_index")

    def edge_end_index(self):
        # don't need to subtract 1, because FORTRAN slices  are inclusive [from:to] so the being
        # one off accounts for being exclusive [from:to)
        return self.serializer.read("e_end_index", self.savepoint)

    def print_connectivity_info(self, name: str, ar: np.ndarray):
        self.log.debug(f" connectivity {name} {ar.shape}")

    def refin_ctrl(self, dim: Dimension) -> Optional[np.ndarray]:
        if dim == CellDim:
            return self.serializer.read("c_refin_ctl", self.savepoint)
        elif dim == EdgeDim:
            return self.serializer.read("e_refin_ctl", self.savepoint)
        elif dim == VertexDim:
            return self.serializer.read("v_refin_ctl", self.savepoint)
        else:
            return None

    def num(self, dim: Dimension) -> Optional[int]:
        if dim == CellDim:
            return int(self.serializer.read("num_cells", self.savepoint)[0])
        elif dim == EdgeDim:
            return int(self.serializer.read("num_edges", self.savepoint)[0])
        elif dim == VertexDim:
            return int(self.serializer.read("num_vert", self.savepoint)[0])
        elif dim == KDim:
            return int(self.serializer.read("nlev", self.savepoint)[0])
        else:
            return None

    def c2e(self):
        return self._get_connectivity_array("c2e")

    def _get_connectivity_array(self, name: str):
        connectivity = self.serializer.read(name, self.savepoint) - 1
        self.log.debug(f" connectivity {name} : {connectivity.shape}")
        return connectivity

    def c2e2c(self):
        return self._get_connectivity_array("c2e2c")

    def e2c(self):
        return self._get_connectivity_array("e2c")

    def e2v(self):
        # array "e2v" is actually e2c2v
<<<<<<< HEAD
        v_ = self._get_connectivity_array("e2v")[:, 0:2]
        print(f"real e2v {v_.shape}")
=======
        v_ = self._get_connectiviy_array("e2v")[:, 0:2]
        self.log.debug(f"real e2v {v_.shape}")
>>>>>>> b6950de8
        return v_

    def e2c2v(self):
        # array "e2v" is actually e2c2v, that is hexagon or pentagon
        return self._get_connectivity_array("e2v")

    def v2e(self):
        return self._get_connectivity_array("v2e")

    def v2c(self):
        return self._get_connectivity_array("v2c")

    def construct_icon_grid(self) -> IconGrid:
        sp_meta = self.get_metadata(
            "nproma", "nlev", "num_vert", "num_cells", "num_edges"
        )
        cell_starts = self.cells_start_index()
        cell_ends = self.cells_end_index()
        vertex_starts = self.vertex_start_index()
        vertex_ends = self.vertex_end_index()
        edge_starts = self.edge_start_index()
        edge_ends = self.edge_end_index()
        config = MeshConfig(
            HorizontalMeshSize(
                num_vertices=sp_meta["nproma"],  # or rather "num_vert"
                num_cells=sp_meta["nproma"],  # or rather "num_cells"
                num_edges=sp_meta["nproma"],  # or rather "num_edges"
            ),
            VerticalMeshConfig(num_lev=sp_meta["nlev"]),
        )
        c2e2c = self.c2e2c()
        c2e2c0 = np.column_stack((c2e2c, (np.asarray(range(c2e2c.shape[0])))))
        grid = (
            IconGrid()
            .with_config(config)
            .with_start_end_indices(VertexDim, vertex_starts, vertex_ends)
            .with_start_end_indices(EdgeDim, edge_starts, edge_ends)
            .with_start_end_indices(CellDim, cell_starts, cell_ends)
            .with_connectivities(
                {
                    C2EDim: self.c2e(),
                    E2CDim: self.e2c(),
                    C2E2CDim: c2e2c,
                    C2E2CODim: c2e2c0,
                }
            )
            .with_connectivities(
                {E2VDim: self.e2v(), V2EDim: self.v2e(), E2C2VDim: self.e2c2v()}
            )
        )
        return grid

    def construct_edge_geometry(self) -> EdgeParams:
        primal_normal_vert: VectorTuple = (
            as_1D_sparse_field(self.primal_normal_vert_x(), ECVDim),
            as_1D_sparse_field(self.primal_normal_vert_y(), ECVDim),
        )
        dual_normal_vert: VectorTuple = (
            as_1D_sparse_field(self.dual_normal_vert_x(), ECVDim),
            as_1D_sparse_field(self.dual_normal_vert_y(), ECVDim),
        )
        return EdgeParams(
            tangent_orientation=self.tangent_orientation(),
            inverse_primal_edge_lengths=self.inverse_primal_edge_lengths(),
            inverse_dual_edge_lengths=self.inv_dual_edge_length(),
            inverse_vertex_vertex_lengths=self.inv_vert_vert_length(),
            primal_normal_vert_x=primal_normal_vert[0],
            primal_normal_vert_y=primal_normal_vert[1],
            dual_normal_vert_x=dual_normal_vert[0],
            dual_normal_vert_y=dual_normal_vert[1],
            edge_areas=self.edge_areas(),
        )

    def construct_cell_geometry(self) -> CellParams:
        return CellParams(area=self.cell_areas())


class IconDiffusionInitSavepoint(IconSavepoint):
    def hdef_ic(self):
        return self._get_field("hdef_ic", CellDim, KDim)

    def div_ic(self):
        return self._get_field("div_ic", CellDim, KDim)

    def dwdx(self):
        return self._get_field("dwdx", CellDim, KDim)

    def dwdy(self):
        return self._get_field("dwdy", CellDim, KDim)

    def vn(self):
        return self._get_field("vn", EdgeDim, KDim)

    def theta_v(self):
        return self._get_field("theta_v", CellDim, KDim)

    def w(self):
        return self._get_field("w", CellDim, KDim)

    def exner(self):
        return self._get_field("exner", CellDim, KDim)

    def theta_ref_mc(self):
        return self._get_field("theta_ref_mc", CellDim, KDim)

    def wgtfac_c(self):
        return self._get_field("wgtfac_c", CellDim, KDim)

    def wgtfac_e(self):
        return self._get_field("wgtfac_e", EdgeDim, KDim)

    def mask_diff(self):
        return self._get_field("mask_hdiff", CellDim, KDim, dtype=int)

    def zd_diffcoef(self):
        return self._get_field("zd_diffcoef", CellDim, KDim)

    def zd_intcoef(self):
        return self._get_field("vcoef", CellDim, C2E2CDim, KDim)

    def e_bln_c_s(self):
        return self._get_field("e_bln_c_s", CellDim, C2EDim)

    def geofac_div(self):
        return self._get_field("geofac_div", CellDim, C2EDim)

    def geofac_n2s(self):
        return self._get_field("geofac_n2s", CellDim, C2E2CODim)

    def geofac_grg(self):
        grg = np.squeeze(self.serializer.read("geofac_grg", self.savepoint))
        return np_as_located_field(CellDim, C2E2CODim)(
            grg[:, :, 0]
        ), np_as_located_field(CellDim, C2E2CODim)(grg[:, :, 1])

    def nudgecoeff_e(self):
        return self._get_field("nudgecoeff_e", EdgeDim)

    def zd_vertidx(self):
        # TODO fix this
        return self._get_field("zd_vertidx", CellDim, C2E2CDim, dtype=int)

    def zd_vertoffset(self):
        return self._get_field("zd_vertoffset", CellDim, C2E2CDim, KDim, dtype=int)

    def rbf_vec_coeff_v1(self):
        return self._get_field("rbf_vec_coeff_v1", VertexDim, V2EDim)

    def rbf_vec_coeff_v2(self):
        return self._get_field("rbf_vec_coeff_v2", VertexDim, V2EDim)

    def diff_multfac_smag(self):
        return np.squeeze(self.serializer.read("diff_multfac_smag", self.savepoint))

    def smag_limit(self):
        return np.squeeze(self.serializer.read("smag_limit", self.savepoint))

    def diff_multfac_n2w(self):
        return np.squeeze(self.serializer.read("diff_multfac_n2w", self.savepoint))

    def nudgezone_diff(self) -> int:
        return self.serializer.read("nudgezone_diff", self.savepoint)[0]

    def bdy_diff(self) -> int:
        return self.serializer.read("bdy_diff", self.savepoint)[0]

    def fac_bdydiff_v(self) -> int:
        return self.serializer.read("fac_bdydiff_v", self.savepoint)[0]

    def smag_offset(self):
        return self.serializer.read("smag_offset", self.savepoint)[0]

    def diff_multfac_w(self):
        return self.serializer.read("diff_multfac_w", self.savepoint)[0]

    def diff_multfac_vn(self):
        return self.serializer.read("diff_multfac_vn", self.savepoint)

    def construct_interpolation_state(self) -> InterpolationState:
        grg = self.geofac_grg()
        return InterpolationState(
            e_bln_c_s=self.e_bln_c_s(),
            rbf_coeff_1=self.rbf_vec_coeff_v1(),
            rbf_coeff_2=self.rbf_vec_coeff_v2(),
            geofac_div=self.geofac_div(),
            geofac_n2s=self.geofac_n2s(),
            geofac_grg_x=grg[0],
            geofac_grg_y=grg[1],
            nudgecoeff_e=self.nudgecoeff_e(),
        )

    def construct_metric_state(self) -> MetricState:
        return MetricState(
            mask_hdiff=self.mask_diff(),
            theta_ref_mc=self.theta_ref_mc(),
            wgtfac_c=self.wgtfac_c(),
            zd_intcoef=self.zd_intcoef(),
            zd_vertidx=self.zd_vertoffset(),
            zd_diffcoef=self.zd_diffcoef(),
        )

    def construct_prognostics(self) -> PrognosticState:
        return PrognosticState(
            w=self.w(),
            vn=self.vn(),
            exner_pressure=self.exner(),
            theta_v=self.theta_v(),
        )

    def construct_diagnostics(self) -> DiagnosticState:
        return DiagnosticState(
            hdef_ic=self.hdef_ic(),
            div_ic=self.div_ic(),
            dwdx=self.dwdx(),
            dwdy=self.dwdy(),
        )


class IconDiffusionExitSavepoint(IconSavepoint):
    def vn(self):
        return self._get_field("x_vn", EdgeDim, KDim)

    def theta_v(self):
        return self._get_field("x_theta_v", CellDim, KDim)

    def w(self):
        return self._get_field("x_w", CellDim, KDim)

    def exner(self):
        return self._get_field("x_exner", CellDim, KDim)


class IconSerialDataProvider:
    def __init__(self, fname_prefix, path=".", do_print=False):
        self.rank = 0
        self.serializer: ser.Serializer = None
        self.file_path: str = path
        self.fname = f"{fname_prefix}_rank{str(self.rank)}"
        self.log = logging.getLogger(__name__)
        self._init_serializer(do_print)

    def _init_serializer(self, do_print: bool):
        if not self.fname:
            self.log.warning(" WARNING: no filename! closing serializer")
        self.serializer = ser.Serializer(
            ser.OpenModeKind.Read, self.file_path, self.fname
        )
        if do_print:
            self.print_info()

    def print_info(self):
        self.log.info(f"SAVEPOINTS: {self.serializer.savepoint_list()}")
        self.log.info(f"FIELDNAMES: {self.serializer.fieldnames()}")

    def from_savepoint_grid(self) -> IconGridSavePoint:
        savepoint = self.serializer.savepoint["icon-grid"].id[1].as_savepoint()
        return IconGridSavePoint(savepoint, self.serializer)

    def from_savepoint_diffusion_init(
        self, linit: bool, date: str
    ) -> IconDiffusionInitSavepoint:
        savepoint = (
            self.serializer.savepoint["call-diffusion-init"]
            .linit[linit]
            .date[date]
            .as_savepoint()
        )
        return IconDiffusionInitSavepoint(savepoint, self.serializer)

    def from_savepoint_diffusion_exit(
        self, linit: bool, date: str
    ) -> IconDiffusionExitSavepoint:
        savepoint = (
            self.serializer.savepoint["call-diffusion-exit"]
            .linit[linit]
            .date[date]
            .as_savepoint()
        )
        return IconDiffusionExitSavepoint(savepoint, self.serializer)<|MERGE_RESOLUTION|>--- conflicted
+++ resolved
@@ -10,11 +10,8 @@
 # distribution for a copy of the license or check <https://www.gnu.org/licenses/>.
 #
 # SPDX-License-Identifier: GPL-3.0-or-later
-<<<<<<< HEAD
+import logging
 from typing import Optional
-=======
-import logging
->>>>>>> b6950de8
 
 import numpy as np
 import serialbox as ser
@@ -38,15 +35,12 @@
 )
 from icon4py.diffusion.diagnostic_state import DiagnosticState
 from icon4py.diffusion.diffusion import VectorTuple
-from icon4py.diffusion.horizontal import (
-    CellParams,
-    EdgeParams,
-    HorizontalMeshSize,
-)
-from icon4py.diffusion.icon_grid import IconGrid, MeshConfig, VerticalMeshConfig
 from icon4py.diffusion.interpolation_state import InterpolationState
 from icon4py.diffusion.metric_state import MetricState
 from icon4py.diffusion.prognostic_state import PrognosticState
+from icon4py.grid.horizontal import CellParams, EdgeParams, HorizontalGridSize
+from icon4py.grid.icon_grid import GridConfig, IconGrid
+from icon4py.grid.vertical import VerticalGridConfig
 from icon4py.testutils.utils import as_1D_sparse_field
 
 
@@ -188,13 +182,8 @@
 
     def e2v(self):
         # array "e2v" is actually e2c2v
-<<<<<<< HEAD
         v_ = self._get_connectivity_array("e2v")[:, 0:2]
         print(f"real e2v {v_.shape}")
-=======
-        v_ = self._get_connectiviy_array("e2v")[:, 0:2]
-        self.log.debug(f"real e2v {v_.shape}")
->>>>>>> b6950de8
         return v_
 
     def e2c2v(self):
@@ -217,13 +206,13 @@
         vertex_ends = self.vertex_end_index()
         edge_starts = self.edge_start_index()
         edge_ends = self.edge_end_index()
-        config = MeshConfig(
-            HorizontalMeshSize(
+        config = GridConfig(
+            HorizontalGridSize(
                 num_vertices=sp_meta["nproma"],  # or rather "num_vert"
                 num_cells=sp_meta["nproma"],  # or rather "num_cells"
                 num_edges=sp_meta["nproma"],  # or rather "num_edges"
             ),
-            VerticalMeshConfig(num_lev=sp_meta["nlev"]),
+            VerticalGridConfig(num_lev=sp_meta["nlev"]),
         )
         c2e2c = self.c2e2c()
         c2e2c0 = np.column_stack((c2e2c, (np.asarray(range(c2e2c.shape[0])))))
