# ICON4Py - ICON inspired code in Python and GT4Py
#
# Copyright (c) 2022, ETH Zurich and MeteoSwiss
# All rights reserved.
#
# This file is free software: you can redistribute it and/or modify it under
# the terms of the GNU General Public License as published by the
# Free Software Foundation, either version 3 of the License, or any later
# version. See the LICENSE.txt file at the top-level directory of this
# distribution for a copy of the license or check <https://www.gnu.org/licenses/>.
#
# SPDX-License-Identifier: GPL-3.0-or-later

from typing import Optional, Union

import numpy as np
import numpy.typing as npt
<<<<<<< HEAD
from functional import common as gt_common
from functional.iterator import embedded as it_embedded
from hypothesis import strategies as st
from hypothesis import target
from hypothesis.extra.numpy import arrays as hypothesis_array
=======
from gt4py.next import common as gt_common
from gt4py.next.iterator import embedded as it_embedded
>>>>>>> 4d354a97

from . import simple_mesh


<<<<<<< HEAD
def objShape(
    obj: Union[tuple, np.ndarray, simple_mesh.SimpleMesh], *dims: gt_common.Dimension
):

    if isinstance(obj, simple_mesh.SimpleMesh):
        return tuple(map(lambda x: obj.size[x], dims))
    if isinstance(obj, tuple):
        return obj
    if isinstance(obj, np.ndarray):
        return obj.shape
=======
def _shape(
    mesh,
    *dims: gt_common.Dimension,
    extend: Optional[dict[gt_common.Dimension, int]] = None,
):
    if extend is None:
        extend = {}
    for d in dims:
        if d not in extend.keys():
            extend[d] = 0
    return tuple(mesh.size[dim] + extend[dim] for dim in dims)
>>>>>>> 4d354a97


def random_mask(
    mesh: simple_mesh.SimpleMesh,
    *dims: gt_common.Dimension,
    dtype: Optional[npt.DTypeLike] = None,
    extend: Optional[dict[gt_common.Dimension, int]] = None,
) -> it_embedded.MutableLocatedField:
<<<<<<< HEAD
    shape = objShape(mesh, *dims)
=======
    shape = _shape(mesh, *dims, extend=extend)
>>>>>>> 4d354a97
    arr = np.full(shape, False).flatten()
    arr[: int(arr.size * 0.5)] = True
    np.random.shuffle(arr)
    arr = np.reshape(arr, newshape=objShape(mesh, *dims))
    if dtype:
        arr = arr.astype(dtype)
    return it_embedded.np_as_located_field(*dims)(arr)


def to_icon4py_field(
    field: Union[tuple, np.ndarray, simple_mesh.SimpleMesh],
    *dims: gt_common.Dimension,
    dtype=float,
) -> it_embedded.MutableLocatedField:
    """Copy a numpy field into an field with named dimensions."""
    return it_embedded.np_as_located_field(*dims)(field.copy())


def random_field(
<<<<<<< HEAD
    mesh: Union[tuple, np.ndarray, simple_mesh.SimpleMesh],
    *dims,
    low: float = -1.0,
    high: float = 1.0,
) -> it_embedded.MutableLocatedField:
    return it_embedded.np_as_located_field(*dims)(
        np.random.default_rng().uniform(low=low, high=high, size=objShape(mesh, *dims))
=======
    mesh,
    *dims,
    low: float = -1.0,
    high: float = 1.0,
    extend: Optional[dict[gt_common.Dimension, int]] = None,
) -> it_embedded.MutableLocatedField:
    return it_embedded.np_as_located_field(*dims)(
        np.random.default_rng().uniform(
            low=low, high=high, size=_shape(mesh, *dims, extend=extend)
        )
>>>>>>> 4d354a97
    )


def zero_field(
<<<<<<< HEAD
    mesh: Union[tuple, np.ndarray, simple_mesh.SimpleMesh],
    *dims: gt_common.Dimension,
    dtype=float,
) -> it_embedded.MutableLocatedField:
    return it_embedded.np_as_located_field(*dims)(
        np.zeros(shape=objShape(mesh, *dims), dtype=dtype)
=======
    mesh: simple_mesh.SimpleMesh,
    *dims: gt_common.Dimension,
    dtype=float,
    extend: Optional[dict[gt_common.Dimension, int]] = None,
) -> it_embedded.MutableLocatedField:
    return it_embedded.np_as_located_field(*dims)(
        np.zeros(shape=_shape(mesh, *dims, extend=extend), dtype=dtype)
>>>>>>> 4d354a97
    )


def constant_field(
    mesh: simple_mesh.SimpleMesh, value: float, *dims: gt_common.Dimension, dtype=float
) -> it_embedded.MutableLocatedField:
    return it_embedded.np_as_located_field(*dims)(
        value * np.ones(shape=tuple(map(lambda x: mesh.size[x], dims)), dtype=dtype)
    )


def as_1D_sparse_field(
    field: it_embedded.MutableLocatedField, dim: gt_common.Dimension
) -> it_embedded.MutableLocatedField:
    """Convert a 2D sparse field to a 1D flattened (Felix-style) sparse field."""
    old_shape = np.asarray(field).shape
    assert len(old_shape) == 2
    new_shape = (old_shape[0] * old_shape[1],)
    return it_embedded.np_as_located_field(dim)(np.asarray(field).reshape(new_shape))


def flatten_first_two_dims(
    *dims: gt_common.Dimension, field: it_embedded.MutableLocatedField
) -> it_embedded.MutableLocatedField:
    """Convert a n-D sparse field to a (n-1)-D flattened (Felix-style) sparse field."""
    old_shape = np.asarray(field).shape
    assert len(old_shape) >= 2
    flattened_size = old_shape[0] * old_shape[1]
    flattened_shape = (flattened_size,)
    new_shape = flattened_shape + old_shape[2:]
    newarray = np.asarray(field).reshape(new_shape)
    return it_embedded.np_as_located_field(*dims)(newarray)


def get_stencil_module_path(stencil_module: str, stencil_name: str) -> str:
    return f"icon4py.{stencil_module}.{stencil_name}:{stencil_name}"


def random_field_strategy(
    mesh: Union[tuple, np.ndarray, simple_mesh.SimpleMesh],
    *dims,
    min_value=None,
    max_value=None,
) -> st.SearchStrategy[float]:
    """Return a hypothesis strategy of a random field."""
    return hypothesis_array(
        dtype=np.float64,
        shape=objShape(mesh, *dims),
        elements=st.floats(
            min_value=min_value,
            max_value=max_value,
            exclude_min=min_value is not None,
            allow_nan=False,
            allow_infinity=False,
        ),
    ).map(it_embedded.np_as_located_field(*dims))


def maximizeTendency(fld, refFld, varname):
    """Make hypothesis maximize mean and std of tendency."""
    tendency = np.asarray(fld) - refFld
    target(np.mean(np.abs(tendency)), label=f"{varname} mean tendency")
    target(np.std(tendency), label=f"{varname} stdev. tendency")<|MERGE_RESOLUTION|>--- conflicted
+++ resolved
@@ -11,36 +11,16 @@
 #
 # SPDX-License-Identifier: GPL-3.0-or-later
 
-from typing import Optional, Union
+from typing import Optional
 
 import numpy as np
 import numpy.typing as npt
-<<<<<<< HEAD
-from functional import common as gt_common
-from functional.iterator import embedded as it_embedded
-from hypothesis import strategies as st
-from hypothesis import target
-from hypothesis.extra.numpy import arrays as hypothesis_array
-=======
 from gt4py.next import common as gt_common
 from gt4py.next.iterator import embedded as it_embedded
->>>>>>> 4d354a97
 
 from . import simple_mesh
 
 
-<<<<<<< HEAD
-def objShape(
-    obj: Union[tuple, np.ndarray, simple_mesh.SimpleMesh], *dims: gt_common.Dimension
-):
-
-    if isinstance(obj, simple_mesh.SimpleMesh):
-        return tuple(map(lambda x: obj.size[x], dims))
-    if isinstance(obj, tuple):
-        return obj
-    if isinstance(obj, np.ndarray):
-        return obj.shape
-=======
 def _shape(
     mesh,
     *dims: gt_common.Dimension,
@@ -52,7 +32,6 @@
         if d not in extend.keys():
             extend[d] = 0
     return tuple(mesh.size[dim] + extend[dim] for dim in dims)
->>>>>>> 4d354a97
 
 
 def random_mask(
@@ -61,15 +40,11 @@
     dtype: Optional[npt.DTypeLike] = None,
     extend: Optional[dict[gt_common.Dimension, int]] = None,
 ) -> it_embedded.MutableLocatedField:
-<<<<<<< HEAD
-    shape = objShape(mesh, *dims)
-=======
     shape = _shape(mesh, *dims, extend=extend)
->>>>>>> 4d354a97
     arr = np.full(shape, False).flatten()
     arr[: int(arr.size * 0.5)] = True
     np.random.shuffle(arr)
-    arr = np.reshape(arr, newshape=objShape(mesh, *dims))
+    arr = np.reshape(arr, newshape=shape)
     if dtype:
         arr = arr.astype(dtype)
     return it_embedded.np_as_located_field(*dims)(arr)
@@ -85,15 +60,6 @@
 
 
 def random_field(
-<<<<<<< HEAD
-    mesh: Union[tuple, np.ndarray, simple_mesh.SimpleMesh],
-    *dims,
-    low: float = -1.0,
-    high: float = 1.0,
-) -> it_embedded.MutableLocatedField:
-    return it_embedded.np_as_located_field(*dims)(
-        np.random.default_rng().uniform(low=low, high=high, size=objShape(mesh, *dims))
-=======
     mesh,
     *dims,
     low: float = -1.0,
@@ -104,19 +70,10 @@
         np.random.default_rng().uniform(
             low=low, high=high, size=_shape(mesh, *dims, extend=extend)
         )
->>>>>>> 4d354a97
     )
 
 
 def zero_field(
-<<<<<<< HEAD
-    mesh: Union[tuple, np.ndarray, simple_mesh.SimpleMesh],
-    *dims: gt_common.Dimension,
-    dtype=float,
-) -> it_embedded.MutableLocatedField:
-    return it_embedded.np_as_located_field(*dims)(
-        np.zeros(shape=objShape(mesh, *dims), dtype=dtype)
-=======
     mesh: simple_mesh.SimpleMesh,
     *dims: gt_common.Dimension,
     dtype=float,
@@ -124,7 +81,6 @@
 ) -> it_embedded.MutableLocatedField:
     return it_embedded.np_as_located_field(*dims)(
         np.zeros(shape=_shape(mesh, *dims, extend=extend), dtype=dtype)
->>>>>>> 4d354a97
     )
 
 
@@ -160,31 +116,4 @@
 
 
 def get_stencil_module_path(stencil_module: str, stencil_name: str) -> str:
-    return f"icon4py.{stencil_module}.{stencil_name}:{stencil_name}"
-
-
-def random_field_strategy(
-    mesh: Union[tuple, np.ndarray, simple_mesh.SimpleMesh],
-    *dims,
-    min_value=None,
-    max_value=None,
-) -> st.SearchStrategy[float]:
-    """Return a hypothesis strategy of a random field."""
-    return hypothesis_array(
-        dtype=np.float64,
-        shape=objShape(mesh, *dims),
-        elements=st.floats(
-            min_value=min_value,
-            max_value=max_value,
-            exclude_min=min_value is not None,
-            allow_nan=False,
-            allow_infinity=False,
-        ),
-    ).map(it_embedded.np_as_located_field(*dims))
-
-
-def maximizeTendency(fld, refFld, varname):
-    """Make hypothesis maximize mean and std of tendency."""
-    tendency = np.asarray(fld) - refFld
-    target(np.mean(np.abs(tendency)), label=f"{varname} mean tendency")
-    target(np.std(tendency), label=f"{varname} stdev. tendency")+    return f"icon4py.{stencil_module}.{stencil_name}:{stencil_name}"