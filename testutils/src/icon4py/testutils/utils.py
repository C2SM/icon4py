# ICON4Py - ICON inspired code in Python and GT4Py
#
# Copyright (c) 2022, ETH Zurich and MeteoSwiss
# All rights reserved.
#
# This file is free software: you can redistribute it and/or modify it under
# the terms of the GNU General Public License as published by the
# Free Software Foundation, either version 3 of the License, or any later
# version. See the LICENSE.txt file at the top-level directory of this
# distribution for a copy of the license or check <https://www.gnu.org/licenses/>.
#
# SPDX-License-Identifier: GPL-3.0-or-later

import numpy as np
from functional import common as gt_common
from functional.iterator import embedded as it_embedded

from . import simple_mesh


def random_mask(
    mesh: simple_mesh.SimpleMesh, *dims: gt_common.Dimension, numeric: bool = False
) -> it_embedded.MutableLocatedField:
    shape = tuple(map(lambda x: mesh.size[x], dims))
    arr = np.full(shape, False).flatten()
    arr[: int(arr.size * 0.5)] = True
    np.random.shuffle(arr)
    arr = np.reshape(arr, newshape=shape)
    if numeric:
        arr = arr.astype("int")
    return it_embedded.np_as_located_field(*dims)(arr)
<<<<<<< HEAD

=======


def random_field(
    mesh: simple_mesh.SimpleMesh, *dims: gt_common.Dimension
) -> it_embedded.MutableLocatedField:
    return it_embedded.np_as_located_field(*dims)(
        np.random.randn(*map(lambda x: mesh.size[x], dims))
    )


def zero_field(
    mesh: simple_mesh.SimpleMesh, *dims: gt_common.Dimension
) -> it_embedded.MutableLocatedField:
    return it_embedded.np_as_located_field(*dims)(
        np.zeros(shape=tuple(map(lambda x: mesh.size[x], dims)))
    )
>>>>>>> 328a87fa

def random_field(
    mesh, *dims, low: float = -1.0, high: float = 1.0
) -> it_embedded.MutableLocatedField:
    """Generate a random field between specified bounds.

<<<<<<< HEAD
    Initialize a LocatedField with random values between a lower and
    higher bound, using a uniform random distribution.

    Args:
        mesh: SimpleMesh object
        dims: Iterable of mesh dimensions
        low: lower bound of random values
        high: higher bound of random values

    Returns:
        LocatedField with random values
    """
    return it_embedded.np_as_located_field(*dims)(
        np.random.default_rng().uniform(
            low=low, high=high, size=tuple(map(lambda x: mesh.size[x], dims))
        )
    )


def zero_field(
    mesh: simple_mesh.SimpleMesh, *dims: gt_common.Dimension
) -> it_embedded.MutableLocatedField:
    return it_embedded.np_as_located_field(*dims)(
        np.zeros(shape=tuple(map(lambda x: mesh.size[x], dims)))
    )


=======
>>>>>>> 328a87fa
def get_stencil_module_path(stencil_module: str, stencil_name: str) -> str:
    return f"icon4py.{stencil_module}.{stencil_name}:{stencil_name}"<|MERGE_RESOLUTION|>--- conflicted
+++ resolved
@@ -29,10 +29,6 @@
     if numeric:
         arr = arr.astype("int")
     return it_embedded.np_as_located_field(*dims)(arr)
-<<<<<<< HEAD
-
-=======
-
 
 def random_field(
     mesh: simple_mesh.SimpleMesh, *dims: gt_common.Dimension
@@ -48,42 +44,6 @@
     return it_embedded.np_as_located_field(*dims)(
         np.zeros(shape=tuple(map(lambda x: mesh.size[x], dims)))
     )
->>>>>>> 328a87fa
 
-def random_field(
-    mesh, *dims, low: float = -1.0, high: float = 1.0
-) -> it_embedded.MutableLocatedField:
-    """Generate a random field between specified bounds.
-
-<<<<<<< HEAD
-    Initialize a LocatedField with random values between a lower and
-    higher bound, using a uniform random distribution.
-
-    Args:
-        mesh: SimpleMesh object
-        dims: Iterable of mesh dimensions
-        low: lower bound of random values
-        high: higher bound of random values
-
-    Returns:
-        LocatedField with random values
-    """
-    return it_embedded.np_as_located_field(*dims)(
-        np.random.default_rng().uniform(
-            low=low, high=high, size=tuple(map(lambda x: mesh.size[x], dims))
-        )
-    )
-
-
-def zero_field(
-    mesh: simple_mesh.SimpleMesh, *dims: gt_common.Dimension
-) -> it_embedded.MutableLocatedField:
-    return it_embedded.np_as_located_field(*dims)(
-        np.zeros(shape=tuple(map(lambda x: mesh.size[x], dims)))
-    )
-
-
-=======
->>>>>>> 328a87fa
 def get_stencil_module_path(stencil_module: str, stencil_name: str) -> str:
     return f"icon4py.{stencil_module}.{stencil_name}:{stencil_name}"