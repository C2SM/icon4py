--- conflicted
+++ resolved
@@ -32,7 +32,7 @@
     return it_embedded.np_as_located_field(*dims)(arr)
 
 
-<<<<<<< HEAD
+
 def random_field(mesh, *dims, low: float = -1.0, high: float = 1.0):
     """Generate a random field between specified bounds.
 
@@ -52,14 +52,6 @@
         np.random.default_rng().uniform(
             low=low, high=high, size=tuple(map(lambda x: mesh.size[x], dims))
         )
-=======
-def random_field(
-    mesh: simple_mesh.SimpleMesh, *dims: gt_common.Dimension
-) -> it_embedded.MutableLocatedField:
-    return it_embedded.np_as_located_field(*dims)(
-        np.random.randn(*map(lambda x: mesh.size[x], dims))
->>>>>>> 7476468e
-    )
 
 
 def broadcasted_field(
