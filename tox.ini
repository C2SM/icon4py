--- conflicted
+++ resolved
@@ -4,29 +4,22 @@
 [tox]
 envlist =
     py{310}
+    dev
 skipsdist = true
 
 [testenv]
 passenv =
     PIP_USER
     PYTHONUSERBASE
-setenv =
-    ICON4PY_ROOT = {toxinidir}
 deps =
-    -r {toxinidir}/requirements-dev-tools.txt
-    -r {toxinidir}/requirements.txt
+    -r {toxinidir}/requirements-dev.txt
 commands =
-<<<<<<< HEAD
-    -pytest -v -s -n auto -cache-clear --doctest-modules model/atmosphere/dycore/src model/atmosphere/diffusion/src model/driver/src model/common/src tools/src
-    pytest -v -s -n auto --benchmark-disable
-=======
     -pytest -v -s -n auto -m "not slow_tests" -cache-clear --cov --cov-reset --doctest-modules model/atmosphere/dycore/src model/atmosphere/diffusion/src model/atmosphere/advection/src model/driver/src model/common/src tools/src
     pytest -v -s -n auto -m "not slow_tests" --cov --cov-append --benchmark-disable
 commands_post =
     rm -rf tests/_reports/coverage_html
     -coverage html
     -coverage report
->>>>>>> 0e333252
 allowlist_externals =
     /bin/bash
     rm
@@ -35,20 +28,6 @@
 basepython = python3.10
 setenv =
     PIP_SRC = _external_src
-    ICON4PY_ROOT = {toxinidir}
-deps =
-    -r {toxinidir}/requirements-dev.txt
-skip_install = true
-commands =
-commands_post =
-
-[testenv:all-dev]
-basepython = python3.10
-setenv =
-    PIP_SRC = _external_src
-    ICON4PY_ROOT = {toxinidir}
-deps =
-    -r {toxinidir}/all-requirements-dev.txt
 skip_install = true
 commands =
 commands_post =