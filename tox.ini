--- conflicted
+++ resolved
@@ -16,13 +16,8 @@
 deps =
     -r {toxinidir}/requirements-dev.txt
 commands =
-<<<<<<< HEAD
-    -pytest -v -s -cache-clear --cov --cov-reset --doctest-modules atm_dyn_iconam/src atm_phy_schemes/src common/src shared/src pyutils/src testutils/src
-    pytest -v -s --cov --cov-append
-=======
-    -pytest -v -s -n auto -cache-clear --cov --cov-reset --doctest-modules atm_dyn_iconam/src common/src pyutils/src testutils/src
+    -pytest -v -s -n auto -cache-clear --cov --cov-reset --doctest-modules atm_dyn_iconam/src atm_phy_schemes/src common/src shared/src pyutils/src testutils/src
     pytest -v -s -n auto --cov --cov-append
->>>>>>> 90de2967
 commands_post =
     rm -Rf _reports/coverage_html
     coverage html
