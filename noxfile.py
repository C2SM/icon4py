# ICON4Py - ICON inspired code in Python and GT4Py
#
# Copyright (c) 2022-2024, ETH Zurich and MeteoSwiss
# All rights reserved.
#
# Please, refer to the LICENSE file in the root directory.
# SPDX-License-Identifier: BSD-3-Clause

from __future__ import annotations

import os
import re
from collections.abc import Sequence
from typing import Final, Literal, TypeAlias
from datetime import datetime

import nox

# -- nox configuration --
nox.options.default_venv_backend = "uv"
nox.options.sessions = ["test_model", "test_tools"]


# -- Parameter sets --
ModelSubpackagePath: TypeAlias = Literal[
    # "atmosphere/advection",
    "atmosphere/diffusion",
    "atmosphere/dycore",
    "atmosphere/subgrid_scale_physics/microphysics",
    "common",
    "driver",
    # "testing", #TODO: Add tests to testing subpackage
]
MODEL_SUBPACKAGE_PATHS: Final[Sequence[nox.Param]] = [
    nox.param(arg, id=arg.split("/")[-1]) for arg in ModelSubpackagePath.__args__
]

ModelTestsSubset: TypeAlias = Literal["datatest", "stencils", "basic"]
MODEL_TESTS_SUBSETS: Final[Sequence[str]] = [
        nox.param(arg, id=arg, tags=[arg]) for arg in ModelTestsSubset.__args__
]
# -- nox sessions --
#: This should just be `pytest.ExitCode.NO_TESTS_COLLECTED` but `pytest`
#: is not guaranteed to be available in the venv where `nox` is running.
NO_TESTS_COLLECTED_EXIT_CODE: Final = 5

# Model benchmark sessions
# TODO(egparedes): Add backend parameter
# TODO(edopao,egparedes): Change 'extras' back to 'all' once mpi4py can be compiled with hpc_sdk
@nox.session(python=["3.10", "3.11"])
def benchmark_model(session: nox.Session) -> None:
    """Run pytest benchmarks."""
    _install_session_venv(session, extras=["dace", "io", "testing"], groups=["test"])

    session.run(
        *f"pytest \
        -v \
        --benchmark-only \
        --datatest \
        --benchmark-warmup=on \
        --benchmark-warmup-iterations=30 \
        --benchmark-json=pytest_benchmark_results_{session.python}.json \
        ./model".split(),
        *session.posargs,
    )

@nox.session(python=["3.10", "3.11"], requires=["benchmark_model-{python}"])
def __bencher_baseline_CI(session: nox.Session) -> None:
    """
    Run pytest benchmarks and upload them using Bencher (https://bencher.dev/) (cloud or self-hosted).
    This session is used only on the main branch to create the historical baseline.
    The historical baseline is used to compare the performance of the code in the PRs.
    Alerts are raised if there is performance regression according to the thresholds.
    Note: This session is intended to be run from the CI only -bencher and suitable env vars are needed-.
    """
    session.run(
        *f"bencher run \
        --threshold-measure latency \
        --threshold-test percentage \
        --threshold-max-sample-size 64 \
        --threshold-upper-boundary 0.1 \
        --thresholds-reset \
        --err \
        --file pytest_benchmark_results_{session.python}.json".split(),
        env={
            "BENCHER_PROJECT": os.environ["BENCHER_PROJECT"].strip(),  # defined in https://cicd-ext-mw.cscs.ch
            "BENCHER_BRANCH": "main",
            "BENCHER_TESTBED": f"{os.environ['RUNNER']}:{os.environ['SYSTEM_TAG']}:{os.environ['BACKEND']}:{os.environ['GRID']}",
            "BENCHER_ADAPTER": "python_pytest",
            "BENCHER_HOST": os.environ["BENCHER_HOST"].strip(),  # defined in https://cicd-ext-mw.cscs.ch
            "BENCHER_API_TOKEN": os.environ["BENCHER_API_TOKEN"].strip(),
        },
        external=True,
        silent=True,
    )

@nox.session(python=["3.10", "3.11"], requires=["benchmark_model-{python}"])
def __bencher_feature_branch_CI(session: nox.Session) -> None:
    """
    Run pytest benchmarks and upload them using Bencher (https://bencher.dev/) (cloud or self-hosted).
    This session compares the performance of the feature branch with the historical baseline (as built from __bencher_baseline_CI session).
    Alerts are raised if the performance of the feature branch is worse than the historical baseline (according to the thresholds).
    Note: This session is intended to be run from the CI only -bencher and suitable env vars are needed-.
    """
    bencher_testbed = f"{os.environ['RUNNER']}:{os.environ['SYSTEM_TAG']}:{os.environ['BACKEND']}:{os.environ['GRID']}"
    session.run(
        *f"bencher run \
        --start-point main \
        --start-point-clone-thresholds \
        --start-point-reset \
        --err \
        --github-actions {os.environ['GD_COMMENT_TOKEN']} \
        --ci-number {os.environ['PR_ID']} \
        --ci-id run-{bencher_testbed.replace(':', '_')}-{int(datetime.now().strftime('%Y%m%d%H%M%S%f'))} \
        --file pytest_benchmark_results_{session.python}.json".split(),
        env={
            "BENCHER_PROJECT": os.environ["BENCHER_PROJECT"].strip(),  # defined in https://cicd-ext-mw.cscs.ch
            "BENCHER_BRANCH": os.environ['FEATURE_BRANCH'].strip(),
            "BENCHER_TESTBED": bencher_testbed,
            "BENCHER_ADAPTER": "python_pytest",
            "BENCHER_HOST": os.environ["BENCHER_HOST"].strip(),  # defined in https://cicd-ext-mw.cscs.ch
            "BENCHER_API_TOKEN": os.environ["BENCHER_API_TOKEN"].strip(),
        },
        external=True,
        silent=True,
    )

# Model test sessions
# TODO(egparedes): Add backend parameter
# TODO(edopao,egparedes): Change 'extras' back to 'all' once mpi4py can be compiled with hpc_sdk
@nox.session(python=["3.10", "3.11"])
@nox.parametrize("subpackage", MODEL_SUBPACKAGE_PATHS)
@nox.parametrize("selection", MODEL_TESTS_SUBSETS)
def test_model(session: nox.Session, selection: ModelTestsSubset, subpackage: ModelSubpackagePath) -> None:
    """Run tests for selected icon4py model subpackages."""
    _install_session_venv(session, extras=["dace", "fortran", "io", "testing"], groups=["test"])

    pytest_args = _selection_to_pytest_args(selection)
    with session.chdir(f"model/{subpackage}"):
        session.run(
            *f"pytest -sv --benchmark-disable -n {os.environ.get('NUM_PROCESSES', 'auto')}".split(),
            *pytest_args,
            *session.posargs,
            success_codes=[0, NO_TESTS_COLLECTED_EXIT_CODE],
        )

# @nox.session(python=["3.10", "3.11"])
# @nox.parametrize("selection", MODEL_TEST_SELECTION)
# def test_testing(session: nox.Session, selection: ModelTestKind) -> None:
#     session.notify(
#         f"test_model-{session.python}(selection='{selection}', subpackage='testing')"
#     )



# Tools test sessions
# TODO(edopao,egparedes): Change 'extras' back to 'all' once mpi4py can be compiled with hpc_sdk
@nox.session(python=["3.10", "3.11"])
@nox.parametrize("datatest", [
    nox.param(True, id="datatest", tags=["datatest"]),
    nox.param(False, id="unittest",)
])
def test_tools(session: nox.Session, datatest: bool) -> None:
    """Run tests for the Fortran integration tools."""
    _install_session_venv(session, extras=["fortran", "io", "testing"], groups=["test"])

    with session.chdir("tools"):
        session.run(
<<<<<<< HEAD
            *f"pytest -sv --benchmark-skip -n {os.environ.get('NUM_PROCESSES', 'auto')} {'--datatest-only' if datatest else '--datatest-skip'}".split(),
=======
            *f"pytest -sv --benchmark-disable -n {os.environ.get('NUM_PROCESSES', 'auto')} {'--datatest' if datatest else ''}".split(),
>>>>>>> 171a4ee8
            *session.posargs
        )

# -- utils --
def _install_session_venv(
    session: nox.Session,
    *args: str | Sequence[str],
    extras: Sequence[str] = (),
    groups: Sequence[str] = (),
) -> None:
    """Install session packages using uv."""
    #TODO(egparedes): remove this workaround once `backend` parameter is added to sessions
    if (env_extras := os.environ.get("ICON4PY_NOX_UV_CUSTOM_SESSION_EXTRAS", "")):
        extras = [*extras, *re.split(r'\W+', env_extras)]
    env = dict(os.environ.items()) | {"UV_PROJECT_ENVIRONMENT": session.virtualenv.location}
    session.run_install(
        "uv",
        "sync",
        *("--python", session.python),
        "--no-dev",
        *(f"--extra={e}" for e in extras),
        *(f"--group={g}" for g in groups),
        env=env
    )
    for item in args:
        session.run_install(
            "uv",
            "pip",
            "install",
            *((item,) if isinstance(item, str) else item),
            env=env
        )

def _selection_to_pytest_args(selection: ModelTestsSubset) -> list[str]:
    pytest_args = []

    match selection:
        case "datatest":
            pytest_args.extend(["--datatest-only"])
        case "stencils":
            pytest_args.extend(["-k", "stencil_tests"])
        case "basic":
            pytest_args.extend(["--datatest-skip", "-k", "not stencil_tests"])
        case _:
            raise AssertionError(f"Invalid selection: {selection}")

    return pytest_args<|MERGE_RESOLUTION|>--- conflicted
+++ resolved
@@ -56,7 +56,6 @@
         *f"pytest \
         -v \
         --benchmark-only \
-        --datatest \
         --benchmark-warmup=on \
         --benchmark-warmup-iterations=30 \
         --benchmark-json=pytest_benchmark_results_{session.python}.json \
@@ -152,7 +151,6 @@
 #     )
 
 
-
 # Tools test sessions
 # TODO(edopao,egparedes): Change 'extras' back to 'all' once mpi4py can be compiled with hpc_sdk
 @nox.session(python=["3.10", "3.11"])
@@ -166,11 +164,7 @@
 
     with session.chdir("tools"):
         session.run(
-<<<<<<< HEAD
-            *f"pytest -sv --benchmark-skip -n {os.environ.get('NUM_PROCESSES', 'auto')} {'--datatest-only' if datatest else '--datatest-skip'}".split(),
-=======
-            *f"pytest -sv --benchmark-disable -n {os.environ.get('NUM_PROCESSES', 'auto')} {'--datatest' if datatest else ''}".split(),
->>>>>>> 171a4ee8
+            *f"pytest -sv --benchmark-disable -n {os.environ.get('NUM_PROCESSES', 'auto')} {'--datatest-only' if datatest else '--datatest-skip'}".split(),
             *session.posargs
         )
 
