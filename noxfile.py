# ICON4Py - ICON inspired code in Python and GT4Py
#
# Copyright (c) 2022-2024, ETH Zurich and MeteoSwiss
# All rights reserved.
#
# Please, refer to the LICENSE file in the root directory.
# SPDX-License-Identifier: BSD-3-Clause

from __future__ import annotations

import os
import json
import glob
import re
from collections.abc import Sequence
from typing import Final, Literal, TypeAlias

import nox

# -- nox configuration --
nox.options.default_venv_backend = "uv"
nox.options.sessions = ["test_model", "test_tools"]


# -- Parameter sets --
ModelSubpackagePath: TypeAlias = Literal[
    "atmosphere/advection",
    "atmosphere/diffusion",
    "atmosphere/dycore",
    "atmosphere/subgrid_scale_physics/microphysics",
    "common",
    "driver",
    # "testing", #TODO: Add tests to testing subpackage
]
MODEL_SUBPACKAGE_PATHS: Final[Sequence[nox.Param]] = [
    nox.param(arg, id=arg.split("/")[-1]) for arg in ModelSubpackagePath.__args__
]

ModelTestsSubset: TypeAlias = Literal["datatest", "stencils", "basic"]
MODEL_TESTS_SUBSETS: Final[Sequence[str]] = [
        nox.param(arg, id=arg, tags=[arg]) for arg in ModelTestsSubset.__args__
]
# -- nox sessions --
#: This should just be `pytest.ExitCode.NO_TESTS_COLLECTED` but `pytest`
#: is not guaranteed to be available in the venv where `nox` is running.
NO_TESTS_COLLECTED_EXIT_CODE: Final = 5

# Model benchmark sessions
# TODO(egparedes): Add backend parameter
# TODO(edopao,egparedes): Change 'extras' back to 'all' once mpi4py can be compiled with hpc_sdk
@nox.session(python=["3.10", "3.11"])
@nox.parametrize("subpackage", MODEL_SUBPACKAGE_PATHS)
def benchmark_model(session: nox.Session, subpackage: ModelSubpackagePath) -> None:
    """Run pytest benchmarks for selected icon4py model subpackages."""
    _install_session_venv(session, extras=["dace", "io", "testing"], groups=["test"])

    results_json_path = os.path.abspath(f"results_{subpackage.replace('/', '_')}.json")
    with session.chdir(f"model/{subpackage}"):
        session.run(
            *f"pytest \
            -v \
            --benchmark-only \
            --benchmark-warmup=on \
            --benchmark-warmup-iterations=30 \
            --benchmark-json={results_json_path}".split(),
            *session.posargs,
            success_codes=[0, NO_TESTS_COLLECTED_EXIT_CODE],
        )

def merge_pytest_benchmark_results(bencher_json_file_name: str) -> None:
    """Gather all benchmark results files and merge them into a single file."""
    merged_results = {"benchmarks": []}
    files = glob.glob("results_*.json")
    for file in files:
        try:
            with open(file, "r") as f:
                data = json.load(f)
                merged_results["benchmarks"].extend(data["benchmarks"])
                # preserve the first file's metadata for a valid pytest-benchmark json file
                for key in data.keys():
                    if key != "benchmarks" and key not in merged_results:
                        merged_results[key] = data[key]
        except:
            # Empty file, i.e. no benchmarks
            continue
    with open(bencher_json_file_name, "w") as f:
        json.dump(merged_results, f, indent=4)
<<<<<<< HEAD
=======

@nox.session(python=["3.10", "3.11"],
             requires=["benchmark_model-{python}" + f"({subpackage.id})" for subpackage in MODEL_SUBPACKAGE_PATHS])
def bencher_baseline(session: nox.Session) -> None:
    """Run pytest benchmarks and upload them using Bencher (https://bencher.dev/) (cloud or self-hosted)."""
    bencher_json_file_name = f"merged_benchmark_results_{session.python}.json"
    merge_pytest_benchmark_results(bencher_json_file_name)

    session.run(
        *f"bencher run \
        --project {os.environ['BENCHER_PROJECT']} \
        --token {os.environ['BENCHER_API_TOKEN']} \
        --branch main \
        --testbed {os.environ['RUNNER']}:{os.environ['SYSTEM_TAG']}:{os.environ['BACKEND']}:{os.environ['GRID']} \
        --threshold-measure latency \
        --threshold-test percentage \
        --threshold-max-sample-size 64 \
        --threshold-upper-boundary 0.1 \
        --thresholds-reset \
        --err \
        --adapter python_pytest \
        --file {bencher_json_file_name}".split(),
        external=True,
    )
>>>>>>> 643872bc

# Model test sessions
# TODO(egparedes): Add backend parameter
# TODO(edopao,egparedes): Change 'extras' back to 'all' once mpi4py can be compiled with hpc_sdk
@nox.session(python=["3.10", "3.11"])
@nox.parametrize("subpackage", MODEL_SUBPACKAGE_PATHS)
@nox.parametrize("selection", MODEL_TESTS_SUBSETS)
def test_model(session: nox.Session, selection: ModelTestsSubset, subpackage: ModelSubpackagePath) -> None:
    """Run tests for selected icon4py model subpackages."""
    _install_session_venv(session, extras=["dace", "fortran", "io", "testing"], groups=["test"])

    pytest_args = _selection_to_pytest_args(selection)
    with session.chdir(f"model/{subpackage}"):
        session.run(
            *f"pytest -sv --benchmark-skip -n {os.environ.get('NUM_PROCESSES', 'auto')}".split(),
            *pytest_args,
            *session.posargs,
            success_codes=[0, NO_TESTS_COLLECTED_EXIT_CODE],
        )

# @nox.session(python=["3.10", "3.11"])
# @nox.parametrize("selection", MODEL_TEST_SELECTION)
# def test_testing(session: nox.Session, selection: ModelTestKind) -> None:
#     session.notify(
#         f"test_model-{session.python}(selection='{selection}', subpackage='testing')"
#     )


# Tools test sessions
# TODO(edopao,egparedes): Change 'extras' back to 'all' once mpi4py can be compiled with hpc_sdk
@nox.session(python=["3.10", "3.11"])
@nox.parametrize("datatest", [
    nox.param(False, id="datatest", tags=["datatest"]),
    nox.param(True, id="unittest",)
])
def test_tools(session: nox.Session, datatest: bool) -> None:
    """Run tests for the Fortran integration tools."""
    _install_session_venv(session, extras=["fortran", "io", "testing"], groups=["test"])

    with session.chdir("tools"):
        session.run(
            *f"pytest -sv --benchmark-skip -n {os.environ.get('NUM_PROCESSES', 'auto')} {'--datatest' if datatest else ''}".split(),
            *session.posargs
        )

# -- utils --
def _install_session_venv(
    session: nox.Session,
    *args: str | Sequence[str],
    extras: Sequence[str] = (),
    groups: Sequence[str] = (),
) -> None:
    """Install session packages using uv."""
    #TODO(egparedes): remove this workaround once `backend` parameter is added to sessions
    if (env_extras := os.environ.get("ICON4PY_NOX_UV_CUSTOM_SESSION_EXTRAS", "")):
        extras = [*extras, *re.split(r'\W+', env_extras)]
    env = dict(os.environ.items()) | {"UV_PROJECT_ENVIRONMENT": session.virtualenv.location}
    session.run_install(
        "uv",
        "sync",
        *("--python", session.python),
        "--no-dev",
        *(f"--extra={e}" for e in extras),
        *(f"--group={g}" for g in groups),
        env=env
    )
    for item in args:
        session.run_install(
            "uv",
            "pip",
            "install",
            *((item,) if isinstance(item, str) else item),
            env=env
        )

def _selection_to_pytest_args(selection: ModelTestsSubset) -> list[str]:
    pytest_args = []
    
    match selection:
        case "datatest":
            pytest_args.extend(["-k", "not stencil_test", "--datatest"])
        case "stencils":
            pytest_args.extend(["-k", "stencil_tests"])
        case "basic":
            pytest_args.extend(["-k", "not stencil_tests"])
        case _:
            raise AssertionError(f"Invalid selection: {selection}")
        
    return pytest_args<|MERGE_RESOLUTION|>--- conflicted
+++ resolved
@@ -85,8 +85,6 @@
             continue
     with open(bencher_json_file_name, "w") as f:
         json.dump(merged_results, f, indent=4)
-<<<<<<< HEAD
-=======
 
 @nox.session(python=["3.10", "3.11"],
              requires=["benchmark_model-{python}" + f"({subpackage.id})" for subpackage in MODEL_SUBPACKAGE_PATHS])
@@ -111,7 +109,6 @@
         --file {bencher_json_file_name}".split(),
         external=True,
     )
->>>>>>> 643872bc
 
 # Model test sessions
 # TODO(egparedes): Add backend parameter
