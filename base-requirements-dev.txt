--- conflicted
+++ resolved
@@ -29,10 +29,6 @@
 typing_extensions<4.6.0
 wheel>=0.37.1
 tox >= 3.25
-<<<<<<< HEAD
-wget >= 3.2
-netcdf4>=1.6.0
-=======
 wget>=3.2
 types-cffi>=1.15
->>>>>>> 92e23fb9
+netcdf4>=1.6.0