# VCS
#-e git+https://github.com/GridTools/gt4py.git@main#egg=gt4py
git+https://github.com/GridTools/serialbox#egg=serialbox&subdirectory=src/serialbox-python

#-e git+https://github.com/tehrengruber/gt4py.git@test_scan_vertical_bcs#egg=gt4py
-e git+https://github.com/nfarabullini/gt4py.git@temp_patch_tuple_fields_scan#egg=gt4py

# PyPI
bump2version>=1.0.1
coverage[toml]>=5.0
flake8>=3.8
flake8-bugbear>=20.11.1
flake8-builtins>=1.5.3
flake8-debugger>=4.0.0
flake8-docstrings>=1.5.0
flake8-eradicate>=1.0.0
flake8-mutable>=1.2.0
isort~=5.10
mypy>=0.942
typing-extensions==4.5.0
pre-commit~=2.15
pytest>=6.1
pytest-benchmark>=4.0.0
pytest-cache>=1.0
pytest-cov>=2.8
pytest-factoryboy>=2.0
pytest-xdist[psutil]>=2.2
pytest-mpi>=0.6
setuptools>=40.8.0
wheel>=0.37.1
tox >= 3.25
<<<<<<< HEAD
hypothesis >= 6.75.3
wget>=3.2
=======
wget>=3.2
types-cffi>=1.15
>>>>>>> c71adfa7
<|MERGE_RESOLUTION|>--- conflicted
+++ resolved
@@ -29,10 +29,6 @@
 setuptools>=40.8.0
 wheel>=0.37.1
 tox >= 3.25
-<<<<<<< HEAD
 hypothesis >= 6.75.3
 wget>=3.2
-=======
-wget>=3.2
-types-cffi>=1.15
->>>>>>> c71adfa7
+types-cffi>=1.15