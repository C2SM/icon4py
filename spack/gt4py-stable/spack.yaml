--- conflicted
+++ resolved
@@ -1,18 +1,10 @@
 spack:
     specs:
-<<<<<<< HEAD
-        - py-icon4py@main%gcc ^py-gt4py@1.0.3.6%gcc
-=======
-        - py-icon4py@main%gcc@9.3.0 ^py-gt4py@1.0.3.8%gcc@9.3.0
->>>>>>> 511d01f6
+        - py-icon4py@main%gcc ^py-gt4py@1.0.3.8%gcc
     view: false
     concretizer:
         unify: true
     develop:
         py-icon4py:
-<<<<<<< HEAD
-            spec: py-icon4py@main%gcc ^py-gt4py@1.0.3.6%gcc
-=======
-            spec: py-icon4py@main%gcc@9.3.0 ^py-gt4py@1.0.3.8%gcc@9.3.0
->>>>>>> 511d01f6
+            spec: py-icon4py@main%gcc ^py-gt4py@1.0.3.8%gcc
             path: ../../