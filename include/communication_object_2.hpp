--- conflicted
+++ resolved
@@ -233,7 +233,6 @@
             });
             post(h.m_comm);
             return h; 
-            //return std::move(h);
         }
 
     private:
@@ -241,7 +240,6 @@
         {
             detail::for_each(m_mem, [this,&comm](auto& m)
             {
-                //using device_type = typename std::remove_reference_t<decltype(m)>::device_type;
                 for (auto& p0 : m.recv_memory)
                 {
                     for (auto& p1: p0.second)
@@ -273,12 +271,8 @@
                         {
                             p1.second.buffer.resize(p1.second.size);
                             for (const auto& fb : p1.second.field_buffers)
-<<<<<<< HEAD
-                                fb.function( p1.second.buffer.data() + fb.offset, *fb.index_container);
+                                fb.call_back( p1.second.buffer.data() + fb.offset, *fb.index_container);
                             device_type::sync();
-=======
-                                fb.call_back( p1.second.buffer.data() + fb.offset, *fb.index_container);
->>>>>>> 154fefde
                             //std::cout << "isend(" << p1.second.address << ", " << p1.second.tag 
                             //<< ", " << p1.second.buffer.size() << ")" << std::endl;
                             m_send_futures.push_back(comm.isend(
@@ -314,12 +308,6 @@
                 }
             }
             for (auto& f : m_send_futures) f.wait();
-                //using device_type = typename std::remove_reference_t<decltype(m)>::device_type;
-            /*detail::for_each(m_mem, [](auto& m)
-            {
-                using device_type = typename std::remove_reference_t<decltype(m)>::device_type;
-                device_type::sync();
-            });*/
             clear();
         }
 
