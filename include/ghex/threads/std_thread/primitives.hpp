--- conflicted
+++ resolved
@@ -90,13 +90,8 @@
 
                     std::atomic<int> m_id_counter;
                     const int m_num_threads;
-<<<<<<< HEAD
-                    std::recursive_mutex m_guard;
-                    std::mutex m_cv_guard;
-=======
                     mutex_type m_guard;
                     mutex_type m_cv_guard;
->>>>>>> 306bf71d
                     int m_barrier_cnt[2];
                     int m_up_counter[2];
                     std::vector<std::condition_variable> m_cv_down, m_cv_up;
@@ -165,11 +160,7 @@
                     inline void_return_type<F> critical(F && f) //const
                     {
                         if (m_num_threads > 1 ) {
-<<<<<<< HEAD
-                            std::lock_guard<std::mutex> lock(m_cv_guard);
-=======
                             lock_type lock(m_guard);
->>>>>>> 306bf71d
                             f();
                         }
                         else
@@ -179,11 +170,7 @@
                     inline return_type<F> critical(F && f) //const
                     {
                         if (m_num_threads > 1 ) {
-<<<<<<< HEAD
-                            std::lock_guard<std::mutex> lock(m_cv_guard);
-=======
                             lock_type lock(m_guard);
->>>>>>> 306bf71d
                             return f();
                         }
                         else
