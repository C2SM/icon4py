--- conflicted
+++ resolved
@@ -306,78 +306,7 @@
                 static_assert(std::is_same<Tuple,pattern_container_types>::value,
                     "patterns are incompatible with this communication object" );
 
-<<<<<<< HEAD
-        private:
-            template<typename Tuple, typename... Iterators>
-            [[nodiscard]]
-            handle_type exchange(std::pair<Iterators,Iterators>... iter_pairs)
-            {
-                using pattern_container_types =
-                    std::tuple<typename std::remove_reference<decltype(*(iter_pairs.first))>::type::
-                        pattern_container_type...>;
-                static_assert(std::is_same<Tuple,pattern_container_types>::value,
-                    "patterns are incompatible with this communication object" );
-
                 const std::tuple<std::pair<Iterators,Iterators>...> iter_pairs_t{iter_pairs...};
-
-                if (m_valid)
-                    throw std::runtime_error("earlier exchange operation was not finished");
-                m_valid = true;
-
-                // build a tag map
-                using test_t = pattern_container<communicator_type,grid_type,domain_id_type>;
-                std::map<const test_t*,int> pat_ptr_map;
-                int max_tag = 0;
-                detail::for_each(iter_pairs_t, [&pat_ptr_map,&max_tag](auto iter_pair) {
-                    for (auto it=iter_pair.first; it!=iter_pair.second; ++it) {
-                        auto ptr = &(it->get_pattern_container());
-                        auto p_it_bool = pat_ptr_map.insert( std::make_pair(ptr, max_tag) );
-                        if (p_it_bool.second == true)
-                            max_tag += ptr->max_tag()+1;
-                    }
-                });
-                detail::for_each(iter_pairs_t, [this,&pat_ptr_map](auto iter_pair) {
-                    using buffer_info_t = typename std::remove_reference<decltype(*iter_pair.first)>::type;
-                    using arch_t = typename buffer_info_t::arch_type;
-                    using value_t = typename buffer_info_t::value_type;
-                    auto mem = &(std::get<buffer_memory<arch_t>>(m_mem));
-                    for (auto it=iter_pair.first; it!=iter_pair.second; ++it) {
-                        auto field_ptr = &(it->get_field());
-                        auto tag_offset = pat_ptr_map[ &(it->get_pattern_container()) ];
-                        const auto my_dom_id = it->get_field().domain_id();
-                        allocate<arch_t,value_t>(mem, it->get_pattern(), field_ptr, my_dom_id,
-                            it->device_id(), tag_offset);
-                    }
-                });
-
-                post_recvs();
-                pack();
-                return handle_type(m_comm, [this](){this->wait();});
-            }
-            
-            template<std::size_t... Is, typename... Iterators>
-            [[nodiscard]]
-            handle_type exchange(std::index_sequence<Is...>, Iterators... iters)
-            {
-                const std::tuple<Iterators...> iter_t{iters...};
-                using test_t = std::tuple<pattern_container<communicator_type,grid_type,domain_id_type>>;
-                using test_t_n = std::tuple< typename std::tuple_element<Is*0, test_t>::type... >;
-                return exchange<test_t_n>(std::make_pair(std::get<2*Is>(iter_t), std::get<2*Is+1>(iter_t))...);
-            }
-
-        public:
-            template<typename... Iterators>
-            [[nodiscard]]
-            handle_type exchange(Iterators... iters)
-            {
-                static_assert(sizeof...(Iterators) % 2 == 0, "need even number of iteratiors: (begin,end) pairs");
-                return exchange(std::make_index_sequence<sizeof...(iters)/2>(), iters...); 
-            }
-
-        private: // implementation
-=======
-                const std::tuple<std::pair<Iterators,Iterators>...> iter_pairs_t{iter_pairs...};
->>>>>>> 7730082b
 
                 if (m_valid)
                     throw std::runtime_error("earlier exchange operation was not finished");
