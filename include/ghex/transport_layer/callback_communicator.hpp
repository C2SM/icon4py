/* 
 * GridTools
 * 
 * Copyright (c) 2014-2019, ETH Zurich
 * All rights reserved.
 * 
 * Please, refer to the LICENSE file in the root directory.
 * SPDX-License-Identifier: BSD-3-Clause
 * 
 */
#ifndef INCLUDED_GHEX_TL_CALLBACK_COMMUNICATOR_HPP
#define INCLUDED_GHEX_TL_CALLBACK_COMMUNICATOR_HPP

#include <deque>
#include <vector>
#include <algorithm>
#include <memory>
#include <type_traits>
#include <tuple>
#include <boost/callable_traits.hpp>
#include <boost/optional.hpp>

#include "../common/debug.hpp"

#ifdef USE_RAW_SHARED_MESSAGE
#include "./raw_shared_message_buffer.hpp"
#else
#include "./shared_message_buffer.hpp"
#endif

/** @brief checks the arguments of callback function object */
#define GHEX_CHECK_CALLBACK                                                                   \
    using args_t = boost::callable_traits::args_t<CallBack>;                                  \
    using arg0_t = std::tuple_element_t<0, args_t>;                                           \
    using arg1_t = std::tuple_element_t<1, args_t>;                                           \
    using arg2_t = std::tuple_element_t<2, args_t>;                                           \
    static_assert(std::tuple_size<args_t>::value==3,                                          \
        "callback must have 3 arguments");                                                    \
    static_assert(std::is_convertible<arg1_t,rank_type>::value,                               \
        "rank_type is not convertible to second callback argument type");                     \
    static_assert(std::is_convertible<arg2_t,tag_type>::value,                                \
        "tag_type is not convertible to third callback argument type");                       \
    static_assert(std::is_convertible<arg0_t,typename element_type::message_arg_type>::value, \
        "first callback argument type is not a message_type");

namespace gridtools
{
    namespace ghex
    {
        namespace tl {

            /** callback_communicator is a class to dispatch send and receive operations to. Each operation can 
              * optionally be tied to a user defined callback function / function object. The payload of each 
              * send/receive operation must be a ghex::shared_message_buffer<Allocator>. 
              * This class will keep a (shallow) copy of each message, thus it is safe to release the message at 
              * the caller's site.
              *
              * The user defined callback must define void operator()(message_type,rank_type,tag_type), where
              * message_type is a shared_message_buffer that can be cheaply copied/moved from within the callback body 
              * if needed.
              *
              * The communication must be explicitely progressed using the member function progress.
              *
              * An instance of this class is 
              * - a move-only.
              * - not thread-safe
              *
              * @tparam Communicator underlying transport communicator
              * @tparam Allocator    allocator type used for allocating shared message buffers */
            template<class Communicator, class Allocator = std::allocator<unsigned char>>
            class callback_communicator
            {
            public: // member types
                
                using communicator_type = Communicator;
                using future_type       = typename communicator_type::template future<void>;
                using tag_type          = typename communicator_type::tag_type;
                using rank_type         = typename communicator_type::rank_type;
                using allocator_type    = Allocator;
                using message_type      = shared_message_buffer<allocator_type>;

            private: // member types

                // necessary meta information for each send/receive operation
                struct element_type
                {
                    using message_arg_type = message_type;
                    std::function<void(message_arg_type, rank_type, tag_type)> m_cb;
<<<<<<< HEAD
                    //type_erased_cb_t m_cb;
=======
>>>>>>> c1dc0d1f
                    rank_type    m_rank;
                    tag_type     m_tag;
                    future_type  m_future;
                    message_type m_msg;
                };
                using send_element_type   = element_type;
                using recv_element_type   = element_type;
                //using send_container_type = std::deque<send_element_type>;
                //using recv_container_type = std::deque<recv_element_type>;
                using send_container_type = std::vector<send_element_type>;
                using recv_container_type = std::vector<recv_element_type>;

            private: // members

                communicator_type   m_comm;
                allocator_type      m_alloc;
                send_container_type m_sends;
                recv_container_type m_recvs;

            public: // ctors

                /** @brief construct from a basic transport communicator
                  * @param comm  the underlying transport communicator
                  * @param alloc the allocator instance to be used for constructing messages */
                callback_communicator(const communicator_type& comm, allocator_type alloc = allocator_type{}) 
                : m_comm(comm), m_alloc(alloc) 
                {
                    m_sends.reserve(128);
                    m_recvs.reserve(128);
                }

                callback_communicator(communicator_type&& comm, allocator_type alloc = allocator_type{}) 
                : m_comm(std::move(comm)), m_alloc(alloc)
                {
                    m_sends.reserve(128);
                    m_recvs.reserve(128);
                }

                callback_communicator(allocator_type alloc = allocator_type{}) 
                : m_comm{typename communicator_type::traits{}}, m_alloc(alloc)
                {
                    m_sends.reserve(128);
                    m_recvs.reserve(128);
                }


                callback_communicator(const callback_communicator&) = delete;
                callback_communicator(callback_communicator&&) = default;

                /** terminates the program if the queues are not empty */
                ~callback_communicator() 
                { 
                    if (m_sends.size() != 0 || m_recvs.size() != 0)  
                    {
                        WARN("Uncompleted communication requests still in the queue in ~callback_communicator()");
                    }
                }

            public: // synchronization

                void barrier() { m_comm.barrier(); }
                void flush() { }
		void finalize() {}
                
            public: // queries

                auto rank() const noexcept { return m_comm.rank(); }
                auto size() const noexcept { return m_comm.size(); }

                /** returns the number of unprocessed send handles in the queue. */
                std::size_t pending_sends() const { return m_sends.size(); }
                /** returns the number of unprocessed recv handles in the queue. */
                std::size_t pending_recvs() const { return m_recvs.size(); }

            public: // get a message

                /** get a message with size n from the communicator */
                message_type make_message(std::size_t n = 0u) const
                {
                    return { m_alloc, n };
                }

            public: // send

                /** @brief Send a message to a destination with the given tag and register a callback which will be 
                  * invoked when the send operation is completed.
                  * @tparam CallBack User defined callback class which defines 
                  *                  void Callback::operator()(message_type,rank_type,tag_type)
                  * @param msg Message to be sent
                  * @param dst Destination of the message
                  * @param tag Tag associated with the message
                  * @param cb  Callback function object */
                template<typename CallBack>
                void send(const message_type& msg, rank_type dst, tag_type tag, CallBack&& cb)
                {
                    GHEX_CHECK_CALLBACK
                    auto& element = 
                        *m_sends.insert(
                            m_sends.end(), 
                            send_element_type{std::forward<CallBack>(cb), dst, tag, future_type{}, msg});
                    element.m_future = std::move( m_comm.send(element.m_msg, dst, tag) );
                }

                /** @brief Send a message without registering a callback. */
                void send(const message_type& msg, rank_type dst, tag_type tag)
                {
                    send(msg,dst,tag,[](message_type,rank_type,tag_type){});
                }

                /** @brief Send a message to multiple destinations with the same rank an register an associated callback. 
                  * @tparam Neighs Range over rank_type
                  * @tparam CallBack User defined callback class which defines 
                  *                  void Callback::operator()(rank_type,tag_type,message_type)
                  * @param msg Message to be sent
                  * @param neighs Range of destination ranks
                  * @param tag Tag associated with the message
                  * @param cb Callback function object */
                template <typename Neighs, typename CallBack>
                void send_multi(const message_type& msg, Neighs const &neighs, int tag, CallBack&& cb)
                {
                    GHEX_CHECK_CALLBACK
                    using cb_type = typename std::remove_cv<typename std::remove_reference<CallBack>::type>::type;
                    auto cb_ptr = std::make_shared<cb_type>( std::forward<CallBack>(cb) );
                    for (auto id : neighs)
                        send(msg, id, tag,
                                [cb_ptr](message_type m, rank_type r, tag_type t)
                                {
                                    // if (cb_ptr->use_count == 1)
                                    (*cb_ptr)(std::move(m),r,t); 
                                });
                }

                /** @brief Send a message to multiple destinations without registering a callback */
                template <typename Neighs>
                void send_multi(const message_type& msg, Neighs const &neighs, int tag)
                {
                    send_multi(msg,neighs,tag,[](message_type, rank_type,tag_type){});
                }

            public: // recieve

                /** @brief Receive a message from a source rank with the given tag and register a callback which will
                  * be invoked when the receive operation is completed.
                  * @tparam CallBack User defined callback class which defines 
                  *                  void Callback::operator()(message_type,rank_type,tag_type)
                  * @param msg Message where data will be received
                  * @param src Source of the message
                  * @param tag Tag associated with the message
                  * @param cb  Callback function object */
                template<typename CallBack>
                void recv(message_type& msg, rank_type src, tag_type tag, CallBack&& cb)
                {
                    GHEX_CHECK_CALLBACK
                    auto& element = *m_recvs.insert(m_recvs.end(), recv_element_type{std::forward<CallBack>(cb), src, tag,
                                                                                     future_type{}, msg});
                    element.m_future = std::move( m_comm.recv(element.m_msg, src, tag) );
                }

                /** @brief Receive a message with length size (storage is allocated accordingly). */
                template<typename CallBack>
                void recv(std::size_t size, rank_type src, tag_type tag, CallBack&& cb)
                {
                    recv(message_type{size,m_alloc}, src, tag, std::forward<CallBack>(cb));
                }

                /** @brief Receive a message without registering a callback. */
                void recv(message_type& msg, rank_type src, tag_type tag)
                {
                    recv(msg,src,tag,[](message_type,rank_type,tag_type){});
                }

            public: // progress

                /** @brief Progress the communication. This function checks whether any receive and send operation is 
                  * completed and calls the associated callback (if it exists).
                  * @return returns false if all registered operations have been completed.*/
                int progress()
                {
                    const auto sends_completed = run(m_sends);
                    const auto recvs_completed = run(m_recvs);
                    return sends_completed + recvs_completed;
                }

                /** @brief Progress the communication. This function checks whether any receive and send operation is 
                  * completed and calls the associated callback (if it exists). When all registered operations have 
                  * been completed this function checks for further unexpected incoming messages which will be received 
                  * in a newly allocated shared_message_buffer and returned to the user through invocation of the 
                  * provided callback.
                  * @tparam CallBack User defined callback class which defines 
                  *                  void Callback::operator()(message_type,rank_type,tag_type)
                  * @param unexpected_cb callback function object
                  * @return returns false if all registered operations have been completed. */
                template<typename CallBack>
                int progress(CallBack&& unexpected_cb)
                {
                    GHEX_CHECK_CALLBACK
                    const auto completed = progress();
                    if (!completed)
                    {
                        if (auto o = m_comm.template recv_any_source_any_tag<message_type>(m_alloc))
                        {
                            auto t = o->get();
                            unexpected_cb(std::move(std::get<0>(t)),std::get<1>(t),std::get<2>(t));
                        }
                    }
                    return completed;
                }

            public: // attach/detach
                
                /** @brief Deregister a send operation from this object which matches the given destination and tag.
                  * If such operation is found the callback will be discared and the message will be returned to the
                  * caller together with a future on which completion can be awaited.
                  * @param dst Destination of the message
                  * @param tag Tag associated with the message
                  * @return Either a pair of future and message or none */
                boost::optional<std::pair<future_type,message_type>> detach_send(rank_type dst, tag_type tag)
                {
                    return detach(dst,tag,m_sends);
                }

                /** @brief Deregister a receive operation from this object which matches the given destination and tag.
                  * If such operation is found the callback will be discared and the message will be returned to the 
                  * caller together with a future on which completion can be awaited.
                  * @param src Source of the message
                  * @param tag Tag associated with the message
                  * @return Either a pair of future and message or none */
                boost::optional<std::pair<future_type,message_type>> detach_recv(rank_type src, tag_type tag)
                {
                    return detach(src,tag,m_recvs);
                }

                /** @brief Register a send operation with this object with future, destination and tag and associate it
                  * with a callback. This is the inverse operation of detach. Note, that attaching of a send operation
                  * originating from the underlying basic communicator is supported.
                  * @tparam CallBack User defined callback class which defines 
                  *                  void Callback::operator()(message_type,rank_type,tag_type)
                  * @param fut future object
                  * @param msg message data
                  * @param dst destination rank
                  * @param tag associated tag
                  * @param cb  Callback function object */
                template<typename CallBack>
                void attach_send(future_type&& fut, message_type msg, rank_type dst, tag_type tag, CallBack&& cb)
                {
                    GHEX_CHECK_CALLBACK
                    m_sends.push_back( send_element_type{ std::forward<CallBack>(cb), dst, tag, std::move(fut), std::move(msg) } );
                }

                /** @brief Register a send without associated callback. */
                void attach_send(future_type&& fut, message_type msg, rank_type dst, tag_type tag)
                {
                    m_sends.push_back( recv_element_type{ [](message_type,rank_type,tag_type){}, dst, tag, std::move(fut), std::move(msg) } );
                }

                /** @brief Register a receive operation with this object with future, source and tag and associate it
                  * with a callback. This is the inverse operation of detach. Note, that attaching of a recv operation
                  * originating from the underlying basic communicator is supported.
                  * @tparam CallBack User defined callback class which defines 
                  *                  void Callback::operator()(message_type,rank_type,tag_type)
                  * @param fut future object
                  * @param msg message data
                  * @param dst source rank
                  * @param tag associated tag
                  * @param cb  Callback function object */
                template<typename CallBack>
                void attach_recv(future_type&& fut, message_type msg, rank_type src, tag_type tag, CallBack&& cb)
                {
                    GHEX_CHECK_CALLBACK
                    m_recvs.push_back( send_element_type{ std::forward<CallBack>(cb), src, tag, std::move(fut), std::move(msg) } );
                }

                /** @brief Register a receive without associated callback. */
                void attach_recv(future_type&& fut, message_type msg, rank_type src, tag_type tag)
                {
                    m_recvs.push_back( send_element_type{ [](message_type,rank_type,tag_type){}, src, tag, std::move(fut), std::move(msg) } );
                }

            public: // cancel
                
                /** @brief Deregister all operations from this object and attempt to cancel the communication.
                  * @return true if cancelling was successful. */
                bool cancel()
                {
                    const auto s = cancel_sends();
                    const auto r = cancel_recvs();
                    return s && r;
                }

                /** @brief Deregister all send operations from this object and attempt to cancel the communication.
                  * @return true if cancelling was successful. */
                bool cancel_sends() { return cancel(m_sends); }

                /** @brief Deregister all recv operations from this object and attempt to cancel the communication.
                  * @return true if cancelling was successful. */
                bool cancel_recvs() { return cancel(m_recvs); }

            private: // implementation

                template<typename Deque>
                int run(Deque& d)
                {
                    /*const unsigned int size = d.size();
                    for (unsigned int i=0; i<size; ++i) 
                    {
                        auto element = std::move(d.front());
                        d.pop_front();

                        if (element.m_future.ready())
                        {
                            //element.m_future.wait();
                            element.m_cb(std::move(element.m_msg), element.m_rank, element.m_tag);
                            //break;
                        }
                        else
                        {
                            d.push_back(std::move(element));
                        }
                    }
                    return (d.size()==0u);
                    */
		    int completed = 0;
                    for (unsigned int i=0; i<d.size(); ++i) 
                    {
                        auto& element = d[i];
                        if (element.m_future.ready())
                        {
                            element.m_cb(std::move(element.m_msg), element.m_rank, element.m_tag);
			    completed++;
                            if (i+1 < d.size())
                            {
                                element = std::move(d.back());
                                --i;
                            }
                            d.resize(d.size()-1);
                        }
                    }
                    return completed;
                }

                template<typename Deque>
                boost::optional<std::pair<future_type,message_type>> detach(rank_type rank, tag_type tag, Deque& d)
                {
                    auto it = std::find_if(d.begin(), d.end(), 
                        [rank, tag](auto const& x) 
                        {
                            return (x.m_rank == rank && x.m_tag == tag);
                        });
                    if (it != d.end())
                    {
                        //auto cb =  std::move(it->m_cb);
                        auto fut = std::move(it->m_future);
                        auto msg = std::move(it->m_msg);
                        //d.erase(it);
                        if (it+1 != d.end())
                        {
                            *it = std::move(d.back());
                        }
                        d.resize(d.size()-1);
                        return std::pair<future_type,message_type>{std::move(fut), std::move(msg)}; 
                    }
                    return boost::none;
                }

                template<typename Deque>
                bool cancel(Deque& d)
                {
                    bool result = true;
                    const unsigned int size = d.size();
                    for (unsigned int i=0; i<size; ++i) 
                    {
                        //auto element = std::move(d.front());
                        //d.pop_front();
                        auto& element = d[i];
                        auto& fut = element.m_future;
                        if (!fut.ready())
                            result = result && fut.cancel();
                        //else
                        //    fut.wait();
                    }
                    d.resize(0);
                    return result;
                }
            };

        } // namespace tl
    } // namespace ghex
}// namespace gridtools

#endif /* INCLUDED_GHEX_TL_CALLBACK_COMMUNICATOR_HPP */
<|MERGE_RESOLUTION|>--- conflicted
+++ resolved
@@ -86,10 +86,6 @@
                 {
                     using message_arg_type = message_type;
                     std::function<void(message_arg_type, rank_type, tag_type)> m_cb;
-<<<<<<< HEAD
-                    //type_erased_cb_t m_cb;
-=======
->>>>>>> c1dc0d1f
                     rank_type    m_rank;
                     tag_type     m_tag;
                     future_type  m_future;
