/* 
 * GridTools
 * 
 * Copyright (c) 2014-2019, ETH Zurich
 * All rights reserved.
 * 
 * Please, refer to the LICENSE file in the root directory.
 * SPDX-License-Identifier: BSD-3-Clause
 * 
 */
#ifndef INCLUDED_TL_MPI_CONTEXT_HPP
#define INCLUDED_TL_MPI_CONTEXT_HPP

#include "../context.hpp"
#include "./communicator.hpp"

namespace gridtools {
    namespace ghex {
        namespace tl {

            template<typename ThreadPrimitives>
            struct transport_context<mpi_tag, ThreadPrimitives>
            {
<<<<<<< HEAD
                using parallel_context_type = parallel_context<ThreadPrimitives>;
                using thread_token = typename parallel_context_type::thread_token;
                using communicator_type = mpi::communicator<ThreadPrimitives>;
                using shared_state_type = typename communicator_type::shared_state_type;
                using state_type = typename communicator_type::state_type;
                using state_ptr = std::unique_ptr<state_type>;
                using state_vector = std::vector<state_ptr>;

                parallel_context_type& m_parallel_context;
                std::vector<thread_token>  m_tokens;
                shared_state_type m_shared_state;
                state_type m_state;
                state_vector m_states;

                template<typename... Args>
                transport_context(parallel_context<ThreadPrimitives>& pc, Args&&...)
                : m_parallel_context(pc)
                , m_tokens(m_parallel_context.thread_primitives().size())
                , m_shared_state((MPI_Comm)(pc.world()), this, &pc)
                , m_state(nullptr)
                , m_states(m_parallel_context.thread_primitives().size())
=======
                using thread_primitives_type = ThreadPrimitives;
                using communicator_type = mpi::communicator<thread_primitives_type>;
                //using parallel_context_type = parallel_context<ThreadPrimitives>;
                using thread_token = typename thread_primitives_type::token;

                thread_primitives_type& m_thread_primitives;
                MPI_Comm m_comm;

                template<typename... Args>
                transport_context(ThreadPrimitives& tp, MPI_Comm mpi_comm, Args&&...)
                : m_thread_primitives(tp)
                , m_comm{mpi_comm}
>>>>>>> ab866aa1
                {}

                communicator_type get_serial_communicator()
                {
<<<<<<< HEAD
                    return {&m_shared_state, &m_state};
=======
                    return {m_comm,this};
>>>>>>> ab866aa1
                }

                communicator_type get_communicator(const thread_token& t)
                {
<<<<<<< HEAD
                    if (!m_states[t.id()])
                    {
                        m_tokens[t.id()] = t;
                        m_states[t.id()] = std::make_unique<state_type>(&m_tokens[t.id()]);
                    }
                    return {&m_shared_state, m_states[t.id()].get()};
=======
                    return {m_comm,this, t.id()};
>>>>>>> ab866aa1
                }

            };

            template<class ThreadPrimitives>
            struct context_factory<mpi_tag, ThreadPrimitives>
            {
                static std::unique_ptr<context<mpi_tag, ThreadPrimitives>> create(int num_threads, MPI_Comm mpi_comm)
                {
                    return std::make_unique<context<mpi_tag,ThreadPrimitives>>(num_threads, mpi_comm, mpi_comm);
                }
            };

        }
    }
}

#endif /* INCLUDED_TL_MPI_CONTEXT_HPP */

<|MERGE_RESOLUTION|>--- conflicted
+++ resolved
@@ -21,65 +21,44 @@
             template<typename ThreadPrimitives>
             struct transport_context<mpi_tag, ThreadPrimitives>
             {
-<<<<<<< HEAD
-                using parallel_context_type = parallel_context<ThreadPrimitives>;
-                using thread_token = typename parallel_context_type::thread_token;
-                using communicator_type = mpi::communicator<ThreadPrimitives>;
+                using thread_primitives_type = ThreadPrimitives;
+                using communicator_type = mpi::communicator<thread_primitives_type>;
+                using thread_token = typename thread_primitives_type::token;
                 using shared_state_type = typename communicator_type::shared_state_type;
                 using state_type = typename communicator_type::state_type;
                 using state_ptr = std::unique_ptr<state_type>;
                 using state_vector = std::vector<state_ptr>;
 
-                parallel_context_type& m_parallel_context;
+                thread_primitives_type& m_thread_primitives;
+                MPI_Comm m_comm;
                 std::vector<thread_token>  m_tokens;
                 shared_state_type m_shared_state;
                 state_type m_state;
                 state_vector m_states;
 
                 template<typename... Args>
-                transport_context(parallel_context<ThreadPrimitives>& pc, Args&&...)
-                : m_parallel_context(pc)
-                , m_tokens(m_parallel_context.thread_primitives().size())
-                , m_shared_state((MPI_Comm)(pc.world()), this, &pc)
-                , m_state(nullptr)
-                , m_states(m_parallel_context.thread_primitives().size())
-=======
-                using thread_primitives_type = ThreadPrimitives;
-                using communicator_type = mpi::communicator<thread_primitives_type>;
-                //using parallel_context_type = parallel_context<ThreadPrimitives>;
-                using thread_token = typename thread_primitives_type::token;
-
-                thread_primitives_type& m_thread_primitives;
-                MPI_Comm m_comm;
-
-                template<typename... Args>
                 transport_context(ThreadPrimitives& tp, MPI_Comm mpi_comm, Args&&...)
                 : m_thread_primitives(tp)
                 , m_comm{mpi_comm}
->>>>>>> ab866aa1
+                , m_tokens(tp.size())
+                , m_shared_state(mpi_comm, this, &tp)
+                , m_state(nullptr)
+                , m_states(tp.size())
                 {}
 
                 communicator_type get_serial_communicator()
                 {
-<<<<<<< HEAD
                     return {&m_shared_state, &m_state};
-=======
-                    return {m_comm,this};
->>>>>>> ab866aa1
                 }
 
                 communicator_type get_communicator(const thread_token& t)
                 {
-<<<<<<< HEAD
                     if (!m_states[t.id()])
                     {
                         m_tokens[t.id()] = t;
                         m_states[t.id()] = std::make_unique<state_type>(&m_tokens[t.id()]);
                     }
                     return {&m_shared_state, m_states[t.id()].get()};
-=======
-                    return {m_comm,this, t.id()};
->>>>>>> ab866aa1
                 }
 
             };
