--- conflicted
+++ resolved
@@ -169,12 +169,6 @@
                         }
                     }
 
-<<<<<<< HEAD
-		  void barrier(MPI_Comm comm) {
-		    MPI_Barrier(comm);
-		  }
-=======
->>>>>>> 07890964
                 };
 
             } // namespace mpi
