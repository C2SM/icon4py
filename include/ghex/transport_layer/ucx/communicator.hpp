--- conflicted
+++ resolved
@@ -172,53 +172,8 @@
                                 status.m_num_cancels = std::exchange(m_recv_worker->m_progressed_cancels, 0);
                             }
                         );
-<<<<<<< HEAD
-                        return p;
-                    }
-
-                    template<typename V>
-                    using ref_message = ::gridtools::ghex::tl::cb::ref_message<V>;
-                    
-                    template<typename U>    
-                    using is_rvalue = std::is_rvalue_reference<U>;
-
-                    template<typename Msg>
-                    using rvalue_func =  typename std::enable_if<is_rvalue<Msg>::value, request_cb_type>::type;
-
-                    template<typename Msg>
-                    using lvalue_func =  typename std::enable_if<!is_rvalue<Msg>::value, request_cb_type>::type;
-                    
-                    template<typename Message, typename CallBack>
-                    request_cb_type send(std::shared_ptr<Message>& shared_msg_ptr, rank_type dst, tag_type tag, CallBack&& callback)
-                    {
-                        GHEX_CHECK_CALLBACK_F(message_type,rank_type,tag_type) 
-                        return send(message_type{shared_msg_ptr}, dst, tag, std::forward<CallBack>(callback));
-                    }
-
-                    template<typename Alloc, typename CallBack>
-                    request_cb_type send(shared_message_buffer<Alloc>& shared_msg, rank_type dst, tag_type tag, CallBack&& callback)
-                    {
-                        GHEX_CHECK_CALLBACK_F(message_type,rank_type,tag_type);
-                        return send(message_type{shared_msg.m_message}, dst, tag, std::forward<CallBack>(callback));
-                    }
-                    
-                    template<typename Message, typename CallBack>
-                    lvalue_func<Message&&> send(Message&& msg, rank_type dst, tag_type tag, CallBack&& callback)
-                    {
-                        GHEX_CHECK_CALLBACK_F(message_type,rank_type,tag_type) 
-                        using V = typename std::remove_reference_t<Message>::value_type;
-                        return send(message_type{ref_message<V>{msg.data(),msg.size()}}, dst, tag, std::forward<CallBack>(callback));
-                    }
-
-                    template<typename Message, typename CallBack>
-                    rvalue_func<Message&&> send(Message&& msg, rank_type dst, tag_type tag, CallBack&& callback)
-                    {
-                        GHEX_CHECK_CALLBACK_F(message_type,rank_type,tag_type) 
-                        return send(message_type{std::move(msg)}, dst, tag, std::forward<CallBack>(callback));
-=======
                         //return p;
                         return status;
->>>>>>> 42858846
                     }
 	    
                    /** @brief send a message and get notified with a callback when the communication has finished.
