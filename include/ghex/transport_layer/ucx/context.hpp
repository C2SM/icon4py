/*
 * GridTools
 *
 * Copyright (c) 2014-2019, ETH Zurich
 * All rights reserved.
 *
 * Please, refer to the LICENSE file in the root directory.
 * SPDX-License-Identifier: BSD-3-Clause
 *
 */
#ifndef INCLUDED_GHEX_TL_UCX_CONTEXT_HPP
#define INCLUDED_GHEX_TL_UCX_CONTEXT_HPP

#include "./communicator.hpp"

#ifdef GHEX_USE_PMI
// use the PMI interface ...
#include "./address_db_pmi.hpp"
#else
// ... and go to MPI if not available
#include "./address_db_mpi.hpp"
#endif

namespace gridtools {
    namespace ghex {
        namespace tl {

            template<typename ThreadPrimitives>
            struct transport_context<ucx_tag, ThreadPrimitives>
            {
            public: // member types
                using rank_type         = ucx::endpoint_t::rank_type;
                using worker_type       = ucx::worker_t<ThreadPrimitives>;
                using communicator_type = ucx::communicator<ThreadPrimitives>;

            private: // member types

                struct type_erased_address_db_t
                {
                    struct iface
                    {
                        virtual rank_type rank() = 0;
                        virtual rank_type size() = 0;
                        virtual int est_size() = 0;
                        virtual void init(const ucx::address_t&) = 0;
                        virtual ucx::address_t find(rank_type) = 0;
                        virtual ~iface() {}
                    };

                    template<typename Impl>
                    struct impl_t final : public iface
                    {
                        Impl m_impl;
                        impl_t(const Impl& impl) : m_impl{impl} {}
                        impl_t(Impl&& impl) : m_impl{std::move(impl)} {}
                        rank_type rank() override { return m_impl.rank(); }
                        rank_type size() override { return m_impl.size(); }
                        int est_size() override { return m_impl.est_size(); }
                        void init(const ucx::address_t& addr) override { m_impl.init(addr); }
                        ucx::address_t find(rank_type rank) override { return m_impl.find(rank); }
                    };

                    std::unique_ptr<iface> m_impl;

                    template<typename Impl>
                    type_erased_address_db_t(Impl&& impl)
                        : m_impl{std::make_unique<impl_t<std::remove_cv_t<std::remove_reference_t<Impl>>>>(std::forward<Impl>(impl))}{}

                    inline rank_type rank() const { return m_impl->rank(); }
                    inline rank_type size() const { return m_impl->size(); }
                    inline int est_size() const { return m_impl->est_size(); }
                    inline void init(const ucx::address_t& addr) { m_impl->init(addr); }
                    inline ucx::address_t find(rank_type rank) { return m_impl->find(rank); }
                };

                struct ucp_context_h_holder
                {
                    ucp_context_h m_context;
                    ~ucp_context_h_holder() { ucp_cleanup(m_context); }
                };

                using thread_primitives_type = ThreadPrimitives;
                using thread_token          = typename thread_primitives_type::token;
                using worker_vector         = std::vector<std::unique_ptr<worker_type>>;

            private: // members
                
                thread_primitives_type&    m_thread_primitives;
                type_erased_address_db_t   m_db;
                ucp_context_h_holder       m_context;
                std::size_t                m_req_size;
                worker_type                m_worker;  // shared, serialized - per rank
                worker_vector              m_workers; // per thread
                std::vector<thread_token>  m_tokens;

                friend class ucx::worker_t<ThreadPrimitives>;

            public: // static member functions



            public: // ctors
                template<typename DB, typename... Args>
                transport_context(ThreadPrimitives& tp, DB&& db, Args&&...)
                    : m_thread_primitives(tp)
                    , m_db{std::forward<DB>(db)}
                    , m_workers(m_thread_primitives.size())
                    , m_tokens(m_thread_primitives.size())
                {
                    // read run-time context
                    ucp_config_t* config_ptr;
                    GHEX_CHECK_UCX_RESULT(
                        ucp_config_read(NULL,NULL, &config_ptr)
                    );

                    // set parameters
                    ucp_params_t context_params;
                    // define valid fields
                    context_params.field_mask =
                        UCP_PARAM_FIELD_FEATURES          | // features
                        UCP_PARAM_FIELD_REQUEST_SIZE      | // size of reserved space in a non-blocking request
                        UCP_PARAM_FIELD_TAG_SENDER_MASK   | // mask which gets sender endpoint from a tag
                        UCP_PARAM_FIELD_MT_WORKERS_SHARED | // multi-threaded context: thread safety
                        UCP_PARAM_FIELD_ESTIMATED_NUM_EPS | // estimated number of endpoints for this context
                        UCP_PARAM_FIELD_REQUEST_INIT      ; // initialize request memory

                    // features
                    context_params.features =
                        UCP_FEATURE_TAG                   ; // tag matching
                    // additional usable request size
                    context_params.request_size = ucx::request_data_size::value;
                    // thread safety
                    // this should be true if we have per-thread workers,
                    // otherwise, if one worker is shared by all thread, it should be false
                    // requires benchmarking.
                    context_params.mt_workers_shared = true;
                    // estimated number of connections
                    // affects transport selection criteria and theresulting performance
                    context_params.estimated_num_eps = m_db.est_size();
                    // mask
                    // mask which specifies particular bits of the tag which can uniquely identify
                    // the sender (UCP endpoint) in tagged operations.
                    //context_params.tag_sender_mask  = 0x00000000fffffffful;
                    context_params.tag_sender_mask  = 0xfffffffffffffffful;
                    // needed to zero the memory region. Otherwise segfaults occured
                    // when a std::function destructor was called on an invalid object
                    context_params.request_init = &ucx::request_init;

                    // initialize UCP
                    GHEX_CHECK_UCX_RESULT(
                        ucp_init(&context_params, config_ptr, &m_context.m_context)
                    );
                    ucp_config_release(config_ptr);

                    // check the actual parameters
                    ucp_context_attr_t attr;
                    attr.field_mask =
                        UCP_ATTR_FIELD_REQUEST_SIZE ; // internal request size
                    ucp_context_query(m_context.m_context, &attr);
                    m_req_size = attr.request_size;

                    // make shared worker
<<<<<<< HEAD
=======
                    // use single-threaded UCX mode, as per developer advice
                    // https://github.com/openucx/ucx/issues/4609
>>>>>>> 1d6f78fa
                    m_worker = worker_type(this, &m_thread_primitives, nullptr, UCS_THREAD_MODE_SINGLE);
                    // intialize database
                    m_db.init(m_worker.address());
                }

                communicator_type get_serial_communicator()
                {
                    return {&m_worker,&m_worker};
                }

                communicator_type get_communicator(const thread_token& t)
                {
                    if (!m_workers[t.id()])
                    {
                        m_tokens[t.id()] = t;
                        m_workers[t.id()] = std::make_unique<worker_type>(this, &m_thread_primitives, &m_tokens[t.id()], UCS_THREAD_MODE_SINGLE);
                    }
                    return {&m_worker, m_workers[t.id()].get()};
                }

                rank_type rank() const { return m_db.rank(); }
                rank_type size() const { return m_db.size(); }
                ucp_context_h get() const noexcept { return m_context.m_context; }
            };

            namespace ucx {

                template<typename ThreadPrimitives>
                worker_t<ThreadPrimitives>::worker_t(transport_context_type* c, ThreadPrimitives *tp, thread_token* t, ucs_thread_mode_t mode)
                    : m_context{c}
                    , m_thread_primitives{tp}
                    , m_token_ptr{t}
                    , m_rank(c->rank())
                    , m_size(c->size())
                    {
                        ucp_worker_params_t params;
                        params.field_mask  = UCP_WORKER_PARAM_FIELD_THREAD_MODE;
                        params.thread_mode = mode;
                        GHEX_CHECK_UCX_RESULT(
                            ucp_worker_create (c->get(), &params, &m_worker.get())
                        );
                        ucp_address_t* worker_address;
                        std::size_t address_length;
                        GHEX_CHECK_UCX_RESULT(
                            ucp_worker_get_address(m_worker.get(), &worker_address, &address_length)
                        );
                        m_address = address_t{
                            reinterpret_cast<unsigned char*>(worker_address),
                            reinterpret_cast<unsigned char*>(worker_address) + address_length};
                        ucp_worker_release_address(m_worker.get(), worker_address);
                        m_worker.m_moved = false;
                    }

                template<typename ThreadPrimitives>
                const endpoint_t& worker_t<ThreadPrimitives>::connect(rank_type rank)
                {
                    auto it = m_endpoint_cache.find(rank);
                    if (it != m_endpoint_cache.end())
                        return it->second;
                    auto addr = m_context->m_db.find(rank);
                    auto p = m_endpoint_cache.insert(std::make_pair(rank, endpoint_t{rank, m_worker.get(), addr}));
                    return p.first->second;
                }

            } // namespace ucx

            template<class ThreadPrimitives>
            struct context_factory<ucx_tag, ThreadPrimitives>
            {
                static std::unique_ptr<context<ucx_tag, ThreadPrimitives>> create(int num_threads, MPI_Comm comm)
                {
#if defined GHEX_USE_PMI
                    ucx::address_db_pmi addr_db{comm};
#else
                    ucx::address_db_mpi addr_db{comm};
#endif
                    return std::make_unique<context<ucx_tag,ThreadPrimitives>>(num_threads, comm, std::move(addr_db));
                }
            };
            
        } // namespace tl
    } // namespace ghex
} // namespace gridtools

#endif /* INCLUDED_GHEX_TL_UCX_CONTEXT_HPP */<|MERGE_RESOLUTION|>--- conflicted
+++ resolved
@@ -160,11 +160,8 @@
                     m_req_size = attr.request_size;
 
                     // make shared worker
-<<<<<<< HEAD
-=======
                     // use single-threaded UCX mode, as per developer advice
                     // https://github.com/openucx/ucx/issues/4609
->>>>>>> 1d6f78fa
                     m_worker = worker_type(this, &m_thread_primitives, nullptr, UCS_THREAD_MODE_SINGLE);
                     // intialize database
                     m_db.init(m_worker.address());
