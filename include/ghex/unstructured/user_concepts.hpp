/* 
 * GridTools
 * 
 * Copyright (c) 2014-2021, ETH Zurich
 * All rights reserved.
 * 
 * Please, refer to the LICENSE file in the root directory.
 * SPDX-License-Identifier: BSD-3-Clause
 * 
 */
#pragma once

#include <ghex/config.hpp>
#include <ghex/arch_traits.hpp>
#include <ghex/device/cuda/error.hpp>
#ifdef GHEX_CUDACC
#include <ghex/device/cuda/runtime.hpp>
#endif

#include <set>
#include <vector>
#include <utility>
#include <algorithm>
#include <cassert>
#include <cstring>
#include <iosfwd>

<<<<<<< HEAD
namespace ghex
{
namespace unstructured
{
/** @brief domain descriptor for unstructured domains
 * @tparam DomainId domain id type
 * @tparam Idx global index type*/
template<typename DomainId, typename Idx>
class domain_descriptor
{
  public:
    // member types
    using domain_id_type = DomainId;
    using global_index_type = Idx;
    using vertices_type = std::vector<global_index_type>;
    using vertices_set_type = std::set<global_index_type>;
    using adjncy_type = std::vector<global_index_type>; // named after ParMetis CSR arrays
    using map_type = std::vector<std::pair<global_index_type, adjncy_type>>;
    // local index, deduced from here, and not used at the application level. Will be cast to
    // std::size_t in data_decriptor.
    using local_index_type = std::size_t;

  private:
    // members
    domain_id_type m_id;
    vertices_type  m_vertices; // including halo vertices
    adjncy_type    m_adjncy;   // named after ParMetis CSR arrays
    std::size_t    m_inner_size;
    std::size_t    m_size;
    std::size_t    m_levels;

  public:
    // constructors
    domain_descriptor(const domain_id_type id, const vertices_type& vertices,
        const adjncy_type& adjncy, const std::size_t levels = 1)
    : m_id{id}
    , m_vertices{vertices}
    , m_adjncy{adjncy}
    , m_levels{levels}
    {
        set_halo_vertices();
    }
    domain_descriptor(const domain_id_type id, const map_type& v_map, const std::size_t levels = 1)
    : m_id{id}
    , m_vertices{}
    , m_adjncy{}
    , m_levels{levels}
    {
        for (const auto& v_elem : v_map)
        {
            m_vertices.push_back(v_elem.first);
            m_adjncy.insert(m_adjncy.end(), v_elem.second.begin(), v_elem.second.end());
        }
        set_halo_vertices();
    }
    domain_descriptor(const domain_id_type id, const vertices_type& vertices,
        const std::size_t inner_size, const std::size_t levels = 1)
    : m_id{id}
    , m_vertices{vertices}
    , m_adjncy{}
      // not set using this constructor. Not a big deal, will eventually be removed
    , m_inner_size{inner_size}
    , m_size{vertices.size()}
    , m_levels{levels}
    {
    }

  private:
    // member functions
    void set_halo_vertices()
    {
        vertices_set_type vertices_set{m_vertices.begin(), m_vertices.end()};
        vertices_set_type all_vertices_set{m_adjncy.begin(), m_adjncy.end()};
        vertices_set_type halo_vertices_set{};
        std::set_difference(all_vertices_set.begin(), all_vertices_set.end(), vertices_set.begin(),
            vertices_set.end(), std::inserter(halo_vertices_set, halo_vertices_set.begin()));
        m_inner_size = m_vertices.size();
        m_vertices.insert(m_vertices.end(), halo_vertices_set.begin(), halo_vertices_set.end());
        m_size = m_vertices.size();
    }

  public:
    // member functions
    domain_id_type       domain_id() const noexcept { return m_id; }
    std::size_t          inner_size() const noexcept { return m_inner_size; }
    std::size_t          size() const noexcept { return m_size; }
    std::size_t          levels() const noexcept { return m_levels; }
    const vertices_type& vertices() const noexcept { return m_vertices; }
    const adjncy_type&   adjncy() const noexcept { return m_adjncy; }

    // print
    /** @brief print */
    template<typename CharT, typename Traits>
    friend std::basic_ostream<CharT, Traits>& operator<<(
        std::basic_ostream<CharT, Traits>& os, const domain_descriptor& domain)
    {
        os << "domain id = " << domain.domain_id() << ";\n"
           << "inner size = " << domain.inner_size() << ";\n"
           << "size = " << domain.size() << ";\n"
           << "levels = " << domain.levels() << ";\n"
           << "vertices: [ ";
        for (const auto v : domain.vertices()) { os << v << " "; }
        os << "]\n";
        os << "adjncy: [ ";
        for (const auto v : domain.adjncy()) { os << v << " "; }
        os << "]\n";
        return os;
    }
};

/** @brief halo generator for unstructured domains
  * @tparam DomainId domain id type
  * @tparam Idx global index type*/
template<typename DomainId, typename Idx>
class halo_generator
{
  public:
    // member types
    using domain_type = domain_descriptor<DomainId, Idx>;
    using global_index_type = typename domain_type::global_index_type;
    using vertices_type =
        typename domain_type::vertices_type; // mandatory: inferred from the domain
    using local_index_type = typename domain_type::local_index_type;
    using local_indices_type = std::vector<local_index_type>;
    using it_diff_type = typename vertices_type::iterator::difference_type;

    /** @brief Halo concept for unstructured grids
      * TO DO: if everything works, this class definition should be removed,
      * iteration space concept should be moved outside the pattern class,
      * templated on the index type and used here as well.*/
    class halo
    {
      private:
        vertices_type      m_vertices;
        local_indices_type m_local_indices;
        std::size_t        m_levels;

      public:
        // ctors
        halo(const std::size_t levels) noexcept
        : m_levels{levels}
        {
        }
        /** WARN: following one not strictly needed,
          * but it will if this class is used as iteration_space class*/
        halo(const vertices_type& vertices, const local_indices_type& local_indices,
            const std::size_t levels)
        : m_vertices{vertices}
        , m_local_indices{local_indices}
        , m_levels{levels}
        {
        }

        // member functions
        /** @brief size of the halo */
        std::size_t               size() const noexcept { return m_vertices.size(); }
        std::size_t               levels() const noexcept { return m_levels; }
        const vertices_type&      vertices() const noexcept { return m_vertices; }
        const local_indices_type& local_indices() const noexcept { return m_local_indices; }
        void                      push_back(const global_index_type v, const local_index_type idx)
        {
            m_vertices.push_back(v);
            m_local_indices.push_back(idx);
        }

        // print
        /** @brief print */
        template<typename CharT, typename Traits>
        friend std::basic_ostream<CharT, Traits>& operator<<(
            std::basic_ostream<CharT, Traits>& os, const halo& h)
        {
            os << "size = " << h.size() << ";\n"
               << "levels = " << h.levels() << ";\n"
               << "vertices: [ ";
            for (const auto v : h.vertices()) { os << v << " "; }
            os << "]\n"
               << "local indices: [ ";
            for (const auto idx : h.local_indices()) { os << idx << " "; }
            os << "]\n";
            return os;
        }
    };

    // member functions
    /** @brief generate halo
      * @param domain local domain instance
      * @return receive halo*/
    halo operator()(const domain_type& domain) const
    {
        local_indices_type local_indices(domain.size() - domain.inner_size());
        for (size_t i = 0; i < (domain.size() - domain.inner_size()); ++i)
        { local_indices[i] = i + domain.inner_size(); }
        vertices_type vertices{
            domain.vertices().begin() + static_cast<it_diff_type>(domain.inner_size()),
            domain.vertices().end()};
        return {vertices, local_indices, domain.levels()};
    }
};

/** @brief data descriptor for unstructured grids (forward declaration)
  * @tparam Arch device type in which field storage is allocated
  * @tparam DomainId domain id type
  * @tparam Idx global index type
  * @tparam T value type*/
template<typename Arch, typename DomainId, typename Idx, typename T>
class data_descriptor;

/** @brief data descriptor for unstructured grids (CPU specialization)*/
template<typename DomainId, typename Idx, typename T>
class data_descriptor<ghex::cpu, DomainId, Idx, T>
{
  public:
    using arch_type = ghex::cpu;
    using domain_id_type = DomainId;
    using global_index_type = Idx;
    using value_type = T;
    using device_id_type = ghex::arch_traits<arch_type>::device_id_type;
    using domain_descriptor_type = domain_descriptor<domain_id_type, global_index_type>;
    using allocator_type = std::allocator<value_type>;
    using byte_t = unsigned char;

  private:
    domain_id_type m_domain_id;
    std::size_t    m_domain_size;
    std::size_t    m_levels;
    value_type*    m_values;

  public:
    // constructors
    /** @brief constructs a CPU data descriptor
      * @tparam Container templated container type for the field to be wrapped; data are assumed to
      * be contiguous in memory
      * @param domain local domain instance
      * @param field field to be wrapped*/
    template<template<typename, typename> class Container>
    data_descriptor(
        const domain_descriptor_type& domain, Container<value_type, allocator_type>& field)
    : m_domain_id{domain.domain_id()}
    , m_domain_size{domain.size()}
    , m_levels{domain.levels()}
    , m_values{&(field[0])}
    {
        assert(field.size() == (domain.size() * domain.levels()));
    }

    // member functions

    device_id_type device_id() const noexcept { return 0; } // significant for the GPU
    domain_id_type domain_id() const noexcept { return m_domain_id; }
    std::size_t    domain_size() const noexcept { return m_domain_size; }
    std::size_t    levels() const noexcept { return m_levels; }
    int            num_components() const noexcept { return 1; }

    /** @brief single access operator, used by multiple access set function*/
    value_type& operator()(const std::size_t local_v, const std::size_t level)
    {
        return m_values[local_v * m_levels + level];
    }

    /** @brief single access operator (const version), used by multiple access get function*/
    const value_type& operator()(const std::size_t local_v, const std::size_t level) const
    {
        return m_values[local_v * m_levels + level];
    }

    /** @brief multiple access set function, needed by GHEX to perform the unpacking
      * @tparam IterationSpace iteration space type
      * @param is iteration space which to loop through when setting back the buffer values
      * @param buffer buffer with the data to be set back*/
    template<typename IterationSpace>
    void set(const IterationSpace& is, const byte_t* buffer)
    {
        for (std::size_t local_v : is.local_indices()) /* TO DO: explicit cast? */
        {
            for (std::size_t level = 0; level < is.levels(); ++level)
            {
                std::memcpy(&((*this)(local_v, level)), buffer, sizeof(value_type));
                buffer += sizeof(value_type);
            }
        }
    }

    /** @brief multiple access get function, needed by GHEX to perform the packing
      * @tparam IterationSpace iteration space type
      * @param is iteration space which to loop through when getting the data from the internal storage
      * @param buffer buffer to be filled*/
    template<typename IterationSpace>
    void get(const IterationSpace& is, byte_t* buffer) const
    {
        for (std::size_t local_v : is.local_indices()) /* TO DO: explicit cast? */
        {
            for (std::size_t level = 0; level < is.levels(); ++level)
            {
                std::memcpy(buffer, &((*this)(local_v, level)), sizeof(value_type));
                buffer += sizeof(value_type);
            }
        }
    }

    template<typename IndexContainer>
    void pack(value_type* buffer, const IndexContainer& c, void*)
    {
        for (const auto& is : c) { get(is, reinterpret_cast<byte_t*>(buffer)); }
    }

    template<typename IndexContainer>
    void unpack(const value_type* buffer, const IndexContainer& c, void*)
    {
        for (const auto& is : c) { set(is, reinterpret_cast<const byte_t*>(buffer)); }
    }
};
=======
#include "../arch_list.hpp"
#include "../arch_traits.hpp"
>>>>>>> ac121d6e

#ifdef GHEX_CUDACC
<<<<<<< HEAD
// TO DO: GPU SPECIALIZATION
=======
#include "../common/cuda_runtime.hpp"
>>>>>>> ac121d6e
#endif

} // namespace unstructured

<<<<<<< HEAD
} // namespace ghex
=======
namespace gridtools {

    namespace ghex {

        namespace unstructured {

            /** @brief domain descriptor for unstructured domains
             * @tparam DomainId domain id type
             * @tparam Idx global index type*/
            template<typename DomainId, typename Idx>
            class domain_descriptor {

                public:

                    // member types
                    using domain_id_type = DomainId;
                    using global_index_type = Idx;
                    using vertices_type = std::vector<global_index_type>;
                    using vertices_set_type = std::set<global_index_type>;
                    using adjncy_type = std::vector<global_index_type>; // named after ParMetis CSR arrays
                    using map_type = std::vector<std::pair<global_index_type, adjncy_type>>;
                    using local_index_type = std::size_t; // local index, deduced from here, and not used at the application level. Will be cast to std::size_t in data_decriptor.

                private:

                    // members
                    domain_id_type m_id;
                    vertices_type m_vertices; // including halo vertices
                    adjncy_type m_adjncy; // named after ParMetis CSR arrays
                    std::size_t m_inner_size;
                    std::size_t m_size;
                    std::size_t m_levels;

                public:

                    // constructors
                    domain_descriptor(const domain_id_type id,
                                      const vertices_type& vertices,
                                      const adjncy_type& adjncy,
                                      const std::size_t levels = 1) :
                        m_id{id},
                        m_vertices{vertices},
                        m_adjncy{adjncy},
                        m_levels {levels} { set_halo_vertices(); }
                    domain_descriptor(const domain_id_type id,
                                      const map_type& v_map,
                                      const std::size_t levels = 1) :
                        m_id{id},
                        m_vertices{},
                        m_adjncy{},
                        m_levels{levels} {
                        for (const auto& v_elem : v_map) {
                            m_vertices.push_back(v_elem.first);
                            m_adjncy.insert(m_adjncy.end(), v_elem.second.begin(), v_elem.second.end());
                        }
                        set_halo_vertices();
                    }
                    domain_descriptor(const domain_id_type id,
                                      const vertices_type& vertices,
                                      const std::size_t inner_size,
                                      const std::size_t levels = 1) :
                        m_id{id},
                        m_vertices{vertices},
                        m_adjncy{}, // not set using this constructor. Not a big deal, will eventually be removed
                        m_inner_size{inner_size},
                        m_size{vertices.size()},
                        m_levels{levels} {}

                private:

                    // member functions
                    void set_halo_vertices() {
                        vertices_set_type vertices_set{m_vertices.begin(), m_vertices.end()};
                        vertices_set_type all_vertices_set{m_adjncy.begin(), m_adjncy.end()};
                        vertices_set_type halo_vertices_set{};
                        std::set_difference(all_vertices_set.begin(), all_vertices_set.end(),
                                            vertices_set.begin(), vertices_set.end(),
                                            std::inserter(halo_vertices_set, halo_vertices_set.begin()));
                        m_inner_size = m_vertices.size();
                        m_vertices.insert(m_vertices.end(), halo_vertices_set.begin(), halo_vertices_set.end());
                        m_size = m_vertices.size();
                    }

                public:

                    // member functions
                    domain_id_type domain_id() const noexcept { return m_id; }
                    std::size_t inner_size() const noexcept { return m_inner_size; }
                    std::size_t size() const noexcept { return m_size; }
                    std::size_t levels() const noexcept { return m_levels; }
                    const vertices_type& vertices() const noexcept { return m_vertices; }
                    const adjncy_type& adjncy() const noexcept { return m_adjncy; }

                    // print
                    /** @brief print */
                    template<typename CharT, typename Traits>
                    friend std::basic_ostream<CharT, Traits>& operator << (std::basic_ostream<CharT, Traits>& os, const domain_descriptor& domain) {
                        os << "domain id = " << domain.domain_id() << ";\n"
                           << "inner size = " << domain.inner_size() << ";\n"
                           << "size = " << domain.size() << ";\n"
                           << "levels = " << domain.levels() << ";\n"
                           << "vertices: [ ";
                        for (const auto v : domain.vertices()) { os << v << " "; }
                        os << "]\n";
                        os << "adjncy: [ ";
                        for (const auto v : domain.adjncy()) { os << v << " "; }
                        os << "]\n";
                        return os;
                    }

            };

            /** @brief halo generator for unstructured domains
             * @tparam DomainId domain id type
             * @tparam Idx global index type*/
            template<typename DomainId, typename Idx>
            class halo_generator {

                public:

                    // member types
                    using domain_type = domain_descriptor<DomainId, Idx>;
                    using global_index_type = typename domain_type::global_index_type;
                    using vertices_type = typename domain_type::vertices_type; // mandatory: inferred from the domain
                    using local_index_type = typename domain_type::local_index_type;
                    using local_indices_type = std::vector<local_index_type>;
                    using it_diff_type = typename vertices_type::iterator::difference_type;

                    /** @brief Halo concept for unstructured grids
                     * TO DO: if everything works, this class definition should be removed,
                     * iteration space concept should be moved outside the pattern class,
                     * templated on the index type and used here as well.*/
                    class halo {

                        private:

                            vertices_type m_vertices;
                            local_indices_type m_local_indices;
                            std::size_t m_levels;

                        public:

                            // ctors
                            halo(const std::size_t levels) noexcept : m_levels{levels} {}
                            /** WARN: following one not strictly needed,
                             * but it will if this class is used as iteration_space class*/
                            halo(const vertices_type& vertices,
                                 const local_indices_type& local_indices,
                                 const std::size_t levels) :
                                m_vertices{vertices},
                                m_local_indices{local_indices},
                                m_levels{levels} {}

                            // member functions
                            /** @brief size of the halo */
                            std::size_t size() const noexcept { return m_vertices.size(); }
                            std::size_t levels() const noexcept { return m_levels; }
                            const vertices_type& vertices() const noexcept { return m_vertices; }
                            const local_indices_type& local_indices() const noexcept { return m_local_indices; }
                            void push_back(const global_index_type v, const local_index_type idx) {
                                m_vertices.push_back(v);
                                m_local_indices.push_back(idx);
                            }

                            // print
                            /** @brief print */
                            template<typename CharT, typename Traits>
                            friend std::basic_ostream<CharT, Traits>& operator << (std::basic_ostream<CharT, Traits>& os, const halo& h) {
                                os << "size = " << h.size() << ";\n"
                                   << "levels = " << h.levels() << ";\n"
                                   << "vertices: [ ";
                                for (const auto v : h.vertices()) { os << v << " "; }
                                os << "]\n"
                                   << "local indices: [ ";
                                for (const auto idx : h.local_indices()) { os << idx << " "; }
                                os << "]\n";
                                return os;
                            }

                    };

                    // member functions
                    /** @brief generate halo
                     * @param domain local domain instance
                     * @return receive halo*/
                    halo operator()(const domain_type& domain) const {
                        local_indices_type local_indices(domain.size() - domain.inner_size());
                        for (size_t i = 0; i < (domain.size() - domain.inner_size()); ++i) {
                            local_indices[i] = i + domain.inner_size();
                        }
                        vertices_type vertices {domain.vertices().begin() + static_cast<it_diff_type>(domain.inner_size()), domain.vertices().end()};
                        return {vertices, local_indices, domain.levels()};
                    }

            };

            /** @brief data descriptor for unstructured grids (forward declaration)
             * @tparam Arch device type in which field storage is allocated
             * @tparam DomainId domain id type
             * @tparam Idx global index type
             * @tparam T value type*/
            template <typename Arch, typename DomainId, typename Idx, typename T>
            class data_descriptor;

            /** @brief data descriptor for unstructured grids (CPU specialization)*/
            template <typename DomainId, typename Idx, typename T>
            class data_descriptor<gridtools::ghex::cpu, DomainId, Idx, T> {

                public:

                    using arch_type = gridtools::ghex::cpu;
                    using domain_id_type = DomainId;
                    using global_index_type = Idx;
                    using value_type = T;
                    using device_id_type = gridtools::ghex::arch_traits<arch_type>::device_id_type;
                    using domain_descriptor_type = domain_descriptor<domain_id_type, global_index_type>;
                    using allocator_type = std::allocator<value_type>;
                    using byte_t = unsigned char;

                private:

                    domain_id_type m_domain_id;
                    std::size_t m_domain_size;
                    std::size_t m_levels;
                    value_type* m_values;

                public:

                    // constructors
                    /** @brief constructs a CPU data descriptor
                     * @tparam Container templated container type for the field to be wrapped; data are assumed to be contiguous in memory
                     * @param domain local domain instance
                     * @param field field to be wrapped*/
                    template <template <typename, typename> class Container>
                    data_descriptor(const domain_descriptor_type& domain,
                                    Container<value_type, allocator_type>& field) :
                        m_domain_id{domain.domain_id()},
                        m_domain_size{domain.size()},
                        m_levels{domain.levels()},
                        m_values{&(field[0])} {
                        assert(field.size() == (domain.size() * domain.levels()));
                    }

                    // member functions

                    device_id_type device_id() const noexcept { return 0; } // significant for the GPU
                    domain_id_type domain_id() const noexcept { return m_domain_id; }
                    std::size_t domain_size() const noexcept { return m_domain_size; }
                    std::size_t levels() const noexcept { return m_levels; }
                    int num_components() const noexcept { return 1; }

                    /** @brief single access operator, used by multiple access set function*/
                    value_type& operator()(const std::size_t local_v, const std::size_t level) {
                        return m_values[local_v * m_levels + level];
                    }

                    /** @brief single access operator (const version), used by multiple access get function*/
                    const value_type& operator()(const std::size_t local_v, const std::size_t level) const {
                        return m_values[local_v * m_levels + level];
                    }

                    /** @brief multiple access set function, needed by GHEX to perform the unpacking
                     * @tparam IterationSpace iteration space type
                     * @param is iteration space which to loop through when setting back the buffer values
                     * @param buffer buffer with the data to be set back*/
                    template <typename IterationSpace>
                    void set(const IterationSpace& is, const byte_t* buffer) {
                        for (std::size_t local_v : is.local_indices()) /* TO DO: explicit cast? */ {
                            for (std::size_t level = 0; level < is.levels(); ++level) {
                                std::memcpy(&((*this)(local_v, level)), buffer, sizeof(value_type));
                                buffer += sizeof(value_type);
                            }
                        }
                    }

                    /** @brief multiple access get function, needed by GHEX to perform the packing
                     * @tparam IterationSpace iteration space type
                     * @param is iteration space which to loop through when getting the data from the internal storage
                     * @param buffer buffer to be filled*/
                    template <typename IterationSpace>
                    void get(const IterationSpace& is, byte_t* buffer) const {
                        for (std::size_t local_v : is.local_indices()) /* TO DO: explicit cast? */ {
                            for (std::size_t level = 0; level < is.levels(); ++level) {
                                std::memcpy(buffer, &((*this)(local_v, level)), sizeof(value_type));
                                buffer += sizeof(value_type);
                            }
                        }
                    }

                    template<typename IndexContainer>
                    void pack(value_type* buffer, const IndexContainer& c, void*) {
                        for (const auto& is : c) {
                            get(is, reinterpret_cast<byte_t*>(buffer));
                        }
                    }

                    template<typename IndexContainer>
                    void unpack(const value_type* buffer, const IndexContainer& c, void*) {
                        for (const auto& is : c) {
                            set(is, reinterpret_cast<const byte_t*>(buffer));
                        }
                    }

            };

#ifdef GHEX_CUDACC

#define GHEX_UNSTRUCTURED_SERIALIZATION_THREADS_PER_BLOCK 32

        template <typename T>
        __global__ void pack_kernel(
                const T* values,
                const std::size_t local_indices_size,
                const std::size_t* local_indices,
                const std::size_t levels,
                T* buffer) {
            std::size_t idx = threadIdx.x + (blockIdx.x * blockDim.x);
            if (idx < local_indices_size) {
                for(std::size_t level = 0; level < levels; ++level) {
                    buffer[idx * levels + level] = values[local_indices[idx] * levels + level];
                }
            }
        }

        template <typename T>
        __global__ void unpack_kernel(
                const T* buffer,
                const std::size_t local_indices_size,
                const std::size_t* local_indices,
                const std::size_t levels,
                T* values) {
            std::size_t idx = threadIdx.x + (blockIdx.x * blockDim.x);
            if (idx < local_indices_size) {
                for(std::size_t level = 0; level < levels; ++level) {
                    values[local_indices[idx] * levels + level] = buffer[idx * levels + level];
                }
            }
        }

        /** @brief data descriptor for unstructured grids (GPU specialization)*/
        template <typename DomainId, typename Idx, typename T>
        class data_descriptor<gridtools::ghex::gpu, DomainId, Idx, T> {

            public:

                using arch_type = gridtools::ghex::gpu;
                using domain_id_type = DomainId;
                using global_index_type = Idx;
                using value_type = T;
                using device_id_type = gridtools::ghex::arch_traits<arch_type>::device_id_type;
                using domain_descriptor_type = domain_descriptor<domain_id_type, global_index_type>;

            private:

                device_id_type m_device_id;
                domain_id_type m_domain_id;
                std::size_t m_domain_size;
                std::size_t m_levels;
                value_type* m_values;

            public:

                // constructors
                /** @brief constructs a GPU data descriptor
                 * @param domain local domain instance
                 * @param field data pointer, assumed to point to a contiguous memory region of size = domain size * n levels
                 * @param device_id device id*/
                data_descriptor(const domain_descriptor_type& domain,
                                value_type* field,
                                device_id_type device_id) :
                    m_device_id{device_id},
                    m_domain_id{domain.domain_id()},
                    m_domain_size{domain.size()},
                    m_levels{domain.levels()},
                    m_values{field} {}

                // member functions

                device_id_type device_id() const noexcept { return m_device_id; }
                domain_id_type domain_id() const noexcept { return m_domain_id; }
                std::size_t domain_size() const noexcept { return m_domain_size; }
                std::size_t levels() const noexcept { return m_levels; }
                int num_components() const noexcept { return 1; }

                /** @brief single access operator
                 * used from the host to get data pointers, e.g.: &(data(i, j))*/ // TO DO: find better solution
                value_type& operator()(const std::size_t local_v, const std::size_t level) {
                    return m_values[local_v * m_levels + level];
                }

                /** @brief single access operator (const version)
                 * used from the host to get data pointers, e.g.: &(data(i, j))*/ // TO DO: find better solution
                const value_type& operator()(const std::size_t local_v, const std::size_t level) const {
                    return m_values[local_v * m_levels + level];
                }

                template<typename IndexContainer>
                void pack(value_type* buffer, const IndexContainer& c, void* stream_ptr) {
                    for (const auto& is : c) {
                        int n_blocks = static_cast<int>(std::ceil(static_cast<double>(is.local_indices().size()) / GHEX_UNSTRUCTURED_SERIALIZATION_THREADS_PER_BLOCK));
                        pack_kernel<value_type><<<n_blocks, GHEX_UNSTRUCTURED_SERIALIZATION_THREADS_PER_BLOCK, 0, *(reinterpret_cast<cudaStream_t*>(stream_ptr))>>>(
                                m_values,
                                is.local_indices().size(),
                                &(is.local_indices()[0]),
                                is.levels(),
                                buffer);
                    }
                }

                template<typename IndexContainer>
                void unpack(const value_type* buffer, const IndexContainer& c, void* stream_ptr) {
                    for (const auto& is : c) {
                        int n_blocks = static_cast<int>(std::ceil(static_cast<double>(is.local_indices().size()) / GHEX_UNSTRUCTURED_SERIALIZATION_THREADS_PER_BLOCK));
                        unpack_kernel<value_type><<<n_blocks, GHEX_UNSTRUCTURED_SERIALIZATION_THREADS_PER_BLOCK, 0, *(reinterpret_cast<cudaStream_t*>(stream_ptr))>>>(
                                buffer,
                                is.local_indices().size(),
                                &(is.local_indices()[0]),
                                is.levels(),
                                m_values);
                    }
                }

        };

#endif

        } // namespace unstructured

    } // namespace ghex

} // namespace gridtools

#endif /* INCLUDED_GHEX_UNSTRUCTURED_USER_CONCEPTS_HPP */
>>>>>>> ac121d6e
<|MERGE_RESOLUTION|>--- conflicted
+++ resolved
@@ -25,7 +25,6 @@
 #include <cstring>
 #include <iosfwd>
 
-<<<<<<< HEAD
 namespace ghex
 {
 namespace unstructured
@@ -85,8 +84,7 @@
         const std::size_t inner_size, const std::size_t levels = 1)
     : m_id{id}
     , m_vertices{vertices}
-    , m_adjncy{}
-      // not set using this constructor. Not a big deal, will eventually be removed
+    , m_adjncy{} // not set using this constructor. Not a big deal, will eventually be removed
     , m_inner_size{inner_size}
     , m_size{vertices.size()}
     , m_levels{levels}
@@ -337,455 +335,125 @@
         for (const auto& is : c) { set(is, reinterpret_cast<const byte_t*>(buffer)); }
     }
 };
-=======
-#include "../arch_list.hpp"
-#include "../arch_traits.hpp"
->>>>>>> ac121d6e
 
 #ifdef GHEX_CUDACC
-<<<<<<< HEAD
-// TO DO: GPU SPECIALIZATION
-=======
-#include "../common/cuda_runtime.hpp"
->>>>>>> ac121d6e
+
+#define GHEX_UNSTRUCTURED_SERIALIZATION_THREADS_PER_BLOCK 32
+
+template<typename T>
+__global__ void
+pack_kernel(const T* values, const std::size_t local_indices_size, const std::size_t* local_indices,
+    const std::size_t levels, T* buffer)
+{
+    std::size_t idx = threadIdx.x + (blockIdx.x * blockDim.x);
+    if (idx < local_indices_size)
+    {
+        for (std::size_t level = 0; level < levels; ++level)
+        { buffer[idx * levels + level] = values[local_indices[idx] * levels + level]; }
+    }
+}
+
+template<typename T>
+__global__ void
+unpack_kernel(const T* buffer, const std::size_t local_indices_size,
+    const std::size_t* local_indices, const std::size_t levels, T* values)
+{
+    std::size_t idx = threadIdx.x + (blockIdx.x * blockDim.x);
+    if (idx < local_indices_size)
+    {
+        for (std::size_t level = 0; level < levels; ++level)
+        { values[local_indices[idx] * levels + level] = buffer[idx * levels + level]; }
+    }
+}
+
+/** @brief data descriptor for unstructured grids (GPU specialization)*/
+template<typename DomainId, typename Idx, typename T>
+class data_descriptor<gpu, DomainId, Idx, T>
+{
+  public:
+    using arch_type = gpu;
+    using domain_id_type = DomainId;
+    using global_index_type = Idx;
+    using value_type = T;
+    using device_id_type = arch_traits<arch_type>::device_id_type;
+    using domain_descriptor_type = domain_descriptor<domain_id_type, global_index_type>;
+
+  private:
+    device_id_type m_device_id;
+    domain_id_type m_domain_id;
+    std::size_t    m_domain_size;
+    std::size_t    m_levels;
+    value_type*    m_values;
+
+  public:
+    // constructors
+    /** @brief constructs a GPU data descriptor
+      * @param domain local domain instance
+      * @param field data pointer, assumed to point to a contiguous memory region of size = domain size * n levels
+      * @param device_id device id*/
+    data_descriptor(
+        const domain_descriptor_type& domain, value_type* field, device_id_type device_id)
+    : m_device_id{device_id}
+    , m_domain_id{domain.domain_id()}
+    , m_domain_size{domain.size()}
+    , m_levels{domain.levels()}
+    , m_values{field}
+    {
+    }
+
+    // member functions
+
+    device_id_type device_id() const noexcept { return m_device_id; }
+    domain_id_type domain_id() const noexcept { return m_domain_id; }
+    std::size_t    domain_size() const noexcept { return m_domain_size; }
+    std::size_t    levels() const noexcept { return m_levels; }
+    int            num_components() const noexcept { return 1; }
+
+    /** @brief single access operator
+                 * used from the host to get data pointers, e.g.: &(data(i, j))*/ // TO DO: find better solution
+    value_type& operator()(const std::size_t local_v, const std::size_t level)
+    {
+        return m_values[local_v * m_levels + level];
+    }
+
+    /** @brief single access operator (const version)
+                 * used from the host to get data pointers, e.g.: &(data(i, j))*/ // TO DO: find better solution
+    const value_type& operator()(const std::size_t local_v, const std::size_t level) const
+    {
+        return m_values[local_v * m_levels + level];
+    }
+
+    template<typename IndexContainer>
+    void pack(value_type* buffer, const IndexContainer& c, void* stream_ptr)
+    {
+        for (const auto& is : c)
+        {
+            int n_blocks =
+                static_cast<int>(std::ceil(static_cast<double>(is.local_indices().size()) /
+                                           GHEX_UNSTRUCTURED_SERIALIZATION_THREADS_PER_BLOCK));
+            pack_kernel<value_type><<<n_blocks, GHEX_UNSTRUCTURED_SERIALIZATION_THREADS_PER_BLOCK,
+                0, *(reinterpret_cast<cudaStream_t*>(stream_ptr))>>>(
+                m_values, is.local_indices().size(), &(is.local_indices()[0]), is.levels(), buffer);
+        }
+    }
+
+    template<typename IndexContainer>
+    void unpack(const value_type* buffer, const IndexContainer& c, void* stream_ptr)
+    {
+        for (const auto& is : c)
+        {
+            int n_blocks =
+                static_cast<int>(std::ceil(static_cast<double>(is.local_indices().size()) /
+                                           GHEX_UNSTRUCTURED_SERIALIZATION_THREADS_PER_BLOCK));
+            unpack_kernel<value_type><<<n_blocks, GHEX_UNSTRUCTURED_SERIALIZATION_THREADS_PER_BLOCK,
+                0, *(reinterpret_cast<cudaStream_t*>(stream_ptr))>>>(
+                buffer, is.local_indices().size(), &(is.local_indices()[0]), is.levels(), m_values);
+        }
+    }
+};
+
 #endif
 
 } // namespace unstructured
 
-<<<<<<< HEAD
-} // namespace ghex
-=======
-namespace gridtools {
-
-    namespace ghex {
-
-        namespace unstructured {
-
-            /** @brief domain descriptor for unstructured domains
-             * @tparam DomainId domain id type
-             * @tparam Idx global index type*/
-            template<typename DomainId, typename Idx>
-            class domain_descriptor {
-
-                public:
-
-                    // member types
-                    using domain_id_type = DomainId;
-                    using global_index_type = Idx;
-                    using vertices_type = std::vector<global_index_type>;
-                    using vertices_set_type = std::set<global_index_type>;
-                    using adjncy_type = std::vector<global_index_type>; // named after ParMetis CSR arrays
-                    using map_type = std::vector<std::pair<global_index_type, adjncy_type>>;
-                    using local_index_type = std::size_t; // local index, deduced from here, and not used at the application level. Will be cast to std::size_t in data_decriptor.
-
-                private:
-
-                    // members
-                    domain_id_type m_id;
-                    vertices_type m_vertices; // including halo vertices
-                    adjncy_type m_adjncy; // named after ParMetis CSR arrays
-                    std::size_t m_inner_size;
-                    std::size_t m_size;
-                    std::size_t m_levels;
-
-                public:
-
-                    // constructors
-                    domain_descriptor(const domain_id_type id,
-                                      const vertices_type& vertices,
-                                      const adjncy_type& adjncy,
-                                      const std::size_t levels = 1) :
-                        m_id{id},
-                        m_vertices{vertices},
-                        m_adjncy{adjncy},
-                        m_levels {levels} { set_halo_vertices(); }
-                    domain_descriptor(const domain_id_type id,
-                                      const map_type& v_map,
-                                      const std::size_t levels = 1) :
-                        m_id{id},
-                        m_vertices{},
-                        m_adjncy{},
-                        m_levels{levels} {
-                        for (const auto& v_elem : v_map) {
-                            m_vertices.push_back(v_elem.first);
-                            m_adjncy.insert(m_adjncy.end(), v_elem.second.begin(), v_elem.second.end());
-                        }
-                        set_halo_vertices();
-                    }
-                    domain_descriptor(const domain_id_type id,
-                                      const vertices_type& vertices,
-                                      const std::size_t inner_size,
-                                      const std::size_t levels = 1) :
-                        m_id{id},
-                        m_vertices{vertices},
-                        m_adjncy{}, // not set using this constructor. Not a big deal, will eventually be removed
-                        m_inner_size{inner_size},
-                        m_size{vertices.size()},
-                        m_levels{levels} {}
-
-                private:
-
-                    // member functions
-                    void set_halo_vertices() {
-                        vertices_set_type vertices_set{m_vertices.begin(), m_vertices.end()};
-                        vertices_set_type all_vertices_set{m_adjncy.begin(), m_adjncy.end()};
-                        vertices_set_type halo_vertices_set{};
-                        std::set_difference(all_vertices_set.begin(), all_vertices_set.end(),
-                                            vertices_set.begin(), vertices_set.end(),
-                                            std::inserter(halo_vertices_set, halo_vertices_set.begin()));
-                        m_inner_size = m_vertices.size();
-                        m_vertices.insert(m_vertices.end(), halo_vertices_set.begin(), halo_vertices_set.end());
-                        m_size = m_vertices.size();
-                    }
-
-                public:
-
-                    // member functions
-                    domain_id_type domain_id() const noexcept { return m_id; }
-                    std::size_t inner_size() const noexcept { return m_inner_size; }
-                    std::size_t size() const noexcept { return m_size; }
-                    std::size_t levels() const noexcept { return m_levels; }
-                    const vertices_type& vertices() const noexcept { return m_vertices; }
-                    const adjncy_type& adjncy() const noexcept { return m_adjncy; }
-
-                    // print
-                    /** @brief print */
-                    template<typename CharT, typename Traits>
-                    friend std::basic_ostream<CharT, Traits>& operator << (std::basic_ostream<CharT, Traits>& os, const domain_descriptor& domain) {
-                        os << "domain id = " << domain.domain_id() << ";\n"
-                           << "inner size = " << domain.inner_size() << ";\n"
-                           << "size = " << domain.size() << ";\n"
-                           << "levels = " << domain.levels() << ";\n"
-                           << "vertices: [ ";
-                        for (const auto v : domain.vertices()) { os << v << " "; }
-                        os << "]\n";
-                        os << "adjncy: [ ";
-                        for (const auto v : domain.adjncy()) { os << v << " "; }
-                        os << "]\n";
-                        return os;
-                    }
-
-            };
-
-            /** @brief halo generator for unstructured domains
-             * @tparam DomainId domain id type
-             * @tparam Idx global index type*/
-            template<typename DomainId, typename Idx>
-            class halo_generator {
-
-                public:
-
-                    // member types
-                    using domain_type = domain_descriptor<DomainId, Idx>;
-                    using global_index_type = typename domain_type::global_index_type;
-                    using vertices_type = typename domain_type::vertices_type; // mandatory: inferred from the domain
-                    using local_index_type = typename domain_type::local_index_type;
-                    using local_indices_type = std::vector<local_index_type>;
-                    using it_diff_type = typename vertices_type::iterator::difference_type;
-
-                    /** @brief Halo concept for unstructured grids
-                     * TO DO: if everything works, this class definition should be removed,
-                     * iteration space concept should be moved outside the pattern class,
-                     * templated on the index type and used here as well.*/
-                    class halo {
-
-                        private:
-
-                            vertices_type m_vertices;
-                            local_indices_type m_local_indices;
-                            std::size_t m_levels;
-
-                        public:
-
-                            // ctors
-                            halo(const std::size_t levels) noexcept : m_levels{levels} {}
-                            /** WARN: following one not strictly needed,
-                             * but it will if this class is used as iteration_space class*/
-                            halo(const vertices_type& vertices,
-                                 const local_indices_type& local_indices,
-                                 const std::size_t levels) :
-                                m_vertices{vertices},
-                                m_local_indices{local_indices},
-                                m_levels{levels} {}
-
-                            // member functions
-                            /** @brief size of the halo */
-                            std::size_t size() const noexcept { return m_vertices.size(); }
-                            std::size_t levels() const noexcept { return m_levels; }
-                            const vertices_type& vertices() const noexcept { return m_vertices; }
-                            const local_indices_type& local_indices() const noexcept { return m_local_indices; }
-                            void push_back(const global_index_type v, const local_index_type idx) {
-                                m_vertices.push_back(v);
-                                m_local_indices.push_back(idx);
-                            }
-
-                            // print
-                            /** @brief print */
-                            template<typename CharT, typename Traits>
-                            friend std::basic_ostream<CharT, Traits>& operator << (std::basic_ostream<CharT, Traits>& os, const halo& h) {
-                                os << "size = " << h.size() << ";\n"
-                                   << "levels = " << h.levels() << ";\n"
-                                   << "vertices: [ ";
-                                for (const auto v : h.vertices()) { os << v << " "; }
-                                os << "]\n"
-                                   << "local indices: [ ";
-                                for (const auto idx : h.local_indices()) { os << idx << " "; }
-                                os << "]\n";
-                                return os;
-                            }
-
-                    };
-
-                    // member functions
-                    /** @brief generate halo
-                     * @param domain local domain instance
-                     * @return receive halo*/
-                    halo operator()(const domain_type& domain) const {
-                        local_indices_type local_indices(domain.size() - domain.inner_size());
-                        for (size_t i = 0; i < (domain.size() - domain.inner_size()); ++i) {
-                            local_indices[i] = i + domain.inner_size();
-                        }
-                        vertices_type vertices {domain.vertices().begin() + static_cast<it_diff_type>(domain.inner_size()), domain.vertices().end()};
-                        return {vertices, local_indices, domain.levels()};
-                    }
-
-            };
-
-            /** @brief data descriptor for unstructured grids (forward declaration)
-             * @tparam Arch device type in which field storage is allocated
-             * @tparam DomainId domain id type
-             * @tparam Idx global index type
-             * @tparam T value type*/
-            template <typename Arch, typename DomainId, typename Idx, typename T>
-            class data_descriptor;
-
-            /** @brief data descriptor for unstructured grids (CPU specialization)*/
-            template <typename DomainId, typename Idx, typename T>
-            class data_descriptor<gridtools::ghex::cpu, DomainId, Idx, T> {
-
-                public:
-
-                    using arch_type = gridtools::ghex::cpu;
-                    using domain_id_type = DomainId;
-                    using global_index_type = Idx;
-                    using value_type = T;
-                    using device_id_type = gridtools::ghex::arch_traits<arch_type>::device_id_type;
-                    using domain_descriptor_type = domain_descriptor<domain_id_type, global_index_type>;
-                    using allocator_type = std::allocator<value_type>;
-                    using byte_t = unsigned char;
-
-                private:
-
-                    domain_id_type m_domain_id;
-                    std::size_t m_domain_size;
-                    std::size_t m_levels;
-                    value_type* m_values;
-
-                public:
-
-                    // constructors
-                    /** @brief constructs a CPU data descriptor
-                     * @tparam Container templated container type for the field to be wrapped; data are assumed to be contiguous in memory
-                     * @param domain local domain instance
-                     * @param field field to be wrapped*/
-                    template <template <typename, typename> class Container>
-                    data_descriptor(const domain_descriptor_type& domain,
-                                    Container<value_type, allocator_type>& field) :
-                        m_domain_id{domain.domain_id()},
-                        m_domain_size{domain.size()},
-                        m_levels{domain.levels()},
-                        m_values{&(field[0])} {
-                        assert(field.size() == (domain.size() * domain.levels()));
-                    }
-
-                    // member functions
-
-                    device_id_type device_id() const noexcept { return 0; } // significant for the GPU
-                    domain_id_type domain_id() const noexcept { return m_domain_id; }
-                    std::size_t domain_size() const noexcept { return m_domain_size; }
-                    std::size_t levels() const noexcept { return m_levels; }
-                    int num_components() const noexcept { return 1; }
-
-                    /** @brief single access operator, used by multiple access set function*/
-                    value_type& operator()(const std::size_t local_v, const std::size_t level) {
-                        return m_values[local_v * m_levels + level];
-                    }
-
-                    /** @brief single access operator (const version), used by multiple access get function*/
-                    const value_type& operator()(const std::size_t local_v, const std::size_t level) const {
-                        return m_values[local_v * m_levels + level];
-                    }
-
-                    /** @brief multiple access set function, needed by GHEX to perform the unpacking
-                     * @tparam IterationSpace iteration space type
-                     * @param is iteration space which to loop through when setting back the buffer values
-                     * @param buffer buffer with the data to be set back*/
-                    template <typename IterationSpace>
-                    void set(const IterationSpace& is, const byte_t* buffer) {
-                        for (std::size_t local_v : is.local_indices()) /* TO DO: explicit cast? */ {
-                            for (std::size_t level = 0; level < is.levels(); ++level) {
-                                std::memcpy(&((*this)(local_v, level)), buffer, sizeof(value_type));
-                                buffer += sizeof(value_type);
-                            }
-                        }
-                    }
-
-                    /** @brief multiple access get function, needed by GHEX to perform the packing
-                     * @tparam IterationSpace iteration space type
-                     * @param is iteration space which to loop through when getting the data from the internal storage
-                     * @param buffer buffer to be filled*/
-                    template <typename IterationSpace>
-                    void get(const IterationSpace& is, byte_t* buffer) const {
-                        for (std::size_t local_v : is.local_indices()) /* TO DO: explicit cast? */ {
-                            for (std::size_t level = 0; level < is.levels(); ++level) {
-                                std::memcpy(buffer, &((*this)(local_v, level)), sizeof(value_type));
-                                buffer += sizeof(value_type);
-                            }
-                        }
-                    }
-
-                    template<typename IndexContainer>
-                    void pack(value_type* buffer, const IndexContainer& c, void*) {
-                        for (const auto& is : c) {
-                            get(is, reinterpret_cast<byte_t*>(buffer));
-                        }
-                    }
-
-                    template<typename IndexContainer>
-                    void unpack(const value_type* buffer, const IndexContainer& c, void*) {
-                        for (const auto& is : c) {
-                            set(is, reinterpret_cast<const byte_t*>(buffer));
-                        }
-                    }
-
-            };
-
-#ifdef GHEX_CUDACC
-
-#define GHEX_UNSTRUCTURED_SERIALIZATION_THREADS_PER_BLOCK 32
-
-        template <typename T>
-        __global__ void pack_kernel(
-                const T* values,
-                const std::size_t local_indices_size,
-                const std::size_t* local_indices,
-                const std::size_t levels,
-                T* buffer) {
-            std::size_t idx = threadIdx.x + (blockIdx.x * blockDim.x);
-            if (idx < local_indices_size) {
-                for(std::size_t level = 0; level < levels; ++level) {
-                    buffer[idx * levels + level] = values[local_indices[idx] * levels + level];
-                }
-            }
-        }
-
-        template <typename T>
-        __global__ void unpack_kernel(
-                const T* buffer,
-                const std::size_t local_indices_size,
-                const std::size_t* local_indices,
-                const std::size_t levels,
-                T* values) {
-            std::size_t idx = threadIdx.x + (blockIdx.x * blockDim.x);
-            if (idx < local_indices_size) {
-                for(std::size_t level = 0; level < levels; ++level) {
-                    values[local_indices[idx] * levels + level] = buffer[idx * levels + level];
-                }
-            }
-        }
-
-        /** @brief data descriptor for unstructured grids (GPU specialization)*/
-        template <typename DomainId, typename Idx, typename T>
-        class data_descriptor<gridtools::ghex::gpu, DomainId, Idx, T> {
-
-            public:
-
-                using arch_type = gridtools::ghex::gpu;
-                using domain_id_type = DomainId;
-                using global_index_type = Idx;
-                using value_type = T;
-                using device_id_type = gridtools::ghex::arch_traits<arch_type>::device_id_type;
-                using domain_descriptor_type = domain_descriptor<domain_id_type, global_index_type>;
-
-            private:
-
-                device_id_type m_device_id;
-                domain_id_type m_domain_id;
-                std::size_t m_domain_size;
-                std::size_t m_levels;
-                value_type* m_values;
-
-            public:
-
-                // constructors
-                /** @brief constructs a GPU data descriptor
-                 * @param domain local domain instance
-                 * @param field data pointer, assumed to point to a contiguous memory region of size = domain size * n levels
-                 * @param device_id device id*/
-                data_descriptor(const domain_descriptor_type& domain,
-                                value_type* field,
-                                device_id_type device_id) :
-                    m_device_id{device_id},
-                    m_domain_id{domain.domain_id()},
-                    m_domain_size{domain.size()},
-                    m_levels{domain.levels()},
-                    m_values{field} {}
-
-                // member functions
-
-                device_id_type device_id() const noexcept { return m_device_id; }
-                domain_id_type domain_id() const noexcept { return m_domain_id; }
-                std::size_t domain_size() const noexcept { return m_domain_size; }
-                std::size_t levels() const noexcept { return m_levels; }
-                int num_components() const noexcept { return 1; }
-
-                /** @brief single access operator
-                 * used from the host to get data pointers, e.g.: &(data(i, j))*/ // TO DO: find better solution
-                value_type& operator()(const std::size_t local_v, const std::size_t level) {
-                    return m_values[local_v * m_levels + level];
-                }
-
-                /** @brief single access operator (const version)
-                 * used from the host to get data pointers, e.g.: &(data(i, j))*/ // TO DO: find better solution
-                const value_type& operator()(const std::size_t local_v, const std::size_t level) const {
-                    return m_values[local_v * m_levels + level];
-                }
-
-                template<typename IndexContainer>
-                void pack(value_type* buffer, const IndexContainer& c, void* stream_ptr) {
-                    for (const auto& is : c) {
-                        int n_blocks = static_cast<int>(std::ceil(static_cast<double>(is.local_indices().size()) / GHEX_UNSTRUCTURED_SERIALIZATION_THREADS_PER_BLOCK));
-                        pack_kernel<value_type><<<n_blocks, GHEX_UNSTRUCTURED_SERIALIZATION_THREADS_PER_BLOCK, 0, *(reinterpret_cast<cudaStream_t*>(stream_ptr))>>>(
-                                m_values,
-                                is.local_indices().size(),
-                                &(is.local_indices()[0]),
-                                is.levels(),
-                                buffer);
-                    }
-                }
-
-                template<typename IndexContainer>
-                void unpack(const value_type* buffer, const IndexContainer& c, void* stream_ptr) {
-                    for (const auto& is : c) {
-                        int n_blocks = static_cast<int>(std::ceil(static_cast<double>(is.local_indices().size()) / GHEX_UNSTRUCTURED_SERIALIZATION_THREADS_PER_BLOCK));
-                        unpack_kernel<value_type><<<n_blocks, GHEX_UNSTRUCTURED_SERIALIZATION_THREADS_PER_BLOCK, 0, *(reinterpret_cast<cudaStream_t*>(stream_ptr))>>>(
-                                buffer,
-                                is.local_indices().size(),
-                                &(is.local_indices()[0]),
-                                is.levels(),
-                                m_values);
-                    }
-                }
-
-        };
-
-#endif
-
-        } // namespace unstructured
-
-    } // namespace ghex
-
-} // namespace gridtools
-
-#endif /* INCLUDED_GHEX_UNSTRUCTURED_USER_CONCEPTS_HPP */
->>>>>>> ac121d6e
+} // namespace ghex