/* 
 * GridTools
 * 
 * Copyright (c) 2014-2021, ETH Zurich
 * All rights reserved.
 * 
 * Please, refer to the LICENSE file in the root directory.
 * SPDX-License-Identifier: BSD-3-Clause
 * 
 */
#pragma once

#include <ghex/config.hpp>
#include <ghex/util/moved_bit.hpp>
#include <ghex/communication_object.hpp>
#include <ghex/rma/locality.hpp>
#include <ghex/rma/range_factory.hpp>
#include <ghex/rma/handle.hpp>
#include <memory>
#include <functional>
#include <vector>
#include <numeric>
#include <map>
#include <tuple>
#include <boost/mp11.hpp>
<<<<<<< HEAD
=======
#include "./common/moved_bit.hpp"
#include "./common/utils.hpp"
#include "./communication_object_2.hpp"
#include "./rma/locality.hpp"
#include "./rma/range_factory.hpp"
#include "./rma/handle.hpp"

#include "./common/defs.hpp"
#ifdef GHEX_CUDACC
#include "./common/cuda_runtime.hpp"
#endif

namespace gridtools {
namespace ghex {
>>>>>>> 30a782de

namespace ghex
{
// RMA overview
// ============
//
// The GHEX direct memory access is implemented for threads/processes that share the same memory.
// This means, that in-node communication can be accelerated by by-passing message passing which
// is otherwise employed. In order for direct memory access to work, the memory must be prepared
// and the addresses must be communicated to the remote counter parts. Note, that word remote
// signifies a process/thread on the same shared memory (in-node) which is writing into memory which
// it does not own (put operation). Conversly, the word local is used for a process/thread that
// owns a memory resource which it exposes for remote puts. Since GHEX does only use put operations
// (and no get operations), the local and remote processes/threads are also denoted as source and
// target: source is where the data comes from (remote) and target is where the data is put to
// (local).
//
// The rma facilites can be used for multi-threaded applications and multi-processed applications.
// In the case of multi-processed applications, the xpmem kernel module must be available for the
// transport to work.
//
// The multi-threaded parts are built on top of standard thread synchronization mechanisms, whereas
// the multi-processed parts use shmem for synchronization and xpmem for data exposure. GPUs are
// managed with cuda IPC facilities.
//
// The GHEX RMA facilities are comprised of several building blocks:
//
// 1. data handles: expose the data for remote read/write
// 2. access guards: synchronize access to data
// 3. events: additional synchronization mechanisms (used for GPUs)
// 4. ranges: abstract representation of a data portion which shall be exposed (i.e. a halo)
// 5. range factory: a class which type-erases fields/halos for transport through the network
// 6. bulk communication object: user facing communication interface
// 7. range generator: type which can generate ranges from halos. This class needs to be implemented
// for each grid type in ghex. So far only regular grids are supported.
//

// type erased bulk communication object
// can be used for storing bulk communication objects
struct generic_bulk_communication_object
{
    struct bulk_co_iface;

    struct handle
    {
        std::function<void()> m_remote_wait_fct;
        bulk_co_iface*        m_bulk_co_iface_ptr;
        void                  wait()
        {
            m_remote_wait_fct();
            m_bulk_co_iface_ptr->wait();
        }
    };

    struct bulk_co_iface
    {
        friend class handle;
        virtual ~bulk_co_iface() {}
        virtual handle exchange() = 0;

      protected:
        virtual void wait() = 0;
    };

    template<typename CO>
    struct bulk_co_impl : public bulk_co_iface
    {
        CO m;
        bulk_co_impl(CO&& co)
        : m{std::move(co)}
        {
        }
        handle exchange() override final
        {
            return {std::move(m.exchange().m_remote_handle.m_wait_fct), this};
        }

      private:
        void wait() override final { m.wait(); }
    };

  private:
    std::unique_ptr<bulk_co_iface> m_impl;

  public:
    generic_bulk_communication_object() = default;
    template<typename CO>
    generic_bulk_communication_object(CO&& co)
    : m_impl{std::make_unique<bulk_co_impl<CO>>(std::move(co))}
    {
    }
    generic_bulk_communication_object(generic_bulk_communication_object&&) = default;
    generic_bulk_communication_object& operator=(generic_bulk_communication_object&&) = default;

    handle exchange() { return m_impl->exchange(); }
};

/** @brief wait for all requests in a range to finish and call 
  * a progress function regularly. */
template<typename Request, typename Progress>
inline void
await_requests(std::vector<Request>& range, Progress&& progress)
{
    static thread_local std::vector<int> index_list;
    index_list.resize(range.size());
    std::iota(index_list.begin(), index_list.end(), 0);
    const auto begin = index_list.begin();
    auto       end = index_list.end();
    while (begin != end)
    {
        progress();
        end = std::remove_if(begin, end, [&range](int idx) { return range[idx].test(); });
    }
}

/** @brief wait for all requests in a range to finish **/
template<typename Request>
inline void
await_requests(std::vector<Request>& range)
{
    await_requests(range, []() {});
}

/** @brief Communication object which enables registration of fields ahead of communication so that
  * halo exchange operation can be called repeatedly. This class also enables direct memory access
  * when possible to the neighboring fields (RMA). Current RMA is limited to in-node threads and
  * processes. Inter-process RMA is only enabled when GHEX is built with xpmem support.
  * @tparam RangeGen template template parameter which generates source and target ranges
  * @tparam Pattern the pattern type that can be used with the registered fields
  * @tparam Fields a list of field types that can be registered */
template<template<typename> class RangeGen, typename Pattern, typename... Fields>
class bulk_communication_object
{
  public: // member types
    using pattern_type = Pattern;
    using communicator_type = typename pattern_type::communicator_type;
    using grid_type = typename pattern_type::grid_type;
    using domain_id_type = typename pattern_type::domain_id_type;
    using co_type = communication_object<grid_type, domain_id_type>;
    using co_handle = typename co_type::handle_type;
    template<typename Field>
    using buffer_info_type =
        typename co_type::template buffer_info_type<typename Field::arch_type, Field>;

    friend class generic_bulk_communication_object::bulk_co_impl<bulk_communication_object>;

    // return type from exchange()
    struct handle
    {
        co_handle                  m_remote_handle;
        bulk_communication_object* m_bulk_co_ptr;

        void wait()
        {
            m_remote_handle.wait();
            m_bulk_co_ptr->wait();
        }
    };

  private: // member types
    // this type holds the patterns used for remote and local exchanges
    // map key is the pointer to the pattern that is used when the field is added
    using pattern_map = std::map<const pattern_type*, pattern_type>;

    // a similar map that holds rma handles to each field that is added
    // map key is the pointer to the fields memory
    using local_handle_map = std::map<void*, rma::local_handle>;

    // template meta function: changes a field type's architecture
    template<typename A>
    struct select_arch_q
    {
        template<typename Field>
        using fn = typename Field::template rebind_arch<A>;
    };

    // get the actual range type that is used from the range generator
    template<typename Field>
    using select_range = typename RangeGen<Field>::range_type;

    // unique list of field types
    using field_types = boost::mp11::mp_unique<boost::mp11::mp_list<Fields...>>;
    // buffer info types from this list
    using buffer_info_types = boost::mp11::mp_transform<buffer_info_type, field_types>;
    // all possible cpu field types
<<<<<<< HEAD
    using cpu_fields = boost::mp11::mp_transform_q<select_arch_q<cpu>, field_types>;
#if defined(GHEX_USE_GPU) || defined(GHEX_GPU_MODE_EMULATE)
=======
    using cpu_fields = boost::mp11::mp_transform_q<select_arch_q<cpu>,field_types>;
#ifdef GHEX_CUDACC
>>>>>>> 30a782de
    // all possible gpu field types
    using gpu_fields = boost::mp11::mp_transform_q<select_arch_q<gpu>, field_types>;
    using all_fields = boost::mp11::mp_unique<boost::mp11::mp_append<cpu_fields, gpu_fields>>;
#else
    using all_fields = boost::mp11::mp_unique<cpu_fields>;
#endif
    // the range types form all the possible field types
    using all_ranges = boost::mp11::mp_transform<select_range, all_fields>;
    // the range factory type
    using range_factory = rma::range_factory<all_ranges>;

    template<typename Field>
    using select_target_range =
        std::vector<typename RangeGen<Field>::template target_range<range_factory>>;
    template<typename Field>
    using select_source_range =
        std::vector<typename RangeGen<Field>::template source_range<range_factory>>;

    // generated target range type
    template<typename Field>
    struct target_ranges
    {
        using ranges_type = select_target_range<Field>;
        using range_type = typename ranges_type::value_type;
        std::vector<ranges_type> m_ranges;
    };

    // generated source range type
    template<typename Field>
    struct source_ranges
    {
        using ranges_type = select_source_range<Field>;
        using range_type = typename ranges_type::value_type;
        std::vector<ranges_type> m_ranges;
    };

    // class that holds a field, it's rma handle, and local and remote patterns
    template<typename Field>
    struct field_container
    {
        Field              m_field;
        rma::local_handle& m_local_handle;
        pattern_type&      m_remote_pattern;
        pattern_type&      m_local_pattern;

        // construct from field, pattern and the maps storing rma handles, and patterns
        field_container(communicator_type& comm, const Field& f, const pattern_type& pattern,
            local_handle_map& l_handle_map, pattern_map& local_map, pattern_map& remote_map)
        : m_field{f}
        , m_local_handle(l_handle_map.insert(std::make_pair((void*)(f.data()), rma::local_handle{}))
                             .first->second)
        , m_remote_pattern(remote_map.insert(std::make_pair(&pattern, pattern)).first->second)
        , m_local_pattern(local_map.insert(std::make_pair(&pattern, pattern)).first->second)
        {
            // initialize the remote handle - this will effectively publish the rma pointers
            // will do nothing if already initialized
            m_local_handle.init(
                f.data(), f.bytes(), std::is_same<typename Field::arch_type, gpu>::value);

            // prepare local and remote patterns
            // =================================

            // loop over all subdomains in pattern
            for (int n = 0; n < pattern.size(); ++n)
            {
                // remove local fields from remote pattern
                auto& r_p = m_remote_pattern[n];
                auto  r_it = r_p.send_halos().begin();
                while (r_it != r_p.send_halos().end())
                {
                    const auto local = rma::is_local(comm, r_it->first.mpi_rank);
                    if (local != rma::locality::remote) r_it = r_p.send_halos().erase(r_it);
                    else
                        ++r_it;
                }

                // remove remote fields from local pattern
                auto& l_p = m_local_pattern[n];
                auto  l_it = l_p.send_halos().begin();
                while (l_it != l_p.send_halos().end())
                {
                    const auto local = rma::is_local(comm, l_it->first.mpi_rank);
                    if (local != rma::locality::remote) ++l_it;
                    else
                        l_it = l_p.send_halos().erase(l_it);
                }

                // remove local fields from remote pattern
                r_it = r_p.recv_halos().begin();
                while (r_it != r_p.recv_halos().end())
                {
                    const auto local = rma::is_local(comm, r_it->first.mpi_rank);
                    if (local != rma::locality::remote) r_it = r_p.recv_halos().erase(r_it);
                    else
                        ++r_it;
                }

                // remove remote fields from local pattern
                l_it = l_p.recv_halos().begin();
                while (l_it != l_p.recv_halos().end())
                {
                    const auto local = rma::is_local(comm, l_it->first.mpi_rank);
                    if (local != rma::locality::remote) ++l_it;
                    else
                        l_it = l_p.recv_halos().erase(l_it);
                }
            }
        }

        field_container(const field_container&) = default;
        field_container(field_container&&) = default;
    };

    template<typename Field>
    using field_vector = std::vector<field_container<Field>>;

    // a tuple of field_vectors which are vectors of field_containers
    using field_container_t =
        boost::mp11::mp_rename<boost::mp11::mp_transform<field_vector, field_types>, std::tuple>;

    // a tuple of buffer infos: tuple of vectors of buffer_info_types
    using buffer_info_container_t =
        boost::mp11::mp_rename<boost::mp11::mp_transform<std::vector, buffer_info_types>,
            std::tuple>;

    // source and target range tuples: tuple of target_ranges/source_ranges
    using target_ranges_t =
        boost::mp11::mp_rename<boost::mp11::mp_transform<target_ranges, field_types>, std::tuple>;
    using source_ranges_t =
        boost::mp11::mp_rename<boost::mp11::mp_transform<source_ranges, field_types>, std::tuple>;

    //struct co_deleter
    //{
    //    bool m_owning;
    //    void operator()(co_type* ptr) const { if (m_owning) delete ptr; }
    //};

    using co_ptr = std::unique_ptr<co_type>; //, co_deleter>;

    // struct holding a function which implements a request
    struct func_request
    {
        std::function<bool()> m_fct;

        func_request(std::function<bool()>&& fct)
        : m_fct(std::move(fct))
        {
        }
        func_request(const func_request&) = delete;
        func_request(func_request&&) = default;

        bool test() noexcept { return m_fct(); }
    };

  private: // members
    co_ptr                             m_co;
    pattern_map                        m_local_pattern_map;
    pattern_map                        m_remote_pattern_map;
    field_container_t                  m_field_container_tuple;
    buffer_info_container_t            m_buffer_info_container_tuple;
    target_ranges_t                    m_target_ranges_tuple;
    source_ranges_t                    m_source_ranges_tuple;
    local_handle_map                   m_local_handle_map;
    util::moved_bit                    m_moved;
    bool                               m_initialized = false;
    std::vector<func_request>          m_put_funcs;
    std::vector<func_request>          m_wait_funcs;
    std::vector<std::function<void()>> m_open_funcs;
#ifdef GHEX_BULK_UNIQUE_TAGS
    std::map<int, int> m_tag_map;
#endif

  public: // ctors
    bulk_communication_object(context& ctxt)
    : m_co{new co_type(ctxt)}
    {
    }

    // move only
    bulk_communication_object(const bulk_communication_object&) = delete;
    bulk_communication_object(bulk_communication_object&&) = default;

  public:
    /** @brief add a field in the usual manner, f.ex. add_field(my_pattern(my_field)).
      * @tparam Field field type
      * @param bi buffer info object generated from pattern and field */
    template<typename Field>
    void add_field(buffer_info_type<Field> bi)
    {
        if (m_moved)
            throw std::runtime_error("error: trying to add a field to a CO which is moved");
        if (m_initialized) throw std::runtime_error("error: this CO has been initialized already");

        using f_cont_t = std::vector<field_container<Field>>;
        using t_range_t = target_ranges<Field>;
        using s_range_t = source_ranges<Field>;

        auto& f_cont = std::get<f_cont_t>(m_field_container_tuple);
        auto& t_range = std::get<t_range_t>(m_target_ranges_tuple);
        auto& s_range = std::get<s_range_t>(m_source_ranges_tuple);

        // store field
        f_cont.push_back(
            field_container<Field>(m_co->communicator(), bi.get_field(), bi.get_pattern_container(),
                m_local_handle_map, m_local_pattern_map, m_remote_pattern_map));
        s_range.m_ranges.resize(s_range.m_ranges.size() + 1);
        t_range.m_ranges.resize(t_range.m_ranges.size() + 1);

        auto& f = f_cont.back().m_field;
        auto  field_info = f_cont.back().m_local_handle.get_info();
        // loop over patterns
        for (auto& p : f_cont.back().m_local_pattern)
        {
            // check if field has the right domain
            if (f.domain_id() == p.domain_id())
            {
#ifdef GHEX_BULK_UNIQUE_TAGS
                auto m_it = m_tag_map.insert(std::pair<int, int>(f.domain_id(), 0)).first;
#endif
                // loop over halos and set up source ranges
                for (auto h_it = p.send_halos().begin(); h_it != p.send_halos().end(); ++h_it)
                {
                    int q = 0;
                    for (auto it = h_it->second.rbegin(); it != h_it->second.rend(); ++it)
                    {
                        const auto& c = *it;
                        s_range.m_ranges.back().emplace_back(
                            m_co->communicator(), f, c, h_it->first.mpi_rank
#ifdef GHEX_BULK_UNIQUE_TAGS
                            ,
                            (m_it->second + h_it->first.tag + 1) * 10000 + q
#else
                            // alternatively rely on message ordering:
                            , h_it->first.tag
#endif
                        );
                        ++q;
                    }
                }
                // loop over halos and set up target
                for (auto h_it = p.recv_halos().begin(); h_it != p.recv_halos().end(); ++h_it)
                {
                    int q = 0;
                    for (auto it = h_it->second.rbegin(); it != h_it->second.rend(); ++it)
                    {
                        const auto local =
                            rma::is_local(m_co->communicator(), h_it->first.mpi_rank);
                        const auto& c = *it;
                        t_range.m_ranges.back().emplace_back(m_co->communicator(), f, field_info, c,
                            h_it->first.mpi_rank
#ifdef GHEX_BULK_UNIQUE_TAGS
                            ,
                            (m_it->second + h_it->first.tag + 1) * 10000 + q
#else
                            // alternatively rely on message ordering:
                            ,
                            h_it->first.tag
#endif
                            ,
                            local);
                        ++q;
                    }
                }
#ifdef GHEX_BULK_UNIQUE_TAGS
                m_it->second += (f_cont.back().m_local_pattern.max_tag() + 1);
#endif
            }
        }
    }

    // is co initialized
    bool initialized() { return m_initialized; }

    // add multiple fields at once
    template<typename... F>
    void add_fields(buffer_info_type<F>... bis)
    {
        auto bis_tp = std::make_tuple(bis...);
        for (std::size_t i = 0; i < sizeof...(F); ++i)
        {
            boost::mp11::mp_with_index<sizeof...(F)>(i, [this, &bis_tp](auto i) {
                // get the field Index
                using I = decltype(i);
                add_field(std::get<I::value>(bis_tp));
            });
        }
    }

    /** @brief initializes the bulk communication object after which point no more fields can be 
      * added. A call to this function will also make sure that all RMA handles are exchanged.
      * It is not necessary to call this function manually since it is called in the first exchange.
      * Calls to init may become necessary when different bulk communication objects are used at the
      * same time. */
    void init()
    {
        if (m_initialized) return;

        // loop over Fields
        for (std::size_t i = 0; i < boost::mp11::mp_size<field_types>::value; ++i)
        {
            boost::mp11::mp_with_index<boost::mp11::mp_size<field_types>::value>(i, [this](auto i) {
                // get the field Index
                using I = decltype(i);
                // get source and target ranges
                auto& bi_cont = std::get<I::value>(m_buffer_info_container_tuple);
                auto& f_cont = std::get<I::value>(m_field_container_tuple);
                // add remote exchange
                for (auto& f : f_cont) bi_cont.push_back(f.m_remote_pattern(f.m_field));
            });
        }
        for (std::size_t i = 0; i < boost::mp11::mp_size<field_types>::value; ++i)
        {
            boost::mp11::mp_with_index<boost::mp11::mp_size<field_types>::value>(i, [this](auto i) {
                // get the field Index
                using I = decltype(i);
                // get source and target ranges
                auto& s_range = std::get<I::value>(m_source_ranges_tuple);
                // complete the handshake
                for (auto& s_vec : s_range.m_ranges)
                    for (auto& r : s_vec) r.recv();
            });
        }
        for (std::size_t i = 0; i < boost::mp11::mp_size<field_types>::value; ++i)
        {
            boost::mp11::mp_with_index<boost::mp11::mp_size<field_types>::value>(i, [this](auto i) {
                // get the field Index
                using I = decltype(i);
                // get source and target ranges
                auto& t_range = std::get<I::value>(m_target_ranges_tuple);
                // complete the handshake
                for (auto& t_vec : t_range.m_ranges)
                    for (auto& r : t_vec) r.send();
            });
        }

        // loop over Fields
        for (std::size_t i = 0; i < boost::mp11::mp_size<field_types>::value; ++i)
        {
            boost::mp11::mp_with_index<boost::mp11::mp_size<field_types>::value>(i, [this](auto i) {
                // get the field Index
                using I = decltype(i);

                // get target ranges for fields
                auto& t_range = std::get<I::value>(m_target_ranges_tuple);
                for (auto& t_vec : t_range.m_ranges)
                    for (auto& r : t_vec)
                    {
                        // register open functions
                        m_open_funcs.push_back([&r]() { r.end_target_epoch(); });
                        // register wait functions
                        m_wait_funcs.push_back(func_request{std::function<bool()>(
                            [&r]() -> bool { return r.try_start_target_epoch(); })});
                    }

                // get source ranges for fields
                auto& s_range = std::get<I::value>(m_source_ranges_tuple);
                // put data
                for (auto& s_vec : s_range.m_ranges)
                    for (auto& r : s_vec)
                    {
                        // register put functions
                        m_put_funcs.push_back(func_request{std::function<bool()>([&r]() -> bool {
                            if (r.try_start_source_epoch())
                            {
                                r.put();
                                r.end_source_epoch();
                                return true;
                            }
                            else
                                return false;
                        })});
                    }
            });
        }
        m_initialized = true;
    }

  private: // helper functions to handle the remote exchanges
    co_handle exchange_remote()
    {
        return exchange_remote(
            std::make_index_sequence<boost::mp11::mp_size<field_types>::value>());
    }

    template<std::size_t... I>
    co_handle exchange_remote(std::index_sequence<I...>)
    {
        return m_co->exchange(std::make_pair(std::get<I>(m_buffer_info_container_tuple).begin(),
            std::get<I>(m_buffer_info_container_tuple).end())...);
    }

  public:
    /** @brief do an exchange of halos
      * @return handle to wait on (for the remote exchanges) */
    handle exchange()
    {
        if (!m_initialized) init();
        // loop over Fields for making the ranges writable for remotes
        for (auto& x : m_open_funcs) x();
        // start remote exchange
        auto h = exchange_remote();
        // put data as soon as ranges are writable
        await_requests(m_put_funcs, [this]() mutable { m_co->communicator().progress(); });
        return {std::move(h), this};
    }

  private:
    void wait()
    {
        // wait for all local ranges to be filled
        await_requests(m_wait_funcs);
    }
};

} // namespace ghex<|MERGE_RESOLUTION|>--- conflicted
+++ resolved
@@ -16,6 +16,10 @@
 #include <ghex/rma/locality.hpp>
 #include <ghex/rma/range_factory.hpp>
 #include <ghex/rma/handle.hpp>
+#ifdef GHEX_CUDACC
+#include <ghex/common/cuda_runtime.hpp>
+#endif
+
 #include <memory>
 #include <functional>
 #include <vector>
@@ -23,23 +27,6 @@
 #include <map>
 #include <tuple>
 #include <boost/mp11.hpp>
-<<<<<<< HEAD
-=======
-#include "./common/moved_bit.hpp"
-#include "./common/utils.hpp"
-#include "./communication_object_2.hpp"
-#include "./rma/locality.hpp"
-#include "./rma/range_factory.hpp"
-#include "./rma/handle.hpp"
-
-#include "./common/defs.hpp"
-#ifdef GHEX_CUDACC
-#include "./common/cuda_runtime.hpp"
-#endif
-
-namespace gridtools {
-namespace ghex {
->>>>>>> 30a782de
 
 namespace ghex
 {
@@ -225,13 +212,8 @@
     // buffer info types from this list
     using buffer_info_types = boost::mp11::mp_transform<buffer_info_type, field_types>;
     // all possible cpu field types
-<<<<<<< HEAD
     using cpu_fields = boost::mp11::mp_transform_q<select_arch_q<cpu>, field_types>;
 #if defined(GHEX_USE_GPU) || defined(GHEX_GPU_MODE_EMULATE)
-=======
-    using cpu_fields = boost::mp11::mp_transform_q<select_arch_q<cpu>,field_types>;
-#ifdef GHEX_CUDACC
->>>>>>> 30a782de
     // all possible gpu field types
     using gpu_fields = boost::mp11::mp_transform_q<select_arch_q<gpu>, field_types>;
     using all_fields = boost::mp11::mp_unique<boost::mp11::mp_append<cpu_fields, gpu_fields>>;
