/* 
 * GridTools
 * 
 * Copyright (c) 2014-2020, ETH Zurich
 * All rights reserved.
 * 
 * Please, refer to the LICENSE file in the root directory.
 * SPDX-License-Identifier: BSD-3-Clause
 * 
 */
#ifndef INCLUDED_GHEX_STRUCTURED_RMA_PUT_HPP
#define INCLUDED_GHEX_STRUCTURED_RMA_PUT_HPP

#include "../common/utils.hpp"
#include "../cuda_utils/stream.hpp"
#include "./rma_range.hpp"

namespace gridtools {
namespace ghex {
namespace structured {

// Here are different specializations of put functions. A put function takes 2 arguments (source and
// target range) and performs the RMA put.

template<typename SourceField, typename TargetField>
using cpu_to_cpu = std::integral_constant<bool,
    std::is_same<typename SourceField::arch_type, gridtools::ghex::cpu>::value &&
    std::is_same<typename TargetField::arch_type, gridtools::ghex::cpu>::value>;
template<typename SourceField, typename TargetField>
using cpu_to_gpu = std::integral_constant<bool,
    std::is_same<typename SourceField::arch_type, gridtools::ghex::cpu>::value &&
    std::is_same<typename TargetField::arch_type, gridtools::ghex::gpu>::value>;
template<typename SourceField, typename TargetField>
using gpu_to_cpu = std::integral_constant<bool,
    std::is_same<typename SourceField::arch_type, gridtools::ghex::gpu>::value &&
    std::is_same<typename TargetField::arch_type, gridtools::ghex::cpu>::value>;
template<typename SourceField, typename TargetField>
using gpu_to_gpu = std::integral_constant<bool,
    std::is_same<typename SourceField::arch_type, gridtools::ghex::gpu>::value &&
    std::is_same<typename TargetField::arch_type, gridtools::ghex::gpu>::value>;

<<<<<<< HEAD
//template<typename SourceField, typename TargetField>
//inline std::enable_if_t<
//    cpu_to_cpu<SourceField,TargetField>::value && !rma_range<SourceField>::fuse_components::value>
//put(rma_range<SourceField>& s, rma_range<TargetField>& t
//#ifdef __CUDACC__
//    , cudaStream_t
//#endif
//)
//{
//    using sv_t = rma_range<SourceField>;
//    using coordinate = typename sv_t::coordinate;
//    gridtools::ghex::detail::for_loop<
//        sv_t::dimension::value,
//        sv_t::dimension::value,
//        typename sv_t::layout, 0>::
//    apply([&s,&t](auto... c)
//    {
//        //std::memcpy(t.ptr(coordinate{c...}), s.ptr(coordinate{c...}), s.m_chunk_size);
//        const auto coord = coordinate{c...};
//        const auto v = s(coord);
//        t(coord) = v;
//    },
//    s.m_begin, s.m_end);
//}
template<typename SourceField, typename TargetField>
__attribute__ ((optimize ("no-tree-loop-distribute-patterns")))
__attribute__ ((target ("sse2")))
=======
// attributes needed for gcc to produce optimized code
template<typename SourceField, typename TargetField>
#ifdef __GNUG__
__attribute__ ((optimize ("no-tree-loop-distribute-patterns")))
__attribute__ ((target ("sse2")))
#endif
>>>>>>> 4d48f314
std::enable_if_t<
    cpu_to_cpu<SourceField,TargetField>::value && !rma_range<SourceField>::fuse_components::value>
put(rma_range<SourceField>& s, rma_range<TargetField>& t, rma::locality
#ifdef __CUDACC__
    , cudaStream_t
#endif
)
{
    using sv_t = rma_range<SourceField>;
    using coordinate = typename sv_t::coordinate;
    gridtools::ghex::detail::for_loop<
        sv_t::dimension::value,
        sv_t::dimension::value,
        typename sv_t::layout, 1>::
    apply([&s,&t](auto... c)
    {
<<<<<<< HEAD
        // std::memcpy(t.ptr(coordinate{c...}), s.ptr(coordinate{c...}), s.m_chunk_size);
=======
>>>>>>> 4d48f314
        auto dst = t.ptr(coordinate{c...});
        auto src = s.ptr(coordinate{c...});
        for (unsigned int i=0; i<s.m_chunk_size_; ++i)
        {
            dst[i] = src[i];
        }
    },
    s.m_begin, s.m_end);
}

template<typename SourceField, typename TargetField>
inline std::enable_if_t<
    cpu_to_cpu<SourceField,TargetField>::value && rma_range<SourceField>::fuse_components::value>
put(rma_range<SourceField>& s, rma_range<TargetField>& t, rma::locality
#ifdef __CUDACC__
    , cudaStream_t
#endif
)
{
    using sv_t = rma_range<SourceField>;
    using coordinate = typename sv_t::coordinate;
    const auto nc = s.m_field.num_components();
    gridtools::ghex::detail::for_loop<
        sv_t::dimension::value,
        sv_t::dimension::value,
        typename sv_t::layout, 2>::
    apply([&s,&t,nc](auto... c)
    {
        std::memcpy(t.ptr(coordinate{c...}), s.ptr(coordinate{c...}), s.m_chunk_size*nc);
        // auto dst = t.ptr(coordinate{c...});
        // auto src = s.ptr(coordinate{c...});
        // for (unsigned int i=0; i<s.m_chunk_size_*nc; ++i)
        // {
        //     dst[i] = src[i]; 
        // }
    },
    s.m_begin, s.m_end);
}

template<typename SourceField, typename TargetField>
inline std::enable_if_t<
    cpu_to_gpu<SourceField,TargetField>::value>
put(rma_range<SourceField>& s, rma_range<TargetField>& t, rma::locality
#ifdef __CUDACC__
    , cudaStream_t st
#endif
)
{
#ifdef __CUDACC__
    using sv_t = rma_range<SourceField>;
    using coordinate = typename sv_t::coordinate;
    gridtools::ghex::detail::for_loop<
        sv_t::dimension::value,
        sv_t::dimension::value,
        typename sv_t::layout, 1>::
    apply([&s,&t,&st](auto... c)
    {
        GHEX_CHECK_CUDA_RESULT(cudaMemcpyAsync(t.ptr(coordinate{c...}), s.ptr(coordinate{c...}), s.m_chunk_size, 
            cudaMemcpyHostToDevice, st));
    },
    s.m_begin, s.m_end);
#endif
}

template<typename SourceField, typename TargetField>
inline std::enable_if_t<
    gpu_to_cpu<SourceField,TargetField>::value>
put(rma_range<SourceField>& s, rma_range<TargetField>& t, rma::locality loc
#ifdef __CUDACC__
    , cudaStream_t st
#endif
)
{
#ifdef __CUDACC__
    using sv_t = rma_range<SourceField>;
    using coordinate = typename sv_t::coordinate;
#ifndef GHEX_USE_XPMEM
    gridtools::ghex::detail::for_loop<
        sv_t::dimension::value,
        sv_t::dimension::value,
        typename sv_t::layout, 1>::
    apply([&s,&t,&st](auto... c)
    {
        GHEX_CHECK_CUDA_RESULT(cudaMemcpyAsync(t.ptr(coordinate{c...}), s.ptr(coordinate{c...}), s.m_chunk_size, 
            cudaMemcpyDeviceToHost, st));
    },
    s.m_begin, s.m_end);
#else
    if (loc != rma::locality::process)
    {
        gridtools::ghex::detail::for_loop<
            sv_t::dimension::value,
            sv_t::dimension::value,
            typename sv_t::layout, 1>::
        apply([&s,&t,&st](auto... c)
        {
            GHEX_CHECK_CUDA_RESULT(cudaMemcpyAsync(t.ptr(coordinate{c...}), s.ptr(coordinate{c...}), s.m_chunk_size, 
                cudaMemcpyDeviceToHost, st));
        },
        s.m_begin, s.m_end);
    }
    else
    {
        // workaround for cuda device to host across 2 processes when XPMEM is enabled
        // for some reason direct copy does not work properly but an additional indirection via cpu works fine
        static thread_local std::vector<std::vector<unsigned char>> data;
        cuda::stream st2;
        unsigned int i = 0;
        gridtools::ghex::detail::for_loop<
            sv_t::dimension::value,
            sv_t::dimension::value,
            typename sv_t::layout, 1>::
        apply([&s,&t,&st,&i, &st2](auto... c)
        {
            if (data.size() < i+1)
                data.push_back(std::vector<unsigned char>(s.m_chunk_size));
            else
                data[i].resize(s.m_chunk_size);
            GHEX_CHECK_CUDA_RESULT(cudaMemcpyAsync(data[i++].data(), s.ptr(coordinate{c...}), s.m_chunk_size, 
                cudaMemcpyDeviceToHost,st2));
        },
        s.m_begin, s.m_end);
        st2.sync();
        i = 0;
        gridtools::ghex::detail::for_loop<
            sv_t::dimension::value,
            sv_t::dimension::value,
            typename sv_t::layout, 1>::
        apply([&s,&t,&i](auto... c)
        {
            std::memcpy(t.ptr(coordinate{c...}), data[i++].data(), s.m_chunk_size);
        },
        s.m_begin, s.m_end);
    }
#endif
#endif
}

#ifdef __CUDACC__
template<typename SourceRange, typename TargetRange>
__global__ void put_device_to_device_kernel(SourceRange sr, TargetRange tr)
{
    const unsigned int index = blockIdx.x*blockDim.x + threadIdx.x;
    //if (index < sr.m_size)
    if (index < sr.m_num_elements)
    {
        const auto line_index = index/sr.m_chunk_size_;
        const auto x = index - line_index*sr.m_chunk_size_;
        auto s_it = sr.begin();
        s_it += line_index;
        auto s_chunk = *s_it;
        auto t_it = tr.begin();
        t_it += line_index;
        auto t_chunk = *t_it;
        memcpy(&t_chunk[x], &s_chunk[x], sizeof(typename SourceRange::value_type));
        //t_chunk[x] = (const typename SourceRange::value_type &)s_chunk[x];
        //memcpy(t_chunk.data(), s_chunk.data(), s_chunk.bytes());
    }
}
#endif

template<typename SourceField, typename TargetField>
inline std::enable_if_t<
    gpu_to_gpu<SourceField,TargetField>::value>
put(rma_range<SourceField>& s, rma_range<TargetField>& t, rma::locality loc
#ifdef __CUDACC__
    , cudaStream_t st
#endif
)
{
#ifdef __CUDACC__
    static constexpr unsigned int block_dim = 128;
    const unsigned int num_blocks = (s.m_num_elements+block_dim-1)/block_dim;
    put_device_to_device_kernel<<<num_blocks,block_dim,0,st>>>(s, t);
#endif
}

} // namespace structured
} // namespace ghex
} // namespace gridtools

#endif /* INCLUDED_GHEX_STRUCTURED_RMA_PUT_HPP */<|MERGE_RESOLUTION|>--- conflicted
+++ resolved
@@ -39,42 +39,12 @@
     std::is_same<typename SourceField::arch_type, gridtools::ghex::gpu>::value &&
     std::is_same<typename TargetField::arch_type, gridtools::ghex::gpu>::value>;
 
-<<<<<<< HEAD
-//template<typename SourceField, typename TargetField>
-//inline std::enable_if_t<
-//    cpu_to_cpu<SourceField,TargetField>::value && !rma_range<SourceField>::fuse_components::value>
-//put(rma_range<SourceField>& s, rma_range<TargetField>& t
-//#ifdef __CUDACC__
-//    , cudaStream_t
-//#endif
-//)
-//{
-//    using sv_t = rma_range<SourceField>;
-//    using coordinate = typename sv_t::coordinate;
-//    gridtools::ghex::detail::for_loop<
-//        sv_t::dimension::value,
-//        sv_t::dimension::value,
-//        typename sv_t::layout, 0>::
-//    apply([&s,&t](auto... c)
-//    {
-//        //std::memcpy(t.ptr(coordinate{c...}), s.ptr(coordinate{c...}), s.m_chunk_size);
-//        const auto coord = coordinate{c...};
-//        const auto v = s(coord);
-//        t(coord) = v;
-//    },
-//    s.m_begin, s.m_end);
-//}
-template<typename SourceField, typename TargetField>
-__attribute__ ((optimize ("no-tree-loop-distribute-patterns")))
-__attribute__ ((target ("sse2")))
-=======
 // attributes needed for gcc to produce optimized code
 template<typename SourceField, typename TargetField>
 #ifdef __GNUG__
 __attribute__ ((optimize ("no-tree-loop-distribute-patterns")))
 __attribute__ ((target ("sse2")))
 #endif
->>>>>>> 4d48f314
 std::enable_if_t<
     cpu_to_cpu<SourceField,TargetField>::value && !rma_range<SourceField>::fuse_components::value>
 put(rma_range<SourceField>& s, rma_range<TargetField>& t, rma::locality
@@ -91,10 +61,6 @@
         typename sv_t::layout, 1>::
     apply([&s,&t](auto... c)
     {
-<<<<<<< HEAD
-        // std::memcpy(t.ptr(coordinate{c...}), s.ptr(coordinate{c...}), s.m_chunk_size);
-=======
->>>>>>> 4d48f314
         auto dst = t.ptr(coordinate{c...});
         auto src = s.ptr(coordinate{c...});
         for (unsigned int i=0; i<s.m_chunk_size_; ++i)
