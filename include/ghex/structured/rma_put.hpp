--- conflicted
+++ resolved
@@ -76,114 +76,6 @@
 {
     using sv_t = rma_range<SourceField>;
     using coordinate = typename sv_t::coordinate;
-<<<<<<< HEAD
-
-    auto dst = t.m_field.data();
-    auto src = s.m_field.data();
-    const auto dimx = s.m_field.extents()[0];
-    const auto dimy = s.m_field.extents()[1];
-    const int src_ox = s.m_offset[0]+s.m_field.offsets()[0];
-    const int src_oy = s.m_offset[1]+s.m_field.offsets()[1];
-    const int src_oz = s.m_offset[2]+s.m_field.offsets()[2];
-    const int dst_ox = t.m_offset[0]+t.m_field.offsets()[0];
-    const int dst_oy = t.m_offset[1]+t.m_field.offsets()[1];
-    const int dst_oz = t.m_offset[2]+t.m_field.offsets()[2];
-    for (int j=0; j<s.m_extent[1]; ++j)
-        for (int k=0; k<s.m_extent[2]; ++k)
-            for (int i=0; i<s.m_extent[0]; ++i)
-            {
-                dst[(k+dst_oz)*dimy*dimx + (j+dst_oy)*dimx + (i+dst_ox)] = 
-                    src[(k+src_oz)*dimy*dimx + (j+src_oy)*dimx + (i+src_ox)];
-            }
-
-    // using sv_t = rma_range<SourceField>;
-    // using coordinate = typename sv_t::coordinate;
-    // using T = typename SourceField::value_type;
-    // unsigned char* dst = (unsigned char*)t.m_field.data();
-    // const unsigned char* src = (const unsigned char*)s.m_field.data();
-    // const auto src_o = s.m_offset+s.m_field.offsets();
-    // const auto dst_o = t.m_offset+t.m_field.offsets();
-    // const auto src_strides = s.m_field.byte_strides();
-    // const auto dst_strides = t.m_field.byte_strides();
-    // for (int k=0; k<s.m_extent[2]; ++k)
-    //     for (int j=0; j<s.m_extent[1]; ++j)
-    //         for (int i=0; i<s.m_extent[0]; ++i)
-    //         {
-    //             *((T*)      (dst
-    //                     +(i+dst_o[0])*dst_strides[0]
-    //                     +(j+dst_o[1])*dst_strides[1]
-    //                     +(k+dst_o[2])*dst_strides[2])) =
-    //                 *((const T*)(src
-    //                         +(i+src_o[0])*src_strides[0]
-    //                         +(j+src_o[1])*src_strides[1]
-    //                         +(k+src_o[2])*src_strides[2]));
-    //         }
-
-    // for (int k=0; k<s.m_extent[2]; ++k)
-    //     for (int j=0; j<s.m_extent[1]; ++j)
-    //     {
-    //         auto tp = (dst
-    //             +(  dst_o[0])*dst_strides[0]
-    //             +(j+dst_o[1])*dst_strides[1]
-    //             +(k+dst_o[2])*dst_strides[2]) ;
-    //             auto sp = (src
-    //                 +(  src_o[0])*src_strides[0]
-    //                 +(j+src_o[1])*src_strides[1]
-    //                 +(k+src_o[2])*src_strides[2]);
-    //         std::memcpy(tp,sp,s.m_chunk_size);
-    //     }
-
-    // for (int k=0; k<s.m_extent[2]; ++k)
-    //     for (int j=0; j<s.m_extent[1]; ++j)
-    //     {
-    //         auto tp = (T*)(dst
-    //             +(  dst_o[0])*dst_strides[0]
-    //             +(j+dst_o[1])*dst_strides[1]
-    //             +(k+dst_o[2])*dst_strides[2]) ;
-    //             auto sp = (const T*)(src
-    //                 +(  src_o[0])*src_strides[0]
-    //                 +(j+src_o[1])*src_strides[1]
-    //                 +(k+src_o[2])*src_strides[2]);
-    //         for (int i=0; i<s.m_extent[0]; ++i)
-    //         {
-    //             tp[i] = sp[i];
-    //         }
-    //     }
-
-    // using sv_t = rma_range<SourceField>;
-    // using coordinate = typename sv_t::coordinate;
-    // using T = typename SourceField::value_type;
-    // unsigned char* dst = (unsigned char*)t.m_field.data();
-    // const unsigned char* src = (const unsigned char*)s.m_field.data();
-    // const auto src_o = s.m_offset+s.m_field.offsets();
-    // const auto dst_o = t.m_offset+t.m_field.offsets();
-    // const auto src_strides = s.m_field.byte_strides();
-    // const auto dst_strides = t.m_field.byte_strides();
-    // for (int k=0; k<s.m_extent[2]; ++k)
-    //     for (int j=0; j<s.m_extent[1]; ++j)
-    //         for (int i=0; i<s.m_extent[0]; ++i)
-    //         {
-    //             *((T*)      (dst+dot(coordinate{i,j,k}+dst_o, dst_strides))) = 
-    //                 *((const T*)(src+dot(coordinate{i,j,k}+src_o, src_strides)));
-    //         }
-
-    // gridtools::ghex::detail::for_loop<
-    //     sv_t::dimension::value,
-    //     sv_t::dimension::value,
-    //     typename sv_t::layout, 1>::
-    // apply([&s,&t](auto... c)
-    // {
-    //     std::memcpy(t.ptr(coordinate{c...}), s.ptr(coordinate{c...}), s.m_chunk_size);
-    //     // auto dst = t.ptr(coordinate{c...});
-    //     // auto src = s.ptr(coordinate{c...});
-    //     // for (unsigned int i=0; i<s.m_chunk_size_; ++i)
-    //     // {
-    //     //     dst[i] = src[i]; 
-    //     // }
-    // },
-    // s.m_begin, s.m_end);
-
-=======
     gridtools::ghex::detail::for_loop<
         sv_t::dimension::value,
         sv_t::dimension::value,
@@ -199,7 +91,6 @@
         }
     },
     s.m_begin, s.m_end);
->>>>>>> 306bf71d
 }
 
 template<typename SourceField, typename TargetField>
