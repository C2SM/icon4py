--- conflicted
+++ resolved
@@ -8,7 +8,6 @@
  * SPDX-License-Identifier: BSD-3-Clause
  * 
  */
-<<<<<<< HEAD
 #pragma once
 
 #include <ghex/util/coordinate.hpp>
@@ -36,7 +35,6 @@
     using coordinate_element_type = typename coordinate_type::element_type;
     using dimension = typename coordinate_type::dimension;
 };
-
 } // namespace detail
 
 /** @brief type to indicate structured grids */
@@ -46,49 +44,4 @@
     using type = detail::grid<typename Domain::coordinate_type>;
 };
 } //namespace structured
-} // namespace ghex
-=======
-#ifndef INCLUDED_GHEX_STRUCTURED_GRID_HPP
-#define INCLUDED_GHEX_STRUCTURED_GRID_HPP
-
-#include "../common/coordinate.hpp"
-
-namespace gridtools {
-    namespace ghex {
-        namespace structured {
-
-    namespace detail {
-
-        template<typename CoordinateArrayType>
-        struct grid 
-        {
-            using coordinate_base_type    = CoordinateArrayType;
-            using coordinate_type         = coordinate<coordinate_base_type>;
-            using coordinate_element_type = typename coordinate_type::element_type;
-            using dimension               = typename coordinate_type::dimension;
-        };
-
-        template<typename A>
-        struct grid<coordinate<A>>
-        {
-            using coordinate_base_type    = A;
-            using coordinate_type         = coordinate<A>;
-            using coordinate_element_type = typename coordinate_type::element_type;
-            using dimension               = typename coordinate_type::dimension;
-        };
-
-    } // namespace detail
-
-    /** @brief type to indicate structured grids */
-    struct grid 
-    {
-        template<typename Domain>
-        using type = detail::grid<typename Domain::coordinate_type>;
-    };
-        } //namespace structured
-    } // namespace ghex
-
-} // namespace gridtools
-
-#endif /* INCLUDED_GHEX_STRUCTURED_GRID_HPP */
->>>>>>> 59a345f4
+} // namespace ghex