/* 
 * GridTools
 * 
 * Copyright (c) 2014-2021, ETH Zurich
 * All rights reserved.
 * 
 * Please, refer to the LICENSE file in the root directory.
 * SPDX-License-Identifier: BSD-3-Clause
 * 
 */
#pragma once

<<<<<<< HEAD
#include <ghex/config.hpp>
#include <ghex/rma/access_guard.hpp>
#include <ghex/rma/event.hpp>
#include <ghex/structured/rma_range.hpp>
#include <ghex/structured/rma_put.hpp>
#include <oomph/communicator.hpp>
=======
#include "../arch_list.hpp"
#include "../rma/access_guard.hpp"
#include "../rma/event.hpp"
#include "./rma_range.hpp"
#include "./rma_put.hpp"

#include "../common/defs.hpp"
#ifdef GHEX_CUDACC
#include "../common/cuda_runtime.hpp"
#endif

namespace gridtools {
namespace ghex {
namespace structured {
>>>>>>> 30a782de

namespace ghex
{
namespace structured
{
/** @brief A range generator will generate target and source range template types based on the field
  * template paramter. The generated ranges take themselves 2 template paramters, the first of which
  * is the range factory which allows (de-) serialization and transport of range types.
  * @tparam Field the field type */
template<typename Field>
struct rma_range_generator
{
    // the range type to be used for this field
    using range_type = rma_range<Field>;

    /** @brief This class represents the target range of a halo exchange operation. It is
     * referencing a local target field (the endpoint of the put) to which it has direct memory
     * access. During construction and send() member function, it serializes the target range and
     * sends it to its remote partner.
     * It is also responsible for creating a synchronization point (access guard) which will be used
     * in RMA exchanges. The access guard, along with the rma handle of the field and the range,
     * will be serialized and sent to the remote partner.
     * @tparam RangeFactory the factory type which knows about all possible range types */
    template<typename RangeFactory>
    struct target_range
    {
        using rank_type = oomph::communicator::rank_type;
        using tag_type = oomph::communicator::tag_type;

        rma::local_access_guard              m_local_guard;
        range_type                           m_local_range;
        rank_type                            m_dst;
        tag_type                             m_tag;
        oomph::send_request                  m_request;
        oomph::message_buffer<unsigned char> m_archive;
        bool                 m_on_gpu = std::is_same<typename Field::arch_type, ghex::gpu>::value;
        rma::local_event     m_event;
        oomph::communicator* m_comm;

        template<typename IterationSpace>
        target_range(oomph::communicator& comm, const Field& f, rma::info field_info,
            const IterationSpace& is, rank_type dst, tag_type tag, rma::locality loc)
        : m_local_guard{loc, rma::access_mode::remote}
        , m_local_range{f, is.local().first(), is.local().last() - is.local().first() + 1}
        , m_dst{dst}
        , m_tag{tag}
        , m_archive{comm.make_buffer<unsigned char>(RangeFactory::serial_size)}
        , m_event{m_on_gpu, loc}
        , m_comm{&comm}
        {
            RangeFactory::serialize(
                field_info, m_local_guard, m_event, m_local_range, m_archive.data());
            m_request = comm.send(m_archive, m_dst, m_tag);
        }

        target_range(const target_range&) = delete;
        target_range(target_range&&) = default;

        void send()
        {
            m_request.wait();
            //m_local_guard.start_target_epoch();
            while (!m_local_guard.try_start_target_epoch()) { m_comm->progress(); }
        }

        void start_target_epoch()
        {
            m_local_guard.start_target_epoch();
            // wait for event
            m_event.wait();
        }

        bool try_start_target_epoch()
        {
            if (m_local_guard.try_start_target_epoch())
            {
                // wait for event
                m_event.wait();
                return true;
            }
            else
                return false;
        }

        void end_target_epoch() { m_local_guard.end_target_epoch(); }
    };

    /** @brief This class represents the source range of a halo exchange operation. It is
     * referencing a local source field (starting point of the put) to which it has direct memory
     * access. During construction and recv() member function, it receives a target range from its
     * remote partner and deserializes it into a generic range type, which exposes synchronization
     * functions for RMA. The actual type can be recovered from generic range type by type injection
     * through the range_factory.
     * @tparam RangeFactory the factory type which knows about all possible range types */
    template<typename RangeFactory>
    struct source_range
    {
        using field_type = Field;
        using info = rma::info;
        using rank_type = oomph::communicator::rank_type;
        using tag_type = oomph::communicator::tag_type;

        range_type                           m_local_range;
        typename RangeFactory::range_type    m_remote_range;
        rank_type                            m_src;
        tag_type                             m_tag;
        bool                                 m_on_gpu;
        oomph::recv_request                  m_request;
        oomph::message_buffer<unsigned char> m_archive;

        template<typename IterationSpace>
        source_range(oomph::communicator& comm, const Field& f, const IterationSpace& is,
            rank_type src, tag_type tag)
        : m_local_range{f, is.local().first(), is.local().last() - is.local().first() + 1}
        , m_src{src}
        , m_tag{tag}
        , m_on_gpu{std::is_same<typename Field::arch_type, ghex::gpu>::value}
        , m_archive{comm.make_buffer<unsigned char>(RangeFactory::serial_size)}
        {
            m_request = comm.recv(m_archive, m_src, m_tag);
        }

        source_range(const source_range&) = delete;
        source_range(source_range&&) = default;

        void recv()
        {
            m_request.wait();
            // creates a traget range
            m_remote_range = RangeFactory::deserialize(m_archive.data(), m_src, m_on_gpu);
            RangeFactory::call_back_with_type(
                m_remote_range, [this](auto& r) { init(r, m_remote_range); });
            m_remote_range.end_source_epoch();
        }

        void start_source_epoch() { m_remote_range.start_source_epoch(); }

        bool try_start_source_epoch() { return m_remote_range.try_start_source_epoch(); }

        void end_source_epoch()
        {
            m_remote_range.m_event.record();
            m_remote_range.end_source_epoch();
        }

        void put()
        {
            RangeFactory::call_back_with_type(m_remote_range, [this](auto& r) { put(r); });
        }

        template<typename TargetRange>
        void put(TargetRange& tr)
        {
<<<<<<< HEAD
            ghex::structured::put(m_local_range, tr, m_remote_range.m_loc
#ifdef GHEX_CUDACC
                ,
                m_remote_range.m_event.get_stream()
=======
            ::gridtools::ghex::structured::put(m_local_range, tr, m_remote_range.m_loc
#ifdef GHEX_CUDACC
                , m_remote_range.m_event.get_stream()
>>>>>>> 30a782de
#endif
            );
        }

      private:
        template<typename TargetRange>
        void init(TargetRange& tr, rma::range& r)
        {
            using T = typename TargetRange::value_type;
            tr.m_field.set_data((T*)r.get_ptr());
        }
    };
};

} // namespace structured
} // namespace ghex<|MERGE_RESOLUTION|>--- conflicted
+++ resolved
@@ -10,29 +10,15 @@
  */
 #pragma once
 
-<<<<<<< HEAD
 #include <ghex/config.hpp>
 #include <ghex/rma/access_guard.hpp>
 #include <ghex/rma/event.hpp>
 #include <ghex/structured/rma_range.hpp>
 #include <ghex/structured/rma_put.hpp>
 #include <oomph/communicator.hpp>
-=======
-#include "../arch_list.hpp"
-#include "../rma/access_guard.hpp"
-#include "../rma/event.hpp"
-#include "./rma_range.hpp"
-#include "./rma_put.hpp"
-
-#include "../common/defs.hpp"
 #ifdef GHEX_CUDACC
-#include "../common/cuda_runtime.hpp"
+#include <ghex/common/cuda_runtime.hpp>
 #endif
-
-namespace gridtools {
-namespace ghex {
-namespace structured {
->>>>>>> 30a782de
 
 namespace ghex
 {
@@ -186,16 +172,10 @@
         template<typename TargetRange>
         void put(TargetRange& tr)
         {
-<<<<<<< HEAD
             ghex::structured::put(m_local_range, tr, m_remote_range.m_loc
 #ifdef GHEX_CUDACC
                 ,
                 m_remote_range.m_event.get_stream()
-=======
-            ::gridtools::ghex::structured::put(m_local_range, tr, m_remote_range.m_loc
-#ifdef GHEX_CUDACC
-                , m_remote_range.m_event.get_stream()
->>>>>>> 30a782de
 #endif
             );
         }
