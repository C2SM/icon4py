--- conflicted
+++ resolved
@@ -14,7 +14,6 @@
 
 import numpy as np
 from gt4py.next.common import Field
-from icon4py.state_utils.horizontal import CellParams, EdgeParams
 from gt4py.next.ffront.fbuiltins import int32
 from gt4py.next.iterator.embedded import np_as_located_field
 from gt4py.next.program_processors.runners.gtfn_cpu import run_gtfn
@@ -142,7 +141,7 @@
     DiagnosticState,
     DiagnosticStateNonHydro,
 )
-from icon4py.grid.horizontal import HorizontalMarkerIndex
+from icon4py.grid.horizontal import HorizontalMarkerIndex, EdgeParams
 from icon4py.state_utils.interpolation_state import InterpolationState
 from icon4py.state_utils.metric_state import MetricState, MetricStateNonHydro
 from icon4py.state_utils.prep_adv_state import PrepAdvection
@@ -992,16 +991,11 @@
             horizontal_start=indices_5_1,
             horizontal_end=indices_5_2,
             vertical_start=0,
-<<<<<<< HEAD
-            vertical_end=int32(self.vertical_params.nflatlev - 1),
-=======
             vertical_end=self.vertical_params.nflatlev,
->>>>>>> 8378e6f2
             offset_provider={
                 "E2C": self.grid.get_e2c_connectivity(),
             },
         )
-
 
         if config.igradp_method == 3:
             # horizontal gradient of Exner pressure, including metric correction
@@ -1017,7 +1011,7 @@
                 horizontal_start=indices_5_1,
                 horizontal_end=indices_5_2,
                 vertical_start=self.vertical_params.nflatlev,
-                vertical_end=self.vertical_params.nflat_gradp + 1,
+                vertical_end=int32(self.vertical_params.nflat_gradp + 1),
                 offset_provider={
                     "E2C": self.grid.get_e2c_connectivity(),
                 },
@@ -1033,11 +1027,7 @@
                 z_gradh_exner=self.z_gradh_exner,
                 horizontal_start=indices_5_1,
                 horizontal_end=indices_5_2,
-<<<<<<< HEAD
-                vertical_start=int32(self.vertical_params.nflatlev + 1),
-=======
-                vertical_start=self.vertical_params.nflat_gradp + 1,
->>>>>>> 8378e6f2
+                vertical_start=int32(self.vertical_params.nflat_gradp + 1),
                 vertical_end=self.grid.n_lev(),
                 offset_provider={
                     "E2C": self.grid.get_e2c_connectivity(),
