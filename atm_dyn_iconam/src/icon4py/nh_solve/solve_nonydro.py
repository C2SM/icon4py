--- conflicted
+++ resolved
@@ -381,6 +381,8 @@
         self.z_w_concorr_me = _allocate(EdgeDim, KDim, mesh=self.grid)
         self.z_kin_hor_e = _allocate(EdgeDim, KDim, mesh=self.grid)
         self.z_vt_ie = _allocate(EdgeDim, KDim, mesh=self.grid)
+        self.z_theta_v_e2 = _allocate(EdgeDim, KDim, mesh=self.grid)
+        self.z_hydro_corr_horizontal = _allocate(EdgeDim, mesh=self.grid)
         self.z_raylfac = _allocate(KDim, mesh=self.grid)
 
     def time_step(
@@ -446,10 +448,10 @@
 
         if self.p_test_run:
             nhsolve_prog.init_test_fields.with_backend(run_gtfn)(
-                self.z_rho_e,
-                self.z_theta_v_e,
-                self.z_dwdz_dd,
-                self.z_graddiv_vn,
+                z_fields.z_rho_e,
+                z_fields.z_theta_v_e,
+                z_fields.z_dwdz_dd,
+                z_fields.z_graddiv_vn,
                 indices_edges_1,
                 indices_edges_2,
                 indices_cells_1,
@@ -569,6 +571,8 @@
         config: NonHydrostaticConfig,
         params: NonHydrostaticParams,
         edge_geometry: EdgeParams,
+        z_fields: ZFields,
+        nh_constants: NHConstants,
         cfl_w_limit: float,
         scalfac_exdiff: float,
         cell_areas: Field[[CellDim], float],
@@ -599,7 +603,6 @@
             ntl1 = 1
             ntl2 = 1
 
-<<<<<<< HEAD
 
         # velocity_advection.VelocityAdvection(
         #     self.grid, self.metric_state_nonhydro, self.interpolation_state, self.vertical_params
@@ -621,31 +624,6 @@
         #     f_e=f_e,
         #     area_edge=area_edge,
         # )
-=======
-        velocity_advection.VelocityAdvection(
-            self.grid,
-            self.metric_state_nonhydro,
-            self.interpolation_state,
-            self.vertical_params,
-        ).run_predictor_step(
-            vn_only=lvn_only,
-            diagnostic_state=diagnostic_state_nh,
-            prognostic_state=prognostic_state[nnow],
-            z_w_concorr_me=self.z_w_concorr_me,
-            z_kin_hor_e=self.z_kin_hor_e,
-            z_vt_ie=self.z_vt_ie,
-            inv_dual_edge_length=edge_geometry.inverse_dual_edge_lengths,
-            inv_primal_edge_length=edge_geometry.inverse_primal_edge_lengths,
-            dtime=dtime,
-            tangent_orientation=edge_geometry.tangent_orientation,
-            cfl_w_limit=cfl_w_limit,
-            scalfac_exdiff=scalfac_exdiff,
-            cell_areas=cell_areas,
-            owner_mask=owner_mask,
-            f_e=f_e,
-            area_edge=area_edge,
-        )
->>>>>>> 2a976e08
 
         p_dthalf = 0.5 * dtime
 
@@ -734,7 +712,6 @@
             z_raylfac=self.z_raylfac,
             offset_provider={},
         )
-        z_raylfac = self.z_raylfac
 
         # initialize nest boundary points of z_rth_pr with zero
         if self.grid.limited_area():
@@ -921,7 +898,7 @@
                 )
 
             set_zero_e_k.with_backend(run_gtfn)(
-                field=self.z_rho_e,
+                field=z_fields.z_rho_e,
                 horizontal_start=tmp_0_0,
                 horizontal_end=tmp_0_1,
                 vertical_start=0,
@@ -930,7 +907,7 @@
             )
 
             set_zero_e_k.with_backend(run_gtfn)(
-                field=self.z_theta_v_e,
+                field=z_fields.z_theta_v_e,
                 horizontal_start=tmp_0_0,
                 horizontal_end=tmp_0_1,
                 vertical_start=0,
@@ -941,7 +918,7 @@
             # initialize also nest boundary points with zero
             if self.grid.limited_area():
                 set_zero_e_k.with_backend(run_gtfn)(
-                    field=self.z_rho_e,
+                    field=z_fields.z_rho_e,
                     horizontal_start=indices_4_1,
                     horizontal_end=indices_4_2,
                     vertical_start=0,
@@ -950,7 +927,7 @@
                 )
 
                 set_zero_e_k.with_backend(run_gtfn)(
-                    field=self.z_theta_v_e,
+                    field=z_fields.z_theta_v_e,
                     horizontal_start=indices_4_1,
                     horizontal_end=indices_4_2,
                     vertical_start=0,
@@ -983,8 +960,8 @@
                     z_grad_rth_4=self.z_grad_rth_4,
                     z_rth_pr_1=self.z_rth_pr_1,
                     z_rth_pr_2=self.z_rth_pr_2,
-                    z_rho_e=self.z_rho_e,
-                    z_theta_v_e=self.z_theta_v_e,
+                    z_rho_e=z_fields.z_rho_e,
+                    z_theta_v_e=z_fields.z_theta_v_e,
                     horizontal_start=indices_12_1,
                     horizontal_end=indices_12_2,
                     vertical_start=0,
@@ -999,7 +976,7 @@
         mo_solve_nonhydro_stencil_18.with_backend(run_gtfn)(
             inv_dual_edge_length=edge_geometry.inverse_dual_edge_lengths,
             z_exner_ex_pr=self.z_exner_ex_pr,
-            z_gradh_exner=self.z_gradh_exner,
+            z_gradh_exner=z_fields.z_gradh_exner,
             horizontal_start=indices_5_1,
             horizontal_end=indices_5_2,
             vertical_start=0,
@@ -1019,7 +996,7 @@
                 ddxn_z_full=self.metric_state_nonhydro.ddxn_z_full,
                 c_lin_e=self.interpolation_state.c_lin_e,
                 z_dexner_dz_c_1=self.z_dexner_dz_c_1,
-                z_gradh_exner=self.z_gradh_exner,
+                z_gradh_exner=z_fields.z_gradh_exner,
                 horizontal_start=indices_5_1,
                 horizontal_end=indices_5_2,
                 vertical_start=self.vertical_params.nflatlev,
@@ -1036,7 +1013,7 @@
                 ikoffset=self.metric_state_nonhydro.vertoffset_gradp,
                 z_dexner_dz_c_1=self.z_dexner_dz_c_1,
                 z_dexner_dz_c_2=self.z_dexner_dz_c_2,
-                z_gradh_exner=self.z_gradh_exner,
+                z_gradh_exner=z_fields.z_gradh_exner,
                 horizontal_start=indices_5_1,
                 horizontal_end=indices_5_2,
                 vertical_start=int32(self.vertical_params.nflat_gradp + 1),
@@ -1079,7 +1056,7 @@
                 ipeidx_dsl=self.metric_state_nonhydro.ipeidx_dsl,
                 pg_exdist=self.metric_state_nonhydro.pg_exdist,
                 z_hydro_corr=self.z_hydro_corr_horizontal,
-                z_gradh_exner=self.z_gradh_exner,
+                z_gradh_exner=z_fields.z_gradh_exner,
                 horizontal_start=indices_5b_1,
                 horizontal_end=indices_5b_2,
                 vertical_start=0,
@@ -1088,11 +1065,11 @@
             )
 
         mo_solve_nonhydro_stencil_24.with_backend(run_gtfn)(
-            vn_now=prognostic_state[nnow].vn,
+            vn_nnow=prognostic_state[nnow].vn,
             ddt_vn_adv_ntl1=diagnostic_state_nh.ddt_vn_adv_ntl[ntl1],
             ddt_vn_phy=diagnostic_state_nh.ddt_vn_phy,
             z_theta_v_e=z_theta_v_e2,
-            z_gradh_exner=self.z_gradh_exner,
+            z_gradh_exner=z_fields.z_gradh_exner,
             vn_nnew=prognostic_state[nnew].vn,
             dtime=dtime,
             cpd=constants.CPD,
@@ -1136,7 +1113,7 @@
             geofac_grdiv=self.interpolation_state.geofac_grdiv,
             rbf_vec_coeff_e=self.interpolation_state.rbf_vec_coeff_e,
             z_vn_avg=self.z_vn_avg,
-            z_graddiv_vn=self.z_graddiv_vn,
+            z_graddiv_vn=z_fields.z_graddiv_vn,
             vt=diagnostic_state_nh.vt,
             horizontal_start=indices_7_1,
             horizontal_end=indices_7_2,
@@ -1220,6 +1197,8 @@
             },
         )
 
+        self.jk_start = 0 # =1 if l_vert_nested is true
+
         if config.idiv_method == 1:
             mo_solve_nonhydro_stencil_41.with_backend(run_gtfn)(
                 geofac_div=self.interpolation_state.geofac_div,
@@ -1239,23 +1218,23 @@
 
         # check for p_nh%prog(nnow)% fields and new
         nhsolve_prog.stencils_43_44_45_45b.with_backend(run_gtfn)(
-            z_w_expl=self.z_w_expl,
+            z_w_expl=z_fields.z_w_expl,
             w_nnow=prognostic_state[nnow].w,
             ddt_w_adv_ntl1=diagnostic_state_nh.ddt_w_adv_ntl[ntl1],
             z_th_ddz_exner_c=self.z_th_ddz_exner_c,
-            z_contr_w_fl_l=self.z_contr_w_fl_l,
+            z_contr_w_fl_l=z_fields.z_contr_w_fl_l,
             rho_ic=diagnostic_state_nh.rho_ic,
             w_concorr_c=diagnostic_state_nh.w_concorr_c,
             vwind_expl_wgt=self.metric_state_nonhydro.vwind_expl_wgt,
-            z_beta=self.z_beta,
+            z_beta=z_fields.z_beta,
             exner_nnow=prognostic_state[nnow].exner,
             rho_nnow=prognostic_state[nnow].rho,
             theta_v_nnow=prognostic_state[nnow].theta_v,
             inv_ddqz_z_full=self.metric_state_nonhydro.inv_ddqz_z_full,
-            z_alpha=self.z_alpha,
+            z_alpha=z_fields.z_alpha,
             vwind_impl_wgt=self.metric_state_nonhydro.vwind_impl_wgt,
             theta_v_ic=diagnostic_state_nh.theta_v_ic,
-            z_q=self.z_q,
+            z_q=z_fields.z_q,
             k_field=self.k_field,
             rd=constants.RD,
             cvd=constants.CVD,
@@ -1267,28 +1246,28 @@
             nlev_k=self.grid.n_lev() + 1,
             offset_provider={},
         )
-        return
+
         if not (config.l_open_ubc and self.l_vert_nested):
             mo_solve_nonhydro_stencil_46.with_backend(run_gtfn)(
                 w_nnew=prognostic_state[nnew].w,
-                z_contr_w_fl_l=self.z_contr_w_fl_l,
+                z_contr_w_fl_l=z_fields.z_contr_w_fl_l,
                 horizontal_start=indices_10_1,
                 horizontal_end=indices_10_2,
                 vertical_start=0,
-                vertical_end=0,
+                vertical_end=1,
                 offset_provider={},
             )
         nhsolve_prog.stencils_47_48_49.with_backend(run_gtfn)(
             w_nnew=prognostic_state[nnew].w,
-            z_contr_w_fl_l=self.z_contr_w_fl_l,
+            z_contr_w_fl_l=z_fields.z_contr_w_fl_l,
             w_concorr_c=diagnostic_state_nh.w_concorr_c,
-            z_rho_expl=self.z_rho_expl,
-            z_exner_expl=self.z_exner_expl,
+            z_rho_expl=z_fields.z_rho_expl,
+            z_exner_expl=z_fields.z_exner_expl,
             rho_nnow=prognostic_state[nnow].rho,
             inv_ddqz_z_full=self.metric_state_nonhydro.inv_ddqz_z_full,
             z_flxdiv_mass=self.z_flxdiv_mass,
             exner_pr=diagnostic_state_nh.exner_pr,
-            z_beta=self.z_beta,
+            z_beta=z_fields.z_beta,
             z_flxdiv_theta=self.z_flxdiv_theta,
             theta_v_ic=diagnostic_state_nh.theta_v_ic,
             ddt_exner_phy=diagnostic_state_nh.ddt_exner_phy,
@@ -1303,11 +1282,10 @@
             },
         )
 
-        # keep comment for now
         if config.is_iau_active:
             mo_solve_nonhydro_stencil_50.with_backend(run_gtfn)(
-                self.z_rho_expl,
-                self.z_exner_expl,
+                z_fields.z_rho_expl,
+                z_fields.z_exner_expl,
                 diagnostic_state_nh.rho_incr,
                 diagnostic_state_nh.exner_incr,
                 config.iau_wgt_dyn,
@@ -1322,11 +1300,11 @@
             vwind_impl_wgt=self.metric_state_nonhydro.vwind_impl_wgt,
             theta_v_ic=diagnostic_state_nh.theta_v_ic,
             ddqz_z_half=self.metric_state_nonhydro.ddqz_z_half,
-            z_alpha=self.z_alpha,
-            z_beta=self.z_beta,
-            z_w_expl=self.z_w_expl,
-            z_exner_expl=self.z_exner_expl,
-            z_q=self.z_q,
+            z_alpha=z_fields.z_alpha,
+            z_beta=z_fields.z_beta,
+            z_w_expl=z_fields.z_w_expl,
+            z_exner_expl=z_fields.z_exner_expl,
+            z_q=z_fields.z_q,
             w=prognostic_state[nnew].w,
             dtime=dtime,
             cpd=constants.CPD,
@@ -1338,7 +1316,7 @@
         )
 
         mo_solve_nonhydro_stencil_53.with_backend(run_gtfn)(
-            z_q=self.z_q,
+            z_q=z_fields.z_q,
             w=prognostic_state[nnew].w,
             horizontal_start=indices_10_1,
             horizontal_end=indices_10_2,
@@ -1350,28 +1328,28 @@
         if config.rayleigh_type == constants.RAYLEIGH_KLEMP:
             ## ACC w_1 -> p_nh%w
             mo_solve_nonhydro_stencil_54.with_backend(run_gtfn)(
-                z_raylfac=z_raylfac,
+                z_raylfac=self.z_raylfac,
                 w_1=prognostic_state[nnew].w_1,
                 w=prognostic_state[nnew].w,
                 horizontal_start=indices_10_1,
                 horizontal_end=indices_10_2,
                 vertical_start=1,
                 vertical_end=int32(
-                    self.vertical_params.index_of_damping_layer
-                ),  # nrdmax
+                    self.vertical_params.index_of_damping_layer + 1
+                ),  # +1 since Fortran includes boundaries
                 offset_provider={},
             )
 
         mo_solve_nonhydro_stencil_55.with_backend(run_gtfn)(
-            z_rho_expl=self.z_rho_expl,
+            z_rho_expl=z_fields.z_rho_expl,
             vwind_impl_wgt=self.metric_state_nonhydro.vwind_impl_wgt,
             inv_ddqz_z_full=self.metric_state_nonhydro.inv_ddqz_z_full,
             rho_ic=diagnostic_state_nh.rho_ic,
             w=prognostic_state[nnew].w,
-            z_exner_expl=self.z_exner_expl,
+            z_exner_expl=z_fields.z_exner_expl,
             exner_ref_mc=self.metric_state_nonhydro.exner_ref_mc,
-            z_alpha=self.z_alpha,
-            z_beta=self.z_beta,
+            z_alpha=z_fields.z_alpha,
+            z_beta=z_fields.z_beta,
             rho_now=prognostic_state[nnow].rho,
             theta_v_now=prognostic_state[nnow].theta_v,
             exner_now=prognostic_state[nnow].exner,
@@ -1393,7 +1371,7 @@
                 inv_ddqz_z_full=self.metric_state_nonhydro.inv_ddqz_z_full,
                 w=prognostic_state[nnew].w,
                 w_concorr_c=diagnostic_state_nh.w_concorr_c,
-                z_dwdz_dd=self.z_dwdz_dd,
+                z_dwdz_dd=z_fields.z_dwdz_dd,
                 horizontal_start=indices_10_1,
                 horizontal_end=indices_10_2,
                 vertical_start=params.kstart_dd3d,
@@ -1442,7 +1420,7 @@
                 inv_ddqz_z_full=self.metric_state_nonhydro.inv_ddqz_z_full,
                 w=prognostic_state[nnew].w,
                 w_concorr_c=diagnostic_state_nh.w_concorr_c,
-                z_dwdz_dd=self.z_dwdz_dd,
+                z_dwdz_dd=z_fields.z_dwdz_dd,
                 horizontal_start=indices_11_1,
                 horizontal_end=indices_11_2,
                 vertical_start=params.kstart_dd3d,
