# ICON4Py - ICON inspired code in Python and GT4Py
#
# Copyright (c) 2022, ETH Zurich and MeteoSwiss
# All rights reserved.
#
# This file is free software: you can redistribute it and/or modify it under
# the terms of the GNU General Public License as published by the
# Free Software Foundation, either version 3 of the License, or any later
# version. See the LICENSE.txt file at the top-level directory of this
# distribution for a copy of the license or check <https://www.gnu.org/licenses/>.
#
# SPDX-License-Identifier: GPL-3.0-or-later
from gt4py.next.common import Field
from gt4py.next.ffront.decorator import program
from gt4py.next.ffront.fbuiltins import maximum
from gt4py.next.program_processors.runners import gtfn_cpu

from icon4py.atm_dyn_iconam.mo_icon_interpolation_scalar_cells2verts_scalar_ri_dsl import (
    mo_icon_interpolation_scalar_cells2verts_scalar_ri_dsl,
)
from icon4py.atm_dyn_iconam.mo_math_gradients_grad_green_gauss_cell_dsl import (
    mo_math_gradients_grad_green_gauss_cell_dsl,
)
from icon4py.atm_dyn_iconam.mo_solve_nonhydro_4th_order_divdamp import (
    mo_solve_nonhydro_4th_order_divdamp,
)
from icon4py.atm_dyn_iconam.mo_solve_nonhydro_stencil_01 import (
    mo_solve_nonhydro_stencil_01,
)
from icon4py.atm_dyn_iconam.mo_solve_nonhydro_stencil_02 import (
    _mo_solve_nonhydro_stencil_02,
    mo_solve_nonhydro_stencil_02,
)
from icon4py.atm_dyn_iconam.mo_solve_nonhydro_stencil_03 import (
    mo_solve_nonhydro_stencil_03,
)
from icon4py.atm_dyn_iconam.mo_solve_nonhydro_stencil_04 import (
    _mo_solve_nonhydro_stencil_04,
)
from icon4py.atm_dyn_iconam.mo_solve_nonhydro_stencil_05 import (
    _mo_solve_nonhydro_stencil_05,
)
from icon4py.atm_dyn_iconam.mo_solve_nonhydro_stencil_06 import (
    _mo_solve_nonhydro_stencil_06,
)
from icon4py.atm_dyn_iconam.mo_solve_nonhydro_stencil_07 import (
    _mo_solve_nonhydro_stencil_07,
)
from icon4py.atm_dyn_iconam.mo_solve_nonhydro_stencil_08 import (
    _mo_solve_nonhydro_stencil_08,
)
from icon4py.atm_dyn_iconam.mo_solve_nonhydro_stencil_09 import (
    _mo_solve_nonhydro_stencil_09,
)
from icon4py.atm_dyn_iconam.mo_solve_nonhydro_stencil_11_lower import (
    _mo_solve_nonhydro_stencil_11_lower,
)
from icon4py.atm_dyn_iconam.mo_solve_nonhydro_stencil_11_upper import (
    _mo_solve_nonhydro_stencil_11_upper,
)
from icon4py.atm_dyn_iconam.mo_solve_nonhydro_stencil_12 import (
    _mo_solve_nonhydro_stencil_12,
)
from icon4py.atm_dyn_iconam.mo_solve_nonhydro_stencil_13 import (
    _mo_solve_nonhydro_stencil_13,
)
from icon4py.atm_dyn_iconam.mo_solve_nonhydro_stencil_14 import (
    _mo_solve_nonhydro_stencil_14,
)
from icon4py.atm_dyn_iconam.mo_solve_nonhydro_stencil_15 import (
    _mo_solve_nonhydro_stencil_15,
)
from icon4py.atm_dyn_iconam.mo_solve_nonhydro_stencil_16_fused_btraj_traj_o1 import (
    mo_solve_nonhydro_stencil_16_fused_btraj_traj_o1,
)
from icon4py.atm_dyn_iconam.mo_solve_nonhydro_stencil_18 import (
    _mo_solve_nonhydro_stencil_18,
)
from icon4py.atm_dyn_iconam.mo_solve_nonhydro_stencil_19 import (
    _mo_solve_nonhydro_stencil_19,
)
from icon4py.atm_dyn_iconam.mo_solve_nonhydro_stencil_22 import (
    _mo_solve_nonhydro_stencil_22,
)
from icon4py.atm_dyn_iconam.mo_solve_nonhydro_stencil_24 import (
    _mo_solve_nonhydro_stencil_24,
)
from icon4py.atm_dyn_iconam.mo_solve_nonhydro_stencil_28 import (
    _mo_solve_nonhydro_stencil_28,
)
from icon4py.atm_dyn_iconam.mo_solve_nonhydro_stencil_29 import (
    _mo_solve_nonhydro_stencil_29,
)
from icon4py.atm_dyn_iconam.mo_solve_nonhydro_stencil_32 import (
    _mo_solve_nonhydro_stencil_32,
)
from icon4py.atm_dyn_iconam.mo_solve_nonhydro_stencil_35 import (
    _mo_solve_nonhydro_stencil_35,
)
from icon4py.atm_dyn_iconam.mo_solve_nonhydro_stencil_36 import (
    _mo_solve_nonhydro_stencil_36,
)
from icon4py.atm_dyn_iconam.mo_solve_nonhydro_stencil_37 import (
    _mo_solve_nonhydro_stencil_37,
)
from icon4py.atm_dyn_iconam.mo_solve_nonhydro_stencil_38 import (
    _mo_solve_nonhydro_stencil_38,
)
from icon4py.atm_dyn_iconam.mo_solve_nonhydro_stencil_39 import (
    _mo_solve_nonhydro_stencil_39,
)
from icon4py.atm_dyn_iconam.mo_solve_nonhydro_stencil_40 import (
    _mo_solve_nonhydro_stencil_40,
)
from icon4py.atm_dyn_iconam.mo_solve_nonhydro_stencil_41 import (
    _mo_solve_nonhydro_stencil_41,
)
from icon4py.atm_dyn_iconam.mo_solve_nonhydro_stencil_43 import (
    _mo_solve_nonhydro_stencil_43,
)
from icon4py.atm_dyn_iconam.mo_solve_nonhydro_stencil_44 import (
    _mo_solve_nonhydro_stencil_44,
)
from icon4py.atm_dyn_iconam.mo_solve_nonhydro_stencil_45 import (
    _mo_solve_nonhydro_stencil_45,
)
from icon4py.atm_dyn_iconam.mo_solve_nonhydro_stencil_45_b import (
    _mo_solve_nonhydro_stencil_45_b,
)
from icon4py.atm_dyn_iconam.mo_solve_nonhydro_stencil_47 import (
    _mo_solve_nonhydro_stencil_47,
)
from icon4py.atm_dyn_iconam.mo_solve_nonhydro_stencil_48 import (
    _mo_solve_nonhydro_stencil_48,
)
from icon4py.atm_dyn_iconam.mo_solve_nonhydro_stencil_49 import (
    _mo_solve_nonhydro_stencil_49,
)
from icon4py.atm_dyn_iconam.mo_solve_nonhydro_stencil_52 import (
    _mo_solve_nonhydro_stencil_52,
)
from icon4py.atm_dyn_iconam.mo_solve_nonhydro_stencil_53 import (
    _mo_solve_nonhydro_stencil_53_scan,
)
from icon4py.atm_dyn_iconam.mo_solve_nonhydro_stencil_56_63 import (
    _mo_solve_nonhydro_stencil_56_63,
)
from icon4py.atm_dyn_iconam.mo_solve_nonhydro_stencil_59 import (
    _mo_solve_nonhydro_stencil_59,
)
from icon4py.atm_dyn_iconam.mo_solve_nonhydro_stencil_60 import (
    _mo_solve_nonhydro_stencil_60,
)
from icon4py.atm_dyn_iconam.mo_solve_nonhydro_stencil_61 import (
    _mo_solve_nonhydro_stencil_61,
)
from icon4py.atm_dyn_iconam.mo_solve_nonhydro_stencil_62 import (
    _mo_solve_nonhydro_stencil_62,
)
from icon4py.atm_dyn_iconam.mo_solve_nonhydro_stencil_66 import (
    _mo_solve_nonhydro_stencil_66,
)
from icon4py.atm_dyn_iconam.mo_solve_nonhydro_stencil_67 import (
    _mo_solve_nonhydro_stencil_67,
)
from icon4py.common.dimension import (
    C2E2CODim,
    C2EDim,
    CellDim,
    E2C2EDim,
    E2C2EODim,
    E2CDim,
    ECDim,
    EdgeDim,
    KDim,
    VertexDim,
)
from icon4py.state_utils.utils import _set_zero_c_k


@program(backend=gtfn_cpu.run_gtfn)
def predictor_stencils_2_3(
    exner_exfac: Field[[CellDim, KDim], float],
    exner: Field[[CellDim, KDim], float],
    exner_ref_mc: Field[[CellDim, KDim], float],
    exner_pr: Field[[CellDim, KDim], float],
    z_exner_ex_pr: Field[[CellDim, KDim], float],
    cell_endindex_local: int,
    nlev: int,
):
    _mo_solve_nonhydro_stencil_02(
        exner_exfac,
        exner,
        exner_ref_mc,
        exner_pr,
        out=(z_exner_ex_pr, exner_pr),
        domain={CellDim: (1, cell_endindex_local), KDim: (1, nlev)},
    )
    _set_zero_c_k(
        z_exner_ex_pr, domain={CellDim: (0, cell_endindex_local), KDim: (1, nlev)}
    )


@program(backend=gtfn_cpu.run_gtfn)
def predictor_stencils_4_5_6(
    wgtfacq_c: Field[[CellDim, KDim], float],
    z_exner_ex_pr: Field[[CellDim, KDim], float],
    z_exner_ic: Field[[CellDim, KDim], float],
    wgtfac_c: Field[[CellDim, KDim], float],
    inv_ddqz_z_full: Field[[CellDim, KDim], float],
    z_dexner_dz_c_1: Field[[CellDim, KDim], float],
    cell_endindex_local: int,
    nflatlev_startindex: int,
    nlev: int,
    nlevp1: int,
):
    _mo_solve_nonhydro_stencil_04(
        wgtfacq_c,
        z_exner_ex_pr,
        out=z_exner_ic,
        domain={CellDim: (2, cell_endindex_local), KDim: (nlevp1, nlevp1)},
    )

    _mo_solve_nonhydro_stencil_05(
        wgtfac_c,
        z_exner_ex_pr,
        out=z_exner_ic,
        domain={
            CellDim: (2, cell_endindex_local),
            KDim: (maximum(1, nflatlev_startindex), nlev),
        },
    )

    _mo_solve_nonhydro_stencil_06(
        z_exner_ic,
        inv_ddqz_z_full,
        out=z_dexner_dz_c_1,
        domain={
            CellDim: (2, cell_endindex_local),
            KDim: (maximum(1, nflatlev_startindex), nlev),
        },
    )


@program(backend=gtfn_cpu.run_gtfn)
def predictor_stencils_7_8_9(
    rho: Field[[CellDim, KDim], float],
    rho_ref_mc: Field[[CellDim, KDim], float],
    theta_v: Field[[CellDim, KDim], float],
    theta_ref_mc: Field[[CellDim, KDim], float],
    rho_ic: Field[[CellDim, KDim], float],
    z_rth_pr_1: Field[[CellDim, KDim], float],
    z_rth_pr_2: Field[[CellDim, KDim], float],
    wgtfac_c: Field[[CellDim, KDim], float],
    vwind_expl_wgt: Field[[CellDim], float],
    exner_pr: Field[[CellDim, KDim], float],
    d_exner_dz_ref_ic: Field[[CellDim, KDim], float],
    ddqz_z_half: Field[[CellDim, KDim], float],
    z_theta_v_pr_ic: Field[[CellDim, KDim], float],
    theta_v_ic: Field[[CellDim, KDim], float],
    z_th_ddz_exner_c: Field[[CellDim, KDim], float],
    cell_endindex_local: int,
    nlev: int,
):
    _mo_solve_nonhydro_stencil_07(
        rho,
        rho_ref_mc,
        theta_v,
        theta_ref_mc,
        out=(z_rth_pr_1, z_rth_pr_2),
        domain={CellDim: (2, cell_endindex_local), KDim: (0, 0)},
    )
    _mo_solve_nonhydro_stencil_08(
        wgtfac_c,
        rho,
        rho_ref_mc,
        theta_v,
        theta_ref_mc,
        out=(rho_ic, z_rth_pr_1, z_rth_pr_2),
        domain={CellDim: (2, cell_endindex_local), KDim: (1, nlev)},
    )
    _mo_solve_nonhydro_stencil_09(
        wgtfac_c,
        z_rth_pr_2,
        theta_v,
        vwind_expl_wgt,
        exner_pr,
        d_exner_dz_ref_ic,
        ddqz_z_half,
        out=(z_theta_v_pr_ic, theta_v_ic, z_th_ddz_exner_c),
        domain={CellDim: (2, cell_endindex_local), KDim: (1, nlev)},
    )


@program(backend=gtfn_cpu.run_gtfn)
def predictor_stencils_11_lower_upper(
    wgtfacq_c: Field[[CellDim, KDim], float],
    z_rth_pr: Field[[CellDim, KDim], float],
    theta_ref_ic: Field[[CellDim, KDim], float],
    z_theta_v_pr_ic: Field[[CellDim, KDim], float],
    theta_v_ic: Field[[CellDim, KDim], float],
    cell_endindex_local: int,
    nlevp1: int,
):
    _mo_solve_nonhydro_stencil_11_lower(
        out=z_theta_v_pr_ic, domain={CellDim: (2, cell_endindex_local), KDim: (0, 0)}
    )
    _mo_solve_nonhydro_stencil_11_upper(
        wgtfacq_c,
        z_rth_pr,
        theta_ref_ic,
        z_theta_v_pr_ic,
        out=(z_theta_v_pr_ic, theta_v_ic),
        domain={CellDim: (2, cell_endindex_local), KDim: (nlevp1, nlevp1)},
    )


@program(backend=gtfn_cpu.run_gtfn)
def mo_solve_nonhydro_stencil_12(
    z_theta_v_pr_ic: Field[[CellDim, KDim], float],
    d2dexdz2_fac1_mc: Field[[CellDim, KDim], float],
    d2dexdz2_fac2_mc: Field[[CellDim, KDim], float],
    z_rth_pr_2: Field[[CellDim, KDim], float],
    z_dexner_dz_c_2: Field[[CellDim, KDim], float],
):
    _mo_solve_nonhydro_stencil_12(
        z_theta_v_pr_ic,
        d2dexdz2_fac1_mc,
        d2dexdz2_fac2_mc,
        z_rth_pr_2,
        out=z_dexner_dz_c_2,
        domain={},
    )


@program(backend=gtfn_cpu.run_gtfn)
def mo_solve_nonhydro_stencil_13(
    rho: Field[[CellDim, KDim], float],
    rho_ref_mc: Field[[CellDim, KDim], float],
    theta_v: Field[[CellDim, KDim], float],
    theta_ref_mc: Field[[CellDim, KDim], float],
    z_rth_pr_1: Field[[CellDim, KDim], float],
    z_rth_pr_2: Field[[CellDim, KDim], float],
    cell_startindex_local_minus2: int,
    cell_endindex_local_minus2: int,
    nlev: int,
):
    _mo_solve_nonhydro_stencil_13(
        rho,
        rho_ref_mc,
        theta_v,
        theta_ref_mc,
        out=(z_rth_pr_1, z_rth_pr_2),
        domain={
            CellDim: (cell_startindex_local_minus2, cell_endindex_local_minus2),
            KDim: (0, nlev),
        },
    )


@program(backend=gtfn_cpu.run_gtfn)
def mo_solve_nonhydro_stencil_14(
    z_rho_e: Field[[EdgeDim, KDim], float],
    z_theta_v_e: Field[[EdgeDim, KDim], float],
    edge_startindex_local_minus2: int,
    edge_endindex_local_minus3: int,
    nlev: int,
):
    _mo_solve_nonhydro_stencil_14(
        out=(z_rho_e, z_theta_v_e),
        domain={
            EdgeDim: (edge_startindex_local_minus2, edge_endindex_local_minus3),
            KDim: (0, nlev),
        },
    )


@program(backend=gtfn_cpu.run_gtfn)
def mo_solve_nonhydro_stencil_15(
    z_rho_e: Field[[EdgeDim, KDim], float],
    z_theta_v_e: Field[[EdgeDim, KDim], float],
    edge_endindex_local_minus1: int,
    nlev: int,
):
    _mo_solve_nonhydro_stencil_15(
        out=(z_rho_e, z_theta_v_e),
        domain={EdgeDim: (0, edge_endindex_local_minus1), KDim: (0, nlev)},
    )


@program(backend=gtfn_cpu.run_gtfn)
def mo_solve_nonhydro_stencil_18(
    inv_dual_edge_length: Field[[EdgeDim], float],
    z_exner_ex_pr: Field[[CellDim, KDim], float],
    z_gradh_exner: Field[[EdgeDim, KDim], float],
    edge_startindex_nudging_plus1: int,
    edge_endindex_local: int,
    nflatlev_endindex_minus1: int,
):
    _mo_solve_nonhydro_stencil_18(
        inv_dual_edge_length,
        z_exner_ex_pr,
        out=z_gradh_exner,
        domain={
            EdgeDim: (edge_startindex_nudging_plus1, edge_endindex_local),
            KDim: (0, nflatlev_endindex_minus1),
        },
    )


@program(backend=gtfn_cpu.run_gtfn)
def nhsolve_predictor_tendencies_19_20(
    inv_dual_edge_length: Field[[EdgeDim], float],
    z_exner_ex_pr: Field[[CellDim, KDim], float],
    ddxn_z_full: Field[[EdgeDim, KDim], float],
    c_lin_e: Field[[EdgeDim, E2CDim], float],
    z_dexner_dz_c_1: Field[[CellDim, KDim], float],
    z_gradh_exner: Field[[EdgeDim, KDim], float],
):
    _mo_solve_nonhydro_stencil_19(
        inv_dual_edge_length,
        z_exner_ex_pr,
        ddxn_z_full,
        c_lin_e,
        z_dexner_dz_c_1,
        out=z_gradh_exner,
        domain={},
    )


# TODO: @nfarabullini: what's up with stencil_20?


@program(backend=gtfn_cpu.run_gtfn)
def mo_solve_nonhydro_stencil_22(
    ipeidx_dsl: Field[[EdgeDim, KDim], bool],
    pg_exdist: Field[[EdgeDim, KDim], float],
    z_hydro_corr: Field[[EdgeDim], float],
    z_gradh_exner: Field[[EdgeDim, KDim], float],
    edge_startindex_nudging_plus1: int,
    edge_endindex_local: int,
    nlev: int,
):
    _mo_solve_nonhydro_stencil_22(
        ipeidx_dsl,
        pg_exdist,
        z_hydro_corr,
        z_gradh_exner,
        out=z_gradh_exner,
        domain={
            EdgeDim: (edge_startindex_nudging_plus1, edge_endindex_local),
            KDim: (0, nlev),
        },
    )


@program(backend=gtfn_cpu.run_gtfn)
def mo_solve_nonhydro_stencil_24(
    vn_nnow: Field[[EdgeDim, KDim], float],
    ddt_vn_adv_ntl1: Field[[EdgeDim, KDim], float],
    ddt_vn_phy: Field[[EdgeDim, KDim], float],
    z_theta_v_e: Field[[EdgeDim, KDim], float],
    z_gradh_exner: Field[[EdgeDim, KDim], float],
    vn_nnew: Field[[EdgeDim, KDim], float],
    dtime: float,
    cpd: float,
    edge_startindex_nudging_plus1: int,
    edge_endindex_local: int,
    nlev: int,
):
    _mo_solve_nonhydro_stencil_24(
        vn_nnow,
        ddt_vn_adv_ntl1,
        ddt_vn_phy,
        z_theta_v_e,
        z_gradh_exner,
        dtime,
        cpd,
        out=vn_nnew,
        domain={
            EdgeDim: (edge_startindex_nudging_plus1, edge_endindex_local),
            KDim: (0, nlev),
        },
    )


@program(backend=gtfn_cpu.run_gtfn)
def mo_solve_nonhydro_stencil_28(
    vn_incr: Field[[EdgeDim, KDim], float],
    vn: Field[[EdgeDim, KDim], float],
    iau_wgt_dyn: float,
):
    _mo_solve_nonhydro_stencil_28(vn_incr, vn, iau_wgt_dyn, out=vn, domain={})


@program(backend=gtfn_cpu.run_gtfn)
def mo_solve_nonhydro_stencil_29(
    grf_tend_vn: Field[[EdgeDim, KDim], float],
    vn_now: Field[[EdgeDim, KDim], float],
    vn_new: Field[[EdgeDim, KDim], float],
    dtime: float,
):
    _mo_solve_nonhydro_stencil_29(grf_tend_vn, vn_now, dtime, out=vn_new, domain={})


@program(backend=gtfn_cpu.run_gtfn)
def mo_solve_nonhydro_stencil_32(
    z_rho_e: Field[[EdgeDim, KDim], float],
    z_vn_avg: Field[[EdgeDim, KDim], float],
    ddqz_z_full_e: Field[[EdgeDim, KDim], float],
    z_theta_v_e: Field[[EdgeDim, KDim], float],
    mass_fl_e: Field[[EdgeDim, KDim], float],
    z_theta_v_fl_e: Field[[EdgeDim, KDim], float],
    edge_endindex_local_minus2: int,
    nlev: int,
):
    _mo_solve_nonhydro_stencil_32(
        z_rho_e,
        z_vn_avg,
        ddqz_z_full_e,
        z_theta_v_e,
        out=(mass_fl_e, z_theta_v_fl_e),
        domain={EdgeDim: (4, edge_endindex_local_minus2), KDim: (0, nlev)},
    )


@program(backend=gtfn_cpu.run_gtfn)
def predictor_stencils_35_36(
    vn: Field[[EdgeDim, KDim], float],
    ddxn_z_full: Field[[EdgeDim, KDim], float],
    ddxt_z_full: Field[[EdgeDim, KDim], float],
    vt: Field[[EdgeDim, KDim], float],
    z_w_concorr_me: Field[[EdgeDim, KDim], float],
    wgtfac_e: Field[[EdgeDim, KDim], float],
    vn_ie: Field[[EdgeDim, KDim], float],
    z_vt_ie: Field[[EdgeDim, KDim], float],
    z_kin_hor_e: Field[[EdgeDim, KDim], float],
    edge_endindex_local_minus2: int,
    nflatlev_startindex: int,
    nlev: int,
):
    _mo_solve_nonhydro_stencil_35(
        vn,
        ddxn_z_full,
        ddxt_z_full,
        vt,
        out=z_w_concorr_me,
        domain={
            EdgeDim: (4, edge_endindex_local_minus2),
            KDim: (nflatlev_startindex, nlev),
        },
    )
    _mo_solve_nonhydro_stencil_36(
        wgtfac_e,
        vn,
        vt,
        out=(vn_ie, z_vt_ie, z_kin_hor_e),
        domain={EdgeDim: (4, edge_endindex_local_minus2), KDim: (1, nlev)},
    )


@program(backend=gtfn_cpu.run_gtfn)
def predictor_stencils_37_38(
    vn: Field[[EdgeDim, KDim], float],
    vt: Field[[EdgeDim, KDim], float],
    vn_ie: Field[[EdgeDim, KDim], float],
    z_vt_ie: Field[[EdgeDim, KDim], float],
    z_kin_hor_e: Field[[EdgeDim, KDim], float],
    wgtfacq_e: Field[[EdgeDim, KDim], float],
    edge_endindex_local_minus2: int,
    nlevp1: int,
):
    _mo_solve_nonhydro_stencil_37(
        vn,
        vt,
        out=(vn_ie, z_vt_ie, z_kin_hor_e),
        domain={EdgeDim: (4, edge_endindex_local_minus2), KDim: (0, 0)},
    )
    _mo_solve_nonhydro_stencil_38(
        vn,
        wgtfacq_e,
        out=vn_ie,
        domain={EdgeDim: (4, edge_endindex_local_minus2), KDim: (nlevp1, nlevp1)},
    )


@program(backend=gtfn_cpu.run_gtfn)
def predictor_stencils_39_40(
    e_bln_c_s: Field[[CellDim, C2EDim], float],
    z_w_concorr_me: Field[[EdgeDim, KDim], float],
    wgtfac_c: Field[[CellDim, KDim], float],
    wgtfacq_c: Field[[CellDim, KDim], float],
    w_concorr_c: Field[[CellDim, KDim], float],
):
    _mo_solve_nonhydro_stencil_39(e_bln_c_s, z_w_concorr_me, wgtfac_c, out=w_concorr_c)
    _mo_solve_nonhydro_stencil_40(e_bln_c_s, z_w_concorr_me, wgtfacq_c, out=w_concorr_c)


@program(backend=gtfn_cpu.run_gtfn)
def corrector_stencils_35_39_40(
    vn: Field[[EdgeDim, KDim], float],
    ddxn_z_full: Field[[EdgeDim, KDim], float],
    ddxt_z_full: Field[[EdgeDim, KDim], float],
    vt: Field[[EdgeDim, KDim], float],
    z_w_concorr_me: Field[[EdgeDim, KDim], float],
    e_bln_c_s: Field[[CellDim, C2EDim], float],
    wgtfac_c: Field[[CellDim, KDim], float],
    wgtfacq_c: Field[[CellDim, KDim], float],
    w_concorr_c: Field[[CellDim, KDim], float],
):
    _mo_solve_nonhydro_stencil_35(vn, ddxn_z_full, ddxt_z_full, vt, out=z_w_concorr_me)
    _mo_solve_nonhydro_stencil_39(e_bln_c_s, z_w_concorr_me, wgtfac_c, out=w_concorr_c)
    _mo_solve_nonhydro_stencil_40(e_bln_c_s, z_w_concorr_me, wgtfacq_c, out=w_concorr_c)


@program(backend=gtfn_cpu.run_gtfn)
def mo_solve_nonhydro_stencil_41(
    geofac_div: Field[[CellDim, C2EDim], float],
    mass_fl_e: Field[[EdgeDim, KDim], float],
    z_theta_v_fl_e: Field[[EdgeDim, KDim], float],
    z_flxdiv_mass: Field[[CellDim, KDim], float],
    z_flxdiv_theta: Field[[CellDim, KDim], float],
):
    _mo_solve_nonhydro_stencil_41(
        geofac_div,
        mass_fl_e,
        z_theta_v_fl_e,
        out=(z_flxdiv_mass, z_flxdiv_theta),
        domain={},
    )


@program(backend=gtfn_cpu.run_gtfn)
def stencils_43_44_45_45b(
    z_w_expl: Field[[CellDim, KDim], float],
    w_nnow: Field[[CellDim, KDim], float],
    ddt_w_adv_ntl1: Field[[CellDim, KDim], float],
    z_th_ddz_exner_c: Field[[CellDim, KDim], float],
    z_contr_w_fl_l: Field[[CellDim, KDim], float],
    rho_ic: Field[[CellDim, KDim], float],
    w_concorr_c: Field[[CellDim, KDim], float],
    vwind_expl_wgt: Field[[CellDim], float],
    z_beta: Field[[CellDim, KDim], float],
    exner_nnow: Field[[CellDim, KDim], float],
    rho_nnow: Field[[CellDim, KDim], float],
    theta_v_nnow: Field[[CellDim, KDim], float],
    inv_ddqz_z_full: Field[[CellDim, KDim], float],
    z_alpha: Field[[CellDim, KDim], float],
    vwind_impl_wgt: Field[[CellDim], float],
    theta_v_ic: Field[[CellDim, KDim], float],
    z_q: Field[[CellDim, KDim], float],
    rd: float,
    cvd: float,
    dtime: float,
    cpd: float,
):
    _mo_solve_nonhydro_stencil_43(
        w_nnow,
        ddt_w_adv_ntl1,
        z_th_ddz_exner_c,
        rho_ic,
        w_concorr_c,
        vwind_expl_wgt,
        dtime,
        cpd,
        out=(z_w_expl, z_contr_w_fl_l),
    )
    _mo_solve_nonhydro_stencil_44(
        exner_nnow,
        rho_nnow,
        theta_v_nnow,
        inv_ddqz_z_full,
        vwind_impl_wgt,
        theta_v_ic,
        rho_ic,
        dtime,
        rd,
        cvd,
        out=(z_beta, z_alpha),
    )
    _mo_solve_nonhydro_stencil_45(out=z_alpha)
    _mo_solve_nonhydro_stencil_45_b(out=z_q)


@program(backend=gtfn_cpu.run_gtfn)
def stencils_47_48_49(
    w_nnew: Field[[CellDim, KDim], float],
    z_contr_w_fl_l: Field[[CellDim, KDim], float],
    w_concorr_c: Field[[CellDim, KDim], float],
    z_rho_expl: Field[[CellDim, KDim], float],
    z_exner_expl: Field[[CellDim, KDim], float],
    rho_nnow: Field[[CellDim, KDim], float],
    inv_ddqz_z_full: Field[[CellDim, KDim], float],
    z_flxdiv_mass: Field[[CellDim, KDim], float],
    exner_pr: Field[[CellDim, KDim], float],
    z_beta: Field[[CellDim, KDim], float],
    z_flxdiv_theta: Field[[CellDim, KDim], float],
    theta_v_ic: Field[[CellDim, KDim], float],
    ddt_exner_phy: Field[[CellDim, KDim], float],
    dtime: float,
):
    _mo_solve_nonhydro_stencil_47(w_concorr_c, out=(w_nnew, z_contr_w_fl_l))
    _mo_solve_nonhydro_stencil_48(
        rho_nnow,
        inv_ddqz_z_full,
        z_flxdiv_mass,
        z_contr_w_fl_l,
        exner_pr,
        z_beta,
        z_flxdiv_theta,
        theta_v_ic,
        ddt_exner_phy,
        dtime,
        out=(z_rho_expl, z_exner_expl),
    )
    _mo_solve_nonhydro_stencil_49(
        rho_nnow,
        inv_ddqz_z_full,
        z_flxdiv_mass,
        z_contr_w_fl_l,
        exner_pr,
        z_beta,
        z_flxdiv_theta,
        theta_v_ic,
        ddt_exner_phy,
        dtime,
        out=(z_rho_expl, z_exner_expl),
    )


@program(backend=gtfn_cpu.run_gtfn)
def stencils_52_53(
    vwind_impl_wgt: Field[[CellDim], float],
    theta_v_ic: Field[[CellDim, KDim], float],
    ddqz_z_half: Field[[CellDim, KDim], float],
    z_alpha: Field[[CellDim, KDim], float],
    z_beta: Field[[CellDim, KDim], float],
    z_w_expl: Field[[CellDim, KDim], float],
    z_exner_expl: Field[[CellDim, KDim], float],
    z_q: Field[[CellDim, KDim], float],
    w: Field[[CellDim, KDim], float],
    dtime: float,
    cpd: float,
    cell_startindex_nudging: int,
    cell_startindex_local: int,
    nlev: int,
):
    _mo_solve_nonhydro_stencil_52(
        vwind_impl_wgt,
        theta_v_ic,
        ddqz_z_half,
        z_alpha,
        z_beta,
        z_w_expl,
        z_exner_expl,
        z_q,
        w,
        dtime,
        cpd,
        out=(z_q[:, 1:], w[:, 1:]),
        domain={
            CellDim: (cell_startindex_nudging + 1, cell_startindex_local),
            KDim: (2, nlev),
        },
    )
    _mo_solve_nonhydro_stencil_53_scan(
        z_q,
        w,
        out=w[:, 1:],
        domain={
            CellDim: (cell_startindex_nudging + 1, cell_startindex_local),
            KDim: (1, nlev),
        },
    )


@program(backend=gtfn_cpu.run_gtfn)
def predictor_stencils_59_60(
    exner: Field[[CellDim, KDim], float],
    exner_dyn_incr: Field[[CellDim, KDim], float],
    ddt_exner_phy: Field[[CellDim, KDim], float],
    ndyn_substeps_var: float,
    dtime: float,
):
    _mo_solve_nonhydro_stencil_59(exner, out=exner_dyn_incr, domain={})
    _mo_solve_nonhydro_stencil_60(
        exner,
        ddt_exner_phy,
        exner_dyn_incr,
        ndyn_substeps_var,
        dtime,
        out=exner_dyn_incr,
        domain={},
    )


@program(backend=gtfn_cpu.run_gtfn)
def predictor_stencils_61_62(
    rho_now: Field[[CellDim, KDim], float],
    grf_tend_rho: Field[[CellDim, KDim], float],
    theta_v_now: Field[[CellDim, KDim], float],
    grf_tend_thv: Field[[CellDim, KDim], float],
    w_now: Field[[CellDim, KDim], float],
    grf_tend_w: Field[[CellDim, KDim], float],
    rho_new: Field[[CellDim, KDim], float],
    exner_new: Field[[CellDim, KDim], float],
    w_new: Field[[CellDim, KDim], float],
    dtime: float,
):
    _mo_solve_nonhydro_stencil_61(
        rho_now,
        grf_tend_rho,
        theta_v_now,
        grf_tend_thv,
        w_now,
        grf_tend_w,
        dtime,
        out=(rho_new, exner_new, w_new),
    )
    _mo_solve_nonhydro_stencil_62(w_now, grf_tend_w, dtime, out=w_new, domain={})


@program(backend=gtfn_cpu.run_gtfn)
def mo_solve_nonhydro_stencil_56_63(
    inv_ddqz_z_full: Field[[CellDim, KDim], float],
    w: Field[[CellDim, KDim], float],
    w_concorr_c: Field[[CellDim, KDim], float],
    z_dwdz_dd: Field[[CellDim, KDim], float],
):
    _mo_solve_nonhydro_stencil_56_63(
        inv_ddqz_z_full, w, w_concorr_c, out=z_dwdz_dd, domain={}
    )


@program(backend=gtfn_cpu.run_gtfn)
def stencils_66_67(
    bdy_halo_c: Field[[CellDim], bool],
    rho: Field[[CellDim, KDim], float],
    theta_v: Field[[CellDim, KDim], float],
    exner: Field[[CellDim, KDim], float],
    rd_o_cvd: float,
    rd_o_p0ref: float,
    cell_endindex_nudging: int,
    cell_startindex_local: int,
    nlev: int,
):
    _mo_solve_nonhydro_stencil_66(
        bdy_halo_c,
        rho,
        theta_v,
        exner,
        rd_o_cvd,
        rd_o_p0ref,
        out=(theta_v, exner),
        domain={
            CellDim: (cell_startindex_local - 1, cell_startindex_local),
            KDim: (1, nlev),
        },
    )
    _mo_solve_nonhydro_stencil_67(
<<<<<<< HEAD
        rho, theta_v, exner, rd_o_cvd, rd_o_p0ref, out=(theta_v, exner),
        domain={CellDim: (1, cell_endindex_nudging), KDim: (1, nlev)}
    )



@program(backend=gtfn_cpu.run_gtfn)
def mo_solve_nonhydro_stencil_10(
    w: Field[[CellDim, KDim], float],
    w_concorr_c: Field[[CellDim, KDim], float],
    ddqz_z_half: Field[[CellDim, KDim], float],
    rho_now: Field[[CellDim, KDim], float],
    rho_var: Field[[CellDim, KDim], float],
    theta_now: Field[[CellDim, KDim], float],
    theta_var: Field[[CellDim, KDim], float],
    wgtfac_c: Field[[CellDim, KDim], float],
    theta_ref_mc: Field[[CellDim, KDim], float],
    vwind_expl_wgt: Field[[CellDim], float],
    exner_pr: Field[[CellDim, KDim], float],
    d_exner_dz_ref_ic: Field[[CellDim, KDim], float],
    rho_ic: Field[[CellDim, KDim], float],
    z_theta_v_pr_ic: Field[[CellDim, KDim], float],
    theta_v_ic: Field[[CellDim, KDim], float],
    z_th_ddz_exner_c: Field[[CellDim, KDim], float],
    dtime: float,
    wgt_nnow_rth: float,
    wgt_nnew_rth: float,
    cell_startindex_local: int,
    nlev: int,
):
    _mo_solve_nonhydro_stencil_10(
        w,
        w_concorr_c,
        ddqz_z_half,
        rho_now,
        rho_var,
        theta_now,
        theta_var,
        wgtfac_c,
        theta_ref_mc,
        vwind_expl_wgt,
        exner_pr,
        d_exner_dz_ref_ic,
        dtime,
        wgt_nnow_rth,
        wgt_nnew_rth,
        out=(rho_ic, z_theta_v_pr_ic, theta_v_ic, z_th_ddz_exner_c),
        domain={CellDim: (2, cell_startindex_local), KDim: (1, nlev - 1)},
    )


@program(backend=gtfn_cpu.run_gtfn)
def mo_solve_nonhydro_stencil_17(
    hmask_dd3d: Field[[EdgeDim], float],
    scalfac_dd3d: Field[[KDim], float],
    inv_dual_edge_length: Field[[EdgeDim], float],
    z_dwdz_dd: Field[[CellDim, KDim], float],
    z_graddiv_vn: Field[[EdgeDim, KDim], float],
    edge_endindex_local: int,
    kstart_dd3d: int,
    nlev: int,
):
    _mo_solve_nonhydro_stencil_17(
        hmask_dd3d,
        scalfac_dd3d,
        inv_dual_edge_length,
        z_dwdz_dd,
        z_graddiv_vn,
        out=z_graddiv_vn,
        domain={CellDim: (6, edge_endindex_local - 2), KDim: (kstart_dd3d, nlev - 1)},
    )


@program(backend=gtfn_cpu.run_gtfn)
def mo_solve_nonhydro_stencil_23(
    vn_nnow: Field[[EdgeDim, KDim], float],
    ddt_vn_adv_ntl1: Field[[EdgeDim, KDim], float],
    ddt_vn_adv_ntl2: Field[[EdgeDim, KDim], float],
    ddt_vn_phy: Field[[EdgeDim, KDim], float],
    z_theta_v_e: Field[[EdgeDim, KDim], float],
    z_gradh_exner: Field[[EdgeDim, KDim], float],
    vn_nnew: Field[[EdgeDim, KDim], float],
    dtime: float,
    wgt_nnow_vel: float,
    wgt_nnew_vel: float,
    cpd: float,
    edge_startindex_nudging: int,
    edge_endindex_local: int,
    nlev: int,
):
    _mo_solve_nonhydro_stencil_23(
        vn_nnow,
        ddt_vn_adv_ntl1,
        ddt_vn_adv_ntl2,
        ddt_vn_phy,
        z_theta_v_e,
        z_gradh_exner,
        dtime,
        wgt_nnow_vel,
        wgt_nnew_vel,
        cpd,
        out=vn_nnew,
        domain={
            CellDim: (edge_startindex_nudging + 1, edge_endindex_local),
            KDim: (0, nlev),
        },
    )


@program(backend=gtfn_cpu.run_gtfn)
def mo_solve_nonhydro_stencil_25(
    geofac_grdiv: Field[[EdgeDim, E2C2EODim], float],
    z_graddiv_vn: Field[[EdgeDim, KDim], float],
    z_graddiv2_vn: Field[[EdgeDim, KDim], float],
    edge_startindex_nudging: int,
    edge_endindex_local: int,
    nlev: int,
):
    _mo_solve_nonhydro_stencil_25(
        geofac_grdiv,
        z_graddiv_vn,
        out=z_graddiv2_vn,
        domain={
            CellDim: (edge_startindex_nudging + 1, edge_endindex_local),
            KDim: (0, nlev),
        },
    )


@program(backend=gtfn_cpu.run_gtfn)
def mo_solve_nonhydro_stencil_26(
    z_graddiv_vn: Field[[EdgeDim, KDim], float],
    vn: Field[[EdgeDim, KDim], float],
    scal_divdamp_o2: float,
):
    _mo_solve_nonhydro_stencil_26(
        z_graddiv_vn,
        vn,
        scal_divdamp_o2,
        out=vn,
        domain={
            CellDim: (edge_startindex_nudging + 1, edge_endindex_local),
            KDim: (0, nlev),
        },
    )
=======
        rho,
        theta_v,
        exner,
        rd_o_cvd,
        rd_o_p0ref,
        out=(theta_v, exner),
        domain={CellDim: (1, cell_endindex_nudging), KDim: (1, nlev)},
    )
>>>>>>> 2db85e9d
<|MERGE_RESOLUTION|>--- conflicted
+++ resolved
@@ -858,9 +858,13 @@
         },
     )
     _mo_solve_nonhydro_stencil_67(
-<<<<<<< HEAD
-        rho, theta_v, exner, rd_o_cvd, rd_o_p0ref, out=(theta_v, exner),
-        domain={CellDim: (1, cell_endindex_nudging), KDim: (1, nlev)}
+        rho,
+        theta_v,
+        exner,
+        rd_o_cvd,
+        rd_o_p0ref,
+        out=(theta_v, exner),
+        domain={CellDim: (1, cell_endindex_nudging), KDim: (1, nlev)},
     )
 
 
@@ -1004,13 +1008,3 @@
             KDim: (0, nlev),
         },
     )
-=======
-        rho,
-        theta_v,
-        exner,
-        rd_o_cvd,
-        rd_o_p0ref,
-        out=(theta_v, exner),
-        domain={CellDim: (1, cell_endindex_nudging), KDim: (1, nlev)},
-    )
->>>>>>> 2db85e9d
