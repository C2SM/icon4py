--- conflicted
+++ resolved
@@ -18,18 +18,15 @@
 import click
 import pytz
 from devtools import Timer
-from gt4py.next import Field, program
+from gt4py.next import program, Field
 from gt4py.next.program_processors.runners.gtfn_cpu import run_gtfn
 
 from icon4py.common.dimension import CellDim, EdgeDim, KDim
-<<<<<<< HEAD
 from icon4py.decomposition.decomposed import create_exchange
 from icon4py.decomposition.parallel_setup import (
     ProcessProperties,
     get_processor_properties,
 )
-=======
->>>>>>> 0a801bb1
 from icon4py.diffusion.diffusion import Diffusion, DiffusionParams
 from icon4py.diffusion.diffusion_states import (
     DiffusionDiagnosticState,
