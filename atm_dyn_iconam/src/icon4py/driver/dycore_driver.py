# ICON4Py - ICON inspired code in Python and GT4Py
#
# Copyright (c) 2022, ETH Zurich and MeteoSwiss
# All rights reserved.
#
# This file is free software: you can redistribute it and/or modify it under
# the terms of the GNU General Public License as published by the
# Free Software Foundation, either version 3 of the License, or any later
# version. See the LICENSE.txt file at the top-level directory of this
# distribution for a copy of the license or check <https://www.gnu.org/licenses/>.
#
# SPDX-License-Identifier: GPL-3.0-or-later
import logging
from datetime import datetime, timedelta
from pathlib import Path
from typing import Callable

import click
import pytz
from devtools import Timer
from gt4py.next.program_processors.runners.gtfn_cpu import run_gtfn

from icon4py.diffusion.diagnostic_state import DiagnosticState
from icon4py.diffusion.diffusion import Diffusion, DiffusionParams
from icon4py.diffusion.prognostic_state import PrognosticState
from icon4py.diffusion.utils import copy_diagnostic_and_prognostics
from icon4py.driver.icon_configuration import IconRunConfig, read_config
from icon4py.driver.io_utils import (
    SIMULATION_START_DATE,
    configure_logging,
<<<<<<< HEAD
    read_decomp_info,
=======
    import_testutils,
>>>>>>> b0cf6925
    read_geometry_fields,
    read_icon_grid,
    read_initial_state,
    read_static_fields,
)
from icon4py.driver.parallel_setup import get_processor_properties


helpers = import_testutils()
from helpers import serialbox_utils as sb_utils  # noqa


log = logging.getLogger(__name__)


class DummyAtmoNonHydro:
    def __init__(self, data_provider: sb_utils.IconSerialDataProvider):
        self.config = None
        self.data_provider = data_provider
        self.simulation_date = datetime.fromisoformat(SIMULATION_START_DATE)

    def init(self, config):
        self.config = config

    def _next_physics_date(self, dtime: float):
        dynamics_dtime = dtime / self.config.n_substeps
        self.simulation_date += timedelta(seconds=dynamics_dtime)

    def _dynamics_timestep(self, dtime):
        """Show structure with this dummy fucntion called inside substepping loop."""
        self._next_physics_date(dtime)

    def do_dynamics_substepping(
        self,
        dtime,
        diagnostic_state: DiagnosticState,
        prognostic_state: PrognosticState,
    ):
        for _ in range(self.config.n_substeps):
            self._dynamics_timestep(dtime)
        sp = self.data_provider.from_savepoint_diffusion_init(
            linit=False, date=self.simulation_date.strftime("%Y-%m-%dT%H:%M:%S.%f")[:-3]
        )
        new_p = sp.construct_prognostics()
        new_d = sp.construct_diagnostics()
        copy_diagnostic_and_prognostics.with_backend(run_gtfn)(
            new_d.hdef_ic,
            diagnostic_state.hdef_ic,
            new_d.div_ic,
            diagnostic_state.div_ic,
            new_d.dwdx,
            diagnostic_state.dwdx,
            new_d.dwdy,
            diagnostic_state.dwdy,
            new_p.vn,
            prognostic_state.vn,
            new_p.w,
            prognostic_state.w,
            new_p.exner_pressure,
            prognostic_state.exner_pressure,
            new_p.theta_v,
            prognostic_state.theta_v,
            offset_provider={},
        )


class Timeloop:
    @classmethod
    def name(cls):
        return cls.__name__

    def __init__(
        self,
        config: IconRunConfig,
        diffusion: Diffusion,
        atmo_non_hydro: DummyAtmoNonHydro,
    ):
        self.config = config
        self.diffusion = diffusion
        self.atmo_non_hydro = atmo_non_hydro

    def _full_name(self, func: Callable):
        return ":".join((self.__class__.__name__, func.__name__))

    def _timestep(
        self,
        diagnostic_state: DiagnosticState,
        prognostic_state: PrognosticState,
    ):

        self.atmo_non_hydro.do_dynamics_substepping(
            self.config.dtime, diagnostic_state, prognostic_state
        )
        self.diffusion.run(
            diagnostic_state,
            prognostic_state,
            self.config.dtime,
        )

    def __call__(
        self,
        diagnostic_state: DiagnosticState,
        prognostic_state: PrognosticState,
    ):
        log.info(
            f"starting time loop for dtime={self.config.dtime} n_timesteps={self.config.n_time_steps}"
        )
        log.info("running initial step to diffuse fields before timeloop starts")
        self.diffusion.initial_run(
            diagnostic_state,
            prognostic_state,
            self.config.dtime,
        )
        log.info(
            f"starting real time loop for dtime={self.config.dtime} n_timesteps={self.config.n_time_steps}"
        )
        timer = Timer(self._full_name(self._timestep))
        for t in range(self.config.n_time_steps):
            log.info(f"run timestep : {t}")
            timer.start()
            self._timestep(diagnostic_state, prognostic_state)
            timer.capture()
        timer.summary(True)


def initialize(n_time_steps, file_path: Path):
    """
    Inititalize the driver run.

    "reads" in
        - configuration

        - grid information

        - (serialized) input fields, initial

     Returns:
         tl: configured timeloop,
         prognostic_state: initial state fro prognostic and diagnostic variables
         diagnostic_state:
    """
    log.info("initialize parallel runtime")
    experiment_name = "mch_ch_r04b09_dsl"
    log.info(f"reading configuration: experiment {experiment_name}")
    config = read_config(experiment_name, n_time_steps=n_time_steps)

    parallel_props = get_processor_properties()
    decomp_info = read_decomp_info(
        f"/home/magdalena/data/exclaim/dycore/{experiment_name}/mpitasks2/{experiment_name}/ser_data",
        parallel_props,
    )

    log.info("initializing the grid")
    icon_grid = read_icon_grid(file_path)
    log.info("reading input fields")
    (edge_geometry, cell_geometry, vertical_geometry) = read_geometry_fields(file_path)
    (metric_state, interpolation_state) = read_static_fields(file_path)

    log.info("initializing diffusion")
    diffusion_params = DiffusionParams(config.diffusion_config)
    diffusion = Diffusion()
    diffusion.init(
        icon_grid,
        config.diffusion_config,
        diffusion_params,
        vertical_geometry,
        metric_state,
        interpolation_state,
        edge_geometry,
        cell_geometry,
    )

    data_provider, diagnostic_state, prognostic_state = read_initial_state(file_path)

    atmo_non_hydro = DummyAtmoNonHydro(data_provider)
    atmo_non_hydro.init(config=config.dycore_config)

    tl = Timeloop(
        config=config.run_config,
        diffusion=diffusion,
        atmo_non_hydro=atmo_non_hydro,
    )
    return tl, diagnostic_state, prognostic_state


@click.command()
@click.argument("input_path")
@click.option("--run_path", default="", help="folder for output")
@click.option(
    "--n_steps", default=5, help="number of time steps to run, max 5 is supported"
)
def run(
    input_path,
    run_path,
    n_steps,
):
    """
    Run the driver.

    usage: python driver/dycore_driver.py ../../tests/ser_icondata/mch_ch_r04b09_dsl/ser_data

    steps:
    1. initialize model:

        a) load config

        b) initialize grid

        c) initialize/configure components ie "granules"

        d) setup the time loop

    2. run time loop

    """
    start_time = datetime.now().astimezone(pytz.UTC)
    configure_logging(run_path, start_time)
    log.info(f"Starting ICON dycore run: {datetime.isoformat(start_time)}")
    log.info(f"input args: input_path={input_path}, n_time_steps={n_steps}")
    timeloop, diagnostic_state, prognostic_state = initialize(n_steps, Path(input_path))
    log.info("dycore configuring: DONE")
    log.info("timeloop: START")

    timeloop(diagnostic_state, prognostic_state)

    log.info("timeloop:  DONE")


if __name__ == "__main__":
    run()<|MERGE_RESOLUTION|>--- conflicted
+++ resolved
@@ -28,11 +28,8 @@
 from icon4py.driver.io_utils import (
     SIMULATION_START_DATE,
     configure_logging,
-<<<<<<< HEAD
+    import_testutils,
     read_decomp_info,
-=======
-    import_testutils,
->>>>>>> b0cf6925
     read_geometry_fields,
     read_icon_grid,
     read_initial_state,
