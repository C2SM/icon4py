--- conflicted
+++ resolved
@@ -17,12 +17,7 @@
 from enum import Enum
 from pathlib import Path
 
-<<<<<<< HEAD
-from atm_dyn_iconam.tests.test_utils import serialbox_utils
-from atm_dyn_iconam.tests.test_utils.serialbox_utils import IconSerialDataProvider
 from icon4py.decomposition.decomposed import ProcessProperties
-=======
->>>>>>> b0cf6925
 from icon4py.diffusion.diagnostic_state import DiagnosticState
 from icon4py.diffusion.horizontal import CellParams, EdgeParams
 from icon4py.diffusion.icon_grid import IconGrid, VerticalModelParams
@@ -71,13 +66,9 @@
     """
     if ser_type == SerializationType.SB:
         return (
-<<<<<<< HEAD
-            serialbox_utils.IconSerialDataProvider(
+            sb.IconSerialDataProvider(
                 "icon_pydycore", str(path.absolute()), False, mpi_rank=rank
             )
-=======
-            sb.IconSerialDataProvider("icon_pydycore", str(path.absolute()), False)
->>>>>>> b0cf6925
             .from_savepoint_grid()
             .construct_icon_grid()
         )
@@ -86,31 +77,21 @@
 
 
 def read_initial_state(
-<<<<<<< HEAD
     gridfile_path: Path, rank=0
-) -> tuple[IconSerialDataProvider, DiagnosticState, PrognosticState]:
-=======
-    gridfile_path: Path,
 ) -> tuple[sb.IconSerialDataProvider, DiagnosticState, PrognosticState]:
->>>>>>> b0cf6925
     """
     Read prognostic and diagnostic state from serialized data.
 
     Args:
-        gridfile_path: path the the serialized input data
+        gridfile_path: path the serialized input data
 
     Returns: a tuple containing the data_provider, the initial diagnostic and prognostic state.
     The data_provider is returned such that further timesteps of diagnostics and prognostics can be
     read from within the dummy timeloop
 
     """
-<<<<<<< HEAD
-    data_provider = serialbox_utils.IconSerialDataProvider(
+    data_provider = sb.IconSerialDataProvider(
         "icon_pydycore", str(gridfile_path), False, mpi_rank=rank
-=======
-    data_provider = sb.IconSerialDataProvider(
-        "icon_pydycore", str(gridfile_path), False
->>>>>>> b0cf6925
     )
     init_savepoint = data_provider.from_savepoint_diffusion_init(
         linit=True, date=SIMULATION_START_DATE
@@ -134,13 +115,8 @@
         the data is originally obtained from the grid file (horizontal fields) or some special input files.
     """
     if ser_type == SerializationType.SB:
-<<<<<<< HEAD
-        sp = serialbox_utils.IconSerialDataProvider(
+        sp = sb.IconSerialDataProvider(
             "icon_pydycore", str(path.absolute()), False, mpi_rank=rank
-=======
-        sp = sb.IconSerialDataProvider(
-            "icon_pydycore", str(path.absolute()), False
->>>>>>> b0cf6925
         ).from_savepoint_grid()
         edge_geometry = sp.construct_edge_geometry()
         cell_geometry = sp.construct_cell_geometry()
@@ -159,7 +135,7 @@
     ser_type=SerializationType.SB,
 ) -> DecompositionInfo:
     if ser_type == SerializationType.SB:
-        sp = serialbox_utils.IconSerialDataProvider(
+        sp = sb.IconSerialDataProvider(
             "icon_pydycore", str(path.absolute()), True, procs_props.rank
         )
         return sp.from_savepoint_grid().construct_decomposition_info()
@@ -173,7 +149,7 @@
     ser_type=SerializationType.SB,
 ) -> IconGrid:
     if ser_type == SerializationType.SB:
-        sp = serialbox_utils.IconSerialDataProvider(
+        sp = sb.IconSerialDataProvider(
             "icon_grid", str(path.absolute()), True, procs_props.rank
         )
         return sp.from_savepoint_grid().construct_icon_grid()
@@ -196,13 +172,8 @@
 
     """
     if ser_type == SerializationType.SB:
-<<<<<<< HEAD
-        dataprovider = serialbox_utils.IconSerialDataProvider(
+        dataprovider = sb.IconSerialDataProvider(
             "icon_pydycore", str(path.absolute()), False, mpi_rank=rank
-=======
-        dataprovider = sb.IconSerialDataProvider(
-            "icon_pydycore", str(path.absolute()), False
->>>>>>> b0cf6925
         )
         interpolation_state = (
             dataprovider.from_interpolation_savepoint().construct_interpolation_state()
