--- conflicted
+++ resolved
@@ -51,16 +51,10 @@
     mo_velocity_advection_stencil_20,
 )
 from icon4py.common.dimension import CellDim, EdgeDim, KDim, VertexDim
-<<<<<<< HEAD
 from icon4py.grid.horizontal import HorizontalMarkerIndex
 from icon4py.grid.icon_grid import IconGrid
 from icon4py.grid.vertical import VerticalModelParams
-from icon4py.state_utils.diagnostic_state import DiagnosticState
-=======
-from icon4py.state_utils.diagnostic_state import DiagnosticStateNonHydro
-from icon4py.state_utils.horizontal import HorizontalMarkerIndex
-from icon4py.state_utils.icon_grid import IconGrid, VerticalModelParams
->>>>>>> 96f5338e
+from icon4py.state_utils.diagnostic_state import DiagnosticState, DiagnosticStateNonHydro
 from icon4py.state_utils.interpolation_state import InterpolationState
 from icon4py.state_utils.metric_state import MetricStateNonHydro
 from icon4py.state_utils.prognostic_state import PrognosticState
@@ -186,6 +180,7 @@
             HorizontalMarkerIndex.local(EdgeDim),
         )
 
+
         if not vn_only:
             mo_icon_interpolation_scalar_cells2verts_scalar_ri_dsl.with_backend(
                 run_gtfn
@@ -270,7 +265,7 @@
             nlev=self.grid.n_lev(),
             horizontal_start=indices_1_1,
             horizontal_end=indices_1_2,
-            vertical_start=int32(0),
+            vertical_start=0,
             vertical_end=self.grid.n_lev() + 1,
             offset_provider={
                 "Koff": KDim,
