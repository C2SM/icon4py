--- conflicted
+++ resolved
@@ -107,17 +107,7 @@
 
     @classmethod
     def halo(cls, dim: Dimension) -> int:
-<<<<<<< HEAD
-        match (dim):
-            case (dimension.CellDim):
-                return cls._HALO_CELLS
-            case (dimension.EdgeDim):
-                return cls._HALO_EDGES
-            case (dimension.VertexDim):
-                return cls._HALO_VERTICES
-=======
         return cls._halo[dim]
->>>>>>> c4f75a94
 
     @classmethod
     def nudging(cls, dim: Dimension) -> int:
