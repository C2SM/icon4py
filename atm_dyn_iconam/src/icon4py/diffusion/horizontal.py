--- conflicted
+++ resolved
@@ -135,93 +135,6 @@
 #  (becomes tedious for testing otherwise): hence this should
 #  that should not be a data class
 class EdgeParams:
-<<<<<<< HEAD
-    tangent_orientation: Field[[EdgeDim], float]
-    """
-    Orientation of vector product of the edge and the adjacent cell centers
-         v3
-        /  \
-       /    \
-      /  c1  \
-     /    |   \
-     v1----|--->v2
-     \    |   /
-      \   v  /
-       \ c2 /
-        \  /
-        v4
-    +1 or -1 depending on whether the vector product of
-    (v2-v1) x (c2-c1) points outside (+) or inside (-) the sphere
-
-    defined in ICON in mo_model_domain.f90:t_grid_edges%tangent_orientation
-    """
-
-    # primal_edge_lengths: Field[[EdgeDim], float]  E800
-    """
-    Length of the triangle edge.
-
-    defined int ICON in mo_model_domain.f90:t_grid_edges%primal_edge_length
-    """
-
-    inverse_primal_edge_lengths: Field[[EdgeDim], float]
-    """
-    Inverse of the triangle edge length: 1.0/primal_edge_length.
-
-    defined int ICON in mo_model_domain.f90:t_grid_edges%inv_primal_edge_length
-    """
-
-    # dual_edge_lengths: Field[[EdgeDim], float]  E800
-    """
-    Length of the hexagon/pentagon edge.
-
-    defined int ICON in mo_model_domain.f90:t_grid_edges%dual_edge_length
-    """
-
-    inverse_dual_edge_lengths: Field[[EdgeDim], float]
-    """
-    Inverse of hexagon/pentagon edge length: 1.0/dual_edge_length.
-
-    defined int ICON in mo_model_domain.f90:t_grid_edges%inv_dual_edge_length
-    """
-
-    inverse_vertex_vertex_lengths: Field[[EdgeDim], float]
-    """
-    Inverse distance between outer vertices of adjacent cells.
-
-    v1--------
-    |       /|
-    |      / |
-    |    e   |
-    |  /     |
-    |/       |
-    --------v2
-
-    inverse_vertex_vertex_length(e) = 1.0/|v2-v1|
-
-    defined int ICON in mo_model_domain.f90:t_grid_edges%inv_vert_vert_length
-    """
-
-    primal_normal_vert: tuple[Field[[ECVDim], float], Field[[ECVDim], float]]
-    """
-    Normal of the triangle edge, projected onto the location of the vertices
-
-    defined int ICON in mo_model_domain.f90:t_grid_edges%primal_normal_vert
-    """
-
-    dual_normal_vert: tuple[Field[[ECVDim], float], Field[[ECVDim], float]]
-    """
-    Tangent to the triangle edge, projected onto the location of vertices.
-
-     defined int ICON in mo_model_domain.f90:t_grid_edges%dual_normal_vert
-    """
-
-    edge_areas: Field[[EdgeDim], float]
-    """
-    Area of the quadrilateral (two triangles) adjacent to the edge.
-
-    defined int ICON in mo_model_domain.f90:t_grid_edges%area_edge
-    """
-=======
     def __init__(
         self,
         tangent_orientation=None,
@@ -333,7 +246,6 @@
 
         defined int ICON in mo_model_domain.f90:t_grid_edges%area_edge
         """
->>>>>>> 4ba39d68
 
 
 @dataclass(frozen=True)
