--- conflicted
+++ resolved
@@ -182,7 +182,16 @@
         )
 
     def get_c2cec_connectivity(self):
-<<<<<<< HEAD
+        return self._neighbortable_offset_provider_for_1d_sparse_fields(
+            self.connectivities["c2e2c"].shape, CellDim, CECDim
+        )
+
+    def get_c2ce_connectivity(self):
+        return self._neighbortable_offset_provider_for_1d_sparse_fields(
+            self.connectivities["c2e"].shape, CellDim, CEDim
+        )
+
+    def get_c2cec_connectivity(self):
         old_shape = self.connectivities["c2e2c"].shape
         c2cec_table = np.arange(old_shape[0] * old_shape[1]).reshape(old_shape)
         return NeighborTableOffsetProvider(
@@ -193,17 +202,6 @@
         old_shape = self.connectivities["c2e"].shape
         table = np.arange(old_shape[0] * old_shape[1]).reshape(old_shape)
         return NeighborTableOffsetProvider(table, CellDim, CEDim, table.shape[1])
-
-=======
-        return self._neighbortable_offset_provider_for_1d_sparse_fields(
-            self.connectivities["c2e2c"].shape, CellDim, CECDim
-        )
->>>>>>> c4f75a94
-
-    def get_c2ce_connectivity(self):
-        return self._neighbortable_offset_provider_for_1d_sparse_fields(
-            self.connectivities["c2e"].shape, CellDim, CEDim
-        )
 
 
 @dataclass(frozen=True)
