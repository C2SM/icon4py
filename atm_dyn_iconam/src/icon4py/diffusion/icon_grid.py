# ICON4Py - ICON inspired code in Python and GT4Py
#
# Copyright (c) 2022, ETH Zurich and MeteoSwiss
# All rights reserved.
#
# This file is free software: you can redistribute it and/or modify it under
# the terms of the GNU General Public License as published by the
# Free Software Foundation, either version 3 of the License, or any later
# version. See the LICENSE.txt file at the top-level directory of this
# distribution for a copy of the license or check <https://www.gnu.org/licenses/>.
#
# SPDX-License-Identifier: GPL-3.0-or-later

from typing import Dict

import numpy as np
from gt4py.next.common import Dimension, DimensionKind, Field
from gt4py.next.ffront.fbuiltins import int32
from gt4py.next.iterator.embedded import NeighborTableOffsetProvider

from icon4py.common.dimension import (
    CECDim,
    CEDim,
    CellDim,
    ECVDim,
    EdgeDim,
    KDim,
    VertexDim,
)
from icon4py.diffusion.horizontal import HorizontalMeshSize
from icon4py.diffusion.utils import builder


# TODO @magdalena keep naming grid vs mesh consistent
class VerticalMeshConfig:
    def __init__(self, num_lev: int):
        self._num_lev = num_lev

    @property
    def num_lev(self) -> int:
        return self._num_lev


class MeshConfig:
    def __init__(
        self,
        horizontal_config: HorizontalMeshSize,
        vertical_config: VerticalMeshConfig,
        limited_area=True,
    ):
        self._vertical = vertical_config
        self._n_shift_total = 0
        self._limited_area = limited_area
        self._horizontal = horizontal_config

    @property
    def limited_area(self) -> bool:
        return self._limited_area

    @property
    def num_k_levels(self) -> int:
        return self._vertical.num_lev

    @property
    def n_shift_total(self) -> int:
        return self._n_shift_total

    @property
    def num_vertices(self) -> int:
        return self._horizontal.num_vertices

    @property
    def num_edges(self) -> int:
        return self._horizontal.num_edges

    @property
    def num_cells(self) -> int:
        return self._horizontal.num_cells


class IconGrid:
    def __init__(self):
        self.config: MeshConfig = None
        self.start_indices = {}
        self.end_indices = {}
        self.connectivities: Dict[str, np.ndarray] = {}
        self.size: Dict[Dimension, int] = {}

    def _update_size(self, config: MeshConfig):
        self.size[VertexDim] = config.num_vertices
        self.size[CellDim] = config.num_cells
        self.size[EdgeDim] = config.num_edges
        self.size[KDim] = config.num_k_levels

    @builder
    def with_config(self, config: MeshConfig):
        self.config = config
        self._update_size(config)

    @builder
    def with_start_end_indices(
        self, dim: Dimension, start_indices: np.ndarray, end_indices: np.ndarray
    ):
        self.start_indices[dim] = start_indices.astype(int32)
        self.end_indices[dim] = end_indices.astype(int32)

    @builder
    def with_connectivities(self, connectivity: Dict[Dimension, np.ndarray]):
        self.connectivities.update(
            {d.value.lower(): k.astype(int) for d, k in connectivity.items()}
        )
        self.size.update({d: t.shape[1] for d, t in connectivity.items()})

    def limited_area(self):
        # defined in mo_grid_nml.f90
        return self.config.limited_area

    def n_lev(self):
        return self.config.num_k_levels if self.config else 0

    def num_cells(self):
        return self.config.num_cells if self.config else 0

    def num_vertices(self):
        return self.config.num_vertices if self.config else 0

    def num_edges(self):
        return self.config.num_edges

    def get_indices_from_to(
        self, dim: Dimension, start_marker: int, end_marker: int
<<<<<<< HEAD
    ) -> Tuple[int32, int32]:
=======
    ) -> tuple[int32, int32]:
>>>>>>> b0cf6925
        """
        Use to specify domains of a field for field_operator.

        For a given dimension, returns the start and end index if a
        horizontal region in a field given by the markers.

        field operators will then run from start of the region given by the
        start_marker to the end of the region given by the end_marker
        """
        if dim.kind != DimensionKind.HORIZONTAL:
            raise ValueError(
                "only defined for {} dimension kind ", DimensionKind.HORIZONTAL
            )
        return self.start_indices[dim][start_marker], self.end_indices[dim][end_marker]

    def get_c2e_connectivity(self):
        table = self.connectivities["c2e"]
        return NeighborTableOffsetProvider(table, CellDim, EdgeDim, table.shape[1])

    def get_e2c_connectivity(self):
        table = self.connectivities["e2c"]
        return NeighborTableOffsetProvider(table, EdgeDim, CellDim, table.shape[1])

    def get_e2v_connectivity(self):
        table = self.connectivities["e2v"]
        return NeighborTableOffsetProvider(table, EdgeDim, VertexDim, table.shape[1])

    def get_c2e2c_connectivity(self):
        table = self.connectivities["c2e2c"]
        return NeighborTableOffsetProvider(table, CellDim, CellDim, table.shape[1])

    def get_c2e2co_connectivity(self):
        table = self.connectivities["c2e2co"]
        return NeighborTableOffsetProvider(table, CellDim, CellDim, table.shape[1])

    def get_e2c2v_connectivity(self):
        table = self.connectivities["e2c2v"]
        return NeighborTableOffsetProvider(table, EdgeDim, VertexDim, table.shape[1])

    def get_v2e_connectivity(self):
        table = self.connectivities["v2e"]
        return NeighborTableOffsetProvider(table, VertexDim, EdgeDim, table.shape[1])

    def get_e2ecv_connectivity(self):
        return self._neighbortable_offset_provider_for_1d_sparse_fields(
            self.connectivities["e2c2v"].shape, EdgeDim, ECVDim
        )

    def _neighbortable_offset_provider_for_1d_sparse_fields(
        self,
        old_shape: tuple[int, int],
        origin_axis: Dimension,
        neighbor_axis: Dimension,
    ):
        table = np.arange(old_shape[0] * old_shape[1]).reshape(old_shape)
        return NeighborTableOffsetProvider(
            table, origin_axis, neighbor_axis, table.shape[1]
        )

    def get_c2cec_connectivity(self):
        return self._neighbortable_offset_provider_for_1d_sparse_fields(
            self.connectivities["c2e2c"].shape, CellDim, CECDim
        )

    def get_c2ce_connectivity(self):
        return self._neighbortable_offset_provider_for_1d_sparse_fields(
            self.connectivities["c2e"].shape, CellDim, CEDim
        )


class VerticalModelParams:
    def __init__(self, vct_a: Field[[KDim], float], rayleigh_damping_height: float):
        """
        Contains vertical physical parameters defined on the grid.

        Args:
            vct_a:  field containing the physical heights of the k level
            rayleigh_damping_height: height of rayleigh damping in [m] mo_nonhydro_nml
        """
        self._rayleigh_damping_height = rayleigh_damping_height
        self._vct_a = vct_a
        self._index_of_damping_height = int32(
            np.argmax(
                np.where(np.asarray(self._vct_a) >= self._rayleigh_damping_height)
            )
        )

    @property
    def index_of_damping_layer(self):
        return self._index_of_damping_height

    @property
    def physical_heights(self) -> Field[[KDim], float]:
        return self._vct_a

    @property
    def rayleigh_damping_height(self):
        return self._rayleigh_damping_height<|MERGE_RESOLUTION|>--- conflicted
+++ resolved
@@ -129,11 +129,7 @@
 
     def get_indices_from_to(
         self, dim: Dimension, start_marker: int, end_marker: int
-<<<<<<< HEAD
-    ) -> Tuple[int32, int32]:
-=======
     ) -> tuple[int32, int32]:
->>>>>>> b0cf6925
         """
         Use to specify domains of a field for field_operator.
 
