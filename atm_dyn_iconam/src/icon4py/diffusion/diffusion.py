--- conflicted
+++ resolved
@@ -26,7 +26,6 @@
 run_gtfn_imperative,
 )
 
-<<<<<<< HEAD
 from icon4py.atm_dyn_iconam.apply_diffusion_to_w_and_compute_horizontal_gradients_for_turbulance import (
     apply_diffusion_to_w_and_compute_horizontal_gradients_for_turbulance,
 )
@@ -43,28 +42,13 @@
 from icon4py.atm_dyn_iconam.calculate_horizontal_gradients_for_turbulence import (
     calculate_horizontal_gradients_for_turbulence,
 )
-=======
-import icon4py.diffusion.diffusion_program as diff_prog
-from icon4py.atm_dyn_iconam.apply_diffusion_to_w_and_compute_horizontal_gradients_for_turbulance import (
-    apply_diffusion_to_w_and_compute_horizontal_gradients_for_turbulance,
-)
-from icon4py.atm_dyn_iconam.calculate_diagnostic_quantities_for_turbulence import (
-    calculate_diagnostic_quantities_for_turbulence,
-)
-from icon4py.atm_dyn_iconam.calculate_enhanced_diffusion_coefficients_for_grid_point_cold_pools import (
-    calculate_enhanced_diffusion_coefficients_for_grid_point_cold_pools,
-)
->>>>>>> 6cbd6b04
 from icon4py.atm_dyn_iconam.calculate_nabla2_and_smag_coefficients_for_vn import (
     calculate_nabla2_and_smag_coefficients_for_vn,
 )
 from icon4py.atm_dyn_iconam.calculate_nabla2_for_theta import (
     calculate_nabla2_for_theta,
 )
-<<<<<<< HEAD
 from icon4py.atm_dyn_iconam.calculate_nabla2_for_w import calculate_nabla2_for_w
-=======
->>>>>>> 6cbd6b04
 from icon4py.atm_dyn_iconam.fused_mo_nh_diffusion_stencil_04_05_06 import (
     fused_mo_nh_diffusion_stencil_04_05_06,
 )
@@ -395,6 +379,7 @@
         self.thresh_tdiff: float = (
             -5.0
         )  # threshold temperature deviation from neighboring grid points hat activates extra diffusion against runaway cooling
+        self._run_program = run_program
         self.grid: Optional[IconGrid] = None
         self.config: Optional[DiffusionConfig] = None
         self.params: Optional[DiffusionParams] = None
@@ -693,11 +678,7 @@
         set_zero_v_k.with_backend(backend)(self.v_vert, offset_provider={})
         log.debug("rbf interpolation: start")
         # # 1.  CALL rbf_vec_interpol_vertex
-<<<<<<< HEAD
         mo_intp_rbf_rbf_vec_interpol_vertex.with_backend(backend)(
-=======
-        mo_intp_rbf_rbf_vec_interpol_vertex.with_backend(run_gtfn)(
->>>>>>> 6cbd6b04
             p_e_in=prognostic_state.vn,
             ptr_coeff_1=self.interpolation_state.rbf_coeff_1,
             ptr_coeff_2=self.interpolation_state.rbf_coeff_2,
