# ICON4Py - ICON inspired code in Python and GT4Py
#
# Copyright (c) 2022, ETH Zurich and MeteoSwiss
# All rights reserved.
#
# This file is free software: you can redistribute it and/or modify it under
# the terms of the GNU General Public License as published by the
# Free Software Foundation, either version 3 of the License, or any later
# version. See the LICENSE.txt file at the top-level directory of this
# distribution for a copy of the license or check <https://www.gnu.org/licenses/>.
#
# SPDX-License-Identifier: GPL-3.0-or-later
import functools
import logging
import math
import sys
from collections import namedtuple
from dataclasses import InitVar, dataclass, field
from enum import Enum
from typing import Final, Optional

import numpy as np
from gt4py.next.common import Dimension
from gt4py.next.ffront.fbuiltins import Field, int32
from gt4py.next.iterator.embedded import np_as_located_field
from gt4py.next.program_processors.runners.gtfn_cpu import (
    run_gtfn,
    run_gtfn_cached,
    run_gtfn_imperative,
)

from icon4py.atm_dyn_iconam.apply_diffusion_to_vn import apply_diffusion_to_vn
from icon4py.atm_dyn_iconam.apply_diffusion_to_w_and_compute_horizontal_gradients_for_turbulance import (
    apply_diffusion_to_w_and_compute_horizontal_gradients_for_turbulance,
)
from icon4py.atm_dyn_iconam.calculate_diagnostic_quantities_for_turbulence import (
    calculate_diagnostic_quantities_for_turbulence,
)
from icon4py.atm_dyn_iconam.calculate_enhanced_diffusion_coefficients_for_grid_point_cold_pools import (
    calculate_enhanced_diffusion_coefficients_for_grid_point_cold_pools,
)
from icon4py.atm_dyn_iconam.calculate_nabla2_and_smag_coefficients_for_vn import (
    calculate_nabla2_and_smag_coefficients_for_vn,
)
from icon4py.atm_dyn_iconam.calculate_nabla2_for_theta import (
    calculate_nabla2_for_theta,
)
from icon4py.atm_dyn_iconam.mo_intp_rbf_rbf_vec_interpol_vertex import (
    mo_intp_rbf_rbf_vec_interpol_vertex,
)
from icon4py.atm_dyn_iconam.truly_horizontal_diffusion_nabla_of_theta_over_steep_points import (
    truly_horizontal_diffusion_nabla_of_theta_over_steep_points,
)
from icon4py.atm_dyn_iconam.update_theta_and_exner import update_theta_and_exner
from icon4py.common.constants import (
    CPD,
    DEFAULT_PHYSICS_DYNAMICS_TIMESTEP_RATIO,
    GAS_CONSTANT_DRY_AIR,
)
from icon4py.common.dimension import CellDim, EdgeDim, KDim, VertexDim
from icon4py.diffusion.diffusion_utils import (
    copy_field,
    init_diffusion_local_fields_for_regular_timestep,
    init_nabla2_factor_in_upper_damping_zone,
    scale_k,
    setup_fields_for_initial_step,
    zero_field,
)
from icon4py.diffusion.state_utils import (
    DiagnosticState,
    InterpolationState,
    MetricState,
    PrognosticState,
)
<<<<<<< HEAD
from icon4py.decomposition.parallel_setup import Exchange
=======
from icon4py.grid.horizontal import CellParams, EdgeParams, HorizontalMarkerIndex
from icon4py.grid.icon_grid import IconGrid
from icon4py.grid.vertical import VerticalModelParams
>>>>>>> 6d9cca98


# flake8: noqa
log = logging.getLogger(__name__)

VectorTuple = namedtuple("VectorTuple", "x y")

cached_backend = run_gtfn_cached
compiled_backend = run_gtfn
imperative_backend = run_gtfn_imperative
backend = compiled_backend  #

class DiffusionType(int, Enum):
    """
    Order of nabla operator for diffusion.
    Note: Called `hdiff_order` in `mo_diffusion_nml.f90`.
    Note: We currently only support type 5.
    """

    NO_DIFFUSION = -1  #: no diffusion
    LINEAR_2ND_ORDER = 2  #: 2nd order linear diffusion on all vertical levels
    SMAGORINSKY_NO_BACKGROUND = 3  #: Smagorinsky diffusion without background diffusion
    LINEAR_4TH_ORDER = 4  #: 4th order linear diffusion on all vertical levels
    SMAGORINSKY_4TH_ORDER = (
        5  #: Smagorinsky diffusion with fourth-order background diffusion
    )


class DiffusionConfig:
    """
    Contains necessary parameter to configure a diffusion run.

    Encapsulates namelist parameters and derived parameters.
    Values should be read from configuration.
    Default values are taken from the defaults in the corresponding ICON Fortran namelist files.
    """

    # TODO(Magdalena): to be read from config
    # TODO(Magdalena):  handle dependencies on other namelists (see below...)

    def __init__(
        self,
        diffusion_type: DiffusionType = DiffusionType.SMAGORINSKY_4TH_ORDER,
        hdiff_w=True,
        hdiff_vn=True,
        hdiff_temp=True,
        type_vn_diffu: int = 1,
        smag_3d: bool = False,
        type_t_diffu: int = 2,
        hdiff_efdt_ratio: float = 36.0,
        hdiff_w_efdt_ratio: float = 15.0,
        smagorinski_scaling_factor: float = 0.015,
        n_substeps: int = 5,
        zdiffu_t: bool = True,
        hdiff_rcf: bool = True,
        velocity_boundary_diffusion_denom: float = 200.0,
        temperature_boundary_diffusion_denom: float = 135.0,
        max_nudging_coeff: float = 0.02,
        nudging_decay_rate: float = 2.0,
    ):
        """Set the diffusion configuration parameters with the ICON default values."""
        # parameters from namelist diffusion_nml

        self.diffusion_type: int = diffusion_type

        #: If True, apply diffusion on the vertical wind field
        #: Called `lhdiff_w` in mo_diffusion_nml.f90
        self.apply_to_vertical_wind: bool = hdiff_w

        #: True apply diffusion on the horizontal wind field, is ONLY used in mo_nh_stepping.f90
        #: Called `lhdiff_vn` in mo_diffusion_nml.f90
        self.apply_to_horizontal_wind = hdiff_vn

        #:  If True, apply horizontal diffusion to temperature field
        #: Called `lhdiff_temp` in mo_diffusion_nml.f90
        self.apply_to_temperature: bool = hdiff_temp

        #: If True, compute 3D Smagorinsky diffusion coefficient
        #: Called `lsmag_3d` in mo_diffusion_nml.f90
        self.compute_3d_smag_coeff: bool = smag_3d

        #: Options for discretizing the Smagorinsky momentum diffusion
        #: Called `itype_vn_diffu` in mo_diffusion_nml.f90
        self.type_vn_diffu: int = type_vn_diffu

        #: Options for discretizing the Smagorinsky temperature diffusion
        #: Called `itype_t_diffu` inmo_diffusion_nml.f90
        self.type_t_diffu = type_t_diffu

        #: Ratio of e-folding time to (2*)time step
        #: Called `hdiff_efdt_ratio` inmo_diffusion_nml.f90
        self.hdiff_efdt_ratio: float = hdiff_efdt_ratio

        #: Ratio of e-folding time to time step for w diffusion (NH only)
        #: Called `hdiff_w_efdt_ratio` inmo_diffusion_nml.f90.
        self.hdiff_w_efdt_ratio: float = hdiff_w_efdt_ratio

        #: Scaling factor for Smagorinsky diffusion at height hdiff_smag_z and below
        #: Called `hdiff_smag_fac` inmo_diffusion_nml.f90
        self.smagorinski_scaling_factor: float = smagorinski_scaling_factor

        #: If True, apply truly horizontal temperature diffusion over steep slopes
        #: Called 'l_zdiffu_t' in mo_nonhydrostatic_nml.f90
        self.apply_zdiffusion_t: bool = zdiffu_t

        # from other namelists:
        # from parent namelist mo_nonhydrostatic_nml

        #: Number of dynamics substeps per fast-physics step
        #: Called 'ndyn_substeps' in mo_nonhydrostatic_nml.f90
        self.ndyn_substeps: int = n_substeps

        #: If True, compute horizontal diffusion only at the large time step
        #: Called 'lhdiff_rcf' in mo_nonhydrostatic_nml.f90
        self.lhdiff_rcf: bool = hdiff_rcf

        # namelist mo_gridref_nml.f90

        #: Denominator for temperature boundary diffusion
        #: Called 'denom_diffu_t' in mo_gridref_nml.f90
        self.temperature_boundary_diffusion_denominator: float = (
            temperature_boundary_diffusion_denom
        )

        #: Denominator for velocity boundary diffusion
        #: Called 'denom_diffu_v' in mo_gridref_nml.f90
        self.velocity_boundary_diffusion_denominator: float = (
            velocity_boundary_diffusion_denom
        )

        # parameters from namelist: mo_interpol_nml.f90

        #: Parameter describing the lateral boundary nudging in limited area mode.
        #:
        #: Maximal value of the nudging coefficients used cell row bordering the boundary interpolation zone,
        #: from there nudging coefficients decay exponentially with `nudge_efold_width` in units of cell rows.
        #: Called `nudge_max_coeff` in mo_interpol_nml.f90
        self.nudge_max_coeff: float = max_nudging_coeff

        #: Exponential decay rate (in units of cell rows) of the lateral boundary nudging coefficients
        #: Called `nudge_efold_width` in mo_interpol_nml.f90
        self.nudge_efold_width: float = nudging_decay_rate

        self._validate()

    def _validate(self):
        """Apply consistency checks and validation on configuration parameters."""
        if self.diffusion_type != 5:
            raise NotImplementedError(
                "Only diffusion type 5 = `Smagorinsky diffusion with fourth-order background "
                "diffusion` is implemented"
            )

        if self.diffusion_type < 0:
            self.apply_to_temperature = False
            self.apply_to_horizontal_wind = False
            self.apply_to_vertical_wind = False
        else:
            self.apply_to_temperature = True
            self.apply_to_horizontal_wind = True

        if not self.apply_zdiffusion_t:
            raise NotImplementedError(
                "zdiffu_t = False is not implemented (leaves out stencil_15)"
            )

    @functools.cached_property
    def substep_as_float(self):
        return float(self.ndyn_substeps)


@dataclass(frozen=True)
class DiffusionParams:
    """Calculates derived quantities depending on the diffusion config."""

    config: InitVar[DiffusionConfig]
    K2: Final[float] = field(init=False)
    K4: Final[float] = field(init=False)
    K6: Final[float] = field(init=False)
    K4W: Final[float] = field(init=False)
    smagorinski_factor: Final[float] = field(init=False)
    smagorinski_height: Final[float] = field(init=False)
    scaled_nudge_max_coeff: Final[float] = field(init=False)

    def __post_init__(self, config):
        object.__setattr__(
            self,
            "K2",
            (
                1.0 / (config.hdiff_efdt_ratio * 8.0)
                if config.hdiff_efdt_ratio > 0.0
                else 0.0
            ),
        )
        object.__setattr__(self, "K4", self.K2 / 8.0)
        object.__setattr__(self, "K6", self.K2 / 64.0)
        object.__setattr__(
            self,
            "K4W",
            (
                1.0 / (config.hdiff_w_efdt_ratio * 36.0)
                if config.hdiff_w_efdt_ratio > 0
                else 0.0
            ),
        )

        (
            smagorinski_factor,
            smagorinski_height,
        ) = self._determine_smagorinski_factor(config)
        object.__setattr__(self, "smagorinski_factor", smagorinski_factor)
        object.__setattr__(self, "smagorinski_height", smagorinski_height)
        # see mo_interpol_nml.f90:
        object.__setattr__(
            self,
            "scaled_nudge_max_coeff",
            config.nudge_max_coeff * DEFAULT_PHYSICS_DYNAMICS_TIMESTEP_RATIO,
        )

    def _determine_smagorinski_factor(self, config: DiffusionConfig):
        """Enhanced Smagorinsky diffusion factor.

        Smagorinsky diffusion factor is defined as a profile in height
        above sea level with 4 height sections.

        It is calculated/used only in the case of diffusion_type 3 or 5
        """
        match config.diffusion_type:
            case 5:
                (
                    smagorinski_factor,
                    smagorinski_height,
                ) = diffusion_type_5_smagorinski_factor(config)
            case 4:
                # according to mo_nh_diffusion.f90 this isn't used anywhere the factor is only
                # used for diffusion_type (3,5) but the defaults are only defined for iequations=3
                smagorinski_factor = (
                    config.smagorinski_scaling_factor
                    if config.smagorinski_scaling_factor
                    else 0.15,
                )
                smagorinski_height = None
            case _:
                raise NotImplementedError("Only implemented for diffusion type 4 and 5")
                smagorinski_factor = None
                smagorinski_height = None
                pass
        return smagorinski_factor, smagorinski_height


def diffusion_type_5_smagorinski_factor(config: DiffusionConfig):
    """
    Initialize Smagorinski factors used in diffusion type 5.

    The calculation and magic numbers are taken from mo_diffusion_nml.f90
    """
    magic_sqrt = math.sqrt(1600.0 * (1600 + 50000.0))
    magic_fac2_value = 2e-6 * (1600.0 + 25000.0 + magic_sqrt)
    magic_z2 = 1600.0 + 50000.0 + magic_sqrt
    factor = (config.smagorinski_scaling_factor, magic_fac2_value, 0.0, 1.0)
    heights = (32500.0, magic_z2, 50000.0, 90000.0)
    return factor, heights


class Diffusion:
    """Class that configures diffusion and does one diffusion step."""

    def __init__(self, exchange: Optional[Exchange] = None):
        self._exchange = exchange
        self._initialized = False
        self.rd_o_cvd: float = GAS_CONSTANT_DRY_AIR / (CPD - GAS_CONSTANT_DRY_AIR)
        self.thresh_tdiff: float = (
            -5.0
        )  # threshold temperature deviation from neighboring grid points hat activates extra diffusion against runaway cooling
        self.grid: Optional[IconGrid] = None
        self.config: Optional[DiffusionConfig] = None
        self.params: Optional[DiffusionParams] = None
        self.vertical_params: Optional[VerticalModelParams] = None
        self.interpolation_state: InterpolationState = None
        self.metric_state: MetricState = None
        self.diff_multfac_w: Optional[float] = None
        self.diff_multfac_n2w: Field[[KDim], float] = None
        self.smag_offset: Optional[float] = None
        self.fac_bdydiff_v: Optional[float] = None
        self.bdy_diff: Optional[float] = None
        self.nudgezone_diff: Optional[float] = None
        self.edge_params: Optional[EdgeParams] = None
        self.cell_params: Optional[CellParams] = None
        self._horizontal_start_index_w_diffusion: int32 = 0

    def init(
        self,
        grid: IconGrid,
        config: DiffusionConfig,
        params: DiffusionParams,
        vertical_params: VerticalModelParams,
        metric_state: MetricState,
        interpolation_state: InterpolationState,
        edge_params: EdgeParams,
        cell_params: CellParams,
    ):
        """
        Initialize Diffusion granule with configuration.

        calculates all local fields that are used in diffusion within the time loop.

        Args:
            grid:
            config:
            params:
            vertical_params:
            metric_state:
            interpolation_state:
            edge_params:
            cell_params:
        """
        self.config: DiffusionConfig = config
        self.params: DiffusionParams = params
        self.grid = grid
        self.vertical_params = vertical_params
        self.metric_state: MetricState = metric_state
        self.interpolation_state: InterpolationState = interpolation_state
        self.edge_params = edge_params
        self.cell_params = cell_params

        self._allocate_temporary_fields()

        def _get_start_index_for_w_diffusion() -> int32:
            marker = (
                HorizontalMarkerIndex.nudging(CellDim)
                if self.grid.limited_area()
                else HorizontalMarkerIndex.interior(CellDim)
            )

            return self.grid.get_indices_from_to(
                CellDim, marker, HorizontalMarkerIndex.interior(CellDim)
            )[0]

        self.nudgezone_diff: float = 0.04 / (
            params.scaled_nudge_max_coeff + sys.float_info.epsilon
        )
        self.bdy_diff: float = 0.015 / (
            params.scaled_nudge_max_coeff + sys.float_info.epsilon
        )
        self.fac_bdydiff_v: float = (
            math.sqrt(config.substep_as_float)
            / config.velocity_boundary_diffusion_denominator
            if config.lhdiff_rcf
            else 1.0 / config.velocity_boundary_diffusion_denominator
        )

        self.smag_offset: float = 0.25 * params.K4 * config.substep_as_float
        self.diff_multfac_w: float = min(
            1.0 / 48.0, params.K4W * config.substep_as_float
        )

        init_diffusion_local_fields_for_regular_timestep.with_backend(backend)(
            params.K4,
            config.substep_as_float,
            *params.smagorinski_factor,
            *params.smagorinski_height,
            self.vertical_params.physical_heights,
            self.diff_multfac_vn,
            self.smag_limit,
            self.enh_smag_fac,
            offset_provider={"Koff": KDim},
        )

        self.diff_multfac_n2w = init_nabla2_factor_in_upper_damping_zone(
            k_size=self.grid.n_lev(),
            nshift=0,
            physical_heights=np.asarray(self.vertical_params.physical_heights),
            nrdmax=self.vertical_params.index_of_damping_layer,
        )
        self._horizontal_start_index_w_diffusion = _get_start_index_for_w_diffusion()
        self._initialized = True

    @property
    def initialized(self):
        return self._initialized

    def _allocate_temporary_fields(self):
        def _allocate(*dims: Dimension):
            return zero_field(self.grid, *dims)

        def _index_field(dim: Dimension, size=None):
            size = size if size else self.grid.size[dim]
            return np_as_located_field(dim)(np.arange(size, dtype=int32))

        self.diff_multfac_vn = _allocate(KDim)

        self.smag_limit = _allocate(KDim)
        self.enh_smag_fac = _allocate(KDim)
        self.u_vert = _allocate(VertexDim, KDim)
        self.v_vert = _allocate(VertexDim, KDim)
        self.kh_smag_e = _allocate(EdgeDim, KDim)
        self.kh_smag_ec = _allocate(EdgeDim, KDim)
        self.z_nabla2_e = _allocate(EdgeDim, KDim)
        self.z_temp = _allocate(CellDim, KDim)
        self.diff_multfac_smag = _allocate(KDim)
        self.z_nabla4_e2 = _allocate(EdgeDim, KDim)
        # TODO(Magdalena): this is KHalfDim
        self.vertical_index = _index_field(KDim, self.grid.n_lev() + 1)
        self.horizontal_cell_index = _index_field(CellDim)
        self.horizontal_edge_index = _index_field(EdgeDim)
        self.w_tmp = np_as_located_field(CellDim, KDim)(
            np.zeros((self.grid.num_cells(), self.grid.n_lev() + 1), dtype=float)
        )

    def initial_run(
        self,
        diagnostic_state: DiagnosticState,
        prognostic_state: PrognosticState,
        dtime: float,
    ):
        """
        Calculate initial diffusion step.

        In ICON at the start of the simulation diffusion is run with a parameter linit = True:

        'For real-data runs, perform an extra diffusion call before the first time
        step because no other filtering of the interpolated velocity field is done'

        This run uses special values for diff_multfac_vn, smag_limit and smag_offset

        """
        diff_multfac_vn = zero_field(self.grid, KDim)
        smag_limit = zero_field(self.grid, KDim)

        setup_fields_for_initial_step.with_backend(backend)(
            self.params.K4,
            self.config.hdiff_efdt_ratio,
            diff_multfac_vn,
            smag_limit,
            offset_provider={},
        )
        self._do_diffusion_step(
            diagnostic_state,
            prognostic_state,
            dtime,
            diff_multfac_vn,
            smag_limit,
            0.0,
        )

    def run(
        self,
        diagnostic_state: DiagnosticState,
        prognostic_state: PrognosticState,
        dtime: float,
    ):
        """
        Do one diffusion step within regular time loop.

        runs a diffusion step for the parameter linit=False, within regular time loop.
        """

        self._do_diffusion_step(
            diagnostic_state=diagnostic_state,
            prognostic_state=prognostic_state,
            dtime=dtime,
            diff_multfac_vn=self.diff_multfac_vn,
            smag_limit=self.smag_limit,
            smag_offset=self.smag_offset,
        )

    def _do_diffusion_step(
        self,
        diagnostic_state: DiagnosticState,
        prognostic_state: PrognosticState,
        dtime: float,
        diff_multfac_vn: Field[[KDim], float],
        smag_limit: Field[[KDim], float],
        smag_offset: float,
    ):
        """
        Run a diffusion step.

        Args:
            diagnostic_state: output argument, data class that contains diagnostic variables
            prognostic_state: output argument, data class that contains prognostic variables
            dtime: the time step,
            diff_multfac_vn:
            smag_limit:
            smag_offset:

        """
        klevels = self.grid.n_lev()
        cell_start_interior = self.grid.get_start_index(
            CellDim, HorizontalMarkerIndex.interior(CellDim)
        )
        cell_start_nudging = self.grid.get_start_index(
            CellDim, HorizontalMarkerIndex.nudging(CellDim)
        )
        cell_end_local = self.grid.get_end_index(
            CellDim, HorizontalMarkerIndex.local(CellDim)
        )
        cell_end_halo = self.grid.get_end_index(
            CellDim, HorizontalMarkerIndex.halo(CellDim)
        )

        edge_start_nudging_plus_one = self.grid.get_start_index(
            EdgeDim, HorizontalMarkerIndex.nudging(EdgeDim) + 1
        )
        edge_start_nudging = self.grid.get_start_index(
            EdgeDim, HorizontalMarkerIndex.nudging(EdgeDim)
        )
        edge_start_lb_plus4 = self.grid.get_start_index(
            EdgeDim, HorizontalMarkerIndex.lateral_boundary(EdgeDim) + 4
        )
        edge_end_local = self.grid.get_end_index(
            EdgeDim, HorizontalMarkerIndex.local(EdgeDim)
        )
        edge_end_local_minus2 = self.grid.get_end_index(
            EdgeDim, HorizontalMarkerIndex.local(EdgeDim) - 2
        )
        edge_end_halo = self.grid.get_end_index(
            EdgeDim, HorizontalMarkerIndex.halo(EdgeDim)
        )

        vertex_start_lb_plus1 = self.grid.get_start_index(
            VertexDim, HorizontalMarkerIndex.lateral_boundary(VertexDim) + 1
        )
        vertex_end_local = self.grid.get_end_index(
            VertexDim, HorizontalMarkerIndex.local(VertexDim)
        )

        # dtime dependent: enh_smag_factor,
        scale_k.with_backend(backend)(
            self.enh_smag_fac, dtime, self.diff_multfac_smag, offset_provider={}
        )

        log.debug("rbf interpolation: start")
        mo_intp_rbf_rbf_vec_interpol_vertex.with_backend(backend)(
            p_e_in=prognostic_state.vn,
            ptr_coeff_1=self.interpolation_state.rbf_coeff_1,
            ptr_coeff_2=self.interpolation_state.rbf_coeff_2,
            p_u_out=self.u_vert,
            p_v_out=self.v_vert,
            horizontal_start=vertex_start_lb_plus1,
            horizontal_end=vertex_end_local,
            vertical_start=0,
            vertical_end=klevels,
            offset_provider={"V2E": self.grid.get_v2e_connectivity()},
        )
        log.debug("rbf interpolation: end")
        # 2.  HALO EXCHANGE -- CALL sync_patch_array_mult u_vert and v_vert
        res = self._sync_fields(VertexDim, self.u_vert, self.v_vert)
        self._wait(res, VertexDim)

        log.debug(
            "running stencil 01(calculate_nabla2_and_smag_coefficients_for_vn): start"
        )
        calculate_nabla2_and_smag_coefficients_for_vn.with_backend(backend)(
            diff_multfac_smag=self.diff_multfac_smag,
            tangent_orientation=self.edge_params.tangent_orientation,
            inv_primal_edge_length=self.edge_params.inverse_primal_edge_lengths,
            inv_vert_vert_length=self.edge_params.inverse_vertex_vertex_lengths,
            u_vert=self.u_vert,
            v_vert=self.v_vert,
            primal_normal_vert_x=self.edge_params.primal_normal_vert[0],
            primal_normal_vert_y=self.edge_params.primal_normal_vert[1],
            dual_normal_vert_x=self.edge_params.dual_normal_vert[0],
            dual_normal_vert_y=self.edge_params.dual_normal_vert[1],
            vn=prognostic_state.vn,
            smag_limit=smag_limit,
            kh_smag_e=self.kh_smag_e,
            kh_smag_ec=self.kh_smag_ec,
            z_nabla2_e=self.z_nabla2_e,
            smag_offset=smag_offset,
            horizontal_start=edge_start_lb_plus4,
            horizontal_end=edge_end_local_minus2,
            vertical_start=0,
            vertical_end=klevels,
            offset_provider={
                "E2C2V": self.grid.get_e2c2v_connectivity(),
                "E2ECV": self.grid.get_e2ecv_connectivity(),
            },
        )
        log.debug(
            "running stencil 01 (calculate_nabla2_and_smag_coefficients_for_vn): end"
        )
        log.debug(
            "running stencils 02 03 (calculate_diagnostic_quantities_for_turbulence): start"
        )
        calculate_diagnostic_quantities_for_turbulence.with_backend(backend)(
            kh_smag_ec=self.kh_smag_ec,
            vn=prognostic_state.vn,
            e_bln_c_s=self.interpolation_state.e_bln_c_s,
            geofac_div=self.interpolation_state.geofac_div,
            diff_multfac_smag=self.diff_multfac_smag,
            wgtfac_c=self.metric_state.wgtfac_c,
            div_ic=diagnostic_state.div_ic,
            hdef_ic=diagnostic_state.hdef_ic,
            horizontal_start=cell_start_nudging,
            horizontal_end=cell_end_local,
            vertical_start=1,
            vertical_end=klevels,
            offset_provider={
                "C2E": self.grid.get_c2e_connectivity(),
                "C2CE": self.grid.get_c2ce_connectivity(),
                "Koff": KDim,
            },
        )
        log.debug(
            "running stencils 02 03 (calculate_diagnostic_quantities_for_turbulence): end"
        )

        # HALO EXCHANGE  IF (discr_vn > 1) THEN CALL sync_patch_array -> false for MCH
        res = self._sync_fields(EdgeDim, self.z_nabla2_e)
        self._wait(res, EdgeDim)

        log.debug("rbf interpolation: start")
        mo_intp_rbf_rbf_vec_interpol_vertex.with_backend(backend)(
            p_e_in=self.z_nabla2_e,
            ptr_coeff_1=self.interpolation_state.rbf_coeff_1,
            ptr_coeff_2=self.interpolation_state.rbf_coeff_2,
            p_u_out=self.u_vert,
            p_v_out=self.v_vert,
            horizontal_start=vertex_start_lb_plus1,
            horizontal_end=vertex_end_local,
            vertical_start=0,
            vertical_end=klevels,
            offset_provider={"V2E": self.grid.get_v2e_connectivity()},
        )
        log.debug("rbf interpolation: end")

        # 6.  HALO EXCHANGE -- CALL sync_patch_array_mult (Edge Fields)
        res = self._sync_fields(VertexDim, self.u_vert, self.v_vert)
        self._wait(res, VertexDim)

        log.debug("running stencils 04 05 06 (apply_diffusion_to_vn): start")
        apply_diffusion_to_vn.with_backend(backend)(
            u_vert=self.u_vert,
            v_vert=self.v_vert,
            primal_normal_vert_v1=self.edge_params.primal_normal_vert[0],
            primal_normal_vert_v2=self.edge_params.primal_normal_vert[1],
            z_nabla2_e=self.z_nabla2_e,
            inv_vert_vert_length=self.edge_params.inverse_vertex_vertex_lengths,
            inv_primal_edge_length=self.edge_params.inverse_primal_edge_lengths,
            area_edge=self.edge_params.edge_areas,
            kh_smag_e=self.kh_smag_e,
            diff_multfac_vn=diff_multfac_vn,
            nudgecoeff_e=self.interpolation_state.nudgecoeff_e,
            vn=prognostic_state.vn,
            horz_idx=self.horizontal_edge_index,
            nudgezone_diff=self.nudgezone_diff,
            fac_bdydiff_v=self.fac_bdydiff_v,
            start_2nd_nudge_line_idx_e=int32(edge_start_nudging_plus_one),
            limited_area=self.grid.limited_area(),
            horizontal_start=edge_start_lb_plus4,
            horizontal_end=edge_end_local,
            vertical_start=0,
            vertical_end=klevels,
            offset_provider={
                "E2C2V": self.grid.get_e2c2v_connectivity(),
                "E2ECV": self.grid.get_e2ecv_connectivity(),
            },
        )
        log.debug("running stencils 04 05 06 (apply_diffusion_to_vn): end")

        log.debug(
            "running stencils 07 08 09 10 (apply_diffusion_to_w_and_compute_horizontal_gradients_for_turbulance): start"
        )
        copy_field.with_backend(backend)(
            prognostic_state.w, self.w_tmp, offset_provider={}
        )
        apply_diffusion_to_w_and_compute_horizontal_gradients_for_turbulance.with_backend(
            backend
        )(
            area=self.cell_params.area,
            geofac_n2s=self.interpolation_state.geofac_n2s,
            geofac_grg_x=self.interpolation_state.geofac_grg_x,
            geofac_grg_y=self.interpolation_state.geofac_grg_y,
            w_old=self.w_tmp,
            w=prognostic_state.w,
            dwdx=diagnostic_state.dwdx,
            dwdy=diagnostic_state.dwdy,
            diff_multfac_w=self.diff_multfac_w,
            diff_multfac_n2w=self.diff_multfac_n2w,
            vert_idx=self.vertical_index,
            horz_idx=self.horizontal_cell_index,
            nrdmax=int32(
                self.vertical_params.index_of_damping_layer + 1
            ),  # +1 since Fortran includes boundaries
            interior_idx=int32(cell_start_interior),
            halo_idx=int32(cell_end_local),
            horizontal_start=self._horizontal_start_index_w_diffusion,
            horizontal_end=cell_end_halo,
            vertical_start=0,
            vertical_end=klevels,
            offset_provider={
                "C2E2CO": self.grid.get_c2e2co_connectivity(),
            },
        )
        log.debug(
            "running stencils 07 08 09 10 (apply_diffusion_to_w_and_compute_horizontal_gradients_for_turbulance): end"
        )
        # HALO EXCHANGE: CALL sync_patch_array (Edge Fields)
        comm_res = self._sync_fields(EdgeDim, prognostic_state.vn)
        self._wait(comm_res, EdgeDim)
        log.debug(
            "running fused stencils 11 12 (calculate_enhanced_diffusion_coefficients_for_grid_point_cold_pools): start"
        )
        calculate_enhanced_diffusion_coefficients_for_grid_point_cold_pools.with_backend(
            backend
        )(
            theta_v=prognostic_state.theta_v,
            theta_ref_mc=self.metric_state.theta_ref_mc,
            thresh_tdiff=self.thresh_tdiff,
            kh_smag_e=self.kh_smag_e,
            horizontal_start=edge_start_nudging,
            horizontal_end=edge_end_halo,
            vertical_start=(klevels - 2),
            vertical_end=klevels,
            offset_provider={
                "E2C": self.grid.get_e2c_connectivity(),
                "C2E2C": self.grid.get_c2e2c_connectivity(),
            },
        )
        log.debug(
            "running stencils 11 12 (calculate_enhanced_diffusion_coefficients_for_grid_point_cold_pools): end"
        )
        log.debug("running stencils 13 14 (calculate_nabla2_for_theta): start")
        calculate_nabla2_for_theta.with_backend(backend)(
            kh_smag_e=self.kh_smag_e,
            inv_dual_edge_length=self.edge_params.inverse_dual_edge_lengths,
            theta_v=prognostic_state.theta_v,
            geofac_div=self.interpolation_state.geofac_div,
            z_temp=self.z_temp,
            horizontal_start=cell_start_nudging,
            horizontal_end=cell_end_local,
            vertical_start=0,
            vertical_end=klevels,
            offset_provider={
                "C2E": self.grid.get_c2e_connectivity(),
                "E2C": self.grid.get_e2c_connectivity(),
                "C2CE": self.grid.get_c2ce_connectivity(),
            },
        )
        log.debug("running stencils 13_14 (calculate_nabla2_for_theta): end")
        log.debug(
            "running stencil 15 (truly_horizontal_diffusion_nabla_of_theta_over_steep_points): start"
        )
        truly_horizontal_diffusion_nabla_of_theta_over_steep_points.with_backend(
            backend
        )(
            mask=self.metric_state.mask_hdiff,
            zd_vertoffset=self.metric_state.zd_vertoffset,
            zd_diffcoef=self.metric_state.zd_diffcoef,
            geofac_n2s_c=self.interpolation_state.geofac_n2s_c,
            geofac_n2s_nbh=self.interpolation_state.geofac_n2s_nbh,
            vcoef=self.metric_state.zd_intcoef,
            theta_v=prognostic_state.theta_v,
            z_temp=self.z_temp,
            horizontal_start=cell_start_nudging,
            horizontal_end=cell_end_local,
            vertical_start=0,
            vertical_end=klevels,
            offset_provider={
                "C2CEC": self.grid.get_c2cec_connectivity(),
                "C2E2C": self.grid.get_c2e2c_connectivity(),
                "Koff": KDim,
            },
        )

        log.debug(
            "running fused stencil 15 (truly_horizontal_diffusion_nabla_of_theta_over_steep_points): end"
        )
        log.debug("running fused stencil 16 (update_theta_and_exner): start")
        update_theta_and_exner.with_backend(backend)(
            z_temp=self.z_temp,
            area=self.cell_params.area,
            theta_v=prognostic_state.theta_v,
            exner=prognostic_state.exner_pressure,
            rd_o_cvd=self.rd_o_cvd,
            horizontal_start=cell_start_nudging,
            horizontal_end=cell_end_local,
            vertical_start=0,
            vertical_end=klevels,
            offset_provider={},
        )
        log.debug("running stencil 16 (update_theta_and_exner): end")
        # 10. HALO EXCHANGE sync_patch_array (Cell fields)
        # TODO @magdalena why not trigger the exchange of w earlier?
        # TODO if condition: IF ( .NOT. lhdiff_rcf .OR. linit .OR. (iforcing /= inwp .AND. iforcing /= iaes) ) THEN

        res = self._sync_fields(
            CellDim,
            prognostic_state.theta_v,
            prognostic_state.exner_pressure,
            prognostic_state.w,
        )
        self._wait(res, CellDim)

    def _sync_fields(self, dim: Dimension, *field):
        if self._exchange:
            return self._exchange.exchange(dim, *field)

    def _wait(self, comm_handle, dim):
        if comm_handle:
            comm_handle.wait()
            print(
                f"rank={self._exchange._context.rank()}/{self._exchange._context.size()}:communication dim={dim} done"
            )<|MERGE_RESOLUTION|>--- conflicted
+++ resolved
@@ -58,6 +58,7 @@
     GAS_CONSTANT_DRY_AIR,
 )
 from icon4py.common.dimension import CellDim, EdgeDim, KDim, VertexDim
+from icon4py.decomposition.parallel_setup import Exchange
 from icon4py.diffusion.diffusion_utils import (
     copy_field,
     init_diffusion_local_fields_for_regular_timestep,
@@ -72,13 +73,9 @@
     MetricState,
     PrognosticState,
 )
-<<<<<<< HEAD
-from icon4py.decomposition.parallel_setup import Exchange
-=======
 from icon4py.grid.horizontal import CellParams, EdgeParams, HorizontalMarkerIndex
 from icon4py.grid.icon_grid import IconGrid
 from icon4py.grid.vertical import VerticalModelParams
->>>>>>> 6d9cca98
 
 
 # flake8: noqa
@@ -90,6 +87,7 @@
 compiled_backend = run_gtfn
 imperative_backend = run_gtfn_imperative
 backend = compiled_backend  #
+
 
 class DiffusionType(int, Enum):
     """
