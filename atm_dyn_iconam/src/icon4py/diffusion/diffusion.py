--- conflicted
+++ resolved
@@ -55,42 +55,19 @@
     DEFAULT_PHYSICS_DYNAMICS_TIMESTEP_RATIO,
     GAS_CONSTANT_DRY_AIR,
 )
-<<<<<<< HEAD
-from icon4py.common.dimension import (
-    C2E2CDim,
-    C2E2CODim,
-    C2EDim,
-    CellDim,
-    E2C2VDim,
-    E2CDim,
-    ECVDim,
-    EdgeDim,
-    KDim,
-    V2EDim,
-    VertexDim,
-)
+from icon4py.common.dimension import CellDim, ECVDim, EdgeDim, KDim, VertexDim
 from icon4py.state_utils.diagnostic_state import DiagnosticState
-from icon4py.state_utils.horizontal import HorizontalMarkerIndex
+from icon4py.state_utils.horizontal import (
+    CellParams,
+    EdgeParams,
+    HorizontalMarkerIndex,
+)
 from icon4py.state_utils.icon_grid import IconGrid, VerticalModelParams
 from icon4py.state_utils.interpolation_state import InterpolationState
 from icon4py.state_utils.metric_state import MetricState
 from icon4py.state_utils.prognostic_state import PrognosticState
 from icon4py.state_utils.utils import (
-=======
-from icon4py.common.dimension import CellDim, ECVDim, EdgeDim, KDim, VertexDim
-from icon4py.diffusion.diagnostic_state import DiagnosticState
-from icon4py.diffusion.horizontal import (
-    CellParams,
-    EdgeParams,
-    HorizontalMarkerIndex,
-)
-from icon4py.diffusion.icon_grid import IconGrid, VerticalModelParams
-from icon4py.diffusion.interpolation_state import InterpolationState
-from icon4py.diffusion.metric_state import MetricState
-from icon4py.diffusion.prognostic_state import PrognosticState
-from icon4py.diffusion.utils import (
     copy_field,
->>>>>>> adf0b44b
     init_diffusion_local_fields_for_regular_timestep,
     init_nabla2_factor_in_upper_damping_zone,
     scale_k,
@@ -566,170 +543,7 @@
         runs a diffusion step for the parameter linit=False, within regular time loop.
         """
 
-<<<<<<< HEAD
-        if not self._run_program:
-            self._do_diffusion_step(
-                diagnostic_state=diagnostic_state,
-                prognostic_state=prognostic_state,
-                dtime=dtime,
-                tangent_orientation=tangent_orientation,
-                inverse_primal_edge_lengths=inverse_primal_edge_lengths,
-                inverse_dual_edge_length=inverse_dual_edge_length,
-                inverse_vertex_vertex_lengths=inverse_vert_vert_lengths,
-                primal_normal_vert=primal_normal_vert,
-                dual_normal_vert=dual_normal_vert,
-                edge_areas=edge_areas,
-                cell_areas=cell_areas,
-                diff_multfac_vn=self.diff_multfac_vn,
-                smag_limit=self.smag_limit,
-                smag_offset=self.smag_offset,
-            )
-        else:
-            log.info("running diffusion_program")
-            (
-                cell_startindex_nudging,
-                cell_endindex_local,
-            ) = self.grid.get_indices_from_to(
-                CellDim,
-                HorizontalMarkerIndex.nudging(CellDim),
-                HorizontalMarkerIndex.local(CellDim),
-            )
-
-            (
-                cell_startindex_interior,
-                cell_endindex_local_plus1,
-            ) = self.grid.get_indices_from_to(
-                CellDim,
-                HorizontalMarkerIndex.interior(CellDim),
-                HorizontalMarkerIndex.local(CellDim) - 1,
-            )
-
-            (
-                edge_startindex_nudging_plus1,
-                edge_endindex_local,
-            ) = self.grid.get_indices_from_to(
-                EdgeDim,
-                HorizontalMarkerIndex.nudging(EdgeDim) + 1,
-                HorizontalMarkerIndex.local(EdgeDim),
-            )
-
-            (
-                edge_startindex_nudging_minus1,
-                edge_endindex_local_minus2,
-            ) = self.grid.get_indices_from_to(
-                EdgeDim,
-                HorizontalMarkerIndex.nudging(EdgeDim) - 1,
-                HorizontalMarkerIndex.local(EdgeDim) - 2,
-            )
-
-            (
-                vertex_startindex_lb_plus3,
-                vertex_endindex_local,
-            ) = self.grid.get_indices_from_to(
-                VertexDim,
-                HorizontalMarkerIndex.lateral_boundary(VertexDim) + 3,
-                HorizontalMarkerIndex.local(VertexDim),
-            )
-
-            (
-                vertex_startindex_lb_plus1,
-                vertex_endindex_local_minus1,
-            ) = self.grid.get_indices_from_to(
-                VertexDim,
-                HorizontalMarkerIndex.lateral_boundary(VertexDim) + 1,
-                HorizontalMarkerIndex.local(VertexDim) - 1,
-            )
-            edge_start_lb_plus4, _ = self.grid.get_indices_from_to(
-                EdgeDim,
-                HorizontalMarkerIndex.lateral_boundary(EdgeDim) + 4,
-                HorizontalMarkerIndex.lateral_boundary(EdgeDim) + 4,
-            )
-            log.info("diffusion program: start")
-            diff_prog.diffusion_run.with_backend(run_gtfn)(
-                diagnostic_hdef_ic=diagnostic_state.hdef_ic,
-                diagnostic_div_ic=diagnostic_state.div_ic,
-                diagnostic_dwdx=diagnostic_state.dwdx,
-                diagnostic_dwdy=diagnostic_state.dwdy,
-                prognostic_w=prognostic_state.w,
-                prognostic_vn=prognostic_state.vn,
-                prognostic_exner_pressure=prognostic_state.exner_pressure,
-                prognostic_theta_v=prognostic_state.theta_v,
-                metric_theta_ref_mc=self.metric_state.theta_ref_mc,
-                metric_wgtfac_c=self.metric_state.wgtfac_c,
-                metric_mask_hdiff=self.metric_state.mask_hdiff,
-                metric_zd_vertidx=self.metric_state.zd_vertidx,
-                metric_zd_diffcoef=self.metric_state.zd_diffcoef,
-                metric_zd_intcoef=self.metric_state.zd_intcoef,
-                interpolation_e_bln_c_s=self.interpolation_state.e_bln_c_s,
-                interpolation_rbf_coeff_1=self.interpolation_state.rbf_coeff_1,
-                interpolation_rbf_coeff_2=self.interpolation_state.rbf_coeff_2,
-                interpolation_geofac_div=self.interpolation_state._geofac_div,
-                interpolation_geofac_grg_x=self.interpolation_state.geofac_grg[0],
-                interpolation_geofac_grg_y=self.interpolation_state.geofac_grg[1],
-                interpolation_nudgecoeff_e=self.interpolation_state.nudgecoeff_e,
-                interpolation_geofac_n2s=self.interpolation_state.geofac_n2s,
-                interpolation_geofac_n2s_c=self.interpolation_state.geofac_n2s_c,
-                interpolation_geofac_n2s_nbh=self.interpolation_state.geofac_n2s_nbh,
-                tangent_orientation=tangent_orientation,
-                inverse_primal_edge_lengths=inverse_primal_edge_lengths,
-                inverse_dual_edge_lengths=inverse_dual_edge_length,
-                inverse_vert_vert_lengths=inverse_vert_vert_lengths,
-                primal_normal_vert_1=primal_normal_vert[0],
-                primal_normal_vert_2=primal_normal_vert[1],
-                dual_normal_vert_1=dual_normal_vert[0],
-                dual_normal_vert_2=dual_normal_vert[1],
-                edge_areas=edge_areas,
-                cell_areas=cell_areas,
-                diff_multfac_vn=self.diff_multfac_vn,
-                dtime=dtime,
-                rd_o_cvd=self.rd_o_cvd,
-                local_thresh_tdiff=self.thresh_tdiff,
-                local_smag_limit=self.smag_limit,
-                local_u_vert=self.u_vert,
-                local_v_vert=self.v_vert,
-                local_enh_smag_fac=self.enh_smag_fac,
-                local_kh_smag_e=self.kh_smag_e,
-                local_kh_smag_ec=self.kh_smag_ec,
-                local_z_nabla2_e=self.z_nabla2_e,
-                local_z_temp=self.z_temp,
-                local_diff_multfac_smag=self.diff_multfac_smag,
-                local_diff_multfac_n2w=self.diff_multfac_n2w,
-                local_smag_offset=self.smag_offset,
-                local_nudgezone_diff=self.nudgezone_diff,
-                local_fac_bdydiff_v=self.fac_bdydiff_v,
-                local_diff_multfac_w=self.diff_multfac_w,
-                local_vertical_index=self.vertical_index,
-                local_horizontal_cell_index=self.horizontal_cell_index,
-                local_horizontal_edge_index=self.horizontal_edge_index,
-                cell_startindex_interior=int32(cell_startindex_interior),
-                cell_startindex_nudging=cell_startindex_nudging,
-                cell_endindex_local_plus1=cell_endindex_local_plus1,
-                cell_endindex_local=cell_endindex_local,
-                cell_halo_idx=int32(cell_endindex_local),
-                edge_startindex_nudging_plus1=edge_startindex_nudging_plus1,
-                edge_startindex_nudging_minus1=int32(edge_startindex_nudging_minus1),
-                edge_endindex_local=edge_endindex_local,
-                edge_endindex_local_minus2=edge_endindex_local_minus2,
-                vertex_startindex_lb_plus3=vertex_startindex_lb_plus3,
-                vertex_startindex_lb_plus1=vertex_startindex_lb_plus1,
-                vertex_endindex_local=vertex_endindex_local,
-                vertex_endindex_local_minus1=vertex_endindex_local_minus1,
-                index_of_damping_height=self.vertical_params.index_of_damping_layer,
-                nlev=self.grid.n_lev(),
-                boundary_diffusion_start_index_edges=edge_start_lb_plus4,
-                offset_provider={
-                    "V2E": self.grid.get_v2e_connectivity(),
-                    "E2C2V": self.grid.get_e2c2v_connectivity(),
-                    "E2ECV": self.grid.get_e2ecv_connectivity(),
-                    "C2E": self.grid.get_c2e_connectivity(),
-                    "E2C": self.grid.get_e2c_connectivity(),
-                    "C2E2C": self.grid.get_c2e2c_connectivity(),
-                    "C2E2CO": self.grid.get_c2e2co_connectivity(),
-                    "Koff": KDim,
-                },
-            )
-        log.info("diffusion program: end")
-=======
+
         self._do_diffusion_step(
             diagnostic_state=diagnostic_state,
             prognostic_state=prognostic_state,
@@ -738,7 +552,6 @@
             smag_limit=self.smag_limit,
             smag_offset=self.smag_offset,
         )
->>>>>>> adf0b44b
 
     def _do_diffusion_step(
         self,
@@ -959,15 +772,9 @@
         )(
             area=self.cell_params.area,
             geofac_n2s=self.interpolation_state.geofac_n2s,
-<<<<<<< HEAD
-            geofac_grg_x=self.interpolation_state.geofac_grg[0],
-            geofac_grg_y=self.interpolation_state.geofac_grg[1],
-            w_old=w_old,
-=======
             geofac_grg_x=self.interpolation_state.geofac_grg_x,
             geofac_grg_y=self.interpolation_state.geofac_grg_y,
             w_old=self.w_tmp,
->>>>>>> adf0b44b
             w=prognostic_state.w,
             dwdx=diagnostic_state.dwdx,
             dwdy=diagnostic_state.dwdy,
