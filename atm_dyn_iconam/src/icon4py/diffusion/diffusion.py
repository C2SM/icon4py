# ICON4Py - ICON inspired code in Python and GT4Py
#
# Copyright (c) 2022, ETH Zurich and MeteoSwiss
# All rights reserved.
#
# This file is free software: you can redistribute it and/or modify it under
# the terms of the GNU General Public License as published by the
# Free Software Foundation, either version 3 of the License, or any later
# version. See the LICENSE.txt file at the top-level directory of this
# distribution for a copy of the license or check <https://www.gnu.org/licenses/>.
#
# SPDX-License-Identifier: GPL-3.0-or-later

# flake8: noqa

import math
import sys
from collections import namedtuple
from typing import Final, Optional, Tuple

import numpy as np
from gt4py.next.common import Dimension
from gt4py.next.ffront.fbuiltins import Field, int32
from gt4py.next.iterator.embedded import np_as_located_field
from gt4py.next.program_processors.runners.gtfn_cpu import run_gtfn

import icon4py.diffusion.diffusion_program as diff_prog
from icon4py.atm_dyn_iconam.apply_diffusion_to_w_and_compute_horizontal_gradients_for_turbulance import (
    apply_diffusion_to_w_and_compute_horizontal_gradients_for_turbulance,
)
from icon4py.atm_dyn_iconam.calculate_diagnostic_quantities_for_turbulence import (
    calculate_diagnostic_quantities_for_turbulence,
)
from icon4py.atm_dyn_iconam.calculate_enhanced_diffusion_coefficients_for_grid_point_cold_pools import (
    calculate_enhanced_diffusion_coefficients_for_grid_point_cold_pools,
)
from icon4py.atm_dyn_iconam.calculate_nabla2_and_smag_coefficients_for_vn import (
    calculate_nabla2_and_smag_coefficients_for_vn,
)
from icon4py.atm_dyn_iconam.calculate_nabla2_for_theta import (
    calculate_nabla2_for_theta,
)
from icon4py.atm_dyn_iconam.fused_mo_nh_diffusion_stencil_04_05_06 import (
    fused_mo_nh_diffusion_stencil_04_05_06,
)
from icon4py.atm_dyn_iconam.mo_intp_rbf_rbf_vec_interpol_vertex import (
    mo_intp_rbf_rbf_vec_interpol_vertex,
)
from icon4py.atm_dyn_iconam.update_theta_and_exner import update_theta_and_exner
from icon4py.common.constants import (
    CPD,
    DEFAULT_PHYSICS_DYNAMICS_TIMESTEP_RATIO,
    RD,
)
from icon4py.common.dimension import (
    C2E2CDim,
    C2E2CODim,
    C2EDim,
    CellDim,
    E2C2VDim,
    E2CDim,
    ECVDim,
    EdgeDim,
    KDim,
    V2EDim,
    VertexDim,
)
from icon4py.state_utils.diagnostic_state import DiagnosticState
from icon4py.state_utils.horizontal import HorizontalMarkerIndex
from icon4py.state_utils.icon_grid import IconGrid, VerticalModelParams
from icon4py.state_utils.interpolation_state import InterpolationState
from icon4py.state_utils.metric_state import MetricState
from icon4py.state_utils.prognostic_state import PrognosticState
from icon4py.state_utils.utils import (
    _allocate,
    init_diffusion_local_fields_for_regular_timestep,
    init_nabla2_factor_in_upper_damping_zone,
    scale_k,
    set_zero_v_k,
    setup_fields_for_initial_step,
    zero_field,
)


VectorTuple = namedtuple("VectorTuple", "x y")


class DiffusionConfig:
    """
    Contains necessary parameter to configure a diffusion run.

    Encapsulates namelist parameters and derived parameters.
    Values should be read from configuration.
    Default values are taken from the defaults in the corresponding ICON Fortran namelist files.
    TODO: [ml] to be read from config
    TODO: [ml] handle dependencies on other namelists (see below...)
    """

    def __init__(
        self,
        diffusion_type: int = 5,
        hdiff_w=True,
        hdiff_vn=True,
        hdiff_temp=True,
        type_vn_diffu: int = 1,
        smag_3d: bool = False,
        type_t_diffu: int = 2,
        hdiff_efdt_ratio: float = 36.0,
        hdiff_w_efdt_ratio: float = 15.0,
        smagorinski_scaling_factor: float = 0.015,
        n_substeps: int = 5,
        zdiffu_t: bool = True,
        hdiff_rcf: bool = True,
        velocity_boundary_diffusion_denom: float = 200.0,
        temperature_boundary_diffusion_denom: float = 135.0,
        max_nudging_coeff: float = 0.02,
        nudging_decay_rate: float = 2.0,
    ):

        # parameters from namelist diffusion_nml
        self.diffusion_type: int = diffusion_type
        """
        Order of nabla operator for diffusion.

        Called `hdiff_order` in mo_diffusion_nml.f90.
        Possible values are:
        - -1: no diffusion
        - 2: 2nd order linear diffusion on all vertical levels
        - 3: Smagorinsky diffusion without background diffusion
        - 4: 4th order linear diffusion on all vertical levels
        - 5: Smagorinsky diffusion with fourth-order background diffusion

        We only support type 5.
        TODO: [ml] use enum
        """

        self.apply_to_vertical_wind: bool = hdiff_w
        """
        If True, apply diffusion on the vertical wind field

        Called `lhdiff_w` in in mo_diffusion_nml.f90
        """

        self.apply_to_horizontal_wind = hdiff_vn
        """
        If True apply diffusion on the horizontal wind field, is ONLY used in mo_nh_stepping.f90

        Called `lhdiff_vn` in in mo_diffusion_nml.f90
        """

        self.apply_to_temperature: bool = hdiff_temp
        """
        If True, apply horizontal diffusion to temperature field

        Called `lhdiff_temp` in in mo_diffusion_nml.f90
        """

        self.compute_3d_smag_coeff: bool = smag_3d
        """
        If True, compute 3D Smagorinsky diffusion coefficient.

        Called `lsmag_3d` in in mo_diffusion_nml.f90
        """

        self.type_vn_diffu: int = type_vn_diffu
        """
        Options for discretizing the Smagorinsky momentum diffusion.

        Called `itype_vn_diffu` in in mo_diffusion_nml.f90
        """

        self.type_t_diffu = type_t_diffu
        """
        Options for discretizing the Smagorinsky temperature diffusion.

        Called `itype_t_diffu` in in mo_diffusion_nml.f90
        """

        self.hdiff_efdt_ratio: float = hdiff_efdt_ratio
        """
        Ratio of e-folding time to (2*)time step.

        Called `hdiff_efdt_ratio` in in mo_diffusion_nml.f90.
        """

        self.hdiff_w_efdt_ratio: float = hdiff_w_efdt_ratio
        """
        Ratio of e-folding time to time step for w diffusion (NH only).

        Called `hdiff_w_efdt_ratio` in in mo_diffusion_nml.f90.
        """

        self.smagorinski_scaling_factor: float = smagorinski_scaling_factor
        """
        Scaling factor for Smagorinsky diffusion at height hdiff_smag_z and below.

        Called `hdiff_smag_fac` in in mo_diffusion_nml.f90.
        """

        self.apply_zdiffusion_t: bool = zdiffu_t
        """
        If True, apply truly horizontal temperature diffusion over steep slopes.

        From parent namelist mo_nonhydrostatic_nml.f90, but is only used in diffusion,
        and in mo_vertical_grid.f90>prepare_zdiffu.
        Called 'l_zdiffu_t' in mo_nonhydrostatic_nml.f90.
        """

        # from other namelists

        # from parent namelist mo_nonhydrostatic_nml
        self.ndyn_substeps: int = n_substeps
        """
        Number of dynamics substeps per fast-physics step.

        Called 'ndyn_substeps' in mo_nonhydrostatic_nml.f90.
        """

        self.lhdiff_rcf: bool = hdiff_rcf
        """
        If True, compute horizontal diffusion only at the large time step.

        Called 'lhdiff_rcf' in mo_nonhydrostatic_nml.f90.
        """

        # namelist mo_gridref_nml.f90
        self.temperature_boundary_diffusion_denominator: float = (
            temperature_boundary_diffusion_denom
        )
        """
        Denominator for temperature boundary diffusion.

        Called 'denom_diffu_t' in mo_gridref_nml.f90.
        """

        self.velocity_boundary_diffusion_denominator: float = (
            velocity_boundary_diffusion_denom
        )
        """
        Denominator for velocity boundary diffusion.

        Called 'denom_diffu_v' in mo_gridref_nml.f90.
        """

        # parameters from namelist: mo_interpol_nml.f90
        self.nudge_max_coeff: float = max_nudging_coeff
        """
        Parameter describing the lateral boundary nudging in limited area mode.

        Maximal value of the nudging coefficients used cell row bordering the boundary
        interpolation zone, from there nudging coefficients decay exponentially with
        `nudge_efold_width` in units of cell rows.

        Called `nudge_max_coeff` in mo_interpol_nml.f90
        """

        self.nudge_efold_width: float = nudging_decay_rate
        """
        Exponential decay rate (in units of cell rows) of the lateral boundary nudging coefficients.

        Called `nudge_efold_width` in mo_interpol_nml.f90
        """

        self._validate()

    def _validate(self):
        """Apply consistency checks and validation on configuration parameters."""
        if self.diffusion_type != 5:
            raise NotImplementedError(
                "Only diffusion type 5 = `Smagorinsky diffusion with fourth-order background "
                "diffusion` is implemented"
            )

        if self.diffusion_type < 0:
            self.apply_to_temperature = False
            self.apply_to_horizontal_wind = False
            self.apply_to_vertical_wind = False
        else:
            self.apply_to_temperature = True
            self.apply_to_horizontal_wind = True

        if not self.apply_zdiffusion_t:
            raise NotImplementedError(
                "zdiffu_t = False is not implemented (leaves out stencil_15)"
            )

    def substep_as_float(self):
        return float(self.ndyn_substeps)


class DiffusionParams:
    """Calculates derived quantities depending on the diffusion config."""

    def __init__(self, config: DiffusionConfig):

        self.K2: Final[float] = (
            1.0 / (config.hdiff_efdt_ratio * 8.0)
            if config.hdiff_efdt_ratio > 0.0
            else 0.0
        )
        self.K4: Final[float] = self.K2 / 8.0
        self.K6: Final[float] = self.K2 / 64.0

        self.K4W: Final[float] = (
            1.0 / (config.hdiff_w_efdt_ratio * 36.0)
            if config.hdiff_w_efdt_ratio > 0
            else 0.0
        )

        (
            self.smagorinski_factor,
            self.smagorinski_height,
        ) = self.determine_smagorinski_factor(config)
        # see mo_interpol_nml.f90:
        self.scaled_nudge_max_coeff = (
            config.nudge_max_coeff * DEFAULT_PHYSICS_DYNAMICS_TIMESTEP_RATIO
        )

    def determine_smagorinski_factor(self, config: DiffusionConfig):
        """Enhanced Smagorinsky diffusion factor.

        Smagorinsky diffusion factor is defined as a profile in height
        above sea level with 4 height sections.

        It is calculated/used only in the case of diffusion_type 3 or 5
        """
        match config.diffusion_type:
            case 5:
                (
                    smagorinski_factor,
                    smagorinski_height,
                ) = self._diffusion_type_5_smagorinski_factor(config)
            case 4:
                # according to mo_nh_diffusion.f90 this isn't used anywhere the factor is only
                # used for diffusion_type (3,5) but the defaults are only defined for iequations=3
                smagorinski_factor = (
                    config.smagorinski_scaling_factor
                    if config.smagorinski_scaling_factor
                    else 0.15,
                )
                smagorinski_height = None
            case _:
                raise NotImplementedError("Only implemented for diffusion type 4 and 5")
                smagorinski_factor = None
                smagorinski_height = None
                pass
        return smagorinski_factor, smagorinski_height

    @staticmethod
    def _diffusion_type_5_smagorinski_factor(config: DiffusionConfig):
        """
        Initialize smagorinski factors used in diffusion type 5.

        The calculation and magic numbers are taken from mo_diffusion_nml.f90
        """
        magic_sqrt = math.sqrt(1600.0 * (1600 + 50000.0))
        magic_fac2_value = 2e-6 * (1600.0 + 25000.0 + magic_sqrt)
        magic_z2 = 1600.0 + 50000.0 + magic_sqrt
        factor = (config.smagorinski_scaling_factor, magic_fac2_value, 0.0, 1.0)
        heights = (32500.0, magic_z2, 50000.0, 90000.0)
        return factor, heights


class Diffusion:
    """Class that configures diffusion and does one diffusion step."""

    def __init__(self, run_program=True):

        self._initialized = False
        self.rd_o_cvd: float = RD / (CPD - RD)
        self.thresh_tdiff: float = (
            -5.0
        )  # threshold temperature deviation from neighboring grid points hat activates extra diffusion against runaway cooling
        self._run_program = run_program
        self.grid: Optional[IconGrid] = None
        self.config: Optional[DiffusionConfig] = None
        self.params: Optional[DiffusionParams] = None
        self.vertical_params: Optional[VerticalModelParams] = None
        self.interpolation_state = None
        self.metric_state = None
        self.diff_multfac_w: Optional[float] = None
        self.diff_multfac_n2w: Field[[KDim], float] = None
        self.smag_offset: Optional[float] = None
        self.fac_bdydiff_v: Optional[float] = None
        self.bdy_diff: Optional[float] = None
        self.nudgezone_diff: Optional[float] = None

    def init(
        self,
        grid: IconGrid,
        config: DiffusionConfig,
        params: DiffusionParams,
        vertical_params: VerticalModelParams,
        metric_state: MetricState,
        interpolation_state: InterpolationState,
    ):
        """
        Initialize Diffusion granule with configuration.

        calculates all local fields that are used in diffusion within the time loop
        """
        self.config: DiffusionConfig = config
        self.params: DiffusionParams = params
        self.grid = grid
        self.vertical_params = vertical_params
        self.metric_state: MetricState = metric_state
        self.interpolation_state: InterpolationState = interpolation_state

        self._allocate_local_fields()

        self.nudgezone_diff: float = 0.04 / (
            params.scaled_nudge_max_coeff + sys.float_info.epsilon
        )
        self.bdy_diff: float = 0.015 / (
            params.scaled_nudge_max_coeff + sys.float_info.epsilon
        )
        self.fac_bdydiff_v: float = (
            math.sqrt(config.substep_as_float())
            / config.velocity_boundary_diffusion_denominator
            if config.lhdiff_rcf
            else 1.0 / config.velocity_boundary_diffusion_denominator
        )

        self.smag_offset: float = 0.25 * params.K4 * config.substep_as_float()
        self.diff_multfac_w: float = min(
            1.0 / 48.0, params.K4W * config.substep_as_float()
        )

        init_diffusion_local_fields_for_regular_timestep.with_backend(run_gtfn)(
            params.K4,
            config.substep_as_float(),
            *params.smagorinski_factor,
            *params.smagorinski_height,
            self.vertical_params.physical_heights,
            self.diff_multfac_vn,
            self.smag_limit,
            self.enh_smag_fac,
            offset_provider={"Koff": KDim},
        )

        self.diff_multfac_n2w = init_nabla2_factor_in_upper_damping_zone(
            k_size=self.grid.n_lev(),
            nshift=0,
            physical_heights=np.asarray(self.vertical_params.physical_heights),
            nrdmax=self.vertical_params.index_of_damping_layer,
        )
        self._initialized = True

    @property
    def initialized(self):
        return self._initialized

    def _allocate_local_fields(self):
        def _index_field(dim: Dimension, size=None):
            size = size if size else self.grid.size[dim]
            return np_as_located_field(dim)(np.arange(size, dtype=int32))

        self.diff_multfac_vn = _allocate(KDim, mesh=self.grid)

        self.smag_limit = _allocate(KDim, mesh=self.grid)
        self.enh_smag_fac = _allocate(KDim, mesh=self.grid)
        self.u_vert = _allocate(VertexDim, KDim, mesh=self.grid)
        self.v_vert = _allocate(VertexDim, KDim, mesh=self.grid)
        self.kh_smag_e = _allocate(EdgeDim, KDim, mesh=self.grid)
        self.kh_smag_ec = _allocate(EdgeDim, KDim, mesh=self.grid)
        self.z_nabla2_e = _allocate(EdgeDim, KDim, mesh=self.grid)
        self.z_temp = _allocate(CellDim, KDim, mesh=self.grid)
        self.diff_multfac_smag = _allocate(KDim, mesh=self.grid)
        # TODO this is KHalfDim
        self.vertical_index = _index_field(KDim, self.grid.n_lev() + 1)
        self.horizontal_cell_index = _index_field(CellDim)
        self.horizontal_edge_index = _index_field(EdgeDim)

    def initial_step(
        self,
        diagnostic_state: DiagnosticState,
        prognostic_state: PrognosticState,
        dtime: float,
        tangent_orientation: Field[[EdgeDim], float],
        inverse_primal_edge_lengths: Field[[EdgeDim], float],
        inverse_dual_edge_length: Field[[EdgeDim], float],
        inverse_vert_vert_lengths: Field[[EdgeDim], float],
        primal_normal_vert: VectorTuple[Field[[ECVDim], float], Field[[ECVDim], float]],
        dual_normal_vert: VectorTuple[Field[[ECVDim], float], Field[[ECVDim], float]],
        edge_areas: Field[[EdgeDim], float],
        cell_areas: Field[[CellDim], float],
    ):
        """
        Calculate initial diffusion step.

        In ICON at the start of the simulation diffusion is run with a parameter linit = True:

        'For real-data runs, perform an extra diffusion call before the first time
        step because no other filtering of the interpolated velocity field is done'

        This run uses special values for diff_multfac_vn, smag_limit and smag_offset

        """
        diff_multfac_vn = _allocate(KDim, mesh=self.grid)
        smag_limit = _allocate(KDim, mesh=self.grid)

        setup_fields_for_initial_step.with_backend(run_gtfn)(
            self.params.K4,
            self.config.hdiff_efdt_ratio,
            diff_multfac_vn,
            smag_limit,
            offset_provider={},
        )
        self._do_diffusion_step(
            diagnostic_state,
            prognostic_state,
            dtime,
            tangent_orientation,
            inverse_primal_edge_lengths,
            inverse_dual_edge_length,
            inverse_vert_vert_lengths,
            primal_normal_vert,
            dual_normal_vert,
            edge_areas,
            cell_areas,
            diff_multfac_vn,
            smag_limit,
            0.0,
        )

    def time_step(
        self,
        diagnostic_state: DiagnosticState,
        prognostic_state: PrognosticState,
        dtime: float,
        tangent_orientation: Field[[EdgeDim], float],
        inverse_primal_edge_lengths: Field[[EdgeDim], float],
        inverse_dual_edge_length: Field[[EdgeDim], float],
        inverse_vert_vert_lengths: Field[[EdgeDim], float],
        primal_normal_vert: VectorTuple[Field[[ECVDim], float], Field[[ECVDim], float]],
        dual_normal_vert: VectorTuple[Field[[ECVDim], float], Field[[ECVDim], float]],
        edge_areas: Field[[EdgeDim], float],
        cell_areas: Field[[CellDim], float],
    ):
        """
        Do one diffusion step within regular time loop.

        runs a diffusion step for the parameter linit=False, within regular time loop.
        """

        if not self._run_program:
            self._do_diffusion_step(
                diagnostic_state=diagnostic_state,
                prognostic_state=prognostic_state,
                dtime=dtime,
                tangent_orientation=tangent_orientation,
                inverse_primal_edge_lengths=inverse_primal_edge_lengths,
                inverse_dual_edge_length=inverse_dual_edge_length,
                inverse_vertex_vertex_lengths=inverse_vert_vert_lengths,
                primal_normal_vert=primal_normal_vert,
                dual_normal_vert=dual_normal_vert,
                edge_areas=edge_areas,
                cell_areas=cell_areas,
                diff_multfac_vn=self.diff_multfac_vn,
                smag_limit=self.smag_limit,
                smag_offset=self.smag_offset,
            )
        else:
            print("run program")

            (
                edge_startindex_nudging,
                edge_endindex_nudging,
                edge_startindex_interior,
                edge_endindex_interior,
                edge_startindex_local,
                edge_endindex_local,
                cell_startindex_nudging,
                cell_endindex_nudging,
                cell_startindex_interior,
                cell_endindex_interior,
                cell_startindex_local,
                cell_endindex_local,
                vertex_startindex_interior,
                vertex_endindex_interior,
            ) = self.init_dimensions_boundaries()

            (
                edge_startindex_local_boundary,
                edge_endindex_local_boundary,
            ) = self.grid.get_indices_from_to(
                EdgeDim,
                HorizontalMarkerIndex.local_boundary(EdgeDim),
                HorizontalMarkerIndex.local_boundary(EdgeDim),
            )

            (
                vertex_startindex_local_boundary,
                vertex_endindex_local_boundary,
            ) = self.grid.get_indices_from_to(
                VertexDim,
                HorizontalMarkerIndex.local_boundary(VertexDim),
                HorizontalMarkerIndex.local_boundary(VertexDim),
            )
            (
                vertex_startindex_local,
                vertex_endindex_local,
            ) = self.grid.get_indices_from_to(
                VertexDim,
                HorizontalMarkerIndex.local(VertexDim),
                HorizontalMarkerIndex.local(VertexDim),
            )

<<<<<<< HEAD
            diff_prog.diffusion_run(
=======
            (
                vertex_startindex_lb_plus1,
                vertex_endindex_local_minus1,
            ) = self.grid.get_indices_from_to(
                VertexDim,
                HorizontalMarkerIndex.lateral_boundary(VertexDim) + 1,
                HorizontalMarkerIndex.local(VertexDim) - 1,
            )
            edge_start_lb_plus4, _ = self.grid.get_indices_from_to(
                EdgeDim,
                HorizontalMarkerIndex.lateral_boundary(EdgeDim) + 4,
                HorizontalMarkerIndex.lateral_boundary(EdgeDim) + 4,
            )
            log.info("diffusion program: start")
            diff_prog.diffusion_run.with_backend(run_gtfn)(
>>>>>>> 86e31a1c
                diagnostic_hdef_ic=diagnostic_state.hdef_ic,
                diagnostic_div_ic=diagnostic_state.div_ic,
                diagnostic_dwdx=diagnostic_state.dwdx,
                diagnostic_dwdy=diagnostic_state.dwdy,
                prognostic_w=prognostic_state.w,
                prognostic_vn=prognostic_state.vn,
                prognostic_exner_pressure=prognostic_state.exner_pressure,
                prognostic_theta_v=prognostic_state.theta_v,
                metric_theta_ref_mc=self.metric_state.theta_ref_mc,
                metric_wgtfac_c=self.metric_state.wgtfac_c,
                metric_mask_hdiff=self.metric_state.mask_hdiff,
                metric_zd_vertidx=self.metric_state.zd_vertidx,
                metric_zd_diffcoef=self.metric_state.zd_diffcoef,
                metric_zd_intcoef=self.metric_state.zd_intcoef,
                interpolation_e_bln_c_s=self.interpolation_state.e_bln_c_s,
                interpolation_rbf_coeff_1=self.interpolation_state.rbf_coeff_1,
                interpolation_rbf_coeff_2=self.interpolation_state.rbf_coeff_2,
                interpolation_geofac_div=self.interpolation_state._geofac_div,
                interpolation_geofac_grg_x=self.interpolation_state.geofac_grg_x,
                interpolation_geofac_grg_y=self.interpolation_state.geofac_grg_y,
                interpolation_nudgecoeff_e=self.interpolation_state.nudgecoeff_e,
                interpolation_geofac_n2s=self.interpolation_state.geofac_n2s,
                interpolation_geofac_n2s_c=self.interpolation_state.geofac_n2s_c,
                interpolation_geofac_n2s_nbh=self.interpolation_state.geofac_n2s_nbh,
                tangent_orientation=tangent_orientation,
                inverse_primal_edge_lengths=inverse_primal_edge_lengths,
                inverse_dual_edge_lengths=inverse_dual_edge_length,
                inverse_vert_vert_lengths=inverse_vert_vert_lengths,
                primal_normal_vert_1=primal_normal_vert[0],
                primal_normal_vert_2=primal_normal_vert[1],
                dual_normal_vert_1=dual_normal_vert[0],
                dual_normal_vert_2=dual_normal_vert[1],
                edge_areas=edge_areas,
                cell_areas=cell_areas,
                diff_multfac_vn=self.diff_multfac_vn,
                dtime=dtime,
                rd_o_cvd=self.rd_o_cvd,
                local_thresh_tdiff=self.thresh_tdiff,
                local_smag_limit=self.smag_limit,
                local_u_vert=self.u_vert,
                local_v_vert=self.v_vert,
                local_enh_smag_fac=self.enh_smag_fac,
                local_kh_smag_e=self.kh_smag_e,
                local_kh_smag_ec=self.kh_smag_ec,
                local_z_nabla2_e=self.z_nabla2_e,
                local_z_temp=self.z_temp,
                local_diff_multfac_smag=self.diff_multfac_smag,
                local_diff_multfac_n2w=self.diff_multfac_n2w,
                local_smag_offset=self.smag_offset,
                local_nudgezone_diff=self.nudgezone_diff,
                local_fac_bdydiff_v=self.fac_bdydiff_v,
                local_diff_multfac_w=self.diff_multfac_w,
                local_vertical_index=self.vertical_index,
                local_horizontal_cell_index=self.horizontal_cell_index,
                local_horizontal_edge_index=self.horizontal_edge_index,
                cell_startindex_interior=int32(cell_startindex_interior),
                cell_startindex_nudging=cell_startindex_nudging,
                cell_endindex_local_plus1=cell_endindex_local + 1,
                cell_endindex_local=cell_endindex_local,
                cell_halo_idx=int32(cell_endindex_local),
                edge_startindex_nudging_plus1=edge_startindex_nudging + 1,
                edge_startindex_nudging_minus1=int32(edge_startindex_nudging - 1),
                edge_endindex_local=edge_endindex_local,
                edge_endindex_local_minus2=edge_endindex_local - 2,
                vertex_startindex_lb_plus3=vertex_startindex_local_boundary + 3,
                vertex_startindex_lb_plus1=vertex_startindex_local_boundary + 1,
                vertex_endindex_local=vertex_endindex_local,
                vertex_endindex_local_minus1=vertex_endindex_local - 1,
                index_of_damping_height=self.vertical_params.index_of_damping_layer,
                nlev=self.grid.n_lev(),
                boundary_diffusion_start_index_edges=edge_startindex_local_boundary + 4,
                offset_provider={
                    "V2E": self.grid.get_v2e_connectivity(),
                    "V2EDim": V2EDim,
                    "E2C2V": self.grid.get_e2c2v_connectivity(),
                    "E2C2VDim": E2C2VDim,
                    "E2CDim": E2CDim,
                    "E2ECV": self.grid.get_e2ecv_connectivity(),
                    "C2E": self.grid.get_c2e_connectivity(),
                    "C2EDim": C2EDim,
                    "E2C": self.grid.get_e2c_connectivity(),
                    "C2E2C": self.grid.get_c2e2c_connectivity(),
                    "C2E2CDim": C2E2CDim,
                    "C2E2CODim": C2E2CODim,
                    "C2E2CO": self.grid.get_c2e2co_connectivity(),
                    "Koff": KDim,
                },
            )

    def _do_diffusion_step(
        self,
        diagnostic_state: DiagnosticState,
        prognostic_state: PrognosticState,
        dtime: float,
        tangent_orientation: Field[[EdgeDim], float],
        inverse_primal_edge_lengths: Field[[EdgeDim], float],
        inverse_dual_edge_length: Field[[EdgeDim], float],
        inverse_vertex_vertex_lengths: Field[[EdgeDim], float],
        primal_normal_vert: Tuple[Field[[ECVDim], float], Field[[ECVDim], float]],
        dual_normal_vert: Tuple[Field[[ECVDim], float], Field[[ECVDim], float]],
        edge_areas: Field[[EdgeDim], float],
        cell_areas: Field[[CellDim], float],
        diff_multfac_vn: Field[[KDim], float],
        smag_limit: Field[[KDim], float],
        smag_offset: float,
    ):
        """
        Run a diffusion step.

        Args:
            diagnostic_state: output argument, data class that contains diagnostic variables
            prognostic_state: output argument, data class that contains prognostic variables
            dtime: the time step,
            tangent_orientation:
            inverse_primal_edge_lengths:
            inverse_dual_edge_length:
            inverse_vertex_vertex_lengths:
            primal_normal_vert:
            dual_normal_vert:
            edge_areas:
            cell_areas:
            diff_multfac_vn:
            smag_limit:
            smag_offset:

        """
        klevels = self.grid.n_lev()
        k_start_end_minus2 = klevels - 2

        (
            edge_startindex_nudging,
            edge_endindex_nudging,
            edge_startindex_interior,
            edge_endindex_interior,
            edge_startindex_local,
            edge_endindex_local,
            cell_startindex_nudging,
            cell_endindex_nudging,
            cell_startindex_interior,
            cell_endindex_interior,
            cell_startindex_local,
            cell_endindex_local,
            vertex_startindex_interior,
            vertex_endindex_interior,
        ) = self.init_dimensions_boundaries()

        (
            edge_startindex_local_boundary,
            edge_endindex_local_boundary,
        ) = self.grid.get_indices_from_to(
            EdgeDim,
            HorizontalMarkerIndex.local_boundary(EdgeDim),
            HorizontalMarkerIndex.local_boundary(EdgeDim),
        )

        (
            vertex_startindex_local_boundary,
            vertex_endindex_local_boundary,
        ) = self.grid.get_indices_from_to(
            VertexDim,
            HorizontalMarkerIndex.local_boundary(VertexDim),
            HorizontalMarkerIndex.local_boundary(VertexDim),
        )
        (
            vertex_startindex_local,
            vertex_endindex_local,
        ) = self.grid.get_indices_from_to(
            VertexDim,
            HorizontalMarkerIndex.local(VertexDim),
            HorizontalMarkerIndex.local(VertexDim),
        )

        # Oa TODO: logging
        # 0b TODO: call timer start
        #
        # 0c. dtime dependent stuff: enh_smag_factor,
        scale_k.with_backend(run_gtfn)(
            self.enh_smag_fac, dtime, self.diff_multfac_smag, offset_provider={}
        )

<<<<<<< HEAD
        # TODO: is this needed?, if not remove
        set_zero_v_k(self.u_vert, offset_provider={})
        set_zero_v_k(self.v_vert, offset_provider={})
        print("rbf interpolation: start")
=======
        # TODO: @magdalena is this needed?, if not remove
        set_zero_v_k.with_backend(run_gtfn)(self.u_vert, offset_provider={})
        set_zero_v_k.with_backend(run_gtfn)(self.v_vert, offset_provider={})
        log.debug("rbf interpolation: start")
>>>>>>> 86e31a1c
        # # 1.  CALL rbf_vec_interpol_vertex
        mo_intp_rbf_rbf_vec_interpol_vertex.with_backend(run_gtfn)(
            p_e_in=prognostic_state.vn,
            ptr_coeff_1=self.interpolation_state.rbf_coeff_1,
            ptr_coeff_2=self.interpolation_state.rbf_coeff_2,
            p_u_out=self.u_vert,
            p_v_out=self.v_vert,
            horizontal_start=vertex_startindex_local_boundary + 3,
            horizontal_end=vertex_endindex_local - 1,
            vertical_start=0,
            vertical_end=klevels,
            offset_provider={"V2E": self.grid.get_v2e_connectivity(), "V2EDim": V2EDim},
        )
        print("rbf interpolation: end")
        # 2.  HALO EXCHANGE -- CALL sync_patch_array_mult
        # 3.  mo_nh_diffusion_stencil_01, mo_nh_diffusion_stencil_02, mo_nh_diffusion_stencil_03

<<<<<<< HEAD
        print("running calculate_nabla2_and_smag_coefficients_for_vn: start")
        calculate_nabla2_and_smag_coefficients_for_vn(
=======
        log.debug("running calculate_nabla2_and_smag_coefficients_for_vn: start")
        calculate_nabla2_and_smag_coefficients_for_vn.with_backend(run_gtfn)(
>>>>>>> 86e31a1c
            diff_multfac_smag=self.diff_multfac_smag,
            tangent_orientation=tangent_orientation,
            inv_primal_edge_length=inverse_primal_edge_lengths,
            inv_vert_vert_length=inverse_vertex_vertex_lengths,
            u_vert=self.u_vert,
            v_vert=self.v_vert,
            primal_normal_vert_x=primal_normal_vert[0],
            primal_normal_vert_y=primal_normal_vert[1],
            dual_normal_vert_x=dual_normal_vert[0],
            dual_normal_vert_y=dual_normal_vert[1],
            vn=prognostic_state.vn,
            smag_limit=smag_limit,
            kh_smag_e=self.kh_smag_e,
            kh_smag_ec=self.kh_smag_ec,
            z_nabla2_e=self.z_nabla2_e,
            smag_offset=smag_offset,
            horizontal_start=edge_startindex_local_boundary + 4,
            horizontal_end=edge_endindex_local - 2,
            vertical_start=0,
            vertical_end=klevels,
            offset_provider={
                "E2C2V": self.grid.get_e2c2v_connectivity(),
                "E2ECV": self.grid.get_e2ecv_connectivity(),
                "E2C2VDim": E2C2VDim,
            },
        )
<<<<<<< HEAD
        print("running calculate_nabla2_and_smag_coefficients_for_vn: end")
        print("running fused stencil fused stencil 02_03: start")
        fused_mo_nh_diffusion_stencil_02_03(
=======
        log.debug("running calculate_nabla2_and_smag_coefficients_for_vn: end")
        log.debug("running fused stencil fused stencil 02_03: start")
        calculate_diagnostic_quantities_for_turbulence.with_backend(run_gtfn)(
>>>>>>> 86e31a1c
            kh_smag_ec=self.kh_smag_ec,
            vn=prognostic_state.vn,
            e_bln_c_s=self.interpolation_state.e_bln_c_s,
            geofac_div=self.interpolation_state._geofac_div,
            diff_multfac_smag=self.diff_multfac_smag,
            wgtfac_c=self.metric_state.wgtfac_c,
            div_ic=diagnostic_state.div_ic,
            hdef_ic=diagnostic_state.hdef_ic,
            horizontal_start=cell_startindex_nudging,
            horizontal_end=cell_endindex_local,
            vertical_start=0,
            vertical_end=klevels,
            offset_provider={
                "C2E": self.grid.get_c2e_connectivity(),
                "C2EDim": C2EDim,
                "Koff": KDim,
            },
        )
        print("running fused stencil fused stencil 02_03: end")
        #
        # # 4.  IF (discr_vn > 1) THEN CALL sync_patch_array -> false for MCH
        #
        # # 5.  CALL rbf_vec_interpol_vertex_wp
<<<<<<< HEAD
        print("rbf interpolation: start")
        mo_intp_rbf_rbf_vec_interpol_vertex(
=======
        log.debug("rbf interpolation: start")
        mo_intp_rbf_rbf_vec_interpol_vertex.with_backend(run_gtfn)(
>>>>>>> 86e31a1c
            p_e_in=self.z_nabla2_e,
            ptr_coeff_1=self.interpolation_state.rbf_coeff_1,
            ptr_coeff_2=self.interpolation_state.rbf_coeff_2,
            p_u_out=self.u_vert,
            p_v_out=self.v_vert,
            horizontal_start=vertex_startindex_local_boundary + 3,
            horizontal_end=vertex_endindex_local,
            vertical_start=0,
            vertical_end=klevels,
            offset_provider={"V2E": self.grid.get_v2e_connectivity(), "V2EDim": V2EDim},
        )
        print("rbf interpolation: end")
        # # 6.  HALO EXCHANGE -- CALL sync_patch_array_mult
        #
        # # 7.  mo_nh_diffusion_stencil_04, mo_nh_diffusion_stencil_05
        # # 7a. IF (l_limited_area .OR. jg > 1) mo_nh_diffusion_stencil_06
        #

<<<<<<< HEAD
        print("running fused stencil 04_05_06: start")
        fused_mo_nh_diffusion_stencil_04_05_06(
=======
        log.debug("running fused stencil 04_05_06: start")
        fused_mo_nh_diffusion_stencil_04_05_06.with_backend(run_gtfn)(
>>>>>>> 86e31a1c
            u_vert=self.u_vert,
            v_vert=self.v_vert,
            primal_normal_vert_v1=primal_normal_vert[0],
            primal_normal_vert_v2=primal_normal_vert[1],
            z_nabla2_e=self.z_nabla2_e,
            inv_vert_vert_length=inverse_vertex_vertex_lengths,
            inv_primal_edge_length=inverse_primal_edge_lengths,
            area_edge=edge_areas,
            kh_smag_e=self.kh_smag_e,
            diff_multfac_vn=diff_multfac_vn,
            nudgecoeff_e=self.interpolation_state.nudgecoeff_e,
            vn=prognostic_state.vn,
            horz_idx=self.horizontal_edge_index,
            nudgezone_diff=self.nudgezone_diff,
            fac_bdydiff_v=self.fac_bdydiff_v,
            start_2nd_nudge_line_idx_e=int32(edge_startindex_nudging - 1),
            horizontal_start=edge_startindex_nudging + 1,
            horizontal_end=edge_endindex_local,
            vertical_start=0,
            vertical_end=klevels,
            offset_provider={
                "E2C2V": self.grid.get_e2c2v_connectivity(),
                "E2C2VDim": E2C2VDim,
                "E2ECV": self.grid.get_e2ecv_connectivity(),
            },
        )
        # # 7b. mo_nh_diffusion_stencil_07, mo_nh_diffusion_stencil_08,
        # #     mo_nh_diffusion_stencil_09, mo_nh_diffusion_stencil_10
        print("running fused stencil 04_05_06: end")

<<<<<<< HEAD
        print("running fused stencil 07_08_09_10: start")
        fused_mo_nh_diffusion_stencil_07_08_09_10(
=======
        log.debug("running fused stencil 07_08_09_10: start")
        w_old = prognostic_state.w
        apply_diffusion_to_w_and_compute_horizontal_gradients_for_turbulance.with_backend(
            run_gtfn
        )(
>>>>>>> 86e31a1c
            area=cell_areas,
            geofac_n2s=self.interpolation_state.geofac_n2s,
            geofac_grg_x=self.interpolation_state.geofac_grg_x,
            geofac_grg_y=self.interpolation_state.geofac_grg_y,
            w_old=w_old,
            w=prognostic_state.w,
            dwdx=diagnostic_state.dwdx,
            dwdy=diagnostic_state.dwdy,
            diff_multfac_w=self.diff_multfac_w,
            diff_multfac_n2w=self.diff_multfac_n2w,
            vert_idx=self.vertical_index,
            horz_idx=self.horizontal_cell_index,
            nrdmax=self.vertical_params.index_of_damping_layer,
            interior_idx=int32(
                cell_startindex_interior
            ),  # h end index for stencil_09 and stencil_10
            halo_idx=int32(
                cell_endindex_local
            ),  # h end index for stencil_09 and stencil_10,
            horizontal_start=cell_startindex_nudging,  # h start index for stencil_07 and stencil_08
            horizontal_end=cell_endindex_local
            + 1,  # h end index for stencil_07 and stencil_08
            vertical_start=0,
            vertical_end=klevels,
            offset_provider={
                "C2E2CO": self.grid.get_c2e2co_connectivity(),
                "C2E2CODim": C2E2CODim,
            },
        )
        print("running fused stencil 07_08_09_10: start")
        # # 8.  HALO EXCHANGE: CALL sync_patch_array
        # # 9.  mo_nh_diffusion_stencil_11, mo_nh_diffusion_stencil_12, mo_nh_diffusion_stencil_13,
        # #     mo_nh_diffusion_stencil_14, mo_nh_diffusion_stencil_15, mo_nh_diffusion_stencil_16
        #
        # # TODO check: kh_smag_e is an out field, should  not be calculated in init?
        #
<<<<<<< HEAD
        print("running fused stencil 11_12: start")
        fused_mo_nh_diffusion_stencil_11_12(
=======
        log.debug("running fused stencil 11_12: start")
        calculate_enhanced_diffusion_coefficients_for_grid_point_cold_pools.with_backend(
            run_gtfn
        )(
>>>>>>> 86e31a1c
            theta_v=prognostic_state.theta_v,
            theta_ref_mc=self.metric_state.theta_ref_mc,
            thresh_tdiff=self.thresh_tdiff,
            kh_smag_e=self.kh_smag_e,
            horizontal_start=edge_startindex_nudging + 1,
            horizontal_end=edge_endindex_local,
            vertical_start=k_start_end_minus2,
            vertical_end=klevels,
            offset_provider={
                "E2C": self.grid.get_e2c_connectivity(),
                "C2E2C": self.grid.get_c2e2c_connectivity(),
                "C2E2CDim": C2E2CDim,
                "E2CDim": E2CDim,
            },
        )
<<<<<<< HEAD
        print("running fused stencil 11_12: end")
        print("running fused stencil 13_14: start")
        fused_mo_nh_diffusion_stencil_13_14(
=======
        log.debug("running fused stencil 11_12: end")
        log.debug("running fused stencil 13_14: start")
        calculate_nabla2_for_theta.with_backend(run_gtfn)(
>>>>>>> 86e31a1c
            kh_smag_e=self.kh_smag_e,
            inv_dual_edge_length=inverse_dual_edge_length,
            theta_v=prognostic_state.theta_v,
            geofac_div=self.interpolation_state.geofac_div,
            z_temp=self.z_temp,
            horizontal_start=cell_startindex_nudging,
            horizontal_end=cell_endindex_local,
            vertical_start=0,
            vertical_end=klevels,
            offset_provider={
                "C2E": self.grid.get_c2e_connectivity(),
                "E2C": self.grid.get_e2c_connectivity(),
                "E2CDim": E2CDim,
                "C2EDim": C2EDim,
            },
        )
<<<<<<< HEAD
        print("running fused stencil 13_14: end")
        print("running fused stencil 15: start")
        # mo_nh_diffusion_stencil_15(
=======
        log.debug("running fused stencil 13_14: end")
        log.debug("running fused stencil 15: start")
        # truly_horizontal_diffusion_nabla_of_theta_over_steep_points(
>>>>>>> 86e31a1c
        #     self.metric_state.mask_hdiff,
        #     self.metric_state.zd_vertidx,
        #     self.metric_state.zd_diffcoef,
        #     self.interpolation_state.geofac_n2s_c,
        #     self.interpolation_state.geofac_n2s_nbh,
        #     self.metric_state.zd_intcoef,
        #     prognostic_state.theta_v,
        #     self.z_temp,
        #     cell_start_nudging,
        #     cell_end_local,
        #     0,
        #     klevels,
        #     offset_provider={
        #         "C2E2C": self.grid.get_c2e2c_connectivity(),
        #         "C2E2CDim": C2E2CDim,
        #         "Koff": KDim,
        #     },
        # )
<<<<<<< HEAD
        print("running fused stencil 15: end")
        print("running fused stencil update_theta_and_exner: start")
        update_theta_and_exner(
=======
        log.debug("running fused stencil 15: end")
        log.debug("running fused stencil update_theta_and_exner: start")
        update_theta_and_exner.with_backend(run_gtfn)(
>>>>>>> 86e31a1c
            z_temp=self.z_temp,
            area=cell_areas,
            theta_v=prognostic_state.theta_v,
            exner=prognostic_state.exner_pressure,
            rd_o_cvd=self.rd_o_cvd,
            horizontal_start=cell_startindex_nudging,
            horizontal_end=cell_endindex_local,
            vertical_start=0,
            vertical_end=klevels,
            offset_provider={},
        )
        print("running fused stencil update_theta_and_exner: end")
        # 10. HALO EXCHANGE sync_patch_array

    def init_dimensions_boundaries(self):
        (
            edge_startindex_nudging,
            edge_endindex_nudging,
        ) = self.grid.get_indices_from_to(
            EdgeDim,
            HorizontalMarkerIndex.nudging(EdgeDim),
            HorizontalMarkerIndex.nudging(EdgeDim),
        )

        (
            edge_startindex_interior,
            edge_endindex_interior,
        ) = self.grid.get_indices_from_to(
            EdgeDim,
            HorizontalMarkerIndex.interior(EdgeDim),
            HorizontalMarkerIndex.interior(EdgeDim),
        )

        (edge_startindex_local, edge_endindex_local,) = self.grid.get_indices_from_to(
            EdgeDim,
            HorizontalMarkerIndex.local(EdgeDim),
            HorizontalMarkerIndex.local(EdgeDim),
        )

        (
            cell_startindex_nudging,
            cell_endindex_nudging,
        ) = self.grid.get_indices_from_to(
            CellDim,
            HorizontalMarkerIndex.nudging(CellDim),
            HorizontalMarkerIndex.nudging(CellDim),
        )

        (
            cell_startindex_interior,
            cell_endindex_interior,
        ) = self.grid.get_indices_from_to(
            CellDim,
            HorizontalMarkerIndex.interior(CellDim),
            HorizontalMarkerIndex.interior(CellDim),
        )

        (cell_startindex_local, cell_endindex_local,) = self.grid.get_indices_from_to(
            CellDim,
            HorizontalMarkerIndex.local(CellDim),
            HorizontalMarkerIndex.local(CellDim),
        )

        (
            vertex_startindex_interior,
            vertex_endindex_interior,
        ) = self.grid.get_indices_from_to(
            CellDim,
            HorizontalMarkerIndex.interior(VertexDim),
            HorizontalMarkerIndex.interior(VertexDim),
        )

        return (
            edge_startindex_nudging,
            edge_endindex_nudging,
            edge_startindex_interior,
            edge_endindex_interior,
            edge_startindex_local,
            edge_endindex_local,
            cell_startindex_nudging,
            cell_endindex_nudging,
            cell_startindex_interior,
            cell_endindex_interior,
            cell_startindex_local,
            cell_endindex_local,
            vertex_startindex_interior,
            vertex_endindex_interior,
        )<|MERGE_RESOLUTION|>--- conflicted
+++ resolved
@@ -10,9 +10,7 @@
 # distribution for a copy of the license or check <https://www.gnu.org/licenses/>.
 #
 # SPDX-License-Identifier: GPL-3.0-or-later
-
-# flake8: noqa
-
+import logging
 import math
 import sys
 from collections import namedtuple
@@ -50,7 +48,7 @@
 from icon4py.common.constants import (
     CPD,
     DEFAULT_PHYSICS_DYNAMICS_TIMESTEP_RATIO,
-    RD,
+    GAS_CONSTANT_DRY_AIR,
 )
 from icon4py.common.dimension import (
     C2E2CDim,
@@ -72,7 +70,6 @@
 from icon4py.state_utils.metric_state import MetricState
 from icon4py.state_utils.prognostic_state import PrognosticState
 from icon4py.state_utils.utils import (
-    _allocate,
     init_diffusion_local_fields_for_regular_timestep,
     init_nabla2_factor_in_upper_damping_zone,
     scale_k,
@@ -82,6 +79,9 @@
 )
 
 
+# flake8: noqa
+log = logging.getLogger(__name__)
+
 VectorTuple = namedtuple("VectorTuple", "x y")
 
 
@@ -92,8 +92,8 @@
     Encapsulates namelist parameters and derived parameters.
     Values should be read from configuration.
     Default values are taken from the defaults in the corresponding ICON Fortran namelist files.
-    TODO: [ml] to be read from config
-    TODO: [ml] handle dependencies on other namelists (see below...)
+    TODO: @magdalena to be read from config
+    TODO: @magdalena handle dependencies on other namelists (see below...)
     """
 
     def __init__(
@@ -367,7 +367,7 @@
     def __init__(self, run_program=True):
 
         self._initialized = False
-        self.rd_o_cvd: float = RD / (CPD - RD)
+        self.rd_o_cvd: float = GAS_CONSTANT_DRY_AIR / (CPD - GAS_CONSTANT_DRY_AIR)
         self.thresh_tdiff: float = (
             -5.0
         )  # threshold temperature deviation from neighboring grid points hat activates extra diffusion against runaway cooling
@@ -451,22 +451,25 @@
         return self._initialized
 
     def _allocate_local_fields(self):
+        def _allocate(*dims: Dimension):
+            return zero_field(self.grid, *dims)
+
         def _index_field(dim: Dimension, size=None):
             size = size if size else self.grid.size[dim]
             return np_as_located_field(dim)(np.arange(size, dtype=int32))
 
-        self.diff_multfac_vn = _allocate(KDim, mesh=self.grid)
-
-        self.smag_limit = _allocate(KDim, mesh=self.grid)
-        self.enh_smag_fac = _allocate(KDim, mesh=self.grid)
-        self.u_vert = _allocate(VertexDim, KDim, mesh=self.grid)
-        self.v_vert = _allocate(VertexDim, KDim, mesh=self.grid)
-        self.kh_smag_e = _allocate(EdgeDim, KDim, mesh=self.grid)
-        self.kh_smag_ec = _allocate(EdgeDim, KDim, mesh=self.grid)
-        self.z_nabla2_e = _allocate(EdgeDim, KDim, mesh=self.grid)
-        self.z_temp = _allocate(CellDim, KDim, mesh=self.grid)
-        self.diff_multfac_smag = _allocate(KDim, mesh=self.grid)
-        # TODO this is KHalfDim
+        self.diff_multfac_vn = _allocate(KDim)
+
+        self.smag_limit = _allocate(KDim)
+        self.enh_smag_fac = _allocate(KDim)
+        self.u_vert = _allocate(VertexDim, KDim)
+        self.v_vert = _allocate(VertexDim, KDim)
+        self.kh_smag_e = _allocate(EdgeDim, KDim)
+        self.kh_smag_ec = _allocate(EdgeDim, KDim)
+        self.z_nabla2_e = _allocate(EdgeDim, KDim)
+        self.z_temp = _allocate(CellDim, KDim)
+        self.diff_multfac_smag = _allocate(KDim)
+        # TODO @magdalena this is KHalfDim
         self.vertical_index = _index_field(KDim, self.grid.n_lev() + 1)
         self.horizontal_cell_index = _index_field(CellDim)
         self.horizontal_edge_index = _index_field(EdgeDim)
@@ -496,8 +499,8 @@
         This run uses special values for diff_multfac_vn, smag_limit and smag_offset
 
         """
-        diff_multfac_vn = _allocate(KDim, mesh=self.grid)
-        smag_limit = _allocate(KDim, mesh=self.grid)
+        diff_multfac_vn = zero_field(self.grid, KDim)
+        smag_limit = zero_field(self.grid, KDim)
 
         setup_fields_for_initial_step.with_backend(run_gtfn)(
             self.params.K4,
@@ -561,54 +564,52 @@
                 smag_offset=self.smag_offset,
             )
         else:
-            print("run program")
-
+            log.info("running diffusion_program")
             (
-                edge_startindex_nudging,
-                edge_endindex_nudging,
-                edge_startindex_interior,
-                edge_endindex_interior,
-                edge_startindex_local,
+                cell_startindex_nudging,
+                cell_endindex_local,
+            ) = self.grid.get_indices_from_to(
+                CellDim,
+                HorizontalMarkerIndex.nudging(CellDim),
+                HorizontalMarkerIndex.local(CellDim),
+            )
+
+            (
+                cell_startindex_interior,
+                cell_endindex_local_plus1,
+            ) = self.grid.get_indices_from_to(
+                CellDim,
+                HorizontalMarkerIndex.interior(CellDim),
+                HorizontalMarkerIndex.local(CellDim) - 1,
+            )
+
+            (
+                edge_startindex_nudging_plus1,
                 edge_endindex_local,
-                cell_startindex_nudging,
-                cell_endindex_nudging,
-                cell_startindex_interior,
-                cell_endindex_interior,
-                cell_startindex_local,
-                cell_endindex_local,
-                vertex_startindex_interior,
-                vertex_endindex_interior,
-            ) = self.init_dimensions_boundaries()
-
-            (
-                edge_startindex_local_boundary,
-                edge_endindex_local_boundary,
             ) = self.grid.get_indices_from_to(
                 EdgeDim,
-                HorizontalMarkerIndex.local_boundary(EdgeDim),
-                HorizontalMarkerIndex.local_boundary(EdgeDim),
+                HorizontalMarkerIndex.nudging(EdgeDim) + 1,
+                HorizontalMarkerIndex.local(EdgeDim),
             )
 
             (
-                vertex_startindex_local_boundary,
-                vertex_endindex_local_boundary,
+                edge_startindex_nudging_minus1,
+                edge_endindex_local_minus2,
             ) = self.grid.get_indices_from_to(
-                VertexDim,
-                HorizontalMarkerIndex.local_boundary(VertexDim),
-                HorizontalMarkerIndex.local_boundary(VertexDim),
+                EdgeDim,
+                HorizontalMarkerIndex.nudging(EdgeDim) - 1,
+                HorizontalMarkerIndex.local(EdgeDim) - 2,
             )
+
             (
-                vertex_startindex_local,
+                vertex_startindex_lb_plus3,
                 vertex_endindex_local,
             ) = self.grid.get_indices_from_to(
                 VertexDim,
-                HorizontalMarkerIndex.local(VertexDim),
+                HorizontalMarkerIndex.lateral_boundary(VertexDim) + 3,
                 HorizontalMarkerIndex.local(VertexDim),
             )
 
-<<<<<<< HEAD
-            diff_prog.diffusion_run(
-=======
             (
                 vertex_startindex_lb_plus1,
                 vertex_endindex_local_minus1,
@@ -624,7 +625,6 @@
             )
             log.info("diffusion program: start")
             diff_prog.diffusion_run.with_backend(run_gtfn)(
->>>>>>> 86e31a1c
                 diagnostic_hdef_ic=diagnostic_state.hdef_ic,
                 diagnostic_div_ic=diagnostic_state.div_ic,
                 diagnostic_dwdx=diagnostic_state.dwdx,
@@ -682,37 +682,32 @@
                 local_horizontal_edge_index=self.horizontal_edge_index,
                 cell_startindex_interior=int32(cell_startindex_interior),
                 cell_startindex_nudging=cell_startindex_nudging,
-                cell_endindex_local_plus1=cell_endindex_local + 1,
+                cell_endindex_local_plus1=cell_endindex_local_plus1,
                 cell_endindex_local=cell_endindex_local,
                 cell_halo_idx=int32(cell_endindex_local),
-                edge_startindex_nudging_plus1=edge_startindex_nudging + 1,
-                edge_startindex_nudging_minus1=int32(edge_startindex_nudging - 1),
+                edge_startindex_nudging_plus1=edge_startindex_nudging_plus1,
+                edge_startindex_nudging_minus1=int32(edge_startindex_nudging_minus1),
                 edge_endindex_local=edge_endindex_local,
-                edge_endindex_local_minus2=edge_endindex_local - 2,
-                vertex_startindex_lb_plus3=vertex_startindex_local_boundary + 3,
-                vertex_startindex_lb_plus1=vertex_startindex_local_boundary + 1,
+                edge_endindex_local_minus2=edge_endindex_local_minus2,
+                vertex_startindex_lb_plus3=vertex_startindex_lb_plus3,
+                vertex_startindex_lb_plus1=vertex_startindex_lb_plus1,
                 vertex_endindex_local=vertex_endindex_local,
-                vertex_endindex_local_minus1=vertex_endindex_local - 1,
+                vertex_endindex_local_minus1=vertex_endindex_local_minus1,
                 index_of_damping_height=self.vertical_params.index_of_damping_layer,
                 nlev=self.grid.n_lev(),
-                boundary_diffusion_start_index_edges=edge_startindex_local_boundary + 4,
+                boundary_diffusion_start_index_edges=edge_start_lb_plus4,
                 offset_provider={
                     "V2E": self.grid.get_v2e_connectivity(),
-                    "V2EDim": V2EDim,
                     "E2C2V": self.grid.get_e2c2v_connectivity(),
-                    "E2C2VDim": E2C2VDim,
-                    "E2CDim": E2CDim,
                     "E2ECV": self.grid.get_e2ecv_connectivity(),
                     "C2E": self.grid.get_c2e_connectivity(),
-                    "C2EDim": C2EDim,
                     "E2C": self.grid.get_e2c_connectivity(),
                     "C2E2C": self.grid.get_c2e2c_connectivity(),
-                    "C2E2CDim": C2E2CDim,
-                    "C2E2CODim": C2E2CODim,
                     "C2E2CO": self.grid.get_c2e2co_connectivity(),
                     "Koff": KDim,
                 },
             )
+        log.info("diffusion program: end")
 
     def _do_diffusion_step(
         self,
@@ -754,68 +749,73 @@
         klevels = self.grid.n_lev()
         k_start_end_minus2 = klevels - 2
 
+        cell_start_nudging_minus1, cell_end_local_plus1 = self.grid.get_indices_from_to(
+            CellDim,
+            HorizontalMarkerIndex.nudging(CellDim) - 1,
+            HorizontalMarkerIndex.local(CellDim) - 1,
+        )
+
+        cell_start_interior, cell_end_local = self.grid.get_indices_from_to(
+            CellDim,
+            HorizontalMarkerIndex.interior(CellDim),
+            HorizontalMarkerIndex.local(CellDim),
+        )
+
+        cell_start_nudging, _ = self.grid.get_indices_from_to(
+            CellDim,
+            HorizontalMarkerIndex.nudging(CellDim),
+            HorizontalMarkerIndex.local(CellDim),
+        )
+
+        edge_start_nudging_plus_one, edge_end_local = self.grid.get_indices_from_to(
+            EdgeDim,
+            HorizontalMarkerIndex.nudging(EdgeDim) + 1,
+            HorizontalMarkerIndex.local(EdgeDim),
+        )
+
+        edge_start_lb_plus4, _ = self.grid.get_indices_from_to(
+            EdgeDim,
+            HorizontalMarkerIndex.lateral_boundary(EdgeDim) + 4,
+            HorizontalMarkerIndex.lateral_boundary(EdgeDim) + 4,
+        )
+
         (
-            edge_startindex_nudging,
-            edge_endindex_nudging,
-            edge_startindex_interior,
-            edge_endindex_interior,
-            edge_startindex_local,
-            edge_endindex_local,
-            cell_startindex_nudging,
-            cell_endindex_nudging,
-            cell_startindex_interior,
-            cell_endindex_interior,
-            cell_startindex_local,
-            cell_endindex_local,
-            vertex_startindex_interior,
-            vertex_endindex_interior,
-        ) = self.init_dimensions_boundaries()
-
-        (
-            edge_startindex_local_boundary,
-            edge_endindex_local_boundary,
+            edge_start_nudging_minus1,
+            edge_end_local_minus2,
         ) = self.grid.get_indices_from_to(
             EdgeDim,
-            HorizontalMarkerIndex.local_boundary(EdgeDim),
-            HorizontalMarkerIndex.local_boundary(EdgeDim),
+            HorizontalMarkerIndex.nudging(EdgeDim) - 1,
+            HorizontalMarkerIndex.local(EdgeDim) - 2,
         )
 
         (
-            vertex_startindex_local_boundary,
-            vertex_endindex_local_boundary,
+            vertex_start_local_boundary_plus3,
+            vertex_end_local,
         ) = self.grid.get_indices_from_to(
             VertexDim,
-            HorizontalMarkerIndex.local_boundary(VertexDim),
-            HorizontalMarkerIndex.local_boundary(VertexDim),
+            HorizontalMarkerIndex.lateral_boundary(VertexDim) + 3,
+            HorizontalMarkerIndex.local(VertexDim),
         )
         (
-            vertex_startindex_local,
-            vertex_endindex_local,
+            vertex_start_local_boundary_plus1,
+            vertex_end_local_minus1,
         ) = self.grid.get_indices_from_to(
             VertexDim,
-            HorizontalMarkerIndex.local(VertexDim),
-            HorizontalMarkerIndex.local(VertexDim),
-        )
-
-        # Oa TODO: logging
-        # 0b TODO: call timer start
+            HorizontalMarkerIndex.lateral_boundary(VertexDim) + 1,
+            HorizontalMarkerIndex.local(VertexDim) - 1,
+        )
+
+        # 0b call timer start
         #
         # 0c. dtime dependent stuff: enh_smag_factor,
         scale_k.with_backend(run_gtfn)(
             self.enh_smag_fac, dtime, self.diff_multfac_smag, offset_provider={}
         )
 
-<<<<<<< HEAD
-        # TODO: is this needed?, if not remove
-        set_zero_v_k(self.u_vert, offset_provider={})
-        set_zero_v_k(self.v_vert, offset_provider={})
-        print("rbf interpolation: start")
-=======
         # TODO: @magdalena is this needed?, if not remove
         set_zero_v_k.with_backend(run_gtfn)(self.u_vert, offset_provider={})
         set_zero_v_k.with_backend(run_gtfn)(self.v_vert, offset_provider={})
         log.debug("rbf interpolation: start")
->>>>>>> 86e31a1c
         # # 1.  CALL rbf_vec_interpol_vertex
         mo_intp_rbf_rbf_vec_interpol_vertex.with_backend(run_gtfn)(
             p_e_in=prognostic_state.vn,
@@ -823,23 +823,18 @@
             ptr_coeff_2=self.interpolation_state.rbf_coeff_2,
             p_u_out=self.u_vert,
             p_v_out=self.v_vert,
-            horizontal_start=vertex_startindex_local_boundary + 3,
-            horizontal_end=vertex_endindex_local - 1,
+            horizontal_start=vertex_start_local_boundary_plus3,
+            horizontal_end=vertex_end_local_minus1,
             vertical_start=0,
             vertical_end=klevels,
-            offset_provider={"V2E": self.grid.get_v2e_connectivity(), "V2EDim": V2EDim},
-        )
-        print("rbf interpolation: end")
+            offset_provider={"V2E": self.grid.get_v2e_connectivity()},
+        )
+        log.debug("rbf interpolation: end")
         # 2.  HALO EXCHANGE -- CALL sync_patch_array_mult
         # 3.  mo_nh_diffusion_stencil_01, mo_nh_diffusion_stencil_02, mo_nh_diffusion_stencil_03
 
-<<<<<<< HEAD
-        print("running calculate_nabla2_and_smag_coefficients_for_vn: start")
-        calculate_nabla2_and_smag_coefficients_for_vn(
-=======
         log.debug("running calculate_nabla2_and_smag_coefficients_for_vn: start")
         calculate_nabla2_and_smag_coefficients_for_vn.with_backend(run_gtfn)(
->>>>>>> 86e31a1c
             diff_multfac_smag=self.diff_multfac_smag,
             tangent_orientation=tangent_orientation,
             inv_primal_edge_length=inverse_primal_edge_lengths,
@@ -856,25 +851,18 @@
             kh_smag_ec=self.kh_smag_ec,
             z_nabla2_e=self.z_nabla2_e,
             smag_offset=smag_offset,
-            horizontal_start=edge_startindex_local_boundary + 4,
-            horizontal_end=edge_endindex_local - 2,
+            horizontal_start=edge_start_lb_plus4,
+            horizontal_end=edge_end_local_minus2,
             vertical_start=0,
             vertical_end=klevels,
             offset_provider={
                 "E2C2V": self.grid.get_e2c2v_connectivity(),
                 "E2ECV": self.grid.get_e2ecv_connectivity(),
-                "E2C2VDim": E2C2VDim,
             },
         )
-<<<<<<< HEAD
-        print("running calculate_nabla2_and_smag_coefficients_for_vn: end")
-        print("running fused stencil fused stencil 02_03: start")
-        fused_mo_nh_diffusion_stencil_02_03(
-=======
         log.debug("running calculate_nabla2_and_smag_coefficients_for_vn: end")
         log.debug("running fused stencil fused stencil 02_03: start")
         calculate_diagnostic_quantities_for_turbulence.with_backend(run_gtfn)(
->>>>>>> 86e31a1c
             kh_smag_ec=self.kh_smag_ec,
             vn=prognostic_state.vn,
             e_bln_c_s=self.interpolation_state.e_bln_c_s,
@@ -883,53 +871,42 @@
             wgtfac_c=self.metric_state.wgtfac_c,
             div_ic=diagnostic_state.div_ic,
             hdef_ic=diagnostic_state.hdef_ic,
-            horizontal_start=cell_startindex_nudging,
-            horizontal_end=cell_endindex_local,
+            horizontal_start=cell_start_nudging,
+            horizontal_end=cell_end_local,
             vertical_start=0,
             vertical_end=klevels,
             offset_provider={
                 "C2E": self.grid.get_c2e_connectivity(),
-                "C2EDim": C2EDim,
                 "Koff": KDim,
             },
         )
-        print("running fused stencil fused stencil 02_03: end")
+        log.debug("running fused stencil fused stencil 02_03: end")
         #
         # # 4.  IF (discr_vn > 1) THEN CALL sync_patch_array -> false for MCH
         #
         # # 5.  CALL rbf_vec_interpol_vertex_wp
-<<<<<<< HEAD
-        print("rbf interpolation: start")
-        mo_intp_rbf_rbf_vec_interpol_vertex(
-=======
         log.debug("rbf interpolation: start")
         mo_intp_rbf_rbf_vec_interpol_vertex.with_backend(run_gtfn)(
->>>>>>> 86e31a1c
             p_e_in=self.z_nabla2_e,
             ptr_coeff_1=self.interpolation_state.rbf_coeff_1,
             ptr_coeff_2=self.interpolation_state.rbf_coeff_2,
             p_u_out=self.u_vert,
             p_v_out=self.v_vert,
-            horizontal_start=vertex_startindex_local_boundary + 3,
-            horizontal_end=vertex_endindex_local,
+            horizontal_start=vertex_start_local_boundary_plus3,
+            horizontal_end=vertex_end_local,
             vertical_start=0,
             vertical_end=klevels,
-            offset_provider={"V2E": self.grid.get_v2e_connectivity(), "V2EDim": V2EDim},
-        )
-        print("rbf interpolation: end")
+            offset_provider={"V2E": self.grid.get_v2e_connectivity()},
+        )
+        log.debug("rbf interpolation: end")
         # # 6.  HALO EXCHANGE -- CALL sync_patch_array_mult
         #
         # # 7.  mo_nh_diffusion_stencil_04, mo_nh_diffusion_stencil_05
         # # 7a. IF (l_limited_area .OR. jg > 1) mo_nh_diffusion_stencil_06
         #
 
-<<<<<<< HEAD
-        print("running fused stencil 04_05_06: start")
-        fused_mo_nh_diffusion_stencil_04_05_06(
-=======
         log.debug("running fused stencil 04_05_06: start")
         fused_mo_nh_diffusion_stencil_04_05_06.with_backend(run_gtfn)(
->>>>>>> 86e31a1c
             u_vert=self.u_vert,
             v_vert=self.v_vert,
             primal_normal_vert_v1=primal_normal_vert[0],
@@ -945,31 +922,25 @@
             horz_idx=self.horizontal_edge_index,
             nudgezone_diff=self.nudgezone_diff,
             fac_bdydiff_v=self.fac_bdydiff_v,
-            start_2nd_nudge_line_idx_e=int32(edge_startindex_nudging - 1),
-            horizontal_start=edge_startindex_nudging + 1,
-            horizontal_end=edge_endindex_local,
+            start_2nd_nudge_line_idx_e=int32(edge_start_nudging_minus1),
+            horizontal_start=edge_start_nudging_plus_one,
+            horizontal_end=edge_end_local,
             vertical_start=0,
             vertical_end=klevels,
             offset_provider={
                 "E2C2V": self.grid.get_e2c2v_connectivity(),
-                "E2C2VDim": E2C2VDim,
                 "E2ECV": self.grid.get_e2ecv_connectivity(),
             },
         )
         # # 7b. mo_nh_diffusion_stencil_07, mo_nh_diffusion_stencil_08,
         # #     mo_nh_diffusion_stencil_09, mo_nh_diffusion_stencil_10
-        print("running fused stencil 04_05_06: end")
-
-<<<<<<< HEAD
-        print("running fused stencil 07_08_09_10: start")
-        fused_mo_nh_diffusion_stencil_07_08_09_10(
-=======
+        log.debug("running fused stencil 04_05_06: end")
+
         log.debug("running fused stencil 07_08_09_10: start")
         w_old = prognostic_state.w
         apply_diffusion_to_w_and_compute_horizontal_gradients_for_turbulance.with_backend(
             run_gtfn
         )(
->>>>>>> 86e31a1c
             area=cell_areas,
             geofac_n2s=self.interpolation_state.geofac_n2s,
             geofac_grg_x=self.interpolation_state.geofac_grg_x,
@@ -984,86 +955,63 @@
             horz_idx=self.horizontal_cell_index,
             nrdmax=self.vertical_params.index_of_damping_layer,
             interior_idx=int32(
-                cell_startindex_interior
+                cell_start_interior
             ),  # h end index for stencil_09 and stencil_10
             halo_idx=int32(
-                cell_endindex_local
+                cell_end_local
             ),  # h end index for stencil_09 and stencil_10,
-            horizontal_start=cell_startindex_nudging,  # h start index for stencil_07 and stencil_08
-            horizontal_end=cell_endindex_local
-            + 1,  # h end index for stencil_07 and stencil_08
+            horizontal_start=cell_start_nudging,  # h start index for stencil_07 and stencil_08
+            horizontal_end=cell_end_local_plus1,  # h end index for stencil_07 and stencil_08
             vertical_start=0,
             vertical_end=klevels,
             offset_provider={
                 "C2E2CO": self.grid.get_c2e2co_connectivity(),
-                "C2E2CODim": C2E2CODim,
             },
         )
-        print("running fused stencil 07_08_09_10: start")
+        log.debug("running fused stencil 07_08_09_10: start")
         # # 8.  HALO EXCHANGE: CALL sync_patch_array
         # # 9.  mo_nh_diffusion_stencil_11, mo_nh_diffusion_stencil_12, mo_nh_diffusion_stencil_13,
         # #     mo_nh_diffusion_stencil_14, mo_nh_diffusion_stencil_15, mo_nh_diffusion_stencil_16
         #
-        # # TODO check: kh_smag_e is an out field, should  not be calculated in init?
+        # # TODO @magdalena check: kh_smag_e is an out field, should  not be calculated in init?
         #
-<<<<<<< HEAD
-        print("running fused stencil 11_12: start")
-        fused_mo_nh_diffusion_stencil_11_12(
-=======
         log.debug("running fused stencil 11_12: start")
         calculate_enhanced_diffusion_coefficients_for_grid_point_cold_pools.with_backend(
             run_gtfn
         )(
->>>>>>> 86e31a1c
             theta_v=prognostic_state.theta_v,
             theta_ref_mc=self.metric_state.theta_ref_mc,
             thresh_tdiff=self.thresh_tdiff,
             kh_smag_e=self.kh_smag_e,
-            horizontal_start=edge_startindex_nudging + 1,
-            horizontal_end=edge_endindex_local,
+            horizontal_start=edge_start_nudging_plus_one,
+            horizontal_end=edge_end_local,
             vertical_start=k_start_end_minus2,
             vertical_end=klevels,
             offset_provider={
                 "E2C": self.grid.get_e2c_connectivity(),
                 "C2E2C": self.grid.get_c2e2c_connectivity(),
-                "C2E2CDim": C2E2CDim,
-                "E2CDim": E2CDim,
             },
         )
-<<<<<<< HEAD
-        print("running fused stencil 11_12: end")
-        print("running fused stencil 13_14: start")
-        fused_mo_nh_diffusion_stencil_13_14(
-=======
         log.debug("running fused stencil 11_12: end")
         log.debug("running fused stencil 13_14: start")
         calculate_nabla2_for_theta.with_backend(run_gtfn)(
->>>>>>> 86e31a1c
             kh_smag_e=self.kh_smag_e,
             inv_dual_edge_length=inverse_dual_edge_length,
             theta_v=prognostic_state.theta_v,
             geofac_div=self.interpolation_state.geofac_div,
             z_temp=self.z_temp,
-            horizontal_start=cell_startindex_nudging,
-            horizontal_end=cell_endindex_local,
+            horizontal_start=cell_start_nudging,
+            horizontal_end=cell_end_local,
             vertical_start=0,
             vertical_end=klevels,
             offset_provider={
                 "C2E": self.grid.get_c2e_connectivity(),
                 "E2C": self.grid.get_e2c_connectivity(),
-                "E2CDim": E2CDim,
-                "C2EDim": C2EDim,
             },
         )
-<<<<<<< HEAD
-        print("running fused stencil 13_14: end")
-        print("running fused stencil 15: start")
-        # mo_nh_diffusion_stencil_15(
-=======
         log.debug("running fused stencil 13_14: end")
         log.debug("running fused stencil 15: start")
         # truly_horizontal_diffusion_nabla_of_theta_over_steep_points(
->>>>>>> 86e31a1c
         #     self.metric_state.mask_hdiff,
         #     self.metric_state.zd_vertidx,
         #     self.metric_state.zd_diffcoef,
@@ -1078,104 +1026,22 @@
         #     klevels,
         #     offset_provider={
         #         "C2E2C": self.grid.get_c2e2c_connectivity(),
-        #         "C2E2CDim": C2E2CDim,
         #         "Koff": KDim,
         #     },
         # )
-<<<<<<< HEAD
-        print("running fused stencil 15: end")
-        print("running fused stencil update_theta_and_exner: start")
-        update_theta_and_exner(
-=======
         log.debug("running fused stencil 15: end")
         log.debug("running fused stencil update_theta_and_exner: start")
         update_theta_and_exner.with_backend(run_gtfn)(
->>>>>>> 86e31a1c
             z_temp=self.z_temp,
             area=cell_areas,
             theta_v=prognostic_state.theta_v,
             exner=prognostic_state.exner_pressure,
             rd_o_cvd=self.rd_o_cvd,
-            horizontal_start=cell_startindex_nudging,
-            horizontal_end=cell_endindex_local,
+            horizontal_start=cell_start_nudging,
+            horizontal_end=cell_end_local,
             vertical_start=0,
             vertical_end=klevels,
             offset_provider={},
         )
-        print("running fused stencil update_theta_and_exner: end")
-        # 10. HALO EXCHANGE sync_patch_array
-
-    def init_dimensions_boundaries(self):
-        (
-            edge_startindex_nudging,
-            edge_endindex_nudging,
-        ) = self.grid.get_indices_from_to(
-            EdgeDim,
-            HorizontalMarkerIndex.nudging(EdgeDim),
-            HorizontalMarkerIndex.nudging(EdgeDim),
-        )
-
-        (
-            edge_startindex_interior,
-            edge_endindex_interior,
-        ) = self.grid.get_indices_from_to(
-            EdgeDim,
-            HorizontalMarkerIndex.interior(EdgeDim),
-            HorizontalMarkerIndex.interior(EdgeDim),
-        )
-
-        (edge_startindex_local, edge_endindex_local,) = self.grid.get_indices_from_to(
-            EdgeDim,
-            HorizontalMarkerIndex.local(EdgeDim),
-            HorizontalMarkerIndex.local(EdgeDim),
-        )
-
-        (
-            cell_startindex_nudging,
-            cell_endindex_nudging,
-        ) = self.grid.get_indices_from_to(
-            CellDim,
-            HorizontalMarkerIndex.nudging(CellDim),
-            HorizontalMarkerIndex.nudging(CellDim),
-        )
-
-        (
-            cell_startindex_interior,
-            cell_endindex_interior,
-        ) = self.grid.get_indices_from_to(
-            CellDim,
-            HorizontalMarkerIndex.interior(CellDim),
-            HorizontalMarkerIndex.interior(CellDim),
-        )
-
-        (cell_startindex_local, cell_endindex_local,) = self.grid.get_indices_from_to(
-            CellDim,
-            HorizontalMarkerIndex.local(CellDim),
-            HorizontalMarkerIndex.local(CellDim),
-        )
-
-        (
-            vertex_startindex_interior,
-            vertex_endindex_interior,
-        ) = self.grid.get_indices_from_to(
-            CellDim,
-            HorizontalMarkerIndex.interior(VertexDim),
-            HorizontalMarkerIndex.interior(VertexDim),
-        )
-
-        return (
-            edge_startindex_nudging,
-            edge_endindex_nudging,
-            edge_startindex_interior,
-            edge_endindex_interior,
-            edge_startindex_local,
-            edge_endindex_local,
-            cell_startindex_nudging,
-            cell_endindex_nudging,
-            cell_startindex_interior,
-            cell_endindex_interior,
-            cell_startindex_local,
-            cell_endindex_local,
-            vertex_startindex_interior,
-            vertex_endindex_interior,
-        )+        log.debug("running fused stencil update_theta_and_exner: end")
+        # 10. HALO EXCHANGE sync_patch_array