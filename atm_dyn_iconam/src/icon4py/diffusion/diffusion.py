--- conflicted
+++ resolved
@@ -15,13 +15,9 @@
 import math
 import sys
 from collections import namedtuple
-<<<<<<< HEAD
-from typing import Final, Optional
-=======
 from dataclasses import InitVar, dataclass, field
 from enum import Enum
 from typing import Final, Optional, Tuple
->>>>>>> c4f75a94
 
 import numpy as np
 from gt4py.next.common import Dimension
@@ -30,10 +26,7 @@
 from gt4py.next.program_processors.runners.gtfn_cpu import (
     run_gtfn,
     run_gtfn_cached,
-<<<<<<< HEAD
     run_gtfn_imperative,
-=======
->>>>>>> c4f75a94
 )
 
 from icon4py.atm_dyn_iconam.apply_diffusion_to_w_and_compute_horizontal_gradients_for_turbulance import (
@@ -67,21 +60,7 @@
     GAS_CONSTANT_DRY_AIR,
 )
 from icon4py.common.dimension import CellDim, EdgeDim, KDim, VertexDim
-<<<<<<< HEAD
-from icon4py.diffusion.diagnostic_state import DiagnosticState
-from icon4py.diffusion.horizontal import (
-    CellParams,
-    EdgeParams,
-    HorizontalMarkerIndex,
-)
-from icon4py.diffusion.icon_grid import IconGrid, VerticalModelParams
-from icon4py.diffusion.interpolation_state import InterpolationState
-from icon4py.diffusion.metric_state import MetricState
-from icon4py.diffusion.prognostic_state import PrognosticState
-from icon4py.diffusion.utils import (
-=======
 from icon4py.diffusion.diffusion_utils import (
->>>>>>> c4f75a94
     copy_field,
     init_diffusion_local_fields_for_regular_timestep,
     init_nabla2_factor_in_upper_damping_zone,
@@ -89,9 +68,6 @@
     setup_fields_for_initial_step,
     zero_field,
 )
-<<<<<<< HEAD
-from icon4py.decomposition.parallel_setup import Exchange
-=======
 from icon4py.diffusion.horizontal import (
     CellParams,
     EdgeParams,
@@ -104,7 +80,7 @@
     MetricState,
     PrognosticState,
 )
->>>>>>> c4f75a94
+from icon4py.decomposition.parallel_setup import Exchange
 
 
 # flake8: noqa
@@ -114,12 +90,8 @@
 
 cached_backend = run_gtfn_cached
 compiled_backend = run_gtfn
-<<<<<<< HEAD
 imperative_backend = run_gtfn_imperative
 backend = compiled_backend  #
-=======
-backend = compiled_backend
-
 
 class DiffusionType(int, Enum):
     """
@@ -135,7 +107,6 @@
     SMAGORINSKY_4TH_ORDER = (
         5  #: Smagorinsky diffusion with fourth-order background diffusion
     )
->>>>>>> c4f75a94
 
 
 class DiffusionConfig:
@@ -171,10 +142,6 @@
         nudging_decay_rate: float = 2.0,
     ):
         """Set the diffusion configuration parameters with the ICON default values."""
-<<<<<<< HEAD
-
-=======
->>>>>>> c4f75a94
         # parameters from namelist diffusion_nml
 
         self.diffusion_type: int = diffusion_type
@@ -363,13 +330,6 @@
                 pass
         return smagorinski_factor, smagorinski_height
 
-<<<<<<< HEAD
-    @staticmethod
-    def _diffusion_type_5_smagorinski_factor(config: DiffusionConfig):
-        """
-        Initialize Smagorinski factors used in diffusion type 5.
-=======
->>>>>>> c4f75a94
 
 def diffusion_type_5_smagorinski_factor(config: DiffusionConfig):
     """
@@ -388,13 +348,8 @@
 class Diffusion:
     """Class that configures diffusion and does one diffusion step."""
 
-<<<<<<< HEAD
     def __init__(self, exchange: Optional[Exchange] = None):
         self._exchange = exchange
-=======
-    def __init__(self):
-
->>>>>>> c4f75a94
         self._initialized = False
         self.rd_o_cvd: float = GAS_CONSTANT_DRY_AIR / (CPD - GAS_CONSTANT_DRY_AIR)
         self.thresh_tdiff: float = (
@@ -661,11 +616,6 @@
             self.enh_smag_fac, dtime, self.diff_multfac_smag, offset_provider={}
         )
 
-<<<<<<< HEAD
-        set_zero_v_k.with_backend(backend)(self.u_vert, offset_provider={})
-        set_zero_v_k.with_backend(backend)(self.v_vert, offset_provider={})
-=======
->>>>>>> c4f75a94
         log.debug("rbf interpolation: start")
         mo_intp_rbf_rbf_vec_interpol_vertex.with_backend(backend)(
             p_e_in=prognostic_state.vn,
@@ -680,16 +630,10 @@
             offset_provider={"V2E": self.grid.get_v2e_connectivity()},
         )
         log.debug("rbf interpolation: end")
-<<<<<<< HEAD
         # 2.  HALO EXCHANGE -- CALL sync_patch_array_mult u_vert and v_vert
         res = self._sync_fields(VertexDim, self.u_vert, self.v_vert)
         self._wait(res, VertexDim)
 
-=======
-
-        # HALO EXCHANGE -- CALL sync_patch_array_mult
-
->>>>>>> c4f75a94
         log.debug(
             "running stencil 01(calculate_nabla2_and_smag_coefficients_for_vn): start"
         )
@@ -749,11 +693,8 @@
         )
 
         # HALO EXCHANGE  IF (discr_vn > 1) THEN CALL sync_patch_array -> false for MCH
-<<<<<<< HEAD
         res = self._sync_fields(EdgeDim, self.z_nabla2_e)
         self._wait(res, EdgeDim)
-=======
->>>>>>> c4f75a94
 
         log.debug("rbf interpolation: start")
         mo_intp_rbf_rbf_vec_interpol_vertex.with_backend(backend)(
@@ -770,13 +711,9 @@
         )
         log.debug("rbf interpolation: end")
 
-<<<<<<< HEAD
         # 6.  HALO EXCHANGE -- CALL sync_patch_array_mult (Edge Fields)
         res = self._sync_fields(VertexDim, self.u_vert, self.v_vert)
         self._wait(res, VertexDim)
-=======
-        # 6.  HALO EXCHANGE -- CALL sync_patch_array_mult
->>>>>>> c4f75a94
 
         log.debug("running stencil 04 05 06: start")
         fused_mo_nh_diffusion_stencil_04_05_06.with_backend(backend)(
@@ -844,14 +781,9 @@
         log.debug(
             "running stencils 07 08 09 10 (apply_diffusion_to_w_and_compute_horizontal_gradients_for_turbulance): end"
         )
-<<<<<<< HEAD
         # HALO EXCHANGE: CALL sync_patch_array (Edge Fields)
         comm_res = self._sync_fields(EdgeDim, prognostic_state.vn)
         self._wait(comm_res, EdgeDim)
-=======
-        # HALO EXCHANGE: CALL sync_patch_array
-
->>>>>>> c4f75a94
         log.debug(
             "running fused stencils 11 12 (calculate_enhanced_diffusion_coefficients_for_grid_point_cold_pools): start"
         )
@@ -934,7 +866,6 @@
             offset_provider={},
         )
         log.debug("running stencil 16 (update_theta_and_exner): end")
-<<<<<<< HEAD
         # 10. HALO EXCHANGE sync_patch_array (Cell fields)
         # TODO @magdalena why not trigger the exchange of w earlier?
         # TODO if condition: IF ( .NOT. lhdiff_rcf .OR. linit .OR. (iforcing /= inwp .AND. iforcing /= iaes) ) THEN
@@ -956,25 +887,4 @@
             comm_handle.wait()
             print(
                 f"rank={self._exchange._context.rank()}/{self._exchange._context.size()}:communication dim={dim} done"
-            )
-        res = self._sync_fields(
-            CellDim,
-            prognostic_state.theta_v,
-            prognostic_state.exner_pressure,
-            prognostic_state.w,
-        )
-        self._wait(res, CellDim)
-
-    def _sync_fields(self, dim: Dimension, *field):
-        if self._exchange:
-            return self._exchange.exchange(dim, *field)
-
-    def _wait(self, comm_handle, dim):
-        if comm_handle:
-            comm_handle.wait()
-            print(
-                f"rank={self._exchange._context.rank()}/{self._exchange._context.size()}:communication dim={dim} done"
-            )
-=======
-        # 10. HALO EXCHANGE sync_patch_array
->>>>>>> c4f75a94
+            )