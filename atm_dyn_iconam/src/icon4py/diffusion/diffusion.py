--- conflicted
+++ resolved
@@ -363,39 +363,6 @@
         return factor, heights
 
 
-<<<<<<< HEAD
-def mo_nh_diffusion_stencil_15_numpy(
-    c2e2c,
-    mask_hdiff: Field[[CellDim, KDim], int],
-    zd_vertidx: Field[[CellDim, C2E2CDim, KDim], int],
-    zd_diffcoef: Field[[CellDim, KDim], float],
-    geofac_n2s: Field[[CellDim, C2E2CODim], float],
-    vcoef: Field[[C2E2CDim, KDim], float],
-    theta_v: Field[[CellDim, KDim], float],
-    z_temp: Field[[CellDim, KDim], float],
-):
-    geofac_n2s = np.asarray(geofac_n2s)
-    geofac_n2s_nbh = geofac_n2s[:, 1:]
-    geofac_n2s_c = geofac_n2s[:, 0]
-    mask_hdiff = np.asarray(mask_hdiff)
-    zd_vertidx = np.asarray(zd_vertidx)
-    zd_diffcoef = np.asarray(zd_diffcoef)
-    vcoef = np.asarray(vcoef)
-    second = (1 - vcoef) * theta_v[c2e2c][zd_vertidx + 1]
-
-    z_temp = np.asarray(z_temp)
-    vertidx_ = vcoef * theta_v[c2e2c][zd_vertidx]
-    first = geofac_n2s_nbh * vertidx_
-    summed = np.sum(first + second, axis=0)
-
-    z_temp = np.where(
-        mask_hdiff, z_temp + zd_diffcoef * (theta_v * geofac_n2s_c + summed), z_temp
-    )
-    return z_temp
-
-
-=======
->>>>>>> be5560d9
 class Diffusion:
     """Class that configures diffusion and does one diffusion step."""
 
@@ -490,7 +457,6 @@
             size = size if size else self.grid.size[dim]
             return np_as_located_field(dim)(np.arange(size, dtype=int32))
 
-<<<<<<< HEAD
         self.diff_multfac_vn = _allocate(KDim, mesh=self.grid)
 
         self.smag_limit = _allocate(KDim, mesh=self.grid)
@@ -502,23 +468,10 @@
         self.z_nabla2_e = _allocate(EdgeDim, KDim, mesh=self.grid)
         self.z_temp = _allocate(CellDim, KDim, mesh=self.grid)
         self.diff_multfac_smag = _allocate(KDim, mesh=self.grid)
-=======
-        self.diff_multfac_vn = _allocate(KDim)
-
-        self.smag_limit = _allocate(KDim)
-        self.enh_smag_fac = _allocate(KDim)
-        self.u_vert = _allocate(VertexDim, KDim)
-        self.v_vert = _allocate(VertexDim, KDim)
-        self.kh_smag_e = _allocate(EdgeDim, KDim)
-        self.kh_smag_ec = _allocate(EdgeDim, KDim)
-        self.z_nabla2_e = _allocate(EdgeDim, KDim)
-        self.z_temp = _allocate(CellDim, KDim)
-        self.diff_multfac_smag = _allocate(KDim)
         # TODO this is KHalfDim
->>>>>>> be5560d9
         self.vertical_index = _index_field(KDim, self.grid.n_lev() + 1)
-        self.horizontal_cell_index = _index_field(CellDim, mesh=self.grid)
-        self.horizontal_edge_index = _index_field(EdgeDim, mesh=self.grid)
+        self.horizontal_cell_index = _index_field(CellDim)
+        self.horizontal_edge_index = _index_field(EdgeDim)
 
     def initial_step(
         self,
@@ -754,6 +707,7 @@
                     "E2C": self.grid.get_e2c_connectivity(),
                     "C2E2C": self.grid.get_c2e2c_connectivity(),
                     "C2E2CDim": C2E2CDim,
+                    "ECVDim": ECVDim,
                     "C2E2CODim": C2E2CODim,
                     "C2E2CO": self.grid.get_c2e2co_connectivity(),
                     "Koff": KDim,
