--- conflicted
+++ resolved
@@ -728,11 +728,7 @@
                 "E2ECV": self.grid.get_e2ecv_connectivity(),
             },
         )
-<<<<<<< HEAD
         log.debug("running stencils 04 05 06 (apply_diffusion_to_vn): end")
-=======
-        log.debug("running stencils 04 05 06: end")
->>>>>>> 855113eb
 
         log.debug(
             "running stencils 07 08 09 10 (apply_diffusion_to_w_and_compute_horizontal_gradients_for_turbulance): start"
