--- conflicted
+++ resolved
@@ -28,19 +28,9 @@
 
 from icon4py.atm_dyn_iconam.apply_diffusion_to_w_and_compute_horizontal_gradients_for_turbulance import (
     apply_diffusion_to_w_and_compute_horizontal_gradients_for_turbulance,
-<<<<<<< HEAD
-)
-from icon4py.atm_dyn_iconam.apply_nabla2_to_w import apply_nabla2_to_w
-from icon4py.atm_dyn_iconam.apply_nabla2_to_w_in_upper_damping_layer import (
-    apply_nabla2_to_w_in_upper_damping_layer,
 )
 from icon4py.atm_dyn_iconam.calculate_diagnostic_quantities_for_turbulence import (
     calculate_diagnostic_quantities_for_turbulence,
-=======
->>>>>>> b0cf6925
-)
-from icon4py.atm_dyn_iconam.calculate_diagnostic_quantities_for_turbulence import (
-    calculate_diagnostic_quantities_for_turbulence,
 )
 from icon4py.atm_dyn_iconam.calculate_enhanced_diffusion_coefficients_for_grid_point_cold_pools import (
     calculate_enhanced_diffusion_coefficients_for_grid_point_cold_pools,
@@ -51,10 +41,6 @@
 from icon4py.atm_dyn_iconam.calculate_nabla2_for_theta import (
     calculate_nabla2_for_theta,
 )
-<<<<<<< HEAD
-from icon4py.atm_dyn_iconam.calculate_nabla2_for_w import calculate_nabla2_for_w
-=======
->>>>>>> b0cf6925
 from icon4py.atm_dyn_iconam.fused_mo_nh_diffusion_stencil_04_05_06 import (
     fused_mo_nh_diffusion_stencil_04_05_06,
 )
@@ -70,14 +56,7 @@
     DEFAULT_PHYSICS_DYNAMICS_TIMESTEP_RATIO,
     GAS_CONSTANT_DRY_AIR,
 )
-from icon4py.common.dimension import (
-    CellDim,
-    ECVDim,
-    EdgeDim,
-    KDim,
-    KHalfDim,
-    VertexDim,
-)
+from icon4py.common.dimension import CellDim, EdgeDim, KDim, VertexDim
 from icon4py.diffusion.diagnostic_state import DiagnosticState
 from icon4py.diffusion.horizontal import (
     CellParams,
@@ -391,13 +370,8 @@
 class Diffusion:
     """Class that configures diffusion and does one diffusion step."""
 
-<<<<<<< HEAD
     def __init__(self, exchange: Optional[Exchange] = None):
         self._exchange = exchange
-=======
-    def __init__(self):
-
->>>>>>> b0cf6925
         self._initialized = False
         self.rd_o_cvd: float = GAS_CONSTANT_DRY_AIR / (CPD - GAS_CONSTANT_DRY_AIR)
         self.thresh_tdiff: float = (
@@ -580,10 +554,6 @@
             smag_limit=self.smag_limit,
             smag_offset=self.smag_offset,
         )
-<<<<<<< HEAD
-        log.info("diffusion step: done")
-=======
->>>>>>> b0cf6925
 
     def _do_diffusion_step(
         self,
@@ -684,16 +654,9 @@
             offset_provider={"V2E": self.grid.get_v2e_connectivity()},
         )
         log.debug("rbf interpolation: end")
-<<<<<<< HEAD
         # 2.  HALO EXCHANGE -- CALL sync_patch_array_mult u_vert and v_vert
         res = self._sync_fields(VertexDim, self.u_vert, self.v_vert)
         self._wait(res, VertexDim)
-
-        # 3.  mo_nh_diffusion_stencil_01, mo_nh_diffusion_stencil_02, mo_nh_diffusion_stencil_03
-=======
->>>>>>> b0cf6925
-
-        # HALO EXCHANGE -- CALL sync_patch_array_mult
 
         log.debug(
             "running stencil 01(calculate_nabla2_and_smag_coefficients_for_vn): start"
@@ -749,22 +712,14 @@
                 "Koff": KDim,
             },
         )
-<<<<<<< HEAD
-        log.debug("running fused stencil fused stencil 02_03: end")
-        #
-        # # 4.  IF (discr_vn > 1) THEN CALL sync_patch_array -> false for MCH
+        log.debug(
+            "running stencils 02 03 (calculate_diagnostic_quantities_for_turbulence): end"
+        )
+
+        # HALO EXCHANGE  IF (discr_vn > 1) THEN CALL sync_patch_array -> false for MCH
         res = self._sync_fields(EdgeDim, self.z_nabla2_e)
         self._wait(res, EdgeDim)
 
-        # # 5.  CALL rbf_vec_interpol_vertex_wp
-=======
-        log.debug(
-            "running stencils 02 03 (calculate_diagnostic_quantities_for_turbulence): end"
-        )
-
-        # HALO EXCHANGE  IF (discr_vn > 1) THEN CALL sync_patch_array -> false for MCH
-
->>>>>>> b0cf6925
         log.debug("rbf interpolation: start")
         mo_intp_rbf_rbf_vec_interpol_vertex.with_backend(backend)(
             p_e_in=self.z_nabla2_e,
@@ -779,20 +734,12 @@
             offset_provider={"V2E": self.grid.get_v2e_connectivity()},
         )
         log.debug("rbf interpolation: end")
-<<<<<<< HEAD
-        # # # 6.  HALO EXCHANGE -- CALL sync_patch_array_mult
-        # #
+
+        # 6.  HALO EXCHANGE -- CALL sync_patch_array_mult (Edge Fields)
         res = self._sync_fields(VertexDim, self.u_vert, self.v_vert)
         self._wait(res, VertexDim)
-        # # # 7.  mo_nh_diffusion_stencil_04, mo_nh_diffusion_stencil_05
-        # # # 7a. IF (l_limited_area .OR. jg > 1) mo_nh_diffusion_stencil_06
-        log.debug("running fused stencil 04_05_06: start")
-=======
-
-        # 6.  HALO EXCHANGE -- CALL sync_patch_array_mult
 
         log.debug("running stencil 04 05 06: start")
->>>>>>> b0cf6925
         fused_mo_nh_diffusion_stencil_04_05_06.with_backend(backend)(
             u_vert=self.u_vert,
             v_vert=self.v_vert,
@@ -821,11 +768,6 @@
         )
         log.debug("runningstencils 04 05 06: end")
 
-<<<<<<< HEAD
-        # log.debug("running stencils 07_08_09_10: start")
-        calculate_horizontal_gradients_for_turbulence.with_backend(backend)(
-            w=prognostic_state.w,
-=======
         log.debug(
             "running stencils 07 08 09 10 (apply_diffusion_to_w_and_compute_horizontal_gradients_for_turbulance): start"
         )
@@ -837,7 +779,6 @@
         )(
             area=self.cell_params.area,
             geofac_n2s=self.interpolation_state.geofac_n2s,
->>>>>>> b0cf6925
             geofac_grg_x=self.interpolation_state.geofac_grg_x,
             geofac_grg_y=self.interpolation_state.geofac_grg_y,
             w_old=self.w_tmp,
@@ -864,55 +805,12 @@
         log.debug(
             "running stencils 07 08 09 10 (apply_diffusion_to_w_and_compute_horizontal_gradients_for_turbulance): end"
         )
-        # HALO EXCHANGE: CALL sync_patch_array
-
+        # HALO EXCHANGE: CALL sync_patch_array (Edge Fields)
+        comm_res = self._sync_fields(EdgeDim, prognostic_state.vn)
+        self._wait(comm_res, EdgeDim)
         log.debug(
             "running fused stencils 11 12 (calculate_enhanced_diffusion_coefficients_for_grid_point_cold_pools): start"
         )
-<<<<<<< HEAD
-
-        # w_old = prognostic_state.w
-        # apply_diffusion_to_w_and_compute_horizontal_gradients_for_turbulance.with_backend(backend)(
-        #     area=cell_areas,
-        #     geofac_n2s=self.interpolation_state.geofac_n2s,
-        #     geofac_grg_x=self.interpolation_state.geofac_grg_x,
-        #     geofac_grg_y=self.interpolation_state.geofac_grg_y,
-        #     w_old=w_old,
-        #     w=prognostic_state.w,
-        #     dwdx=diagnostic_state.dwdx,
-        #     dwdy=diagnostic_state.dwdy,
-        #     diff_multfac_w=self.diff_multfac_w,
-        #     diff_multfac_n2w=self.diff_multfac_n2w,
-        #     vert_idx=self.vertical_index,
-        #     horz_idx=self.horizontal_cell_index,
-        #     nrdmax=int32(self.vertical_params.index_of_damping_layer +1) ,
-        #     interior_idx=int32(
-        #         cell_start_interior -1
-        #     ),  # h end index for stencil_09 and stencil_10 # TODO: in ICON: start_interior_idx_c -1 ??
-        #     halo_idx=int32(
-        #         cell_end_local
-        #     ),  # h end index for stencil_09 and stencil_10,
-        #     horizontal_start=cell_start_nudging,  # h start index for stencil_07 and stencil_08
-        #     horizontal_end=cell_end_halo,  # h end index for stencil_07 and stencil_08
-        #     vertical_start=0,
-        #     vertical_end=klevels,
-        #     offset_provider={
-        #         "C2E2CO": self.grid.get_c2e2co_connectivity(),
-        #     },
-        # )
-        log.debug("running fused stencil 07_08_09_10: end")
-        # # 8.  HALO EXCHANGE: CALL sync_patch_array
-        comm_res = self._sync_fields(EdgeDim, prognostic_state.vn)
-        self._wait(comm_res, EdgeDim)
-
-        # # 9.  mo_nh_diffusion_stencil_11, mo_nh_diffusion_stencil_12, mo_nh_diffusion_stencil_13,
-        # #     mo_nh_diffusion_stencil_14, mo_nh_diffusion_stencil_15, mo_nh_diffusion_stencil_16
-        #
-        # # TODO @magdalena check: kh_smag_e is an out field, should  not be calculated in init?
-        #
-        log.debug("running fused stencil 11_12: start")
-=======
->>>>>>> b0cf6925
         calculate_enhanced_diffusion_coefficients_for_grid_point_cold_pools.with_backend(
             backend
         )(
@@ -991,11 +889,11 @@
             vertical_end=klevels,
             offset_provider={},
         )
-<<<<<<< HEAD
-        log.debug("running fused stencil update_theta_and_exner: end")
+        log.debug("running stencil 16 (update_theta_and_exner): end")
         # 10. HALO EXCHANGE sync_patch_array (Cell fields)
         # TODO @magdalena why not trigger the exchange of w earlier?
         # TODO if condition: IF ( .NOT. lhdiff_rcf .OR. linit .OR. (iforcing /= inwp .AND. iforcing /= iaes) ) THEN
+
         res = self._sync_fields(
             CellDim,
             prognostic_state.theta_v,
@@ -1014,7 +912,21 @@
             print(
                 f"rank={self._exchange._context.rank()}/{self._exchange._context.size()}:communication dim={dim} done"
             )
-=======
-        log.debug("running stencil 16 (update_theta_and_exner): end")
-        # 10. HALO EXCHANGE sync_patch_array
->>>>>>> b0cf6925
+        res = self._sync_fields(
+            CellDim,
+            prognostic_state.theta_v,
+            prognostic_state.exner_pressure,
+            prognostic_state.w,
+        )
+        self._wait(res, CellDim)
+
+    def _sync_fields(self, dim: Dimension, *field):
+        if self._exchange:
+            return self._exchange.exchange(dim, *field)
+
+    def _wait(self, comm_handle, dim):
+        if comm_handle:
+            comm_handle.wait()
+            print(
+                f"rank={self._exchange._context.rank()}/{self._exchange._context.size()}:communication dim={dim} done"
+            )