--- conflicted
+++ resolved
@@ -29,10 +29,6 @@
     return p_u_out, p_v_out
 
 
-<<<<<<< HEAD
-# TODO unit test does not work on gtfn backend, getting "ValueError: buffer has incorrect itemsize: 8; expected 4"
-=======
->>>>>>> be5560d9
 @program(backend=gtfn_cpu.run_gtfn)
 def mo_intp_rbf_rbf_vec_interpol_vertex(
     p_e_in: Field[[EdgeDim, KDim], float],
