--- conflicted
+++ resolved
@@ -36,17 +36,10 @@
     geofac_grg_y: Field[[CellDim, C2E2CODim], float],
     dwdx: Field[[CellDim, KDim], float],
     dwdy: Field[[CellDim, KDim], float],
-<<<<<<< HEAD
-    horizontal_start: int,
-    horizontal_end: int,
-    vertical_start: int,
-    vertical_end: int,
-=======
     horizontal_start: int32,
     horizontal_end: int32,
     vertical_start: int32,
     vertical_end: int32,
->>>>>>> c4f75a94
 ):
     _calculate_horizontal_gradients_for_turbulence(
         w,
