--- conflicted
+++ resolved
@@ -41,9 +41,5 @@
     ddt_w_adv: Field[[CellDim, KDim], float],
 ):
     _mo_velocity_advection_stencil_16(
-<<<<<<< HEAD
-        z_w_con_c, w, coeff1_dwdz, coeff2_dwdz, out=ddt_w_adv[:, 1:-1]
-=======
         z_w_con_c, w, coeff1_dwdz, coeff2_dwdz, out=ddt_w_adv[:, 1:]
->>>>>>> 6c3d069b
     )