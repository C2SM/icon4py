# ICON4Py - ICON inspired code in Python and GT4Py
#
# Copyright (c) 2022, ETH Zurich and MeteoSwiss
# All rights reserved.
#
# This file is free software: you can redistribute it and/or modify it under
# the terms of the GNU General Public License as published by the
# Free Software Foundation, either version 3 of the License, or any later
# version. See the LICENSE.txt file at the top-level directory of this
# distribution for a copy of the license or check <https://www.gnu.org/licenses/>.
#
# SPDX-License-Identifier: GPL-3.0-or-later

from gt4py.next.common import GridType
from gt4py.next.ffront.decorator import field_operator, program
from gt4py.next.ffront.fbuiltins import Field, int32, neighbor_sum

from icon4py.common.dimension import C2E2CO, C2E2CODim, CellDim, KDim


@field_operator
def _apply_nabla2_to_w(
    area: Field[[CellDim], float],
    z_nabla2_c: Field[[CellDim, KDim], float],
    geofac_n2s: Field[[CellDim, C2E2CODim], float],
    w: Field[[CellDim, KDim], float],
    diff_multfac_w: float,
) -> Field[[CellDim, KDim], float]:
    w = w - diff_multfac_w * area * area * neighbor_sum(
        z_nabla2_c(C2E2CO) * geofac_n2s, axis=C2E2CODim
    )
    return w


@program(grid_type=GridType.UNSTRUCTURED)
def apply_nabla2_to_w(
    area: Field[[CellDim], float],
    z_nabla2_c: Field[[CellDim, KDim], float],
    geofac_n2s: Field[[CellDim, C2E2CODim], float],
    w: Field[[CellDim, KDim], float],
    diff_multfac_w: float,
<<<<<<< HEAD
    horizontal_start: int,
    horizontal_end: int,
    vertical_start: int,
    vertical_end: int,
=======
    horizontal_start: int32,
    horizontal_end: int32,
    vertical_start: int32,
    vertical_end: int32,
>>>>>>> c4f75a94
):
    _apply_nabla2_to_w(
        area,
        z_nabla2_c,
        geofac_n2s,
        w,
        diff_multfac_w,
        out=w,
        domain={
            CellDim: (horizontal_start, horizontal_end),
            KDim: (vertical_start, vertical_end),
        },
    )<|MERGE_RESOLUTION|>--- conflicted
+++ resolved
@@ -39,17 +39,10 @@
     geofac_n2s: Field[[CellDim, C2E2CODim], float],
     w: Field[[CellDim, KDim], float],
     diff_multfac_w: float,
-<<<<<<< HEAD
-    horizontal_start: int,
-    horizontal_end: int,
-    vertical_start: int,
-    vertical_end: int,
-=======
     horizontal_start: int32,
     horizontal_end: int32,
     vertical_start: int32,
     vertical_end: int32,
->>>>>>> c4f75a94
 ):
     _apply_nabla2_to_w(
         area,
