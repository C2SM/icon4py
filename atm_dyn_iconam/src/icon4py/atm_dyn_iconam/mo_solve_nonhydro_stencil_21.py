--- conflicted
+++ resolved
@@ -11,17 +11,6 @@
 #
 # SPDX-License-Identifier: GPL-3.0-or-later
 
-<<<<<<< HEAD
-from gt4py.eve import SourceLocation
-from gt4py.next.ffront import program_ast as past
-from gt4py.next.iterator.builtins import (
-    deref,
-    list_get,
-    named_range,
-    power,
-    shift,
-    unstructured_domain,
-=======
 from gt4py.next.ffront.decorator import field_operator, program
 from gt4py.next.ffront.experimental import as_offset
 from gt4py.next.ffront.fbuiltins import Field, int32
@@ -34,14 +23,8 @@
     EdgeDim,
     KDim,
     Koff,
->>>>>>> be34d204
 )
 
-<<<<<<< HEAD
-from icon4py.common.dimension import E2C, CellDim, E2CDim, EdgeDim, KDim, Koff
-from icon4py.icon4pygen.metadata import FieldInfo
-=======
->>>>>>> be34d204
 
 @field_operator
 def _mo_solve_nonhydro_stencil_21(
@@ -54,24 +37,11 @@
     grav_o_cpd: float,
 ) -> Field[[EdgeDim, KDim], float]:
 
-<<<<<<< HEAD
-@fundef
-def step(i, theta_v, ikoffset, zdiff_gradp, theta_v_ic, inv_ddqz_z_full):
-    d_ikoffset = list_get(i, deref(ikoffset))
-
-    d_theta_v = deref(shift(Koff, d_ikoffset, E2C, i)(theta_v))
-    s_theta_v_ic = shift(Koff, d_ikoffset, E2C, i)(theta_v_ic)
-    d_theta_v_ic = deref(s_theta_v_ic)
-    d_theta_v_ic_p1 = deref(shift(Koff, 1)(s_theta_v_ic))
-    d_inv_ddqz_z_full = deref(shift(Koff, d_ikoffset, E2C, i)(inv_ddqz_z_full))
-    d_zdiff_gradp = list_get(i, deref(zdiff_gradp))
-=======
     theta_v_0 = theta_v(as_offset(Koff, ikoffset(E2EC[0])))
     theta_v_1 = theta_v(as_offset(Koff, ikoffset(E2EC[1])))
 
     theta_v_ic_0 = theta_v_ic(as_offset(Koff, ikoffset(E2EC[0])))
     theta_v_ic_1 = theta_v_ic(as_offset(Koff, ikoffset(E2EC[1])))
->>>>>>> be34d204
 
     theta_v_ic_p1_0 = theta_v_ic(as_offset(Koff, ikoffset(E2EC[0]) + int32(1)))
     theta_v_ic_p1_1 = theta_v_ic(as_offset(Koff, ikoffset(E2EC[1]) + int32(1)))
