--- conflicted
+++ resolved
@@ -19,11 +19,7 @@
 
 @field_operator
 def _mo_solve_nonhydro_stencil_64() -> Field[[CellDim, KDim], float]:
-<<<<<<< HEAD
-    mass_flx_ic = 0.0
-=======
     mass_flx_ic = broadcast(0.0, (CellDim, KDim))
->>>>>>> 6080ac59
     return mass_flx_ic
 
 
