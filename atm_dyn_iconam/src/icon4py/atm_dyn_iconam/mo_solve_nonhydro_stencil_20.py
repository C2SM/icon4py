--- conflicted
+++ resolved
@@ -10,10 +10,7 @@
 # distribution for a copy of the license or check <https://www.gnu.org/licenses/>.
 #
 # SPDX-License-Identifier: GPL-3.0-or-later
-<<<<<<< HEAD
-=======
 
->>>>>>> 1ad86bcf
 from gt4py.next.common import GridType
 from gt4py.next.ffront.decorator import field_operator, program
 from gt4py.next.ffront.experimental import as_offset
@@ -39,6 +36,7 @@
     z_dexner_dz_c_1: Field[[CellDim, KDim], float],
     z_dexner_dz_c_2: Field[[CellDim, KDim], float],
 ) -> Field[[EdgeDim, KDim], float]:
+
     z_exner_ex_pr_0 = z_exner_ex_pr(as_offset(Koff, ikoffset(E2EC[0])))
     z_exner_ex_pr_1 = z_exner_ex_pr(as_offset(Koff, ikoffset(E2EC[1])))
 
