# ICON4Py - ICON inspired code in Python and GT4Py
#
# Copyright (c) 2022, ETH Zurich and MeteoSwiss
# All rights reserved.
#
# This file is free software: you can redistribute it and/or modify it under
# the terms of the GNU General Public License as published by the
# Free Software Foundation, either version 3 of the License, or any later
# version. See the LICENSE.txt file at the top-level directory of this
# distribution for a copy of the license or check <https://www.gnu.org/licenses/>.
#
# SPDX-License-Identifier: GPL-3.0-or-later

<<<<<<< HEAD
from gt4py.eve import SourceLocation
from gt4py.next.ffront import program_ast as past
from gt4py.next.iterator.builtins import (
    deref,
    named_range,
    shift,
    unstructured_domain,
=======
from gt4py.next.ffront.decorator import field_operator, program
from gt4py.next.ffront.experimental import as_offset
from gt4py.next.ffront.fbuiltins import Field, int32

from icon4py.common.dimension import (
    E2C,
    E2EC,
    CellDim,
    ECDim,
    EdgeDim,
    KDim,
    Koff,
>>>>>>> eea3bf8f
)


@field_operator
def _mo_solve_nonhydro_stencil_20(
    inv_dual_edge_length: Field[[EdgeDim], float],
    z_exner_ex_pr: Field[[CellDim, KDim], float],
    zdiff_gradp: Field[[ECDim, KDim], float],
    ikoffset: Field[[ECDim, KDim], int32],
    z_dexner_dz_c_1: Field[[CellDim, KDim], float],
    z_dexner_dz_c_2: Field[[CellDim, KDim], float],
) -> Field[[EdgeDim, KDim], float]:

<<<<<<< HEAD
@fundef
def step(
    i,
    z_exner_ex_pr,
    zdiff_gradp,
    ikoffset,
    z_dexner_dz_c_1,
    z_dexner_dz_c_2,
):
    d_ikoffset = deref(shift(i)(ikoffset))
    d_z_exner_exp_pr = deref(shift(Koff, d_ikoffset, E2C, i)(z_exner_ex_pr))
    d_z_dexner_dz_c_1 = deref(shift(Koff, d_ikoffset, E2C, i)(z_dexner_dz_c_1))
    d_z_dexner_dz_c_2 = deref(shift(Koff, d_ikoffset, E2C, i)(z_dexner_dz_c_2))
    d_zdiff_gradp = deref(shift(i)(zdiff_gradp))
=======
    z_exner_ex_pr_0 = z_exner_ex_pr(as_offset(Koff, ikoffset(E2EC[0])))
    z_exner_ex_pr_1 = z_exner_ex_pr(as_offset(Koff, ikoffset(E2EC[1])))
>>>>>>> eea3bf8f

    z_dexner_dz_c1_0 = z_dexner_dz_c_1(as_offset(Koff, ikoffset(E2EC[0])))
    z_dexner_dz_c1_1 = z_dexner_dz_c_1(as_offset(Koff, ikoffset(E2EC[1])))

    z_dexner_dz_c2_0 = z_dexner_dz_c_2(as_offset(Koff, ikoffset(E2EC[0])))
    z_dexner_dz_c2_1 = z_dexner_dz_c_2(as_offset(Koff, ikoffset(E2EC[1])))

    z_gradh_exner = inv_dual_edge_length * (
        (
            z_exner_ex_pr_1(E2C[1])
            + zdiff_gradp(E2EC[1])
            * (
                z_dexner_dz_c1_1(E2C[1])
                + zdiff_gradp(E2EC[1]) * z_dexner_dz_c2_1(E2C[1])
            )
        )
        - (
            z_exner_ex_pr_0(E2C[0])
            + zdiff_gradp(E2EC[0])
            * (
                z_dexner_dz_c1_0(E2C[0])
                + zdiff_gradp(E2EC[0]) * z_dexner_dz_c2_0(E2C[0])
            )
        )
    )

    return z_gradh_exner


@program
def mo_solve_nonhydro_stencil_20(
    inv_dual_edge_length: Field[[EdgeDim], float],
    z_exner_ex_pr: Field[[CellDim, KDim], float],
    zdiff_gradp: Field[[ECDim, KDim], float],
    ikoffset: Field[[ECDim, KDim], int32],
    z_dexner_dz_c_1: Field[[CellDim, KDim], float],
    z_dexner_dz_c_2: Field[[CellDim, KDim], float],
    z_gradh_exner: Field[[EdgeDim, KDim], float],
):
    _mo_solve_nonhydro_stencil_20(
        inv_dual_edge_length,
        z_exner_ex_pr,
        zdiff_gradp,
        ikoffset,
        z_dexner_dz_c_1,
        z_dexner_dz_c_2,
        out=z_gradh_exner,
    )<|MERGE_RESOLUTION|>--- conflicted
+++ resolved
@@ -11,15 +11,6 @@
 #
 # SPDX-License-Identifier: GPL-3.0-or-later
 
-<<<<<<< HEAD
-from gt4py.eve import SourceLocation
-from gt4py.next.ffront import program_ast as past
-from gt4py.next.iterator.builtins import (
-    deref,
-    named_range,
-    shift,
-    unstructured_domain,
-=======
 from gt4py.next.ffront.decorator import field_operator, program
 from gt4py.next.ffront.experimental import as_offset
 from gt4py.next.ffront.fbuiltins import Field, int32
@@ -32,7 +23,6 @@
     EdgeDim,
     KDim,
     Koff,
->>>>>>> eea3bf8f
 )
 
 
@@ -46,25 +36,8 @@
     z_dexner_dz_c_2: Field[[CellDim, KDim], float],
 ) -> Field[[EdgeDim, KDim], float]:
 
-<<<<<<< HEAD
-@fundef
-def step(
-    i,
-    z_exner_ex_pr,
-    zdiff_gradp,
-    ikoffset,
-    z_dexner_dz_c_1,
-    z_dexner_dz_c_2,
-):
-    d_ikoffset = deref(shift(i)(ikoffset))
-    d_z_exner_exp_pr = deref(shift(Koff, d_ikoffset, E2C, i)(z_exner_ex_pr))
-    d_z_dexner_dz_c_1 = deref(shift(Koff, d_ikoffset, E2C, i)(z_dexner_dz_c_1))
-    d_z_dexner_dz_c_2 = deref(shift(Koff, d_ikoffset, E2C, i)(z_dexner_dz_c_2))
-    d_zdiff_gradp = deref(shift(i)(zdiff_gradp))
-=======
     z_exner_ex_pr_0 = z_exner_ex_pr(as_offset(Koff, ikoffset(E2EC[0])))
     z_exner_ex_pr_1 = z_exner_ex_pr(as_offset(Koff, ikoffset(E2EC[1])))
->>>>>>> eea3bf8f
 
     z_dexner_dz_c1_0 = z_dexner_dz_c_1(as_offset(Koff, ikoffset(E2EC[0])))
     z_dexner_dz_c1_1 = z_dexner_dz_c_1(as_offset(Koff, ikoffset(E2EC[1])))
