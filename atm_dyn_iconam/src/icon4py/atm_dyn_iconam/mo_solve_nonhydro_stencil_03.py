--- conflicted
+++ resolved
@@ -19,11 +19,7 @@
 
 @field_operator
 def _mo_solve_nonhydro_stencil_03() -> Field[[CellDim, KDim], float]:
-<<<<<<< HEAD
-    z_exner_ex_pr = 0.0
-=======
     z_exner_ex_pr = broadcast(0.0, (CellDim, KDim))
->>>>>>> 6080ac59
     return z_exner_ex_pr
 
 
