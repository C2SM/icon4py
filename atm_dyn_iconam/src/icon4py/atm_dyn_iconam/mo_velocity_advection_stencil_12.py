--- conflicted
+++ resolved
@@ -19,11 +19,7 @@
 
 @field_operator
 def _mo_velocity_advection_stencil_12() -> Field[[CellDim, KDim], float]:
-<<<<<<< HEAD
-    z_w_con_c = 0.0
-=======
     z_w_con_c = broadcast(0.0, (CellDim, KDim))
->>>>>>> 6080ac59
     return z_w_con_c
 
 
