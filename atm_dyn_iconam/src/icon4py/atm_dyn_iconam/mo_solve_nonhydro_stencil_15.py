--- conflicted
+++ resolved
@@ -13,8 +13,7 @@
 
 from gt4py.next.common import GridType
 from gt4py.next.ffront.decorator import field_operator, program
-from gt4py.next.ffront.fbuiltins import Field, broadcast
-from gt4py.next.program_processors.runners import gtfn_cpu
+from gt4py.next.ffront.fbuiltins import Field, broadcast, int32
 
 from icon4py.common.dimension import EdgeDim, KDim
 
@@ -28,18 +27,14 @@
     return z_rho_e, z_theta_v_e
 
 
-<<<<<<< HEAD
-@program(backend=gtfn_cpu.run_gtfn)
-=======
 @program(grid_type=GridType.UNSTRUCTURED)
->>>>>>> 1ad86bcf
 def mo_solve_nonhydro_stencil_15(
     z_rho_e: Field[[EdgeDim, KDim], float],
     z_theta_v_e: Field[[EdgeDim, KDim], float],
-    horizontal_start: int,
-    horizontal_end: int,
-    vertical_start: int,
-    vertical_end: int,
+    horizontal_start: int32,
+    horizontal_end: int32,
+    vertical_start: int32,
+    vertical_end: int32,
 ):
     _mo_solve_nonhydro_stencil_15(
         out=(z_rho_e, z_theta_v_e),
