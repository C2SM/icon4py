# ICON4Py - ICON inspired code in Python and GT4Py
#
# Copyright (c) 2022, ETH Zurich and MeteoSwiss
# All rights reserved.
#
# This file is free software: you can redistribute it and/or modify it under
# the terms of the GNU General Public License as published by the
# Free Software Foundation, either version 3 of the License, or any later
# version. See the LICENSE.txt file at the top-level directory of this
# distribution for a copy of the license or check <https://www.gnu.org/licenses/>.
#
# SPDX-License-Identifier: GPL-3.0-or-later

<<<<<<< HEAD
from gt4py.next.common import Field, GridType
=======
from gt4py.next.common import GridType
>>>>>>> 1ad86bcf
from gt4py.next.ffront.decorator import field_operator, program
from gt4py.next.ffront.fbuiltins import int32

from icon4py.common.dimension import E2C, E2V, CellDim, EdgeDim, KDim, VertexDim


@field_operator
def _mo_velocity_advection_stencil_07(
    vn_ie: Field[[EdgeDim, KDim], float],
    inv_dual_edge_length: Field[[EdgeDim], float],
    w: Field[[CellDim, KDim], float],
    z_vt_ie: Field[[EdgeDim, KDim], float],
    inv_primal_edge_length: Field[[EdgeDim], float],
    tangent_orientation: Field[[EdgeDim], float],
    z_w_v: Field[[VertexDim, KDim], float],
) -> Field[[EdgeDim, KDim], float]:
    f = vn_ie * inv_dual_edge_length * (
        w(E2C[0]) - w(E2C[1])
    ) + z_vt_ie * inv_primal_edge_length * tangent_orientation * (
        z_w_v(E2V[0]) - z_w_v(E2V[1])
    )
    return f


@program(grid_type=GridType.UNSTRUCTURED)
def mo_velocity_advection_stencil_07(
    vn_ie: Field[[EdgeDim, KDim], float],
    inv_dual_edge_length: Field[[EdgeDim], float],
    w: Field[[CellDim, KDim], float],
    z_vt_ie: Field[[EdgeDim, KDim], float],
    inv_primal_edge_length: Field[[EdgeDim], float],
    tangent_orientation: Field[[EdgeDim], float],
    z_w_v: Field[[VertexDim, KDim], float],
    z_v_grad_w: Field[[EdgeDim, KDim], float],
    horizontal_start: int32,
    horizontal_end: int32,
    vertical_start: int32,
    vertical_end: int32,
):
    _mo_velocity_advection_stencil_07(
        vn_ie,
        inv_dual_edge_length,
        w,
        z_vt_ie,
        inv_primal_edge_length,
        tangent_orientation,
        z_w_v,
        out=z_v_grad_w,
        domain={
            EdgeDim: (horizontal_start, horizontal_end),
            KDim: (vertical_start, vertical_end),
        },
    )<|MERGE_RESOLUTION|>--- conflicted
+++ resolved
@@ -11,13 +11,9 @@
 #
 # SPDX-License-Identifier: GPL-3.0-or-later
 
-<<<<<<< HEAD
-from gt4py.next.common import Field, GridType
-=======
 from gt4py.next.common import GridType
->>>>>>> 1ad86bcf
 from gt4py.next.ffront.decorator import field_operator, program
-from gt4py.next.ffront.fbuiltins import int32
+from gt4py.next.ffront.fbuiltins import Field, int32
 
 from icon4py.common.dimension import E2C, E2V, CellDim, EdgeDim, KDim, VertexDim
 
@@ -32,12 +28,11 @@
     tangent_orientation: Field[[EdgeDim], float],
     z_w_v: Field[[VertexDim, KDim], float],
 ) -> Field[[EdgeDim, KDim], float]:
-    f = vn_ie * inv_dual_edge_length * (
+    return vn_ie * inv_dual_edge_length * (
         w(E2C[0]) - w(E2C[1])
     ) + z_vt_ie * inv_primal_edge_length * tangent_orientation * (
         z_w_v(E2V[0]) - z_w_v(E2V[1])
     )
-    return f
 
 
 @program(grid_type=GridType.UNSTRUCTURED)
