--- conflicted
+++ resolved
@@ -12,12 +12,8 @@
 # SPDX-License-Identifier: GPL-3.0-or-later
 
 import numpy as np
-<<<<<<< HEAD
-import pytest
-=======
 from gt4py.next.ffront.fbuiltins import int32
 from gt4py.next.iterator.embedded import StridedNeighborOffsetProvider
->>>>>>> eea3bf8f
 
 from icon4py.atm_dyn_iconam.mo_solve_nonhydro_stencil_20 import (
     mo_solve_nonhydro_stencil_20,
@@ -74,7 +70,6 @@
     return z_gradh_exner
 
 
-@pytest.mark.skip("new lowering: dims in offset provider")
 def test_mo_solve_nonhydro_stencil_20():
     mesh = SimpleMesh()
 
