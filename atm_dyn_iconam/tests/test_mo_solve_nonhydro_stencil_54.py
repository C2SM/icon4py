--- conflicted
+++ resolved
@@ -15,43 +15,11 @@
 import pytest
 
 from icon4py.atm_dyn_iconam.mo_solve_nonhydro_stencil_54 import (
-    _mo_solve_nonhydro_stencil_54,
+    mo_solve_nonhydro_stencil_54,
 )
 from icon4py.common.dimension import CellDim, KDim
 
 from .test_utils.helpers import random_field
-<<<<<<< HEAD
-from .test_utils.simple_mesh import SimpleMesh
-
-
-def mo_solve_nonhydro_stencil_54_numpy(
-    z_raylfac: np.array, w_1: np.array, w: np.array
-) -> np.array:
-    z_raylfac = np.expand_dims(z_raylfac, axis=0)
-    w_1 = np.expand_dims(w_1, axis=-1)
-    w = z_raylfac * w + (1.0 - z_raylfac) * w_1
-    return w
-
-
-def test_mo_solve_nonhydro_stencil_54():
-    mesh = SimpleMesh()
-
-    z_raylfac = random_field(mesh, KDim)
-    w_1 = random_field(mesh, CellDim)
-    w = random_field(mesh, CellDim, KDim)
-
-    ref = mo_solve_nonhydro_stencil_54_numpy(
-        np.asarray(z_raylfac), np.asarray(w_1), np.asarray(w)
-    )
-    _mo_solve_nonhydro_stencil_54(
-        z_raylfac,
-        w_1,
-        w,
-        out=w,
-        offset_provider={},
-    )
-    assert np.allclose(w, ref)
-=======
 from .test_utils.stencil_test import StencilTest
 
 
@@ -78,5 +46,4 @@
             z_raylfac=z_raylfac,
             w_1=w_1,
             w=w,
-        )
->>>>>>> 1ad86bcf
+        )