--- conflicted
+++ resolved
@@ -14,135 +14,14 @@
 import numpy as np
 import pytest
 
-<<<<<<< HEAD
-from icon4py.common.dimension import ECVDim, KDim, VertexDim
-from icon4py.diffusion.diagnostic_state import DiagnosticState
-from icon4py.diffusion.diffusion import Diffusion, DiffusionParams, VectorTuple
-from icon4py.diffusion.interpolation_state import InterpolationState
-from icon4py.diffusion.metric_state import MetricState
-from icon4py.diffusion.prognostic_state import PrognosticState
-from icon4py.diffusion.utils import (
-    _en_smag_fac_for_zero_nshift,
-    _setup_runtime_diff_multfac_vn,
-    _setup_smag_limit,
-    scale_k,
-    set_zero_v_k,
-    setup_fields_for_initial_step,
-)
-from icon4py.grid.grid_manager import GridManager, ToGt4PyTransformation
-from icon4py.grid.vertical import VerticalGridConfig, VerticalModelParams
-from icon4py.testutils.fixtures import (  # noqa F401
-    data_provider,
-    get_grid_files,
-    grid_savepoint,
-    r04b09_dsl_gridfile,
-    setup_icon_data,
-)
-from icon4py.testutils.serialbox_utils import IconDiffusionInitSavepoint
-from icon4py.testutils.simple_mesh import SimpleMesh
-from icon4py.testutils.utils import as_1D_sparse_field, random_field, zero_field
-
-
-def test_scale_k():
-    mesh = SimpleMesh()
-    field = random_field(mesh, KDim)
-    scaled_field = zero_field(mesh, KDim)
-    factor = 2.0
-    scale_k(field, factor, scaled_field, offset_provider={})
-    assert np.allclose(factor * np.asarray(field), scaled_field)
-
-
-def initial_diff_multfac_vn_numpy(shape, k4, hdiff_efdt_ratio):
-    return k4 * hdiff_efdt_ratio / 3.0 * np.ones(shape)
-
-
-def smag_limit_numpy(func, *args):
-    return 0.125 - 4.0 * func(*args)
-
-
-def test_diff_multfac_vn_and_smag_limit_for_initial_step():
-    mesh = SimpleMesh()
-    diff_multfac_vn_init = zero_field(mesh, KDim)
-    smag_limit_init = zero_field(mesh, KDim)
-    k4 = 1.0
-    efdt_ratio = 24.0
-    shape = np.asarray(diff_multfac_vn_init).shape
-
-    expected_diff_multfac_vn_init = initial_diff_multfac_vn_numpy(shape, k4, efdt_ratio)
-    expected_smag_limit_init = smag_limit_numpy(
-        initial_diff_multfac_vn_numpy, shape, k4, efdt_ratio
-    )
-
-    setup_fields_for_initial_step(
-        k4, efdt_ratio, diff_multfac_vn_init, smag_limit_init, offset_provider={}
-    )
-
-    assert np.allclose(expected_diff_multfac_vn_init, diff_multfac_vn_init)
-    assert np.allclose(expected_smag_limit_init, smag_limit_init)
-
-
-def test_diff_multfac_vn_smag_limit_for_time_step_with_const_value():
-    mesh = SimpleMesh()
-    diff_multfac_vn = zero_field(mesh, KDim)
-    smag_limit = zero_field(mesh, KDim)
-    k4 = 1.0
-    substeps = 5.0
-    efdt_ratio = 24.0
-    shape = np.asarray(diff_multfac_vn).shape
-
-    expected_diff_multfac_vn = diff_multfac_vn_numpy(shape, k4, substeps)
-    expected_smag_limit = smag_limit_numpy(diff_multfac_vn_numpy, shape, k4, substeps)
-
-    _setup_runtime_diff_multfac_vn(
-        k4, efdt_ratio, out=diff_multfac_vn, offset_provider={}
-    )
-    _setup_smag_limit(diff_multfac_vn, out=smag_limit, offset_provider={})
-
-    assert np.allclose(expected_diff_multfac_vn, diff_multfac_vn)
-    assert np.allclose(expected_smag_limit, smag_limit)
-
-
-def test_diff_multfac_vn_smag_limit_for_loop_run_with_k4_substeps():
-    mesh = SimpleMesh()
-    diff_multfac_vn = zero_field(mesh, KDim)
-    smag_limit = zero_field(mesh, KDim)
-    k4 = 0.003
-    substeps = 1.0
-
-    shape = np.asarray(diff_multfac_vn).shape
-    expected_diff_multfac_vn = diff_multfac_vn_numpy(shape, k4, substeps)
-    expected_smag_limit = smag_limit_numpy(diff_multfac_vn_numpy, shape, k4, substeps)
-    _setup_runtime_diff_multfac_vn(
-        k4, substeps, out=diff_multfac_vn, offset_provider={}
-    )
-    _setup_smag_limit(diff_multfac_vn, out=smag_limit, offset_provider={})
-
-    assert np.allclose(expected_diff_multfac_vn, diff_multfac_vn)
-    assert np.allclose(expected_smag_limit, smag_limit)
-
-
-def test_init_enh_smag_fac():
-    mesh = SimpleMesh()
-    enh_smag_fac = zero_field(mesh, KDim)
-    a_vec = random_field(mesh, KDim, low=1.0, high=10.0, extend={KDim: 1})
-    fac = (0.67, 0.5, 1.3, 0.8)
-    z = (0.1, 0.2, 0.3, 0.4)
-
-    enhanced_smag_fac_np = enhanced_smagorinski_factor_numpy(fac, z, np.asarray(a_vec))
-
-    _en_smag_fac_for_zero_nshift(
-        a_vec, *fac, *z, out=enh_smag_fac, offset_provider={"Koff": KDim}
-    )
-    assert np.allclose(enhanced_smag_fac_np, np.asarray(enh_smag_fac))
-=======
 from atm_dyn_iconam.tests.test_utils.serialbox_utils import (
     IconDiffusionInitSavepoint,
 )
 from icon4py.diffusion.diffusion import Diffusion, DiffusionParams
 from icon4py.diffusion.diffusion_utils import scale_k
-from icon4py.diffusion.horizontal import CellParams, EdgeParams
-from icon4py.diffusion.icon_grid import VerticalModelParams
->>>>>>> c4f75a94
+from icon4py.grid.grid_manager import ToGt4PyTransformation, GridManager
+from icon4py.grid.horizontal import CellParams, EdgeParams
+from icon4py.grid.icon_grid import VerticalModelParams, VerticalGridConfig
 
 from .test_diffusion_utils import (
     diff_multfac_vn_numpy,
@@ -222,23 +101,15 @@
 @pytest.mark.datatest
 def test_diffusion_init(
     diffusion_savepoint_init,
-<<<<<<< HEAD
-    grid_savepoint,  # noqa: F811
-    r04b09_dsl_gridfile,  # noqa: F811
-=======
     interpolation_savepoint,
     metrics_savepoint,
     grid_savepoint,
     icon_grid,
->>>>>>> c4f75a94
     r04b09_diffusion_config,
     step_date_init,
     damping_height,
 ):
     config = r04b09_diffusion_config
-
-    gm = init_grid_manager(r04b09_dsl_gridfile, grid_savepoint.num(KDim))
-    icon_grid = gm.get_grid()
     additional_parameters = DiffusionParams(config)
     vertical_params = VerticalModelParams(grid_savepoint.vct_a(), damping_height)
 
@@ -327,53 +198,13 @@
 
 
 @pytest.mark.datatest
-<<<<<<< HEAD
-@pytest.mark.parametrize("linit", [True])
-def test_verify_special_diffusion_inital_step_values_against_initial_savepoint(
-    diffusion_savepoint_init,
-    r04b09_diffusion_config,
-    r04b09_dsl_gridfile,  # noqa: F811
-    grid_savepoint,  # noqa: F811
-):
-    savepoint = diffusion_savepoint_init
-    config = r04b09_diffusion_config
-
-    icon_grid = init_grid_manager(
-        r04b09_dsl_gridfile, grid_savepoint.num(KDim)
-    ).get_grid()
-
-    params = DiffusionParams(config)
-    expected_diff_multfac_vn = savepoint.diff_multfac_vn()
-    expected_smag_limit = savepoint.smag_limit()
-    exptected_smag_offset = savepoint.smag_offset()
-
-    diff_multfac_vn = zero_field(icon_grid, KDim)
-    smag_limit = zero_field(icon_grid, KDim)
-    setup_fields_for_initial_step(
-        params.K4,
-        config.hdiff_efdt_ratio,
-        diff_multfac_vn,
-        smag_limit,
-        offset_provider={},
-    )
-    assert np.allclose(expected_smag_limit, smag_limit)
-    assert np.allclose(expected_diff_multfac_vn, diff_multfac_vn)
-    assert exptected_smag_offset == 0.0
-
-
-@pytest.mark.datatest
-def test_verify_diffusion_init_against_first_regular_savepoint(
-    diffusion_savepoint_init,
-    grid_savepoint,  # noqa: F811
-=======
 def test_verify_diffusion_init_against_first_regular_savepoint(
     diffusion_savepoint_init,
     interpolation_savepoint,
     metrics_savepoint,
     grid_savepoint,
->>>>>>> c4f75a94
-    r04b09_diffusion_config,
-    r04b09_dsl_gridfile,  # noqa: F811
+    r04b09_diffusion_config,
+    icon_grid,
     damping_height,
 ):
     config = r04b09_diffusion_config
@@ -385,14 +216,8 @@
     interpolation_state = (
         interpolation_savepoint.construct_interpolation_state_for_diffusion()
     )
-<<<<<<< HEAD
-    icon_grid = init_grid_manager(
-        r04b09_dsl_gridfile, grid_savepoint.num(KDim)
-    ).get_grid()
-=======
     metric_state = metrics_savepoint.construct_metric_state()
 
->>>>>>> c4f75a94
     diffusion = Diffusion()
     diffusion.init(
         grid=icon_grid,
@@ -412,15 +237,10 @@
 @pytest.mark.parametrize("step_date_init", ["2021-06-20T12:00:50.000"])
 def test_verify_diffusion_init_against_other_regular_savepoint(
     r04b09_diffusion_config,
-<<<<<<< HEAD
-    grid_savepoint,  # noqa: F811
-    r04b09_dsl_gridfile,  # noqa: F811
-=======
     grid_savepoint,
     icon_grid,
     interpolation_savepoint,
     metrics_savepoint,
->>>>>>> c4f75a94
     diffusion_savepoint_init,
     damping_height,
 ):
@@ -428,32 +248,8 @@
     additional_parameters = DiffusionParams(config)
 
     vertical_params = VerticalModelParams(grid_savepoint.vct_a(), damping_height)
-<<<<<<< HEAD
-    icon_grid = init_grid_manager(
-        r04b09_dsl_gridfile, grid_savepoint.num(KDim)
-    ).get_grid()
-    grg = diffusion_savepoint_init.geofac_grg()
-    interpolation_state = InterpolationState(
-        e_bln_c_s=diffusion_savepoint_init.e_bln_c_s(),
-        rbf_coeff_1=diffusion_savepoint_init.rbf_vec_coeff_v1(),
-        rbf_coeff_2=diffusion_savepoint_init.rbf_vec_coeff_v2(),
-        geofac_div=diffusion_savepoint_init.geofac_div(),
-        geofac_n2s=diffusion_savepoint_init.geofac_n2s(),
-        geofac_grg_x=grg[0],
-        geofac_grg_y=grg[1],
-        nudgecoeff_e=diffusion_savepoint_init.nudgecoeff_e(),
-    )
-    metric_state = MetricState(
-        mask_hdiff=diffusion_savepoint_init.mask_diff(),
-        theta_ref_mc=diffusion_savepoint_init.theta_ref_mc(),
-        wgtfac_c=diffusion_savepoint_init.wgtfac_c(),
-        zd_intcoef=diffusion_savepoint_init.zd_intcoef(),
-        zd_vertidx=diffusion_savepoint_init.zd_vertoffset(),
-        zd_diffcoef=diffusion_savepoint_init.zd_diffcoef(),
-=======
     interpolation_state = (
         interpolation_savepoint.construct_interpolation_state_for_diffusion()
->>>>>>> c4f75a94
     )
     metric_state = metrics_savepoint.construct_metric_state()
     edge_params = grid_savepoint.construct_edge_geometry()
@@ -486,15 +282,10 @@
 def test_run_diffusion_single_step(
     diffusion_savepoint_init,
     diffusion_savepoint_exit,
-<<<<<<< HEAD
-    grid_savepoint,  # noqa: F811
-    r04b09_dsl_gridfile,  # noqa: F811
-=======
     interpolation_savepoint,
     metrics_savepoint,
     grid_savepoint,
     icon_grid,
->>>>>>> c4f75a94
     r04b09_diffusion_config,
     damping_height,
 ):
@@ -511,18 +302,10 @@
     vertical_params = VerticalModelParams(
         vct_a=vct_a, rayleigh_damping_height=damping_height
     )
-<<<<<<< HEAD
-    additional_parameters = DiffusionParams(r04b09_diffusion_config)
-    icon_grid = init_grid_manager(
-        r04b09_dsl_gridfile, grid_savepoint.num(KDim)
-    ).get_grid()
-    diffusion = Diffusion(run_program=run_with_program)
-=======
     config = r04b09_diffusion_config
     additional_parameters = DiffusionParams(config)
 
     diffusion = Diffusion()
->>>>>>> c4f75a94
     diffusion.init(
         grid=icon_grid,
         config=config,
@@ -579,16 +362,8 @@
 
 
 @pytest.mark.datatest
-<<<<<<< HEAD
-def test_diffusion_five_steps(
-    damping_height,
-    r04b09_diffusion_config,
-    icon_grid,
-    grid_savepoint,  # noqa: F811
-=======
 @pytest.mark.parametrize("linit", [True])
 def test_run_diffusion_initial_step(
->>>>>>> c4f75a94
     diffusion_savepoint_init,
     diffusion_savepoint_exit,
     interpolation_savepoint,
