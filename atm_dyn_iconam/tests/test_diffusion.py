--- conflicted
+++ resolved
@@ -222,41 +222,33 @@
 
 @pytest.mark.datatest
 def test_diffusion_init(
-<<<<<<< HEAD
-    savepoint_diffusion_init,
-=======
     diffusion_savepoint_init,
     grid_savepoint,
->>>>>>> 7a62010c
     icon_grid,
     r04b09_diffusion_config,
     step_date_init,
     damping_height,
 ):
-<<<<<<< HEAD
-    savepoint = savepoint_diffusion_init
-=======
->>>>>>> 7a62010c
+    savepoint = diffusion_savepoint_init
     config = r04b09_diffusion_config
     additional_parameters = DiffusionParams(config)
     vertical_params = VerticalModelParams(grid_savepoint.vct_a(), damping_height)
 
-    meta = diffusion_savepoint_init.get_metadata("nlev", "linit", "date")
+    meta = savepoint.get_metadata("nlev", "linit", "date")
 
     assert meta["nlev"] == 65
     assert meta["linit"] is False
     assert meta["date"] == step_date_init
 
-    grg = diffusion_savepoint_init.geofac_grg()
+    grg = savepoint.geofac_grg()
     interpolation_state = InterpolationState(
-        e_bln_c_s=diffusion_savepoint_init.e_bln_c_s(),
-        rbf_coeff_1=diffusion_savepoint_init.rbf_vec_coeff_v1(),
-        rbf_coeff_2=diffusion_savepoint_init.rbf_vec_coeff_v2(),
-        geofac_div=diffusion_savepoint_init.geofac_div(),
-        geofac_n2s=diffusion_savepoint_init.geofac_n2s(),
+        e_bln_c_s=savepoint.e_bln_c_s(),
+        rbf_coeff_1=savepoint.rbf_vec_coeff_v1(),
+        rbf_coeff_2=savepoint.rbf_vec_coeff_v2(),
+        geofac_div=savepoint.geofac_div(),
+        geofac_n2s=savepoint.geofac_n2s(),
         geofac_grg_x=grg[0],
         geofac_grg_y=grg[1],
-<<<<<<< HEAD
         nudgecoeff_e=savepoint.nudgecoeff_e(),
         c_lin_e=None,
         geofac_grdiv=None,
@@ -278,17 +270,6 @@
         ddqz_z_half=None,
         coeff1_dwdz=None,
         coeff2_dwdz=None,
-=======
-        nudgecoeff_e=diffusion_savepoint_init.nudgecoeff_e(),
-    )
-    metric_state = MetricState(
-        mask_hdiff=diffusion_savepoint_init.mask_diff(),
-        theta_ref_mc=diffusion_savepoint_init.theta_ref_mc(),
-        wgtfac_c=diffusion_savepoint_init.wgtfac_c(),
-        zd_intcoef=diffusion_savepoint_init.zd_intcoef(),
-        zd_vertidx=diffusion_savepoint_init.zd_vertidx(),
-        zd_diffcoef=diffusion_savepoint_init.zd_diffcoef(),
->>>>>>> 7a62010c
     )
 
     diffusion = Diffusion()
@@ -363,15 +344,9 @@
 @pytest.mark.datatest
 @pytest.mark.parametrize("linit", [True])
 def test_verify_special_diffusion_inital_step_values_against_initial_savepoint(
-<<<<<<< HEAD
-    savepoint_diffusion_init, r04b09_diffusion_config, icon_grid
-):
-    savepoint = savepoint_diffusion_init
-=======
     diffusion_savepoint_init, r04b09_diffusion_config, icon_grid
 ):
     savepoint = diffusion_savepoint_init
->>>>>>> 7a62010c
     config = r04b09_diffusion_config
 
     params = DiffusionParams(config)
@@ -395,26 +370,17 @@
 
 @pytest.mark.datatest
 def test_verify_diffusion_init_against_first_regular_savepoint(
-<<<<<<< HEAD
-    savepoint_diffusion_init, r04b09_diffusion_config, icon_grid, damping_height
-=======
     diffusion_savepoint_init,
     grid_savepoint,
     r04b09_diffusion_config,
     icon_grid,
     damping_height,
->>>>>>> 7a62010c
 ):
     config = r04b09_diffusion_config
     additional_parameters = DiffusionParams(config)
 
-<<<<<<< HEAD
-    savepoint = savepoint_diffusion_init
-    vct_a = savepoint.vct_a()
-=======
     savepoint = diffusion_savepoint_init
     vct_a = grid_savepoint.vct_a()
->>>>>>> 7a62010c
 
     grg = savepoint.geofac_grg()
     interpolation_state = InterpolationState(
@@ -463,36 +429,26 @@
 @pytest.mark.datatest
 @pytest.mark.parametrize("step_date_init", ["2021-06-20T12:00:50.000"])
 def test_verify_diffusion_init_against_other_regular_savepoint(
-<<<<<<< HEAD
-    r04b09_diffusion_config, icon_grid, savepoint_diffusion_init, damping_height
-=======
     r04b09_diffusion_config,
     grid_savepoint,
     icon_grid,
     diffusion_savepoint_init,
     damping_height,
->>>>>>> 7a62010c
 ):
     config = r04b09_diffusion_config
     additional_parameters = DiffusionParams(config)
 
-<<<<<<< HEAD
-    savepoint = savepoint_diffusion_init
-    vertical_params = VerticalModelParams(savepoint.vct_a(), damping_height)
-    grg = savepoint.geofac_grg()
-=======
+    savepoint = diffusion_savepoint_init
     vertical_params = VerticalModelParams(grid_savepoint.vct_a(), damping_height)
     grg = diffusion_savepoint_init.geofac_grg()
->>>>>>> 7a62010c
     interpolation_state = InterpolationState(
-        e_bln_c_s=diffusion_savepoint_init.e_bln_c_s(),
-        rbf_coeff_1=diffusion_savepoint_init.rbf_vec_coeff_v1(),
-        rbf_coeff_2=diffusion_savepoint_init.rbf_vec_coeff_v2(),
-        geofac_div=diffusion_savepoint_init.geofac_div(),
-        geofac_n2s=diffusion_savepoint_init.geofac_n2s(),
+        e_bln_c_s=savepoint.e_bln_c_s(),
+        rbf_coeff_1=savepoint.rbf_vec_coeff_v1(),
+        rbf_coeff_2=savepoint.rbf_vec_coeff_v2(),
+        geofac_div=savepoint.geofac_div(),
+        geofac_n2s=savepoint.geofac_n2s(),
         geofac_grg_x=grg[0],
         geofac_grg_y=grg[1],
-<<<<<<< HEAD
         nudgecoeff_e=savepoint.nudgecoeff_e(),
         c_lin_e=None,
         geofac_grdiv=None,
@@ -514,17 +470,6 @@
         ddqz_z_half=None,
         coeff1_dwdz=None,
         coeff2_dwdz=None,
-=======
-        nudgecoeff_e=diffusion_savepoint_init.nudgecoeff_e(),
-    )
-    metric_state = MetricState(
-        mask_hdiff=diffusion_savepoint_init.mask_diff(),
-        theta_ref_mc=diffusion_savepoint_init.theta_ref_mc(),
-        wgtfac_c=diffusion_savepoint_init.wgtfac_c(),
-        zd_intcoef=diffusion_savepoint_init.zd_intcoef(),
-        zd_vertidx=diffusion_savepoint_init.zd_vertidx(),
-        zd_diffcoef=diffusion_savepoint_init.zd_diffcoef(),
->>>>>>> 7a62010c
     )
 
     diffusion = Diffusion()
@@ -543,24 +488,14 @@
 @pytest.mark.datatest
 @pytest.mark.skip
 def test_run_diffusion_single_step(
-<<<<<<< HEAD
-    savepoint_diffusion_init,
-    savepoint_diffusion_exit,
-=======
     diffusion_savepoint_init,
     diffusion_savepoint_exit,
->>>>>>> 7a62010c
     icon_grid,
     r04b09_diffusion_config,
     damping_height,
 ):
-<<<<<<< HEAD
-    sp = savepoint_diffusion_init
-    vct_a = sp._vct_a()
-=======
     sp = diffusion_savepoint_init
     vct_a = sp.vct_a()
->>>>>>> 7a62010c
     vertical_params = VerticalModelParams(
         vct_a=vct_a, rayleigh_damping_height=damping_height
     )
@@ -659,17 +594,10 @@
         cell_areas=cell_areas,
     )
 
-<<<<<<< HEAD
-    icon_result_exner = savepoint_diffusion_exit.exner()
-    icon_result_vn = savepoint_diffusion_exit.vn()
-    icon_result_w = savepoint_diffusion_exit.w()
-    icon_result_theta_w = savepoint_diffusion_exit.theta_v()
-=======
     icon_result_exner = diffusion_savepoint_exit.exner()
     icon_result_vn = diffusion_savepoint_exit.vn()
     icon_result_w = diffusion_savepoint_exit.w()
     icon_result_theta_w = diffusion_savepoint_exit.theta_v()
->>>>>>> 7a62010c
 
     assert np.allclose(icon_result_w, np.asarray(prognostic_state.w))
     assert np.allclose(np.asarray(icon_result_vn), np.asarray(prognostic_state.vn))
@@ -686,21 +614,12 @@
 def test_diffusion_five_steps(
     r04b09_diffusion_config,
     icon_grid,
-<<<<<<< HEAD
-    savepoint_diffusion_init,
-    savepoint_exit,
-    linit=True,
-    step_date_exit="2021-06-20T12:01:00.000",
-):
-    sp = savepoint_diffusion_init
-=======
     diffusion_savepoint_init,
     diffusion_savepoint_exit,
     linit=True,
     step_date_exit="2021-06-20T12:01:00.000",
 ):
     sp = diffusion_savepoint_init
->>>>>>> 7a62010c
 
     diagnostic_state = DiagnosticState(
         hdef_ic=sp.hdef_ic(),
