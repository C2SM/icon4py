--- conflicted
+++ resolved
@@ -255,7 +255,6 @@
         rbf_vec_coeff_e=None,
     )
     metric_state = MetricState(
-<<<<<<< HEAD
         mask_hdiff=savepoint.mask_diff(),
         theta_ref_mc=savepoint.theta_ref_mc(),
         wgtfac_c=savepoint.wgtfac_c(),
@@ -271,14 +270,6 @@
         ddqz_z_half=None,
         coeff1_dwdz=None,
         coeff2_dwdz=None,
-=======
-        mask_hdiff=diffusion_savepoint_init.mask_diff(),
-        theta_ref_mc=diffusion_savepoint_init.theta_ref_mc(),
-        wgtfac_c=diffusion_savepoint_init.wgtfac_c(),
-        zd_intcoef=diffusion_savepoint_init.zd_intcoef(),
-        zd_vertidx=diffusion_savepoint_init.zd_vertoffset(),
-        zd_diffcoef=diffusion_savepoint_init.zd_diffcoef(),
->>>>>>> be5560d9
     )
 
     diffusion = Diffusion()
@@ -464,7 +455,6 @@
         rbf_vec_coeff_e=None,
     )
     metric_state = MetricState(
-<<<<<<< HEAD
         mask_hdiff=savepoint.mask_diff(),
         theta_ref_mc=savepoint.theta_ref_mc(),
         wgtfac_c=savepoint.wgtfac_c(),
@@ -480,14 +470,6 @@
         ddqz_z_half=None,
         coeff1_dwdz=None,
         coeff2_dwdz=None,
-=======
-        mask_hdiff=diffusion_savepoint_init.mask_diff(),
-        theta_ref_mc=diffusion_savepoint_init.theta_ref_mc(),
-        wgtfac_c=diffusion_savepoint_init.wgtfac_c(),
-        zd_intcoef=diffusion_savepoint_init.zd_intcoef(),
-        zd_vertidx=diffusion_savepoint_init.zd_vertoffset(),
-        zd_diffcoef=diffusion_savepoint_init.zd_diffcoef(),
->>>>>>> be5560d9
     )
 
     diffusion = Diffusion()
@@ -506,6 +488,7 @@
 @pytest.mark.skip("fix: diffusion_stencil_15")
 @pytest.mark.parametrize("run_with_program", [True, False])
 @pytest.mark.datatest
+@pytest.mark.skip
 def test_run_diffusion_single_step(
     run_with_program,
     diffusion_savepoint_init,
@@ -531,13 +514,13 @@
         prognostic_state,
     ) = _read_fields(diffusion_savepoint_init, grid_savepoint)
 
+    sp = diffusion_savepoint_init
     vct_a = grid_savepoint.vct_a()
     vertical_params = VerticalModelParams(
         vct_a=vct_a, rayleigh_damping_height=damping_height
     )
     additional_parameters = DiffusionParams(r04b09_diffusion_config)
 
-<<<<<<< HEAD
     grg = sp.geofac_grg()
     interpolation_state = InterpolationState(
         e_bln_c_s=sp.e_bln_c_s(),
@@ -572,9 +555,6 @@
     )
 
     diffusion = Diffusion(run_program=True)
-=======
-    diffusion = Diffusion(run_program=run_with_program)
->>>>>>> be5560d9
     diffusion.init(
         grid=icon_grid,
         config=r04b09_diffusion_config,
@@ -583,45 +563,6 @@
         metric_state=metric_state,
         interpolation_state=interpolation_state,
     )
-<<<<<<< HEAD
-
-    diagnostic_state = DiagnosticState(
-        hdef_ic=sp.hdef_ic(),
-        div_ic=sp.div_ic(),
-        dwdx=sp.dwdx(),
-        dwdy=sp.dwdy(),
-        vt=None,
-        vn_ie=None,
-        w_concorr_c=None,
-        ddt_w_adv_pc=None,
-        ddt_vn_apc_pc=None,
-    )
-    prognostic_state = PrognosticState(
-        w=sp.w(),
-        vn=sp.vn(),
-        exner_pressure=sp.exner(),
-        theta_v=sp.theta_v(),
-    )
-
-    dtime = sp.get_metadata("dtime").get("dtime")
-    orientation = sp.tangent_orientation()
-
-    inverse_primal_edge_lengths = sp.inverse_primal_edge_lengths()
-    inverse_vertical_vertex_lengths = sp.inv_vert_vert_length()
-    inverse_dual_edge_length = sp.inv_dual_edge_length()
-    primal_normal_vert: VectorTuple = (
-        as_1D_sparse_field(sp.primal_normal_vert_x(), ECVDim),
-        as_1D_sparse_field(sp.primal_normal_vert_y(), ECVDim),
-    )
-    dual_normal_vert: VectorTuple = (
-        as_1D_sparse_field(sp.dual_normal_vert_x(), ECVDim),
-        as_1D_sparse_field(sp.dual_normal_vert_y(), ECVDim),
-    )
-    edge_areas = sp.edge_areas()
-    cell_areas = sp.cell_areas()
-
-=======
->>>>>>> be5560d9
     diffusion.time_step(
         diagnostic_state=diagnostic_state,
         prognostic_state=prognostic_state,
@@ -651,40 +592,7 @@
     )
 
 
-<<<<<<< HEAD
-@pytest.mark.skip
-@pytest.mark.datatest
-def test_diffusion_five_steps(
-    r04b09_diffusion_config,
-    icon_grid,
-    diffusion_savepoint_init,
-    diffusion_savepoint_exit,
-    linit=True,
-    step_date_exit="2021-06-20T12:01:00.000",
-):
-    sp = diffusion_savepoint_init
-
-    diagnostic_state = DiagnosticState(
-        hdef_ic=sp.hdef_ic(),
-        div_ic=sp.div_ic(),
-        dwdx=sp.dwdx(),
-        dwdy=sp.dwdy(),
-        vt=None,
-        vn_ie=None,
-        w_concorr_c=None,
-        ddt_w_adv_pc=None,
-        ddt_vn_apc_pc=None,
-    )
-    prognostic_state = PrognosticState(
-        w=sp.w(),
-        vn=sp.vn(),
-        exner_pressure=sp.exner(),
-        theta_v=sp.theta_v(),
-    )
-    grg = sp.geofac_grg()
-=======
 def _read_fields(diffusion_savepoint_init, grid_savepoint):
->>>>>>> be5560d9
 
     grg = diffusion_savepoint_init.geofac_grg()
     interpolation_state = InterpolationState(
@@ -695,39 +603,9 @@
         geofac_n2s=diffusion_savepoint_init.geofac_n2s(),
         geofac_grg_x=grg[0],
         geofac_grg_y=grg[1],
-<<<<<<< HEAD
-        nudgecoeff_e=sp.nudgecoeff_e(),
-        c_lin_e=None,
-        geofac_grdiv=None,
-        rbf_vec_coeff_e=None,
-=======
         nudgecoeff_e=diffusion_savepoint_init.nudgecoeff_e(),
->>>>>>> be5560d9
     )
     metric_state = MetricState(
-<<<<<<< HEAD
-        mask_hdiff=sp.mask_diff(),
-        theta_ref_mc=sp.theta_ref_mc(),
-        wgtfac_c=sp.wgtfac_c(),
-        zd_intcoef=sp.zd_intcoef(),
-        zd_vertidx=sp.zd_vertidx(),
-        zd_diffcoef=sp.zd_diffcoef(),
-        coeff_gradekin=None,
-        ddqz_z_full_e=None,
-        wgtfac_e=None,
-        wgtfacq_e=None,
-        ddxn_z_full=None,
-        ddxt_z_full=None,
-        ddqz_z_half=None,
-        coeff1_dwdz=None,
-        coeff2_dwdz=None,
-    )
-    dtime = sp.get_metadata("dtime").get("dtime")
-    orientation = sp.tangent_orientation()
-    inverse_primal_edge_lengths = sp.inverse_primal_edge_lengths()
-    inverse_vertical_vertex_lengths = sp.inv_vert_vert_length()
-    inverse_dual_edge_length = sp.inv_dual_edge_length()
-=======
         mask_hdiff=diffusion_savepoint_init.mask_diff(),
         theta_ref_mc=diffusion_savepoint_init.theta_ref_mc(),
         wgtfac_c=diffusion_savepoint_init.wgtfac_c(),
@@ -752,7 +630,6 @@
     inverse_primal_edge_lengths = grid_savepoint.inverse_primal_edge_lengths()
     inverse_vert_vert_lengths = grid_savepoint.inv_vert_vert_length()
     inverse_dual_edge_length = grid_savepoint.inv_dual_edge_length()
->>>>>>> be5560d9
     primal_normal_vert: VectorTuple = (
         as_1D_sparse_field(grid_savepoint.primal_normal_vert_x(), ECVDim),
         as_1D_sparse_field(grid_savepoint.primal_normal_vert_y(), ECVDim),
