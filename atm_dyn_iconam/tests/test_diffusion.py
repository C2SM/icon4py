# ICON4Py - ICON inspired code in Python and GT4Py
#
# Copyright (c) 2022, ETH Zurich and MeteoSwiss
# All rights reserved.
#
# This file is free software: you can redistribute it and/or modify it under
# the terms of the GNU General Public License as published by the
# Free Software Foundation, either version 3 of the License, or any later
# version. See the LICENSE.txt file at the top-level directory of this
# distribution for a copy of the license or check <https://www.gnu.org/licenses/>.
#
# SPDX-License-Identifier: GPL-3.0-or-later

import numpy as np
import pytest

<<<<<<< HEAD
from icon4py.common.dimension import ECVDim, KDim, VertexDim
from icon4py.diffusion.diffusion import Diffusion, DiffusionParams, VectorTuple
from icon4py.state_utils.diagnostic_state import DiagnosticState
from icon4py.state_utils.icon_grid import VerticalModelParams
from icon4py.state_utils.interpolation_state import InterpolationState
from icon4py.state_utils.metric_state import MetricState
from icon4py.state_utils.prognostic_state import PrognosticState
from icon4py.state_utils.utils import (
=======
from atm_dyn_iconam.tests.test_utils.serialbox_utils import (
    IconDiffusionInitSavepoint,
)
from icon4py.common.dimension import KDim, VertexDim
from icon4py.diffusion.diffusion import Diffusion, DiffusionParams
from icon4py.diffusion.horizontal import CellParams, EdgeParams
from icon4py.diffusion.icon_grid import VerticalModelParams
from icon4py.diffusion.utils import (
>>>>>>> 86e31a1c
    _en_smag_fac_for_zero_nshift,
    _setup_runtime_diff_multfac_vn,
    _setup_smag_limit,
    scale_k,
    set_zero_v_k,
    setup_fields_for_initial_step,
)
<<<<<<< HEAD
from icon4py.testutils.serialbox_utils import IconDiffusionInitSavepoint
from icon4py.testutils.simple_mesh import SimpleMesh
from icon4py.testutils.utils import as_1D_sparse_field, random_field, zero_field
=======

from .test_utils.helpers import random_field, zero_field
from .test_utils.simple_mesh import SimpleMesh


datarun_reduced_substeps = 2
>>>>>>> 86e31a1c


def test_scale_k():
    mesh = SimpleMesh()
    field = random_field(mesh, KDim)
    scaled_field = zero_field(mesh, KDim)
    factor = 2.0
    scale_k(field, factor, scaled_field, offset_provider={})
    assert np.allclose(factor * np.asarray(field), scaled_field)


def initial_diff_multfac_vn_numpy(shape, k4, hdiff_efdt_ratio):
    return k4 * hdiff_efdt_ratio / 3.0 * np.ones(shape)


def smag_limit_numpy(func, *args):
    return 0.125 - 4.0 * func(*args)


def test_diff_multfac_vn_and_smag_limit_for_initial_step():
    mesh = SimpleMesh()
    diff_multfac_vn_init = zero_field(mesh, KDim)
    smag_limit_init = zero_field(mesh, KDim)
    k4 = 1.0
    efdt_ratio = 24.0
    shape = np.asarray(diff_multfac_vn_init).shape

    expected_diff_multfac_vn_init = initial_diff_multfac_vn_numpy(shape, k4, efdt_ratio)
    expected_smag_limit_init = smag_limit_numpy(
        initial_diff_multfac_vn_numpy, shape, k4, efdt_ratio
    )

    setup_fields_for_initial_step(
        k4, efdt_ratio, diff_multfac_vn_init, smag_limit_init, offset_provider={}
    )

    assert np.allclose(expected_diff_multfac_vn_init, diff_multfac_vn_init)
    assert np.allclose(expected_smag_limit_init, smag_limit_init)


def test_diff_multfac_vn_smag_limit_for_time_step_with_const_value():
    mesh = SimpleMesh()
    diff_multfac_vn = zero_field(mesh, KDim)
    smag_limit = zero_field(mesh, KDim)
    k4 = 1.0
    substeps = 5.0
    efdt_ratio = 24.0
    shape = np.asarray(diff_multfac_vn).shape

    expected_diff_multfac_vn = diff_multfac_vn_numpy(shape, k4, substeps)
    expected_smag_limit = smag_limit_numpy(diff_multfac_vn_numpy, shape, k4, substeps)

    _setup_runtime_diff_multfac_vn(
        k4, efdt_ratio, out=diff_multfac_vn, offset_provider={}
    )
    _setup_smag_limit(diff_multfac_vn, out=smag_limit, offset_provider={})

    assert np.allclose(expected_diff_multfac_vn, diff_multfac_vn)
    assert np.allclose(expected_smag_limit, smag_limit)


def test_diff_multfac_vn_smag_limit_for_loop_run_with_k4_substeps():
    mesh = SimpleMesh()
    diff_multfac_vn = zero_field(mesh, KDim)
    smag_limit = zero_field(mesh, KDim)
    k4 = 0.003
    substeps = 1.0

    shape = np.asarray(diff_multfac_vn).shape
    expected_diff_multfac_vn = diff_multfac_vn_numpy(shape, k4, substeps)
    expected_smag_limit = smag_limit_numpy(diff_multfac_vn_numpy, shape, k4, substeps)
    _setup_runtime_diff_multfac_vn(
        k4, substeps, out=diff_multfac_vn, offset_provider={}
    )
    _setup_smag_limit(diff_multfac_vn, out=smag_limit, offset_provider={})

    assert np.allclose(expected_diff_multfac_vn, diff_multfac_vn)
    assert np.allclose(expected_smag_limit, smag_limit)


def test_init_enh_smag_fac():
    mesh = SimpleMesh()
    enh_smag_fac = zero_field(mesh, KDim)
    a_vec = random_field(mesh, KDim, low=1.0, high=10.0, extend={KDim: 1})
    fac = (0.67, 0.5, 1.3, 0.8)
    z = (0.1, 0.2, 0.3, 0.4)

    enhanced_smag_fac_np = enhanced_smagorinski_factor_numpy(fac, z, np.asarray(a_vec))

    _en_smag_fac_for_zero_nshift(
        a_vec, *fac, *z, out=enh_smag_fac, offset_provider={"Koff": KDim}
    )
    assert np.allclose(enhanced_smag_fac_np, np.asarray(enh_smag_fac))


def diff_multfac_vn_numpy(shape, k4, substeps):
    factor = min(1.0 / 128.0, k4 * substeps / 3.0)
    return factor * np.ones(shape)


def enhanced_smagorinski_factor_numpy(factor_in, heigths_in, a_vec):
    alin = (factor_in[1] - factor_in[0]) / (heigths_in[1] - heigths_in[0])
    df32 = factor_in[2] - factor_in[1]
    df42 = factor_in[3] - factor_in[1]
    dz32 = heigths_in[2] - heigths_in[1]
    dz42 = heigths_in[3] - heigths_in[1]
    bqdr = (df42 * dz32 - df32 * dz42) / (dz32 * dz42 * (dz42 - dz32))
    aqdr = df32 / dz32 - bqdr * dz32
    zf = 0.5 * (a_vec[:-1] + a_vec[1:])
    max0 = np.maximum(0.0, zf - heigths_in[0])
    dzlin = np.minimum(heigths_in[1] - heigths_in[0], max0)
    max1 = np.maximum(0.0, zf - heigths_in[1])
    dzqdr = np.minimum(heigths_in[3] - heigths_in[1], max1)
    return factor_in[0] + dzlin * alin + dzqdr * (aqdr + dzqdr * bqdr)


def test_set_zero_vertex_k():
    mesh = SimpleMesh()
    f = random_field(mesh, VertexDim, KDim)
    set_zero_v_k(f, offset_provider={})
    assert np.allclose(0.0, f)


def test_diffusion_coefficients_with_hdiff_efdt_ratio(r04b09_diffusion_config):
    config = r04b09_diffusion_config
    config.hdiff_efdt_ratio = 1.0
    config.hdiff_w_efdt_ratio = 2.0

    params = DiffusionParams(config)

    assert params.K2 == pytest.approx(0.125, abs=1e-12)
    assert params.K4 == pytest.approx(0.125 / 8.0, abs=1e-12)
    assert params.K6 == pytest.approx(0.125 / 64.0, abs=1e-12)
    assert params.K4W == pytest.approx(1.0 / 72.0, abs=1e-12)


def test_diffusion_coefficients_without_hdiff_efdt_ratio(r04b09_diffusion_config):
    config = r04b09_diffusion_config
    config.hdiff_efdt_ratio = 0.0
    config.hdiff_w_efdt_ratio = 0.0

    params = DiffusionParams(config)

    assert params.K2 == 0.0
    assert params.K4 == 0.0
    assert params.K6 == 0.0
    assert params.K4W == 0.0


def test_smagorinski_factor_for_diffusion_type_4(r04b09_diffusion_config):
    config = r04b09_diffusion_config
    config.smagorinski_scaling_factor = 0.15
    config.diffusion_type = 4

    params = DiffusionParams(config)
    assert len(params.smagorinski_factor) == 1
    assert params.smagorinski_factor[0] == pytest.approx(0.15, abs=1e-16)
    assert params.smagorinski_height is None


def test_smagorinski_heights_diffusion_type_5_are_consistent(
    r04b09_diffusion_config,
):
    config = r04b09_diffusion_config
    config.smagorinski_scaling_factor = 0.15
    config.diffusion_type = 5

    params = DiffusionParams(config)
    assert len(params.smagorinski_height) == 4
    assert min(params.smagorinski_height) == params.smagorinski_height[0]
    assert max(params.smagorinski_height) == params.smagorinski_height[-1]
    assert params.smagorinski_height[0] < params.smagorinski_height[1]
    assert params.smagorinski_height[1] < params.smagorinski_height[3]
    assert params.smagorinski_height[2] != params.smagorinski_height[1]
    assert params.smagorinski_height[2] != params.smagorinski_height[3]


def test_smagorinski_factor_diffusion_type_5(r04b09_diffusion_config):
    params = DiffusionParams(r04b09_diffusion_config)
    assert len(params.smagorinski_factor) == len(params.smagorinski_height)
    assert len(params.smagorinski_factor) == 4
    assert np.all(params.smagorinski_factor >= np.zeros(len(params.smagorinski_factor)))


@pytest.mark.datatest
def test_diffusion_init(
    diffusion_savepoint_init,
    interpolation_savepoint,
    metrics_savepoint,
    grid_savepoint,
    icon_grid,
    r04b09_diffusion_config,
    step_date_init,
    damping_height,
):
    savepoint = diffusion_savepoint_init
    config = r04b09_diffusion_config
    config.ndyn_substeps = datarun_reduced_substeps
    additional_parameters = DiffusionParams(config)
    vertical_params = VerticalModelParams(grid_savepoint.vct_a(), damping_height)

    meta = savepoint.get_metadata("nlev", "linit", "date")

    assert meta["nlev"] == 65
    assert meta["linit"] is False
    assert meta["date"] == step_date_init

<<<<<<< HEAD
    grg = savepoint.geofac_grg()
    interpolation_state = InterpolationState(
        e_bln_c_s=savepoint.e_bln_c_s(),
        rbf_coeff_1=savepoint.rbf_vec_coeff_v1(),
        rbf_coeff_2=savepoint.rbf_vec_coeff_v2(),
        geofac_div=savepoint.geofac_div(),
        geofac_n2s=savepoint.geofac_n2s(),
        geofac_grg_x=grg[0],
        geofac_grg_y=grg[1],
        nudgecoeff_e=savepoint.nudgecoeff_e(),
        c_lin_e=None,
        geofac_grdiv=None,
        rbf_vec_coeff_e=None,
        c_intp=None,
        geofac_rot=None,
        pos_on_tplane_e=None,
        e_flx_avg=None,
    )
    metric_state = MetricState(
        mask_hdiff=savepoint.mask_diff(),
        theta_ref_mc=savepoint.theta_ref_mc(),
        wgtfac_c=savepoint.wgtfac_c(),
        zd_intcoef=savepoint.zd_intcoef(),
        zd_vertidx=savepoint.zd_vertidx(),
        zd_diffcoef=savepoint.zd_diffcoef(),
        coeff_gradekin=None,
        ddqz_z_full_e=None,
        wgtfac_e=None,
        wgtfacq_e=None,
        ddxn_z_full=None,
        ddxt_z_full=None,
        ddqz_z_half=None,
        coeff1_dwdz=None,
        coeff2_dwdz=None,
    )
=======
    interpolation_state = interpolation_savepoint.construct_interpolation_state()
    metric_state = metrics_savepoint.construct_metric_state()
>>>>>>> 86e31a1c

    diffusion = Diffusion()
    diffusion.init(
        grid=icon_grid,
        vertical_params=vertical_params,
        config=config,
        params=additional_parameters,
        metric_state=metric_state,
        interpolation_state=interpolation_state,
    )

    assert diffusion.diff_multfac_w == min(
        1.0 / 48.0, additional_parameters.K4W * config.substep_as_float()
    )

    assert np.allclose(0.0, np.asarray(diffusion.v_vert))
    assert np.allclose(0.0, np.asarray(diffusion.u_vert))
    assert np.allclose(0.0, np.asarray(diffusion.kh_smag_ec))
    assert np.allclose(0.0, np.asarray(diffusion.kh_smag_e))

    shape_k = (icon_grid.n_lev(),)
    expected_smag_limit = smag_limit_numpy(
        diff_multfac_vn_numpy,
        shape_k,
        additional_parameters.K4,
        config.substep_as_float(),
    )

    assert (
        diffusion.smag_offset
        == 0.25 * additional_parameters.K4 * config.substep_as_float()
    )
    assert np.allclose(expected_smag_limit, diffusion.smag_limit)

    expected_diff_multfac_vn = diff_multfac_vn_numpy(
        shape_k, additional_parameters.K4, config.substep_as_float()
    )
    assert np.allclose(expected_diff_multfac_vn, diffusion.diff_multfac_vn)
    expected_enh_smag_fac = enhanced_smagorinski_factor_numpy(
        additional_parameters.smagorinski_factor,
        additional_parameters.smagorinski_height,
        grid_savepoint.vct_a(),
    )
    assert np.allclose(expected_enh_smag_fac, np.asarray(diffusion.enh_smag_fac))


def _verify_init_values_against_savepoint(
    savepoint: IconDiffusionInitSavepoint, diffusion: Diffusion
):
    dtime = savepoint.get_metadata("dtime")["dtime"]

    assert savepoint.nudgezone_diff() == diffusion.nudgezone_diff
    assert savepoint.bdy_diff() == diffusion.bdy_diff
    assert savepoint.fac_bdydiff_v() == diffusion.fac_bdydiff_v
    assert savepoint.smag_offset() == diffusion.smag_offset
    assert savepoint.diff_multfac_w() == diffusion.diff_multfac_w

    # this is done in diffusion.run(...) because it depends on the dtime
    scale_k(
        diffusion.enh_smag_fac, dtime, diffusion.diff_multfac_smag, offset_provider={}
    )
    assert np.allclose(savepoint.diff_multfac_smag(), diffusion.diff_multfac_smag)

    assert np.allclose(savepoint.smag_limit(), diffusion.smag_limit)
    assert np.allclose(
        savepoint.diff_multfac_n2w(), np.asarray(diffusion.diff_multfac_n2w)
    )
    assert np.allclose(savepoint.diff_multfac_vn(), diffusion.diff_multfac_vn)


@pytest.mark.datatest
@pytest.mark.parametrize("linit", [True])
def test_verify_special_diffusion_inital_step_values_against_initial_savepoint(
    diffusion_savepoint_init, r04b09_diffusion_config, icon_grid
):
    savepoint = diffusion_savepoint_init
    config = r04b09_diffusion_config
    config.ndyn_substeps = datarun_reduced_substeps

    params = DiffusionParams(config)
    expected_diff_multfac_vn = savepoint.diff_multfac_vn()
    expected_smag_limit = savepoint.smag_limit()
    exptected_smag_offset = savepoint.smag_offset()

    diff_multfac_vn = zero_field(icon_grid, KDim)
    smag_limit = zero_field(icon_grid, KDim)
    setup_fields_for_initial_step(
        params.K4,
        config.hdiff_efdt_ratio,
        diff_multfac_vn,
        smag_limit,
        offset_provider={},
    )
    assert np.allclose(expected_smag_limit, smag_limit)
    assert np.allclose(expected_diff_multfac_vn, diff_multfac_vn)
    assert exptected_smag_offset == 0.0


@pytest.mark.datatest
def test_verify_diffusion_init_against_first_regular_savepoint(
    diffusion_savepoint_init,
    interpolation_savepoint,
    metrics_savepoint,
    grid_savepoint,
    r04b09_diffusion_config,
    icon_grid,
    damping_height,
):
    config = r04b09_diffusion_config
    config.ndyn_substeps = datarun_reduced_substeps
    additional_parameters = DiffusionParams(config)
    vct_a = grid_savepoint.vct_a()

<<<<<<< HEAD
    grg = savepoint.geofac_grg()
    interpolation_state = InterpolationState(
        e_bln_c_s=savepoint.e_bln_c_s(),
        rbf_coeff_1=savepoint.rbf_vec_coeff_v1(),
        rbf_coeff_2=savepoint.rbf_vec_coeff_v2(),
        geofac_div=savepoint.geofac_div(),
        geofac_n2s=savepoint.geofac_n2s(),
        geofac_grg_x=grg[0],
        geofac_grg_y=grg[1],
        nudgecoeff_e=savepoint.nudgecoeff_e(),
        c_lin_e=None,
        geofac_grdiv=None,
        rbf_vec_coeff_e=None,
        c_intp=None,
        geofac_rot=None,
        pos_on_tplane_e=None,
        e_flx_avg=None,
    )
    metric_state = MetricState(
        mask_hdiff=savepoint.mask_diff(),
        theta_ref_mc=savepoint.theta_ref_mc(),
        wgtfac_c=savepoint.wgtfac_c(),
        zd_intcoef=savepoint.zd_intcoef(),
        zd_vertidx=savepoint.zd_vertoffset(),
        zd_diffcoef=savepoint.zd_diffcoef(),
        coeff_gradekin=None,
        ddqz_z_full_e=None,
        wgtfac_e=None,
        wgtfacq_e=None,
        ddxn_z_full=None,
        ddxt_z_full=None,
        ddqz_z_half=None,
        coeff1_dwdz=None,
        coeff2_dwdz=None,
    )
=======
    interpolation_state = interpolation_savepoint.construct_interpolation_state()
    metric_state = metrics_savepoint.construct_metric_state()

>>>>>>> 86e31a1c
    diffusion = Diffusion()
    diffusion.init(
        config=config,
        grid=icon_grid,
        params=additional_parameters,
        vertical_params=VerticalModelParams(vct_a, damping_height),
        metric_state=metric_state,
        interpolation_state=interpolation_state,
    )

    _verify_init_values_against_savepoint(diffusion_savepoint_init, diffusion)


@pytest.mark.datatest
@pytest.mark.parametrize("step_date_init", ["2021-06-20T12:00:50.000"])
def test_verify_diffusion_init_against_other_regular_savepoint(
    r04b09_diffusion_config,
    grid_savepoint,
    icon_grid,
    interpolation_savepoint,
    metrics_savepoint,
    diffusion_savepoint_init,
    damping_height,
):
    config = r04b09_diffusion_config
    config.ndyn_substeps = datarun_reduced_substeps
    additional_parameters = DiffusionParams(config)

    savepoint = diffusion_savepoint_init
    vertical_params = VerticalModelParams(grid_savepoint.vct_a(), damping_height)
<<<<<<< HEAD
    grg = diffusion_savepoint_init.geofac_grg()
    interpolation_state = InterpolationState(
        e_bln_c_s=savepoint.e_bln_c_s(),
        rbf_coeff_1=savepoint.rbf_vec_coeff_v1(),
        rbf_coeff_2=savepoint.rbf_vec_coeff_v2(),
        geofac_div=savepoint.geofac_div(),
        geofac_n2s=savepoint.geofac_n2s(),
        geofac_grg_x=grg[0],
        geofac_grg_y=grg[1],
        nudgecoeff_e=savepoint.nudgecoeff_e(),
        c_lin_e=None,
        geofac_grdiv=None,
        rbf_vec_coeff_e=None,
        c_intp=None,
        geofac_rot=None,
        pos_on_tplane_e=None,
        e_flx_avg=None,
    )
    metric_state = MetricState(
        mask_hdiff=savepoint.mask_diff(),
        theta_ref_mc=savepoint.theta_ref_mc(),
        wgtfac_c=savepoint.wgtfac_c(),
        zd_intcoef=savepoint.zd_intcoef(),
        zd_vertidx=savepoint.zd_vertidx(),
        zd_diffcoef=savepoint.zd_diffcoef(),
        coeff_gradekin=None,
        ddqz_z_full_e=None,
        wgtfac_e=None,
        wgtfacq_e=None,
        ddxn_z_full=None,
        ddxt_z_full=None,
        ddqz_z_half=None,
        coeff1_dwdz=None,
        coeff2_dwdz=None,
    )
=======
    interpolation_state = interpolation_savepoint.construct_interpolation_state()
    metric_state = metrics_savepoint.construct_metric_state()
>>>>>>> 86e31a1c

    diffusion = Diffusion()
    diffusion.init(
        icon_grid,
        config,
        additional_parameters,
        vertical_params,
        metric_state,
        interpolation_state,
    )

    _verify_init_values_against_savepoint(diffusion_savepoint_init, diffusion)


@pytest.mark.skip("fix: diffusion_stencil_15")
@pytest.mark.parametrize("run_with_program", [True, False])
@pytest.mark.datatest
def test_run_diffusion_single_step(
    run_with_program,
    diffusion_savepoint_init,
    diffusion_savepoint_exit,
    interpolation_savepoint,
    metrics_savepoint,
    grid_savepoint,
    icon_grid,
    r04b09_diffusion_config,
    damping_height,
):
<<<<<<< HEAD
    (
        cell_areas,
        diagnostic_state,
        dtime,
        dual_normal_vert,
        edge_areas,
        interpolation_state,
        inverse_dual_edge_length,
        inverse_primal_edge_lengths,
        inverse_vertical_vertex_lengths,
        metric_state,
        orientation,
        primal_normal_vert,
        prognostic_state,
    ) = _read_fields(diffusion_savepoint_init, grid_savepoint)

=======
    dtime = diffusion_savepoint_init.get_metadata("dtime").get("dtime")
    edge_geometry: EdgeParams = grid_savepoint.construct_edge_geometry()
    cell_geometry: CellParams = grid_savepoint.construct_cell_geometry()
    interpolation_state = interpolation_savepoint.construct_interpolation_state()
    metric_state = metrics_savepoint.construct_metric_state()
    diagnostic_state = diffusion_savepoint_init.construct_diagnostics()
    prognostic_state = diffusion_savepoint_init.construct_prognostics()
>>>>>>> 86e31a1c
    vct_a = grid_savepoint.vct_a()
    vertical_params = VerticalModelParams(
        vct_a=vct_a, rayleigh_damping_height=damping_height
    )
    config = r04b09_diffusion_config
    config.ndyn_substeps = datarun_reduced_substeps
    additional_parameters = DiffusionParams(config)

    diffusion = Diffusion(run_program=run_with_program)

    diffusion.init(
        grid=icon_grid,
        config=config,
        params=additional_parameters,
        vertical_params=vertical_params,
        metric_state=metric_state,
        interpolation_state=interpolation_state,
    )
    diffusion.time_step(
        diagnostic_state=diagnostic_state,
        prognostic_state=prognostic_state,
        dtime=dtime,
        tangent_orientation=orientation,
        inverse_primal_edge_lengths=inverse_primal_edge_lengths,
        inverse_dual_edge_length=inverse_dual_edge_length,
        inverse_vert_vert_lengths=inverse_vertical_vertex_lengths,
        primal_normal_vert=primal_normal_vert,
        dual_normal_vert=dual_normal_vert,
        edge_areas=edge_areas,
        cell_areas=cell_areas,
    )

    icon_result_exner = diffusion_savepoint_exit.exner()
    icon_result_vn = diffusion_savepoint_exit.vn()
    icon_result_w = diffusion_savepoint_exit.w()
    icon_result_theta_w = diffusion_savepoint_exit.theta_v()

    assert np.allclose(icon_result_w, np.asarray(prognostic_state.w))
    assert np.allclose(np.asarray(icon_result_vn), np.asarray(prognostic_state.vn))
    assert np.allclose(
        np.asarray(icon_result_theta_w), np.asarray(prognostic_state.theta_v)
    )
    assert np.allclose(
        np.asarray(icon_result_exner), np.asarray(prognostic_state.exner_pressure)
    )


<<<<<<< HEAD
def _read_fields(diffusion_savepoint_init, grid_savepoint):

    grg = diffusion_savepoint_init.geofac_grg()
    interpolation_state = InterpolationState(
        e_bln_c_s=diffusion_savepoint_init.e_bln_c_s(),
        rbf_coeff_1=diffusion_savepoint_init.rbf_vec_coeff_v1(),
        rbf_coeff_2=diffusion_savepoint_init.rbf_vec_coeff_v2(),
        geofac_div=diffusion_savepoint_init.geofac_div(),
        geofac_n2s=diffusion_savepoint_init.geofac_n2s(),
        geofac_grg_x=grg[0],
        geofac_grg_y=grg[1],
        nudgecoeff_e=diffusion_savepoint_init.nudgecoeff_e(),
        c_lin_e=None,
        geofac_grdiv=None,
        rbf_vec_coeff_e=None,
        c_intp=None,
        geofac_rot=None,
        pos_on_tplane_e=None,
        e_flx_avg=None,
    )
    metric_state = MetricState(
        mask_hdiff=diffusion_savepoint_init.mask_diff(),
        theta_ref_mc=diffusion_savepoint_init.theta_ref_mc(),
        wgtfac_c=diffusion_savepoint_init.wgtfac_c(),
        zd_intcoef=diffusion_savepoint_init.zd_intcoef(),
        zd_vertidx=diffusion_savepoint_init.zd_vertoffset(),
        zd_diffcoef=diffusion_savepoint_init.zd_diffcoef(),
        coeff_gradekin=None,
        ddqz_z_full_e=None,
        wgtfac_e=None,
        wgtfacq_e=None,
        ddxn_z_full=None,
        ddxt_z_full=None,
        ddqz_z_half=None,
        coeff1_dwdz=None,
        coeff2_dwdz=None,
    )
    diagnostic_state = DiagnosticState(
        hdef_ic=diffusion_savepoint_init.hdef_ic(),
        div_ic=diffusion_savepoint_init.div_ic(),
        dwdx=diffusion_savepoint_init.dwdx(),
        dwdy=diffusion_savepoint_init.dwdy(),
        vt=None,
        vn_ie=None,
        w_concorr_c=None,
        ddt_w_adv_pc_before=None,
        ddt_vn_apc_pc_before=None,
        ntnd=None,
    )
    prognostic_state = PrognosticState(
        w=diffusion_savepoint_init.w(),
        vn=diffusion_savepoint_init.vn(),
        exner_pressure=diffusion_savepoint_init.exner(),
        theta_v=diffusion_savepoint_init.theta_v(),
        rho=None,
        exner=None,
    )
    dtime = diffusion_savepoint_init.get_metadata("dtime").get("dtime")
    orientation = grid_savepoint.tangent_orientation()
    inverse_primal_edge_lengths = grid_savepoint.inverse_primal_edge_lengths()
    inverse_vert_vert_lengths = grid_savepoint.inv_vert_vert_length()
    inverse_dual_edge_length = grid_savepoint.inv_dual_edge_length()
    primal_normal_vert: VectorTuple = (
        as_1D_sparse_field(grid_savepoint.primal_normal_vert_x(), ECVDim),
        as_1D_sparse_field(grid_savepoint.primal_normal_vert_y(), ECVDim),
    )
    dual_normal_vert: VectorTuple = (
        as_1D_sparse_field(grid_savepoint.dual_normal_vert_x(), ECVDim),
        as_1D_sparse_field(grid_savepoint.dual_normal_vert_y(), ECVDim),
    )
    edge_areas = grid_savepoint.edge_areas()
    cell_areas = grid_savepoint.cell_areas()
    return (
        cell_areas,
        diagnostic_state,
        dtime,
        dual_normal_vert,
        edge_areas,
        interpolation_state,
        inverse_dual_edge_length,
        inverse_primal_edge_lengths,
        inverse_vert_vert_lengths,
        metric_state,
        orientation,
        primal_normal_vert,
        prognostic_state,
    )


=======
>>>>>>> 86e31a1c
@pytest.mark.skip("fix: diffusion_stencil_15")
@pytest.mark.datatest
def test_diffusion_five_steps(
    damping_height,
    r04b09_diffusion_config,
    icon_grid,
    grid_savepoint,
    interpolation_savepoint,
    metrics_savepoint,
    diffusion_savepoint_init,
    diffusion_savepoint_exit,
    linit=True,
    step_date_exit="2021-06-20T12:01:00.000",
):
<<<<<<< HEAD
    (
        cell_areas,
        diagnostic_state,
        dtime,
        dual_normal_vert,
        edge_areas,
        interpolation_state,
        inverse_dual_edge_length,
        inverse_primal_edge_lengths,
        inverse_vert_vert_lengths,
        metric_state,
        orientation,
        primal_normal_vert,
        prognostic_state,
    ) = _read_fields(diffusion_savepoint_init, grid_savepoint)
=======
    dtime = diffusion_savepoint_init.get_metadata("dtime").get("dtime")
    edge_geometry: EdgeParams = grid_savepoint.construct_edge_geometry()
    cell_geometry: CellParams = grid_savepoint.construct_cell_geometry()
    interpolation_state = interpolation_savepoint.construct_interpolation_state()
    metric_state = metrics_savepoint.construct_metric_state()
    diagnostic_state = diffusion_savepoint_init.construct_diagnostics()
    prognostic_state = diffusion_savepoint_init.construct_prognostics()
>>>>>>> 86e31a1c

    vertical_params = VerticalModelParams(
        vct_a=grid_savepoint.vct_a(), rayleigh_damping_height=damping_height
    )

    additional_parameters = DiffusionParams(r04b09_diffusion_config)
    config = r04b09_diffusion_config
    config.ndyn_substeps = datarun_reduced_substeps
    diffusion = Diffusion()
    diffusion.init(
        grid=icon_grid,
        config=config,
        params=additional_parameters,
        vertical_params=vertical_params,
        metric_state=metric_state,
        interpolation_state=interpolation_state,
    )
    diffusion.initial_step(
        diagnostic_state=diagnostic_state,
        prognostic_state=prognostic_state,
        dtime=dtime,
        tangent_orientation=orientation,
        inverse_primal_edge_lengths=inverse_primal_edge_lengths,
        inverse_dual_edge_length=inverse_dual_edge_length,
        inverse_vert_vert_lengths=inverse_vert_vert_lengths,
        primal_normal_vert=primal_normal_vert,
        dual_normal_vert=dual_normal_vert,
        edge_areas=edge_areas,
        cell_areas=cell_areas,
    )
    for _ in range(4):
        diffusion.time_step(
            diagnostic_state=diagnostic_state,
            prognostic_state=prognostic_state,
            dtime=dtime,
            tangent_orientation=orientation,
            inverse_primal_edge_lengths=inverse_primal_edge_lengths,
            inverse_dual_edge_length=inverse_dual_edge_length,
            inverse_vert_vert_lengths=inverse_vert_vert_lengths,
            primal_normal_vert=primal_normal_vert,
            dual_normal_vert=dual_normal_vert,
            edge_areas=edge_areas,
            cell_areas=cell_areas,
        )

    icon_result_exner = diffusion_savepoint_exit.exner()
    icon_result_vn = diffusion_savepoint_exit.vn()
    icon_result_w = diffusion_savepoint_exit.w()
    icon_result_theta_w = diffusion_savepoint_exit.theta_v()
    assert np.allclose(icon_result_w, np.asarray(prognostic_state.w))
    assert np.allclose(np.asarray(icon_result_vn), np.asarray(prognostic_state.vn))
    assert np.allclose(
        np.asarray(icon_result_theta_w), np.asarray(prognostic_state.theta_v)
    )
    assert np.allclose(
        np.asarray(icon_result_exner), np.asarray(prognostic_state.exner_pressure)
    )<|MERGE_RESOLUTION|>--- conflicted
+++ resolved
@@ -14,25 +14,14 @@
 import numpy as np
 import pytest
 
-<<<<<<< HEAD
-from icon4py.common.dimension import ECVDim, KDim, VertexDim
-from icon4py.diffusion.diffusion import Diffusion, DiffusionParams, VectorTuple
-from icon4py.state_utils.diagnostic_state import DiagnosticState
-from icon4py.state_utils.icon_grid import VerticalModelParams
-from icon4py.state_utils.interpolation_state import InterpolationState
-from icon4py.state_utils.metric_state import MetricState
-from icon4py.state_utils.prognostic_state import PrognosticState
-from icon4py.state_utils.utils import (
-=======
 from atm_dyn_iconam.tests.test_utils.serialbox_utils import (
     IconDiffusionInitSavepoint,
 )
 from icon4py.common.dimension import KDim, VertexDim
 from icon4py.diffusion.diffusion import Diffusion, DiffusionParams
-from icon4py.diffusion.horizontal import CellParams, EdgeParams
-from icon4py.diffusion.icon_grid import VerticalModelParams
-from icon4py.diffusion.utils import (
->>>>>>> 86e31a1c
+from icon4py.state_utils.horizontal import CellParams, EdgeParams
+from icon4py.state_utils.icon_grid import VerticalModelParams
+from icon4py.state_utils.utils import (
     _en_smag_fac_for_zero_nshift,
     _setup_runtime_diff_multfac_vn,
     _setup_smag_limit,
@@ -40,18 +29,12 @@
     set_zero_v_k,
     setup_fields_for_initial_step,
 )
-<<<<<<< HEAD
-from icon4py.testutils.serialbox_utils import IconDiffusionInitSavepoint
-from icon4py.testutils.simple_mesh import SimpleMesh
-from icon4py.testutils.utils import as_1D_sparse_field, random_field, zero_field
-=======
 
 from .test_utils.helpers import random_field, zero_field
 from .test_utils.simple_mesh import SimpleMesh
 
 
 datarun_reduced_substeps = 2
->>>>>>> 86e31a1c
 
 
 def test_scale_k():
@@ -188,6 +171,7 @@
     assert params.K4W == pytest.approx(1.0 / 72.0, abs=1e-12)
 
 
+@pytest.mark.datatest
 def test_diffusion_coefficients_without_hdiff_efdt_ratio(r04b09_diffusion_config):
     config = r04b09_diffusion_config
     config.hdiff_efdt_ratio = 0.0
@@ -247,58 +231,19 @@
     step_date_init,
     damping_height,
 ):
-    savepoint = diffusion_savepoint_init
     config = r04b09_diffusion_config
     config.ndyn_substeps = datarun_reduced_substeps
     additional_parameters = DiffusionParams(config)
     vertical_params = VerticalModelParams(grid_savepoint.vct_a(), damping_height)
 
-    meta = savepoint.get_metadata("nlev", "linit", "date")
+    meta = diffusion_savepoint_init.get_metadata("nlev", "linit", "date")
 
     assert meta["nlev"] == 65
     assert meta["linit"] is False
     assert meta["date"] == step_date_init
 
-<<<<<<< HEAD
-    grg = savepoint.geofac_grg()
-    interpolation_state = InterpolationState(
-        e_bln_c_s=savepoint.e_bln_c_s(),
-        rbf_coeff_1=savepoint.rbf_vec_coeff_v1(),
-        rbf_coeff_2=savepoint.rbf_vec_coeff_v2(),
-        geofac_div=savepoint.geofac_div(),
-        geofac_n2s=savepoint.geofac_n2s(),
-        geofac_grg_x=grg[0],
-        geofac_grg_y=grg[1],
-        nudgecoeff_e=savepoint.nudgecoeff_e(),
-        c_lin_e=None,
-        geofac_grdiv=None,
-        rbf_vec_coeff_e=None,
-        c_intp=None,
-        geofac_rot=None,
-        pos_on_tplane_e=None,
-        e_flx_avg=None,
-    )
-    metric_state = MetricState(
-        mask_hdiff=savepoint.mask_diff(),
-        theta_ref_mc=savepoint.theta_ref_mc(),
-        wgtfac_c=savepoint.wgtfac_c(),
-        zd_intcoef=savepoint.zd_intcoef(),
-        zd_vertidx=savepoint.zd_vertidx(),
-        zd_diffcoef=savepoint.zd_diffcoef(),
-        coeff_gradekin=None,
-        ddqz_z_full_e=None,
-        wgtfac_e=None,
-        wgtfacq_e=None,
-        ddxn_z_full=None,
-        ddxt_z_full=None,
-        ddqz_z_half=None,
-        coeff1_dwdz=None,
-        coeff2_dwdz=None,
-    )
-=======
     interpolation_state = interpolation_savepoint.construct_interpolation_state()
     metric_state = metrics_savepoint.construct_metric_state()
->>>>>>> 86e31a1c
 
     diffusion = Diffusion()
     diffusion.init(
@@ -412,47 +357,9 @@
     additional_parameters = DiffusionParams(config)
     vct_a = grid_savepoint.vct_a()
 
-<<<<<<< HEAD
-    grg = savepoint.geofac_grg()
-    interpolation_state = InterpolationState(
-        e_bln_c_s=savepoint.e_bln_c_s(),
-        rbf_coeff_1=savepoint.rbf_vec_coeff_v1(),
-        rbf_coeff_2=savepoint.rbf_vec_coeff_v2(),
-        geofac_div=savepoint.geofac_div(),
-        geofac_n2s=savepoint.geofac_n2s(),
-        geofac_grg_x=grg[0],
-        geofac_grg_y=grg[1],
-        nudgecoeff_e=savepoint.nudgecoeff_e(),
-        c_lin_e=None,
-        geofac_grdiv=None,
-        rbf_vec_coeff_e=None,
-        c_intp=None,
-        geofac_rot=None,
-        pos_on_tplane_e=None,
-        e_flx_avg=None,
-    )
-    metric_state = MetricState(
-        mask_hdiff=savepoint.mask_diff(),
-        theta_ref_mc=savepoint.theta_ref_mc(),
-        wgtfac_c=savepoint.wgtfac_c(),
-        zd_intcoef=savepoint.zd_intcoef(),
-        zd_vertidx=savepoint.zd_vertoffset(),
-        zd_diffcoef=savepoint.zd_diffcoef(),
-        coeff_gradekin=None,
-        ddqz_z_full_e=None,
-        wgtfac_e=None,
-        wgtfacq_e=None,
-        ddxn_z_full=None,
-        ddxt_z_full=None,
-        ddqz_z_half=None,
-        coeff1_dwdz=None,
-        coeff2_dwdz=None,
-    )
-=======
     interpolation_state = interpolation_savepoint.construct_interpolation_state()
     metric_state = metrics_savepoint.construct_metric_state()
 
->>>>>>> 86e31a1c
     diffusion = Diffusion()
     diffusion.init(
         config=config,
@@ -481,48 +388,9 @@
     config.ndyn_substeps = datarun_reduced_substeps
     additional_parameters = DiffusionParams(config)
 
-    savepoint = diffusion_savepoint_init
     vertical_params = VerticalModelParams(grid_savepoint.vct_a(), damping_height)
-<<<<<<< HEAD
-    grg = diffusion_savepoint_init.geofac_grg()
-    interpolation_state = InterpolationState(
-        e_bln_c_s=savepoint.e_bln_c_s(),
-        rbf_coeff_1=savepoint.rbf_vec_coeff_v1(),
-        rbf_coeff_2=savepoint.rbf_vec_coeff_v2(),
-        geofac_div=savepoint.geofac_div(),
-        geofac_n2s=savepoint.geofac_n2s(),
-        geofac_grg_x=grg[0],
-        geofac_grg_y=grg[1],
-        nudgecoeff_e=savepoint.nudgecoeff_e(),
-        c_lin_e=None,
-        geofac_grdiv=None,
-        rbf_vec_coeff_e=None,
-        c_intp=None,
-        geofac_rot=None,
-        pos_on_tplane_e=None,
-        e_flx_avg=None,
-    )
-    metric_state = MetricState(
-        mask_hdiff=savepoint.mask_diff(),
-        theta_ref_mc=savepoint.theta_ref_mc(),
-        wgtfac_c=savepoint.wgtfac_c(),
-        zd_intcoef=savepoint.zd_intcoef(),
-        zd_vertidx=savepoint.zd_vertidx(),
-        zd_diffcoef=savepoint.zd_diffcoef(),
-        coeff_gradekin=None,
-        ddqz_z_full_e=None,
-        wgtfac_e=None,
-        wgtfacq_e=None,
-        ddxn_z_full=None,
-        ddxt_z_full=None,
-        ddqz_z_half=None,
-        coeff1_dwdz=None,
-        coeff2_dwdz=None,
-    )
-=======
     interpolation_state = interpolation_savepoint.construct_interpolation_state()
     metric_state = metrics_savepoint.construct_metric_state()
->>>>>>> 86e31a1c
 
     diffusion = Diffusion()
     diffusion.init(
@@ -551,24 +419,6 @@
     r04b09_diffusion_config,
     damping_height,
 ):
-<<<<<<< HEAD
-    (
-        cell_areas,
-        diagnostic_state,
-        dtime,
-        dual_normal_vert,
-        edge_areas,
-        interpolation_state,
-        inverse_dual_edge_length,
-        inverse_primal_edge_lengths,
-        inverse_vertical_vertex_lengths,
-        metric_state,
-        orientation,
-        primal_normal_vert,
-        prognostic_state,
-    ) = _read_fields(diffusion_savepoint_init, grid_savepoint)
-
-=======
     dtime = diffusion_savepoint_init.get_metadata("dtime").get("dtime")
     edge_geometry: EdgeParams = grid_savepoint.construct_edge_geometry()
     cell_geometry: CellParams = grid_savepoint.construct_cell_geometry()
@@ -576,7 +426,6 @@
     metric_state = metrics_savepoint.construct_metric_state()
     diagnostic_state = diffusion_savepoint_init.construct_diagnostics()
     prognostic_state = diffusion_savepoint_init.construct_prognostics()
->>>>>>> 86e31a1c
     vct_a = grid_savepoint.vct_a()
     vertical_params = VerticalModelParams(
         vct_a=vct_a, rayleigh_damping_height=damping_height
@@ -586,7 +435,6 @@
     additional_parameters = DiffusionParams(config)
 
     diffusion = Diffusion(run_program=run_with_program)
-
     diffusion.init(
         grid=icon_grid,
         config=config,
@@ -599,14 +447,14 @@
         diagnostic_state=diagnostic_state,
         prognostic_state=prognostic_state,
         dtime=dtime,
-        tangent_orientation=orientation,
-        inverse_primal_edge_lengths=inverse_primal_edge_lengths,
-        inverse_dual_edge_length=inverse_dual_edge_length,
-        inverse_vert_vert_lengths=inverse_vertical_vertex_lengths,
-        primal_normal_vert=primal_normal_vert,
-        dual_normal_vert=dual_normal_vert,
-        edge_areas=edge_areas,
-        cell_areas=cell_areas,
+        tangent_orientation=edge_geometry.tangent_orientation,
+        inverse_primal_edge_lengths=edge_geometry.inverse_primal_edge_lengths,
+        inverse_dual_edge_length=edge_geometry.inverse_dual_edge_lengths,
+        inverse_vert_vert_lengths=edge_geometry.inverse_vertex_vertex_lengths,
+        primal_normal_vert=edge_geometry.primal_normal_vert,
+        dual_normal_vert=edge_geometry.dual_normal_vert,
+        edge_areas=edge_geometry.edge_areas,
+        cell_areas=cell_geometry.area,
     )
 
     icon_result_exner = diffusion_savepoint_exit.exner()
@@ -624,98 +472,6 @@
     )
 
 
-<<<<<<< HEAD
-def _read_fields(diffusion_savepoint_init, grid_savepoint):
-
-    grg = diffusion_savepoint_init.geofac_grg()
-    interpolation_state = InterpolationState(
-        e_bln_c_s=diffusion_savepoint_init.e_bln_c_s(),
-        rbf_coeff_1=diffusion_savepoint_init.rbf_vec_coeff_v1(),
-        rbf_coeff_2=diffusion_savepoint_init.rbf_vec_coeff_v2(),
-        geofac_div=diffusion_savepoint_init.geofac_div(),
-        geofac_n2s=diffusion_savepoint_init.geofac_n2s(),
-        geofac_grg_x=grg[0],
-        geofac_grg_y=grg[1],
-        nudgecoeff_e=diffusion_savepoint_init.nudgecoeff_e(),
-        c_lin_e=None,
-        geofac_grdiv=None,
-        rbf_vec_coeff_e=None,
-        c_intp=None,
-        geofac_rot=None,
-        pos_on_tplane_e=None,
-        e_flx_avg=None,
-    )
-    metric_state = MetricState(
-        mask_hdiff=diffusion_savepoint_init.mask_diff(),
-        theta_ref_mc=diffusion_savepoint_init.theta_ref_mc(),
-        wgtfac_c=diffusion_savepoint_init.wgtfac_c(),
-        zd_intcoef=diffusion_savepoint_init.zd_intcoef(),
-        zd_vertidx=diffusion_savepoint_init.zd_vertoffset(),
-        zd_diffcoef=diffusion_savepoint_init.zd_diffcoef(),
-        coeff_gradekin=None,
-        ddqz_z_full_e=None,
-        wgtfac_e=None,
-        wgtfacq_e=None,
-        ddxn_z_full=None,
-        ddxt_z_full=None,
-        ddqz_z_half=None,
-        coeff1_dwdz=None,
-        coeff2_dwdz=None,
-    )
-    diagnostic_state = DiagnosticState(
-        hdef_ic=diffusion_savepoint_init.hdef_ic(),
-        div_ic=diffusion_savepoint_init.div_ic(),
-        dwdx=diffusion_savepoint_init.dwdx(),
-        dwdy=diffusion_savepoint_init.dwdy(),
-        vt=None,
-        vn_ie=None,
-        w_concorr_c=None,
-        ddt_w_adv_pc_before=None,
-        ddt_vn_apc_pc_before=None,
-        ntnd=None,
-    )
-    prognostic_state = PrognosticState(
-        w=diffusion_savepoint_init.w(),
-        vn=diffusion_savepoint_init.vn(),
-        exner_pressure=diffusion_savepoint_init.exner(),
-        theta_v=diffusion_savepoint_init.theta_v(),
-        rho=None,
-        exner=None,
-    )
-    dtime = diffusion_savepoint_init.get_metadata("dtime").get("dtime")
-    orientation = grid_savepoint.tangent_orientation()
-    inverse_primal_edge_lengths = grid_savepoint.inverse_primal_edge_lengths()
-    inverse_vert_vert_lengths = grid_savepoint.inv_vert_vert_length()
-    inverse_dual_edge_length = grid_savepoint.inv_dual_edge_length()
-    primal_normal_vert: VectorTuple = (
-        as_1D_sparse_field(grid_savepoint.primal_normal_vert_x(), ECVDim),
-        as_1D_sparse_field(grid_savepoint.primal_normal_vert_y(), ECVDim),
-    )
-    dual_normal_vert: VectorTuple = (
-        as_1D_sparse_field(grid_savepoint.dual_normal_vert_x(), ECVDim),
-        as_1D_sparse_field(grid_savepoint.dual_normal_vert_y(), ECVDim),
-    )
-    edge_areas = grid_savepoint.edge_areas()
-    cell_areas = grid_savepoint.cell_areas()
-    return (
-        cell_areas,
-        diagnostic_state,
-        dtime,
-        dual_normal_vert,
-        edge_areas,
-        interpolation_state,
-        inverse_dual_edge_length,
-        inverse_primal_edge_lengths,
-        inverse_vert_vert_lengths,
-        metric_state,
-        orientation,
-        primal_normal_vert,
-        prognostic_state,
-    )
-
-
-=======
->>>>>>> 86e31a1c
 @pytest.mark.skip("fix: diffusion_stencil_15")
 @pytest.mark.datatest
 def test_diffusion_five_steps(
@@ -730,23 +486,6 @@
     linit=True,
     step_date_exit="2021-06-20T12:01:00.000",
 ):
-<<<<<<< HEAD
-    (
-        cell_areas,
-        diagnostic_state,
-        dtime,
-        dual_normal_vert,
-        edge_areas,
-        interpolation_state,
-        inverse_dual_edge_length,
-        inverse_primal_edge_lengths,
-        inverse_vert_vert_lengths,
-        metric_state,
-        orientation,
-        primal_normal_vert,
-        prognostic_state,
-    ) = _read_fields(diffusion_savepoint_init, grid_savepoint)
-=======
     dtime = diffusion_savepoint_init.get_metadata("dtime").get("dtime")
     edge_geometry: EdgeParams = grid_savepoint.construct_edge_geometry()
     cell_geometry: CellParams = grid_savepoint.construct_cell_geometry()
@@ -754,7 +493,6 @@
     metric_state = metrics_savepoint.construct_metric_state()
     diagnostic_state = diffusion_savepoint_init.construct_diagnostics()
     prognostic_state = diffusion_savepoint_init.construct_prognostics()
->>>>>>> 86e31a1c
 
     vertical_params = VerticalModelParams(
         vct_a=grid_savepoint.vct_a(), rayleigh_damping_height=damping_height
@@ -776,28 +514,28 @@
         diagnostic_state=diagnostic_state,
         prognostic_state=prognostic_state,
         dtime=dtime,
-        tangent_orientation=orientation,
-        inverse_primal_edge_lengths=inverse_primal_edge_lengths,
-        inverse_dual_edge_length=inverse_dual_edge_length,
-        inverse_vert_vert_lengths=inverse_vert_vert_lengths,
-        primal_normal_vert=primal_normal_vert,
-        dual_normal_vert=dual_normal_vert,
-        edge_areas=edge_areas,
-        cell_areas=cell_areas,
+        tangent_orientation=edge_geometry.tangent_orientation,
+        inverse_primal_edge_lengths=edge_geometry.inverse_primal_edge_lengths,
+        inverse_dual_edge_length=edge_geometry.inverse_dual_edge_lengths,
+        inverse_vert_vert_lengths=edge_geometry.inverse_vertex_vertex_lengths,
+        primal_normal_vert=edge_geometry.primal_normal_vert,
+        dual_normal_vert=edge_geometry.dual_normal_vert,
+        edge_areas=edge_geometry.edge_areas,
+        cell_areas=cell_geometry.area,
     )
     for _ in range(4):
         diffusion.time_step(
             diagnostic_state=diagnostic_state,
             prognostic_state=prognostic_state,
             dtime=dtime,
-            tangent_orientation=orientation,
-            inverse_primal_edge_lengths=inverse_primal_edge_lengths,
-            inverse_dual_edge_length=inverse_dual_edge_length,
-            inverse_vert_vert_lengths=inverse_vert_vert_lengths,
-            primal_normal_vert=primal_normal_vert,
-            dual_normal_vert=dual_normal_vert,
-            edge_areas=edge_areas,
-            cell_areas=cell_areas,
+            tangent_orientation=edge_geometry.tangent_orientation,
+            inverse_primal_edge_lengths=edge_geometry.inverse_primal_edge_lengths,
+            inverse_dual_edge_length=edge_geometry.inverse_dual_edge_lengths,
+            inverse_vert_vert_lengths=edge_geometry.inverse_vertex_vertex_lengths,
+            primal_normal_vert=edge_geometry.primal_normal_vert,
+            dual_normal_vert=edge_geometry.dual_normal_vert,
+            edge_areas=edge_geometry.edge_areas,
+            cell_areas=cell_geometry.area,
         )
 
     icon_result_exner = diffusion_savepoint_exit.exner()
