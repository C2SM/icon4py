--- conflicted
+++ resolved
@@ -13,6 +13,7 @@
 
 import numpy as np
 import pytest
+from gt4py.next.ffront.fbuiltins import int32
 
 from icon4py.atm_dyn_iconam.update_theta_and_exner import update_theta_and_exner
 from icon4py.common.dimension import CellDim, KDim
@@ -33,16 +34,6 @@
         theta_v: np.array,
         exner: np.array,
         rd_o_cvd,
-<<<<<<< HEAD
-        horizontal_start=0,
-        horizontal_end=mesh.n_cells,
-        vertical_start=0,
-        vertical_end=mesh.k_level,
-        offset_provider={},
-    )
-    assert np.allclose(theta_v, theta_v_ref)
-    assert np.allclose(exner, exner_ref)
-=======
         **kwargs,
     ) -> tuple[np.array]:
         area = np.expand_dims(area, axis=0)
@@ -65,5 +56,8 @@
             theta_v=theta_v,
             exner=exner,
             rd_o_cvd=rd_o_cvd,
-        )
->>>>>>> 92683bb2
+            horizontal_start=int32(0),
+            horizontal_end=int32(mesh.n_cells),
+            vertical_start=int32(0),
+            vertical_end=int32(mesh.k_level),
+        )