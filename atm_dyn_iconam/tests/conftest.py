# ICON4Py - ICON inspired code in Python and GT4Py
#
# Copyright (c) 2022, ETH Zurich and MeteoSwiss
# All rights reserved.
#
# This file is free software: you can redistribute it and/or modify it under
# the terms of the GNU General Public License as published by the
# Free Software Foundation, either version 3 of the License, or any later
# version. See the LICENSE.txt file at the top-level directory of this
# distribution for a copy of the license or check <https://www.gnu.org/licenses/>.
#
# SPDX-License-Identifier: GPL-3.0-or-later

import tarfile
from pathlib import Path

import pytest
import wget
from gt4py.next.program_processors.runners.roundtrip import executor

from atm_dyn_iconam.tests.test_utils.simple_mesh import SimpleMesh
from icon4py.diffusion.diffusion import DiffusionConfig

from .test_utils.serialbox_utils import IconSerialDataProvider


data_uri = "https://polybox.ethz.ch/index.php/s/LcAbscZqnsx4WCf/download"
data_path = Path(__file__).parent.joinpath("ser_icondata")
extracted_path = data_path.joinpath("mch_ch_r04b09_dsl/ser_data")
data_file = data_path.joinpath("mch_ch_r04b09_dsl_v2.tar.gz").name


@pytest.fixture(scope="session")
def setup_icon_data():
    """
    Get the binary ICON data from a remote server.

    Session scoped fixture which is a prerequisite of all the other fixtures in this file.
    """
    data_path.mkdir(parents=True, exist_ok=True)
    if not any(data_path.iterdir()):
        print(
            f"directory {data_path} is empty: downloading data from {data_uri} and extracting"
        )
        wget.download(data_uri, out=data_file)
        # extract downloaded file
        if not tarfile.is_tarfile(data_file):
            raise NotImplementedError(f"{data_file} needs to be a valid tar file")
        with tarfile.open(data_file, mode="r:*") as tf:
            tf.extractall(path=data_path)
        Path(data_file).unlink(missing_ok=True)


@pytest.fixture
def data_provider(setup_icon_data) -> IconSerialDataProvider:
    return IconSerialDataProvider("icon_pydycore", str(extracted_path), True)


@pytest.fixture
def linit():
    """
    Set the 'linit' flag for the ICON diffusion data savepoint.

    Defaults to False
    """
    return False


@pytest.fixture
def step_date_init():
    """
    Set the step date for the loaded ICON time stamp at start of module.

    Defaults to 2021-06-20T12:00:10.000'
    """
    return "2021-06-20T12:00:10.000"


@pytest.fixture
def step_date_exit():
    """
    Set the step date for the loaded ICON time stamp at the end of module.

    Defaults to 2021-06-20T12:00:10.000'
    """
    return "2021-06-20T12:00:10.000"


@pytest.fixture
def diffusion_savepoint_init(data_provider, linit, step_date_init):
    """
    Load data from ICON savepoint at start of diffusion module.

    date of the timestamp to be selected can be set seperately by overriding the 'step_data'
    fixture, passing 'step_data=<iso_string>'

    linit flag can be set by overriding the 'linit' fixture
    """
    return data_provider.from_savepoint_diffusion_init(linit=linit, date=step_date_init)


@pytest.fixture
def savepoint_velocity_init(data_provider, step_date_init, istep, vn_only, jstep):
    """
    Load data from ICON savepoint at start of velocity_advection module.

    date of the timestamp to be selected can be set seperately by overriding the 'step_data'
    fixture, passing 'step_data=<iso_string>'
    """
    return data_provider.from_savepoint_velocity_init(
        istep=istep, vn_only=vn_only, date=step_date_init, jstep=jstep
    )


@pytest.fixture
def savepoint_nonhydro_init(data_provider, step_date_init, istep, jstep):
    """
    Load data from ICON savepoint at exist of solve_nonhydro module.

    date of the timestamp to be selected can be set seperately by overriding the 'step_data'
    fixture, passing 'step_data=<iso_string>'
    """
    return data_provider.from_savepoint_nonhydro_init(
        istep=istep, date=step_date_init, jstep=jstep
    )


@pytest.fixture
def diffusion_savepoint_exit(data_provider, step_date_exit):
    """
    Load data from ICON savepoint at exist of diffusion module.

    date of the timestamp to be selected can be set seperately by overriding the 'step_data'
    fixture, passing 'step_data=<iso_string>'
    """
    sp = data_provider.from_savepoint_diffusion_exit(linit=False, date=step_date_exit)
    return sp


@pytest.fixture
def savepoint_velocity_exit(data_provider, step_date_exit, istep, vn_only, jstep):
    """
    Load data from ICON savepoint at exist of solve_nonhydro module.

    date of the timestamp to be selected can be set seperately by overriding the 'step_data'
    fixture, passing 'step_data=<iso_string>'
    """
    return data_provider.from_savepoint_velocity_exit(
        istep=istep, vn_only=vn_only, date=step_date_exit, jstep=jstep
    )


@pytest.fixture
def savepoint_nonhydro_exit(data_provider, step_date_exit, istep, jstep):
    """
    Load data from ICON savepoint at exist of solve_nonhydro module.

    date of the timestamp to be selected can be set seperately by overriding the 'step_data'
    fixture, passing 'step_data=<iso_string>'
    """
    return data_provider.from_savepoint_nonhydro_exit(
        istep=istep, date=step_date_exit, jstep=jstep
    )


@pytest.fixture
def interpolation_savepoint(data_provider):
    """Load data from ICON interplation state savepoint."""
    return data_provider.from_interpolation_savepoint()


@pytest.fixture
def metrics_savepoint(data_provider):
    """Load data from ICON mestric state savepoint."""
    return data_provider.from_metrics_savepoint()


@pytest.fixture
def metrics_nonhydro_savepoint(data_provider):
    """Load data from ICON mestric state nonhydro savepoint."""
    return data_provider.from_metrics_nonhydro_savepoint()


@pytest.fixture
def icon_grid(grid_savepoint):
    """
    Load the icon grid from an ICON savepoint.

    Uses the special grid_savepoint that contains data from p_patch
    """
    return grid_savepoint.construct_icon_grid()


@pytest.fixture
def grid_savepoint(data_provider):
    return data_provider.from_savepoint_grid()


@pytest.fixture
def r04b09_diffusion_config(setup_icon_data) -> DiffusionConfig:
    """
    Create DiffusionConfig matching MCH_CH_r04b09_dsl.

    Set values to the ones used in the  MCH_CH_r04b09_dsl experiment where they differ
    from the default.
    """
    return DiffusionConfig(
        diffusion_type=5,
        hdiff_w=True,
        hdiff_vn=True,
        type_t_diffu=2,
        type_vn_diffu=1,
        hdiff_efdt_ratio=24.0,
        hdiff_w_efdt_ratio=15.0,
        smagorinski_scaling_factor=0.025,
        zdiffu_t=True,
        velocity_boundary_diffusion_denom=150.0,
        max_nudging_coeff=0.075,
    )


@pytest.fixture
def damping_height():
    return 12500


<<<<<<< HEAD
@pytest.fixture
def istep():
    return 1


@pytest.fixture
def jstep():
    return 0


@pytest.fixture
def ntnd(savepoint_velocity_init):
    return savepoint_velocity_init.get_metadata("ntnd").get("ntnd")


@pytest.fixture
def vn_only():
    return False
=======
BACKENDS = {"embedded": executor}
MESHES = {"simple_mesh": SimpleMesh()}


@pytest.fixture(
    ids=MESHES.keys(),
    params=MESHES.values(),
)
def mesh(request):
    return request.param


@pytest.fixture(ids=BACKENDS.keys(), params=BACKENDS.values())
def backend(request):
    return request.param
>>>>>>> 1ad86bcf
<|MERGE_RESOLUTION|>--- conflicted
+++ resolved
@@ -224,7 +224,6 @@
     return 12500
 
 
-<<<<<<< HEAD
 @pytest.fixture
 def istep():
     return 1
@@ -243,7 +242,8 @@
 @pytest.fixture
 def vn_only():
     return False
-=======
+
+
 BACKENDS = {"embedded": executor}
 MESHES = {"simple_mesh": SimpleMesh()}
 
@@ -258,5 +258,4 @@
 
 @pytest.fixture(ids=BACKENDS.keys(), params=BACKENDS.values())
 def backend(request):
-    return request.param
->>>>>>> 1ad86bcf
+    return request.param