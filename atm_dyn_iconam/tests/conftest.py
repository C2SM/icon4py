--- conflicted
+++ resolved
@@ -101,11 +101,7 @@
 
 
 @pytest.fixture
-<<<<<<< HEAD
-def savepoint_diffusion_init(setup_icon_data, linit, step_date_init):
-=======
 def diffusion_savepoint_init(data_provider, linit, step_date_init):
->>>>>>> 7a62010c
     """
     Load data from ICON savepoint at start of diffusion module.
 
@@ -114,11 +110,7 @@
 
     linit flag can be set by overriding the 'linit' fixture
     """
-<<<<<<< HEAD
-    sp = IconSerialDataProvider(
-        "icon_diffusion", str(extracted_path), True
-    ).from_savepoint_diffusion_init(linit=linit, date=step_date_init)
-    return sp
+    return data_provider.from_savepoint_diffusion_init(linit=linit, date=step_date_init)
 
 
 @pytest.fixture
@@ -134,34 +126,19 @@
     ).from_savepoint_velocity_init(istep=1, date=step_date_init)
     return sp
 
-
-@pytest.fixture
-def savepoint_diffusion_exit(setup_icon_data, step_date_exit):
-=======
-    return data_provider.from_savepoint_diffusion_init(linit=linit, date=step_date_init)
-
-
 @pytest.fixture
 def diffusion_savepoint_exit(data_provider, step_date_exit):
->>>>>>> 7a62010c
     """
     Load data from ICON savepoint at exist of diffusion module.
 
     date of the timestamp to be selected can be set seperately by overriding the 'step_data'
     fixture, passing 'step_data=<iso_string>'
     """
-<<<<<<< HEAD
-    sp = IconSerialDataProvider(
-        "icon_diffusion", str(extracted_path), True
-    ).from_save_point_diffusion_exit(linit=False, date=step_date_exit)
-=======
     sp = data_provider.from_savepoint_diffusion_exit(linit=False, date=step_date_exit)
->>>>>>> 7a62010c
     return sp
 
 
 @pytest.fixture
-<<<<<<< HEAD
 def savepoint_velocity_exit(setup_icon_data, step_date_exit):
     """
     Load data from ICON savepoint at exist of velocity_advection module.
@@ -176,23 +153,16 @@
 
 
 @pytest.fixture
-def icon_grid(savepoint_diffusion_init, savepoint_velocity_init):
-=======
-def icon_grid(data_provider):
->>>>>>> 7a62010c
+def icon_grid(data_provider, savepoint_velocity_init):
     """
     Load the icon grid from an ICON savepoint.
 
     Uses the default save_point from 'savepoint_init' fixture, however these data don't change for
     different time steps.
     """
-<<<<<<< HEAD
-    sp = savepoint_diffusion_init
+    sp = data_provider.from_savepoint_grid()
     sp_v = savepoint_velocity_init
 
-=======
-    sp = data_provider.from_savepoint_grid()
->>>>>>> 7a62010c
     sp_meta = sp.get_metadata("nproma", "nlev", "num_vert", "num_cells", "num_edges")
 
     cell_starts = sp.cells_start_index()
