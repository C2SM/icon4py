# ICON4Py - ICON inspired code in Python and GT4Py
#
# Copyright (c) 2022, ETH Zurich and MeteoSwiss
# All rights reserved.
#
# This file is free software: you can redistribute it and/or modify it under
# the terms of the GNU General Public License as published by the
# Free Software Foundation, either version 3 of the License, or any later
# version. See the LICENSE.txt file at the top-level directory of this
# distribution for a copy of the license or check <https://www.gnu.org/licenses/>.
#
# SPDX-License-Identifier: GPL-3.0-or-later


import mpi4py
import pytest
from gt4py.next.program_processors.runners.roundtrip import executor

from atm_dyn_iconam.tests.test_utils.simple_mesh import SimpleMesh
from icon4py.diffusion.diffusion import DiffusionConfig

<<<<<<< HEAD
from .test_utils.serialbox_utils import IconSerialDataProvider


data_uri = "https://polybox.ethz.ch/index.php/s/LcAbscZqnsx4WCf/download"
data_path = Path(__file__).parent.joinpath("ser_icondata")
extracted_path = data_path.joinpath("mch_ch_r04b09_dsl/ser_data")
data_file = data_path.joinpath("mch_ch_r04b09_dsl_v2.tar.gz").name
data_2_nodes = data_path.joinpath("mpitasks2/mch_ch_r04b09_dsl/ser_data")


@pytest.fixture
def datapath(num_nodes=2):
    local_path = f"mpitasks{num_nodes}/mch_ch_r04b09_dsl/ser_data"
    return data_path.joinpath(local_path)


@pytest.fixture
def mpi():
    from mpi4py import MPI

    mpi4py.rc.initialize = False
    return MPI


@pytest.fixture
def get_data_path(setup_icon_data):
    return extracted_path
=======
from .test_utils.fixtures import (  # noqa F401
    damping_height,
    data_provider,
    get_data_path,
    get_grid_files,
    grid_savepoint,
    icon_grid,
    r04b09_dsl_gridfile,
    setup_icon_data,
)
>>>>>>> 6d9cca98


@pytest.fixture
def ndyn_substeps():
    """
    Return number of dynamical substeps.

    Serialized data uses a reduced number (2 instead of the default 5) in order to reduce the amount
    of data generated.
    """
    return 2


<<<<<<< HEAD
@pytest.fixture(scope="session")
def setup_icon_data():
    """
    Get the binary ICON data from a remote server.

    Session scoped fixture which is a prerequisite of all the other fixtures in this file.
    """
    data_path.mkdir(parents=True, exist_ok=True)
    if not data_path.joinpath(extracted_path).exists():
        print(
            f"directory {data_path} is empty: downloading data from {data_uri} and extracting"
        )
        wget.download(data_uri, out=data_file)
        # extract downloaded file
        if not tarfile.is_tarfile(data_file):
            raise NotImplementedError(f"{data_file} needs to be a valid tar file")
        with tarfile.open(data_file, mode="r:*") as tf:
            tf.extractall(path=data_path)
        Path(data_file).unlink(missing_ok=True)


@pytest.fixture
def data_provider(
    setup_icon_data, path=extracted_path, rank=0
) -> IconSerialDataProvider:
    return IconSerialDataProvider("icon_pydycore", str(path), True)


=======
>>>>>>> 6d9cca98
@pytest.fixture
def linit():
    """
    Set the 'linit' flag for the ICON diffusion data savepoint.

    Defaults to False
    """
    return False


@pytest.fixture
def step_date_init():
    """
    Set the step date for the loaded ICON time stamp at start of module.

    Defaults to 2021-06-20T12:00:10.000'
    """
    return "2021-06-20T12:00:10.000"


@pytest.fixture
def step_date_exit():
    """
    Set the step date for the loaded ICON time stamp at the end of module.

    Defaults to 2021-06-20T12:00:10.000'
    """
    return "2021-06-20T12:00:10.000"


@pytest.fixture
def diffusion_savepoint_init(data_provider, linit, step_date_init):  # noqa F811
    """
    Load data from ICON savepoint at start of diffusion module.

    date of the timestamp to be selected can be set seperately by overriding the 'step_date_init'
    fixture, passing 'step_date_init=<iso_string>'

    linit flag can be set by overriding the 'linit' fixture
    """
    return data_provider.from_savepoint_diffusion_init(linit=linit, date=step_date_init)


@pytest.fixture
def diffusion_savepoint_exit(data_provider, linit, step_date_exit):  # noqa F811
    """
    Load data from ICON savepoint at exist of diffusion module.

    date of the timestamp to be selected can be set seperately by overriding the 'step_data'
    fixture, passing 'step_data=<iso_string>'
    """
    sp = data_provider.from_savepoint_diffusion_exit(linit=linit, date=step_date_exit)
    return sp


@pytest.fixture
def interpolation_savepoint(data_provider):  # noqa F811
    """Load data from ICON interplation state savepoint."""
    return data_provider.from_interpolation_savepoint()


@pytest.fixture
def metrics_savepoint(data_provider):  # noqa F811
    """Load data from ICON mestric state savepoint."""
    return data_provider.from_metrics_savepoint()


@pytest.fixture
def r04b09_diffusion_config(ndyn_substeps) -> DiffusionConfig:
    """
    Create DiffusionConfig matching MCH_CH_r04b09_dsl.

    Set values to the ones used in the  MCH_CH_r04b09_dsl experiment where they differ
    from the default.
    """
    return DiffusionConfig(
        diffusion_type=5,
        hdiff_w=True,
        hdiff_vn=True,
        type_t_diffu=2,
        type_vn_diffu=1,
        hdiff_efdt_ratio=24.0,
        hdiff_w_efdt_ratio=15.0,
        smagorinski_scaling_factor=0.025,
        zdiffu_t=True,
        velocity_boundary_diffusion_denom=150.0,
        max_nudging_coeff=0.075,
        n_substeps=ndyn_substeps,
    )


BACKENDS = {"embedded": executor}
MESHES = {"simple_mesh": SimpleMesh()}


@pytest.fixture(
    ids=MESHES.keys(),
    params=MESHES.values(),
)
def mesh(request):
    return request.param


@pytest.fixture(ids=BACKENDS.keys(), params=BACKENDS.values())
def backend(request):
    return request.param<|MERGE_RESOLUTION|>--- conflicted
+++ resolved
@@ -11,7 +11,6 @@
 #
 # SPDX-License-Identifier: GPL-3.0-or-later
 
-
 import mpi4py
 import pytest
 from gt4py.next.program_processors.runners.roundtrip import executor
@@ -19,21 +18,16 @@
 from atm_dyn_iconam.tests.test_utils.simple_mesh import SimpleMesh
 from icon4py.diffusion.diffusion import DiffusionConfig
 
-<<<<<<< HEAD
-from .test_utils.serialbox_utils import IconSerialDataProvider
-
-
-data_uri = "https://polybox.ethz.ch/index.php/s/LcAbscZqnsx4WCf/download"
-data_path = Path(__file__).parent.joinpath("ser_icondata")
-extracted_path = data_path.joinpath("mch_ch_r04b09_dsl/ser_data")
-data_file = data_path.joinpath("mch_ch_r04b09_dsl_v2.tar.gz").name
-data_2_nodes = data_path.joinpath("mpitasks2/mch_ch_r04b09_dsl/ser_data")
-
-
-@pytest.fixture
-def datapath(num_nodes=2):
-    local_path = f"mpitasks{num_nodes}/mch_ch_r04b09_dsl/ser_data"
-    return data_path.joinpath(local_path)
+from .test_utils.fixtures import (  # noqa F401
+    damping_height,
+    data_provider,
+    datapath,
+    get_grid_files,
+    grid_savepoint,
+    icon_grid,
+    r04b09_dsl_gridfile,
+    setup_icon_data,
+)
 
 
 @pytest.fixture
@@ -42,23 +36,6 @@
 
     mpi4py.rc.initialize = False
     return MPI
-
-
-@pytest.fixture
-def get_data_path(setup_icon_data):
-    return extracted_path
-=======
-from .test_utils.fixtures import (  # noqa F401
-    damping_height,
-    data_provider,
-    get_data_path,
-    get_grid_files,
-    grid_savepoint,
-    icon_grid,
-    r04b09_dsl_gridfile,
-    setup_icon_data,
-)
->>>>>>> 6d9cca98
 
 
 @pytest.fixture
@@ -72,37 +49,6 @@
     return 2
 
 
-<<<<<<< HEAD
-@pytest.fixture(scope="session")
-def setup_icon_data():
-    """
-    Get the binary ICON data from a remote server.
-
-    Session scoped fixture which is a prerequisite of all the other fixtures in this file.
-    """
-    data_path.mkdir(parents=True, exist_ok=True)
-    if not data_path.joinpath(extracted_path).exists():
-        print(
-            f"directory {data_path} is empty: downloading data from {data_uri} and extracting"
-        )
-        wget.download(data_uri, out=data_file)
-        # extract downloaded file
-        if not tarfile.is_tarfile(data_file):
-            raise NotImplementedError(f"{data_file} needs to be a valid tar file")
-        with tarfile.open(data_file, mode="r:*") as tf:
-            tf.extractall(path=data_path)
-        Path(data_file).unlink(missing_ok=True)
-
-
-@pytest.fixture
-def data_provider(
-    setup_icon_data, path=extracted_path, rank=0
-) -> IconSerialDataProvider:
-    return IconSerialDataProvider("icon_pydycore", str(path), True)
-
-
-=======
->>>>>>> 6d9cca98
 @pytest.fixture
 def linit():
     """
