# ICON4Py - ICON inspired code in Python and GT4Py
#
# Copyright (c) 2022, ETH Zurich and MeteoSwiss
# All rights reserved.
#
# This file is free software: you can redistribute it and/or modify it under
# the terms of the GNU General Public License as published by the
# Free Software Foundation, either version 3 of the License, or any later
# version. See the LICENSE.txt file at the top-level directory of this
# distribution for a copy of the license or check <https://www.gnu.org/licenses/>.
#
# SPDX-License-Identifier: GPL-3.0-or-later

import tarfile
from pathlib import Path

import pytest
import wget
from gt4py.next.program_processors.runners.roundtrip import executor

from atm_dyn_iconam.tests.test_utils.simple_mesh import SimpleMesh
from icon4py.diffusion.diffusion import DiffusionConfig

from .test_utils.serialbox_utils import IconSerialDataProvider


data_uri = "https://polybox.ethz.ch/index.php/s/LcAbscZqnsx4WCf/download"
data_path = Path(__file__).parent.joinpath("ser_icondata")
extracted_path = data_path.joinpath("mch_ch_r04b09_dsl/ser_data")
data_file = data_path.joinpath("mch_ch_r04b09_dsl_v2.tar.gz").name


@pytest.fixture
def get_data_path(setup_icon_data):
    return extracted_path


@pytest.fixture(scope="session")
def setup_icon_data():
    """
    Get the binary ICON data from a remote server.

    Session scoped fixture which is a prerequisite of all the other fixtures in this file.
    """
    data_path.mkdir(parents=True, exist_ok=True)
    if not any(data_path.iterdir()):
        print(
            f"directory {data_path} is empty: downloading data from {data_uri} and extracting"
        )
        wget.download(data_uri, out=data_file)
        # extract downloaded file
        if not tarfile.is_tarfile(data_file):
            raise NotImplementedError(f"{data_file} needs to be a valid tar file")
        with tarfile.open(data_file, mode="r:*") as tf:
            tf.extractall(path=data_path)
        Path(data_file).unlink(missing_ok=True)


@pytest.fixture
def data_provider(setup_icon_data) -> IconSerialDataProvider:
    return IconSerialDataProvider("icon_pydycore", str(extracted_path), True)


@pytest.fixture
def linit():
    """
    Set the 'linit' flag for the ICON diffusion data savepoint.

    Defaults to False
    """
    return False


@pytest.fixture
def step_date_init():
    """
    Set the step date for the loaded ICON time stamp at start of module.

    Defaults to 2021-06-20T12:00:10.000'
    """
    return "2021-06-20T12:00:10.000"


@pytest.fixture
def step_date_exit():
    """
    Set the step date for the loaded ICON time stamp at the end of module.

    Defaults to 2021-06-20T12:00:10.000'
    """
    return "2021-06-20T12:00:10.000"


@pytest.fixture
def diffusion_savepoint_init(data_provider, linit, step_date_init):
    """
    Load data from ICON savepoint at start of diffusion module.

    date of the timestamp to be selected can be set seperately by overriding the 'step_date_init'
    fixture, passing 'step_date_init=<iso_string>'

    linit flag can be set by overriding the 'linit' fixture
    """
    return data_provider.from_savepoint_diffusion_init(linit=linit, date=step_date_init)


@pytest.fixture
<<<<<<< HEAD
def savepoint_velocity_init(data_provider, step_date_init, istep, vn_only, jstep):
    """
    Load data from ICON savepoint at start of velocity_advection module.

    date of the timestamp to be selected can be set seperately by overriding the 'step_data'
    fixture, passing 'step_data=<iso_string>'
    """
    return data_provider.from_savepoint_velocity_init(
        istep=istep, vn_only=vn_only, date=step_date_init, jstep=jstep
    )


@pytest.fixture
def savepoint_nonhydro_init(data_provider, step_date_init, istep, jstep):
    """
    Load data from ICON savepoint at exist of solve_nonhydro module.

    date of the timestamp to be selected can be set seperately by overriding the 'step_data'
    fixture, passing 'step_data=<iso_string>'
    """
    return data_provider.from_savepoint_nonhydro_init(
        istep=istep, date=step_date_init, jstep=jstep
    )


@pytest.fixture
def diffusion_savepoint_exit(data_provider, step_date_exit):
=======
def diffusion_savepoint_exit(data_provider, linit, step_date_exit):
>>>>>>> adf0b44b
    """
    Load data from ICON savepoint at exist of diffusion module.

    date of the timestamp to be selected can be set seperately by overriding the 'step_data'
    fixture, passing 'step_data=<iso_string>'
    """
    sp = data_provider.from_savepoint_diffusion_exit(linit=linit, date=step_date_exit)
    return sp


@pytest.fixture
def savepoint_velocity_exit(data_provider, step_date_exit, istep, vn_only, jstep):
    """
    Load data from ICON savepoint at exist of solve_nonhydro module.

    date of the timestamp to be selected can be set seperately by overriding the 'step_data'
    fixture, passing 'step_data=<iso_string>'
    """
    return data_provider.from_savepoint_velocity_exit(
        istep=istep, vn_only=vn_only, date=step_date_exit, jstep=jstep
    )


@pytest.fixture
def savepoint_nonhydro_exit(data_provider, step_date_exit, istep, jstep):
    """
    Load data from ICON savepoint at exist of solve_nonhydro module.

    date of the timestamp to be selected can be set seperately by overriding the 'step_data'
    fixture, passing 'step_data=<iso_string>'
    """
    return data_provider.from_savepoint_nonhydro_exit(
        istep=istep, date=step_date_exit, jstep=jstep
    )


@pytest.fixture
def interpolation_savepoint(data_provider):
    """Load data from ICON interplation state savepoint."""
    return data_provider.from_interpolation_savepoint()


@pytest.fixture
def metrics_savepoint(data_provider):
    """Load data from ICON mestric state savepoint."""
    return data_provider.from_metrics_savepoint()


@pytest.fixture
def metrics_nonhydro_savepoint(data_provider):
    """Load data from ICON mestric state nonhydro savepoint."""
    return data_provider.from_metrics_nonhydro_savepoint()


@pytest.fixture
def icon_grid(grid_savepoint):
    """
    Load the icon grid from an ICON savepoint.

    Uses the special grid_savepoint that contains data from p_patch
    """
    return grid_savepoint.construct_icon_grid()


@pytest.fixture
def grid_savepoint(data_provider):
    return data_provider.from_savepoint_grid()


@pytest.fixture
def r04b09_diffusion_config() -> DiffusionConfig:
    """
    Create DiffusionConfig matching MCH_CH_r04b09_dsl.

    Set values to the ones used in the  MCH_CH_r04b09_dsl experiment where they differ
    from the default.
    """
    return DiffusionConfig(
        diffusion_type=5,
        hdiff_w=True,
        hdiff_vn=True,
        type_t_diffu=2,
        type_vn_diffu=1,
        hdiff_efdt_ratio=24.0,
        hdiff_w_efdt_ratio=15.0,
        smagorinski_scaling_factor=0.025,
        zdiffu_t=True,
        velocity_boundary_diffusion_denom=150.0,
        max_nudging_coeff=0.075,
    )


@pytest.fixture
def damping_height():
    return 12500


@pytest.fixture
def istep():
    return 1


@pytest.fixture
def jstep():
    return 0


@pytest.fixture
def ntnd(savepoint_velocity_init):
    return savepoint_velocity_init.get_metadata("ntnd").get("ntnd")


@pytest.fixture
def vn_only():
    return False


BACKENDS = {"embedded": executor}
MESHES = {"simple_mesh": SimpleMesh()}


@pytest.fixture(
    ids=MESHES.keys(),
    params=MESHES.values(),
)
def mesh(request):
    return request.param


@pytest.fixture(ids=BACKENDS.keys(), params=BACKENDS.values())
def backend(request):
    return request.param<|MERGE_RESOLUTION|>--- conflicted
+++ resolved
@@ -105,7 +105,6 @@
 
 
 @pytest.fixture
-<<<<<<< HEAD
 def savepoint_velocity_init(data_provider, step_date_init, istep, vn_only, jstep):
     """
     Load data from ICON savepoint at start of velocity_advection module.
@@ -132,10 +131,8 @@
 
 
 @pytest.fixture
-def diffusion_savepoint_exit(data_provider, step_date_exit):
-=======
 def diffusion_savepoint_exit(data_provider, linit, step_date_exit):
->>>>>>> adf0b44b
+
     """
     Load data from ICON savepoint at exist of diffusion module.
 
