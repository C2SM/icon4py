--- conflicted
+++ resolved
@@ -37,10 +37,6 @@
 def test_nrdmax_calculation_from_icon_input(icon_grid, grid_savepoint, damping_height):
     a = grid_savepoint.vct_a()
     nrdmax = grid_savepoint.nrdmax()
-<<<<<<< HEAD
-    damping_height = 12500
-=======
->>>>>>> c4f75a94
     vertical_params = VerticalModelParams(
         rayleigh_damping_height=damping_height, vct_a=a
     )
