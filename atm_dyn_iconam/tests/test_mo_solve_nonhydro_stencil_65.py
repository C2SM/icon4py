--- conflicted
+++ resolved
@@ -15,7 +15,7 @@
 import pytest
 
 from icon4py.atm_dyn_iconam.mo_solve_nonhydro_stencil_65 import (
-    _mo_solve_nonhydro_stencil_65,
+    mo_solve_nonhydro_stencil_65,
 )
 from icon4py.common.dimension import CellDim, KDim
 
@@ -60,41 +60,6 @@
         w_concorr_c = random_field(mesh, CellDim, KDim)
         mass_flx_ic = random_field(mesh, CellDim, KDim)
 
-<<<<<<< HEAD
-    r_nsubsteps = 10.0
-    rho_ic = random_field(mesh, CellDim, KDim)
-    vwind_expl_wgt = random_field(mesh, CellDim)
-    vwind_impl_wgt = random_field(mesh, CellDim)
-    w_now = random_field(mesh, CellDim, KDim)
-    w_new = random_field(mesh, CellDim, KDim)
-    w_concorr_c = random_field(mesh, CellDim, KDim)
-    mass_flx_ic = random_field(mesh, CellDim, KDim)
-
-    ref = mo_solve_nonhydro_stencil_65_numpy(
-        np.asarray(rho_ic),
-        np.asarray(vwind_expl_wgt),
-        np.asarray(vwind_impl_wgt),
-        np.asarray(w_now),
-        np.asarray(w_new),
-        np.asarray(w_concorr_c),
-        np.asarray(mass_flx_ic),
-        r_nsubsteps,
-    )
-
-    _mo_solve_nonhydro_stencil_65(
-        rho_ic,
-        vwind_expl_wgt,
-        vwind_impl_wgt,
-        w_now,
-        w_new,
-        w_concorr_c,
-        mass_flx_ic,
-        r_nsubsteps,
-        out=mass_flx_ic,
-        offset_provider={},
-    )
-    assert np.allclose(mass_flx_ic, ref)
-=======
         return dict(
             rho_ic=rho_ic,
             vwind_expl_wgt=vwind_expl_wgt,
@@ -104,5 +69,4 @@
             w_concorr_c=w_concorr_c,
             mass_flx_ic=mass_flx_ic,
             r_nsubsteps=r_nsubsteps,
-        )
->>>>>>> 1ad86bcf
+        )