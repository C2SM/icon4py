--- conflicted
+++ resolved
@@ -20,40 +20,6 @@
 from icon4py.common.dimension import EdgeDim, KDim, V2EDim, VertexDim
 
 from .test_utils.helpers import random_field, zero_field
-<<<<<<< HEAD
-from .test_utils.simple_mesh import SimpleMesh
-
-
-def mo_math_divrot_rot_vertex_ri_dsl_numpy(
-    v2e: np.array, vec_e: np.array, geofac_rot: np.array
-) -> np.array:
-    geofac_rot = np.expand_dims(geofac_rot, axis=-1)
-    rot_vec = np.sum(vec_e[v2e] * geofac_rot, axis=1)
-    return rot_vec
-
-
-def test_mo_math_divrot_rot_vertex_ri_dsl_numpy():
-    mesh = SimpleMesh()
-
-    vec_e = random_field(mesh, EdgeDim, KDim)
-    geofac_rot = random_field(mesh, VertexDim, V2EDim)
-    rot_vec = zero_field(mesh, VertexDim, KDim)
-
-    ref = mo_math_divrot_rot_vertex_ri_dsl_numpy(
-        mesh.v2e,
-        np.asarray(vec_e),
-        np.asarray(geofac_rot),
-    )
-
-    mo_math_divrot_rot_vertex_ri_dsl(
-        vec_e,
-        geofac_rot,
-        rot_vec,
-        offset_provider={"V2E": mesh.get_v2e_offset_provider(), "V2EDim": V2EDim},
-    )
-
-    assert np.allclose(rot_vec, ref)
-=======
 from .test_utils.stencil_test import StencilTest
 
 
@@ -77,5 +43,4 @@
             vec_e=vec_e,
             geofac_rot=geofac_rot,
             rot_vec=rot_vec,
-        )
->>>>>>> 92683bb2
+        )