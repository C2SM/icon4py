--- conflicted
+++ resolved
@@ -36,11 +36,7 @@
 
 def mo_velocity_advection_stencil_05_numpy_z_kin_hor_e(
     vn: np.array, vt: np.array
-<<<<<<< HEAD
-) -> Tuple[np.array]:
-=======
 ) -> np.array:
->>>>>>> 1219462e
     z_kin_hor_e = 0.5 * ((vn * vn) + (vt * vt))
     return z_kin_hor_e
 
