# ICON4Py - ICON inspired code in Python and GT4Py
#
# Copyright (c) 2022, ETH Zurich and MeteoSwiss
# All rights reserved.
#
# This file is free software: you can redistribute it and/or modify it under
# the terms of the GNU General Public License as published by the
# Free Software Foundation, either version 3 of the License, or any later
# version. See the LICENSE.txt file at the top-level directory of this
# distribution for a copy of the license or check <https://www.gnu.org/licenses/>.
#
# SPDX-License-Identifier: GPL-3.0-or-later

import numpy as np
import pytest
from gt4py.next.ffront.fbuiltins import int32

from icon4py.atm_dyn_iconam.apply_nabla2_to_w import apply_nabla2_to_w
from icon4py.common.dimension import C2E2CODim, CellDim, KDim

from .test_utils.helpers import random_field
<<<<<<< HEAD
from .test_utils.simple_mesh import SimpleMesh


def mo_apply_nabla2_to_w(
    c2e2c0: np.array,
    area: np.array,
    z_nabla2_c: np.array,
    geofac_n2s: np.array,
    w: np.array,
    diff_multfac_w,
) -> np.array:
    geofac_n2s = np.expand_dims(geofac_n2s, axis=-1)
    area = np.expand_dims(area, axis=-1)
    w = w - diff_multfac_w * area * area * np.sum(
        z_nabla2_c[c2e2c0] * geofac_n2s, axis=1
    )
    return w


def test_apply_nabla2_to_w():
    mesh = SimpleMesh()

    area = random_field(mesh, CellDim)
    z_nabla2_c = random_field(mesh, CellDim, KDim)
    geofac_n2s = random_field(mesh, CellDim, C2E2CODim)
    w = random_field(mesh, CellDim, KDim)
    diff_multfac_w = 5.0

    ref = mo_apply_nabla2_to_w(
        mesh.c2e2cO,
        np.asarray(area),
        np.asarray(z_nabla2_c),
        np.asarray(geofac_n2s),
        np.asarray(w),
        diff_multfac_w,
    )

    apply_nabla2_to_w(
        area,
        z_nabla2_c,
        geofac_n2s,
        w,
        diff_multfac_w,
        0,
        mesh.n_cells,
        0,
        mesh.k_level,
        offset_provider={
            "C2E2CO": mesh.get_c2e2cO_offset_provider(),
            "C2E2CODim": C2E2CODim,
        },
    )

    assert np.allclose(w, ref)
=======
from .test_utils.stencil_test import StencilTest


class TestMoApplyNabla2ToW(StencilTest):
    PROGRAM = apply_nabla2_to_w
    OUTPUTS = ("w",)

    @staticmethod
    def reference(
        mesh,
        area: np.array,
        z_nabla2_c: np.array,
        geofac_n2s: np.array,
        w: np.array,
        diff_multfac_w: float,
        **kwargs,
    ) -> np.array:
        geofac_n2s = np.expand_dims(geofac_n2s, axis=-1)
        area = np.expand_dims(area, axis=-1)
        w = w - diff_multfac_w * area * area * np.sum(
            z_nabla2_c[mesh.c2e2cO] * geofac_n2s, axis=1
        )
        return dict(w=w)

    @pytest.fixture
    def input_data(self, mesh):
        area = random_field(mesh, CellDim)
        z_nabla2_c = random_field(mesh, CellDim, KDim)
        geofac_n2s = random_field(mesh, CellDim, C2E2CODim)
        w = random_field(mesh, CellDim, KDim)
        return dict(
            area=area,
            z_nabla2_c=z_nabla2_c,
            geofac_n2s=geofac_n2s,
            w=w,
            diff_multfac_w=5.0,
            horizontal_start=int32(0),
            horizontal_end=int32(mesh.n_cells),
            vertical_start=int32(0),
            vertical_end=int32(mesh.k_level),
        )
>>>>>>> c4f75a94
<|MERGE_RESOLUTION|>--- conflicted
+++ resolved
@@ -19,62 +19,6 @@
 from icon4py.common.dimension import C2E2CODim, CellDim, KDim
 
 from .test_utils.helpers import random_field
-<<<<<<< HEAD
-from .test_utils.simple_mesh import SimpleMesh
-
-
-def mo_apply_nabla2_to_w(
-    c2e2c0: np.array,
-    area: np.array,
-    z_nabla2_c: np.array,
-    geofac_n2s: np.array,
-    w: np.array,
-    diff_multfac_w,
-) -> np.array:
-    geofac_n2s = np.expand_dims(geofac_n2s, axis=-1)
-    area = np.expand_dims(area, axis=-1)
-    w = w - diff_multfac_w * area * area * np.sum(
-        z_nabla2_c[c2e2c0] * geofac_n2s, axis=1
-    )
-    return w
-
-
-def test_apply_nabla2_to_w():
-    mesh = SimpleMesh()
-
-    area = random_field(mesh, CellDim)
-    z_nabla2_c = random_field(mesh, CellDim, KDim)
-    geofac_n2s = random_field(mesh, CellDim, C2E2CODim)
-    w = random_field(mesh, CellDim, KDim)
-    diff_multfac_w = 5.0
-
-    ref = mo_apply_nabla2_to_w(
-        mesh.c2e2cO,
-        np.asarray(area),
-        np.asarray(z_nabla2_c),
-        np.asarray(geofac_n2s),
-        np.asarray(w),
-        diff_multfac_w,
-    )
-
-    apply_nabla2_to_w(
-        area,
-        z_nabla2_c,
-        geofac_n2s,
-        w,
-        diff_multfac_w,
-        0,
-        mesh.n_cells,
-        0,
-        mesh.k_level,
-        offset_provider={
-            "C2E2CO": mesh.get_c2e2cO_offset_provider(),
-            "C2E2CODim": C2E2CODim,
-        },
-    )
-
-    assert np.allclose(w, ref)
-=======
 from .test_utils.stencil_test import StencilTest
 
 
@@ -115,5 +59,4 @@
             horizontal_end=int32(mesh.n_cells),
             vertical_start=int32(0),
             vertical_end=int32(mesh.k_level),
-        )
->>>>>>> c4f75a94
+        )