--- conflicted
+++ resolved
@@ -33,23 +33,6 @@
         geofac_n2s: np.array,
         w: np.array,
         diff_multfac_w,
-<<<<<<< HEAD
-    )
-
-    apply_nabla2_to_w(
-        area,
-        z_nabla2_c,
-        geofac_n2s,
-        w,
-        diff_multfac_w,
-        offset_provider={
-            "C2E2CO": mesh.get_c2e2cO_offset_provider(),
-            "C2E2CODim": C2E2CODim,
-        },
-    )
-
-    assert np.allclose(w, ref)
-=======
     ) -> np.array:
         geofac_n2s = np.expand_dims(geofac_n2s, axis=-1)
         area = np.expand_dims(area, axis=-1)
@@ -72,5 +55,4 @@
             geofac_n2s=geofac_n2s,
             w=w,
             diff_multfac_w=diff_multfac_w,
-        )
->>>>>>> 92683bb2
+        )