# ICON4Py - ICON inspired code in Python and GT4Py
#
# Copyright (c) 2022, ETH Zurich and MeteoSwiss
# All rights reserved.
#
# This file is free software: you can redistribute it and/or modify it under
# the terms of the GNU General Public License as published by the
# Free Software Foundation, either version 3 of the License, or any later
# version. See the LICENSE.txt file at the top-level directory of this
# distribution for a copy of the license or check <https://www.gnu.org/licenses/>.
#
# SPDX-License-Identifier: GPL-3.0-or-later

import numpy as np
import pytest

from icon4py.atm_dyn_iconam.apply_nabla2_to_w import apply_nabla2_to_w
from icon4py.common.dimension import C2E2CODim, CellDim, KDim

from .test_utils.helpers import random_field
from .test_utils.stencil_test import StencilTest


class TestMoApplyNabla2ToW(StencilTest):
    PROGRAM = apply_nabla2_to_w
    OUTPUTS = ("w",)

    @staticmethod
    def reference(
        mesh,
        area: np.array,
        z_nabla2_c: np.array,
        geofac_n2s: np.array,
        w: np.array,
        diff_multfac_w,
<<<<<<< HEAD
    )

    apply_nabla2_to_w(
        area,
        z_nabla2_c,
        geofac_n2s,
        w,
        diff_multfac_w,
        0,
        mesh.n_cells,
        0,
        mesh.k_level,
        offset_provider={
            "C2E2CO": mesh.get_c2e2cO_offset_provider(),
            "C2E2CODim": C2E2CODim,
        },
    )

    assert np.allclose(w, ref)
=======
    ) -> np.array:
        geofac_n2s = np.expand_dims(geofac_n2s, axis=-1)
        area = np.expand_dims(area, axis=-1)
        w = w - diff_multfac_w * area * area * np.sum(
            z_nabla2_c[mesh.c2e2cO] * geofac_n2s, axis=1
        )
        return dict(w=w)

    @pytest.fixture
    def input_data(self, mesh):
        area = random_field(mesh, CellDim)
        z_nabla2_c = random_field(mesh, CellDim, KDim)
        geofac_n2s = random_field(mesh, CellDim, C2E2CODim)
        w = random_field(mesh, CellDim, KDim)
        diff_multfac_w = 5.0

        return dict(
            area=area,
            z_nabla2_c=z_nabla2_c,
            geofac_n2s=geofac_n2s,
            w=w,
            diff_multfac_w=diff_multfac_w,
        )
>>>>>>> 1ad86bcf
<|MERGE_RESOLUTION|>--- conflicted
+++ resolved
@@ -13,6 +13,7 @@
 
 import numpy as np
 import pytest
+from gt4py.next.ffront.fbuiltins import int32
 
 from icon4py.atm_dyn_iconam.apply_nabla2_to_w import apply_nabla2_to_w
 from icon4py.common.dimension import C2E2CODim, CellDim, KDim
@@ -32,28 +33,8 @@
         z_nabla2_c: np.array,
         geofac_n2s: np.array,
         w: np.array,
-        diff_multfac_w,
-<<<<<<< HEAD
-    )
-
-    apply_nabla2_to_w(
-        area,
-        z_nabla2_c,
-        geofac_n2s,
-        w,
-        diff_multfac_w,
-        0,
-        mesh.n_cells,
-        0,
-        mesh.k_level,
-        offset_provider={
-            "C2E2CO": mesh.get_c2e2cO_offset_provider(),
-            "C2E2CODim": C2E2CODim,
-        },
-    )
-
-    assert np.allclose(w, ref)
-=======
+        diff_multfac_w: float,
+        **kwargs,
     ) -> np.array:
         geofac_n2s = np.expand_dims(geofac_n2s, axis=-1)
         area = np.expand_dims(area, axis=-1)
@@ -68,13 +49,14 @@
         z_nabla2_c = random_field(mesh, CellDim, KDim)
         geofac_n2s = random_field(mesh, CellDim, C2E2CODim)
         w = random_field(mesh, CellDim, KDim)
-        diff_multfac_w = 5.0
-
         return dict(
             area=area,
             z_nabla2_c=z_nabla2_c,
             geofac_n2s=geofac_n2s,
             w=w,
-            diff_multfac_w=diff_multfac_w,
-        )
->>>>>>> 1ad86bcf
+            diff_multfac_w=5.0,
+            horizontal_start=int32(0),
+            horizontal_end=int32(mesh.n_cells),
+            vertical_start=int32(0),
+            vertical_end=int32(mesh.k_level),
+        )