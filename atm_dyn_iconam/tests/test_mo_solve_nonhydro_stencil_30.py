--- conflicted
+++ resolved
@@ -15,7 +15,7 @@
 import pytest
 
 from icon4py.atm_dyn_iconam.mo_solve_nonhydro_stencil_30 import (
-    _mo_solve_nonhydro_stencil_30,
+    mo_solve_nonhydro_stencil_30,
 )
 from icon4py.common.dimension import E2C2EDim, E2C2EODim, EdgeDim, KDim
 
@@ -54,43 +54,6 @@
         z_graddiv_vn = zero_field(mesh, EdgeDim, KDim)
         vt = zero_field(mesh, EdgeDim, KDim)
 
-<<<<<<< HEAD
-    e_flx_avg = random_field(mesh, EdgeDim, E2C2EODim)
-    geofac_grdiv = random_field(mesh, EdgeDim, E2C2EODim)
-    rbf_vec_coeff_e = random_field(mesh, EdgeDim, E2C2EDim)
-    vn = random_field(mesh, EdgeDim, KDim)
-    z_vn_avg = zero_field(mesh, EdgeDim, KDim)
-    z_graddiv_vn = zero_field(mesh, EdgeDim, KDim)
-    vt = zero_field(mesh, EdgeDim, KDim)
-
-    z_vn_avg_ref, z_graddiv_vn_ref, vt_ref = mo_solve_nonhydro_stencil_30_numpy(
-        mesh.e2c2e,
-        mesh.e2c2eO,
-        np.asarray(e_flx_avg),
-        np.asarray(vn),
-        np.asarray(geofac_grdiv),
-        np.asarray(rbf_vec_coeff_e),
-    )
-    _mo_solve_nonhydro_stencil_30(
-        e_flx_avg,
-        vn,
-        geofac_grdiv,
-        rbf_vec_coeff_e,
-        z_vn_avg,
-        z_graddiv_vn,
-        vt,
-        out=(z_vn_avg, z_graddiv_vn, vt),
-        offset_provider={
-            "E2C2EO": mesh.get_e2c2eO_offset_provider(),
-            "E2C2E": mesh.get_e2c2e_offset_provider(),
-            "E2C2EODim": E2C2EODim,
-            "E2C2EDim": E2C2EDim,
-        },
-    )
-    assert np.allclose(z_vn_avg_ref, z_vn_avg)
-    assert np.allclose(z_graddiv_vn_ref, z_graddiv_vn)
-    assert np.allclose(vt_ref, vt)
-=======
         return dict(
             e_flx_avg=e_flx_avg,
             vn=vn,
@@ -99,5 +62,4 @@
             z_vn_avg=z_vn_avg,
             z_graddiv_vn=z_graddiv_vn,
             vt=vt,
-        )
->>>>>>> 1ad86bcf
+        )