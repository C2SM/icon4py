--- conflicted
+++ resolved
@@ -15,42 +15,11 @@
 import pytest
 
 from icon4py.atm_dyn_iconam.mo_solve_nonhydro_stencil_15 import (
-    _mo_solve_nonhydro_stencil_15,
+    mo_solve_nonhydro_stencil_15,
 )
 from icon4py.common.dimension import EdgeDim, KDim
 
 from .test_utils.helpers import random_field
-<<<<<<< HEAD
-from .test_utils.simple_mesh import SimpleMesh
-
-
-def mo_solve_nonhydro_stencil_15_numpy(
-    z_rho_e: np.array, z_theta_v_e: np.array
-) -> tuple[np.array]:
-    z_rho_e = np.zeros_like(z_rho_e)
-    z_theta_v_e = np.zeros_like(z_theta_v_e)
-    return z_rho_e, z_theta_v_e
-
-
-def test_mo_solve_nonhydro_stencil_15_z_theta_v_e():
-    mesh = SimpleMesh()
-
-    z_rho_e = random_field(mesh, EdgeDim, KDim)
-    z_theta_v_e = random_field(mesh, EdgeDim, KDim)
-
-    z_rho_e_ref, z_theta_v_e_ref = mo_solve_nonhydro_stencil_15_numpy(
-        np.asarray(z_rho_e), np.asarray(z_theta_v_e)
-    )
-
-    _mo_solve_nonhydro_stencil_15(
-        z_rho_e,
-        z_theta_v_e,
-        out=(z_rho_e, z_theta_v_e),
-        offset_provider={},
-    )
-    assert np.allclose(z_rho_e, z_rho_e_ref)
-    assert np.allclose(z_theta_v_e, z_theta_v_e_ref)
-=======
 from .test_utils.stencil_test import StencilTest
 
 
@@ -74,5 +43,4 @@
         return dict(
             z_rho_e=z_rho_e,
             z_theta_v_e=z_theta_v_e,
-        )
->>>>>>> 1ad86bcf
+        )