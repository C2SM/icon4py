--- conflicted
+++ resolved
@@ -14,9 +14,11 @@
 import numpy as np
 import pytest
 
+from icon4py.atm_dyn_iconam.apply_nabla2_and_nabla4_global_to_vn import (
+    apply_nabla2_and_nabla4_global_to_vn,
+)
 from icon4py.atm_dyn_iconam.apply_nabla2_and_nabla4_to_vn import (
     apply_nabla2_and_nabla4_to_vn,
-    mo_nh_diffusion_stencil_05_global_mode,
 )
 from icon4py.common.dimension import EdgeDim, KDim
 
@@ -61,62 +63,6 @@
         nudgecoeff_e,
         vn,
         nudgezone_diff,
-<<<<<<< HEAD
-        offset_provider={},
-    )
-    assert np.allclose(vn, vn_ref)
-
-
-def mo_nh_diffusion_stencil_05_global_mode_numpy(
-    area_edge: np.array,
-    kh_smag_e: np.array,
-    z_nabla2_e: np.array,
-    z_nabla4_e2: np.array,
-    diff_multfac_vn: np.array,
-    vn: np.array,
-):
-    area_edge = np.expand_dims(area_edge, axis=-1)
-    diff_multfac_vn = np.expand_dims(diff_multfac_vn, axis=0)
-    vn = vn + area_edge * (
-        kh_smag_e * z_nabla2_e - diff_multfac_vn * z_nabla4_e2 * area_edge
-    )
-    return vn
-
-
-def test_mo_nh_diffusion_stencil_05_global_mode():
-    mesh = SimpleMesh()
-    area_edge = random_field(mesh, EdgeDim)
-    kh_smag_e = random_field(mesh, EdgeDim, KDim)
-    z_nabla2_e = random_field(mesh, EdgeDim, KDim)
-    z_nabla4_e2 = random_field(mesh, EdgeDim, KDim)
-    diff_multfac_vn = random_field(mesh, KDim)
-    vn = random_field(mesh, EdgeDim, KDim)
-
-    vn_ref_np = mo_nh_diffusion_stencil_05_global_mode_numpy(
-        np.asarray(area_edge),
-        np.asarray(kh_smag_e),
-        np.asarray(z_nabla2_e),
-        np.asarray(z_nabla4_e2),
-        np.asarray(diff_multfac_vn),
-        np.asarray(vn),
-    )
-
-    mo_nh_diffusion_stencil_05_global_mode(
-        area_edge,
-        kh_smag_e,
-        z_nabla2_e,
-        z_nabla4_e2,
-        diff_multfac_vn,
-        vn,
-        0,
-        mesh.n_edges,
-        0,
-        mesh.k_level,
-        offset_provider={},
-    )
-
-    assert np.allclose(vn, vn_ref_np)
-=======
     ):
         area_edge = np.expand_dims(area_edge, axis=-1)
         diff_multfac_vn = np.expand_dims(diff_multfac_vn, axis=0)
@@ -126,4 +72,37 @@
             - diff_multfac_vn * z_nabla4_e2 * area_edge
         )
         return dict(vn=vn)
->>>>>>> 92683bb2
+
+
+class TestApplyNabla2AndNabla4ToVnGlobalMode(StencilTest):
+    PROGRAM = apply_nabla2_and_nabla4_global_to_vn
+    OUTPUTS = ("vn",)
+
+    @pytest.fixture
+    def input_data(self, mesh):
+        area_edge = random_field(mesh, EdgeDim)
+        kh_smag_e = random_field(mesh, EdgeDim, KDim)
+        z_nabla2_e = random_field(mesh, EdgeDim, KDim)
+        z_nabla4_e2 = random_field(mesh, EdgeDim, KDim)
+        diff_multfac_vn = random_field(mesh, KDim)
+        vn = random_field(mesh, EdgeDim, KDim)
+
+        return dict(
+            area_edge=area_edge,
+            kh_smag_e=kh_smag_e,
+            z_nabla2_e=z_nabla2_e,
+            z_nabla4_e2=z_nabla4_e2,
+            diff_multfac_vn=diff_multfac_vn,
+            vn=vn,
+        )
+
+    @staticmethod
+    def reference(
+        mesh, area_edge, kh_smag_e, z_nabla2_e, z_nabla4_e2, diff_multfac_vn, vn
+    ):
+        area_edge = np.expand_dims(area_edge, axis=-1)
+        diff_multfac_vn = np.expand_dims(diff_multfac_vn, axis=0)
+        vn = vn + area_edge * (
+            kh_smag_e * z_nabla2_e - diff_multfac_vn * z_nabla4_e2 * area_edge
+        )
+        return dict(vn=vn)