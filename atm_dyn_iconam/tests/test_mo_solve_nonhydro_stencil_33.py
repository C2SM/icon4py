# ICON4Py - ICON inspired code in Python and GT4Py
#
# Copyright (c) 2022, ETH Zurich and MeteoSwiss
# All rights reserved.
#
# This file is free software: you can redistribute it and/or modify it under
# the terms of the GNU General Public License as published by the
# Free Software Foundation, either version 3 of the License, or any later
# version. See the LICENSE.txt file at the top-level directory of this
# distribution for a copy of the license or check <https://www.gnu.org/licenses/>.
#
# SPDX-License-Identifier: GPL-3.0-or-later

import numpy as np
import pytest

from icon4py.atm_dyn_iconam.mo_solve_nonhydro_stencil_33 import (
    _mo_solve_nonhydro_stencil_33,
)
from icon4py.common.dimension import EdgeDim, KDim

from .test_utils.helpers import zero_field
from .test_utils.stencil_test import StencilTest


class TestMoSolveNonhydroStencil33(StencilTest):
    PROGRAM = mo_solve_nonhydro_stencil_33
    OUTPUTS = ("vn_traj", "mass_flx_me")

    @staticmethod
    def reference(mesh, vn_traj: np.array, mass_flx_me: np.array, **kwargs) -> dict:
        vn_traj = np.zeros_like(vn_traj)
        mass_flx_me = np.zeros_like(mass_flx_me)
        return dict(vn_traj=vn_traj, mass_flx_me=mass_flx_me)

    @pytest.fixture
    def input_data(self, mesh):
        vn_traj = zero_field(mesh, EdgeDim, KDim)
        mass_flx_me = zero_field(mesh, EdgeDim, KDim)

<<<<<<< HEAD
    vn_traj = zero_field(mesh, EdgeDim, KDim)
    mass_flx_me = zero_field(mesh, EdgeDim, KDim)

    vn_traj_ref, mass_flx_me_ref = mo_solve_nonhydro_stencil_33_numpy(
        np.asarray(vn_traj), np.asarray(mass_flx_me)
    )
    _mo_solve_nonhydro_stencil_33(
        vn_traj,
        mass_flx_me,
        out=(vn_traj, mass_flx_me),
        offset_provider={},
    )

    assert np.allclose(vn_traj, vn_traj_ref)
    assert np.allclose(mass_flx_me, mass_flx_me_ref)
=======
        return dict(
            vn_traj=vn_traj,
            mass_flx_me=mass_flx_me,
        )
>>>>>>> 1ad86bcf
<|MERGE_RESOLUTION|>--- conflicted
+++ resolved
@@ -15,7 +15,7 @@
 import pytest
 
 from icon4py.atm_dyn_iconam.mo_solve_nonhydro_stencil_33 import (
-    _mo_solve_nonhydro_stencil_33,
+    mo_solve_nonhydro_stencil_33,
 )
 from icon4py.common.dimension import EdgeDim, KDim
 
@@ -38,25 +38,7 @@
         vn_traj = zero_field(mesh, EdgeDim, KDim)
         mass_flx_me = zero_field(mesh, EdgeDim, KDim)
 
-<<<<<<< HEAD
-    vn_traj = zero_field(mesh, EdgeDim, KDim)
-    mass_flx_me = zero_field(mesh, EdgeDim, KDim)
-
-    vn_traj_ref, mass_flx_me_ref = mo_solve_nonhydro_stencil_33_numpy(
-        np.asarray(vn_traj), np.asarray(mass_flx_me)
-    )
-    _mo_solve_nonhydro_stencil_33(
-        vn_traj,
-        mass_flx_me,
-        out=(vn_traj, mass_flx_me),
-        offset_provider={},
-    )
-
-    assert np.allclose(vn_traj, vn_traj_ref)
-    assert np.allclose(mass_flx_me, mass_flx_me_ref)
-=======
         return dict(
             vn_traj=vn_traj,
             mass_flx_me=mass_flx_me,
-        )
->>>>>>> 1ad86bcf
+        )