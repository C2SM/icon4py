# ICON4Py - ICON inspired code in Python and GT4Py
#
# Copyright (c) 2022, ETH Zurich and MeteoSwiss
# All rights reserved.
#
# This file is free software: you can redistribute it and/or modify it under
# the terms of the GNU General Public License as published by the
# Free Software Foundation, either version 3 of the License, or any later
# version. See the LICENSE.txt file at the top-level directory of this
# distribution for a copy of the license or check <https://www.gnu.org/licenses/>.
#
# SPDX-License-Identifier: GPL-3.0-or-later

from dataclasses import dataclass

import numpy as np
from gt4py.next.iterator.embedded import NeighborTableOffsetProvider

from icon4py.common.dimension import (
    C2E2CDim,
    C2E2CODim,
    C2EDim,
    CEDim,
    CellDim,
    E2C2EDim,
    E2C2EODim,
    E2C2VDim,
    E2CDim,
    E2VDim,
    ECVDim,
    EdgeDim,
    KDim,
    V2CDim,
    V2EDim,
    VertexDim,
)


# periodic
#
# 0v---0e-- 1v---3e-- 2v---6e-- 0v
# |  \ 0c   |  \ 1c   |  \2c
# |   \1e   |   \4e   |   \7e
# |2e   \   |5e   \   |8e   \
# |  3c   \ |   4c  \ |    5c\
# 3v---9e-- 4v--12e-- 5v--15e-- 3v
# |  \ 6c   |  \ 7c   |  \ 8c
# |   \10e  |   \13e  |   \16e
# |11e  \   |14e  \   |17e  \
# |  9c  \  |  10c \  |  11c \
# 6v--18e-- 7v--21e-- 8v--24e-- 6v
# |  \12c   |  \ 13c  |  \ 14c
# |   \19e  |   \22e  |   \25e
# |20e  \   |23e  \   |26e  \
# |  15c  \ | 16c   \ | 17c  \
# 0v       1v         2v        0v


@dataclass
class SimpleMeshData:
    e2c2v_table = np.asarray(
        [
            [0, 1, 4, 6],  # 0
            [0, 4, 1, 3],  # 1
            [0, 3, 4, 2],  # 2
            [1, 2, 5, 7],  # 3
            [1, 5, 2, 4],  # 4
            [1, 4, 5, 0],  # 5
            [2, 0, 3, 8],  # 6
            [2, 3, 5, 0],  # 7
            [2, 5, 1, 3],  # 8
            [3, 4, 0, 7],  # 9
            [3, 7, 4, 6],  # 10
            [3, 6, 7, 5],  # 11
            [4, 5, 8, 1],  # 12
            [4, 8, 7, 5],  # 13
            [4, 7, 3, 8],  # 14
            [5, 3, 6, 2],  # 15
            [6, 5, 3, 8],  # 16
            [8, 5, 6, 4],  # 17
            [6, 7, 3, 1],  # 18
            [6, 1, 7, 0],  # 19
            [6, 0, 1, 8],  # 20
            [7, 8, 2, 4],  # 21
            [7, 2, 8, 1],  # 22
            [7, 1, 2, 6],  # 23
            [8, 6, 0, 5],  # 24
            [8, 0, 6, 2],  # 25
            [8, 2, 0, 6],  # 26
        ]
    )

    e2c_table = np.asarray(
        [
            [0, 15],
            [0, 3],
            [3, 2],
            [1, 16],
            [1, 4],
            [0, 4],
            [2, 17],
            [2, 5],
            [1, 5],
            [3, 6],
            [6, 9],
            [9, 8],
            [4, 7],
            [7, 10],
            [6, 10],
            [5, 8],
            [8, 11],
            [7, 11],
            [9, 12],
            [12, 15],
            [15, 14],
            [10, 13],
            [13, 16],
            [12, 16],
            [11, 14],
            [14, 17],
            [13, 17],
        ]
    )

    e2v_table = np.asarray(
        [
            [0, 1],
            [0, 4],
            [0, 3],
            [1, 2],
            [1, 5],
            [1, 4],
            [2, 0],
            [2, 3],
            [2, 5],
            [3, 4],
            [3, 7],
            [3, 6],
            [4, 5],
            [4, 8],
            [4, 7],
            [5, 3],
            [5, 6],
            [5, 8],
            [6, 7],
            [6, 1],
            [6, 0],
            [7, 8],
            [7, 2],
            [7, 1],
            [8, 6],
            [8, 0],
            [8, 2],
        ]
    )

    e2c2e_table = np.asarray(
        [
            [1, 5, 19, 20],
            [0, 5, 2, 9],
            [1, 9, 6, 7],
            [4, 8, 22, 23],
            [3, 8, 5, 12],
            [0, 1, 4, 12],
            [7, 2, 25, 26],
            [6, 2, 8, 15],
            [3, 4, 7, 15],
            [1, 2, 10, 14],
            [9, 14, 11, 18],
            [10, 18, 15, 16],
            [4, 5, 13, 17],
            [12, 17, 14, 21],
            [9, 10, 13, 21],
            [7, 8, 16, 11],
            [15, 11, 17, 24],
            [12, 13, 16, 24],
            [10, 11, 19, 23],
            [18, 23, 20, 0],
            [19, 0, 24, 25],
            [13, 14, 22, 26],
            [21, 26, 23, 3],
            [18, 19, 22, 3],
            [16, 17, 25, 20],
            [24, 20, 26, 6],
            [25, 6, 21, 22],
        ]
    )

    e2c2eO_table = np.asarray(
        [
            [0, 1, 5, 19, 20],
            [0, 1, 5, 2, 9],
            [1, 2, 9, 6, 7],
            [3, 4, 8, 22, 23],
            [3, 4, 8, 5, 12],
            [0, 1, 5, 4, 12],
            [6, 7, 2, 25, 26],
            [6, 7, 2, 8, 15],
            [3, 4, 8, 7, 15],
            [1, 2, 9, 10, 14],
            [9, 10, 14, 11, 18],
            [10, 11, 18, 15, 16],
            [4, 5, 12, 13, 17],
            [12, 13, 17, 14, 21],
            [9, 10, 14, 13, 21],
            [7, 8, 15, 16, 11],
            [15, 16, 11, 17, 24],
            [12, 13, 17, 16, 24],
            [10, 11, 18, 19, 23],
            [18, 19, 23, 20, 0],
            [19, 20, 0, 24, 25],
            [13, 14, 21, 22, 26],
            [21, 22, 26, 23, 3],
            [18, 19, 23, 22, 3],
            [16, 17, 24, 25, 20],
            [24, 25, 20, 26, 6],
            [25, 26, 6, 21, 22],
        ]
    )

    c2e_table = np.asarray(
        [
            [0, 1, 5],  # cell 0
            [3, 4, 8],  # cell 1
            [6, 7, 2],  # cell 2
            [1, 2, 9],  # cell 3
            [4, 5, 12],  # cell 4
            [7, 8, 15],  # cell 5
            [9, 10, 14],  # cell 6
            [12, 13, 17],  # cell 7
            [15, 16, 11],  # cell 8
            [10, 11, 18],  # cell 9
            [13, 14, 21],  # cell 10
            [16, 17, 24],  # cell 11
            [18, 19, 23],  # cell 12
            [21, 22, 26],  # cell 13
            [24, 25, 20],  # cell 14
            [19, 20, 0],  # cell 15
            [22, 23, 3],  # cell 16
            [25, 26, 6],  # cell 17
        ]
    )

    v2c_table = np.asarray(
        [
            [17, 14, 3, 0, 2, 15],
            [0, 4, 1, 12, 16, 15],
            [1, 5, 2, 16, 13, 17],
            [3, 6, 9, 5, 8, 2],
            [6, 10, 7, 4, 0, 3],
            [7, 11, 8, 5, 1, 4],
            [9, 12, 15, 8, 11, 14],
            [12, 16, 13, 10, 6, 9],
            [13, 17, 14, 11, 7, 10],
        ]
    )

    v2e_table = np.asarray(
        [
            [0, 1, 2, 6, 25, 20],
            [3, 4, 5, 0, 23, 19],
            [6, 7, 8, 3, 22, 26],
            [9, 10, 11, 15, 7, 2],
            [12, 13, 14, 9, 1, 5],
            [15, 16, 17, 12, 4, 8],
            [18, 19, 20, 24, 16, 11],
            [21, 22, 23, 18, 10, 14],
            [24, 25, 26, 21, 13, 17],
        ]
    )

    diamond_table = np.asarray(
        [
            [0, 1, 4, 6],  # 0
            [0, 4, 1, 3],
            [0, 3, 4, 2],
            [1, 2, 5, 7],  # 3
            [1, 5, 2, 4],
            [1, 4, 5, 0],
            [2, 0, 3, 8],  # 6
            [2, 3, 0, 5],
            [2, 5, 1, 3],
            [3, 4, 0, 7],  # 9
            [3, 7, 4, 6],
            [3, 6, 5, 7],
            [4, 5, 1, 8],  # 12
            [4, 8, 5, 7],
            [4, 7, 3, 8],
            [5, 3, 2, 6],  # 15
            [5, 6, 3, 8],
            [5, 8, 4, 6],
            [6, 7, 3, 1],  # 18
            [6, 1, 7, 0],
            [6, 0, 1, 8],
            [7, 8, 4, 2],  # 21
            [7, 2, 8, 1],
            [7, 1, 6, 2],
            [8, 6, 5, 0],  # 24
            [8, 0, 6, 2],
            [8, 2, 7, 0],
        ]
    )

    c2e2cO_table = np.asarray(
        [
            [15, 4, 3, 0],
            [16, 5, 4, 1],
            [17, 3, 5, 2],
            [0, 6, 2, 3],
            [1, 7, 0, 4],
            [2, 8, 1, 5],
            [3, 10, 9, 6],
            [4, 11, 10, 7],
            [5, 9, 11, 8],
            [6, 12, 8, 9],
            [7, 13, 6, 10],
            [8, 14, 7, 11],
            [9, 16, 15, 12],
            [10, 17, 16, 13],
            [11, 15, 17, 14],
            [12, 0, 14, 15],
            [13, 1, 12, 16],
            [14, 2, 13, 17],
        ]
    )

    c2e2c_table = np.asarray(
        [
            [15, 4, 3],
            [16, 5, 4],
            [17, 3, 5],
            [0, 6, 2],
            [1, 7, 0],
            [2, 8, 1],
            [3, 10, 9],
            [4, 11, 10],
            [5, 9, 11],
            [6, 12, 8],
            [7, 13, 6],
            [8, 14, 7],
            [9, 16, 15],
            [10, 17, 16],
            [11, 15, 17],
            [12, 0, 14],
            [13, 1, 12],
            [14, 2, 13],
        ]
    )


class SimpleMesh:
    _DEFAULT_K_LEVEL = 10

    def __init__(self, k_level: int = _DEFAULT_K_LEVEL):
        self.diamond_arr = SimpleMeshData.diamond_table
        self.e2c = SimpleMeshData.e2c_table
        self.e2v = SimpleMeshData.e2v_table
        self.c2e = SimpleMeshData.c2e_table
        self.c2e2cO = SimpleMeshData.c2e2cO_table
        self.c2e2c = SimpleMeshData.c2e2c_table
        self.e2c2eO = SimpleMeshData.e2c2eO_table
        self.e2c2e = SimpleMeshData.e2c2e_table
        self.e2c2v = SimpleMeshData.e2c2v_table
        self.v2c = SimpleMeshData.v2c_table
        self.v2e = SimpleMeshData.v2e_table
        self.n_e2c = self.e2c.shape[1]
        self.n_e2v = self.e2v.shape[1]
        self.n_c2e = self.c2e.shape[1]
        self.n_c2e2cO = self.c2e2cO.shape[1]
        self.n_c2e2c = self.c2e2c.shape[1]
        self.n_e2c2eO = self.e2c2eO.shape[1]
        self.n_e2c2e = self.e2c2e.shape[1]
        self.n_e2c2v = self.e2c2v.shape[1]
        self.n_v2c = self.v2c.shape[1]
        self.n_v2e = self.v2e.shape[1]
        self.n_cells = self.c2e.shape[0]
        self.n_edges = 27
        self.n_vertices = 9
        self.k_level = k_level
        self.size = {
            CellDim: self.n_cells,
            EdgeDim: self.n_edges,
            E2VDim: self.n_e2v,
            E2CDim: self.n_e2c,
            C2EDim: self.n_c2e,
            C2E2CODim: self.n_c2e2cO,
            C2E2CDim: self.n_c2e2c,
            E2C2EODim: self.n_e2c2eO,
            E2C2EDim: self.n_e2c2e,
            V2CDim: self.n_v2c,
            KDim: self.k_level,
            VertexDim: self.n_vertices,
            V2EDim: self.n_v2e,
            CEDim: self.n_cells * self.n_c2e,
            E2C2VDim: self.n_e2c2v,
            ECVDim: self.n_edges * self.n_e2c2v,
        }

    def get_c2e_offset_provider(self) -> NeighborTableOffsetProvider:
        return NeighborTableOffsetProvider(self.c2e, CellDim, EdgeDim, self.n_c2e)

    def get_c2e2cO_offset_provider(self) -> NeighborTableOffsetProvider:
        return NeighborTableOffsetProvider(self.c2e2cO, CellDim, CellDim, self.n_c2e2cO)

    def get_c2e2c_offset_provider(self) -> NeighborTableOffsetProvider:
        return NeighborTableOffsetProvider(self.c2e2c, CellDim, CellDim, self.n_c2e2c)

    def get_e2c2eO_offset_provider(self) -> NeighborTableOffsetProvider:
        return NeighborTableOffsetProvider(self.e2c2eO, EdgeDim, EdgeDim, self.n_e2c2eO)

    def get_e2c2e_offset_provider(self) -> NeighborTableOffsetProvider:
        return NeighborTableOffsetProvider(self.e2c2e, EdgeDim, EdgeDim, self.n_e2c2e)

    def get_v2c_offset_provider(self) -> NeighborTableOffsetProvider:
        return NeighborTableOffsetProvider(self.v2c, VertexDim, CellDim, self.n_v2c)

    def get_v2e_offset_provider(self) -> NeighborTableOffsetProvider:
        return NeighborTableOffsetProvider(self.v2e, VertexDim, EdgeDim, self.n_v2e)

    def get_e2c_offset_provider(self) -> NeighborTableOffsetProvider:
        return NeighborTableOffsetProvider(self.e2c, EdgeDim, CellDim, self.n_e2c)

    def get_e2v_offset_provider(self) -> NeighborTableOffsetProvider:
        return NeighborTableOffsetProvider(self.e2v, EdgeDim, VertexDim, self.n_e2v)

    def get_e2c2v_offset_provider(self) -> NeighborTableOffsetProvider:
        return NeighborTableOffsetProvider(self.e2c2v, EdgeDim, VertexDim, self.n_e2c2v)

<<<<<<< HEAD
    def get_e2ecv_offset_provider(self):
        old_shape = self.e2c2v.shape
        v2ecv_table = np.arange(old_shape[0] * old_shape[1]).reshape(old_shape)
        return NeighborTableOffsetProvider(
            v2ecv_table, EdgeDim, ECVDim, v2ecv_table.shape[1]
        )
=======
    def get_offset_provider(self):
        return {
            "C2E": self.get_c2e_offset_provider(),
            "C2E2CO": self.get_c2e2cO_offset_provider(),
            "C2E2C": self.get_c2e2c_offset_provider(),
            "E2C2EO": self.get_e2c2eO_offset_provider(),
            "E2C2E": self.get_e2c2e_offset_provider(),
            "V2C": self.get_v2c_offset_provider(),
            "V2E": self.get_v2e_offset_provider(),
            "E2C": self.get_e2c_offset_provider(),
            "E2V": self.get_e2v_offset_provider(),
            "E2C2V": self.get_e2c2v_offset_provider(),
            "Koff": KDim,
        }
>>>>>>> 92683bb2
<|MERGE_RESOLUTION|>--- conflicted
+++ resolved
@@ -426,14 +426,13 @@
     def get_e2c2v_offset_provider(self) -> NeighborTableOffsetProvider:
         return NeighborTableOffsetProvider(self.e2c2v, EdgeDim, VertexDim, self.n_e2c2v)
 
-<<<<<<< HEAD
     def get_e2ecv_offset_provider(self):
         old_shape = self.e2c2v.shape
         v2ecv_table = np.arange(old_shape[0] * old_shape[1]).reshape(old_shape)
         return NeighborTableOffsetProvider(
             v2ecv_table, EdgeDim, ECVDim, v2ecv_table.shape[1]
         )
-=======
+
     def get_offset_provider(self):
         return {
             "C2E": self.get_c2e_offset_provider(),
@@ -447,5 +446,4 @@
             "E2V": self.get_e2v_offset_provider(),
             "E2C2V": self.get_e2c2v_offset_provider(),
             "Koff": KDim,
-        }
->>>>>>> 92683bb2
+        }