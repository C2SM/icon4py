# ICON4Py - ICON inspired code in Python and GT4Py
#
# Copyright (c) 2022, ETH Zurich and MeteoSwiss
# All rights reserved.
#
# This file is free software: you can redistribute it and/or modify it under
# the terms of the GNU General Public License as published by the
# Free Software Foundation, either version 3 of the License, or any later
# version. See the LICENSE.txt file at the top-level directory of this
# distribution for a copy of the license or check <https://www.gnu.org/licenses/>.
#
# SPDX-License-Identifier: GPL-3.0-or-later
import logging
from typing import Optional

import numpy as np
import serialbox as ser
from gt4py.next.common import Dimension
from gt4py.next.ffront.fbuiltins import int32
from gt4py.next.iterator.embedded import np_as_located_field

from icon4py.common.dimension import (
    C2E2CDim,
    C2E2CODim,
    C2EDim,
    CECDim,
    CEDim,
    CellDim,
    E2C2EDim,
    E2C2EODim,
    E2C2VDim,
    E2CDim,
    E2VDim,
    ECDim,
    ECVDim,
    EdgeDim,
    KDim,
    V2CDim,
    V2EDim,
    VertexDim,
)
from icon4py.diffusion.diffusion import VectorTuple
from icon4py.diffusion.diffusion_states import (
    DiffusionDiagnosticState,
    DiffusionInterpolationState,
    DiffusionMetricState,
    PrognosticState,
)
from icon4py.grid.horizontal import CellParams, EdgeParams, HorizontalGridSize
from icon4py.grid.icon_grid import GridConfig, IconGrid, VerticalGridSize
from icon4py.state_utils.diagnostic_state import DiagnosticState
from icon4py.state_utils.interpolation_state import InterpolationState
from icon4py.state_utils.metric_state import MetricState, MetricStateNonHydro
from icon4py.state_utils.prognostic_state import PrognosticState

from .helpers import as_1D_sparse_field, flatten_first_two_dims


class IconSavepoint:
    def __init__(self, sp: ser.Savepoint, ser: ser.Serializer):
        self.savepoint = sp
        self.serializer = ser
        self.log = logging.getLogger((__name__))

    def log_meta_info(self):
        self.log.info(self.savepoint.metainfo)

    def _get_field(self, name, *dimensions, dtype=float):
        buffer = np.squeeze(self.serializer.read(name, self.savepoint).astype(dtype))
        self.log.debug(f"{name} {buffer.shape}")
        return np_as_located_field(*dimensions)(buffer)

    def _get_field_from_ndarray(self, ar, *dimensions, dtype=float):
        return np_as_located_field(*dimensions)(ar)

    def get_metadata(self, *names):
        metadata = self.savepoint.metainfo.to_dict()
        return {n: metadata[n] for n in names if n in metadata}

    def _read_int32_shift1(self, name: str):
        """
        Read a start indices field.

        use for start indices: the shift accounts for the zero based python
        values are converted to int32
        """
        return self._read_int32(name, offset=1)

    def _read_int32(self, name: str, offset=0):
        """
        Read an end indices field.

        use this for end indices: because FORTRAN slices  are inclusive [from:to] _and_ one based
        this accounts for being exclusive python exclusive bounds: [from:to)
        field values are convert to int32
        """
        return self._read(name, offset, dtype=int32)

    def _read_bool(self, name: str):
        return self._read(name, offset=0, dtype=bool)

    def _read(self, name: str, offset=0, dtype=int):
        return (self.serializer.read(name, self.savepoint) - offset).astype(dtype)


class IconGridSavePoint(IconSavepoint):
    def vct_a(self):
        return self._get_field("vct_a", KDim)

    def tangent_orientation(self):
        return self._get_field("tangent_orientation", EdgeDim)

    def inverse_primal_edge_lengths(self):
        return self._get_field("inv_primal_edge_length", EdgeDim)

    def inv_vert_vert_length(self):
        return self._get_field("inv_vert_vert_length", EdgeDim)

    def primal_normal_vert_x(self):
        return self._get_field("primal_normal_vert_x", VertexDim, E2C2VDim)

    def primal_normal_vert_y(self):
        return self._get_field("primal_normal_vert_y", VertexDim, E2C2VDim)

    def dual_normal_vert_y(self):
        return self._get_field("dual_normal_vert_y", VertexDim, E2C2VDim)

    def dual_normal_vert_x(self):
        return self._get_field("dual_normal_vert_x", VertexDim, E2C2VDim)

    def primal_normal_cell_x(self):
        return self._get_field("primal_normal_cell_x", CellDim, E2CDim)

    def primal_normal_cell_y(self):
        return self._get_field("primal_normal_cell_y", CellDim, E2CDim)

    def dual_normal_cell_x(self):
        return self._get_field("dual_normal_cell_x", CellDim, E2CDim)

    def dual_normal_cell_y(self):
        return self._get_field("dual_normal_cell_y", CellDim, E2CDim)

    def cell_areas(self):
        return self._get_field("cell_areas", CellDim)

    def edge_areas(self):
        return self._get_field("edge_areas", EdgeDim)

    def inv_dual_edge_length(self):
        return self._get_field("inv_dual_edge_length", EdgeDim)

    def edge_cell_length(self):
        return self._get_field("edge_cell_length", EdgeDim, E2CDim)

    def cells_start_index(self):
        return self._read_int32_shift1("c_start_index")

    def cells_end_index(self):
        return self._read_int32("c_end_index")

    def vertex_start_index(self):
        return self._read_int32_shift1("v_start_index")

    def vertex_end_index(self):
        return self._read_int32("v_end_index")

    def edge_start_index(self):
        return self._read_int32_shift1("e_start_index")

    def edge_end_index(self):
        # don't need to subtract 1, because FORTRAN slices  are inclusive [from:to] so the being
        # one off accounts for being exclusive [from:to)
        return self.serializer.read("e_end_index", self.savepoint)

    def c_owner_mask(self):
        return self._get_field("c_owner_mask", CellDim, dtype=bool)

    def e_owner_mask(self):
        return self._get_field("e_owner_mask", EdgeDim, dtype=bool)

    def f_e(self):
        return self._get_field("f_e", EdgeDim)

    def print_connectivity_info(self, name: str, ar: np.ndarray):
        self.log.debug(f" connectivity {name} {ar.shape}")

    def refin_ctrl(self, dim: Dimension) -> Optional[np.ndarray]:
        if dim == CellDim:
            return self.serializer.read("c_refin_ctl", self.savepoint)
        elif dim == EdgeDim:
            return self.serializer.read("e_refin_ctl", self.savepoint)
        elif dim == VertexDim:
            return self.serializer.read("v_refin_ctl", self.savepoint)
        else:
            return None

    def num(self, dim: Dimension) -> Optional[int]:
        if dim == CellDim:
            return int(self.serializer.read("num_cells", self.savepoint)[0])
        elif dim == EdgeDim:
            return int(self.serializer.read("num_edges", self.savepoint)[0])
        elif dim == VertexDim:
            return int(self.serializer.read("num_vert", self.savepoint)[0])
        elif dim == KDim:
            return int(self.serializer.read("nlev", self.savepoint)[0])
        else:
            return None

    def c2e(self):
        return self._get_connectivity_array("c2e")

    def _get_connectivity_array(self, name: str):
        connectivity = self.serializer.read(name, self.savepoint) - 1
        self.log.debug(f" connectivity {name} : {connectivity.shape}")
        return connectivity

    def c2e2c(self):
        return self._get_connectivity_array("c2e2c")

    def e2c(self):
        return self._get_connectivity_array("e2c")

    def e2v(self):
        # array "e2v" is actually e2c2v
        v_ = self._get_connectivity_array("e2v")[:, 0:2]
        print(f"real e2v {v_.shape}")
        return v_

    def e2c2v(self):
        # array "e2v" is actually e2c2v, that is hexagon or pentagon
        return self._get_connectivity_array("e2v")

    def v2e(self):
        return self._get_connectivity_array("v2e")

    def v2c(self):
        return self._get_connectivity_array("v2c")

    def c2v(self):
        return self._get_connectivity_array("c2v")

    def e2c2e(self):
        return self._get_connectivity_array("e2c2e")

    def nrdmax(self):
        return self._read_int32_shift1("nrdmax")[0]

    def nflatlev(self):
        return self._read_int32_shift1("nflatlev")[0]

    def nflat_gradp(self):
        return self._read_int32_shift1("nflat_gradp")[0]

    def construct_icon_grid(self) -> IconGrid:

        cell_starts = self.cells_start_index()
        cell_ends = self.cells_end_index()
        vertex_starts = self.vertex_start_index()
        vertex_ends = self.vertex_end_index()
        edge_starts = self.edge_start_index()
        edge_ends = self.edge_end_index()
        nproma = self.get_metadata("nproma")["nproma"]
        config = GridConfig(
            horizontal_config=HorizontalGridSize(
                num_vertices=nproma,  # or rather "num_vert"
                num_cells=nproma,  # or rather "num_cells"
                num_edges=nproma,  # or rather "num_edges"
            ),
            vertical_config=VerticalGridSize(num_lev=self.num(KDim)),
        )
        c2e2c = self.c2e2c()
        c2e2c0 = np.column_stack(((np.asarray(range(c2e2c.shape[0]))), c2e2c))
        e2c2e0 = np.column_stack(
            ((np.asarray(range(self.e2c2e().shape[0]))), self.e2c2e())
        )
        grid = (
            IconGrid()
            .with_config(config)
            .with_start_end_indices(VertexDim, vertex_starts, vertex_ends)
            .with_start_end_indices(EdgeDim, edge_starts, edge_ends)
            .with_start_end_indices(CellDim, cell_starts, cell_ends)
            .with_connectivities(
                {
                    C2EDim: self.c2e(),
                    E2CDim: self.e2c(),
                    C2E2CDim: c2e2c,
                    C2E2CODim: c2e2c0,
                    E2C2EODim: e2c2e0,
                    E2C2EDim: self.e2c2e(),
                }
            )
            .with_connectivities(
                {
                    E2VDim: self.e2v(),
                    V2EDim: self.v2e(),
                    V2CDim: self.v2c(),
                    E2C2VDim: self.e2c2v(),
                }
            )
        )
        return grid

    def construct_edge_geometry(self) -> EdgeParams:
        primal_normal_vert: VectorTuple = (
            as_1D_sparse_field(self.primal_normal_vert_x(), ECVDim),
            as_1D_sparse_field(self.primal_normal_vert_y(), ECVDim),
        )
        dual_normal_vert: VectorTuple = (
            as_1D_sparse_field(self.dual_normal_vert_x(), ECVDim),
            as_1D_sparse_field(self.dual_normal_vert_y(), ECVDim),
        )

        primal_normal_cell: VectorTuple = (
            as_1D_sparse_field(self.primal_normal_cell_x(), ECDim),
            as_1D_sparse_field(self.primal_normal_cell_y(), ECDim),
        )

        dual_normal_cell: VectorTuple = (
            as_1D_sparse_field(self.dual_normal_cell_x(), ECDim),
            as_1D_sparse_field(self.dual_normal_cell_y(), ECDim),
        )
        return EdgeParams(
            tangent_orientation=self.tangent_orientation(),
            inverse_primal_edge_lengths=self.inverse_primal_edge_lengths(),
            inverse_dual_edge_lengths=self.inv_dual_edge_length(),
            inverse_vertex_vertex_lengths=self.inv_vert_vert_length(),
            primal_normal_vert_x=primal_normal_vert[0],
            primal_normal_vert_y=primal_normal_vert[1],
            dual_normal_vert_x=dual_normal_vert[0],
            dual_normal_vert_y=dual_normal_vert[1],
            primal_normal_cell_x=primal_normal_cell[0],
            dual_normal_cell_x=dual_normal_cell[0],
            primal_normal_cell_y=primal_normal_cell[1],
            dual_normal_cell_y=dual_normal_cell[1],
            edge_areas=self.edge_areas(),
        )

    def construct_cell_geometry(self) -> CellParams:
        return CellParams(area=self.cell_areas())


class InterpolationSavepoint(IconSavepoint):
    def c_intp(self):
        return self._get_field("c_intp", VertexDim, V2CDim)

    def c_lin_e(self):
        return self._get_field("c_lin_e", EdgeDim, E2CDim)

    def e_bln_c_s(self):
        return self._get_field("e_bln_c_s", CellDim, C2EDim)

    def e_flx_avg(self):
        return self._get_field("e_flx_avg", EdgeDim, E2C2EODim)

    def geofac_div(self):
        return self._get_field("geofac_div", CellDim, C2EDim)

    def geofac_grdiv(self):
        return self._get_field("geofac_grdiv", EdgeDim, E2C2EODim)

    def geofac_grg(self):
        grg = np.squeeze(self.serializer.read("geofac_grg", self.savepoint))
        return np_as_located_field(CellDim, C2E2CODim)(
            grg[:, :, 0]
        ), np_as_located_field(CellDim, C2E2CODim)(grg[:, :, 1])

    def zd_intcoef(self):
        return self._get_field("vcoef", CellDim, C2E2CDim, KDim)

    def geofac_n2s(self):
        return self._get_field("geofac_n2s", CellDim, C2E2CODim)

    def geofac_rot(self):
        return self._get_field("geofac_rot", VertexDim, V2EDim)

    def nudgecoeff_e(self):
        return self._get_field("nudgecoeff_e", EdgeDim)

    def pos_on_tplane_e_x(self):
        field = self._get_field("pos_on_tplane_e_x", EdgeDim, E2CDim)
<<<<<<< HEAD
        return as_1D_sparse_field(field, ECDim)

    def pos_on_tplane_e_y(self):
        field = self._get_field("pos_on_tplane_e_y", EdgeDim, E2CDim)
        return as_1D_sparse_field(field, ECDim)


=======
        return as_1D_sparse_field(field, ECDim)

    def pos_on_tplane_e_y(self):
        field = self._get_field("pos_on_tplane_e_y", EdgeDim, E2CDim)
        return as_1D_sparse_field(field, ECDim)

    # def pos_on_tplane_e(self, ind):
    #     buffer = np.squeeze(self.serializer.read("pos_on_tplane_e", self.savepoint))
    #     field = np_as_located_field(EdgeDim, E2CDim)(buffer[:, :, ind-1])
    #
    #     return as_1D_sparse_field(field, ECDim)
>>>>>>> 8378e6f2

    def rbf_vec_coeff_e(self):
        buffer = np.squeeze(
            self.serializer.read("rbf_vec_coeff_e", self.savepoint).astype(float)
        ).transpose()
        return np_as_located_field(EdgeDim, E2C2EDim)(buffer)

    def rbf_vec_coeff_v1(self):
        return self._get_field("rbf_vec_coeff_v1", VertexDim, V2EDim)

    def rbf_vec_coeff_v2(self):
        return self._get_field("rbf_vec_coeff_v2", VertexDim, V2EDim)

    def construct_interpolation_state_for_diffusion(
        self,
    ) -> DiffusionInterpolationState:
        grg = self.geofac_grg()
        return DiffusionInterpolationState(
            e_bln_c_s=as_1D_sparse_field(self.e_bln_c_s(), CEDim),
            rbf_coeff_1=self.rbf_vec_coeff_v1(),
            rbf_coeff_2=self.rbf_vec_coeff_v2(),
            geofac_div=as_1D_sparse_field(self.geofac_div(), CEDim),
            geofac_n2s=self.geofac_n2s(),
            geofac_grg_x=grg[0],
            geofac_grg_y=grg[1],
            nudgecoeff_e=self.nudgecoeff_e(),
        )

    def construct_interpolation_state(self) -> InterpolationState:
        grg = self.geofac_grg()
        return InterpolationState(
            c_lin_e=self.c_lin_e(),
            c_intp=self.c_intp(),
            e_flx_avg=self.e_flx_avg(),
            geofac_grdiv=self.geofac_grdiv(),
            geofac_rot=self.geofac_rot(),
<<<<<<< HEAD
            pos_on_tplane_e=self.pos_on_tplane_e_x(),
=======
            pos_on_tplane_e_1=self.pos_on_tplane_e_x(),
            pos_on_tplane_e_2=self.pos_on_tplane_e_y(),
>>>>>>> 8378e6f2
            rbf_vec_coeff_e=self.rbf_vec_coeff_e(),
            e_bln_c_s=as_1D_sparse_field(self.e_bln_c_s(), CEDim),
            rbf_coeff_1=self.rbf_vec_coeff_v1(),
            rbf_coeff_2=self.rbf_vec_coeff_v2(),
            geofac_div=as_1D_sparse_field(self.geofac_div(), CEDim),
            geofac_n2s=self.geofac_n2s(),
            geofac_grg_x=grg[0],
            geofac_grg_y=grg[1],
            nudgecoeff_e=self.nudgecoeff_e(),
        )


class MetricSavepoint(IconSavepoint):
    def coeff1_dwdz(self):
        return self._get_field("coeff1_dwdz", CellDim, KDim)

    def coeff2_dwdz(self):
        return self._get_field("coeff2_dwdz", CellDim, KDim)

    def coeff_gradekin(self):
        field = self._get_field("coeff_gradekin", EdgeDim, E2CDim)
        return as_1D_sparse_field(field, ECDim)

    def ddqz_z_full_e(self):
        return self._get_field("ddqz_z_full_e", EdgeDim, KDim)

    def ddqz_z_half(self):
        return self._get_field("ddqz_z_half", CellDim, KDim)

    def ddxn_z_full(self):
        return self._get_field("ddxn_z_full", EdgeDim, KDim)

    def ddxt_z_full(self):
        return self._get_field("ddxt_z_full", EdgeDim, KDim)

    def mask_hdiff(self):
        return self._get_field("mask_hdiff", CellDim, KDim, dtype=bool)

    def theta_ref_mc(self):
        return self._get_field("theta_ref_mc", CellDim, KDim)

    def wgtfac_c(self):
        return self._get_field("wgtfac_c", CellDim, KDim)

    def wgtfac_e(self):
        return self._get_field("wgtfac_e", EdgeDim, KDim)

    def wgtfacq_e_dsl(
        self, k_level
    ):  # TODO: @abishekg7 Simplify this after serialized data is fixed
        ar = np.squeeze(self.serializer.read("wgtfacq_e", self.savepoint))
        k = k_level - 3
        ar = np.pad(ar[:, ::-1], ((0, 0), (k, 0)), "constant", constant_values=(0.0,))
        return self._get_field_from_ndarray(ar, EdgeDim, KDim)

    def zd_diffcoef(self):
        return self._get_field("zd_diffcoef", CellDim, KDim)

    def zd_intcoef(self):
        return self._read_and_reorder_sparse_field("vcoef")

    def _read_and_reorder_sparse_field(self, name: str, sparse_size=3):
        ser_input = np.squeeze(self.serializer.read(name, self.savepoint))[:, :, :]
        if ser_input.shape[1] != sparse_size:
            ser_input = np.moveaxis((ser_input), 1, -1)

        return self._linearize_first_2dims(
            ser_input, sparse_size=sparse_size, target_dims=(CECDim, KDim)
        )

    def _linearize_first_2dims(
        self, data: np.ndarray, sparse_size: int, target_dims: tuple[Dimension, ...]
    ):
        old_shape = data.shape
        assert old_shape[1] == sparse_size
        return np_as_located_field(*target_dims)(
            data.reshape(old_shape[0] * old_shape[1], old_shape[2])
        )

    def zd_vertoffset(self):
        return self._read_and_reorder_sparse_field("zd_vertoffset")

    def zd_vertidx(self):
        return np.squeeze(self.serializer.read("zd_vertidx", self.savepoint))

    def zd_indlist(self):
        return np.squeeze(self.serializer.read("zd_indlist", self.savepoint))

    def construct_metric_state(self) -> MetricState:
        return MetricState(
            coeff1_dwdz=self.coeff1_dwdz(),
            coeff2_dwdz=self.coeff2_dwdz(),
            coeff_gradekin=self.coeff_gradekin(),
            ddqz_z_full_e=self.ddqz_z_full_e(),
            ddxn_z_full=self.ddxn_z_full(),
            ddxt_z_full=self.ddxt_z_full(),
            ddqz_z_half=self.ddqz_z_half(),
            mask_hdiff=self.mask_hdiff(),
            theta_ref_mc=self.theta_ref_mc(),
            wgtfac_c=self.wgtfac_c(),
            wgtfac_e=self.wgtfac_e(),
            wgtfacq_e_dsl=self.wgtfacq_e_dsl(
                10
            ),  # TODO @nfarabullini: put icon_grid.n_lev( back
            zd_diffcoef=self.zd_diffcoef(),
            zd_intcoef=self.zd_intcoef(),
            zd_vertidx=self.zd_vertidx(),
            zd_vertoffset=self.zd_vertoffset(),
        )


    def construct_metric_state_for_diffusion(self) -> DiffusionMetricState:
        return DiffusionMetricState(
            mask_hdiff=self.mask_hdiff(),
            theta_ref_mc=self.theta_ref_mc(),
            wgtfac_c=self.wgtfac_c(),
            zd_intcoef=self.zd_intcoef(),
            zd_vertoffset=self.zd_vertoffset(),
            zd_diffcoef=self.zd_diffcoef(),
        )


class MetricSavepointNonHydro(IconSavepoint):
    def bdy_halo_c(self):
        return self._get_field("bdy_halo_c", CellDim, dtype=bool)

    def d2dexdz2_fac1_mc(self):
        return self._get_field("d2dexdz2_fac1_mc", CellDim, KDim)

    def d2dexdz2_fac2_mc(self):
        return self._get_field("d2dexdz2_fac2_mc", CellDim, KDim)

    def d_exner_dz_ref_ic(self):
        return self._get_field("d_exner_dz_ref_ic", CellDim, KDim)

    def exner_exfac(self):
        return self._get_field("exner_exfac", CellDim, KDim)

    def exner_ref_mc(self):
        return self._get_field("exner_ref_mc", CellDim, KDim)

    def hmask_dd3d(self):
        return self._get_field("hmask_dd3d", EdgeDim)

    def inv_ddqz_z_full(self):
        return self._get_field("inv_ddqz_z_full", CellDim, KDim)

    def ipeidx_dsl(self):
        return self._get_field("ipeidx_dsl", EdgeDim, KDim, dtype=bool)

    def mask_diff(self):
        return self._get_field("mask_hdiff", CellDim, KDim, dtype=bool)

    def mask_prog_halo_c(self):
        return self._get_field("mask_prog_halo_c", CellDim, dtype=bool)

    def pg_exdist(self):
        return self._get_field("pg_exdist_dsl", EdgeDim, KDim)

    def rayleigh_w(self):
        return self._get_field("rayleigh_w", KDim)

    def rho_ref_mc(self):
        return self._get_field("rho_ref_mc", CellDim, KDim)

    def rho_ref_me(self):
        return self._get_field("rho_ref_me", EdgeDim, KDim)

    def scalfac_dd3d(self):
        return self._get_field("scalfac_dd3d", KDim)

    def theta_ref_ic(self):
        return self._get_field("theta_ref_ic", CellDim, KDim)

    def theta_ref_me(self):
        return self._get_field("theta_ref_me", EdgeDim, KDim)

    def vwind_expl_wgt(self):
        return self._get_field("vwind_expl_wgt", CellDim)

    def vwind_impl_wgt(self):
        return self._get_field("vwind_impl_wgt", CellDim)

    def wgtfacq_c_dsl(self):
        return self._get_field("wgtfacq_c_dsl", CellDim, KDim)

    def wgtfacq_c(self):
        return self._get_field("wgtfacq_c", CellDim, KDim)

    def zdiff_gradp(self):
        field = self._get_field("zdiff_gradp_dsl", EdgeDim, E2CDim, KDim)
        return flatten_first_two_dims(ECDim, KDim, field=field)

    def vertoffset_gradp(self):
        field = self._get_field("vertoffset_gradp_dsl", EdgeDim, E2CDim, KDim, dtype=int32)
        return flatten_first_two_dims(ECDim, KDim, field=field)

    def wgtfac_c(self):
        return self._get_field("wgtfac_c", CellDim, KDim)

    def wgtfac_e(self):
        return self._get_field("wgtfac_e", EdgeDim, KDim)

    def theta_ref_mc(self):
        return self._get_field("theta_ref_mc", CellDim, KDim)

    def coeff1_dwdz(self):
        return self._get_field("coeff1_dwdz", CellDim, KDim)

    def coeff2_dwdz(self):
        return self._get_field("coeff2_dwdz", CellDim, KDim)

    def coeff_gradekin(self):
        field = self._get_field("coeff_gradekin", EdgeDim, E2CDim)
        return as_1D_sparse_field(field, ECDim)

    def ddqz_z_full_e(self):
        return self._get_field("ddqz_z_full_e", EdgeDim, KDim)

    def ddqz_z_half(self):
        return self._get_field("ddqz_z_half", CellDim, KDim)

    def ddxn_z_full(self):
        return self._get_field("ddxn_z_full", EdgeDim, KDim)

    def ddxt_z_full(self):
        return self._get_field("ddxt_z_full", EdgeDim, KDim)

    def wgtfacq_e_dsl(
        self, k_level
    ):  # TODO: @abishekg7 Simplify this after serialized data is fixed
        ar = np.squeeze(self.serializer.read("wgtfacq_e", self.savepoint))
        k = k_level - 3
        ar = np.pad(ar[:, ::-1], ((0, 0), (k, 0)), "constant", constant_values=(0.0,))
        return self._get_field_from_ndarray(ar, EdgeDim, KDim)

    def construct_nh_metric_state(self) -> MetricStateNonHydro:
        return MetricStateNonHydro(
            bdy_halo_c=self.bdy_halo_c(),
            mask_prog_halo_c=self.mask_prog_halo_c(),
            rayleigh_w=self.rayleigh_w(),
            exner_exfac=self.exner_exfac(),
            exner_ref_mc=self.exner_ref_mc(),
            wgtfac_c=self.wgtfac_c(),
            wgtfacq_c_dsl=self.wgtfacq_c_dsl(),
            inv_ddqz_z_full=self.inv_ddqz_z_full(),
            rho_ref_mc=self.rho_ref_mc(),
            theta_ref_mc=self.theta_ref_mc(),
            vwind_expl_wgt=self.vwind_expl_wgt(),
            d_exner_dz_ref_ic=self.d_exner_dz_ref_ic(),
            ddqz_z_half=self.ddqz_z_half(),
            theta_ref_ic=self.theta_ref_ic(),
            d2dexdz2_fac1_mc=self.d2dexdz2_fac1_mc(),
            d2dexdz2_fac2_mc=self.d2dexdz2_fac2_mc(),
            rho_ref_me=self.rho_ref_me(),
            theta_ref_me=self.theta_ref_me(),
            ddxn_z_full=self.ddxn_z_full(),
            zdiff_gradp=self.zdiff_gradp(),
            vertoffset_gradp=self.vertoffset_gradp(),
            ipeidx_dsl=self.ipeidx_dsl(),
            pg_exdist=self.pg_exdist(),
            ddqz_z_full_e=self.ddqz_z_full_e(),
            ddxt_z_full=self.ddxt_z_full(),
            wgtfac_e=self.wgtfac_e(),
            wgtfacq_e_dsl=self.wgtfacq_e_dsl(10),
            vwind_impl_wgt=self.vwind_impl_wgt(),
            hmask_dd3d=self.hmask_dd3d(),
            scalfac_dd3d=self.scalfac_dd3d(),
            coeff1_dwdz=self.coeff1_dwdz(),
            coeff2_dwdz=self.coeff2_dwdz(),
            coeff_gradekin=self.coeff_gradekin(),
        )


class IconDiffusionInitSavepoint(IconSavepoint):
    def hdef_ic(self):
        return self._get_field("hdef_ic", CellDim, KDim)

    def div_ic(self):
        return self._get_field("div_ic", CellDim, KDim)

    def dwdx(self):
        return self._get_field("dwdx", CellDim, KDim)

    def dwdy(self):
        return self._get_field("dwdy", CellDim, KDim)

    def vn(self):
        return self._get_field("vn", EdgeDim, KDim)

    def theta_v(self):
        return self._get_field("theta_v", CellDim, KDim)

    def w(self):
        return self._get_field("w", CellDim, KDim)

    def exner(self):
        return self._get_field("exner", CellDim, KDim)

    def diff_multfac_smag(self):
        return np.squeeze(self.serializer.read("diff_multfac_smag", self.savepoint))

    def smag_limit(self):
        return np.squeeze(self.serializer.read("smag_limit", self.savepoint))

    def diff_multfac_n2w(self):
        return np.squeeze(self.serializer.read("diff_multfac_n2w", self.savepoint))

    def nudgezone_diff(self) -> int:
        return self.serializer.read("nudgezone_diff", self.savepoint)[0]

    def bdy_diff(self) -> int:
        return self.serializer.read("bdy_diff", self.savepoint)[0]

    def fac_bdydiff_v(self) -> int:
        return self.serializer.read("fac_bdydiff_v", self.savepoint)[0]

    def smag_offset(self):
        return self.serializer.read("smag_offset", self.savepoint)[0]

    def diff_multfac_w(self):
        return self.serializer.read("diff_multfac_w", self.savepoint)[0]

    def diff_multfac_vn(self):
        return self.serializer.read("diff_multfac_vn", self.savepoint)

    def rho(self):
        return self._get_field("rho", CellDim, KDim)

    def construct_prognostics(self) -> PrognosticState:
        return PrognosticState(
            w=self.w(),
            vn=self.vn(),
            exner_pressure=self.exner(),
            theta_v=self.theta_v(),
            rho=None,
            exner=None,
        )

    def construct_diagnostics_for_diffusion(self) -> DiffusionDiagnosticState:
        return DiffusionDiagnosticState(
            hdef_ic=self.hdef_ic(),
            div_ic=self.div_ic(),
            dwdx=self.dwdx(),
            dwdy=self.dwdy(),
        )

    def construct_diagnostics(self) -> DiagnosticState:
        return DiagnosticState(
            hdef_ic=self.hdef_ic(),
            div_ic=self.div_ic(),
            dwdx=self.dwdx(),
            dwdy=self.dwdy(),
            vt=None,
            vn_ie=None,
            w_concorr_c=None,
            ddt_w_adv_pc_before=None,
            ddt_vn_apc_pc_before=None,
            ntnd=None,
        )


class IconNonHydroInitSavepoint(IconSavepoint):
    def bdy_divdamp(self):
        return self._get_field("bdy_divdamp", KDim)

    def ddt_exner_phy(self):
        return self._get_field("ddt_exner_phy", CellDim, KDim)

    def ddt_vn_apc_pc_before(self, ntnd):
        # return self._get_field("ddt_vn_apc_pc", CellDim, KDim)
        buffer = np.squeeze(
            self.serializer.read("ddt_vn_apc_pc", self.savepoint).astype(float)
        )
        return np_as_located_field(EdgeDim, KDim)(buffer[:, :, ntnd - 1])

    def ddt_vn_phy(self):
        return self._get_field("ddt_vn_phy", EdgeDim, KDim)

    def exner_new(self):
        return self._get_field("exner_new", CellDim, KDim)

    def exner_now(self):
        return self._get_field("exner_now", CellDim, KDim)

    def theta_v_now(self):
        return self._get_field("theta_v_now", CellDim, KDim)

    def rho_now(self):
        return self._get_field("rho_now", CellDim, KDim)

    def exner_pr(self):
        return self._get_field("exner_pr", CellDim, KDim)

    def grf_tend_rho(self):
        return self._get_field("grf_tend_rho", CellDim, KDim)

    def grf_tend_thv(self):
        return self._get_field("grf_tend_thv", CellDim, KDim)

    def grf_tend_vn(self):
        return self._get_field("grf_tend_vn", EdgeDim, KDim)

    def ddt_vn_adv_ntl(self, ntl):
        buffer = np.squeeze(
            self.serializer.read("ddt_vn_apc_pc", self.savepoint).astype(float)
        )
        return np_as_located_field(EdgeDim, KDim)(buffer[:, :, ntl - 1])

    def ddt_w_adv_ntl(self, ntl):
        buffer = np.squeeze(
            self.serializer.read("ddt_w_adv_ntl", self.savepoint).astype(float)
        )
        return np_as_located_field(CellDim, KDim)(buffer[:, :, ntl - 1])

    def grf_tend_w(self):
        return self._get_field("grf_tend_w", CellDim, KDim)

    def mass_fl_e(self):
        return self._get_field("mass_fl_e", EdgeDim, KDim)

    def mass_flx_me(self):
        return self._get_field("mass_flx_me", EdgeDim, KDim)

    def rho_ic(self):
        return self._get_field("rho_ic", CellDim, KDim)

    def rho_incr(self):
        return self._get_field("rho_incr", CellDim, KDim)

    def exner_incr(self):
        return self._get_field("exner_incr", CellDim, KDim)

    def vn_incr(self):
        return self._get_field("vn_incr", EdgeDim, KDim)

    def scal_divdamp_o2(self) -> float:
        return self.serializer.read("scal_divdamp_o2", self.savepoint)[0]

    def theta_v_ic(self):
        return self._get_field("theta_v_ic", CellDim, KDim)

    def vn_traj(self):
        return self._get_field("vn_traj", EdgeDim, KDim)


class IconVelocityInitSavepoint(IconSavepoint):
    def cfl_w_limit(self) -> float:
        return self.serializer.read("cfl_w_limit", self.savepoint)[0]

    def ddt_vn_apc_pc_before(self, ntnd):
        # return self._get_field("ddt_vn_apc_pc", EdgeDim, KDim)
        buffer = np.squeeze(
            self.serializer.read("ddt_vn_apc_pc", self.savepoint).astype(float)
        )
        return np_as_located_field(EdgeDim, KDim)(buffer[:, :, ntnd - 1])

    def ddt_w_adv_pc_before(self, ntnd):
        buffer = np.squeeze(
            self.serializer.read("ddt_w_adv_pc", self.savepoint).astype(float)
        )
        return np_as_located_field(CellDim, KDim)(buffer[:, :, ntnd - 1])
        # return self._get_field("ddt_w_adv_pc", CellDim, KDim)

    def scalfac_exdiff(self) -> float:
        return self.serializer.read("scalfac_exdiff", self.savepoint)[0]

    def vn(self):
        return self._get_field("vn", EdgeDim, KDim)

    def vn_ie(self):
        return self._get_field("vn_ie", EdgeDim, KDim)

    def vt(self):
        return self._get_field("vt", EdgeDim, KDim)

    def w(self):
        return self._get_field("w", CellDim, KDim)

    def z_vt_ie(self):
        return self._get_field("z_vt_ie", EdgeDim, KDim)

    def z_kin_hor_e(self):
        return self._get_field("z_kin_hor_e", EdgeDim, KDim)

    def z_w_concorr_me(self):
        return self._get_field("z_w_concorr_me", EdgeDim, KDim)

    def w_concorr_c(self):
        return self._get_field("w_concorr_c", CellDim, KDim)





class IconDiffusionExitSavepoint(IconSavepoint):
    def vn(self):
        return self._get_field("x_vn", EdgeDim, KDim)

    def theta_v(self):
        return self._get_field("x_theta_v", CellDim, KDim)

    def w(self):
        return self._get_field("x_w", CellDim, KDim)

    def dwdx(self):
        return self._get_field("x_dwdx", CellDim, KDim)

    def dwdy(self):
        return self._get_field("x_dwdy", CellDim, KDim)

    def exner(self):
        return self._get_field("x_exner", CellDim, KDim)

    def z_temp(self):
        return self._get_field("x_z_temp", CellDim, KDim)

    def div_ic(self):
        return self._get_field("x_div_ic", CellDim, KDim)

    def hdef_ic(self):
        return self._get_field("x_hdef_ic", CellDim, KDim)


class IconExitSavepoint(IconSavepoint):
    def vn(self):
        return self._get_field("x_vn", EdgeDim, KDim)

    def theta_v(self):
        return self._get_field("x_theta_v", CellDim, KDim)

    def w(self):
        return self._get_field("x_w", CellDim, KDim)

    def exner(self):
        return self._get_field("x_exner", CellDim, KDim)

    # def ddt_vn_apc_pc(self):
    #     return self._get_field("x_ddt_vn_apc_pc", EdgeDim, KDim)
    #
    # def ddt_w_adv_pc(self):
    #     return self._get_field("x_ddt_w_adv_pc", CellDim, KDim)

    def ddt_vn_apc_pc(self, ntnd):
        # return self._get_field("x_ddt_vn_apc_pc", EdgeDim, KDim)
        buffer = np.squeeze(
            self.serializer.read("x_ddt_vn_apc_pc", self.savepoint).astype(float)
        )
        return np_as_located_field(EdgeDim, KDim)(buffer[:, :, ntnd - 1])

    def ddt_w_adv_pc(self, ntnd):
        buffer = np.squeeze(
            self.serializer.read("x_ddt_w_adv_pc", self.savepoint).astype(float)
        )
        return np_as_located_field(CellDim, KDim)(buffer[:, :, ntnd - 1])
        # return self._get_field("ddt_w_adv_pc", CellDim, KDim)

    def scalfac_exdiff(self) -> float:
        return self.serializer.read("scalfac_exdiff", self.savepoint)[0]

    def vn_ie(self):
        return self._get_field("x_vn_ie", EdgeDim, KDim)

    def vt(self):
        return self._get_field("x_vt", EdgeDim, KDim)

    def z_kin_hor_e(self):
        return self._get_field("x_z_kin_hor_e", EdgeDim, KDim)

    def z_ekinh(self):
        return self._get_field("x_z_ekinh", CellDim, KDim)

    def z_vt_ie(self):
        return self._get_field("x_z_vt_ie", EdgeDim, KDim)

    def z_v_grad_w(self):
        return self._get_field("x_z_v_grad_w", EdgeDim, KDim)

    def z_w_v(self):
        return self._get_field("x_z_w_v", VertexDim, KDim)

    def z_w_concorr_me(self):
        return self._get_field("x_z_w_concorr_me", EdgeDim, KDim)

    def z_w_concorr_mc(self):
        return self._get_field("x_z_w_concorr_mc", CellDim, KDim)

    def z_w_con_c_full(self):
        return self._get_field("x_z_w_con_c_full", CellDim, KDim)

    def z_w_con_c(self):
        return self._get_field("x_z_w_con_c", CellDim, KDim)

    def cfl_clipping(self):
        return self._get_field("x_cfl_clipping", CellDim, KDim, dtype=bool)

    def vcfl(self):
        return self._get_field("x_vcfl_dsl", CellDim, KDim)

    def exner_new(self):
        return self._get_field("x_exner_new", CellDim, KDim)

    def exner_now(self):
        return self._get_field("x_exner_now", CellDim, KDim)

    def z_exner_ex_pr(self):
        return self._get_field("x_z_exner_ex_pr", CellDim, KDim)

    def z_exner_ic(self):
        return self._get_field("x_z_exner_ic", CellDim, KDim)

    def exner_pr(self):
        return self._get_field("x_exner_pr", CellDim, KDim)

    def mass_fl_e(self):
        return self._get_field("x_mass_fl_e", EdgeDim, KDim)

    def prep_adv_mass_flx_me(self):
        return self._get_field("x_prep_adv_mass_flx_me", EdgeDim, KDim)

    def prep_adv_vn_traj(self):
        return self._get_field("x_prep_adv_vn_traj", EdgeDim, KDim)

    def rho_ic(self):
        return self._get_field("x_rho_ic", CellDim, KDim)

    def theta_v_ic(self):
        return self._get_field("x_theta_v_ic", CellDim, KDim)

    def theta_v_new(self):
        return self._get_field("x_theta_v_new", CellDim, KDim)

    def vn_new(self):
        return self._get_field("x_vn_new", EdgeDim, KDim)


    def w_concorr_c(self):
        return self._get_field("x_w_concorr_c", CellDim, KDim)

    def w_new(self):
        return self._get_field("x_w_new", CellDim, KDim)

    def z_dexner_dz_c(self, ntnd):
        buffer = np.squeeze(
            self.serializer.read("x_z_dexner_dz_c", self.savepoint).astype(float)
        )
        return np_as_located_field(CellDim, KDim)(buffer[:, :, ntnd - 1])

    def z_rth_pr(self, ind):
        buffer = np.squeeze(
            self.serializer.read("x_z_rth_pr", self.savepoint).astype(float)
        )
        return np_as_located_field(CellDim, KDim)(buffer[:, :, ind - 1])

    def z_th_ddz_exner_c(self):
        return self._get_field("x_z_th_ddz_exner_c", CellDim, KDim)

    def z_gradh_exner(self):
        return self._get_field("x_z_gradh_exner", EdgeDim, KDim)

    def z_hydro_corr(self):
        return self._get_field("x_z_hydro_corr", EdgeDim, KDim)

    def z_theta_v_fl_e(self):
        return self._get_field("x_z_theta_v_fl_e", EdgeDim, KDim)

    def z_theta_v_pr_ic(self):
        return self._get_field("x_z_theta_v_pr_ic", CellDim, KDim)

    def z_rho_e(self):
        return self._get_field("x_z_rho_e", EdgeDim, KDim)

    def z_theta_v_e(self):
        return self._get_field("x_z_theta_v_e", EdgeDim, KDim)


    def z_grad_rth(self, ind):
        buffer = np.squeeze(
            self.serializer.read("x_z_grad_rth", self.savepoint).astype(float)
        )
        return np_as_located_field(CellDim, KDim)(buffer[:, :, ind - 1])

    def p_distv_bary(self, ind):
        buffer = np.squeeze(
            self.serializer.read("x_p_distv_bary", self.savepoint).astype(float)
        )
        return np_as_located_field(EdgeDim, KDim)(buffer[:, :, ind - 1])

    def z_gradh_exner_18(self):
        return self._get_field("x_z_gradh_exner_18", EdgeDim, KDim)

    def z_gradh_exner_19(self):
        return self._get_field("x_z_gradh_exner_19", EdgeDim, KDim)

    def z_gradh_exner_20(self):
        return self._get_field("x_z_gradh_exner_20", EdgeDim, KDim)

    def z_gradh_exner_22(self):
        return self._get_field("x_z_gradh_exner_22", EdgeDim, KDim)

    def vn_new_23(self):
        return self._get_field("x_vn_new_23", EdgeDim, KDim)

    def vn_new_24(self):
        return self._get_field("x_vn_new_24", EdgeDim, KDim)

    def vn_new_26(self):
        return self._get_field("x_vn_new_26", EdgeDim, KDim)

    def vn_new_27(self):
        return self._get_field("x_vn_new_27", EdgeDim, KDim)

    def vn_new_29(self):
        return self._get_field("x_vn_new_29", EdgeDim, KDim)

    def z_rho_e_01(self):
        return self._get_field("x_z_rho_e_01", EdgeDim, KDim)

    def z_theta_v_e_01(self):
        return self._get_field("x_z_theta_v_e_01", EdgeDim, KDim)

    def z_rho_e_00(self):
        return self._get_field("x_z_rho_e_00", EdgeDim, KDim)

    def z_theta_v_e_00(self):
        return self._get_field("x_z_theta_v_e_00", EdgeDim, KDim)


class IconSerialDataProvider:
    def __init__(self, fname_prefix, path=".", do_print=False):
        self.rank = 0
        self.serializer: ser.Serializer = None
        self.file_path: str = path
        self.fname = f"{fname_prefix}_rank{str(self.rank)}"
        self.log = logging.getLogger(__name__)
        self._init_serializer(do_print)

    def _init_serializer(self, do_print: bool):
        if not self.fname:
            self.log.warning(" WARNING: no filename! closing serializer")
        self.serializer = ser.Serializer(
            ser.OpenModeKind.Read, self.file_path, self.fname
        )
        if do_print:
            self.print_info()

    def print_info(self):
        self.log.info(f"SAVEPOINTS: {self.serializer.savepoint_list()}")
        self.log.info(f"FIELDNAMES: {self.serializer.fieldnames()}")

    def from_savepoint_grid(self) -> IconGridSavePoint:
        savepoint = self.serializer.savepoint["icon-grid"].id[1].as_savepoint()
        return IconGridSavePoint(savepoint, self.serializer)

    def from_savepoint_diffusion_init(
        self, linit: bool, date: str
    ) -> IconDiffusionInitSavepoint:
        savepoint = (
            self.serializer.savepoint["call-diffusion-init"]
            .linit[linit]
            .date[date]
            .as_savepoint()
        )
        return IconDiffusionInitSavepoint(savepoint, self.serializer)

    def from_savepoint_velocity_init(
        self, istep: int, vn_only: bool, date: str, jstep: int
    ) -> IconVelocityInitSavepoint:
        savepoint = (
            self.serializer.savepoint["call-velocity-tendencies"]
            .istep[istep]
            .vn_only[vn_only]
            .date[date]
            .jstep[jstep]
            .as_savepoint()
        )
        return IconVelocityInitSavepoint(savepoint, self.serializer)

    def from_savepoint_nonhydro_init(
        self, istep: int, date: str, jstep: int
    ) -> IconNonHydroInitSavepoint:
        savepoint = (
            self.serializer.savepoint["solve_nonhydro"]
            .istep[istep]
            .date[date]
            .jstep[jstep]
            .as_savepoint()
        )
        return IconNonHydroInitSavepoint(savepoint, self.serializer)

    def from_interpolation_savepoint(self) -> InterpolationSavepoint:
        savepoint = self.serializer.savepoint["interpolation_state"].as_savepoint()
        return InterpolationSavepoint(savepoint, self.serializer)

    def from_metrics_savepoint(self) -> MetricSavepoint:
        savepoint = self.serializer.savepoint["metric_state"].as_savepoint()
        return MetricSavepoint(savepoint, self.serializer)

    def from_metrics_nonhydro_savepoint(self) -> MetricSavepointNonHydro:
        savepoint = self.serializer.savepoint["metric_state"].as_savepoint()
        return MetricSavepointNonHydro(savepoint, self.serializer)

    def from_savepoint_diffusion_exit(
        self, linit: bool, date: str
    ) -> IconDiffusionExitSavepoint:
        savepoint = (
            self.serializer.savepoint["call-diffusion-exit"]
            .linit[linit]
            .date[date]
            .as_savepoint()
        )
        return IconDiffusionExitSavepoint(savepoint, self.serializer)

    def from_savepoint_velocity_exit(
        self, istep: int, vn_only: bool, date: str, jstep: int
    ) -> IconExitSavepoint:
        savepoint = (
            self.serializer.savepoint["call-velocity-tendencies"]
            .istep[istep]
            .vn_only[vn_only]
            .date[date]
            .jstep[jstep]
            .as_savepoint()
        )
        return IconExitSavepoint(savepoint, self.serializer)

    def from_savepoint_nonhydro_exit(
        self, istep: int, date: str, jstep: int
    ) -> IconExitSavepoint:
        savepoint = (
            self.serializer.savepoint["solve_nonhydro"]
            .istep[istep]
            .date[date]
            .jstep[jstep]
            .as_savepoint()
        )
        return IconExitSavepoint(savepoint, self.serializer)<|MERGE_RESOLUTION|>--- conflicted
+++ resolved
@@ -19,6 +19,10 @@
 from gt4py.next.ffront.fbuiltins import int32
 from gt4py.next.iterator.embedded import np_as_located_field
 
+from atm_dyn_iconam.tests.test_utils.helpers import (
+    as_1D_sparse_field,
+    flatten_first_two_dims,
+)
 from icon4py.common.dimension import (
     C2E2CDim,
     C2E2CODim,
@@ -79,7 +83,7 @@
 
     def _read_int32_shift1(self, name: str):
         """
-        Read a start indices field.
+        Read a index field and shift it by -1.
 
         use for start indices: the shift accounts for the zero based python
         values are converted to int32
@@ -378,27 +382,11 @@
 
     def pos_on_tplane_e_x(self):
         field = self._get_field("pos_on_tplane_e_x", EdgeDim, E2CDim)
-<<<<<<< HEAD
         return as_1D_sparse_field(field, ECDim)
 
     def pos_on_tplane_e_y(self):
         field = self._get_field("pos_on_tplane_e_y", EdgeDim, E2CDim)
         return as_1D_sparse_field(field, ECDim)
-
-
-=======
-        return as_1D_sparse_field(field, ECDim)
-
-    def pos_on_tplane_e_y(self):
-        field = self._get_field("pos_on_tplane_e_y", EdgeDim, E2CDim)
-        return as_1D_sparse_field(field, ECDim)
-
-    # def pos_on_tplane_e(self, ind):
-    #     buffer = np.squeeze(self.serializer.read("pos_on_tplane_e", self.savepoint))
-    #     field = np_as_located_field(EdgeDim, E2CDim)(buffer[:, :, ind-1])
-    #
-    #     return as_1D_sparse_field(field, ECDim)
->>>>>>> 8378e6f2
 
     def rbf_vec_coeff_e(self):
         buffer = np.squeeze(
@@ -435,12 +423,8 @@
             e_flx_avg=self.e_flx_avg(),
             geofac_grdiv=self.geofac_grdiv(),
             geofac_rot=self.geofac_rot(),
-<<<<<<< HEAD
-            pos_on_tplane_e=self.pos_on_tplane_e_x(),
-=======
             pos_on_tplane_e_1=self.pos_on_tplane_e_x(),
             pos_on_tplane_e_2=self.pos_on_tplane_e_y(),
->>>>>>> 8378e6f2
             rbf_vec_coeff_e=self.rbf_vec_coeff_e(),
             e_bln_c_s=as_1D_sparse_field(self.e_bln_c_s(), CEDim),
             rbf_coeff_1=self.rbf_vec_coeff_v1(),
@@ -684,34 +668,24 @@
             rayleigh_w=self.rayleigh_w(),
             exner_exfac=self.exner_exfac(),
             exner_ref_mc=self.exner_ref_mc(),
-            wgtfac_c=self.wgtfac_c(),
+            wgtfac_e=self.wgtfac_e(),
             wgtfacq_c_dsl=self.wgtfacq_c_dsl(),
             inv_ddqz_z_full=self.inv_ddqz_z_full(),
             rho_ref_mc=self.rho_ref_mc(),
-            theta_ref_mc=self.theta_ref_mc(),
             vwind_expl_wgt=self.vwind_expl_wgt(),
             d_exner_dz_ref_ic=self.d_exner_dz_ref_ic(),
-            ddqz_z_half=self.ddqz_z_half(),
             theta_ref_ic=self.theta_ref_ic(),
             d2dexdz2_fac1_mc=self.d2dexdz2_fac1_mc(),
             d2dexdz2_fac2_mc=self.d2dexdz2_fac2_mc(),
             rho_ref_me=self.rho_ref_me(),
             theta_ref_me=self.theta_ref_me(),
-            ddxn_z_full=self.ddxn_z_full(),
             zdiff_gradp=self.zdiff_gradp(),
             vertoffset_gradp=self.vertoffset_gradp(),
             ipeidx_dsl=self.ipeidx_dsl(),
             pg_exdist=self.pg_exdist(),
-            ddqz_z_full_e=self.ddqz_z_full_e(),
-            ddxt_z_full=self.ddxt_z_full(),
-            wgtfac_e=self.wgtfac_e(),
-            wgtfacq_e_dsl=self.wgtfacq_e_dsl(10),
             vwind_impl_wgt=self.vwind_impl_wgt(),
             hmask_dd3d=self.hmask_dd3d(),
             scalfac_dd3d=self.scalfac_dd3d(),
-            coeff1_dwdz=self.coeff1_dwdz(),
-            coeff2_dwdz=self.coeff2_dwdz(),
-            coeff_gradekin=self.coeff_gradekin(),
         )
 
 
