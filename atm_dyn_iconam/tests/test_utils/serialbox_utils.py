--- conflicted
+++ resolved
@@ -18,10 +18,7 @@
 from gt4py.next.ffront.fbuiltins import int32
 from gt4py.next.iterator.embedded import np_as_located_field
 
-<<<<<<< HEAD
 from icon4py.common import dimension
-=======
->>>>>>> c4f75a94
 from icon4py.common.dimension import (
     C2E2CDim,
     C2E2CODim,
@@ -38,6 +35,7 @@
     V2EDim,
     VertexDim,
 )
+from icon4py.decomposition.parallel_setup import DecompositionInfo
 from icon4py.diffusion.diffusion import VectorTuple
 from icon4py.diffusion.horizontal import (
     CellParams,
@@ -45,19 +43,12 @@
     HorizontalMeshSize,
 )
 from icon4py.diffusion.icon_grid import IconGrid, MeshConfig, VerticalMeshConfig
-<<<<<<< HEAD
-from icon4py.diffusion.interpolation_state import InterpolationState
-from icon4py.diffusion.metric_state import MetricState
-from icon4py.diffusion.prognostic_state import PrognosticState
-from icon4py.decomposition.parallel_setup import DecompositionInfo
-=======
 from icon4py.diffusion.state_utils import (
     DiagnosticState,
     InterpolationState,
     MetricState,
     PrognosticState,
 )
->>>>>>> c4f75a94
 
 from .helpers import as_1D_sparse_field
 
@@ -192,7 +183,6 @@
     def v2e(self):
         return self._get_connectivity_array("v2e")
 
-<<<<<<< HEAD
     def refin_ctrl(self, dim: Dimension):
         field_name = "refin_ctl"
         return self._read_field_for_dim(field_name, self._read_int32, dim)
@@ -250,14 +240,6 @@
             .with_dimension(*self._get_decomp_fields(CellDim))
             .with_dimension(*self._get_decomp_fields(EdgeDim))
             .with_dimension(*self._get_decomp_fields(VertexDim))
-=======
-    def nrdmax(self):
-        return self._get_connectiviy_array("nrdmax")
-
-    def construct_icon_grid(self) -> IconGrid:
-        sp_meta = self.get_metadata(
-            "nproma", "nlev", "num_vert", "num_cells", "num_edges"
->>>>>>> c4f75a94
         )
 
     def _get_decomp_fields(self, dim: Dimension):
