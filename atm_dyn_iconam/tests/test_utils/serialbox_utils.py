--- conflicted
+++ resolved
@@ -246,13 +246,8 @@
     def e2c2e(self):
         return self._get_connectivity_array("e2c2e")
 
-<<<<<<< HEAD
     def nrdmax(self):
         return self._read_int32_shift1("nrdmax")[0]
-=======
-    def nflat_gradp(self):
-        return self._read_int32("nflat_gradp")
->>>>>>> 96f5338e
 
     def nflatlev(self):
         return self._read_int32_shift1("nflatlev")[0]
@@ -393,6 +388,12 @@
         field = self._get_field("pos_on_tplane_e_y", EdgeDim, E2CDim)
         return as_1D_sparse_field(field, ECDim)
 
+    # def pos_on_tplane_e(self, ind):
+    #     buffer = np.squeeze(self.serializer.read("pos_on_tplane_e", self.savepoint))
+    #     field = np_as_located_field(EdgeDim, E2CDim)(buffer[:, :, ind-1])
+    #
+    #     return as_1D_sparse_field(field, ECDim)
+
     def rbf_vec_coeff_e(self):
         buffer = np.squeeze(
             self.serializer.read("rbf_vec_coeff_e", self.savepoint).astype(float)
@@ -517,6 +518,8 @@
 
     def zd_indlist(self):
         return np.squeeze(self.serializer.read("zd_indlist", self.savepoint))
+
+
 
     def construct_metric_state(self) -> MetricState:
         return MetricState(
@@ -673,31 +676,34 @@
             rayleigh_w=self.rayleigh_w(),
             exner_exfac=self.exner_exfac(),
             exner_ref_mc=self.exner_ref_mc(),
-            wgtfac_e=self.wgtfac_e(),
+            wgtfac_c=self.wgtfac_c(),
             wgtfacq_c_dsl=self.wgtfacq_c_dsl(),
             inv_ddqz_z_full=self.inv_ddqz_z_full(),
             rho_ref_mc=self.rho_ref_mc(),
+            theta_ref_mc=self.theta_ref_mc(),
             vwind_expl_wgt=self.vwind_expl_wgt(),
             d_exner_dz_ref_ic=self.d_exner_dz_ref_ic(),
+            ddqz_z_half=self.ddqz_z_half(),
             theta_ref_ic=self.theta_ref_ic(),
             d2dexdz2_fac1_mc=self.d2dexdz2_fac1_mc(),
             d2dexdz2_fac2_mc=self.d2dexdz2_fac2_mc(),
             rho_ref_me=self.rho_ref_me(),
             theta_ref_me=self.theta_ref_me(),
+            ddxn_z_full=self.ddxn_z_full(),
             zdiff_gradp=self.zdiff_gradp(),
             vertoffset_gradp=self.vertoffset_gradp(),
             ipeidx_dsl=self.ipeidx_dsl(),
             pg_exdist=self.pg_exdist(),
-<<<<<<< HEAD
-=======
             ddqz_z_full_e=self.ddqz_z_full_e(),
             ddxt_z_full=self.ddxt_z_full(),
             wgtfac_e=self.wgtfac_e(),
             wgtfacq_e_dsl=self.wgtfacq_e_dsl(num_k_lev),
->>>>>>> 96f5338e
             vwind_impl_wgt=self.vwind_impl_wgt(),
             hmask_dd3d=self.hmask_dd3d(),
             scalfac_dd3d=self.scalfac_dd3d(),
+            coeff1_dwdz=self.coeff1_dwdz(),
+            coeff2_dwdz=self.coeff2_dwdz(),
+            coeff_gradekin=self.coeff_gradekin(),
         )
 
 
@@ -1078,6 +1084,9 @@
     def theta_v_new(self):
         return self._get_field("x_theta_v_new", CellDim, KDim)
 
+    def vn_ie(self):
+        return self._get_field("x_vn_ie", EdgeDim, KDim)
+
     def vn_new(self):
         return self._get_field("x_vn_new", EdgeDim, KDim)
 
@@ -1108,6 +1117,9 @@
 
     def z_hydro_corr(self):
         return self._get_field("x_z_hydro_corr", EdgeDim, KDim)
+
+    def z_kin_hor_e(self):
+        return self._get_field("x_z_kin_hor_e", EdgeDim, KDim)
 
     def z_theta_v_fl_e(self):
         return self._get_field("x_z_theta_v_fl_e", EdgeDim, KDim)
