--- conflicted
+++ resolved
@@ -1308,7 +1308,6 @@
     def rho_new_55(self):
         return self._get_field("x_rho_new_55", CellDim, KDim)
 
-<<<<<<< HEAD
     ### Nikki serialization
 
     def w_10_start(self):
@@ -1350,9 +1349,6 @@
         return self._get_field("x_theta_v", CellDim, KDim)
 
 
-
-=======
->>>>>>> a05be3dd
 class IconSerialDataProvider:
     def __init__(self, fname_prefix, path=".", do_print=False):
         self.rank = 0
