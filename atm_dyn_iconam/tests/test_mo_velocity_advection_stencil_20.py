# ICON4Py - ICON inspired code in Python and GT4Py
#
# Copyright (c) 2022, ETH Zurich and MeteoSwiss
# All rights reserved.
#
# This file is free software: you can redistribute it and/or modify it under
# the terms of the GNU General Public License as published by the
# Free Software Foundation, either version 3 of the License, or any later
# version. See the LICENSE.txt file at the top-level directory of this
# distribution for a copy of the license or check <https://www.gnu.org/licenses/>.
#
# SPDX-License-Identifier: GPL-3.0-or-later

import numpy as np

from icon4py.atm_dyn_iconam.mo_velocity_advection_stencil_20 import (
    mo_velocity_advection_stencil_20,
)
from icon4py.common.dimension import (
    CellDim,
    E2C2EODim,
    E2CDim,
    EdgeDim,
    KDim,
    VertexDim,
)
from icon4py.testutils.simple_mesh import SimpleMesh
from icon4py.testutils.utils import random_field, random_mask


def mo_velocity_advection_stencil_20_numpy(
    e2c: np.array,
    e2c2eO: np.array,
    e2v: np.array,
    levelmask: np.array,
    c_lin_e: np.array,
    z_w_con_c_full: np.array,
    ddqz_z_full_e: np.array,
    area_edge: np.array,
    tangent_orientation: np.array,
    inv_primal_edge_length: np.array,
    zeta: np.array,
    geofac_grdiv: np.array,
    vn: np.array,
    ddt_vn_adv: np.array,
    cfl_w_limit,
    scalfac_exdiff,
    d_time,
):
    w_con_e = np.zeros_like(vn)
    difcoef = np.zeros_like(vn)

    levelmask_offset_1 = np.roll(levelmask, shift=-1, axis=0)

    c_lin_e = np.expand_dims(c_lin_e, axis=-1)
    geofac_grdiv = np.expand_dims(geofac_grdiv, axis=-1)
    area_edge = np.expand_dims(area_edge, axis=-1)
    tangent_orientation = np.expand_dims(tangent_orientation, axis=-1)
    inv_primal_edge_length = np.expand_dims(inv_primal_edge_length, axis=-1)

    w_con_e = np.where(
        (levelmask == 1) | (levelmask_offset_1 == 1),
        np.sum(c_lin_e * z_w_con_c_full[e2c], axis=1),
        w_con_e,
    )
    difcoef = np.where(
        ((levelmask == 1) | (levelmask_offset_1 == 1))
        & (np.abs(w_con_e) > cfl_w_limit * ddqz_z_full_e),
        scalfac_exdiff
        * np.minimum(
            0.85 - cfl_w_limit * d_time,
            np.abs(w_con_e) * d_time / ddqz_z_full_e - cfl_w_limit * d_time,
        ),
        difcoef,
    )
    ddt_vn_adv = np.where(
        ((levelmask == 1) | (levelmask_offset_1 == 1))
        & (np.abs(w_con_e) > cfl_w_limit * ddqz_z_full_e),
        ddt_vn_adv
        + difcoef * area_edge * np.sum(geofac_grdiv * vn[e2c2eO], axis=1)
        + tangent_orientation * inv_primal_edge_length * np.sum(zeta[e2v], axis=1),
        ddt_vn_adv,
    )
    return ddt_vn_adv


def test_mo_velocity_advection_stencil_20():
    mesh = SimpleMesh()

    levelmask = random_mask(mesh, KDim)
    c_lin_e = random_field(mesh, EdgeDim, E2CDim)
    z_w_con_c_full = random_field(mesh, CellDim, KDim)
    ddqz_z_full_e = random_field(mesh, EdgeDim, KDim)
    area_edge = random_field(mesh, EdgeDim)
    tangent_orientation = random_field(mesh, EdgeDim)
    inv_primal_edge_length = random_field(mesh, EdgeDim)
    zeta = random_field(mesh, VertexDim, KDim)
    geofac_grdiv = random_field(mesh, EdgeDim, E2C2EODim)
    vn = random_field(mesh, EdgeDim, KDim)
    ddt_vn_adv = random_field(mesh, EdgeDim, KDim)
    cfl_w_limit = 4.0
    scalfac_exdiff = 6.0
    d_time = 2.0

    ddt_vn_adv_ref = mo_velocity_advection_stencil_20_numpy(
        mesh.e2c,
        mesh.e2c2eO,
        mesh.e2v,
        np.asarray(levelmask),
        np.asarray(c_lin_e),
        np.asarray(z_w_con_c_full),
        np.asarray(ddqz_z_full_e),
        np.asarray(area_edge),
        np.asarray(tangent_orientation),
        np.asarray(inv_primal_edge_length),
        np.asarray(zeta),
        np.asarray(geofac_grdiv),
        np.asarray(vn),
        np.asarray(ddt_vn_adv),
        cfl_w_limit,
        scalfac_exdiff,
        d_time,
    )

    mo_velocity_advection_stencil_20(
        levelmask,
        c_lin_e,
        z_w_con_c_full,
        ddqz_z_full_e,
        area_edge,
        tangent_orientation,
        inv_primal_edge_length,
        zeta,
        geofac_grdiv,
        vn,
        ddt_vn_adv,
        cfl_w_limit,
        scalfac_exdiff,
        d_time,
        offset_provider={
            "Koff": KDim,
            "E2C": mesh.get_e2c_offset_provider(),
            "E2C2EO": mesh.get_e2c2eO_offset_provider(),
            "E2V": mesh.get_e2v_offset_provider(),
        },
    )

<<<<<<< HEAD
    assert np.allclose(ddt_vn_adv[:, 1:-1], ddt_vn_adv_ref[:, 1:-1])
=======
    assert np.allclose(ddt_vn_adv[:, :-1], ddt_vn_adv_ref[:, :-1])
>>>>>>> 6c3d069b
<|MERGE_RESOLUTION|>--- conflicted
+++ resolved
@@ -145,8 +145,4 @@
         },
     )
 
-<<<<<<< HEAD
-    assert np.allclose(ddt_vn_adv[:, 1:-1], ddt_vn_adv_ref[:, 1:-1])
-=======
-    assert np.allclose(ddt_vn_adv[:, :-1], ddt_vn_adv_ref[:, :-1])
->>>>>>> 6c3d069b
+    assert np.allclose(ddt_vn_adv[:, :-1], ddt_vn_adv_ref[:, :-1])