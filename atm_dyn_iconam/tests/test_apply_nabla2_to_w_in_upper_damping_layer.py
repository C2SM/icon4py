--- conflicted
+++ resolved
@@ -21,48 +21,6 @@
 from icon4py.common.dimension import CellDim, KDim
 
 from .test_utils.helpers import random_field
-<<<<<<< HEAD
-from .test_utils.simple_mesh import SimpleMesh
-
-
-def apply_nabla2_to_w_in_upper_damping_layer_numpy(
-    w: np.array,
-    diff_multfac_n2w: np.array,
-    cell_area: np.array,
-    z_nabla2_c: np.array,
-) -> np.array:
-    cell_area = np.expand_dims(cell_area, axis=-1)
-    w = w + diff_multfac_n2w * cell_area * z_nabla2_c
-    return w
-
-
-def test_apply_nabla2_to_w_in_upper_damping_layer():
-    mesh = SimpleMesh()
-
-    w = random_field(mesh, CellDim, KDim)
-    diff_multfac_n2w = random_field(mesh, KDim)
-    cell_area = random_field(mesh, CellDim)
-    z_nabla2_c = random_field(mesh, CellDim, KDim)
-
-    ref = apply_nabla2_to_w_in_upper_damping_layer_numpy(
-        np.asarray(w),
-        np.asarray(diff_multfac_n2w),
-        np.asarray(cell_area),
-        np.asarray(z_nabla2_c),
-    )
-    apply_nabla2_to_w_in_upper_damping_layer(
-        w,
-        diff_multfac_n2w,
-        cell_area,
-        z_nabla2_c,
-        0,
-        mesh.n_cells,
-        0,
-        mesh.k_level,
-        offset_provider={},
-    )
-    assert np.allclose(w, ref)
-=======
 from .test_utils.stencil_test import StencilTest
 
 
@@ -99,5 +57,4 @@
     ) -> np.array:
         cell_area = np.expand_dims(cell_area, axis=-1)
         w = w + diff_multfac_n2w * cell_area * z_nabla2_c
-        return dict(w=w)
->>>>>>> c4f75a94
+        return dict(w=w)