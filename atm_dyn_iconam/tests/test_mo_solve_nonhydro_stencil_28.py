--- conflicted
+++ resolved
@@ -15,41 +15,11 @@
 import pytest
 
 from icon4py.atm_dyn_iconam.mo_solve_nonhydro_stencil_28 import (
-    _mo_solve_nonhydro_stencil_28,
+    mo_solve_nonhydro_stencil_28,
 )
 from icon4py.common.dimension import EdgeDim, KDim
 
 from .test_utils.helpers import random_field
-<<<<<<< HEAD
-from .test_utils.simple_mesh import SimpleMesh
-
-
-def mo_solve_nonhydro_stencil_28_numpy(
-    vn_incr: np.array, vn: np.array, iau_wgt_dyn
-) -> np.array:
-    vn = vn + (iau_wgt_dyn * vn_incr)
-    return vn
-
-
-def test_mo_solve_nonhydro_stencil_28():
-    mesh = SimpleMesh()
-
-    vn_incr = random_field(mesh, EdgeDim, KDim)
-    vn = random_field(mesh, EdgeDim, KDim)
-    iau_wgt_dyn = 5.0
-
-    ref = mo_solve_nonhydro_stencil_28_numpy(
-        np.asarray(vn_incr), np.asarray(vn), iau_wgt_dyn
-    )
-    _mo_solve_nonhydro_stencil_28(
-        vn_incr,
-        vn,
-        iau_wgt_dyn,
-        out=vn,
-        offset_provider={},
-    )
-    assert np.allclose(vn, ref)
-=======
 from .test_utils.stencil_test import StencilTest
 
 
@@ -74,5 +44,4 @@
             vn_incr=vn_incr,
             vn=vn,
             iau_wgt_dyn=iau_wgt_dyn,
-        )
->>>>>>> 1ad86bcf
+        )