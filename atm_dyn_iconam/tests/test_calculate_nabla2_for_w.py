# ICON4Py - ICON inspired code in Python and GT4Py
#
# Copyright (c) 2022, ETH Zurich and MeteoSwiss
# All rights reserved.
#
# This file is free software: you can redistribute it and/or modify it under
# the terms of the GNU General Public License as published by the
# Free Software Foundation, either version 3 of the License, or any later
# version. See the LICENSE.txt file at the top-level directory of this
# distribution for a copy of the license or check <https://www.gnu.org/licenses/>.
#
# SPDX-License-Identifier: GPL-3.0-or-later

import numpy as np
import pytest

from icon4py.atm_dyn_iconam.calculate_nabla2_for_w import calculate_nabla2_for_w
from icon4py.common.dimension import C2E2CODim, CellDim, KDim

from .test_utils.helpers import random_field, zero_field
<<<<<<< HEAD
from .test_utils.simple_mesh import SimpleMesh


def calculate_nabla2_for_w_numpy(
    c2e2cO: np.array, w: np.array, geofac_n2s: np.array
) -> np.array:
    geofac_n2s = np.expand_dims(geofac_n2s, axis=-1)
    z_nabla2_c = np.sum(w[c2e2cO] * geofac_n2s, axis=1)
    return z_nabla2_c


def test_calculate_nabla2_for_w():
    mesh = SimpleMesh()

    w = random_field(mesh, CellDim, KDim)
    geofac_n2s = random_field(mesh, CellDim, C2E2CODim)
    z_nabla2_c = zero_field(mesh, CellDim, KDim)

    ref = calculate_nabla2_for_w_numpy(
        mesh.c2e2cO, np.asarray(w), np.asarray(geofac_n2s)
    )
    calculate_nabla2_for_w(
        w,
        geofac_n2s,
        z_nabla2_c,
        offset_provider={
            "C2E2CO": mesh.get_c2e2cO_offset_provider(),
            "C2E2CODim": C2E2CODim,
        },
    )
    assert np.allclose(z_nabla2_c, ref)
=======
from .test_utils.stencil_test import StencilTest


class TestCalculateNabla2ForW(StencilTest):
    PROGRAM = calculate_nabla2_for_w
    OUTPUTS = ("z_nabla2_c",)

    @staticmethod
    def reference(mesh, w: np.array, geofac_n2s: np.array, **kwargs) -> np.array:
        geofac_n2s = np.expand_dims(geofac_n2s, axis=-1)
        z_nabla2_c = np.sum(w[mesh.c2e2cO] * geofac_n2s, axis=1)
        return dict(z_nabla2_c=z_nabla2_c)

    @pytest.fixture
    def input_data(self, mesh):
        w = random_field(mesh, CellDim, KDim)
        geofac_n2s = random_field(mesh, CellDim, C2E2CODim)
        z_nabla2_c = zero_field(mesh, CellDim, KDim)

        return dict(
            w=w,
            geofac_n2s=geofac_n2s,
            z_nabla2_c=z_nabla2_c,
        )
>>>>>>> 92683bb2
<|MERGE_RESOLUTION|>--- conflicted
+++ resolved
@@ -18,39 +18,6 @@
 from icon4py.common.dimension import C2E2CODim, CellDim, KDim
 
 from .test_utils.helpers import random_field, zero_field
-<<<<<<< HEAD
-from .test_utils.simple_mesh import SimpleMesh
-
-
-def calculate_nabla2_for_w_numpy(
-    c2e2cO: np.array, w: np.array, geofac_n2s: np.array
-) -> np.array:
-    geofac_n2s = np.expand_dims(geofac_n2s, axis=-1)
-    z_nabla2_c = np.sum(w[c2e2cO] * geofac_n2s, axis=1)
-    return z_nabla2_c
-
-
-def test_calculate_nabla2_for_w():
-    mesh = SimpleMesh()
-
-    w = random_field(mesh, CellDim, KDim)
-    geofac_n2s = random_field(mesh, CellDim, C2E2CODim)
-    z_nabla2_c = zero_field(mesh, CellDim, KDim)
-
-    ref = calculate_nabla2_for_w_numpy(
-        mesh.c2e2cO, np.asarray(w), np.asarray(geofac_n2s)
-    )
-    calculate_nabla2_for_w(
-        w,
-        geofac_n2s,
-        z_nabla2_c,
-        offset_provider={
-            "C2E2CO": mesh.get_c2e2cO_offset_provider(),
-            "C2E2CODim": C2E2CODim,
-        },
-    )
-    assert np.allclose(z_nabla2_c, ref)
-=======
 from .test_utils.stencil_test import StencilTest
 
 
@@ -74,5 +41,4 @@
             w=w,
             geofac_n2s=geofac_n2s,
             z_nabla2_c=z_nabla2_c,
-        )
->>>>>>> 92683bb2
+        )