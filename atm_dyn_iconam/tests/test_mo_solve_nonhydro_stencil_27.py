# ICON4Py - ICON inspired code in Python and GT4Py
#
# Copyright (c) 2022, ETH Zurich and MeteoSwiss
# All rights reserved.
#
# This file is free software: you can redistribute it and/or modify it under
# the terms of the GNU General Public License as published by the
# Free Software Foundation, either version 3 of the License, or any later
# version. See the LICENSE.txt file at the top-level directory of this
# distribution for a copy of the license or check <https://www.gnu.org/licenses/>.
#
# SPDX-License-Identifier: GPL-3.0-or-later

import numpy as np
import pytest

from icon4py.atm_dyn_iconam.mo_solve_nonhydro_stencil_27 import (
    _mo_solve_nonhydro_stencil_27,
)
from icon4py.common.dimension import EdgeDim, KDim

from .test_utils.helpers import random_field
<<<<<<< HEAD
from .test_utils.simple_mesh import SimpleMesh


def mo_solve_nonhydro_stencil_27_numpy(
    scal_divdamp: np.array,
    bdy_divdamp: np.array,
    nudgecoeff_e: np.array,
    z_graddiv2_vn: np.array,
    vn: np.array,
) -> np.array:
    nudgecoeff_e = np.expand_dims(nudgecoeff_e, axis=-1)
    vn = vn + (scal_divdamp + bdy_divdamp * nudgecoeff_e) * z_graddiv2_vn
    return vn


def test_mo_solve_nonhydro_stencil_27():
    mesh = SimpleMesh()

    scal_divdamp = random_field(mesh, KDim)
    bdy_divdamp = random_field(mesh, KDim)
    nudgecoeff_e = random_field(mesh, EdgeDim)
    z_graddiv2_vn = random_field(mesh, EdgeDim, KDim)
    vn = random_field(mesh, EdgeDim, KDim)

    ref = mo_solve_nonhydro_stencil_27_numpy(
        np.asarray(scal_divdamp),
        np.asarray(bdy_divdamp),
        np.asarray(nudgecoeff_e),
        np.asarray(z_graddiv2_vn),
        np.asarray(vn),
    )
    _mo_solve_nonhydro_stencil_27(
        scal_divdamp,
        bdy_divdamp,
        nudgecoeff_e,
        z_graddiv2_vn,
        vn,
        out=vn,
        offset_provider={},
    )
    assert np.allclose(vn, ref)
=======
from .test_utils.stencil_test import StencilTest


class TestMoSolveNonhydroStencil27(StencilTest):
    PROGRAM = mo_solve_nonhydro_stencil_27
    OUTPUTS = ("vn",)

    @staticmethod
    def reference(
        mesh,
        scal_divdamp: np.array,
        bdy_divdamp: np.array,
        nudgecoeff_e: np.array,
        z_graddiv2_vn: np.array,
        vn: np.array,
        **kwargs,
    ) -> dict:
        nudgecoeff_e = np.expand_dims(nudgecoeff_e, axis=-1)
        vn = vn + (scal_divdamp + bdy_divdamp * nudgecoeff_e) * z_graddiv2_vn
        return dict(vn=vn)

    @pytest.fixture
    def input_data(self, mesh):
        scal_divdamp = random_field(mesh, KDim)
        bdy_divdamp = random_field(mesh, KDim)
        nudgecoeff_e = random_field(mesh, EdgeDim)
        z_graddiv2_vn = random_field(mesh, EdgeDim, KDim)
        vn = random_field(mesh, EdgeDim, KDim)

        return dict(
            scal_divdamp=scal_divdamp,
            bdy_divdamp=bdy_divdamp,
            nudgecoeff_e=nudgecoeff_e,
            z_graddiv2_vn=z_graddiv2_vn,
            vn=vn,
        )
>>>>>>> 1ad86bcf
<|MERGE_RESOLUTION|>--- conflicted
+++ resolved
@@ -15,54 +15,11 @@
 import pytest
 
 from icon4py.atm_dyn_iconam.mo_solve_nonhydro_stencil_27 import (
-    _mo_solve_nonhydro_stencil_27,
+    mo_solve_nonhydro_stencil_27,
 )
 from icon4py.common.dimension import EdgeDim, KDim
 
 from .test_utils.helpers import random_field
-<<<<<<< HEAD
-from .test_utils.simple_mesh import SimpleMesh
-
-
-def mo_solve_nonhydro_stencil_27_numpy(
-    scal_divdamp: np.array,
-    bdy_divdamp: np.array,
-    nudgecoeff_e: np.array,
-    z_graddiv2_vn: np.array,
-    vn: np.array,
-) -> np.array:
-    nudgecoeff_e = np.expand_dims(nudgecoeff_e, axis=-1)
-    vn = vn + (scal_divdamp + bdy_divdamp * nudgecoeff_e) * z_graddiv2_vn
-    return vn
-
-
-def test_mo_solve_nonhydro_stencil_27():
-    mesh = SimpleMesh()
-
-    scal_divdamp = random_field(mesh, KDim)
-    bdy_divdamp = random_field(mesh, KDim)
-    nudgecoeff_e = random_field(mesh, EdgeDim)
-    z_graddiv2_vn = random_field(mesh, EdgeDim, KDim)
-    vn = random_field(mesh, EdgeDim, KDim)
-
-    ref = mo_solve_nonhydro_stencil_27_numpy(
-        np.asarray(scal_divdamp),
-        np.asarray(bdy_divdamp),
-        np.asarray(nudgecoeff_e),
-        np.asarray(z_graddiv2_vn),
-        np.asarray(vn),
-    )
-    _mo_solve_nonhydro_stencil_27(
-        scal_divdamp,
-        bdy_divdamp,
-        nudgecoeff_e,
-        z_graddiv2_vn,
-        vn,
-        out=vn,
-        offset_provider={},
-    )
-    assert np.allclose(vn, ref)
-=======
 from .test_utils.stencil_test import StencilTest
 
 
@@ -98,5 +55,4 @@
             nudgecoeff_e=nudgecoeff_e,
             z_graddiv2_vn=z_graddiv2_vn,
             vn=vn,
-        )
->>>>>>> 1ad86bcf
+        )