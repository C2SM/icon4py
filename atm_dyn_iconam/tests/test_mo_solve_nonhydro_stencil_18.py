# ICON4Py - ICON inspired code in Python and GT4Py
#
# Copyright (c) 2022, ETH Zurich and MeteoSwiss
# All rights reserved.
#
# This file is free software: you can redistribute it and/or modify it under
# the terms of the GNU General Public License as published by the
# Free Software Foundation, either version 3 of the License, or any later
# version. See the LICENSE.txt file at the top-level directory of this
# distribution for a copy of the license or check <https://www.gnu.org/licenses/>.
#
# SPDX-License-Identifier: GPL-3.0-or-later

import numpy as np
import pytest

from icon4py.atm_dyn_iconam.mo_solve_nonhydro_stencil_18 import (
    _mo_solve_nonhydro_stencil_18,
)
from icon4py.common.dimension import CellDim, EdgeDim, KDim

from .test_utils.helpers import random_field
from .test_utils.stencil_test import StencilTest


class TestMoSolveNonhydroStencil18(StencilTest):
    PROGRAM = mo_solve_nonhydro_stencil_18
    OUTPUTS = ("z_gradh_exner",)

    @staticmethod
    def reference(
        mesh, inv_dual_edge_length: np.array, z_exner_ex_pr: np.array, **kwargs
    ) -> np.array:
        inv_dual_edge_length = np.expand_dims(inv_dual_edge_length, axis=-1)

        z_exner_ex_pr_e2c = z_exner_ex_pr[mesh.e2c]
        z_exner_ex_weighted = z_exner_ex_pr_e2c[:, 1] - z_exner_ex_pr_e2c[:, 0]

        z_gradh_exner = inv_dual_edge_length * z_exner_ex_weighted
        return dict(z_gradh_exner=z_gradh_exner)

    @pytest.fixture
    def input_data(self, mesh):
        inv_dual_edge_length = random_field(mesh, EdgeDim)
        z_exner_ex_pr = random_field(mesh, CellDim, KDim)
        z_gradh_exner = random_field(mesh, EdgeDim, KDim)

<<<<<<< HEAD
    inv_dual_edge_length = random_field(mesh, EdgeDim)
    z_exner_ex_pr = random_field(mesh, CellDim, KDim)
    z_gradh_exner = random_field(mesh, EdgeDim, KDim)

    ref = mo_solve_nonhydro_stencil_18_numpy(
        mesh.e2c,
        np.asarray(inv_dual_edge_length),
        np.asarray(z_exner_ex_pr),
    )

    _mo_solve_nonhydro_stencil_18(
        inv_dual_edge_length,
        z_exner_ex_pr,
        z_gradh_exner,
        out=z_gradh_exner,
        offset_provider={
            "E2C": mesh.get_e2c_offset_provider(),
        },
    )
    assert np.allclose(z_gradh_exner, ref)
=======
        return dict(
            inv_dual_edge_length=inv_dual_edge_length,
            z_exner_ex_pr=z_exner_ex_pr,
            z_gradh_exner=z_gradh_exner,
        )
>>>>>>> 1ad86bcf
<|MERGE_RESOLUTION|>--- conflicted
+++ resolved
@@ -15,7 +15,7 @@
 import pytest
 
 from icon4py.atm_dyn_iconam.mo_solve_nonhydro_stencil_18 import (
-    _mo_solve_nonhydro_stencil_18,
+    mo_solve_nonhydro_stencil_18,
 )
 from icon4py.common.dimension import CellDim, EdgeDim, KDim
 
@@ -45,31 +45,8 @@
         z_exner_ex_pr = random_field(mesh, CellDim, KDim)
         z_gradh_exner = random_field(mesh, EdgeDim, KDim)
 
-<<<<<<< HEAD
-    inv_dual_edge_length = random_field(mesh, EdgeDim)
-    z_exner_ex_pr = random_field(mesh, CellDim, KDim)
-    z_gradh_exner = random_field(mesh, EdgeDim, KDim)
-
-    ref = mo_solve_nonhydro_stencil_18_numpy(
-        mesh.e2c,
-        np.asarray(inv_dual_edge_length),
-        np.asarray(z_exner_ex_pr),
-    )
-
-    _mo_solve_nonhydro_stencil_18(
-        inv_dual_edge_length,
-        z_exner_ex_pr,
-        z_gradh_exner,
-        out=z_gradh_exner,
-        offset_provider={
-            "E2C": mesh.get_e2c_offset_provider(),
-        },
-    )
-    assert np.allclose(z_gradh_exner, ref)
-=======
         return dict(
             inv_dual_edge_length=inv_dual_edge_length,
             z_exner_ex_pr=z_exner_ex_pr,
             z_gradh_exner=z_gradh_exner,
-        )
->>>>>>> 1ad86bcf
+        )