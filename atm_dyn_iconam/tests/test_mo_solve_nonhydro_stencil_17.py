# ICON4Py - ICON inspired code in Python and GT4Py
#
# Copyright (c) 2022, ETH Zurich and MeteoSwiss
# All rights reserved.
#
# This file is free software: you can redistribute it and/or modify it under
# the terms of the GNU General Public License as published by the
# Free Software Foundation, either version 3 of the License, or any later
# version. See the LICENSE.txt file at the top-level directory of this
# distribution for a copy of the license or check <https://www.gnu.org/licenses/>.
#
# SPDX-License-Identifier: GPL-3.0-or-later

import numpy as np
import pytest

from icon4py.atm_dyn_iconam.mo_solve_nonhydro_stencil_17 import (
    _mo_solve_nonhydro_stencil_17,
)
from icon4py.common.dimension import CellDim, EdgeDim, KDim

from .test_utils.helpers import random_field
from .test_utils.stencil_test import StencilTest


class TestMoSolveNonhydroStencil17(StencilTest):
    PROGRAM = mo_solve_nonhydro_stencil_17
    OUTPUTS = ("z_graddiv_vn",)

    @staticmethod
    def reference(
        mesh,
        hmask_dd3d: np.array,
        scalfac_dd3d: np.array,
        inv_dual_edge_length: np.array,
        z_dwdz_dd: np.array,
        z_graddiv_vn: np.array,
        **kwargs,
    ) -> dict:
        scalfac_dd3d = np.expand_dims(scalfac_dd3d, axis=0)
        hmask_dd3d = np.expand_dims(hmask_dd3d, axis=-1)
        inv_dual_edge_length = np.expand_dims(inv_dual_edge_length, axis=-1)

        z_dwdz_dd_e2c = z_dwdz_dd[mesh.e2c]
        z_dwdz_dd_weighted = z_dwdz_dd_e2c[:, 1] - z_dwdz_dd_e2c[:, 0]

        z_graddiv_vn = z_graddiv_vn + (
            hmask_dd3d * scalfac_dd3d * inv_dual_edge_length * z_dwdz_dd_weighted
        )
        return dict(z_graddiv_vn=z_graddiv_vn)

    @pytest.fixture
    def input_data(self, mesh):
        hmask_dd3d = random_field(mesh, EdgeDim)
        scalfac_dd3d = random_field(mesh, KDim)
        inv_dual_edge_length = random_field(mesh, EdgeDim)
        z_dwdz_dd = random_field(mesh, CellDim, KDim)
        z_graddiv_vn = random_field(mesh, EdgeDim, KDim)

<<<<<<< HEAD
    hmask_dd3d = random_field(mesh, EdgeDim)
    scalfac_dd3d = random_field(mesh, KDim)
    inv_dual_edge_length = random_field(mesh, EdgeDim)
    z_dwdz_dd = random_field(mesh, CellDim, KDim)
    z_graddiv_vn = random_field(mesh, EdgeDim, KDim)

    ref = mo_solve_nonhydro_stencil_17_numpy(
        mesh.e2c,
        np.asarray(hmask_dd3d),
        np.asarray(scalfac_dd3d),
        np.asarray(inv_dual_edge_length),
        np.asarray(z_dwdz_dd),
        np.asarray(z_graddiv_vn),
    )

    _mo_solve_nonhydro_stencil_17(
        hmask_dd3d,
        scalfac_dd3d,
        inv_dual_edge_length,
        z_dwdz_dd,
        z_graddiv_vn,
        out=z_graddiv_vn,
        offset_provider={
            "E2C": mesh.get_e2c_offset_provider(),
        },
    )
    assert np.allclose(z_graddiv_vn, ref)
=======
        return dict(
            hmask_dd3d=hmask_dd3d,
            scalfac_dd3d=scalfac_dd3d,
            inv_dual_edge_length=inv_dual_edge_length,
            z_dwdz_dd=z_dwdz_dd,
            z_graddiv_vn=z_graddiv_vn,
        )
>>>>>>> 1ad86bcf
<|MERGE_RESOLUTION|>--- conflicted
+++ resolved
@@ -15,7 +15,7 @@
 import pytest
 
 from icon4py.atm_dyn_iconam.mo_solve_nonhydro_stencil_17 import (
-    _mo_solve_nonhydro_stencil_17,
+    mo_solve_nonhydro_stencil_17,
 )
 from icon4py.common.dimension import CellDim, EdgeDim, KDim
 
@@ -57,40 +57,10 @@
         z_dwdz_dd = random_field(mesh, CellDim, KDim)
         z_graddiv_vn = random_field(mesh, EdgeDim, KDim)
 
-<<<<<<< HEAD
-    hmask_dd3d = random_field(mesh, EdgeDim)
-    scalfac_dd3d = random_field(mesh, KDim)
-    inv_dual_edge_length = random_field(mesh, EdgeDim)
-    z_dwdz_dd = random_field(mesh, CellDim, KDim)
-    z_graddiv_vn = random_field(mesh, EdgeDim, KDim)
-
-    ref = mo_solve_nonhydro_stencil_17_numpy(
-        mesh.e2c,
-        np.asarray(hmask_dd3d),
-        np.asarray(scalfac_dd3d),
-        np.asarray(inv_dual_edge_length),
-        np.asarray(z_dwdz_dd),
-        np.asarray(z_graddiv_vn),
-    )
-
-    _mo_solve_nonhydro_stencil_17(
-        hmask_dd3d,
-        scalfac_dd3d,
-        inv_dual_edge_length,
-        z_dwdz_dd,
-        z_graddiv_vn,
-        out=z_graddiv_vn,
-        offset_provider={
-            "E2C": mesh.get_e2c_offset_provider(),
-        },
-    )
-    assert np.allclose(z_graddiv_vn, ref)
-=======
         return dict(
             hmask_dd3d=hmask_dd3d,
             scalfac_dd3d=scalfac_dd3d,
             inv_dual_edge_length=inv_dual_edge_length,
             z_dwdz_dd=z_dwdz_dd,
             z_graddiv_vn=z_graddiv_vn,
-        )
->>>>>>> 1ad86bcf
+        )