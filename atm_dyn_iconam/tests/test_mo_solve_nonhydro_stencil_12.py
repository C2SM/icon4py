--- conflicted
+++ resolved
@@ -15,58 +15,11 @@
 import pytest
 
 from icon4py.atm_dyn_iconam.mo_solve_nonhydro_stencil_12 import (
-    _mo_solve_nonhydro_stencil_12,
+    mo_solve_nonhydro_stencil_12,
 )
 from icon4py.common.dimension import CellDim, KDim
 
 from .test_utils.helpers import random_field, zero_field
-<<<<<<< HEAD
-from .test_utils.simple_mesh import SimpleMesh
-
-
-def mo_solve_nonhydro_stencil_12_numpy(
-    z_theta_v_pr_ic: np.array,
-    d2dexdz2_fac1_mc: np.array,
-    d2dexdz2_fac2_mc: np.array,
-    z_rth_pr_2: np.array,
-) -> np.array:
-    z_theta_v_pr_ic_offset_1 = z_theta_v_pr_ic[:, 1:]
-    z_dexner_dz_c_2 = -0.5 * (
-        (z_theta_v_pr_ic[:, :-1] - z_theta_v_pr_ic_offset_1) * d2dexdz2_fac1_mc
-        + z_rth_pr_2 * d2dexdz2_fac2_mc
-    )
-    return z_dexner_dz_c_2
-
-
-def test_mo_solve_nonhydro_stencil_12():
-    mesh = SimpleMesh()
-
-    z_theta_v_pr_ic = random_field(mesh, CellDim, KDim, extend={KDim: 1})
-    d2dexdz2_fac1_mc = random_field(mesh, CellDim, KDim)
-    z_rth_pr_2 = random_field(mesh, CellDim, KDim)
-    d2dexdz2_fac2_mc = random_field(mesh, CellDim, KDim)
-
-    z_dexner_dz_c_2 = zero_field(mesh, CellDim, KDim)
-
-    z_dexner_dz_c_2_ref = mo_solve_nonhydro_stencil_12_numpy(
-        np.asarray(z_theta_v_pr_ic),
-        np.asarray(d2dexdz2_fac1_mc),
-        np.asarray(d2dexdz2_fac2_mc),
-        np.asarray(z_rth_pr_2),
-    )
-
-    _mo_solve_nonhydro_stencil_12(
-        z_theta_v_pr_ic,
-        d2dexdz2_fac1_mc,
-        d2dexdz2_fac2_mc,
-        z_rth_pr_2,
-        z_dexner_dz_c_2,
-        out=z_dexner_dz_c_2,
-        offset_provider={"Koff": KDim},
-    )
-
-    assert np.allclose(z_dexner_dz_c_2, z_dexner_dz_c_2_ref)
-=======
 from .test_utils.stencil_test import StencilTest
 
 
@@ -105,5 +58,4 @@
             d2dexdz2_fac2_mc=d2dexdz2_fac2_mc,
             z_rth_pr_2=z_rth_pr_2,
             z_dexner_dz_c_2=z_dexner_dz_c_2,
-        )
->>>>>>> 1ad86bcf
+        )