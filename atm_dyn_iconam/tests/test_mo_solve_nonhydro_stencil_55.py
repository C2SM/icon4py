--- conflicted
+++ resolved
@@ -15,7 +15,7 @@
 import pytest
 
 from icon4py.atm_dyn_iconam.mo_solve_nonhydro_stencil_55 import (
-    _mo_solve_nonhydro_stencil_55,
+    mo_solve_nonhydro_stencil_55,
 )
 from icon4py.common.dimension import CellDim, KDim
 
@@ -67,29 +67,6 @@
         )
         return dict(rho_new=rho_new, exner_new=exner_new, theta_v_new=theta_v_new)
 
-<<<<<<< HEAD
-    _mo_solve_nonhydro_stencil_55(
-        z_rho_expl,
-        vwind_impl_wgt,
-        inv_ddqz_z_full,
-        rho_ic,
-        w,
-        z_exner_expl,
-        exner_ref_mc,
-        z_alpha,
-        z_beta,
-        rho_now,
-        theta_v_now,
-        exner_now,
-        rho_new,
-        exner_new,
-        theta_v_new,
-        dtime,
-        cvd_o_rd,
-        out=(rho_new, exner_new, theta_v_new),
-        offset_provider={"Koff": KDim},
-    )
-=======
     @pytest.fixture
     def input_data(self, mesh):
         z_rho_expl = random_field(mesh, CellDim, KDim)
@@ -109,7 +86,6 @@
         theta_v_new = zero_field(mesh, CellDim, KDim)
         dtime = 5.0
         cvd_o_rd = 9.0
->>>>>>> 1ad86bcf
 
         return dict(
             z_rho_expl=z_rho_expl,
