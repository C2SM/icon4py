# ICON4Py - ICON inspired code in Python and GT4Py
#
# Copyright (c) 2022, ETH Zurich and MeteoSwiss
# All rights reserved.
#
# This file is free software: you can redistribute it and/or modify it under
# the terms of the GNU General Public License as published by the
# Free Software Foundation, either version 3 of the License, or any later
# version. See the LICENSE.txt file at the top-level directory of this
# distribution for a copy of the license or check <https://www.gnu.org/licenses/>.
#
# SPDX-License-Identifier: GPL-3.0-or-later
import numpy as np
import pytest

from icon4py.common.dimension import KDim
from icon4py.grid.horizontal import CellParams, EdgeParams
from icon4py.grid.vertical import VerticalModelParams
from icon4py.nh_solve.solve_nonydro import (
    NonHydrostaticConfig,
    NonHydrostaticParams,
    SolveNonhydro,
)
from icon4py.state_utils.diagnostic_state import (
    DiagnosticState,
    DiagnosticStateNonHydro,
)
from icon4py.state_utils.metric_state import MetricStateNonHydro
from icon4py.state_utils.prep_adv_state import PrepAdvection
from icon4py.state_utils.prognostic_state import PrognosticState

from .test_utils.helpers import random_field, zero_field, dallclose
from .test_utils.simple_mesh import SimpleMesh


@pytest.mark.datatest
def test_nonhydro_params():
    config = NonHydrostaticConfig()
    nonhydro_params = NonHydrostaticParams(config)

    assert nonhydro_params.df32 == pytest.approx(
        config.divdamp_fac3 - config.divdamp_fac2, abs=1e-12
    )
    assert nonhydro_params.dz32 == pytest.approx(
        config.divdamp_z3 - config.divdamp_z2, abs=1e-12
    )
    assert nonhydro_params.df42 == pytest.approx(
        config.divdamp_fac4 - config.divdamp_fac2, abs=1e-12
    )
    assert nonhydro_params.dz42 == pytest.approx(
        config.divdamp_z4 - config.divdamp_z2, abs=1e-12
    )

    assert nonhydro_params.bqdr == pytest.approx(
        (
            nonhydro_params.df42 * nonhydro_params.dz32
            - nonhydro_params.df32 * nonhydro_params.dz42
        )
        / (
            nonhydro_params.dz32
            * nonhydro_params.dz42
            * (nonhydro_params.dz42 - nonhydro_params.dz32)
        ),
        abs=1e-12,
    )
    assert nonhydro_params.aqdr == pytest.approx(
        nonhydro_params.df32 / nonhydro_params.dz32
        - nonhydro_params.bqdr * nonhydro_params.dz32,
        abs=1e-12,
    )


@pytest.mark.datatest
@pytest.mark.parametrize(
    "istep, step_date_init, step_date_exit",
    [(1, "2021-06-20T12:00:10.000", "2021-06-20T12:00:10.000")],
)
def test_nonhydro_predictor_step(
    icon_grid,
    savepoint_nonhydro_init,
    data_provider,
    step_date_init,
    damping_height,
    grid_savepoint,
    savepoint_velocity_init,
    diffusion_savepoint_init,
    metrics_savepoint,
    metrics_nonhydro_savepoint,
    interpolation_savepoint,
    savepoint_nonhydro_exit,
):
    config = NonHydrostaticConfig()
    sp = savepoint_nonhydro_init
    sp_exit = savepoint_nonhydro_exit
    sp_dif = diffusion_savepoint_init
    sp_met = metrics_savepoint
    nonhydro_params = NonHydrostaticParams(config)
    vertical_params = VerticalModelParams(
<<<<<<< HEAD
        vct_a=grid_savepoint.vct_a(), rayleigh_damping_height=damping_height, nflat_gradp=grid_savepoint.nflat_gradp(), nflatlev=grid_savepoint.nflatlev()
=======
        vct_a=grid_savepoint.vct_a(), rayleigh_damping_height=damping_height,
        nflatlev=int(grid_savepoint.nflatlev()), nflat_gradp=int(grid_savepoint.nflat_gradp()),
        nrdmax=int(grid_savepoint.nrdmax())
>>>>>>> 8378e6f2
    )
    sp_met_nh = metrics_nonhydro_savepoint
    sp_d = data_provider.from_savepoint_grid()
    sp_v = savepoint_velocity_init
    ntl1 = sp.get_metadata("ntl1").get("ntl1")
    ntl2 = sp.get_metadata("ntl2").get("ntl2")
    mesh = SimpleMesh()
    dtime = sp_v.get_metadata("dtime").get("dtime")
    recompute = sp_v.get_metadata("recompute").get("recompute")
    dyn_timestep = sp.get_metadata("dyn_timestep").get("dyn_timestep")
    linit = sp_v.get_metadata("linit").get("linit")
    prep_adv = PrepAdvection(vn_traj=sp.vn_traj(), mass_flx_me=sp.mass_flx_me())

    enh_smag_fac = zero_field(mesh, KDim)
    a_vec = random_field(mesh, KDim, low=1.0, high=10.0, extend={KDim: 1})
    fac = (0.67, 0.5, 1.3, 0.8)
    z = (0.1, 0.2, 0.3, 0.4)
    ntnd = sp_v.get_metadata("ntnd").get("ntnd")
    nnow = 0
    nnew = 1

    diagnostic_state = DiagnosticState(
        hdef_ic=None,
        div_ic=None,
        dwdx=None,
        dwdy=None,
        vt=sp_v.vt(),
        vn_ie=sp_v.vn_ie(),
        w_concorr_c=sp_v.w_concorr_c(),
        ddt_w_adv_pc_before=sp_v.ddt_w_adv_pc_before(ntnd),
        ddt_vn_apc_pc_before=sp_v.ddt_vn_apc_pc_before(ntnd),
        ntnd=ntnd,
    )

    diagnostic_state_nonhydro = DiagnosticStateNonHydro(
        theta_v_ic=sp.theta_v_ic(),
        exner_pr=sp.exner_pr(),
        rho_ic=sp.rho_ic(),
        ddt_exner_phy=sp.ddt_exner_phy(),
        grf_tend_rho=sp.grf_tend_rho(),
        grf_tend_thv=sp.grf_tend_thv(),
        grf_tend_w=sp.grf_tend_w(),
        mass_fl_e=sp.mass_fl_e(),
        ddt_vn_phy=sp.ddt_vn_phy(),
        grf_tend_vn=sp.grf_tend_vn(),
        ddt_vn_adv_ntl1=sp.ddt_vn_adv_ntl(1),
        ddt_vn_adv_ntl2=sp.ddt_vn_adv_ntl(2),
        ddt_w_adv_ntl1=sp.ddt_w_adv_ntl(1),
        ddt_w_adv_ntl2=sp.ddt_w_adv_ntl(2),
        ntl1=ntl1,
        ntl2=ntl2,
        rho_incr=None, #sp.rho_incr(),
        vn_incr=None, #sp.vn_incr(),
        exner_incr=None, #sp.exner_incr(),
    )

    prognostic_state = PrognosticState(
        w=sp_v.w(),
        vn=sp_v.vn(),
        exner_pressure=None,
        theta_v=sp.theta_v_now(),
        rho=sp.rho_now(),
        exner=sp.exner_now(),
    )

    interpolation_state = interpolation_savepoint.construct_interpolation_state()
<<<<<<< HEAD
    metric_state = metrics_savepoint.construct_metric_state()

    metric_state_nonhydro = MetricStateNonHydro(
        exner_exfac=sp_met_nh.exner_exfac(),
        exner_ref_mc=sp_met_nh.exner_ref_mc(),
        inv_ddqz_z_full=sp_met_nh.inv_ddqz_z_full(),
        rho_ref_mc=sp_met_nh.rho_ref_mc(),
        vwind_expl_wgt=sp_met_nh.vwind_expl_wgt(),
        d_exner_dz_ref_ic=sp_met_nh.d_exner_dz_ref_ic(),
        theta_ref_ic=sp_met_nh.theta_ref_ic(),
        d2dexdz2_fac1_mc=sp_met_nh.d2dexdz2_fac1_mc(),
        d2dexdz2_fac2_mc=sp_met_nh.d2dexdz2_fac2_mc(),
        vwind_impl_wgt=sp_met_nh.vwind_impl_wgt(),
        bdy_halo_c=sp_met_nh.bdy_halo_c(),
        ipeidx_dsl=sp_met_nh.ipeidx_dsl(),
        hmask_dd3d=sp_met_nh.hmask_dd3d(),
        scalfac_dd3d=sp_met_nh.scalfac_dd3d(),
        rayleigh_w=sp_met_nh.rayleigh_w(),
        rho_ref_me=sp_met_nh.rho_ref_me(),
        theta_ref_me=sp_met_nh.theta_ref_me(),
        mask_prog_halo_c=sp_met_nh.mask_prog_halo_c(),
        pg_exdist=sp_met_nh.pg_exdist(),
        wgtfacq_c_dsl=sp_met_nh.wgtfacq_c_dsl(),
        zdiff_gradp=sp_met_nh.zdiff_gradp(),

    )
=======
    #metric_state = metrics_savepoint.construct_metric_state()
    metric_state_nonhydro = metrics_nonhydro_savepoint.construct_nh_metric_state()
>>>>>>> 8378e6f2

    cell_geometry: CellParams = grid_savepoint.construct_cell_geometry()
    edge_geometry: EdgeParams = grid_savepoint.construct_edge_geometry()

    prognostic_state_ls = [prognostic_state, prognostic_state]

    solve_nonhydro = SolveNonhydro()
    solve_nonhydro.init(
        grid=icon_grid,
        config=config,
        params=nonhydro_params,
        metric_state_nonhydro=metric_state_nonhydro,
        interpolation_state=interpolation_state,
        vertical_params=vertical_params,
        a_vec=a_vec,
        enh_smag_fac=enh_smag_fac,
        cell_areas=cell_geometry.area,
        fac=fac,
        z=z,
    )

    solve_nonhydro.run_predictor_step(
        diagnostic_state=diagnostic_state,
        diagnostic_state_nonhydro=diagnostic_state_nonhydro,
        prognostic_state=prognostic_state_ls,
        config=config,
        params=nonhydro_params,
        edge_geometry=edge_geometry,
        # inv_dual_edge_length=edge_geometry.inverse_dual_edge_lengths,
        # primal_normal_cell=edge_geometry.primal_normal_cell,
        # dual_normal_cell=edge_geometry.dual_normal_cell,
        # inv_primal_edge_length=edge_geometry.inverse_primal_edge_lengths,
        # tangent_orientation=edge_geometry.tangent_orientation,
        cfl_w_limit=sp_v.cfl_w_limit(),
        scalfac_exdiff=sp_v.scalfac_exdiff(),
        cell_areas=cell_geometry.area,
        owner_mask=sp_d.c_owner_mask(),
        f_e=sp_d.f_e(),
        area_edge=edge_geometry.edge_areas,
        dtime=dtime,
        idyn_timestep=dyn_timestep,
        l_recompute=recompute,
        l_init=linit,
        nnow=nnow,
        nnew=nnew,
    )

    icon_result_vn_new = sp_exit.vn_new()
    icon_result_vn_ie = sp_exit.vn_ie()
    icon_result_w_new = sp_exit.w_new()
    icon_result_exner_new = sp_exit.exner_new()
    icon_result_exner_now = sp_exit.exner_now()
    icon_result_theta_v_new = sp_exit.theta_v_new()
    icon_result_theta_v_ic = sp_exit.theta_v_ic()
    icon_result_rho_ic = sp_exit.rho_ic()
    icon_result_w_concorr_c = sp_exit.w_concorr_c()
    icon_result_mass_fl_e = sp_exit.mass_fl_e()

    icon_result_prep_adv_mass_flx_me = sp_exit.prep_adv_mass_flx_me()
    icon_result_prep_adv_vn_traj = sp_exit.prep_adv_vn_traj()

    # stencils 2, 3
<<<<<<< HEAD
    assert np.allclose(
        np.asarray(sp_exit.exner_pr())[1688:20896, :],
        np.asarray(diagnostic_state_nonhydro.exner_pr)[1688:20896, :],
    )
    assert np.allclose(
        np.asarray(sp_exit.z_exner_ex_pr())[1688:20896, :],
        np.asarray(solve_nonhydro.z_exner_ex_pr)[1688:20896, :],
    )

    # stencils 4,5,6
    assert np.allclose(
        np.asarray(sp_exit.z_exner_ic())[1688:20896, :],
        np.asarray(solve_nonhydro.z_exner_ic)[1688:20896, :],
    )
    assert np.allclose(
        np.asarray(sp_exit.z_dexner_dz_c(1))[1688:20896, :],
        np.asarray(solve_nonhydro.z_dexner_dz_c_1)[1688:20896, :],
    )

    # stencils 7,8,9
    assert np.allclose(
        np.asarray(icon_result_rho_ic)[1688:20896, :],
        np.asarray(diagnostic_state_nonhydro.rho_ic)[1688:20896, :],
    )
    assert np.allclose(
        np.asarray(sp_exit.z_th_ddz_exner_c())[1688:20896, 1:],
        np.asarray(solve_nonhydro.z_th_ddz_exner_c)[1688:20896, 1:],
    )

    # stencils 7,8,9, 11
    assert np.allclose(
        np.asarray(sp_exit.z_theta_v_pr_ic())[1688:20896, :],
        np.asarray(solve_nonhydro.z_theta_v_pr_ic)[1688:20896, :],
    )
    assert np.allclose(
        np.asarray(sp_exit.theta_v_ic())[1688:20896, :],
        np.asarray(diagnostic_state_nonhydro.theta_v_ic)[1688:20896, :],
    )
    # stencils 7,8,9, 13
    assert np.allclose(  ## wrong
        np.asarray(sp_exit.z_rth_pr(1))[1688:20896, :],
        np.asarray(solve_nonhydro.z_rth_pr_1)[1688:20896, :],
    )
    assert np.allclose(
        np.asarray(sp_exit.z_rth_pr(2))[1688:20896, :],
        np.asarray(solve_nonhydro.z_rth_pr_2)[1688:20896, :],
    )

    # stencils 12
    assert np.allclose(
        np.asarray(sp_exit.z_dexner_dz_c(2))[1688:20896, :],
        np.asarray(solve_nonhydro.z_dexner_dz_c_2)[1688:20896, :],
    )

    # mo_solve_nonhydro_stencil_16_fused_btraj_traj_o1
    assert np.allclose(
        np.asarray(sp_exit.z_rho_e())[3777:31558, :],
        np.asarray(solve_nonhydro.z_rho_e)[3777:31558, :],
    )
    assert np.allclose(
        np.asarray(sp_exit.z_theta_v_e())[3777:31558, :],
        np.asarray(solve_nonhydro.z_theta_v_e)[3777:31558, :],
    )

    # stencils 18,19, 20, 22
    assert np.allclose(
        np.asarray(sp_exit.z_gradh_exner()), np.asarray(solve_nonhydro.z_gradh_exner)
    )
    # stencil 21
    assert np.allclose(
        np.asarray(sp_exit.z_hydro_corr())[5387:31558, :],
        np.asarray(solve_nonhydro.z_hydro_corr)[5387:31558, :],
    )
=======
    assert dallclose(np.asarray(sp_exit.exner_pr())[1688:20896, :],
                       np.asarray(diagnostic_state_nonhydro.exner_pr)[1688:20896, :])
    assert dallclose(np.asarray(sp_exit.z_exner_ex_pr())[1688:20896,:], np.asarray(solve_nonhydro.z_exner_ex_pr)[1688:20896,:])

    # stencils 4,5
    assert dallclose(np.asarray(sp_exit.z_exner_ic())[1688:20896, 64],
                       np.asarray(solve_nonhydro.z_exner_ic)[1688:20896, 64])
    assert dallclose(np.asarray(sp_exit.z_exner_ic())[1688:20896, 4:64],
                       np.asarray(solve_nonhydro.z_exner_ic)[1688:20896, 4:64], rtol=1.0e-9)
    # stencil 6
    assert dallclose(np.asarray(sp_exit.z_dexner_dz_c(1))[1688:20896, :],
                       np.asarray(solve_nonhydro.z_dexner_dz_c_1)[1688:20896, :], atol=5e-18)

    # stencils 7,8,9
    assert dallclose(
        np.asarray(icon_result_rho_ic)[1688:20896, :], np.asarray(diagnostic_state_nonhydro.rho_ic)[1688:20896, :]
    )
    assert dallclose(
        np.asarray(sp_exit.z_th_ddz_exner_c())[1688:20896, 1:], np.asarray(solve_nonhydro.z_th_ddz_exner_c)[1688:20896, 1:]
    )

    # stencils 7,8,9, 11
    assert dallclose(
        np.asarray(sp_exit.z_theta_v_pr_ic())[1688:20896, :], np.asarray(solve_nonhydro.z_theta_v_pr_ic)[1688:20896, :]
    )
    assert dallclose(
        np.asarray(sp_exit.theta_v_ic())[1688:20896, :], np.asarray(diagnostic_state_nonhydro.theta_v_ic)[1688:20896, :]
    )
    # stencils 7,8,9, 13
    assert dallclose(
        np.asarray(sp_exit.z_rth_pr(1))[1688:20896, :], np.asarray(solve_nonhydro.z_rth_pr_1)[1688:20896, :]
    )
    assert dallclose(
        np.asarray(sp_exit.z_rth_pr(2))[1688:20896, :], np.asarray(solve_nonhydro.z_rth_pr_2)[1688:20896, :]
    )

    # stencils 12
    assert dallclose(np.asarray(sp_exit.z_dexner_dz_c(2))[1688:20896, :],
                       np.asarray(solve_nonhydro.z_dexner_dz_c_2)[1688:20896, :], atol=1e-22)

    # grad_green_gauss_cell_dsl
    assert dallclose(np.asarray(sp_exit.z_grad_rth(1))[1688:20896,:],
                       np.asarray(solve_nonhydro.z_grad_rth_1)[1688:20896,:], rtol=1e-6)
    assert dallclose(np.asarray(sp_exit.z_grad_rth(2))[1688:20896, :],
                       np.asarray(solve_nonhydro.z_grad_rth_2)[1688:20896, :], rtol=1e-6)
    assert dallclose(np.asarray(sp_exit.z_grad_rth(3))[1688:20896, :],
                       np.asarray(solve_nonhydro.z_grad_rth_3)[1688:20896, :], rtol=5e-6)
    assert dallclose(np.asarray(sp_exit.z_grad_rth(4))[1688:20896, :],
                       np.asarray(solve_nonhydro.z_grad_rth_4)[1688:20896, :], rtol=1e-5)

    # assert dallclose(
    #     np.asarray(sp_exit.z_rho_e())[3777:31558, :], np.asarray(solve_nonhydro.z_rho_e)[3777:31558, :]
    # )
    # assert dallclose(
    #     np.asarray(sp_exit.z_theta_v_e())[3777:31558, :], np.asarray(solve_nonhydro.z_theta_v_e)[3777:31558, :]
    # )

    # mo_solve_nonhydro_stencil_16_fused_btraj_traj_o1
    # assert dallclose(
    #     np.asarray(sp_v.p_distv_bary(1))[3777:31558, :], np.asarray(solve_nonhydro.p_distv_bary_1)[3777:31558, :]
    # )
    # assert dallclose(
    #     np.asarray(sp_v.p_distv_bary(2))[3777:31558, :], np.asarray(solve_nonhydro.p_distv_bary_2)[3777:31558, :]
    # )
    assert dallclose(
        np.asarray(sp_exit.z_rho_e_01())[3777:31558,:], np.asarray(solve_nonhydro.z_rho_e)[3777:31558,:]
    )
    assert dallclose(
        np.asarray(sp_exit.z_theta_v_e_01())[3777:31558,:], np.asarray(solve_nonhydro.z_theta_v_e)[3777:31558,:]
    )

        # stencils 18,19, 20, 22
        assert dallclose(
            np.asarray(sp_exit.z_gradh_exner_19())[5387:31558,:], np.asarray(solve_nonhydro.z_gradh_exner)[5387:31558,:]
        )
        # stencil 21
        assert dallclose(
            np.asarray(sp_exit.z_hydro_corr())[5387:31558,64], np.asarray(solve_nonhydro.z_hydro_corr)[5387:31558,64]
        )
>>>>>>> 8378e6f2
    # stencils 24, 29,
    assert dallclose(np.asarray(icon_result_vn_new), np.asarray(prognostic_state.vn))

    # stencil 30
    assert dallclose(
        np.asarray(sp_exit.z_vn_avg()), np.asarray(solve_nonhydro.z_vn_avg)
    )
    # stencil 30
    assert dallclose(
        np.asarray(sp_exit.z_graddiv_vn()), np.asarray(solve_nonhydro.z_graddiv_vn)
    )
    # stencil 30
<<<<<<< HEAD
    assert np.allclose(np.asarray(sp_exit.vt()), np.asarray(diagnostic_state.vt))
=======
    assert dallclose(
        np.asarray(sp_exit.vt()), np.asarray(diagnostic_state.vt)
    )
>>>>>>> 8378e6f2

    # stencil 32
    assert dallclose(
        np.asarray(icon_result_mass_fl_e),
        np.asarray(diagnostic_state_nonhydro.mass_fl_e),
    )
    # stencil 32
    assert dallclose(
        np.asarray(sp_exit.z_theta_v_fl_e()), np.asarray(solve_nonhydro.z_theta_v_fl_e)
    )

    # stencil 35,36, 37,38
    assert dallclose(
        np.asarray(icon_result_vn_ie), np.asarray(diagnostic_state.vn_ie)
    )

    # stencil 35,36, 37,38
    assert dallclose(
        np.asarray(sp_exit.z_vt_ie()), np.asarray(solve_nonhydro.z_vt_ie)
    )
    # stencil 35,36
    assert dallclose(
        np.asarray(sp_exit.z_kin_hor_e()), np.asarray(solve_nonhydro.z_w_concorr_me)
    )

    # stencil 35,36, 37,38
    assert dallclose(
        np.asarray(sp_exit.z_w_concorr_me()), np.asarray(solve_nonhydro.z_kin_hor_e)
    )
    # stencils 39,40
    assert dallclose(
        np.asarray(icon_result_w_concorr_c), np.asarray(diagnostic_state.w_concorr_c)
    )

    assert dallclose(np.asarray(icon_result_w_new), np.asarray(prognostic_state.w))
    assert dallclose(
        np.asarray(icon_result_exner_new), np.asarray(prognostic_state.exner)
    )
    assert dallclose(
        np.asarray(icon_result_theta_v_new), np.asarray(prognostic_state.theta_v)
    )

<<<<<<< HEAD
    assert np.allclose(
=======


    assert dallclose(
>>>>>>> 8378e6f2
        np.asarray(icon_result_theta_v_ic),
        np.asarray(diagnostic_state_nonhydro.theta_v_ic),
    )

<<<<<<< HEAD
    assert np.allclose(
=======

    assert dallclose(
>>>>>>> 8378e6f2
        np.asarray(icon_result_prep_adv_mass_flx_me), np.asarray(prep_adv.mass_flx_me)
    )
    assert dallclose(
        np.asarray(icon_result_prep_adv_vn_traj), np.asarray(prep_adv.vn_traj)
    )


@pytest.mark.datatest
@pytest.mark.parametrize(
    "istep, step_date_init, step_date_exit",
    [(2, "2021-06-20T12:00:10.000", "2021-06-20T12:00:10.000")],
)
def test_nonhydro_corrector_step(
    icon_grid,
    savepoint_nonhydro_init,
    data_provider,
    step_date_init,
    damping_height,
    grid_savepoint,
    savepoint_velocity_init,
    diffusion_savepoint_init,
    metrics_savepoint,
    metrics_nonhydro_savepoint,
    interpolation_savepoint,
    savepoint_nonhydro_exit,
):
    config = NonHydrostaticConfig()
    sp = savepoint_nonhydro_init
    sp_exit = savepoint_nonhydro_exit
    sp_dif = diffusion_savepoint_init
    sp_met = metrics_savepoint
    sp_met_nh = metrics_nonhydro_savepoint
    nonhydro_params = NonHydrostaticParams(config)
    vertical_params = VerticalModelParams(
        vct_a=grid_savepoint.vct_a(), rayleigh_damping_height=damping_height, nflatlev=grid_savepoint.nflatlev(), nflat_gradp=grid_savepoint.nflat_gradp()
    )
    sp_d = data_provider.from_savepoint_grid()
    sp_v = savepoint_velocity_init
    ntl1 = sp.get_metadata("ntl1").get("ntl1")
    ntl2 = sp.get_metadata("ntl2").get("ntl2")
    ntnd = sp_v.get_metadata("ntnd").get("ntnd")
    mesh = SimpleMesh()
    dtime = sp_v.get_metadata("dtime").get("dtime")
    clean_mflx = sp_v.get_metadata("clean_mflx").get("clean_mflx")
    r_nsubsteps = sp_d.get_metadata("nsteps").get("nsteps")
    lprep_adv = sp_v.get_metadata("prep_adv").get("prep_adv")
    prep_adv = PrepAdvection(vn_traj=sp.vn_traj(), mass_flx_me=sp.mass_flx_me())

    enh_smag_fac = zero_field(mesh, KDim)
    a_vec = random_field(mesh, KDim, low=1.0, high=10.0, extend={KDim: 1})
    fac = (0.67, 0.5, 1.3, 0.8)
    z = (0.1, 0.2, 0.3, 0.4)
    nnow = 0
    nnew = 1

    diagnostic_state = DiagnosticState(
        hdef_ic=None,
        div_ic=None,
        dwdx=None,
        dwdy=None,
        vt=sp_v.vt(),
        vn_ie=sp_v.vn_ie(),
        w_concorr_c=sp_v.w_concorr_c(),
        ddt_w_adv_pc_before=sp_v.ddt_w_adv_pc_before(ntnd),
        ddt_vn_apc_pc_before=sp_v.ddt_vn_apc_pc_before(ntnd),
        ntnd=ntnd,
    )

    diagnostic_state_nonhydro = DiagnosticStateNonHydro(
        theta_v_ic=sp.theta_v_ic(),
        exner_pr=sp.exner_pr(),
        rho_ic=sp.rho_ic(),
        ddt_exner_phy=sp.ddt_exner_phy(),
        grf_tend_rho=sp.grf_tend_rho(),
        grf_tend_thv=sp.grf_tend_thv(),
        grf_tend_w=sp.grf_tend_w(),
        mass_fl_e=sp.mass_fl_e(),
        ddt_vn_phy=sp.ddt_vn_phy(),
        grf_tend_vn=sp.grf_tend_vn(),
        ddt_w_adv_ntl1=sp.ddt_w_adv_ntl(1),
        ddt_w_adv_ntl2=sp.ddt_w_adv_ntl(2),
        ddt_vn_adv_ntl1=sp.ddt_vn_adv_ntl(1),
        ddt_vn_adv_ntl2=sp.ddt_vn_adv_ntl(2),
        ntl1=ntl1,
        ntl2=ntl2,
        rho_incr=sp.rho_incr(),
        vn_incr=sp.vn_incr(),
        exner_incr=sp.exner_incr(),
    )

    prognostic_state = PrognosticState(
        w=sp_v.w(),
        vn=sp_v.vn(),
        exner_pressure=None,
        theta_v=sp_dif.theta_v(),
        rho=sp_dif.rho(),
        exner=sp_dif.exner(),
    )

    interpolation_state = interpolation_savepoint.construct_interpolation_state()
    metric_state = metrics_savepoint.construct_metric_state()

    metric_state_nonhydro = MetricStateNonHydro(
        exner_exfac=sp_met_nh.exner_exfac(),
        exner_ref_mc=sp_met_nh.exner_ref_mc(),
        inv_ddqz_z_full=sp_met_nh.inv_ddqz_z_full(),
        rho_ref_mc=sp_met_nh.rho_ref_mc(),
        vwind_expl_wgt=sp_met_nh.vwind_expl_wgt(),
        d_exner_dz_ref_ic=sp_met_nh.d_exner_dz_ref_ic(),
        theta_ref_ic=sp_met_nh.theta_ref_ic(),
        d2dexdz2_fac1_mc=sp_met_nh.d2dexdz2_fac1_mc(),
        d2dexdz2_fac2_mc=sp_met_nh.d2dexdz2_fac2_mc(),
        vwind_impl_wgt=sp_met_nh.vwind_impl_wgt(),
        bdy_halo_c=sp_met_nh.bdy_halo_c(),
        ipeidx_dsl=sp_met_nh.ipeidx_dsl(),
        hmask_dd3d=sp_met_nh.hmask_dd3d(),
        scalfac_dd3d=sp_met_nh.scalfac_dd3d(),
        rayleigh_w=sp_met_nh.rayleigh_w(),
        rho_ref_me=sp_met_nh.rho_ref_me(),
        theta_ref_me=sp_met_nh.theta_ref_me(),
        mask_prog_halo_c=sp_met_nh.mask_prog_halo_c(),
        pg_exdist=sp_met_nh.pg_exdist(),
        wgtfacq_c_dsl=sp_met_nh.wgtfacq_c_dsl(),
        zdiff_gradp=sp_met_nh.zdiff_gradp(),
    )

    cell_geometry: CellParams = grid_savepoint.construct_cell_geometry()
    edge_geometry: EdgeParams = grid_savepoint.construct_edge_geometry()

    prognostic_state_ls = [prognostic_state, prognostic_state]

    solve_nonhydro = SolveNonhydro()
    solve_nonhydro.init(
        grid=icon_grid,
        config=config,
        params=nonhydro_params,
        metric_state=metric_state,
        metric_state_nonhydro=metric_state_nonhydro,
        interpolation_state=interpolation_state,
        vertical_params=vertical_params,
        a_vec=a_vec,
        enh_smag_fac=enh_smag_fac,
        cell_areas=cell_geometry.area,
        fac=fac,
        z=z,
    )

    solve_nonhydro.run_corrector_step(
        diagnostic_state=diagnostic_state,
        diagnostic_state_nonhydro=diagnostic_state_nonhydro,
        prognostic_state=prognostic_state_ls,
        config=config,
        params=nonhydro_params,
        edge_geometry=edge_geometry,
        # inv_dual_edge_length=edge_geometry.inverse_dual_edge_lengths,
        # inv_primal_edge_length=edge_geometry.inverse_primal_edge_lengths,
        # tangent_orientation=edge_geometry.tangent_orientation,
        prep_adv=prep_adv,
        dtime=dtime,
        nnew=nnew,
        nnow=nnow,
        cfl_w_limit=sp_v.cfl_w_limit(),
        scalfac_exdiff=sp_v.scalfac_exdiff(),
        cell_areas=cell_geometry.area,
        owner_mask=sp_d.c_owner_mask(),
        f_e=sp_d.f_e(),
        area_edge=edge_geometry.edge_areas,
        lclean_mflx=clean_mflx,
        scal_divdamp_o2=sp.scal_divdamp_o2(),
        bdy_divdamp=sp.bdy_divdamp(),
        lprep_adv=lprep_adv,
    )

    icon_result_prep_adv_mass_flx_me = sp_exit.prep_adv_mass_flx_me()
    icon_result_prep_adv_vn_traj = sp_exit.prep_adv_vn_traj()

    # icon_result_z_graddiv_vn = sp_exit.z_graddiv_vn()
    # icon_result_exner_now = sp_exit.exner_now()

    # assert dallclose(np.asarray(icon_result_z_graddiv_vn), np.asarray(prognostic_state_ls[nnew].exner))
    # assert dallclose(np.asarray(icon_result_exner_now), np.asarray(prognostic_state_ls[nnow].exner))

    assert dallclose(
        np.asarray(icon_result_prep_adv_mass_flx_me), np.asarray(prep_adv.mass_flx_me)
    )
    assert dallclose(
        np.asarray(icon_result_prep_adv_vn_traj), np.asarray(prep_adv.vn_traj)
    )


@pytest.mark.datatest
@pytest.mark.parametrize(
    "istep, step_date_init, step_date_exit",
    [(1, "2021-06-20T12:00:10.000", "2021-06-20T12:00:10.000")],
)
def test_run_solve_nonhydro_multi_step(
    icon_grid,
    savepoint_nonhydro_init,
    data_provider,
    step_date_init,
    damping_height,
    grid_savepoint,
    savepoint_velocity_init,
    diffusion_savepoint_init,
    metrics_savepoint,
    metrics_nonhydro_savepoint,
    interpolation_savepoint,
    savepoint_nonhydro_exit,
):
    config = NonHydrostaticConfig()
    sp = savepoint_nonhydro_init
    sp_exit = savepoint_nonhydro_exit
    sp_dif = diffusion_savepoint_init
    sp_int = interpolation_savepoint
    sp_met = metrics_savepoint
    nonhydro_params = NonHydrostaticParams(config)
    vertical_params = VerticalModelParams(
        vct_a=grid_savepoint.vct_a(), rayleigh_damping_height=damping_height,nflat_gradp=grid_savepoint.nflat_gradp(), nflatlev=grid_savepoint.nflatlev()
    )
    sp_d = data_provider.from_savepoint_grid()
    sp_v = savepoint_velocity_init
    ntl1 = sp.get_metadata("ntl1").get("ntl1")
    ntl2 = sp.get_metadata("ntl2").get("ntl2")
    ntnd = sp_v.get_metadata("ntnd").get("ntnd")
    mesh = SimpleMesh()
    sp_met_nh = metrics_nonhydro_savepoint
    dtime = sp_v.get_metadata("dtime").get("dtime")
    clean_mflx = sp_v.get_metadata("clean_mflx").get("clean_mflx")
    r_nsubsteps = sp_d.get_metadata("nsteps").get("nsteps")
    lprep_adv = sp_v.get_metadata("prep_adv").get("prep_adv")
    prep_adv = PrepAdvection(vn_traj=sp.vn_traj(), mass_flx_me=sp.mass_flx_me())

    enh_smag_fac = zero_field(mesh, KDim)
    a_vec = random_field(mesh, KDim, low=1.0, high=10.0, extend={KDim: 1})
    fac = (0.67, 0.5, 1.3, 0.8)
    z = (0.1, 0.2, 0.3, 0.4)
    nnow = 0
    nnew = 1
    recompute = sp_v.get_metadata("recompute").get("recompute")
    linit = sp_v.get_metadata("linit").get("linit")
    dyn_timestep = sp_v.get_metadata("dyn_timestep").get("dyn_timestep")

    diagnostic_state = DiagnosticState(
        hdef_ic=None,
        div_ic=None,
        dwdx=None,
        dwdy=None,
        vt=sp_v.vt(),
        vn_ie=sp_v.vn_ie(),
        w_concorr_c=sp_v.w_concorr_c(),
        ddt_w_adv_pc_before=sp_v.ddt_w_adv_pc_before(ntnd),
        ddt_vn_apc_pc_before=sp_v.ddt_vn_apc_pc_before(ntnd),
        ntnd=ntnd,
    )

    diagnostic_state_nonhydro = DiagnosticStateNonHydro(
        theta_v_ic=sp.theta_v_ic(),
        exner_pr=sp.exner_pr(),
        rho_ic=sp.rho_ic(),
        ddt_exner_phy=sp.ddt_exner_phy(),
        grf_tend_rho=sp.grf_tend_rho(),
        grf_tend_thv=sp.grf_tend_thv(),
        grf_tend_w=sp.grf_tend_w(),
        mass_fl_e=sp.mass_fl_e(),
        ddt_vn_phy=sp.ddt_vn_phy(),
        grf_tend_vn=sp.grf_tend_vn(),
        ddt_w_adv_ntl1=sp.ddt_w_adv_ntl(1),
        ddt_w_adv_ntl2=sp.ddt_w_adv_ntl(2),
        ddt_vn_adv_ntl1=sp.ddt_vn_adv_ntl(1),
        ddt_vn_adv_ntl2=sp.ddt_vn_adv_ntl(2),
        ntl1=ntl1,
        ntl2=ntl2,
        rho_incr=None,  # TODO @nfarabullini: change back to this sp.rho_incr()
        vn_incr=None,  # TODO @nfarabullini: change back to this sp.vn_incr()
        exner_incr=None,  # TODO @nfarabullini: change back to this sp.exner_incr()
    )

    prognostic_state = PrognosticState(
        w=sp_v.w(),
        vn=sp_v.vn(),
        exner_pressure=None,
        theta_v=sp_dif.theta_v(),
        rho=sp_dif.rho(),
        exner=sp_dif.exner(),
    )

    interpolation_state = interpolation_savepoint.construct_interpolation_state()
    metric_state = metrics_savepoint.construct_metric_state()

    metric_state_nonhydro = MetricStateNonHydro(
        exner_exfac=sp_met_nh.exner_exfac(),
        exner_ref_mc=sp_met_nh.exner_ref_mc(),
        inv_ddqz_z_full=sp_met_nh.inv_ddqz_z_full(),
        rho_ref_mc=sp_met_nh.rho_ref_mc(),
        vwind_expl_wgt=sp_met_nh.vwind_expl_wgt(),
        d_exner_dz_ref_ic=sp_met_nh.d_exner_dz_ref_ic(),
        theta_ref_ic=sp_met_nh.theta_ref_ic(),
        d2dexdz2_fac1_mc=sp_met_nh.d2dexdz2_fac1_mc(),
        d2dexdz2_fac2_mc=sp_met_nh.d2dexdz2_fac2_mc(),
        vwind_impl_wgt=sp_met_nh.vwind_impl_wgt(),
        bdy_halo_c=sp_met_nh.bdy_halo_c(),
        ipeidx_dsl=sp_met_nh.ipeidx_dsl(),
        hmask_dd3d=sp_met_nh.hmask_dd3d(),
        scalfac_dd3d=sp_met_nh.scalfac_dd3d(),
        rayleigh_w=sp_met_nh.rayleigh_w(),
        rho_ref_me=sp_met_nh.rho_ref_me(),
        theta_ref_me=sp_met_nh.theta_ref_me(),
        mask_prog_halo_c=sp_met_nh.mask_prog_halo_c(),
        pg_exdist=sp_met_nh.pg_exdist(),
        wgtfacq_c_dsl=sp_met_nh.wgtfacq_c_dsl(),
        zdiff_gradp=sp_met_nh.zdiff_gradp(),
    )

    cell_geometry: CellParams = grid_savepoint.construct_cell_geometry()
    edge_geometry: EdgeParams = grid_savepoint.construct_edge_geometry()

    prognostic_state_ls = [prognostic_state, prognostic_state]

    solve_nonhydro = SolveNonhydro()
    solve_nonhydro.init(
        grid=icon_grid,
        config=config,
        params=nonhydro_params,
        metric_state=metric_state,
        metric_state_nonhydro=metric_state_nonhydro,
        interpolation_state=interpolation_state,
        vertical_params=vertical_params,
        a_vec=a_vec,
        enh_smag_fac=enh_smag_fac,
        cell_areas=cell_geometry.area,
        fac=fac,
        z=z,
    )

    for _ in range(4):
        solve_nonhydro.time_step(
            diagnostic_state=diagnostic_state,
            diagnostic_state_nonhydro=diagnostic_state_nonhydro,
            prognostic_state=prognostic_state_ls,
            prep_adv=prep_adv,
            config=config,
            params=nonhydro_params,
            inv_dual_edge_length=edge_geometry.inverse_dual_edge_lengths,
            primal_normal_cell=edge_geometry.primal_normal_cell,
            dual_normal_cell=edge_geometry.dual_normal_cell,
            inv_primal_edge_length=edge_geometry.inverse_primal_edge_lengths,
            tangent_orientation=edge_geometry.tangent_orientation,
            cfl_w_limit=sp_v.cfl_w_limit(),
            scalfac_exdiff=sp_v.scalfac_exdiff(),
            cell_areas=cell_geometry.area,
            owner_mask=sp_d.c_owner_mask(),
            f_e=sp_d.f_e(),
            area_edge=sp_d.edge_areas(),
            bdy_divdamp=sp.bdy_divdamp(),
            dtime=dtime,
            idyn_timestep=dyn_timestep,
            l_recompute=recompute,
            l_init=linit,
            nnew=nnew,
            nnow=nnow,
            lclean_mflx=clean_mflx,
            lprep_adv=lprep_adv,
        )

    icon_result_exner_new = sp_exit.exner_new()
    icon_result_exner_now = sp_exit.exner_now()
    icon_result_mass_fl_e = sp_exit.mass_fl_e()
    icon_result_prep_adv_mass_flx_me = sp_exit.prep_adv_mass_flx_me()
    icon_result_prep_adv_vn_traj = sp_exit.prep_adv_vn_traj()
    icon_result_rho_ic = sp_exit.rho_ic()
    icon_result_theta_v_ic = sp_exit.theta_v_ic()
    icon_result_theta_v_new = sp_exit.theta_v_new()
    icon_result_vn_ie = sp_exit.vn_ie()
    icon_result_vn_new = sp_exit.vn_new()
    icon_result_w_concorr_c = sp_exit.w_concorr_c()
    icon_result_w_new = sp_exit.w_new()

    assert dallclose(
        np.asarray(icon_result_exner_new), np.asarray(prognostic_state_ls[nnew].exner)
    )
    assert dallclose(
        np.asarray(icon_result_exner_now), np.asarray(prognostic_state_ls[nnow].exner)
    )
    assert dallclose(
        np.asarray(icon_result_prep_adv_mass_flx_me), np.asarray(prep_adv.mass_flx_me)
    )
    assert dallclose(
        np.asarray(icon_result_mass_fl_e),
        np.asarray(diagnostic_state_nonhydro.mass_fl_e),
    )
    assert dallclose(
        np.asarray(icon_result_prep_adv_vn_traj), np.asarray(prep_adv.vn_traj)
    )
    assert dallclose(
        np.asarray(icon_result_rho_ic), np.asarray(diagnostic_state_nonhydro.rho_ic)
    )
    assert dallclose(
        np.asarray(icon_result_theta_v_ic),
        np.asarray(diagnostic_state_nonhydro.theta_v_ic),
    )
    assert dallclose(
        np.asarray(icon_result_theta_v_new),
        np.asarray(prognostic_state_ls[nnew].theta_v),
    )
    assert dallclose(
        np.asarray(icon_result_vn_ie), np.asarray(diagnostic_state.vn_ie)
    )
    assert dallclose(
        np.asarray(icon_result_vn_new), np.asarray(prognostic_state_ls[nnew].vn)
    )
    assert dallclose(
        np.asarray(icon_result_w_concorr_c), np.asarray(diagnostic_state.w_concorr_c)
    )
    assert dallclose(
        np.asarray(icon_result_w_new), np.asarray(prognostic_state_ls[nnew].w)
    )<|MERGE_RESOLUTION|>--- conflicted
+++ resolved
@@ -96,13 +96,7 @@
     sp_met = metrics_savepoint
     nonhydro_params = NonHydrostaticParams(config)
     vertical_params = VerticalModelParams(
-<<<<<<< HEAD
         vct_a=grid_savepoint.vct_a(), rayleigh_damping_height=damping_height, nflat_gradp=grid_savepoint.nflat_gradp(), nflatlev=grid_savepoint.nflatlev()
-=======
-        vct_a=grid_savepoint.vct_a(), rayleigh_damping_height=damping_height,
-        nflatlev=int(grid_savepoint.nflatlev()), nflat_gradp=int(grid_savepoint.nflat_gradp()),
-        nrdmax=int(grid_savepoint.nrdmax())
->>>>>>> 8378e6f2
     )
     sp_met_nh = metrics_nonhydro_savepoint
     sp_d = data_provider.from_savepoint_grid()
@@ -169,37 +163,8 @@
     )
 
     interpolation_state = interpolation_savepoint.construct_interpolation_state()
-<<<<<<< HEAD
-    metric_state = metrics_savepoint.construct_metric_state()
-
-    metric_state_nonhydro = MetricStateNonHydro(
-        exner_exfac=sp_met_nh.exner_exfac(),
-        exner_ref_mc=sp_met_nh.exner_ref_mc(),
-        inv_ddqz_z_full=sp_met_nh.inv_ddqz_z_full(),
-        rho_ref_mc=sp_met_nh.rho_ref_mc(),
-        vwind_expl_wgt=sp_met_nh.vwind_expl_wgt(),
-        d_exner_dz_ref_ic=sp_met_nh.d_exner_dz_ref_ic(),
-        theta_ref_ic=sp_met_nh.theta_ref_ic(),
-        d2dexdz2_fac1_mc=sp_met_nh.d2dexdz2_fac1_mc(),
-        d2dexdz2_fac2_mc=sp_met_nh.d2dexdz2_fac2_mc(),
-        vwind_impl_wgt=sp_met_nh.vwind_impl_wgt(),
-        bdy_halo_c=sp_met_nh.bdy_halo_c(),
-        ipeidx_dsl=sp_met_nh.ipeidx_dsl(),
-        hmask_dd3d=sp_met_nh.hmask_dd3d(),
-        scalfac_dd3d=sp_met_nh.scalfac_dd3d(),
-        rayleigh_w=sp_met_nh.rayleigh_w(),
-        rho_ref_me=sp_met_nh.rho_ref_me(),
-        theta_ref_me=sp_met_nh.theta_ref_me(),
-        mask_prog_halo_c=sp_met_nh.mask_prog_halo_c(),
-        pg_exdist=sp_met_nh.pg_exdist(),
-        wgtfacq_c_dsl=sp_met_nh.wgtfacq_c_dsl(),
-        zdiff_gradp=sp_met_nh.zdiff_gradp(),
-
-    )
-=======
     #metric_state = metrics_savepoint.construct_metric_state()
     metric_state_nonhydro = metrics_nonhydro_savepoint.construct_nh_metric_state()
->>>>>>> 8378e6f2
 
     cell_geometry: CellParams = grid_savepoint.construct_cell_geometry()
     edge_geometry: EdgeParams = grid_savepoint.construct_edge_geometry()
@@ -262,81 +227,6 @@
     icon_result_prep_adv_vn_traj = sp_exit.prep_adv_vn_traj()
 
     # stencils 2, 3
-<<<<<<< HEAD
-    assert np.allclose(
-        np.asarray(sp_exit.exner_pr())[1688:20896, :],
-        np.asarray(diagnostic_state_nonhydro.exner_pr)[1688:20896, :],
-    )
-    assert np.allclose(
-        np.asarray(sp_exit.z_exner_ex_pr())[1688:20896, :],
-        np.asarray(solve_nonhydro.z_exner_ex_pr)[1688:20896, :],
-    )
-
-    # stencils 4,5,6
-    assert np.allclose(
-        np.asarray(sp_exit.z_exner_ic())[1688:20896, :],
-        np.asarray(solve_nonhydro.z_exner_ic)[1688:20896, :],
-    )
-    assert np.allclose(
-        np.asarray(sp_exit.z_dexner_dz_c(1))[1688:20896, :],
-        np.asarray(solve_nonhydro.z_dexner_dz_c_1)[1688:20896, :],
-    )
-
-    # stencils 7,8,9
-    assert np.allclose(
-        np.asarray(icon_result_rho_ic)[1688:20896, :],
-        np.asarray(diagnostic_state_nonhydro.rho_ic)[1688:20896, :],
-    )
-    assert np.allclose(
-        np.asarray(sp_exit.z_th_ddz_exner_c())[1688:20896, 1:],
-        np.asarray(solve_nonhydro.z_th_ddz_exner_c)[1688:20896, 1:],
-    )
-
-    # stencils 7,8,9, 11
-    assert np.allclose(
-        np.asarray(sp_exit.z_theta_v_pr_ic())[1688:20896, :],
-        np.asarray(solve_nonhydro.z_theta_v_pr_ic)[1688:20896, :],
-    )
-    assert np.allclose(
-        np.asarray(sp_exit.theta_v_ic())[1688:20896, :],
-        np.asarray(diagnostic_state_nonhydro.theta_v_ic)[1688:20896, :],
-    )
-    # stencils 7,8,9, 13
-    assert np.allclose(  ## wrong
-        np.asarray(sp_exit.z_rth_pr(1))[1688:20896, :],
-        np.asarray(solve_nonhydro.z_rth_pr_1)[1688:20896, :],
-    )
-    assert np.allclose(
-        np.asarray(sp_exit.z_rth_pr(2))[1688:20896, :],
-        np.asarray(solve_nonhydro.z_rth_pr_2)[1688:20896, :],
-    )
-
-    # stencils 12
-    assert np.allclose(
-        np.asarray(sp_exit.z_dexner_dz_c(2))[1688:20896, :],
-        np.asarray(solve_nonhydro.z_dexner_dz_c_2)[1688:20896, :],
-    )
-
-    # mo_solve_nonhydro_stencil_16_fused_btraj_traj_o1
-    assert np.allclose(
-        np.asarray(sp_exit.z_rho_e())[3777:31558, :],
-        np.asarray(solve_nonhydro.z_rho_e)[3777:31558, :],
-    )
-    assert np.allclose(
-        np.asarray(sp_exit.z_theta_v_e())[3777:31558, :],
-        np.asarray(solve_nonhydro.z_theta_v_e)[3777:31558, :],
-    )
-
-    # stencils 18,19, 20, 22
-    assert np.allclose(
-        np.asarray(sp_exit.z_gradh_exner()), np.asarray(solve_nonhydro.z_gradh_exner)
-    )
-    # stencil 21
-    assert np.allclose(
-        np.asarray(sp_exit.z_hydro_corr())[5387:31558, :],
-        np.asarray(solve_nonhydro.z_hydro_corr)[5387:31558, :],
-    )
-=======
     assert dallclose(np.asarray(sp_exit.exner_pr())[1688:20896, :],
                        np.asarray(diagnostic_state_nonhydro.exner_pr)[1688:20896, :])
     assert dallclose(np.asarray(sp_exit.z_exner_ex_pr())[1688:20896,:], np.asarray(solve_nonhydro.z_exner_ex_pr)[1688:20896,:])
@@ -408,15 +298,14 @@
         np.asarray(sp_exit.z_theta_v_e_01())[3777:31558,:], np.asarray(solve_nonhydro.z_theta_v_e)[3777:31558,:]
     )
 
-        # stencils 18,19, 20, 22
-        assert dallclose(
+    # stencils 18,19, 20, 22
+    assert dallclose(
             np.asarray(sp_exit.z_gradh_exner_19())[5387:31558,:], np.asarray(solve_nonhydro.z_gradh_exner)[5387:31558,:]
-        )
-        # stencil 21
-        assert dallclose(
-            np.asarray(sp_exit.z_hydro_corr())[5387:31558,64], np.asarray(solve_nonhydro.z_hydro_corr)[5387:31558,64]
-        )
->>>>>>> 8378e6f2
+    )
+    # stencil 21
+    assert dallclose(
+        np.asarray(sp_exit.z_hydro_corr())[5387:31558,64], np.asarray(solve_nonhydro.z_hydro_corr)[5387:31558,64]
+    )
     # stencils 24, 29,
     assert dallclose(np.asarray(icon_result_vn_new), np.asarray(prognostic_state.vn))
 
@@ -429,13 +318,9 @@
         np.asarray(sp_exit.z_graddiv_vn()), np.asarray(solve_nonhydro.z_graddiv_vn)
     )
     # stencil 30
-<<<<<<< HEAD
-    assert np.allclose(np.asarray(sp_exit.vt()), np.asarray(diagnostic_state.vt))
-=======
     assert dallclose(
         np.asarray(sp_exit.vt()), np.asarray(diagnostic_state.vt)
     )
->>>>>>> 8378e6f2
 
     # stencil 32
     assert dallclose(
@@ -478,23 +363,15 @@
         np.asarray(icon_result_theta_v_new), np.asarray(prognostic_state.theta_v)
     )
 
-<<<<<<< HEAD
-    assert np.allclose(
-=======
-
-
-    assert dallclose(
->>>>>>> 8378e6f2
+
+
+    assert dallclose(
         np.asarray(icon_result_theta_v_ic),
         np.asarray(diagnostic_state_nonhydro.theta_v_ic),
     )
 
-<<<<<<< HEAD
-    assert np.allclose(
-=======
-
-    assert dallclose(
->>>>>>> 8378e6f2
+
+    assert dallclose(
         np.asarray(icon_result_prep_adv_mass_flx_me), np.asarray(prep_adv.mass_flx_me)
     )
     assert dallclose(
@@ -574,10 +451,6 @@
         mass_fl_e=sp.mass_fl_e(),
         ddt_vn_phy=sp.ddt_vn_phy(),
         grf_tend_vn=sp.grf_tend_vn(),
-        ddt_w_adv_ntl1=sp.ddt_w_adv_ntl(1),
-        ddt_w_adv_ntl2=sp.ddt_w_adv_ntl(2),
-        ddt_vn_adv_ntl1=sp.ddt_vn_adv_ntl(1),
-        ddt_vn_adv_ntl2=sp.ddt_vn_adv_ntl(2),
         ntl1=ntl1,
         ntl2=ntl2,
         rho_incr=sp.rho_incr(),
@@ -761,10 +634,6 @@
         mass_fl_e=sp.mass_fl_e(),
         ddt_vn_phy=sp.ddt_vn_phy(),
         grf_tend_vn=sp.grf_tend_vn(),
-        ddt_w_adv_ntl1=sp.ddt_w_adv_ntl(1),
-        ddt_w_adv_ntl2=sp.ddt_w_adv_ntl(2),
-        ddt_vn_adv_ntl1=sp.ddt_vn_adv_ntl(1),
-        ddt_vn_adv_ntl2=sp.ddt_vn_adv_ntl(2),
         ntl1=ntl1,
         ntl2=ntl2,
         rho_incr=None,  # TODO @nfarabullini: change back to this sp.rho_incr()
