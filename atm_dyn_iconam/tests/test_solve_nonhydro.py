# ICON4Py - ICON inspired code in Python and GT4Py
#
# Copyright (c) 2022, ETH Zurich and MeteoSwiss
# All rights reserved.
#
# This file is free software: you can redistribute it and/or modify it under
# the terms of the GNU General Public License as published by the
# Free Software Foundation, either version 3 of the License, or any later
# version. See the LICENSE.txt file at the top-level directory of this
# distribution for a copy of the license or check <https://www.gnu.org/licenses/>.
#
# SPDX-License-Identifier: GPL-3.0-or-later
import numpy as np
import pytest

from icon4py.common.dimension import KDim
from icon4py.grid.horizontal import CellParams, EdgeParams
from icon4py.grid.vertical import VerticalModelParams
from icon4py.nh_solve.solve_nonydro import (
    NonHydrostaticConfig,
    NonHydrostaticParams,
    SolveNonhydro,
)
<<<<<<< HEAD
from icon4py.state_utils.diagnostic_state import (
    DiagnosticState,
    DiagnosticStateNonHydro,
)
=======
from icon4py.state_utils.diagnostic_state import DiagnosticStateNonHydro

from icon4py.state_utils.horizontal import CellParams, EdgeParams
from icon4py.state_utils.icon_grid import VerticalModelParams
>>>>>>> 96f5338e
from icon4py.state_utils.metric_state import MetricStateNonHydro
from icon4py.state_utils.prep_adv_state import PrepAdvection
from icon4py.state_utils.prognostic_state import PrognosticState

from .test_utils.helpers import random_field, zero_field, dallclose
from .test_utils.simple_mesh import SimpleMesh


@pytest.mark.datatest
def test_nonhydro_params():
    config = NonHydrostaticConfig()
    nonhydro_params = NonHydrostaticParams(config)

    assert nonhydro_params.df32 == pytest.approx(
        config.divdamp_fac3 - config.divdamp_fac2, abs=1e-12
    )
    assert nonhydro_params.dz32 == pytest.approx(
        config.divdamp_z3 - config.divdamp_z2, abs=1e-12
    )
    assert nonhydro_params.df42 == pytest.approx(
        config.divdamp_fac4 - config.divdamp_fac2, abs=1e-12
    )
    assert nonhydro_params.dz42 == pytest.approx(
        config.divdamp_z4 - config.divdamp_z2, abs=1e-12
    )

    assert nonhydro_params.bqdr == pytest.approx(
        (
            nonhydro_params.df42 * nonhydro_params.dz32
            - nonhydro_params.df32 * nonhydro_params.dz42
        )
        / (
            nonhydro_params.dz32
            * nonhydro_params.dz42
            * (nonhydro_params.dz42 - nonhydro_params.dz32)
        ),
        abs=1e-12,
    )
    assert nonhydro_params.aqdr == pytest.approx(
        nonhydro_params.df32 / nonhydro_params.dz32
        - nonhydro_params.bqdr * nonhydro_params.dz32,
        abs=1e-12,
    )


@pytest.mark.datatest
@pytest.mark.parametrize(
    "istep, step_date_init, step_date_exit",
    [(1, "2021-06-20T12:00:10.000", "2021-06-20T12:00:10.000")],
)
def test_nonhydro_predictor_step(
    icon_grid,
    savepoint_nonhydro_init,
    data_provider,
    step_date_init,
    damping_height,
    grid_savepoint,
    savepoint_velocity_init,
    diffusion_savepoint_init,
    savepoint_velocity_exit,
    metrics_savepoint,
    metrics_nonhydro_savepoint,
    interpolation_savepoint,
    savepoint_nonhydro_exit,
):
    config = NonHydrostaticConfig()
    sp = savepoint_nonhydro_init
    sp_exit = savepoint_nonhydro_exit
    sp_v_exit = savepoint_velocity_exit
    sp_dif = diffusion_savepoint_init
    sp_met = metrics_savepoint
    nonhydro_params = NonHydrostaticParams(config)
    vertical_params = VerticalModelParams(
<<<<<<< HEAD
        vct_a=grid_savepoint.vct_a(), rayleigh_damping_height=damping_height, nflat_gradp=grid_savepoint.nflat_gradp(), nflatlev=grid_savepoint.nflatlev()
=======
        vct_a=grid_savepoint.vct_a(), rayleigh_damping_height=damping_height,
        nflatlev=int(grid_savepoint.nflatlev()), nflat_gradp=int(grid_savepoint.nflat_gradp())
>>>>>>> 96f5338e
    )
    sp_met_nh = metrics_nonhydro_savepoint
    sp_d = data_provider.from_savepoint_grid()
    sp_v = savepoint_velocity_init
    ntl1 = sp.get_metadata("ntl1").get("ntl1")
    ntl2 = sp.get_metadata("ntl2").get("ntl2")
    mesh = SimpleMesh()
    dtime = sp_v.get_metadata("dtime").get("dtime")
    recompute = sp_v.get_metadata("recompute").get("recompute")
    dyn_timestep = sp.get_metadata("dyn_timestep").get("dyn_timestep")
    linit = sp_v.get_metadata("linit").get("linit")
    prep_adv = PrepAdvection(vn_traj=sp.vn_traj(), mass_flx_me=sp.mass_flx_me())

    enh_smag_fac = zero_field(mesh, KDim)
    a_vec = random_field(mesh, KDim, low=1.0, high=10.0, extend={KDim: 1})
    fac = (0.67, 0.5, 1.3, 0.8)
    z = (0.1, 0.2, 0.3, 0.4)
    ntnd = sp_v.get_metadata("ntnd").get("ntnd")
    nnow = 0
    nnew = 1

    diagnostic_state_nh = DiagnosticStateNonHydro(
        theta_v_ic=sp.theta_v_ic(),
        exner_pr=sp.exner_pr(),
        rho_ic=sp.rho_ic(),
        ddt_exner_phy=sp.ddt_exner_phy(),
        grf_tend_rho=sp.grf_tend_rho(),
        grf_tend_thv=sp.grf_tend_thv(),
        grf_tend_w=sp.grf_tend_w(),
        mass_fl_e=sp.mass_fl_e(),
        ddt_vn_phy=sp.ddt_vn_phy(),
        grf_tend_vn=sp.grf_tend_vn(),
        ddt_vn_adv_ntl1=sp.ddt_vn_adv_ntl(1),
        ddt_vn_adv_ntl2=sp.ddt_vn_adv_ntl(2),
        ddt_w_adv_ntl1=sp.ddt_w_adv_ntl(1),
        ddt_w_adv_ntl2=sp.ddt_w_adv_ntl(2),
        ntl1=ntl1,
        ntl2=ntl2,
        vt=sp_v.vt(),
        vn_ie=sp_v.vn_ie(),
        w_concorr_c=sp_v.w_concorr_c(),
        ddt_w_adv_pc_before=sp_v.ddt_w_adv_pc_before(ntnd),
        ddt_vn_apc_pc_before=sp_v.ddt_vn_apc_pc_before(ntnd),
        ntnd=ntnd,
        rho_incr=None, #sp.rho_incr(),
        vn_incr=None, #sp.vn_incr(),
        exner_incr=None, #sp.exner_incr(),
    )

    prognostic_state = PrognosticState(
        w=sp_v.w(),
        vn=sp_v.vn(),
        exner_pressure=None,
        theta_v=sp.theta_v_now(),
        rho=sp.rho_now(),
        exner=sp.exner_now(),
    )

    interpolation_state = interpolation_savepoint.construct_interpolation_state()
    #metric_state = metrics_savepoint.construct_metric_state()
    metric_state_nonhydro = metrics_nonhydro_savepoint.construct_nh_metric_state(icon_grid.n_lev())

    cell_geometry: CellParams = grid_savepoint.construct_cell_geometry()
    edge_geometry: EdgeParams = grid_savepoint.construct_edge_geometry()

    prognostic_state_ls = [prognostic_state, prognostic_state]

    solve_nonhydro = SolveNonhydro()
    solve_nonhydro.init(
        grid=icon_grid,
        config=config,
        params=nonhydro_params,
        metric_state_nonhydro=metric_state_nonhydro,
        interpolation_state=interpolation_state,
        vertical_params=vertical_params,
        a_vec=a_vec,
        enh_smag_fac=enh_smag_fac,
        cell_areas=cell_geometry.area,
        fac=fac,
        z=z,
    )

    solve_nonhydro.run_predictor_step(
        diagnostic_state_nh=diagnostic_state_nh,
        prognostic_state=prognostic_state_ls,
        config=config,
        params=nonhydro_params,
        edge_geometry=edge_geometry,
        # inv_dual_edge_length=edge_geometry.inverse_dual_edge_lengths,
        # primal_normal_cell=edge_geometry.primal_normal_cell,
        # dual_normal_cell=edge_geometry.dual_normal_cell,
        # inv_primal_edge_length=edge_geometry.inverse_primal_edge_lengths,
        # tangent_orientation=edge_geometry.tangent_orientation,
        cfl_w_limit=sp_v.cfl_w_limit(),
        scalfac_exdiff=sp_v.scalfac_exdiff(),
        cell_areas=cell_geometry.area,
        owner_mask=sp_d.c_owner_mask(),
        f_e=sp_d.f_e(),
        area_edge=edge_geometry.edge_areas,
        z_theta_v_e2=sp_exit.z_theta_v_e_01(),
        vn_tmp=sp_v_exit.vn(),
        dtime=dtime,
        idyn_timestep=dyn_timestep,
        l_recompute=recompute,
        l_init=linit,
        nnow=nnow,
        nnew=nnew,
    )

    icon_result_vn_new = sp_exit.vn_new()
    icon_result_vn_ie = sp_exit.vn_ie()
    icon_result_w_new = sp_exit.w_new()
    icon_result_exner_new = sp_exit.exner_new()
    icon_result_exner_now = sp_exit.exner_now()
    icon_result_theta_v_new = sp_exit.theta_v_new()
    icon_result_theta_v_ic = sp_exit.theta_v_ic()
    icon_result_rho_ic = sp_exit.rho_ic()
    icon_result_w_concorr_c = sp_exit.w_concorr_c()
    icon_result_mass_fl_e = sp_exit.mass_fl_e()

    icon_result_prep_adv_mass_flx_me = sp_exit.prep_adv_mass_flx_me()
    icon_result_prep_adv_vn_traj = sp_exit.prep_adv_vn_traj()

    # stencils 2, 3
    assert dallclose(np.asarray(sp_exit.exner_pr())[1688:20896, :],
                       np.asarray(diagnostic_state_nh.exner_pr)[1688:20896, :])
    assert dallclose(np.asarray(sp_exit.z_exner_ex_pr())[1688:20896,:], np.asarray(solve_nonhydro.z_exner_ex_pr)[1688:20896,:])

    # stencils 4,5
    assert dallclose(np.asarray(sp_exit.z_exner_ic())[1688:20896, 64],
                       np.asarray(solve_nonhydro.z_exner_ic)[1688:20896, 64])
    assert dallclose(np.asarray(sp_exit.z_exner_ic())[1688:20896, 4:64],
                       np.asarray(solve_nonhydro.z_exner_ic)[1688:20896, 4:64], rtol=1.0e-9)
    # stencil 6
    assert dallclose(np.asarray(sp_exit.z_dexner_dz_c(1))[1688:20896, :],
                       np.asarray(solve_nonhydro.z_dexner_dz_c_1)[1688:20896, :], atol=5e-18)

    # stencils 7,8,9
    assert dallclose(
        np.asarray(icon_result_rho_ic)[1688:20896, :], np.asarray(diagnostic_state_nh.rho_ic)[1688:20896, :]
    )
    assert dallclose(
        np.asarray(sp_exit.z_th_ddz_exner_c())[1688:20896, 1:], np.asarray(solve_nonhydro.z_th_ddz_exner_c)[1688:20896, 1:]
    )

    # stencils 7,8,9, 11
    assert dallclose(
        np.asarray(sp_exit.z_theta_v_pr_ic())[1688:20896, :], np.asarray(solve_nonhydro.z_theta_v_pr_ic)[1688:20896, :]
    )
    assert dallclose(
        np.asarray(sp_exit.theta_v_ic())[1688:20896, :], np.asarray(diagnostic_state_nh.theta_v_ic)[1688:20896, :]
    )
    # stencils 7,8,9, 13
    assert dallclose(
        np.asarray(sp_exit.z_rth_pr(1))[1688:20896, :], np.asarray(solve_nonhydro.z_rth_pr_1)[1688:20896, :]
    )
    assert dallclose(
        np.asarray(sp_exit.z_rth_pr(2))[1688:20896, :], np.asarray(solve_nonhydro.z_rth_pr_2)[1688:20896, :]
    )

    # stencils 12
    assert dallclose(np.asarray(sp_exit.z_dexner_dz_c(2))[1688:20896, :],
                       np.asarray(solve_nonhydro.z_dexner_dz_c_2)[1688:20896, :], atol=1e-22)

    # grad_green_gauss_cell_dsl
    assert dallclose(np.asarray(sp_exit.z_grad_rth(1))[1688:20896,:],
                       np.asarray(solve_nonhydro.z_grad_rth_1)[1688:20896,:], rtol=1e-6)
    assert dallclose(np.asarray(sp_exit.z_grad_rth(2))[1688:20896, :],
                       np.asarray(solve_nonhydro.z_grad_rth_2)[1688:20896, :], rtol=1e-6)
    assert dallclose(np.asarray(sp_exit.z_grad_rth(3))[1688:20896, :],
                       np.asarray(solve_nonhydro.z_grad_rth_3)[1688:20896, :], rtol=5e-6)
    assert dallclose(np.asarray(sp_exit.z_grad_rth(4))[1688:20896, :],
                       np.asarray(solve_nonhydro.z_grad_rth_4)[1688:20896, :], rtol=1e-5)

    # assert dallclose(
    #     np.asarray(sp_exit.z_rho_e())[3777:31558, :], np.asarray(solve_nonhydro.z_rho_e)[3777:31558, :]
    # )
    # assert dallclose(
    #     np.asarray(sp_exit.z_theta_v_e())[3777:31558, :], np.asarray(solve_nonhydro.z_theta_v_e)[3777:31558, :]
    # )

    # mo_solve_nonhydro_stencil_16_fused_btraj_traj_o1
    # assert dallclose(
    #     np.asarray(sp_v.p_distv_bary(1))[3777:31558, :], np.asarray(solve_nonhydro.p_distv_bary_1)[3777:31558, :]
    # )
    # assert dallclose(
    #     np.asarray(sp_v.p_distv_bary(2))[3777:31558, :], np.asarray(solve_nonhydro.p_distv_bary_2)[3777:31558, :]
    # )
    assert dallclose(
        np.asarray(sp_exit.z_rho_e_01())[3777:31558,:], np.asarray(solve_nonhydro.z_rho_e)[3777:31558,:]
    )
    assert dallclose(
        np.asarray(sp_exit.z_theta_v_e_01())[3777:31558,:], np.asarray(solve_nonhydro.z_theta_v_e)[3777:31558,:]
    )

    # stencils 18,19, 20, 22
    assert dallclose(
<<<<<<< HEAD
            np.asarray(sp_exit.z_gradh_exner_19())[5387:31558,:], np.asarray(solve_nonhydro.z_gradh_exner)[5387:31558,:]
    )
    # stencil 21
    assert dallclose(
        np.asarray(sp_exit.z_hydro_corr())[5387:31558,64], np.asarray(solve_nonhydro.z_hydro_corr)[5387:31558,64]
=======
        np.asarray(sp_exit.z_gradh_exner())[5387:31558,:], np.asarray(solve_nonhydro.z_gradh_exner)[5387:31558,:],atol=1e-20
    )
    # stencil 21
    assert dallclose(
        np.asarray(sp_exit.z_hydro_corr())[5387:31558,64], np.asarray(solve_nonhydro.z_hydro_corr)[5387:31558,64],atol=1e-20
>>>>>>> 96f5338e
    )
    # stencils 24, 29,
    assert dallclose(np.asarray(icon_result_vn_new), np.asarray(prognostic_state.vn))

    # stencil 30
    assert dallclose(
        np.asarray(sp_exit.z_vn_avg()), np.asarray(solve_nonhydro.z_vn_avg)
    )
    # stencil 30
    assert dallclose(
        np.asarray(sp_exit.z_graddiv_vn()), np.asarray(solve_nonhydro.z_graddiv_vn)
    )
    # stencil 30
    assert dallclose(
        np.asarray(sp_exit.vt()), np.asarray(diagnostic_state_nh.vt)
    )

    # stencil 32
    assert dallclose(
        np.asarray(icon_result_mass_fl_e),
        np.asarray(diagnostic_state_nh.mass_fl_e),
    )
    # stencil 32
    assert dallclose(
        np.asarray(sp_exit.z_theta_v_fl_e()), np.asarray(solve_nonhydro.z_theta_v_fl_e)
    )

    # stencil 35,36, 37,38
    assert dallclose(
        np.asarray(icon_result_vn_ie), np.asarray(diagnostic_state_nh.vn_ie)
    )

    # stencil 35,36, 37,38
    assert dallclose(
        np.asarray(sp_exit.z_vt_ie()), np.asarray(solve_nonhydro.z_vt_ie)
    )
    # stencil 35,36
    assert dallclose(
        np.asarray(sp_exit.z_kin_hor_e()), np.asarray(solve_nonhydro.z_w_concorr_me)
    )

    # stencil 35,36, 37,38
    assert dallclose(
        np.asarray(sp_exit.z_w_concorr_me()), np.asarray(solve_nonhydro.z_kin_hor_e)
    )
    # stencils 39,40
    assert dallclose(
        np.asarray(icon_result_w_concorr_c), np.asarray(diagnostic_state_nh.w_concorr_c)
    )

    assert dallclose(np.asarray(icon_result_w_new), np.asarray(prognostic_state.w))
    assert dallclose(
        np.asarray(icon_result_exner_new), np.asarray(prognostic_state.exner)
    )
    assert dallclose(
        np.asarray(icon_result_theta_v_new), np.asarray(prognostic_state.theta_v)
    )



    assert dallclose(
        np.asarray(icon_result_theta_v_ic),
        np.asarray(diagnostic_state_nh.theta_v_ic),
    )


    assert dallclose(
        np.asarray(icon_result_prep_adv_mass_flx_me), np.asarray(prep_adv.mass_flx_me)
    )
    assert dallclose(
        np.asarray(icon_result_prep_adv_vn_traj), np.asarray(prep_adv.vn_traj)
    )


@pytest.mark.datatest
@pytest.mark.parametrize(
    "istep, step_date_init, step_date_exit",
    [(2, "2021-06-20T12:00:10.000", "2021-06-20T12:00:10.000")],
)
def test_nonhydro_corrector_step(
    icon_grid,
    savepoint_nonhydro_init,
    data_provider,
    step_date_init,
    damping_height,
    grid_savepoint,
    savepoint_velocity_init,
    diffusion_savepoint_init,
    metrics_savepoint,
    metrics_nonhydro_savepoint,
    interpolation_savepoint,
    savepoint_nonhydro_exit,
):
    config = NonHydrostaticConfig()
    sp = savepoint_nonhydro_init
    sp_exit = savepoint_nonhydro_exit
    sp_dif = diffusion_savepoint_init
    sp_met = metrics_savepoint
    sp_met_nh = metrics_nonhydro_savepoint
    nonhydro_params = NonHydrostaticParams(config)
    vertical_params = VerticalModelParams(
        vct_a=grid_savepoint.vct_a(), rayleigh_damping_height=damping_height, nflatlev=grid_savepoint.nflatlev(), nflat_gradp=grid_savepoint.nflat_gradp()
    )
    sp_d = data_provider.from_savepoint_grid()
    sp_v = savepoint_velocity_init
    ntl1 = sp.get_metadata("ntl1").get("ntl1")
    ntl2 = sp.get_metadata("ntl2").get("ntl2")
    ntnd = sp_v.get_metadata("ntnd").get("ntnd")
    mesh = SimpleMesh()
    dtime = sp_v.get_metadata("dtime").get("dtime")
    clean_mflx = sp_v.get_metadata("clean_mflx").get("clean_mflx")
    r_nsubsteps = sp_d.get_metadata("nsteps").get("nsteps")
    lprep_adv = sp_v.get_metadata("prep_adv").get("prep_adv")
    prep_adv = PrepAdvection(vn_traj=sp.vn_traj(), mass_flx_me=sp.mass_flx_me())

    enh_smag_fac = zero_field(mesh, KDim)
    a_vec = random_field(mesh, KDim, low=1.0, high=10.0, extend={KDim: 1})
    fac = (0.67, 0.5, 1.3, 0.8)
    z = (0.1, 0.2, 0.3, 0.4)
    nnow = 0
    nnew = 1

    diagnostic_state_nh = DiagnosticStateNonHydro(
        theta_v_ic=sp.theta_v_ic(),
        exner_pr=sp.exner_pr(),
        rho_ic=sp.rho_ic(),
        ddt_exner_phy=sp.ddt_exner_phy(),
        grf_tend_rho=sp.grf_tend_rho(),
        grf_tend_thv=sp.grf_tend_thv(),
        grf_tend_w=sp.grf_tend_w(),
        mass_fl_e=sp.mass_fl_e(),
        ddt_vn_phy=sp.ddt_vn_phy(),
        grf_tend_vn=sp.grf_tend_vn(),
        ntl1=ntl1,
        ntl2=ntl2,
        rho_incr=sp.rho_incr(),
        vn_incr=sp.vn_incr(),
        exner_incr=sp.exner_incr(),
    )

    prognostic_state = PrognosticState(
        w=sp_v.w(),
        vn=sp_v.vn(),
        exner_pressure=None,
        theta_v=sp_dif.theta_v(),
        rho=sp_dif.rho(),
        exner=sp_dif.exner(),
    )

    interpolation_state = interpolation_savepoint.construct_interpolation_state()
    metric_state = metrics_savepoint.construct_metric_state()

    metric_state_nonhydro = MetricStateNonHydro(
        exner_exfac=sp_met_nh.exner_exfac(),
        exner_ref_mc=sp_met_nh.exner_ref_mc(),
        inv_ddqz_z_full=sp_met_nh.inv_ddqz_z_full(),
        rho_ref_mc=sp_met_nh.rho_ref_mc(),
        vwind_expl_wgt=sp_met_nh.vwind_expl_wgt(),
        d_exner_dz_ref_ic=sp_met_nh.d_exner_dz_ref_ic(),
        theta_ref_ic=sp_met_nh.theta_ref_ic(),
        d2dexdz2_fac1_mc=sp_met_nh.d2dexdz2_fac1_mc(),
        d2dexdz2_fac2_mc=sp_met_nh.d2dexdz2_fac2_mc(),
        vwind_impl_wgt=sp_met_nh.vwind_impl_wgt(),
        bdy_halo_c=sp_met_nh.bdy_halo_c(),
        ipeidx_dsl=sp_met_nh.ipeidx_dsl(),
        hmask_dd3d=sp_met_nh.hmask_dd3d(),
        scalfac_dd3d=sp_met_nh.scalfac_dd3d(),
        rayleigh_w=sp_met_nh.rayleigh_w(),
        rho_ref_me=sp_met_nh.rho_ref_me(),
        theta_ref_me=sp_met_nh.theta_ref_me(),
        mask_prog_halo_c=sp_met_nh.mask_prog_halo_c(),
        pg_exdist=sp_met_nh.pg_exdist(),
        wgtfacq_c_dsl=sp_met_nh.wgtfacq_c_dsl(),
        zdiff_gradp=sp_met_nh.zdiff_gradp(),
    )

    cell_geometry: CellParams = grid_savepoint.construct_cell_geometry()
    edge_geometry: EdgeParams = grid_savepoint.construct_edge_geometry()

    prognostic_state_ls = [prognostic_state, prognostic_state]

    solve_nonhydro = SolveNonhydro()
    solve_nonhydro.init(
        grid=icon_grid,
        config=config,
        params=nonhydro_params,
        metric_state=metric_state,
        metric_state_nonhydro=metric_state_nonhydro,
        interpolation_state=interpolation_state,
        vertical_params=vertical_params,
        a_vec=a_vec,
        enh_smag_fac=enh_smag_fac,
        cell_areas=cell_geometry.area,
        fac=fac,
        z=z,
    )

    solve_nonhydro.run_corrector_step(
        diagnostic_state_nh=diagnostic_state_nh,
        prognostic_state=prognostic_state_ls,
        config=config,
        params=nonhydro_params,
        edge_geometry=edge_geometry,
        # inv_dual_edge_length=edge_geometry.inverse_dual_edge_lengths,
        # inv_primal_edge_length=edge_geometry.inverse_primal_edge_lengths,
        # tangent_orientation=edge_geometry.tangent_orientation,
        prep_adv=prep_adv,
        dtime=dtime,
        nnew=nnew,
        nnow=nnow,
        cfl_w_limit=sp_v.cfl_w_limit(),
        scalfac_exdiff=sp_v.scalfac_exdiff(),
        cell_areas=cell_geometry.area,
        owner_mask=sp_d.c_owner_mask(),
        f_e=sp_d.f_e(),
        area_edge=edge_geometry.edge_areas,
        lclean_mflx=clean_mflx,
        scal_divdamp_o2=sp.scal_divdamp_o2(),
        bdy_divdamp=sp.bdy_divdamp(),
        lprep_adv=lprep_adv,
    )

    icon_result_prep_adv_mass_flx_me = sp_exit.prep_adv_mass_flx_me()
    icon_result_prep_adv_vn_traj = sp_exit.prep_adv_vn_traj()

    # icon_result_z_graddiv_vn = sp_exit.z_graddiv_vn()
    # icon_result_exner_now = sp_exit.exner_now()

    # assert dallclose(np.asarray(icon_result_z_graddiv_vn), np.asarray(prognostic_state_ls[nnew].exner))
    # assert dallclose(np.asarray(icon_result_exner_now), np.asarray(prognostic_state_ls[nnow].exner))

    assert dallclose(
        np.asarray(icon_result_prep_adv_mass_flx_me), np.asarray(prep_adv.mass_flx_me)
    )
    assert dallclose(
        np.asarray(icon_result_prep_adv_vn_traj), np.asarray(prep_adv.vn_traj)
    )


@pytest.mark.datatest
@pytest.mark.parametrize(
    "istep, step_date_init, step_date_exit",
    [(1, "2021-06-20T12:00:10.000", "2021-06-20T12:00:10.000")],
)
def test_run_solve_nonhydro_multi_step(
    icon_grid,
    savepoint_nonhydro_init,
    data_provider,
    step_date_init,
    damping_height,
    grid_savepoint,
    savepoint_velocity_init,
    diffusion_savepoint_init,
    metrics_savepoint,
    metrics_nonhydro_savepoint,
    interpolation_savepoint,
    savepoint_nonhydro_exit,
):
    config = NonHydrostaticConfig()
    sp = savepoint_nonhydro_init
    sp_exit = savepoint_nonhydro_exit
    sp_dif = diffusion_savepoint_init
    sp_int = interpolation_savepoint
    sp_met = metrics_savepoint
    nonhydro_params = NonHydrostaticParams(config)
    vertical_params = VerticalModelParams(
        vct_a=grid_savepoint.vct_a(), rayleigh_damping_height=damping_height,nflat_gradp=grid_savepoint.nflat_gradp(), nflatlev=grid_savepoint.nflatlev()
    )
    sp_d = data_provider.from_savepoint_grid()
    sp_v = savepoint_velocity_init
    ntl1 = sp.get_metadata("ntl1").get("ntl1")
    ntl2 = sp.get_metadata("ntl2").get("ntl2")
    ntnd = sp_v.get_metadata("ntnd").get("ntnd")
    mesh = SimpleMesh()
    sp_met_nh = metrics_nonhydro_savepoint
    dtime = sp_v.get_metadata("dtime").get("dtime")
    clean_mflx = sp_v.get_metadata("clean_mflx").get("clean_mflx")
    r_nsubsteps = sp_d.get_metadata("nsteps").get("nsteps")
    lprep_adv = sp_v.get_metadata("prep_adv").get("prep_adv")
    prep_adv = PrepAdvection(vn_traj=sp.vn_traj(), mass_flx_me=sp.mass_flx_me())

    enh_smag_fac = zero_field(mesh, KDim)
    a_vec = random_field(mesh, KDim, low=1.0, high=10.0, extend={KDim: 1})
    fac = (0.67, 0.5, 1.3, 0.8)
    z = (0.1, 0.2, 0.3, 0.4)
    nnow = 0
    nnew = 1
    recompute = sp_v.get_metadata("recompute").get("recompute")
    linit = sp_v.get_metadata("linit").get("linit")
    dyn_timestep = sp_v.get_metadata("dyn_timestep").get("dyn_timestep")


    diagnostic_state_nh = DiagnosticStateNonHydro(
        theta_v_ic=sp.theta_v_ic(),
        exner_pr=sp.exner_pr(),
        rho_ic=sp.rho_ic(),
        ddt_exner_phy=sp.ddt_exner_phy(),
        grf_tend_rho=sp.grf_tend_rho(),
        grf_tend_thv=sp.grf_tend_thv(),
        grf_tend_w=sp.grf_tend_w(),
        mass_fl_e=sp.mass_fl_e(),
        ddt_vn_phy=sp.ddt_vn_phy(),
        grf_tend_vn=sp.grf_tend_vn(),
        ntl1=ntl1,
        ntl2=ntl2,
        rho_incr=None,  # TODO @nfarabullini: change back to this sp.rho_incr()
        vn_incr=None,  # TODO @nfarabullini: change back to this sp.vn_incr()
        exner_incr=None,  # TODO @nfarabullini: change back to this sp.exner_incr()
    )

    prognostic_state = PrognosticState(
        w=sp_v.w(),
        vn=sp_v.vn(),
        exner_pressure=None,
        theta_v=sp_dif.theta_v(),
        rho=sp_dif.rho(),
        exner=sp_dif.exner(),
    )

    interpolation_state = interpolation_savepoint.construct_interpolation_state()
    metric_state = metrics_savepoint.construct_metric_state()

    metric_state_nonhydro = MetricStateNonHydro(
        exner_exfac=sp_met_nh.exner_exfac(),
        exner_ref_mc=sp_met_nh.exner_ref_mc(),
        inv_ddqz_z_full=sp_met_nh.inv_ddqz_z_full(),
        rho_ref_mc=sp_met_nh.rho_ref_mc(),
        vwind_expl_wgt=sp_met_nh.vwind_expl_wgt(),
        d_exner_dz_ref_ic=sp_met_nh.d_exner_dz_ref_ic(),
        theta_ref_ic=sp_met_nh.theta_ref_ic(),
        d2dexdz2_fac1_mc=sp_met_nh.d2dexdz2_fac1_mc(),
        d2dexdz2_fac2_mc=sp_met_nh.d2dexdz2_fac2_mc(),
        vwind_impl_wgt=sp_met_nh.vwind_impl_wgt(),
        bdy_halo_c=sp_met_nh.bdy_halo_c(),
        ipeidx_dsl=sp_met_nh.ipeidx_dsl(),
        hmask_dd3d=sp_met_nh.hmask_dd3d(),
        scalfac_dd3d=sp_met_nh.scalfac_dd3d(),
        rayleigh_w=sp_met_nh.rayleigh_w(),
        rho_ref_me=sp_met_nh.rho_ref_me(),
        theta_ref_me=sp_met_nh.theta_ref_me(),
        mask_prog_halo_c=sp_met_nh.mask_prog_halo_c(),
        pg_exdist=sp_met_nh.pg_exdist(),
        wgtfacq_c_dsl=sp_met_nh.wgtfacq_c_dsl(),
        zdiff_gradp=sp_met_nh.zdiff_gradp(),
    )

    cell_geometry: CellParams = grid_savepoint.construct_cell_geometry()
    edge_geometry: EdgeParams = grid_savepoint.construct_edge_geometry()

    prognostic_state_ls = [prognostic_state, prognostic_state]

    solve_nonhydro = SolveNonhydro()
    solve_nonhydro.init(
        grid=icon_grid,
        config=config,
        params=nonhydro_params,
        metric_state=metric_state,
        metric_state_nonhydro=metric_state_nonhydro,
        interpolation_state=interpolation_state,
        vertical_params=vertical_params,
        a_vec=a_vec,
        enh_smag_fac=enh_smag_fac,
        cell_areas=cell_geometry.area,
        fac=fac,
        z=z,
    )

    for _ in range(4):
        solve_nonhydro.time_step(
            diagnostic_state_nh=diagnostic_state_nh,
            prognostic_state=prognostic_state_ls,
            prep_adv=prep_adv,
            config=config,
            params=nonhydro_params,
            inv_dual_edge_length=edge_geometry.inverse_dual_edge_lengths,
            primal_normal_cell=edge_geometry.primal_normal_cell,
            dual_normal_cell=edge_geometry.dual_normal_cell,
            inv_primal_edge_length=edge_geometry.inverse_primal_edge_lengths,
            tangent_orientation=edge_geometry.tangent_orientation,
            cfl_w_limit=sp_v.cfl_w_limit(),
            scalfac_exdiff=sp_v.scalfac_exdiff(),
            cell_areas=cell_geometry.area,
            owner_mask=sp_d.c_owner_mask(),
            f_e=sp_d.f_e(),
            area_edge=sp_d.edge_areas(),
            bdy_divdamp=sp.bdy_divdamp(),
            dtime=dtime,
            idyn_timestep=dyn_timestep,
            l_recompute=recompute,
            l_init=linit,
            nnew=nnew,
            nnow=nnow,
            lclean_mflx=clean_mflx,
            lprep_adv=lprep_adv,
        )

    icon_result_exner_new = sp_exit.exner_new()
    icon_result_exner_now = sp_exit.exner_now()
    icon_result_mass_fl_e = sp_exit.mass_fl_e()
    icon_result_prep_adv_mass_flx_me = sp_exit.prep_adv_mass_flx_me()
    icon_result_prep_adv_vn_traj = sp_exit.prep_adv_vn_traj()
    icon_result_rho_ic = sp_exit.rho_ic()
    icon_result_theta_v_ic = sp_exit.theta_v_ic()
    icon_result_theta_v_new = sp_exit.theta_v_new()
    icon_result_vn_ie = sp_exit.vn_ie()
    icon_result_vn_new = sp_exit.vn_new()
    icon_result_w_concorr_c = sp_exit.w_concorr_c()
    icon_result_w_new = sp_exit.w_new()

    assert dallclose(
        np.asarray(icon_result_exner_new), np.asarray(prognostic_state_ls[nnew].exner)
    )
    assert dallclose(
        np.asarray(icon_result_exner_now), np.asarray(prognostic_state_ls[nnow].exner)
    )
    assert dallclose(
        np.asarray(icon_result_prep_adv_mass_flx_me), np.asarray(prep_adv.mass_flx_me)
    )
    assert dallclose(
        np.asarray(icon_result_mass_fl_e),
        np.asarray(diagnostic_state_nh.mass_fl_e),
    )
    assert dallclose(
        np.asarray(icon_result_prep_adv_vn_traj), np.asarray(prep_adv.vn_traj)
    )
    assert dallclose(
        np.asarray(icon_result_rho_ic), np.asarray(diagnostic_state_nh.rho_ic)
    )
    assert dallclose(
        np.asarray(icon_result_theta_v_ic),
        np.asarray(diagnostic_state_nh.theta_v_ic),
    )
    assert dallclose(
        np.asarray(icon_result_theta_v_new),
        np.asarray(prognostic_state_ls[nnew].theta_v),
    )
    assert dallclose(
        np.asarray(icon_result_vn_ie), np.asarray(diagnostic_state_nh.vn_ie)
    )
    assert dallclose(
        np.asarray(icon_result_vn_new), np.asarray(prognostic_state_ls[nnew].vn)
    )
    assert dallclose(
        np.asarray(icon_result_w_concorr_c), np.asarray(diagnostic_state_nh.w_concorr_c)
    )
    assert dallclose(
        np.asarray(icon_result_w_new), np.asarray(prognostic_state_ls[nnew].w)
    )<|MERGE_RESOLUTION|>--- conflicted
+++ resolved
@@ -21,17 +21,7 @@
     NonHydrostaticParams,
     SolveNonhydro,
 )
-<<<<<<< HEAD
-from icon4py.state_utils.diagnostic_state import (
-    DiagnosticState,
-    DiagnosticStateNonHydro,
-)
-=======
 from icon4py.state_utils.diagnostic_state import DiagnosticStateNonHydro
-
-from icon4py.state_utils.horizontal import CellParams, EdgeParams
-from icon4py.state_utils.icon_grid import VerticalModelParams
->>>>>>> 96f5338e
 from icon4py.state_utils.metric_state import MetricStateNonHydro
 from icon4py.state_utils.prep_adv_state import PrepAdvection
 from icon4py.state_utils.prognostic_state import PrognosticState
@@ -105,12 +95,7 @@
     sp_met = metrics_savepoint
     nonhydro_params = NonHydrostaticParams(config)
     vertical_params = VerticalModelParams(
-<<<<<<< HEAD
         vct_a=grid_savepoint.vct_a(), rayleigh_damping_height=damping_height, nflat_gradp=grid_savepoint.nflat_gradp(), nflatlev=grid_savepoint.nflatlev()
-=======
-        vct_a=grid_savepoint.vct_a(), rayleigh_damping_height=damping_height,
-        nflatlev=int(grid_savepoint.nflatlev()), nflat_gradp=int(grid_savepoint.nflat_gradp())
->>>>>>> 96f5338e
     )
     sp_met_nh = metrics_nonhydro_savepoint
     sp_d = data_provider.from_savepoint_grid()
@@ -152,8 +137,8 @@
         vt=sp_v.vt(),
         vn_ie=sp_v.vn_ie(),
         w_concorr_c=sp_v.w_concorr_c(),
-        ddt_w_adv_pc_before=sp_v.ddt_w_adv_pc_before(ntnd),
-        ddt_vn_apc_pc_before=sp_v.ddt_vn_apc_pc_before(ntnd),
+        ddt_w_adv_pc=sp_v.ddt_w_adv_pc_before(ntnd),
+        ddt_vn_apc_pc=sp_v.ddt_vn_apc_pc_before(ntnd),
         ntnd=ntnd,
         rho_incr=None, #sp.rho_incr(),
         vn_incr=None, #sp.vn_incr(),
@@ -308,19 +293,11 @@
 
     # stencils 18,19, 20, 22
     assert dallclose(
-<<<<<<< HEAD
-            np.asarray(sp_exit.z_gradh_exner_19())[5387:31558,:], np.asarray(solve_nonhydro.z_gradh_exner)[5387:31558,:]
+        np.asarray(sp_exit.z_gradh_exner())[5387:31558,:], np.asarray(solve_nonhydro.z_gradh_exner)[5387:31558,:],atol=1e-20
     )
     # stencil 21
     assert dallclose(
-        np.asarray(sp_exit.z_hydro_corr())[5387:31558,64], np.asarray(solve_nonhydro.z_hydro_corr)[5387:31558,64]
-=======
-        np.asarray(sp_exit.z_gradh_exner())[5387:31558,:], np.asarray(solve_nonhydro.z_gradh_exner)[5387:31558,:],atol=1e-20
-    )
-    # stencil 21
-    assert dallclose(
         np.asarray(sp_exit.z_hydro_corr())[5387:31558,64], np.asarray(solve_nonhydro.z_hydro_corr)[5387:31558,64],atol=1e-20
->>>>>>> 96f5338e
     )
     # stencils 24, 29,
     assert dallclose(np.asarray(icon_result_vn_new), np.asarray(prognostic_state.vn))
@@ -361,6 +338,7 @@
     assert dallclose(
         np.asarray(sp_exit.z_kin_hor_e()), np.asarray(solve_nonhydro.z_w_concorr_me)
     )
+
 
     # stencil 35,36, 37,38
     assert dallclose(
@@ -476,6 +454,7 @@
     metric_state_nonhydro = MetricStateNonHydro(
         exner_exfac=sp_met_nh.exner_exfac(),
         exner_ref_mc=sp_met_nh.exner_ref_mc(),
+        wgtfacq_c=sp_met_nh.wgtfacq_c(),
         inv_ddqz_z_full=sp_met_nh.inv_ddqz_z_full(),
         rho_ref_mc=sp_met_nh.rho_ref_mc(),
         vwind_expl_wgt=sp_met_nh.vwind_expl_wgt(),
@@ -646,6 +625,7 @@
     metric_state_nonhydro = MetricStateNonHydro(
         exner_exfac=sp_met_nh.exner_exfac(),
         exner_ref_mc=sp_met_nh.exner_ref_mc(),
+        wgtfacq_c=sp_met_nh.wgtfacq_c(),
         inv_ddqz_z_full=sp_met_nh.inv_ddqz_z_full(),
         rho_ref_mc=sp_met_nh.rho_ref_mc(),
         vwind_expl_wgt=sp_met_nh.vwind_expl_wgt(),
