--- conflicted
+++ resolved
@@ -12,13 +12,8 @@
 # SPDX-License-Identifier: GPL-3.0-or-later
 
 import numpy as np
-<<<<<<< HEAD
-import pytest
-from gt4py.next.iterator.embedded import constant_field
-=======
 from gt4py.next.ffront.fbuiltins import int32
 from gt4py.next.iterator.embedded import StridedNeighborOffsetProvider
->>>>>>> eea3bf8f
 
 from icon4py.atm_dyn_iconam.mo_solve_nonhydro_stencil_21 import (
     mo_solve_nonhydro_stencil_21,
@@ -95,7 +90,6 @@
     return z_hydro_corr
 
 
-@pytest.mark.skip("new lowering: dims in offset provider")
 def test_mo_solve_nonhydro_stencil_21():
     mesh = SimpleMesh()
 
@@ -152,11 +146,7 @@
         kend,
         offset_provider={
             "E2C": mesh.get_e2c_offset_provider(),
-<<<<<<< HEAD
-            "E2CDim": E2CDim,
-=======
             "E2EC": StridedNeighborOffsetProvider(EdgeDim, ECDim, mesh.n_e2c),
->>>>>>> eea3bf8f
             "Koff": KDim,
         },
     )
