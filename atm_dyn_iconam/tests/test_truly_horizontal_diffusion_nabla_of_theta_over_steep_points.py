# ICON4Py - ICON inspired code in Python and GT4Py
#
# Copyright (c) 2022, ETH Zurich and MeteoSwiss
# All rights reserved.
#
# This file is free software: you can redistribute it and/or modify it under
# the terms of the GNU General Public License as published by the
# Free Software Foundation, either version 3 of the License, or any later
# version. See the LICENSE.txt file at the top-level directory of this
# distribution for a copy of the license or check <https://www.gnu.org/licenses/>.
#
# SPDX-License-Identifier: GPL-3.0-or-later

import numpy as np
from gt4py.next.ffront.fbuiltins import int32
from gt4py.next.iterator.embedded import StridedNeighborOffsetProvider

from icon4py.atm_dyn_iconam.truly_horizontal_diffusion_nabla_of_theta_over_steep_points import (
    truly_horizontal_diffusion_nabla_of_theta_over_steep_points,
)
from icon4py.common.dimension import C2E2CDim, CECDim, CellDim, KDim

from .test_utils.helpers import (
    flatten_first_two_dims,
    random_field,
    random_mask,
    zero_field,
)
from .test_utils.simple_mesh import SimpleMesh


def mo_nh_diffusion_stencil_15_numpy(
    c2e2c: np.array,
    mask: np.array,
    zd_vertoffset: np.array,
    zd_diffcoef: np.array,
    geofac_n2s_c: np.array,
    geofac_n2s_nbh: np.array,
    vcoef: np.array,
    theta_v: np.array,
    z_temp: np.array,
) -> np.array:
    full_shape = vcoef.shape

    geofac_n2s_nbh = np.expand_dims(geofac_n2s_nbh, axis=2)

    theta_v_at_zd_vertidx = np.zeros_like(vcoef)
    theta_v_at_zd_vertidx_p1 = np.zeros_like(vcoef)
    for ic in range(full_shape[0]):
        for isparse in range(full_shape[1]):
            for ik in range(full_shape[2]):
                theta_v_at_zd_vertidx[ic, isparse, ik] = theta_v[
                    c2e2c[ic, isparse], ik + zd_vertoffset[ic, isparse, ik]
                ]
                theta_v_at_zd_vertidx_p1[ic, isparse, ik] = theta_v[
                    c2e2c[ic, isparse], ik + zd_vertoffset[ic, isparse, ik] + 1
                ]

    sum_over = np.sum(
        geofac_n2s_nbh
        * (vcoef * theta_v_at_zd_vertidx + (1.0 - vcoef) * theta_v_at_zd_vertidx_p1),
        axis=1,
    )

    geofac_n2s_c = np.expand_dims(geofac_n2s_c, axis=1)  # add KDim
    return np.where(
        mask, z_temp + zd_diffcoef * (theta_v * geofac_n2s_c + sum_over), z_temp
    )


def test_mo_nh_diffusion_stencil_15():
    mesh = SimpleMesh()

    mask = random_mask(mesh, CellDim, KDim)

    zd_vertoffset = zero_field(mesh, CellDim, C2E2CDim, KDim, dtype=int32)
    rng = np.random.default_rng()
    for k in range(mesh.k_level):
        # construct offsets that reach all k-levels except the last (because we are using the entries of this field with `+1`)
        zd_vertoffset[:, :, k] = rng.integers(
            low=0 - k,
            high=mesh.k_level - k - 1,
            size=(zd_vertoffset.shape[0], zd_vertoffset.shape[1]),
        )

    zd_diffcoef = random_field(mesh, CellDim, KDim)
    geofac_n2s_c = random_field(mesh, CellDim)
    geofac_n2s_nbh = random_field(mesh, CellDim, C2E2CDim)
    vcoef = random_field(mesh, CellDim, C2E2CDim, KDim)
    theta_v = random_field(mesh, CellDim, KDim)
    z_temp = random_field(mesh, CellDim, KDim)

    vcoef_new = flatten_first_two_dims(CECDim, KDim, field=vcoef)
    zd_vertoffset_new = flatten_first_two_dims(CECDim, KDim, field=zd_vertoffset)
    geofac_n2s_nbh_new = flatten_first_two_dims(CECDim, field=geofac_n2s_nbh)

    ref = mo_nh_diffusion_stencil_15_numpy(
        mesh.c2e2c,
        np.asarray(mask),
        np.asarray(zd_vertoffset),
        np.asarray(zd_diffcoef),
        np.asarray(geofac_n2s_c),
        np.asarray(geofac_n2s_nbh),
        np.asarray(vcoef),
        np.asarray(theta_v),
        np.asarray(z_temp),
    )

    truly_horizontal_diffusion_nabla_of_theta_over_steep_points(
        mask,
        zd_vertoffset_new,
        zd_diffcoef,
        geofac_n2s_c,
        geofac_n2s_nbh_new,
        vcoef_new,
        theta_v,
        z_temp,
<<<<<<< HEAD
        int32(hstart),
        int32(hend),
        int32(kstart),
        int32(kend),
=======
>>>>>>> 1ad86bcf
        offset_provider={
            "C2E2C": mesh.get_c2e2c_offset_provider(),
            "C2CEC": StridedNeighborOffsetProvider(CellDim, CECDim, mesh.n_c2e2c),
            "Koff": KDim,
        },
    )

    assert np.allclose(z_temp, ref)<|MERGE_RESOLUTION|>--- conflicted
+++ resolved
@@ -115,13 +115,10 @@
         vcoef_new,
         theta_v,
         z_temp,
-<<<<<<< HEAD
-        int32(hstart),
-        int32(hend),
-        int32(kstart),
-        int32(kend),
-=======
->>>>>>> 1ad86bcf
+        horizontal_start=int32(0),
+        horizontal_end=int32(mesh.n_cells),
+        vertical_start=int32(0),
+        vertical_end=int32(mesh.k_level),
         offset_provider={
             "C2E2C": mesh.get_c2e2c_offset_provider(),
             "C2CEC": StridedNeighborOffsetProvider(CellDim, CECDim, mesh.n_c2e2c),
