--- conflicted
+++ resolved
@@ -58,34 +58,6 @@
         z_dexner_dz_c_1 = random_field(mesh, CellDim, KDim)
         z_gradh_exner = random_field(mesh, EdgeDim, KDim)
 
-<<<<<<< HEAD
-    inv_dual_edge_length = random_field(mesh, EdgeDim)
-    z_exner_ex_pr = random_field(mesh, CellDim, KDim)
-    ddxn_z_full = random_field(mesh, EdgeDim, KDim)
-    c_lin_e = random_field(mesh, EdgeDim, E2CDim)
-    z_dexner_dz_c_1 = random_field(mesh, CellDim, KDim)
-    z_gradh_exner = random_field(mesh, EdgeDim, KDim)
-
-    ref = mo_solve_nonhydro_stencil_19_numpy(
-        mesh.e2c,
-        np.asarray(inv_dual_edge_length),
-        np.asarray(z_exner_ex_pr),
-        np.asarray(ddxn_z_full),
-        np.asarray(c_lin_e),
-        np.asarray(z_dexner_dz_c_1),
-    )
-
-    mo_solve_nonhydro_stencil_19(
-        inv_dual_edge_length,
-        z_exner_ex_pr,
-        ddxn_z_full,
-        c_lin_e,
-        z_dexner_dz_c_1,
-        z_gradh_exner,
-        offset_provider={"E2C": mesh.get_e2c_offset_provider(), "E2CDim": E2CDim},
-    )
-    assert np.allclose(z_gradh_exner, ref)
-=======
         return dict(
             inv_dual_edge_length=inv_dual_edge_length,
             z_exner_ex_pr=z_exner_ex_pr,
@@ -93,5 +65,4 @@
             c_lin_e=c_lin_e,
             z_dexner_dz_c_1=z_dexner_dz_c_1,
             z_gradh_exner=z_gradh_exner,
-        )
->>>>>>> 92683bb2
+        )