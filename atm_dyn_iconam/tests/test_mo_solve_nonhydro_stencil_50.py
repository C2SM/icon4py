--- conflicted
+++ resolved
@@ -15,7 +15,7 @@
 import pytest
 
 from icon4py.atm_dyn_iconam.mo_solve_nonhydro_stencil_50 import (
-    _mo_solve_nonhydro_stencil_50,
+    mo_solve_nonhydro_stencil_50,
 )
 from icon4py.common.dimension import CellDim, KDim
 
@@ -35,22 +35,6 @@
         z_exner_expl: np.array,
         exner_incr: np.array,
         iau_wgt_dyn,
-<<<<<<< HEAD
-    )
-
-    _mo_solve_nonhydro_stencil_50(
-        z_rho_expl,
-        z_exner_expl,
-        rho_incr,
-        exner_incr,
-        iau_wgt_dyn,
-        out=(z_rho_expl, z_exner_expl),
-        offset_provider={},
-    )
-
-    assert np.allclose(z_rho_expl, z_rho_expl_ref)
-    assert np.allclose(z_exner_expl, z_exner_expl_ref)
-=======
         **kwargs,
     ) -> dict:
         z_rho_expl = z_rho_expl + iau_wgt_dyn * rho_incr
@@ -71,5 +55,4 @@
             rho_incr=rho_incr,
             exner_incr=exner_incr,
             iau_wgt_dyn=iau_wgt_dyn,
-        )
->>>>>>> 1ad86bcf
+        )