# ICON4Py - ICON inspired code in Python and GT4Py
#
# Copyright (c) 2022, ETH Zurich and MeteoSwiss
# All rights reserved.
#
# This file is free software: you can redistribute it and/or modify it under
# the terms of the GNU General Public License as published by the
# Free Software Foundation, either version 3 of the License, or any later
# version. See the LICENSE.txt file at the top-level directory of this
# distribution for a copy of the license or check <https://www.gnu.org/licenses/>.
#
# SPDX-License-Identifier: GPL-3.0-or-later

import numpy as np
import pytest

from icon4py.atm_dyn_iconam.mo_solve_nonhydro_stencil_31 import (
    mo_solve_nonhydro_stencil_31,
)
from icon4py.common.dimension import E2C2EODim, EdgeDim, KDim

from .test_utils.helpers import random_field, zero_field
<<<<<<< HEAD
from .test_utils.simple_mesh import SimpleMesh


def mo_solve_nonhydro_stencil_31_numpy(
    e2c2eO: np.array, e_flx_avg: np.array, vn: np.array
) -> np.array:
    geofac_grdiv = np.expand_dims(e_flx_avg, axis=-1)
    z_temp = np.sum(vn[e2c2eO] * geofac_grdiv, axis=1)
    return z_temp


def test_mo_solve_nonhydro_stencil_31():
    mesh = SimpleMesh()

    e_flx_avg = random_field(mesh, EdgeDim, E2C2EODim)
    vn = random_field(mesh, EdgeDim, KDim)
    z_vn_avg = zero_field(mesh, EdgeDim, KDim)

    ref = mo_solve_nonhydro_stencil_31_numpy(
        mesh.e2c2eO, np.asarray(e_flx_avg), np.asarray(vn)
    )
    mo_solve_nonhydro_stencil_31(
        e_flx_avg,
        vn,
        z_vn_avg,
        offset_provider={
            "E2C2EO": mesh.get_e2c2eO_offset_provider(),
            "E2C2EODim": E2C2EODim,
        },
    )
    assert np.allclose(z_vn_avg, ref)
=======
from .test_utils.stencil_test import StencilTest


class TestMoSolveNonhydroStencil31(StencilTest):
    PROGRAM = mo_solve_nonhydro_stencil_31
    OUTPUTS = ("z_vn_avg",)

    @staticmethod
    def reference(mesh, e_flx_avg: np.array, vn: np.array, **kwargs) -> np.array:
        geofac_grdiv = np.expand_dims(e_flx_avg, axis=-1)
        z_vn_avg = np.sum(vn[mesh.e2c2eO] * geofac_grdiv, axis=1)
        return dict(z_vn_avg=z_vn_avg)

    @pytest.fixture
    def input_data(self, mesh):
        e_flx_avg = random_field(mesh, EdgeDim, E2C2EODim)
        vn = random_field(mesh, EdgeDim, KDim)
        z_vn_avg = zero_field(mesh, EdgeDim, KDim)

        return dict(
            e_flx_avg=e_flx_avg,
            vn=vn,
            z_vn_avg=z_vn_avg,
        )
>>>>>>> 92683bb2
<|MERGE_RESOLUTION|>--- conflicted
+++ resolved
@@ -20,39 +20,6 @@
 from icon4py.common.dimension import E2C2EODim, EdgeDim, KDim
 
 from .test_utils.helpers import random_field, zero_field
-<<<<<<< HEAD
-from .test_utils.simple_mesh import SimpleMesh
-
-
-def mo_solve_nonhydro_stencil_31_numpy(
-    e2c2eO: np.array, e_flx_avg: np.array, vn: np.array
-) -> np.array:
-    geofac_grdiv = np.expand_dims(e_flx_avg, axis=-1)
-    z_temp = np.sum(vn[e2c2eO] * geofac_grdiv, axis=1)
-    return z_temp
-
-
-def test_mo_solve_nonhydro_stencil_31():
-    mesh = SimpleMesh()
-
-    e_flx_avg = random_field(mesh, EdgeDim, E2C2EODim)
-    vn = random_field(mesh, EdgeDim, KDim)
-    z_vn_avg = zero_field(mesh, EdgeDim, KDim)
-
-    ref = mo_solve_nonhydro_stencil_31_numpy(
-        mesh.e2c2eO, np.asarray(e_flx_avg), np.asarray(vn)
-    )
-    mo_solve_nonhydro_stencil_31(
-        e_flx_avg,
-        vn,
-        z_vn_avg,
-        offset_provider={
-            "E2C2EO": mesh.get_e2c2eO_offset_provider(),
-            "E2C2EODim": E2C2EODim,
-        },
-    )
-    assert np.allclose(z_vn_avg, ref)
-=======
 from .test_utils.stencil_test import StencilTest
 
 
@@ -76,5 +43,4 @@
             e_flx_avg=e_flx_avg,
             vn=vn,
             z_vn_avg=z_vn_avg,
-        )
->>>>>>> 92683bb2
+        )