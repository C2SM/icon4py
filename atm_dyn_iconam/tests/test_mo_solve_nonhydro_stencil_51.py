--- conflicted
+++ resolved
@@ -73,13 +73,8 @@
     theta_v_ic = random_field(mesh, CellDim, KDim)
     ddqz_z_half = random_field(mesh, CellDim, KDim, low=0.5, high=1.5)
     z_beta = random_field(mesh, CellDim, KDim, low=0.5, high=1.5)
-<<<<<<< HEAD
-    z_alpha = random_field(mesh, CellDim, KDim, low=0.5, high=1.5)  # TODO fix k size
-    z_w_expl = random_field(mesh, CellDim, KDim)  # TODO fix k size
-=======
     z_alpha = random_field(mesh, CellDim, KDim, low=0.5, high=1.5, extend={KDim: 1})
     z_w_expl = random_field(mesh, CellDim, KDim, extend={KDim: 1})
->>>>>>> 6c3d069b
     z_exner_expl = random_field(mesh, CellDim, KDim)
     dtime = 10.0
     cpd = 1.0
