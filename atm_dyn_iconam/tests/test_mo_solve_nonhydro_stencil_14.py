# ICON4Py - ICON inspired code in Python and GT4Py
#
# Copyright (c) 2022, ETH Zurich and MeteoSwiss
# All rights reserved.
#
# This file is free software: you can redistribute it and/or modify it under
# the terms of the GNU General Public License as published by the
# Free Software Foundation, either version 3 of the License, or any later
# version. See the LICENSE.txt file at the top-level directory of this
# distribution for a copy of the license or check <https://www.gnu.org/licenses/>.
#
# SPDX-License-Identifier: GPL-3.0-or-later

import numpy as np
import pytest

from icon4py.atm_dyn_iconam.mo_solve_nonhydro_stencil_14 import (
    _mo_solve_nonhydro_stencil_14,
)
from icon4py.common.dimension import EdgeDim, KDim

from .test_utils.helpers import zero_field
from .test_utils.stencil_test import StencilTest


class TestMoSolveNonhydroStencil14(StencilTest):
    PROGRAM = mo_solve_nonhydro_stencil_14
    OUTPUTS = ("z_rho_e", "z_theta_v_e")

    @staticmethod
    def reference(mesh, z_rho_e: np.array, z_theta_v_e: np.array, **kwargs) -> dict:
        z_rho_e = np.zeros_like(z_rho_e)
        z_theta_v_e = np.zeros_like(z_theta_v_e)
        return dict(z_rho_e=z_rho_e, z_theta_v_e=z_theta_v_e)

    @pytest.fixture
    def input_data(self, mesh):
        z_rho_e = zero_field(mesh, EdgeDim, KDim)
        z_theta_v_e = zero_field(mesh, EdgeDim, KDim)

<<<<<<< HEAD
    z_rho_e = zero_field(mesh, EdgeDim, KDim)
    z_theta_v_e = zero_field(mesh, EdgeDim, KDim)

    ref = mo_solve_nonhydro_stencil_14_numpy(
        np.asarray(z_rho_e), np.asarray(z_theta_v_e)
    )
    _mo_solve_nonhydro_stencil_14(
        z_rho_e,
        z_theta_v_e,
        out=(z_rho_e, z_theta_v_e),
        offset_provider={},
    )
    assert np.allclose(z_theta_v_e, ref)
=======
        return dict(
            z_rho_e=z_rho_e,
            z_theta_v_e=z_theta_v_e,
        )
>>>>>>> 1ad86bcf
<|MERGE_RESOLUTION|>--- conflicted
+++ resolved
@@ -15,7 +15,7 @@
 import pytest
 
 from icon4py.atm_dyn_iconam.mo_solve_nonhydro_stencil_14 import (
-    _mo_solve_nonhydro_stencil_14,
+    mo_solve_nonhydro_stencil_14,
 )
 from icon4py.common.dimension import EdgeDim, KDim
 
@@ -38,23 +38,7 @@
         z_rho_e = zero_field(mesh, EdgeDim, KDim)
         z_theta_v_e = zero_field(mesh, EdgeDim, KDim)
 
-<<<<<<< HEAD
-    z_rho_e = zero_field(mesh, EdgeDim, KDim)
-    z_theta_v_e = zero_field(mesh, EdgeDim, KDim)
-
-    ref = mo_solve_nonhydro_stencil_14_numpy(
-        np.asarray(z_rho_e), np.asarray(z_theta_v_e)
-    )
-    _mo_solve_nonhydro_stencil_14(
-        z_rho_e,
-        z_theta_v_e,
-        out=(z_rho_e, z_theta_v_e),
-        offset_provider={},
-    )
-    assert np.allclose(z_theta_v_e, ref)
-=======
         return dict(
             z_rho_e=z_rho_e,
             z_theta_v_e=z_theta_v_e,
-        )
->>>>>>> 1ad86bcf
+        )