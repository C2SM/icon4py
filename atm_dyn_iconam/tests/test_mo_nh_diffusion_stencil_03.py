--- conflicted
+++ resolved
@@ -21,23 +21,11 @@
 from icon4py.testutils.utils import random_field, zero_field
 
 
-<<<<<<< HEAD
-# if "Koff[-1]" is removed from `mo_nh_diffusion_stencil_03` the lower two versions
-# verify -> problem is indeed with offset
-=======
->>>>>>> ca5b4679
 def mo_nh_diffusion_stencil_03_div_ic_numpy(
     wgtfac_c: np.array,
     div: np.array,
 ) -> np.array:
-<<<<<<< HEAD
-    div_offset = np.delete(div, len(div[:][0]) - 1, axis=1)
-    div = np.delete(div, 0, axis=1)
-    wgtfac_c = np.delete(wgtfac_c, 0, axis=1)
-    div_ic = wgtfac_c * div + (1.0 - wgtfac_c) * div_offset
-=======
     div_ic = wgtfac_c * div + (1.0 - wgtfac_c) * np.roll(div, shift=1, axis=1)
->>>>>>> ca5b4679
     return div_ic
 
 
@@ -45,14 +33,7 @@
     wgtfac_c: np.array,
     k_hc: np.array,
 ) -> np.array:
-<<<<<<< HEAD
-    k_hc_offset = np.delete(k_hc, len(k_hc[:][0]) - 1, axis=1)
-    k_hc = np.delete(k_hc, 0, axis=1)
-    wgtfac_c = np.delete(wgtfac_c, 0, axis=1)
-    hdef_ic = wgtfac_c * k_hc + (1.0 - wgtfac_c) * k_hc_offset**2
-=======
     hdef_ic = (wgtfac_c * k_hc + (1.0 - wgtfac_c) * np.roll(k_hc, shift=1, axis=1)) ** 2
->>>>>>> ca5b4679
     return hdef_ic
 
 
@@ -76,7 +57,7 @@
     div_ic = zero_field(mesh, CellDim, KDim)
     hdef_ic = zero_field(mesh, CellDim, KDim)
 
-    div_ref, hdef_ic_ref = mo_nh_diffusion_stencil_03_numpy(
+    div_ref, kh_c_ref = mo_nh_diffusion_stencil_03_numpy(
         np.asarray(wgtfac_c),
         np.asarray(div),
         np.asarray(k_hc),
@@ -91,10 +72,5 @@
         offset_provider={"Koff": KDim},
     )
 
-<<<<<<< HEAD
-    assert np.allclose(hdef_ic[:, 1:], hdef_ic_ref)
-    assert np.allclose(div_ic[:, 1:], div_ref)
-=======
     assert np.allclose(hdef_ic[:, 1:], kh_c_ref[:, 1:])
-    assert np.allclose(div_ic[:, 1:], div_ref[:, 1:])
->>>>>>> ca5b4679
+    assert np.allclose(div_ic[:, 1:], div_ref[:, 1:])