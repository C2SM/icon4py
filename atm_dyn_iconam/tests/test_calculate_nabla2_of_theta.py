--- conflicted
+++ resolved
@@ -18,14 +18,9 @@
     calculate_nabla2_of_theta,
 )
 from icon4py.common.dimension import C2EDim, CEDim, CellDim, EdgeDim, KDim
-<<<<<<< HEAD
-from icon4py.testutils.simple_mesh import SimpleMesh
-from icon4py.testutils.utils import random_field, zero_field
-=======
 
 from .test_utils.helpers import as_1D_sparse_field, random_field, zero_field
 from .test_utils.simple_mesh import SimpleMesh
->>>>>>> b356297b
 
 
 def calculate_nabla2_of_theta_numpy(
@@ -41,6 +36,7 @@
 
     z_nabla2_e = random_field(mesh, EdgeDim, KDim)
     geofac_div = random_field(mesh, CellDim, C2EDim)
+    geofac_div_new = as_1D_sparse_field(geofac_div, CEDim)
 
     out = zero_field(mesh, CellDim, KDim)
 
@@ -49,13 +45,11 @@
     )
     calculate_nabla2_of_theta(
         z_nabla2_e,
-        geofac_div,
+        geofac_div_new,
         out,
         offset_provider={
             "C2E": mesh.get_c2e_offset_provider(),
             "C2CE": StridedNeighborOffsetProvider(CellDim, CEDim, mesh.n_c2e),
-            "C2EDim": C2EDim,
-            "CEDim": CEDim,
         },
     )
     assert np.allclose(out, ref)