# ICON4Py - ICON inspired code in Python and GT4Py
#
# Copyright (c) 2022, ETH Zurich and MeteoSwiss
# All rights reserved.
#
# This file is free software: you can redistribute it and/or modify it under
# the terms of the GNU General Public License as published by the
# Free Software Foundation, either version 3 of the License, or any later
# version. See the LICENSE.txt file at the top-level directory of this
# distribution for a copy of the license or check <https://www.gnu.org/licenses/>.
#
# SPDX-License-Identifier: GPL-3.0-or-later

import numpy as np
import pytest
from gt4py.next.ffront.fbuiltins import int32

from icon4py.atm_dyn_iconam.mo_intp_rbf_rbf_vec_interpol_vertex import (
    mo_intp_rbf_rbf_vec_interpol_vertex,
)
from icon4py.common.dimension import EdgeDim, KDim, V2EDim, VertexDim

from .test_utils.helpers import random_field, zero_field
<<<<<<< HEAD
from .test_utils.simple_mesh import SimpleMesh


def mo_intp_rbf_rbf_vec_interpol_vertex_numpy(
    v2e: np.array, p_e_in: np.array, ptr_coeff_1: np.array, ptr_coeff_2: np.array
) -> tuple[np.array]:
    ptr_coeff_1 = np.expand_dims(ptr_coeff_1, axis=-1)
    p_u_out = np.sum(p_e_in[v2e] * ptr_coeff_1, axis=1)

    ptr_coeff_2 = np.expand_dims(ptr_coeff_2, axis=-1)
    p_v_out = np.sum(p_e_in[v2e] * ptr_coeff_2, axis=1)

    return p_u_out, p_v_out


def test_mo_intp_rbf_rbf_vec_interpol_vertex():
    mesh = SimpleMesh()

    p_e_in = random_field(mesh, EdgeDim, KDim)
    ptr_coeff_1 = random_field(mesh, VertexDim, V2EDim)
    ptr_coeff_2 = random_field(mesh, VertexDim, V2EDim)
    p_v_out = zero_field(mesh, VertexDim, KDim)
    p_u_out = zero_field(mesh, VertexDim, KDim)

    mo_intp_rbf_rbf_vec_interpol_vertex(
        p_e_in,
        ptr_coeff_1,
        ptr_coeff_2,
        p_u_out,
        p_v_out,
        0,
        mesh.n_vertices,
        0,
        mesh.k_level,
        offset_provider={"V2E": mesh.get_v2e_offset_provider(), "V2EDim": V2EDim},
    )
    p_u_out_ref, p_v_out_ref = mo_intp_rbf_rbf_vec_interpol_vertex_numpy(
        mesh.v2e, np.asarray(p_e_in), np.asarray(ptr_coeff_1), np.asarray(ptr_coeff_2)
    )

    assert np.allclose(p_v_out, p_v_out_ref)
    assert np.allclose(p_u_out, p_u_out_ref)
=======
from .test_utils.stencil_test import StencilTest


class TestMoIntpRbfRbfVecInterpolVertex(StencilTest):
    PROGRAM = mo_intp_rbf_rbf_vec_interpol_vertex
    OUTPUTS = ("p_u_out", "p_v_out")

    @staticmethod
    def reference(
        mesh, p_e_in: np.array, ptr_coeff_1: np.array, ptr_coeff_2: np.array, **kwargs
    ) -> tuple[np.array]:
        ptr_coeff_1 = np.expand_dims(ptr_coeff_1, axis=-1)
        p_u_out = np.sum(p_e_in[mesh.v2e] * ptr_coeff_1, axis=1)

        ptr_coeff_2 = np.expand_dims(ptr_coeff_2, axis=-1)
        p_v_out = np.sum(p_e_in[mesh.v2e] * ptr_coeff_2, axis=1)

        return dict(p_v_out=p_v_out, p_u_out=p_u_out)

    @pytest.fixture
    def input_data(self, mesh):
        p_e_in = random_field(mesh, EdgeDim, KDim)
        ptr_coeff_1 = random_field(mesh, VertexDim, V2EDim)
        ptr_coeff_2 = random_field(mesh, VertexDim, V2EDim)
        p_v_out = zero_field(mesh, VertexDim, KDim)
        p_u_out = zero_field(mesh, VertexDim, KDim)

        return dict(
            p_e_in=p_e_in,
            ptr_coeff_1=ptr_coeff_1,
            ptr_coeff_2=ptr_coeff_2,
            p_v_out=p_v_out,
            p_u_out=p_u_out,
            horizontal_start=int32(0),
            horizontal_end=int32(mesh.n_vertices),
            vertical_start=int32(0),
            vertical_end=int32(mesh.k_level),
        )
>>>>>>> 1ad86bcf
<|MERGE_RESOLUTION|>--- conflicted
+++ resolved
@@ -21,50 +21,6 @@
 from icon4py.common.dimension import EdgeDim, KDim, V2EDim, VertexDim
 
 from .test_utils.helpers import random_field, zero_field
-<<<<<<< HEAD
-from .test_utils.simple_mesh import SimpleMesh
-
-
-def mo_intp_rbf_rbf_vec_interpol_vertex_numpy(
-    v2e: np.array, p_e_in: np.array, ptr_coeff_1: np.array, ptr_coeff_2: np.array
-) -> tuple[np.array]:
-    ptr_coeff_1 = np.expand_dims(ptr_coeff_1, axis=-1)
-    p_u_out = np.sum(p_e_in[v2e] * ptr_coeff_1, axis=1)
-
-    ptr_coeff_2 = np.expand_dims(ptr_coeff_2, axis=-1)
-    p_v_out = np.sum(p_e_in[v2e] * ptr_coeff_2, axis=1)
-
-    return p_u_out, p_v_out
-
-
-def test_mo_intp_rbf_rbf_vec_interpol_vertex():
-    mesh = SimpleMesh()
-
-    p_e_in = random_field(mesh, EdgeDim, KDim)
-    ptr_coeff_1 = random_field(mesh, VertexDim, V2EDim)
-    ptr_coeff_2 = random_field(mesh, VertexDim, V2EDim)
-    p_v_out = zero_field(mesh, VertexDim, KDim)
-    p_u_out = zero_field(mesh, VertexDim, KDim)
-
-    mo_intp_rbf_rbf_vec_interpol_vertex(
-        p_e_in,
-        ptr_coeff_1,
-        ptr_coeff_2,
-        p_u_out,
-        p_v_out,
-        0,
-        mesh.n_vertices,
-        0,
-        mesh.k_level,
-        offset_provider={"V2E": mesh.get_v2e_offset_provider(), "V2EDim": V2EDim},
-    )
-    p_u_out_ref, p_v_out_ref = mo_intp_rbf_rbf_vec_interpol_vertex_numpy(
-        mesh.v2e, np.asarray(p_e_in), np.asarray(ptr_coeff_1), np.asarray(ptr_coeff_2)
-    )
-
-    assert np.allclose(p_v_out, p_v_out_ref)
-    assert np.allclose(p_u_out, p_u_out_ref)
-=======
 from .test_utils.stencil_test import StencilTest
 
 
@@ -102,5 +58,4 @@
             horizontal_end=int32(mesh.n_vertices),
             vertical_start=int32(0),
             vertical_end=int32(mesh.k_level),
-        )
->>>>>>> 1ad86bcf
+        )