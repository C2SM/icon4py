<<<<<<< HEAD
find_package(OpenMP REQUIRED)
enable_language(Fortran)

if (GHEX_USE_UCP)
    # Variable used for benchmarks that DO NOT require multithreading support
    set(_benchmarks ghex_p2p_bi_cb_avail ghex_p2p_bi_cb_wait ghex_p2p_bi_ft_avail ghex_p2p_bi_ft_wait mpi_p2p_bi_avail mpi_p2p_bi_wait)
    set(_benchmarks_f fhex_p2p_bi_cb_avail fhex_p2p_bi_cb_wait fhex_p2p_bi_ft_avail fhex_p2p_bi_ft_wait)

    # Variable used for benchmarks that require multithreading support
    set(_benchmarks_mt ghex_p2p_bi_cb_avail ghex_p2p_bi_cb_wait ghex_p2p_bi_ft_avail ghex_p2p_bi_ft_wait mpi_p2p_bi_avail mpi_p2p_bi_wait)
if (GHEX_BUILD_FORTRAN)
    set(_benchmarks_f_mt fhex_p2p_bi_cb_avail fhex_p2p_bi_cb_wait fhex_p2p_bi_ft_avail fhex_p2p_bi_ft_wait)
else()
    set(_benchmarks_f_mt  ) # This is not necessary, but at least it is clear that there are not benchmarks in this case
endif()
=======
# Variable used for benchmarks that DO NOT require multithreading support
set(_benchmarks ghex_p2p_bi_cb_avail ghex_p2p_bi_cb_wait ghex_p2p_bi_ft_avail ghex_p2p_bi_ft_wait)

# Variable used for benchmarks that require multithreading support
set(_benchmarks_mt ghex_p2p_bi_cb_avail ghex_p2p_bi_cb_wait ghex_p2p_bi_ft_avail ghex_p2p_bi_ft_wait)

foreach (_t ${_benchmarks})
    add_executable(${_t} ${_t}_mt.cpp )
    target_compile_definitions(${_t} PRIVATE USE_HEAVY_CALLBACKS USE_RAW_SHARED_MESSAGE USE_POOL_ALLOCATOR)
    target_link_libraries(${_t} ghexlib)
endforeach()

foreach (_t ${_benchmarks_mt})
    add_executable(${_t}_mt ${_t}_mt.cpp )
    target_compile_definitions(${_t}_mt PRIVATE USE_OPENMP USE_HEAVY_CALLBACKS USE_RAW_SHARED_MESSAGE USE_POOL_ALLOCATOR)
    target_link_libraries(${_t}_mt ghexlib)
endforeach()
>>>>>>> 42858846

if (GHEX_USE_UCP)
   foreach (_t ${_benchmarks})
        add_executable(${_t}_ucx ${_t}_mt.cpp )
        target_compile_definitions(${_t}_ucx PRIVATE USE_HEAVY_CALLBACKS USE_RAW_SHARED_MESSAGE USE_POOL_ALLOCATOR USE_UCP)
        target_link_libraries(${_t}_ucx ghexlib)
        if (GHEX_USE_PMIX)
            target_compile_definitions(${_t}_ucx PRIVATE GHEX_USE_PMI)
        endif()
    endforeach()

    foreach (_t ${_benchmarks_mt})
        add_executable(${_t}_mt_ucx ${_t}_mt.cpp )
        target_compile_definitions(${_t}_mt_ucx PRIVATE USE_OPENMP USE_HEAVY_CALLBACKS USE_RAW_SHARED_MESSAGE USE_POOL_ALLOCATOR USE_UCP)
        target_link_libraries(${_t}_mt_ucx ghexlib)
        if (GHEX_USE_PMIX)
            target_compile_definitions(${_t}_mt_ucx PRIVATE GHEX_USE_PMI)
        endif()
    endforeach()

   foreach (_t ${_benchmarks_f})
        add_executable(${_t} ${_t}_mt.f90 )
        target_compile_definitions(${_t} PRIVATE USE_HEAVY_CALLBACKS USE_RAW_SHARED_MESSAGE USE_POOL_ALLOCATOR)
        target_include_directories(${_t} PRIVATE ${CMAKE_SOURCE_DIR}/include ${PROJECT_BINARY_DIR}/bindings/ ${MPI_Fortran_INCLUDE_DIRS})
        target_link_libraries(${_t} ghexlib fhex ${MPI_Fortran_LIBRARIES})
        if (GHEX_USE_PMIX)
            target_compile_definitions(${_t} PRIVATE USE_PMIX)
        endif()
    endforeach()

    foreach (_t ${_benchmarks_f_mt})
        add_executable(${_t}_mt ${_t}_mt.f90 )
        target_compile_options(${_t}_mt PRIVATE ${OpenMP_CXX_FLAGS})
        target_compile_definitions(${_t}_mt PRIVATE USE_OPENMP USE_HEAVY_CALLBACKS USE_RAW_SHARED_MESSAGE USE_POOL_ALLOCATOR)
        target_include_directories(${_t}_mt PRIVATE ${CMAKE_SOURCE_DIR}/include ${PROJECT_BINARY_DIR}/bindings/ ${MPI_Fortran_INCLUDE_DIRS})
        target_link_libraries(${_t}_mt ghexlib fhex ${MPI_Fortran_LIBRARIES} OpenMP::OpenMP_CXX)
        if (GHEX_USE_PMIX)
            target_compile_definitions(${_t}_mt PRIVATE USE_PMIX)
        endif()
    endforeach()

endif()<|MERGE_RESOLUTION|>--- conflicted
+++ resolved
@@ -1,25 +1,19 @@
-<<<<<<< HEAD
 find_package(OpenMP REQUIRED)
 enable_language(Fortran)
 
-if (GHEX_USE_UCP)
-    # Variable used for benchmarks that DO NOT require multithreading support
-    set(_benchmarks ghex_p2p_bi_cb_avail ghex_p2p_bi_cb_wait ghex_p2p_bi_ft_avail ghex_p2p_bi_ft_wait mpi_p2p_bi_avail mpi_p2p_bi_wait)
-    set(_benchmarks_f fhex_p2p_bi_cb_avail fhex_p2p_bi_cb_wait fhex_p2p_bi_ft_avail fhex_p2p_bi_ft_wait)
-
-    # Variable used for benchmarks that require multithreading support
-    set(_benchmarks_mt ghex_p2p_bi_cb_avail ghex_p2p_bi_cb_wait ghex_p2p_bi_ft_avail ghex_p2p_bi_ft_wait mpi_p2p_bi_avail mpi_p2p_bi_wait)
-if (GHEX_BUILD_FORTRAN)
-    set(_benchmarks_f_mt fhex_p2p_bi_cb_avail fhex_p2p_bi_cb_wait fhex_p2p_bi_ft_avail fhex_p2p_bi_ft_wait)
-else()
-    set(_benchmarks_f_mt  ) # This is not necessary, but at least it is clear that there are not benchmarks in this case
-endif()
-=======
 # Variable used for benchmarks that DO NOT require multithreading support
 set(_benchmarks ghex_p2p_bi_cb_avail ghex_p2p_bi_cb_wait ghex_p2p_bi_ft_avail ghex_p2p_bi_ft_wait)
 
 # Variable used for benchmarks that require multithreading support
 set(_benchmarks_mt ghex_p2p_bi_cb_avail ghex_p2p_bi_cb_wait ghex_p2p_bi_ft_avail ghex_p2p_bi_ft_wait)
+
+if (GHEX_BUILD_FORTRAN)
+    set(_benchmarks_f fhex_p2p_bi_cb_avail fhex_p2p_bi_cb_wait fhex_p2p_bi_ft_avail fhex_p2p_bi_ft_wait)
+    set(_benchmarks_f_mt fhex_p2p_bi_cb_avail fhex_p2p_bi_cb_wait fhex_p2p_bi_ft_avail fhex_p2p_bi_ft_wait)
+else()
+    set(_benchmarks_f     ) # This is not necessary, but at least it is clear that there are not benchmarks in this case
+    set(_benchmarks_f_mt  ) # This is not necessary, but at least it is clear that there are not benchmarks in this case
+endif()
 
 foreach (_t ${_benchmarks})
     add_executable(${_t} ${_t}_mt.cpp )
@@ -32,7 +26,6 @@
     target_compile_definitions(${_t}_mt PRIVATE USE_OPENMP USE_HEAVY_CALLBACKS USE_RAW_SHARED_MESSAGE USE_POOL_ALLOCATOR)
     target_link_libraries(${_t}_mt ghexlib)
 endforeach()
->>>>>>> 42858846
 
 if (GHEX_USE_UCP)
    foreach (_t ${_benchmarks})
