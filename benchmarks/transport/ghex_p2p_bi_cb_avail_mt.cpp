/*
 * GridTools
 *
 * Copyright (c) 2014-2020, ETH Zurich
 * All rights reserved.
 *
 * Please, refer to the LICENSE file in the root directory.
 * SPDX-License-Identifier: BSD-3-Clause
 *
 */
#include <iostream>
#include <vector>
#include <atomic>
#ifdef USE_OPENMP
#include <omp.h>
#endif

#include <ghex/common/timer.hpp>
#include <ghex/transport_layer/util/barrier.hpp>
#include "utils.hpp"

namespace ghex = gridtools::ghex;

#ifdef USE_UCP
// UCX backend
#include <ghex/transport_layer/ucx/context.hpp>
using transport    = ghex::tl::ucx_tag;
#else
// MPI backend
#include <ghex/transport_layer/mpi/context.hpp>
using transport    = ghex::tl::mpi_tag;
#endif

#include <ghex/transport_layer/shared_message_buffer.hpp>
using context_type = typename ghex::tl::context_factory<transport>::context_type;
using communicator_type = typename context_type::communicator_type;
using future_type = typename communicator_type::request_cb_type;

using MsgType = gridtools::ghex::tl::shared_message_buffer<>;


#ifdef USE_OPENMP
std::atomic<int> sent(0);
std::atomic<int> received(0);
std::atomic<int> tail_send(0);
std::atomic<int> tail_recv(0);
#else
int sent(0);
int received(0);
int tail_send(0);
int tail_recv(0);
#endif

#ifdef USE_OPENMP
#define THREADID omp_get_thread_num()
#else
#define THREADID 0
#endif

int main(int argc, char *argv[])
{
    int niter, buff_size;
    int inflight;
    int mode;
    gridtools::ghex::timer timer, ttimer;

    if(argc != 4)
	{
	    std::cerr << "Usage: bench [niter] [msg_size] [inflight]" << "\n";
	    std::terminate();
	}
    niter = atoi(argv[1]);
    buff_size = atoi(argv[2]);
    inflight = atoi(argv[3]);
    gridtools::ghex::tl::barrier_t barrier;

    int num_threads = 1;

#ifdef USE_OPENMP
#pragma omp parallel
    {
#pragma omp master
        num_threads = omp_get_num_threads();
    }
    MPI_Init_thread(NULL, NULL, MPI_THREAD_MULTIPLE, &mode);
    if(mode != MPI_THREAD_MULTIPLE){
        std::cerr << "MPI_THREAD_MULTIPLE not supported by MPI, aborting\n";
        std::terminate();
    }
#else
    MPI_Init_thread(NULL, NULL, MPI_THREAD_SINGLE, &mode);
#endif

    {
<<<<<<< HEAD
        auto context_ptr = ghex::tl::context_factory<transport,threading>::create(num_threads, MPI_COMM_WORLD);
=======
        auto context_ptr = ghex::tl::context_factory<transport>::create(MPI_COMM_WORLD);
>>>>>>> 5b81d6f7
        auto& context = *context_ptr;

#ifdef USE_OPENMP
#pragma omp parallel
#endif
        {
            auto comm              = context.get_communicator();
            const auto rank        = comm.rank();
            const auto size        = comm.size();
            const auto thread_id   = THREADID;
            const auto peer_rank   = (rank+1)%2;

            bool using_mt = false;
#ifdef USE_OPENMP
            using_mt = true;
#endif

            int comm_cnt = 0, nlsend_cnt = 0, nlrecv_cnt = 0, submit_cnt = 0, submit_recv_cnt = 0;
            int last_received = 0;
            int last_sent = 0;
            int dbg = 0, sdbg = 0, rdbg = 0;

            auto send_callback = [&](communicator_type::message_type, int, int tag)
				 {
				     int pthr = tag/inflight;
				     if(pthr != thread_id) nlsend_cnt++;
				     comm_cnt++;
				     sent++;
				 };

            auto recv_callback = [&](communicator_type::message_type, int, int tag)
				 {
				     int pthr = tag/inflight;
				     if(pthr != thread_id) nlrecv_cnt++;
				     comm_cnt++;
				     received++;
				 };

            if (thread_id==0 && rank==0)
		{
		    std::cout << "\n\nrunning test " << __FILE__ << " with communicator " << typeid(comm).name() << "\n\n";
		};

            std::vector<MsgType> smsgs(inflight);
            std::vector<MsgType> rmsgs(inflight);
            std::vector<future_type> sreqs(inflight);
            std::vector<future_type> rreqs(inflight);
            for(int j=0; j<inflight; j++)
		{
		    smsgs[j].resize(buff_size);
		    rmsgs[j].resize(buff_size);
		    make_zero(smsgs[j]);
		    make_zero(rmsgs[j]);
		}

#ifdef USE_OPENMP
#pragma omp single
#endif
            barrier.rank_barrier(comm);
#ifdef USE_OPENMP
#pragma omp barrier
#endif

            if (thread_id == 0)
		{
		    timer.tic();
		    ttimer.tic();
		    if(rank == 1)
			std::cout << "number of threads: " << num_threads << ", multi-threaded: " << using_mt << "\n";
		}

            // send/recv niter messages - as soon as a slot becomes free
            int lsent = 0, lrecv = 0;
            while(sent < niter || received < niter)
		{
		    if(thread_id == 0 && dbg >= (niter/10))
			{
			    dbg = 0;
			    std::cout << rank << " total bwdt MB/s:      "
				      << ((double)(received-last_received + sent-last_sent)*size*buff_size/2)/timer.stoc()
				      << "\n";
			    timer.tic();
			    last_received = received;
			    last_sent = sent;
			}

		    if(rank==0 && thread_id==0 && rdbg >= (niter/10))
			{
			    std::cout << received << " received\n";
			    rdbg = 0;
			}

		    if(rank==0 && thread_id==0 && sdbg >= (niter/10))
			{
			    std::cout << sent << " sent\n";
			    sdbg = 0;
			}

		    for(int j=0; j<inflight; j++)
			{
			    if(rmsgs[j].use_count() == 1)
				//if (rreqs[j].test())
				{
				    submit_recv_cnt += num_threads;
				    rdbg += num_threads;
				    dbg += num_threads;
				    rreqs[j] = comm.recv(rmsgs[j], peer_rank, thread_id*inflight+j, recv_callback);
				    lrecv++;
				}
			    else
				comm.progress();

			    if(lsent < lrecv+2*inflight){
				if(sent < niter && smsgs[j].use_count() == 1)
				    //if(sent < niter && sreqs[j].test())
				    {
					submit_cnt += num_threads;
					sdbg += num_threads;
					dbg += num_threads;
					sreqs[j] = comm.send(smsgs[j], peer_rank, thread_id*inflight+j, send_callback);
					lsent++;
				    }
				else
				    comm.progress();
			    }
			}
		}

#ifdef USE_OPENMP
#pragma omp single
#endif
            barrier.rank_barrier(comm);
#ifdef USE_OPENMP
#pragma omp barrier
#endif

            if(thread_id==0 && rank == 0)
		{
		    const auto t = ttimer.stoc();
		    std::cout << "time:       " << t/1000000 << "s\n";
		    std::cout << "final MB/s: " << ((double)niter*size*buff_size)/t << "\n";
		}

            // stop here to help produce a nice std output
#ifdef USE_OPENMP
#pragma omp single
#endif
            barrier.rank_barrier(comm);
#ifdef USE_OPENMP
#pragma omp barrier
#endif

#ifdef USE_OPENMP
#pragma omp critical
#endif
            {
                std::cout << "rank " << rank << " thread " << thread_id
                          << " sends submitted " << submit_cnt/num_threads
                          << " serviced " << comm_cnt << ", non-local sends "
                          << nlsend_cnt << " non-local recvs " << nlrecv_cnt << "\n";
            }

            // tail loops - submit RECV requests until
            // all SEND requests have been finalized.
            // This is because UCX cannot cancel SEND requests.
            // https://github.com/openucx/ucx/issues/1162
            {
                int incomplete_sends = 0;
                int send_complete = 0;

                // complete all posted sends
                do {
                    comm.progress();
                    // check if we have completed all our posted sends
                    if(!send_complete){
                        incomplete_sends = 0;
                        for(int j=0; j<inflight; j++){
                            if(!sreqs[j].test()) incomplete_sends++;
                        }
                        if(incomplete_sends == 0) {
                            // increase thread counter of threads that are done with the sends
                            tail_send++;
                            send_complete = 1;
                        }
                    }
                    // continue to re-schedule all recvs to allow the peer to complete
                    for(int j=0; j<inflight; j++){
                        if(rreqs[j].test()) {
                            rreqs[j] = comm.recv(rmsgs[j], peer_rank, thread_id*inflight + j, recv_callback);
                        }
                    }
                } while(tail_send!=num_threads);

                // We have all completed the sends, but the peer might not have yet.
                // Notify the peer and keep submitting recvs until we get his notification.
                future_type sf, rf;
                MsgType smsg(1), rmsg(1);
#ifdef USE_OPENMP
#pragma omp master
#endif
                {
                    sf = comm.send(smsg, peer_rank, 0x80000, [](communicator_type::message_type, int, int){});
                    rf = comm.recv(rmsg, peer_rank, 0x80000, [](communicator_type::message_type, int, int){});
                }

                while(tail_recv == 0){
                    comm.progress();

                    // schedule all recvs to allow the peer to complete
                    for(int j=0; j<inflight; j++){
                        if(rreqs[j].test()) {
                            rreqs[j] = comm.recv(rmsgs[j], peer_rank, thread_id*inflight + j, recv_callback);
                        }
                    }
#ifdef USE_OPENMP
#pragma omp master
#endif
                    {
                        if(rf.test()) tail_recv = 1;
                    }
                }
            }
            // peer has sent everything, so we can cancel all posted recv requests
            for(int j=0; j<inflight; j++){
                rreqs[j].cancel();
            }
        }
    }

    MPI_Barrier(MPI_COMM_WORLD);
    MPI_Finalize();
}<|MERGE_RESOLUTION|>--- conflicted
+++ resolved
@@ -92,11 +92,7 @@
 #endif
 
     {
-<<<<<<< HEAD
-        auto context_ptr = ghex::tl::context_factory<transport,threading>::create(num_threads, MPI_COMM_WORLD);
-=======
         auto context_ptr = ghex::tl::context_factory<transport>::create(MPI_COMM_WORLD);
->>>>>>> 5b81d6f7
         auto& context = *context_ptr;
 
 #ifdef USE_OPENMP
