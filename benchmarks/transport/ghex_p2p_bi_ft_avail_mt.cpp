/*
 * GridTools
 *
 * Copyright (c) 2014-2020, ETH Zurich
 * All rights reserved.
 *
 * Please, refer to the LICENSE file in the root directory.
 * SPDX-License-Identifier: BSD-3-Clause
 *
 */
#include <iostream>
#include <vector>
#include <atomic>
#ifdef GHEX_USE_OPENMP
#include <omp.h>
#endif

#include <ghex/common/timer.hpp>
#include <ghex/transport_layer/util/barrier.hpp>
#include "utils.hpp"

namespace ghex = gridtools::ghex;

#ifdef GHEX_USE_UCP
// UCX backend
#include <ghex/transport_layer/ucx/context.hpp>
using transport    = ghex::tl::ucx_tag;
#else
// MPI backend
#include <ghex/transport_layer/mpi/context.hpp>
using transport    = ghex::tl::mpi_tag;
#endif

#include <ghex/transport_layer/message_buffer.hpp>
using context_type = typename ghex::tl::context_factory<transport>::context_type;
using communicator_type = typename context_type::communicator_type;
using future_type = typename communicator_type::future<void>;

using MsgType = gridtools::ghex::tl::message_buffer<>;


#ifdef GHEX_USE_OPENMP
std::atomic<int> sent(0);
std::atomic<int> received(0);
std::atomic<int> tail_send(0);
std::atomic<int> tail_recv(0);
#else
int sent(0);
int received(0);
int tail_send(0);
int tail_recv(0);
#endif

#ifdef GHEX_USE_OPENMP
#define THREADID omp_get_thread_num()
#else
#define THREADID 0
#endif

int main(int argc, char *argv[])
{
    int niter, buff_size;
    int inflight;
    int mode;
    gridtools::ghex::timer timer, ttimer;

    if(argc != 4)
	{
	    std::cerr << "Usage: bench [niter] [msg_size] [inflight]" << "\n";
	    std::terminate();
	}
    niter = atoi(argv[1]);
    buff_size = atoi(argv[2]);
    inflight = atoi(argv[3]);

    int num_threads = 1;
    gridtools::ghex::tl::barrier_t barrier;

#ifdef GHEX_USE_OPENMP
#pragma omp parallel
    {
#pragma omp master
        num_threads = omp_get_num_threads();
    }
<<<<<<< HEAD
=======
#endif

#ifdef GHEX_USE_OPENMP
>>>>>>> 9d89fe72
    MPI_Init_thread(NULL, NULL, MPI_THREAD_MULTIPLE, &mode);
    if(mode != MPI_THREAD_MULTIPLE){
        std::cerr << "MPI_THREAD_MULTIPLE not supported by MPI, aborting\n";
        std::terminate();
    }
#else
    MPI_Init_thread(NULL, NULL, MPI_THREAD_SINGLE, &mode);
#endif

    {
        auto context_ptr = ghex::tl::context_factory<transport>::create(MPI_COMM_WORLD);
        auto& context = *context_ptr;

#ifdef GHEX_USE_OPENMP
#pragma omp parallel
#endif
        {
            auto comm              = context.get_communicator();
            const auto rank        = comm.rank();
            const auto size        = comm.size();
            const auto thread_id   = THREADID;
            const auto peer_rank   = (rank+1)%2;

            bool using_mt = false;
#ifdef GHEX_USE_OPENMP
            using_mt = true;
#endif

            if (thread_id==0 && rank==0)
		{
		    std::cout << "\n\nrunning test " << __FILE__ << " with communicator " << typeid(comm).name() << "\n\n";
		};

            std::vector<MsgType> smsgs(inflight);
            std::vector<MsgType> rmsgs(inflight);
            std::vector<future_type> sreqs(inflight);
            std::vector<future_type> rreqs(inflight);
            for(int j=0; j<inflight; j++)
		{
		    smsgs[j].resize(buff_size);
		    rmsgs[j].resize(buff_size);
		    make_zero(smsgs[j]);
		    make_zero(rmsgs[j]);
		}

#ifdef GHEX_USE_OPENMP
#pragma omp single
#endif
            barrier.rank_barrier(comm);
#ifdef GHEX_USE_OPENMP
#pragma omp barrier
#endif

            if(thread_id == 0)
		{
		    timer.tic();
		    ttimer.tic();
		    if(rank == 1)
			std::cout << "number of threads: " << num_threads << ", multi-threaded: " << using_mt << "\n";
		}

            /* pre-post */
            for(int j=0; j<inflight; j++){
                rreqs[j] = comm.recv(rmsgs[j], peer_rank, thread_id*inflight + j);
                sreqs[j] = comm.send(smsgs[j], peer_rank, thread_id*inflight + j);
            }

            int dbg = 0, sdbg = 0, rdbg = 0;
            int last_received = 0;
            int last_sent = 0;
            int lsent = 0, lrecv = 0;       
            while(sent < niter || received < niter)
		{
		    for(int j=0; j<inflight; j++)
			{
			    if(rank==0 && thread_id==0 && sdbg>=(niter/10)) {
				std::cout << sent << " sent\n";
				sdbg = 0;
			    }

			    if(rank==0 && thread_id==0 && rdbg>=(niter/10)) {
				std::cout << received << " received\n";
				rdbg = 0;
			    }

			    if(thread_id == 0 && dbg >= (niter/10)) {
				dbg = 0;
				std::cout << rank << " total bwdt MB/s:      "
					  << ((double)(received-last_received + sent-last_sent)*size*buff_size/2)/timer.toc()
					  << "\n";
				timer.tic();
				last_received = received;
				last_sent = sent;
			    }

			    if(rreqs[j].test()) {
				received++;
				lrecv++;
				rdbg+=num_threads;
				dbg+=num_threads;
				rreqs[j] = comm.recv(rmsgs[j], peer_rank, thread_id*inflight + j);
			    }

			    if(lsent < lrecv+2*inflight && sent < niter && sreqs[j].test()) {
				sent++;
				lsent++;
				sdbg+=num_threads;
				dbg+=num_threads;
				sreqs[j] = comm.send(smsgs[j], peer_rank, thread_id*inflight + j);
			    }
			}
		}

#ifdef GHEX_USE_OPENMP
#pragma omp single
#endif
            barrier.rank_barrier(comm);
#ifdef GHEX_USE_OPENMP
#pragma omp barrier
#endif

            if(thread_id == 0 && rank == 0){
                const auto t = ttimer.toc();
                std::cout << "time:       " << t/1000000 << "s\n";
                std::cout << "final MB/s: " << ((double)niter*size*buff_size)/t << "\n";
            }

            // tail loops - submit RECV requests until
            // all SEND requests have been finalized.
            // This is because UCX cannot cancel SEND requests.
            // https://github.com/openucx/ucx/issues/1162
            {
                int incomplete_sends = 0;
                int send_complete = 0;

                // complete all posted sends
                do {
                    comm.progress();
                    // check if we have completed all our posted sends
                    if(!send_complete){
                        incomplete_sends = 0;
                        for(int j=0; j<inflight; j++){
                            if(!sreqs[j].test()) incomplete_sends++;
                        }
                        if(incomplete_sends == 0) {
                            // increase thread counter of threads that are done with the sends
                            tail_send++;
                            send_complete = 1;
                        }
                    }
                    // continue to re-schedule all recvs to allow the peer to complete
                    for(int j=0; j<inflight; j++){
                        if(rreqs[j].test()) {
                            rreqs[j] = comm.recv(rmsgs[j], peer_rank, thread_id*inflight + j);
                        }
                    }
                } while(tail_send!=num_threads);

                // We have all completed the sends, but the peer might not have yet.
                // Notify the peer and keep submitting recvs until we get his notification.
                future_type sf, rf;
                MsgType smsg(1), rmsg(1);

#ifdef GHEX_USE_OPENMP
#pragma omp master
#endif
                {
                    sf = comm.send(smsg, peer_rank, 0x80000);
                    rf = comm.recv(rmsg, peer_rank, 0x80000);
                }

                while(tail_recv == 0){
                    comm.progress();

                    // schedule all recvs to allow the peer to complete
                    for(int j=0; j<inflight; j++){
                        if(rreqs[j].test()) {
                            rreqs[j] = comm.recv(rmsgs[j], peer_rank, thread_id*inflight + j);
                        }
                    }

#ifdef GHEX_USE_OPENMP
#pragma omp master
#endif
                    {
                        if(rf.test()) tail_recv = 1;
                    }
                }
            }
            // peer has sent everything, so we can cancel all posted recv requests
            for(int j=0; j<inflight; j++){
                rreqs[j].cancel();
            }
        }
    }
    MPI_Barrier(MPI_COMM_WORLD);
    MPI_Finalize();
}<|MERGE_RESOLUTION|>--- conflicted
+++ resolved
@@ -82,12 +82,9 @@
 #pragma omp master
         num_threads = omp_get_num_threads();
     }
-<<<<<<< HEAD
-=======
-#endif
-
-#ifdef GHEX_USE_OPENMP
->>>>>>> 9d89fe72
+#endif
+
+#ifdef GHEX_USE_OPENMP
     MPI_Init_thread(NULL, NULL, MPI_THREAD_MULTIPLE, &mode);
     if(mode != MPI_THREAD_MULTIPLE){
         std::cerr << "MPI_THREAD_MULTIPLE not supported by MPI, aborting\n";
