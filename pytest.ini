--- conflicted
+++ resolved
@@ -1,9 +1,4 @@
 [pytest]
-<<<<<<< HEAD
 norecursedirs = _external_src
-=======
-norecursedirs = _external_src
-python_functions = test_* bench_*
 markers =
-    slow_tests: mark test as slow.
->>>>>>> 0e333252
+    slow_tests: mark test as slow.