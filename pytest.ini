[pytest]
norecursedirs = _external_src
<<<<<<< HEAD
markers =
    datatest: this test uses binary data
=======
python_functions = test_* bench_*
>>>>>>> 92683bb2
<|MERGE_RESOLUTION|>--- conflicted
+++ resolved
@@ -1,8 +1,5 @@
 [pytest]
 norecursedirs = _external_src
-<<<<<<< HEAD
 markers =
     datatest: this test uses binary data
-=======
-python_functions = test_* bench_*
->>>>>>> 92683bb2
+python_functions = test_* bench_*