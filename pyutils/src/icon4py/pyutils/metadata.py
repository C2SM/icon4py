--- conflicted
+++ resolved
@@ -14,12 +14,8 @@
 
 import importlib
 import types
-<<<<<<< HEAD
+from dataclasses import dataclass
 from typing import Any, List, TypeGuard
-=======
-from dataclasses import dataclass
-from typing import Any, TypeGuard
->>>>>>> ad720684
 
 import eve
 from functional.common import Dimension, DimensionKind
