# ICON4Py - ICON inspired code in Python and GT4Py
#
# Copyright (c) 2022, ETH Zurich and MeteoSwiss
# All rights reserved.
#
# This file is free software: you can redistribute it and/or modify it under
# the terms of the GNU General Public License as published by the
# Free Software Foundation, either version 3 of the License, or any later
# version. See the LICENSE.txt file at the top-level directory of this
# distribution for a copy of the license or check <https://www.gnu.org/licenses/>.
#
# SPDX-License-Identifier: GPL-3.0-or-later
from __future__ import annotations

import importlib
import types
from dataclasses import dataclass
from typing import Any, TypeGuard

<<<<<<< HEAD
import eve
from functional.common import Dimension, DimensionKind
from functional.ffront import program_ast as past
from functional.ffront import type_specifications as ts
from functional.ffront.decorator import Program, program
from functional.iterator import ir as itir
=======
from gt4py import eve
from gt4py.next.common import Dimension, DimensionKind
from gt4py.next.ffront import program_ast as past
from gt4py.next.ffront.decorator import FieldOperator, Program, program
from gt4py.next.iterator import ir as itir
from gt4py.next.type_system import type_specifications as ts
>>>>>>> 7a9a51b6

from icon4py.common.dimension import CellDim, EdgeDim, Koff, VertexDim
from icon4py.pyutils.exceptions import (
    InvalidConnectivityException,
    MultipleFieldOperatorException,
)
from icon4py.pyutils.icochainsize import IcoChainSize


@dataclass(frozen=True)
class StencilInfo:
    fvprog: Program
    connectivity_chains: list[eve.concepts.SymbolRef]
    offset_provider: dict


@dataclass(frozen=True)
class FieldInfo:
    field: past.DataSymbol
    inp: bool
    out: bool


@dataclass
class DummyConnectivity:
    """Provides static information to the code generator (`max_neighbors`, `has_skip_values`)."""

    max_neighbors: int
    has_skip_values: int
    origin_axis: Dimension
    neighbor_axis: Dimension = Dimension("unused")
    index_type: type[int] = int

    def mapped_index(_, __) -> int:
        raise AssertionError("Unreachable")
        return 0


def is_list_of_names(obj: Any) -> TypeGuard[list[past.Name]]:
    return isinstance(obj, list) and all(isinstance(i, past.Name) for i in obj)


def _ignore_subscript(node: past.Name | past.Subscript) -> past.Name:
    return node if isinstance(node, past.Name) else node.value


def get_field_infos(fvprog: Program) -> dict[str, FieldInfo]:
    """Extract and format the in/out fields from a Program."""
    assert is_list_of_names(
        fvprog.past_node.body[0].args
    ), "Found unsupported expression in input arguments."
    input_arg_ids = set(arg.id for arg in fvprog.past_node.body[0].args)

    out_arg = fvprog.past_node.body[0].kwargs["out"]
    output_fields = (
        [_ignore_subscript(f) for f in out_arg.elts]
        if isinstance(out_arg, past.TupleExpr)
        else [_ignore_subscript(out_arg)]
    )
    assert all(isinstance(f, past.Name) for f in output_fields)
    output_arg_ids = set(arg.id for arg in output_fields)  # type: ignore

    domain_arg_ids = _get_domain_arg_ids(fvprog)

    fields: dict[str, FieldInfo] = {
        field_node.id: FieldInfo(
            field=field_node,
            inp=(field_node.id in input_arg_ids),
            out=(field_node.id in output_arg_ids),
        )
        for field_node in fvprog.past_node.params
        if field_node.id not in domain_arg_ids
    }

    return fields


def _get_domain_arg_ids(fvprog: Program) -> list | set[str]:
    """Collect all argument names that are used within the 'domain' keyword argument."""
    domain_arg_ids = []
    if "domain" in fvprog.past_node.body[0].kwargs.keys():
        domain_arg = fvprog.past_node.body[0].kwargs["domain"]
        assert isinstance(domain_arg, past.Dict)
        for arg in domain_arg.values_:
            for arg_elt in arg.elts:
                if isinstance(arg_elt, past.Name):
                    domain_arg_ids.append(arg_elt.id)
        domain_arg_ids = set(domain_arg_ids)
    return domain_arg_ids


class StencilImporter:
    """Class which imports a fencil from a fencil import path..

    Args:
        fencil_import_path: Import path to the fencil member in the following format,
            icon4py.<package>.<module>:<member_name>, such for example
            icon4py.atm_dyn_iconam.mo_nh_diffusion_stencil_06:mo_nh_diffusion_stencil_06
    """

    def __init__(self, fencil_import_path: str) -> None:
        self.fencil = self._import_definition(fencil_import_path)
        self.fvprog = self._get_fvprog()

    @staticmethod
    def _import_definition(
        fencil_import_path: str,
    ) -> Program | types.FunctionType:
        """Import a stencil from a given module.

        Note:
            The stencil program and module are assumed to have the same name.
        """
        module_name, member_name = fencil_import_path.split(":")
        fencil = getattr(importlib.import_module(module_name), member_name)
        return fencil

    def _get_fvprog(self) -> Program:
        match self.fencil:
            case Program():
                fvprog = self.fencil
            case _:
                fvprog = program(self.fencil)

        if len(fvprog.past_node.body) > 1:
            raise MultipleFieldOperatorException()

        return fvprog


def get_stencil_info(fvprog: Program) -> StencilInfo:
    """Generate StencilInfo dataclass from a fencil definition."""
    offsets = _scan_for_offsets(fvprog)
    offset_provider = {}
    for offset in offsets:
        offset_provider[offset] = provide_offset(offset)
    connectivity_chains = [offset for offset in offsets if offset != Koff.value]
    return StencilInfo(fvprog, connectivity_chains, offset_provider)


def _scan_for_offsets(fvprog: Program) -> list[eve.concepts.SymbolRef]:
    """Scan PAST node for offsets and return a set of all offsets."""
    all_types = (
        fvprog.past_node.pre_walk_values().if_isinstance(past.Symbol).getattr("type")
    )
    all_field_types = [
        symbol_type
        for symbol_type in all_types
        if isinstance(symbol_type, ts.FieldType)
    ]
    all_dims = set(i for j in all_field_types for i in j.dims)
    all_offset_labels = (
        fvprog.itir.pre_walk_values()
        .if_isinstance(itir.OffsetLiteral)
        .getattr("value")
        .to_list()
    )
    all_dim_labels = [dim.value for dim in all_dims if dim.kind == DimensionKind.LOCAL]

    # we want to preserve order in the offsets for code generation reproducibility
    sorted_dims = sorted(set(all_offset_labels + all_dim_labels))
    return sorted_dims


def provide_offset(
    offset: str, is_global: bool = False
) -> DummyConnectivity | Dimension:
    if offset == Koff.value:
        assert len(Koff.target) == 1
        assert Koff.source == Koff.target[0]
        return Koff.source
    else:
<<<<<<< HEAD
        return _provide_neighbor_table(offset)


def _provide_neighbor_table(chain: str) -> DummyConnectivity:
=======
        return provide_neighbor_table(offset, is_global)


def provide_neighbor_table(chain: str, is_global: bool) -> DummyConnectivity:
>>>>>>> 7a9a51b6
    """Build an offset provider based on connectivity chain string.

    Connectivity strings must contain one of the following connectivity type identifiers:
    C (cell), E (Edge), V (Vertex) and be separated by a '2' e.g. 'E2V'. If the origin is to
    be included, the string should terminate with O (uppercase o), e.g. 'C2E2CO`.

    Handling of "new" sparse dimensions

    A new sparse dimension may look like C2CE or V2CVEC. In this case, we need to strip the 2
    and pass the tokens after to the algorithm below
    """
    # note: this seems really brittle. maybe agree on a keyword to indicate new sparse fields?
    new_sparse_field = any(
        len(token) > 1 for token in chain.split("2")
    ) and not chain.endswith("O")
    if new_sparse_field:
        chain = chain.split("2")[1]
    skip_values = False
    if is_global and "V" in chain:
        if chain.count("V") > 1 or not chain.endswith("V"):
            skip_values = True
    location_chain = []
    include_center = False
    for letter in chain:
        if letter == "C":
            location_chain.append(CellDim)
        elif letter == "E":
            location_chain.append(EdgeDim)
        elif letter == "V":
            location_chain.append(VertexDim)
        elif letter == "O":
            include_center = True
        elif letter == "2":
            pass
        else:
            raise InvalidConnectivityException(location_chain)
    return DummyConnectivity(
        max_neighbors=IcoChainSize.get(location_chain) + include_center,
        has_skip_values=skip_values,
        origin_axis=location_chain[0],
<<<<<<< HEAD
    )
=======
    )


def scan_for_offsets(fvprog: Program) -> list[eve.concepts.SymbolRef]:
    """Scan PAST node for offsets and return a set of all offsets."""
    all_types = (
        fvprog.past_node.pre_walk_values().if_isinstance(past.Symbol).getattr("type")
    )
    all_field_types = [
        symbol_type
        for symbol_type in all_types
        if isinstance(symbol_type, ts.FieldType)
    ]
    all_dims = set(i for j in all_field_types for i in j.dims)
    all_offset_labels = (
        fvprog.itir.pre_walk_values()
        .if_isinstance(itir.OffsetLiteral)
        .getattr("value")
        .to_list()
    )
    all_dim_labels = [dim.value for dim in all_dims if dim.kind == DimensionKind.LOCAL]

    # we want to preserve order in the offsets for code generation reproducibility
    sorted_dims = sorted(set(all_offset_labels + all_dim_labels))
    return sorted_dims


def get_stencil_info(
    fencil_def: Program | FieldOperator | types.FunctionType, is_global: bool = False
) -> StencilInfo:
    """Generate StencilInfo dataclass from a fencil definition."""
    fvprog = get_fvprog(fencil_def)
    offsets = scan_for_offsets(fvprog)
    offset_provider = {}
    for offset in offsets:
        offset_provider[offset] = provide_offset(offset, is_global)
    connectivity_chains = [offset for offset in offsets if offset != Koff.value]
    return StencilInfo(fvprog, connectivity_chains, offset_provider)
>>>>>>> 7a9a51b6
<|MERGE_RESOLUTION|>--- conflicted
+++ resolved
@@ -17,21 +17,12 @@
 from dataclasses import dataclass
 from typing import Any, TypeGuard
 
-<<<<<<< HEAD
-import eve
-from functional.common import Dimension, DimensionKind
-from functional.ffront import program_ast as past
-from functional.ffront import type_specifications as ts
-from functional.ffront.decorator import Program, program
-from functional.iterator import ir as itir
-=======
 from gt4py import eve
 from gt4py.next.common import Dimension, DimensionKind
 from gt4py.next.ffront import program_ast as past
 from gt4py.next.ffront.decorator import FieldOperator, Program, program
 from gt4py.next.iterator import ir as itir
 from gt4py.next.type_system import type_specifications as ts
->>>>>>> 7a9a51b6
 
 from icon4py.common.dimension import CellDim, EdgeDim, Koff, VertexDim
 from icon4py.pyutils.exceptions import (
@@ -123,77 +114,28 @@
     return domain_arg_ids
 
 
-class StencilImporter:
-    """Class which imports a fencil from a fencil import path..
-
-    Args:
-        fencil_import_path: Import path to the fencil member in the following format,
-            icon4py.<package>.<module>:<member_name>, such for example
-            icon4py.atm_dyn_iconam.mo_nh_diffusion_stencil_06:mo_nh_diffusion_stencil_06
+def import_definition(name: str) -> Program | FieldOperator | types.FunctionType:
+    """Import a stencil from a given module.
+
+    Note:
+        The stencil program and module are assumed to have the same name.
     """
-
-    def __init__(self, fencil_import_path: str) -> None:
-        self.fencil = self._import_definition(fencil_import_path)
-        self.fvprog = self._get_fvprog()
-
-    @staticmethod
-    def _import_definition(
-        fencil_import_path: str,
-    ) -> Program | types.FunctionType:
-        """Import a stencil from a given module.
-
-        Note:
-            The stencil program and module are assumed to have the same name.
-        """
-        module_name, member_name = fencil_import_path.split(":")
-        fencil = getattr(importlib.import_module(module_name), member_name)
-        return fencil
-
-    def _get_fvprog(self) -> Program:
-        match self.fencil:
-            case Program():
-                fvprog = self.fencil
-            case _:
-                fvprog = program(self.fencil)
-
-        if len(fvprog.past_node.body) > 1:
-            raise MultipleFieldOperatorException()
-
-        return fvprog
-
-
-def get_stencil_info(fvprog: Program) -> StencilInfo:
-    """Generate StencilInfo dataclass from a fencil definition."""
-    offsets = _scan_for_offsets(fvprog)
-    offset_provider = {}
-    for offset in offsets:
-        offset_provider[offset] = provide_offset(offset)
-    connectivity_chains = [offset for offset in offsets if offset != Koff.value]
-    return StencilInfo(fvprog, connectivity_chains, offset_provider)
-
-
-def _scan_for_offsets(fvprog: Program) -> list[eve.concepts.SymbolRef]:
-    """Scan PAST node for offsets and return a set of all offsets."""
-    all_types = (
-        fvprog.past_node.pre_walk_values().if_isinstance(past.Symbol).getattr("type")
-    )
-    all_field_types = [
-        symbol_type
-        for symbol_type in all_types
-        if isinstance(symbol_type, ts.FieldType)
-    ]
-    all_dims = set(i for j in all_field_types for i in j.dims)
-    all_offset_labels = (
-        fvprog.itir.pre_walk_values()
-        .if_isinstance(itir.OffsetLiteral)
-        .getattr("value")
-        .to_list()
-    )
-    all_dim_labels = [dim.value for dim in all_dims if dim.kind == DimensionKind.LOCAL]
-
-    # we want to preserve order in the offsets for code generation reproducibility
-    sorted_dims = sorted(set(all_offset_labels + all_dim_labels))
-    return sorted_dims
+    module_name, member_name = name.split(":")
+    fencil = getattr(importlib.import_module(module_name), member_name)
+    return fencil
+
+
+def get_fvprog(fencil_def: Program | Any) -> Program:
+    match fencil_def:
+        case Program():
+            fvprog = fencil_def
+        case _:
+            fvprog = program(fencil_def)
+
+    if len(fvprog.past_node.body) > 1:
+        raise MultipleFieldOperatorException()
+
+    return fvprog
 
 
 def provide_offset(
@@ -204,17 +146,10 @@
         assert Koff.source == Koff.target[0]
         return Koff.source
     else:
-<<<<<<< HEAD
-        return _provide_neighbor_table(offset)
-
-
-def _provide_neighbor_table(chain: str) -> DummyConnectivity:
-=======
         return provide_neighbor_table(offset, is_global)
 
 
 def provide_neighbor_table(chain: str, is_global: bool) -> DummyConnectivity:
->>>>>>> 7a9a51b6
     """Build an offset provider based on connectivity chain string.
 
     Connectivity strings must contain one of the following connectivity type identifiers:
@@ -255,9 +190,6 @@
         max_neighbors=IcoChainSize.get(location_chain) + include_center,
         has_skip_values=skip_values,
         origin_axis=location_chain[0],
-<<<<<<< HEAD
-    )
-=======
     )
 
 
@@ -295,5 +227,4 @@
     for offset in offsets:
         offset_provider[offset] = provide_offset(offset, is_global)
     connectivity_chains = [offset for offset in offsets if offset != Koff.value]
-    return StencilInfo(fvprog, connectivity_chains, offset_provider)
->>>>>>> 7a9a51b6
+    return StencilInfo(fvprog, connectivity_chains, offset_provider)