# ICON4Py - ICON inspired code in Python and GT4Py
#
# Copyright (c) 2022, ETH Zurich and MeteoSwiss
# All rights reserved.
#
# This file is free software: you can redistribute it and/or modify it under
# the terms of the GNU General Public License as published by the
# Free Software Foundation, either version 3 of the License, or any later
# version. See the LICENSE.txt file at the top-level directory of this
# distribution for a copy of the license or check <https://www.gnu.org/licenses/>.
#
# SPDX-License-Identifier: GPL-3.0-or-later

"""Utilities for generating icon stencils."""
import importlib
import pathlib
from collections import namedtuple
from types import SimpleNamespace
from typing import Union

import click
import tabulate
<<<<<<< HEAD
=======
from functional.common import DimensionKind
>>>>>>> 6080ac59
from functional.fencil_processors.gtfn.gtfn_backend import generate
from functional.ffront import common_types as ct
from functional.ffront import program_ast as past
from functional.ffront.decorator import FieldOperator, Program, program
from functional.iterator import ir as itir

from icon4py.common.dimension import CellDim, EdgeDim, VertexDim
from icon4py.pyutils.exceptions import (
    InvalidConnectivityException,
    MultipleFieldOperatorException,
)
from icon4py.pyutils.icochainsize import IcoChainSize


_FIELDINFO = namedtuple("_FIELDINFO", ["field", "inp", "out"])


def get_fieldinfo(fvprog: Program) -> dict[str, _FIELDINFO]:
    """Extract and format the in/out fields from a Program."""
    fields = {
        field.id: _FIELDINFO(field, True, False) for field in fvprog.past_node.params
    }

    for out_field in [fvprog.past_node.body[0].kwargs["out"]]:
        if out_field.id in [arg.id for arg in fvprog.past_node.body[0].args]:
            fields[out_field.id] = _FIELDINFO(fields[out_field.id].field, True, True)
        else:
            fields[out_field.id] = _FIELDINFO(out_field, False, True)

    return fields


def format_io_string(fieldinfo: _FIELDINFO) -> str:
    """Format the output for the "io" column: in/inout/out."""
    iostring = ""
    if fieldinfo.inp:
        iostring += "in"
    if fieldinfo.out:
        iostring += "out"
    return iostring


def scan_for_chains(fvprog: Program) -> list[str]:
    """Scan PAST node for connectivities and return a set of all connectivity chains."""
    all_types = (
        fvprog.past_node.pre_walk_values().if_isinstance(past.Symbol).getattr("type")
    )
    all_field_types = [
        symbol_type
        for symbol_type in all_types
        if isinstance(symbol_type, ct.FieldType)
    ]
    all_dims = set(i for j in all_field_types for i in j.dims)
    all_offset_labels = (
        fvprog.itir.pre_walk_values()
        .if_isinstance(itir.OffsetLiteral)
        .getattr("value")
        .to_list()
    )
    all_dim_labels = [dim.value for dim in all_dims if dim.kind == DimensionKind.LOCAL]
    return set(all_offset_labels + all_dim_labels)


def provide_offset(chain: str) -> SimpleNamespace:
    """Build an offset provider based on connectivity chain string.

    Connectivity strings must contain one of the following connectivity type identifiers:
    C (cell), E (Edge), V (Vertex) and be separated by a '2' e.g. 'E2V'. If the origin is to
    be included, the string should terminate with O (uppercase o)
    """
    location_chain = []
    include_center = False
    for letter in chain:
        if letter == "C":
            location_chain.append(CellDim)
        elif letter == "E":
            location_chain.append(EdgeDim)
        elif letter == "V":
            location_chain.append(VertexDim)
        elif letter == "O":
            include_center = True
        elif letter == "2":
            pass
        else:
            raise InvalidConnectivityException(location_chain)
    return SimpleNamespace(
        max_neighbors=IcoChainSize.get(location_chain) + include_center,
        has_skip_values=False,
    )


def format_metadata(fvprog: Program, chains, **kwargs) -> str:
    """Format in/out field and connectivity information from a program as a string table."""
    fieldinfos = get_fieldinfo(fvprog)
    table = []
    for name, info in fieldinfos.items():
        display_type = info.field.type
        if not isinstance(info.field.type, ct.FieldType):
            display_type = ct.FieldType(dims=[], dtype=info.field.type)
        table.append({"name": name, "type": display_type, "io": format_io_string(info)})
    kwargs.setdefault("tablefmt", "plain")
    return (
        ", ".join([chain for chain in chains])
        + "\n"
        + tabulate.tabulate(table, **kwargs)
    )


<<<<<<< HEAD
def generate_cpp_code(fvprog, offset_provider, **kwargs) -> str:
=======
def generate_cpp_code(fencil: itir.FencilDefinition, offset_provider, **kwargs) -> str:
>>>>>>> 6080ac59
    """Generate C++ code using the GTFN backend."""
    return generate(
        fencil, grid_type="unstructured", offset_provider=offset_provider, **kwargs
    )


def import_fencil(fencil: str) -> Union[Program, FieldOperator]:
    module_name, member_name = fencil.split(":")
    fencil = getattr(importlib.import_module(module_name), member_name)
    return fencil


def adapt_domain(fencil: itir.FencilDefinition) -> itir.FencilDefinition:
    if len(fencil.closures) > 1:
        raise MultipleFieldOperatorException()

    fencil.closures[0].domain = itir.SymRef(id="domain")
    return itir.FencilDefinition(
        id=fencil.id,
        function_definitions=fencil.function_definitions,
        params=[*fencil.params, itir.Sym(id="domain")],
        closures=fencil.closures,
    )


def get_fvprog(fencil):
    fvprog = None
    match fencil:
        case Program():
            fvprog = fencil
        case FieldOperator():
            fvprog = fencil.as_program()
        case _:
            fvprog = program(fencil)

    if len(fvprog.past_node.body) > 1:
        raise MultipleFieldOperatorException()

    return fvprog


@click.command(
    "icon4pygen",
)
@click.option(
    "--output-metadata",
    type=click.Path(
        exists=False, dir_okay=False, resolve_path=True, path_type=pathlib.Path
    ),
    help="file path for optional metadata output",
)
@click.argument("fencil", type=str)
def main(output_metadata, fencil):
    """
    Generate metadata and C++ code for an icon4py fencil.

    A fencil may be specified as <module>:<member>, where <module> is the
    dotted name of the containing module and <member> is the name of the fencil.
    """
    fencil = import_fencil(fencil)
<<<<<<< HEAD

    fvprog = None
    match fencil:
        case Program():
            fvprog = fencil
        case FieldOperator():
            fvprog = fencil.as_program()
        case _:
            fvprog = program(fencil)

    if len(fvprog.past_node.body) > 1:
        raise MultipleFieldOperatorException()

    fvprog = fvprog
=======
    fvprog = get_fvprog(fencil)
>>>>>>> 6080ac59
    chains = scan_for_chains(fvprog)
    offsets = {}
    for chain in chains:
        offsets[chain] = provide_offset(chain)
    if output_metadata:
        output_metadata.write_text(format_metadata(fvprog, chains))
    click.echo(generate_cpp_code(adapt_domain(fvprog.itir), offsets))<|MERGE_RESOLUTION|>--- conflicted
+++ resolved
@@ -20,10 +20,7 @@
 
 import click
 import tabulate
-<<<<<<< HEAD
-=======
 from functional.common import DimensionKind
->>>>>>> 6080ac59
 from functional.fencil_processors.gtfn.gtfn_backend import generate
 from functional.ffront import common_types as ct
 from functional.ffront import program_ast as past
@@ -132,11 +129,7 @@
     )
 
 
-<<<<<<< HEAD
-def generate_cpp_code(fvprog, offset_provider, **kwargs) -> str:
-=======
 def generate_cpp_code(fencil: itir.FencilDefinition, offset_provider, **kwargs) -> str:
->>>>>>> 6080ac59
     """Generate C++ code using the GTFN backend."""
     return generate(
         fencil, grid_type="unstructured", offset_provider=offset_provider, **kwargs
@@ -197,24 +190,7 @@
     dotted name of the containing module and <member> is the name of the fencil.
     """
     fencil = import_fencil(fencil)
-<<<<<<< HEAD
-
-    fvprog = None
-    match fencil:
-        case Program():
-            fvprog = fencil
-        case FieldOperator():
-            fvprog = fencil.as_program()
-        case _:
-            fvprog = program(fencil)
-
-    if len(fvprog.past_node.body) > 1:
-        raise MultipleFieldOperatorException()
-
-    fvprog = fvprog
-=======
     fvprog = get_fvprog(fencil)
->>>>>>> 6080ac59
     chains = scan_for_chains(fvprog)
     offsets = {}
     for chain in chains:
