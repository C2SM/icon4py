# ICON4Py - ICON inspired code in Python and GT4Py
#
# Copyright (c) 2022, ETH Zurich and MeteoSwiss
# All rights reserved.
#
# This file is free software: you can redistribute it and/or modify it under
# the terms of the GNU General Public License as published by the
# Free Software Foundation, either version 3 of the License, or any later
# version. See the LICENSE.txt file at the top-level directory of this
# distribution for a copy of the license or check <https://www.gnu.org/licenses/>.
#
# SPDX-License-Identifier: GPL-3.0-or-later

"""Utilities for generating icon stencils."""

from __future__ import annotations

import pathlib
<<<<<<< HEAD
import types
from collections.abc import Iterable
from inspect import signature
from typing import Any, TypeGuard

import click
import tabulate
from functional.common import Connectivity, Dimension, DimensionKind
from functional.fencil_processors.codegens.gtfn.gtfn_backend import generate
from functional.ffront import common_types as ct
from functional.ffront import program_ast as past
from functional.ffront.decorator import FieldOperator, Program, program
from functional.iterator import ir as itir
from functional.iterator.runtime import FendefDispatcher
=======

import click
>>>>>>> c7884fd7

from icon4py.bindings.workflow import PyBindGen
from icon4py.pyutils.backend import GTHeader
from icon4py.pyutils.metadata import get_stencil_info, import_definition


@click.command(
    "icon4pygen",
)
@click.argument("fencil", type=str)
@click.argument("block_size", type=int)
@click.argument("levels_per_thread", type=int)
@click.argument(
    "outpath",
    type=click.Path(dir_okay=True, resolve_path=True, path_type=pathlib.Path),
)
def main(
    fencil: str,
    block_size: int,
    levels_per_thread: int,
    outpath: pathlib.Path,
) -> None:
    """
    Generate Gridtools C++ code for an icon4py fencil as well as all the associated C++ and Fortran bindings.

    Args:
        fencil: may be specified as <module>:<member>, where <module> is the dotted name of the containing module
            and <member> is the name of the fencil.

        block_size: refers to the number of threads per block to use in a cuda kernel.

        levels_per_thread: how many k-levels to process per thread.

        outpath: represents a path to the folder in which to write all generated code.
    """
    fencil_def = import_definition(fencil)
<<<<<<< HEAD
    if isinstance(fencil_def, FendefDispatcher):
        params = signature(fencil_def.function).parameters
        num_params = len(params)
        itir = fencil_def.itir(*[None] * num_params)  # TODO do this in GT4Py?
        offsets = fencil_def.offsets
        metadata = fencil_def.metadata
        if output_metadata:
            output_metadata.write_text(metadata)
    else:
        fvprog = get_fvprog(fencil_def)
        offsets = scan_for_offsets(fvprog)
        if output_metadata:
            connectivity_chains = [offset for offset in offsets if offset != Koff.value]
            metadata = format_metadata(fvprog, connectivity_chains)
        itir = adapt_domain(fvprog.itir)
    offset_provider = {}
    for offset in offsets:
        offset_provider[offset] = provide_offset(offset)
    if output_metadata:
        output_metadata.write_text(metadata)
    click.echo(generate_cpp_code(itir, offset_provider))
=======
    stencil_info = get_stencil_info(fencil_def)
    GTHeader(stencil_info)(outpath)
    PyBindGen(stencil_info, levels_per_thread, block_size)(outpath)
>>>>>>> c7884fd7
<|MERGE_RESOLUTION|>--- conflicted
+++ resolved
@@ -16,25 +16,8 @@
 from __future__ import annotations
 
 import pathlib
-<<<<<<< HEAD
-import types
-from collections.abc import Iterable
-from inspect import signature
-from typing import Any, TypeGuard
 
 import click
-import tabulate
-from functional.common import Connectivity, Dimension, DimensionKind
-from functional.fencil_processors.codegens.gtfn.gtfn_backend import generate
-from functional.ffront import common_types as ct
-from functional.ffront import program_ast as past
-from functional.ffront.decorator import FieldOperator, Program, program
-from functional.iterator import ir as itir
-from functional.iterator.runtime import FendefDispatcher
-=======
-
-import click
->>>>>>> c7884fd7
 
 from icon4py.bindings.workflow import PyBindGen
 from icon4py.pyutils.backend import GTHeader
@@ -71,30 +54,6 @@
         outpath: represents a path to the folder in which to write all generated code.
     """
     fencil_def = import_definition(fencil)
-<<<<<<< HEAD
-    if isinstance(fencil_def, FendefDispatcher):
-        params = signature(fencil_def.function).parameters
-        num_params = len(params)
-        itir = fencil_def.itir(*[None] * num_params)  # TODO do this in GT4Py?
-        offsets = fencil_def.offsets
-        metadata = fencil_def.metadata
-        if output_metadata:
-            output_metadata.write_text(metadata)
-    else:
-        fvprog = get_fvprog(fencil_def)
-        offsets = scan_for_offsets(fvprog)
-        if output_metadata:
-            connectivity_chains = [offset for offset in offsets if offset != Koff.value]
-            metadata = format_metadata(fvprog, connectivity_chains)
-        itir = adapt_domain(fvprog.itir)
-    offset_provider = {}
-    for offset in offsets:
-        offset_provider[offset] = provide_offset(offset)
-    if output_metadata:
-        output_metadata.write_text(metadata)
-    click.echo(generate_cpp_code(itir, offset_provider))
-=======
     stencil_info = get_stencil_info(fencil_def)
     GTHeader(stencil_info)(outpath)
-    PyBindGen(stencil_info, levels_per_thread, block_size)(outpath)
->>>>>>> c7884fd7
+    PyBindGen(stencil_info, levels_per_thread, block_size)(outpath)