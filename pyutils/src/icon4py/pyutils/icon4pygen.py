# ICON4Py - ICON inspired code in Python and GT4Py
#
# Copyright (c) 2022, ETH Zurich and MeteoSwiss
# All rights reserved.
#
# This file is free software: you can redistribute it and/or modify it under
# the terms of the GNU General Public License as published by the
# Free Software Foundation, either version 3 of the License, or any later
# version. See the LICENSE.txt file at the top-level directory of this
# distribution for a copy of the license or check <https://www.gnu.org/licenses/>.
#
# SPDX-License-Identifier: GPL-3.0-or-later

"""Utilities for generating icon stencils."""
import collections
import importlib
import pathlib
import types
from typing import Any, Union

import click
import tabulate
from functional.common import DimensionKind
from functional.fencil_processors.gtfn.gtfn_backend import generate
from functional.ffront import common_types as ct
from functional.ffront import program_ast as past
from functional.ffront.decorator import FieldOperator, Program, program
from functional.iterator import ir as itir

from icon4py.common.dimension import CellDim, EdgeDim, VertexDim
from icon4py.pyutils.exceptions import (
    InvalidConnectivityException,
    MultipleFieldOperatorException,
)
from icon4py.pyutils.icochainsize import IcoChainSize


_FieldInfo = collections.namedtuple("_FieldInfo", ["field", "inp", "out"])


def get_fieldinfo(fvprog: Program) -> dict[str, _FieldInfo]:
    """Extract and format the in/out fields from a Program."""
    fields = {
        field.id: _FieldInfo(field, True, False) for field in fvprog.past_node.params
    }

    for out_field in [fvprog.past_node.body[0].kwargs["out"]]:
        if out_field.id in [arg.id for arg in fvprog.past_node.body[0].args]:
            fields[out_field.id] = _FieldInfo(fields[out_field.id].field, True, True)
        else:
            fields[out_field.id] = _FieldInfo(out_field, False, True)

    return fields


def format_io_string(fieldinfo: _FieldInfo) -> str:
    """Format the output for the "io" column: in/inout/out."""
    iostring = ""
    if fieldinfo.inp:
        iostring += "in"
    if fieldinfo.out:
        iostring += "out"
    return iostring


def scan_for_chains(fvprog: Program) -> set[str]:
    """Scan PAST node for connectivities and return a set of all connectivity chains."""
    all_types = (
        fvprog.past_node.pre_walk_values().if_isinstance(past.Symbol).getattr("type")
    )
    all_field_types = [
        symbol_type
        for symbol_type in all_types
        if isinstance(symbol_type, ct.FieldType)
    ]
    all_dims = set(i for j in all_field_types for i in j.dims)
    all_offset_labels = (
        fvprog.itir.pre_walk_values()
        .if_isinstance(itir.OffsetLiteral)
        .getattr("value")
        .to_list()
    )
    all_dim_labels = [dim.value for dim in all_dims if dim.kind == DimensionKind.LOCAL]
    return set(all_offset_labels + all_dim_labels)


def provide_offset(chain: str) -> types.SimpleNamespace:
    """Build an offset provider based on connectivity chain string.

    Connectivity strings must contain one of the following connectivity type identifiers:
    C (cell), E (Edge), V (Vertex) and be separated by a '2' e.g. 'E2V'. If the origin is to
    be included, the string should terminate with O (uppercase o)
    """
    location_chain = []
    include_center = False
    for letter in chain:
        if letter == "C":
            location_chain.append(CellDim)
        elif letter == "E":
            location_chain.append(EdgeDim)
        elif letter == "V":
            location_chain.append(VertexDim)
        elif letter == "O":
            include_center = True
        elif letter == "2":
            pass
        else:
            raise InvalidConnectivityException(location_chain)
    return types.SimpleNamespace(
        max_neighbors=IcoChainSize.get(location_chain) + include_center,
        has_skip_values=False,
    )


def format_metadata(
    fvprog: Program, chains: collections.abc.Iterable[str], **kwargs: Any
) -> str:
    """Format in/out field and connectivity information from a program as a string table."""
    fieldinfos = get_fieldinfo(fvprog)
    table = []
    for name, info in fieldinfos.items():
        display_type = info.field.type
        if not isinstance(info.field.type, ct.FieldType):
            display_type = ct.FieldType(dims=[], dtype=info.field.type)
        table.append({"name": name, "type": display_type, "io": format_io_string(info)})
    kwargs.setdefault("tablefmt", "plain")
    return (
        ", ".join([chain for chain in chains])
        + "\n"
        + tabulate.tabulate(table, **kwargs)
    )


<<<<<<< HEAD
def gtfn_program(fencil_function: types.FunctionType) -> Program:
    fvprog = program(fencil_function, backend="gtfn")
    adapt_program_gtfn(fvprog)
    return fvprog


def adapt_program_gtfn(fvprog: Program) -> Program:
    fvprog.itir.params.append(im.sym("domain_"))
    fvprog.itir.closures[0].domain = im.ref("domain_")
    return fvprog


def generate_cpp_code(fvprog: Program, offset_provider: dict, **kwargs: Any) -> str:
=======
def generate_cpp_code(fencil: itir.FencilDefinition, offset_provider, **kwargs) -> str:
>>>>>>> 12f57bdf
    """Generate C++ code using the GTFN backend."""
    return generate(
        fencil, grid_type="unstructured", offset_provider=offset_provider, **kwargs
    )


def import_fencil(fencil: str) -> Union[Program, FieldOperator]:
    module_name, member_name = fencil.split(":")
    fencil = getattr(importlib.import_module(module_name), member_name)
    return fencil


def adapt_domain(fencil: itir.FencilDefinition) -> itir.FencilDefinition:
    if len(fencil.closures) > 1:
        raise MultipleFieldOperatorException()

    fencil.closures[0].domain = itir.SymRef(id="domain")
    return itir.FencilDefinition(
        id=fencil.id,
        function_definitions=fencil.function_definitions,
        params=[*fencil.params, itir.Sym(id="domain")],
        closures=fencil.closures,
    )


def get_fvprog(fencil):
    fvprog = None
    match fencil:
        case Program():
            fvprog = fencil
        case FieldOperator():
            fvprog = fencil.as_program()
        case _:
            fvprog = program(fencil)

    if len(fvprog.past_node.body) > 1:
        raise MultipleFieldOperatorException()

    return fvprog


@click.command(
    "icon4pygen",
)
@click.option(
    "--output-metadata",
    type=click.Path(
        exists=False, dir_okay=False, resolve_path=True, path_type=pathlib.Path
    ),
    help="file path for optional metadata output",
)
@click.argument("fencil", type=str)
def main(output_metadata: pathlib.Path, fencil: str) -> None:
    """
    Generate metadata and C++ code for an icon4py fencil.

    A fencil may be specified as <module>:<member>, where <module> is the
    dotted name of the containing module and <member> is the name of the fencil.
    """
<<<<<<< HEAD
    imported_fencil = import_fencil(fencil)

    match imported_fencil:
        case Program():
            fvprog = imported_fencil.with_backend("gtfn")
        case FieldOperator():
            fvprog = imported_fencil.with_backend("gtfn").as_program()
        case _:
            fvprog = program(imported_fencil, backend="gtfn")

    if len(fvprog.past_node.body) > 1:
        raise MultipleFieldOperatorException()

    fvprog = adapt_program_gtfn(fvprog)
=======
    fencil = import_fencil(fencil)
    fvprog = get_fvprog(fencil)
>>>>>>> 12f57bdf
    chains = scan_for_chains(fvprog)
    offsets = {}
    for chain in chains:
        offsets[chain] = provide_offset(chain)
    if output_metadata:
        output_metadata.write_text(format_metadata(fvprog, chains))
    click.echo(generate_cpp_code(adapt_domain(fvprog.itir), offsets))<|MERGE_RESOLUTION|>--- conflicted
+++ resolved
@@ -12,11 +12,11 @@
 # SPDX-License-Identifier: GPL-3.0-or-later
 
 """Utilities for generating icon stencils."""
-import collections
 import importlib
 import pathlib
-import types
-from typing import Any, Union
+from collections import namedtuple
+from types import SimpleNamespace
+from typing import Union
 
 import click
 import tabulate
@@ -35,25 +35,25 @@
 from icon4py.pyutils.icochainsize import IcoChainSize
 
 
-_FieldInfo = collections.namedtuple("_FieldInfo", ["field", "inp", "out"])
-
-
-def get_fieldinfo(fvprog: Program) -> dict[str, _FieldInfo]:
+_FIELDINFO = namedtuple("_FIELDINFO", ["field", "inp", "out"])
+
+
+def get_fieldinfo(fvprog: Program) -> dict[str, _FIELDINFO]:
     """Extract and format the in/out fields from a Program."""
     fields = {
-        field.id: _FieldInfo(field, True, False) for field in fvprog.past_node.params
+        field.id: _FIELDINFO(field, True, False) for field in fvprog.past_node.params
     }
 
     for out_field in [fvprog.past_node.body[0].kwargs["out"]]:
         if out_field.id in [arg.id for arg in fvprog.past_node.body[0].args]:
-            fields[out_field.id] = _FieldInfo(fields[out_field.id].field, True, True)
+            fields[out_field.id] = _FIELDINFO(fields[out_field.id].field, True, True)
         else:
-            fields[out_field.id] = _FieldInfo(out_field, False, True)
+            fields[out_field.id] = _FIELDINFO(out_field, False, True)
 
     return fields
 
 
-def format_io_string(fieldinfo: _FieldInfo) -> str:
+def format_io_string(fieldinfo: _FIELDINFO) -> str:
     """Format the output for the "io" column: in/inout/out."""
     iostring = ""
     if fieldinfo.inp:
@@ -63,7 +63,7 @@
     return iostring
 
 
-def scan_for_chains(fvprog: Program) -> set[str]:
+def scan_for_chains(fvprog: Program) -> list[str]:
     """Scan PAST node for connectivities and return a set of all connectivity chains."""
     all_types = (
         fvprog.past_node.pre_walk_values().if_isinstance(past.Symbol).getattr("type")
@@ -84,7 +84,7 @@
     return set(all_offset_labels + all_dim_labels)
 
 
-def provide_offset(chain: str) -> types.SimpleNamespace:
+def provide_offset(chain: str) -> SimpleNamespace:
     """Build an offset provider based on connectivity chain string.
 
     Connectivity strings must contain one of the following connectivity type identifiers:
@@ -106,15 +106,13 @@
             pass
         else:
             raise InvalidConnectivityException(location_chain)
-    return types.SimpleNamespace(
+    return SimpleNamespace(
         max_neighbors=IcoChainSize.get(location_chain) + include_center,
         has_skip_values=False,
     )
 
 
-def format_metadata(
-    fvprog: Program, chains: collections.abc.Iterable[str], **kwargs: Any
-) -> str:
+def format_metadata(fvprog: Program, chains, **kwargs) -> str:
     """Format in/out field and connectivity information from a program as a string table."""
     fieldinfos = get_fieldinfo(fvprog)
     table = []
@@ -131,23 +129,7 @@
     )
 
 
-<<<<<<< HEAD
-def gtfn_program(fencil_function: types.FunctionType) -> Program:
-    fvprog = program(fencil_function, backend="gtfn")
-    adapt_program_gtfn(fvprog)
-    return fvprog
-
-
-def adapt_program_gtfn(fvprog: Program) -> Program:
-    fvprog.itir.params.append(im.sym("domain_"))
-    fvprog.itir.closures[0].domain = im.ref("domain_")
-    return fvprog
-
-
-def generate_cpp_code(fvprog: Program, offset_provider: dict, **kwargs: Any) -> str:
-=======
 def generate_cpp_code(fencil: itir.FencilDefinition, offset_provider, **kwargs) -> str:
->>>>>>> 12f57bdf
     """Generate C++ code using the GTFN backend."""
     return generate(
         fencil, grid_type="unstructured", offset_provider=offset_provider, **kwargs
@@ -200,32 +182,15 @@
     help="file path for optional metadata output",
 )
 @click.argument("fencil", type=str)
-def main(output_metadata: pathlib.Path, fencil: str) -> None:
+def main(output_metadata, fencil):
     """
     Generate metadata and C++ code for an icon4py fencil.
 
     A fencil may be specified as <module>:<member>, where <module> is the
     dotted name of the containing module and <member> is the name of the fencil.
     """
-<<<<<<< HEAD
-    imported_fencil = import_fencil(fencil)
-
-    match imported_fencil:
-        case Program():
-            fvprog = imported_fencil.with_backend("gtfn")
-        case FieldOperator():
-            fvprog = imported_fencil.with_backend("gtfn").as_program()
-        case _:
-            fvprog = program(imported_fencil, backend="gtfn")
-
-    if len(fvprog.past_node.body) > 1:
-        raise MultipleFieldOperatorException()
-
-    fvprog = adapt_program_gtfn(fvprog)
-=======
     fencil = import_fencil(fencil)
     fvprog = get_fvprog(fencil)
->>>>>>> 12f57bdf
     chains = scan_for_chains(fvprog)
     offsets = {}
     for chain in chains:
