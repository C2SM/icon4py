# ICON4Py - ICON inspired code in Python and GT4Py
#
# Copyright (c) 2022, ETH Zurich and MeteoSwiss
# All rights reserved.
#
# This file is free software: you can redistribute it and/or modify it under
# the terms of the GNU General Public License as published by the
# Free Software Foundation, either version 3 of the License, or any later
# version. See the LICENSE.txt file at the top-level directory of this
# distribution for a copy of the license or check <https://www.gnu.org/licenses/>.
#
# SPDX-License-Identifier: GPL-3.0-or-later

"""Utilities for generating icon stencils."""

from __future__ import annotations

import pathlib

import click

from icon4py.bindings.workflow import PyBindGen
from icon4py.pyutils.backend import GTHeader
from icon4py.pyutils.metadata import get_stencil_info, import_definition


@click.command(
    "icon4pygen",
)
@click.argument("fencil", type=str)
<<<<<<< HEAD
@click.option("--imperative", is_flag=True, help="emit imperative code")
def main(output_metadata: pathlib.Path, fencil: str, imperative: bool) -> None:
=======
@click.argument("block_size", type=int)
@click.argument("levels_per_thread", type=int)
@click.argument(
    "outpath",
    type=click.Path(dir_okay=True, resolve_path=True, path_type=pathlib.Path),
)
def main(
    fencil: str,
    block_size: int,
    levels_per_thread: int,
    outpath: pathlib.Path,
) -> None:
>>>>>>> 641df6b8
    """
    Generate Gridtools C++ code for an icon4py fencil as well as all the associated C++ and Fortran bindings.

    Args:
        fencil: may be specified as <module>:<member>, where <module> is the dotted name of the containing module
            and <member> is the name of the fencil.

        block_size: refers to the number of threads per block to use in a cuda kernel.

        levels_per_thread: how many k-levels to process per thread.

        outpath: represents a path to the folder in which to write all generated code.
    """
    fencil_def = import_definition(fencil)
<<<<<<< HEAD
    fvprog = get_fvprog(fencil_def)
    offsets = scan_for_offsets(fvprog)
    offset_provider = {}
    for offset in offsets:
        offset_provider[offset] = provide_offset(offset)
    if output_metadata:
        connectivity_chains = [offset for offset in offsets if offset != Koff.value]
        output_metadata.write_text(format_metadata(fvprog, connectivity_chains))
    click.echo(
        generate_cpp_code(
            adapt_domain(fvprog.itir), offset_provider, imperative=imperative
        )
    )


if __name__ == "__main__":
    main()
=======
    stencil_info = get_stencil_info(fencil_def)
    GTHeader(stencil_info)(outpath)
    PyBindGen(stencil_info, levels_per_thread, block_size)(outpath)
>>>>>>> 641df6b8
<|MERGE_RESOLUTION|>--- conflicted
+++ resolved
@@ -28,10 +28,6 @@
     "icon4pygen",
 )
 @click.argument("fencil", type=str)
-<<<<<<< HEAD
-@click.option("--imperative", is_flag=True, help="emit imperative code")
-def main(output_metadata: pathlib.Path, fencil: str, imperative: bool) -> None:
-=======
 @click.argument("block_size", type=int)
 @click.argument("levels_per_thread", type=int)
 @click.argument(
@@ -44,7 +40,6 @@
     levels_per_thread: int,
     outpath: pathlib.Path,
 ) -> None:
->>>>>>> 641df6b8
     """
     Generate Gridtools C++ code for an icon4py fencil as well as all the associated C++ and Fortran bindings.
 
@@ -59,26 +54,6 @@
         outpath: represents a path to the folder in which to write all generated code.
     """
     fencil_def = import_definition(fencil)
-<<<<<<< HEAD
-    fvprog = get_fvprog(fencil_def)
-    offsets = scan_for_offsets(fvprog)
-    offset_provider = {}
-    for offset in offsets:
-        offset_provider[offset] = provide_offset(offset)
-    if output_metadata:
-        connectivity_chains = [offset for offset in offsets if offset != Koff.value]
-        output_metadata.write_text(format_metadata(fvprog, connectivity_chains))
-    click.echo(
-        generate_cpp_code(
-            adapt_domain(fvprog.itir), offset_provider, imperative=imperative
-        )
-    )
-
-
-if __name__ == "__main__":
-    main()
-=======
     stencil_info = get_stencil_info(fencil_def)
     GTHeader(stencil_info)(outpath)
-    PyBindGen(stencil_info, levels_per_thread, block_size)(outpath)
->>>>>>> 641df6b8
+    PyBindGen(stencil_info, levels_per_thread, block_size)(outpath)