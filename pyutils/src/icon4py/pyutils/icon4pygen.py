# ICON4Py - ICON inspired code in Python and GT4Py
#
# Copyright (c) 2022, ETH Zurich and MeteoSwiss
# All rights reserved.
#
# This file is free software: you can redistribute it and/or modify it under
# the terms of the GNU General Public License as published by the
# Free Software Foundation, either version 3 of the License, or any later
# version. See the LICENSE.txt file at the top-level directory of this
# distribution for a copy of the license or check <https://www.gnu.org/licenses/>.
#
# SPDX-License-Identifier: GPL-3.0-or-later

"""Utilities for generating icon stencils."""

from __future__ import annotations

import pathlib

import click
<<<<<<< HEAD
import tabulate
import warnings
from functional.common import Connectivity, Dimension, DimensionKind
from functional.ffront import common_types as ct
from functional.ffront import program_ast as past
from functional.ffront.decorator import FieldOperator, Program, program
from functional.iterator import ir as itir
from functional.program_processors.codegens.gtfn.gtfn_backend import generate

from icon4py.common.dimension import CellDim, EdgeDim, Koff, VertexDim
from icon4py.pyutils.exceptions import (
    InvalidConnectivityException,
    MultipleFieldOperatorException,
)
from icon4py.pyutils.icochainsize import IcoChainSize


@dataclasses.dataclass(frozen=True)
class _FieldInfo:
    field: past.DataSymbol
    inp: bool
    out: bool


def is_list_of_names(obj: Any) -> TypeGuard[list[past.Name]]:
    return isinstance(obj, list) and all(isinstance(i, past.Name) for i in obj)


def _ignore_subscript(node: past.Name | past.Subscript) -> past.Name:
    return node if isinstance(node, past.Name) else node.value


def get_field_infos(fvprog: Program) -> dict[str, _FieldInfo]:
    """Extract and format the in/out fields from a Program."""
    assert is_list_of_names(
        fvprog.past_node.body[0].args
    ), "Found unsupported expression in input arguments."
    input_arg_ids = set(arg.id for arg in fvprog.past_node.body[0].args)

    out_arg = fvprog.past_node.body[0].kwargs["out"]
    output_fields = (
        [_ignore_subscript(f) for f in out_arg.elts]
        if isinstance(out_arg, past.TupleExpr)
        else [_ignore_subscript(out_arg)]
    )
    assert all(isinstance(f, past.Name) for f in output_fields)
    output_arg_ids = set(arg.id for arg in output_fields)

    fields: dict[str, _FieldInfo] = {
        field_node.id: _FieldInfo(
            field=field_node,
            inp=(field_node.id in input_arg_ids),
            out=(field_node.id in output_arg_ids),
        )
        for field_node in fvprog.past_node.params
    }

    return fields


def format_io_string(fieldinfo: _FieldInfo) -> str:
    """Format the output for the "io" column: in/inout/out."""
    return f"{'in' if fieldinfo.inp else ''}{'out' if fieldinfo.out else ''}"


def scan_for_offsets(fvprog: Program) -> set[str]:
    """Scan PAST node for offsets and return a set of all offsets."""
    all_types = (
        fvprog.past_node.pre_walk_values().if_isinstance(past.Symbol).getattr("type")
    )
    all_field_types = [
        symbol_type
        for symbol_type in all_types
        if isinstance(symbol_type, ct.FieldType)
    ]
    all_dims = set(i for j in all_field_types for i in j.dims)
    all_offset_labels = (
        fvprog.itir.pre_walk_values()
        .if_isinstance(itir.OffsetLiteral)
        .getattr("value")
        .to_list()
    )
    all_dim_labels = [dim.value for dim in all_dims if dim.kind == DimensionKind.LOCAL]
    return set(all_offset_labels + all_dim_labels)


def provide_neighbor_table(chain: str) -> types.SimpleNamespace:
    """Build an offset provider based on connectivity chain string.

    Connectivity strings must contain one of the following connectivity type identifiers:
    C (cell), E (Edge), V (Vertex) and be separated by a '2' e.g. 'E2V'. If the origin is to
    be included, the string should terminate with O (uppercase o), e.g. 'C2E2CO`.

    Handling of "new" sparse dimensions

    A new sparse dimension may look like C2CE or V2CVEC. In this case, we need to strip the 2
    and pass the tokens after to the algorithm below
    """
    # note: this seeems really brittle. maybe agree on a keyowrd to indicate new sparse fields?
    new_sparse_field = any(
        len(token) > 1 for token in chain.split("2")
    ) and not chain.endswith("O")
    if new_sparse_field:
        chain = chain.split("2")[1]

    location_chain = []
    include_center = False
    for letter in chain:
        if letter == "C":
            location_chain.append(CellDim)
        elif letter == "E":
            location_chain.append(EdgeDim)
        elif letter == "V":
            location_chain.append(VertexDim)
        elif letter == "O":
            include_center = True
        elif letter == "2":
            pass
        else:
            raise InvalidConnectivityException(location_chain)
    return types.SimpleNamespace(
        max_neighbors=IcoChainSize.get(location_chain) + include_center,
        has_skip_values=False,
    )
=======
>>>>>>> 6c3d069b

from icon4py.bindings.workflow import PyBindGen
from icon4py.pyutils.backend import GTHeader
from icon4py.pyutils.metadata import get_stencil_info, import_definition


@click.command(
    "icon4pygen",
)
@click.argument("fencil", type=str)
@click.argument("block_size", type=int)
@click.argument("levels_per_thread", type=int)
@click.argument(
    "outpath",
    type=click.Path(dir_okay=True, resolve_path=True, path_type=pathlib.Path),
)
def main(
    fencil: str,
    block_size: int,
    levels_per_thread: int,
    outpath: pathlib.Path,
) -> None:
    """
    Generate Gridtools C++ code for an icon4py fencil as well as all the associated C++ and Fortran bindings.

    Args:
        fencil: may be specified as <module>:<member>, where <module> is the dotted name of the containing module
            and <member> is the name of the fencil.

        block_size: refers to the number of threads per block to use in a cuda kernel.

        levels_per_thread: how many k-levels to process per thread.

        outpath: represents a path to the folder in which to write all generated code.
    """
    fencil_def = import_definition(fencil)
<<<<<<< HEAD
    fvprog = get_fvprog(fencil_def)
    offsets = scan_for_offsets(fvprog)
    offset_provider = {}
    for offset in offsets:
        offset_provider[offset] = provide_offset(offset)
    if output_metadata:
        connectivity_chains = [offset for offset in offsets if offset != Koff.value]
        output_metadata.write_text(format_metadata(fvprog, connectivity_chains))
    click.echo(
        generate_cpp_code(
            adapt_domain(fvprog.itir), offset_provider, column_axis=fvprog._column_axis
        )
    )
=======
    stencil_info = get_stencil_info(fencil_def)
    GTHeader(stencil_info)(outpath)
    PyBindGen(stencil_info, levels_per_thread, block_size)(outpath)
>>>>>>> 6c3d069b
<|MERGE_RESOLUTION|>--- conflicted
+++ resolved
@@ -18,133 +18,6 @@
 import pathlib
 
 import click
-<<<<<<< HEAD
-import tabulate
-import warnings
-from functional.common import Connectivity, Dimension, DimensionKind
-from functional.ffront import common_types as ct
-from functional.ffront import program_ast as past
-from functional.ffront.decorator import FieldOperator, Program, program
-from functional.iterator import ir as itir
-from functional.program_processors.codegens.gtfn.gtfn_backend import generate
-
-from icon4py.common.dimension import CellDim, EdgeDim, Koff, VertexDim
-from icon4py.pyutils.exceptions import (
-    InvalidConnectivityException,
-    MultipleFieldOperatorException,
-)
-from icon4py.pyutils.icochainsize import IcoChainSize
-
-
-@dataclasses.dataclass(frozen=True)
-class _FieldInfo:
-    field: past.DataSymbol
-    inp: bool
-    out: bool
-
-
-def is_list_of_names(obj: Any) -> TypeGuard[list[past.Name]]:
-    return isinstance(obj, list) and all(isinstance(i, past.Name) for i in obj)
-
-
-def _ignore_subscript(node: past.Name | past.Subscript) -> past.Name:
-    return node if isinstance(node, past.Name) else node.value
-
-
-def get_field_infos(fvprog: Program) -> dict[str, _FieldInfo]:
-    """Extract and format the in/out fields from a Program."""
-    assert is_list_of_names(
-        fvprog.past_node.body[0].args
-    ), "Found unsupported expression in input arguments."
-    input_arg_ids = set(arg.id for arg in fvprog.past_node.body[0].args)
-
-    out_arg = fvprog.past_node.body[0].kwargs["out"]
-    output_fields = (
-        [_ignore_subscript(f) for f in out_arg.elts]
-        if isinstance(out_arg, past.TupleExpr)
-        else [_ignore_subscript(out_arg)]
-    )
-    assert all(isinstance(f, past.Name) for f in output_fields)
-    output_arg_ids = set(arg.id for arg in output_fields)
-
-    fields: dict[str, _FieldInfo] = {
-        field_node.id: _FieldInfo(
-            field=field_node,
-            inp=(field_node.id in input_arg_ids),
-            out=(field_node.id in output_arg_ids),
-        )
-        for field_node in fvprog.past_node.params
-    }
-
-    return fields
-
-
-def format_io_string(fieldinfo: _FieldInfo) -> str:
-    """Format the output for the "io" column: in/inout/out."""
-    return f"{'in' if fieldinfo.inp else ''}{'out' if fieldinfo.out else ''}"
-
-
-def scan_for_offsets(fvprog: Program) -> set[str]:
-    """Scan PAST node for offsets and return a set of all offsets."""
-    all_types = (
-        fvprog.past_node.pre_walk_values().if_isinstance(past.Symbol).getattr("type")
-    )
-    all_field_types = [
-        symbol_type
-        for symbol_type in all_types
-        if isinstance(symbol_type, ct.FieldType)
-    ]
-    all_dims = set(i for j in all_field_types for i in j.dims)
-    all_offset_labels = (
-        fvprog.itir.pre_walk_values()
-        .if_isinstance(itir.OffsetLiteral)
-        .getattr("value")
-        .to_list()
-    )
-    all_dim_labels = [dim.value for dim in all_dims if dim.kind == DimensionKind.LOCAL]
-    return set(all_offset_labels + all_dim_labels)
-
-
-def provide_neighbor_table(chain: str) -> types.SimpleNamespace:
-    """Build an offset provider based on connectivity chain string.
-
-    Connectivity strings must contain one of the following connectivity type identifiers:
-    C (cell), E (Edge), V (Vertex) and be separated by a '2' e.g. 'E2V'. If the origin is to
-    be included, the string should terminate with O (uppercase o), e.g. 'C2E2CO`.
-
-    Handling of "new" sparse dimensions
-
-    A new sparse dimension may look like C2CE or V2CVEC. In this case, we need to strip the 2
-    and pass the tokens after to the algorithm below
-    """
-    # note: this seeems really brittle. maybe agree on a keyowrd to indicate new sparse fields?
-    new_sparse_field = any(
-        len(token) > 1 for token in chain.split("2")
-    ) and not chain.endswith("O")
-    if new_sparse_field:
-        chain = chain.split("2")[1]
-
-    location_chain = []
-    include_center = False
-    for letter in chain:
-        if letter == "C":
-            location_chain.append(CellDim)
-        elif letter == "E":
-            location_chain.append(EdgeDim)
-        elif letter == "V":
-            location_chain.append(VertexDim)
-        elif letter == "O":
-            include_center = True
-        elif letter == "2":
-            pass
-        else:
-            raise InvalidConnectivityException(location_chain)
-    return types.SimpleNamespace(
-        max_neighbors=IcoChainSize.get(location_chain) + include_center,
-        has_skip_values=False,
-    )
-=======
->>>>>>> 6c3d069b
 
 from icon4py.bindings.workflow import PyBindGen
 from icon4py.pyutils.backend import GTHeader
@@ -181,22 +54,6 @@
         outpath: represents a path to the folder in which to write all generated code.
     """
     fencil_def = import_definition(fencil)
-<<<<<<< HEAD
-    fvprog = get_fvprog(fencil_def)
-    offsets = scan_for_offsets(fvprog)
-    offset_provider = {}
-    for offset in offsets:
-        offset_provider[offset] = provide_offset(offset)
-    if output_metadata:
-        connectivity_chains = [offset for offset in offsets if offset != Koff.value]
-        output_metadata.write_text(format_metadata(fvprog, connectivity_chains))
-    click.echo(
-        generate_cpp_code(
-            adapt_domain(fvprog.itir), offset_provider, column_axis=fvprog._column_axis
-        )
-    )
-=======
     stencil_info = get_stencil_info(fencil_def)
     GTHeader(stencil_info)(outpath)
-    PyBindGen(stencil_info, levels_per_thread, block_size)(outpath)
->>>>>>> 6c3d069b
+    PyBindGen(stencil_info, levels_per_thread, block_size)(outpath)