# ICON4Py - ICON inspired code in Python and GT4Py
#
# Copyright (c) 2022, ETH Zurich and MeteoSwiss
# All rights reserved.
#
# This file is free software: you can redistribute it and/or modify it under
# the terms of the GNU General Public License as published by the
# Free Software Foundation, either version 3 of the License, or any later
# version. See the LICENSE.txt file at the top-level directory of this
# distribution for a copy of the license or check <https://www.gnu.org/licenses/>.
#
# SPDX-License-Identifier: GPL-3.0-or-later

"""Utilities for generating icon stencils."""

from __future__ import annotations

import pathlib

import click

<<<<<<< HEAD
from icon4py.bindings.workflow import PyBindGen
from icon4py.pyutils.backend import GTHeader
from icon4py.pyutils.metadata import get_stencil_info, import_definition
=======
from icon4py.common.dimension import CellDim, EdgeDim, Koff, VertexDim
from icon4py.pyutils.exceptions import (
    InvalidConnectivityException,
    MultipleFieldOperatorException,
)
from icon4py.pyutils.icochainsize import IcoChainSize


@dataclasses.dataclass(frozen=True)
class _FieldInfo:
    field: past.DataSymbol
    inp: bool
    out: bool


def is_list_of_names(obj: Any) -> TypeGuard[list[past.Name]]:
    return isinstance(obj, list) and all(isinstance(i, past.Name) for i in obj)


def get_field_infos(fvprog: Program) -> dict[str, _FieldInfo]:
    """Extract and format the in/out fields from a Program."""
    assert is_list_of_names(
        fvprog.past_node.body[0].args
    ), "Found unsupported expression in input arguments."
    input_arg_ids = set(arg.id for arg in fvprog.past_node.body[0].args)

    domain_arg_ids = set()
    out_arg = fvprog.past_node.body[0].kwargs["out"]
    if "domain" in fvprog.past_node.body[0].kwargs:
        domain_arg = fvprog.past_node.body[0].kwargs["domain"]
        assert isinstance(domain_arg, past.Dict)
        domain_arg_ids = set(
            arg_elts.id for arg in domain_arg.values_ for arg_elts in arg.elts
        )
    assert isinstance(out_arg, (past.Name, past.TupleExpr))
    output_fields = out_arg.elts if isinstance(out_arg, past.TupleExpr) else [out_arg]
    output_arg_ids = set(arg.id for arg in output_fields)

    fields: dict[str, _FieldInfo] = {
        field_node.id: _FieldInfo(
            field=field_node,
            inp=(field_node.id in input_arg_ids or field_node.id in domain_arg_ids),
            out=(field_node.id in output_arg_ids),
        )
        for field_node in fvprog.past_node.params
    }

    return fields


def format_io_string(fieldinfo: _FieldInfo) -> str:
    """Format the output for the "io" column: in/inout/out."""
    return f"{'in' if fieldinfo.inp else ''}{'out' if fieldinfo.out else ''}"


def scan_for_offsets(fvprog: Program) -> set[str]:
    """Scan PAST node for offsets and return a set of all offsets."""
    all_types = (
        fvprog.past_node.pre_walk_values().if_isinstance(past.Symbol).getattr("type")
    )
    all_field_types = [
        symbol_type
        for symbol_type in all_types
        if isinstance(symbol_type, ct.FieldType)
    ]
    all_dims = set(i for j in all_field_types for i in j.dims)
    all_offset_labels = (
        fvprog.itir.pre_walk_values()
        .if_isinstance(itir.OffsetLiteral)
        .getattr("value")
        .to_list()
    )
    all_dim_labels = [dim.value for dim in all_dims if dim.kind == DimensionKind.LOCAL]
    return set(all_offset_labels + all_dim_labels)


def provide_neighbor_table(chain: str) -> types.SimpleNamespace:
    """Build an offset provider based on connectivity chain string.

    Connectivity strings must contain one of the following connectivity type identifiers:
    C (cell), E (Edge), V (Vertex) and be separated by a '2' e.g. 'E2V'. If the origin is to
    be included, the string should terminate with O (uppercase o), e.g. 'C2E2CO`.

    Handling of "new" sparse dimensions

    A new sparse dimension may look like C2CE or V2CVEC. In this case, we need to strip the 2
    and pass the tokens after to the algorithm below
    """
    # note: this seeems really brittle. maybe agree on a keyowrd to indicate new sparse fields?
    new_sparse_field = any(
        len(token) > 1 for token in chain.split("2")
    ) and not chain.endswith("O")
    if new_sparse_field:
        chain = chain.split("2")[1]

    location_chain = []
    include_center = False
    for letter in chain:
        if letter == "C":
            location_chain.append(CellDim)
        elif letter == "E":
            location_chain.append(EdgeDim)
        elif letter == "V":
            location_chain.append(VertexDim)
        elif letter == "O":
            include_center = True
        elif letter == "2":
            pass
        else:
            raise InvalidConnectivityException(location_chain)
    return types.SimpleNamespace(
        max_neighbors=IcoChainSize.get(location_chain) + include_center,
        has_skip_values=False,
    )


def provide_offset(offset: str) -> type.SimpleNamespace | Dimension:
    if offset == Koff.value:
        assert len(Koff.target) == 1
        assert Koff.source == Koff.target[0]
        return Koff.source
    else:
        return provide_neighbor_table(offset)


def format_metadata(fvprog: Program, chains: Iterable[str], **kwargs: Any) -> str:
    """Format in/out field and connectivity information from a program as a string table."""
    field_infos = get_field_infos(fvprog)
    table = []
    for name, info in field_infos.items():
        display_type = info.field.type

        if isinstance(info.field.type, ct.ScalarType):
            display_type = ct.FieldType(dims=[], dtype=info.field.type)
        elif not isinstance(info.field.type, ct.FieldType):
            raise NotImplementedError("Found unsupported argument type.")

        table.append({"name": name, "type": display_type, "io": format_io_string(info)})
    kwargs.setdefault("tablefmt", "plain")
    return (
        ", ".join([chain for chain in chains])
        + "\n"
        + tabulate.tabulate(table, **kwargs)
    )


# TODO: provide a better typing for offset_provider
def generate_cpp_code(
    fencil: itir.FencilDefinition,
    offset_provider: dict[str, Dimension | Connectivity],
    **kwargs: Any,
) -> str:
    """Generate C++ code using the GTFN backend."""
    return generate(
        fencil,
        offset_provider=offset_provider,
        **kwargs,
    )


def import_definition(name: str) -> Program | FieldOperator | types.FunctionType:
    module_name, member_name = name.split(":")
    fencil = getattr(importlib.import_module(module_name), member_name)
    return fencil


def _is_size_param(param: itir.Sym) -> bool:
    """Check if parameter is a size parameter introduced by field view frontend."""
    return param.id.startswith("__") and "_size_" in param.id


def adapt_domain(fencil: itir.FencilDefinition) -> itir.FencilDefinition:
    """Replace field view size parameters by horizontal and vertical range paramters."""
    if len(fencil.closures) > 1:
        raise MultipleFieldOperatorException()

    fencil.closures[0].domain = itir.FunCall(
        fun=itir.SymRef(id="unstructured_domain"),
        args=[
            itir.FunCall(
                fun=itir.SymRef(id="named_range"),
                args=[
                    itir.AxisLiteral(value="horizontal"),
                    itir.SymRef(id="horizontal_start"),
                    itir.SymRef(id="horizontal_end"),
                ],
            ),
            itir.FunCall(
                fun=itir.SymRef(id="named_range"),
                args=[
                    itir.AxisLiteral(value=Koff.source.value),
                    itir.SymRef(id="vertical_start"),
                    itir.SymRef(id="vertical_end"),
                ],
            ),
        ],
    )

    return itir.FencilDefinition(
        id=fencil.id,
        function_definitions=fencil.function_definitions,
        params=[
            *(p for p in fencil.params if not _is_size_param(p)),
            itir.Sym(id="horizontal_start"),
            itir.Sym(id="horizontal_end"),
            itir.Sym(id="vertical_start"),
            itir.Sym(id="vertical_end"),
        ],
        closures=fencil.closures,
    )


def get_fvprog(fencil_def: Program | FieldOperator | types.FunctionType) -> Program:
    match fencil_def:
        case Program():
            fvprog = fencil_def
        case FieldOperator():
            fvprog = fencil_def.as_program()
        case _:
            fvprog = program(fencil_def)

    if len(fvprog.past_node.body) > 1:
        raise MultipleFieldOperatorException()

    return fvprog
>>>>>>> a5bd8878


@click.command(
    "icon4pygen",
)
@click.argument("fencil", type=str)
@click.argument("block_size", type=int)
@click.argument("levels_per_thread", type=int)
@click.argument(
    "outpath",
    type=click.Path(dir_okay=True, resolve_path=True, path_type=pathlib.Path),
)
def main(
    fencil: str,
    block_size: int,
    levels_per_thread: int,
    outpath: pathlib.Path,
) -> None:
    """
    Generate Gridtools C++ code for an icon4py fencil as well as all the associated C++ and Fortran bindings.

    Args:
        fencil: may be specified as <module>:<member>, where <module> is the dotted name of the containing module
            and <member> is the name of the fencil.

        block_size: refers to the number of threads per block to use in a cuda kernel.

        levels_per_thread: how many k-levels to process per thread.

        outpath: represents a path to the folder in which to write all generated code.
    """
    fencil_def = import_definition(fencil)
<<<<<<< HEAD
    stencil_info = get_stencil_info(fencil_def)
    GTHeader(stencil_info)(outpath)
    PyBindGen(stencil_info, levels_per_thread, block_size)(outpath)
=======
    fvprog = get_fvprog(fencil_def)
    offsets = scan_for_offsets(fvprog)
    offset_provider = {}
    for offset in offsets:
        offset_provider[offset] = provide_offset(offset)
    if output_metadata:
        connectivity_chains = [offset for offset in offsets if offset != Koff.value]
        output_metadata.write_text(format_metadata(fvprog, connectivity_chains))
    apply_domain = any(
        "domain" not in past_bodies.kwargs for past_bodies in fvprog.past_node.body
    )
    applied_domain = adapt_domain(fvprog.itir) if apply_domain else fvprog.itir
    click.echo(generate_cpp_code(applied_domain, offset_provider))
>>>>>>> a5bd8878
<|MERGE_RESOLUTION|>--- conflicted
+++ resolved
@@ -19,237 +19,9 @@
 
 import click
 
-<<<<<<< HEAD
 from icon4py.bindings.workflow import PyBindGen
 from icon4py.pyutils.backend import GTHeader
 from icon4py.pyutils.metadata import get_stencil_info, import_definition
-=======
-from icon4py.common.dimension import CellDim, EdgeDim, Koff, VertexDim
-from icon4py.pyutils.exceptions import (
-    InvalidConnectivityException,
-    MultipleFieldOperatorException,
-)
-from icon4py.pyutils.icochainsize import IcoChainSize
-
-
-@dataclasses.dataclass(frozen=True)
-class _FieldInfo:
-    field: past.DataSymbol
-    inp: bool
-    out: bool
-
-
-def is_list_of_names(obj: Any) -> TypeGuard[list[past.Name]]:
-    return isinstance(obj, list) and all(isinstance(i, past.Name) for i in obj)
-
-
-def get_field_infos(fvprog: Program) -> dict[str, _FieldInfo]:
-    """Extract and format the in/out fields from a Program."""
-    assert is_list_of_names(
-        fvprog.past_node.body[0].args
-    ), "Found unsupported expression in input arguments."
-    input_arg_ids = set(arg.id for arg in fvprog.past_node.body[0].args)
-
-    domain_arg_ids = set()
-    out_arg = fvprog.past_node.body[0].kwargs["out"]
-    if "domain" in fvprog.past_node.body[0].kwargs:
-        domain_arg = fvprog.past_node.body[0].kwargs["domain"]
-        assert isinstance(domain_arg, past.Dict)
-        domain_arg_ids = set(
-            arg_elts.id for arg in domain_arg.values_ for arg_elts in arg.elts
-        )
-    assert isinstance(out_arg, (past.Name, past.TupleExpr))
-    output_fields = out_arg.elts if isinstance(out_arg, past.TupleExpr) else [out_arg]
-    output_arg_ids = set(arg.id for arg in output_fields)
-
-    fields: dict[str, _FieldInfo] = {
-        field_node.id: _FieldInfo(
-            field=field_node,
-            inp=(field_node.id in input_arg_ids or field_node.id in domain_arg_ids),
-            out=(field_node.id in output_arg_ids),
-        )
-        for field_node in fvprog.past_node.params
-    }
-
-    return fields
-
-
-def format_io_string(fieldinfo: _FieldInfo) -> str:
-    """Format the output for the "io" column: in/inout/out."""
-    return f"{'in' if fieldinfo.inp else ''}{'out' if fieldinfo.out else ''}"
-
-
-def scan_for_offsets(fvprog: Program) -> set[str]:
-    """Scan PAST node for offsets and return a set of all offsets."""
-    all_types = (
-        fvprog.past_node.pre_walk_values().if_isinstance(past.Symbol).getattr("type")
-    )
-    all_field_types = [
-        symbol_type
-        for symbol_type in all_types
-        if isinstance(symbol_type, ct.FieldType)
-    ]
-    all_dims = set(i for j in all_field_types for i in j.dims)
-    all_offset_labels = (
-        fvprog.itir.pre_walk_values()
-        .if_isinstance(itir.OffsetLiteral)
-        .getattr("value")
-        .to_list()
-    )
-    all_dim_labels = [dim.value for dim in all_dims if dim.kind == DimensionKind.LOCAL]
-    return set(all_offset_labels + all_dim_labels)
-
-
-def provide_neighbor_table(chain: str) -> types.SimpleNamespace:
-    """Build an offset provider based on connectivity chain string.
-
-    Connectivity strings must contain one of the following connectivity type identifiers:
-    C (cell), E (Edge), V (Vertex) and be separated by a '2' e.g. 'E2V'. If the origin is to
-    be included, the string should terminate with O (uppercase o), e.g. 'C2E2CO`.
-
-    Handling of "new" sparse dimensions
-
-    A new sparse dimension may look like C2CE or V2CVEC. In this case, we need to strip the 2
-    and pass the tokens after to the algorithm below
-    """
-    # note: this seeems really brittle. maybe agree on a keyowrd to indicate new sparse fields?
-    new_sparse_field = any(
-        len(token) > 1 for token in chain.split("2")
-    ) and not chain.endswith("O")
-    if new_sparse_field:
-        chain = chain.split("2")[1]
-
-    location_chain = []
-    include_center = False
-    for letter in chain:
-        if letter == "C":
-            location_chain.append(CellDim)
-        elif letter == "E":
-            location_chain.append(EdgeDim)
-        elif letter == "V":
-            location_chain.append(VertexDim)
-        elif letter == "O":
-            include_center = True
-        elif letter == "2":
-            pass
-        else:
-            raise InvalidConnectivityException(location_chain)
-    return types.SimpleNamespace(
-        max_neighbors=IcoChainSize.get(location_chain) + include_center,
-        has_skip_values=False,
-    )
-
-
-def provide_offset(offset: str) -> type.SimpleNamespace | Dimension:
-    if offset == Koff.value:
-        assert len(Koff.target) == 1
-        assert Koff.source == Koff.target[0]
-        return Koff.source
-    else:
-        return provide_neighbor_table(offset)
-
-
-def format_metadata(fvprog: Program, chains: Iterable[str], **kwargs: Any) -> str:
-    """Format in/out field and connectivity information from a program as a string table."""
-    field_infos = get_field_infos(fvprog)
-    table = []
-    for name, info in field_infos.items():
-        display_type = info.field.type
-
-        if isinstance(info.field.type, ct.ScalarType):
-            display_type = ct.FieldType(dims=[], dtype=info.field.type)
-        elif not isinstance(info.field.type, ct.FieldType):
-            raise NotImplementedError("Found unsupported argument type.")
-
-        table.append({"name": name, "type": display_type, "io": format_io_string(info)})
-    kwargs.setdefault("tablefmt", "plain")
-    return (
-        ", ".join([chain for chain in chains])
-        + "\n"
-        + tabulate.tabulate(table, **kwargs)
-    )
-
-
-# TODO: provide a better typing for offset_provider
-def generate_cpp_code(
-    fencil: itir.FencilDefinition,
-    offset_provider: dict[str, Dimension | Connectivity],
-    **kwargs: Any,
-) -> str:
-    """Generate C++ code using the GTFN backend."""
-    return generate(
-        fencil,
-        offset_provider=offset_provider,
-        **kwargs,
-    )
-
-
-def import_definition(name: str) -> Program | FieldOperator | types.FunctionType:
-    module_name, member_name = name.split(":")
-    fencil = getattr(importlib.import_module(module_name), member_name)
-    return fencil
-
-
-def _is_size_param(param: itir.Sym) -> bool:
-    """Check if parameter is a size parameter introduced by field view frontend."""
-    return param.id.startswith("__") and "_size_" in param.id
-
-
-def adapt_domain(fencil: itir.FencilDefinition) -> itir.FencilDefinition:
-    """Replace field view size parameters by horizontal and vertical range paramters."""
-    if len(fencil.closures) > 1:
-        raise MultipleFieldOperatorException()
-
-    fencil.closures[0].domain = itir.FunCall(
-        fun=itir.SymRef(id="unstructured_domain"),
-        args=[
-            itir.FunCall(
-                fun=itir.SymRef(id="named_range"),
-                args=[
-                    itir.AxisLiteral(value="horizontal"),
-                    itir.SymRef(id="horizontal_start"),
-                    itir.SymRef(id="horizontal_end"),
-                ],
-            ),
-            itir.FunCall(
-                fun=itir.SymRef(id="named_range"),
-                args=[
-                    itir.AxisLiteral(value=Koff.source.value),
-                    itir.SymRef(id="vertical_start"),
-                    itir.SymRef(id="vertical_end"),
-                ],
-            ),
-        ],
-    )
-
-    return itir.FencilDefinition(
-        id=fencil.id,
-        function_definitions=fencil.function_definitions,
-        params=[
-            *(p for p in fencil.params if not _is_size_param(p)),
-            itir.Sym(id="horizontal_start"),
-            itir.Sym(id="horizontal_end"),
-            itir.Sym(id="vertical_start"),
-            itir.Sym(id="vertical_end"),
-        ],
-        closures=fencil.closures,
-    )
-
-
-def get_fvprog(fencil_def: Program | FieldOperator | types.FunctionType) -> Program:
-    match fencil_def:
-        case Program():
-            fvprog = fencil_def
-        case FieldOperator():
-            fvprog = fencil_def.as_program()
-        case _:
-            fvprog = program(fencil_def)
-
-    if len(fvprog.past_node.body) > 1:
-        raise MultipleFieldOperatorException()
-
-    return fvprog
->>>>>>> a5bd8878
 
 
 @click.command(
@@ -282,22 +54,10 @@
         outpath: represents a path to the folder in which to write all generated code.
     """
     fencil_def = import_definition(fencil)
-<<<<<<< HEAD
     stencil_info = get_stencil_info(fencil_def)
     GTHeader(stencil_info)(outpath)
     PyBindGen(stencil_info, levels_per_thread, block_size)(outpath)
-=======
-    fvprog = get_fvprog(fencil_def)
-    offsets = scan_for_offsets(fvprog)
-    offset_provider = {}
-    for offset in offsets:
-        offset_provider[offset] = provide_offset(offset)
-    if output_metadata:
-        connectivity_chains = [offset for offset in offsets if offset != Koff.value]
-        output_metadata.write_text(format_metadata(fvprog, connectivity_chains))
-    apply_domain = any(
-        "domain" not in past_bodies.kwargs for past_bodies in fvprog.past_node.body
-    )
-    applied_domain = adapt_domain(fvprog.itir) if apply_domain else fvprog.itir
-    click.echo(generate_cpp_code(applied_domain, offset_provider))
->>>>>>> a5bd8878
+
+
+if __name__ == "__main__":
+    main()