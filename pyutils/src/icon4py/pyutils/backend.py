--- conflicted
+++ resolved
@@ -38,15 +38,10 @@
 
     def __call__(self, outpath: Path, imperative: bool) -> None:
         """Generate C++ code using the GTFN backend and write it to a file."""
-<<<<<<< HEAD
-        gtheader = self._generate_cpp_code(self._adapt_domain(self.stencil_info.itir))
+        gtheader = self._generate_cpp_code(
+            self._adapt_domain(self.stencil_info.itir), imperative=imperative
+        )
         write_string(gtheader, outpath, f"{self.stencil_info.itir.id}.hpp")
-=======
-        gtheader = self._generate_cpp_code(
-            self._adapt_domain(self.stencil_info.fvprog.itir), imperative=imperative
-        )
-        write_string(gtheader, outpath, f"{self.stencil_info.fvprog.itir.id}.hpp")
->>>>>>> 7a9a51b6
 
     def _generate_cpp_code(self, fencil: itir.FencilDefinition, **kwargs: Any) -> str:
         return generate(
