# ICON4Py - ICON inspired code in Python and GT4Py
#
# Copyright (c) 2022, ETH Zurich and MeteoSwiss
# All rights reserved.
#
# This file is free software: you can redistribute it and/or modify it under
# the terms of the GNU General Public License as published by the
# Free Software Foundation, either version 3 of the License, or any later
# version. See the LICENSE.txt file at the top-level directory of this
# distribution for a copy of the license or check <https://www.gnu.org/licenses/>.
#
# SPDX-License-Identifier: GPL-3.0-or-later

import itertools
from pathlib import Path
<<<<<<< HEAD
from typing import Any, Sequence
=======
from typing import Sequence, Any
>>>>>>> 44785b41

import numpy as np
from eve import Node
from eve.codegen import JinjaTemplate as as_jinja
from eve.codegen import MakoTemplate as as_mako
from eve.codegen import TemplatedGenerator, format_source
from functional.fencil_processors.codegens.gtfn.gtfn_backend import generate
from functional.ffront import program_ast as past
from functional.ffront.common_types import FieldType
from functional.iterator import ir as itir

from functional.ffront.common_types import ScalarKind

from icon4py.bindings.cppgen import render_python_type
from icon4py.bindings.utils import write_string
from icon4py.common.dimension import Koff
from icon4py.pyutils.exceptions import MultipleFieldOperatorException
from icon4py.pyutils.metadata import get_field_infos
from icon4py.pyutils.stencil_info import StencilInfo
from icon4py.bindings.types import Field
from icon4py.bindings.types import Offset


class F90Generator(TemplatedGenerator):
    # _builtin_to_ctype = {
    #     ScalarKind.FLOAT64 : "real(c_double)",
    #     ScalarKind.FLOAT32 : "real(c_float)",
    #     ScalarKind.BOOL : "c_int", #?
    #     ScalarKind.INT32 : "c_int",
    #     ScalarKind.INT64 : "c_long",
    # }

    # def visit_Field(self, node: Field, **kwargs: Any) -> str:
    #     return self.generic_visit(node, ctype=self._builtin_to_ctype[node.type], **kwargs)

    F90File = as_jinja(
        """
        #define DEFAULT_RELATIVE_ERROR_THRESHOLD 1.0d-12
        #define DEFAULT_ABSOLUTE_ERROR_THRESHOLD 0.0d1
        module {{sten_name}}
        use, intrinsic :: iso_c_binding
        implicit none
        interface
        {{run_fun}}
        {{run_and_verify_fun}}
        {{setup_fun}}
        subroutine &
        free_{{sten_name}}( ) bind(c)
        use, intrinsic :: iso_c_binding
        use openacc
        end subroutine
        end interface
        contains
        {{wrap_run_fun}}
        {{wrap_setup_fun}}
        end module
    """
    )

    F90RunFun = as_jinja(
        """
        subroutine &
        run_{{sten_name}}( &
        {% for field in _this_node.fields -%}             
            {{field.name}}, &        
        {% endfor -%}
        vertical_lower, &
        vertical_upper, &
        horizontal_lower, &
        horizontal_upper &
        ) bind(c)
        use, intrinsic :: iso_c_binding
        use openacc
        {% for field in _this_node.fields -%}             
            {{field.ctype()}}, dimension(*), target :: {{field.name}}
        {% endfor -%}        
        integer(c_int), value, target :: vertical_lower
        integer(c_int), value, target :: vertical_upper
        integer(c_int), value, target :: horizontal_lower
        integer(c_int), value, target :: horizontal_upper
        end subroutine
        """
    )

    F90RunAndVerifyFun = as_jinja(
        """
        subroutine &
        run_and_verify_{{sten_name}}( &
        {% for field in _this_node.all_fields -%}             
            {{field.name}}, &   
        {% endfor %}
        {%- for field in _this_node.out_fields -%}             
            {{field.name}}_before, &
        {% endfor -%}
        vertical_lower, &
        vertical_upper, &
        horizontal_lower, &
        horizontal_upper, &
        {% for field in _this_node.out_fields -%}
        {{field.name}}_rel_tol, &
        {{field.name}}_abs_tol {% if not loop.last -%}
            , &
        {% else -%} 
            &
        {%- endif %}
        {%- endfor %}
        ) bind(c)
        use, intrinsic :: iso_c_binding
        use openacc
        {% for field in _this_node.all_fields -%}             
            {{field.ctype()}}, dimension(*), target :: {{field.name}}
        {% endfor %}
        {%- for field in _this_node.out_fields -%}             
            {{field.ctype()}}, dimension(*), target :: {{field.name}}_before
        {% endfor -%}        
        integer(c_int), value, target :: vertical_lower
        integer(c_int), value, target :: vertical_upper
        integer(c_int), value, target :: horizontal_lower
        integer(c_int), value, target :: horizontal_upper
        {% for field in _this_node.out_fields -%}
        real(c_double), value, target :: {{field.name}}_rel_tol
        real(c_double), value, target :: {{field.name}}_abs_tol
        {%- endfor %}                
        end subroutine
        """
    )

    F90WrapRunFun = as_jinja(
        """
        subroutine &
        wrap_run_{{sten_name}}( &
        {% for field in _this_node.all_fields -%}             
            {{field.name}}, &   
        {% endfor %}
        {%- for field in _this_node.out_fields -%}             
            {{field.name}}_before, &
        {% endfor -%}
        vertical_lower, &
        vertical_upper, &
        horizontal_lower, &
        horizontal_upper, &
        {% for field in _this_node.out_fields -%}
        {{field.name}}_rel_tol, &
        {{field.name}}_abs_tol{% if not loop.last -%}
            , &
        {% else %} &
        {%- endif %}
        {%- endfor %}
        )
        use, intrinsic :: iso_c_binding
        use openacc        
        {% for field in _this_node.all_fields -%}             
            {{field.ctype()}}, {{field.dim_string()}}, target :: {{field.name}}
        {% endfor -%}
        {% for field in _this_node.out_fields -%}             
            {{field.ctype()}}, {{field.dim_string()}}, target :: {{field.name}}_before
        {% endfor -%}        
        integer(c_int), value, target :: vertical_lower
        integer(c_int), value, target :: vertical_upper
        integer(c_int), value, target :: horizontal_lower
        integer(c_int), value, target :: horizontal_upper         
        {% for field in _this_node.out_fields -%}
        real(c_double), value, target, optional :: {{field.name}}_rel_tol
        real(c_double), value, target, optional :: {{field.name}}_abs_tol
        {%- endfor %}          
        {% for field in _this_node.out_fields -%}
        real(c_double) :: {{field.name}}_rel_err_tol
        real(c_double) :: {{field.name}}_abs_err_tol
        {%- endfor %}
        integer(c_int) :: vertical_start
        integer(c_int) :: vertical_end
        integer(c_int) :: horizontal_start
        integer(c_int) :: horizontal_end
        vertical_start = vertical_lower-1
        vertical_end = vertical_upper
        horizontal_start = horizontal_lower-1
        horizontal_end = horizontal_upper
        {% for field in _this_node.out_fields -%}
        if (present({{field.name}}_rel_tol)) then
            {{field.name}}_rel_err_tol = {{field.name}}_rel_tol
        else
            {{field.name}}_rel_err_tol = DEFAULT_RELATIVE_ERROR_THRESHOLD
        endif
        
        if (present({{field.name}}_abs_tol)) then
            {{field.name}}_abs_err_tol = {{field.name}}_abs_tol
        else
            {{field.name}}_abs_err_tol = DEFAULT_ABSOLUTE_ERROR_THRESHOLD
        endif        
        {%- endfor %}  
        !$ACC host_data use_device( &
        {% for field in _this_node.all_fields -%}             
        !$ACC {{field.name}}, &   
        {% endfor %}
        {%- for field in _this_node.out_fields -%}             
        !$ACC {{field.name}}_before, &
        {% endfor -%}        
        !$ACC )
        #ifdef __DSL_VERIFY
            call run_and_verify_{{sten_name}} &
            ( &                                
            {% for field in _this_node.all_fields -%}             
                {{field.name}}, &   
            {% endfor %}
            {%- for field in _this_node.out_fields -%}             
                {{field.name}}_before, &
            {% endfor -%}          
            vertical_start, &
            vertical_end, &
            horizontal_start, &
            horizontal_end, &
            {% for field in _this_node.out_fields -%}             
            {{field.name}}_rel_err_tol, &
            {{field.name}}_abs_err_tol{% if not loop.last -%}
            , &
            {% else %} &
            {% endif -%} 
            {%- endfor -%}
            )
        #else
            call run_{{sten_name}} &
            ( &
            {% for field in _this_node.all_fields -%}             
                {{field.name}}, &   
            {% endfor %}            
            vertical_start, &
            vertical_end, &
            horizontal_start, &
            horizontal_end &            
            )
        #endif
        !$ACC end host_data
        end subroutine
        """
    )

    F90WrapSetupFun = as_jinja(
        """
        subroutine &
        wrap_setup_{{sten_name}}( &
        mesh, &
        k_size, &
        stream, &
        {% for field in _this_node.out_fields -%}             
            {{field.name}}_kmax{% if not loop.last -%}
            , &
            {% else %} &
            {%- endif -%}             
        {% endfor %}
        )
        use, intrinsic :: iso_c_binding
        use openacc
        type(c_ptr), value, target :: mesh
        integer(c_int), value, target :: k_size
        integer(kind=acc_handle_kind), value, target :: stream
        {%- for field in _this_node.out_fields -%}             
            integer(c_int), value, target, optional :: {{field.name}}_kmax
        {% endfor %}
        {%- for field in _this_node.out_fields -%}             
            integer(c_int) :: {{field.name}}_kvert_max
        {% endfor %}
        {%- for field in _this_node.out_fields -%}             
        
        if (present({{field.name}}_kmax)) then
            {{field.name}}_kvert_max = {{field.name}}_kmax
        else
            {{field.name}}_kvert_max = k_size
        endif
        {% endfor %}
        call setup_{{sten_name}} &
        ( &
            mesh, &
            k_size, &
            stream, &
            {% for field in _this_node.out_fields -%}             
            {{field.name}}_kvert_max{% if not loop.last -%}
            , &
            {% else %} &
            {% endif -%} 
            {%- endfor -%}                              
        )
        end subroutine
        """
    )

    F90SetupFun = as_jinja(
        """
        subroutine &
        setup_{{sten_name}}( &
        mesh, &
        k_size, &
        stream, &
        {% for field in _this_node.out_fields -%}             
            {{field.name}}_kmax{% if not loop.last -%}
            , &
        {%- else %} &
        {%- endif %}
        {%- endfor %}
        ) bind(c)
        use, intrinsic :: iso_c_binding
        use openacc
        type(c_ptr), value, target :: mesh
        integer(c_int), value, target :: k_size
        integer(kind=acc_handle_kind), value, target :: stream
        {% for field in _this_node.out_fields -%}             
            integer(c_int), value, target :: {{field.name}}_kmax {% if not loop.last -%}
            , &
        {% endif %}
        {%- endfor %}         
        end subroutine
        """
    )


class F90RunFun(Node):
    sten_name: str
    fields: Sequence[Field]


class F90RunAndVerifyFun(Node):
    sten_name: str
    all_fields: Sequence[Field]
    out_fields: Sequence[Field]


class F90SetupFun(Node):
    sten_name: str
    out_fields: Sequence[Field]


class F90WrapRunFun(Node):
    sten_name: str
    all_fields: Sequence[Field]
    out_fields: Sequence[Field]


class F90WrapSetupFun(Node):
    sten_name: str
    all_fields: Sequence[Field]
    out_fields: Sequence[Field]


class F90File(Node):
    sten_name: str
    run_fun: F90RunFun
    run_and_verify_fun: F90RunAndVerifyFun
    setup_fun: F90SetupFun
    wrap_run_fun: F90WrapRunFun
    wrap_setup_fun: F90WrapSetupFun


@dataclass
class F90Iface:
    sten_name: str
    fields: Sequence[Field]
    offsets: Sequence[Offset]

    def _generate_iface(self):
        iface = F90File(
            sten_name=self.sten_name,
            run_fun=F90RunFun(sten_name=self.sten_name, fields=self.fields),
            run_and_verify_fun=F90RunAndVerifyFun(
                sten_name=self.sten_name,
                all_fields=self.fields,
                out_fields=[field for field in self.fields if field.intent.out],
            ),
            setup_fun=F90SetupFun(
                sten_name=self.sten_name,
                out_fields=[field for field in self.fields if field.intent.out],
            ),
            wrap_run_fun=F90WrapRunFun(
                sten_name=self.sten_name,
                all_fields=self.fields,
                out_fields=[field for field in self.fields if field.intent.out],
            ),
            wrap_setup_fun=F90WrapSetupFun(
                sten_name=self.sten_name,
                all_fields=self.fields,
                out_fields=[field for field in self.fields if field.intent.out],
            ),
        )
        return iface

    def write(self, outpath: Path):
        iface = self._generate_iface()
        source = F90Generator.apply(iface)
        print(source)


class GTHeader:
    def __init__(self, stencil_info: StencilInfo):
        self.stencil_info = stencil_info
        self.stencil_name = stencil_info.fvprog.past_node.id

    def write(self, outpath: Path):
        gtheader = self._generate_cpp_code(
            self._adapt_domain(self.stencil_info.fvprog.itir)
        )
        write_string(gtheader, outpath, f"{self.stencil_name}.hpp")

    # TODO: provide a better typing for offset_provider
    def _generate_cpp_code(self, fencil: itir.FencilDefinition, **kwargs: Any) -> str:
        """Generate C++ code using the GTFN backend."""
        return generate(
            fencil,
            offset_provider=self.stencil_info.offset_provider,
            **kwargs,
        )

    def _adapt_domain(self, fencil: itir.FencilDefinition) -> itir.FencilDefinition:
        """Replace field view size parameters by horizontal and vertical range paramters."""
        if len(fencil.closures) > 1:
            raise MultipleFieldOperatorException()

        fencil.closures[0].domain = itir.FunCall(
            fun=itir.SymRef(id="unstructured_domain"),
            args=[
                itir.FunCall(
                    fun=itir.SymRef(id="named_range"),
                    args=[
                        itir.AxisLiteral(value="horizontal"),
                        itir.SymRef(id="horizontal_start"),
                        itir.SymRef(id="horizontal_end"),
                    ],
                ),
                itir.FunCall(
                    fun=itir.SymRef(id="named_range"),
                    args=[
                        itir.AxisLiteral(value=Koff.source.value),
                        itir.SymRef(id="vertical_start"),
                        itir.SymRef(id="vertical_end"),
                    ],
                ),
            ],
        )
        return itir.FencilDefinition(
            id=fencil.id,
            function_definitions=fencil.function_definitions,
            params=[
                *(p for p in fencil.params if not self._is_size_param(p)),
                itir.Sym(id="horizontal_start"),
                itir.Sym(id="horizontal_end"),
                itir.Sym(id="vertical_start"),
                itir.Sym(id="vertical_end"),
            ],
            closures=fencil.closures,
        )

    @staticmethod
    def _is_size_param(param: itir.Sym) -> bool:
        """Check if parameter is a size parameter introduced by field view frontend."""
        return param.id.startswith("__") and "_size_" in param.id


class CppHeader:
    def __init__(self, stencil_info: StencilInfo):
        self.stencil_info = stencil_info
        self.generator = HeaderGenerator
        self.fields = get_field_infos(stencil_info.fvprog)
        self.stencil_name = stencil_info.fvprog.past_node.id

    def write(self, outpath: Path):
        header = self._generate_header()
        source = format_source("cpp", self.generator.apply(header), style="LLVM")
        write_string(source, outpath, f"{self.stencil_name}.h")

    def _generate_header(self):
        (
            all_params,
            before,
            k_size,
            out_dsl,
            tolerance,
        ) = self._get_template_data()

        header = HeaderFile(
            runFunc=StencilFuncDeclaration(
                funcname=self.stencil_name,
                parameters=all_params,
            ),
            verifyFunc=VerifyFuncDeclaration(
                funcname=self.stencil_name,
                out_dsl_params=out_dsl,
                tolerance_params=tolerance,
            ),
            runAndVerifyFunc=RunAndVerifyFunc(
                funcname=self.stencil_name,
                parameters=all_params,
                tolerance_params=tolerance,
                before_params=before,
            ),
            setupFunc=SetupFunc(funcname=self.stencil_name, parameters=k_size),
            freeFunc=FreeFunc(funcname=self.stencil_name),
        )
        return header

    def _get_template_data(self):
        output = self._make_output_params("", is_const=True)
        all_params = self._make_output_params("", select_all=True)
        k_size = self._make_output_params(
            "_k_size", is_const=True, type_overload=np.intc
        )
        out_dsl = self._interleave_params(
            self._make_output_params("_dsl", is_const=True), output
        )
        tolerance = self._interleave_params(
            self._make_output_params("_rel_tol", is_const=True),
            self._make_output_params("_abs_tol", is_const=True),
        )
        before = self._make_output_params("_before", is_const=False)
        return (
            all_params,
            before,
            k_size,
            out_dsl,
            tolerance,
        )

    @staticmethod
    def _interleave_params(*args):
        return list(itertools.chain(*zip(*args)))

    def _make_output_params(
        self,
        pname: str,
        is_const: bool = False,
        type_overload: Any = None,
        select_all: bool = False,
    ):

        params = []

        for f, f_info in self.fields.items():

            if select_all:
                is_out = f_info.out
            else:
                is_out = True

            if f_info.out == is_out:
                name = f"{f}{pname}"
                dtype = self._render_types(f_info, type_overload)
                is_pointer = self._is_pointer(f_info, name)
                params.append(
                    FunctionParameter(
                        name=name,
                        dtype=dtype,
                        out=is_out,
                        pointer=is_pointer,
                        const=is_const,
                    )
                )
        return params

    @staticmethod
    def _is_pointer(f_info, name):
        for f in ["_abs_tol", "_rel_tol", "_k_size"]:
            if f in name:
                return False

        if hasattr(f_info.field.type, "dims"):
            return True
        return False

    def _render_types(self, f_info, overload: Any = None):
        render_type = (
            self._handle_field_type(f_info.field) if not overload else overload
        )
        return render_python_type(np.dtype(render_type).type)

    @staticmethod
    def _handle_field_type(field: past.DataSymbol):
        if isinstance(field.type, FieldType):
            return str(field.type.dtype)
        return str(field.type)


class Func(Node):
    funcname: str


class FunctionParameter(Node):
    name: str
    dtype: str
    out: bool
    pointer: bool
    const: bool


class StencilFuncDeclaration(Func):
    parameters: Sequence[FunctionParameter]


class VerifyFuncDeclaration(Func):
    out_dsl_params: Sequence[FunctionParameter]
    tolerance_params: Sequence[FunctionParameter]


class RunAndVerifyFunc(StencilFuncDeclaration):
    tolerance_params: Sequence[FunctionParameter]
    before_params: Sequence[FunctionParameter]


class SetupFunc(StencilFuncDeclaration):
    ...


class FreeFunc(Func):
    ...


class HeaderFile(Node):
    runFunc: StencilFuncDeclaration
    verifyFunc: VerifyFuncDeclaration
    runAndVerifyFunc: RunAndVerifyFunc
    setupFunc: StencilFuncDeclaration
    freeFunc: Func


class HeaderGenerator(TemplatedGenerator):
    HeaderFile = as_jinja(
        """\
        #pragma once
        #include "driver-includes/defs.hpp"
        #include "driver-includes/cuda_utils.hpp"
        extern "C" {
        {{ runFunc }}
        {{ verifyFunc }}
        {{ runAndVerifyFunc }}
        {{ setupFunc }}
        {{ freeFunc }}
        }
        """
    )

    StencilFuncDeclaration = as_jinja(
        """\
        void run_{{funcname}}({{", ".join(parameters)}}, const int verticalStart, const int verticalEnd, const int horizontalStart, const int horizontalEnd) ;
        """
    )

    VerifyFuncDeclaration = as_jinja(
        """\
        bool verify_{{funcname}}({{", ".join(out_dsl_params)}}, {{", ".join(tolerance_params)}}, const int iteration) ;
        """
    )

    RunAndVerifyFunc = as_jinja(
        """\
        void run_and_verify_{{funcname}}({{", ".join(parameters)}}, {{", ".join(before_params)}}, const int verticalStart, const int verticalEnd, const int horizontalStart, const int horizontalEnd, {{", ".join(tolerance_params)}}) ;
        """
    )

    SetupFunc = as_jinja(
        """\
        void setup_{{funcname}}(dawn::GlobalGpuTriMesh *mesh, int k_size, cudaStream_t stream, {{", ".join(parameters)}}) ;
        """
    )

    FreeFunc = as_jinja(
        """\
        void free_{{funcname}}() ;
        """
    )

    def visit_FunctionParameter(self, param: FunctionParameter):
        const = "const " if param.const else ""
        pointer = "*" if param.pointer else ""
        type_str = f"{const}{param.dtype}{pointer} {param.name}"
        return type_str<|MERGE_RESOLUTION|>--- conflicted
+++ resolved
@@ -12,47 +12,29 @@
 # SPDX-License-Identifier: GPL-3.0-or-later
 
 import itertools
+from dataclasses import dataclass
 from pathlib import Path
-<<<<<<< HEAD
 from typing import Any, Sequence
-=======
-from typing import Sequence, Any
->>>>>>> 44785b41
 
 import numpy as np
 from eve import Node
 from eve.codegen import JinjaTemplate as as_jinja
-from eve.codegen import MakoTemplate as as_mako
 from eve.codegen import TemplatedGenerator, format_source
 from functional.fencil_processors.codegens.gtfn.gtfn_backend import generate
 from functional.ffront import program_ast as past
 from functional.ffront.common_types import FieldType
 from functional.iterator import ir as itir
 
-from functional.ffront.common_types import ScalarKind
-
 from icon4py.bindings.cppgen import render_python_type
+from icon4py.bindings.types import Field, Offset
 from icon4py.bindings.utils import write_string
 from icon4py.common.dimension import Koff
 from icon4py.pyutils.exceptions import MultipleFieldOperatorException
 from icon4py.pyutils.metadata import get_field_infos
 from icon4py.pyutils.stencil_info import StencilInfo
-from icon4py.bindings.types import Field
-from icon4py.bindings.types import Offset
 
 
 class F90Generator(TemplatedGenerator):
-    # _builtin_to_ctype = {
-    #     ScalarKind.FLOAT64 : "real(c_double)",
-    #     ScalarKind.FLOAT32 : "real(c_float)",
-    #     ScalarKind.BOOL : "c_int", #?
-    #     ScalarKind.INT32 : "c_int",
-    #     ScalarKind.INT64 : "c_long",
-    # }
-
-    # def visit_Field(self, node: Field, **kwargs: Any) -> str:
-    #     return self.generic_visit(node, ctype=self._builtin_to_ctype[node.type], **kwargs)
-
     F90File = as_jinja(
         """
         #define DEFAULT_RELATIVE_ERROR_THRESHOLD 1.0d-12
@@ -78,11 +60,11 @@
     )
 
     F90RunFun = as_jinja(
-        """
+        """\
         subroutine &
         run_{{sten_name}}( &
-        {% for field in _this_node.fields -%}             
-            {{field.name}}, &        
+        {% for field in _this_node.fields -%}
+            {{field.name}}, &
         {% endfor -%}
         vertical_lower, &
         vertical_upper, &
@@ -91,9 +73,9 @@
         ) bind(c)
         use, intrinsic :: iso_c_binding
         use openacc
-        {% for field in _this_node.fields -%}             
+        {% for field in _this_node.fields -%}
             {{field.ctype()}}, dimension(*), target :: {{field.name}}
-        {% endfor -%}        
+        {% endfor -%}
         integer(c_int), value, target :: vertical_lower
         integer(c_int), value, target :: vertical_upper
         integer(c_int), value, target :: horizontal_lower
@@ -106,10 +88,10 @@
         """
         subroutine &
         run_and_verify_{{sten_name}}( &
-        {% for field in _this_node.all_fields -%}             
-            {{field.name}}, &   
-        {% endfor %}
-        {%- for field in _this_node.out_fields -%}             
+        {% for field in _this_node.all_fields -%}
+            {{field.name}}, &
+        {% endfor %}
+        {%- for field in _this_node.out_fields -%}
             {{field.name}}_before, &
         {% endfor -%}
         vertical_lower, &
@@ -120,19 +102,19 @@
         {{field.name}}_rel_tol, &
         {{field.name}}_abs_tol {% if not loop.last -%}
             , &
-        {% else -%} 
+        {% else -%}
             &
         {%- endif %}
         {%- endfor %}
         ) bind(c)
         use, intrinsic :: iso_c_binding
         use openacc
-        {% for field in _this_node.all_fields -%}             
+        {% for field in _this_node.all_fields -%}
             {{field.ctype()}}, dimension(*), target :: {{field.name}}
         {% endfor %}
-        {%- for field in _this_node.out_fields -%}             
+        {%- for field in _this_node.out_fields -%}
             {{field.ctype()}}, dimension(*), target :: {{field.name}}_before
-        {% endfor -%}        
+        {% endfor -%}
         integer(c_int), value, target :: vertical_lower
         integer(c_int), value, target :: vertical_upper
         integer(c_int), value, target :: horizontal_lower
@@ -140,19 +122,19 @@
         {% for field in _this_node.out_fields -%}
         real(c_double), value, target :: {{field.name}}_rel_tol
         real(c_double), value, target :: {{field.name}}_abs_tol
-        {%- endfor %}                
+        {%- endfor %}
         end subroutine
         """
     )
 
     F90WrapRunFun = as_jinja(
-        """
+        """\
         subroutine &
         wrap_run_{{sten_name}}( &
-        {% for field in _this_node.all_fields -%}             
-            {{field.name}}, &   
-        {% endfor %}
-        {%- for field in _this_node.out_fields -%}             
+        {% for field in _this_node.all_fields -%}
+            {{field.name}}, &
+        {% endfor %}
+        {%- for field in _this_node.out_fields -%}
             {{field.name}}_before, &
         {% endfor -%}
         vertical_lower, &
@@ -168,21 +150,21 @@
         {%- endfor %}
         )
         use, intrinsic :: iso_c_binding
-        use openacc        
-        {% for field in _this_node.all_fields -%}             
+        use openacc
+        {% for field in _this_node.all_fields -%}
             {{field.ctype()}}, {{field.dim_string()}}, target :: {{field.name}}
         {% endfor -%}
-        {% for field in _this_node.out_fields -%}             
+        {% for field in _this_node.out_fields -%}
             {{field.ctype()}}, {{field.dim_string()}}, target :: {{field.name}}_before
-        {% endfor -%}        
+        {% endfor -%}
         integer(c_int), value, target :: vertical_lower
         integer(c_int), value, target :: vertical_upper
         integer(c_int), value, target :: horizontal_lower
-        integer(c_int), value, target :: horizontal_upper         
+        integer(c_int), value, target :: horizontal_upper
         {% for field in _this_node.out_fields -%}
         real(c_double), value, target, optional :: {{field.name}}_rel_tol
         real(c_double), value, target, optional :: {{field.name}}_abs_tol
-        {%- endfor %}          
+        {%- endfor %}
         {% for field in _this_node.out_fields -%}
         real(c_double) :: {{field.name}}_rel_err_tol
         real(c_double) :: {{field.name}}_abs_err_tol
@@ -201,52 +183,52 @@
         else
             {{field.name}}_rel_err_tol = DEFAULT_RELATIVE_ERROR_THRESHOLD
         endif
-        
+
         if (present({{field.name}}_abs_tol)) then
             {{field.name}}_abs_err_tol = {{field.name}}_abs_tol
         else
             {{field.name}}_abs_err_tol = DEFAULT_ABSOLUTE_ERROR_THRESHOLD
-        endif        
-        {%- endfor %}  
+        endif
+        {%- endfor %}
         !$ACC host_data use_device( &
-        {% for field in _this_node.all_fields -%}             
-        !$ACC {{field.name}}, &   
-        {% endfor %}
-        {%- for field in _this_node.out_fields -%}             
+        {% for field in _this_node.all_fields -%}
+        !$ACC {{field.name}}, &
+        {% endfor %}
+        {%- for field in _this_node.out_fields -%}
         !$ACC {{field.name}}_before, &
-        {% endfor -%}        
+        {% endfor -%}
         !$ACC )
         #ifdef __DSL_VERIFY
             call run_and_verify_{{sten_name}} &
-            ( &                                
-            {% for field in _this_node.all_fields -%}             
-                {{field.name}}, &   
+            ( &
+            {% for field in _this_node.all_fields -%}
+                {{field.name}}, &
             {% endfor %}
-            {%- for field in _this_node.out_fields -%}             
+            {%- for field in _this_node.out_fields -%}
                 {{field.name}}_before, &
-            {% endfor -%}          
+            {% endfor -%}
             vertical_start, &
             vertical_end, &
             horizontal_start, &
             horizontal_end, &
-            {% for field in _this_node.out_fields -%}             
+            {% for field in _this_node.out_fields -%}
             {{field.name}}_rel_err_tol, &
             {{field.name}}_abs_err_tol{% if not loop.last -%}
             , &
             {% else %} &
-            {% endif -%} 
+            {% endif -%}
             {%- endfor -%}
             )
         #else
             call run_{{sten_name}} &
             ( &
-            {% for field in _this_node.all_fields -%}             
-                {{field.name}}, &   
-            {% endfor %}            
+            {% for field in _this_node.all_fields -%}
+                {{field.name}}, &
+            {% endfor %}
             vertical_start, &
             vertical_end, &
             horizontal_start, &
-            horizontal_end &            
+            horizontal_end &
             )
         #endif
         !$ACC end host_data
@@ -255,17 +237,17 @@
     )
 
     F90WrapSetupFun = as_jinja(
-        """
+        """\
         subroutine &
         wrap_setup_{{sten_name}}( &
         mesh, &
         k_size, &
         stream, &
-        {% for field in _this_node.out_fields -%}             
+        {% for field in _this_node.out_fields -%}
             {{field.name}}_kmax{% if not loop.last -%}
             , &
             {% else %} &
-            {%- endif -%}             
+            {%- endif -%}
         {% endfor %}
         )
         use, intrinsic :: iso_c_binding
@@ -273,14 +255,14 @@
         type(c_ptr), value, target :: mesh
         integer(c_int), value, target :: k_size
         integer(kind=acc_handle_kind), value, target :: stream
-        {%- for field in _this_node.out_fields -%}             
+        {%- for field in _this_node.out_fields -%}
             integer(c_int), value, target, optional :: {{field.name}}_kmax
         {% endfor %}
-        {%- for field in _this_node.out_fields -%}             
+        {%- for field in _this_node.out_fields -%}
             integer(c_int) :: {{field.name}}_kvert_max
         {% endfor %}
-        {%- for field in _this_node.out_fields -%}             
-        
+        {%- for field in _this_node.out_fields -%}
+
         if (present({{field.name}}_kmax)) then
             {{field.name}}_kvert_max = {{field.name}}_kmax
         else
@@ -292,25 +274,25 @@
             mesh, &
             k_size, &
             stream, &
-            {% for field in _this_node.out_fields -%}             
+            {% for field in _this_node.out_fields -%}
             {{field.name}}_kvert_max{% if not loop.last -%}
             , &
             {% else %} &
-            {% endif -%} 
-            {%- endfor -%}                              
+            {% endif -%}
+            {%- endfor -%}
         )
         end subroutine
         """
     )
 
     F90SetupFun = as_jinja(
-        """
+        """\
         subroutine &
         setup_{{sten_name}}( &
         mesh, &
         k_size, &
         stream, &
-        {% for field in _this_node.out_fields -%}             
+        {% for field in _this_node.out_fields -%}
             {{field.name}}_kmax{% if not loop.last -%}
             , &
         {%- else %} &
@@ -322,11 +304,11 @@
         type(c_ptr), value, target :: mesh
         integer(c_int), value, target :: k_size
         integer(kind=acc_handle_kind), value, target :: stream
-        {% for field in _this_node.out_fields -%}             
+        {% for field in _this_node.out_fields -%}
             integer(c_int), value, target :: {{field.name}}_kmax {% if not loop.last -%}
             , &
         {% endif %}
-        {%- endfor %}         
+        {%- endfor %}
         end subroutine
         """
     )
@@ -578,7 +560,7 @@
             if f in name:
                 return False
 
-        if hasattr(f_info.field.type, "dims"):
+        if hasattr(f_info.field.field_type, "dims"):
             return True
         return False
 
@@ -586,7 +568,7 @@
         render_type = (
             self._handle_field_type(f_info.field) if not overload else overload
         )
-        return render_python_type(np.dtype(render_type).type)
+        return render_python_type(np.dtype(render_type).field_type)
 
     @staticmethod
     def _handle_field_type(field: past.DataSymbol):
@@ -638,6 +620,7 @@
 
 
 class HeaderGenerator(TemplatedGenerator):
+    # TODO: implement other header declarations
     HeaderFile = as_jinja(
         """\
         #pragma once
