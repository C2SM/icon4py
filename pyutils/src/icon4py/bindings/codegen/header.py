--- conflicted
+++ resolved
@@ -40,11 +40,7 @@
     {{ field.renderer.render_ctype('c++') }} {{ field.renderer.render_pointer() }} {{ field.name }},
     {%- endfor -%}
     {%- for field in _this_node.out_fields -%}
-<<<<<<< HEAD
-    {{ field.renderer.render_ctype('c++') }} {{ field.renderer.render_pointer() }} {{ field.name }}_before,
-=======
     {{ field.renderer.render_ctype('c++') }} {{ field.renderer.render_pointer() }} {{ field.name }}_{{ suffix }},
->>>>>>> 59eb8f5b
     {%- endfor -%}
     const int verticalStart, const int verticalEnd, const int horizontalStart, const int horizontalEnd,
     {%- for field in _this_node.out_fields -%}
@@ -82,11 +78,7 @@
         """\
         bool verify_{{funcname}}(
         {%- for field in _this_node.out_fields -%}
-<<<<<<< HEAD
-        const {{ field.renderer.render_ctype('c++') }} {{ field.renderer.render_pointer() }} {{ field.name }}_dsl,
-=======
         const {{ field.renderer.render_ctype('c++') }} {{ field.renderer.render_pointer() }} {{ field.name }}_{{ suffix }},
->>>>>>> 59eb8f5b
         const {{ field.renderer.render_ctype('c++') }} {{ field.renderer.render_pointer() }} {{ field.name }},
         {%- endfor -%}
         {%- for field in _this_node.out_fields -%}
@@ -158,21 +150,6 @@
         self.runFunc = CppRunFuncDeclaration(
             funcname=self.stencil_name,
             fields=self.fields,
-<<<<<<< HEAD
-        )
-
-        self.verifyFunc = CppVerifyFuncDeclaration(
-            funcname=self.stencil_name,
-            out_fields=output_fields,
-        )
-
-        self.runAndVerifyFunc = CppRunAndVerifyFuncDeclaration(
-            funcname=self.stencil_name, fields=self.fields, out_fields=output_fields
-        )
-
-        self.setupFunc = CppSetupFuncDeclaration(
-            funcname=self.stencil_name, out_fields=output_fields
-=======
         )
 
         self.verifyFunc = CppVerifyFuncDeclaration(
@@ -188,7 +165,6 @@
 
         self.setupFunc = CppSetupFuncDeclaration(
             funcname=self.stencil_name, out_fields=output_fields, suffix="k_size"
->>>>>>> 59eb8f5b
         )
 
         self.freeFunc = CppFreeFunc(funcname=self.stencil_name)
@@ -197,11 +173,4 @@
 def generate_cpp_header(stencil_name: str, fields: list[Field], outpath: Path):
     header = CppHeaderFile(stencil_name=stencil_name, fields=fields)
     source = format_source("cpp", CppHeaderGenerator.apply(header), style="LLVM")
-<<<<<<< HEAD
-    write_string(source, outpath, f"{stencil_name}.h")
-=======
-    write_string(source, outpath, f"{stencil_name}.h")
-
-
-# todo: put horizontal bounds into a node
->>>>>>> 59eb8f5b
+    write_string(source, outpath, f"{stencil_name}.h")