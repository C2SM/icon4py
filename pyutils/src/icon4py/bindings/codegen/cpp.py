# ICON4Py - ICON inspired code in Python and GT4Py
#
# Copyright (c) 2022, ETH Zurich and MeteoSwiss
# All rights reserved.
#
# This file is free software: you can redistribute it and/or modify it under
# the terms of the GNU General Public License as published by the
# Free Software Foundation, either version 3 of the License, or any later
# version. See the LICENSE.txt file at the top-level directory of this
# distribution for a copy of the license or check <https://www.gnu.org/licenses/>.
#
# SPDX-License-Identifier: GPL-3.0-or-later

from pathlib import Path
from typing import Sequence

import eve
from eve.codegen import JinjaTemplate as as_jinja
from eve.codegen import Node, TemplatedGenerator, format_source

from icon4py.bindings.codegen.header import (
    CppFreeFunc,
    CppRunAndVerifyFuncDeclaration,
    CppRunFuncDeclaration,
    CppSetupFuncDeclaration,
    CppVerifyFuncDeclaration,
    run_func_declaration,
    run_verify_func_declaration,
)
from icon4py.bindings.codegen.render.offset import GpuTriMeshOffsetRenderer
from icon4py.bindings.entities import Field, Offset
from icon4py.bindings.utils import write_string


class CppDefGenerator(TemplatedGenerator):
    CppDefTemplate = as_jinja(
        """\
        {{ includes }}
        {{ utility_functions }}
        {{ stencil_class }}
        extern "C" {
        {{ run_func }}
        {{ verify_func }}
        {{ run_verify_func }}
        {{ setup_func }}
        {{ free_func }}
        }
        """
    )

    IncludeStatements = as_jinja(
        """\
        #include "driver-includes/cuda_utils.hpp"
        #include "driver-includes/cuda_verify.hpp"
        #include "driver-includes/defs.hpp"
        #include "driver-includes/to_json.hpp"
        #include "driver-includes/to_vtk.h"
        #include "driver-includes/unstructured_domain.hpp"
        #include "driver-includes/unstructured_interface.hpp"
<<<<<<< HEAD
        #include "driver-includes/verification_metrics.hpp"        
        #include <gridtools/common/array.hpp>
        #include <gridtools/fn/backend/gpu.hpp>
=======
        #include "driver-includes/verification_metrics.hpp"
        #include <gridtools/fn/backend/gpu.hpp>
        #include \"{{ funcname }}.hpp\"
        #include <gridtools/common/array.hpp>
>>>>>>> 59eb8f5b
        #include <gridtools/stencil/global_parameter.hpp>
        #define GRIDTOOLS_DAWN_NO_INCLUDE
        #include "driver-includes/math.hpp"
        #include <chrono>
        #define BLOCK_SIZE {{ block_size }}
        #define LEVELS_PER_THREAD {{ levels_per_thread }}
        #include \"{{ funcname }}.hpp\"        
        namespace {
        template <int... sizes>
        using block_sizes_t = gridtools::meta::zip<
            gridtools::meta::iseq_to_list<
                std::make_integer_sequence<int, sizeof...(sizes)>,
                gridtools::meta::list, gridtools::integral_constant>,
            gridtools::meta::list<gridtools::integral_constant<int, sizes>...>>;

        using fn_backend_t =
            gridtools::fn::backend::gpu<block_sizes_t<BLOCK_SIZE, LEVELS_PER_THREAD>>;
        } // namespace
        using namespace gridtools::dawn;
        #define nproma 50000
        """
    )

    UtilityFunctions = as_jinja(
        """\
        template <int N> struct neighbor_table_fortran {
          const int *raw_ptr_fortran;
          __device__ friend inline constexpr gridtools::array<int, N>
          neighbor_table_neighbors(neighbor_table_fortran const &table, int index) {
            gridtools::array<int, N> ret{};
            for (int i = 0; i < N; i++) {
              ret[i] = table.raw_ptr_fortran[index + nproma * i];
            }
            return ret;
          }
        };

        template <int N> struct neighbor_table_strided {
          __device__ friend inline constexpr gridtools::array<int, N>
          neighbor_table_neighbors(neighbor_table_strided const &, int index) {
            gridtools::array<int, N> ret{};
            for (int i = 0; i < N; i++) {
              ret[i] = index + nproma * i;
            }
            return ret;
          }
        };

        template <class Ptr, class StrideMap>
        auto get_sid(Ptr ptr, StrideMap const &strideMap) {
          using namespace gridtools;
          using namespace fn;
          return sid::synthetic()
              .set<sid::property::origin>(sid::host_device::simple_ptr_holder<Ptr>(ptr))
              .template set<sid::property::strides>(strideMap)
              .template set<sid::property::strides_kind, sid::unknown_kind>();
        }
        """
    )

    PublicUtilities = as_jinja(
        """
      static const GpuTriMesh & getMesh() {
        return mesh_;
      }

      static cudaStream_t getStream() {
        return stream_;
      }

      static int getKSize() {
        return kSize_;
      }

      {% for field in _this_node.fields %}
      static int get_{{field.name}}_KSize() {
      return {{field.name}}_kSize_;
      }
      {% endfor %}

      static void free() {
      }
      """
    )

    CopyPointers = as_jinja(
        """
      void copy_pointers(
        {%- for field in _this_node.fields %}
          {{field.renderer.render_ctype('c++')}}{{field.renderer.render_pointer()}} {{field.name}} {%- if not loop.last -%}, {%- endif -%}
        {% endfor %}
      ) {
        {% for field in _this_node.fields -%}
          {{field.name}}_ = {{field.name}};
        {% endfor %}
      }
      """
    )

    StencilClass = as_jinja(
        """\
        namespace dawn_generated {
        namespace cuda_ico {

        class {{ funcname }} {
        {{ gpu_tri_mesh }}
        {{ private_members }}
        public:
        {{ public_utilities }}
        {{ setup_func }}
        {{ funcname }}() {}
        {{ run_fun }}
        {{ copy_pointers }}
        };
        } // namespace cuda_ico
        } // namespace dawn_generated
        """
    )

    GpuTriMesh = as_jinja(
        """\
        public:
          struct GpuTriMesh {
            int NumVertices;
            int NumEdges;
            int NumCells;
            int VertexStride;
            int EdgeStride;
            int CellStride;
            {%- if has_offsets -%}
            {%- for var in _this_node.table_vars -%}
            int * {{ var }}Table;
            {%- endfor -%}
            {%- endif %}

            GpuTriMesh() {}

            GpuTriMesh(const dawn::GlobalGpuTriMesh *mesh) {
              NumVertices = mesh->NumVertices;
              NumCells = mesh->NumCells;
              NumEdges = mesh->NumEdges;
              VertexStride = mesh->VertexStride;
              CellStride = mesh->CellStride;
              EdgeStride = mesh->EdgeStride;
              {%- if has_offsets -%}
              {%- for table in _this_node.neighbor_tables -%}
              {{ table }}
              {%- endfor -%}
              {%- endif %}
            }
          };
        """
    )

    StencilClassSetupFunc = as_jinja(
        """\
        static void setup(
        const dawn::GlobalGpuTriMesh *mesh, int kSize, cudaStream_t stream,
        {%- for field in _this_node.out_fields -%}
        const int {{ field.name }}_{{ suffix }}
        {%- if not loop.last -%}
        ,
        {%- endif -%}
        {%- endfor %}) {
        mesh_ = GpuTriMesh(mesh);
        {{ suffix }}_ = {{ suffix }};
        is_setup_ = true;
        stream_ = stream;
        {%- for field in _this_node.out_fields -%}
        {{ field.name }}_{{ suffix }}_ = {{ field.name }}_{{ suffix }};
        {%- endfor -%}
        }
        """
    )

    PrivateMembers = as_jinja(
        """\
        private:
        {%- for field in _this_node.fields -%}
        {{ field.renderer.render_ctype('c++') }} {{ field.renderer.render_pointer() }} {{ field.name }}_;
        {%- endfor -%}
        inline static int kSize_;
        inline static GpuTriMesh mesh_;
        inline static bool is_setup_;
        inline static cudaStream_t stream_;
        {%- for field in _this_node.out_fields -%}
        inline static int {{ field.name }}_kSize_;
        {%- endfor %}

        dim3 grid(int kSize, int elSize, bool kparallel) {
            if (kparallel) {
              int dK = (kSize + LEVELS_PER_THREAD - 1) / LEVELS_PER_THREAD;
              return dim3((elSize + BLOCK_SIZE - 1) / BLOCK_SIZE, dK, 1);
            } else {
              return dim3((elSize + BLOCK_SIZE - 1) / BLOCK_SIZE, 1, 1);
            }
          }
        """
    )

    StenClassRunFun = as_jinja(
        """
      void run(const int verticalStart, const int verticalEnd, const int horizontalStart, const int horizontalEnd) {
      if (!is_setup_) {
          printf("{{stencil_name}} has not been set up! make sure setup() is called before run!\\n");
          return;
      }
      using namespace gridtools;
      using namespace fn;
      {% for field in _this_node.all_fields -%}
        {% if field.is_sparse() == False %}
          auto {{field.name}}_sid = {{ field.renderer.render_sid() }};
        {% endif %}
      {% endfor -%}
      {%- for field in _this_node.sparse_fields -%}
        {%- for i in range(0, field.get_num_neighbors()) -%}
            double *{{field.name}}_{{i}} = &{{field.name}}_[{{i}}*mesh_.{{field.renderer.render_stride_type()}}];
        {% endfor -%}
        {%- for i in range(0, field.get_num_neighbors()) -%}
            auto {{field.name}}_sid_{{i}} = get_sid({{field.name}}_{{i}}, gridtools::hymap::keys<unstructured::dim::horizontal>::make_values(1));
        {% endfor -%}
        auto {{field.name}}_sid_comp = sid::composite::keys<
        {%- for i in range(0, field.get_num_neighbors()) -%}
            integral_constant<int,{{i}}>{%- if not loop.last -%}, {%- endif -%}
        {%- endfor -%}>::make_values(
          {%- for i in range(0, field.get_num_neighbors()) -%}
            {{field.name}}_sid_{{i}}{%- if not loop.last -%}, {%- endif -%}
        {%- endfor -%}
        );
      {%- endfor %}
      {% for parameter in _this_node.parameters -%}
        gridtools::stencil::global_parameter {{parameter.name}}_gp { {{parameter.name}}_ };
      {% endfor -%}
      fn_backend_t cuda_backend{};
      cuda_backend.stream = stream_;
      {% for connection in _this_node.sparse_connections -%}
        neighbor_table_fortran<{{connection.get_num_neighbors()}}> {{connection.renderer.render_lowercase_shorthand()}}_ptr{.raw_ptr_fortran = mesh_.{{connection.renderer.render_lowercase_shorthand()}}Table};
      {% endfor -%}
      {%- for connection in _this_node.strided_connections -%}
        neighbor_table_strided<{{connection.get_num_neighbors()}}> {{connection.renderer.render_lowercase_shorthand()}}_ptr{};
      {% endfor -%}
      auto connectivities = gridtools::hymap::keys<
      {%- for connection in _this_node.all_connections -%}
        generated::{{connection.renderer.render_uppercase_shorthand()}}_t{%- if not loop.last -%}, {%- endif -%}
      {%- endfor -%}>::make_values(
      {%- for connection in _this_node.all_connections -%}
        {{connection.renderer.render_lowercase_shorthand()}}_ptr{%- if not loop.last -%}, {%- endif -%}
      {% endfor -%});
      generated::{{stencil_name}}(connectivities)(cuda_backend,
      {%- for field in _this_node.all_fields -%}
        {%- if field.is_sparse() -%}
        {{field.name}}_sid_comp,
        {%- else -%}
        {{field.name}}_sid,
        {%- endif -%}
      {%- endfor -%}
            {%- for field in _this_node.parameters -%}
        {{field.name}}_gp,
      {%- endfor -%}
      horizontalStart, horizontalEnd, verticalStart, verticalEnd);
      #ifndef NDEBUG
        gpuErrchk(cudaPeekAtLastError());
        gpuErrchk(cudaDeviceSynchronize());
      #endif
      }
      """
    )

    CppRunFuncDeclaration = run_func_declaration

    RunFunc = as_jinja(
        """\
        {{run_func_declaration }} {
        dawn_generated::cuda_ico::{{ funcname }} s;
        s.copy_pointers({{ params }});
        s.run(verticalStart, verticalEnd, horizontalStart, horizontalEnd);
        return;
        }
        """
    )

    Params = as_jinja(
        """\
        {%- for field in _this_node.fields -%}
        {{ field.name }}
        {%- if not loop.last -%}
        ,
        {%- endif -%}
        {%- endfor -%}
        """
    )

    CppVerifyFuncDeclaration = as_jinja(
        """\
        bool verify_{{funcname}}(
        {%- for field in _this_node.out_fields -%}
<<<<<<< HEAD
        const {{ field.renderer.render_ctype('c++') }} {{ field.renderer.render_pointer() }} {{ field.name }}_dsl,
=======
        const {{ field.renderer.render_ctype('c++') }} {{ field.renderer.render_pointer() }} {{ field.name }}_{{ suffix }},
>>>>>>> 59eb8f5b
        const {{ field.renderer.render_ctype('c++') }} {{ field.renderer.render_pointer() }} {{ field.name }},
        {%- endfor -%}
        {%- for field in _this_node.out_fields -%}
        const double {{ field.name }}_rel_tol,
        const double {{ field.name }}_abs_tol,
        {%- endfor -%}
        const int iteration)
        """
    )

    VerifyFunc = as_jinja(
        """\
        {{ verify_func_declaration }} {
        using namespace std::chrono;
        const auto &mesh = dawn_generated::cuda_ico::{{ funcname }}::getMesh();
        cudaStream_t stream = dawn_generated::cuda_ico::{{ funcname }}::getStream();
        int kSize = dawn_generated::cuda_ico::{{ funcname }}::getKSize();
        high_resolution_clock::time_point t_start = high_resolution_clock::now();
        struct VerificationMetrics stencilMetrics;
        {{ metrics_serialisation }}
        }
        """
    )

    MetricsSerialisation = as_jinja(
        """\
        {%- for field in _this_node.out_fields %}
        int {{ field.name }}_kSize = dawn_generated::cuda_ico::{{ funcname }}::
        get_{{ field.name }}_KSize();
        stencilMetrics = ::dawn::verify_field(
            stream, (mesh.{{ field.renderer.render_stride_type() }}) * {{ field.name }}_kSize, {{ field.name }}_dsl, {{ field.name }},
            \"{{ field.name }}\", {{ field.name }}_rel_tol, {{ field.name }}_abs_tol, iteration);
        #ifdef __SERIALIZE_METRICS
        MetricsSerialiser serialiser_{{ field.name }}(
            stencilMetrics, metricsNameFromEnvVar("SLURM_JOB_ID"),
            \"{{ funcname }}\", \"{{ field.name }}\");
        serialiser_{{ field.name }}.writeJson(iteration);
        #endif
        if (!stencilMetrics.isValid) {
        #ifdef __SERIALIZE_ON_ERROR
        {{ field.renderer.render_serialise_func() }}(0, (mesh.Num{{ field.location.render_location_type() }} - 1), {{ field.name }}_kSize,
                              (mesh.{{ field.renderer.render_stride_type() }}), {{ field.name }},
                              \"{{ funcname }}\", \"{{ field.name }}\", iteration);
        {{ field.renderer.render_serialise_func() }}(0, (mesh.Num{{ field.location.render_location_type() }} - 1), {{ field.name }}_kSize,
                              (mesh.{{ field.renderer.render_stride_type() }}), {{ field.name }}_dsl,
                              \"{{ funcname }}\", \"{{ field.name }}_dsl\",
                              iteration);
        std::cout << "[DSL] serializing {{ field.name }} as error is high.\\n" << std::flush;
        #endif
        }
        {%- if loop.last -%}
        ;
        {%- endif -%}
        {%- endfor %}
        #ifdef __SERIALIZE_ON_ERROR
        serialize_flush_iter(\"{{ funcname }}\", iteration);
        #endif
        high_resolution_clock::time_point t_end = high_resolution_clock::now();
        duration<double> timing = duration_cast<duration<double>>(t_end - t_start);
        std::cout << "[DSL] Verification took " << timing.count() << " seconds.\\n" << std::flush;
        return stencilMetrics.isValid;
        """
    )

    CppRunAndVerifyFuncDeclaration = run_verify_func_declaration

    RunFuncCall = as_jinja(
        """\
        run_{{funcname}}(
        {%- for field in _this_node.fields -%}
        {%- if field.intent.out -%}
        {{ field.name }}_before,
        {%- else -%}
        {{ field.name }},
        {%- endif -%}
        {%- endfor -%}
        verticalStart, verticalEnd, horizontalStart, horizontalEnd) ;
        """
    )

    VerifyFuncCall = as_jinja(
        """\
        verify_{{funcname}}(
        {%- for field in _this_node.out_fields -%}
        {{ field.name }}_{{ suffix }},
        {{ field.name }},
        {%- endfor -%}
        {%- for field in _this_node.out_fields -%}
        {{ field.name }}_rel_tol,
        {{ field.name }}_abs_tol,
        {%- endfor -%}
        iteration) ;
        """
    )

    RunAndVerifyFunc = as_jinja(
        """\
        {{ run_verify_func_declaration }} {
        static int iteration = 0;
        std::cout << \"[DSL] Running stencil {{ funcname }} (\"
                  << iteration << \") ...\\n\"
                  << std::flush;
        {{ run_func_call }}
        std::cout << \"[DSL] {{ funcname }} run time: \" << time
            << \"s\\n\"
            << std::flush;
        std::cout << \"[DSL] Verifying stencil {{ funcname }}...\\n\"
                  << std::flush;
        {{ verify_func_call }}
        iteration++;
        }
        """
    )

    CppSetupFuncDeclaration = as_jinja(
        """\
        void setup_{{funcname}}(
        dawn::GlobalGpuTriMesh *mesh, int k_size, cudaStream_t stream,
        {%- for field in _this_node.out_fields -%}
        const int {{ field.name }}_{{ suffix }}
        {%- if not loop.last -%}
        ,
        {%- endif -%}
        {%- endfor -%})
        """
    )

    SetupFunc = as_jinja(
        """\
        {{ func_declaration }} {
        dawn_generated::cuda_ico::{{ funcname }}::setup(mesh, k_size, stream,
        {%- for field in _this_node.out_fields -%}
        {{ field.name }}_{{ suffix }}
        {%- if not loop.last -%}
        ,
        {%- endif -%}
        {%- endfor -%}
        );
        }
        """
    )

    FreeFunc = as_jinja(
        """\
        void free_{{funcname}}() {
            dawn_generated::cuda_ico::{{ funcname }}::free();
        }
        """
    )


class IncludeStatements(Node):
    funcname: str
    levels_per_thread: int
    block_size: int


class UtilityFunctions(Node):
    ...


class GpuTriMesh(Node):
    table_vars: list[str]
    neighbor_tables: list[str]
    has_offsets: bool


class StenClassRunFun(Node):
    stencil_name: str
    all_fields: Sequence[Field]
    dense_fields: Sequence[Field]
    sparse_fields: Sequence[Field]
    compound_fields: Sequence[Field]
    parameters: Sequence[Field]
    sparse_connections: Sequence[Offset]
    strided_connections: Sequence[Offset]
    all_connections: Sequence[Offset]


class PublicUtilities(Node):
    fields: Sequence[Field]


class CopyPointers(Node):
    fields: Sequence[Field]


class PrivateMembers(Node):
    fields: Sequence[Field]
    out_fields: Sequence[Field]


class StencilClassSetupFunc(CppSetupFuncDeclaration):
    ...


class StencilClass(Node):
    funcname: str
    gpu_tri_mesh: GpuTriMesh
    run_fun: StenClassRunFun
    public_utilities: PublicUtilities
    copy_pointers: CopyPointers
    private_members: PrivateMembers
    setup_func: StencilClassSetupFunc


class Params(Node):
    fields: Sequence[Field]


class RunFunc(Node):
    funcname: str
    params: Params
    run_func_declaration: CppRunFuncDeclaration


class MetricsSerialisation(Node):
    funcname: str
    out_fields: Sequence[Field]


class VerifyFunc(Node):
    funcname: str
    verify_func_declaration: CppVerifyFuncDeclaration
    metrics_serialisation: MetricsSerialisation


class RunFuncCall(CppRunFuncDeclaration):
    ...


class VerifyFuncCall(CppVerifyFuncDeclaration):
    ...


class SetupFunc(CppVerifyFuncDeclaration):
    func_declaration: CppSetupFuncDeclaration


class RunAndVerifyFunc(Node):
    funcname: str
    run_verify_func_declaration: CppRunAndVerifyFuncDeclaration
    run_func_call: RunFuncCall
    verify_func_call: VerifyFuncCall


class FreeFunc(CppFreeFunc):
    ...


class CppDefTemplate(Node):
    stencil_name: str
    fields: Sequence[Field]
    offsets: Sequence[Offset]
    levels_per_thread: int
    block_size: int

    includes: IncludeStatements = eve.datamodels.field(init=False)
    utility_functions: UtilityFunctions = eve.datamodels.field(init=False)
    stencil_class: StencilClass = eve.datamodels.field(init=False)
    run_func: RunFunc = eve.datamodels.field(init=False)
    verify_func: VerifyFunc = eve.datamodels.field(init=False)
    run_verify_func: RunAndVerifyFunc = eve.datamodels.field(init=False)
    setup_func: SetupFunc = eve.datamodels.field(init=False)
    free_func: FreeFunc = eve.datamodels.field(init=False)

    def _get_field_data(self) -> tuple:
        output_fields = [field for field in self.fields if field.intent.out]
        # since we can vertical fields as dense fields for the purpose of this function, lets include them here
        dense_fields = [
            field
            for field in self.fields
            if field.is_dense() or (field.has_vertical_dimension and field.rank() == 1)
        ]
        sparse_fields = [field for field in self.fields if field.is_sparse()]
        compound_fields = [field for field in self.fields if field.is_compound()]
        sparse_offsets = [
            offset for offset in self.offsets if not offset.is_compound_location()
        ]
        strided_offsets = [
            offset for offset in self.offsets if offset.is_compound_location()
        ]
        parameters = [field for field in self.fields if field.rank() == 0]
        fields_without_params = [field for field in self.fields if field.rank() != 0]

        offsets = dict(sparse=sparse_offsets, strided=strided_offsets)
        fields = dict(
            output=output_fields,
            dense=dense_fields,
            sparse=sparse_fields,
            compound=compound_fields,
            parameters=parameters,
            without_params=fields_without_params,
        )
        return fields, offsets

    def __post_init__(self):
        fields, offsets = self._get_field_data()
        offset_renderer = GpuTriMeshOffsetRenderer(self.offsets)

        self.includes = IncludeStatements(
            funcname=self.stencil_name,
            levels_per_thread=self.levels_per_thread,
            block_size=self.block_size,
        )

        self.utility_functions = UtilityFunctions()

        self.stencil_class = StencilClass(
            funcname=self.stencil_name,
            gpu_tri_mesh=GpuTriMesh(
                table_vars=offset_renderer.make_table_vars(),
                neighbor_tables=offset_renderer.make_neighbor_tables(),
                has_offsets=offset_renderer.has_offsets,
            ),
            run_fun=StenClassRunFun(
                stencil_name=self.stencil_name,
                all_fields=fields["without_params"],
                dense_fields=fields["dense"],
                sparse_fields=fields["sparse"],
                compound_fields=fields["compound"],
                sparse_connections=offsets["sparse"],
                strided_connections=offsets["strided"],
                all_connections=self.offsets,
                parameters=fields["parameters"],
            ),
            public_utilities=PublicUtilities(fields=fields["output"]),
            copy_pointers=CopyPointers(fields=self.fields),
            private_members=PrivateMembers(
                fields=self.fields, out_fields=fields["output"]
            ),
            setup_func=StencilClassSetupFunc(
<<<<<<< HEAD
                funcname=self.stencil_name, out_fields=fields["output"]
=======
                funcname=self.stencil_name, out_fields=fields["output"], suffix="kSize"
>>>>>>> 59eb8f5b
            ),
        )

        self.run_func = RunFunc(
            funcname=self.stencil_name,
            params=Params(fields=self.fields),
            run_func_declaration=CppRunFuncDeclaration(
                funcname=self.stencil_name, fields=self.fields
            ),
        )

        self.verify_func = VerifyFunc(
            funcname=self.stencil_name,
            verify_func_declaration=CppVerifyFuncDeclaration(
<<<<<<< HEAD
                funcname=self.stencil_name, out_fields=fields["output"]
            ),
            metrics_serialisation=MetricsSerialisation(
                funcname=self.stencil_name, out_fields=fields["output"]
            ),
=======
                funcname=self.stencil_name, out_fields=fields["output"], suffix="dsl"
            ),
            metrics_serialisation=MetricsSerialisation(
                funcname=self.stencil_name, out_fields=fields["output"]
            ),
>>>>>>> 59eb8f5b
        )

        self.run_verify_func = RunAndVerifyFunc(
            funcname=self.stencil_name,
            run_verify_func_declaration=CppRunAndVerifyFuncDeclaration(
                funcname=self.stencil_name,
                fields=self.fields,
                out_fields=fields["output"],
<<<<<<< HEAD
            ),
            run_func_call=RunFuncCall(funcname=self.stencil_name, fields=self.fields),
            verify_func_call=VerifyFuncCall(
                funcname=self.stencil_name, out_fields=fields["output"]
            ),
        )

        self.setup_func = SetupFunc(
            funcname=self.stencil_name,
            out_fields=fields["output"],
            func_declaration=CppSetupFuncDeclaration(
                funcname=self.stencil_name, out_fields=fields["output"]
            ),
=======
                suffix="before",
            ),
            run_func_call=RunFuncCall(funcname=self.stencil_name, fields=self.fields),
            verify_func_call=VerifyFuncCall(
                funcname=self.stencil_name, out_fields=fields["output"], suffix="before"
            ),
        )

        self.setup_func = SetupFunc(
            funcname=self.stencil_name,
            out_fields=fields["output"],
            func_declaration=CppSetupFuncDeclaration(
                funcname=self.stencil_name, out_fields=fields["output"], suffix="k_size"
            ),
            suffix="k_size",
>>>>>>> 59eb8f5b
        )

        self.free_func = FreeFunc(funcname=self.stencil_name)


def generate_cpp_definition(
    stencil_name: str,
    fields: Sequence[Field],
    offsets: Sequence[Offset],
    levels_per_thread: int,
    block_size: int,
    outpath: Path,
) -> None:
    definition = CppDefTemplate(
        stencil_name=stencil_name,
        fields=fields,
        offsets=offsets,
        levels_per_thread=levels_per_thread,
        block_size=block_size,
    )
    source = format_source("cpp", CppDefGenerator.apply(definition), style="LLVM")
    write_string(source, outpath, f"{stencil_name}.cpp")<|MERGE_RESOLUTION|>--- conflicted
+++ resolved
@@ -57,23 +57,16 @@
         #include "driver-includes/to_vtk.h"
         #include "driver-includes/unstructured_domain.hpp"
         #include "driver-includes/unstructured_interface.hpp"
-<<<<<<< HEAD
-        #include "driver-includes/verification_metrics.hpp"        
-        #include <gridtools/common/array.hpp>
-        #include <gridtools/fn/backend/gpu.hpp>
-=======
         #include "driver-includes/verification_metrics.hpp"
         #include <gridtools/fn/backend/gpu.hpp>
         #include \"{{ funcname }}.hpp\"
         #include <gridtools/common/array.hpp>
->>>>>>> 59eb8f5b
         #include <gridtools/stencil/global_parameter.hpp>
         #define GRIDTOOLS_DAWN_NO_INCLUDE
         #include "driver-includes/math.hpp"
         #include <chrono>
         #define BLOCK_SIZE {{ block_size }}
         #define LEVELS_PER_THREAD {{ levels_per_thread }}
-        #include \"{{ funcname }}.hpp\"        
         namespace {
         template <int... sizes>
         using block_sizes_t = gridtools::meta::zip<
@@ -363,11 +356,7 @@
         """\
         bool verify_{{funcname}}(
         {%- for field in _this_node.out_fields -%}
-<<<<<<< HEAD
-        const {{ field.renderer.render_ctype('c++') }} {{ field.renderer.render_pointer() }} {{ field.name }}_dsl,
-=======
         const {{ field.renderer.render_ctype('c++') }} {{ field.renderer.render_pointer() }} {{ field.name }}_{{ suffix }},
->>>>>>> 59eb8f5b
         const {{ field.renderer.render_ctype('c++') }} {{ field.renderer.render_pointer() }} {{ field.name }},
         {%- endfor -%}
         {%- for field in _this_node.out_fields -%}
@@ -700,11 +689,7 @@
                 fields=self.fields, out_fields=fields["output"]
             ),
             setup_func=StencilClassSetupFunc(
-<<<<<<< HEAD
-                funcname=self.stencil_name, out_fields=fields["output"]
-=======
                 funcname=self.stencil_name, out_fields=fields["output"], suffix="kSize"
->>>>>>> 59eb8f5b
             ),
         )
 
@@ -719,19 +704,11 @@
         self.verify_func = VerifyFunc(
             funcname=self.stencil_name,
             verify_func_declaration=CppVerifyFuncDeclaration(
-<<<<<<< HEAD
-                funcname=self.stencil_name, out_fields=fields["output"]
+                funcname=self.stencil_name, out_fields=fields["output"], suffix="dsl"
             ),
             metrics_serialisation=MetricsSerialisation(
                 funcname=self.stencil_name, out_fields=fields["output"]
             ),
-=======
-                funcname=self.stencil_name, out_fields=fields["output"], suffix="dsl"
-            ),
-            metrics_serialisation=MetricsSerialisation(
-                funcname=self.stencil_name, out_fields=fields["output"]
-            ),
->>>>>>> 59eb8f5b
         )
 
         self.run_verify_func = RunAndVerifyFunc(
@@ -740,21 +717,6 @@
                 funcname=self.stencil_name,
                 fields=self.fields,
                 out_fields=fields["output"],
-<<<<<<< HEAD
-            ),
-            run_func_call=RunFuncCall(funcname=self.stencil_name, fields=self.fields),
-            verify_func_call=VerifyFuncCall(
-                funcname=self.stencil_name, out_fields=fields["output"]
-            ),
-        )
-
-        self.setup_func = SetupFunc(
-            funcname=self.stencil_name,
-            out_fields=fields["output"],
-            func_declaration=CppSetupFuncDeclaration(
-                funcname=self.stencil_name, out_fields=fields["output"]
-            ),
-=======
                 suffix="before",
             ),
             run_func_call=RunFuncCall(funcname=self.stencil_name, fields=self.fields),
@@ -770,7 +732,6 @@
                 funcname=self.stencil_name, out_fields=fields["output"], suffix="k_size"
             ),
             suffix="k_size",
->>>>>>> 59eb8f5b
         )
 
         self.free_func = FreeFunc(funcname=self.stencil_name)
