--- conflicted
+++ resolved
@@ -31,7 +31,6 @@
 
 
 class CppDef:
-<<<<<<< HEAD
     def __init__(
         self,
         stencil_name: str,
@@ -45,13 +44,7 @@
         self.levels_per_thread = levels_per_thread
         self.block_size = block_size
         self.offset_handler = GpuTriMeshOffsetHandler(offsets)
-=======
-    stencil_name: str
-    fields: list[Field]
-    offsets: list[Offset]
-    levels_per_thread: int
-    block_size: int
->>>>>>> 47f9159d
+        self.offsets = offsets
 
     def write(self, outpath: Path):
         definition = self._generate_definition()
@@ -105,12 +98,9 @@
             utility_functions=UtilityFunctions(),
             stencil_class=StencilClass(
                 funcname=self.stencil_name,
-<<<<<<< HEAD
                 gpu_tri_mesh=GpuTriMesh(
                     table_vars=self.offset_handler.make_table_vars(),
                     neighbor_tables=self.offset_handler.make_neighbor_tables(),
-=======
-                gpu_tri_mesh=GpuTriMesh(fields=self.fields),
                 run_fun=StenClassRunFun(
                     stencil_name=self.stencil_name,
                     all_fields=self.fields,
@@ -121,7 +111,6 @@
                     strided_connections=strided_offsets,
                     all_connections=self.offsets,
                     parameters=parameters,
->>>>>>> 47f9159d
                 ),
             ),
             run_func=RunFunc(
