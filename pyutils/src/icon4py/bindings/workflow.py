# ICON4Py - ICON inspired code in Python and GT4Py
#
# Copyright (c) 2022, ETH Zurich and MeteoSwiss
# All rights reserved.
#
# This file is free software: you can redistribute it and/or modify it under
# the terms of the GNU General Public License as published by the
# Free Software Foundation, either version 3 of the License, or any later
# version. See the LICENSE.txt file at the top-level directory of this
# distribution for a copy of the license or check <https://www.gnu.org/licenses/>.
#
# SPDX-License-Identifier: GPL-3.0-or-later

from dataclasses import dataclass
import imp
from pathlib import Path

from eve.codegen import format_source

from icon4py.bindings.build import CppbindgenBuilder
<<<<<<< HEAD
from icon4py.bindings.codegen import CppHeader, GTHeader
=======
from icon4py.bindings.codegen import CppHeader, F90Iface
>>>>>>> 44785b41
from icon4py.bindings.utils import check_dir_exists, run_subprocess
from icon4py.pyutils.metadata import format_metadata
from icon4py.bindings.types import stencil_info_to_binding_type
from icon4py.pyutils.stencil_info import StencilInfo


@dataclass(frozen=True)
class CppBindGen:
    stencil_info: StencilInfo
    binary_name: str = "bindings_generator"
    build_folder: str = "build"
    gen_folder: str = "generated"

    def __call__(self, source_path: Path):
        build_path = source_path / self.build_folder
        CppbindgenBuilder(source_path).build(build_path)
        self._run_codegen(build_path)

    def _run_codegen(self, build_path: Path):
        gen_path = self._create_gen_folder(build_path)
        metadata_path = self._write_metadata(gen_path)
        self._execute_cppbindgen(metadata_path, build_path)
        self._format_source_code(gen_path)

    def _format_source_code(self, gen_path: Path):
        extensions = ["cpp", "h"]

        for ext in extensions:
            files = gen_path.glob(f"*.{ext}")
            for file in files:
                with open(file, "r+") as f:
                    formatted = format_source("cpp", f.read(), style="LLVM")
                    f.seek(0)
                    f.write(formatted)
                    f.truncate()

    def _execute_cppbindgen(self, metadata_path: Path, build_path: Path):
        binary_path = build_path / self.binary_name
        run_subprocess([binary_path, metadata_path.__str__()])

    def _create_gen_folder(self, build_path: Path):
        gen_path = build_path / self.gen_folder
        check_dir_exists(gen_path)
        return gen_path

    def _write_metadata(self, gen_path: Path):
        stencil_name = self.stencil_info.fvprog.past_node.id
        metadata_path = gen_path / f"{stencil_name}.dat"
        metadata_path.write_text(
            format_metadata(
                self.stencil_info.fvprog, self.stencil_info.connectivity_chains
            )
        )
        return metadata_path


@dataclass(frozen=True)
class PyBindGen:
    stencil_info: StencilInfo

    def __call__(self, outpath: Path):
        check_dir_exists(outpath)
<<<<<<< HEAD
        CppHeader(self.stencil_info).write(outpath)
        GTHeader(self.stencil_info).write(outpath)
=======

        # from stencil_meta data to bindgen internatl data structures
        (fields, offsets) = stencil_info_to_binding_type(self.stencil_info)

        # todo: implement code generation for f90 interface, cpp and h files.
        F90Iface(self.stencil_info.fvprog.itir.id, fields, offsets).write(outpath)

        CppHeader(self.stencil_info).write(outpath)
>>>>>>> 44785b41
<|MERGE_RESOLUTION|>--- conflicted
+++ resolved
@@ -12,20 +12,15 @@
 # SPDX-License-Identifier: GPL-3.0-or-later
 
 from dataclasses import dataclass
-import imp
 from pathlib import Path
 
 from eve.codegen import format_source
 
 from icon4py.bindings.build import CppbindgenBuilder
-<<<<<<< HEAD
-from icon4py.bindings.codegen import CppHeader, GTHeader
-=======
-from icon4py.bindings.codegen import CppHeader, F90Iface
->>>>>>> 44785b41
+from icon4py.bindings.codegen import CppHeader, F90Iface, GTHeader
+from icon4py.bindings.types import stencil_info_to_binding_type
 from icon4py.bindings.utils import check_dir_exists, run_subprocess
 from icon4py.pyutils.metadata import format_metadata
-from icon4py.bindings.types import stencil_info_to_binding_type
 from icon4py.pyutils.stencil_info import StencilInfo
 
 
@@ -85,16 +80,12 @@
 
     def __call__(self, outpath: Path):
         check_dir_exists(outpath)
-<<<<<<< HEAD
+
+        # from stencil_meta data to bindgen internal data structures
+        (fields, offsets) = stencil_info_to_binding_type(self.stencil_info)
+
+        F90Iface(self.stencil_info.fvprog.itir.id, fields, offsets).write(outpath)
         CppHeader(self.stencil_info).write(outpath)
         GTHeader(self.stencil_info).write(outpath)
-=======
 
-        # from stencil_meta data to bindgen internatl data structures
-        (fields, offsets) = stencil_info_to_binding_type(self.stencil_info)
-
-        # todo: implement code generation for f90 interface, cpp and h files.
-        F90Iface(self.stencil_info.fvprog.itir.id, fields, offsets).write(outpath)
-
-        CppHeader(self.stencil_info).write(outpath)
->>>>>>> 44785b41
+        # todo: implement code generation for .cpp file