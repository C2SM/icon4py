--- conflicted
+++ resolved
@@ -27,11 +27,7 @@
         self.prefix = prefix
         self.data = {"Savepoint": [], "Init": ...}
 
-<<<<<<< HEAD
-    def deserialise(self) -> SerialisationCodeInterface:
-=======
-    def __call__(self) -> SerialisationInterface:
->>>>>>> fd8e9b0d
+    def __call__(self) -> SerialisationCodeInterface:
         """Deserialise the parsed granule and returns a serialisation interface.
 
         Returns:
@@ -87,11 +83,7 @@
                 intent=intent,
                 startln=self._get_codegen_line(var_dict["codegen_ctx"], intent),
                 fields=fields,
-<<<<<<< HEAD
                 metadata=None,  # todo: currently not using metadata
-=======
-                metadata=None,
->>>>>>> fd8e9b0d
             )
         )
 
