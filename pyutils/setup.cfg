--- conflicted
+++ resolved
@@ -53,8 +53,5 @@
 
 [options.entry_points]
 console_scripts =
-<<<<<<< HEAD
-=======
     f2ser = icon4py.f2ser.cli:main
->>>>>>> 4d354a97
     icon4pygen = icon4py.icon4pygen.cli:main