# This file is mainly used to configure package creation with setuptools.
# Documentation:
# http://setuptools.readthedocs.io/en/latest/setuptools.html#configuring-setup-using-setup-cfg-files
#
[metadata]
name = icon4py_pyutils
description = Icon inspired code in Python and GT4Py
long_description = file: README.md
long_description_content_type = text/markdown
url = https://github.com/C2SM/icon4py
author = ETH Zurich
author_email = gridtools@cscs.ch
license = gpl3
license_files = LICENSE
platforms = Linux, Mac
classifiers =
    Development Status :: 3 - Alpha
    Intended Audience :: Science/Research
    License :: OSI Approved :: GNU General Public License v3 or later (GPLv3+)
    Operating System :: POSIX
    Programming Language :: Python
    Programming Language :: Python :: 3
    Programming Language :: Python :: 3 :: Only
    Programming Language :: Python :: 3.10
    Programming Language :: Python :: Implementation :: CPython
    Topic :: Scientific/Engineering :: Atmospheric Science
    Topic :: Scientific/Engineering :: Mathematics
    Topic :: Scientific/Engineering :: Physics
project_urls =
    Source Code = https://github.com/GridTools/gt4py

[options]
packages = find_namespace:
install_requires =
    icon4py-common
    tabulate>=0.8.9
    fprettify>=0.3.7
python_requires = >=3.10
package_dir =
    = src
zip_safe = False

[options.package_data]
# References:
#  https://setuptools.pypa.io/en/latest/userguide/datafiles.html
#  https://github.com/abravalheri/experiment-setuptools-package-data
* = *.md, *.rst, *.toml, *.txt, py.typed

[options.packages.find]
where = src
exclude =
    tests

[options.entry_points]
console_scripts =
<<<<<<< HEAD
    icon4pygen = icon4py.pyutils.icon4pygen:main
    f2ser = icon4py.f2ser.cli:main
=======
    icon4pygen = icon4py.icon4pygen.cli:main
>>>>>>> 9ca50dde
<|MERGE_RESOLUTION|>--- conflicted
+++ resolved
@@ -53,9 +53,5 @@
 
 [options.entry_points]
 console_scripts =
-<<<<<<< HEAD
-    icon4pygen = icon4py.pyutils.icon4pygen:main
     f2ser = icon4py.f2ser.cli:main
-=======
-    icon4pygen = icon4py.icon4pygen.cli:main
->>>>>>> 9ca50dde
+    icon4pygen = icon4py.icon4pygen.cli:main