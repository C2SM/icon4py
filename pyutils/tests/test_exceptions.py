--- conflicted
+++ resolved
@@ -12,8 +12,8 @@
 # SPDX-License-Identifier: GPL-3.0-or-later
 
 import pytest
-from gt4py.next.ffront.decorator import field_operator, program
-from gt4py.next.ffront.fbuiltins import Dimension, Field
+from functional.ffront.decorator import field_operator, program
+from functional.ffront.fbuiltins import Dimension, Field, neighbor_sum
 
 from icon4py.bindings.codegen.render.location import LocationRenderer
 from icon4py.bindings.entities import Offset, chain_from_str
@@ -22,7 +22,7 @@
     BindingsTypeConsistencyException,
 )
 from icon4py.bindings.workflow import PyBindGen
-from icon4py.common.dimension import EdgeDim, KDim
+from icon4py.common.dimension import E2CDim, EdgeDim, KDim
 from icon4py.pyutils.metadata import get_stencil_info
 
 
@@ -94,27 +94,7 @@
         [field.renderer.render_ctype("py") for field in bindgen.fields]
 
 
-<<<<<<< HEAD
 @pytest.mark.skip("raises exception due to dims in offset provider")
-def test_sparse_field_sid_rendering_exception():
-    @field_operator
-    def reduction(nb_field: Field[[EdgeDim, E2CDim], float]) -> Field[[EdgeDim], float]:
-        return neighbor_sum(nb_field, axis=E2CDim)
-
-    @program
-    def reduction_prog(
-        nb_field: Field[[EdgeDim, E2CDim], float], out: Field[[EdgeDim], float]
-    ):
-        reduction(nb_field, out=out)
-
-    with pytest.raises(BindingsRenderingException):
-        stencil_info = get_stencil_info(reduction_prog)
-        bindgen = PyBindGen(stencil_info, 128, 1)
-        [field.renderer.render_sid() for field in bindgen.fields]
-
-
-=======
->>>>>>> 70f2817b
 def test_scalar_sid_rendering_exception():
     @field_operator
     def bad_stencil(a: Field[[EdgeDim], float], b: float) -> Field[[EdgeDim], float]:
