--- conflicted
+++ resolved
@@ -35,13 +35,9 @@
 
 @pytest.fixture
 def no_deps_source_file(samples_path):
-<<<<<<< HEAD
-    return samples_path / "no_deps_subroutine_example.f90"
-=======
     return samples_path / "no_deps_subroutine_example.f90"
 
 
 @pytest.fixture
 def not_existing_diffusion_granule(samples_path):
-    return samples_path / "not_existing_file.f90"
->>>>>>> 34fc8dc7
+    return samples_path / "not_existing_file.f90"