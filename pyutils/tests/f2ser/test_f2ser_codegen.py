# ICON4Py - ICON inspired code in Python and GT4Py
#
# Copyright (c) 2022, ETH Zurich and MeteoSwiss
# All rights reserved.
#
# This file is free software: you can redistribute it and/or modify it under
# the terms of the GNU General Public License as published by the
# Free Software Foundation, either version 3 of the License, or any later
# version. See the LICENSE.txt file at the top-level directory of this
# distribution for a copy of the license or check <https://www.gnu.org/licenses/>.
#
# SPDX-License-Identifier: GPL-3.0-or-later

from icon4py.f2ser.deserialise import ParsedGranuleDeserialiser
from icon4py.f2ser.parse import GranuleParser
from icon4py.liskov.codegen.serialisation.generate import (
    SerialisationCodeGenerator,
)


def test_deserialiser_diffusion_codegen(diffusion_granule, diffusion_granule_deps):
    parser = GranuleParser(diffusion_granule, diffusion_granule_deps)
    parsed = parser()
    deserialiser = ParsedGranuleDeserialiser(parsed, directory=".", prefix="test")
<<<<<<< HEAD
    interface = deserialiser.deserialise()
    generator = SerialisationCodeGenerator(interface)
=======
    interface = deserialiser()
    generator = SerialisationGenerator(interface)
>>>>>>> fd8e9b0d
    generated = generator()
    assert len(generated) == 3<|MERGE_RESOLUTION|>--- conflicted
+++ resolved
@@ -22,12 +22,7 @@
     parser = GranuleParser(diffusion_granule, diffusion_granule_deps)
     parsed = parser()
     deserialiser = ParsedGranuleDeserialiser(parsed, directory=".", prefix="test")
-<<<<<<< HEAD
-    interface = deserialiser.deserialise()
+    interface = deserialiser()
     generator = SerialisationCodeGenerator(interface)
-=======
-    interface = deserialiser()
-    generator = SerialisationGenerator(interface)
->>>>>>> fd8e9b0d
     generated = generator()
     assert len(generated) == 3