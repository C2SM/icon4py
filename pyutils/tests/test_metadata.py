# ICON4Py - ICON inspired code in Python and GT4Py
#
# Copyright (c) 2022, ETH Zurich and MeteoSwiss
# All rights reserved.
#
# This file is free software: you can redistribute it and/or modify it under
# the terms of the GNU General Public License as published by the
# Free Software Foundation, either version 3 of the License, or any later
# version. See the LICENSE.txt file at the top-level directory of this
# distribution for a copy of the license or check <https://www.gnu.org/licenses/>.
#
# SPDX-License-Identifier: GPL-3.0-or-later

import pytest
from gt4py.next.common import Field
from gt4py.next.ffront.decorator import field_operator, program

from icon4py.common.dimension import CellDim, KDim
<<<<<<< HEAD
from icon4py.pyutils.metadata import _get_field_infos
=======
from icon4py.pyutils.metadata import get_field_infos, provide_neighbor_table


chain_false_skipvalues = [
    "C2E",
    "C2V",
    "E2C",
    "E2V",
    "E2C2E",
    "E2C2EO",
    "E2C2V",
    "C2E2C",
    "C2E2CO",
    "C2E2C2E",
    "C2E2C2E2C",
    "C2E2C2E2CO",
    "C2E2C2E2C2E",
]

chain_true_skipvalues = [
    "V2C",
    "V2E",
    "E2C2V2C",
    "C2V2C",
    "C2V2CO",
    "C2V2C2E",
    "E2V2E",
    "E2V2EO",
    "E2V2E2C",
    "V2E2C",
    "V2E2C2V",
    "V2E2C2VO",
    "V2E2C2V2E",
    "V2E2C2V2E2C",
]


@pytest.mark.parametrize(
    "chain",
    chain_false_skipvalues + chain_true_skipvalues,
)
def test_provide_neighbor_table_local(chain):
    expected = False
    actual = provide_neighbor_table(chain, is_global=False)
    assert actual.has_skip_values == expected


@pytest.mark.parametrize(
    "chain",
    chain_false_skipvalues,
)
def test_provide_neighbor_table_global_false_skipvalues(chain):
    expected = False
    actual = provide_neighbor_table(chain, is_global=True)
    assert actual.has_skip_values == expected


@pytest.mark.parametrize(
    "chain",
    chain_true_skipvalues,
)
def test_provide_neighbor_table_global_true_skipvalues(chain):
    expected = True
    actual = provide_neighbor_table(chain, is_global=True)
    assert actual.has_skip_values == expected
>>>>>>> c5f3b631


@field_operator
def _add(
    field1: Field[[CellDim, KDim], float], field2: Field[[CellDim, KDim], float]
) -> Field[[CellDim, KDim], float]:
    return field1 + field2


@program
def with_domain(
    a: Field[[CellDim, KDim], float],
    b: Field[[CellDim, KDim], float],
    result: Field[[CellDim, KDim], float],
    vertical_start: int,
    vertical_end: int,
    k_start: int,
    k_end: int,
):
    _add(
        a,
        b,
        out=result,
        domain={CellDim: (k_start, k_end), KDim: (vertical_start, vertical_end)},
    )


@program
def without_domain(
    a: Field[[CellDim, KDim], float],
    b: Field[[CellDim, KDim], float],
    result: Field[[CellDim, KDim], float],
):
    _add(a, b, out=result)


@program
def with_constant_domain(
    a: Field[[CellDim, KDim], float],
    b: Field[[CellDim, KDim], float],
    result: Field[[CellDim, KDim], float],
):
    _add(a, b, out=result, domain={CellDim: (0, 3), KDim: (1, 8)})


@pytest.mark.parametrize("program", [with_domain, without_domain, with_constant_domain])
def test_get_field_infos_does_not_contain_domain_args(program):
    field_info = _get_field_infos(program)
    assert len(field_info) == 3
    assert not field_info["a"].out
    assert field_info["a"].inp
    assert not field_info["b"].out
    assert field_info["b"].inp
    assert field_info["result"].out
    assert not field_info["result"].inp<|MERGE_RESOLUTION|>--- conflicted
+++ resolved
@@ -16,10 +16,7 @@
 from gt4py.next.ffront.decorator import field_operator, program
 
 from icon4py.common.dimension import CellDim, KDim
-<<<<<<< HEAD
-from icon4py.pyutils.metadata import _get_field_infos
-=======
-from icon4py.pyutils.metadata import get_field_infos, provide_neighbor_table
+from icon4py.pyutils.metadata import _get_field_infos, provide_neighbor_table
 
 
 chain_false_skipvalues = [
@@ -84,7 +81,6 @@
     expected = True
     actual = provide_neighbor_table(chain, is_global=True)
     assert actual.has_skip_values == expected
->>>>>>> c5f3b631
 
 
 @field_operator
