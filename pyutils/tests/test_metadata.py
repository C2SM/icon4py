--- conflicted
+++ resolved
@@ -26,12 +26,8 @@
 
 
 def get_stencil_metadata(stencil_module: str, stencil_name: str) -> str:
-<<<<<<< HEAD
-    fvprog = import_fencil(get_stencil_module_path(stencil_module, stencil_name))
-=======
     fencil = import_fencil(get_stencil_module_path(stencil_module, stencil_name))
     fvprog = get_fvprog(fencil)
->>>>>>> 6080ac59
     chains = scan_for_chains(fvprog)
     return format_metadata(fvprog, chains)
 
