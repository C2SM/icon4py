--- conflicted
+++ resolved
@@ -13,16 +13,13 @@
 
 from gt4py.next.common import GridType
 from gt4py.next.ffront.decorator import field_operator, program
-<<<<<<< HEAD
-from gt4py.next.ffront.fbuiltins import Field, abs, astype, broadcast, where
-=======
 from gt4py.next.ffront.fbuiltins import (  # noqa: A004 # import gt4py builtin
     Field,
     abs,
     broadcast,
     where,
+    astype
 )
->>>>>>> f8004aae
 
 from icon4py.model.common.dimension import CellDim, KDim
 from icon4py.model.common.type_alias import vpfloat, wpfloat
