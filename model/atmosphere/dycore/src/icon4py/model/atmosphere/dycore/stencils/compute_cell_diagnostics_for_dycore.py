--- conflicted
+++ resolved
@@ -116,50 +116,12 @@
         else exner_at_cells_on_half_levels
     )
 
-<<<<<<< HEAD
     (perturbed_rho_at_cells_on_model_levels, perturbed_theta_v_at_cells_on_model_levels) = _compute_perturbation_of_rho_and_theta(
             current_rho,
             reference_rho_at_cells_on_model_levels,
             current_theta_v,
             reference_theta_at_cells_on_model_levels,
         )
-=======
-    (
-        perturbed_rho_at_cells_on_model_levels,
-        perturbed_theta_v_at_cells_on_model_levels,
-        rho_at_cells_on_half_levels,
-        perturbed_theta_v_at_cells_on_half_levels,
-        theta_v_at_cells_on_half_levels,
-        pressure_buoyancy_acceleration_at_cells_on_half_levels,
-    ) = concat_where(
-        (start_cell_lateral_boundary_level_3 <= dims.CellDim < end_cell_halo),
-        _compute_pressure_gradient_and_perturbed_rho_and_potential_temperatures(
-            rho=current_rho,
-            z_rth_pr_1=perturbed_rho_at_cells_on_model_levels,
-            z_rth_pr_2=perturbed_theta_v_at_cells_on_model_levels,
-            rho_ref_mc=reference_rho_at_cells_on_model_levels,
-            theta_v=current_theta_v,
-            theta_ref_mc=reference_theta_at_cells_on_model_levels,
-            rho_ic=rho_at_cells_on_half_levels,
-            wgtfac_c=wgtfac_c,
-            vwind_expl_wgt=exner_w_explicit_weight_parameter,
-            exner_pr=perturbed_exner_at_cells_on_model_levels,
-            d_exner_dz_ref_ic=ddz_of_reference_exner_at_cells_on_half_levels,
-            ddqz_z_half=ddqz_z_half,
-            z_theta_v_pr_ic=perturbed_theta_v_at_cells_on_half_levels,
-            theta_v_ic=theta_v_at_cells_on_half_levels,
-            z_th_ddz_exner_c=pressure_buoyancy_acceleration_at_cells_on_half_levels,
-        ),
-        (
-            perturbed_rho_at_cells_on_model_levels,
-            perturbed_theta_v_at_cells_on_model_levels,
-            rho_at_cells_on_half_levels,
-            perturbed_theta_v_at_cells_on_half_levels,
-            theta_v_at_cells_on_half_levels,
-            pressure_buoyancy_acceleration_at_cells_on_half_levels,
-        ),
-    )
->>>>>>> 62eca6fd
 
     rho_at_cells_on_half_levels = concat_where(
         dims.KDim >= 1,
