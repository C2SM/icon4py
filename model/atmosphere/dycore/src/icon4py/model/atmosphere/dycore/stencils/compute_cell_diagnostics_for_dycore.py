# ICON4Py - ICON inspired code in Python and GT4Py
#
# Copyright (c) 2022-2024, ETH Zurich and MeteoSwiss
# All rights reserved.
#
# Please, refer to the LICENSE file in the root directory.
# SPDX-License-Identifier: BSD-3-Clause

# ICON4Py - ICON inspired code in Python and GT4Py
#
# Copyright (c) 2022, ETH Zurich and MeteoSwiss
# All rights reserved.
#
# This file is free software: you can redistribute it and/or modify it under
# the terms of the GNU General Public License as published by the
# Free Software Foundation, either version 3 of the License, or any later
# version. See the LICENSE.txt file at the top-level directory of this
# distribution for a copy of the license or check <https://www.gnu.org/licenses/>.
#
# SPDX-License-Identifier: GPL-3.0-or-later

from typing import Final

import gt4py.next as gtx
from gt4py.next import astype, broadcast, maximum
from gt4py.next.experimental import concat_where

from icon4py.model.atmosphere.dycore.dycore_states import HorizontalPressureDiscretizationType
from icon4py.model.atmosphere.dycore.stencils.compute_perturbation_of_rho_and_theta import (
    _compute_perturbation_of_rho_and_theta,
)
from icon4py.model.atmosphere.dycore.stencils.extrapolate_temporally_exner_pressure import (
    _extrapolate_temporally_exner_pressure,
)
from icon4py.model.atmosphere.dycore.stencils.init_cell_kdim_field_with_zero_vp import (
    _init_cell_kdim_field_with_zero_vp,
)
from icon4py.model.atmosphere.dycore.stencils.init_two_cell_kdim_fields_with_zero_vp import (
    _init_two_cell_kdim_fields_with_zero_vp,
)
from icon4py.model.atmosphere.dycore.stencils.interpolate_to_surface import _interpolate_to_surface
from icon4py.model.common import dimension as dims, field_type_aliases as fa
from icon4py.model.common.dimension import Koff
from icon4py.model.common.interpolation.stencils.interpolate_cell_field_to_half_levels_vp import (
    _interpolate_cell_field_to_half_levels_vp,
)
from icon4py.model.common.interpolation.stencils.interpolate_cell_field_to_half_levels_wp import (
    _interpolate_cell_field_to_half_levels_wp,
)
from icon4py.model.common.math.derivative import _compute_first_vertical_derivative_at_cells
from icon4py.model.common.type_alias import vpfloat, wpfloat


horzpres_discr_type: Final = HorizontalPressureDiscretizationType()


@gtx.field_operator
def _calculate_pressure_buoyancy_acceleration_at_cells_on_half_levels(
    exner_w_explicit_weight_parameter: fa.CellField[ta.wpfloat],
    theta_v_at_cells_on_half_levels: fa.CellKField[ta.wpfloat],
    perturbed_exner_at_cells_on_model_levels: fa.CellKField[ta.wpfloat],
    ddqz_z_half: fa.CellKField[ta.wpfloat],
    perturbed_theta_v_at_cells_on_half_levels: fa.CellKField[ta.vpfloat],
    ddz_of_reference_exner_at_cells_on_half_levels: fa.CellKField[ta.vpfloat],
) -> fa.CellKField[ta.wpfloat]:
    return exner_w_explicit_weight_parameter * theta_v_at_cells_on_half_levels * (
        perturbed_exner_at_cells_on_model_levels(Koff[-1])
        - perturbed_exner_at_cells_on_model_levels
    ) / ddqz_z_half + astype(
        perturbed_theta_v_at_cells_on_half_levels * ddz_of_reference_exner_at_cells_on_half_levels,
        wpfloat,
    )


@gtx.field_operator
def _compute_perturbed_quantities_and_interpolation(
<<<<<<< HEAD
    current_rho: fa.CellKField[wpfloat],
    reference_rho_at_cells_on_model_levels: fa.CellKField[vpfloat],
    current_theta_v: fa.CellKField[wpfloat],
    reference_theta_at_cells_on_model_levels: fa.CellKField[vpfloat],
    perturbed_rho_at_cells_on_model_levels: fa.CellKField[vpfloat],
    perturbed_theta_v_at_cells_on_model_levels: fa.CellKField[vpfloat],
    perturbed_theta_v_at_cells_on_half_levels: fa.CellKField[vpfloat],
    wgtfac_c: fa.CellKField[vpfloat],
    exner_w_explicit_weight_parameter: fa.CellField[wpfloat],
    perturbed_exner_at_cells_on_model_levels: fa.CellKField[wpfloat],
    ddz_of_reference_exner_at_cells_on_half_levels: fa.CellKField[vpfloat],
    ddqz_z_half: fa.CellKField[vpfloat],
    pressure_buoyancy_acceleration_at_cells_on_half_levels: fa.CellKField[vpfloat],
    rho_at_cells_on_half_levels: fa.CellKField[wpfloat],
    exner_at_cells_on_half_levels: fa.CellKField[vpfloat],
    temporal_extrapolation_of_perturbed_exner: fa.CellKField[vpfloat],
    theta_v_at_cells_on_half_levels: fa.CellKField[wpfloat],
    limited_area: bool,
=======
    current_rho: fa.CellKField[ta.wpfloat],
    reference_rho_at_cells_on_model_levels: fa.CellKField[ta.wpfloat],
    current_theta_v: fa.CellKField[ta.wpfloat],
    reference_theta_at_cells_on_model_levels: fa.CellKField[ta.wpfloat],
    wgtfac_c: fa.CellKField[ta.vpfloat],
    exner_w_explicit_weight_parameter: fa.CellField[ta.wpfloat],
    perturbed_exner_at_cells_on_model_levels: fa.CellKField[ta.wpfloat],
    ddz_of_reference_exner_at_cells_on_half_levels: fa.CellKField[ta.wpfloat],
    ddqz_z_half: fa.CellKField[ta.vpfloat],
    pressure_buoyancy_acceleration_at_cells_on_half_levels: fa.CellKField[ta.vpfloat],
    rho_at_cells_on_half_levels: fa.CellKField[ta.wpfloat],
    exner_at_cells_on_half_levels: fa.CellKField[ta.vpfloat],
    temporal_extrapolation_of_perturbed_exner: fa.CellKField[ta.vpfloat],
    theta_v_at_cells_on_half_levels: fa.CellKField[ta.wpfloat],
>>>>>>> d3ab9199
    igradp_method: gtx.int32,
    nflatlev: gtx.int32,
) -> tuple[
<<<<<<< HEAD
    fa.CellKField[vpfloat],
    fa.CellKField[vpfloat],
    fa.CellKField[vpfloat],
    fa.CellKField[wpfloat],
    fa.CellKField[wpfloat],
    fa.CellKField[vpfloat],
    fa.CellKField[vpfloat],
    fa.CellKField[wpfloat],
    fa.CellKField[vpfloat],
=======
    fa.CellKField[ta.vpfloat],
    fa.CellKField[ta.vpfloat],
    fa.CellKField[ta.vpfloat],
    fa.CellKField[ta.wpfloat],
    fa.CellKField[ta.wpfloat],
    fa.CellKField[ta.vpfloat],
    fa.CellKField[ta.vpfloat],
    fa.CellKField[ta.wpfloat],
>>>>>>> d3ab9199
]:
    exner_at_cells_on_half_levels = (
        concat_where(
            (maximum(1, nflatlev) <= dims.KDim),
            _interpolate_cell_field_to_half_levels_vp(
                wgtfac_c=wgtfac_c, interpolant=temporal_extrapolation_of_perturbed_exner
            ),
            exner_at_cells_on_half_levels,
        )
        if igradp_method == horzpres_discr_type.TAYLOR_HYDRO
        else exner_at_cells_on_half_levels
    )

    (
        perturbed_rho_at_cells_on_model_levels,
        perturbed_theta_v_at_cells_on_model_levels,
    ) = _compute_perturbation_of_rho_and_theta(
        current_rho,
        reference_rho_at_cells_on_model_levels,
        current_theta_v,
        reference_theta_at_cells_on_model_levels,
    )

    rho_at_cells_on_half_levels = concat_where(
        dims.KDim >= 1,
        _interpolate_cell_field_to_half_levels_wp(wgtfac_c, current_rho),
        rho_at_cells_on_half_levels,
    )

    wgtfac_c_wp = astype(wgtfac_c, wpfloat)

    perturbed_theta_v_at_cells_on_half_levels = concat_where(
<<<<<<< HEAD
        dims.KDim == 0,
        broadcast(vpfloat(0.0), (dims.CellDim, dims.KDim)),
        perturbed_theta_v_at_cells_on_half_levels,
=======
        dims.KDim >= 1,
        _interpolate_cell_field_to_half_levels_vp(
            wgtfac_c=wgtfac_c, interpolant=perturbed_theta_v_at_cells_on_model_levels
        ),
        broadcast(0.0, (dims.CellDim, dims.KDim)),
>>>>>>> d3ab9199
    )

    theta_v_at_cells_on_half_levels = concat_where(
        dims.KDim >= 1,
        _interpolate_cell_field_to_half_levels_wp(
            wgtfac_c=wgtfac_c_wp, interpolant=current_theta_v
        ),
        theta_v_at_cells_on_half_levels,
    )

    ddqz_z_half_wp = astype(ddqz_z_half, wpfloat)

    pressure_buoyancy_acceleration_at_cells_on_half_levels = concat_where(
        dims.KDim >= 1,
        _calculate_pressure_buoyancy_acceleration_at_cells_on_half_levels(
            exner_w_explicit_weight_parameter,
            theta_v_at_cells_on_half_levels,
            perturbed_exner_at_cells_on_model_levels,
            ddqz_z_half_wp,
            perturbed_theta_v_at_cells_on_half_levels,
            ddz_of_reference_exner_at_cells_on_half_levels,
        ),
        pressure_buoyancy_acceleration_at_cells_on_half_levels,
    )

    return (
        perturbed_rho_at_cells_on_model_levels,
        perturbed_theta_v_at_cells_on_model_levels,
        perturbed_exner_at_cells_on_model_levels,
        rho_at_cells_on_half_levels,
        exner_at_cells_on_half_levels,
        perturbed_theta_v_at_cells_on_half_levels,
        theta_v_at_cells_on_half_levels,
        pressure_buoyancy_acceleration_at_cells_on_half_levels,
    )


@gtx.field_operator
def _surface_computations(
<<<<<<< HEAD
    wgtfacq_c: fa.CellKField[vpfloat],
    exner_at_cells_on_half_levels: fa.CellKField[vpfloat],
    temporal_extrapolation_of_perturbed_exner: fa.CellKField[vpfloat],
=======
    wgtfacq_c: fa.CellKField[ta.wpfloat],
    exner_at_cells_on_half_levels: fa.CellKField[ta.vpfloat],
>>>>>>> d3ab9199
    igradp_method: gtx.int32,
) -> tuple[
    fa.CellKField[vpfloat],
    fa.CellKField[vpfloat],
]:
<<<<<<< HEAD
    temporal_extrapolation_of_perturbed_exner = concat_where(
        (start_cell_lateral_boundary_level_3 <= dims.CellDim) & (dims.CellDim < end_cell_halo),
        _init_cell_kdim_field_with_zero_vp(),
        temporal_extrapolation_of_perturbed_exner,
    )
=======
    temporal_extrapolation_of_perturbed_exner = _init_cell_kdim_field_with_zero_wp()
>>>>>>> d3ab9199

    exner_at_cells_on_half_levels = (
        _interpolate_to_surface(
            wgtfacq_c=wgtfacq_c, interpolant=temporal_extrapolation_of_perturbed_exner
        )
        if igradp_method == horzpres_discr_type.TAYLOR_HYDRO
        else exner_at_cells_on_half_levels
    )

    return (
        temporal_extrapolation_of_perturbed_exner,
        exner_at_cells_on_half_levels,
    )


@gtx.field_operator
def _compute_first_and_second_vertical_derivative_of_exner(
    exner_at_cells_on_half_levels: fa.CellKField[vpfloat],
    inv_ddqz_z_full: fa.CellKField[vpfloat],
    ddz_of_temporal_extrapolation_of_perturbed_exner_on_model_levels: fa.CellKField[vpfloat],
    d2dz2_of_temporal_extrapolation_of_perturbed_exner_on_model_levels: fa.CellKField[vpfloat],
    perturbed_theta_v_at_cells_on_half_levels: fa.CellKField[vpfloat],
    d2dexdz2_fac1_mc: fa.CellKField[vpfloat],
    d2dexdz2_fac2_mc: fa.CellKField[vpfloat],
    perturbed_theta_v_at_cells_on_model_levels: fa.CellKField[vpfloat],
    igradp_method: gtx.int32,
    nflatlev: gtx.int32,
    nflat_gradp: gtx.int32,
) -> tuple[
    fa.CellKField[vpfloat],
    fa.CellKField[vpfloat],
]:
    ddz_of_temporal_extrapolation_of_perturbed_exner_on_model_levels = (
        concat_where(
            (nflatlev <= dims.KDim),
            _compute_first_vertical_derivative_at_cells(
                exner_at_cells_on_half_levels, inv_ddqz_z_full
            ),
            ddz_of_temporal_extrapolation_of_perturbed_exner_on_model_levels,
        )
        if igradp_method == horzpres_discr_type.TAYLOR_HYDRO
        else ddz_of_temporal_extrapolation_of_perturbed_exner_on_model_levels
    )

    d2dz2_of_temporal_extrapolation_of_perturbed_exner_on_model_levels = (
        concat_where(
            (nflat_gradp <= dims.KDim),
            -vpfloat("0.5")
            * (
                (
                    perturbed_theta_v_at_cells_on_half_levels
                    - perturbed_theta_v_at_cells_on_half_levels(Koff[1])
                )
                * d2dexdz2_fac1_mc
                + perturbed_theta_v_at_cells_on_model_levels * d2dexdz2_fac2_mc
            ),
            d2dz2_of_temporal_extrapolation_of_perturbed_exner_on_model_levels,
        )
        if igradp_method == horzpres_discr_type.TAYLOR_HYDRO
        else d2dz2_of_temporal_extrapolation_of_perturbed_exner_on_model_levels
    )

    return (
        ddz_of_temporal_extrapolation_of_perturbed_exner_on_model_levels,
        d2dz2_of_temporal_extrapolation_of_perturbed_exner_on_model_levels,
    )


@gtx.field_operator
def _set_theta_v_and_exner_on_surface_level(
    temporal_extrapolation_of_perturbed_exner: fa.CellKField[vpfloat],
    wgtfacq_c: fa.CellKField[vpfloat],
    perturbed_theta_v_at_cells_on_model_levels: fa.CellKField[vpfloat],
    reference_theta_at_cells_on_half_levels: fa.CellKField[vpfloat],
) -> tuple[fa.CellKField[vpfloat], fa.CellKField[wpfloat], fa.CellKField[vpfloat]]:
    perturbed_theta_v_at_cells_on_half_levels = _interpolate_to_surface(
        wgtfacq_c=wgtfacq_c, interpolant=perturbed_theta_v_at_cells_on_model_levels
    )
    theta_v_at_cells_on_half_levels = (
        reference_theta_at_cells_on_half_levels + perturbed_theta_v_at_cells_on_half_levels
    )

    exner_at_cells_on_half_levels = _interpolate_to_surface(
        wgtfacq_c=wgtfacq_c, interpolant=temporal_extrapolation_of_perturbed_exner
    )

    return (
        perturbed_theta_v_at_cells_on_half_levels,
        astype(theta_v_at_cells_on_half_levels, wpfloat),
        exner_at_cells_on_half_levels,
    )


@gtx.program(grid_type=gtx.GridType.UNSTRUCTURED)
def compute_perturbed_quantities_and_interpolation(
<<<<<<< HEAD
    temporal_extrapolation_of_perturbed_exner: fa.CellKField[vpfloat],
    ddz_of_temporal_extrapolation_of_perturbed_exner_on_model_levels: fa.CellKField[vpfloat],
    d2dz2_of_temporal_extrapolation_of_perturbed_exner_on_model_levels: fa.CellKField[vpfloat],
    perturbed_exner_at_cells_on_model_levels: fa.CellKField[wpfloat],
    exner_at_cells_on_half_levels: fa.CellKField[vpfloat],
    perturbed_rho_at_cells_on_model_levels: fa.CellKField[vpfloat],
    perturbed_theta_v_at_cells_on_model_levels: fa.CellKField[vpfloat],
    rho_at_cells_on_half_levels: fa.CellKField[wpfloat],
    perturbed_theta_v_at_cells_on_half_levels: fa.CellKField[vpfloat],
    theta_v_at_cells_on_half_levels: fa.CellKField[wpfloat],
    current_rho: fa.CellKField[wpfloat],
    reference_rho_at_cells_on_model_levels: fa.CellKField[vpfloat],
    current_theta_v: fa.CellKField[wpfloat],
    reference_theta_at_cells_on_model_levels: fa.CellKField[vpfloat],
    reference_theta_at_cells_on_half_levels: fa.CellKField[vpfloat],
    wgtfacq_c: fa.CellKField[vpfloat],
    wgtfac_c: fa.CellKField[vpfloat],
    exner_w_explicit_weight_parameter: fa.CellField[wpfloat],
    ddz_of_reference_exner_at_cells_on_half_levels: fa.CellKField[vpfloat],
    ddqz_z_half: fa.CellKField[vpfloat],
    pressure_buoyancy_acceleration_at_cells_on_half_levels: fa.CellKField[vpfloat],
    time_extrapolation_parameter_for_exner: fa.CellKField[vpfloat],
    current_exner: fa.CellKField[wpfloat],
    reference_exner_at_cells_on_model_levels: fa.CellKField[vpfloat],
    inv_ddqz_z_full: fa.CellKField[vpfloat],
    d2dexdz2_fac1_mc: fa.CellKField[vpfloat],
    d2dexdz2_fac2_mc: fa.CellKField[vpfloat],
    limited_area: bool,
=======
    temporal_extrapolation_of_perturbed_exner: fa.CellKField[ta.vpfloat],
    ddz_of_temporal_extrapolation_of_perturbed_exner_on_model_levels: fa.CellKField[ta.vpfloat],
    d2dz2_of_temporal_extrapolation_of_perturbed_exner_on_model_levels: fa.CellKField[ta.vpfloat],
    perturbed_exner_at_cells_on_model_levels: fa.CellKField[ta.wpfloat],
    exner_at_cells_on_half_levels: fa.CellKField[ta.vpfloat],
    perturbed_rho_at_cells_on_model_levels: fa.CellKField[ta.vpfloat],
    perturbed_theta_v_at_cells_on_model_levels: fa.CellKField[ta.vpfloat],
    rho_at_cells_on_half_levels: fa.CellKField[ta.wpfloat],
    perturbed_theta_v_at_cells_on_half_levels: fa.CellKField[ta.vpfloat],
    theta_v_at_cells_on_half_levels: fa.CellKField[ta.wpfloat],
    current_rho: fa.CellKField[ta.wpfloat],
    reference_rho_at_cells_on_model_levels: fa.CellKField[ta.vpfloat],
    current_theta_v: fa.CellKField[ta.wpfloat],
    reference_theta_at_cells_on_model_levels: fa.CellKField[ta.vpfloat],
    reference_theta_at_cells_on_half_levels: fa.CellKField[ta.vpfloat],
    wgtfacq_c: fa.CellKField[ta.vpfloat],
    wgtfac_c: fa.CellKField[ta.vpfloat],
    exner_w_explicit_weight_parameter: fa.CellField[ta.wpfloat],
    ddz_of_reference_exner_at_cells_on_half_levels: fa.CellKField[ta.vpfloat],
    ddqz_z_half: fa.CellKField[ta.vpfloat],
    pressure_buoyancy_acceleration_at_cells_on_half_levels: fa.CellKField[ta.vpfloat],
    time_extrapolation_parameter_for_exner: fa.CellKField[ta.vpfloat],
    current_exner: fa.CellKField[ta.wpfloat],
    reference_exner_at_cells_on_model_levels: fa.CellKField[ta.vpfloat],
    inv_ddqz_z_full: fa.CellKField[ta.wpfloat],
    d2dexdz2_fac1_mc: fa.CellKField[ta.vpfloat],
    d2dexdz2_fac2_mc: fa.CellKField[ta.vpfloat],
>>>>>>> d3ab9199
    igradp_method: gtx.int32,
    nflatlev: gtx.int32,
    nflat_gradp: gtx.int32,
    start_cell_lateral_boundary: gtx.int32,
    start_cell_lateral_boundary_level_3: gtx.int32,
    start_cell_halo_level_2: gtx.int32,
    end_cell_halo: gtx.int32,
    end_cell_halo_level_2: gtx.int32,
    model_top: gtx.int32,
    surface_level: gtx.int32,
):
    """
    Formerly known as fused_solve_nonhydro_stencil_1_to_13_predictor.

    This program calculates the first and second vertical derivatives of the exner function, and also computes the perturbed
    air density and vitural potential temperature on half and model levels.

    Args:
        - temporal_extrapolation_of_perturbed_exner: temporal extrapolation of perturbed exner function (actual exner function minus reference exner function) at cells on model levels
        - ddz_of_temporal_extrapolation_of_perturbed_exner_on_model_levels: vertical gradient of temporal extrapolation of perturbed exner function at cells on model levels [m-1]
        - d2dz2_of_temporal_extrapolation_of_perturbed_exner_on_model_levels: second vertical gradient of temporal extrapolation of perturbed exner function at cells on model levels [m-2]
        - perturbed_exner_at_cells_on_model_levels: perturbed exner function
        - exner_at_cells_on_half_levels: exner function
        - perturbed_rho_at_cells_on_model_levels: perturbed air density (actual density minus reference density) [kg m-3]
        - perturbed_theta_v_at_cells_on_model_levels: perturbed virtual potential temperature (actual virtual potential temperature minus reference virtual potential temperature) [K]
        - rho_at_cells_on_half_levels: air density [kg m-3]
        - perturbed_theta_v_at_cells_on_half_levels: perturbed virtual potential temperature (actual virtual potential temperature minus reference virtual potential temperature) [kg m-3]
        - theta_v_at_cells_on_half_levels: virtual potential temperature [K]
        - current_rho: virtual potential temperature at current substep [K]
        - reference_rho_at_cells_on_model_levels: reference air density [kg m-3]
        - current_theta_v: vertical potential temperature at current substep [K]
        - reference_theta_at_cells_on_model_levels: reference virtual potential temperature [K]
        - reference_theta_at_cells_on_half_levels: reference virtual potential temperature [K]
        - wgtfacq_c: metrics field (weights for interpolation)
        - wgtfac_c: metrics field
        - exner_w_explicit_weight_parameter: explicitness weight for exner and w in the vertically implicit dycore solver
        - ddz_of_reference_exner_at_cells_on_half_levels: vertical gradient of reference exner function [m-1]
        - ddqz_z_half: vertical spacing pn half levels (distance between the height of cell centers at k at k-1)  [m]
        - pressure_buoyancy_acceleration_at_cells_on_half_levels: pressure buoyancy acceleration [m s-2]
        - time_extrapolation_parameter_for_exner: time extrapolation parameter for exner function
        - current_exner: exner function at current substep
        - reference_exner_at_cells_on_model_levels: reference exner function
        - inv_ddqz_z_full: inverse vertical spacing on full levels (distance between the height of interface at k+1/2 and k-1/2)
        - d2dexdz2_fac1_mc: precomputed factor for second vertical derivatives of exner function for model cell centers
        - d2dexdz2_fac2_mc: precomputed factor for second vertical derivatives of exner function for model cell centers
        - igradp_method: option for pressure gradient computation (see HorizontalPressureDiscretizationType)
        - nflatlev: starting vertical index of flat levels
        - nflat_gradp: starting vertical index when neighboring cell centers lie within the thicknees of the layer
        - start_cell_lateral_boundary: start index of the first lateral boundary level zone for cells
        - start_cell_lateral_boundary_level_3: start index of the 3rd lateral boundary level zone for cells
        - start_cell_halo_level_2: start index of the 2nd halo level zone for cells
        - end_cell_halo: end index of the last halo level zone for cells
        - end_cell_halo_level_2: end index of the second halo level zone for cells
        - model_top: start index of the vertical domain
        - surface_level: end index of the vertical domain

    Returns:
        - temporal_extrapolation_of_perturbed_exner
        - perturbed_exner_at_cells_on_model_levels
        - exner_at_cells_on_half_levels
        - perturbed_rho_at_cells_on_model_levels
        - perturbed_theta_v_at_cells_on_model_levels
        - rho_at_cells_on_half_levels
        - perturbed_theta_v_at_cells_on_half_levels
        - theta_v_at_cells_on_half_levels
        - pressure_buoyancy_acceleration_at_cells_on_half_levels
        - ddz_of_temporal_extrapolation_of_perturbed_exner_on_model_level
        - d2dz2_of_temporal_extrapolation_of_perturbed_exner_on_model_levels
    """
    _init_two_cell_kdim_fields_with_zero_vp(
        out=(perturbed_rho_at_cells_on_model_levels, perturbed_theta_v_at_cells_on_model_levels),
        domain={
            dims.CellDim: (start_cell_lateral_boundary, start_cell_lateral_boundary_level_3),
            dims.KDim: (model_top, surface_level - 1),
        },
    )

    _extrapolate_temporally_exner_pressure(
        exner_exfac=time_extrapolation_parameter_for_exner,
        exner=current_exner,
        exner_ref_mc=reference_exner_at_cells_on_model_levels,
        exner_pr=perturbed_exner_at_cells_on_model_levels,
        out=(temporal_extrapolation_of_perturbed_exner, perturbed_exner_at_cells_on_model_levels),
        domain={
            dims.CellDim: (start_cell_lateral_boundary_level_3, end_cell_halo),
            dims.KDim: (model_top, surface_level - 1),
        },
    )

    _surface_computations(
        wgtfacq_c=wgtfacq_c,
        exner_at_cells_on_half_levels=exner_at_cells_on_half_levels,
        igradp_method=igradp_method,
        out=(
            temporal_extrapolation_of_perturbed_exner,
            exner_at_cells_on_half_levels,
        ),
        domain={
            dims.CellDim: (start_cell_lateral_boundary_level_3, end_cell_halo),
            dims.KDim: (surface_level - 1, surface_level),
        },
    )

    _compute_perturbed_quantities_and_interpolation(
        current_rho=current_rho,
        reference_rho_at_cells_on_model_levels=reference_rho_at_cells_on_model_levels,
        current_theta_v=current_theta_v,
        reference_theta_at_cells_on_model_levels=reference_theta_at_cells_on_model_levels,
        wgtfac_c=wgtfac_c,
        exner_w_explicit_weight_parameter=exner_w_explicit_weight_parameter,
        perturbed_exner_at_cells_on_model_levels=perturbed_exner_at_cells_on_model_levels,
        ddz_of_reference_exner_at_cells_on_half_levels=ddz_of_reference_exner_at_cells_on_half_levels,
        ddqz_z_half=ddqz_z_half,
        pressure_buoyancy_acceleration_at_cells_on_half_levels=pressure_buoyancy_acceleration_at_cells_on_half_levels,
        rho_at_cells_on_half_levels=rho_at_cells_on_half_levels,
        exner_at_cells_on_half_levels=exner_at_cells_on_half_levels,
        temporal_extrapolation_of_perturbed_exner=temporal_extrapolation_of_perturbed_exner,
        theta_v_at_cells_on_half_levels=theta_v_at_cells_on_half_levels,
        igradp_method=igradp_method,
        nflatlev=nflatlev,
        out=(
            perturbed_rho_at_cells_on_model_levels,
            perturbed_theta_v_at_cells_on_model_levels,
            perturbed_exner_at_cells_on_model_levels,
            rho_at_cells_on_half_levels,
            exner_at_cells_on_half_levels,
            perturbed_theta_v_at_cells_on_half_levels,
            theta_v_at_cells_on_half_levels,
            pressure_buoyancy_acceleration_at_cells_on_half_levels,
        ),
        domain={
            dims.CellDim: (start_cell_lateral_boundary_level_3, end_cell_halo),
            dims.KDim: (model_top, surface_level - 1),
        },
    )

    _set_theta_v_and_exner_on_surface_level(
        temporal_extrapolation_of_perturbed_exner=temporal_extrapolation_of_perturbed_exner,
        wgtfacq_c=wgtfacq_c,
        perturbed_theta_v_at_cells_on_model_levels=perturbed_theta_v_at_cells_on_model_levels,
        reference_theta_at_cells_on_half_levels=reference_theta_at_cells_on_half_levels,
        out=(
            perturbed_theta_v_at_cells_on_half_levels,
            theta_v_at_cells_on_half_levels,
            exner_at_cells_on_half_levels,
        ),
        domain={
            dims.CellDim: (start_cell_lateral_boundary_level_3, end_cell_halo),
            dims.KDim: (surface_level - 1, surface_level),
        },
    )

    _compute_first_and_second_vertical_derivative_of_exner(
        exner_at_cells_on_half_levels=exner_at_cells_on_half_levels,
        inv_ddqz_z_full=inv_ddqz_z_full,
        ddz_of_temporal_extrapolation_of_perturbed_exner_on_model_levels=ddz_of_temporal_extrapolation_of_perturbed_exner_on_model_levels,
        d2dz2_of_temporal_extrapolation_of_perturbed_exner_on_model_levels=d2dz2_of_temporal_extrapolation_of_perturbed_exner_on_model_levels,
        perturbed_theta_v_at_cells_on_half_levels=perturbed_theta_v_at_cells_on_half_levels,
        d2dexdz2_fac1_mc=d2dexdz2_fac1_mc,
        d2dexdz2_fac2_mc=d2dexdz2_fac2_mc,
        perturbed_theta_v_at_cells_on_model_levels=perturbed_theta_v_at_cells_on_model_levels,
        igradp_method=igradp_method,
        nflatlev=nflatlev,
        nflat_gradp=nflat_gradp,
        out=(
            ddz_of_temporal_extrapolation_of_perturbed_exner_on_model_levels,
            d2dz2_of_temporal_extrapolation_of_perturbed_exner_on_model_levels,
        ),
        domain={
            dims.CellDim: (start_cell_lateral_boundary_level_3, end_cell_halo),
            dims.KDim: (model_top, surface_level - 1),
        },
    )

    _compute_perturbation_of_rho_and_theta(
        rho=current_rho,
        rho_ref_mc=reference_rho_at_cells_on_model_levels,
        theta_v=current_theta_v,
        theta_ref_mc=reference_theta_at_cells_on_model_levels,
        out=(
            perturbed_rho_at_cells_on_model_levels,
            perturbed_theta_v_at_cells_on_model_levels,
        ),
        domain={
            dims.CellDim: (start_cell_halo_level_2, end_cell_halo_level_2),
            dims.KDim: (model_top, surface_level - 1),
        },
    )


@gtx.field_operator
def _interpolate_rho_theta_v_to_half_levels_and_compute_pressure_buoyancy_acceleration(
    w: fa.CellKField[wpfloat],
    contravariant_correction_at_cells_on_half_levels: fa.CellKField[vpfloat],
    current_rho: fa.CellKField[wpfloat],
    next_rho: fa.CellKField[wpfloat],
    current_theta_v: fa.CellKField[wpfloat],
    next_theta_v: fa.CellKField[wpfloat],
    perturbed_exner_at_cells_on_model_levels: fa.CellKField[wpfloat],
    reference_theta_at_cells_on_model_levels: fa.CellKField[vpfloat],
    ddz_of_reference_exner_at_cells_on_half_levels: fa.CellKField[vpfloat],
    ddqz_z_half: fa.CellKField[vpfloat],
    wgtfac_c: fa.CellKField[vpfloat],
    exner_w_explicit_weight_parameter: fa.CellField[wpfloat],
    dtime: wpfloat,
    rhotheta_explicit_weight_parameter: wpfloat,
    rhotheta_implicit_weight_parameter: wpfloat,
) -> tuple[
    fa.CellKField[wpfloat],
    fa.CellKField[vpfloat],
    fa.CellKField[wpfloat],
    fa.CellKField[vpfloat],
]:
    (
        contravariant_correction_at_cells_on_half_levels_wp,
        wgtfac_c_wp,
        reference_theta_at_cells_on_model_levels_wp,
        ddqz_z_half_wp,
    ) = astype(
        (
            contravariant_correction_at_cells_on_half_levels,
            wgtfac_c,
            reference_theta_at_cells_on_model_levels,
            ddqz_z_half,
        ),
        wpfloat,
    )

    back_trajectory_w_at_cells_on_half_levels = (
        -(w - contravariant_correction_at_cells_on_half_levels_wp)
        * dtime
        * wpfloat("0.5")
        / ddqz_z_half_wp
    )

    time_averaged_rho = (
        rhotheta_explicit_weight_parameter * current_rho
        + rhotheta_implicit_weight_parameter * next_rho
    )
    time_averaged_rho_kup = rhotheta_explicit_weight_parameter * current_rho(
        Koff[-1]
    ) + rhotheta_implicit_weight_parameter * next_rho(Koff[-1])

    time_averaged_theta_v = (
        rhotheta_explicit_weight_parameter * current_theta_v
        + rhotheta_implicit_weight_parameter * next_theta_v
    )
    time_averaged_theta_v_kup = rhotheta_explicit_weight_parameter * current_theta_v(
        Koff[-1]
    ) + rhotheta_implicit_weight_parameter * next_theta_v(Koff[-1])

    rho_at_cells_on_half_levels = (
        wgtfac_c_wp * time_averaged_rho
        + (wpfloat("1.0") - wgtfac_c_wp) * time_averaged_rho_kup
        + back_trajectory_w_at_cells_on_half_levels * (time_averaged_rho_kup - time_averaged_rho)
    )

    time_averaged_perturbed_theta_v_kup = (
        time_averaged_theta_v_kup - reference_theta_at_cells_on_model_levels_wp(Koff[-1])
    )
    time_averaged_perturbed_theta_v = (
        time_averaged_theta_v - reference_theta_at_cells_on_model_levels_wp
    )

    time_averaged_perturbed_theta_v_vp, time_averaged_perturbed_theta_v_kup_vp = astype(
        (time_averaged_perturbed_theta_v, time_averaged_perturbed_theta_v_kup), vpfloat
    )
    perturbed_theta_v_at_cells_on_half_levels = (
        wgtfac_c * time_averaged_perturbed_theta_v_vp
        + (vpfloat("1.0") - wgtfac_c) * time_averaged_perturbed_theta_v_kup_vp
    )

    theta_v_at_cells_on_half_levels = (
        wgtfac_c_wp * time_averaged_theta_v
        + (wpfloat("1.0") - wgtfac_c_wp) * time_averaged_theta_v_kup
        + back_trajectory_w_at_cells_on_half_levels
        * (time_averaged_theta_v_kup - time_averaged_theta_v)
    )
    pressure_buoyancy_acceleration_at_cells_on_half_levels = (
        exner_w_explicit_weight_parameter
        * theta_v_at_cells_on_half_levels
        * (
            perturbed_exner_at_cells_on_model_levels(Koff[-1])
            - perturbed_exner_at_cells_on_model_levels
        )
        / astype(ddqz_z_half, wpfloat)
        + astype(
            perturbed_theta_v_at_cells_on_half_levels
            * ddz_of_reference_exner_at_cells_on_half_levels,
            wpfloat,
        )
    )
    return (
        rho_at_cells_on_half_levels,
        perturbed_theta_v_at_cells_on_half_levels,
        theta_v_at_cells_on_half_levels,
        astype(pressure_buoyancy_acceleration_at_cells_on_half_levels, vpfloat),
    )


@gtx.program(grid_type=gtx.GridType.UNSTRUCTURED)
def interpolate_rho_theta_v_to_half_levels_and_compute_pressure_buoyancy_acceleration(
    rho_at_cells_on_half_levels: fa.CellKField[wpfloat],
    perturbed_theta_v_at_cells_on_half_levels: fa.CellKField[vpfloat],
    theta_v_at_cells_on_half_levels: fa.CellKField[wpfloat],
    pressure_buoyancy_acceleration_at_cells_on_half_levels: fa.CellKField[vpfloat],
    w: fa.CellKField[wpfloat],
    contravariant_correction_at_cells_on_half_levels: fa.CellKField[vpfloat],
    current_rho: fa.CellKField[wpfloat],
    next_rho: fa.CellKField[wpfloat],
    current_theta_v: fa.CellKField[wpfloat],
    next_theta_v: fa.CellKField[wpfloat],
    perturbed_exner_at_cells_on_model_levels: fa.CellKField[wpfloat],
    reference_theta_at_cells_on_model_levels: fa.CellKField[vpfloat],
    ddz_of_reference_exner_at_cells_on_half_levels: fa.CellKField[vpfloat],
    ddqz_z_half: fa.CellKField[vpfloat],
    wgtfac_c: fa.CellKField[vpfloat],
    exner_w_explicit_weight_parameter: fa.CellField[wpfloat],
    dtime: wpfloat,
    rhotheta_explicit_weight_parameter: wpfloat,
    rhotheta_implicit_weight_parameter: wpfloat,
    horizontal_start: gtx.int32,
    horizontal_end: gtx.int32,
    vertical_start: gtx.int32,
    vertical_end: gtx.int32,
):
    """
    Formerly known as fused_solve_nonhydro_stencil_1_to_13_corrector.

    This program calculates the air density, virtual potential temperature and perturberd virtual potential temperature on half levels,
    and also computes the pressure buoyancy acceleration.

    Args:
        - rho_at_cells_on_half_levels: air density at cells on half levels [kg m-3]
        - perturbed_theta_v_at_cells_on_half_levels: perturbed virtual potential temperature (actual virtual potential temperature minus reference virtual potential temperature) at cells on half levels [kg m-3]
        - theta_v_at_cells_on_half_levels: virtual potential temperature at cells on half levels [K]
        - pressure_buoyancy_acceleration_at_cells_on_half_levels: pressure buoyancy acceleration at cells on half levels [m s-2]
        - w: vertical wind at cell centers [m s-1]
        - contravariant_correction_at_cells_on_half_levels: contravariant metric correction at cells on half levels
        - current_rho: air density at current substep [K]
        - next_rho: air density at next substep [K]
        - current_theta_v: virtual potential temperature at current substep [K]
        - next_theta_v: virtual potential temperature at next substep [K]
        - perturbed_exner_at_cells_on_model_levels: perturbed exner function at model levels
        - reference_theta_at_cells_on_model_levels: reference virtual potential temperature at cells on model levels [K]
        - ddz_of_reference_exner_at_cells_on_half_levels: vertical gradient of reference exner function at cells on half levels [m-1]
        - ddqz_z_half: vertical spacing on half levels (distance between the height of cell centers at k at k-1)  [m]
        - wgtfac_c: metrics field
        - exner_w_explicit_weight_parameter: explicitness weight for exner and w in the vertically implicit dycore solver
        - dtime: time step
        - rhotheta_explicit_weight_parameter: explicitness weight of density and virtual potential temperature
        - rhotheta_implicit_weight_parameter: implicitness weight of density and virtual potential temperature
        - horizontal_start: start index of the horizontal domain
        - horizontal_end: end index of the horizontal domain
        - vertical_start: start index of the vertical domain
        - vertical_end: end index of the vertical domain

    Returns:
        - rho_at_cells_on_half_levels
        - perturbed_theta_v_at_cells_on_half_levels
        - theta_v_at_cells_on_half_levels
        - pressure_buoyancy_acceleration_at_cells_on_half_levels
    """
    _interpolate_rho_theta_v_to_half_levels_and_compute_pressure_buoyancy_acceleration(
        w,
        contravariant_correction_at_cells_on_half_levels,
        current_rho,
        next_rho,
        current_theta_v,
        next_theta_v,
        perturbed_exner_at_cells_on_model_levels,
        reference_theta_at_cells_on_model_levels,
        ddz_of_reference_exner_at_cells_on_half_levels,
        ddqz_z_half,
        wgtfac_c,
        exner_w_explicit_weight_parameter,
        dtime,
        rhotheta_explicit_weight_parameter,
        rhotheta_implicit_weight_parameter,
        out=(
            rho_at_cells_on_half_levels,
            perturbed_theta_v_at_cells_on_half_levels,
            theta_v_at_cells_on_half_levels,
            pressure_buoyancy_acceleration_at_cells_on_half_levels,
        ),
        domain={
            dims.CellDim: (horizontal_start, horizontal_end),
            dims.KDim: (vertical_start, vertical_end),
        },
    )<|MERGE_RESOLUTION|>--- conflicted
+++ resolved
@@ -32,8 +32,8 @@
 from icon4py.model.atmosphere.dycore.stencils.extrapolate_temporally_exner_pressure import (
     _extrapolate_temporally_exner_pressure,
 )
-from icon4py.model.atmosphere.dycore.stencils.init_cell_kdim_field_with_zero_vp import (
-    _init_cell_kdim_field_with_zero_vp,
+from icon4py.model.atmosphere.dycore.stencils.init_cell_kdim_field_with_zero_wp import (
+    _init_cell_kdim_field_with_zero_wp,
 )
 from icon4py.model.atmosphere.dycore.stencils.init_two_cell_kdim_fields_with_zero_vp import (
     _init_two_cell_kdim_fields_with_zero_vp,
@@ -56,13 +56,13 @@
 
 @gtx.field_operator
 def _calculate_pressure_buoyancy_acceleration_at_cells_on_half_levels(
-    exner_w_explicit_weight_parameter: fa.CellField[ta.wpfloat],
-    theta_v_at_cells_on_half_levels: fa.CellKField[ta.wpfloat],
-    perturbed_exner_at_cells_on_model_levels: fa.CellKField[ta.wpfloat],
-    ddqz_z_half: fa.CellKField[ta.wpfloat],
-    perturbed_theta_v_at_cells_on_half_levels: fa.CellKField[ta.vpfloat],
-    ddz_of_reference_exner_at_cells_on_half_levels: fa.CellKField[ta.vpfloat],
-) -> fa.CellKField[ta.wpfloat]:
+    exner_w_explicit_weight_parameter: fa.CellField[wpfloat],
+    theta_v_at_cells_on_half_levels: fa.CellKField[wpfloat],
+    perturbed_exner_at_cells_on_model_levels: fa.CellKField[wpfloat],
+    ddqz_z_half: fa.CellKField[wpfloat],
+    perturbed_theta_v_at_cells_on_half_levels: fa.CellKField[vpfloat],
+    ddz_of_reference_exner_at_cells_on_half_levels: fa.CellKField[vpfloat],
+) -> fa.CellKField[wpfloat]:
     return exner_w_explicit_weight_parameter * theta_v_at_cells_on_half_levels * (
         perturbed_exner_at_cells_on_model_levels(Koff[-1])
         - perturbed_exner_at_cells_on_model_levels
@@ -74,45 +74,23 @@
 
 @gtx.field_operator
 def _compute_perturbed_quantities_and_interpolation(
-<<<<<<< HEAD
     current_rho: fa.CellKField[wpfloat],
-    reference_rho_at_cells_on_model_levels: fa.CellKField[vpfloat],
+    reference_rho_at_cells_on_model_levels: fa.CellKField[wpfloat],
     current_theta_v: fa.CellKField[wpfloat],
-    reference_theta_at_cells_on_model_levels: fa.CellKField[vpfloat],
-    perturbed_rho_at_cells_on_model_levels: fa.CellKField[vpfloat],
-    perturbed_theta_v_at_cells_on_model_levels: fa.CellKField[vpfloat],
-    perturbed_theta_v_at_cells_on_half_levels: fa.CellKField[vpfloat],
+    reference_theta_at_cells_on_model_levels: fa.CellKField[wpfloat],
     wgtfac_c: fa.CellKField[vpfloat],
     exner_w_explicit_weight_parameter: fa.CellField[wpfloat],
     perturbed_exner_at_cells_on_model_levels: fa.CellKField[wpfloat],
-    ddz_of_reference_exner_at_cells_on_half_levels: fa.CellKField[vpfloat],
+    ddz_of_reference_exner_at_cells_on_half_levels: fa.CellKField[wpfloat],
     ddqz_z_half: fa.CellKField[vpfloat],
     pressure_buoyancy_acceleration_at_cells_on_half_levels: fa.CellKField[vpfloat],
     rho_at_cells_on_half_levels: fa.CellKField[wpfloat],
     exner_at_cells_on_half_levels: fa.CellKField[vpfloat],
     temporal_extrapolation_of_perturbed_exner: fa.CellKField[vpfloat],
     theta_v_at_cells_on_half_levels: fa.CellKField[wpfloat],
-    limited_area: bool,
-=======
-    current_rho: fa.CellKField[ta.wpfloat],
-    reference_rho_at_cells_on_model_levels: fa.CellKField[ta.wpfloat],
-    current_theta_v: fa.CellKField[ta.wpfloat],
-    reference_theta_at_cells_on_model_levels: fa.CellKField[ta.wpfloat],
-    wgtfac_c: fa.CellKField[ta.vpfloat],
-    exner_w_explicit_weight_parameter: fa.CellField[ta.wpfloat],
-    perturbed_exner_at_cells_on_model_levels: fa.CellKField[ta.wpfloat],
-    ddz_of_reference_exner_at_cells_on_half_levels: fa.CellKField[ta.wpfloat],
-    ddqz_z_half: fa.CellKField[ta.vpfloat],
-    pressure_buoyancy_acceleration_at_cells_on_half_levels: fa.CellKField[ta.vpfloat],
-    rho_at_cells_on_half_levels: fa.CellKField[ta.wpfloat],
-    exner_at_cells_on_half_levels: fa.CellKField[ta.vpfloat],
-    temporal_extrapolation_of_perturbed_exner: fa.CellKField[ta.vpfloat],
-    theta_v_at_cells_on_half_levels: fa.CellKField[ta.wpfloat],
->>>>>>> d3ab9199
     igradp_method: gtx.int32,
     nflatlev: gtx.int32,
 ) -> tuple[
-<<<<<<< HEAD
     fa.CellKField[vpfloat],
     fa.CellKField[vpfloat],
     fa.CellKField[vpfloat],
@@ -121,17 +99,6 @@
     fa.CellKField[vpfloat],
     fa.CellKField[vpfloat],
     fa.CellKField[wpfloat],
-    fa.CellKField[vpfloat],
-=======
-    fa.CellKField[ta.vpfloat],
-    fa.CellKField[ta.vpfloat],
-    fa.CellKField[ta.vpfloat],
-    fa.CellKField[ta.wpfloat],
-    fa.CellKField[ta.wpfloat],
-    fa.CellKField[ta.vpfloat],
-    fa.CellKField[ta.vpfloat],
-    fa.CellKField[ta.wpfloat],
->>>>>>> d3ab9199
 ]:
     exner_at_cells_on_half_levels = (
         concat_where(
@@ -164,17 +131,11 @@
     wgtfac_c_wp = astype(wgtfac_c, wpfloat)
 
     perturbed_theta_v_at_cells_on_half_levels = concat_where(
-<<<<<<< HEAD
-        dims.KDim == 0,
-        broadcast(vpfloat(0.0), (dims.CellDim, dims.KDim)),
-        perturbed_theta_v_at_cells_on_half_levels,
-=======
         dims.KDim >= 1,
         _interpolate_cell_field_to_half_levels_vp(
             wgtfac_c=wgtfac_c, interpolant=perturbed_theta_v_at_cells_on_model_levels
         ),
-        broadcast(0.0, (dims.CellDim, dims.KDim)),
->>>>>>> d3ab9199
+        broadcast(vpfloat(0.0), (dims.CellDim, dims.KDim)),
     )
 
     theta_v_at_cells_on_half_levels = concat_where(
@@ -214,28 +175,14 @@
 
 @gtx.field_operator
 def _surface_computations(
-<<<<<<< HEAD
-    wgtfacq_c: fa.CellKField[vpfloat],
+    wgtfacq_c: fa.CellKField[wpfloat],
     exner_at_cells_on_half_levels: fa.CellKField[vpfloat],
-    temporal_extrapolation_of_perturbed_exner: fa.CellKField[vpfloat],
-=======
-    wgtfacq_c: fa.CellKField[ta.wpfloat],
-    exner_at_cells_on_half_levels: fa.CellKField[ta.vpfloat],
->>>>>>> d3ab9199
     igradp_method: gtx.int32,
 ) -> tuple[
     fa.CellKField[vpfloat],
     fa.CellKField[vpfloat],
 ]:
-<<<<<<< HEAD
-    temporal_extrapolation_of_perturbed_exner = concat_where(
-        (start_cell_lateral_boundary_level_3 <= dims.CellDim) & (dims.CellDim < end_cell_halo),
-        _init_cell_kdim_field_with_zero_vp(),
-        temporal_extrapolation_of_perturbed_exner,
-    )
-=======
     temporal_extrapolation_of_perturbed_exner = _init_cell_kdim_field_with_zero_wp()
->>>>>>> d3ab9199
 
     exner_at_cells_on_half_levels = (
         _interpolate_to_surface(
@@ -331,7 +278,6 @@
 
 @gtx.program(grid_type=gtx.GridType.UNSTRUCTURED)
 def compute_perturbed_quantities_and_interpolation(
-<<<<<<< HEAD
     temporal_extrapolation_of_perturbed_exner: fa.CellKField[vpfloat],
     ddz_of_temporal_extrapolation_of_perturbed_exner_on_model_levels: fa.CellKField[vpfloat],
     d2dz2_of_temporal_extrapolation_of_perturbed_exner_on_model_levels: fa.CellKField[vpfloat],
@@ -356,39 +302,9 @@
     time_extrapolation_parameter_for_exner: fa.CellKField[vpfloat],
     current_exner: fa.CellKField[wpfloat],
     reference_exner_at_cells_on_model_levels: fa.CellKField[vpfloat],
-    inv_ddqz_z_full: fa.CellKField[vpfloat],
+    inv_ddqz_z_full: fa.CellKField[wpfloat],
     d2dexdz2_fac1_mc: fa.CellKField[vpfloat],
     d2dexdz2_fac2_mc: fa.CellKField[vpfloat],
-    limited_area: bool,
-=======
-    temporal_extrapolation_of_perturbed_exner: fa.CellKField[ta.vpfloat],
-    ddz_of_temporal_extrapolation_of_perturbed_exner_on_model_levels: fa.CellKField[ta.vpfloat],
-    d2dz2_of_temporal_extrapolation_of_perturbed_exner_on_model_levels: fa.CellKField[ta.vpfloat],
-    perturbed_exner_at_cells_on_model_levels: fa.CellKField[ta.wpfloat],
-    exner_at_cells_on_half_levels: fa.CellKField[ta.vpfloat],
-    perturbed_rho_at_cells_on_model_levels: fa.CellKField[ta.vpfloat],
-    perturbed_theta_v_at_cells_on_model_levels: fa.CellKField[ta.vpfloat],
-    rho_at_cells_on_half_levels: fa.CellKField[ta.wpfloat],
-    perturbed_theta_v_at_cells_on_half_levels: fa.CellKField[ta.vpfloat],
-    theta_v_at_cells_on_half_levels: fa.CellKField[ta.wpfloat],
-    current_rho: fa.CellKField[ta.wpfloat],
-    reference_rho_at_cells_on_model_levels: fa.CellKField[ta.vpfloat],
-    current_theta_v: fa.CellKField[ta.wpfloat],
-    reference_theta_at_cells_on_model_levels: fa.CellKField[ta.vpfloat],
-    reference_theta_at_cells_on_half_levels: fa.CellKField[ta.vpfloat],
-    wgtfacq_c: fa.CellKField[ta.vpfloat],
-    wgtfac_c: fa.CellKField[ta.vpfloat],
-    exner_w_explicit_weight_parameter: fa.CellField[ta.wpfloat],
-    ddz_of_reference_exner_at_cells_on_half_levels: fa.CellKField[ta.vpfloat],
-    ddqz_z_half: fa.CellKField[ta.vpfloat],
-    pressure_buoyancy_acceleration_at_cells_on_half_levels: fa.CellKField[ta.vpfloat],
-    time_extrapolation_parameter_for_exner: fa.CellKField[ta.vpfloat],
-    current_exner: fa.CellKField[ta.wpfloat],
-    reference_exner_at_cells_on_model_levels: fa.CellKField[ta.vpfloat],
-    inv_ddqz_z_full: fa.CellKField[ta.wpfloat],
-    d2dexdz2_fac1_mc: fa.CellKField[ta.vpfloat],
-    d2dexdz2_fac2_mc: fa.CellKField[ta.vpfloat],
->>>>>>> d3ab9199
     igradp_method: gtx.int32,
     nflatlev: gtx.int32,
     nflat_gradp: gtx.int32,
