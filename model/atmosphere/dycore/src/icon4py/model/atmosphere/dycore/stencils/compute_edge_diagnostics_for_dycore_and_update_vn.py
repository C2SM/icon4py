--- conflicted
+++ resolved
@@ -323,12 +323,6 @@
     is_iau_active: bool,
     limited_area: bool,
     divdamp_order: gtx.int32,
-<<<<<<< HEAD
-    starting_vertical_index_for_3d_divdamp: gtx.int32,
-=======
-    end_edge_halo_level_2: gtx.int32,
-    start_edge_lateral_boundary_level_7: gtx.int32,
->>>>>>> 832feab4
     start_edge_nudging_level_2: gtx.int32,
     end_edge_local: gtx.int32,
 ) -> fa.EdgeKField[ta.wpfloat]:
@@ -336,21 +330,12 @@
     # Since scaling_factor_for_3d_divdamp is zero when k < kstart_dd3d, it is meaningless to execute computation
     # above level kstart_dd3d. But we have decided to remove this manual optimization in icon4py.
     # See discussion in this PR https://github.com/C2SM/icon4py/pull/793
-    horizontal_gradient_of_total_divergence = concat_where(
-<<<<<<< HEAD
-        starting_vertical_index_for_3d_divdamp <= dims.KDim,
-=======
-        (start_edge_lateral_boundary_level_7 <= dims.EdgeDim)
-        & (dims.EdgeDim < end_edge_halo_level_2),
->>>>>>> 832feab4
-        _add_vertical_wind_derivative_to_divergence_damping(
-            hmask_dd3d=horizontal_mask_for_3d_divdamp,
-            scalfac_dd3d=scaling_factor_for_3d_divdamp,
-            inv_dual_edge_length=inv_dual_edge_length,
-            z_dwdz_dd=dwdz_at_cells_on_model_levels,
-            z_graddiv_vn=horizontal_gradient_of_normal_wind_divergence,
-        ),
-        horizontal_gradient_of_normal_wind_divergence,
+    horizontal_gradient_of_total_divergence = _add_vertical_wind_derivative_to_divergence_damping(
+        hmask_dd3d=horizontal_mask_for_3d_divdamp,
+        scalfac_dd3d=scaling_factor_for_3d_divdamp,
+        inv_dual_edge_length=inv_dual_edge_length,
+        z_dwdz_dd=dwdz_at_cells_on_model_levels,
+        z_graddiv_vn=horizontal_gradient_of_normal_wind_divergence,
     )
 
     squared_horizontal_gradient_of_total_divergence = (
@@ -646,12 +631,6 @@
     is_iau_active: bool,
     limited_area: bool,
     divdamp_order: gtx.int32,
-<<<<<<< HEAD
-    starting_vertical_index_for_3d_divdamp: gtx.int32,
-=======
-    end_edge_halo_level_2: gtx.int32,
-    start_edge_lateral_boundary_level_7: gtx.int32,
->>>>>>> 832feab4
     start_edge_nudging_level_2: gtx.int32,
     end_edge_local: gtx.int32,
     horizontal_start: gtx.int32,
@@ -696,12 +675,6 @@
         - itime_scheme: ICON itime scheme (see ICON tutorial)
         - limited_area: option indicating the grid is limited area or not
         - divdamp_order: divergence damping order (see the class DivergenceDampingOrder)
-<<<<<<< HEAD
-        - starting_vertical_index_for_3d_divdamp: starting vertical level index for 3D divergence damping (including dw/dz)
-=======
-        - end_edge_halo_level_2: end index of second halo level zone for edges
-        - start_edge_lateral_boundary_level_7: start index of 7th lateral boundary level (counting from outermost) zone for edges
->>>>>>> 832feab4
         - start_edge_nudging_level_2: start index of second nudging level zone for edges
         - end_edge_local: end index of local zone for edges
 
@@ -736,12 +709,6 @@
         is_iau_active=is_iau_active,
         limited_area=limited_area,
         divdamp_order=divdamp_order,
-<<<<<<< HEAD
-        starting_vertical_index_for_3d_divdamp=starting_vertical_index_for_3d_divdamp,
-=======
-        end_edge_halo_level_2=end_edge_halo_level_2,
-        start_edge_lateral_boundary_level_7=start_edge_lateral_boundary_level_7,
->>>>>>> 832feab4
         start_edge_nudging_level_2=start_edge_nudging_level_2,
         end_edge_local=end_edge_local,
         out=next_vn,
