--- conflicted
+++ resolved
@@ -53,33 +53,16 @@
     Field[[EdgeDim, KDim], vpfloat],
     Field[[EdgeDim, KDim], vpfloat],
 ]:
-<<<<<<< HEAD
     vn_ie, z_kin_hor_e = where(
         1 <= k < nlev,
-        _mo_velocity_advection_stencil_02(wgtfac_e, vn, vt),
-=======
-    vt = where(
-        k < nlevp1,
-        _compute_tangential_wind(vn, rbf_vec_coeff_e),
-        vt,
-    )
-
-    vn_ie, z_kin_hor_e = where(
-        1 < k < nlevp1,
         _interpolate_vn_to_ie_and_compute_ekin_on_edges(wgtfac_e, vn, vt),
->>>>>>> db6334d1
         (vn_ie, z_kin_hor_e),
     )
 
     z_vt_ie = (
         where(
-<<<<<<< HEAD
             1 <= k < nlev,
-            _mo_velocity_advection_stencil_03(wgtfac_e, vt),
-=======
-            1 < k < nlevp1,
             _interpolate_vt_to_ie(wgtfac_e, vt),
->>>>>>> db6334d1
             z_vt_ie,
         )
         if not lvn_only
@@ -123,7 +106,7 @@
 ]:
     vt = where(
         k < nlev,
-        _mo_velocity_advection_stencil_01(vn, rbf_vec_coeff_e),
+        _compute_tangential_wind(vn, rbf_vec_coeff_e),
         vt,
     )
 
@@ -198,7 +181,7 @@
     z_v_grad_w = (
         where(
             (lateral_boundary_7 <= edge) & (edge < halo_1) & (k < nlev),
-            _mo_velocity_advection_stencil_07(
+            _compute_horizontal_advection_term_for_vertical_velocity(
                 vn_ie,
                 inv_dual_edge_length,
                 w,
@@ -255,13 +238,8 @@
 
     z_v_grad_w = (
         where(
-<<<<<<< HEAD
             (lateral_boundary_7 <= edge < halo_1) & (k < nlev),
-            _mo_velocity_advection_stencil_07(
-=======
-            (lateral_boundary_7 < edge < halo_1) & (k < nlevp1),
             _compute_horizontal_advection_term_for_vertical_velocity(
->>>>>>> db6334d1
                 vn_ie,
                 inv_dual_edge_length,
                 w,
