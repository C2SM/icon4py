--- conflicted
+++ resolved
@@ -103,7 +103,6 @@
     Declared as theta_v_ic in ICON.
     """
 
-<<<<<<< HEAD
     perturbed_exner_at_cells_on_model_levels: fa.CellKField[float]
     """
     Declared as exner_pr in ICON.
@@ -112,20 +111,12 @@
     """
     Declared as rho_ic in ICON.
     """
-=======
-    exner_pr: fa.CellKField[float]
-    rho_ic: fa.CellKField[float]
->>>>>>> 17132e90
     ddt_exner_phy: fa.CellKField[float]
     grf_tend_rho: fa.CellKField[float]
     grf_tend_thv: fa.CellKField[float]
     grf_tend_w: fa.CellKField[float]
     mass_fl_e: fa.EdgeKField[float]
-<<<<<<< HEAD
     normal_wind_tendency_due_to_slow_physics_process: fa.EdgeKField[float]
-=======
-    normal_wind_tendency_due_to_physics_process: fa.EdgeKField[float]
->>>>>>> 17132e90
     """
     Declared as ddt_vn_phy in ICON.
     """
@@ -201,7 +192,6 @@
     wgtfac_e: fa.EdgeKField[float]
     wgtfacq_e: fa.EdgeKField[float]
 
-<<<<<<< HEAD
     time_extrapolation_parameter_for_exner: fa.CellKField[float]
     """
     Declared as exner_exfac in ICON.
@@ -218,12 +208,6 @@
     """
     Declared as theta_ref_mc in ICON.
     """
-=======
-    exner_exfac: fa.CellKField[float]
-    exner_ref_mc: fa.CellKField[float]
-    rho_ref_mc: fa.CellKField[float]
-    theta_ref_mc: fa.CellKField[float]
->>>>>>> 17132e90
     reference_rho_at_edges_on_model_levels: fa.EdgeKField[float]
     """
     Declared as rho_ref_me in ICON.
@@ -232,7 +216,6 @@
     """
     Declared as theta_ref_me in ICON.
     """
-<<<<<<< HEAD
     reference_theta_at_cells_on_half_levels: fa.CellKField[float]
     """
     Declared as theta_ref_ic in ICON.
@@ -241,11 +224,6 @@
     """
     Declared as d_exner_dz_ref_ic in ICON.
     """
-=======
-    theta_ref_ic: fa.CellKField[float]
-
-    d_exner_dz_ref_ic: fa.CellKField[float]
->>>>>>> 17132e90
     ddqz_z_half: fa.CellKField[float]  # half dims.KDim ?
     d2dexdz2_fac1_mc: fa.CellKField[float]
     d2dexdz2_fac2_mc: fa.CellKField[float]
@@ -269,7 +247,7 @@
     """
     scaling_factor_for_3d_divdamp: fa.KField[float]
     """
-    Declared as scalfac_dd3d in ICON. A scaling factor in vertical dimension for 3D divergence damping. 
+    Declared as scalfac_dd3d in ICON. A scaling factor in vertical dimension for 3D divergence damping.
     """
 
     coeff1_dwdz: fa.CellKField[float]
