--- conflicted
+++ resolved
@@ -23,11 +23,7 @@
 def _apply_hydrostatic_correction_to_horizontal_gradient_of_exner_pressure(
     ipeidx_dsl: Field[[EdgeDim, KDim], bool],
     pg_exdist: Field[[EdgeDim, KDim], vpfloat],
-<<<<<<< HEAD
-    # z_hydro_corr: Field[[EdgeDim], float],
-=======
     # z_hydro_corr: Field[[EdgeDim], vpfloat],
->>>>>>> 8479428e
     z_hydro_corr: Field[[EdgeDim, KDim], vpfloat],
     z_gradh_exner: Field[[EdgeDim, KDim], vpfloat],
 ) -> Field[[EdgeDim, KDim], vpfloat]:
