--- conflicted
+++ resolved
@@ -13,16 +13,10 @@
 
 from gt4py.next.common import GridType
 from gt4py.next.ffront.decorator import field_operator, program
-<<<<<<< HEAD
-from gt4py.next.ffront.fbuiltins import (
+from gt4py.next.ffront.fbuiltins import (  # noqa: A004 # import gt4py builtin
     Field,
     abs,
     astype,
-=======
-from gt4py.next.ffront.fbuiltins import (  # noqa: A004 # import gt4py builtin
-    Field,
-    abs,
->>>>>>> f8004aae
     broadcast,
     int32,
     minimum,
