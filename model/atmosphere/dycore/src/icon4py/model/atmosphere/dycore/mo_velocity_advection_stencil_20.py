# ICON4Py - ICON inspired code in Python and GT4Py
#
# Copyright (c) 2022, ETH Zurich and MeteoSwiss
# All rights reserved.
#
# This file is free software: you can redistribute it and/or modify it under
# the terms of the GNU General Public License as published by the
# Free Software Foundation, either version 3 of the License, or any later
# version. See the LICENSE.txt file at the top-level directory of this
# distribution for a copy of the license or check <https://www.gnu.org/licenses/>.
#
# SPDX-License-Identifier: GPL-3.0-or-later


from gt4py.next.common import GridType
from gt4py.next.ffront.decorator import field_operator, program
from gt4py.next.ffront.fbuiltins import Field, abs, broadcast, minimum, neighbor_sum, where

from icon4py.model.common.dimension import (
    E2C,
    E2C2EO,
    E2V,
    CellDim,
    E2C2EODim,
    E2CDim,
    EdgeDim,
    KDim,
    Koff,
    VertexDim,
)


@field_operator
def _mo_velocity_advection_stencil_20(
    levelmask: Field[[KDim], bool],
    c_lin_e: Field[[EdgeDim, E2CDim], float],
    z_w_con_c_full: Field[[CellDim, KDim], float],
    ddqz_z_full_e: Field[[EdgeDim, KDim], float],
    area_edge: Field[[EdgeDim], float],
    tangent_orientation: Field[[EdgeDim], float],
    inv_primal_edge_length: Field[[EdgeDim], float],
    zeta: Field[[VertexDim, KDim], float],
    geofac_grdiv: Field[[EdgeDim, E2C2EODim], float],
    vn: Field[[EdgeDim, KDim], float],
    ddt_vn_adv: Field[[EdgeDim, KDim], float],
    cfl_w_limit: float,
    scalfac_exdiff: float,
    d_time: float,
) -> Field[[EdgeDim, KDim], float]:
    w_con_e = broadcast(0.0, (EdgeDim, KDim))
    difcoef = broadcast(0.0, (EdgeDim, KDim))

    w_con_e = where(
        levelmask | levelmask(Koff[1]),
        neighbor_sum(c_lin_e * z_w_con_c_full(E2C), axis=E2CDim),
        w_con_e,
    )
    difcoef = where(
        (levelmask | levelmask(Koff[1])) & (abs(w_con_e) > cfl_w_limit * ddqz_z_full_e),
        scalfac_exdiff
        * minimum(
            0.85 - cfl_w_limit * d_time,
            abs(w_con_e) * d_time / ddqz_z_full_e - cfl_w_limit * d_time,
        ),
        difcoef,
    )
    ddt_vn_adv = where(
        (levelmask | levelmask(Koff[1])) & (abs(w_con_e) > cfl_w_limit * ddqz_z_full_e),
        ddt_vn_adv
<<<<<<< HEAD
        + difcoef * area_edge * neighbor_sum(geofac_grdiv * vn(E2C2EO), axis=E2C2EODim)
        + tangent_orientation
        * inv_primal_edge_length
        * neighbor_sum(zeta(E2V), axis=E2VDim),
=======
        + difcoef
        * area_edge
        * (
            neighbor_sum(geofac_grdiv * vn(E2C2EO), axis=E2C2EODim)
            + tangent_orientation * inv_primal_edge_length * (zeta(E2V[1]) - zeta(E2V[0]))
        ),
>>>>>>> 10e848c9
        ddt_vn_adv,
    )
    return ddt_vn_adv


@program(grid_type=GridType.UNSTRUCTURED)
def mo_velocity_advection_stencil_20(
    levelmask: Field[[KDim], bool],
    c_lin_e: Field[[EdgeDim, E2CDim], float],
    z_w_con_c_full: Field[[CellDim, KDim], float],
    ddqz_z_full_e: Field[[EdgeDim, KDim], float],
    area_edge: Field[[EdgeDim], float],
    tangent_orientation: Field[[EdgeDim], float],
    inv_primal_edge_length: Field[[EdgeDim], float],
    zeta: Field[[VertexDim, KDim], float],
    geofac_grdiv: Field[[EdgeDim, E2C2EODim], float],
    vn: Field[[EdgeDim, KDim], float],
    ddt_vn_adv: Field[[EdgeDim, KDim], float],
    cfl_w_limit: float,
    scalfac_exdiff: float,
    d_time: float,
):
    _mo_velocity_advection_stencil_20(
        levelmask,
        c_lin_e,
        z_w_con_c_full,
        ddqz_z_full_e,
        area_edge,
        tangent_orientation,
        inv_primal_edge_length,
        zeta,
        geofac_grdiv,
        vn,
        ddt_vn_adv,
        cfl_w_limit,
        scalfac_exdiff,
        d_time,
        out=(ddt_vn_adv),
    )<|MERGE_RESOLUTION|>--- conflicted
+++ resolved
@@ -67,19 +67,12 @@
     ddt_vn_adv = where(
         (levelmask | levelmask(Koff[1])) & (abs(w_con_e) > cfl_w_limit * ddqz_z_full_e),
         ddt_vn_adv
-<<<<<<< HEAD
-        + difcoef * area_edge * neighbor_sum(geofac_grdiv * vn(E2C2EO), axis=E2C2EODim)
-        + tangent_orientation
-        * inv_primal_edge_length
-        * neighbor_sum(zeta(E2V), axis=E2VDim),
-=======
         + difcoef
         * area_edge
         * (
             neighbor_sum(geofac_grdiv * vn(E2C2EO), axis=E2C2EODim)
             + tangent_orientation * inv_primal_edge_length * (zeta(E2V[1]) - zeta(E2V[0]))
         ),
->>>>>>> 10e848c9
         ddt_vn_adv,
     )
     return ddt_vn_adv
