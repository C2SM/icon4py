--- conflicted
+++ resolved
@@ -603,11 +603,7 @@
     fa.CellKField[float],
 ]:
     (z_w_expl, z_contr_w_fl_l) = concat_where(
-<<<<<<< HEAD
-        1 <= dims.KDim < nlev,
-=======
         (1 <= dims.KDim) & (dims.KDim < nlev),
->>>>>>> 7eb26e2f
         _compute_explicit_vertical_wind_from_advection_and_vertical_wind_density(
             w_nnow,
             ddt_w_adv_ntl1,
@@ -625,11 +621,7 @@
     )
 
     (z_beta, z_alpha) = concat_where(
-<<<<<<< HEAD
-        0 <= dims.KDim < nlev,
-=======
         dims.KDim < nlev,
->>>>>>> 7eb26e2f
         _compute_solver_coefficients_matrix(
             exner_nnow,
             rho_nnow,
@@ -757,11 +749,7 @@
     fa.CellKField[float],
 ]:
     (z_w_expl, z_contr_w_fl_l) = concat_where(
-<<<<<<< HEAD
-        1 <= dims.KDim < nlev,
-=======
         (1 <= dims.KDim) & (dims.KDim < nlev),
->>>>>>> 7eb26e2f
         _compute_explicit_vertical_wind_speed_and_vertical_wind_times_density(
             w_nnow,
             ddt_w_adv_ntl1,
@@ -775,11 +763,7 @@
         (z_w_expl, z_contr_w_fl_l),
     )
     (z_beta, z_alpha) = concat_where(
-<<<<<<< HEAD
-        0 <= dims.KDim < nlev,
-=======
         dims.KDim < nlev,
->>>>>>> 7eb26e2f
         _compute_solver_coefficients_matrix(
             exner_nnow,
             rho_nnow,
