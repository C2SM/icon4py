# ICON4Py - ICON inspired code in Python and GT4Py
#
# Copyright (c) 2022-2024, ETH Zurich and MeteoSwiss
# All rights reserved.
#
# Please, refer to the LICENSE file in the root directory.
# SPDX-License-Identifier: BSD-3-Clause
import gt4py.next as gtx
<<<<<<< HEAD
from gt4py.next.ffront.experimental import concat_where
=======
from gt4py.next.ffront.fbuiltins import broadcast, where
>>>>>>> 197f8356

from icon4py.model.atmosphere.dycore.dycore_utils import (
    _broadcast_zero_to_three_edge_kdim_fields_wp,
)
from icon4py.model.atmosphere.dycore.stencils.compute_contravariant_correction import (
    _compute_contravariant_correction,
)
from icon4py.model.atmosphere.dycore.stencils.compute_contravariant_correction_of_w import (
    _compute_contravariant_correction_of_w,
)
from icon4py.model.atmosphere.dycore.stencils.compute_contravariant_correction_of_w_for_lower_boundary import (
    _compute_contravariant_correction_of_w_for_lower_boundary,
)
from icon4py.model.atmosphere.dycore.stencils.compute_explicit_part_for_rho_and_exner import (
    _compute_explicit_part_for_rho_and_exner,
)
from icon4py.model.atmosphere.dycore.stencils.compute_explicit_vertical_wind_from_advection_and_vertical_wind_density import (
    _compute_explicit_vertical_wind_from_advection_and_vertical_wind_density,
)
from icon4py.model.atmosphere.dycore.stencils.compute_explicit_vertical_wind_speed_and_vertical_wind_times_density import (
    _compute_explicit_vertical_wind_speed_and_vertical_wind_times_density,
)
from icon4py.model.atmosphere.dycore.stencils.compute_first_vertical_derivative import (
    _compute_first_vertical_derivative,
)
from icon4py.model.atmosphere.dycore.stencils.compute_horizontal_advection_of_rho_and_theta import (
    _compute_horizontal_advection_of_rho_and_theta,
)
from icon4py.model.atmosphere.dycore.stencils.compute_horizontal_kinetic_energy import (
    _compute_horizontal_kinetic_energy,
)
from icon4py.model.atmosphere.dycore.stencils.compute_perturbation_of_rho_and_theta import (
    _compute_perturbation_of_rho_and_theta,
)
from icon4py.model.atmosphere.dycore.stencils.compute_perturbation_of_rho_and_theta_and_rho_interface_cell_centers import (
    _compute_perturbation_of_rho_and_theta_and_rho_interface_cell_centers,
)
from icon4py.model.atmosphere.dycore.stencils.compute_solver_coefficients_matrix import (
    _compute_solver_coefficients_matrix,
)
from icon4py.model.atmosphere.dycore.stencils.compute_virtual_potential_temperatures_and_pressure_gradient import (
    _compute_virtual_potential_temperatures_and_pressure_gradient,
)
from icon4py.model.atmosphere.dycore.stencils.extrapolate_at_top import _extrapolate_at_top
from icon4py.model.atmosphere.dycore.stencils.extrapolate_temporally_exner_pressure import (
    _extrapolate_temporally_exner_pressure,
)
from icon4py.model.atmosphere.dycore.stencils.init_cell_kdim_field_with_zero_vp import (
    _init_cell_kdim_field_with_zero_vp,
)
from icon4py.model.atmosphere.dycore.stencils.init_cell_kdim_field_with_zero_wp import (
    _init_cell_kdim_field_with_zero_wp,
)
from icon4py.model.atmosphere.dycore.stencils.interpolate_to_half_levels_vp import (
    _interpolate_to_half_levels_vp,
)
from icon4py.model.atmosphere.dycore.stencils.interpolate_to_surface import _interpolate_to_surface
from icon4py.model.atmosphere.dycore.stencils.interpolate_vn_and_vt_to_ie_and_compute_ekin_on_edges import (
    _interpolate_vn_and_vt_to_ie_and_compute_ekin_on_edges,
)
from icon4py.model.atmosphere.dycore.stencils.set_lower_boundary_condition_for_w_and_contravariant_correction import (
    _set_lower_boundary_condition_for_w_and_contravariant_correction,
)
from icon4py.model.atmosphere.dycore.stencils.set_theta_v_prime_ic_at_lower_boundary import (
    _set_theta_v_prime_ic_at_lower_boundary,
)
from icon4py.model.atmosphere.dycore.stencils.update_density_exner_wind import (
    _update_density_exner_wind,
)
from icon4py.model.atmosphere.dycore.stencils.update_wind import _update_wind
from icon4py.model.common import dimension as dims, field_type_aliases as fa
from icon4py.model.common.type_alias import vpfloat


@gtx.program(grid_type=gtx.GridType.UNSTRUCTURED)
def init_test_fields(
    z_rho_e: fa.EdgeKField[float],
    z_theta_v_e: fa.EdgeKField[float],
    z_dwdz_dd: fa.CellKField[float],
    z_graddiv_vn: fa.EdgeKField[float],
    edges_start: gtx.int32,
    edges_end: gtx.int32,
    cells_start: gtx.int32,
    cells_end: gtx.int32,
    vertical_start: gtx.int32,
    vertical_end: gtx.int32,
):
    _broadcast_zero_to_three_edge_kdim_fields_wp(
        out=(z_rho_e, z_theta_v_e, z_graddiv_vn),
        domain={dims.EdgeDim: (edges_start, edges_end), dims.KDim: (vertical_start, vertical_end)},
    )
    _init_cell_kdim_field_with_zero_wp(
        out=z_dwdz_dd,
        domain={dims.CellDim: (cells_start, cells_end), dims.KDim: (vertical_start, vertical_end)},
    )


@gtx.program(grid_type=gtx.GridType.UNSTRUCTURED)
def predictor_stencils_2_3(
    exner_exfac: fa.CellKField[float],
    exner: fa.CellKField[float],
    exner_ref_mc: fa.CellKField[float],
    exner_pr: fa.CellKField[float],
    z_exner_ex_pr: fa.CellKField[float],
    horizontal_start: gtx.int32,
    horizontal_end: gtx.int32,
    vertical_start: gtx.int32,
    vertical_end: gtx.int32,
):
    # TODO:
    #  - The first operation on z_exner_ex_pr should be done in a generic
    #    math (1+a)*x - a*y program
    #  - In the stencil, _extrapolate_temporally_exner_pressure doesn't only
    #    do what the name suggests: it also updates exner_pr, which is not
    #    what the name implies.
    _extrapolate_temporally_exner_pressure(
        exner_exfac,
        exner,
        exner_ref_mc,
        exner_pr,
        out=(z_exner_ex_pr, exner_pr),
        domain={
            dims.CellDim: (horizontal_start, horizontal_end),
            dims.KDim: (vertical_start, vertical_end - 1),
        },
    )
    _init_cell_kdim_field_with_zero_wp(
        out=z_exner_ex_pr,
        domain={
            dims.CellDim: (horizontal_start, horizontal_end),
            dims.KDim: (vertical_end - 1, vertical_end),
        },
    )


@gtx.program(grid_type=gtx.GridType.UNSTRUCTURED)
def predictor_stencils_4_5_6(
    wgtfacq_c_dsl: fa.CellKField[float],
    z_exner_ex_pr: fa.CellKField[float],
    z_exner_ic: fa.CellKField[float],
    wgtfac_c: fa.CellKField[float],
    inv_ddqz_z_full: fa.CellKField[float],
    z_dexner_dz_c_1: fa.CellKField[float],
    horizontal_start: gtx.int32,
    horizontal_end: gtx.int32,
    vertical_start: gtx.int32,
    vertical_end: gtx.int32,
):
    # TODO:
    #  - The value of z_exner_ic at the model top level is not updated
    #    and assumed to be zero. It should be treated in the same way as
    #    the ground level.
    _interpolate_to_surface(
        wgtfacq_c_dsl,
        z_exner_ex_pr,
        out=z_exner_ic,
        domain={
            dims.CellDim: (horizontal_start, horizontal_end),
            dims.KDim: (vertical_end - 1, vertical_end),
        },
    )
    _interpolate_to_half_levels_vp(
        wgtfac_c,
        z_exner_ex_pr,
        out=z_exner_ic,
        domain={
            dims.CellDim: (horizontal_start, horizontal_end),
            dims.KDim: (vertical_start, vertical_end - 1),
        },
    )
    _compute_first_vertical_derivative(
        z_exner_ic,
        inv_ddqz_z_full,
        out=z_dexner_dz_c_1,
        domain={
            dims.CellDim: (horizontal_start, horizontal_end),
            dims.KDim: (vertical_start, vertical_end - 1),
        },
    )


@gtx.field_operator
def _compute_pressure_gradient_and_perturbed_rho_and_potential_temperatures(
    rho: fa.CellKField[float],
    z_rth_pr_1: fa.CellKField[float],
    z_rth_pr_2: fa.CellKField[float],
    rho_ref_mc: fa.CellKField[float],
    theta_v: fa.CellKField[float],
    theta_ref_mc: fa.CellKField[float],
    rho_ic: fa.CellKField[float],
    wgtfac_c: fa.CellKField[float],
    vwind_expl_wgt: fa.CellField[float],
    exner_pr: fa.CellKField[float],
    d_exner_dz_ref_ic: fa.CellKField[float],
    ddqz_z_half: fa.CellKField[float],
    z_theta_v_pr_ic: fa.CellKField[float],
    theta_v_ic: fa.CellKField[float],
    z_th_ddz_exner_c: fa.CellKField[float],
    k_field: fa.KField[gtx.int32],
) -> tuple[
    fa.CellKField[float],
    fa.CellKField[float],
    fa.CellKField[float],
    fa.CellKField[float],
    fa.CellKField[float],
    fa.CellKField[float],
]:
    (z_rth_pr_1, z_rth_pr_2) = concat_where(
        dims.KDim == 0,
        _compute_perturbation_of_rho_and_theta(rho, rho_ref_mc, theta_v, theta_ref_mc),
        (z_rth_pr_1, z_rth_pr_2),
    )

    (rho_ic, z_rth_pr_1, z_rth_pr_2) = concat_where(
        dims.KDim >= 1,
        _compute_perturbation_of_rho_and_theta_and_rho_interface_cell_centers(
            wgtfac_c, rho, rho_ref_mc, theta_v, theta_ref_mc
        ),
        (rho_ic, z_rth_pr_1, z_rth_pr_2),
    )

    (z_theta_v_pr_ic, theta_v_ic, z_th_ddz_exner_c) = concat_where(
        dims.KDim >= 1,
        _compute_virtual_potential_temperatures_and_pressure_gradient(
            wgtfac_c,
            z_rth_pr_2,
            theta_v,
            vwind_expl_wgt,
            exner_pr,
            d_exner_dz_ref_ic,
            ddqz_z_half,
        ),
        (z_theta_v_pr_ic, theta_v_ic, z_th_ddz_exner_c),
    )

    return z_rth_pr_1, z_rth_pr_2, rho_ic, z_theta_v_pr_ic, theta_v_ic, z_th_ddz_exner_c


@gtx.program(grid_type=gtx.GridType.UNSTRUCTURED)
def compute_pressure_gradient_and_perturbed_rho_and_potential_temperatures(
    rho: fa.CellKField[float],
    rho_ref_mc: fa.CellKField[float],
    theta_v: fa.CellKField[float],
    theta_ref_mc: fa.CellKField[float],
    rho_ic: fa.CellKField[float],
    z_rth_pr_1: fa.CellKField[float],
    z_rth_pr_2: fa.CellKField[float],
    wgtfac_c: fa.CellKField[float],
    vwind_expl_wgt: fa.CellField[float],
    exner_pr: fa.CellKField[float],
    d_exner_dz_ref_ic: fa.CellKField[float],
    ddqz_z_half: fa.CellKField[float],
    z_theta_v_pr_ic: fa.CellKField[float],
    theta_v_ic: fa.CellKField[float],
    z_th_ddz_exner_c: fa.CellKField[float],
    k_field: fa.KField[gtx.int32],
    horizontal_start: gtx.int32,
    horizontal_end: gtx.int32,
    vertical_start: gtx.int32,
    vertical_end: gtx.int32,
):
    _compute_pressure_gradient_and_perturbed_rho_and_potential_temperatures(
        rho,
        z_rth_pr_1,
        z_rth_pr_2,
        rho_ref_mc,
        theta_v,
        theta_ref_mc,
        rho_ic,
        wgtfac_c,
        vwind_expl_wgt,
        exner_pr,
        d_exner_dz_ref_ic,
        ddqz_z_half,
        z_theta_v_pr_ic,
        theta_v_ic,
        z_th_ddz_exner_c,
        k_field,
        out=(
            z_rth_pr_1,
            z_rth_pr_2,
            rho_ic,
            z_theta_v_pr_ic,
            theta_v_ic,
            z_th_ddz_exner_c,
        ),
        domain={
            dims.CellDim: (horizontal_start, horizontal_end),
            dims.KDim: (vertical_start, vertical_end),
        },
    )


@gtx.field_operator
def _predictor_stencils_11_lower_upper(
    wgtfacq_c_dsl: fa.CellKField[float],
    z_rth_pr: fa.CellKField[float],
    theta_ref_ic: fa.CellKField[float],
    z_theta_v_pr_ic: fa.CellKField[float],
    theta_v_ic: fa.CellKField[float],
    k_field: fa.KField[gtx.int32],
    nlev: gtx.int32,
) -> tuple[fa.CellKField[float], fa.CellKField[float]]:
    z_theta_v_pr_ic = concat_where(dims.KDim == 0, _init_cell_kdim_field_with_zero_vp(), z_theta_v_pr_ic)

    (z_theta_v_pr_ic, theta_v_ic) = concat_where(
        dims.KDim == nlev,
        _set_theta_v_prime_ic_at_lower_boundary(wgtfacq_c_dsl, z_rth_pr, theta_ref_ic),
        (z_theta_v_pr_ic, theta_v_ic),
    )
    return z_theta_v_pr_ic, theta_v_ic


@gtx.program(grid_type=gtx.GridType.UNSTRUCTURED)
def predictor_stencils_11_lower_upper(
    wgtfacq_c_dsl: fa.CellKField[float],
    z_rth_pr: fa.CellKField[float],
    theta_ref_ic: fa.CellKField[float],
    z_theta_v_pr_ic: fa.CellKField[float],
    theta_v_ic: fa.CellKField[float],
    k_field: fa.KField[gtx.int32],
    nlev: gtx.int32,
    horizontal_start: gtx.int32,
    horizontal_end: gtx.int32,
    vertical_start: gtx.int32,
    vertical_end: gtx.int32,
):
    _predictor_stencils_11_lower_upper(
        wgtfacq_c_dsl,
        z_rth_pr,
        theta_ref_ic,
        z_theta_v_pr_ic,
        theta_v_ic,
        k_field,
        nlev,
        out=(z_theta_v_pr_ic, theta_v_ic),
        domain={
            dims.CellDim: (horizontal_start, horizontal_end),
            dims.KDim: (vertical_start, vertical_end),
        },
    )


@gtx.program(grid_type=gtx.GridType.UNSTRUCTURED)
def compute_horizontal_advection_of_rho_and_theta(
    p_vn: fa.EdgeKField[float],
    p_vt: fa.EdgeKField[float],
    pos_on_tplane_e_1: gtx.Field[gtx.Dims[dims.ECDim], float],
    pos_on_tplane_e_2: gtx.Field[gtx.Dims[dims.ECDim], float],
    primal_normal_cell_1: gtx.Field[gtx.Dims[dims.ECDim], float],
    dual_normal_cell_1: gtx.Field[gtx.Dims[dims.ECDim], float],
    primal_normal_cell_2: gtx.Field[gtx.Dims[dims.ECDim], float],
    dual_normal_cell_2: gtx.Field[gtx.Dims[dims.ECDim], float],
    p_dthalf: float,
    rho_ref_me: fa.EdgeKField[float],
    theta_ref_me: fa.EdgeKField[float],
    z_grad_rth_1: fa.CellKField[float],
    z_grad_rth_2: fa.CellKField[float],
    z_grad_rth_3: fa.CellKField[float],
    z_grad_rth_4: fa.CellKField[float],
    z_rth_pr_1: fa.CellKField[float],
    z_rth_pr_2: fa.CellKField[float],
    z_rho_e: fa.EdgeKField[float],
    z_theta_v_e: fa.EdgeKField[float],
    horizontal_start: gtx.int32,
    horizontal_end: gtx.int32,
    vertical_start: gtx.int32,
    vertical_end: gtx.int32,
):
    _compute_horizontal_advection_of_rho_and_theta(
        p_vn,
        p_vt,
        pos_on_tplane_e_1,
        pos_on_tplane_e_2,
        primal_normal_cell_1,
        dual_normal_cell_1,
        primal_normal_cell_2,
        dual_normal_cell_2,
        p_dthalf,
        rho_ref_me,
        theta_ref_me,
        z_grad_rth_1,
        z_grad_rth_2,
        z_grad_rth_3,
        z_grad_rth_4,
        z_rth_pr_1,
        z_rth_pr_2,
        out=(z_rho_e, z_theta_v_e),
        domain={
            dims.EdgeDim: (horizontal_start, horizontal_end),
            dims.KDim: (vertical_start, vertical_end),
        },
    )


@gtx.field_operator
def _predictor_stencils_35_36(
    vn: fa.EdgeKField[float],
    ddxn_z_full: fa.EdgeKField[float],
    ddxt_z_full: fa.EdgeKField[float],
    vt: fa.EdgeKField[float],
    z_w_concorr_me: fa.EdgeKField[float],
    wgtfac_e: fa.EdgeKField[float],
    vn_ie: fa.EdgeKField[float],
    z_vt_ie: fa.EdgeKField[float],
    z_kin_hor_e: fa.EdgeKField[float],
    k_field: fa.KField[gtx.int32],
    nflatlev_startindex: gtx.int32,
) -> tuple[
    fa.EdgeKField[float],
    fa.EdgeKField[float],
    fa.EdgeKField[float],
    fa.EdgeKField[float],
]:
    z_w_concorr_me = concat_where(
        dims.KDim >= nflatlev_startindex,
        _compute_contravariant_correction(vn, ddxn_z_full, ddxt_z_full, vt),
        z_w_concorr_me,
    )
    (vn_ie, z_vt_ie, z_kin_hor_e) = concat_where(
        dims.KDim >= 1,
        _interpolate_vn_and_vt_to_ie_and_compute_ekin_on_edges(wgtfac_e, vn, vt),
        (vn_ie, z_vt_ie, z_kin_hor_e),
    )
    return z_w_concorr_me, vn_ie, z_vt_ie, z_kin_hor_e


@gtx.program(grid_type=gtx.GridType.UNSTRUCTURED)
def predictor_stencils_35_36(
    vn: fa.EdgeKField[float],
    ddxn_z_full: fa.EdgeKField[float],
    ddxt_z_full: fa.EdgeKField[float],
    vt: fa.EdgeKField[float],
    z_w_concorr_me: fa.EdgeKField[float],
    wgtfac_e: fa.EdgeKField[float],
    vn_ie: fa.EdgeKField[float],
    z_vt_ie: fa.EdgeKField[float],
    z_kin_hor_e: fa.EdgeKField[float],
    k_field: fa.KField[gtx.int32],
    nflatlev_startindex: gtx.int32,
    horizontal_start: gtx.int32,
    horizontal_end: gtx.int32,
    vertical_start: gtx.int32,
    vertical_end: gtx.int32,
):
    _predictor_stencils_35_36(
        vn,
        ddxn_z_full,
        ddxt_z_full,
        vt,
        z_w_concorr_me,
        wgtfac_e,
        vn_ie,
        z_vt_ie,
        z_kin_hor_e,
        k_field,
        nflatlev_startindex,
        out=(z_w_concorr_me, vn_ie, z_vt_ie, z_kin_hor_e),
        domain={
            dims.EdgeDim: (horizontal_start, horizontal_end),
            dims.KDim: (vertical_start, vertical_end),
        },
    )


@gtx.program(grid_type=gtx.GridType.UNSTRUCTURED)
def predictor_stencils_37_38(
    vn: fa.EdgeKField[float],
    vt: fa.EdgeKField[float],
    vn_ie: fa.EdgeKField[float],
    z_vt_ie: fa.EdgeKField[float],
    z_kin_hor_e: fa.EdgeKField[float],
    wgtfacq_e_dsl: fa.EdgeKField[float],
    horizontal_start: gtx.int32,
    horizontal_end: gtx.int32,
    vertical_start: gtx.int32,
    vertical_end: gtx.int32,
):
    _compute_horizontal_kinetic_energy(
        vn,
        vt,
        out=(vn_ie, z_vt_ie, z_kin_hor_e),
        domain={
            dims.EdgeDim: (horizontal_start, horizontal_end),
            dims.KDim: (vertical_start, vertical_start + 1),
        },
    )
    _extrapolate_at_top(
        vn,
        wgtfacq_e_dsl,
        out=vn_ie,
        domain={
            dims.EdgeDim: (horizontal_start, horizontal_end),
            dims.KDim: (vertical_end - 1, vertical_end),
        },
    )


@gtx.field_operator
def _stencils_39_40(
    e_bln_c_s: gtx.Field[gtx.Dims[dims.CEDim], float],
    z_w_concorr_me: fa.EdgeKField[float],
    wgtfac_c: fa.CellKField[float],
    wgtfacq_c_dsl: fa.CellKField[float],
    w_concorr_c: fa.CellKField[float],
    k_field: fa.KField[gtx.int32],
    nflatlev_startindex_plus1: gtx.int32,
    nlev: gtx.int32,
) -> fa.CellKField[float]:
    w_concorr_c = concat_where(
        dims.KDim >= nflatlev_startindex_plus1,  # TODO: @abishekg7 does this need to change
        _compute_contravariant_correction_of_w(e_bln_c_s, z_w_concorr_me, wgtfac_c),
        w_concorr_c,
    )

    w_concorr_c = concat_where(
        dims.KDim == nlev,
        _compute_contravariant_correction_of_w_for_lower_boundary(
            e_bln_c_s, z_w_concorr_me, wgtfacq_c_dsl
        ),
        w_concorr_c,
    )

    return w_concorr_c


@gtx.program(grid_type=gtx.GridType.UNSTRUCTURED)
def stencils_39_40(
    e_bln_c_s: gtx.Field[gtx.Dims[dims.CEDim], float],
    z_w_concorr_me: fa.EdgeKField[float],
    wgtfac_c: fa.CellKField[float],
    wgtfacq_c_dsl: fa.CellKField[float],
    w_concorr_c: fa.CellKField[float],
    k_field: fa.KField[gtx.int32],
    nflatlev_startindex_plus1: gtx.int32,
    nlev: gtx.int32,
    horizontal_start: gtx.int32,
    horizontal_end: gtx.int32,
    vertical_start: gtx.int32,
    vertical_end: gtx.int32,
):
    _stencils_39_40(
        e_bln_c_s,
        z_w_concorr_me,
        wgtfac_c,
        wgtfacq_c_dsl,
        w_concorr_c,
        k_field,
        nflatlev_startindex_plus1,
        nlev,
        out=w_concorr_c,
        domain={
            dims.CellDim: (horizontal_start, horizontal_end),
            dims.KDim: (vertical_start, vertical_end),
        },
    )


@gtx.field_operator
def _stencils_42_44_45(
    z_w_expl: fa.CellKField[float],
    w_nnow: fa.CellKField[float],
    ddt_w_adv_ntl1: fa.CellKField[float],
    ddt_w_adv_ntl2: fa.CellKField[float],
    z_th_ddz_exner_c: fa.CellKField[float],
    z_contr_w_fl_l: fa.CellKField[float],
    rho_ic: fa.CellKField[float],
    w_concorr_c: fa.CellKField[float],
    vwind_expl_wgt: fa.CellField[float],
    z_beta: fa.CellKField[float],
    exner_nnow: fa.CellKField[float],
    rho_nnow: fa.CellKField[float],
    theta_v_nnow: fa.CellKField[float],
    inv_ddqz_z_full: fa.CellKField[float],
    z_alpha: fa.CellKField[float],
    vwind_impl_wgt: fa.CellField[float],
    theta_v_ic: fa.CellKField[float],
    z_q: fa.CellKField[float],
    k_field: fa.KField[gtx.int32],
    rd: float,
    cvd: float,
    dtime: float,
    cpd: float,
    wgt_nnow_vel: float,
    wgt_nnew_vel: float,
    nlev: gtx.int32,
) -> tuple[
    fa.CellKField[float],
    fa.CellKField[float],
    fa.CellKField[float],
    fa.CellKField[float],
    fa.CellKField[float],
]:
    (z_w_expl, z_contr_w_fl_l) = concat_where(
        1 <= dims.KDim < nlev,
        _compute_explicit_vertical_wind_from_advection_and_vertical_wind_density(
            w_nnow,
            ddt_w_adv_ntl1,
            ddt_w_adv_ntl2,
            z_th_ddz_exner_c,
            rho_ic,
            w_concorr_c,
            vwind_expl_wgt,
            dtime,
            wgt_nnow_vel,
            wgt_nnew_vel,
            cpd,
        ),
        (z_w_expl, z_contr_w_fl_l),
    )

    (z_beta, z_alpha) = concat_where(
        0 <= dims.KDim < nlev,
        _compute_solver_coefficients_matrix(
            exner_nnow,
            rho_nnow,
            theta_v_nnow,
            inv_ddqz_z_full,
            vwind_impl_wgt,
            theta_v_ic,
            rho_ic,
            dtime,
            rd,
            cvd,
        ),
        (z_beta, z_alpha),
    )
<<<<<<< HEAD
    z_q = concat_where(dims.KDim == 0, _init_cell_kdim_field_with_zero_vp(), z_q)
=======
    z_q = where(k_field == 0, broadcast(vpfloat("0.0"), (dims.CellDim, dims.KDim)), z_q)
>>>>>>> 197f8356

    return z_w_expl, z_contr_w_fl_l, z_beta, z_alpha, z_q


@gtx.program(grid_type=gtx.GridType.UNSTRUCTURED)
def stencils_42_44_45_45b(
    z_w_expl: fa.CellKField[float],
    w_nnow: fa.CellKField[float],
    ddt_w_adv_ntl1: fa.CellKField[float],
    ddt_w_adv_ntl2: fa.CellKField[float],
    z_th_ddz_exner_c: fa.CellKField[float],
    z_contr_w_fl_l: fa.CellKField[float],
    rho_ic: fa.CellKField[float],
    w_concorr_c: fa.CellKField[float],
    vwind_expl_wgt: fa.CellField[float],
    z_beta: fa.CellKField[float],
    exner_nnow: fa.CellKField[float],
    rho_nnow: fa.CellKField[float],
    theta_v_nnow: fa.CellKField[float],
    inv_ddqz_z_full: fa.CellKField[float],
    z_alpha: fa.CellKField[float],
    vwind_impl_wgt: fa.CellField[float],
    theta_v_ic: fa.CellKField[float],
    z_q: fa.CellKField[float],
    k_field: fa.KField[gtx.int32],
    rd: float,
    cvd: float,
    dtime: float,
    cpd: float,
    wgt_nnow_vel: float,
    wgt_nnew_vel: float,
    nlev: gtx.int32,
    horizontal_start: gtx.int32,
    horizontal_end: gtx.int32,
    vertical_start: gtx.int32,
    vertical_end: gtx.int32,
):
    _stencils_42_44_45(
        z_w_expl,
        w_nnow,
        ddt_w_adv_ntl1,
        ddt_w_adv_ntl2,
        z_th_ddz_exner_c,
        z_contr_w_fl_l,
        rho_ic,
        w_concorr_c,
        vwind_expl_wgt,
        z_beta,
        exner_nnow,
        rho_nnow,
        theta_v_nnow,
        inv_ddqz_z_full,
        z_alpha,
        vwind_impl_wgt,
        theta_v_ic,
        z_q,
        k_field,
        rd,
        cvd,
        dtime,
        cpd,
        wgt_nnow_vel,
        wgt_nnew_vel,
        nlev,
        out=(z_w_expl, z_contr_w_fl_l, z_beta, z_alpha, z_q),
        domain={
            dims.CellDim: (horizontal_start, horizontal_end),
            dims.KDim: (vertical_start, vertical_end - 1),
        },
    )
    _init_cell_kdim_field_with_zero_vp(
        out=z_alpha,
        domain={
            dims.CellDim: (horizontal_start, horizontal_end),
            dims.KDim: (vertical_end - 1, vertical_end),
        },
    )


@gtx.field_operator
def _stencils_43_44_45(
    z_w_expl: fa.CellKField[float],
    w_nnow: fa.CellKField[float],
    ddt_w_adv_ntl1: fa.CellKField[float],
    z_th_ddz_exner_c: fa.CellKField[float],
    z_contr_w_fl_l: fa.CellKField[float],
    rho_ic: fa.CellKField[float],
    w_concorr_c: fa.CellKField[float],
    vwind_expl_wgt: fa.CellField[float],
    z_beta: fa.CellKField[float],
    exner_nnow: fa.CellKField[float],
    rho_nnow: fa.CellKField[float],
    theta_v_nnow: fa.CellKField[float],
    inv_ddqz_z_full: fa.CellKField[float],
    z_alpha: fa.CellKField[float],
    vwind_impl_wgt: fa.CellField[float],
    theta_v_ic: fa.CellKField[float],
    z_q: fa.CellKField[float],
    k_field: fa.KField[gtx.int32],
    rd: float,
    cvd: float,
    dtime: float,
    cpd: float,
    nlev: gtx.int32,
) -> tuple[
    fa.CellKField[float],
    fa.CellKField[float],
    fa.CellKField[float],
    fa.CellKField[float],
    fa.CellKField[float],
]:
    (z_w_expl, z_contr_w_fl_l) = concat_where(
        1 <= dims.KDim < nlev,
        _compute_explicit_vertical_wind_speed_and_vertical_wind_times_density(
            w_nnow,
            ddt_w_adv_ntl1,
            z_th_ddz_exner_c,
            rho_ic,
            w_concorr_c,
            vwind_expl_wgt,
            dtime,
            cpd,
        ),
        (z_w_expl, z_contr_w_fl_l),
    )
    (z_beta, z_alpha) = concat_where(
        0 <= dims.KDim < nlev,
        _compute_solver_coefficients_matrix(
            exner_nnow,
            rho_nnow,
            theta_v_nnow,
            inv_ddqz_z_full,
            vwind_impl_wgt,
            theta_v_ic,
            rho_ic,
            dtime,
            rd,
            cvd,
        ),
        (z_beta, z_alpha),
    )
<<<<<<< HEAD
    z_q = concat_where(dims.KDim == 0, _init_cell_kdim_field_with_zero_vp(), z_q)
=======
    # z_q = where(k_field == 0, _init_cell_kdim_field_with_zero_vp(), z_q)
    z_q = where(k_field == 0, broadcast(vpfloat("0.0"), (dims.CellDim, dims.KDim)), z_q)
>>>>>>> 197f8356

    return z_w_expl, z_contr_w_fl_l, z_beta, z_alpha, z_q


@gtx.program(grid_type=gtx.GridType.UNSTRUCTURED)
def stencils_43_44_45_45b(
    z_w_expl: fa.CellKField[float],
    w_nnow: fa.CellKField[float],
    ddt_w_adv_ntl1: fa.CellKField[float],
    z_th_ddz_exner_c: fa.CellKField[float],
    z_contr_w_fl_l: fa.CellKField[float],
    rho_ic: fa.CellKField[float],
    w_concorr_c: fa.CellKField[float],
    vwind_expl_wgt: fa.CellField[float],
    z_beta: fa.CellKField[float],
    exner_nnow: fa.CellKField[float],
    rho_nnow: fa.CellKField[float],
    theta_v_nnow: fa.CellKField[float],
    inv_ddqz_z_full: fa.CellKField[float],
    z_alpha: fa.CellKField[float],
    vwind_impl_wgt: fa.CellField[float],
    theta_v_ic: fa.CellKField[float],
    z_q: fa.CellKField[float],
    k_field: fa.KField[gtx.int32],
    rd: float,
    cvd: float,
    dtime: float,
    cpd: float,
    nlev: gtx.int32,
    horizontal_start: gtx.int32,
    horizontal_end: gtx.int32,
    vertical_start: gtx.int32,
    vertical_end: gtx.int32,
):
    _stencils_43_44_45(
        z_w_expl,
        w_nnow,
        ddt_w_adv_ntl1,
        z_th_ddz_exner_c,
        z_contr_w_fl_l,
        rho_ic,
        w_concorr_c,
        vwind_expl_wgt,
        z_beta,
        exner_nnow,
        rho_nnow,
        theta_v_nnow,
        inv_ddqz_z_full,
        z_alpha,
        vwind_impl_wgt,
        theta_v_ic,
        z_q,
        k_field,
        rd,
        cvd,
        dtime,
        cpd,
        nlev,
        out=(z_w_expl, z_contr_w_fl_l, z_beta, z_alpha, z_q),
        domain={
            dims.CellDim: (horizontal_start, horizontal_end),
            dims.KDim: (vertical_start, vertical_end - 1),
        },
    )
    _init_cell_kdim_field_with_zero_vp(
        out=z_alpha,
        domain={
            dims.CellDim: (horizontal_start, horizontal_end),
            dims.KDim: (vertical_end - 1, vertical_end),
        },
    )


@gtx.program(grid_type=gtx.GridType.UNSTRUCTURED)
def stencils_47_48_49(
    w_nnew: fa.CellKField[float],
    z_contr_w_fl_l: fa.CellKField[float],
    w_concorr_c: fa.CellKField[float],
    z_rho_expl: fa.CellKField[float],
    z_exner_expl: fa.CellKField[float],
    rho_nnow: fa.CellKField[float],
    inv_ddqz_z_full: fa.CellKField[float],
    z_flxdiv_mass: fa.CellKField[float],
    exner_pr: fa.CellKField[float],
    z_beta: fa.CellKField[float],
    z_flxdiv_theta: fa.CellKField[float],
    theta_v_ic: fa.CellKField[float],
    ddt_exner_phy: fa.CellKField[float],
    dtime: float,
    horizontal_start: gtx.int32,
    horizontal_end: gtx.int32,
    vertical_end: gtx.int32,
    vertical_start: gtx.int32,
):
    _set_lower_boundary_condition_for_w_and_contravariant_correction(
        w_concorr_c,
        out=(w_nnew, z_contr_w_fl_l),
        domain={
            dims.CellDim: (horizontal_start, horizontal_end),
            dims.KDim: (vertical_end - 1, vertical_end),
        },
    )
    _compute_explicit_part_for_rho_and_exner(
        rho_nnow,
        inv_ddqz_z_full,
        z_flxdiv_mass,
        z_contr_w_fl_l,
        exner_pr,
        z_beta,
        z_flxdiv_theta,
        theta_v_ic,
        ddt_exner_phy,
        dtime,
        out=(z_rho_expl, z_exner_expl),
        domain={
            dims.CellDim: (horizontal_start, horizontal_end),
            dims.KDim: (vertical_start, vertical_end - 1),
        },
    )


@gtx.program(grid_type=gtx.GridType.UNSTRUCTURED)
def stencils_61_62(
    rho_now: fa.CellKField[float],
    grf_tend_rho: fa.CellKField[float],
    theta_v_now: fa.CellKField[float],
    grf_tend_thv: fa.CellKField[float],
    w_now: fa.CellKField[float],
    grf_tend_w: fa.CellKField[float],
    rho_new: fa.CellKField[float],
    exner_new: fa.CellKField[float],
    w_new: fa.CellKField[float],
    dtime: float,
    horizontal_start: gtx.int32,
    horizontal_end: gtx.int32,
    vertical_start: gtx.int32,
    vertical_end: gtx.int32,
):
    _update_density_exner_wind(
        rho_now,
        grf_tend_rho,
        theta_v_now,
        grf_tend_thv,
        w_now,
        grf_tend_w,
        dtime,
        out=(rho_new, exner_new, w_new),
        domain={
            dims.CellDim: (horizontal_start, horizontal_end),
            dims.KDim: (vertical_start, vertical_end - 1),
        },
    )
    _update_wind(
        w_now,
        grf_tend_w,
        dtime,
        out=w_new,
        domain={
            dims.CellDim: (horizontal_start, horizontal_end),
            dims.KDim: (vertical_end - 1, vertical_end),
        },
    )<|MERGE_RESOLUTION|>--- conflicted
+++ resolved
@@ -6,11 +6,8 @@
 # Please, refer to the LICENSE file in the root directory.
 # SPDX-License-Identifier: BSD-3-Clause
 import gt4py.next as gtx
-<<<<<<< HEAD
 from gt4py.next.ffront.experimental import concat_where
-=======
-from gt4py.next.ffront.fbuiltins import broadcast, where
->>>>>>> 197f8356
+from gt4py.next.ffront.fbuiltins import broadcast
 
 from icon4py.model.atmosphere.dycore.dycore_utils import (
     _broadcast_zero_to_three_edge_kdim_fields_wp,
@@ -638,11 +635,7 @@
         ),
         (z_beta, z_alpha),
     )
-<<<<<<< HEAD
-    z_q = concat_where(dims.KDim == 0, _init_cell_kdim_field_with_zero_vp(), z_q)
-=======
-    z_q = where(k_field == 0, broadcast(vpfloat("0.0"), (dims.CellDim, dims.KDim)), z_q)
->>>>>>> 197f8356
+    z_q = concat_where(dims.KDim == 0, broadcast(vpfloat("0.0"), (dims.CellDim, dims.KDim)), z_q)
 
     return z_w_expl, z_contr_w_fl_l, z_beta, z_alpha, z_q
 
@@ -784,12 +777,8 @@
         ),
         (z_beta, z_alpha),
     )
-<<<<<<< HEAD
-    z_q = concat_where(dims.KDim == 0, _init_cell_kdim_field_with_zero_vp(), z_q)
-=======
-    # z_q = where(k_field == 0, _init_cell_kdim_field_with_zero_vp(), z_q)
-    z_q = where(k_field == 0, broadcast(vpfloat("0.0"), (dims.CellDim, dims.KDim)), z_q)
->>>>>>> 197f8356
+    # z_q = concat_where(dims.KDim == 0, _init_cell_kdim_field_with_zero_vp(), z_q)
+    z_q = concat_where(dims.KDim == 0, broadcast(vpfloat("0.0"), (dims.CellDim, dims.KDim)), z_q)
 
     return z_w_expl, z_contr_w_fl_l, z_beta, z_alpha, z_q
 
