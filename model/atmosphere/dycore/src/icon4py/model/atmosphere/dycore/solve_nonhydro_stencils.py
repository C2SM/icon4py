# ICON4Py - ICON inspired code in Python and GT4Py
#
# Copyright (c) 2022-2024, ETH Zurich and MeteoSwiss
# All rights reserved.
#
# Please, refer to the LICENSE file in the root directory.
# SPDX-License-Identifier: BSD-3-Clause
import gt4py.next as gtx
from gt4py.next.ffront.experimental import concat_where

from icon4py.model.atmosphere.dycore.dycore_utils import (
    _broadcast_zero_to_three_edge_kdim_fields_wp,
)
from icon4py.model.atmosphere.dycore.stencils.compute_contravariant_correction import (
    _compute_contravariant_correction,
)
from icon4py.model.atmosphere.dycore.stencils.compute_explicit_part_for_rho_and_exner import (
    _compute_explicit_part_for_rho_and_exner,
)
from icon4py.model.atmosphere.dycore.stencils.compute_explicit_vertical_wind_from_advection_and_vertical_wind_density import (
    _compute_explicit_vertical_wind_from_advection_and_vertical_wind_density,
)
from icon4py.model.atmosphere.dycore.stencils.compute_explicit_vertical_wind_speed_and_vertical_wind_times_density import (
    _compute_explicit_vertical_wind_speed_and_vertical_wind_times_density,
)
from icon4py.model.atmosphere.dycore.stencils.compute_first_vertical_derivative import (
    _compute_first_vertical_derivative,
)
from icon4py.model.atmosphere.dycore.stencils.compute_horizontal_advection_of_rho_and_theta import (
    _compute_horizontal_advection_of_rho_and_theta,
)
from icon4py.model.atmosphere.dycore.stencils.compute_horizontal_kinetic_energy import (
    _compute_horizontal_kinetic_energy,
)
from icon4py.model.atmosphere.dycore.stencils.compute_perturbation_of_rho_and_theta import (
    _compute_perturbation_of_rho_and_theta,
)
from icon4py.model.atmosphere.dycore.stencils.compute_perturbation_of_rho_and_theta_and_rho_interface_cell_centers import (
    _compute_perturbation_of_rho_and_theta_and_rho_interface_cell_centers,
)
from icon4py.model.atmosphere.dycore.stencils.compute_solver_coefficients_matrix import (
    _compute_solver_coefficients_matrix,
)
from icon4py.model.atmosphere.dycore.stencils.compute_virtual_potential_temperatures_and_pressure_gradient import (
    _compute_virtual_potential_temperatures_and_pressure_gradient,
)
from icon4py.model.atmosphere.dycore.stencils.extrapolate_at_top import _extrapolate_at_top
from icon4py.model.atmosphere.dycore.stencils.extrapolate_temporally_exner_pressure import (
    _extrapolate_temporally_exner_pressure,
)
from icon4py.model.atmosphere.dycore.stencils.init_cell_kdim_field_with_zero_vp import (
    _init_cell_kdim_field_with_zero_vp,
)
from icon4py.model.atmosphere.dycore.stencils.init_cell_kdim_field_with_zero_wp import (
    _init_cell_kdim_field_with_zero_wp,
)
from icon4py.model.atmosphere.dycore.stencils.interpolate_to_surface import _interpolate_to_surface
from icon4py.model.atmosphere.dycore.stencils.interpolate_vn_and_vt_to_ie_and_compute_ekin_on_edges import (
    _interpolate_vn_and_vt_to_ie_and_compute_ekin_on_edges,
)
from icon4py.model.atmosphere.dycore.stencils.set_lower_boundary_condition_for_w_and_contravariant_correction import (
    _set_lower_boundary_condition_for_w_and_contravariant_correction,
)
from icon4py.model.atmosphere.dycore.stencils.set_theta_v_prime_ic_at_lower_boundary import (
    _set_theta_v_prime_ic_at_lower_boundary,
)
from icon4py.model.atmosphere.dycore.stencils.update_density_exner_wind import (
    _update_density_exner_wind,
)
from icon4py.model.atmosphere.dycore.stencils.update_wind import _update_wind
from icon4py.model.common import dimension as dims, field_type_aliases as fa
from icon4py.model.common.interpolation.stencils.interpolate_cell_field_to_half_levels_vp import (
    _interpolate_cell_field_to_half_levels_vp,
)


# TODO: abishekg7 move this to tests
@gtx.program(grid_type=gtx.GridType.UNSTRUCTURED)
def init_test_fields(
    z_rho_e: fa.EdgeKField[float],
    z_theta_v_e: fa.EdgeKField[float],
    z_dwdz_dd: fa.CellKField[float],
    z_graddiv_vn: fa.EdgeKField[float],
    edges_start: gtx.int32,
    edges_end: gtx.int32,
    cells_start: gtx.int32,
    cells_end: gtx.int32,
    vertical_start: gtx.int32,
    vertical_end: gtx.int32,
):
    _broadcast_zero_to_three_edge_kdim_fields_wp(
        out=(z_rho_e, z_theta_v_e, z_graddiv_vn),
        domain={dims.EdgeDim: (edges_start, edges_end), dims.KDim: (vertical_start, vertical_end)},
    )
    _init_cell_kdim_field_with_zero_wp(
        out=z_dwdz_dd,
        domain={dims.CellDim: (cells_start, cells_end), dims.KDim: (vertical_start, vertical_end)},
    )


@gtx.program(grid_type=gtx.GridType.UNSTRUCTURED)
def predictor_stencils_2_3(
    exner_exfac: fa.CellKField[float],
    exner: fa.CellKField[float],
    exner_ref_mc: fa.CellKField[float],
    exner_pr: fa.CellKField[float],
    z_exner_ex_pr: fa.CellKField[float],
    horizontal_start: gtx.int32,
    horizontal_end: gtx.int32,
    vertical_start: gtx.int32,
    vertical_end: gtx.int32,
):
    # TODO:
    #  - The first operation on z_exner_ex_pr should be done in a generic
    #    math (1+a)*x - a*y program
    #  - In the stencil, _extrapolate_temporally_exner_pressure doesn't only
    #    do what the name suggests: it also updates exner_pr, which is not
    #    what the name implies.
    _extrapolate_temporally_exner_pressure(
        exner_exfac,
        exner,
        exner_ref_mc,
        exner_pr,
        out=(z_exner_ex_pr, exner_pr),
        domain={
            dims.CellDim: (horizontal_start, horizontal_end),
            dims.KDim: (vertical_start, vertical_end - 1),
        },
    )
    _init_cell_kdim_field_with_zero_wp(
        out=z_exner_ex_pr,
        domain={
            dims.CellDim: (horizontal_start, horizontal_end),
            dims.KDim: (vertical_end - 1, vertical_end),
        },
    )


@gtx.program(grid_type=gtx.GridType.UNSTRUCTURED)
def predictor_stencils_4_5_6(
    wgtfacq_c_dsl: fa.CellKField[float],
    z_exner_ex_pr: fa.CellKField[float],
    z_exner_ic: fa.CellKField[float],
    wgtfac_c: fa.CellKField[float],
    inv_ddqz_z_full: fa.CellKField[float],
    z_dexner_dz_c_1: fa.CellKField[float],
    horizontal_start: gtx.int32,
    horizontal_end: gtx.int32,
    vertical_start: gtx.int32,
    vertical_end: gtx.int32,
):
    # TODO:
    #  - The value of z_exner_ic at the model top level is not updated
    #    and assumed to be zero. It should be treated in the same way as
    #    the ground level.
    _interpolate_to_surface(
        wgtfacq_c_dsl,
        z_exner_ex_pr,
        out=z_exner_ic,
        domain={
            dims.CellDim: (horizontal_start, horizontal_end),
            dims.KDim: (vertical_end - 1, vertical_end),
        },
    )
    _interpolate_cell_field_to_half_levels_vp(
        wgtfac_c,
        z_exner_ex_pr,
        out=z_exner_ic,
        domain={
            dims.CellDim: (horizontal_start, horizontal_end),
            dims.KDim: (vertical_start, vertical_end - 1),
        },
    )
    _compute_first_vertical_derivative(
        z_exner_ic,
        inv_ddqz_z_full,
        out=z_dexner_dz_c_1,
        domain={
            dims.CellDim: (horizontal_start, horizontal_end),
            dims.KDim: (vertical_start, vertical_end - 1),
        },
    )


@gtx.field_operator
def _compute_pressure_gradient_and_perturbed_rho_and_potential_temperatures(
    rho: fa.CellKField[float],
    z_rth_pr_1: fa.CellKField[float],
    z_rth_pr_2: fa.CellKField[float],
    rho_ref_mc: fa.CellKField[float],
    theta_v: fa.CellKField[float],
    theta_ref_mc: fa.CellKField[float],
    rho_ic: fa.CellKField[float],
    wgtfac_c: fa.CellKField[float],
    vwind_expl_wgt: fa.CellField[float],
    exner_pr: fa.CellKField[float],
    d_exner_dz_ref_ic: fa.CellKField[float],
    ddqz_z_half: fa.CellKField[float],
    z_theta_v_pr_ic: fa.CellKField[float],
    theta_v_ic: fa.CellKField[float],
    z_th_ddz_exner_c: fa.CellKField[float],
    k_field: fa.KField[gtx.int32],
) -> tuple[
    fa.CellKField[float],
    fa.CellKField[float],
    fa.CellKField[float],
    fa.CellKField[float],
    fa.CellKField[float],
    fa.CellKField[float],
]:
    (z_rth_pr_1, z_rth_pr_2) = concat_where(
        dims.KDim == 0,
        _compute_perturbation_of_rho_and_theta(rho, rho_ref_mc, theta_v, theta_ref_mc),
        (z_rth_pr_1, z_rth_pr_2),
    )

    (rho_ic, z_rth_pr_1, z_rth_pr_2) = concat_where(
        dims.KDim >= 1,
        _compute_perturbation_of_rho_and_theta_and_rho_interface_cell_centers(
            wgtfac_c, rho, rho_ref_mc, theta_v, theta_ref_mc
        ),
        (rho_ic, z_rth_pr_1, z_rth_pr_2),
    )

    (z_theta_v_pr_ic, theta_v_ic, z_th_ddz_exner_c) = concat_where(
        dims.KDim >= 1,
        _compute_virtual_potential_temperatures_and_pressure_gradient(
            wgtfac_c,
            z_rth_pr_2,
            theta_v,
            vwind_expl_wgt,
            exner_pr,
            d_exner_dz_ref_ic,
            ddqz_z_half,
        ),
        (z_theta_v_pr_ic, theta_v_ic, z_th_ddz_exner_c),
    )

    return z_rth_pr_1, z_rth_pr_2, rho_ic, z_theta_v_pr_ic, theta_v_ic, z_th_ddz_exner_c


@gtx.program(grid_type=gtx.GridType.UNSTRUCTURED)
def compute_pressure_gradient_and_perturbed_rho_and_potential_temperatures(
    rho: fa.CellKField[float],
    rho_ref_mc: fa.CellKField[float],
    theta_v: fa.CellKField[float],
    theta_ref_mc: fa.CellKField[float],
    rho_ic: fa.CellKField[float],
    z_rth_pr_1: fa.CellKField[float],
    z_rth_pr_2: fa.CellKField[float],
    wgtfac_c: fa.CellKField[float],
    vwind_expl_wgt: fa.CellField[float],
    exner_pr: fa.CellKField[float],
    d_exner_dz_ref_ic: fa.CellKField[float],
    ddqz_z_half: fa.CellKField[float],
    z_theta_v_pr_ic: fa.CellKField[float],
    theta_v_ic: fa.CellKField[float],
    z_th_ddz_exner_c: fa.CellKField[float],
    k_field: fa.KField[gtx.int32],
    horizontal_start: gtx.int32,
    horizontal_end: gtx.int32,
    vertical_start: gtx.int32,
    vertical_end: gtx.int32,
):
    _compute_pressure_gradient_and_perturbed_rho_and_potential_temperatures(
        rho,
        z_rth_pr_1,
        z_rth_pr_2,
        rho_ref_mc,
        theta_v,
        theta_ref_mc,
        rho_ic,
        wgtfac_c,
        vwind_expl_wgt,
        exner_pr,
        d_exner_dz_ref_ic,
        ddqz_z_half,
        z_theta_v_pr_ic,
        theta_v_ic,
        z_th_ddz_exner_c,
        k_field,
        out=(
            z_rth_pr_1,
            z_rth_pr_2,
            rho_ic,
            z_theta_v_pr_ic,
            theta_v_ic,
            z_th_ddz_exner_c,
        ),
        domain={
            dims.CellDim: (horizontal_start, horizontal_end),
            dims.KDim: (vertical_start, vertical_end),
        },
    )


@gtx.field_operator
def _predictor_stencils_11_lower_upper(
    wgtfacq_c_dsl: fa.CellKField[float],
    z_rth_pr: fa.CellKField[float],
    theta_ref_ic: fa.CellKField[float],
    z_theta_v_pr_ic: fa.CellKField[float],
    theta_v_ic: fa.CellKField[float],
    k_field: fa.KField[gtx.int32],
    nlev: gtx.int32,
) -> tuple[fa.CellKField[float], fa.CellKField[float]]:
    z_theta_v_pr_ic = concat_where(
        dims.KDim == 0, _init_cell_kdim_field_with_zero_vp(), z_theta_v_pr_ic
    )

    (z_theta_v_pr_ic, theta_v_ic) = concat_where(
        dims.KDim == nlev,
        _set_theta_v_prime_ic_at_lower_boundary(wgtfacq_c_dsl, z_rth_pr, theta_ref_ic),
        (z_theta_v_pr_ic, theta_v_ic),
    )
    return z_theta_v_pr_ic, theta_v_ic


@gtx.program(grid_type=gtx.GridType.UNSTRUCTURED)
def predictor_stencils_11_lower_upper(
    wgtfacq_c_dsl: fa.CellKField[float],
    z_rth_pr: fa.CellKField[float],
    theta_ref_ic: fa.CellKField[float],
    z_theta_v_pr_ic: fa.CellKField[float],
    theta_v_ic: fa.CellKField[float],
    k_field: fa.KField[gtx.int32],
    nlev: gtx.int32,
    horizontal_start: gtx.int32,
    horizontal_end: gtx.int32,
    vertical_start: gtx.int32,
    vertical_end: gtx.int32,
):
    _predictor_stencils_11_lower_upper(
        wgtfacq_c_dsl,
        z_rth_pr,
        theta_ref_ic,
        z_theta_v_pr_ic,
        theta_v_ic,
        k_field,
        nlev,
        out=(z_theta_v_pr_ic, theta_v_ic),
        domain={
            dims.CellDim: (horizontal_start, horizontal_end),
            dims.KDim: (vertical_start, vertical_end),
        },
    )


@gtx.program(grid_type=gtx.GridType.UNSTRUCTURED)
def compute_horizontal_advection_of_rho_and_theta(
    p_vn: fa.EdgeKField[float],
    p_vt: fa.EdgeKField[float],
    pos_on_tplane_e_1: gtx.Field[gtx.Dims[dims.ECDim], float],
    pos_on_tplane_e_2: gtx.Field[gtx.Dims[dims.ECDim], float],
    primal_normal_cell_1: gtx.Field[gtx.Dims[dims.ECDim], float],
    dual_normal_cell_1: gtx.Field[gtx.Dims[dims.ECDim], float],
    primal_normal_cell_2: gtx.Field[gtx.Dims[dims.ECDim], float],
    dual_normal_cell_2: gtx.Field[gtx.Dims[dims.ECDim], float],
    p_dthalf: float,
    rho_ref_me: fa.EdgeKField[float],
    theta_ref_me: fa.EdgeKField[float],
    z_grad_rth_1: fa.CellKField[float],
    z_grad_rth_2: fa.CellKField[float],
    z_grad_rth_3: fa.CellKField[float],
    z_grad_rth_4: fa.CellKField[float],
    z_rth_pr_1: fa.CellKField[float],
    z_rth_pr_2: fa.CellKField[float],
    z_rho_e: fa.EdgeKField[float],
    z_theta_v_e: fa.EdgeKField[float],
    horizontal_start: gtx.int32,
    horizontal_end: gtx.int32,
    vertical_start: gtx.int32,
    vertical_end: gtx.int32,
):
    _compute_horizontal_advection_of_rho_and_theta(
        p_vn,
        p_vt,
        pos_on_tplane_e_1,
        pos_on_tplane_e_2,
        primal_normal_cell_1,
        dual_normal_cell_1,
        primal_normal_cell_2,
        dual_normal_cell_2,
        p_dthalf,
        rho_ref_me,
        theta_ref_me,
        z_grad_rth_1,
        z_grad_rth_2,
        z_grad_rth_3,
        z_grad_rth_4,
        z_rth_pr_1,
        z_rth_pr_2,
        out=(z_rho_e, z_theta_v_e),
        domain={
            dims.EdgeDim: (horizontal_start, horizontal_end),
            dims.KDim: (vertical_start, vertical_end),
        },
    )


@gtx.field_operator
def _predictor_stencils_35_36(
    vn: fa.EdgeKField[float],
    ddxn_z_full: fa.EdgeKField[float],
    ddxt_z_full: fa.EdgeKField[float],
    vt: fa.EdgeKField[float],
    z_w_concorr_me: fa.EdgeKField[float],
    wgtfac_e: fa.EdgeKField[float],
    vn_ie: fa.EdgeKField[float],
    z_vt_ie: fa.EdgeKField[float],
    z_kin_hor_e: fa.EdgeKField[float],
    k_field: fa.KField[gtx.int32],
    nflatlev_startindex: gtx.int32,
) -> tuple[
    fa.EdgeKField[float],
    fa.EdgeKField[float],
    fa.EdgeKField[float],
    fa.EdgeKField[float],
]:
    z_w_concorr_me = concat_where(
        dims.KDim >= nflatlev_startindex,
        _compute_contravariant_correction(vn, ddxn_z_full, ddxt_z_full, vt),
        z_w_concorr_me,
    )
    (vn_ie, z_vt_ie, z_kin_hor_e) = concat_where(
        dims.KDim >= 1,
        _interpolate_vn_and_vt_to_ie_and_compute_ekin_on_edges(wgtfac_e, vn, vt),
        (vn_ie, z_vt_ie, z_kin_hor_e),
    )
    return z_w_concorr_me, vn_ie, z_vt_ie, z_kin_hor_e


@gtx.program(grid_type=gtx.GridType.UNSTRUCTURED)
def predictor_stencils_35_36(
    vn: fa.EdgeKField[float],
    ddxn_z_full: fa.EdgeKField[float],
    ddxt_z_full: fa.EdgeKField[float],
    vt: fa.EdgeKField[float],
    z_w_concorr_me: fa.EdgeKField[float],
    wgtfac_e: fa.EdgeKField[float],
    vn_ie: fa.EdgeKField[float],
    z_vt_ie: fa.EdgeKField[float],
    z_kin_hor_e: fa.EdgeKField[float],
    k_field: fa.KField[gtx.int32],
    nflatlev_startindex: gtx.int32,
    horizontal_start: gtx.int32,
    horizontal_end: gtx.int32,
    vertical_start: gtx.int32,
    vertical_end: gtx.int32,
):
    _predictor_stencils_35_36(
        vn,
        ddxn_z_full,
        ddxt_z_full,
        vt,
        z_w_concorr_me,
        wgtfac_e,
        vn_ie,
        z_vt_ie,
        z_kin_hor_e,
        k_field,
        nflatlev_startindex,
        out=(z_w_concorr_me, vn_ie, z_vt_ie, z_kin_hor_e),
        domain={
            dims.EdgeDim: (horizontal_start, horizontal_end),
            dims.KDim: (vertical_start, vertical_end),
        },
    )


@gtx.program(grid_type=gtx.GridType.UNSTRUCTURED)
def predictor_stencils_37_38(
    vn: fa.EdgeKField[float],
    vt: fa.EdgeKField[float],
    vn_ie: fa.EdgeKField[float],
    z_vt_ie: fa.EdgeKField[float],
    z_kin_hor_e: fa.EdgeKField[float],
    wgtfacq_e_dsl: fa.EdgeKField[float],
    horizontal_start: gtx.int32,
    horizontal_end: gtx.int32,
    vertical_start: gtx.int32,
    vertical_end: gtx.int32,
):
    _compute_horizontal_kinetic_energy(
        vn,
        vt,
        out=(vn_ie, z_vt_ie, z_kin_hor_e),
        domain={
            dims.EdgeDim: (horizontal_start, horizontal_end),
            dims.KDim: (vertical_start, vertical_start + 1),
        },
    )
    _extrapolate_at_top(
        vn,
        wgtfacq_e_dsl,
        out=vn_ie,
        domain={
            dims.EdgeDim: (horizontal_start, horizontal_end),
            dims.KDim: (vertical_end - 1, vertical_end),
        },
    )


@gtx.field_operator
<<<<<<< HEAD
=======
def _stencils_39_40(
    e_bln_c_s: gtx.Field[gtx.Dims[dims.CEDim], float],
    z_w_concorr_me: fa.EdgeKField[float],
    wgtfac_c: fa.CellKField[float],
    wgtfacq_c_dsl: fa.CellKField[float],
    w_concorr_c: fa.CellKField[float],
    k_field: fa.KField[gtx.int32],
    nflatlev_startindex_plus1: gtx.int32,
    nlev: gtx.int32,
) -> fa.CellKField[float]:
    w_concorr_c = concat_where(
        dims.KDim >= nflatlev_startindex_plus1,  # TODO: @abishekg7 does this need to change
        _compute_contravariant_correction_of_w(e_bln_c_s, z_w_concorr_me, wgtfac_c),
        w_concorr_c,
    )

    w_concorr_c = concat_where(
        dims.KDim == nlev,
        _compute_contravariant_correction_of_w_for_lower_boundary(
            e_bln_c_s, z_w_concorr_me, wgtfacq_c_dsl
        ),
        w_concorr_c,
    )

    return w_concorr_c


@gtx.program(grid_type=gtx.GridType.UNSTRUCTURED)
def stencils_39_40(
    e_bln_c_s: gtx.Field[gtx.Dims[dims.CEDim], float],
    z_w_concorr_me: fa.EdgeKField[float],
    wgtfac_c: fa.CellKField[float],
    wgtfacq_c_dsl: fa.CellKField[float],
    w_concorr_c: fa.CellKField[float],
    k_field: fa.KField[gtx.int32],
    nflatlev_startindex_plus1: gtx.int32,
    nlev: gtx.int32,
    horizontal_start: gtx.int32,
    horizontal_end: gtx.int32,
    vertical_start: gtx.int32,
    vertical_end: gtx.int32,
):
    _stencils_39_40(
        e_bln_c_s,
        z_w_concorr_me,
        wgtfac_c,
        wgtfacq_c_dsl,
        w_concorr_c,
        k_field,
        nflatlev_startindex_plus1,
        nlev,
        out=w_concorr_c,
        domain={
            dims.CellDim: (horizontal_start, horizontal_end),
            dims.KDim: (vertical_start, vertical_end),
        },
    )


@gtx.field_operator
>>>>>>> 7eb26e2f
def _stencils_42_44_45(
    z_w_expl: fa.CellKField[float],
    w_nnow: fa.CellKField[float],
    ddt_w_adv_ntl1: fa.CellKField[float],
    ddt_w_adv_ntl2: fa.CellKField[float],
    z_th_ddz_exner_c: fa.CellKField[float],
    z_contr_w_fl_l: fa.CellKField[float],
    rho_ic: fa.CellKField[float],
    w_concorr_c: fa.CellKField[float],
    vwind_expl_wgt: fa.CellField[float],
    z_beta: fa.CellKField[float],
    exner_nnow: fa.CellKField[float],
    rho_nnow: fa.CellKField[float],
    theta_v_nnow: fa.CellKField[float],
    inv_ddqz_z_full: fa.CellKField[float],
    z_alpha: fa.CellKField[float],
    vwind_impl_wgt: fa.CellField[float],
    theta_v_ic: fa.CellKField[float],
    z_q: fa.CellKField[float],
    k_field: fa.KField[gtx.int32],
    rd: float,
    cvd: float,
    dtime: float,
    cpd: float,
    wgt_nnow_vel: float,
    wgt_nnew_vel: float,
    nlev: gtx.int32,
) -> tuple[
    fa.CellKField[float],
    fa.CellKField[float],
    fa.CellKField[float],
    fa.CellKField[float],
    fa.CellKField[float],
]:
    (z_w_expl, z_contr_w_fl_l) = concat_where(
        (1 <= dims.KDim) & (dims.KDim < nlev),
        _compute_explicit_vertical_wind_from_advection_and_vertical_wind_density(
            w_nnow,
            ddt_w_adv_ntl1,
            ddt_w_adv_ntl2,
            z_th_ddz_exner_c,
            rho_ic,
            w_concorr_c,
            vwind_expl_wgt,
            dtime,
            wgt_nnow_vel,
            wgt_nnew_vel,
            cpd,
        ),
        (z_w_expl, z_contr_w_fl_l),
    )

    (z_beta, z_alpha) = concat_where(
        dims.KDim < nlev,
        _compute_solver_coefficients_matrix(
            exner_nnow,
            rho_nnow,
            theta_v_nnow,
            inv_ddqz_z_full,
            vwind_impl_wgt,
            theta_v_ic,
            rho_ic,
            dtime,
            rd,
            cvd,
        ),
        (z_beta, z_alpha),
    )
    z_q = concat_where(dims.KDim == 0, _init_cell_kdim_field_with_zero_vp(), z_q)

    return z_w_expl, z_contr_w_fl_l, z_beta, z_alpha, z_q


@gtx.program(grid_type=gtx.GridType.UNSTRUCTURED)
def stencils_42_44_45_45b(
    z_w_expl: fa.CellKField[float],
    w_nnow: fa.CellKField[float],
    ddt_w_adv_ntl1: fa.CellKField[float],
    ddt_w_adv_ntl2: fa.CellKField[float],
    z_th_ddz_exner_c: fa.CellKField[float],
    z_contr_w_fl_l: fa.CellKField[float],
    rho_ic: fa.CellKField[float],
    w_concorr_c: fa.CellKField[float],
    vwind_expl_wgt: fa.CellField[float],
    z_beta: fa.CellKField[float],
    exner_nnow: fa.CellKField[float],
    rho_nnow: fa.CellKField[float],
    theta_v_nnow: fa.CellKField[float],
    inv_ddqz_z_full: fa.CellKField[float],
    z_alpha: fa.CellKField[float],
    vwind_impl_wgt: fa.CellField[float],
    theta_v_ic: fa.CellKField[float],
    z_q: fa.CellKField[float],
    k_field: fa.KField[gtx.int32],
    rd: float,
    cvd: float,
    dtime: float,
    cpd: float,
    wgt_nnow_vel: float,
    wgt_nnew_vel: float,
    nlev: gtx.int32,
    horizontal_start: gtx.int32,
    horizontal_end: gtx.int32,
    vertical_start: gtx.int32,
    vertical_end: gtx.int32,
):
    _stencils_42_44_45(
        z_w_expl,
        w_nnow,
        ddt_w_adv_ntl1,
        ddt_w_adv_ntl2,
        z_th_ddz_exner_c,
        z_contr_w_fl_l,
        rho_ic,
        w_concorr_c,
        vwind_expl_wgt,
        z_beta,
        exner_nnow,
        rho_nnow,
        theta_v_nnow,
        inv_ddqz_z_full,
        z_alpha,
        vwind_impl_wgt,
        theta_v_ic,
        z_q,
        k_field,
        rd,
        cvd,
        dtime,
        cpd,
        wgt_nnow_vel,
        wgt_nnew_vel,
        nlev,
        out=(z_w_expl, z_contr_w_fl_l, z_beta, z_alpha, z_q),
        domain={
            dims.CellDim: (horizontal_start, horizontal_end),
            dims.KDim: (vertical_start, vertical_end - 1),
        },
    )
    _init_cell_kdim_field_with_zero_vp(
        out=z_alpha,
        domain={
            dims.CellDim: (horizontal_start, horizontal_end),
            dims.KDim: (vertical_end - 1, vertical_end),
        },
    )


@gtx.field_operator
def _stencils_43_44_45(
    z_w_expl: fa.CellKField[float],
    w_nnow: fa.CellKField[float],
    ddt_w_adv_ntl1: fa.CellKField[float],
    z_th_ddz_exner_c: fa.CellKField[float],
    z_contr_w_fl_l: fa.CellKField[float],
    rho_ic: fa.CellKField[float],
    w_concorr_c: fa.CellKField[float],
    vwind_expl_wgt: fa.CellField[float],
    z_beta: fa.CellKField[float],
    exner_nnow: fa.CellKField[float],
    rho_nnow: fa.CellKField[float],
    theta_v_nnow: fa.CellKField[float],
    inv_ddqz_z_full: fa.CellKField[float],
    z_alpha: fa.CellKField[float],
    vwind_impl_wgt: fa.CellField[float],
    theta_v_ic: fa.CellKField[float],
    z_q: fa.CellKField[float],
    k_field: fa.KField[gtx.int32],
    rd: float,
    cvd: float,
    dtime: float,
    cpd: float,
    nlev: gtx.int32,
) -> tuple[
    fa.CellKField[float],
    fa.CellKField[float],
    fa.CellKField[float],
    fa.CellKField[float],
    fa.CellKField[float],
]:
    (z_w_expl, z_contr_w_fl_l) = concat_where(
        (1 <= dims.KDim) & (dims.KDim < nlev),
        _compute_explicit_vertical_wind_speed_and_vertical_wind_times_density(
            w_nnow,
            ddt_w_adv_ntl1,
            z_th_ddz_exner_c,
            rho_ic,
            w_concorr_c,
            vwind_expl_wgt,
            dtime,
            cpd,
        ),
        (z_w_expl, z_contr_w_fl_l),
    )
    (z_beta, z_alpha) = concat_where(
        dims.KDim < nlev,
        _compute_solver_coefficients_matrix(
            exner_nnow,
            rho_nnow,
            theta_v_nnow,
            inv_ddqz_z_full,
            vwind_impl_wgt,
            theta_v_ic,
            rho_ic,
            dtime,
            rd,
            cvd,
        ),
        (z_beta, z_alpha),
    )
    z_q = concat_where(dims.KDim == 0, _init_cell_kdim_field_with_zero_vp(), z_q)

    return z_w_expl, z_contr_w_fl_l, z_beta, z_alpha, z_q


@gtx.program(grid_type=gtx.GridType.UNSTRUCTURED)
def stencils_43_44_45_45b(
    z_w_expl: fa.CellKField[float],
    w_nnow: fa.CellKField[float],
    ddt_w_adv_ntl1: fa.CellKField[float],
    z_th_ddz_exner_c: fa.CellKField[float],
    z_contr_w_fl_l: fa.CellKField[float],
    rho_ic: fa.CellKField[float],
    w_concorr_c: fa.CellKField[float],
    vwind_expl_wgt: fa.CellField[float],
    z_beta: fa.CellKField[float],
    exner_nnow: fa.CellKField[float],
    rho_nnow: fa.CellKField[float],
    theta_v_nnow: fa.CellKField[float],
    inv_ddqz_z_full: fa.CellKField[float],
    z_alpha: fa.CellKField[float],
    vwind_impl_wgt: fa.CellField[float],
    theta_v_ic: fa.CellKField[float],
    z_q: fa.CellKField[float],
    k_field: fa.KField[gtx.int32],
    rd: float,
    cvd: float,
    dtime: float,
    cpd: float,
    nlev: gtx.int32,
    horizontal_start: gtx.int32,
    horizontal_end: gtx.int32,
    vertical_start: gtx.int32,
    vertical_end: gtx.int32,
):
    _stencils_43_44_45(
        z_w_expl,
        w_nnow,
        ddt_w_adv_ntl1,
        z_th_ddz_exner_c,
        z_contr_w_fl_l,
        rho_ic,
        w_concorr_c,
        vwind_expl_wgt,
        z_beta,
        exner_nnow,
        rho_nnow,
        theta_v_nnow,
        inv_ddqz_z_full,
        z_alpha,
        vwind_impl_wgt,
        theta_v_ic,
        z_q,
        k_field,
        rd,
        cvd,
        dtime,
        cpd,
        nlev,
        out=(z_w_expl, z_contr_w_fl_l, z_beta, z_alpha, z_q),
        domain={
            dims.CellDim: (horizontal_start, horizontal_end),
            dims.KDim: (vertical_start, vertical_end - 1),
        },
    )
    _init_cell_kdim_field_with_zero_vp(
        out=z_alpha,
        domain={
            dims.CellDim: (horizontal_start, horizontal_end),
            dims.KDim: (vertical_end - 1, vertical_end),
        },
    )


@gtx.program(grid_type=gtx.GridType.UNSTRUCTURED)
def stencils_47_48_49(
    w_nnew: fa.CellKField[float],
    z_contr_w_fl_l: fa.CellKField[float],
    w_concorr_c: fa.CellKField[float],
    z_rho_expl: fa.CellKField[float],
    z_exner_expl: fa.CellKField[float],
    rho_nnow: fa.CellKField[float],
    inv_ddqz_z_full: fa.CellKField[float],
    z_flxdiv_mass: fa.CellKField[float],
    exner_pr: fa.CellKField[float],
    z_beta: fa.CellKField[float],
    z_flxdiv_theta: fa.CellKField[float],
    theta_v_ic: fa.CellKField[float],
    ddt_exner_phy: fa.CellKField[float],
    dtime: float,
    horizontal_start: gtx.int32,
    horizontal_end: gtx.int32,
    vertical_end: gtx.int32,
    vertical_start: gtx.int32,
):
    _set_lower_boundary_condition_for_w_and_contravariant_correction(
        w_concorr_c,
        out=(w_nnew, z_contr_w_fl_l),
        domain={
            dims.CellDim: (horizontal_start, horizontal_end),
            dims.KDim: (vertical_end - 1, vertical_end),
        },
    )
    _compute_explicit_part_for_rho_and_exner(
        rho_nnow,
        inv_ddqz_z_full,
        z_flxdiv_mass,
        z_contr_w_fl_l,
        exner_pr,
        z_beta,
        z_flxdiv_theta,
        theta_v_ic,
        ddt_exner_phy,
        dtime,
        out=(z_rho_expl, z_exner_expl),
        domain={
            dims.CellDim: (horizontal_start, horizontal_end),
            dims.KDim: (vertical_start, vertical_end - 1),
        },
    )


@gtx.program(grid_type=gtx.GridType.UNSTRUCTURED)
def stencils_61_62(
    rho_now: fa.CellKField[float],
    grf_tend_rho: fa.CellKField[float],
    theta_v_now: fa.CellKField[float],
    grf_tend_thv: fa.CellKField[float],
    w_now: fa.CellKField[float],
    grf_tend_w: fa.CellKField[float],
    rho_new: fa.CellKField[float],
    exner_new: fa.CellKField[float],
    w_new: fa.CellKField[float],
    dtime: float,
    horizontal_start: gtx.int32,
    horizontal_end: gtx.int32,
    vertical_start: gtx.int32,
    vertical_end: gtx.int32,
):
    _update_density_exner_wind(
        rho_now,
        grf_tend_rho,
        theta_v_now,
        grf_tend_thv,
        w_now,
        grf_tend_w,
        dtime,
        out=(rho_new, exner_new, w_new),
        domain={
            dims.CellDim: (horizontal_start, horizontal_end),
            dims.KDim: (vertical_start, vertical_end - 1),
        },
    )
    _update_wind(
        w_now,
        grf_tend_w,
        dtime,
        out=w_new,
        domain={
            dims.CellDim: (horizontal_start, horizontal_end),
            dims.KDim: (vertical_end - 1, vertical_end),
        },
    )<|MERGE_RESOLUTION|>--- conflicted
+++ resolved
@@ -502,69 +502,6 @@
 
 
 @gtx.field_operator
-<<<<<<< HEAD
-=======
-def _stencils_39_40(
-    e_bln_c_s: gtx.Field[gtx.Dims[dims.CEDim], float],
-    z_w_concorr_me: fa.EdgeKField[float],
-    wgtfac_c: fa.CellKField[float],
-    wgtfacq_c_dsl: fa.CellKField[float],
-    w_concorr_c: fa.CellKField[float],
-    k_field: fa.KField[gtx.int32],
-    nflatlev_startindex_plus1: gtx.int32,
-    nlev: gtx.int32,
-) -> fa.CellKField[float]:
-    w_concorr_c = concat_where(
-        dims.KDim >= nflatlev_startindex_plus1,  # TODO: @abishekg7 does this need to change
-        _compute_contravariant_correction_of_w(e_bln_c_s, z_w_concorr_me, wgtfac_c),
-        w_concorr_c,
-    )
-
-    w_concorr_c = concat_where(
-        dims.KDim == nlev,
-        _compute_contravariant_correction_of_w_for_lower_boundary(
-            e_bln_c_s, z_w_concorr_me, wgtfacq_c_dsl
-        ),
-        w_concorr_c,
-    )
-
-    return w_concorr_c
-
-
-@gtx.program(grid_type=gtx.GridType.UNSTRUCTURED)
-def stencils_39_40(
-    e_bln_c_s: gtx.Field[gtx.Dims[dims.CEDim], float],
-    z_w_concorr_me: fa.EdgeKField[float],
-    wgtfac_c: fa.CellKField[float],
-    wgtfacq_c_dsl: fa.CellKField[float],
-    w_concorr_c: fa.CellKField[float],
-    k_field: fa.KField[gtx.int32],
-    nflatlev_startindex_plus1: gtx.int32,
-    nlev: gtx.int32,
-    horizontal_start: gtx.int32,
-    horizontal_end: gtx.int32,
-    vertical_start: gtx.int32,
-    vertical_end: gtx.int32,
-):
-    _stencils_39_40(
-        e_bln_c_s,
-        z_w_concorr_me,
-        wgtfac_c,
-        wgtfacq_c_dsl,
-        w_concorr_c,
-        k_field,
-        nflatlev_startindex_plus1,
-        nlev,
-        out=w_concorr_c,
-        domain={
-            dims.CellDim: (horizontal_start, horizontal_end),
-            dims.KDim: (vertical_start, vertical_end),
-        },
-    )
-
-
-@gtx.field_operator
->>>>>>> 7eb26e2f
 def _stencils_42_44_45(
     z_w_expl: fa.CellKField[float],
     w_nnow: fa.CellKField[float],
