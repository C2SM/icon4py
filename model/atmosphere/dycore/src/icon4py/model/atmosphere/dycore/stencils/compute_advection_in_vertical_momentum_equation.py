# ICON4Py - ICON inspired code in Python and GT4Py
#
# Copyright (c) 2022-2024, ETH Zurich and MeteoSwiss
# All rights reserved.
#
# Please, refer to the LICENSE file in the root directory.
# SPDX-License-Identifier: BSD-3-Clause
import gt4py.next as gtx
from gt4py.next.ffront.experimental import concat_where
from gt4py.next.ffront.fbuiltins import broadcast, maximum

from icon4py.model.atmosphere.dycore.stencils.add_extra_diffusion_for_w_con_approaching_cfl import (
    _add_extra_diffusion_for_w_con_approaching_cfl,
)
from icon4py.model.atmosphere.dycore.stencils.add_interpolated_horizontal_advection_of_w import (
    _add_interpolated_horizontal_advection_of_w,
)
from icon4py.model.atmosphere.dycore.stencils.compute_advective_vertical_wind_tendency import (
    _compute_advective_vertical_wind_tendency,
)
from icon4py.model.atmosphere.dycore.stencils.interpolate_contravariant_vertical_velocity_to_full_levels import (
    _interpolate_contravariant_vertical_velocity_to_full_levels,
)
from icon4py.model.common import dimension as dims, field_type_aliases as fa, type_alias as ta


@gtx.field_operator
def _compute_advective_vertical_wind_tendency_and_apply_diffusion(
    vertical_wind_advective_tendency: fa.CellKField[ta.vpfloat],
    w: fa.CellKField[ta.wpfloat],
    horizontal_advection_of_w_at_edges_on_half_levels: fa.EdgeKField[ta.vpfloat],
    contravariant_corrected_w_at_cells_on_half_levels: fa.CellKField[ta.vpfloat],
    coeff1_dwdz: fa.CellKField[ta.vpfloat],
    coeff2_dwdz: fa.CellKField[ta.vpfloat],
    e_bln_c_s: gtx.Field[gtx.Dims[dims.CEDim], ta.wpfloat],
    cfl_clipping: fa.CellKField[bool],
    owner_mask: fa.CellField[bool],
    ddqz_z_half: fa.CellKField[ta.vpfloat],
    area: fa.CellField[ta.wpfloat],
    geofac_n2s: gtx.Field[gtx.Dims[dims.CellDim, dims.C2E2CODim], ta.wpfloat],
    cell: fa.CellField[gtx.int32],
    k: fa.KField[gtx.int32],
    scalfac_exdiff: ta.wpfloat,
    cfl_w_limit: ta.vpfloat,
    dtime: ta.wpfloat,
    cell_lower_bound: gtx.int32,
    cell_upper_bound: gtx.int32,
    nlev: gtx.int32,
    nrdmax: gtx.int32,
) -> fa.CellKField[ta.vpfloat]:
    k = broadcast(k, (dims.CellDim, dims.KDim))

    # TODO(havogt): we should get rid of the cell_lower_bound and cell_upper_bound,
    # they are only to protect write to halo (if I understand correctly)
<<<<<<< HEAD
    vertical_wind_advective_tendency = concat_where(
        (cell_lower_bound <= dims.CellDim < cell_upper_bound) & (1 <= dims.KDim),
=======
    vertical_wind_advective_tendency = where(
        1 <= k,
>>>>>>> 5b20325d
        _compute_advective_vertical_wind_tendency(
            contravariant_corrected_w_at_cells_on_half_levels, w, coeff1_dwdz, coeff2_dwdz
        ),
        vertical_wind_advective_tendency,
    )
<<<<<<< HEAD
    vertical_wind_advective_tendency = concat_where(
        (cell_lower_bound <= dims.CellDim < cell_upper_bound) & (1 <= dims.KDim),
=======
    vertical_wind_advective_tendency = where(
        1 <= k,
>>>>>>> 5b20325d
        _add_interpolated_horizontal_advection_of_w(
            e_bln_c_s,
            horizontal_advection_of_w_at_edges_on_half_levels,
            vertical_wind_advective_tendency,
        ),
        vertical_wind_advective_tendency,
    )
<<<<<<< HEAD
    vertical_wind_advective_tendency = concat_where(
        (cell_lower_bound <= dims.CellDim < cell_upper_bound)
        & ((maximum(3, nrdmax - 2) - 1) <= dims.KDim < nlev - 3),
=======
    vertical_wind_advective_tendency = where(
        (maximum(3, nrdmax - 2) - 1) <= k < nlev - 3,
>>>>>>> 5b20325d
        _add_extra_diffusion_for_w_con_approaching_cfl(
            cfl_clipping,
            owner_mask,
            contravariant_corrected_w_at_cells_on_half_levels,
            ddqz_z_half,
            area,
            geofac_n2s,
            w,
            vertical_wind_advective_tendency,
            scalfac_exdiff,
            cfl_w_limit,
            dtime,
        ),
        vertical_wind_advective_tendency,
    )

    return vertical_wind_advective_tendency


@gtx.field_operator
def _compute_advection_in_vertical_momentum_equation(
    vertical_wind_advective_tendency: fa.CellKField[ta.vpfloat],
    w: fa.CellKField[ta.wpfloat],
    contravariant_corrected_w_at_cells_on_half_levels: fa.CellKField[ta.vpfloat],
    horizontal_advection_of_w_at_edges_on_half_levels: fa.EdgeKField[ta.vpfloat],
    coeff1_dwdz: fa.CellKField[ta.vpfloat],
    coeff2_dwdz: fa.CellKField[ta.vpfloat],
    e_bln_c_s: gtx.Field[gtx.Dims[dims.CEDim], ta.wpfloat],
    ddqz_z_half: fa.CellKField[ta.vpfloat],
    area: fa.CellField[ta.wpfloat],
    geofac_n2s: gtx.Field[gtx.Dims[dims.CellDim, dims.C2E2CODim], ta.wpfloat],
    scalfac_exdiff: ta.wpfloat,
    cfl_w_limit: ta.vpfloat,
    dtime: ta.wpfloat,
    skip_compute_predictor_vertical_advection: bool,
    cfl_clipping: fa.CellKField[bool],
    owner_mask: fa.CellField[bool],
    cell: fa.CellField[gtx.int32],
    k: fa.KField[gtx.int32],
    cell_lower_bound: gtx.int32,
    cell_upper_bound: gtx.int32,
    nlev: gtx.int32,
    nrdmax: gtx.int32,
) -> tuple[fa.CellKField[ta.vpfloat], fa.CellKField[ta.vpfloat]]:
    contravariant_corrected_w_at_cells_on_model_levels = (
        _interpolate_contravariant_vertical_velocity_to_full_levels(
            contravariant_corrected_w_at_cells_on_half_levels
        )
    )
    vertical_wind_advective_tendency = (
        _compute_advective_vertical_wind_tendency_and_apply_diffusion(
            vertical_wind_advective_tendency,
            w,
            horizontal_advection_of_w_at_edges_on_half_levels,
            contravariant_corrected_w_at_cells_on_half_levels,
            coeff1_dwdz,
            coeff2_dwdz,
            e_bln_c_s,
            cfl_clipping,
            owner_mask,
            ddqz_z_half,
            area,
            geofac_n2s,
            cell,
            k,
            scalfac_exdiff,
            cfl_w_limit,
            dtime,
            cell_lower_bound,
            cell_upper_bound,
            nlev,
            nrdmax,
        )
        if not skip_compute_predictor_vertical_advection
        else vertical_wind_advective_tendency
    )

    return (contravariant_corrected_w_at_cells_on_model_levels, vertical_wind_advective_tendency)


@gtx.program(grid_type=gtx.GridType.UNSTRUCTURED)
def compute_advection_in_vertical_momentum_equation(
    contravariant_corrected_w_at_cells_on_model_levels: fa.CellKField[ta.vpfloat],
    vertical_wind_advective_tendency: fa.CellKField[ta.vpfloat],
    w: fa.CellKField[ta.wpfloat],
    contravariant_corrected_w_at_cells_on_half_levels: fa.CellKField[ta.vpfloat],
    horizontal_advection_of_w_at_edges_on_half_levels: fa.EdgeKField[ta.vpfloat],
    coeff1_dwdz: fa.CellKField[ta.vpfloat],
    coeff2_dwdz: fa.CellKField[ta.vpfloat],
    e_bln_c_s: gtx.Field[gtx.Dims[dims.CEDim], ta.wpfloat],
    ddqz_z_half: fa.CellKField[ta.vpfloat],
    area: fa.CellField[ta.wpfloat],
    geofac_n2s: gtx.Field[gtx.Dims[dims.CellDim, dims.C2E2CODim], ta.wpfloat],
    scalfac_exdiff: ta.wpfloat,
    cfl_w_limit: ta.vpfloat,
    dtime: ta.wpfloat,
    skip_compute_predictor_vertical_advection: bool,
    cfl_clipping: fa.CellKField[bool],
    owner_mask: fa.CellField[bool],
    cell: fa.CellField[gtx.int32],
    k: fa.KField[gtx.int32],
    cell_lower_bound: gtx.int32,
    cell_upper_bound: gtx.int32,
    nlev: gtx.int32,
    nrdmax: gtx.int32,
    horizontal_start: gtx.int32,
    horizontal_end: gtx.int32,
    vertical_start: gtx.int32,
    vertical_end: gtx.int32,
):
    """Formerly known as fused_velocity_advection_stencil_15_to_18."""

    _compute_advection_in_vertical_momentum_equation(
        vertical_wind_advective_tendency,
        w,
        contravariant_corrected_w_at_cells_on_half_levels,
        horizontal_advection_of_w_at_edges_on_half_levels,
        coeff1_dwdz,
        coeff2_dwdz,
        e_bln_c_s,
        ddqz_z_half,
        area,
        geofac_n2s,
        scalfac_exdiff,
        cfl_w_limit,
        dtime,
        skip_compute_predictor_vertical_advection,
        cfl_clipping,
        owner_mask,
        cell,
        k,
        cell_lower_bound,
        cell_upper_bound,
        nlev,
        nrdmax,
        out=(contravariant_corrected_w_at_cells_on_model_levels, vertical_wind_advective_tendency),
        domain={
            dims.CellDim: (horizontal_start, horizontal_end),
            dims.KDim: (vertical_start, vertical_end),
        },
    )<|MERGE_RESOLUTION|>--- conflicted
+++ resolved
@@ -52,25 +52,15 @@
 
     # TODO(havogt): we should get rid of the cell_lower_bound and cell_upper_bound,
     # they are only to protect write to halo (if I understand correctly)
-<<<<<<< HEAD
     vertical_wind_advective_tendency = concat_where(
-        (cell_lower_bound <= dims.CellDim < cell_upper_bound) & (1 <= dims.KDim),
-=======
-    vertical_wind_advective_tendency = where(
-        1 <= k,
->>>>>>> 5b20325d
+        dims.KDim,
         _compute_advective_vertical_wind_tendency(
             contravariant_corrected_w_at_cells_on_half_levels, w, coeff1_dwdz, coeff2_dwdz
         ),
         vertical_wind_advective_tendency,
     )
-<<<<<<< HEAD
     vertical_wind_advective_tendency = concat_where(
-        (cell_lower_bound <= dims.CellDim < cell_upper_bound) & (1 <= dims.KDim),
-=======
-    vertical_wind_advective_tendency = where(
-        1 <= k,
->>>>>>> 5b20325d
+        1 <= dims.KDim,
         _add_interpolated_horizontal_advection_of_w(
             e_bln_c_s,
             horizontal_advection_of_w_at_edges_on_half_levels,
@@ -78,14 +68,8 @@
         ),
         vertical_wind_advective_tendency,
     )
-<<<<<<< HEAD
     vertical_wind_advective_tendency = concat_where(
-        (cell_lower_bound <= dims.CellDim < cell_upper_bound)
-        & ((maximum(3, nrdmax - 2) - 1) <= dims.KDim < nlev - 3),
-=======
-    vertical_wind_advective_tendency = where(
-        (maximum(3, nrdmax - 2) - 1) <= k < nlev - 3,
->>>>>>> 5b20325d
+        (maximum(3, nrdmax - 2) - 1) <= dims.KDim < nlev - 3,
         _add_extra_diffusion_for_w_con_approaching_cfl(
             cfl_clipping,
             owner_mask,
