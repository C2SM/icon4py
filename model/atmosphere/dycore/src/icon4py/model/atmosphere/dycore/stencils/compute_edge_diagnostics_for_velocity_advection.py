--- conflicted
+++ resolved
@@ -6,11 +6,7 @@
 # Please, refer to the LICENSE file in the root directory.
 # SPDX-License-Identifier: BSD-3-Clause
 import gt4py.next as gtx
-<<<<<<< HEAD
-from gt4py.next.ffront.fbuiltins import astype, where
-=======
-from gt4py.next.ffront.experimental import concat_where
->>>>>>> d4904c0c
+from gt4py.next.ffront.experimental import astype, concat_where
 
 from icon4py.model.atmosphere.dycore.stencils.compute_contravariant_correction import (
     _compute_contravariant_correction,
@@ -31,155 +27,40 @@
 
 
 @gtx.field_operator
-<<<<<<< HEAD
 def _interpolate_to_half_levels(
-    k: fa.KField[gtx.int32],
     wgtfac_e: fa.EdgeKField[ta.vpfloat],
     x: fa.EdgeKField[ta.wpfloat],
 ) -> fa.EdgeKField[ta.vpfloat]:
     wgtfac_e_wp = astype(wgtfac_e, wpfloat)
     x_ie_wp = wgtfac_e_wp * x + (wpfloat("1.0") - wgtfac_e_wp) * x(Koff[-1])
-    return where(k > 0, astype(x_ie_wp, vpfloat), x)
-=======
-def _compute_vt_vn_on_half_levels_and_kinetic_energy(
-    vn: fa.EdgeKField[ta.wpfloat],
-    wgtfac_e: fa.EdgeKField[ta.vpfloat],
-    tangential_wind_on_half_levels: fa.EdgeKField[ta.wpfloat],
-    tangential_wind: fa.EdgeKField[ta.vpfloat],
-    vn_on_half_levels: fa.EdgeKField[ta.vpfloat],
-    horizontal_kinetic_energy_at_edges_on_model_levels: fa.EdgeKField[ta.vpfloat],
-    nlev: gtx.int32,
-    skip_compute_predictor_vertical_advection: bool,
-) -> tuple[
-    fa.EdgeKField[ta.vpfloat],
-    fa.EdgeKField[ta.vpfloat],
-    fa.EdgeKField[ta.vpfloat],
-]:
-    vn_on_half_levels, horizontal_kinetic_energy_at_edges_on_model_levels = concat_where(
-        (1 <= dims.KDim) & (dims.KDim < nlev),
-        _interpolate_vn_to_half_levels_and_compute_kinetic_energy_on_edges(
-            wgtfac_e, vn, tangential_wind
-        ),
-        (vn_on_half_levels, horizontal_kinetic_energy_at_edges_on_model_levels),
-    )
-
-    tangential_wind_on_half_levels = (
-        concat_where(
-            (1 <= dims.KDim) & (dims.KDim < nlev),
-            _interpolate_edge_field_to_half_levels_vp(wgtfac_e, tangential_wind),
-            tangential_wind_on_half_levels,
-        )
-        if not skip_compute_predictor_vertical_advection
-        else tangential_wind_on_half_levels
-    )
-
-    (
-        vn_on_half_levels,
-        tangential_wind_on_half_levels,
-        horizontal_kinetic_energy_at_edges_on_model_levels,
-    ) = concat_where(
-        dims.KDim == 0,
-        _compute_horizontal_kinetic_energy(vn, tangential_wind),
-        (
-            vn_on_half_levels,
-            tangential_wind_on_half_levels,
-            horizontal_kinetic_energy_at_edges_on_model_levels,
-        ),
-    )
-
-    return (
-        vn_on_half_levels,
-        tangential_wind_on_half_levels,
-        horizontal_kinetic_energy_at_edges_on_model_levels,
-    )
->>>>>>> d4904c0c
+    return concat_where(dims.KDim > 0, astype(x_ie_wp, vpfloat), x)
 
 
 @gtx.field_operator
 def _compute_horizontal_kinetic_energy(
     vn: fa.EdgeKField[ta.wpfloat],
-<<<<<<< HEAD
     vt: fa.EdgeKField[ta.vpfloat],
 ) -> fa.EdgeKField[ta.vpfloat]:
     z_kin_hor_e_wp = wpfloat("0.5") * (vn * vn + astype(vt * vt, wpfloat))
     return astype(z_kin_hor_e_wp, vpfloat)
-=======
+
+
+@gtx.field_operator
+def _compute_derived_horizontal_winds_and_ke_and_horizontal_advection_of_w_and_contravariant_correction(
+    tangential_wind_on_half_levels: fa.EdgeKField[ta.wpfloat],
+    contravariant_correction_at_edges_on_model_levels: fa.EdgeKField[ta.vpfloat],
+    horizontal_advection_of_w_at_edges_on_half_levels: fa.EdgeKField[ta.vpfloat],
+    vn: fa.EdgeKField[ta.wpfloat],
+    w: fa.CellKField[ta.wpfloat],
     rbf_vec_coeff_e: gtx.Field[gtx.Dims[dims.EdgeDim, dims.E2C2EDim], ta.wpfloat],
     wgtfac_e: fa.EdgeKField[ta.vpfloat],
     ddxn_z_full: fa.EdgeKField[ta.vpfloat],
     ddxt_z_full: fa.EdgeKField[ta.vpfloat],
-    contravariant_correction_at_edges_on_model_levels: fa.EdgeKField[ta.vpfloat],
-    nflatlev: gtx.int32,
-    tangential_wind_on_half_levels: fa.EdgeKField[ta.wpfloat],
-    tangential_wind: fa.EdgeKField[ta.vpfloat],
-    vn_on_half_levels: fa.EdgeKField[ta.vpfloat],
-    horizontal_kinetic_energy_at_edges_on_model_levels: fa.EdgeKField[ta.vpfloat],
-    nlev: gtx.int32,
+    c_intp: gtx.Field[gtx.Dims[dims.VertexDim, dims.V2CDim], ta.wpfloat],
+    inv_dual_edge_length: fa.EdgeField[ta.wpfloat],
+    inv_primal_edge_length: fa.EdgeField[ta.wpfloat],
+    tangent_orientation: fa.EdgeField[ta.wpfloat],
     skip_compute_predictor_vertical_advection: bool,
-) -> tuple[
-    fa.EdgeKField[ta.vpfloat],
-    fa.EdgeKField[ta.vpfloat],
-    fa.EdgeKField[ta.vpfloat],
-    fa.EdgeKField[ta.vpfloat],
-    fa.EdgeKField[ta.vpfloat],
-]:
-    tangential_wind = concat_where(
-        dims.KDim < nlev,
-        _compute_tangential_wind(vn, rbf_vec_coeff_e),
-        tangential_wind,
-    )
-
-    (
-        vn_on_half_levels,
-        tangential_wind_on_half_levels,
-        horizontal_kinetic_energy_at_edges_on_model_levels,
-    ) = _compute_vt_vn_on_half_levels_and_kinetic_energy(
-        vn,
-        wgtfac_e,
-        tangential_wind_on_half_levels,
-        tangential_wind,
-        vn_on_half_levels,
-        horizontal_kinetic_energy_at_edges_on_model_levels,
-        nlev,
-        skip_compute_predictor_vertical_advection,
-    )
-
-    contravariant_correction_at_edges_on_model_levels = concat_where(
-        (nflatlev <= dims.KDim) & (dims.KDim < nlev),
-        _compute_contravariant_correction(vn, ddxn_z_full, ddxt_z_full, tangential_wind),
-        contravariant_correction_at_edges_on_model_levels,
-    )
-
-    return (
-        tangential_wind,
-        vn_on_half_levels,
-        tangential_wind_on_half_levels,
-        horizontal_kinetic_energy_at_edges_on_model_levels,
-        contravariant_correction_at_edges_on_model_levels,
-    )
->>>>>>> d4904c0c
-
-
-@gtx.field_operator
-def _compute_derived_horizontal_winds_and_ke_and_horizontal_advection_of_w_and_contravariant_correction(
-    tangential_wind_on_half_levels: fa.EdgeKField[ta.wpfloat],
-    contravariant_correction_at_edges_on_model_levels: fa.EdgeKField[ta.vpfloat],
-    horizontal_advection_of_w_at_edges_on_half_levels: fa.EdgeKField[ta.vpfloat],
-    vn: fa.EdgeKField[ta.wpfloat],
-    w: fa.CellKField[ta.wpfloat],
-    rbf_vec_coeff_e: gtx.Field[gtx.Dims[dims.EdgeDim, dims.E2C2EDim], ta.wpfloat],
-    wgtfac_e: fa.EdgeKField[ta.vpfloat],
-    ddxn_z_full: fa.EdgeKField[ta.vpfloat],
-    ddxt_z_full: fa.EdgeKField[ta.vpfloat],
-    c_intp: gtx.Field[gtx.Dims[dims.VertexDim, dims.V2CDim], ta.wpfloat],
-    inv_dual_edge_length: fa.EdgeField[ta.wpfloat],
-    inv_primal_edge_length: fa.EdgeField[ta.wpfloat],
-    tangent_orientation: fa.EdgeField[ta.wpfloat],
-    skip_compute_predictor_vertical_advection: bool,
-<<<<<<< HEAD
-    k: fa.KField[gtx.int32],
-=======
->>>>>>> d4904c0c
     nflatlev: gtx.int32,
 ) -> tuple[
     fa.EdgeKField[ta.vpfloat],
@@ -189,12 +70,11 @@
     fa.EdgeKField[ta.vpfloat],
     fa.EdgeKField[ta.vpfloat],
 ]:
-<<<<<<< HEAD
     tangential_wind = _compute_tangential_wind(vn, rbf_vec_coeff_e)
     horizontal_kinetic_energy_at_edges_on_model_levels = _compute_horizontal_kinetic_energy(
         vn, tangential_wind
     )
-    vn_on_half_levels = _interpolate_to_half_levels(k, wgtfac_e, vn)
+    vn_on_half_levels = _interpolate_to_half_levels(wgtfac_e, vn)
 
     tangential_wind_on_half_levels = (
         _interpolate_to_half_levels(k, wgtfac_e, tangential_wind)
@@ -202,110 +82,14 @@
         else tangential_wind_on_half_levels
     )
 
-    contravariant_correction_at_edges_on_model_levels = where(
-        nflatlev <= k,
+    contravariant_correction_at_edges_on_model_levels = concat_where(
+        nflatlev <= dims.KDim,
         _compute_contravariant_correction(vn, ddxn_z_full, ddxt_z_full, tangential_wind),
         contravariant_correction_at_edges_on_model_levels,
     )
 
-=======
-    (
-        tangential_wind,
-        vn_on_half_levels,
-        tangential_wind_on_half_levels,
-        horizontal_kinetic_energy_at_edges_on_model_levels,
-        contravariant_correction_at_edges_on_model_levels,
-    ) = _compute_derived_horizontal_winds_and_kinetic_energy_and_contravariant_correction(
-        vn,
-        rbf_vec_coeff_e,
-        wgtfac_e,
-        ddxn_z_full,
-        ddxt_z_full,
-        contravariant_correction_at_edges_on_model_levels,
-        nflatlev,
-        tangential_wind_on_half_levels,
-        tangential_wind,
-        vn_on_half_levels,
-        horizontal_kinetic_energy_at_edges_on_model_levels,
-        nlev,
-        skip_compute_predictor_vertical_advection,
-    )
-
->>>>>>> d4904c0c
     w_at_vertices = _mo_icon_interpolation_scalar_cells2verts_scalar_ri_dsl(w, c_intp)
     horizontal_advection_of_w_at_edges_on_half_levels = (
-<<<<<<< HEAD
-        _compute_horizontal_advection_term_for_vertical_velocity(
-            vn_on_half_levels,
-            inv_dual_edge_length,
-            w,
-            tangential_wind_on_half_levels,
-            inv_primal_edge_length,
-            tangent_orientation,
-            w_at_vertices,
-=======
-        concat_where(
-            dims.KDim < nlev,
-            concat_where(
-                (lateral_boundary_7 <= dims.EdgeDim) & (dims.EdgeDim < halo_1),
-                _compute_horizontal_advection_term_for_vertical_velocity(
-                    vn_on_half_levels,
-                    inv_dual_edge_length,
-                    w,
-                    tangential_wind_on_half_levels,
-                    inv_primal_edge_length,
-                    tangent_orientation,
-                    w_at_vertices,
-                ),
-                horizontal_advection_of_w_at_edges_on_half_levels,
-            ),
-            horizontal_advection_of_w_at_edges_on_half_levels,
->>>>>>> d4904c0c
-        )
-        if not skip_compute_predictor_vertical_advection
-        else horizontal_advection_of_w_at_edges_on_half_levels
-    )
-
-    return (
-        tangential_wind,
-        tangential_wind_on_half_levels,
-        vn_on_half_levels,
-        horizontal_kinetic_energy_at_edges_on_model_levels,
-        contravariant_correction_at_edges_on_model_levels,
-        horizontal_advection_of_w_at_edges_on_half_levels,
-    )
-
-
-@gtx.field_operator
-def _compute_horizontal_advection_of_w(
-    w: fa.CellKField[ta.wpfloat],
-    tangential_wind_on_half_levels: fa.EdgeKField[ta.wpfloat],
-    vn_on_half_levels: fa.EdgeKField[ta.vpfloat],
-    c_intp: gtx.Field[gtx.Dims[dims.VertexDim, dims.V2CDim], ta.wpfloat],
-    inv_dual_edge_length: fa.EdgeField[ta.wpfloat],
-    inv_primal_edge_length: fa.EdgeField[ta.wpfloat],
-    tangent_orientation: fa.EdgeField[ta.wpfloat],
-<<<<<<< HEAD
-) -> fa.EdgeKField[ta.vpfloat]:
-    w_at_vertices = _mo_icon_interpolation_scalar_cells2verts_scalar_ri_dsl(w, c_intp)
-
-    horizontal_advection_of_w_at_edges_on_half_levels = (
-=======
-    start_edge_lateral_boundary_level_7: gtx.int32,
-    end_edge_halo: gtx.int32,
-    start_vertex_lateral_boundary_level_2: gtx.int32,
-    end_vertex_halo: gtx.int32,
-) -> fa.EdgeKField[ta.vpfloat]:
-    w_at_vertices = concat_where(
-        (start_vertex_lateral_boundary_level_2 <= dims.VertexDim)
-        & (dims.VertexDim < end_vertex_halo),
-        _mo_icon_interpolation_scalar_cells2verts_scalar_ri_dsl(w, c_intp),
-        0.0,
-    )
-
-    horizontal_advection_of_w_at_edges_on_half_levels = concat_where(
-        (start_edge_lateral_boundary_level_7 <= dims.EdgeDim) & (dims.EdgeDim < end_edge_halo),
->>>>>>> d4904c0c
         _compute_horizontal_advection_term_for_vertical_velocity(
             vn_on_half_levels,
             inv_dual_edge_length,
@@ -315,6 +99,42 @@
             tangent_orientation,
             w_at_vertices,
         )
+        if not skip_compute_predictor_vertical_advection
+        else horizontal_advection_of_w_at_edges_on_half_levels
+    )
+
+    return (
+        tangential_wind,
+        tangential_wind_on_half_levels,
+        vn_on_half_levels,
+        horizontal_kinetic_energy_at_edges_on_model_levels,
+        contravariant_correction_at_edges_on_model_levels,
+        horizontal_advection_of_w_at_edges_on_half_levels,
+    )
+
+
+@gtx.field_operator
+def _compute_horizontal_advection_of_w(
+    w: fa.CellKField[ta.wpfloat],
+    tangential_wind_on_half_levels: fa.EdgeKField[ta.wpfloat],
+    vn_on_half_levels: fa.EdgeKField[ta.vpfloat],
+    c_intp: gtx.Field[gtx.Dims[dims.VertexDim, dims.V2CDim], ta.wpfloat],
+    inv_dual_edge_length: fa.EdgeField[ta.wpfloat],
+    inv_primal_edge_length: fa.EdgeField[ta.wpfloat],
+    tangent_orientation: fa.EdgeField[ta.wpfloat],
+) -> fa.EdgeKField[ta.vpfloat]:
+    w_at_vertices = _mo_icon_interpolation_scalar_cells2verts_scalar_ri_dsl(w, c_intp)
+
+    horizontal_advection_of_w_at_edges_on_half_levels = (
+        _compute_horizontal_advection_term_for_vertical_velocity(
+            vn_on_half_levels,
+            inv_dual_edge_length,
+            w,
+            tangential_wind_on_half_levels,
+            inv_primal_edge_length,
+            tangent_orientation,
+            w_at_vertices,
+        )
     )
 
     return horizontal_advection_of_w_at_edges_on_half_levels
@@ -340,10 +160,6 @@
     inv_primal_edge_length: fa.EdgeField[ta.wpfloat],
     tangent_orientation: fa.EdgeField[ta.wpfloat],
     skip_compute_predictor_vertical_advection: bool,
-<<<<<<< HEAD
-    k: fa.KField[gtx.int32],
-=======
->>>>>>> d4904c0c
     nflatlev: gtx.int32,
     horizontal_start: gtx.int32,
     horizontal_end: gtx.int32,
@@ -366,10 +182,6 @@
         inv_primal_edge_length,
         tangent_orientation,
         skip_compute_predictor_vertical_advection,
-<<<<<<< HEAD
-        k,
-=======
->>>>>>> d4904c0c
         nflatlev,
         out=(
             tangential_wind,
@@ -405,13 +217,6 @@
     inv_dual_edge_length: fa.EdgeField[ta.wpfloat],
     inv_primal_edge_length: fa.EdgeField[ta.wpfloat],
     tangent_orientation: fa.EdgeField[ta.wpfloat],
-<<<<<<< HEAD
-=======
-    lateral_boundary_7: gtx.int32,
-    halo_1: gtx.int32,
-    start_vertex_lateral_boundary_level_2: gtx.int32,
-    end_vertex_halo: gtx.int32,
->>>>>>> d4904c0c
     horizontal_start: gtx.int32,
     horizontal_end: gtx.int32,
     vertical_start: gtx.int32,
@@ -427,13 +232,6 @@
         inv_dual_edge_length,
         inv_primal_edge_length,
         tangent_orientation,
-<<<<<<< HEAD
-=======
-        lateral_boundary_7,
-        halo_1,
-        start_vertex_lateral_boundary_level_2,
-        end_vertex_halo,
->>>>>>> d4904c0c
         out=horizontal_advection_of_w_at_edges_on_half_levels,
         domain={
             dims.EdgeDim: (horizontal_start, horizontal_end),
