--- conflicted
+++ resolved
@@ -204,11 +204,7 @@
         concat_where(
             dims.KDim < nlev,
             concat_where(
-<<<<<<< HEAD
-                lateral_boundary_7 <= dims.EdgeDim < halo_1,
-=======
                 (lateral_boundary_7 <= dims.EdgeDim) & (dims.EdgeDim < halo_1),
->>>>>>> 7eb26e2f
                 _compute_horizontal_advection_term_for_vertical_velocity(
                     vn_on_half_levels,
                     inv_dual_edge_length,
@@ -259,11 +255,7 @@
     )
 
     horizontal_advection_of_w_at_edges_on_half_levels = concat_where(
-<<<<<<< HEAD
-        (start_edge_lateral_boundary_level_7 <= dims.EdgeDim < end_edge_halo),
-=======
         (start_edge_lateral_boundary_level_7 <= dims.EdgeDim) & (dims.EdgeDim < end_edge_halo),
->>>>>>> 7eb26e2f
         _compute_horizontal_advection_term_for_vertical_velocity(
             vn_on_half_levels,
             inv_dual_edge_length,
