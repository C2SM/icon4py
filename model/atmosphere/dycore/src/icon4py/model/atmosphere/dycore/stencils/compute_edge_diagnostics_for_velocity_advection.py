--- conflicted
+++ resolved
@@ -7,10 +7,6 @@
 # SPDX-License-Identifier: BSD-3-Clause
 import gt4py.next as gtx
 from gt4py.next.ffront.experimental import concat_where
-<<<<<<< HEAD
-from gt4py.next.ffront.fbuiltins import broadcast
-=======
->>>>>>> 1f0e8f6d
 
 from icon4py.model.atmosphere.dycore.stencils.compute_contravariant_correction import (
     _compute_contravariant_correction,
@@ -53,11 +49,7 @@
     fa.EdgeKField[ta.vpfloat],
 ]:
     vn_on_half_levels, horizontal_kinetic_energy_at_edges_on_model_levels = concat_where(
-<<<<<<< HEAD
-        1 <= dims.KDim < nlev,
-=======
         (1 <= dims.KDim) & (dims.KDim < nlev),
->>>>>>> 1f0e8f6d
         _interpolate_vn_to_half_levels_and_compute_kinetic_energy_on_edges(
             wgtfac_e, vn, tangential_wind
         ),
@@ -66,11 +58,7 @@
 
     tangential_wind_on_half_levels = (
         concat_where(
-<<<<<<< HEAD
-            1 <= dims.KDim < nlev,
-=======
             (1 <= dims.KDim) & (dims.KDim < nlev),
->>>>>>> 1f0e8f6d
             _interpolate_edge_field_to_half_levels_vp(wgtfac_e, tangential_wind),
             tangential_wind_on_half_levels,
         )
@@ -143,11 +131,7 @@
     )
 
     contravariant_correction_at_edges_on_model_levels = concat_where(
-<<<<<<< HEAD
-        nflatlev <= dims.KDim < nlev,
-=======
         (nflatlev <= dims.KDim) & (dims.KDim < nlev),
->>>>>>> 1f0e8f6d
         _compute_contravariant_correction(vn, ddxn_z_full, ddxt_z_full, tangential_wind),
         contravariant_correction_at_edges_on_model_levels,
     )
@@ -218,17 +202,6 @@
 
     horizontal_advection_of_w_at_edges_on_half_levels = (
         concat_where(
-<<<<<<< HEAD
-            (lateral_boundary_7 <= dims.EdgeDim) & (dims.EdgeDim < halo_1) & (dims.KDim < nlev),
-            _compute_horizontal_advection_term_for_vertical_velocity(
-                vn_on_half_levels,
-                inv_dual_edge_length,
-                w,
-                tangential_wind_on_half_levels,
-                inv_primal_edge_length,
-                tangent_orientation,
-                w_at_vertices,
-=======
             dims.KDim < nlev,
             concat_where(
                 (lateral_boundary_7 <= dims.EdgeDim) & (dims.EdgeDim < halo_1),
@@ -242,7 +215,6 @@
                     w_at_vertices,
                 ),
                 horizontal_advection_of_w_at_edges_on_half_levels,
->>>>>>> 1f0e8f6d
             ),
             horizontal_advection_of_w_at_edges_on_half_levels,
         )
@@ -276,22 +248,14 @@
     end_vertex_halo: gtx.int32,
 ) -> fa.EdgeKField[ta.vpfloat]:
     w_at_vertices = concat_where(
-<<<<<<< HEAD
-        (start_vertex_lateral_boundary_level_2 <= dims.VertexDim < end_vertex_halo),
-=======
         (start_vertex_lateral_boundary_level_2 <= dims.VertexDim)
         & (dims.VertexDim < end_vertex_halo),
->>>>>>> 1f0e8f6d
         _mo_icon_interpolation_scalar_cells2verts_scalar_ri_dsl(w, c_intp),
         0.0,
     )
 
     horizontal_advection_of_w_at_edges_on_half_levels = concat_where(
-<<<<<<< HEAD
-        (start_edge_lateral_boundary_level_7 <= dims.EdgeDim < end_edge_halo),
-=======
         (start_edge_lateral_boundary_level_7 <= dims.EdgeDim) & (dims.EdgeDim < end_edge_halo),
->>>>>>> 1f0e8f6d
         _compute_horizontal_advection_term_for_vertical_velocity(
             vn_on_half_levels,
             inv_dual_edge_length,
