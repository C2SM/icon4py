--- conflicted
+++ resolved
@@ -42,14 +42,9 @@
     scalfac_exdiff: ta.wpfloat,
     d_time: ta.wpfloat,
     levelmask: fa.KField[bool],
-<<<<<<< HEAD
-    k: fa.KField[gtx.int32],
-=======
->>>>>>> d4904c0c
     nlev: gtx.int32,
     nrdmax: gtx.int32,
 ) -> fa.EdgeKField[ta.vpfloat]:
-<<<<<<< HEAD
     upward_vorticity_at_vertices_on_model_levels = _mo_math_divrot_rot_vertex_ri_dsl(vn, geofac_rot)
 
     normal_wind_advective_tendency = _compute_advective_normal_wind_tendency(
@@ -65,9 +60,9 @@
         ddqz_z_full_e,
     )
 
-    k = broadcast(k, (dims.EdgeDim, dims.KDim))
-    normal_wind_advective_tendency = where(
-        (maximum(3, nrdmax - 2) - 1) <= k < nlev - 4,
+    # k = broadcast(k, (dims.EdgeDim, dims.KDim))
+    normal_wind_advective_tendency = concat_where(
+        ((maximum(3, nrdmax - 2) - 1) <= dims.KDim) & (dims.KDim < (nlev - 4)),
         _add_extra_diffusion_for_normal_wind_tendency_approaching_cfl(
             levelmask,
             c_lin_e,
@@ -79,52 +74,10 @@
             upward_vorticity_at_vertices_on_model_levels,
             geofac_grdiv,
             vn,
-=======
-    upward_vorticity_at_vertices_on_model_levels = concat_where(
-        (start_vertex_lateral_boundary_level_2 <= dims.VertexDim)
-        & (dims.VertexDim < end_vertex_halo),
-        _mo_math_divrot_rot_vertex_ri_dsl(vn, geofac_rot),
-        0.0,
-    )
-
-    normal_wind_advective_tendency = concat_where(
-        (start_edge_nudging_level_2 <= dims.EdgeDim) & (dims.EdgeDim < end_edge_local),
-        _compute_advective_normal_wind_tendency(
-            horizontal_kinetic_energy_at_edges_on_model_levels,
-            coeff_gradekin,
-            horizontal_kinetic_energy_at_cells_on_model_levels,
-            upward_vorticity_at_vertices_on_model_levels,
-            tangential_wind,
-            coriolis_frequency,
-            c_lin_e,
-            contravariant_corrected_w_at_cells_on_model_levels,
-            vn_on_half_levels,
-            ddqz_z_full_e,
-        ),
-        normal_wind_advective_tendency,
-    )
-
-    normal_wind_advective_tendency = concat_where(
-        ((maximum(3, nrdmax - 2) - 1) <= dims.KDim) & (dims.KDim < (nlev - 4)),
-        concat_where(
-            (start_edge_nudging_level_2 <= dims.EdgeDim) & (dims.EdgeDim < end_edge_local),
-            _add_extra_diffusion_for_normal_wind_tendency_approaching_cfl(
-                levelmask,
-                c_lin_e,
-                contravariant_corrected_w_at_cells_on_model_levels,
-                ddqz_z_full_e,
-                area_edge,
-                tangent_orientation,
-                inv_primal_edge_length,
-                upward_vorticity_at_vertices_on_model_levels,
-                geofac_grdiv,
-                vn,
-                normal_wind_advective_tendency,
-                cfl_w_limit,
-                scalfac_exdiff,
-                d_time,
-            ),
->>>>>>> d4904c0c
+            normal_wind_advective_tendency,
+            cfl_w_limit,
+            scalfac_exdiff,
+            d_time,
             normal_wind_advective_tendency,
         ),
         normal_wind_advective_tendency,
@@ -154,10 +107,6 @@
     scalfac_exdiff: ta.wpfloat,
     d_time: ta.wpfloat,
     levelmask: fa.KField[bool],
-<<<<<<< HEAD
-    k: fa.KField[gtx.int32],
-=======
->>>>>>> d4904c0c
     nlev: gtx.int32,
     nrdmax: gtx.int32,
     horizontal_start: gtx.int32,
@@ -187,10 +136,6 @@
         scalfac_exdiff,
         d_time,
         levelmask,
-<<<<<<< HEAD
-        k,
-=======
->>>>>>> d4904c0c
         nlev,
         nrdmax,
         out=normal_wind_advective_tendency,
