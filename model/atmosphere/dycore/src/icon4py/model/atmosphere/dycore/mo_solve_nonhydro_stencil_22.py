# ICON4Py - ICON inspired code in Python and GT4Py
#
# Copyright (c) 2022, ETH Zurich and MeteoSwiss
# All rights reserved.
#
# This file is free software: you can redistribute it and/or modify it under
# the terms of the GNU General Public License as published by the
# Free Software Foundation, either version 3 of the License, or any later
# version. See the LICENSE.txt file at the top-level directory of this
# distribution for a copy of the license or check <https://www.gnu.org/licenses/>.
#
# SPDX-License-Identifier: GPL-3.0-or-later

from gt4py.next.common import GridType
from gt4py.next.ffront.decorator import field_operator, program
from gt4py.next.ffront.fbuiltins import Field, int32, where

from icon4py.model.common.dimension import EdgeDim, KDim
from icon4py.model.common.type_alias import vpfloat


@field_operator
def _mo_solve_nonhydro_stencil_22(
    ipeidx_dsl: Field[[EdgeDim, KDim], bool],
<<<<<<< HEAD
    pg_exdist: Field[[EdgeDim, KDim], float],
    #z_hydro_corr: Field[[EdgeDim], float],
    z_hydro_corr: Field[[EdgeDim, KDim], float],
    z_gradh_exner: Field[[EdgeDim, KDim], float],
) -> Field[[EdgeDim, KDim], float]:
    z_gradh_exner = where(ipeidx_dsl, z_gradh_exner + z_hydro_corr * pg_exdist, z_gradh_exner)
    return z_gradh_exner
=======
    pg_exdist: Field[[EdgeDim, KDim], vpfloat],
    z_hydro_corr: Field[[EdgeDim], vpfloat],
    z_gradh_exner: Field[[EdgeDim, KDim], vpfloat],
) -> Field[[EdgeDim, KDim], vpfloat]:
    z_gradh_exner_vp = where(ipeidx_dsl, z_gradh_exner + z_hydro_corr * pg_exdist, z_gradh_exner)
    return z_gradh_exner_vp
>>>>>>> 2d2460af


@program(grid_type=GridType.UNSTRUCTURED)
def mo_solve_nonhydro_stencil_22(
    ipeidx_dsl: Field[[EdgeDim, KDim], bool],
<<<<<<< HEAD
    pg_exdist: Field[[EdgeDim, KDim], float],
    # z_hydro_corr: Field[[EdgeDim], float],
    z_hydro_corr: Field[[EdgeDim, KDim], float],
    z_gradh_exner: Field[[EdgeDim, KDim], float],
=======
    pg_exdist: Field[[EdgeDim, KDim], vpfloat],
    z_hydro_corr: Field[[EdgeDim], vpfloat],
    z_gradh_exner: Field[[EdgeDim, KDim], vpfloat],
>>>>>>> 2d2460af
    horizontal_start: int32,
    horizontal_end: int32,
    vertical_start: int32,
    vertical_end: int32,
):
    _mo_solve_nonhydro_stencil_22(
        ipeidx_dsl,
        pg_exdist,
        z_hydro_corr,
        z_gradh_exner,
        out=z_gradh_exner,
        domain={
            EdgeDim: (horizontal_start, horizontal_end),
            KDim: (vertical_start, vertical_end),
        },
    )<|MERGE_RESOLUTION|>--- conflicted
+++ resolved
@@ -22,37 +22,22 @@
 @field_operator
 def _mo_solve_nonhydro_stencil_22(
     ipeidx_dsl: Field[[EdgeDim, KDim], bool],
-<<<<<<< HEAD
-    pg_exdist: Field[[EdgeDim, KDim], float],
+    pg_exdist: Field[[EdgeDim, KDim], vpfloat],
     #z_hydro_corr: Field[[EdgeDim], float],
-    z_hydro_corr: Field[[EdgeDim, KDim], float],
-    z_gradh_exner: Field[[EdgeDim, KDim], float],
-) -> Field[[EdgeDim, KDim], float]:
-    z_gradh_exner = where(ipeidx_dsl, z_gradh_exner + z_hydro_corr * pg_exdist, z_gradh_exner)
-    return z_gradh_exner
-=======
-    pg_exdist: Field[[EdgeDim, KDim], vpfloat],
-    z_hydro_corr: Field[[EdgeDim], vpfloat],
+    z_hydro_corr: Field[[EdgeDim, KDim], vpfloat],
     z_gradh_exner: Field[[EdgeDim, KDim], vpfloat],
 ) -> Field[[EdgeDim, KDim], vpfloat]:
     z_gradh_exner_vp = where(ipeidx_dsl, z_gradh_exner + z_hydro_corr * pg_exdist, z_gradh_exner)
     return z_gradh_exner_vp
->>>>>>> 2d2460af
 
 
 @program(grid_type=GridType.UNSTRUCTURED)
 def mo_solve_nonhydro_stencil_22(
     ipeidx_dsl: Field[[EdgeDim, KDim], bool],
-<<<<<<< HEAD
-    pg_exdist: Field[[EdgeDim, KDim], float],
-    # z_hydro_corr: Field[[EdgeDim], float],
-    z_hydro_corr: Field[[EdgeDim, KDim], float],
-    z_gradh_exner: Field[[EdgeDim, KDim], float],
-=======
     pg_exdist: Field[[EdgeDim, KDim], vpfloat],
-    z_hydro_corr: Field[[EdgeDim], vpfloat],
+    # z_hydro_corr: Field[[EdgeDim], vpfloat],
+    z_hydro_corr: Field[[EdgeDim, KDim], vpfloat],
     z_gradh_exner: Field[[EdgeDim, KDim], vpfloat],
->>>>>>> 2d2460af
     horizontal_start: int32,
     horizontal_end: int32,
     vertical_start: int32,
