--- conflicted
+++ resolved
@@ -37,22 +37,10 @@
     vt: Field[[EdgeDim, KDim], float],
     vn_ie: Field[[EdgeDim, KDim], float],
     z_kin_hor_e: Field[[EdgeDim, KDim], float],
-    horizontal_start: int32,
-    horizontal_end: int32,
-    vertical_start: int32,
-    vertical_end: int32,
 ):
-<<<<<<< HEAD
     _mo_velocity_advection_stencil_02(
         wgtfac_e,
         vn,
         vt,
-        out=(vn_ie, z_kin_hor_e),
-        domain={
-            EdgeDim: (horizontal_start, horizontal_end),
-            KDim: (vertical_start, vertical_end),
-        },
-    )
-=======
-    _mo_velocity_advection_stencil_02(wgtfac_e, vn, vt, out=(vn_ie[:, 1:], z_kin_hor_e[:, 1:]))
->>>>>>> 24e728a8
+        out=(vn_ie[:, 1:], z_kin_hor_e[:, 1:]),
+    )