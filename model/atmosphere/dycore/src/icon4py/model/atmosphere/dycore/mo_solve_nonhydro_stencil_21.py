# ICON4Py - ICON inspired code in Python and GT4Py
#
# Copyright (c) 2022, ETH Zurich and MeteoSwiss
# All rights reserved.
#
# This file is free software: you can redistribute it and/or modify it under
# the terms of the GNU General Public License as published by the
# Free Software Foundation, either version 3 of the License, or any later
# version. See the LICENSE.txt file at the top-level directory of this
# distribution for a copy of the license or check <https://www.gnu.org/licenses/>.
#
# SPDX-License-Identifier: GPL-3.0-or-later

from gt4py.next.common import GridType
from gt4py.next.ffront.decorator import field_operator, program
from gt4py.next.ffront.experimental import as_offset
from gt4py.next.ffront.fbuiltins import Field, astype, int32

from icon4py.model.common.dimension import E2C, E2EC, CellDim, ECDim, EdgeDim, KDim, Koff
from icon4py.model.common.type_alias import vpfloat, wpfloat


@field_operator
def _mo_solve_nonhydro_stencil_21(
    theta_v: Field[[CellDim, KDim], wpfloat],
    ikoffset: Field[[ECDim, KDim], int32],
    zdiff_gradp: Field[[ECDim, KDim], vpfloat],
    theta_v_ic: Field[[CellDim, KDim], wpfloat],
    inv_ddqz_z_full: Field[[CellDim, KDim], vpfloat],
    inv_dual_edge_length: Field[[EdgeDim], wpfloat],
    grav_o_cpd: wpfloat,
) -> Field[[EdgeDim, KDim], vpfloat]:
    zdiff_gradp_wp = astype(zdiff_gradp, wpfloat)

    theta_v_0 = theta_v(as_offset(Koff, ikoffset(E2EC[0])))
    theta_v_1 = theta_v(as_offset(Koff, ikoffset(E2EC[1])))

    theta_v_ic_0 = theta_v_ic(as_offset(Koff, ikoffset(E2EC[0])))
    theta_v_ic_1 = theta_v_ic(as_offset(Koff, ikoffset(E2EC[1])))

    theta_v_ic_p1_0 = theta_v_ic(as_offset(Koff, ikoffset(E2EC[0]) + int32(1)))
    theta_v_ic_p1_1 = theta_v_ic(as_offset(Koff, ikoffset(E2EC[1]) + int32(1)))

    inv_ddqz_z_full_0_wp = astype(inv_ddqz_z_full(as_offset(Koff, ikoffset(E2EC[0]))), wpfloat)
    inv_ddqz_z_full_1_wp = astype(inv_ddqz_z_full(as_offset(Koff, ikoffset(E2EC[1]))), wpfloat)

    z_theta_0 = theta_v_0(E2C[0]) + zdiff_gradp_wp(E2EC[0]) * (
        theta_v_ic_0(E2C[0]) - theta_v_ic_p1_0(E2C[0])
    ) * inv_ddqz_z_full_0_wp(E2C[0])
    z_theta_1 = theta_v_1(E2C[1]) + zdiff_gradp_wp(E2EC[1]) * (
        theta_v_ic_1(E2C[1]) - theta_v_ic_p1_1(E2C[1])
<<<<<<< HEAD
    ) * inv_ddqz_z_full_1_wp(E2C[1])
    # TODO(magdalena): change exponent back to int (workaround for gt4py)
    z_hydro_corr_wp = (
        grav_o_cpd
        * inv_dual_edge_length
        * (z_theta_1 - z_theta_0)
        * wpfloat("4.0")
        / (z_theta_0 + z_theta_1) ** 2.0
=======
    ) * inv_ddqz_z_full_1(E2C[1])
    z_hydro_corr = (
        grav_o_cpd
        * inv_dual_edge_length
        * (z_theta_1 - z_theta_0)
        * float(4.0)
        / (z_theta_0 + z_theta_1) ** 2
>>>>>>> f8004aae
    )

    return astype(z_hydro_corr_wp, vpfloat)


@program(grid_type=GridType.UNSTRUCTURED)
def mo_solve_nonhydro_stencil_21(
    theta_v: Field[[CellDim, KDim], wpfloat],
    ikoffset: Field[[ECDim, KDim], int32],
    zdiff_gradp: Field[[ECDim, KDim], vpfloat],
    theta_v_ic: Field[[CellDim, KDim], wpfloat],
    inv_ddqz_z_full: Field[[CellDim, KDim], vpfloat],
    inv_dual_edge_length: Field[[EdgeDim], wpfloat],
    grav_o_cpd: wpfloat,
    z_hydro_corr: Field[[EdgeDim, KDim], vpfloat],
    horizontal_start: int32,
    horizontal_end: int32,
    vertical_start: int32,
    vertical_end: int32,
):
    _mo_solve_nonhydro_stencil_21(
        theta_v,
        ikoffset,
        zdiff_gradp,
        theta_v_ic,
        inv_ddqz_z_full,
        inv_dual_edge_length,
        grav_o_cpd,
        out=z_hydro_corr,
        domain={
            EdgeDim: (horizontal_start, horizontal_end),
            KDim: (vertical_start, vertical_end),
        },
    )<|MERGE_RESOLUTION|>--- conflicted
+++ resolved
@@ -49,24 +49,13 @@
     ) * inv_ddqz_z_full_0_wp(E2C[0])
     z_theta_1 = theta_v_1(E2C[1]) + zdiff_gradp_wp(E2EC[1]) * (
         theta_v_ic_1(E2C[1]) - theta_v_ic_p1_1(E2C[1])
-<<<<<<< HEAD
     ) * inv_ddqz_z_full_1_wp(E2C[1])
-    # TODO(magdalena): change exponent back to int (workaround for gt4py)
     z_hydro_corr_wp = (
         grav_o_cpd
         * inv_dual_edge_length
         * (z_theta_1 - z_theta_0)
         * wpfloat("4.0")
-        / (z_theta_0 + z_theta_1) ** 2.0
-=======
-    ) * inv_ddqz_z_full_1(E2C[1])
-    z_hydro_corr = (
-        grav_o_cpd
-        * inv_dual_edge_length
-        * (z_theta_1 - z_theta_0)
-        * float(4.0)
         / (z_theta_0 + z_theta_1) ** 2
->>>>>>> f8004aae
     )
 
     return astype(z_hydro_corr_wp, vpfloat)
