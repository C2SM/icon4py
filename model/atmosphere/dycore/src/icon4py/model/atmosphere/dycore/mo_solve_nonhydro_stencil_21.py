# ICON4Py - ICON inspired code in Python and GT4Py
#
# Copyright (c) 2022, ETH Zurich and MeteoSwiss
# All rights reserved.
#
# This file is free software: you can redistribute it and/or modify it under
# the terms of the GNU General Public License as published by the
# Free Software Foundation, either version 3 of the License, or any later
# version. See the LICENSE.txt file at the top-level directory of this
# distribution for a copy of the license or check <https://www.gnu.org/licenses/>.
#
# SPDX-License-Identifier: GPL-3.0-or-later

from gt4py.next.common import GridType
from gt4py.next.ffront.decorator import field_operator, program
from gt4py.next.ffront.experimental import as_offset
from gt4py.next.ffront.fbuiltins import Field, astype, int32

from icon4py.model.common.dimension import E2C, E2EC, CellDim, ECDim, EdgeDim, KDim, Koff
from icon4py.model.common.type_alias import vpfloat, wpfloat


@field_operator
def _mo_solve_nonhydro_stencil_21(
    theta_v: Field[[CellDim, KDim], wpfloat],
    ikoffset: Field[[ECDim, KDim], int32],
    zdiff_gradp: Field[[ECDim, KDim], vpfloat],
    theta_v_ic: Field[[CellDim, KDim], wpfloat],
    inv_ddqz_z_full: Field[[CellDim, KDim], vpfloat],
    inv_dual_edge_length: Field[[EdgeDim], wpfloat],
    grav_o_cpd: wpfloat,
) -> Field[[EdgeDim, KDim], vpfloat]:
    zdiff_gradp_wp = astype(zdiff_gradp, wpfloat)

    theta_v_0 = theta_v(as_offset(Koff, ikoffset(E2EC[0])))
    theta_v_1 = theta_v(as_offset(Koff, ikoffset(E2EC[1])))

    theta_v_ic_0 = theta_v_ic(as_offset(Koff, ikoffset(E2EC[0])))
    theta_v_ic_1 = theta_v_ic(as_offset(Koff, ikoffset(E2EC[1])))

    theta_v_ic_p1_0 = theta_v_ic(as_offset(Koff, ikoffset(E2EC[0]) + int32(1)))
    theta_v_ic_p1_1 = theta_v_ic(as_offset(Koff, ikoffset(E2EC[1]) + int32(1)))

    inv_ddqz_z_full_0_wp = astype(inv_ddqz_z_full(as_offset(Koff, ikoffset(E2EC[0]))), wpfloat)
    inv_ddqz_z_full_1_wp = astype(inv_ddqz_z_full(as_offset(Koff, ikoffset(E2EC[1]))), wpfloat)

    z_theta_0 = theta_v_0(E2C[0]) + zdiff_gradp_wp(E2EC[0]) * (
        theta_v_ic_0(E2C[0]) - theta_v_ic_p1_0(E2C[0])
    ) * inv_ddqz_z_full_0_wp(E2C[0])
    z_theta_1 = theta_v_1(E2C[1]) + zdiff_gradp_wp(E2EC[1]) * (
        theta_v_ic_1(E2C[1]) - theta_v_ic_p1_1(E2C[1])
    ) * inv_ddqz_z_full_1_wp(E2C[1])
    z_hydro_corr_wp = (
        grav_o_cpd
        * inv_dual_edge_length
        * (z_theta_1 - z_theta_0)
<<<<<<< HEAD
        * float(4.0)
        / ((z_theta_0 + z_theta_1) * (z_theta_0 + z_theta_1))
=======
        * wpfloat("4.0")
        / (z_theta_0 + z_theta_1) ** 2
>>>>>>> 867c1c2a
    )

    return astype(z_hydro_corr_wp, vpfloat)


@program(grid_type=GridType.UNSTRUCTURED)
def mo_solve_nonhydro_stencil_21(
    theta_v: Field[[CellDim, KDim], wpfloat],
    ikoffset: Field[[ECDim, KDim], int32],
    zdiff_gradp: Field[[ECDim, KDim], vpfloat],
    theta_v_ic: Field[[CellDim, KDim], wpfloat],
    inv_ddqz_z_full: Field[[CellDim, KDim], vpfloat],
    inv_dual_edge_length: Field[[EdgeDim], wpfloat],
    grav_o_cpd: wpfloat,
    z_hydro_corr: Field[[EdgeDim, KDim], vpfloat],
    horizontal_start: int32,
    horizontal_end: int32,
    vertical_start: int32,
    vertical_end: int32,
):
    _mo_solve_nonhydro_stencil_21(
        theta_v,
        ikoffset,
        zdiff_gradp,
        theta_v_ic,
        inv_ddqz_z_full,
        inv_dual_edge_length,
        grav_o_cpd,
        out=z_hydro_corr,
        domain={
            EdgeDim: (horizontal_start, horizontal_end),
            KDim: (vertical_start, vertical_end),
        },
    )<|MERGE_RESOLUTION|>--- conflicted
+++ resolved
@@ -54,13 +54,8 @@
         grav_o_cpd
         * inv_dual_edge_length
         * (z_theta_1 - z_theta_0)
-<<<<<<< HEAD
-        * float(4.0)
-        / ((z_theta_0 + z_theta_1) * (z_theta_0 + z_theta_1))
-=======
         * wpfloat("4.0")
         / (z_theta_0 + z_theta_1) ** 2
->>>>>>> 867c1c2a
     )
 
     return astype(z_hydro_corr_wp, vpfloat)
