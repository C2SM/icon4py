# ICON4Py - ICON inspired code in Python and GT4Py
#
# Copyright (c) 2022-2024, ETH Zurich and MeteoSwiss
# All rights reserved.
#
# Please, refer to the LICENSE file in the root directory.
# SPDX-License-Identifier: BSD-3-Clause

# ICON4Py - ICON inspired code in Python and GT4Py
#
# Copyright (c) 2022, ETH Zurich and MeteoSwiss
# All rights reserved.
#
# This file is free software: you can redistribute it and/or modify it under
# the terms of the GNU General Public License as published by the
# Free Software Foundation, either version 3 of the License, or any later
# version. See the LICENSE.txt file at the top-level directory of this
# distribution for a copy of the license or check <https://www.gnu.org/licenses/>.
#
# SPDX-License-Identifier: GPL-3.0-or-later

import gt4py.next as gtx
from gt4py.next import program
from gt4py.next.common import GridType
from gt4py.next.ffront.decorator import field_operator
from gt4py.next.ffront.fbuiltins import Field, bool, broadcast, maximum, where

from icon4py.model.atmosphere.dycore.solve_nonhydro_stencils import (
    _compute_pressure_gradient_and_perturbed_rho_and_potential_temperatures,
)
from icon4py.model.atmosphere.dycore.stencils.compute_approx_of_2nd_vertical_derivative_of_exner import (
    _compute_approx_of_2nd_vertical_derivative_of_exner,
)
from icon4py.model.atmosphere.dycore.stencils.compute_first_vertical_derivative import (
    _compute_first_vertical_derivative_igradp_method,
)
from icon4py.model.atmosphere.dycore.stencils.compute_perturbation_of_rho_and_theta import (
    _compute_perturbation_of_rho_and_theta,
)
from icon4py.model.atmosphere.dycore.stencils.compute_rho_virtual_potential_temperatures_and_pressure_gradient import (
    _compute_rho_virtual_potential_temperatures_and_pressure_gradient,
)
from icon4py.model.atmosphere.dycore.stencils.extrapolate_temporally_exner_pressure import (
    _extrapolate_temporally_exner_pressure,
)
from icon4py.model.atmosphere.dycore.stencils.init_cell_kdim_field_with_zero_wp import (
    _init_cell_kdim_field_with_zero_wp,
)
from icon4py.model.atmosphere.dycore.stencils.init_two_cell_kdim_fields_with_zero_vp import (
    _init_two_cell_kdim_fields_with_zero_vp,
)
from icon4py.model.atmosphere.dycore.stencils.interpolate_to_half_levels_vp import (
    _interpolate_to_half_levels_vp,
)
from icon4py.model.atmosphere.dycore.stencils.interpolate_to_surface import _interpolate_to_surface
<<<<<<< HEAD
=======
from icon4py.model.atmosphere.dycore.stencils.set_theta_v_prime_ic_at_lower_boundary import (
    _set_theta_v_prime_ic_at_lower_boundary,
)
>>>>>>> 16b517bb
from icon4py.model.common import dimension as dims, field_type_aliases as fa, type_alias as ta
from icon4py.model.common.dimension import CellDim, KDim


@field_operator
def _fused_mo_solve_nonhydro_stencils_1_to_13(
    rho_nnow: fa.CellKField[ta.wpfloat],
    rho_ref_mc: fa.CellKField[ta.wpfloat],
    theta_v_nnow: fa.CellKField[ta.wpfloat],
    theta_ref_mc: fa.CellKField[ta.wpfloat],
    z_rth_pr_1: fa.CellKField[ta.wpfloat],
    z_rth_pr_2: fa.CellKField[ta.wpfloat],
    z_theta_v_pr_ic: fa.CellKField[ta.wpfloat],
    wgtfac_c: fa.CellKField[ta.wpfloat],
    vwind_expl_wgt: fa.CellField[ta.wpfloat],
    exner_pr: fa.CellKField[ta.wpfloat],
    d_exner_dz_ref_ic: fa.CellKField[ta.wpfloat],
    ddqz_z_half: fa.CellKField[ta.wpfloat],
    z_th_ddz_exner_c: fa.CellKField[ta.wpfloat],
    k_field: Field[[KDim], gtx.int32],
    rho_ic: fa.CellKField[ta.wpfloat],
    z_exner_ic: fa.CellKField[ta.wpfloat],
    z_exner_ex_pr: fa.CellKField[ta.wpfloat],
    z_dexner_dz_c_1: fa.CellKField[ta.wpfloat],
    z_dexner_dz_c_2: fa.CellKField[ta.wpfloat],
    theta_v_ic: fa.CellKField[ta.wpfloat],
    inv_ddqz_z_full: fa.CellKField[ta.wpfloat],
    d2dexdz2_fac1_mc: fa.CellKField[ta.wpfloat],
    d2dexdz2_fac2_mc: fa.CellKField[ta.wpfloat],
    horz_idx: Field[[CellDim], gtx.int32],
    vert_idx: Field[[KDim], gtx.int32],
    limited_area: bool,
    igradp_method: gtx.int32,
    nflatlev: gtx.int32,
    nflat_gradp: gtx.int32,
    start_cell_lateral_boundary: gtx.int32,
    start_cell_lateral_boundary_level_3: gtx.int32,
    start_cell_halo_level_2: gtx.int32,
    end_cell_end: gtx.int32,
    end_cell_halo: gtx.int32,
    end_cell_halo_level_2: gtx.int32,
) -> tuple[
    fa.CellKField[ta.wpfloat],
    fa.CellKField[ta.wpfloat],
    fa.CellKField[ta.wpfloat],
    fa.CellKField[ta.wpfloat],
    fa.CellKField[ta.wpfloat],
    fa.CellKField[ta.wpfloat],
    fa.CellKField[ta.wpfloat],
    fa.CellKField[ta.wpfloat],
    fa.CellKField[ta.wpfloat],
    fa.CellKField[ta.wpfloat],
    fa.CellKField[ta.wpfloat],
]:
    vert_idx = broadcast(vert_idx, (CellDim, KDim))

    (z_rth_pr_1, z_rth_pr_2) = (
        where(
            (start_cell_lateral_boundary <= horz_idx < end_cell_end),
            _init_two_cell_kdim_fields_with_zero_vp(),
            (z_rth_pr_1, z_rth_pr_2),
        )
        if limited_area
        else (z_rth_pr_1, z_rth_pr_2)
    )

    z_exner_ic = (
        where(
            (
                (start_cell_lateral_boundary_level_3 <= horz_idx < end_cell_halo)
                & (maximum(1, nflatlev) <= vert_idx)
            ),
            _interpolate_to_half_levels_vp(wgtfac_c=wgtfac_c, interpolant=z_exner_ex_pr),
            z_exner_ic,
        )
        if igradp_method == 3
        else z_exner_ic
    )

    (z_rth_pr_1, z_rth_pr_2, rho_ic, z_theta_v_pr_ic, theta_v_ic, z_th_ddz_exner_c) = where(
        (start_cell_lateral_boundary_level_3 <= horz_idx < end_cell_halo),
        _compute_pressure_gradient_and_perturbed_rho_and_potential_temperatures(
            rho=rho_nnow,
            z_rth_pr_1=z_rth_pr_1,
            z_rth_pr_2=z_rth_pr_2,
            rho_ref_mc=rho_ref_mc,
            theta_v=theta_v_nnow,
            theta_ref_mc=theta_ref_mc,
            rho_ic=rho_ic,
            wgtfac_c=wgtfac_c,
            vwind_expl_wgt=vwind_expl_wgt,
            exner_pr=exner_pr,
            d_exner_dz_ref_ic=d_exner_dz_ref_ic,
            ddqz_z_half=ddqz_z_half,
            z_theta_v_pr_ic=z_theta_v_pr_ic,
            theta_v_ic=theta_v_ic,
            z_th_ddz_exner_c=z_th_ddz_exner_c,
            k_field=k_field,
        ),
        (z_rth_pr_1, z_rth_pr_2, rho_ic, z_theta_v_pr_ic, theta_v_ic, z_th_ddz_exner_c),
    )

    z_theta_v_pr_ic = where(
        vert_idx == 0, broadcast(0.0, (dims.CellDim, dims.KDim)), z_theta_v_pr_ic
    )

    z_dexner_dz_c_2 = (
        where(
            (
                (start_cell_lateral_boundary_level_3 <= horz_idx < end_cell_halo)
                & (nflat_gradp <= vert_idx)
            ),
            _compute_approx_of_2nd_vertical_derivative_of_exner(
                z_theta_v_pr_ic=z_theta_v_pr_ic,
                d2dexdz2_fac1_mc=d2dexdz2_fac1_mc,
                d2dexdz2_fac2_mc=d2dexdz2_fac2_mc,
                z_rth_pr_2=z_rth_pr_2,
            ),
            z_dexner_dz_c_2,
        )
        if igradp_method == 3
        else z_dexner_dz_c_2
    )

    (z_rth_pr_1, z_rth_pr_2) = where(
        (start_cell_halo_level_2 <= horz_idx < end_cell_halo_level_2),
        _compute_perturbation_of_rho_and_theta(
            rho=rho_nnow,
            rho_ref_mc=rho_ref_mc,
            theta_v=theta_v_nnow,
            theta_ref_mc=theta_ref_mc,
        ),
        (z_rth_pr_1, z_rth_pr_2),
    )

    return (
        z_rth_pr_1,
        z_rth_pr_2,
        z_exner_ex_pr,
        exner_pr,
        rho_ic,
        z_exner_ic,
        z_theta_v_pr_ic,
        theta_v_ic,
        z_th_ddz_exner_c,
        z_dexner_dz_c_1,
        z_dexner_dz_c_2,
    )


@field_operator
def _fused_mo_solve_nonhydro_stencils_1_to_13_restriced(
    wgtfacq_c: fa.CellKField[ta.wpfloat],
    z_exner_ic: fa.CellKField[ta.wpfloat],
    z_exner_ex_pr: fa.CellKField[ta.wpfloat],
    horz_idx: Field[[CellDim], gtx.int32],
    igradp_method: gtx.int32,
    start_cell_lateral_boundary_level_3: gtx.int32,
    end_cell_halo: gtx.int32,
) -> tuple[
    fa.CellKField[ta.wpfloat],
    fa.CellKField[ta.wpfloat],
]:
    z_exner_ex_pr = where(
        (start_cell_lateral_boundary_level_3 <= horz_idx < end_cell_halo),
        _init_cell_kdim_field_with_zero_wp(),
        z_exner_ex_pr,
    )

    z_exner_ic = (
        where(
            (start_cell_lateral_boundary_level_3 <= horz_idx < end_cell_halo),
            _interpolate_to_surface(wgtfacq_c=wgtfacq_c, interpolant=z_exner_ex_pr),
            z_exner_ic,
        )
        if igradp_method == 3
        else z_exner_ic
    )

    return (
        z_exner_ex_pr,
        z_exner_ic,
    )

<<<<<<< HEAD
=======

>>>>>>> 16b517bb
@field_operator
def _fused_mo_solve_nonhydro_stencils_1_to_13_corrector(
    w: fa.CellKField[ta.vpfloat],
    w_concorr_c: fa.CellKField[ta.vpfloat],
    ddqz_z_half: fa.CellKField[ta.vpfloat],
    rho_nnow: fa.CellKField[ta.vpfloat],
    rho_nvar: fa.CellKField[ta.vpfloat],
    theta_v_nnow: fa.CellKField[ta.vpfloat],
    theta_v_nvar: fa.CellKField[ta.vpfloat],
    wgtfac_c: fa.CellKField[ta.wpfloat],
    theta_ref_mc: fa.CellKField[ta.wpfloat],
    vwind_expl_wgt: fa.CellField[ta.wpfloat],
    exner_pr: fa.CellKField[ta.wpfloat],
    d_exner_dz_ref_ic: fa.CellKField[ta.wpfloat],
    rho_ic: fa.CellKField[ta.wpfloat],
    z_theta_v_pr_ic: fa.CellKField[ta.wpfloat],
    theta_v_ic: fa.CellKField[ta.wpfloat],
    z_th_ddz_exner_c: fa.CellKField[ta.wpfloat],
    dtime: ta.wpfloat,
    wgt_nnow_rth: ta.wpfloat,
    wgt_nnew_rth: ta.wpfloat,
    horz_idx: fa.CellField[gtx.int32],
    vert_idx: fa.KField[gtx.int32],
    start_cell_lateral_boundary_level_3: gtx.int32,
    end_cell_local: gtx.int32,
) -> tuple[
    Field[[CellDim, KDim], float],
    Field[[CellDim, KDim], float],
    Field[[CellDim, KDim], float],
    Field[[CellDim, KDim], float],
]:
    vert_idx = broadcast(vert_idx, (CellDim, KDim))

    (rho_ic, z_theta_v_pr_ic, theta_v_ic, z_th_ddz_exner_c) = where(
        (start_cell_lateral_boundary_level_3 <= horz_idx < end_cell_local) & (1 <= vert_idx),
        _compute_rho_virtual_potential_temperatures_and_pressure_gradient(
            w=w,
            w_concorr_c=w_concorr_c,
            ddqz_z_half=ddqz_z_half,
            rho_now=rho_nnow,
            rho_var=rho_nvar,
            theta_now=theta_v_nnow,
            theta_var=theta_v_nvar,
            wgtfac_c=wgtfac_c,
            theta_ref_mc=theta_ref_mc,
            vwind_expl_wgt=vwind_expl_wgt,
            exner_pr=exner_pr,
            d_exner_dz_ref_ic=d_exner_dz_ref_ic,
            dtime=dtime,
            wgt_nnow_rth=wgt_nnow_rth,
            wgt_nnew_rth=wgt_nnew_rth,
        ),
        (rho_ic, z_theta_v_pr_ic, theta_v_ic, z_th_ddz_exner_c),
    )
    return (rho_ic, z_theta_v_pr_ic, theta_v_ic, z_th_ddz_exner_c)


@program(grid_type=GridType.UNSTRUCTURED)
def fused_mo_solve_nonhydro_stencils_1_to_13_predictor(
    rho_nnow: fa.CellKField[ta.wpfloat],
    rho_ref_mc: fa.CellKField[ta.wpfloat],
    theta_v_nnow: fa.CellKField[ta.wpfloat],
    theta_ref_mc: fa.CellKField[ta.wpfloat],
    z_rth_pr_1: fa.CellKField[ta.wpfloat],
    z_rth_pr_2: fa.CellKField[ta.wpfloat],
    z_theta_v_pr_ic: fa.CellKField[ta.wpfloat],
    theta_ref_ic: fa.CellKField[ta.wpfloat],
    wgtfacq_c: fa.CellKField[ta.wpfloat],
    wgtfac_c: fa.CellKField[ta.wpfloat],
    vwind_expl_wgt: fa.CellField[ta.wpfloat],
    exner_pr: fa.CellKField[ta.wpfloat],
    d_exner_dz_ref_ic: fa.CellKField[ta.wpfloat],
    ddqz_z_half: fa.CellKField[ta.wpfloat],
    z_th_ddz_exner_c: fa.CellKField[ta.wpfloat],
    k_field: Field[[KDim], gtx.int32],
    rho_ic: fa.CellKField[ta.wpfloat],
    z_exner_ic: fa.CellKField[ta.wpfloat],
    exner_exfac: fa.CellKField[ta.wpfloat],
    exner_nnow: fa.CellKField[ta.wpfloat],
    exner_ref_mc: fa.CellKField[ta.wpfloat],
    z_exner_ex_pr: fa.CellKField[ta.wpfloat],
    z_dexner_dz_c_1: fa.CellKField[ta.wpfloat],
    z_dexner_dz_c_2: fa.CellKField[ta.wpfloat],
    theta_v_ic: fa.CellKField[ta.wpfloat],
    inv_ddqz_z_full: fa.CellKField[ta.wpfloat],
    d2dexdz2_fac1_mc: fa.CellKField[ta.wpfloat],
    d2dexdz2_fac2_mc: fa.CellKField[ta.wpfloat],
    horz_idx: Field[[CellDim], gtx.int32],
    vert_idx: Field[[KDim], gtx.int32],
    limited_area: bool,
    igradp_method: gtx.int32,
    n_lev: gtx.int32,
    nflatlev: gtx.int32,
    nflat_gradp: gtx.int32,
    start_cell_lateral_boundary: gtx.int32,
    start_cell_lateral_boundary_level_3: gtx.int32,
    start_cell_halo_level_2: gtx.int32,
    end_cell_end: gtx.int32,
    end_cell_halo: gtx.int32,
    end_cell_halo_level_2: gtx.int32,
    horizontal_start: gtx.int32,
    horizontal_end: gtx.int32,
    vertical_start: gtx.int32,
    vertical_end: gtx.int32,
):
    _extrapolate_temporally_exner_pressure(
        exner_exfac=exner_exfac,
        exner=exner_nnow,
        exner_ref_mc=exner_ref_mc,
        exner_pr=exner_pr,
        out=(z_exner_ex_pr, exner_pr),
        domain={
            dims.CellDim: (start_cell_lateral_boundary_level_3, end_cell_halo),
            dims.KDim: (vertical_start, vertical_end - 1),
        },
    )

    _fused_mo_solve_nonhydro_stencils_1_to_13_restriced(
        wgtfacq_c=wgtfacq_c,
        z_exner_ic=z_exner_ic,
        z_exner_ex_pr=z_exner_ex_pr,
        horz_idx=horz_idx,
        igradp_method=igradp_method,
        start_cell_lateral_boundary_level_3=start_cell_lateral_boundary_level_3,
        end_cell_halo=end_cell_halo,
        out=(
            z_exner_ex_pr,
            z_exner_ic,
        ),
        domain={
            dims.CellDim: (horizontal_start, horizontal_end),
            dims.KDim: (n_lev, n_lev + 1),
        },
    )

    _fused_mo_solve_nonhydro_stencils_1_to_13(
        rho_nnow=rho_nnow,
        rho_ref_mc=rho_ref_mc,
        theta_v_nnow=theta_v_nnow,
        theta_ref_mc=theta_ref_mc,
        z_rth_pr_1=z_rth_pr_1,
        z_rth_pr_2=z_rth_pr_2,
        z_theta_v_pr_ic=z_theta_v_pr_ic,
        wgtfac_c=wgtfac_c,
        vwind_expl_wgt=vwind_expl_wgt,
        exner_pr=exner_pr,
        d_exner_dz_ref_ic=d_exner_dz_ref_ic,
        ddqz_z_half=ddqz_z_half,
        z_th_ddz_exner_c=z_th_ddz_exner_c,
        k_field=k_field,
        rho_ic=rho_ic,
        z_exner_ic=z_exner_ic,
        z_exner_ex_pr=z_exner_ex_pr,
        z_dexner_dz_c_1=z_dexner_dz_c_1,
        z_dexner_dz_c_2=z_dexner_dz_c_2,
        theta_v_ic=theta_v_ic,
        inv_ddqz_z_full=inv_ddqz_z_full,
        d2dexdz2_fac1_mc=d2dexdz2_fac1_mc,
        d2dexdz2_fac2_mc=d2dexdz2_fac2_mc,
        horz_idx=horz_idx,
        vert_idx=vert_idx,
        limited_area=limited_area,
        igradp_method=igradp_method,
        nflatlev=nflatlev,
        nflat_gradp=nflat_gradp,
        start_cell_lateral_boundary=start_cell_lateral_boundary,
        start_cell_lateral_boundary_level_3=start_cell_lateral_boundary_level_3,
        start_cell_halo_level_2=start_cell_halo_level_2,
        end_cell_end=end_cell_end,
        end_cell_halo=end_cell_halo,
        end_cell_halo_level_2=end_cell_halo_level_2,
        out=(
            z_rth_pr_1,
            z_rth_pr_2,
            z_exner_ex_pr,
            exner_pr,
            rho_ic,
            z_exner_ic,
            z_theta_v_pr_ic,
            theta_v_ic,
            z_th_ddz_exner_c,
            z_dexner_dz_c_1,
            z_dexner_dz_c_2,
        ),
        domain={
            dims.CellDim: (horizontal_start, horizontal_end),
            dims.KDim: (vertical_start, vertical_end - 1),
        },
    )

<<<<<<< HEAD
=======
    _set_theta_v_prime_ic_at_lower_boundary(
        wgtfacq_c=wgtfacq_c,
        z_rth_pr=z_rth_pr_2,
        theta_ref_ic=theta_ref_ic,
        out=(z_theta_v_pr_ic, theta_v_ic),
        domain={
            dims.CellDim: (start_cell_lateral_boundary_level_3, end_cell_halo),
            dims.KDim: (n_lev, n_lev + 1),
        },
    )

    _interpolate_to_surface(
        wgtfacq_c=wgtfacq_c,
        interpolant=z_exner_ex_pr,
        out=z_exner_ic,
        domain={
            dims.CellDim: (start_cell_lateral_boundary_level_3, end_cell_halo),
            dims.KDim: (n_lev, n_lev + 1),
        },
    )

>>>>>>> 16b517bb
    _compute_first_vertical_derivative_igradp_method(
        z_exner_ic=z_exner_ic,
        inv_ddqz_z_full=inv_ddqz_z_full,
        z_dexner_dz_c_1=z_dexner_dz_c_1,
        igradp_method=igradp_method,
        out=z_dexner_dz_c_1,
        domain={
            dims.CellDim: (start_cell_lateral_boundary_level_3, end_cell_halo),
            dims.KDim: (nflatlev, vertical_end - 1),
<<<<<<< HEAD
        },
    )

    _set_theta_v_prime_ic_at_lower_boundary(
        wgtfacq_c=wgtfacq_c,
        z_rth_pr=z_rth_pr_2,
        theta_ref_ic=theta_ref_ic,
        out=(z_theta_v_pr_ic, theta_v_ic),
        domain={
            dims.CellDim: (start_cell_lateral_boundary_level_3, end_cell_halo),
            dims.KDim: (n_lev, n_lev + 1),
        },
    )

    _interpolate_to_surface(
        wgtfacq_c=wgtfacq_c,
        interpolant=z_exner_ex_pr,
        out=z_exner_ic,
        domain={
            dims.CellDim: (start_cell_lateral_boundary_level_3, end_cell_halo),
            dims.KDim: (n_lev, n_lev + 1),
=======
>>>>>>> 16b517bb
        },
    )


@program(grid_type=GridType.UNSTRUCTURED)
def fused_mo_solve_nonhydro_stencils_1_to_13_corrector(
    w: fa.CellKField[ta.wpfloat],
    w_concorr_c: fa.CellKField[ta.wpfloat],
    ddqz_z_half: fa.CellKField[ta.wpfloat],
    rho_nnow: fa.CellKField[ta.wpfloat],
    rho_nvar: fa.CellKField[ta.wpfloat],
    theta_v_nnow: fa.CellKField[ta.wpfloat],
    theta_v_nvar: fa.CellKField[ta.wpfloat],
    wgtfac_c: fa.CellKField[ta.wpfloat],
    theta_ref_mc: fa.CellKField[ta.wpfloat],
    vwind_expl_wgt: fa.CellField[ta.wpfloat],
    exner_pr: fa.CellKField[ta.wpfloat],
    d_exner_dz_ref_ic: fa.CellKField[ta.wpfloat],
    rho_ic: fa.CellKField[ta.wpfloat],
    z_theta_v_pr_ic: fa.CellKField[ta.wpfloat],
    theta_v_ic: fa.CellKField[ta.wpfloat],
    z_th_ddz_exner_c: fa.CellKField[ta.wpfloat],
    dtime: ta.wpfloat,
    wgt_nnow_rth: ta.wpfloat,
    wgt_nnew_rth: ta.wpfloat,
    horz_idx: fa.CellField[gtx.int32],
    vert_idx: fa.KField[gtx.int32],
    start_cell_lateral_boundary_level_3: gtx.int32,
    end_cell_local: gtx.int32,
<<<<<<< HEAD
    # horizontal_start: gtx.int32,
    # horizontal_end: gtx.int32,
    # vertical_start: gtx.int32,
    # vertical_end: gtx.int32,
) -> tuple[
    Field[[CellDim, KDim], float],
    Field[[CellDim, KDim], float],
    Field[[CellDim, KDim], float],
    Field[[CellDim, KDim], float],
]:
=======
    horizontal_start: gtx.int32,
    horizontal_end: gtx.int32,
    vertical_start: gtx.int32,
    vertical_end: gtx.int32,
):
>>>>>>> 16b517bb
    _fused_mo_solve_nonhydro_stencils_1_to_13_corrector(
        w,
        w_concorr_c,
        ddqz_z_half,
        rho_nnow,
        rho_nvar,
        theta_v_nnow,
        theta_v_nvar,
        wgtfac_c,
        theta_ref_mc,
        vwind_expl_wgt,
        exner_pr,
        d_exner_dz_ref_ic,
        rho_ic,
        z_theta_v_pr_ic,
        theta_v_ic,
        z_th_ddz_exner_c,
        dtime,
        wgt_nnow_rth,
        wgt_nnew_rth,
        horz_idx,
        vert_idx,
        start_cell_lateral_boundary_level_3,
        end_cell_local,
        out=(rho_ic, z_theta_v_pr_ic, theta_v_ic, z_th_ddz_exner_c),
<<<<<<< HEAD
        # domain={
        #     dims.CellDim: (horizontal_start, horizontal_end),
        #     dims.KDim: (vertical_start, vertical_end ),
        # },
=======
        domain={
            dims.CellDim: (horizontal_start, horizontal_end),
            dims.KDim: (vertical_start, vertical_end),
        },
>>>>>>> 16b517bb
    )<|MERGE_RESOLUTION|>--- conflicted
+++ resolved
@@ -21,9 +21,12 @@
 
 import gt4py.next as gtx
 from gt4py.next import program
+from icon4py.model.common import field_type_aliases as fa
 from gt4py.next.common import GridType
 from gt4py.next.ffront.decorator import field_operator
 from gt4py.next.ffront.fbuiltins import Field, bool, broadcast, maximum, where
+from icon4py.model.common.type_alias import vpfloat, wpfloat
+
 
 from icon4py.model.atmosphere.dycore.solve_nonhydro_stencils import (
     _compute_pressure_gradient_and_perturbed_rho_and_potential_temperatures,
@@ -53,12 +56,9 @@
     _interpolate_to_half_levels_vp,
 )
 from icon4py.model.atmosphere.dycore.stencils.interpolate_to_surface import _interpolate_to_surface
-<<<<<<< HEAD
-=======
 from icon4py.model.atmosphere.dycore.stencils.set_theta_v_prime_ic_at_lower_boundary import (
     _set_theta_v_prime_ic_at_lower_boundary,
 )
->>>>>>> 16b517bb
 from icon4py.model.common import dimension as dims, field_type_aliases as fa, type_alias as ta
 from icon4py.model.common.dimension import CellDim, KDim
 
@@ -92,6 +92,7 @@
     vert_idx: Field[[KDim], gtx.int32],
     limited_area: bool,
     igradp_method: gtx.int32,
+    n_lev: gtx.int32,
     nflatlev: gtx.int32,
     nflat_gradp: gtx.int32,
     start_cell_lateral_boundary: gtx.int32,
@@ -208,7 +209,6 @@
         z_dexner_dz_c_2,
     )
 
-
 @field_operator
 def _fused_mo_solve_nonhydro_stencils_1_to_13_restriced(
     wgtfacq_c: fa.CellKField[ta.wpfloat],
@@ -243,10 +243,6 @@
         z_exner_ic,
     )
 
-<<<<<<< HEAD
-=======
-
->>>>>>> 16b517bb
 @field_operator
 def _fused_mo_solve_nonhydro_stencils_1_to_13_corrector(
     w: fa.CellKField[ta.vpfloat],
@@ -437,8 +433,6 @@
         },
     )
 
-<<<<<<< HEAD
-=======
     _set_theta_v_prime_ic_at_lower_boundary(
         wgtfacq_c=wgtfacq_c,
         z_rth_pr=z_rth_pr_2,
@@ -460,7 +454,6 @@
         },
     )
 
->>>>>>> 16b517bb
     _compute_first_vertical_derivative_igradp_method(
         z_exner_ic=z_exner_ic,
         inv_ddqz_z_full=inv_ddqz_z_full,
@@ -470,30 +463,6 @@
         domain={
             dims.CellDim: (start_cell_lateral_boundary_level_3, end_cell_halo),
             dims.KDim: (nflatlev, vertical_end - 1),
-<<<<<<< HEAD
-        },
-    )
-
-    _set_theta_v_prime_ic_at_lower_boundary(
-        wgtfacq_c=wgtfacq_c,
-        z_rth_pr=z_rth_pr_2,
-        theta_ref_ic=theta_ref_ic,
-        out=(z_theta_v_pr_ic, theta_v_ic),
-        domain={
-            dims.CellDim: (start_cell_lateral_boundary_level_3, end_cell_halo),
-            dims.KDim: (n_lev, n_lev + 1),
-        },
-    )
-
-    _interpolate_to_surface(
-        wgtfacq_c=wgtfacq_c,
-        interpolant=z_exner_ex_pr,
-        out=z_exner_ic,
-        domain={
-            dims.CellDim: (start_cell_lateral_boundary_level_3, end_cell_halo),
-            dims.KDim: (n_lev, n_lev + 1),
-=======
->>>>>>> 16b517bb
         },
     )
 
@@ -523,24 +492,11 @@
     vert_idx: fa.KField[gtx.int32],
     start_cell_lateral_boundary_level_3: gtx.int32,
     end_cell_local: gtx.int32,
-<<<<<<< HEAD
-    # horizontal_start: gtx.int32,
-    # horizontal_end: gtx.int32,
-    # vertical_start: gtx.int32,
-    # vertical_end: gtx.int32,
-) -> tuple[
-    Field[[CellDim, KDim], float],
-    Field[[CellDim, KDim], float],
-    Field[[CellDim, KDim], float],
-    Field[[CellDim, KDim], float],
-]:
-=======
     horizontal_start: gtx.int32,
     horizontal_end: gtx.int32,
     vertical_start: gtx.int32,
     vertical_end: gtx.int32,
 ):
->>>>>>> 16b517bb
     _fused_mo_solve_nonhydro_stencils_1_to_13_corrector(
         w,
         w_concorr_c,
@@ -566,15 +522,8 @@
         start_cell_lateral_boundary_level_3,
         end_cell_local,
         out=(rho_ic, z_theta_v_pr_ic, theta_v_ic, z_th_ddz_exner_c),
-<<<<<<< HEAD
-        # domain={
-        #     dims.CellDim: (horizontal_start, horizontal_end),
-        #     dims.KDim: (vertical_start, vertical_end ),
-        # },
-=======
         domain={
             dims.CellDim: (horizontal_start, horizontal_end),
             dims.KDim: (vertical_start, vertical_end),
         },
->>>>>>> 16b517bb
     )