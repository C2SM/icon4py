--- conflicted
+++ resolved
@@ -38,13 +38,8 @@
         horizontal_kinetic_energy_at_edges_on_model_levels, e_bln_c_s
     )
 
-<<<<<<< HEAD
-    contravariant_correction_at_cells_on_model_levels = concat_where(
-        nflatlev <= dims.KDim,
-=======
     contravariant_correction_at_cells_model_levels = concat_where(
         dims.KDim >= nflatlev,
->>>>>>> 1f0e8f6d
         _interpolate_to_cell_center(contravariant_correction_at_edges_on_model_levels, e_bln_c_s),
         broadcast(vpfloat("0.0"), (dims.CellDim, dims.KDim)),
     )
@@ -52,7 +47,7 @@
     contravariant_correction_at_cells_on_half_levels = concat_where(
         nflatlev + 1 <= dims.KDim,
         _interpolate_cell_field_to_half_levels_vp(
-            wgtfac_c=wgtfac_c, interpolant=contravariant_correction_at_cells_on_model_levels
+            wgtfac_c=wgtfac_c, interpolant=contravariant_correction_at_cells_model_levels
         ),
         contravariant_correction_at_cells_on_half_levels,
     )
@@ -75,11 +70,7 @@
     )
 
     contravariant_corrected_w_at_cells_on_half_levels = concat_where(
-<<<<<<< HEAD
-        nflatlev + 1 <= dims.KDim < nlev,
-=======
         (nflatlev + 1 <= dims.KDim) & (dims.KDim < nlev),
->>>>>>> 1f0e8f6d
         _correct_contravariant_vertical_velocity(
             contravariant_corrected_w_at_cells_on_half_levels,
             contravariant_correction_at_cells_on_half_levels,
