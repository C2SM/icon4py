--- conflicted
+++ resolved
@@ -18,11 +18,7 @@
 def _apply_hydrostatic_correction_to_horizontal_gradient_of_exner_pressure(
     ipeidx_dsl: fa.EdgeKField[bool],
     pg_exdist: fa.EdgeKField[vpfloat],
-<<<<<<< HEAD
-    z_hydro_corr: fa.EdgeKField[vpfloat],
-=======
     z_hydro_corr: fa.EdgeField[vpfloat],
->>>>>>> 08edbe33
     z_gradh_exner: fa.EdgeKField[vpfloat],
 ) -> fa.EdgeKField[vpfloat]:
     """Formerly known as _mo_solve_nonhydro_stencil_22."""
@@ -34,11 +30,7 @@
 def apply_hydrostatic_correction_to_horizontal_gradient_of_exner_pressure(
     ipeidx_dsl: fa.EdgeKField[bool],
     pg_exdist: fa.EdgeKField[vpfloat],
-<<<<<<< HEAD
-    z_hydro_corr: fa.EdgeKField[vpfloat],
-=======
     z_hydro_corr: fa.EdgeField[vpfloat],
->>>>>>> 08edbe33
     z_gradh_exner: fa.EdgeKField[vpfloat],
     horizontal_start: gtx.int32,
     horizontal_end: gtx.int32,
