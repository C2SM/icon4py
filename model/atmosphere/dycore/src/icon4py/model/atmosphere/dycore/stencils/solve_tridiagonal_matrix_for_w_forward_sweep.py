--- conflicted
+++ resolved
@@ -13,8 +13,7 @@
 from icon4py.model.common.type_alias import vpfloat, wpfloat
 
 
-<<<<<<< HEAD
-@scan_operator(
+@gtx.scan_operator(
     axis=dims.KDim,
     forward=True,
     init=(
@@ -28,17 +27,6 @@
     b: vpfloat,
     c: vpfloat,
     d: wpfloat,
-=======
-@gtx.scan_operator(axis=dims.KDim, forward=True, init=(vpfloat("1.0"), 0.0, True))
-def _w(
-    state: tuple[vpfloat, float, bool],
-    w_prev: wpfloat,  # only accessed at the first k-level
-    z_q_prev: vpfloat,
-    z_a: vpfloat,
-    z_b: vpfloat,
-    z_c: vpfloat,
-    w_prep: wpfloat,
->>>>>>> 48e55b2f
 ):
     """
     |  1   0                  |  | w_0 |    |  0  |          | 1   0                     |  | w_0 |    |  0     |
