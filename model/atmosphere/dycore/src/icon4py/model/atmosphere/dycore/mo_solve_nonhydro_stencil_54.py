--- conflicted
+++ resolved
@@ -20,14 +20,14 @@
 
 
 @scan_operator(axis=KDim, forward=True, init=0.0)
-def _set_w_level_1_scan(state: float, field: float) -> float:
+def _set_w_level_1_scan(state: wpfloat, field: wpfloat) -> wpfloat:
     return state + field
 
 
 @field_operator
 def _set_w_level_1(
-    w: Field[[CellDim, KDim], float], k_field: Field[[KDim], int32]
-) -> Field[[CellDim, KDim], float]:
+    w: Field[[CellDim, KDim], wpfloat], k_field: Field[[KDim], int32]
+) -> Field[[CellDim, KDim], wpfloat]:
     w_1 = where(k_field == 0, w, 0.0)
     w_1 = _set_w_level_1_scan(w_1)
     return w_1
@@ -35,17 +35,10 @@
 
 @field_operator
 def _mo_solve_nonhydro_stencil_54(
-<<<<<<< HEAD
-    z_raylfac: Field[[KDim], float],
-    w_1: Field[[CellDim, KDim], float],
-    w: Field[[CellDim, KDim], float],
-) -> Field[[CellDim, KDim], float]:
-=======
     z_raylfac: Field[[KDim], wpfloat],
-    w_1: Field[[CellDim], wpfloat],
+    w_1: Field[[CellDim, KDim], wpfloat],
     w: Field[[CellDim, KDim], wpfloat],
 ) -> Field[[CellDim, KDim], wpfloat]:
->>>>>>> 2d2460af
     z_raylfac = broadcast(z_raylfac, (CellDim, KDim))
     w_wp = z_raylfac * w + (wpfloat("1.0") - z_raylfac) * w_1
     return w_wp
@@ -53,15 +46,9 @@
 
 @program(grid_type=GridType.UNSTRUCTURED)
 def mo_solve_nonhydro_stencil_54(
-<<<<<<< HEAD
-    z_raylfac: Field[[KDim], float],
-    w_1: Field[[CellDim, KDim], float],
-    w: Field[[CellDim, KDim], float],
-=======
     z_raylfac: Field[[KDim], wpfloat],
-    w_1: Field[[CellDim], wpfloat],
+    w_1: Field[[CellDim, KDim], wpfloat],
     w: Field[[CellDim, KDim], wpfloat],
->>>>>>> 2d2460af
     horizontal_start: int32,
     horizontal_end: int32,
     vertical_start: int32,
