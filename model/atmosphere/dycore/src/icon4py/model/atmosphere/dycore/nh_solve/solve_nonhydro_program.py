--- conflicted
+++ resolved
@@ -98,19 +98,11 @@
 ):
     _broadcast_zero_to_three_edge_kdim_fields_wp(
         out=(z_rho_e, z_theta_v_e, z_graddiv_vn),
-<<<<<<< HEAD
-        domain={dims.EdgeDim: (indices_edges_1, indices_edges_2), dims.KDim: (0, nlev)},
+        domain={dims.EdgeDim: (edges_start, edges_end), dims.KDim: (vertical_start, vertical_end)},
     )
     _init_cell_kdim_field_with_zero_wp(
         out=z_dwdz_dd,
-        domain={dims.CellDim: (indices_cells_1, indices_cells_2), dims.KDim: (0, nlev)},
-=======
-        domain={EdgeDim: (edges_start, edges_end), KDim: (vertical_start, vertical_end)},
-    )
-    _init_cell_kdim_field_with_zero_wp(
-        out=z_dwdz_dd,
-        domain={CellDim: (cells_start, cells_end), KDim: (vertical_start, vertical_end)},
->>>>>>> 44388ae5
+        domain={dims.CellDim: (cells_start, cells_end), dims.KDim: (vertical_start, vertical_end)},
     )
 
 
