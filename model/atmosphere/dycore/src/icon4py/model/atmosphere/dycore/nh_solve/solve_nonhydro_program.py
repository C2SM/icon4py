--- conflicted
+++ resolved
@@ -67,30 +67,14 @@
 from icon4py.model.atmosphere.dycore.interpolate_vn_and_vt_to_ie_and_compute_ekin_on_edges import (
     _interpolate_vn_and_vt_to_ie_and_compute_ekin_on_edges,
 )
-<<<<<<< HEAD
-=======
-from icon4py.model.atmosphere.dycore.set_cell_kdim_field_to_zero_vp import (
-    _set_cell_kdim_field_to_zero_vp,
-)
-from icon4py.model.atmosphere.dycore.set_cell_kdim_field_to_zero_wp import (
-    _set_cell_kdim_field_to_zero_wp,
-)
->>>>>>> 96755a56
 from icon4py.model.atmosphere.dycore.set_lower_boundary_condition_for_w_and_contravariant_correction import (
     _set_lower_boundary_condition_for_w_and_contravariant_correction,
 )
 from icon4py.model.atmosphere.dycore.set_theta_v_prime_ic_at_lower_boundary import (
     _set_theta_v_prime_ic_at_lower_boundary,
 )
-<<<<<<< HEAD
 from icon4py.model.atmosphere.dycore.state_utils.utils import _init_zero_c_k, _init_zero_e_k
 from icon4py.model.atmosphere.dycore.update_density_exner_wind import _update_density_exner_wind
-=======
-from icon4py.model.atmosphere.dycore.state_utils.utils import (
-    _broadcast_zero_to_three_edge_kdim_fields_wp,
-)
-from icon4py.model.atmosphere.dycore.update_densety_exener_wind import _update_densety_exener_wind
->>>>>>> 96755a56
 from icon4py.model.atmosphere.dycore.update_wind import _update_wind
 from icon4py.model.common.dimension import CEDim, CellDim, ECDim, EdgeDim, KDim
 from icon4py.model.common.model_backend import backend
@@ -109,7 +93,6 @@
     indices_cells_2: int32,
     nlev: int32,
 ):
-<<<<<<< HEAD
     _init_zero_e_k(
         out=z_rho_e,
         domain={EdgeDim: (indices_edges_1, indices_edges_2), KDim: (0, nlev)},
@@ -123,14 +106,6 @@
         domain={EdgeDim: (indices_edges_1, indices_edges_2), KDim: (0, nlev)},
     )
     _init_zero_c_k(
-=======
-    _broadcast_zero_to_three_edge_kdim_fields_wp(
-        out=(z_rho_e, z_theta_v_e, z_graddiv_vn),
-        domain={EdgeDim: (indices_edges_1, indices_edges_2), KDim: (0, nlev)},
-    )
-
-    _set_cell_kdim_field_to_zero_wp(
->>>>>>> 96755a56
         out=z_dwdz_dd,
         domain={CellDim: (indices_cells_1, indices_cells_2), KDim: (0, nlev)},
     )
@@ -151,11 +126,7 @@
         _extrapolate_temporally_exner_pressure(exner_exfac, exner, exner_ref_mc, exner_pr),
         (z_exner_ex_pr, exner_pr),
     )
-<<<<<<< HEAD
     z_exner_ex_pr = where(k_field == nlev, _init_zero_c_k(), z_exner_ex_pr)
-=======
-    z_exner_ex_pr = where(k_field == nlev, _set_cell_kdim_field_to_zero_wp(), z_exner_ex_pr)
->>>>>>> 96755a56
 
     return z_exner_ex_pr, exner_pr
 
