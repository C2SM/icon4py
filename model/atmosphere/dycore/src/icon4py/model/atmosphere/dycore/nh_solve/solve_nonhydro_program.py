# ICON4Py - ICON inspired code in Python and GT4Py
#
# Copyright (c) 2022-2024, ETH Zurich and MeteoSwiss
# All rights reserved.
#
# Please, refer to the LICENSE file in the root directory.
# SPDX-License-Identifier: BSD-3-Clause

import gt4py.next as gtx
from gt4py.next.ffront.fbuiltins import where

from icon4py.model.atmosphere.dycore.compute_contravariant_correction import (
    _compute_contravariant_correction,
)
from icon4py.model.atmosphere.dycore.compute_contravariant_correction_of_w import (
    _compute_contravariant_correction_of_w,
)
from icon4py.model.atmosphere.dycore.compute_contravariant_correction_of_w_for_lower_boundary import (
    _compute_contravariant_correction_of_w_for_lower_boundary,
)
from icon4py.model.atmosphere.dycore.compute_explicit_part_for_rho_and_exner import (
    _compute_explicit_part_for_rho_and_exner,
)
from icon4py.model.atmosphere.dycore.compute_explicit_vertical_wind_from_advection_and_vertical_wind_density import (
    _compute_explicit_vertical_wind_from_advection_and_vertical_wind_density,
)
from icon4py.model.atmosphere.dycore.compute_explicit_vertical_wind_speed_and_vertical_wind_times_density import (
    _compute_explicit_vertical_wind_speed_and_vertical_wind_times_density,
)
from icon4py.model.atmosphere.dycore.compute_first_vertical_derivative import (
    _compute_first_vertical_derivative,
)
from icon4py.model.atmosphere.dycore.compute_horizontal_advection_of_rho_and_theta import (
    _compute_horizontal_advection_of_rho_and_theta,
)
from icon4py.model.atmosphere.dycore.compute_horizontal_kinetic_energy import (
    _compute_horizontal_kinetic_energy,
)
from icon4py.model.atmosphere.dycore.compute_perturbation_of_rho_and_theta import (
    _compute_perturbation_of_rho_and_theta,
)
from icon4py.model.atmosphere.dycore.compute_perturbation_of_rho_and_theta_and_rho_interface_cell_centers import (
    _compute_perturbation_of_rho_and_theta_and_rho_interface_cell_centers,
)
from icon4py.model.atmosphere.dycore.compute_solver_coefficients_matrix import (
    _compute_solver_coefficients_matrix,
)
from icon4py.model.atmosphere.dycore.compute_virtual_potential_temperatures_and_pressure_gradient import (
    _compute_virtual_potential_temperatures_and_pressure_gradient,
)
from icon4py.model.atmosphere.dycore.extrapolate_at_top import _extrapolate_at_top
from icon4py.model.atmosphere.dycore.extrapolate_temporally_exner_pressure import (
    _extrapolate_temporally_exner_pressure,
)
from icon4py.model.atmosphere.dycore.init_cell_kdim_field_with_zero_vp import (
    _init_cell_kdim_field_with_zero_vp,
)
from icon4py.model.atmosphere.dycore.init_cell_kdim_field_with_zero_wp import (
    _init_cell_kdim_field_with_zero_wp,
)
from icon4py.model.atmosphere.dycore.interpolate_to_half_levels_vp import (
    _interpolate_to_half_levels_vp,
)
from icon4py.model.atmosphere.dycore.interpolate_to_surface import _interpolate_to_surface
from icon4py.model.atmosphere.dycore.interpolate_vn_and_vt_to_ie_and_compute_ekin_on_edges import (
    _interpolate_vn_and_vt_to_ie_and_compute_ekin_on_edges,
)
from icon4py.model.atmosphere.dycore.set_lower_boundary_condition_for_w_and_contravariant_correction import (
    _set_lower_boundary_condition_for_w_and_contravariant_correction,
)
from icon4py.model.atmosphere.dycore.set_theta_v_prime_ic_at_lower_boundary import (
    _set_theta_v_prime_ic_at_lower_boundary,
)
from icon4py.model.atmosphere.dycore.state_utils.utils import (
    _broadcast_zero_to_three_edge_kdim_fields_wp,
)
from icon4py.model.atmosphere.dycore.update_density_exner_wind import (
    _update_density_exner_wind,
)
from icon4py.model.atmosphere.dycore.update_wind import _update_wind
from icon4py.model.common import dimension as dims, field_type_aliases as fa
from icon4py.model.common.settings import backend


# TODO: abishekg7 move this to tests
@gtx.program(grid_type=gtx.GridType.UNSTRUCTURED, backend=backend)
def init_test_fields(
    z_rho_e: fa.EdgeKField[float],
    z_theta_v_e: fa.EdgeKField[float],
    z_dwdz_dd: fa.CellKField[float],
    z_graddiv_vn: fa.EdgeKField[float],
    edges_start: gtx.int32,
    edges_end: gtx.int32,
    cells_start: gtx.int32,
    cells_end: gtx.int32,
    vertical_start: gtx.int32,
    vertical_end: gtx.int32,
):
    _broadcast_zero_to_three_edge_kdim_fields_wp(
        out=(z_rho_e, z_theta_v_e, z_graddiv_vn),
        domain={dims.EdgeDim: (edges_start, edges_end), dims.KDim: (vertical_start, vertical_end)},
    )
    _init_cell_kdim_field_with_zero_wp(
        out=z_dwdz_dd,
        domain={dims.CellDim: (cells_start, cells_end), dims.KDim: (vertical_start, vertical_end)},
    )


@gtx.field_operator
def _predictor_stencils_2_3(
<<<<<<< HEAD
    exner_exfac: Field[[CellDim, KDim], float],
    exner: Field[[CellDim, KDim], float],
    exner_ref_mc: Field[[CellDim, KDim], float],
    exner_pr: Field[[CellDim, KDim], float],
    z_exner_ex_pr: Field[[CellDim, KDim], float],
    k_field: Field[[KDim], int32],
    nlev: int32,
) -> tuple[Field[[CellDim, KDim], float], Field[[CellDim, KDim], float]]:
    """
    Temporary docstring to see if this field_operator is picked up
    """
=======
    exner_exfac: fa.CellKField[float],
    exner: fa.CellKField[float],
    exner_ref_mc: fa.CellKField[float],
    exner_pr: fa.CellKField[float],
    z_exner_ex_pr: fa.CellKField[float],
    k_field: fa.KField[gtx.int32],
    nlev: gtx.int32,
) -> tuple[fa.CellKField[float], fa.CellKField[float]]:
>>>>>>> c7bc5a83
    (z_exner_ex_pr, exner_pr) = where(
        (k_field >= 0) & (k_field < nlev),
        _extrapolate_temporally_exner_pressure(exner_exfac, exner, exner_ref_mc, exner_pr),
        (z_exner_ex_pr, exner_pr),
    )
    z_exner_ex_pr = where(k_field == nlev, _init_cell_kdim_field_with_zero_wp(), z_exner_ex_pr)

    return z_exner_ex_pr, exner_pr


@gtx.program(grid_type=gtx.GridType.UNSTRUCTURED, backend=backend)
def predictor_stencils_2_3(
    exner_exfac: fa.CellKField[float],
    exner: fa.CellKField[float],
    exner_ref_mc: fa.CellKField[float],
    exner_pr: fa.CellKField[float],
    z_exner_ex_pr: fa.CellKField[float],
    k_field: fa.KField[gtx.int32],
    nlev: gtx.int32,
    horizontal_start: gtx.int32,
    horizontal_end: gtx.int32,
    vertical_start: gtx.int32,
    vertical_end: gtx.int32,
):
    """
    Temporary docstring to see if this program is picked up
    """
    _predictor_stencils_2_3(
        exner_exfac,
        exner,
        exner_ref_mc,
        exner_pr,
        z_exner_ex_pr,
        k_field,
        nlev,
        out=(z_exner_ex_pr, exner_pr),
        domain={
            dims.CellDim: (horizontal_start, horizontal_end),
            dims.KDim: (vertical_start, vertical_end),
        },
    )


@gtx.field_operator
def _predictor_stencils_4_5_6(
    wgtfacq_c_dsl: fa.CellKField[float],
    z_exner_ex_pr: fa.CellKField[float],
    z_exner_ic: fa.CellKField[float],
    wgtfac_c: fa.CellKField[float],
    inv_ddqz_z_full: fa.CellKField[float],
    z_dexner_dz_c_1: fa.CellKField[float],
    k_field: fa.KField[gtx.int32],
    nlev: gtx.int32,
) -> tuple[fa.CellKField[float], fa.CellKField[float]]:
    # Perturbation Exner pressure on bottom half level
    z_exner_ic = where(
        k_field == nlev,
        _interpolate_to_surface(wgtfacq_c_dsl, z_exner_ex_pr),
        z_exner_ic,
    )

    # WS: moved full z_exner_ic calculation here to avoid OpenACC dependency on jk+1 below
    # possibly GZ will want to consider the cache ramifications of this change for CPU
    z_exner_ic = where(
        k_field < nlev,
        _interpolate_to_half_levels_vp(wgtfac_c=wgtfac_c, interpolant=z_exner_ex_pr),
        z_exner_ic,
    )

    # First vertical derivative of perturbation Exner pressure
    z_dexner_dz_c_1 = where(
        k_field < nlev,
        _compute_first_vertical_derivative(z_exner_ic, inv_ddqz_z_full),
        z_dexner_dz_c_1,
    )
    return z_exner_ic, z_dexner_dz_c_1


@gtx.program(grid_type=gtx.GridType.UNSTRUCTURED, backend=backend)
def predictor_stencils_4_5_6(
    wgtfacq_c_dsl: fa.CellKField[float],
    z_exner_ex_pr: fa.CellKField[float],
    z_exner_ic: fa.CellKField[float],
    wgtfac_c: fa.CellKField[float],
    inv_ddqz_z_full: fa.CellKField[float],
    z_dexner_dz_c_1: fa.CellKField[float],
    k_field: fa.KField[gtx.int32],
    nlev: gtx.int32,
    horizontal_start: gtx.int32,
    horizontal_end: gtx.int32,
    vertical_start: gtx.int32,
    vertical_end: gtx.int32,
):
    _predictor_stencils_4_5_6(
        wgtfacq_c_dsl,
        z_exner_ex_pr,
        z_exner_ic,
        wgtfac_c,
        inv_ddqz_z_full,
        z_dexner_dz_c_1,
        k_field,
        nlev,
        out=(z_exner_ic, z_dexner_dz_c_1),
        domain={
            dims.CellDim: (horizontal_start, horizontal_end),
            dims.KDim: (vertical_start, vertical_end),
        },
    )


@gtx.field_operator
def _predictor_stencils_7_8_9(
    rho: fa.CellKField[float],
    z_rth_pr_1: fa.CellKField[float],
    z_rth_pr_2: fa.CellKField[float],
    rho_ref_mc: fa.CellKField[float],
    theta_v: fa.CellKField[float],
    theta_ref_mc: fa.CellKField[float],
    rho_ic: fa.CellKField[float],
    wgtfac_c: fa.CellKField[float],
    vwind_expl_wgt: fa.CellField[float],
    exner_pr: fa.CellKField[float],
    d_exner_dz_ref_ic: fa.CellKField[float],
    ddqz_z_half: fa.CellKField[float],
    z_theta_v_pr_ic: fa.CellKField[float],
    theta_v_ic: fa.CellKField[float],
    z_th_ddz_exner_c: fa.CellKField[float],
    k_field: fa.KField[gtx.int32],
    nlev: gtx.int32,
) -> tuple[
    fa.CellKField[float],
    fa.CellKField[float],
    fa.CellKField[float],
    fa.CellKField[float],
    fa.CellKField[float],
    fa.CellKField[float],
]:
    (z_rth_pr_1, z_rth_pr_2) = where(
        k_field == 0,
        _compute_perturbation_of_rho_and_theta(rho, rho_ref_mc, theta_v, theta_ref_mc),
        (z_rth_pr_1, z_rth_pr_2),
    )

    (rho_ic, z_rth_pr_1, z_rth_pr_2) = where(
        k_field >= 1,
        _compute_perturbation_of_rho_and_theta_and_rho_interface_cell_centers(
            wgtfac_c, rho, rho_ref_mc, theta_v, theta_ref_mc
        ),
        (rho_ic, z_rth_pr_1, z_rth_pr_2),
    )

    (z_theta_v_pr_ic, theta_v_ic, z_th_ddz_exner_c) = where(
        k_field >= 1,
        _compute_virtual_potential_temperatures_and_pressure_gradient(
            wgtfac_c,
            z_rth_pr_2,
            theta_v,
            vwind_expl_wgt,
            exner_pr,
            d_exner_dz_ref_ic,
            ddqz_z_half,
        ),
        (z_theta_v_pr_ic, theta_v_ic, z_th_ddz_exner_c),
    )

    return z_rth_pr_1, z_rth_pr_2, rho_ic, z_theta_v_pr_ic, theta_v_ic, z_th_ddz_exner_c


@gtx.program(grid_type=gtx.GridType.UNSTRUCTURED, backend=backend)
def predictor_stencils_7_8_9(
    rho: fa.CellKField[float],
    rho_ref_mc: fa.CellKField[float],
    theta_v: fa.CellKField[float],
    theta_ref_mc: fa.CellKField[float],
    rho_ic: fa.CellKField[float],
    z_rth_pr_1: fa.CellKField[float],
    z_rth_pr_2: fa.CellKField[float],
    wgtfac_c: fa.CellKField[float],
    vwind_expl_wgt: fa.CellField[float],
    exner_pr: fa.CellKField[float],
    d_exner_dz_ref_ic: fa.CellKField[float],
    ddqz_z_half: fa.CellKField[float],
    z_theta_v_pr_ic: fa.CellKField[float],
    theta_v_ic: fa.CellKField[float],
    z_th_ddz_exner_c: fa.CellKField[float],
    k_field: fa.KField[gtx.int32],
    nlev: gtx.int32,
    horizontal_start: gtx.int32,
    horizontal_end: gtx.int32,
    vertical_start: gtx.int32,
    vertical_end: gtx.int32,
):
    _predictor_stencils_7_8_9(
        rho,
        z_rth_pr_1,
        z_rth_pr_2,
        rho_ref_mc,
        theta_v,
        theta_ref_mc,
        rho_ic,
        wgtfac_c,
        vwind_expl_wgt,
        exner_pr,
        d_exner_dz_ref_ic,
        ddqz_z_half,
        z_theta_v_pr_ic,
        theta_v_ic,
        z_th_ddz_exner_c,
        k_field,
        nlev,
        out=(
            z_rth_pr_1,
            z_rth_pr_2,
            rho_ic,
            z_theta_v_pr_ic,
            theta_v_ic,
            z_th_ddz_exner_c,
        ),
        domain={
            dims.CellDim: (horizontal_start, horizontal_end),
            dims.KDim: (vertical_start, vertical_end),
        },
    )


@gtx.field_operator
def _predictor_stencils_11_lower_upper(
    wgtfacq_c_dsl: fa.CellKField[float],
    z_rth_pr: fa.CellKField[float],
    theta_ref_ic: fa.CellKField[float],
    z_theta_v_pr_ic: fa.CellKField[float],
    theta_v_ic: fa.CellKField[float],
    k_field: fa.KField[gtx.int32],
    nlev: gtx.int32,
) -> tuple[fa.CellKField[float], fa.CellKField[float]]:
    z_theta_v_pr_ic = where(k_field == 0, _init_cell_kdim_field_with_zero_vp(), z_theta_v_pr_ic)

    (z_theta_v_pr_ic, theta_v_ic) = where(
        k_field == nlev,
        _set_theta_v_prime_ic_at_lower_boundary(wgtfacq_c_dsl, z_rth_pr, theta_ref_ic),
        (z_theta_v_pr_ic, theta_v_ic),
    )
    return z_theta_v_pr_ic, theta_v_ic


@gtx.program(grid_type=gtx.GridType.UNSTRUCTURED, backend=backend)
def predictor_stencils_11_lower_upper(
    wgtfacq_c_dsl: fa.CellKField[float],
    z_rth_pr: fa.CellKField[float],
    theta_ref_ic: fa.CellKField[float],
    z_theta_v_pr_ic: fa.CellKField[float],
    theta_v_ic: fa.CellKField[float],
    k_field: fa.KField[gtx.int32],
    nlev: gtx.int32,
    horizontal_start: gtx.int32,
    horizontal_end: gtx.int32,
    vertical_start: gtx.int32,
    vertical_end: gtx.int32,
):
    _predictor_stencils_11_lower_upper(
        wgtfacq_c_dsl,
        z_rth_pr,
        theta_ref_ic,
        z_theta_v_pr_ic,
        theta_v_ic,
        k_field,
        nlev,
        out=(z_theta_v_pr_ic, theta_v_ic),
        domain={
            dims.CellDim: (horizontal_start, horizontal_end),
            dims.KDim: (vertical_start, vertical_end),
        },
    )


@gtx.program(grid_type=gtx.GridType.UNSTRUCTURED, backend=backend)
def compute_horizontal_advection_of_rho_and_theta(
    p_vn: fa.EdgeKField[float],
    p_vt: fa.EdgeKField[float],
    pos_on_tplane_e_1: gtx.Field[[dims.ECDim], float],
    pos_on_tplane_e_2: gtx.Field[[dims.ECDim], float],
    primal_normal_cell_1: gtx.Field[[dims.ECDim], float],
    dual_normal_cell_1: gtx.Field[[dims.ECDim], float],
    primal_normal_cell_2: gtx.Field[[dims.ECDim], float],
    dual_normal_cell_2: gtx.Field[[dims.ECDim], float],
    p_dthalf: float,
    rho_ref_me: fa.EdgeKField[float],
    theta_ref_me: fa.EdgeKField[float],
    z_grad_rth_1: fa.CellKField[float],
    z_grad_rth_2: fa.CellKField[float],
    z_grad_rth_3: fa.CellKField[float],
    z_grad_rth_4: fa.CellKField[float],
    z_rth_pr_1: fa.CellKField[float],
    z_rth_pr_2: fa.CellKField[float],
    z_rho_e: fa.EdgeKField[float],
    z_theta_v_e: fa.EdgeKField[float],
    horizontal_start: gtx.int32,
    horizontal_end: gtx.int32,
    vertical_start: gtx.int32,
    vertical_end: gtx.int32,
):
    _compute_horizontal_advection_of_rho_and_theta(
        p_vn,
        p_vt,
        pos_on_tplane_e_1,
        pos_on_tplane_e_2,
        primal_normal_cell_1,
        dual_normal_cell_1,
        primal_normal_cell_2,
        dual_normal_cell_2,
        p_dthalf,
        rho_ref_me,
        theta_ref_me,
        z_grad_rth_1,
        z_grad_rth_2,
        z_grad_rth_3,
        z_grad_rth_4,
        z_rth_pr_1,
        z_rth_pr_2,
        out=(z_rho_e, z_theta_v_e),
        domain={
            dims.EdgeDim: (horizontal_start, horizontal_end),
            dims.KDim: (vertical_start, vertical_end),
        },
    )


@gtx.field_operator
def _predictor_stencils_35_36(
    vn: fa.EdgeKField[float],
    ddxn_z_full: fa.EdgeKField[float],
    ddxt_z_full: fa.EdgeKField[float],
    vt: fa.EdgeKField[float],
    z_w_concorr_me: fa.EdgeKField[float],
    wgtfac_e: fa.EdgeKField[float],
    vn_ie: fa.EdgeKField[float],
    z_vt_ie: fa.EdgeKField[float],
    z_kin_hor_e: fa.EdgeKField[float],
    k_field: fa.KField[gtx.int32],
    nflatlev_startindex: gtx.int32,
) -> tuple[
    fa.EdgeKField[float],
    fa.EdgeKField[float],
    fa.EdgeKField[float],
    fa.EdgeKField[float],
]:
    z_w_concorr_me = where(
        k_field >= nflatlev_startindex,
        _compute_contravariant_correction(vn, ddxn_z_full, ddxt_z_full, vt),
        z_w_concorr_me,
    )
    (vn_ie, z_vt_ie, z_kin_hor_e) = where(
        k_field >= 1,
        _interpolate_vn_and_vt_to_ie_and_compute_ekin_on_edges(wgtfac_e, vn, vt),
        (vn_ie, z_vt_ie, z_kin_hor_e),
    )
    return z_w_concorr_me, vn_ie, z_vt_ie, z_kin_hor_e


@gtx.program(grid_type=gtx.GridType.UNSTRUCTURED, backend=backend)
def predictor_stencils_35_36(
    vn: fa.EdgeKField[float],
    ddxn_z_full: fa.EdgeKField[float],
    ddxt_z_full: fa.EdgeKField[float],
    vt: fa.EdgeKField[float],
    z_w_concorr_me: fa.EdgeKField[float],
    wgtfac_e: fa.EdgeKField[float],
    vn_ie: fa.EdgeKField[float],
    z_vt_ie: fa.EdgeKField[float],
    z_kin_hor_e: fa.EdgeKField[float],
    k_field: fa.KField[gtx.int32],
    nflatlev_startindex: gtx.int32,
    horizontal_start: gtx.int32,
    horizontal_end: gtx.int32,
    vertical_start: gtx.int32,
    vertical_end: gtx.int32,
):
    _predictor_stencils_35_36(
        vn,
        ddxn_z_full,
        ddxt_z_full,
        vt,
        z_w_concorr_me,
        wgtfac_e,
        vn_ie,
        z_vt_ie,
        z_kin_hor_e,
        k_field,
        nflatlev_startindex,
        out=(z_w_concorr_me, vn_ie, z_vt_ie, z_kin_hor_e),
        domain={
            dims.EdgeDim: (horizontal_start, horizontal_end),
            dims.KDim: (vertical_start, vertical_end),
        },
    )


@gtx.program(grid_type=gtx.GridType.UNSTRUCTURED, backend=backend)
def predictor_stencils_37_38(
    vn: fa.EdgeKField[float],
    vt: fa.EdgeKField[float],
    vn_ie: fa.EdgeKField[float],
    z_vt_ie: fa.EdgeKField[float],
    z_kin_hor_e: fa.EdgeKField[float],
    wgtfacq_e_dsl: fa.EdgeKField[float],
    horizontal_start: gtx.int32,
    horizontal_end: gtx.int32,
    vertical_start: gtx.int32,
    vertical_end: gtx.int32,
):
    _compute_horizontal_kinetic_energy(
        vn,
        vt,
        out=(vn_ie, z_vt_ie, z_kin_hor_e),
        domain={
            dims.EdgeDim: (horizontal_start, horizontal_end),
            dims.KDim: (vertical_start, vertical_start + 1),
        },
    )
    _extrapolate_at_top(
        vn,
        wgtfacq_e_dsl,
        out=vn_ie,
        domain={
            dims.EdgeDim: (horizontal_start, horizontal_end),
            dims.KDim: (vertical_end - 1, vertical_end),
        },
    )


@gtx.field_operator
def _stencils_39_40(
    e_bln_c_s: gtx.Field[[dims.CEDim], float],
    z_w_concorr_me: fa.EdgeKField[float],
    wgtfac_c: fa.CellKField[float],
    wgtfacq_c_dsl: fa.CellKField[float],
    w_concorr_c: fa.CellKField[float],
    k_field: fa.KField[gtx.int32],
    nflatlev_startindex_plus1: gtx.int32,
    nlev: gtx.int32,
) -> fa.CellKField[float]:
    w_concorr_c = where(
        k_field >= nflatlev_startindex_plus1,  # TODO: @abishekg7 does this need to change
        _compute_contravariant_correction_of_w(e_bln_c_s, z_w_concorr_me, wgtfac_c),
        w_concorr_c,
    )

    w_concorr_c = where(
        k_field == nlev,
        _compute_contravariant_correction_of_w_for_lower_boundary(
            e_bln_c_s, z_w_concorr_me, wgtfacq_c_dsl
        ),
        w_concorr_c,
    )

    return w_concorr_c


@gtx.program(grid_type=gtx.GridType.UNSTRUCTURED, backend=backend)
def stencils_39_40(
    e_bln_c_s: gtx.Field[[dims.CEDim], float],
    z_w_concorr_me: fa.EdgeKField[float],
    wgtfac_c: fa.CellKField[float],
    wgtfacq_c_dsl: fa.CellKField[float],
    w_concorr_c: fa.CellKField[float],
    k_field: fa.KField[gtx.int32],
    nflatlev_startindex_plus1: gtx.int32,
    nlev: gtx.int32,
    horizontal_start: gtx.int32,
    horizontal_end: gtx.int32,
    vertical_start: gtx.int32,
    vertical_end: gtx.int32,
):
    _stencils_39_40(
        e_bln_c_s,
        z_w_concorr_me,
        wgtfac_c,
        wgtfacq_c_dsl,
        w_concorr_c,
        k_field,
        nflatlev_startindex_plus1,
        nlev,
        out=w_concorr_c,
        domain={
            dims.CellDim: (horizontal_start, horizontal_end),
            dims.KDim: (vertical_start, vertical_end),
        },
    )


@gtx.field_operator
def _stencils_42_44_45_45b(
    z_w_expl: fa.CellKField[float],
    w_nnow: fa.CellKField[float],
    ddt_w_adv_ntl1: fa.CellKField[float],
    ddt_w_adv_ntl2: fa.CellKField[float],
    z_th_ddz_exner_c: fa.CellKField[float],
    z_contr_w_fl_l: fa.CellKField[float],
    rho_ic: fa.CellKField[float],
    w_concorr_c: fa.CellKField[float],
    vwind_expl_wgt: fa.CellField[float],
    z_beta: fa.CellKField[float],
    exner_nnow: fa.CellKField[float],
    rho_nnow: fa.CellKField[float],
    theta_v_nnow: fa.CellKField[float],
    inv_ddqz_z_full: fa.CellKField[float],
    z_alpha: fa.CellKField[float],
    vwind_impl_wgt: fa.CellField[float],
    theta_v_ic: fa.CellKField[float],
    z_q: fa.CellKField[float],
    k_field: fa.KField[gtx.int32],
    rd: float,
    cvd: float,
    dtime: float,
    cpd: float,
    wgt_nnow_vel: float,
    wgt_nnew_vel: float,
    nlev: gtx.int32,
) -> tuple[
    fa.CellKField[float],
    fa.CellKField[float],
    fa.CellKField[float],
    fa.CellKField[float],
    fa.CellKField[float],
]:
    (z_w_expl, z_contr_w_fl_l) = where(
        (k_field >= 1) & (k_field < nlev),
        _compute_explicit_vertical_wind_from_advection_and_vertical_wind_density(
            w_nnow,
            ddt_w_adv_ntl1,
            ddt_w_adv_ntl2,
            z_th_ddz_exner_c,
            rho_ic,
            w_concorr_c,
            vwind_expl_wgt,
            dtime,
            wgt_nnow_vel,
            wgt_nnew_vel,
            cpd,
        ),
        (z_w_expl, z_contr_w_fl_l),
    )

    (z_beta, z_alpha) = where(
        (k_field >= 0) & (k_field < nlev),
        _compute_solver_coefficients_matrix(
            exner_nnow,
            rho_nnow,
            theta_v_nnow,
            inv_ddqz_z_full,
            vwind_impl_wgt,
            theta_v_ic,
            rho_ic,
            dtime,
            rd,
            cvd,
        ),
        (z_beta, z_alpha),
    )
    z_alpha = where(k_field == nlev, _init_cell_kdim_field_with_zero_vp(), z_alpha)

    z_q = where(k_field == 0, _init_cell_kdim_field_with_zero_vp(), z_q)
    return z_w_expl, z_contr_w_fl_l, z_beta, z_alpha, z_q


@gtx.program(grid_type=gtx.GridType.UNSTRUCTURED, backend=backend)
def stencils_42_44_45_45b(
    z_w_expl: fa.CellKField[float],
    w_nnow: fa.CellKField[float],
    ddt_w_adv_ntl1: fa.CellKField[float],
    ddt_w_adv_ntl2: fa.CellKField[float],
    z_th_ddz_exner_c: fa.CellKField[float],
    z_contr_w_fl_l: fa.CellKField[float],
    rho_ic: fa.CellKField[float],
    w_concorr_c: fa.CellKField[float],
    vwind_expl_wgt: fa.CellField[float],
    z_beta: fa.CellKField[float],
    exner_nnow: fa.CellKField[float],
    rho_nnow: fa.CellKField[float],
    theta_v_nnow: fa.CellKField[float],
    inv_ddqz_z_full: fa.CellKField[float],
    z_alpha: fa.CellKField[float],
    vwind_impl_wgt: fa.CellField[float],
    theta_v_ic: fa.CellKField[float],
    z_q: fa.CellKField[float],
    k_field: fa.KField[gtx.int32],
    rd: float,
    cvd: float,
    dtime: float,
    cpd: float,
    wgt_nnow_vel: float,
    wgt_nnew_vel: float,
    nlev: gtx.int32,
    horizontal_start: gtx.int32,
    horizontal_end: gtx.int32,
    vertical_start: gtx.int32,
    vertical_end: gtx.int32,
):
    _stencils_42_44_45_45b(
        z_w_expl,
        w_nnow,
        ddt_w_adv_ntl1,
        ddt_w_adv_ntl2,
        z_th_ddz_exner_c,
        z_contr_w_fl_l,
        rho_ic,
        w_concorr_c,
        vwind_expl_wgt,
        z_beta,
        exner_nnow,
        rho_nnow,
        theta_v_nnow,
        inv_ddqz_z_full,
        z_alpha,
        vwind_impl_wgt,
        theta_v_ic,
        z_q,
        k_field,
        rd,
        cvd,
        dtime,
        cpd,
        wgt_nnow_vel,
        wgt_nnew_vel,
        nlev,
        out=(z_w_expl, z_contr_w_fl_l, z_beta, z_alpha, z_q),
        domain={
            dims.CellDim: (horizontal_start, horizontal_end),
            dims.KDim: (vertical_start, vertical_end),
        },
    )


@gtx.field_operator
def _stencils_43_44_45_45b(
    z_w_expl: fa.CellKField[float],
    w_nnow: fa.CellKField[float],
    ddt_w_adv_ntl1: fa.CellKField[float],
    z_th_ddz_exner_c: fa.CellKField[float],
    z_contr_w_fl_l: fa.CellKField[float],
    rho_ic: fa.CellKField[float],
    w_concorr_c: fa.CellKField[float],
    vwind_expl_wgt: fa.CellField[float],
    z_beta: fa.CellKField[float],
    exner_nnow: fa.CellKField[float],
    rho_nnow: fa.CellKField[float],
    theta_v_nnow: fa.CellKField[float],
    inv_ddqz_z_full: fa.CellKField[float],
    z_alpha: fa.CellKField[float],
    vwind_impl_wgt: fa.CellField[float],
    theta_v_ic: fa.CellKField[float],
    z_q: fa.CellKField[float],
    k_field: fa.KField[gtx.int32],
    rd: float,
    cvd: float,
    dtime: float,
    cpd: float,
    nlev: gtx.int32,
) -> tuple[
    fa.CellKField[float],
    fa.CellKField[float],
    fa.CellKField[float],
    fa.CellKField[float],
    fa.CellKField[float],
]:
    (z_w_expl, z_contr_w_fl_l) = where(
        (k_field >= 1) & (k_field < nlev),
        _compute_explicit_vertical_wind_speed_and_vertical_wind_times_density(
            w_nnow,
            ddt_w_adv_ntl1,
            z_th_ddz_exner_c,
            rho_ic,
            w_concorr_c,
            vwind_expl_wgt,
            dtime,
            cpd,
        ),
        (z_w_expl, z_contr_w_fl_l),
    )
    (z_beta, z_alpha) = where(
        (k_field >= 0) & (k_field < nlev),
        _compute_solver_coefficients_matrix(
            exner_nnow,
            rho_nnow,
            theta_v_nnow,
            inv_ddqz_z_full,
            vwind_impl_wgt,
            theta_v_ic,
            rho_ic,
            dtime,
            rd,
            cvd,
        ),
        (z_beta, z_alpha),
    )
    z_alpha = where(k_field == nlev, _init_cell_kdim_field_with_zero_vp(), z_alpha)
    z_q = where(k_field == 0, _init_cell_kdim_field_with_zero_vp(), z_q)

    return z_w_expl, z_contr_w_fl_l, z_beta, z_alpha, z_q


@gtx.program(grid_type=gtx.GridType.UNSTRUCTURED, backend=backend)
def stencils_43_44_45_45b(
    z_w_expl: fa.CellKField[float],
    w_nnow: fa.CellKField[float],
    ddt_w_adv_ntl1: fa.CellKField[float],
    z_th_ddz_exner_c: fa.CellKField[float],
    z_contr_w_fl_l: fa.CellKField[float],
    rho_ic: fa.CellKField[float],
    w_concorr_c: fa.CellKField[float],
    vwind_expl_wgt: fa.CellField[float],
    z_beta: fa.CellKField[float],
    exner_nnow: fa.CellKField[float],
    rho_nnow: fa.CellKField[float],
    theta_v_nnow: fa.CellKField[float],
    inv_ddqz_z_full: fa.CellKField[float],
    z_alpha: fa.CellKField[float],
    vwind_impl_wgt: fa.CellField[float],
    theta_v_ic: fa.CellKField[float],
    z_q: fa.CellKField[float],
    k_field: fa.KField[gtx.int32],
    rd: float,
    cvd: float,
    dtime: float,
    cpd: float,
    nlev: gtx.int32,
    horizontal_start: gtx.int32,
    horizontal_end: gtx.int32,
    vertical_start: gtx.int32,
    vertical_end: gtx.int32,
):
    _stencils_43_44_45_45b(
        z_w_expl,
        w_nnow,
        ddt_w_adv_ntl1,
        z_th_ddz_exner_c,
        z_contr_w_fl_l,
        rho_ic,
        w_concorr_c,
        vwind_expl_wgt,
        z_beta,
        exner_nnow,
        rho_nnow,
        theta_v_nnow,
        inv_ddqz_z_full,
        z_alpha,
        vwind_impl_wgt,
        theta_v_ic,
        z_q,
        k_field,
        rd,
        cvd,
        dtime,
        cpd,
        nlev,
        out=(z_w_expl, z_contr_w_fl_l, z_beta, z_alpha, z_q),
        domain={
            dims.CellDim: (horizontal_start, horizontal_end),
            dims.KDim: (vertical_start, vertical_end),
        },
    )


@gtx.field_operator
def _stencils_47_48_49(
    w_nnew: fa.CellKField[float],
    z_contr_w_fl_l: fa.CellKField[float],
    w_concorr_c: fa.CellKField[float],
    z_rho_expl: fa.CellKField[float],
    z_exner_expl: fa.CellKField[float],
    rho_nnow: fa.CellKField[float],
    inv_ddqz_z_full: fa.CellKField[float],
    z_flxdiv_mass: fa.CellKField[float],
    exner_pr: fa.CellKField[float],
    z_beta: fa.CellKField[float],
    z_flxdiv_theta: fa.CellKField[float],
    theta_v_ic: fa.CellKField[float],
    ddt_exner_phy: fa.CellKField[float],
    k_field: fa.KField[gtx.int32],
    dtime: float,
    nlev: gtx.int32,
) -> tuple[
    fa.CellKField[float],
    fa.CellKField[float],
    fa.CellKField[float],
    fa.CellKField[float],
]:
    (w_nnew, z_contr_w_fl_l) = where(
        k_field == nlev,
        _set_lower_boundary_condition_for_w_and_contravariant_correction(w_concorr_c),
        (w_nnew, z_contr_w_fl_l),
    )
    # 48 and 49 are identical except for bounds
    (z_rho_expl, z_exner_expl) = where(
        (k_field >= 0) & (k_field < nlev),
        _compute_explicit_part_for_rho_and_exner(
            rho_nnow,
            inv_ddqz_z_full,
            z_flxdiv_mass,
            z_contr_w_fl_l,
            exner_pr,
            z_beta,
            z_flxdiv_theta,
            theta_v_ic,
            ddt_exner_phy,
            dtime,
        ),
        (z_rho_expl, z_exner_expl),
    )
    return w_nnew, z_contr_w_fl_l, z_rho_expl, z_exner_expl


@gtx.program(grid_type=gtx.GridType.UNSTRUCTURED, backend=backend)
def stencils_47_48_49(
    w_nnew: fa.CellKField[float],
    z_contr_w_fl_l: fa.CellKField[float],
    w_concorr_c: fa.CellKField[float],
    z_rho_expl: fa.CellKField[float],
    z_exner_expl: fa.CellKField[float],
    rho_nnow: fa.CellKField[float],
    inv_ddqz_z_full: fa.CellKField[float],
    z_flxdiv_mass: fa.CellKField[float],
    exner_pr: fa.CellKField[float],
    z_beta: fa.CellKField[float],
    z_flxdiv_theta: fa.CellKField[float],
    theta_v_ic: fa.CellKField[float],
    ddt_exner_phy: fa.CellKField[float],
    k_field: fa.KField[gtx.int32],
    dtime: float,
    nlev: gtx.int32,
    horizontal_start: gtx.int32,
    horizontal_end: gtx.int32,
    vertical_end: gtx.int32,
    vertical_start: gtx.int32,
):
    _stencils_47_48_49(
        w_nnew,
        z_contr_w_fl_l,
        w_concorr_c,
        z_rho_expl,
        z_exner_expl,
        rho_nnow,
        inv_ddqz_z_full,
        z_flxdiv_mass,
        exner_pr,
        z_beta,
        z_flxdiv_theta,
        theta_v_ic,
        ddt_exner_phy,
        k_field,
        dtime,
        nlev,
        out=(w_nnew, z_contr_w_fl_l, z_rho_expl, z_exner_expl),
        domain={
            dims.CellDim: (horizontal_start, horizontal_end),
            dims.KDim: (vertical_start, vertical_end),
        },
    )


@gtx.field_operator
def _stencils_61_62(
    rho_now: fa.CellKField[float],
    grf_tend_rho: fa.CellKField[float],
    theta_v_now: fa.CellKField[float],
    grf_tend_thv: fa.CellKField[float],
    w_now: fa.CellKField[float],
    grf_tend_w: fa.CellKField[float],
    rho_new: fa.CellKField[float],
    exner_new: fa.CellKField[float],
    w_new: fa.CellKField[float],
    k_field: fa.KField[gtx.int32],
    dtime: float,
    nlev: gtx.int32,
) -> tuple[
    fa.CellKField[float],
    fa.CellKField[float],
    fa.CellKField[float],
]:
    (rho_new, exner_new, w_new) = where(
        (k_field >= 0) & (k_field < nlev),
        _update_density_exner_wind(
            rho_now, grf_tend_rho, theta_v_now, grf_tend_thv, w_now, grf_tend_w, dtime
        ),
        (rho_new, exner_new, w_new),
    )
    w_new = where(
        k_field == nlev,
        _update_wind(w_now, grf_tend_w, dtime),
        w_new,
    )
    return rho_new, exner_new, w_new


@gtx.program(grid_type=gtx.GridType.UNSTRUCTURED, backend=backend)
def stencils_61_62(
    rho_now: fa.CellKField[float],
    grf_tend_rho: fa.CellKField[float],
    theta_v_now: fa.CellKField[float],
    grf_tend_thv: fa.CellKField[float],
    w_now: fa.CellKField[float],
    grf_tend_w: fa.CellKField[float],
    rho_new: fa.CellKField[float],
    exner_new: fa.CellKField[float],
    w_new: fa.CellKField[float],
    k_field: fa.KField[gtx.int32],
    dtime: float,
    nlev: gtx.int32,
    horizontal_start: gtx.int32,
    horizontal_end: gtx.int32,
    vertical_start: gtx.int32,
    vertical_end: gtx.int32,
):
    _stencils_61_62(
        rho_now,
        grf_tend_rho,
        theta_v_now,
        grf_tend_thv,
        w_now,
        grf_tend_w,
        rho_new,
        exner_new,
        w_new,
        k_field,
        dtime,
        nlev,
        out=(rho_new, exner_new, w_new),
        domain={
            dims.CellDim: (horizontal_start, horizontal_end),
            dims.KDim: (vertical_start, vertical_end),
        },
    )<|MERGE_RESOLUTION|>--- conflicted
+++ resolved
@@ -108,19 +108,6 @@
 
 @gtx.field_operator
 def _predictor_stencils_2_3(
-<<<<<<< HEAD
-    exner_exfac: Field[[CellDim, KDim], float],
-    exner: Field[[CellDim, KDim], float],
-    exner_ref_mc: Field[[CellDim, KDim], float],
-    exner_pr: Field[[CellDim, KDim], float],
-    z_exner_ex_pr: Field[[CellDim, KDim], float],
-    k_field: Field[[KDim], int32],
-    nlev: int32,
-) -> tuple[Field[[CellDim, KDim], float], Field[[CellDim, KDim], float]]:
-    """
-    Temporary docstring to see if this field_operator is picked up
-    """
-=======
     exner_exfac: fa.CellKField[float],
     exner: fa.CellKField[float],
     exner_ref_mc: fa.CellKField[float],
@@ -129,7 +116,9 @@
     k_field: fa.KField[gtx.int32],
     nlev: gtx.int32,
 ) -> tuple[fa.CellKField[float], fa.CellKField[float]]:
->>>>>>> c7bc5a83
+    """
+    Temporary docstring to see if this field_operator is picked up
+    """
     (z_exner_ex_pr, exner_pr) = where(
         (k_field >= 0) & (k_field < nlev),
         _extrapolate_temporally_exner_pressure(exner_exfac, exner, exner_ref_mc, exner_pr),
