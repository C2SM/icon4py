--- conflicted
+++ resolved
@@ -183,9 +183,8 @@
             offset_provider=self.grid.connectivities,
         )
 
-<<<<<<< HEAD
         self._ibm_set_bcs_vn_gradh_w = setup_program(
-            backend=self._backend,
+            backend=backend,
             program=ibm.set_bcs_vn_gradh_w,
             constant_args={
                 "mask": self._ibm_masks.half_edge_mask,
@@ -200,10 +199,7 @@
             },
         )
 
-    def _allocate_local_fields(self):
-=======
     def _allocate_local_fields(self, allocator: gtx_allocators.FieldBufferAllocationUtil | None):
->>>>>>> d3ab9199
         self._horizontal_advection_of_w_at_edges_on_half_levels = data_alloc.zero_field(
             self.grid, dims.EdgeDim, dims.KDim, allocator=allocator, dtype=ta.vpfloat
         )
