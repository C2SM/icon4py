# ICON4Py - ICON inspired code in Python and GT4Py
#
# Copyright (c) 2022-2024, ETH Zurich and MeteoSwiss
# All rights reserved.
#
# Please, refer to the LICENSE file in the root directory.
# SPDX-License-Identifier: BSD-3-Clause
# ruff: noqa: ERA001

from __future__ import annotations

from typing import Optional

import gt4py.next as gtx
from gt4py.next import backend as gtx_backend

from icon4py.model.atmosphere.dycore import dycore_states
from icon4py.model.atmosphere.dycore.stencils import (
    compute_advection_in_horizontal_momentum_equation,
    compute_advection_in_vertical_momentum_equation,
    compute_cell_diagnostics_for_velocity_advection,
    compute_edge_diagnostics_for_velocity_advection,
    compute_maximum_cfl_and_clip_contravariant_vertical_velocity,
)
from icon4py.model.common import dimension as dims, field_type_aliases as fa
from icon4py.model.common.grid import (
    horizontal as h_grid,
    icon as icon_grid,
    states as grid_states,
    vertical as v_grid,
)
from icon4py.model.common.states import prognostic_state as prognostics
from icon4py.model.common.utils import data_allocation as data_alloc


class VelocityAdvection:
    def __init__(
        self,
        grid: icon_grid.IconGrid,
        metric_state: dycore_states.MetricStateNonHydro,
        interpolation_state: dycore_states.InterpolationState,
        vertical_params: v_grid.VerticalGrid,
        edge_params: grid_states.EdgeParams,
        owner_mask: fa.CellField[bool],
        backend: Optional[gtx_backend.Backend],
    ):
        self.grid: icon_grid.IconGrid = grid
        self._backend = backend
        self.metric_state: dycore_states.MetricStateNonHydro = metric_state
        self.interpolation_state: dycore_states.InterpolationState = interpolation_state
        self.vertical_params = vertical_params
        self.edge_params = edge_params
        self.c_owner_mask = owner_mask

        self.cfl_w_limit: float = 0.65
        self.scalfac_exdiff: float = 0.05
        self._allocate_local_fields()
        self._determine_local_domains()

        self._compute_derived_horizontal_winds_and_ke_and_horizontal_advection_of_w_and_contravariant_correction = compute_edge_diagnostics_for_velocity_advection.compute_derived_horizontal_winds_and_ke_and_horizontal_advection_of_w_and_contravariant_correction.with_backend(
            self._backend
        )
        self._compute_horizontal_advection_of_w = compute_edge_diagnostics_for_velocity_advection.compute_horizontal_advection_of_w.with_backend(
            self._backend
        )

        self._interpolate_horizontal_kinetic_energy_to_cells_and_compute_contravariant_terms = compute_cell_diagnostics_for_velocity_advection.interpolate_horizontal_kinetic_energy_to_cells_and_compute_contravariant_terms.with_backend(
            self._backend
        )
        self._compute_maximum_cfl_and_clip_contravariant_vertical_velocity = compute_maximum_cfl_and_clip_contravariant_vertical_velocity.compute_maximum_cfl_and_clip_contravariant_vertical_velocity.with_backend(
            self._backend
        )
        self._interpolate_horizontal_kinetic_energy_to_cells_and_compute_contravariant_corrected_w = compute_cell_diagnostics_for_velocity_advection.interpolate_horizontal_kinetic_energy_to_cells_and_compute_contravariant_corrected_w.with_backend(
            self._backend
        )

        self._compute_advection_in_vertical_momentum_equation = compute_advection_in_vertical_momentum_equation.compute_advection_in_vertical_momentum_equation.with_backend(
            self._backend
        )

        self._compute_advection_in_horizontal_momentum_equation = compute_advection_in_horizontal_momentum_equation.compute_advection_in_horizontal_momentum_equation.with_backend(
            self._backend
        )

    def _allocate_local_fields(self):
        self._horizontal_advection_of_w_at_edges_on_half_levels = data_alloc.zero_field(
            self.grid, dims.EdgeDim, dims.KDim, backend=self._backend
        )
        """
        Declared as z_v_grad_w in ICON. vn dw/dn + vt dw/dt. NOTE THAT IT ONLY HAS nlev LEVELS because w[nlevp1-1] is diagnostic.
        """

        self._horizontal_kinetic_energy_at_cells_on_model_levels = data_alloc.zero_field(
            self.grid, dims.CellDim, dims.KDim, backend=self._backend
        )
        """
        Declared as z_ekinh in ICON.
        """

        self._contravariant_corrected_w_at_cells_on_half_levels = data_alloc.zero_field(
            self.grid, dims.CellDim, dims.KDim, extend={dims.KDim: 1}, backend=self._backend
        )
        """
        Declared as z_w_con_c in ICON. w - (vn dz/dn + vt dz/dt), z is topography height
        """

        self._contravariant_corrected_w_at_cells_on_model_levels = data_alloc.zero_field(
            self.grid, dims.CellDim, dims.KDim, backend=self._backend
        )
        """
        Declared as z_w_con_c_full in ICON. w - (vn dz/dn + vt dz/dt), z is topography height
        """

        self.cfl_clipping = data_alloc.zero_field(
            self.grid, dims.CellDim, dims.KDim, dtype=bool, backend=self._backend
        )
        self.levmask = data_alloc.zero_field(
            self.grid, dims.KDim, dtype=bool, backend=self._backend
        )
        self.vcfl_dsl = data_alloc.zero_field(
            self.grid, dims.CellDim, dims.KDim, backend=self._backend
        )
        self.k_field = data_alloc.index_field(
            self.grid, dims.KDim, extend={dims.KDim: 1}, backend=self._backend
        )
        self.cell_field = data_alloc.index_field(self.grid, dims.CellDim, backend=self._backend)
        self.edge_field = data_alloc.index_field(self.grid, dims.EdgeDim, backend=self._backend)
        self.vertex_field = data_alloc.index_field(self.grid, dims.VertexDim, backend=self._backend)

    def _determine_local_domains(self):
        vertex_domain = h_grid.domain(dims.VertexDim)
        edge_domain = h_grid.domain(dims.EdgeDim)
        cell_domain = h_grid.domain(dims.CellDim)
        self._start_vertex_lateral_boundary_level_2 = self.grid.start_index(
            vertex_domain(h_grid.Zone.LATERAL_BOUNDARY_LEVEL_2)
        )
        self._end_vertex_halo = self.grid.end_index(vertex_domain(h_grid.Zone.HALO))

        self._start_edge_lateral_boundary_level_5 = self.grid.start_index(
            edge_domain(h_grid.Zone.LATERAL_BOUNDARY_LEVEL_5)
        )
        self._start_edge_lateral_boundary_level_7 = self.grid.start_index(
            edge_domain(h_grid.Zone.LATERAL_BOUNDARY_LEVEL_7)
        )
        self._start_edge_nudging_level_2 = self.grid.start_index(
            edge_domain(h_grid.Zone.NUDGING_LEVEL_2)
        )

        self._end_edge_local = self.grid.end_index(edge_domain(h_grid.Zone.LOCAL))
        self._end_edge_halo = self.grid.end_index(edge_domain(h_grid.Zone.HALO))
        self._end_edge_halo_level_2 = self.grid.end_index(edge_domain(h_grid.Zone.HALO_LEVEL_2))

        self._start_cell_lateral_boundary_level_3 = self.grid.start_index(
            cell_domain(h_grid.Zone.LATERAL_BOUNDARY_LEVEL_3)
        )
        self._start_cell_lateral_boundary_level_4 = self.grid.start_index(
            cell_domain(h_grid.Zone.LATERAL_BOUNDARY_LEVEL_4)
        )
        self._start_cell_nudging = self.grid.start_index(cell_domain(h_grid.Zone.NUDGING))
        self._end_cell_local = self.grid.end_index(cell_domain(h_grid.Zone.LOCAL))
        self._end_cell_halo = self.grid.end_index(cell_domain(h_grid.Zone.HALO))

    def run_predictor_step(
        self,
        skip_compute_predictor_vertical_advection: bool,
        diagnostic_state: dycore_states.DiagnosticStateNonHydro,
        prognostic_state: prognostics.PrognosticState,
        contravariant_correction_at_edges_on_model_levels: fa.EdgeKField[float],
        horizontal_kinetic_energy_at_edges_on_model_levels: fa.EdgeKField[float],
        tangential_wind_on_half_levels: fa.EdgeKField[float],
        dtime: float,
        cell_areas: fa.CellField[float],
    ):
        """
        Compute some diagnostic variables that are used in the predictor step
        of the dycore and advective tendency of normal and vertical winds.

        Args:
            skip_compute_predictor_vertical_advection: Option to skip computation of advective tendency of vertical wind
            diagnostic_state: DiagnosticStateNonHydro class
            prognostic_state: PrognosticState class
            contravariant_correction_at_edges_on_model_levels: Contravariant corrected vertical wind at edge [m s-1]
            horizontal_kinetic_energy_at_edges_on_model_levels: Horizontal kinetic energy at edge [m^2 s-2]
            tangential_wind_on_half_levels: tangential wind at edge on k-half levels [m s-1]
            dtime: time step [m s-1]
            cell_areas: cell area [m^2]
        """

        cfl_w_limit, scalfac_exdiff = self._scale_factors_by_dtime(dtime)

        self._compute_derived_horizontal_winds_and_ke_and_horizontal_advection_of_w_and_contravariant_correction(
            tangential_wind=diagnostic_state.tangential_wind,
            tangential_wind_on_half_levels=tangential_wind_on_half_levels,
            vn_on_half_levels=diagnostic_state.vn_on_half_levels,
            horizontal_kinetic_energy_at_edges_on_model_levels=horizontal_kinetic_energy_at_edges_on_model_levels,
            contravariant_correction_at_edges_on_model_levels=contravariant_correction_at_edges_on_model_levels,
            horizontal_advection_of_w_at_edges_on_half_levels=self._horizontal_advection_of_w_at_edges_on_half_levels,
            vn=prognostic_state.vn,
            w=prognostic_state.w,
            rbf_vec_coeff_e=self.interpolation_state.rbf_vec_coeff_e,
<<<<<<< HEAD
            vt=diagnostic_state.vt,
            horizontal_start=self._start_edge_lateral_boundary_level_5,
            horizontal_end=self._end_edge_halo_level_2,
            vertical_start=0,
            vertical_end=self.grid.num_levels,
            offset_provider=self.grid.offset_providers,
        )
        # return

        # scidoc:
        # Outputs:
        #  - vn_ie :
        #     $$
        #     \vn{\n}{\e}{\k-1/2} = \Wlev \vn{\n}{\e}{\k} + (1 - \Wlev) \vn{\n}{\e}{\k-1}, \quad \k \in [1, \nlev)
        #     $$
        #     Interpolate the normal velocity from full to half levels.
        #  - z_kin_hor_e :
        #     $$
        #     \kinehori{\n}{\e}{\k} = \frac{1}{2} \left( \vn{\n}{\e}{\k}^2 + \vt{\n}{\e}{\k}^2 \right), \quad \k \in [1, \nlev)
        #     $$
        #     Compute the horizontal kinetic energy. Exclude the first full level.
        #
        # Inputs:
        #  - $\Wlev$ : wgtfac_e
        #  - $\vn{\n}{\e}{\k}$ : vn
        #  - $\vt{\n}{\e}{\k}$ : vt
        #
        self._interpolate_vn_to_ie_and_compute_ekin_on_edges(
=======
>>>>>>> 56b18602
            wgtfac_e=self.metric_state.wgtfac_e,
            ddxn_z_full=self.metric_state.ddxn_z_full,
            ddxt_z_full=self.metric_state.ddxt_z_full,
            wgtfacq_e=self.metric_state.wgtfacq_e,
            c_intp=self.interpolation_state.c_intp,
            inv_dual_edge_length=self.edge_params.inverse_dual_edge_lengths,
            inv_primal_edge_length=self.edge_params.inverse_primal_edge_lengths,
            tangent_orientation=self.edge_params.tangent_orientation,
            skip_compute_predictor_vertical_advection=skip_compute_predictor_vertical_advection,
            k=self.k_field,
            edge=self.edge_field,
            nflatlev=self.vertical_params.nflatlev,
            nlev=gtx.int32(self.grid.num_levels),
            lateral_boundary_7=self._start_edge_lateral_boundary_level_7,
            halo_1=self._end_edge_halo,
            horizontal_start=self._start_edge_lateral_boundary_level_5,
            horizontal_end=self._end_edge_halo_level_2,
            vertical_start=gtx.int32(0),
            vertical_end=gtx.int32(self.grid.num_levels + 1),
            offset_provider=self.grid.offset_providers,
        )

        self._interpolate_horizontal_kinetic_energy_to_cells_and_compute_contravariant_terms(
            horizontal_kinetic_energy_at_cells_on_model_levels=self._horizontal_kinetic_energy_at_cells_on_model_levels,
            contravariant_correction_at_cells_on_half_levels=diagnostic_state.contravariant_correction_at_cells_on_half_levels,
            contravariant_corrected_w_at_cells_on_half_levels=self._contravariant_corrected_w_at_cells_on_half_levels,
            w=prognostic_state.w,
            horizontal_kinetic_energy_at_edges_on_model_levels=horizontal_kinetic_energy_at_edges_on_model_levels,
            contravariant_correction_at_edges_on_model_levels=contravariant_correction_at_edges_on_model_levels,
            e_bln_c_s=self.interpolation_state.e_bln_c_s,
            wgtfac_c=self.metric_state.wgtfac_c,
            k=self.k_field,
            nflatlev=self.vertical_params.nflatlev,
            nlev=self.grid.num_levels,
            horizontal_start=self._start_cell_lateral_boundary_level_4,
            horizontal_end=self._end_cell_halo,
            vertical_start=0,
            vertical_end=self.grid.num_levels + 1,
            offset_provider=self.grid.offset_providers,
        )

        self._compute_maximum_cfl_and_clip_contravariant_vertical_velocity(
            ddqz_z_half=self.metric_state.ddqz_z_half,
            z_w_con_c=self._contravariant_corrected_w_at_cells_on_half_levels,
            cfl_clipping=self.cfl_clipping,
            vcfl=self.vcfl_dsl,
            cfl_w_limit=cfl_w_limit,
            dtime=dtime,
            horizontal_start=self._start_cell_lateral_boundary_level_4,
            horizontal_end=self._end_cell_halo,
            vertical_start=gtx.int32(
                max(3, self.vertical_params.end_index_of_damping_layer - 2) - 1
            ),
            vertical_end=gtx.int32(self.grid.num_levels - 3),
            offset_provider={},
        )

        self._update_levmask_from_cfl_clipping()

        self._compute_advection_in_vertical_momentum_equation(
            contravariant_corrected_w_at_cells_on_model_levels=self._contravariant_corrected_w_at_cells_on_model_levels,
            vertical_wind_advective_tendency=diagnostic_state.vertical_wind_advective_tendency.predictor,
            w=prognostic_state.w,
            contravariant_corrected_w_at_cells_on_half_levels=self._contravariant_corrected_w_at_cells_on_half_levels,
            horizontal_advection_of_w_at_edges_on_half_levels=self._horizontal_advection_of_w_at_edges_on_half_levels,
            coeff1_dwdz=self.metric_state.coeff1_dwdz,
            coeff2_dwdz=self.metric_state.coeff2_dwdz,
            e_bln_c_s=self.interpolation_state.e_bln_c_s,
            ddqz_z_half=self.metric_state.ddqz_z_half,
            area=cell_areas,
            geofac_n2s=self.interpolation_state.geofac_n2s,
            scalfac_exdiff=scalfac_exdiff,
            cfl_w_limit=cfl_w_limit,
            dtime=dtime,
            skip_compute_predictor_vertical_advection=skip_compute_predictor_vertical_advection,
            levelmask=self.levmask,
            cfl_clipping=self.cfl_clipping,
            owner_mask=self.c_owner_mask,
            cell=self.cell_field,
            k=self.k_field,
            cell_lower_bound=self._start_cell_nudging,
            cell_upper_bound=self._end_cell_local,
            nlev=gtx.int32(self.grid.num_levels),
            nrdmax=self.vertical_params.nrdmax,
            start_cell_lateral_boundary=self._start_cell_lateral_boundary_level_4,
            end_cell_halo=self._end_cell_halo,
            horizontal_start=self._start_cell_lateral_boundary_level_4,
            horizontal_end=self._end_cell_halo,
            vertical_start=0,
            vertical_end=gtx.int32(self.grid.num_levels),
            offset_provider=self.grid.offset_providers,
        )

        self.levelmask = self.levmask

        self._compute_advection_in_horizontal_momentum_equation(
            normal_wind_advective_tendency=diagnostic_state.normal_wind_advective_tendency.predictor,
            vn=prognostic_state.vn,
            horizontal_kinetic_energy_at_edges_on_model_levels=horizontal_kinetic_energy_at_edges_on_model_levels,
            horizontal_kinetic_energy_at_cells_on_model_levels=self._horizontal_kinetic_energy_at_cells_on_model_levels,
            tangential_wind=diagnostic_state.tangential_wind,
            coriolis_frequency=self.edge_params.coriolis_frequency,
            contravariant_corrected_w_at_cells_on_model_levels=self._contravariant_corrected_w_at_cells_on_model_levels,
            vn_on_half_levels=diagnostic_state.vn_on_half_levels,
            geofac_rot=self.interpolation_state.geofac_rot,
            coeff_gradekin=self.metric_state.coeff_gradekin,
            c_lin_e=self.interpolation_state.c_lin_e,
            ddqz_z_full_e=self.metric_state.ddqz_z_full_e,
            area_edge=self.edge_params.edge_areas,
            tangent_orientation=self.edge_params.tangent_orientation,
            inv_primal_edge_length=self.edge_params.inverse_primal_edge_lengths,
            geofac_grdiv=self.interpolation_state.geofac_grdiv,
            cfl_w_limit=cfl_w_limit,
            scalfac_exdiff=scalfac_exdiff,
            d_time=dtime,
            levelmask=self.levelmask,
            k=self.k_field,
            vertex=self.vertex_field,
            edge=self.edge_field,
            nlev=self.grid.num_levels,
            nrdmax=self.vertical_params.nrdmax,
            start_vertex_lateral_boundary_level_2=self._start_vertex_lateral_boundary_level_2,
            end_vertex_halo=self._end_vertex_halo,
            start_edge_nudging_level_2=self._start_edge_nudging_level_2,
            end_edge_local=self._end_edge_local,
            horizontal_start=gtx.int32(0),
            horizontal_end=gtx.int32(self.grid.num_edges),
            vertical_start=gtx.int32(0),
            vertical_end=gtx.int32(self.grid.num_levels),
            offset_provider=self.grid.offset_providers,
        )

    def _update_levmask_from_cfl_clipping(self):
        xp = data_alloc.import_array_ns(self._backend)
        self.levmask = gtx.as_field(
            domain=(dims.KDim,), data=(xp.any(self.cfl_clipping.ndarray, 0)), dtype=bool
        )

    def _scale_factors_by_dtime(self, dtime):
        scaled_cfl_w_limit = self.cfl_w_limit / dtime
        scalfac_exdiff = self.scalfac_exdiff / (dtime * (0.85 - scaled_cfl_w_limit * dtime))
        return scaled_cfl_w_limit, scalfac_exdiff

    def run_corrector_step(
        self,
        diagnostic_state: dycore_states.DiagnosticStateNonHydro,
        prognostic_state: prognostics.PrognosticState,
        horizontal_kinetic_energy_at_edges_on_model_levels: fa.EdgeKField[float],
        tangential_wind_on_half_levels: fa.EdgeKField[float],
        dtime: float,
        cell_areas: fa.CellField[float],
    ):
        """
        Compute some diagnostic variables that are used in the corrector step
        of the dycore and advective tendency of normal and vertical winds.

        Args:
            diagnostic_state: DiagnosticStateNonHydro class
            prognostic_state: PrognosticState class
            horizontal_kinetic_energy_at_edges_on_model_levels: Horizontal kinetic energy at edge [m^2 s-2]
            tangential_wind_on_half_levels: tangential wind at edge on k-half levels [m s-1]
            dtime: time step [m s-1]
            cell_areas: cell area [m^2]
        """

        cfl_w_limit, scalfac_exdiff = self._scale_factors_by_dtime(dtime)

        self._compute_horizontal_advection_of_w(
            horizontal_advection_of_w_at_edges_on_half_levels=self._horizontal_advection_of_w_at_edges_on_half_levels,
            w=prognostic_state.w,
            tangential_wind_on_half_levels=tangential_wind_on_half_levels,
            vn_on_half_levels=diagnostic_state.vn_on_half_levels,
            c_intp=self.interpolation_state.c_intp,
            inv_dual_edge_length=self.edge_params.inverse_dual_edge_lengths,
            inv_primal_edge_length=self.edge_params.inverse_primal_edge_lengths,
            tangent_orientation=self.edge_params.tangent_orientation,
            edge=self.edge_field,
            vertex=self.vertex_field,
            lateral_boundary_7=self._start_edge_lateral_boundary_level_7,
            halo_1=self._end_edge_halo,
            start_vertex_lateral_boundary_level_2=self._start_vertex_lateral_boundary_level_2,
            end_vertex_halo=self._end_vertex_halo,
            horizontal_start=self._start_edge_lateral_boundary_level_5,
            horizontal_end=self._end_edge_halo_level_2,
            vertical_start=gtx.int32(0),
            vertical_end=gtx.int32(self.grid.num_levels),
            offset_provider=self.grid.offset_providers,
        )

        self._interpolate_horizontal_kinetic_energy_to_cells_and_compute_contravariant_corrected_w(
            horizontal_kinetic_energy_at_cells_on_model_levels=self._horizontal_kinetic_energy_at_cells_on_model_levels,
            contravariant_correction_at_cells_on_half_levels=diagnostic_state.contravariant_correction_at_cells_on_half_levels,
            contravariant_corrected_w_at_cells_on_half_levels=self._contravariant_corrected_w_at_cells_on_half_levels,
            w=prognostic_state.w,
            horizontal_kinetic_energy_at_edges_on_model_levels=horizontal_kinetic_energy_at_edges_on_model_levels,
            e_bln_c_s=self.interpolation_state.e_bln_c_s,
            k=self.k_field,
            nflatlev=self.vertical_params.nflatlev,
            nlev=self.grid.num_levels,
            horizontal_start=self._start_cell_lateral_boundary_level_3,
            horizontal_end=self._end_cell_halo,
            vertical_start=0,
            vertical_end=self.grid.num_levels + 1,
            offset_provider=self.grid.offset_providers,
        )

        self._compute_maximum_cfl_and_clip_contravariant_vertical_velocity(
            ddqz_z_half=self.metric_state.ddqz_z_half,
            z_w_con_c=self._contravariant_corrected_w_at_cells_on_half_levels,
            cfl_clipping=self.cfl_clipping,
            vcfl=self.vcfl_dsl,
            cfl_w_limit=cfl_w_limit,
            dtime=dtime,
            horizontal_start=self._start_cell_lateral_boundary_level_4,
            horizontal_end=self._end_cell_halo,
            vertical_start=gtx.int32(
                max(3, self.vertical_params.end_index_of_damping_layer - 2) - 1
            ),
            vertical_end=gtx.int32(self.grid.num_levels - 3),
            offset_provider={},
        )

        self._update_levmask_from_cfl_clipping()

        self._compute_advection_in_vertical_momentum_equation(
            contravariant_corrected_w_at_cells_on_model_levels=self._contravariant_corrected_w_at_cells_on_model_levels,
            vertical_wind_advective_tendency=diagnostic_state.vertical_wind_advective_tendency.corrector,
            w=prognostic_state.w,
            contravariant_corrected_w_at_cells_on_half_levels=self._contravariant_corrected_w_at_cells_on_half_levels,
            horizontal_advection_of_w_at_edges_on_half_levels=self._horizontal_advection_of_w_at_edges_on_half_levels,
            coeff1_dwdz=self.metric_state.coeff1_dwdz,
            coeff2_dwdz=self.metric_state.coeff2_dwdz,
            e_bln_c_s=self.interpolation_state.e_bln_c_s,
            ddqz_z_half=self.metric_state.ddqz_z_half,
            area=cell_areas,
            geofac_n2s=self.interpolation_state.geofac_n2s,
            scalfac_exdiff=scalfac_exdiff,
            cfl_w_limit=cfl_w_limit,
            dtime=dtime,
            skip_compute_predictor_vertical_advection=False,
            levelmask=self.levmask,
            cfl_clipping=self.cfl_clipping,
            owner_mask=self.c_owner_mask,
            cell=self.cell_field,
            k=self.k_field,
            cell_lower_bound=self._start_cell_nudging,
            cell_upper_bound=self._end_cell_local,
            nlev=gtx.int32(self.grid.num_levels),
            nrdmax=self.vertical_params.nrdmax,
            start_cell_lateral_boundary=self._start_cell_lateral_boundary_level_4,
            end_cell_halo=self._end_cell_halo,
            horizontal_start=self._start_cell_lateral_boundary_level_4,
            horizontal_end=self._end_cell_halo,
            vertical_start=0,
            vertical_end=gtx.int32(self.grid.num_levels),
            offset_provider=self.grid.offset_providers,
        )
        # This behaviour needs to change for multiple blocks
        self.levelmask = self.levmask

        self._compute_advection_in_horizontal_momentum_equation(
            normal_wind_advective_tendency=diagnostic_state.normal_wind_advective_tendency.corrector,
            vn=prognostic_state.vn,
            horizontal_kinetic_energy_at_edges_on_model_levels=horizontal_kinetic_energy_at_edges_on_model_levels,
            horizontal_kinetic_energy_at_cells_on_model_levels=self._horizontal_kinetic_energy_at_cells_on_model_levels,
            tangential_wind=diagnostic_state.tangential_wind,
            coriolis_frequency=self.edge_params.coriolis_frequency,
            contravariant_corrected_w_at_cells_on_model_levels=self._contravariant_corrected_w_at_cells_on_model_levels,
            vn_on_half_levels=diagnostic_state.vn_on_half_levels,
            geofac_rot=self.interpolation_state.geofac_rot,
            coeff_gradekin=self.metric_state.coeff_gradekin,
            c_lin_e=self.interpolation_state.c_lin_e,
            ddqz_z_full_e=self.metric_state.ddqz_z_full_e,
            area_edge=self.edge_params.edge_areas,
            tangent_orientation=self.edge_params.tangent_orientation,
            inv_primal_edge_length=self.edge_params.inverse_primal_edge_lengths,
            geofac_grdiv=self.interpolation_state.geofac_grdiv,
            cfl_w_limit=cfl_w_limit,
            scalfac_exdiff=scalfac_exdiff,
            d_time=dtime,
            levelmask=self.levelmask,
            k=self.k_field,
            vertex=self.vertex_field,
            edge=self.edge_field,
            nlev=self.grid.num_levels,
            nrdmax=self.vertical_params.nrdmax,
            start_vertex_lateral_boundary_level_2=self._start_vertex_lateral_boundary_level_2,
            end_vertex_halo=self._end_vertex_halo,
            start_edge_nudging_level_2=self._start_edge_nudging_level_2,
            end_edge_local=self._end_edge_local,
            horizontal_start=gtx.int32(0),
            horizontal_end=gtx.int32(self.grid.num_edges),
            vertical_start=gtx.int32(0),
            vertical_end=gtx.int32(self.grid.num_levels),
            offset_provider=self.grid.offset_providers,
        )<|MERGE_RESOLUTION|>--- conflicted
+++ resolved
@@ -198,37 +198,6 @@
             vn=prognostic_state.vn,
             w=prognostic_state.w,
             rbf_vec_coeff_e=self.interpolation_state.rbf_vec_coeff_e,
-<<<<<<< HEAD
-            vt=diagnostic_state.vt,
-            horizontal_start=self._start_edge_lateral_boundary_level_5,
-            horizontal_end=self._end_edge_halo_level_2,
-            vertical_start=0,
-            vertical_end=self.grid.num_levels,
-            offset_provider=self.grid.offset_providers,
-        )
-        # return
-
-        # scidoc:
-        # Outputs:
-        #  - vn_ie :
-        #     $$
-        #     \vn{\n}{\e}{\k-1/2} = \Wlev \vn{\n}{\e}{\k} + (1 - \Wlev) \vn{\n}{\e}{\k-1}, \quad \k \in [1, \nlev)
-        #     $$
-        #     Interpolate the normal velocity from full to half levels.
-        #  - z_kin_hor_e :
-        #     $$
-        #     \kinehori{\n}{\e}{\k} = \frac{1}{2} \left( \vn{\n}{\e}{\k}^2 + \vt{\n}{\e}{\k}^2 \right), \quad \k \in [1, \nlev)
-        #     $$
-        #     Compute the horizontal kinetic energy. Exclude the first full level.
-        #
-        # Inputs:
-        #  - $\Wlev$ : wgtfac_e
-        #  - $\vn{\n}{\e}{\k}$ : vn
-        #  - $\vt{\n}{\e}{\k}$ : vt
-        #
-        self._interpolate_vn_to_ie_and_compute_ekin_on_edges(
-=======
->>>>>>> 56b18602
             wgtfac_e=self.metric_state.wgtfac_e,
             ddxn_z_full=self.metric_state.ddxn_z_full,
             ddxt_z_full=self.metric_state.ddxt_z_full,
