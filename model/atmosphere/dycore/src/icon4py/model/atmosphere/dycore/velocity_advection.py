# ICON4Py - ICON inspired code in Python and GT4Py
#
# Copyright (c) 2022-2024, ETH Zurich and MeteoSwiss
# All rights reserved.
#
# Please, refer to the LICENSE file in the root directory.
# SPDX-License-Identifier: BSD-3-Clause
# ruff: noqa: ERA001

from __future__ import annotations

from typing import Optional

import gt4py.next as gtx
from gt4py.next import backend as gtx_backend

from icon4py.model.atmosphere.dycore import dycore_states
from icon4py.model.atmosphere.dycore.stencils import (
    compute_advection_in_horizontal_momentum_equation,
    compute_advection_in_vertical_momentum_equation,
    compute_cell_diagnostics_for_velocity_advection,
    compute_edge_diagnostics_for_velocity_advection,
    compute_maximum_cfl_and_clip_contravariant_vertical_velocity,
)
from icon4py.model.common import dimension as dims, field_type_aliases as fa
from icon4py.model.common.grid import (
    horizontal as h_grid,
    icon as icon_grid,
    states as grid_states,
    vertical as v_grid,
)
from icon4py.model.common.states import prognostic_state as prognostics
from icon4py.model.common.utils import data_allocation as data_alloc


class VelocityAdvection:
    def __init__(
        self,
        grid: icon_grid.IconGrid,
        metric_state: dycore_states.MetricStateNonHydro,
        interpolation_state: dycore_states.InterpolationState,
        vertical_params: v_grid.VerticalGrid,
        edge_params: grid_states.EdgeParams,
        owner_mask: fa.CellField[bool],
        backend: Optional[gtx_backend.Backend],
    ):
        self.grid: icon_grid.IconGrid = grid
        self._backend = backend
        self.metric_state: dycore_states.MetricStateNonHydro = metric_state
        self.interpolation_state: dycore_states.InterpolationState = interpolation_state
        self.vertical_params = vertical_params
        self.edge_params = edge_params
        self.c_owner_mask = owner_mask

        self.cfl_w_limit: float = 0.65
        self.scalfac_exdiff: float = 0.05
        self._allocate_local_fields()
        self._determine_local_domains()

        self._compute_derived_horizontal_winds_and_ke_and_horizontal_advection_of_w_and_contravariant_correction = compute_edge_diagnostics_for_velocity_advection.compute_derived_horizontal_winds_and_ke_and_horizontal_advection_of_w_and_contravariant_correction.with_backend(
            self._backend
        )
        self._compute_horizontal_advection_of_w = compute_edge_diagnostics_for_velocity_advection.compute_horizontal_advection_of_w.with_backend(
            self._backend
        )

        self._interpolate_horizontal_kinetic_energy_to_cells_and_compute_contravariant_terms = compute_cell_diagnostics_for_velocity_advection.interpolate_horizontal_kinetic_energy_to_cells_and_compute_contravariant_terms.with_backend(
            self._backend
        )
        self._compute_maximum_cfl_and_clip_contravariant_vertical_velocity = compute_maximum_cfl_and_clip_contravariant_vertical_velocity.compute_maximum_cfl_and_clip_contravariant_vertical_velocity.with_backend(
            self._backend
        )
        self._interpolate_horizontal_kinetic_energy_to_cells_and_compute_contravariant_corrected_w = compute_cell_diagnostics_for_velocity_advection.interpolate_horizontal_kinetic_energy_to_cells_and_compute_contravariant_corrected_w.with_backend(
            self._backend
        )

        self._compute_advection_in_vertical_momentum_equation = compute_advection_in_vertical_momentum_equation.compute_advection_in_vertical_momentum_equation.with_backend(
            self._backend
        )

        self._compute_advection_in_horizontal_momentum_equation = compute_advection_in_horizontal_momentum_equation.compute_advection_in_horizontal_momentum_equation.with_backend(
            self._backend
        )

    def _allocate_local_fields(self):
        self._horizontal_advection_of_w_at_edges_on_half_levels = data_alloc.zero_field(
            self.grid, dims.EdgeDim, dims.KDim, backend=self._backend
        )
        """
        Declared as z_v_grad_w in ICON. vn dw/dn + vt dw/dt. NOTE THAT IT ONLY HAS nlev LEVELS because w[nlevp1-1] is diagnostic.
        """

        self._horizontal_kinetic_energy_at_cells_on_model_levels = data_alloc.zero_field(
            self.grid, dims.CellDim, dims.KDim, backend=self._backend
        )
        """
        Declared as z_ekinh in ICON.
        """

        self._contravariant_corrected_w_at_cells_on_half_levels = data_alloc.zero_field(
            self.grid, dims.CellDim, dims.KDim, extend={dims.KDim: 1}, backend=self._backend
        )
        """
        Declared as z_w_con_c in ICON. w - (vn dz/dn + vt dz/dt), z is topography height
        """

        self._contravariant_corrected_w_at_cells_on_model_levels = data_alloc.zero_field(
            self.grid, dims.CellDim, dims.KDim, backend=self._backend
        )
        """
        Declared as z_w_con_c_full in ICON. w - (vn dz/dn + vt dz/dt), z is topography height
        """

        self.cfl_clipping = data_alloc.zero_field(
            self.grid, dims.CellDim, dims.KDim, dtype=bool, backend=self._backend
        )
        self.vcfl_dsl = data_alloc.zero_field(
            self.grid, dims.CellDim, dims.KDim, backend=self._backend
        )

        self.cell_field = data_alloc.index_field(self.grid, dims.CellDim, backend=self._backend)
        self.edge_field = data_alloc.index_field(self.grid, dims.EdgeDim, backend=self._backend)
        self.vertex_field = data_alloc.index_field(self.grid, dims.VertexDim, backend=self._backend)

    def _determine_local_domains(self):
        vertex_domain = h_grid.domain(dims.VertexDim)
        edge_domain = h_grid.domain(dims.EdgeDim)
        cell_domain = h_grid.domain(dims.CellDim)
        self._start_vertex_lateral_boundary_level_2 = self.grid.start_index(
            vertex_domain(h_grid.Zone.LATERAL_BOUNDARY_LEVEL_2)
        )
        self._end_vertex_halo = self.grid.end_index(vertex_domain(h_grid.Zone.HALO))

        self._start_edge_lateral_boundary_level_5 = self.grid.start_index(
            edge_domain(h_grid.Zone.LATERAL_BOUNDARY_LEVEL_5)
        )
        self._start_edge_lateral_boundary_level_7 = self.grid.start_index(
            edge_domain(h_grid.Zone.LATERAL_BOUNDARY_LEVEL_7)
        )
        self._start_edge_nudging_level_2 = self.grid.start_index(
            edge_domain(h_grid.Zone.NUDGING_LEVEL_2)
        )

        self._end_edge_local = self.grid.end_index(edge_domain(h_grid.Zone.LOCAL))
        self._end_edge_halo = self.grid.end_index(edge_domain(h_grid.Zone.HALO))
        self._end_edge_halo_level_2 = self.grid.end_index(edge_domain(h_grid.Zone.HALO_LEVEL_2))

        self._start_cell_lateral_boundary_level_3 = self.grid.start_index(
            cell_domain(h_grid.Zone.LATERAL_BOUNDARY_LEVEL_3)
        )
        self._start_cell_lateral_boundary_level_4 = self.grid.start_index(
            cell_domain(h_grid.Zone.LATERAL_BOUNDARY_LEVEL_4)
        )
        self._start_cell_nudging = self.grid.start_index(cell_domain(h_grid.Zone.NUDGING))
        self._end_cell_local = self.grid.end_index(cell_domain(h_grid.Zone.LOCAL))
        self._end_cell_halo = self.grid.end_index(cell_domain(h_grid.Zone.HALO))

    def run_predictor_step(
        self,
        skip_compute_predictor_vertical_advection: bool,
        diagnostic_state: dycore_states.DiagnosticStateNonHydro,
        prognostic_state: prognostics.PrognosticState,
        contravariant_correction_at_edges_on_model_levels: fa.EdgeKField[float],
        horizontal_kinetic_energy_at_edges_on_model_levels: fa.EdgeKField[float],
        tangential_wind_on_half_levels: fa.EdgeKField[float],
        dtime: float,
        cell_areas: fa.CellField[float],
    ):
        """
        Compute some diagnostic variables that are used in the predictor step
        of the dycore and advective tendency of normal and vertical winds.

        Args:
            skip_compute_predictor_vertical_advection: Option to skip computation of advective tendency of vertical wind
            diagnostic_state: DiagnosticStateNonHydro class
            prognostic_state: PrognosticState class
            contravariant_correction_at_edges_on_model_levels: Contravariant corrected vertical wind at edge [m s-1]
            horizontal_kinetic_energy_at_edges_on_model_levels: Horizontal kinetic energy at edge [m^2 s-2]
            tangential_wind_on_half_levels: tangential wind at edge on k-half levels [m s-1]
            dtime: time step [m s-1]
            cell_areas: cell area [m^2]
        """

        cfl_w_limit, scalfac_exdiff = self._scale_factors_by_dtime(dtime)

        self._compute_derived_horizontal_winds_and_ke_and_horizontal_advection_of_w_and_contravariant_correction(
            tangential_wind=diagnostic_state.tangential_wind,
            tangential_wind_on_half_levels=tangential_wind_on_half_levels,
            vn_on_half_levels=diagnostic_state.vn_on_half_levels,
            horizontal_kinetic_energy_at_edges_on_model_levels=horizontal_kinetic_energy_at_edges_on_model_levels,
            contravariant_correction_at_edges_on_model_levels=contravariant_correction_at_edges_on_model_levels,
            horizontal_advection_of_w_at_edges_on_half_levels=self._horizontal_advection_of_w_at_edges_on_half_levels,
            vn=prognostic_state.vn,
            w=prognostic_state.w,
            rbf_vec_coeff_e=self.interpolation_state.rbf_vec_coeff_e,
            wgtfac_e=self.metric_state.wgtfac_e,
            ddxn_z_full=self.metric_state.ddxn_z_full,
            ddxt_z_full=self.metric_state.ddxt_z_full,
            wgtfacq_e=self.metric_state.wgtfacq_e,
            c_intp=self.interpolation_state.c_intp,
            inv_dual_edge_length=self.edge_params.inverse_dual_edge_lengths,
            inv_primal_edge_length=self.edge_params.inverse_primal_edge_lengths,
            tangent_orientation=self.edge_params.tangent_orientation,
            skip_compute_predictor_vertical_advection=skip_compute_predictor_vertical_advection,
<<<<<<< HEAD
            k=self.k_field,
=======
>>>>>>> d4904c0c
            nflatlev=self.vertical_params.nflatlev,
            horizontal_start=self._start_edge_lateral_boundary_level_5,
            horizontal_end=self._end_edge_halo_level_2,
            vertical_start=gtx.int32(0),
            vertical_end=gtx.int32(self.grid.num_levels + 1),
            offset_provider=self.grid.offset_providers,
        )

        self._interpolate_horizontal_kinetic_energy_to_cells_and_compute_contravariant_terms(
            horizontal_kinetic_energy_at_cells_on_model_levels=self._horizontal_kinetic_energy_at_cells_on_model_levels,
            contravariant_correction_at_cells_on_half_levels=diagnostic_state.contravariant_correction_at_cells_on_half_levels,
            contravariant_corrected_w_at_cells_on_half_levels=self._contravariant_corrected_w_at_cells_on_half_levels,
            w=prognostic_state.w,
            horizontal_kinetic_energy_at_edges_on_model_levels=horizontal_kinetic_energy_at_edges_on_model_levels,
            contravariant_correction_at_edges_on_model_levels=contravariant_correction_at_edges_on_model_levels,
            e_bln_c_s=self.interpolation_state.e_bln_c_s,
            wgtfac_c=self.metric_state.wgtfac_c,
            nflatlev=self.vertical_params.nflatlev,
            nlev=self.grid.num_levels,
            horizontal_start=self._start_cell_lateral_boundary_level_4,
            horizontal_end=self._end_cell_halo,
            vertical_start=0,
            vertical_end=self.grid.num_levels + 1,
            offset_provider=self.grid.offset_providers,
        )

        # TODO most likely this should be inlined into the next function
        self._compute_maximum_cfl_and_clip_contravariant_vertical_velocity(
            ddqz_z_half=self.metric_state.ddqz_z_half,
            z_w_con_c=self._contravariant_corrected_w_at_cells_on_half_levels,
            cfl_clipping=self.cfl_clipping,
            vcfl=self.vcfl_dsl,
            cfl_w_limit=cfl_w_limit,
            dtime=dtime,
            horizontal_start=self._start_cell_lateral_boundary_level_4,
            horizontal_end=self._end_cell_halo,
            vertical_start=gtx.int32(
                max(3, self.vertical_params.end_index_of_damping_layer - 2) - 1
            ),
            vertical_end=gtx.int32(self.grid.num_levels - 3),
            offset_provider={},
        )

        # note level_mask removed, because all accesses where additionally checking cfl_clipping
        # TODO(havogt): however, our test data is probably not able to catch cfl_clipping conditons
        self._compute_advection_in_vertical_momentum_equation(
            contravariant_corrected_w_at_cells_on_model_levels=self._contravariant_corrected_w_at_cells_on_model_levels,
            vertical_wind_advective_tendency=diagnostic_state.vertical_wind_advective_tendency.predictor,
            w=prognostic_state.w,
            contravariant_corrected_w_at_cells_on_half_levels=self._contravariant_corrected_w_at_cells_on_half_levels,
            horizontal_advection_of_w_at_edges_on_half_levels=self._horizontal_advection_of_w_at_edges_on_half_levels,
            coeff1_dwdz=self.metric_state.coeff1_dwdz,
            coeff2_dwdz=self.metric_state.coeff2_dwdz,
            e_bln_c_s=self.interpolation_state.e_bln_c_s,
            ddqz_z_half=self.metric_state.ddqz_z_half,
            area=cell_areas,
            geofac_n2s=self.interpolation_state.geofac_n2s,
            scalfac_exdiff=scalfac_exdiff,
            cfl_w_limit=cfl_w_limit,
            dtime=dtime,
            skip_compute_predictor_vertical_advection=skip_compute_predictor_vertical_advection,
            cfl_clipping=self.cfl_clipping,
            owner_mask=self.c_owner_mask,
            cell=self.cell_field,
            cell_lower_bound=self._start_cell_nudging,
            cell_upper_bound=self._end_cell_local,
            nlev=gtx.int32(self.grid.num_levels),
            nrdmax=self.vertical_params.nrdmax,
            horizontal_start=self._start_cell_lateral_boundary_level_4,
            horizontal_end=self._end_cell_halo,
            vertical_start=0,
            vertical_end=gtx.int32(self.grid.num_levels),
            offset_provider=self.grid.offset_providers,
        )

        # TODO(havogt): can we move this to the end?
        xp = data_alloc.import_array_ns(self._backend)
        levmask = gtx.as_field(
            domain=(dims.KDim,), data=(xp.any(self.cfl_clipping.ndarray, 0)), dtype=bool
        )
        self._compute_advection_in_horizontal_momentum_equation(
            normal_wind_advective_tendency=diagnostic_state.normal_wind_advective_tendency.predictor,
            vn=prognostic_state.vn,
            horizontal_kinetic_energy_at_edges_on_model_levels=horizontal_kinetic_energy_at_edges_on_model_levels,
            horizontal_kinetic_energy_at_cells_on_model_levels=self._horizontal_kinetic_energy_at_cells_on_model_levels,
            tangential_wind=diagnostic_state.tangential_wind,
            coriolis_frequency=self.edge_params.coriolis_frequency,
            contravariant_corrected_w_at_cells_on_model_levels=self._contravariant_corrected_w_at_cells_on_model_levels,
            vn_on_half_levels=diagnostic_state.vn_on_half_levels,
            geofac_rot=self.interpolation_state.geofac_rot,
            coeff_gradekin=self.metric_state.coeff_gradekin,
            c_lin_e=self.interpolation_state.c_lin_e,
            ddqz_z_full_e=self.metric_state.ddqz_z_full_e,
            area_edge=self.edge_params.edge_areas,
            tangent_orientation=self.edge_params.tangent_orientation,
            inv_primal_edge_length=self.edge_params.inverse_primal_edge_lengths,
            geofac_grdiv=self.interpolation_state.geofac_grdiv,
            cfl_w_limit=cfl_w_limit,
            scalfac_exdiff=scalfac_exdiff,
            d_time=dtime,
<<<<<<< HEAD
            levelmask=levmask,  # TODO(havogt): can we get rid of the levelmask here?
            k=self.k_field,
            edge=self.edge_field,
=======
            levelmask=self.levelmask,
>>>>>>> d4904c0c
            nlev=self.grid.num_levels,
            nrdmax=self.vertical_params.nrdmax,
            start_edge_nudging_level_2=self._start_edge_nudging_level_2,
            end_edge_local=self._end_edge_local,
            horizontal_start=gtx.int32(0),
            horizontal_end=gtx.int32(self.grid.num_edges),
            vertical_start=gtx.int32(0),
            vertical_end=gtx.int32(self.grid.num_levels),
            offset_provider=self.grid.offset_providers,
        )

    def _scale_factors_by_dtime(self, dtime):
        scaled_cfl_w_limit = self.cfl_w_limit / dtime
        scalfac_exdiff = self.scalfac_exdiff / (dtime * (0.85 - scaled_cfl_w_limit * dtime))
        return scaled_cfl_w_limit, scalfac_exdiff

    def run_corrector_step(
        self,
        diagnostic_state: dycore_states.DiagnosticStateNonHydro,
        prognostic_state: prognostics.PrognosticState,
        horizontal_kinetic_energy_at_edges_on_model_levels: fa.EdgeKField[float],
        tangential_wind_on_half_levels: fa.EdgeKField[float],
        dtime: float,
        cell_areas: fa.CellField[float],
    ):
        """
        Compute some diagnostic variables that are used in the corrector step
        of the dycore and advective tendency of normal and vertical winds.

        Args:
            diagnostic_state: DiagnosticStateNonHydro class
            prognostic_state: PrognosticState class
            horizontal_kinetic_energy_at_edges_on_model_levels: Horizontal kinetic energy at edge [m^2 s-2]
            tangential_wind_on_half_levels: tangential wind at edge on k-half levels [m s-1]
            dtime: time step [m s-1]
            cell_areas: cell area [m^2]
        """

        cfl_w_limit, scalfac_exdiff = self._scale_factors_by_dtime(dtime)

        self._compute_horizontal_advection_of_w(
            horizontal_advection_of_w_at_edges_on_half_levels=self._horizontal_advection_of_w_at_edges_on_half_levels,
            w=prognostic_state.w,
            tangential_wind_on_half_levels=tangential_wind_on_half_levels,
            vn_on_half_levels=diagnostic_state.vn_on_half_levels,
            c_intp=self.interpolation_state.c_intp,
            inv_dual_edge_length=self.edge_params.inverse_dual_edge_lengths,
            inv_primal_edge_length=self.edge_params.inverse_primal_edge_lengths,
            tangent_orientation=self.edge_params.tangent_orientation,
<<<<<<< HEAD
=======
            lateral_boundary_7=self._start_edge_lateral_boundary_level_7,
            halo_1=self._end_edge_halo,
            start_vertex_lateral_boundary_level_2=self._start_vertex_lateral_boundary_level_2,
            end_vertex_halo=self._end_vertex_halo,
>>>>>>> d4904c0c
            horizontal_start=self._start_edge_lateral_boundary_level_5,
            horizontal_end=self._end_edge_halo_level_2,
            vertical_start=gtx.int32(0),
            vertical_end=gtx.int32(self.grid.num_levels),
            offset_provider=self.grid.offset_providers,
        )

        self._interpolate_horizontal_kinetic_energy_to_cells_and_compute_contravariant_corrected_w(
            horizontal_kinetic_energy_at_cells_on_model_levels=self._horizontal_kinetic_energy_at_cells_on_model_levels,
            contravariant_correction_at_cells_on_half_levels=diagnostic_state.contravariant_correction_at_cells_on_half_levels,
            contravariant_corrected_w_at_cells_on_half_levels=self._contravariant_corrected_w_at_cells_on_half_levels,
            w=prognostic_state.w,
            horizontal_kinetic_energy_at_edges_on_model_levels=horizontal_kinetic_energy_at_edges_on_model_levels,
            e_bln_c_s=self.interpolation_state.e_bln_c_s,
            nflatlev=self.vertical_params.nflatlev,
            nlev=self.grid.num_levels,
            horizontal_start=self._start_cell_lateral_boundary_level_3,
            horizontal_end=self._end_cell_halo,
            vertical_start=0,
            vertical_end=self.grid.num_levels + 1,
            offset_provider=self.grid.offset_providers,
        )
        self._compute_maximum_cfl_and_clip_contravariant_vertical_velocity(
            ddqz_z_half=self.metric_state.ddqz_z_half,
            z_w_con_c=self._contravariant_corrected_w_at_cells_on_half_levels,
            cfl_clipping=self.cfl_clipping,
            vcfl=self.vcfl_dsl,
            cfl_w_limit=cfl_w_limit,
            dtime=dtime,
            horizontal_start=self._start_cell_lateral_boundary_level_4,
            horizontal_end=self._end_cell_halo,
            vertical_start=gtx.int32(
                max(3, self.vertical_params.end_index_of_damping_layer - 2) - 1
            ),
            vertical_end=gtx.int32(self.grid.num_levels - 3),
            offset_provider={},
        )

        self._compute_advection_in_vertical_momentum_equation(
            contravariant_corrected_w_at_cells_on_model_levels=self._contravariant_corrected_w_at_cells_on_model_levels,
            vertical_wind_advective_tendency=diagnostic_state.vertical_wind_advective_tendency.corrector,
            w=prognostic_state.w,
            contravariant_corrected_w_at_cells_on_half_levels=self._contravariant_corrected_w_at_cells_on_half_levels,
            horizontal_advection_of_w_at_edges_on_half_levels=self._horizontal_advection_of_w_at_edges_on_half_levels,
            coeff1_dwdz=self.metric_state.coeff1_dwdz,
            coeff2_dwdz=self.metric_state.coeff2_dwdz,
            e_bln_c_s=self.interpolation_state.e_bln_c_s,
            ddqz_z_half=self.metric_state.ddqz_z_half,
            area=cell_areas,
            geofac_n2s=self.interpolation_state.geofac_n2s,
            scalfac_exdiff=scalfac_exdiff,
            cfl_w_limit=cfl_w_limit,
            dtime=dtime,
            skip_compute_predictor_vertical_advection=False,
            cfl_clipping=self.cfl_clipping,
            owner_mask=self.c_owner_mask,
            cell=self.cell_field,
            cell_lower_bound=self._start_cell_nudging,
            cell_upper_bound=self._end_cell_local,
            nlev=gtx.int32(self.grid.num_levels),
            nrdmax=self.vertical_params.nrdmax,
            horizontal_start=self._start_cell_lateral_boundary_level_4,
            horizontal_end=self._end_cell_halo,
            vertical_start=0,
            vertical_end=gtx.int32(self.grid.num_levels),
            offset_provider=self.grid.offset_providers,
        )

        # TODO(havogt): can we move this to the end?
        xp = data_alloc.import_array_ns(self._backend)
        levmask = gtx.as_field(
            domain=(dims.KDim,), data=(xp.any(self.cfl_clipping.ndarray, 0)), dtype=bool
        )

        self._compute_advection_in_horizontal_momentum_equation(
            normal_wind_advective_tendency=diagnostic_state.normal_wind_advective_tendency.corrector,
            vn=prognostic_state.vn,
            horizontal_kinetic_energy_at_edges_on_model_levels=horizontal_kinetic_energy_at_edges_on_model_levels,
            horizontal_kinetic_energy_at_cells_on_model_levels=self._horizontal_kinetic_energy_at_cells_on_model_levels,
            tangential_wind=diagnostic_state.tangential_wind,
            coriolis_frequency=self.edge_params.coriolis_frequency,
            contravariant_corrected_w_at_cells_on_model_levels=self._contravariant_corrected_w_at_cells_on_model_levels,
            vn_on_half_levels=diagnostic_state.vn_on_half_levels,
            geofac_rot=self.interpolation_state.geofac_rot,
            coeff_gradekin=self.metric_state.coeff_gradekin,
            c_lin_e=self.interpolation_state.c_lin_e,
            ddqz_z_full_e=self.metric_state.ddqz_z_full_e,
            area_edge=self.edge_params.edge_areas,
            tangent_orientation=self.edge_params.tangent_orientation,
            inv_primal_edge_length=self.edge_params.inverse_primal_edge_lengths,
            geofac_grdiv=self.interpolation_state.geofac_grdiv,
            cfl_w_limit=cfl_w_limit,
            scalfac_exdiff=scalfac_exdiff,
            d_time=dtime,
<<<<<<< HEAD
            levelmask=levmask,  # TODO(havogt): can we get rid of the levelmask here?
            k=self.k_field,
            edge=self.edge_field,
=======
            levelmask=self.levelmask,
>>>>>>> d4904c0c
            nlev=self.grid.num_levels,
            nrdmax=self.vertical_params.nrdmax,
            start_edge_nudging_level_2=self._start_edge_nudging_level_2,
            end_edge_local=self._end_edge_local,
            horizontal_start=gtx.int32(0),
            horizontal_end=gtx.int32(self.grid.num_edges),
            vertical_start=gtx.int32(0),
            vertical_end=gtx.int32(self.grid.num_levels),
            offset_provider=self.grid.offset_providers,
        )<|MERGE_RESOLUTION|>--- conflicted
+++ resolved
@@ -118,9 +118,6 @@
             self.grid, dims.CellDim, dims.KDim, backend=self._backend
         )
 
-        self.cell_field = data_alloc.index_field(self.grid, dims.CellDim, backend=self._backend)
-        self.edge_field = data_alloc.index_field(self.grid, dims.EdgeDim, backend=self._backend)
-        self.vertex_field = data_alloc.index_field(self.grid, dims.VertexDim, backend=self._backend)
 
     def _determine_local_domains(self):
         vertex_domain = h_grid.domain(dims.VertexDim)
@@ -202,10 +199,6 @@
             inv_primal_edge_length=self.edge_params.inverse_primal_edge_lengths,
             tangent_orientation=self.edge_params.tangent_orientation,
             skip_compute_predictor_vertical_advection=skip_compute_predictor_vertical_advection,
-<<<<<<< HEAD
-            k=self.k_field,
-=======
->>>>>>> d4904c0c
             nflatlev=self.vertical_params.nflatlev,
             horizontal_start=self._start_edge_lateral_boundary_level_5,
             horizontal_end=self._end_edge_halo_level_2,
@@ -269,9 +262,6 @@
             skip_compute_predictor_vertical_advection=skip_compute_predictor_vertical_advection,
             cfl_clipping=self.cfl_clipping,
             owner_mask=self.c_owner_mask,
-            cell=self.cell_field,
-            cell_lower_bound=self._start_cell_nudging,
-            cell_upper_bound=self._end_cell_local,
             nlev=gtx.int32(self.grid.num_levels),
             nrdmax=self.vertical_params.nrdmax,
             horizontal_start=self._start_cell_lateral_boundary_level_4,
@@ -306,13 +296,7 @@
             cfl_w_limit=cfl_w_limit,
             scalfac_exdiff=scalfac_exdiff,
             d_time=dtime,
-<<<<<<< HEAD
             levelmask=levmask,  # TODO(havogt): can we get rid of the levelmask here?
-            k=self.k_field,
-            edge=self.edge_field,
-=======
-            levelmask=self.levelmask,
->>>>>>> d4904c0c
             nlev=self.grid.num_levels,
             nrdmax=self.vertical_params.nrdmax,
             start_edge_nudging_level_2=self._start_edge_nudging_level_2,
@@ -362,13 +346,6 @@
             inv_dual_edge_length=self.edge_params.inverse_dual_edge_lengths,
             inv_primal_edge_length=self.edge_params.inverse_primal_edge_lengths,
             tangent_orientation=self.edge_params.tangent_orientation,
-<<<<<<< HEAD
-=======
-            lateral_boundary_7=self._start_edge_lateral_boundary_level_7,
-            halo_1=self._end_edge_halo,
-            start_vertex_lateral_boundary_level_2=self._start_vertex_lateral_boundary_level_2,
-            end_vertex_halo=self._end_vertex_halo,
->>>>>>> d4904c0c
             horizontal_start=self._start_edge_lateral_boundary_level_5,
             horizontal_end=self._end_edge_halo_level_2,
             vertical_start=gtx.int32(0),
@@ -425,9 +402,6 @@
             skip_compute_predictor_vertical_advection=False,
             cfl_clipping=self.cfl_clipping,
             owner_mask=self.c_owner_mask,
-            cell=self.cell_field,
-            cell_lower_bound=self._start_cell_nudging,
-            cell_upper_bound=self._end_cell_local,
             nlev=gtx.int32(self.grid.num_levels),
             nrdmax=self.vertical_params.nrdmax,
             horizontal_start=self._start_cell_lateral_boundary_level_4,
@@ -463,13 +437,7 @@
             cfl_w_limit=cfl_w_limit,
             scalfac_exdiff=scalfac_exdiff,
             d_time=dtime,
-<<<<<<< HEAD
             levelmask=levmask,  # TODO(havogt): can we get rid of the levelmask here?
-            k=self.k_field,
-            edge=self.edge_field,
-=======
-            levelmask=self.levelmask,
->>>>>>> d4904c0c
             nlev=self.grid.num_levels,
             nrdmax=self.vertical_params.nrdmax,
             start_edge_nudging_level_2=self._start_edge_nudging_level_2,
