# ICON4Py - ICON inspired code in Python and GT4Py
#
# Copyright (c) 2022-2024, ETH Zurich and MeteoSwiss
# All rights reserved.
#
# Please, refer to the LICENSE file in the root directory.
# SPDX-License-Identifier: BSD-3-Clause
# ruff: noqa: ERA001

from __future__ import annotations

import gt4py.next as gtx
import gt4py.next.typing as gtx_typing
from gt4py.next import allocators as gtx_allocators  # TODO(havogt): expose in gtx_typing

from icon4py.model.atmosphere.dycore import dycore_states
from icon4py.model.atmosphere.dycore.stencils.compute_advection_in_horizontal_momentum_equation import (
    compute_advection_in_horizontal_momentum_equation,
)
from icon4py.model.atmosphere.dycore.stencils.compute_advection_in_vertical_momentum_equation import (
    compute_advection_in_vertical_momentum_equation,
    compute_contravariant_correction_and_advection_in_vertical_momentum_equation,
)
from icon4py.model.atmosphere.dycore.stencils.compute_derived_horizontal_winds_and_ke_and_contravariant_correction import (
    compute_derived_horizontal_winds_and_ke_and_contravariant_correction,
)
from icon4py.model.common import (
    dimension as dims,
    field_type_aliases as fa,
    model_backends,
    type_alias as ta,
)
from icon4py.model.common.grid import (
    horizontal as h_grid,
    icon as icon_grid,
    states as grid_states,
    vertical as v_grid,
)
from icon4py.model.common.model_options import setup_program
from icon4py.model.common.states import prognostic_state as prognostics
from icon4py.model.common.utils import data_allocation as data_alloc


class VelocityAdvection:
    def __init__(
        self,
        grid: icon_grid.IconGrid,
        metric_state: dycore_states.MetricStateNonHydro,
        interpolation_state: dycore_states.InterpolationState,
        vertical_params: v_grid.VerticalGrid,
        edge_params: grid_states.EdgeParams,
        owner_mask: fa.CellField[bool],
        backend: gtx_typing.Backend
        | model_backends.DeviceType
        | model_backends.BackendDescriptor
        | None,
    ):
        self.grid: icon_grid.IconGrid = grid
        self.metric_state: dycore_states.MetricStateNonHydro = metric_state
        self.interpolation_state: dycore_states.InterpolationState = interpolation_state
        self.vertical_params = vertical_params
        self.edge_params = edge_params
        self.c_owner_mask = owner_mask

<<<<<<< HEAD
        self.cfl_w_limit: ta.vpfloat = ta.vpfloat(0.65)
        self.scalfac_exdiff: ta.wpfloat = ta.wpfloat(0.05)
        self._allocate_local_fields()
=======
        self.cfl_w_limit: float = 0.65
        self.scalfac_exdiff: float = 0.05
        self._allocate_local_fields(model_backends.get_allocator(backend))
>>>>>>> d3ab9199
        self._determine_local_domains()

        self._compute_derived_horizontal_winds_and_ke_and_contravariant_correction = setup_program(
            backend=backend,
            program=compute_derived_horizontal_winds_and_ke_and_contravariant_correction,
            constant_args={
                "rbf_vec_coeff_e": self.interpolation_state.rbf_vec_coeff_e,
                "wgtfac_e": self.metric_state.wgtfac_e,
                "ddxn_z_full": self.metric_state.ddxn_z_full,
                "ddxt_z_full": self.metric_state.ddxt_z_full,
                "wgtfacq_e": self.metric_state.wgtfacq_e,
                "c_intp": self.interpolation_state.c_intp,
                "inv_dual_edge_length": self.edge_params.inverse_dual_edge_lengths,
                "inv_primal_edge_length": self.edge_params.inverse_primal_edge_lengths,
                "tangent_orientation": self.edge_params.tangent_orientation,
            },
            variants={
                "skip_compute_predictor_vertical_advection": [True, False],
            },
            horizontal_sizes={
                "horizontal_start": self._start_edge_lateral_boundary_level_5,
                "horizontal_end": self._end_edge_halo_level_2,
            },
            vertical_sizes={
                "vertical_start": gtx.int32(0),
                "vertical_end": gtx.int32(self.grid.num_levels + 1),
                "nflatlev": self.vertical_params.nflatlev,
            },
            offset_provider=self.grid.connectivities,
        )

        # TODO(nfarabullini): add `skip_compute_predictor_vertical_advection` to `variants` once possible
        self._compute_contravariant_correction_and_advection_in_vertical_momentum_equation = setup_program(
            backend=backend,
            program=compute_contravariant_correction_and_advection_in_vertical_momentum_equation,
            constant_args={
                "coeff1_dwdz": self.metric_state.coeff1_dwdz,
                "coeff2_dwdz": self.metric_state.coeff2_dwdz,
                "e_bln_c_s": self.interpolation_state.e_bln_c_s,
                "wgtfac_c": self.metric_state.wgtfac_c,
                "ddqz_z_half": self.metric_state.ddqz_z_half,
                "geofac_n2s": self.interpolation_state.geofac_n2s,
                "owner_mask": self.c_owner_mask,
            },
            vertical_sizes={
                "end_index_of_damping_layer": self.vertical_params.end_index_of_damping_layer,
                "nflatlev": self.vertical_params.nflatlev,
                "vertical_start": gtx.int32(0),
                "vertical_end": self.grid.num_levels,
            },
            horizontal_sizes={
                "horizontal_start": self._start_cell_lateral_boundary_level_4,
                "horizontal_end": self._end_cell_halo,
            },
            offset_provider=self.grid.connectivities,
        )

        self._compute_advection_in_vertical_momentum_equation = setup_program(
            backend=backend,
            program=compute_advection_in_vertical_momentum_equation,
            constant_args={
                "coeff1_dwdz": self.metric_state.coeff1_dwdz,
                "coeff2_dwdz": self.metric_state.coeff2_dwdz,
                "c_intp": self.interpolation_state.c_intp,
                "inv_dual_edge_length": self.edge_params.inverse_dual_edge_lengths,
                "inv_primal_edge_length": self.edge_params.inverse_primal_edge_lengths,
                "tangent_orientation": self.edge_params.tangent_orientation,
                "e_bln_c_s": self.interpolation_state.e_bln_c_s,
                "ddqz_z_half": self.metric_state.ddqz_z_half,
                "geofac_n2s": self.interpolation_state.geofac_n2s,
                "owner_mask": self.c_owner_mask,
            },
            horizontal_sizes={
                "horizontal_start": self._start_cell_lateral_boundary_level_4,
                "horizontal_end": self._end_cell_halo,
            },
            vertical_sizes={
                "end_index_of_damping_layer": self.vertical_params.end_index_of_damping_layer,
                "vertical_start": gtx.int32(0),
                "vertical_end": self.grid.num_levels,
            },
            offset_provider=self.grid.connectivities,
        )

        self._compute_advection_in_horizontal_momentum_equation = setup_program(
            backend=backend,
            program=compute_advection_in_horizontal_momentum_equation,
            constant_args={
                "e_bln_c_s": self.interpolation_state.e_bln_c_s,
                "geofac_rot": self.interpolation_state.geofac_rot,
                "coeff_gradekin": self.metric_state.coeff_gradekin,
                "c_lin_e": self.interpolation_state.c_lin_e,
                "ddqz_z_full_e": self.metric_state.ddqz_z_full_e,
                "area_edge": self.edge_params.edge_areas,
                "tangent_orientation": self.edge_params.tangent_orientation,
                "inv_primal_edge_length": self.edge_params.inverse_primal_edge_lengths,
                "geofac_grdiv": self.interpolation_state.geofac_grdiv,
                "coriolis_frequency": self.edge_params.coriolis_frequency,
            },
            variants={
                "apply_extra_diffusion_on_vn": [False, True],
            },
            horizontal_sizes={
                "horizontal_start": self._start_edge_nudging_level_2,
                "horizontal_end": self._end_edge_local,
            },
            vertical_sizes={
                "end_index_of_damping_layer": self.vertical_params.end_index_of_damping_layer,
                "vertical_start": gtx.int32(0),
                "vertical_end": self.grid.num_levels,
            },
            offset_provider=self.grid.connectivities,
        )

    def _allocate_local_fields(self, allocator: gtx_allocators.FieldBufferAllocationUtil | None):
        self._horizontal_advection_of_w_at_edges_on_half_levels = data_alloc.zero_field(
            self.grid, dims.EdgeDim, dims.KDim, allocator=allocator, dtype=ta.vpfloat
        )
        """
        Declared as z_v_grad_w in ICON. vn dw/dn + vt dw/dt. NOTE THAT IT ONLY HAS nlev LEVELS because w[nlevp1-1] is diagnostic.
        """

        self._contravariant_corrected_w_at_cells_on_model_levels = data_alloc.zero_field(
            self.grid, dims.CellDim, dims.KDim, allocator=allocator, dtype=ta.vpfloat
        )
        """
        Declared as z_w_con_c_full in ICON. w - (vn dz/dn + vt dz/dt), z is topography height
        """

        self.vertical_cfl = data_alloc.zero_field(
            self.grid, dims.CellDim, dims.KDim, allocator=allocator, dtype=ta.vpfloat
        )

    def _determine_local_domains(self):
        vertex_domain = h_grid.domain(dims.VertexDim)
        edge_domain = h_grid.domain(dims.EdgeDim)
        cell_domain = h_grid.domain(dims.CellDim)
        self._start_vertex_lateral_boundary_level_2 = self.grid.start_index(
            vertex_domain(h_grid.Zone.LATERAL_BOUNDARY_LEVEL_2)
        )
        self._end_vertex_halo = self.grid.end_index(vertex_domain(h_grid.Zone.HALO))

        self._start_edge_lateral_boundary_level_5 = self.grid.start_index(
            edge_domain(h_grid.Zone.LATERAL_BOUNDARY_LEVEL_5)
        )
        self._start_edge_lateral_boundary_level_7 = self.grid.start_index(
            edge_domain(h_grid.Zone.LATERAL_BOUNDARY_LEVEL_7)
        )
        self._start_edge_nudging_level_2 = self.grid.start_index(
            edge_domain(h_grid.Zone.NUDGING_LEVEL_2)
        )

        self._end_edge_local = self.grid.end_index(edge_domain(h_grid.Zone.LOCAL))
        self._end_edge_halo = self.grid.end_index(edge_domain(h_grid.Zone.HALO))
        self._end_edge_halo_level_2 = self.grid.end_index(edge_domain(h_grid.Zone.HALO_LEVEL_2))

        self._start_cell_lateral_boundary_level_3 = self.grid.start_index(
            cell_domain(h_grid.Zone.LATERAL_BOUNDARY_LEVEL_3)
        )
        self._start_cell_lateral_boundary_level_4 = self.grid.start_index(
            cell_domain(h_grid.Zone.LATERAL_BOUNDARY_LEVEL_4)
        )
        self._start_cell_nudging = self.grid.start_index(cell_domain(h_grid.Zone.NUDGING))
        self._end_cell_local = self.grid.end_index(cell_domain(h_grid.Zone.LOCAL))
        self._end_cell_halo = self.grid.end_index(cell_domain(h_grid.Zone.HALO))

    def _get_max_vertical_cfl(self):
        # Reductions should be performed on flat, contiguous arrays for best cupy performance
        # as otherwise cupy won't use cub optimized kernels.
        max_xp = (
            self.vertical_cfl.ndarray[
                self._start_cell_lateral_boundary_level_4 : self._end_cell_halo, :
            ]
            .ravel(order="K")
            .max()
        )
        if self.vertical_cfl.array_ns.__name__ == "cupy":
            return ta.vpfloat(max_xp.get())
        else:
            return max_xp

    def run_predictor_step(
        self,
        skip_compute_predictor_vertical_advection: bool,
        diagnostic_state: dycore_states.DiagnosticStateNonHydro,
        prognostic_state: prognostics.PrognosticState,
        contravariant_correction_at_edges_on_model_levels: fa.EdgeKField[ta.vpfloat],
        horizontal_kinetic_energy_at_edges_on_model_levels: fa.EdgeKField[ta.vpfloat],
        tangential_wind_on_half_levels: fa.EdgeKField[ta.vpfloat],
        dtime: ta.wpfloat,
        cell_areas: fa.CellField[ta.wpfloat],
    ):
        """
        Compute some diagnostic variables that are used in the predictor step
        of the dycore and advective tendency of normal and vertical winds.

        Args:
            skip_compute_predictor_vertical_advection: Option to skip computation of advective tendency of vertical wind
            diagnostic_state: DiagnosticStateNonHydro class
            prognostic_state: PrognosticState class
            contravariant_correction_at_edges_on_model_levels: Contravariant corrected vertical wind at edge [m s-1]
            horizontal_kinetic_energy_at_edges_on_model_levels: Horizontal kinetic energy at edge [m^2 s-2]
            tangential_wind_on_half_levels: tangential wind at edge on k-half levels [m s-1]
            dtime: time step [m s-1]
            cell_areas: cell area [m^2]
        """

        cfl_w_limit, scalfac_exdiff = self._scale_factors_by_dtime(dtime)

        self._compute_derived_horizontal_winds_and_ke_and_contravariant_correction(
            tangential_wind=diagnostic_state.tangential_wind,
            tangential_wind_on_half_levels=tangential_wind_on_half_levels,
            vn_on_half_levels=diagnostic_state.vn_on_half_levels,
            horizontal_kinetic_energy_at_edges_on_model_levels=horizontal_kinetic_energy_at_edges_on_model_levels,
            contravariant_correction_at_edges_on_model_levels=contravariant_correction_at_edges_on_model_levels,
            horizontal_advection_of_w_at_edges_on_half_levels=self._horizontal_advection_of_w_at_edges_on_half_levels,
            vn=prognostic_state.vn,
            w=prognostic_state.w,
            skip_compute_predictor_vertical_advection=skip_compute_predictor_vertical_advection,
        )

        # TODO(havogt): however, our test data is probably not able to catch cfl_clipping conditons
        self._compute_contravariant_correction_and_advection_in_vertical_momentum_equation(
            contravariant_correction_at_cells_on_half_levels=diagnostic_state.contravariant_correction_at_cells_on_half_levels,
            vertical_wind_advective_tendency=diagnostic_state.vertical_wind_advective_tendency.predictor,
            contravariant_corrected_w_at_cells_on_model_levels=self._contravariant_corrected_w_at_cells_on_model_levels,
            vertical_cfl=self.vertical_cfl,
            w=prognostic_state.w,
            horizontal_advection_of_w_at_edges_on_half_levels=self._horizontal_advection_of_w_at_edges_on_half_levels,
            contravariant_correction_at_edges_on_model_levels=contravariant_correction_at_edges_on_model_levels,
            area=cell_areas,
            scalfac_exdiff=scalfac_exdiff,
            cfl_w_limit=cfl_w_limit,
            dtime=dtime,
            skip_compute_predictor_vertical_advection=skip_compute_predictor_vertical_advection,
        )

        max_vertical_cfl = self._get_max_vertical_cfl()

        diagnostic_state.max_vertical_cfl = max(max_vertical_cfl, diagnostic_state.max_vertical_cfl)
        apply_extra_diffusion_on_vn = max_vertical_cfl > cfl_w_limit * dtime
        self._compute_advection_in_horizontal_momentum_equation(
            normal_wind_advective_tendency=diagnostic_state.normal_wind_advective_tendency.predictor,
            vn=prognostic_state.vn,
            horizontal_kinetic_energy_at_edges_on_model_levels=horizontal_kinetic_energy_at_edges_on_model_levels,
            tangential_wind=diagnostic_state.tangential_wind,
            contravariant_corrected_w_at_cells_on_model_levels=self._contravariant_corrected_w_at_cells_on_model_levels,
            vn_on_half_levels=diagnostic_state.vn_on_half_levels,
            cfl_w_limit=cfl_w_limit,
            scalfac_exdiff=scalfac_exdiff,
            dtime=dtime,
            apply_extra_diffusion_on_vn=apply_extra_diffusion_on_vn,
        )

    def _scale_factors_by_dtime(self, dtime):
        scaled_cfl_w_limit = gtx.astype(self.cfl_w_limit, ta.wpfloat) / dtime
        scalfac_exdiff = self.scalfac_exdiff / (
            dtime * (ta.wpfloat(0.85) - scaled_cfl_w_limit * dtime)
        )
        return gtx.astype(scaled_cfl_w_limit, ta.vpfloat), scalfac_exdiff

    def run_corrector_step(
        self,
        diagnostic_state: dycore_states.DiagnosticStateNonHydro,
        prognostic_state: prognostics.PrognosticState,
        horizontal_kinetic_energy_at_edges_on_model_levels: fa.EdgeKField[ta.vpfloat],
        tangential_wind_on_half_levels: fa.EdgeKField[ta.vpfloat],
        dtime: ta.wpfloat,
        cell_areas: fa.CellField[ta.wpfloat],
    ):
        """
        Compute some diagnostic variables that are used in the corrector step
        of the dycore and advective tendency of normal and vertical winds.

        Args:
            diagnostic_state: DiagnosticStateNonHydro class
            prognostic_state: PrognosticState class
            horizontal_kinetic_energy_at_edges_on_model_levels: Horizontal kinetic energy at edge [m^2 s-2]
            tangential_wind_on_half_levels: tangential wind at edge on k-half levels [m s-1]
            dtime: time step [m s-1]
            cell_areas: cell area [m^2]
        """

        cfl_w_limit, scalfac_exdiff = self._scale_factors_by_dtime(dtime)

        self._compute_advection_in_vertical_momentum_equation(
            vertical_wind_advective_tendency=diagnostic_state.vertical_wind_advective_tendency.corrector,
            contravariant_corrected_w_at_cells_on_model_levels=self._contravariant_corrected_w_at_cells_on_model_levels,
            vertical_cfl=self.vertical_cfl,
            w=prognostic_state.w,
            tangential_wind_on_half_levels=tangential_wind_on_half_levels,
            vn_on_half_levels=diagnostic_state.vn_on_half_levels,
            contravariant_correction_at_cells_on_half_levels=diagnostic_state.contravariant_correction_at_cells_on_half_levels,
            area=cell_areas,
            scalfac_exdiff=scalfac_exdiff,
            cfl_w_limit=cfl_w_limit,
            dtime=dtime,
        )

        max_vertical_cfl = self._get_max_vertical_cfl()

        diagnostic_state.max_vertical_cfl = max(max_vertical_cfl, diagnostic_state.max_vertical_cfl)
        apply_extra_diffusion_on_vn = max_vertical_cfl > cfl_w_limit * dtime
        self._compute_advection_in_horizontal_momentum_equation(
            normal_wind_advective_tendency=diagnostic_state.normal_wind_advective_tendency.corrector,
            vn=prognostic_state.vn,
            horizontal_kinetic_energy_at_edges_on_model_levels=horizontal_kinetic_energy_at_edges_on_model_levels,
            tangential_wind=diagnostic_state.tangential_wind,
            contravariant_corrected_w_at_cells_on_model_levels=self._contravariant_corrected_w_at_cells_on_model_levels,
            vn_on_half_levels=diagnostic_state.vn_on_half_levels,
            cfl_w_limit=cfl_w_limit,
            scalfac_exdiff=scalfac_exdiff,
            dtime=dtime,
            apply_extra_diffusion_on_vn=apply_extra_diffusion_on_vn,
        )<|MERGE_RESOLUTION|>--- conflicted
+++ resolved
@@ -5,7 +5,6 @@
 #
 # Please, refer to the LICENSE file in the root directory.
 # SPDX-License-Identifier: BSD-3-Clause
-# ruff: noqa: ERA001
 
 from __future__ import annotations
 
@@ -62,15 +61,9 @@
         self.edge_params = edge_params
         self.c_owner_mask = owner_mask
 
-<<<<<<< HEAD
         self.cfl_w_limit: ta.vpfloat = ta.vpfloat(0.65)
         self.scalfac_exdiff: ta.wpfloat = ta.wpfloat(0.05)
-        self._allocate_local_fields()
-=======
-        self.cfl_w_limit: float = 0.65
-        self.scalfac_exdiff: float = 0.05
         self._allocate_local_fields(model_backends.get_allocator(backend))
->>>>>>> d3ab9199
         self._determine_local_domains()
 
         self._compute_derived_horizontal_winds_and_ke_and_contravariant_correction = setup_program(
