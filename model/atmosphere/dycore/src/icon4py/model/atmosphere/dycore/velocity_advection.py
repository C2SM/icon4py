# ICON4Py - ICON inspired code in Python and GT4Py
#
# Copyright (c) 2022-2024, ETH Zurich and MeteoSwiss
# All rights reserved.
#
# Please, refer to the LICENSE file in the root directory.
# SPDX-License-Identifier: BSD-3-Clause
<<<<<<< HEAD
# ruff: noqa: ERA001
=======
from __future__ import annotations
>>>>>>> cf55e42e

import gt4py.next as gtx
from gt4py.next import backend

import icon4py.model.atmosphere.dycore.velocity_advection_stencils as velocity_stencils
from icon4py.model.atmosphere.dycore import dycore_states
from icon4py.model.atmosphere.dycore.stencils.add_extra_diffusion_for_normal_wind_tendency_approaching_cfl import (
    add_extra_diffusion_for_normal_wind_tendency_approaching_cfl,
)
from icon4py.model.atmosphere.dycore.stencils.add_extra_diffusion_for_w_con_approaching_cfl import (
    add_extra_diffusion_for_w_con_approaching_cfl,
)
from icon4py.model.atmosphere.dycore.stencils.compute_advective_normal_wind_tendency import (
    compute_advective_normal_wind_tendency,
)
from icon4py.model.atmosphere.dycore.stencils.compute_horizontal_advection_term_for_vertical_velocity import (
    compute_horizontal_advection_term_for_vertical_velocity,
)
from icon4py.model.atmosphere.dycore.stencils.compute_tangential_wind import compute_tangential_wind
from icon4py.model.atmosphere.dycore.stencils.interpolate_contravariant_vertical_velocity_to_full_levels import (
    interpolate_contravariant_vertical_velocity_to_full_levels,
)
from icon4py.model.atmosphere.dycore.stencils.interpolate_to_cell_center import (
    interpolate_to_cell_center,
)
from icon4py.model.atmosphere.dycore.stencils.interpolate_vn_to_ie_and_compute_ekin_on_edges import (
    interpolate_vn_to_ie_and_compute_ekin_on_edges,
)
from icon4py.model.atmosphere.dycore.stencils.interpolate_vt_to_interface_edges import (
    interpolate_vt_to_interface_edges,
)
from icon4py.model.atmosphere.dycore.stencils.mo_icon_interpolation_scalar_cells2verts_scalar_ri_dsl import (
    mo_icon_interpolation_scalar_cells2verts_scalar_ri_dsl,
)
from icon4py.model.atmosphere.dycore.stencils.mo_math_divrot_rot_vertex_ri_dsl import (
    mo_math_divrot_rot_vertex_ri_dsl,
)
from icon4py.model.common import dimension as dims, field_type_aliases as fa
from icon4py.model.common.grid import (
    horizontal as h_grid,
    icon as icon_grid,
    states as grid_states,
    vertical as v_grid,
)
from icon4py.model.common.settings import xp
from icon4py.model.common.states import prognostic_state as prognostics
from icon4py.model.common.utils import gt4py_field_allocation as field_alloc


class VelocityAdvection:
    def __init__(
        self,
        grid: icon_grid.IconGrid,
        metric_state: dycore_states.MetricStateNonHydro,
        interpolation_state: dycore_states.InterpolationState,
        vertical_params: v_grid.VerticalGrid,
        edge_params: grid_states.EdgeParams,
        owner_mask: fa.CellField[bool],
        backend: backend.Backend,
    ):
        self.grid: icon_grid.IconGrid = grid
        self._backend = backend
        self.metric_state: dycore_states.MetricStateNonHydro = metric_state
        self.interpolation_state: dycore_states.InterpolationState = interpolation_state
        self.vertical_params = vertical_params
        self.edge_params = edge_params
        self.c_owner_mask = owner_mask

        self.cfl_w_limit: float = 0.65
        self.scalfac_exdiff: float = 0.05
        self._allocate_local_fields()
        self._determine_local_domains()

        self._mo_icon_interpolation_scalar_cells2verts_scalar_ri_dsl = (
            mo_icon_interpolation_scalar_cells2verts_scalar_ri_dsl.with_backend(self._backend)
        )
        self._mo_math_divrot_rot_vertex_ri_dsl = mo_math_divrot_rot_vertex_ri_dsl.with_backend(
            self._backend
        )
        self._compute_tangential_wind = compute_tangential_wind.with_backend(self._backend)
        self._interpolate_vn_to_ie_and_compute_ekin_on_edges = (
            interpolate_vn_to_ie_and_compute_ekin_on_edges.with_backend(self._backend)
        )
        self._interpolate_vt_to_interface_edges = interpolate_vt_to_interface_edges.with_backend(
            self._backend
        )
        self._fused_stencils_4_5 = velocity_stencils.fused_stencils_4_5.with_backend(self._backend)
        self._extrapolate_at_top = velocity_stencils.extrapolate_at_top.with_backend(self._backend)
        self._compute_horizontal_advection_term_for_vertical_velocity = (
            compute_horizontal_advection_term_for_vertical_velocity.with_backend(self._backend)
        )
        self._interpolate_to_cell_center = interpolate_to_cell_center.with_backend(self._backend)
        self._fused_stencils_9_10 = velocity_stencils.fused_stencils_9_10.with_backend(
            self._backend
        )
        self._fused_stencils_11_to_13 = velocity_stencils.fused_stencils_11_to_13.with_backend(
            self._backend
        )
        self._fused_stencil_14 = velocity_stencils.fused_stencil_14.with_backend(self._backend)
        self._interpolate_contravariant_vertical_velocity_to_full_levels = (
            interpolate_contravariant_vertical_velocity_to_full_levels.with_backend(self._backend)
        )
        self._fused_stencils_16_to_17 = velocity_stencils.fused_stencils_16_to_17.with_backend(
            self._backend
        )
        self._add_extra_diffusion_for_w_con_approaching_cfl = (
            add_extra_diffusion_for_w_con_approaching_cfl.with_backend(self._backend)
        )
        self._compute_advective_normal_wind_tendency = (
            compute_advective_normal_wind_tendency.with_backend(self._backend)
        )
        self._add_extra_diffusion_for_normal_wind_tendency_approaching_cfl = (
            add_extra_diffusion_for_normal_wind_tendency_approaching_cfl.with_backend(self._backend)
        )

    def _allocate_local_fields(self):
        self.z_w_v = field_alloc.allocate_zero_field(
            dims.VertexDim, dims.KDim, is_halfdim=True, grid=self.grid, backend=self._backend
        )
        self.z_v_grad_w = field_alloc.allocate_zero_field(
            dims.EdgeDim, dims.KDim, grid=self.grid, backend=self._backend
        )
        self.z_ekinh = field_alloc.allocate_zero_field(
            dims.CellDim, dims.KDim, grid=self.grid, backend=self._backend
        )
        self.z_w_concorr_mc = field_alloc.allocate_zero_field(
            dims.CellDim, dims.KDim, grid=self.grid, backend=self._backend
        )
        self.z_w_con_c = field_alloc.allocate_zero_field(
            dims.CellDim, dims.KDim, is_halfdim=True, grid=self.grid, backend=self._backend
        )
        self.zeta = field_alloc.allocate_zero_field(
            dims.VertexDim, dims.KDim, grid=self.grid, backend=self._backend
        )
        self.z_w_con_c_full = field_alloc.allocate_zero_field(
            dims.CellDim, dims.KDim, grid=self.grid, backend=self._backend
        )
        self.cfl_clipping = field_alloc.allocate_zero_field(
            dims.CellDim, dims.KDim, grid=self.grid, dtype=bool, backend=self._backend
        )
        self.levmask = field_alloc.allocate_zero_field(
            dims.KDim, grid=self.grid, dtype=bool, backend=self._backend
        )
        self.vcfl_dsl = field_alloc.allocate_zero_field(
            dims.CellDim, dims.KDim, grid=self.grid, backend=self._backend
        )
        self.k_field = field_alloc.allocate_indices(
            dims.KDim, grid=self.grid, is_halfdim=True, backend=self._backend
        )

    def _determine_local_domains(self):
        vertex_domain = h_grid.domain(dims.VertexDim)
        edge_domain = h_grid.domain(dims.EdgeDim)
        cell_domain = h_grid.domain(dims.CellDim)
        self._start_vertex_lateral_boundary_level_2 = self.grid.start_index(
            vertex_domain(h_grid.Zone.LATERAL_BOUNDARY_LEVEL_2)
        )
        self._end_vertex_halo = self.grid.end_index(vertex_domain(h_grid.Zone.HALO))

        self._start_edge_lateral_boundary_level_5 = self.grid.start_index(
            edge_domain(h_grid.Zone.LATERAL_BOUNDARY_LEVEL_5)
        )
        self._start_edge_lateral_boundary_level_7 = self.grid.start_index(
            edge_domain(h_grid.Zone.LATERAL_BOUNDARY_LEVEL_7)
        )
        self._start_edge_nudging_level_2 = self.grid.start_index(
            edge_domain(h_grid.Zone.NUDGING_LEVEL_2)
        )

        self._end_edge_local = self.grid.end_index(edge_domain(h_grid.Zone.LOCAL))
        self._end_edge_halo = self.grid.end_index(edge_domain(h_grid.Zone.HALO))
        self._end_edge_halo_level_2 = self.grid.end_index(edge_domain(h_grid.Zone.HALO_LEVEL_2))

        self._start_cell_lateral_boundary_level_3 = self.grid.start_index(
            cell_domain(h_grid.Zone.LATERAL_BOUNDARY_LEVEL_3)
        )
        self._start_cell_lateral_boundary_level_4 = self.grid.start_index(
            cell_domain(h_grid.Zone.LATERAL_BOUNDARY_LEVEL_4)
        )
        self._start_cell_nudging = self.grid.start_index(cell_domain(h_grid.Zone.NUDGING))
        self._end_cell_local = self.grid.end_index(cell_domain(h_grid.Zone.LOCAL))
        self._end_cell_halo = self.grid.end_index(cell_domain(h_grid.Zone.HALO))

    def run_predictor_step(
        self,
        vn_only: bool,
        diagnostic_state: dycore_states.DiagnosticStateNonHydro,
        prognostic_state: prognostics.PrognosticState,
        z_w_concorr_me: fa.EdgeKField[float],
        z_kin_hor_e: fa.EdgeKField[float],
        z_vt_ie: fa.EdgeKField[float],
        dtime: float,
        cell_areas: fa.CellField[float],
    ):
        cfl_w_limit, scalfac_exdiff = self._scale_factors_by_dtime(dtime)

        if not vn_only:
            self._mo_icon_interpolation_scalar_cells2verts_scalar_ri_dsl(
                p_cell_in=prognostic_state.w,
                c_intp=self.interpolation_state.c_intp,
                p_vert_out=self.z_w_v,
                horizontal_start=self._start_vertex_lateral_boundary_level_2,
                horizontal_end=self._end_vertex_halo,
                vertical_start=0,
                vertical_end=self.grid.num_levels,
                offset_provider=self.grid.offset_providers,
            )

        # scidoc:
        # Outputs:
        #  - zeta :
        #     $$
        #     \vortvert{\n}{\v}{\k} = \sum_{\offProv{v2e}} \Crot \vn{\n}{\e}{\k}
        #     $$
        #     Compute the vorticity on vertices using the discrete Stokes
        #     theorem (eq. 5 in |BonaventuraRingler2005|).
        #
        # Inputs:
        #  - $\Crot$ : geofac_rot
        #  - $\vn{\n}{\e}{\k}$ : vn
        #
        self._mo_math_divrot_rot_vertex_ri_dsl(
            vec_e=prognostic_state.vn,
            geofac_rot=self.interpolation_state.geofac_rot,
            rot_vec=self.zeta,
            horizontal_start=self._start_vertex_lateral_boundary_level_2,
            horizontal_end=self._end_vertex_halo,
            vertical_start=0,
            vertical_end=self.grid.num_levels,
            offset_provider=self.grid.offset_providers,
        )

        # scidoc:
        # Outputs:
        #  - vt :
        #     $$
        #     \vt{\n}{\e}{\k} = \sum_{\offProv{e2c2e}} \Wrbf \vn{\n}{\e}{\k}
        #     $$
        #     Compute the tangential velocity by RBF interpolation from four neighboring
        #     edges (diamond shape) projected along the tangential direction.
        #
        # Inputs:
        #  - $\Wrbf$ : rbf_vec_coeff_e
        #  - $\vn{\n}{\e}{\k}$ : vn
        #
        self._compute_tangential_wind(
            vn=prognostic_state.vn,
            rbf_vec_coeff_e=self.interpolation_state.rbf_vec_coeff_e,
            vt=diagnostic_state.vt,
            horizontal_start=self._start_edge_lateral_boundary_level_5,
            horizontal_end=self._end_edge_halo_level_2,
            vertical_start=0,
            vertical_end=self.grid.num_levels,
            offset_provider=self.grid.offset_providers,
        )

        # scidoc:
        # Outputs:
        #  - vn_ie :
        #     $$
        #     \vn{\n}{\e}{\k-1/2} = \Wlev \vn{\n}{\e}{\k} + (1 - \Wlev) \vn{\n}{\e}{\k-1}, \quad \k \in [1, \nlev)
        #     $$
        #     Interpolate the normal velocity from full to half levels.
        #  - z_kin_hor_e :
        #     $$
        #     \kinehori{\n}{\e}{\k} = \frac{1}{2} \left( \vn{\n}{\e}{\k}^2 + \vt{\n}{\e}{\k}^2 \right), \quad \k \in [1, \nlev)
        #     $$
        #     Compute the horizontal kinetic energy. Exclude the first full level.
        #
        # Inputs:
        #  - $\Wlev$ : wgtfac_e
        #  - $\vn{\n}{\e}{\k}$ : vn
        #  - $\vt{\n}{\e}{\k}$ : vt
        #
        self._interpolate_vn_to_ie_and_compute_ekin_on_edges(
            wgtfac_e=self.metric_state.wgtfac_e,
            vn=prognostic_state.vn,
            vt=diagnostic_state.vt,
            vn_ie=diagnostic_state.vn_ie,
            z_kin_hor_e=z_kin_hor_e,
            horizontal_start=self._start_edge_lateral_boundary_level_5,
            horizontal_end=self._end_edge_halo_level_2,
            vertical_start=1,
            vertical_end=self.grid.num_levels,
            offset_provider=self.grid.offset_providers,
        )

        if not vn_only:
            self._interpolate_vt_to_interface_edges(
                wgtfac_e=self.metric_state.wgtfac_e,
                vt=diagnostic_state.vt,
                z_vt_ie=z_vt_ie,
                horizontal_start=self._start_edge_lateral_boundary_level_5,
                horizontal_end=self._end_edge_halo_level_2,
                vertical_start=1,
                vertical_end=self.grid.num_levels,
                offset_provider=self.grid.offset_providers,
            )

        # scidoc:
        # Outputs:
        #  - z_w_concorr_me :
        #     $$
        #     \wcc{\n}{\e}{\k} = \vn{\n}{\e}{\k} \pdxn{z} + \vt{\n}{\e}{\k} \pdxt{z}, \quad \k \in [\nflatlev, \nlev)
        #     $$
        #     Compute the contravariant correction to the vertical wind due to
        #     terrain-following coordinate. $\pdxn{}$ and $\pdxt{}$ are the
        #     horizontal derivatives along the normal and tangent directions
        #     respectively (eq. 17 in |ICONdycorePaper|).
        #  - vn_ie :
        #     $$
        #     \vn{\n}{\e}{-1/2} = \vn{\n}{\e}{0}
        #     $$
        #     Set the normal wind at model top equal to the normal wind at the
        #     first full level.
        #  - z_vt_ie :
        #     $$
        #     \vt{\n}{\e}{-1/2} = \vt{\n}{\e}{0}
        #     $$
        #     Set the tangential wind at model top equal to the tangential wind
        #     at the first full level.
        #  - z_kin_hor_e :
        #     $$
        #     \kinehori{\n}{\e}{0} = \frac{1}{2} \left( \vn{\n}{\e}{0}^2 + \vt{\n}{\e}{0}^2 \right)
        #     $$
        #     Compute the horizontal kinetic energy on the first full level.
        #
        # Inputs:
        #  - $\vn{\n}{\e}{\k}$ : vn
        #  - $\vt{\n}{\e}{\k}$ : vt
        #  - $\pdxn{z}$ : ddxn_z_full
        #  - $\pdxt{z}$ : ddxt_z_full
        #
        self._fused_stencils_4_5(
            vn=prognostic_state.vn,
            vt=diagnostic_state.vt,
            vn_ie=diagnostic_state.vn_ie,
            z_vt_ie=z_vt_ie,
            z_kin_hor_e=z_kin_hor_e,
            ddxn_z_full=self.metric_state.ddxn_z_full,
            ddxt_z_full=self.metric_state.ddxt_z_full,
            z_w_concorr_me=z_w_concorr_me,
            k_field=self.k_field,
            nflatlev_startindex=self.vertical_params.nflatlev,
            nlev=self.grid.num_levels,
            horizontal_start=self._start_edge_lateral_boundary_level_5,
            horizontal_end=self._end_edge_halo_level_2,
            vertical_start=0,
            vertical_end=self.grid.num_levels,
            offset_provider={},
        )
        self._extrapolate_at_top(
            wgtfacq_e=self.metric_state.wgtfacq_e,
            vn=prognostic_state.vn,
            vn_ie=diagnostic_state.vn_ie,
            horizontal_start=self._start_edge_lateral_boundary_level_5,
            horizontal_end=self._end_edge_halo_level_2,
            vertical_start=self.grid.num_levels,
            vertical_end=self.grid.num_levels + 1,
            offset_provider=self.grid.offset_providers,
        )

        if not vn_only:
            self._compute_horizontal_advection_term_for_vertical_velocity(
                vn_ie=diagnostic_state.vn_ie,
                inv_dual_edge_length=self.edge_params.inverse_dual_edge_lengths,
                w=prognostic_state.w,
                z_vt_ie=z_vt_ie,
                inv_primal_edge_length=self.edge_params.inverse_primal_edge_lengths,
                tangent_orientation=self.edge_params.tangent_orientation,
                z_w_v=self.z_w_v,
                z_v_grad_w=self.z_v_grad_w,
                horizontal_start=self._start_edge_lateral_boundary_level_7,
                horizontal_end=self._end_edge_halo,
                vertical_start=0,
                vertical_end=self.grid.num_levels,
                offset_provider=self.grid.offset_providers,
            )

        # scidoc:
        # Outputs:
        #  - z_ekinh :
        #     $$
        #     \kinehori{\n}{\c}{\k} = \sum_{\offProv{c2e}} \Whor \kinehori{\n}{\e}{\k}
        #     $$
        #     Interpolate the horizonal kinetic energy from edge to cell center.
        #
        # Inputs:
        #  - $\Whor$ : e_bln_c_s
        #  - $\kinehori{\n}{\e}{\k}$ : z_kin_hor_e
        #
        self._interpolate_to_cell_center(
            interpolant=z_kin_hor_e,
            e_bln_c_s=self.interpolation_state.e_bln_c_s,
            interpolation=self.z_ekinh,
            horizontal_start=self._start_cell_lateral_boundary_level_4,
            horizontal_end=self._end_cell_halo,
            vertical_start=0,
            vertical_end=self.grid.num_levels,
            offset_provider=self.grid.offset_providers,
        )

        # scidoc:
        # Outputs:
        #  - z_w_concorr_mc :
        #     $$
        #     \wcc{\n}{\c}{\k} = \sum_{\offProv{c2e}} \Whor \wcc{\n}{\e}{\k}
        #     $$
        #     Interpolate the contravariant correction from edge to cell center.
        #  - w_concorr_c :
        #     $$
        #     \wcc{\n}{\c}{\k-1/2} = \Wlev \wcc{\n}{\c}{\k} + (1 - \Wlev) \wcc{\n}{\c}{\k-1}, \quad \k \in [\nflatlev+1, \nlev)
        #     $$
        #     Interpolate the contravariant correction from full to half levels.
        #
        # Inputs:
        #  - $\wcc{\n}{\e}{\k}$ : z_w_concorr_me
        #  - $\Whor$ : e_bln_c_s
        #  - $\Wlev$ : wgtfac_c
        #
        self._fused_stencils_9_10(
            z_w_concorr_me=z_w_concorr_me,
            e_bln_c_s=self.interpolation_state.e_bln_c_s,
            local_z_w_concorr_mc=self.z_w_concorr_mc,
            wgtfac_c=self.metric_state.wgtfac_c,
            w_concorr_c=diagnostic_state.w_concorr_c,
            k_field=self.k_field,
            nflatlev_startindex=self.vertical_params.nflatlev,
            nlev=self.grid.num_levels,
            horizontal_start=self._start_cell_lateral_boundary_level_4,
            horizontal_end=self._end_cell_halo,
            vertical_start=0,
            vertical_end=self.grid.num_levels,
            offset_provider=self.grid.offset_providers,
        )

        # scidoc:
        # Outputs:
        #  - z_w_con_c :
        #     $$
        #     (\w{\n}{\c}{\k-1/2} - \wcc{\n}{\c}{\k-1/2}) =
        #     \begin{cases}
        #         \w{\n}{\c}{\k-1/2},                        & \k \in [0, \nflatlev+1)     \\
        #         \w{\n}{\c}{\k-1/2} - \wcc{\n}{\c}{\k-1/2}, & \k \in [\nflatlev+1, \nlev) \\
        #         0,                                         & \k = \nlev
        #     \end{cases}
        #     $$
        #     Subtract the contravariant correction $\wcc{}{}{}$ from the
        #     vertical wind $\w{}{}{}$ in the terrain-following levels. This is
        #     done for convevnience here, instead of directly in the advection
        #     tendency update, because the result needs to be interpolated to
        #     edge centers and full levels for later use.
        #     The papers do not use a new symbol for this variable, and the code
        #     ambiguosly mixes the variable names used for
        #     $\wcc{}{}{}$ and $(\w{}{}{} - \wcc{}{}{})$.
        #
        # Inputs:
        #  - $\w{\n}{\c}{\k\pm1/2}$ : w
        #  - $\wcc{\n}{\c}{\k\pm1/2}$ : w_concorr_c
        #
        self._fused_stencils_11_to_13(
            w=prognostic_state.w,
            w_concorr_c=diagnostic_state.w_concorr_c,
            local_z_w_con_c=self.z_w_con_c,
            k_field=self.k_field,
            nflatlev_startindex=self.vertical_params.nflatlev,
            nlev=self.grid.num_levels,
            horizontal_start=self._start_cell_lateral_boundary_level_4,
            horizontal_end=self._end_cell_halo,
            vertical_start=0,
            vertical_end=self.grid.num_levels + 1,
            offset_provider={},
        )

        self._fused_stencil_14(
            ddqz_z_half=self.metric_state.ddqz_z_half,
            local_z_w_con_c=self.z_w_con_c,
            local_cfl_clipping=self.cfl_clipping,
            local_vcfl=self.vcfl_dsl,
            cfl_w_limit=cfl_w_limit,
            dtime=dtime,
            horizontal_start=self._start_cell_lateral_boundary_level_4,
            horizontal_end=self._end_cell_halo,
            vertical_start=gtx.int32(
                max(3, self.vertical_params.end_index_of_damping_layer - 2) - 1
            ),
            vertical_end=gtx.int32(self.grid.num_levels - 3),
            offset_provider={},
        )

        self._update_levmask_from_cfl_clipping()

        # scidoc:
        # Outputs:
        #  - z_w_con_c_full :
        #     $$
        #     (\w{\n}{\c}{\k} - \wcc{\n}{\c}{\k}) = \frac{1}{2} [ (\w{\n}{\c}{\k-1/2} - \wcc{\n}{\c}{\k-1/2})
        #                                                       + (\w{\n}{\c}{\k+1/2} - \wcc{\n}{\c}{\k+1/2}) ]
        #     $$
        #     Interpolate the vertical wind with contravariant correction from
        #     half to full levels.
        #
        # Inputs:
        #  - $(\w{\n}{\c}{\k\pm1/2} - \wcc{\n}{\c}{\k\pm1/2})$ : z_w_con_c
        #
        self._interpolate_contravariant_vertical_velocity_to_full_levels(
            z_w_con_c=self.z_w_con_c,
            z_w_con_c_full=self.z_w_con_c_full,
            horizontal_start=self._start_cell_lateral_boundary_level_4,
            horizontal_end=self._end_cell_halo,
            vertical_start=0,
            vertical_end=self.grid.num_levels,
            offset_provider=self.grid.offset_providers,
        )

        if not vn_only:
            self._fused_stencils_16_to_17(
                w=prognostic_state.w,
                local_z_v_grad_w=self.z_v_grad_w,
                e_bln_c_s=self.interpolation_state.e_bln_c_s,
                local_z_w_con_c=self.z_w_con_c,
                coeff1_dwdz=self.metric_state.coeff1_dwdz,
                coeff2_dwdz=self.metric_state.coeff2_dwdz,
                ddt_w_adv=diagnostic_state.ddt_w_adv_pc.predictor,
                horizontal_start=self._start_cell_nudging,
                horizontal_end=self._end_cell_local,
                vertical_start=1,
                vertical_end=self.grid.num_levels,
                offset_provider=self.grid.offset_providers,
            )

            self._add_extra_diffusion_for_w_con_approaching_cfl(
                levmask=self.levmask,
                cfl_clipping=self.cfl_clipping,
                owner_mask=self.c_owner_mask,
                z_w_con_c=self.z_w_con_c,
                ddqz_z_half=self.metric_state.ddqz_z_half,
                area=cell_areas,
                geofac_n2s=self.interpolation_state.geofac_n2s,
                w=prognostic_state.w,
                ddt_w_adv=diagnostic_state.ddt_w_adv_pc.predictor,
                scalfac_exdiff=scalfac_exdiff,
                cfl_w_limit=cfl_w_limit,
                dtime=dtime,
                horizontal_start=self._start_cell_nudging,
                horizontal_end=self._end_cell_local,
                vertical_start=gtx.int32(
                    max(3, self.vertical_params.end_index_of_damping_layer - 2) - 1
                ),
                vertical_end=gtx.int32(self.grid.num_levels - 3),
                offset_provider=self.grid.offset_providers,
            )

        self.levelmask = self.levmask

        # scidoc:
        # Outputs:
        #  - ddt_vn_apc_pc[ntnd] :
        #     $$
        #     \advvn{\n}{\e}{\k} &&= \pdxn{\kinehori{}{}{}} + \vt{}{}{} (\vortvert{}{}{} + \coriolis{}) + \pdz{\vn{}{}{}} (\w{}{}{} - \wcc{}{}{}) \\
        #                        &&= \Gradn_{\offProv{e2c}} \Cgrad \kinehori{\n}{c}{\k} + \kinehori{\n}{\e}{\k} \Gradn_{\offProv{e2c}} \Cgrad     \\
        #                        &&+ \vt{\n}{\e}{\k} (\coriolis{\e} + 1/2 \sum_{\offProv{e2v}} \vortvert{\n}{\v}{\k})                             \\
        #                        &&+ \frac{\vn{\n}{\e}{\k-1/2} - \vn{\n}{\e}{\k+1/2}}{\Dz{k}}
        #                            \sum_{\offProv{e2c}} \Whor (\w{\n}{\c}{\k} - \wcc{\n}{\c}{\k})
        #     $$
        #     Compute the advective tendency of the normal wind (eq. 13 in
        #     |ICONdycorePaper|).
        #     The edge-normal derivative of the kinetic energy is computed by
        #     combining the first order approximation across adiacent cell
        #     centres (eq. 7 in |BonaventuraRingler2005|) with the edge value of
        #     the kinetic energy (TODO: this needs explaining and a reference).
        #
        # Inputs:
        #  - $\Cgrad$ : coeff_gradekin
        #  - $\kinehori{\n}{\e}{\k}$ : z_kin_hor_e
        #  - $\kinehori{\n}{\c}{\k}$ : z_ekinh
        #  - $\vt{\n}{\e}{\k}$ : vt
        #  - $\coriolis{\e}$ : f_e
        #  - $\vortvert{\n}{\v}{\k}$ : zeta
        #  - $\Whor$ : c_lin_e
        #  - $(\w{\n}{\c}{\k} - \wcc{\n}{\c}{\k})$ : z_w_con_c_full
        #  - $\vn{\n}{\e}{\k\pm1/2}$ : vn_ie
        #  - $\Dz{\k}$ : ddqz_z_full_e
        #
        self._compute_advective_normal_wind_tendency(
            z_kin_hor_e=z_kin_hor_e,
            coeff_gradekin=self.metric_state.coeff_gradekin,
            z_ekinh=self.z_ekinh,
            zeta=self.zeta,
            vt=diagnostic_state.vt,
            f_e=self.edge_params.f_e,
            c_lin_e=self.interpolation_state.c_lin_e,
            z_w_con_c_full=self.z_w_con_c_full,
            vn_ie=diagnostic_state.vn_ie,
            ddqz_z_full_e=self.metric_state.ddqz_z_full_e,
            ddt_vn_apc=diagnostic_state.ddt_vn_apc_pc.predictor,
            horizontal_start=self._start_edge_nudging_level_2,
            horizontal_end=self._end_edge_local,
            vertical_start=0,
            vertical_end=self.grid.num_levels,
            offset_provider=self.grid.offset_providers,
        )

        self._add_extra_diffusion_for_normal_wind_tendency_approaching_cfl(
            levelmask=self.levelmask,
            c_lin_e=self.interpolation_state.c_lin_e,
            z_w_con_c_full=self.z_w_con_c_full,
            ddqz_z_full_e=self.metric_state.ddqz_z_full_e,
            area_edge=self.edge_params.edge_areas,
            tangent_orientation=self.edge_params.tangent_orientation,
            inv_primal_edge_length=self.edge_params.inverse_primal_edge_lengths,
            zeta=self.zeta,
            geofac_grdiv=self.interpolation_state.geofac_grdiv,
            vn=prognostic_state.vn,
            ddt_vn_apc=diagnostic_state.ddt_vn_apc_pc.predictor,
            cfl_w_limit=cfl_w_limit,
            scalfac_exdiff=scalfac_exdiff,
            dtime=dtime,
            horizontal_start=self._start_edge_nudging_level_2,
            horizontal_end=self._end_edge_local,
            vertical_start=gtx.int32(
                max(3, self.vertical_params.end_index_of_damping_layer - 2) - 1
            ),
            vertical_end=gtx.int32(self.grid.num_levels - 4),
            offset_provider=self.grid.offset_providers,
        )

    def _update_levmask_from_cfl_clipping(self):
        self.levmask = gtx.as_field(
            domain=(dims.KDim,), data=(xp.any(self.cfl_clipping.ndarray, 0)), dtype=bool
        )

    def _scale_factors_by_dtime(self, dtime):
        scaled_cfl_w_limit = self.cfl_w_limit / dtime
        scalfac_exdiff = self.scalfac_exdiff / (dtime * (0.85 - scaled_cfl_w_limit * dtime))
        return scaled_cfl_w_limit, scalfac_exdiff

    def run_corrector_step(
        self,
        diagnostic_state: dycore_states.DiagnosticStateNonHydro,
        prognostic_state: prognostics.PrognosticState,
        z_kin_hor_e: fa.EdgeKField[float],
        z_vt_ie: fa.EdgeKField[float],
        dtime: float,
        cell_areas: fa.CellField[float],
    ):
        cfl_w_limit, scalfac_exdiff = self._scale_factors_by_dtime(dtime)

        self._mo_icon_interpolation_scalar_cells2verts_scalar_ri_dsl(
            p_cell_in=prognostic_state.w,
            c_intp=self.interpolation_state.c_intp,
            p_vert_out=self.z_w_v,
            horizontal_start=self._start_vertex_lateral_boundary_level_2,
            horizontal_end=self._end_vertex_halo,
            vertical_start=0,
            vertical_end=self.grid.num_levels,
            offset_provider=self.grid.offset_providers,
        )

        self._mo_math_divrot_rot_vertex_ri_dsl(
            vec_e=prognostic_state.vn,
            geofac_rot=self.interpolation_state.geofac_rot,
            rot_vec=self.zeta,
            horizontal_start=self._start_vertex_lateral_boundary_level_2,
            horizontal_end=self._end_vertex_halo,
            vertical_start=0,
            vertical_end=self.grid.num_levels,
            offset_provider=self.grid.offset_providers,
        )

        self._compute_horizontal_advection_term_for_vertical_velocity(
            vn_ie=diagnostic_state.vn_ie,
            inv_dual_edge_length=self.edge_params.inverse_dual_edge_lengths,
            w=prognostic_state.w,
            z_vt_ie=z_vt_ie,
            inv_primal_edge_length=self.edge_params.inverse_primal_edge_lengths,
            tangent_orientation=self.edge_params.tangent_orientation,
            z_w_v=self.z_w_v,
            z_v_grad_w=self.z_v_grad_w,
            horizontal_start=self._start_edge_lateral_boundary_level_7,
            horizontal_end=self._end_edge_halo,
            vertical_start=0,
            vertical_end=self.grid.num_levels,
            offset_provider=self.grid.offset_providers,
        )

        self._interpolate_to_cell_center(
            interpolant=z_kin_hor_e,
            e_bln_c_s=self.interpolation_state.e_bln_c_s,
            interpolation=self.z_ekinh,
            horizontal_start=self._start_cell_lateral_boundary_level_3,
            horizontal_end=self._end_cell_halo,
            vertical_start=0,
            vertical_end=self.grid.num_levels,
            offset_provider=self.grid.offset_providers,
        )

        self._fused_stencils_11_to_13(
            w=prognostic_state.w,
            w_concorr_c=diagnostic_state.w_concorr_c,
            local_z_w_con_c=self.z_w_con_c,
            k_field=self.k_field,
            nflatlev_startindex=self.vertical_params.nflatlev,
            nlev=self.grid.num_levels,
            horizontal_start=self._start_cell_lateral_boundary_level_3,
            horizontal_end=self._end_cell_halo,
            vertical_start=0,
            vertical_end=self.grid.num_levels,
            offset_provider={},
        )

        self._fused_stencil_14(
            ddqz_z_half=self.metric_state.ddqz_z_half,
            local_z_w_con_c=self.z_w_con_c,
            local_cfl_clipping=self.cfl_clipping,
            local_vcfl=self.vcfl_dsl,
            cfl_w_limit=cfl_w_limit,
            dtime=dtime,
            horizontal_start=self._start_cell_lateral_boundary_level_3,
            horizontal_end=self._end_cell_halo,
            vertical_start=gtx.int32(max(3, self.vertical_params.end_index_of_damping_layer - 2)),
            vertical_end=gtx.int32(self.grid.num_levels - 3),
            offset_provider={},
        )

        self._update_levmask_from_cfl_clipping()

        self._interpolate_contravariant_vertical_velocity_to_full_levels(
            z_w_con_c=self.z_w_con_c,
            z_w_con_c_full=self.z_w_con_c_full,
            horizontal_start=self._start_cell_lateral_boundary_level_3,
            horizontal_end=self._end_cell_halo,
            vertical_start=0,
            vertical_end=self.grid.num_levels,
            offset_provider=self.grid.offset_providers,
        )

        self._fused_stencils_16_to_17(
            w=prognostic_state.w,
            local_z_v_grad_w=self.z_v_grad_w,
            e_bln_c_s=self.interpolation_state.e_bln_c_s,
            local_z_w_con_c=self.z_w_con_c,
            coeff1_dwdz=self.metric_state.coeff1_dwdz,
            coeff2_dwdz=self.metric_state.coeff2_dwdz,
            ddt_w_adv=diagnostic_state.ddt_w_adv_pc.corrector,
            horizontal_start=self._start_cell_nudging,
            horizontal_end=self._end_cell_local,
            vertical_start=1,
            vertical_end=self.grid.num_levels,
            offset_provider=self.grid.offset_providers,
        )

        self._add_extra_diffusion_for_w_con_approaching_cfl(
            levmask=self.levmask,
            cfl_clipping=self.cfl_clipping,
            owner_mask=self.c_owner_mask,
            z_w_con_c=self.z_w_con_c,
            ddqz_z_half=self.metric_state.ddqz_z_half,
            area=cell_areas,
            geofac_n2s=self.interpolation_state.geofac_n2s,
            w=prognostic_state.w,
            ddt_w_adv=diagnostic_state.ddt_w_adv_pc.corrector,
            scalfac_exdiff=scalfac_exdiff,
            cfl_w_limit=cfl_w_limit,
            dtime=dtime,
            horizontal_start=self._start_cell_nudging,
            horizontal_end=self._end_cell_local,
            vertical_start=gtx.int32(max(3, self.vertical_params.end_index_of_damping_layer - 2)),
            vertical_end=gtx.int32(self.grid.num_levels - 4),
            offset_provider=self.grid.offset_providers,
        )

        # This behaviour needs to change for multiple blocks
        self.levelmask = self.levmask

        self._compute_advective_normal_wind_tendency(
            z_kin_hor_e=z_kin_hor_e,
            coeff_gradekin=self.metric_state.coeff_gradekin,
            z_ekinh=self.z_ekinh,
            zeta=self.zeta,
            vt=diagnostic_state.vt,
            f_e=self.edge_params.f_e,
            c_lin_e=self.interpolation_state.c_lin_e,
            z_w_con_c_full=self.z_w_con_c_full,
            vn_ie=diagnostic_state.vn_ie,
            ddqz_z_full_e=self.metric_state.ddqz_z_full_e,
            ddt_vn_apc=diagnostic_state.ddt_vn_apc_pc.corrector,
            horizontal_start=self._start_edge_nudging_level_2,
            horizontal_end=self._end_edge_local,
            vertical_start=0,
            vertical_end=self.grid.num_levels,
            offset_provider=self.grid.offset_providers,
        )

        self._add_extra_diffusion_for_normal_wind_tendency_approaching_cfl(
            levelmask=self.levelmask,
            c_lin_e=self.interpolation_state.c_lin_e,
            z_w_con_c_full=self.z_w_con_c_full,
            ddqz_z_full_e=self.metric_state.ddqz_z_full_e,
            area_edge=self.edge_params.edge_areas,
            tangent_orientation=self.edge_params.tangent_orientation,
            inv_primal_edge_length=self.edge_params.inverse_primal_edge_lengths,
            zeta=self.zeta,
            geofac_grdiv=self.interpolation_state.geofac_grdiv,
            vn=prognostic_state.vn,
            ddt_vn_apc=diagnostic_state.ddt_vn_apc_pc.corrector,
            cfl_w_limit=cfl_w_limit,
            scalfac_exdiff=scalfac_exdiff,
            dtime=dtime,
            horizontal_start=self._start_edge_nudging_level_2,
            horizontal_end=self._end_edge_local,
            vertical_start=gtx.int32(max(3, self.vertical_params.end_index_of_damping_layer - 2)),
            vertical_end=gtx.int32(self.grid.num_levels - 4),
            offset_provider=self.grid.offset_providers,
        )<|MERGE_RESOLUTION|>--- conflicted
+++ resolved
@@ -5,11 +5,9 @@
 #
 # Please, refer to the LICENSE file in the root directory.
 # SPDX-License-Identifier: BSD-3-Clause
-<<<<<<< HEAD
 # ruff: noqa: ERA001
-=======
+
 from __future__ import annotations
->>>>>>> cf55e42e
 
 import gt4py.next as gtx
 from gt4py.next import backend
