--- conflicted
+++ resolved
@@ -67,7 +67,6 @@
             vertical_end=[gtx.int32(self.grid.num_levels + 1)],
             offset_provider=self.grid.connectivities,
         )
-<<<<<<< HEAD
 
         # max_v_start = max(3, self.vertical_params.end_index_of_damping_layer - 2)
         # self._compute_maximum_cfl_and_clip_contravariant_vertical_velocity = compute_maximum_cfl_and_clip_contravariant_vertical_velocity.compute_maximum_cfl_and_clip_contravariant_vertical_velocity.with_backend(
@@ -81,45 +80,12 @@
         self._compute_contravariant_correction_and_advection_in_vertical_momentum_equation = compute_advection_in_vertical_momentum_equation.compute_contravariant_correction_and_advection_in_vertical_momentum_equation.with_backend(
             self._backend
         ).compile(
+            enable_jit=False,
             end_index_of_damping_layer=[self.vertical_params.end_index_of_damping_layer],
+            nflatlev=[self.vertical_params.nflatlev],
             nlev=[gtx.int32(self.grid.num_levels)],
-=======
-        self._compute_horizontal_advection_of_w = compute_edge_diagnostics_for_velocity_advection.compute_horizontal_advection_of_w.with_backend(
-            self._backend
-        ).compile(
-            enable_jit=False,
             vertical_start=[gtx.int32(0)],
-            vertical_end=[gtx.int32(self.grid.num_levels)],
-            offset_provider=self.grid.connectivities,
-        )
-
-        self._interpolate_horizontal_kinetic_energy_to_cells_and_compute_contravariant_terms = compute_cell_diagnostics_for_velocity_advection.interpolate_horizontal_kinetic_energy_to_cells_and_compute_contravariant_terms.with_backend(
-            self._backend
-        ).compile(
-            enable_jit=False,
-            nflatlev=[self.vertical_params.nflatlev],
-            vertical_start=[gtx.int32(0)],
-            vertical_end=[gtx.int32(self.grid.num_levels + 1)],
-            offset_provider=self.grid.connectivities,
-        )
-        max_v_start = max(3, self.vertical_params.end_index_of_damping_layer - 2)
-        self._compute_maximum_cfl_and_clip_contravariant_vertical_velocity = compute_maximum_cfl_and_clip_contravariant_vertical_velocity.compute_maximum_cfl_and_clip_contravariant_vertical_velocity.with_backend(
-            self._backend
-        ).compile(
-            enable_jit=False,
-            vertical_start=[gtx.int32(max_v_start - 1)],
-            vertical_end=[gtx.int32(self.grid.num_levels - 3)],
-            offset_provider={},
-        )
-        self._interpolate_horizontal_kinetic_energy_to_cells_and_compute_contravariant_corrected_w = compute_cell_diagnostics_for_velocity_advection.interpolate_horizontal_kinetic_energy_to_cells_and_compute_contravariant_corrected_w.with_backend(
-            self._backend
-        ).compile(
-            enable_jit=False,
-            nflatlev=[self.vertical_params.nflatlev],
-            nlev=[self.grid.num_levels],
->>>>>>> 365af2aa
-            vertical_start=[0],
-            vertical_end=[gtx.int32(self.grid.num_levels)],
+            vertical_end=[self.grid.num_levels],
             offset_provider=self.grid.connectivities,
         )
 
@@ -128,6 +94,7 @@
         ).compile(
             enable_jit=False,
             end_index_of_damping_layer=[self.vertical_params.end_index_of_damping_layer],
+            nflatlev=[self.vertical_params.nflatlev],
             nlev=[gtx.int32(self.grid.num_levels)],
             vertical_start=[0],
             vertical_end=[gtx.int32(self.grid.num_levels)],
@@ -264,7 +231,6 @@
             offset_provider=self.grid.connectivities,
         )
 
-<<<<<<< HEAD
         # self._interpolate_horizontal_kinetic_energy_to_cells_and_compute_contravariant_terms(
         #     horizontal_kinetic_energy_at_cells_on_model_levels=self._horizontal_kinetic_energy_at_cells_on_model_levels,
         #     contravariant_correction_at_cells_on_half_levels=diagnostic_state.contravariant_correction_at_cells_on_half_levels,
@@ -299,41 +265,6 @@
         #     vertical_end=gtx.int32(self.grid.num_levels - 3),
         #     offset_provider={},
         # )
-=======
-        self._interpolate_horizontal_kinetic_energy_to_cells_and_compute_contravariant_terms(
-            horizontal_kinetic_energy_at_cells_on_model_levels=self._horizontal_kinetic_energy_at_cells_on_model_levels,
-            contravariant_correction_at_cells_on_half_levels=diagnostic_state.contravariant_correction_at_cells_on_half_levels,
-            contravariant_corrected_w_at_cells_on_half_levels=self._contravariant_corrected_w_at_cells_on_half_levels,
-            w=prognostic_state.w,
-            horizontal_kinetic_energy_at_edges_on_model_levels=horizontal_kinetic_energy_at_edges_on_model_levels,
-            contravariant_correction_at_edges_on_model_levels=contravariant_correction_at_edges_on_model_levels,
-            e_bln_c_s=self.interpolation_state.e_bln_c_s,
-            wgtfac_c=self.metric_state.wgtfac_c,
-            nflatlev=self.vertical_params.nflatlev,
-            nlev=self.grid.num_levels,
-            horizontal_start=self._start_cell_lateral_boundary_level_4,
-            horizontal_end=self._end_cell_halo,
-            vertical_start=0,
-            vertical_end=self.grid.num_levels + 1,
-            offset_provider=self.grid.connectivities,
-        )
-
-        # TODO most likely this should be inlined into the next function
-        self._compute_maximum_cfl_and_clip_contravariant_vertical_velocity(
-            ddqz_z_half=self.metric_state.ddqz_z_half,
-            z_w_con_c=self._contravariant_corrected_w_at_cells_on_half_levels,
-            cfl_clipping=self.cfl_clipping,
-            vcfl=self.vcfl_dsl,
-            cfl_w_limit=cfl_w_limit,
-            dtime=dtime,
-            horizontal_start=self._start_cell_lateral_boundary_level_4,
-            horizontal_end=self._end_cell_halo,
-            vertical_start=gtx.int32(
-                max(3, self.vertical_params.end_index_of_damping_layer - 2) - 1
-            ),
-            vertical_end=gtx.int32(self.grid.num_levels - 3),
-        )
->>>>>>> 365af2aa
 
         # note level_mask removed, because all accesses where additionally checking cfl_clipping
         # TODO(havogt): however, our test data is probably not able to catch cfl_clipping conditons
@@ -503,55 +434,6 @@
             inv_dual_edge_length=self.edge_params.inverse_dual_edge_lengths,
             inv_primal_edge_length=self.edge_params.inverse_primal_edge_lengths,
             tangent_orientation=self.edge_params.tangent_orientation,
-<<<<<<< HEAD
-=======
-            horizontal_start=self._start_edge_lateral_boundary_level_7,
-            horizontal_end=self._end_edge_halo,
-            vertical_start=gtx.int32(0),
-            vertical_end=gtx.int32(self.grid.num_levels),
-            offset_provider=self.grid.connectivities,
-        )
-
-        self._interpolate_horizontal_kinetic_energy_to_cells_and_compute_contravariant_corrected_w(
-            horizontal_kinetic_energy_at_cells_on_model_levels=self._horizontal_kinetic_energy_at_cells_on_model_levels,
-            contravariant_correction_at_cells_on_half_levels=diagnostic_state.contravariant_correction_at_cells_on_half_levels,
-            contravariant_corrected_w_at_cells_on_half_levels=self._contravariant_corrected_w_at_cells_on_half_levels,
-            w=prognostic_state.w,
-            horizontal_kinetic_energy_at_edges_on_model_levels=horizontal_kinetic_energy_at_edges_on_model_levels,
-            e_bln_c_s=self.interpolation_state.e_bln_c_s,
-            nflatlev=self.vertical_params.nflatlev,
-            nlev=self.grid.num_levels,
-            horizontal_start=self._start_cell_lateral_boundary_level_3,
-            horizontal_end=self._end_cell_halo,
-            vertical_start=0,
-            vertical_end=self.grid.num_levels + 1,
-            offset_provider=self.grid.connectivities,
-        )
-
-        self._compute_maximum_cfl_and_clip_contravariant_vertical_velocity(
-            ddqz_z_half=self.metric_state.ddqz_z_half,
-            z_w_con_c=self._contravariant_corrected_w_at_cells_on_half_levels,
-            cfl_clipping=self.cfl_clipping,
-            vcfl=self.vcfl_dsl,
-            cfl_w_limit=cfl_w_limit,
-            dtime=dtime,
-            horizontal_start=self._start_cell_lateral_boundary_level_4,
-            horizontal_end=self._end_cell_halo,
-            vertical_start=gtx.int32(
-                max(3, self.vertical_params.end_index_of_damping_layer - 2) - 1
-            ),
-            vertical_end=gtx.int32(self.grid.num_levels - 3),
-        )
-
-        self._compute_advection_in_vertical_momentum_equation(
-            contravariant_corrected_w_at_cells_on_model_levels=self._contravariant_corrected_w_at_cells_on_model_levels,
-            vertical_wind_advective_tendency=diagnostic_state.vertical_wind_advective_tendency.corrector,
-            w=prognostic_state.w,
-            contravariant_corrected_w_at_cells_on_half_levels=self._contravariant_corrected_w_at_cells_on_half_levels,
-            horizontal_advection_of_w_at_edges_on_half_levels=self._horizontal_advection_of_w_at_edges_on_half_levels,
-            coeff1_dwdz=self.metric_state.coeff1_dwdz,
-            coeff2_dwdz=self.metric_state.coeff2_dwdz,
->>>>>>> 365af2aa
             e_bln_c_s=self.interpolation_state.e_bln_c_s,
             ddqz_z_half=self.metric_state.ddqz_z_half,
             area=cell_areas,
