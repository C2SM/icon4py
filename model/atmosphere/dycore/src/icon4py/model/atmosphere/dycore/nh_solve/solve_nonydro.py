# ICON4Py - ICON inspired code in Python and GT4Py
#
# Copyright (c) 2022, ETH Zurich and MeteoSwiss
# All rights reserved.
#
# This file is free software: you can redistribute it and/or modify it under
# the terms of the GNU General Public License as published by the
# Free Software Foundation, either version 3 of the License, or any later
# version. See the LICENSE.txt file at the top-level directory of this
# distribution for a copy of the license or check <https://www.gnu.org/licenses/>.
#
# SPDX-License-Identifier: GPL-3.0-or-later
from typing import Final, Optional

import numpy as np
from gt4py.next.common import Field
from gt4py.next.ffront.fbuiltins import int32
from gt4py.next.iterator.embedded import np_as_located_field
from gt4py.next.program_processors.runners.gtfn_cpu import run_gtfn

import icon4py.model.atmosphere.dycore.nh_solve.solve_nonhydro_program as nhsolve_prog
import icon4py.model.common.constants as constants
from icon4py.model.atmosphere.dycore.mo_icon_interpolation_scalar_cells2verts_scalar_ri_dsl import (
    mo_icon_interpolation_scalar_cells2verts_scalar_ri_dsl,
)
from icon4py.model.atmosphere.dycore.mo_math_gradients_grad_green_gauss_cell_dsl import (
    mo_math_gradients_grad_green_gauss_cell_dsl,
)
from icon4py.model.atmosphere.dycore.mo_solve_nonhydro_4th_order_divdamp import (
    mo_solve_nonhydro_4th_order_divdamp,
)
from icon4py.model.atmosphere.dycore.mo_solve_nonhydro_stencil_01 import (
    mo_solve_nonhydro_stencil_01,
)
from icon4py.model.atmosphere.dycore.mo_solve_nonhydro_stencil_10 import (
    mo_solve_nonhydro_stencil_10,
)
from icon4py.model.atmosphere.dycore.mo_solve_nonhydro_stencil_12 import (
    mo_solve_nonhydro_stencil_12,
)
from icon4py.model.atmosphere.dycore.mo_solve_nonhydro_stencil_13 import (
    mo_solve_nonhydro_stencil_13,
)
from icon4py.model.atmosphere.dycore.mo_solve_nonhydro_stencil_17 import (
    mo_solve_nonhydro_stencil_17,
)
from icon4py.model.atmosphere.dycore.mo_solve_nonhydro_stencil_18 import (
    mo_solve_nonhydro_stencil_18,
)
from icon4py.model.atmosphere.dycore.mo_solve_nonhydro_stencil_19 import (
    mo_solve_nonhydro_stencil_19,
)
from icon4py.model.atmosphere.dycore.mo_solve_nonhydro_stencil_20 import (
    mo_solve_nonhydro_stencil_20,
)
from icon4py.model.atmosphere.dycore.mo_solve_nonhydro_stencil_21 import (
    mo_solve_nonhydro_stencil_21,
)
from icon4py.model.atmosphere.dycore.mo_solve_nonhydro_stencil_22 import (
    mo_solve_nonhydro_stencil_22,
)
from icon4py.model.atmosphere.dycore.mo_solve_nonhydro_stencil_23 import (
    mo_solve_nonhydro_stencil_23,
)
from icon4py.model.atmosphere.dycore.mo_solve_nonhydro_stencil_24 import (
    mo_solve_nonhydro_stencil_24,
)
from icon4py.model.atmosphere.dycore.mo_solve_nonhydro_stencil_25 import (
    mo_solve_nonhydro_stencil_25,
)
from icon4py.model.atmosphere.dycore.mo_solve_nonhydro_stencil_26 import (
    mo_solve_nonhydro_stencil_26,
)
from icon4py.model.atmosphere.dycore.mo_solve_nonhydro_stencil_27 import (
    mo_solve_nonhydro_stencil_27,
)
from icon4py.model.atmosphere.dycore.mo_solve_nonhydro_stencil_28 import (
    mo_solve_nonhydro_stencil_28,
)
from icon4py.model.atmosphere.dycore.mo_solve_nonhydro_stencil_29 import (
    mo_solve_nonhydro_stencil_29,
)
from icon4py.model.atmosphere.dycore.mo_solve_nonhydro_stencil_30 import (
    mo_solve_nonhydro_stencil_30,
)
from icon4py.model.atmosphere.dycore.mo_solve_nonhydro_stencil_31 import (
    mo_solve_nonhydro_stencil_31,
)
from icon4py.model.atmosphere.dycore.mo_solve_nonhydro_stencil_32 import (
    mo_solve_nonhydro_stencil_32,
)
from icon4py.model.atmosphere.dycore.mo_solve_nonhydro_stencil_33 import (
    mo_solve_nonhydro_stencil_33,
)
from icon4py.model.atmosphere.dycore.mo_solve_nonhydro_stencil_34 import (
    mo_solve_nonhydro_stencil_34,
)
from icon4py.model.atmosphere.dycore.mo_solve_nonhydro_stencil_41 import (
    mo_solve_nonhydro_stencil_41,
)
from icon4py.model.atmosphere.dycore.mo_solve_nonhydro_stencil_46 import (
    mo_solve_nonhydro_stencil_46,
)
from icon4py.model.atmosphere.dycore.mo_solve_nonhydro_stencil_50 import (
    mo_solve_nonhydro_stencil_50,
)
from icon4py.model.atmosphere.dycore.mo_solve_nonhydro_stencil_52 import (
    mo_solve_nonhydro_stencil_52,
)
from icon4py.model.atmosphere.dycore.mo_solve_nonhydro_stencil_53 import (
    mo_solve_nonhydro_stencil_53,
)
from icon4py.model.atmosphere.dycore.mo_solve_nonhydro_stencil_54 import (
    mo_solve_nonhydro_stencil_54,
)
from icon4py.model.atmosphere.dycore.mo_solve_nonhydro_stencil_55 import (
    mo_solve_nonhydro_stencil_55,
)
from icon4py.model.atmosphere.dycore.mo_solve_nonhydro_stencil_56_63 import (
    mo_solve_nonhydro_stencil_56_63,
)
from icon4py.model.atmosphere.dycore.mo_solve_nonhydro_stencil_58 import (
    mo_solve_nonhydro_stencil_58,
)
from icon4py.model.atmosphere.dycore.mo_solve_nonhydro_stencil_59 import (
    mo_solve_nonhydro_stencil_59,
)
from icon4py.model.atmosphere.dycore.mo_solve_nonhydro_stencil_65 import (
    mo_solve_nonhydro_stencil_65,
)
from icon4py.model.atmosphere.dycore.mo_solve_nonhydro_stencil_66 import (
    mo_solve_nonhydro_stencil_66,
)
from icon4py.model.atmosphere.dycore.mo_solve_nonhydro_stencil_67 import (
    mo_solve_nonhydro_stencil_67,
)
from icon4py.model.atmosphere.dycore.mo_solve_nonhydro_stencil_68 import (
    mo_solve_nonhydro_stencil_68,
)
from icon4py.model.atmosphere.dycore.state_utils.diagnostic_state import DiagnosticStateNonHydro
from icon4py.model.atmosphere.dycore.state_utils.interpolation_state import InterpolationState
from icon4py.model.atmosphere.dycore.state_utils.metric_state import MetricStateNonHydro
from icon4py.model.atmosphere.dycore.state_utils.nh_constants import NHConstants
from icon4py.model.atmosphere.dycore.state_utils.prep_adv_state import PrepAdvection
from icon4py.model.atmosphere.dycore.state_utils.utils import (
    _allocate,
    _allocate_indices,
    _calculate_bdy_divdamp,
    _en_smag_fac_for_zero_nshift,
    compute_z_raylfac,
    scal_divdamp_calcs,
    set_zero_c_k,
    set_zero_e_k,
)
from icon4py.model.atmosphere.dycore.state_utils.z_fields import ZFields
from icon4py.model.atmosphere.dycore.velocity.velocity_advection import VelocityAdvection
from icon4py.model.common.dimension import CellDim, EdgeDim, KDim, VertexDim
from icon4py.model.common.grid.horizontal import EdgeParams, HorizontalMarkerIndex
from icon4py.model.common.grid.icon_grid import IconGrid
from icon4py.model.common.grid.vertical import VerticalModelParams
from icon4py.model.common.states.prognostic_state import PrognosticState


class NonHydrostaticConfig:
    """
    Contains necessary parameter to configure a nonhydro run.

    Encapsulates namelist parameters and derived parameters.
    Values should be read from configuration.
    Default values are taken from the defaults in the corresponding ICON Fortran namelist files.
    """

    def __init__(
        self,
        itime_scheme: int = 4,
        iadv_rhotheta: int = 2,
        igradp_method: int = 3,
        ndyn_substeps_var: float = 2.0,
        rayleigh_type: int = 2,
        divdamp_order: int = 24,
        idiv_method: int = 1,
        is_iau_active: bool = False,
        iau_wgt_dyn: float = 1.0,
        divdamp_type: int = 3,
        lhdiff_rcf: bool = True,
        l_vert_nested: bool = False,
        l_open_ubc: bool = False,
        rhotheta_offctr: float = -0.1,
        veladv_offctr: float = 0.25,
        divdamp_fac: float = 0.004,  # checked for corrector after serialization
        divdamp_fac_o2: float = 0.032,  # checked for corrector after serialization
        max_nudging_coeff: float = 0.075,
        divdamp_fac2: float = 0.004,
        divdamp_fac3: float = 0.004,
        divdamp_fac4: float = 0.004,
        divdamp_z: float = 32500,
        divdamp_z2: float = 40000,
        divdamp_z3: float = 60000,
        divdamp_z4: float = 80000,
    ):
        # parameters from namelist diffusion_nml
        self.itime_scheme: int = itime_scheme
        self.iadv_rhotheta: int = iadv_rhotheta

        self.l_open_ubc: bool = l_open_ubc
        self.igradp_method: int = igradp_method
        self.ndyn_substeps_var = ndyn_substeps_var
        self.idiv_method: int = idiv_method
        self.is_iau_active: bool = is_iau_active
        self.iau_wgt_dyn: float = iau_wgt_dyn
        self.divdamp_type: int = divdamp_type
        self.lhdiff_rcf: bool = lhdiff_rcf
        self.rayleigh_type: int = rayleigh_type
        self.divdamp_order: int = divdamp_order
        self.l_vert_nested: bool = l_vert_nested
        self.rhotheta_offctr: float = rhotheta_offctr
        self.veladv_offctr: float = veladv_offctr
        self.divdamp_fac: float = divdamp_fac
        self.divdamp_fac_o2: float = divdamp_fac_o2
        self.nudge_max_coeff: float = max_nudging_coeff

        self.divdamp_fac2: float = divdamp_fac2
        self.divdamp_fac3: float = divdamp_fac3
        self.divdamp_fac4: float = divdamp_fac4
        self.divdamp_z: float = divdamp_z
        self.divdamp_z2: float = divdamp_z2
        self.divdamp_z3: float = divdamp_z3
        self.divdamp_z4: float = divdamp_z4

        self._validate()

    def _validate(self):
        """Apply consistency checks and validation on configuration parameters."""
        if self.l_open_ubc:
            raise NotImplementedError(
                "Open upper boundary conditions not supported"
                "(to allow vertical motions related to diabatic heating to extend beyond the model top)"
            )

        if self.l_vert_nested:
            raise NotImplementedError("Vertical nesting support not implemented")

        if self.igradp_method != 3:
            raise NotImplementedError("igradp_method can only be 3")

        if self.itime_scheme != 4:
            raise NotImplementedError("itime_scheme can only be 4")

        if self.idiv_method != 1:
            raise NotImplementedError("idiv_method can only be 1")

        if self.divdamp_order != 24:
            raise NotImplementedError("divdamp_order can only be 24")

        if self.divdamp_type == 32:
            raise NotImplementedError("divdamp_type with value 32 not yet implemented")


class NonHydrostaticParams:
    """Calculates derived quantities depending on the NonHydrostaticConfig."""

    def __init__(self, config: NonHydrostaticConfig):
        self.rd_o_cvd: Final[float] = constants.RD / constants.CVD
        self.cvd_o_rd: Final[float] = constants.CVD / constants.RD
        self.rd_o_p0ref: Final[float] = constants.RD / constants.P0REF
        self.grav_o_cpd: Final[float] = constants.GRAV / constants.CPD

        # start level for 3D divergence damping terms
        self.kstart_dd3d: int = 0

        # start level for moist physics processes (specified by htop_moist_proc)
        self.kstart_moist: int = 1
        if self.kstart_moist != 1:
            raise NotImplementedError("kstart_moist can only be 1")

        self.alin = (config.divdamp_fac2 - config.divdamp_fac) / (
            config.divdamp_z2 - config.divdamp_z
        )

        self.df32 = config.divdamp_fac3 - config.divdamp_fac2
        self.dz32 = config.divdamp_z3 - config.divdamp_z2
        self.df42 = config.divdamp_fac4 - config.divdamp_fac2
        self.dz42 = config.divdamp_z4 - config.divdamp_z2

        self.bqdr = (self.df42 * self.dz32 - self.df32 * self.dz42) / (
            self.dz32 * self.dz42 * (self.dz42 - self.dz32)
        )
        self.aqdr = self.df32 / self.dz32 - self.bqdr * self.dz32


class SolveNonhydro:
    def __init__(self):
        self._initialized = False
        self.grid: Optional[IconGrid] = None
        self.config: Optional[NonHydrostaticConfig] = None
        self.params: Optional[NonHydrostaticParams] = None
        self.metric_state_nonhydro: Optional[MetricStateNonHydro] = None
        self.interpolation_state: Optional[InterpolationState] = None
        self.vertical_params: Optional[VerticalModelParams] = None
        self.edge_geometry: Optional[EdgeParams] = None
        self.cell_areas: Optional[Field[[CellDim], float]] = None
        self.velocity_advection: Optional[VelocityAdvection] = None
        self.l_vert_nested: bool = False
        self.enh_divdamp_fac = None
        self.scal_divdamp: Field[[KDim], float] = None
        self.p_test_run = True
        self.jk_start = 0  # used in stencil_55
        self.ntl1 = 0
        self.ntl2 = 0

    def init(
        self,
        grid: IconGrid,
        config: NonHydrostaticConfig,
        params: NonHydrostaticParams,
        metric_state_nonhydro: MetricStateNonHydro,
        interpolation_state: InterpolationState,
        vertical_params: VerticalModelParams,
        edge_geometry: EdgeParams,
        cell_areas: Field[[CellDim], float],
        owner_mask: Field[[CellDim], bool],
        a_vec: Field[[KDim], float],
        enh_smag_fac: Field[[KDim], float],
        fac: tuple,
        z: tuple,
    ):
        """
        Initialize NonHydrostatic granule with configuration.

        calculates all local fields that are used in nh_solve within the time loop
        """
        self.grid = grid
        self.config: NonHydrostaticConfig = config
        self.params: NonHydrostaticParams = params
        self.metric_state_nonhydro: MetricStateNonHydro = metric_state_nonhydro
        self.interpolation_state: InterpolationState = interpolation_state
        self.vertical_params = vertical_params
        self.edge_geometry = edge_geometry
        self.cell_areas = cell_areas
        self.velocity_advection = VelocityAdvection(
            grid,
            metric_state_nonhydro,
            interpolation_state,
            vertical_params,
            edge_geometry,
            owner_mask,
        )
        self._allocate_local_fields()

        # TODO (magdalena) vertical nesting is only relevant in the context of
        #      horizontal nesting, since we don't support this we should remove this option
        if grid.lvert_nest():
            self.l_vert_nested = True
            self.jk_start = 1
        else:
            self.jk_start = 0

        out = enh_smag_fac
        _en_smag_fac_for_zero_nshift(
            a_vec, *fac, *z, out=enh_smag_fac, offset_provider={"Koff": KDim}
        )
        self.enh_divdamp_fac = enh_smag_fac

        cell_areas_avg = np.sum(cell_areas) / float(self.grid.num_cells())
        # TODO @tehrengruber: fix power
        scal_divdamp_calcs.with_backend(run_gtfn)(
            enh_smag_fac,
            out,
            cell_areas_avg,
            offset_provider={},
        )
        self.scal_divdamp = out
        self.p_test_run = True
        self._initialized = True

    @property
    def initialized(self):
        return self._initialized

    def _allocate_local_fields(self):
        self.z_exner_ex_pr = _allocate(CellDim, KDim, is_halfdim=True, mesh=self.grid)
        self.z_exner_ic = _allocate(CellDim, KDim, is_halfdim=True, mesh=self.grid)
        self.z_dexner_dz_c_1 = _allocate(CellDim, KDim, mesh=self.grid)
        self.z_theta_v_pr_ic = _allocate(CellDim, KDim, is_halfdim=True, mesh=self.grid)
        self.z_th_ddz_exner_c = _allocate(CellDim, KDim, mesh=self.grid)
        self.z_rth_pr_1 = _allocate(CellDim, KDim, mesh=self.grid)
        self.z_rth_pr_2 = _allocate(CellDim, KDim, mesh=self.grid)
        self.z_grad_rth_1 = _allocate(CellDim, KDim, mesh=self.grid)
        self.z_grad_rth_2 = _allocate(CellDim, KDim, mesh=self.grid)
        self.z_grad_rth_3 = _allocate(CellDim, KDim, mesh=self.grid)
        self.z_grad_rth_4 = _allocate(CellDim, KDim, mesh=self.grid)
        self.z_dexner_dz_c_2 = _allocate(CellDim, KDim, mesh=self.grid)
        self.exner_dyn_incr = _allocate(CellDim, KDim, mesh=self.grid)
        self.z_hydro_corr = _allocate(EdgeDim, KDim, mesh=self.grid)
        self.z_vn_avg = _allocate(EdgeDim, KDim, mesh=self.grid)
        self.z_theta_v_fl_e = _allocate(EdgeDim, KDim, mesh=self.grid)
        self.z_flxdiv_mass = _allocate(CellDim, KDim, mesh=self.grid)
        self.z_flxdiv_theta = _allocate(CellDim, KDim, mesh=self.grid)
        self.z_rho_v = _allocate(VertexDim, KDim, mesh=self.grid)
        self.z_theta_v_v = _allocate(VertexDim, KDim, mesh=self.grid)
        self.z_graddiv2_vn = _allocate(EdgeDim, KDim, mesh=self.grid)
        self.k_field = _allocate_indices(KDim, mesh=self.grid, is_halfdim=True)
        self.z_w_concorr_me = _allocate(EdgeDim, KDim, mesh=self.grid)
        self.z_hydro_corr_horizontal = _allocate(EdgeDim, mesh=self.grid)
        self.z_raylfac = _allocate(KDim, mesh=self.grid)

    def set_timelevels(self, nnow, nnew):
        #  Set time levels of ddt_adv fields for call to velocity_tendencies
        if self.config.itime_scheme == 4:
            self.ntl1 = nnow
            self.ntl2 = nnew
        else:
            self.ntl1 = 0
            self.ntl2 = 0

    def time_step(
        self,
        diagnostic_state_nh: DiagnosticStateNonHydro,
        prognostic_state_ls: list[PrognosticState],
        prep_adv: PrepAdvection,
        z_fields: ZFields,
        nh_constants: NHConstants,
        bdy_divdamp: Field[[KDim], float],
        dtime: float,
        idyn_timestep: float,
        l_recompute: bool,
        l_init: bool,
        nnow: int,
        nnew: int,
        lclean_mflx: bool,
        lprep_adv: bool,
    ):
        # Coefficient for reduced fourth-order divergence damping along nest boundaries
        _calculate_bdy_divdamp(
            self.scal_divdamp,
            self.config.nudge_max_coeff,
            constants.dbl_eps,
            out=bdy_divdamp,
            offset_provider={},
        )

        # scaling factor for second-order divergence damping: divdamp_fac_o2*delta_x**2
        # delta_x**2 is approximated by the mean cell area

        start_cell_lb = self.grid.get_start_index(
            CellDim, HorizontalMarkerIndex.lateral_boundary(CellDim)
        )
        end_cell_end = self.grid.get_end_index(CellDim, HorizontalMarkerIndex.end(CellDim))
        start_edge_lb = self.grid.get_start_index(
            EdgeDim, HorizontalMarkerIndex.lateral_boundary(EdgeDim)
        )
        end_edge_local = self.grid.get_end_index(EdgeDim, HorizontalMarkerIndex.local(EdgeDim))
        # # TODO: abishekg7 move this to tests
        if self.p_test_run:
            nhsolve_prog.init_test_fields.with_backend(run_gtfn)(
                z_fields.z_rho_e,
                z_fields.z_theta_v_e,
                z_fields.z_dwdz_dd,
                z_fields.z_graddiv_vn,
                start_edge_lb,
                end_edge_local,
                start_cell_lb,
                end_cell_end,
                self.grid.n_lev(),
                offset_provider={},
            )

        self.set_timelevels(nnow, nnew)

        self.run_predictor_step(
            diagnostic_state_nh=diagnostic_state_nh,
            prognostic_state=prognostic_state_ls,
            z_fields=z_fields,
            dtime=dtime,
            idyn_timestep=idyn_timestep,
            l_recompute=l_recompute,
            l_init=l_init,
            nnow=nnow,
            nnew=nnew,
        )

        self.run_corrector_step(
            diagnostic_state_nh=diagnostic_state_nh,
            prognostic_state=prognostic_state_ls,
            z_fields=z_fields,
            prep_adv=prep_adv,
            dtime=dtime,
            nnew=nnew,
            nnow=nnow,
            lclean_mflx=lclean_mflx,
            nh_constants=nh_constants,
            bdy_divdamp=bdy_divdamp,
            lprep_adv=lprep_adv,
        )

        start_cell_local_minus1 = self.grid.get_start_index(
            CellDim, HorizontalMarkerIndex.local(CellDim) - 1
        )
        end_cell_local = self.grid.get_end_index(CellDim, HorizontalMarkerIndex.local(CellDim))

        start_cell_lb = self.grid.get_start_index(
            CellDim, HorizontalMarkerIndex.lateral_boundary(CellDim)
        )
        end_cell_nudging_minus1 = self.grid.get_end_index(
            CellDim, HorizontalMarkerIndex.nudging(CellDim) - 1
        )

        if self.grid.limited_area():
            mo_solve_nonhydro_stencil_66.with_backend(run_gtfn)(
                bdy_halo_c=self.metric_state_nonhydro.bdy_halo_c,
                rho=prognostic_state_ls[nnew].rho,
                theta_v=prognostic_state_ls[nnew].theta_v,
                exner=prognostic_state_ls[nnew].exner,
                rd_o_cvd=self.params.rd_o_cvd,
                rd_o_p0ref=self.params.rd_o_p0ref,
                horizontal_start=start_cell_local_minus1,
                horizontal_end=end_cell_local,
                vertical_start=0,
                vertical_end=self.grid.n_lev(),
                offset_provider={},
            )

            mo_solve_nonhydro_stencil_67.with_backend(run_gtfn)(
                rho=prognostic_state_ls[nnew].rho,
                theta_v=prognostic_state_ls[nnew].theta_v,
                exner=prognostic_state_ls[nnew].exner,
                rd_o_cvd=self.params.rd_o_cvd,
                rd_o_p0ref=self.params.rd_o_p0ref,
                horizontal_start=start_cell_lb,
                horizontal_end=end_cell_nudging_minus1,
                vertical_start=0,
                vertical_end=self.grid.n_lev(),
                offset_provider={},
            )

        mo_solve_nonhydro_stencil_68.with_backend(run_gtfn)(
            mask_prog_halo_c=self.metric_state_nonhydro.mask_prog_halo_c,
            rho_now=prognostic_state_ls[nnow].rho,
            theta_v_now=prognostic_state_ls[nnow].theta_v,
            exner_new=prognostic_state_ls[nnew].exner,
            exner_now=prognostic_state_ls[nnow].exner,
            rho_new=prognostic_state_ls[nnew].rho,
            theta_v_new=prognostic_state_ls[nnew].theta_v,
            cvd_o_rd=self.params.cvd_o_rd,
            horizontal_start=start_cell_local_minus1,
            horizontal_end=end_cell_local,
            vertical_start=0,
            vertical_end=self.grid.n_lev(),
            offset_provider={},
        )

    # flake8: noqa: C901
    def run_predictor_step(
        self,
        diagnostic_state_nh: DiagnosticStateNonHydro,
        prognostic_state: list[PrognosticState],
        z_fields: ZFields,
        dtime: float,
        idyn_timestep: float,
        l_recompute: bool,
        l_init: bool,
        nnow: int,
        nnew: int,
    ):
        if l_init or l_recompute:
            if self.config.itime_scheme == 4 and not l_init:
                lvn_only = True  # Recompute only vn tendency
            else:
                lvn_only = False

<<<<<<< HEAD
            velocity_advection.VelocityAdvection(
                self.grid,
                self.metric_state_nonhydro,
                self.interpolation_state,
                self.vertical_params,
            ).run_predictor_step(
                vn_only=lvn_only,
                diagnostic_state=diagnostic_state_nh,
                prognostic_state=prognostic_state[nnow],
                z_w_concorr_me=self.z_w_concorr_me,
                z_kin_hor_e=z_fields.z_kin_hor_e,
                z_vt_ie=z_fields.z_vt_ie,
                inv_dual_edge_length=edge_geometry.inverse_dual_edge_lengths,
                inv_primal_edge_length=edge_geometry.inverse_primal_edge_lengths,
                dtime=dtime,
                ntnd=self.ntl1,
                tangent_orientation=edge_geometry.tangent_orientation,
                cfl_w_limit=cfl_w_limit,
                scalfac_exdiff=scalfac_exdiff,
                cell_areas=cell_areas,
                owner_mask=owner_mask,
                f_e=f_e,
                area_edge=area_edge,
            )
=======
        self.velocity_advection.run_predictor_step(
            vn_only=lvn_only,
            diagnostic_state=diagnostic_state_nh,
            prognostic_state=prognostic_state[nnow],
            z_w_concorr_me=self.z_w_concorr_me,
            z_kin_hor_e=z_fields.z_kin_hor_e,
            z_vt_ie=z_fields.z_vt_ie,
            dtime=dtime,
            ntnd=self.ntl1,
            cell_areas=self.cell_areas,
        )
>>>>>>> 43455d26

        p_dthalf = 0.5 * dtime

        end_cell_end = self.grid.get_end_index(CellDim, HorizontalMarkerIndex.end(CellDim))

        start_cell_local_minus2 = self.grid.get_start_index(
            CellDim, HorizontalMarkerIndex.local(CellDim) - 2
        )
        end_cell_local_minus2 = self.grid.get_end_index(
            CellDim, HorizontalMarkerIndex.local(CellDim) - 2
        )

        start_vertex_lb_plus1 = self.grid.get_start_index(
            VertexDim, HorizontalMarkerIndex.lateral_boundary(VertexDim) + 1
        )  # TODO: check
        end_vertex_local_minus1 = self.grid.get_end_index(
            VertexDim, HorizontalMarkerIndex.local(VertexDim) - 1
        )

        start_cell_lb = self.grid.get_start_index(
            CellDim, HorizontalMarkerIndex.lateral_boundary(CellDim)
        )
        end_cell_nudging_minus1 = self.grid.get_end_index(
            CellDim,
            HorizontalMarkerIndex.nudging(CellDim) - 1,
        )

        start_edge_lb_plus6 = self.grid.get_start_index(
            EdgeDim, HorizontalMarkerIndex.lateral_boundary(EdgeDim) + 6
        )
        end_edge_local_minus1 = self.grid.get_end_index(
            EdgeDim, HorizontalMarkerIndex.local(EdgeDim) - 1
        )
        end_edge_local = self.grid.get_end_index(EdgeDim, HorizontalMarkerIndex.local(EdgeDim))

        start_edge_nudging_plus1 = self.grid.get_start_index(
            EdgeDim, HorizontalMarkerIndex.nudging(EdgeDim) + 1
        )
        end_edge_end = self.grid.get_end_index(EdgeDim, HorizontalMarkerIndex.end(EdgeDim))

        start_edge_lb = self.grid.get_start_index(
            EdgeDim, HorizontalMarkerIndex.lateral_boundary(EdgeDim)
        )
        end_edge_nudging = self.grid.get_end_index(EdgeDim, HorizontalMarkerIndex.nudging(EdgeDim))

        start_edge_lb_plus4 = self.grid.get_start_index(
            EdgeDim, HorizontalMarkerIndex.lateral_boundary(EdgeDim) + 4
        )
        end_edge_local_minus2 = self.grid.get_end_index(
            EdgeDim, HorizontalMarkerIndex.local(EdgeDim) - 2
        )

        start_cell_lb_plus2 = self.grid.get_start_index(
            CellDim, HorizontalMarkerIndex.lateral_boundary(CellDim) + 2
        )
        end_cell_local_minus1 = self.grid.get_end_index(
            CellDim, HorizontalMarkerIndex.local(CellDim) - 1
        )

        start_cell_nudging = self.grid.get_start_index(
            CellDim, HorizontalMarkerIndex.nudging(CellDim)
        )
        end_cell_local = self.grid.get_end_index(CellDim, HorizontalMarkerIndex.local(CellDim))

        #  Precompute Rayleigh damping factor
        compute_z_raylfac.with_backend(run_gtfn)(
            rayleigh_w=self.metric_state_nonhydro.rayleigh_w,
            dtime=dtime,
            z_raylfac=self.z_raylfac,
            offset_provider={},
        )

        # initialize nest boundary points of z_rth_pr with zero
        if self.grid.limited_area():
            mo_solve_nonhydro_stencil_01.with_backend(run_gtfn)(
                z_rth_pr_1=self.z_rth_pr_1,
                z_rth_pr_2=self.z_rth_pr_2,
                horizontal_start=start_cell_lb,
                horizontal_end=end_cell_end,
                vertical_start=0,
                vertical_end=self.grid.n_lev(),
                offset_provider={},
            )

        nhsolve_prog.predictor_stencils_2_3.with_backend(run_gtfn)(
            exner_exfac=self.metric_state_nonhydro.exner_exfac,
            exner=prognostic_state[nnow].exner,
            exner_ref_mc=self.metric_state_nonhydro.exner_ref_mc,
            exner_pr=diagnostic_state_nh.exner_pr,
            z_exner_ex_pr=self.z_exner_ex_pr,
            horizontal_start=start_cell_lb_plus2,
            horizontal_end=end_cell_local_minus1,
            k_field=self.k_field,
            nlev=self.grid.n_lev(),
            vertical_start=0,
            vertical_end=self.grid.n_lev() + 1,
            offset_provider={},
        )

        if self.config.igradp_method == 3:
            nhsolve_prog.predictor_stencils_4_5_6.with_backend(run_gtfn)(
                wgtfacq_c_dsl=self.metric_state_nonhydro.wgtfacq_c_dsl,
                z_exner_ex_pr=self.z_exner_ex_pr,
                z_exner_ic=self.z_exner_ic,
                wgtfac_c=self.metric_state_nonhydro.wgtfac_c,
                inv_ddqz_z_full=self.metric_state_nonhydro.inv_ddqz_z_full,
                z_dexner_dz_c_1=self.z_dexner_dz_c_1,
                k_field=self.k_field,
                nlev=self.grid.n_lev(),
                horizontal_start=start_cell_lb_plus2,
                horizontal_end=end_cell_local_minus1,
                vertical_start=max(1, self.vertical_params.nflatlev),
                vertical_end=self.grid.n_lev() + 1,
                offset_provider={"Koff": KDim},
            )

            if self.vertical_params.nflatlev == 1:
                # Perturbation Exner pressure on top half level
                raise NotImplementedError("nflatlev=1 not implemented")

        nhsolve_prog.predictor_stencils_7_8_9.with_backend(run_gtfn)(
            rho=prognostic_state[nnow].rho,
            rho_ref_mc=self.metric_state_nonhydro.rho_ref_mc,
            theta_v=prognostic_state[nnow].theta_v,
            theta_ref_mc=self.metric_state_nonhydro.theta_ref_mc,
            rho_ic=diagnostic_state_nh.rho_ic,
            z_rth_pr_1=self.z_rth_pr_1,
            z_rth_pr_2=self.z_rth_pr_2,
            wgtfac_c=self.metric_state_nonhydro.wgtfac_c,
            vwind_expl_wgt=self.metric_state_nonhydro.vwind_expl_wgt,
            exner_pr=diagnostic_state_nh.exner_pr,
            d_exner_dz_ref_ic=self.metric_state_nonhydro.d_exner_dz_ref_ic,
            ddqz_z_half=self.metric_state_nonhydro.ddqz_z_half,
            z_theta_v_pr_ic=self.z_theta_v_pr_ic,
            theta_v_ic=diagnostic_state_nh.theta_v_ic,
            z_th_ddz_exner_c=self.z_th_ddz_exner_c,
            k_field=self.k_field,
            nlev=self.grid.n_lev(),
            horizontal_start=start_cell_lb_plus2,
            horizontal_end=end_cell_local_minus1,
            vertical_start=0,
            vertical_end=self.grid.n_lev(),
            offset_provider={"Koff": KDim},
        )

        # Perturbation theta at top and surface levels
        nhsolve_prog.predictor_stencils_11_lower_upper.with_backend(run_gtfn)(
            wgtfacq_c_dsl=self.metric_state_nonhydro.wgtfacq_c_dsl,
            z_rth_pr=self.z_rth_pr_2,
            theta_ref_ic=self.metric_state_nonhydro.theta_ref_ic,
            z_theta_v_pr_ic=self.z_theta_v_pr_ic,
            theta_v_ic=diagnostic_state_nh.theta_v_ic,
            k_field=self.k_field,
            nlev=self.grid.n_lev(),
            horizontal_start=start_cell_lb_plus2,
            horizontal_end=end_cell_local_minus1,
            vertical_start=0,
            vertical_end=self.grid.n_lev() + 1,
            offset_provider={"Koff": KDim},
        )

        if self.config.igradp_method == 3:
            # Second vertical derivative of perturbation Exner pressure (hydrostatic approximation)
            mo_solve_nonhydro_stencil_12.with_backend(run_gtfn)(
                z_theta_v_pr_ic=self.z_theta_v_pr_ic,
                d2dexdz2_fac1_mc=self.metric_state_nonhydro.d2dexdz2_fac1_mc,
                d2dexdz2_fac2_mc=self.metric_state_nonhydro.d2dexdz2_fac2_mc,
                z_rth_pr_2=self.z_rth_pr_2,
                z_dexner_dz_c_2=self.z_dexner_dz_c_2,
                horizontal_start=start_cell_lb_plus2,
                horizontal_end=end_cell_local_minus1,
                vertical_start=self.vertical_params.nflat_gradp,
                vertical_end=self.grid.n_lev(),
                offset_provider={"Koff": KDim},
            )

        # Add computation of z_grad_rth (perturbation density and virtual potential temperature at main levels)
        # at outer halo points: needed for correct calculation of the upwind gradients for Miura scheme

        mo_solve_nonhydro_stencil_13.with_backend(run_gtfn)(
            rho=prognostic_state[nnow].rho,
            rho_ref_mc=self.metric_state_nonhydro.rho_ref_mc,
            theta_v=prognostic_state[nnow].theta_v,
            theta_ref_mc=self.metric_state_nonhydro.theta_ref_mc,
            z_rth_pr_1=self.z_rth_pr_1,
            z_rth_pr_2=self.z_rth_pr_2,
            horizontal_start=start_cell_local_minus2,
            horizontal_end=end_cell_local_minus2,
            vertical_start=0,
            vertical_end=self.grid.n_lev(),
            offset_provider={},
        )

        # Compute rho and theta at edges for horizontal flux divergence term
        if self.config.iadv_rhotheta == 1:
            mo_icon_interpolation_scalar_cells2verts_scalar_ri_dsl.with_backend(run_gtfn)(
                p_cell_in=prognostic_state[nnow].rho,
                c_intp=self.interpolation_state.c_intp,
                p_vert_out=self.z_rho_v,
                horizontal_start=start_vertex_lb_plus1,
                horizontal_end=end_vertex_local_minus1,
                vertical_start=0,
                vertical_end=self.grid.n_lev(),  # UBOUND(p_cell_in,2)
                offset_provider={
                    "V2C": self.grid.get_v2c_connectivity(),
                },
            )
            mo_icon_interpolation_scalar_cells2verts_scalar_ri_dsl.with_backend(run_gtfn)(
                p_cell_in=prognostic_state[nnow].theta_v,
                c_intp=self.interpolation_state.c_intp,
                p_vert_out=self.z_theta_v_v,
                horizontal_start=start_vertex_lb_plus1,
                horizontal_end=end_vertex_local_minus1,
                vertical_start=0,
                vertical_end=self.grid.n_lev(),  # UBOUND(p_cell_in,2)
                offset_provider={
                    "V2C": self.grid.get_v2c_connectivity(),
                },
            )
        elif self.config.iadv_rhotheta == 2:
            # Compute Green-Gauss gradients for rho and theta
            mo_math_gradients_grad_green_gauss_cell_dsl.with_backend(run_gtfn)(
                p_grad_1_u=self.z_grad_rth_1,
                p_grad_1_v=self.z_grad_rth_2,
                p_grad_2_u=self.z_grad_rth_3,
                p_grad_2_v=self.z_grad_rth_4,
                p_ccpr1=self.z_rth_pr_1,
                p_ccpr2=self.z_rth_pr_2,
                geofac_grg_x=self.interpolation_state.geofac_grg_x,
                geofac_grg_y=self.interpolation_state.geofac_grg_y,
                horizontal_start=start_cell_lb_plus2,
                horizontal_end=end_cell_local_minus1,
                vertical_start=0,
                vertical_end=self.grid.n_lev(),  # UBOUND(p_ccpr,2)
                offset_provider={
                    "C2E2CO": self.grid.get_c2e2co_connectivity(),
                },
            )
        if self.config.iadv_rhotheta <= 2:
            tmp_0_0 = self.grid.get_start_index(EdgeDim, HorizontalMarkerIndex.local(EdgeDim) - 2)
            offset = 2 if self.config.idiv_method == 1 else 3
            tmp_0_1 = self.grid.get_end_index(
                EdgeDim, HorizontalMarkerIndex.local(EdgeDim) - offset
            )

            set_zero_e_k.with_backend(run_gtfn)(
                field=z_fields.z_rho_e,
                horizontal_start=tmp_0_0,
                horizontal_end=tmp_0_1,
                vertical_start=0,
                vertical_end=self.grid.n_lev(),
                offset_provider={},
            )

            set_zero_e_k.with_backend(run_gtfn)(
                field=z_fields.z_theta_v_e,
                horizontal_start=tmp_0_0,
                horizontal_end=tmp_0_1,
                vertical_start=0,
                vertical_end=self.grid.n_lev(),
                offset_provider={},
            )

            # initialize also nest boundary points with zero
            if self.grid.limited_area():
                set_zero_e_k.with_backend(run_gtfn)(
                    field=z_fields.z_rho_e,
                    horizontal_start=start_edge_lb,
                    horizontal_end=end_edge_local_minus1,
                    vertical_start=0,
                    vertical_end=self.grid.n_lev(),
                    offset_provider={},
                )

                set_zero_e_k.with_backend(run_gtfn)(
                    field=z_fields.z_theta_v_e,
                    horizontal_start=start_edge_lb,
                    horizontal_end=end_edge_local_minus1,
                    vertical_start=0,
                    vertical_end=self.grid.n_lev(),
                    offset_provider={},
                )

            if self.config.iadv_rhotheta == 2:
                # Compute upwind-biased values for rho and theta starting from centered differences
                # Note: the length of the backward trajectory should be 0.5*dtime*(vn,vt) in order to arrive
                # at a second-order accurate FV discretization, but twice the length is needed for numerical stability

                nhsolve_prog.mo_solve_nonhydro_stencil_16_fused_btraj_traj_o1.with_backend(
                    run_gtfn
                )(
                    p_vn=prognostic_state[nnow].vn,
                    p_vt=diagnostic_state_nh.vt,
                    pos_on_tplane_e_1=self.interpolation_state.pos_on_tplane_e_1,
                    pos_on_tplane_e_2=self.interpolation_state.pos_on_tplane_e_2,
                    primal_normal_cell_1=self.edge_geometry.primal_normal_cell[0],
                    dual_normal_cell_1=self.edge_geometry.dual_normal_cell[0],
                    primal_normal_cell_2=self.edge_geometry.primal_normal_cell[1],
                    dual_normal_cell_2=self.edge_geometry.dual_normal_cell[1],
                    p_dthalf=p_dthalf,
                    rho_ref_me=self.metric_state_nonhydro.rho_ref_me,
                    theta_ref_me=self.metric_state_nonhydro.theta_ref_me,
                    z_grad_rth_1=self.z_grad_rth_1,
                    z_grad_rth_2=self.z_grad_rth_2,
                    z_grad_rth_3=self.z_grad_rth_3,
                    z_grad_rth_4=self.z_grad_rth_4,
                    z_rth_pr_1=self.z_rth_pr_1,
                    z_rth_pr_2=self.z_rth_pr_2,
                    z_rho_e=z_fields.z_rho_e,
                    z_theta_v_e=z_fields.z_theta_v_e,
                    horizontal_start=start_edge_lb_plus6,
                    horizontal_end=end_edge_local_minus1,
                    vertical_start=0,
                    vertical_end=self.grid.n_lev(),
                    offset_provider={
                        "E2C": self.grid.get_e2c_connectivity(),
                        "E2EC": self.grid.get_e2ec_connectivity(),
                    },
                )

        # Remaining computations at edge points
        mo_solve_nonhydro_stencil_18.with_backend(run_gtfn)(
            inv_dual_edge_length=self.edge_geometry.inverse_dual_edge_lengths,
            z_exner_ex_pr=self.z_exner_ex_pr,
            z_gradh_exner=z_fields.z_gradh_exner,
            horizontal_start=start_edge_nudging_plus1,
            horizontal_end=end_edge_local,
            vertical_start=0,
            vertical_end=self.vertical_params.nflatlev,
            offset_provider={
                "E2C": self.grid.get_e2c_connectivity(),
            },
        )

        if self.config.igradp_method == 3:
            # horizontal gradient of Exner pressure, including metric correction
            # horizontal gradient of Exner pressure, Taylor-expansion-based reconstruction

            mo_solve_nonhydro_stencil_19.with_backend(run_gtfn)(
                inv_dual_edge_length=self.edge_geometry.inverse_dual_edge_lengths,
                z_exner_ex_pr=self.z_exner_ex_pr,
                ddxn_z_full=self.metric_state_nonhydro.ddxn_z_full,
                c_lin_e=self.interpolation_state.c_lin_e,
                z_dexner_dz_c_1=self.z_dexner_dz_c_1,
                z_gradh_exner=z_fields.z_gradh_exner,
                horizontal_start=start_edge_nudging_plus1,
                horizontal_end=end_edge_local,
                vertical_start=self.vertical_params.nflatlev,
                vertical_end=int32(self.vertical_params.nflat_gradp + 1),
                offset_provider={
                    "E2C": self.grid.get_e2c_connectivity(),
                },
            )

            mo_solve_nonhydro_stencil_20.with_backend(run_gtfn)(
                inv_dual_edge_length=self.edge_geometry.inverse_dual_edge_lengths,
                z_exner_ex_pr=self.z_exner_ex_pr,
                zdiff_gradp=self.metric_state_nonhydro.zdiff_gradp,
                ikoffset=self.metric_state_nonhydro.vertoffset_gradp,
                z_dexner_dz_c_1=self.z_dexner_dz_c_1,
                z_dexner_dz_c_2=self.z_dexner_dz_c_2,
                z_gradh_exner=z_fields.z_gradh_exner,
                horizontal_start=start_edge_nudging_plus1,
                horizontal_end=end_edge_local,
                vertical_start=int32(self.vertical_params.nflat_gradp + 1),
                vertical_end=self.grid.n_lev(),
                offset_provider={
                    "E2C": self.grid.get_e2c_connectivity(),
                    "E2EC": self.grid.get_e2ec_connectivity(),
                    "Koff": KDim,
                },
            )
        # compute hydrostatically approximated correction term that replaces downward extrapolation
        if self.config.igradp_method == 3:
            # TODO @tehrengruber: fix power
            mo_solve_nonhydro_stencil_21.with_backend(run_gtfn)(
                theta_v=prognostic_state[nnow].theta_v,
                ikoffset=self.metric_state_nonhydro.vertoffset_gradp,
                zdiff_gradp=self.metric_state_nonhydro.zdiff_gradp,
                theta_v_ic=diagnostic_state_nh.theta_v_ic,
                inv_ddqz_z_full=self.metric_state_nonhydro.inv_ddqz_z_full,
                inv_dual_edge_length=self.edge_geometry.inverse_dual_edge_lengths,
                z_hydro_corr=self.z_hydro_corr,
                grav_o_cpd=self.params.grav_o_cpd,
                horizontal_start=start_edge_nudging_plus1,
                horizontal_end=end_edge_local,
                vertical_start=self.grid.n_lev() - 1,
                vertical_end=self.grid.n_lev(),
                offset_provider={
                    "E2C": self.grid.get_e2c_connectivity(),
                    "E2EC": self.grid.get_e2ec_connectivity(),
                    "Koff": KDim,
                },
            )
        # TODO (magdalena) what is 64?
        self.z_hydro_corr_horizontal = np_as_located_field(EdgeDim)(
            np.asarray(self.z_hydro_corr)[:, 64]
        )

        if self.config.igradp_method == 3:
            mo_solve_nonhydro_stencil_22.with_backend(run_gtfn)(
                ipeidx_dsl=self.metric_state_nonhydro.ipeidx_dsl,
                pg_exdist=self.metric_state_nonhydro.pg_exdist,
                z_hydro_corr=self.z_hydro_corr_horizontal,
                z_gradh_exner=z_fields.z_gradh_exner,
                horizontal_start=start_edge_nudging_plus1,
                horizontal_end=end_edge_end,
                vertical_start=0,
                vertical_end=self.grid.n_lev(),
                offset_provider={},
            )

        mo_solve_nonhydro_stencil_24.with_backend(run_gtfn)(
            vn_nnow=prognostic_state[nnow].vn,
            ddt_vn_apc_ntl1=diagnostic_state_nh.ddt_vn_apc_pc[self.ntl1],
            ddt_vn_phy=diagnostic_state_nh.ddt_vn_phy,
            z_theta_v_e=z_fields.z_theta_v_e,
            z_gradh_exner=z_fields.z_gradh_exner,
            vn_nnew=prognostic_state[nnew].vn,
            dtime=dtime,
            cpd=constants.CPD,
            horizontal_start=start_edge_nudging_plus1,
            horizontal_end=end_edge_local,
            vertical_start=0,
            vertical_end=self.grid.n_lev(),
            offset_provider={},
        )

        if self.config.is_iau_active:
            mo_solve_nonhydro_stencil_28(
                vn_incr=diagnostic_state_nh.vn_incr,
                vn=prognostic_state[nnew].vn,
                iau_wgt_dyn=self.config.iau_wgt_dyn,
                horizontal_start=start_edge_nudging_plus1,
                horizontal_end=end_edge_local,
                vertical_start=0,
                vertical_end=self.grid.n_lev(),
                offset_provider={},
            )

        if self.grid.limited_area():
            mo_solve_nonhydro_stencil_29.with_backend(run_gtfn)(
                grf_tend_vn=diagnostic_state_nh.grf_tend_vn,
                vn_now=prognostic_state[nnow].vn,
                vn_new=prognostic_state[nnew].vn,
                dtime=dtime,
                horizontal_start=start_edge_lb,
                horizontal_end=end_edge_nudging,
                vertical_start=0,
                vertical_end=self.grid.n_lev(),
                offset_provider={},
            )

        # COMMUNICATION PHASE

        mo_solve_nonhydro_stencil_30.with_backend(run_gtfn)(
            e_flx_avg=self.interpolation_state.e_flx_avg,
            vn=prognostic_state[nnew].vn,
            geofac_grdiv=self.interpolation_state.geofac_grdiv,
            rbf_vec_coeff_e=self.interpolation_state.rbf_vec_coeff_e,
            z_vn_avg=self.z_vn_avg,
            z_graddiv_vn=z_fields.z_graddiv_vn,
            vt=diagnostic_state_nh.vt,
            horizontal_start=start_edge_lb_plus4,
            horizontal_end=end_edge_local_minus2,
            vertical_start=0,
            vertical_end=self.grid.n_lev(),
            offset_provider={
                "E2C2EO": self.grid.get_e2c2eo_connectivity(),
                "E2C2E": self.grid.get_e2c2e_connectivity(),
            },
        )

        if self.config.idiv_method == 1:
            mo_solve_nonhydro_stencil_32.with_backend(run_gtfn)(
                z_rho_e=z_fields.z_rho_e,
                z_vn_avg=self.z_vn_avg,
                ddqz_z_full_e=self.metric_state_nonhydro.ddqz_z_full_e,
                z_theta_v_e=z_fields.z_theta_v_e,
                mass_fl_e=diagnostic_state_nh.mass_fl_e,
                z_theta_v_fl_e=self.z_theta_v_fl_e,
                horizontal_start=start_edge_lb_plus4,
                horizontal_end=end_edge_local_minus2,
                vertical_start=0,
                vertical_end=self.grid.n_lev(),
                offset_provider={},
            )
        # TODO @tehrengruber: fix power for 36
        nhsolve_prog.predictor_stencils_35_36.with_backend(run_gtfn)(
            vn=prognostic_state[nnew].vn,
            ddxn_z_full=self.metric_state_nonhydro.ddxn_z_full,
            ddxt_z_full=self.metric_state_nonhydro.ddxt_z_full,
            vt=diagnostic_state_nh.vt,
            z_w_concorr_me=self.z_w_concorr_me,
            wgtfac_e=self.metric_state_nonhydro.wgtfac_e,
            vn_ie=diagnostic_state_nh.vn_ie,
            z_vt_ie=z_fields.z_vt_ie,
            z_kin_hor_e=z_fields.z_kin_hor_e,
            k_field=self.k_field,
            nflatlev_startindex=self.vertical_params.nflatlev,
            nlev=self.grid.n_lev(),
            horizontal_start=start_edge_lb_plus4,
            horizontal_end=end_edge_local_minus2,
            vertical_start=0,
            vertical_end=self.grid.n_lev(),
            offset_provider={"Koff": KDim},
        )

        if not self.l_vert_nested:
            nhsolve_prog.predictor_stencils_37_38.with_backend(run_gtfn)(
                vn=prognostic_state[nnew].vn,
                vt=diagnostic_state_nh.vt,
                vn_ie=diagnostic_state_nh.vn_ie,
                z_vt_ie=z_fields.z_vt_ie,
                z_kin_hor_e=z_fields.z_kin_hor_e,
                wgtfacq_e_dsl=self.metric_state_nonhydro.wgtfacq_e_dsl,
                k_field=self.k_field,
                nlev=self.grid.n_lev(),
                horizontal_start=start_edge_lb_plus4,
                horizontal_end=end_edge_local_minus2,
                vertical_start=0,
                vertical_end=self.grid.n_lev() + 1,
                offset_provider={"Koff": KDim},
            )

        nhsolve_prog.stencils_39_40.with_backend(run_gtfn)(
            e_bln_c_s=self.interpolation_state.e_bln_c_s,
            z_w_concorr_me=self.z_w_concorr_me,
            wgtfac_c=self.metric_state_nonhydro.wgtfac_c,
            wgtfacq_c_dsl=self.metric_state_nonhydro.wgtfacq_c_dsl,
            w_concorr_c=diagnostic_state_nh.w_concorr_c,
            k_field=self.k_field,
            nflatlev_startindex_plus1=int32(self.vertical_params.nflatlev + 1),
            nlev=self.grid.n_lev(),
            horizontal_start=start_cell_lb_plus2,
            horizontal_end=end_cell_local_minus1,
            vertical_start=0,
            vertical_end=self.grid.n_lev() + 1,
            offset_provider={
                "C2E": self.grid.get_c2e_connectivity(),
                "C2CE": self.grid.get_c2ce_connectivity(),
                "Koff": KDim,
            },
        )

        if self.config.idiv_method == 1:
            mo_solve_nonhydro_stencil_41.with_backend(run_gtfn)(
                geofac_div=self.interpolation_state.geofac_div,
                mass_fl_e=diagnostic_state_nh.mass_fl_e,
                z_theta_v_fl_e=self.z_theta_v_fl_e,
                z_flxdiv_mass=self.z_flxdiv_mass,
                z_flxdiv_theta=self.z_flxdiv_theta,
                horizontal_start=start_cell_nudging,
                horizontal_end=end_cell_local,
                vertical_start=0,
                vertical_end=self.grid.n_lev(),
                offset_provider={
                    "C2E": self.grid.get_c2e_connectivity(),
                    "C2CE": self.grid.get_c2ce_connectivity(),
                },
            )

        nhsolve_prog.stencils_43_44_45_45b.with_backend(run_gtfn)(
            z_w_expl=z_fields.z_w_expl,
            w_nnow=prognostic_state[nnow].w,
            ddt_w_adv_ntl1=diagnostic_state_nh.ddt_w_adv_pc[self.ntl1],
            z_th_ddz_exner_c=self.z_th_ddz_exner_c,
            z_contr_w_fl_l=z_fields.z_contr_w_fl_l,
            rho_ic=diagnostic_state_nh.rho_ic,
            w_concorr_c=diagnostic_state_nh.w_concorr_c,
            vwind_expl_wgt=self.metric_state_nonhydro.vwind_expl_wgt,
            z_beta=z_fields.z_beta,
            exner_nnow=prognostic_state[nnow].exner,
            rho_nnow=prognostic_state[nnow].rho,
            theta_v_nnow=prognostic_state[nnow].theta_v,
            inv_ddqz_z_full=self.metric_state_nonhydro.inv_ddqz_z_full,
            z_alpha=z_fields.z_alpha,
            vwind_impl_wgt=self.metric_state_nonhydro.vwind_impl_wgt,
            theta_v_ic=diagnostic_state_nh.theta_v_ic,
            z_q=z_fields.z_q,
            k_field=self.k_field,
            rd=constants.RD,
            cvd=constants.CVD,
            dtime=dtime,
            cpd=constants.CPD,
            nlev=self.grid.n_lev(),
            horizontal_start=start_cell_nudging,
            horizontal_end=end_cell_local,
            vertical_start=0,
            vertical_end=self.grid.n_lev() + 1,
            offset_provider={},
        )

        if not (self.config.l_open_ubc and self.l_vert_nested):
            mo_solve_nonhydro_stencil_46.with_backend(run_gtfn)(
                w_nnew=prognostic_state[nnew].w,
                z_contr_w_fl_l=z_fields.z_contr_w_fl_l,
                horizontal_start=start_cell_nudging,
                horizontal_end=end_cell_local,
                vertical_start=0,
                vertical_end=1,
                offset_provider={},
            )
        nhsolve_prog.stencils_47_48_49.with_backend(run_gtfn)(
            w_nnew=prognostic_state[nnew].w,
            z_contr_w_fl_l=z_fields.z_contr_w_fl_l,
            w_concorr_c=diagnostic_state_nh.w_concorr_c,
            z_rho_expl=z_fields.z_rho_expl,
            z_exner_expl=z_fields.z_exner_expl,
            rho_nnow=prognostic_state[nnow].rho,
            inv_ddqz_z_full=self.metric_state_nonhydro.inv_ddqz_z_full,
            z_flxdiv_mass=self.z_flxdiv_mass,
            exner_pr=diagnostic_state_nh.exner_pr,
            z_beta=z_fields.z_beta,
            z_flxdiv_theta=self.z_flxdiv_theta,
            theta_v_ic=diagnostic_state_nh.theta_v_ic,
            ddt_exner_phy=diagnostic_state_nh.ddt_exner_phy,
            k_field=self.k_field,
            dtime=dtime,
            cell_startindex_nudging_plus1=start_cell_nudging,
            cell_endindex_interior=end_cell_local,
            nlev=self.grid.n_lev(),
            nlev_k=self.grid.n_lev() + 1,
            offset_provider={
                "Koff": KDim,
            },
        )

        if self.config.is_iau_active:
            mo_solve_nonhydro_stencil_50.with_backend(run_gtfn)(
                z_fields.z_rho_expl,
                z_fields.z_exner_expl,
                diagnostic_state_nh.rho_incr,
                diagnostic_state_nh.exner_incr,
                self.config.iau_wgt_dyn,
                horizontal_start=start_cell_nudging,
                horizontal_end=end_cell_local,
                vertical_start=0,
                vertical_end=self.grid.n_lev(),
                offset_provider={},
            )

        mo_solve_nonhydro_stencil_52.with_backend(run_gtfn)(
            vwind_impl_wgt=self.metric_state_nonhydro.vwind_impl_wgt,
            theta_v_ic=diagnostic_state_nh.theta_v_ic,
            ddqz_z_half=self.metric_state_nonhydro.ddqz_z_half,
            z_alpha=z_fields.z_alpha,
            z_beta=z_fields.z_beta,
            z_w_expl=z_fields.z_w_expl,
            z_exner_expl=z_fields.z_exner_expl,
            z_q=z_fields.z_q,
            w=prognostic_state[nnew].w,
            dtime=dtime,
            cpd=constants.CPD,
            horizontal_start=start_cell_nudging,
            horizontal_end=end_cell_local,
            vertical_start=1,
            vertical_end=self.grid.n_lev(),
            offset_provider={"Koff": KDim},
        )

        mo_solve_nonhydro_stencil_53.with_backend(run_gtfn)(
            z_q=z_fields.z_q,
            w=prognostic_state[nnew].w,
            horizontal_start=start_cell_nudging,
            horizontal_end=end_cell_local,
            vertical_start=1,
            vertical_end=self.grid.n_lev(),
            offset_provider={},
        )

        if self.config.rayleigh_type == constants.RAYLEIGH_KLEMP:
            mo_solve_nonhydro_stencil_54.with_backend(run_gtfn)(
                z_raylfac=self.z_raylfac,
                w_1=prognostic_state[nnew].w_1,
                w=prognostic_state[nnew].w,
                horizontal_start=start_cell_nudging,
                horizontal_end=end_cell_local,
                vertical_start=1,
                vertical_end=int32(
                    self.vertical_params.index_of_damping_layer + 1
                ),  # +1 since Fortran includes boundaries
                offset_provider={},
            )

        mo_solve_nonhydro_stencil_55.with_backend(run_gtfn)(
            z_rho_expl=z_fields.z_rho_expl,
            vwind_impl_wgt=self.metric_state_nonhydro.vwind_impl_wgt,
            inv_ddqz_z_full=self.metric_state_nonhydro.inv_ddqz_z_full,
            rho_ic=diagnostic_state_nh.rho_ic,
            w=prognostic_state[nnew].w,
            z_exner_expl=z_fields.z_exner_expl,
            exner_ref_mc=self.metric_state_nonhydro.exner_ref_mc,
            z_alpha=z_fields.z_alpha,
            z_beta=z_fields.z_beta,
            rho_now=prognostic_state[nnow].rho,
            theta_v_now=prognostic_state[nnow].theta_v,
            exner_now=prognostic_state[nnow].exner,
            rho_new=prognostic_state[nnew].rho,
            exner_new=prognostic_state[nnew].exner,
            theta_v_new=prognostic_state[nnew].theta_v,
            dtime=dtime,
            cvd_o_rd=constants.CVD_O_RD,
            horizontal_start=start_cell_nudging,
            horizontal_end=end_cell_local,
            vertical_start=int32(self.jk_start),
            vertical_end=self.grid.n_lev(),
            offset_provider={"Koff": KDim},
        )

        # compute dw/dz for divergence damping term
        if self.config.lhdiff_rcf and self.config.divdamp_type >= 3:
            mo_solve_nonhydro_stencil_56_63.with_backend(run_gtfn)(
                inv_ddqz_z_full=self.metric_state_nonhydro.inv_ddqz_z_full,
                w=prognostic_state[nnew].w,
                w_concorr_c=diagnostic_state_nh.w_concorr_c,
                z_dwdz_dd=z_fields.z_dwdz_dd,
                horizontal_start=start_cell_nudging,
                horizontal_end=end_cell_local,
                vertical_start=self.params.kstart_dd3d,
                vertical_end=self.grid.n_lev(),
                offset_provider={"Koff": KDim},
            )

        if idyn_timestep == 1:
            mo_solve_nonhydro_stencil_59.with_backend(run_gtfn)(
                exner=prognostic_state[nnow].exner,
                exner_dyn_incr=self.exner_dyn_incr,
                horizontal_start=start_cell_nudging,
                horizontal_end=end_cell_local,
                vertical_start=self.params.kstart_moist,
                vertical_end=self.grid.n_lev(),
                offset_provider={},
            )

        if self.grid.limited_area():  # for MPI-parallelized case
            nhsolve_prog.stencils_61_62.with_backend(run_gtfn)(
                rho_now=prognostic_state[nnow].rho,
                grf_tend_rho=diagnostic_state_nh.grf_tend_rho,
                theta_v_now=prognostic_state[nnow].theta_v,
                grf_tend_thv=diagnostic_state_nh.grf_tend_thv,
                w_now=prognostic_state[nnow].w,
                grf_tend_w=diagnostic_state_nh.grf_tend_w,
                rho_new=prognostic_state[nnew].rho,
                exner_new=prognostic_state[nnew].exner,
                w_new=prognostic_state[nnew].w,
                k_field=self.k_field,
                dtime=dtime,
                nlev=self.grid.n_lev(),
                horizontal_start=start_cell_lb,
                horizontal_end=end_cell_nudging_minus1,
                vertical_start=0,
                vertical_end=int32(self.grid.n_lev() + 1),
                offset_provider={},
            )

        if self.config.lhdiff_rcf and self.config.divdamp_type >= 3:
            mo_solve_nonhydro_stencil_56_63.with_backend(run_gtfn)(
                inv_ddqz_z_full=self.metric_state_nonhydro.inv_ddqz_z_full,
                w=prognostic_state[nnew].w,
                w_concorr_c=diagnostic_state_nh.w_concorr_c,
                z_dwdz_dd=z_fields.z_dwdz_dd,
                horizontal_start=start_cell_lb,
                horizontal_end=end_cell_nudging_minus1,
                vertical_start=self.params.kstart_dd3d,
                vertical_end=self.grid.n_lev(),
                offset_provider={"Koff": KDim},
            )

        # COMMUNICATION PHASE

    def run_corrector_step(
        self,
        diagnostic_state_nh: DiagnosticStateNonHydro,
        prognostic_state: list[PrognosticState],
        z_fields: ZFields,
        nh_constants: NHConstants,
        prep_adv: PrepAdvection,
        dtime: float,
        nnew: int,
        nnow: int,
        lclean_mflx: bool,
        bdy_divdamp: Field[[KDim], float],
        lprep_adv: bool,
    ):
        # Inverse value of ndyn_substeps for tracer advection precomputations
        r_nsubsteps = 1.0 / self.config.ndyn_substeps_var

        start_cell_lb_plus2 = self.grid.get_start_index(
            CellDim, HorizontalMarkerIndex.lateral_boundary(CellDim) + 2
        )

        start_edge_lb_plus6 = self.grid.get_start_index(
            EdgeDim, HorizontalMarkerIndex.lateral_boundary(EdgeDim) + 6
        )

        start_edge_nudging_plus1 = self.grid.get_start_index(
            EdgeDim, HorizontalMarkerIndex.nudging(EdgeDim) + 1
        )
        end_edge_local = self.grid.get_end_index(EdgeDim, HorizontalMarkerIndex.local(EdgeDim))

        start_edge_lb_plus4 = self.grid.get_start_index(
            EdgeDim, HorizontalMarkerIndex.lateral_boundary(EdgeDim) + 4
        )
        end_edge_local_minus2 = self.grid.get_end_index(
            EdgeDim, HorizontalMarkerIndex.local(EdgeDim) - 2
        )

        start_edge_lb = self.grid.get_start_index(
            EdgeDim, HorizontalMarkerIndex.lateral_boundary(EdgeDim)
        )
        end_edge_end = self.grid.get_end_index(EdgeDim, HorizontalMarkerIndex.end(EdgeDim))

        start_cell_lb = self.grid.get_start_index(
            CellDim, HorizontalMarkerIndex.lateral_boundary(CellDim)
        )
        end_cell_nudging = self.grid.get_end_index(CellDim, HorizontalMarkerIndex.nudging(CellDim))

        start_cell_nudging = self.grid.get_start_index(
            CellDim, HorizontalMarkerIndex.nudging(CellDim)
        )
        end_cell_local = self.grid.get_end_index(CellDim, HorizontalMarkerIndex.local(CellDim))

        lvn_only = False
        self.velocity_advection.run_corrector_step(
            vn_only=lvn_only,
            diagnostic_state=diagnostic_state_nh,
            prognostic_state=prognostic_state[nnew],
            z_kin_hor_e=z_fields.z_kin_hor_e,
            z_vt_ie=z_fields.z_vt_ie,
            dtime=dtime,
            ntnd=self.ntl2,
            cell_areas=self.cell_areas,
        )

        nvar = nnew

        #  Precompute Rayleigh damping factor
        compute_z_raylfac.with_backend(run_gtfn)(
            self.metric_state_nonhydro.rayleigh_w,
            dtime,
            self.z_raylfac,
            offset_provider={},
        )

        mo_solve_nonhydro_stencil_10.with_backend(run_gtfn)(
            w=prognostic_state[nnew].w,
            w_concorr_c=diagnostic_state_nh.w_concorr_c,
            ddqz_z_half=self.metric_state_nonhydro.ddqz_z_half,
            rho_now=prognostic_state[nnow].rho,
            rho_var=prognostic_state[nvar].rho,
            theta_now=prognostic_state[nnow].theta_v,
            theta_var=prognostic_state[nvar].theta_v,
            wgtfac_c=self.metric_state_nonhydro.wgtfac_c,
            theta_ref_mc=self.metric_state_nonhydro.theta_ref_mc,
            vwind_expl_wgt=self.metric_state_nonhydro.vwind_expl_wgt,
            exner_pr=diagnostic_state_nh.exner_pr,
            d_exner_dz_ref_ic=self.metric_state_nonhydro.d_exner_dz_ref_ic,
            rho_ic=diagnostic_state_nh.rho_ic,
            z_theta_v_pr_ic=self.z_theta_v_pr_ic,
            theta_v_ic=diagnostic_state_nh.theta_v_ic,
            z_th_ddz_exner_c=self.z_th_ddz_exner_c,
            dtime=dtime,
            wgt_nnow_rth=nh_constants.wgt_nnow_rth,
            wgt_nnew_rth=nh_constants.wgt_nnew_rth,
            horizontal_start=start_cell_lb_plus2,
            horizontal_end=end_cell_local,
            vertical_start=1,
            vertical_end=self.grid.n_lev(),
            offset_provider={"Koff": KDim},
        )

        if self.config.l_open_ubc and not self.l_vert_nested:
            raise NotImplementedError("l_open_ubc not implemented")

        mo_solve_nonhydro_stencil_17.with_backend(run_gtfn)(
            hmask_dd3d=self.metric_state_nonhydro.hmask_dd3d,
            scalfac_dd3d=self.metric_state_nonhydro.scalfac_dd3d,
            inv_dual_edge_length=self.edge_geometry.inverse_dual_edge_lengths,
            z_dwdz_dd=z_fields.z_dwdz_dd,
            z_graddiv_vn=z_fields.z_graddiv_vn,
            horizontal_start=start_edge_lb_plus6,
            horizontal_end=end_edge_local_minus2,
            vertical_start=self.params.kstart_dd3d,
            vertical_end=self.grid.n_lev(),
            offset_provider={
                "E2C": self.grid.get_e2c_connectivity(),
            },
        )

        if self.config.itime_scheme == 4:
            mo_solve_nonhydro_stencil_23.with_backend(run_gtfn)(
                vn_nnow=prognostic_state[nnow].vn,
                ddt_vn_apc_ntl1=diagnostic_state_nh.ddt_vn_apc_pc[self.ntl1],
                ddt_vn_apc_ntl2=diagnostic_state_nh.ddt_vn_apc_pc[self.ntl2],
                ddt_vn_phy=diagnostic_state_nh.ddt_vn_phy,
                z_theta_v_e=z_fields.z_theta_v_e,
                z_gradh_exner=z_fields.z_gradh_exner,
                vn_nnew=prognostic_state[nnew].vn,
                dtime=dtime,
                wgt_nnow_vel=nh_constants.wgt_nnow_vel,
                wgt_nnew_vel=nh_constants.wgt_nnew_vel,
                cpd=constants.CPD,
                horizontal_start=start_edge_nudging_plus1,
                horizontal_end=end_edge_local,
                vertical_start=0,
                vertical_end=self.grid.n_lev(),
                offset_provider={},
            )

        if self.config.lhdiff_rcf and (
            self.config.divdamp_order == 24 or self.config.divdamp_order == 4
        ):
            # verified for e-10
            mo_solve_nonhydro_stencil_25.with_backend(run_gtfn)(
                geofac_grdiv=self.interpolation_state.geofac_grdiv,
                z_graddiv_vn=z_fields.z_graddiv_vn,
                z_graddiv2_vn=self.z_graddiv2_vn,
                horizontal_start=start_edge_nudging_plus1,
                horizontal_end=end_edge_local,
                vertical_start=0,
                vertical_end=self.grid.n_lev(),
                offset_provider={
                    "E2C2EO": self.grid.get_e2c2eo_connectivity(),
                },
            )

        if self.config.lhdiff_rcf:
            if self.config.divdamp_order == 24 and nh_constants.scal_divdamp_o2 > 1.0e-6:
                mo_solve_nonhydro_stencil_26.with_backend(run_gtfn)(
                    z_graddiv_vn=z_fields.z_graddiv_vn,
                    vn=prognostic_state[nnew].vn,
                    scal_divdamp_o2=nh_constants.scal_divdamp_o2,
                    horizontal_start=start_edge_nudging_plus1,
                    horizontal_end=end_edge_local,
                    vertical_start=0,
                    vertical_end=self.grid.n_lev(),
                    offset_provider={},
                )

            # TODO: this does not get accessed in FORTRAN
            if (
                self.config.divdamp_order == 24
                and self.config.divdamp_fac_o2 <= 4 * self.config.divdamp_fac
            ):
                if self.grid.limited_area():
                    mo_solve_nonhydro_stencil_27.with_backend(run_gtfn)(
                        scal_divdamp=self.scal_divdamp,
                        bdy_divdamp=bdy_divdamp,
                        nudgecoeff_e=self.interpolation_state.nudgecoeff_e,
                        z_graddiv2_vn=self.z_graddiv2_vn,
                        vn=prognostic_state[nnew].vn,
                        horizontal_start=start_edge_nudging_plus1,
                        horizontal_end=end_edge_local,
                        vertical_start=0,
                        vertical_end=self.grid.n_lev(),
                        offset_provider={},
                    )
                else:
                    mo_solve_nonhydro_4th_order_divdamp.with_backend(run_gtfn)(
                        scal_divdamp=self.scal_divdamp,
                        z_graddiv2_vn=self.z_graddiv2_vn,
                        vn=prognostic_state[nnew].vn,
                        horizontal_start=start_edge_nudging_plus1,
                        horizontal_end=end_edge_local,
                        vertical_start=0,
                        vertical_end=self.grid.n_lev(),
                        offset_provider={},
                    )

        # TODO: this does not get accessed in FORTRAN
        if self.config.is_iau_active:
            mo_solve_nonhydro_stencil_28(
                diagnostic_state_nh.vn_incr,
                prognostic_state[nnew].vn,
                self.config.iau_wgt_dyn,
                horizontal_start=start_edge_nudging_plus1,
                horizontal_end=end_edge_local,
                vertical_start=0,
                vertical_end=self.grid.n_lev(),
                offset_provider={},
            )

        # COMMUNICATION PHASE

        mo_solve_nonhydro_stencil_31.with_backend(run_gtfn)(
            e_flx_avg=self.interpolation_state.e_flx_avg,
            vn=prognostic_state[nnew].vn,
            z_vn_avg=self.z_vn_avg,
            horizontal_start=start_edge_lb_plus4,
            horizontal_end=end_edge_local_minus2,
            vertical_start=0,
            vertical_end=self.grid.n_lev(),
            offset_provider={
                "E2C2EO": self.grid.get_e2c2eo_connectivity(),
            },
        )

        if self.config.idiv_method == 1:
            mo_solve_nonhydro_stencil_32.with_backend(run_gtfn)(
                z_rho_e=z_fields.z_rho_e,
                z_vn_avg=self.z_vn_avg,
                ddqz_z_full_e=self.metric_state_nonhydro.ddqz_z_full_e,
                z_theta_v_e=z_fields.z_theta_v_e,
                mass_fl_e=diagnostic_state_nh.mass_fl_e,
                z_theta_v_fl_e=self.z_theta_v_fl_e,
                horizontal_start=start_edge_lb_plus4,
                horizontal_end=end_edge_local_minus2,
                vertical_start=0,
                vertical_end=self.grid.n_lev(),
                offset_provider={},
            )

            if lprep_adv:  # Preparations for tracer advection
                if lclean_mflx:
                    mo_solve_nonhydro_stencil_33.with_backend(run_gtfn)(
                        vn_traj=prep_adv.vn_traj,
                        mass_flx_me=prep_adv.mass_flx_me,
                        horizontal_start=start_edge_lb,
                        horizontal_end=end_edge_end,
                        vertical_start=0,
                        vertical_end=self.grid.n_lev(),
                        offset_provider={},
                    )

                mo_solve_nonhydro_stencil_34.with_backend(run_gtfn)(
                    z_vn_avg=self.z_vn_avg,
                    mass_fl_e=diagnostic_state_nh.mass_fl_e,
                    vn_traj=prep_adv.vn_traj,
                    mass_flx_me=prep_adv.mass_flx_me,
                    r_nsubsteps=r_nsubsteps,
                    horizontal_start=start_edge_lb_plus4,
                    horizontal_end=end_edge_local_minus2,
                    vertical_start=0,
                    vertical_end=self.grid.n_lev(),
                    offset_provider={},
                )

        if self.config.idiv_method == 1:
            # verified for e-9
            mo_solve_nonhydro_stencil_41.with_backend(run_gtfn)(
                geofac_div=self.interpolation_state.geofac_div,
                mass_fl_e=diagnostic_state_nh.mass_fl_e,
                z_theta_v_fl_e=self.z_theta_v_fl_e,
                z_flxdiv_mass=self.z_flxdiv_mass,
                z_flxdiv_theta=self.z_flxdiv_theta,
                horizontal_start=start_cell_nudging,
                horizontal_end=end_cell_local,
                vertical_start=0,
                vertical_end=self.grid.n_lev(),
                offset_provider={
                    "C2E": self.grid.get_c2e_connectivity(),
                    "C2CE": self.grid.get_c2ce_connectivity(),
                },
            )

        if self.config.itime_scheme == 4:
            nhsolve_prog.stencils_42_44_45_45b.with_backend(run_gtfn)(
                z_w_expl=z_fields.z_w_expl,
                w_nnow=prognostic_state[nnow].w,
                ddt_w_adv_ntl1=diagnostic_state_nh.ddt_w_adv_pc[self.ntl1],
                ddt_w_adv_ntl2=diagnostic_state_nh.ddt_w_adv_pc[self.ntl2],
                z_th_ddz_exner_c=self.z_th_ddz_exner_c,
                z_contr_w_fl_l=z_fields.z_contr_w_fl_l,
                rho_ic=diagnostic_state_nh.rho_ic,
                w_concorr_c=diagnostic_state_nh.w_concorr_c,
                vwind_expl_wgt=self.metric_state_nonhydro.vwind_expl_wgt,
                z_beta=z_fields.z_beta,
                exner_nnow=prognostic_state[nnow].exner,
                rho_nnow=prognostic_state[nnow].rho,
                theta_v_nnow=prognostic_state[nnow].theta_v,
                inv_ddqz_z_full=self.metric_state_nonhydro.inv_ddqz_z_full,
                z_alpha=z_fields.z_alpha,
                vwind_impl_wgt=self.metric_state_nonhydro.vwind_impl_wgt,
                theta_v_ic=diagnostic_state_nh.theta_v_ic,
                z_q=z_fields.z_q,
                k_field=self.k_field,
                rd=constants.RD,
                cvd=constants.CVD,
                dtime=dtime,
                cpd=constants.CPD,
                wgt_nnow_vel=nh_constants.wgt_nnow_vel,
                wgt_nnew_vel=nh_constants.wgt_nnew_vel,
                nlev=self.grid.n_lev(),
                horizontal_start=start_cell_nudging,
                horizontal_end=end_cell_local,
                vertical_start=0,
                vertical_end=self.grid.n_lev() + 1,
                offset_provider={},
            )
        else:
            nhsolve_prog.stencils_43_44_45_45b.with_backend(run_gtfn)(
                z_w_expl=z_fields.z_w_expl,
                w_nnow=prognostic_state[nnow].w,
                ddt_w_adv_ntl1=diagnostic_state_nh.ddt_w_adv_pc[self.ntl1],
                z_th_ddz_exner_c=self.z_th_ddz_exner_c,
                z_contr_w_fl_l=z_fields.z_contr_w_fl_l,
                rho_ic=diagnostic_state_nh.rho_ic,
                w_concorr_c=diagnostic_state_nh.w_concorr_c,
                vwind_expl_wgt=self.metric_state_nonhydro.vwind_expl_wgt,
                z_beta=z_fields.z_beta,
                exner_nnow=prognostic_state[nnow].exner,
                rho_nnow=prognostic_state[nnow].rho,
                theta_v_nnow=prognostic_state[nnow].theta_v,
                inv_ddqz_z_full=self.metric_state_nonhydro.inv_ddqz_z_full,
                z_alpha=z_fields.z_alpha,
                vwind_impl_wgt=self.metric_state_nonhydro.vwind_impl_wgt,
                theta_v_ic=diagnostic_state_nh.theta_v_ic,
                z_q=z_fields.z_q,
                k_field=self.k_field,
                rd=constants.RD,
                cvd=constants.CVD,
                dtime=dtime,
                cpd=constants.CPD,
                nlev=self.grid.n_lev(),
                horizontal_start=start_cell_nudging,
                horizontal_end=end_cell_local,
                vertical_start=0,
                vertical_end=self.grid.n_lev() + 1,
                offset_provider={},
            )

        if not self.config.l_open_ubc and not self.l_vert_nested:
            mo_solve_nonhydro_stencil_46.with_backend(run_gtfn)(
                w_nnew=prognostic_state[nnew].w,
                z_contr_w_fl_l=z_fields.z_contr_w_fl_l,
                horizontal_start=start_cell_nudging,
                horizontal_end=end_cell_local,
                vertical_start=0,
                vertical_end=0,
                offset_provider={},
            )

        nhsolve_prog.stencils_47_48_49.with_backend(run_gtfn)(
            w_nnew=prognostic_state[nnew].w,
            z_contr_w_fl_l=z_fields.z_contr_w_fl_l,
            w_concorr_c=diagnostic_state_nh.w_concorr_c,
            z_rho_expl=z_fields.z_rho_expl,
            z_exner_expl=z_fields.z_exner_expl,
            rho_nnow=prognostic_state[nnow].rho,
            inv_ddqz_z_full=self.metric_state_nonhydro.inv_ddqz_z_full,
            z_flxdiv_mass=self.z_flxdiv_mass,
            exner_pr=diagnostic_state_nh.exner_pr,
            z_beta=z_fields.z_beta,
            z_flxdiv_theta=self.z_flxdiv_theta,
            theta_v_ic=diagnostic_state_nh.theta_v_ic,
            ddt_exner_phy=diagnostic_state_nh.ddt_exner_phy,
            k_field=self.k_field,
            dtime=dtime,
            cell_startindex_nudging_plus1=start_cell_nudging,
            cell_endindex_interior=end_cell_local,
            nlev=self.grid.n_lev(),
            nlev_k=self.grid.n_lev() + 1,
            offset_provider={
                "Koff": KDim,
            },
        )

        # TODO: this is not tested in green line so far
        if self.config.is_iau_active:
            mo_solve_nonhydro_stencil_50(
                z_rho_expl=z_fields.z_rho_expl,
                z_exner_expl=z_fields.z_exner_expl,
                rho_incr=diagnostic_state_nh.rho_incr,
                exner_incr=diagnostic_state_nh.exner_incr,
                iau_wgt_dyn=self.config.iau_wgt_dyn,
                horizontal_start=start_cell_nudging,
                horizontal_end=end_cell_local,
                vertical_start=0,
                vertical_end=self.grid.n_lev(),
                offset_provider={},
            )

        mo_solve_nonhydro_stencil_52.with_backend(run_gtfn)(
            vwind_impl_wgt=self.metric_state_nonhydro.vwind_impl_wgt,
            theta_v_ic=diagnostic_state_nh.theta_v_ic,
            ddqz_z_half=self.metric_state_nonhydro.ddqz_z_half,
            z_alpha=z_fields.z_alpha,
            z_beta=z_fields.z_beta,
            z_w_expl=z_fields.z_w_expl,
            z_exner_expl=z_fields.z_exner_expl,
            z_q=z_fields.z_q,
            w=prognostic_state[nnew].w,
            dtime=dtime,
            cpd=constants.CPD,
            horizontal_start=start_cell_nudging,
            horizontal_end=end_cell_local,
            vertical_start=1,
            vertical_end=self.grid.n_lev(),
            offset_provider={"Koff": KDim},
        )

        mo_solve_nonhydro_stencil_53.with_backend(run_gtfn)(
            z_q=z_fields.z_q,
            w=prognostic_state[nnew].w,
            horizontal_start=start_cell_nudging,
            horizontal_end=end_cell_local,
            vertical_start=1,
            vertical_end=self.grid.n_lev(),
            offset_provider={},
        )

        if self.config.rayleigh_type == constants.RAYLEIGH_KLEMP:
            mo_solve_nonhydro_stencil_54.with_backend(run_gtfn)(
                z_raylfac=self.z_raylfac,
                w_1=prognostic_state[nnew].w_1,
                w=prognostic_state[nnew].w,
                horizontal_start=start_cell_nudging,
                horizontal_end=end_cell_local,
                vertical_start=1,
                vertical_end=int32(
                    self.vertical_params.index_of_damping_layer + 1
                ),  # +1 since Fortran includes boundaries
                offset_provider={},
            )

        mo_solve_nonhydro_stencil_55.with_backend(run_gtfn)(
            z_rho_expl=z_fields.z_rho_expl,
            vwind_impl_wgt=self.metric_state_nonhydro.vwind_impl_wgt,
            inv_ddqz_z_full=self.metric_state_nonhydro.inv_ddqz_z_full,
            rho_ic=diagnostic_state_nh.rho_ic,
            w=prognostic_state[nnew].w,
            z_exner_expl=z_fields.z_exner_expl,
            exner_ref_mc=self.metric_state_nonhydro.exner_ref_mc,
            z_alpha=z_fields.z_alpha,
            z_beta=z_fields.z_beta,
            rho_now=prognostic_state[nnow].rho,
            theta_v_now=prognostic_state[nnow].theta_v,
            exner_now=prognostic_state[nnow].exner,
            rho_new=prognostic_state[nnew].rho,
            exner_new=prognostic_state[nnew].exner,
            theta_v_new=prognostic_state[nnew].theta_v,
            dtime=dtime,
            cvd_o_rd=constants.CVD_O_RD,
            horizontal_start=start_cell_nudging,
            horizontal_end=end_cell_local,
            vertical_start=int32(self.jk_start),
            vertical_end=self.grid.n_lev(),
            offset_provider={"Koff": KDim},
        )

        if lprep_adv:
            if lclean_mflx:
                set_zero_c_k.with_backend(run_gtfn)(
                    field=prep_adv.mass_flx_ic,
                    horizontal_start=start_cell_nudging,
                    horizontal_end=end_cell_local,
                    vertical_start=0,
                    vertical_end=self.grid.n_lev(),
                    offset_provider={},
                )

        mo_solve_nonhydro_stencil_58.with_backend(run_gtfn)(
            z_contr_w_fl_l=z_fields.z_contr_w_fl_l,
            rho_ic=diagnostic_state_nh.rho_ic,
            vwind_impl_wgt=self.metric_state_nonhydro.vwind_impl_wgt,
            w=prognostic_state[nnew].w,
            mass_flx_ic=prep_adv.mass_flx_ic,
            r_nsubsteps=r_nsubsteps,
            horizontal_start=start_cell_nudging,
            horizontal_end=end_cell_local,
            vertical_start=0,
            vertical_end=self.grid.n_lev(),
            offset_provider={},
        )

        if lprep_adv:
            if lclean_mflx:
                set_zero_c_k.with_backend(run_gtfn)(
                    field=prep_adv.mass_flx_ic,
                    horizontal_start=start_cell_lb,
                    horizontal_end=end_cell_nudging,
                    vertical_start=0,
                    vertical_end=self.grid.n_lev() + 1,
                    offset_provider={},
                )

            mo_solve_nonhydro_stencil_65.with_backend(run_gtfn)(
                rho_ic=diagnostic_state_nh.rho_ic,
                vwind_expl_wgt=self.metric_state_nonhydro.vwind_expl_wgt,
                vwind_impl_wgt=self.metric_state_nonhydro.vwind_impl_wgt,
                w_now=prognostic_state[nnow].w,
                w_new=prognostic_state[nnew].w,
                w_concorr_c=diagnostic_state_nh.w_concorr_c,
                mass_flx_ic=prep_adv.mass_flx_ic,
                r_nsubsteps=r_nsubsteps,
                horizontal_start=start_cell_lb,
                horizontal_end=end_cell_nudging,
                vertical_start=0,
                vertical_end=self.grid.n_lev(),
                offset_provider={},
            )

        # COMMUNICATION PHASE<|MERGE_RESOLUTION|>--- conflicted
+++ resolved
@@ -568,44 +568,17 @@
             else:
                 lvn_only = False
 
-<<<<<<< HEAD
-            velocity_advection.VelocityAdvection(
-                self.grid,
-                self.metric_state_nonhydro,
-                self.interpolation_state,
-                self.vertical_params,
-            ).run_predictor_step(
+            self.velocity_advection.run_predictor_step(
                 vn_only=lvn_only,
                 diagnostic_state=diagnostic_state_nh,
                 prognostic_state=prognostic_state[nnow],
                 z_w_concorr_me=self.z_w_concorr_me,
                 z_kin_hor_e=z_fields.z_kin_hor_e,
                 z_vt_ie=z_fields.z_vt_ie,
-                inv_dual_edge_length=edge_geometry.inverse_dual_edge_lengths,
-                inv_primal_edge_length=edge_geometry.inverse_primal_edge_lengths,
                 dtime=dtime,
                 ntnd=self.ntl1,
-                tangent_orientation=edge_geometry.tangent_orientation,
-                cfl_w_limit=cfl_w_limit,
-                scalfac_exdiff=scalfac_exdiff,
-                cell_areas=cell_areas,
-                owner_mask=owner_mask,
-                f_e=f_e,
-                area_edge=area_edge,
-            )
-=======
-        self.velocity_advection.run_predictor_step(
-            vn_only=lvn_only,
-            diagnostic_state=diagnostic_state_nh,
-            prognostic_state=prognostic_state[nnow],
-            z_w_concorr_me=self.z_w_concorr_me,
-            z_kin_hor_e=z_fields.z_kin_hor_e,
-            z_vt_ie=z_fields.z_vt_ie,
-            dtime=dtime,
-            ntnd=self.ntl1,
-            cell_areas=self.cell_areas,
-        )
->>>>>>> 43455d26
+                cell_areas=self.cell_areas,
+            )
 
         p_dthalf = 0.5 * dtime
 
