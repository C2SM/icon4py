# ICON4Py - ICON inspired code in Python and GT4Py
#
# Copyright (c) 2022, ETH Zurich and MeteoSwiss
# All rights reserved.
#
# This file is free software: you can redistribute it and/or modify it under
# the terms of the GNU General Public License as published by the
# Free Software Foundation, either version 3 of the License, or any later
# version. See the LICENSE.txt file at the top-level directory of this
# distribution for a copy of the license or check <https://www.gnu.org/licenses/>.
#
# SPDX-License-Identifier: GPL-3.0-or-later
from typing import Final, Optional

import numpy as np
from gt4py.next.common import Field
from gt4py.next.ffront.fbuiltins import int32
from gt4py.next.iterator.embedded import np_as_located_field
from gt4py.next.program_processors.runners.gtfn import run_gtfn

import icon4py.model.atmosphere.dycore.nh_solve.solve_nonhydro_program as nhsolve_prog
import icon4py.model.common.constants as constants
from icon4py.model.atmosphere.dycore.mo_icon_interpolation_scalar_cells2verts_scalar_ri_dsl import (
    mo_icon_interpolation_scalar_cells2verts_scalar_ri_dsl,
)
from icon4py.model.atmosphere.dycore.mo_math_gradients_grad_green_gauss_cell_dsl import (
    mo_math_gradients_grad_green_gauss_cell_dsl,
)
from icon4py.model.atmosphere.dycore.mo_solve_nonhydro_4th_order_divdamp import (
    mo_solve_nonhydro_4th_order_divdamp,
)
from icon4py.model.atmosphere.dycore.mo_solve_nonhydro_stencil_01 import (
    mo_solve_nonhydro_stencil_01,
)
from icon4py.model.atmosphere.dycore.mo_solve_nonhydro_stencil_10 import (
    mo_solve_nonhydro_stencil_10,
)
from icon4py.model.atmosphere.dycore.mo_solve_nonhydro_stencil_12 import (
    mo_solve_nonhydro_stencil_12,
)
from icon4py.model.atmosphere.dycore.mo_solve_nonhydro_stencil_13 import (
    mo_solve_nonhydro_stencil_13,
)
from icon4py.model.atmosphere.dycore.mo_solve_nonhydro_stencil_17 import (
    mo_solve_nonhydro_stencil_17,
)
from icon4py.model.atmosphere.dycore.mo_solve_nonhydro_stencil_18 import (
    mo_solve_nonhydro_stencil_18,
)
from icon4py.model.atmosphere.dycore.mo_solve_nonhydro_stencil_19 import (
    mo_solve_nonhydro_stencil_19,
)
from icon4py.model.atmosphere.dycore.mo_solve_nonhydro_stencil_20 import (
    mo_solve_nonhydro_stencil_20,
)
from icon4py.model.atmosphere.dycore.mo_solve_nonhydro_stencil_21 import (
    mo_solve_nonhydro_stencil_21,
)
from icon4py.model.atmosphere.dycore.mo_solve_nonhydro_stencil_22 import (
    mo_solve_nonhydro_stencil_22,
)
from icon4py.model.atmosphere.dycore.mo_solve_nonhydro_stencil_23 import (
    mo_solve_nonhydro_stencil_23,
)
from icon4py.model.atmosphere.dycore.mo_solve_nonhydro_stencil_24 import (
    mo_solve_nonhydro_stencil_24,
)
from icon4py.model.atmosphere.dycore.mo_solve_nonhydro_stencil_25 import (
    mo_solve_nonhydro_stencil_25,
)
from icon4py.model.atmosphere.dycore.mo_solve_nonhydro_stencil_26 import (
    mo_solve_nonhydro_stencil_26,
)
from icon4py.model.atmosphere.dycore.mo_solve_nonhydro_stencil_27 import (
    mo_solve_nonhydro_stencil_27,
)
from icon4py.model.atmosphere.dycore.mo_solve_nonhydro_stencil_28 import (
    mo_solve_nonhydro_stencil_28,
)
from icon4py.model.atmosphere.dycore.mo_solve_nonhydro_stencil_29 import (
    mo_solve_nonhydro_stencil_29,
)
from icon4py.model.atmosphere.dycore.mo_solve_nonhydro_stencil_30 import (
    mo_solve_nonhydro_stencil_30,
)
from icon4py.model.atmosphere.dycore.mo_solve_nonhydro_stencil_31 import (
    mo_solve_nonhydro_stencil_31,
)
from icon4py.model.atmosphere.dycore.mo_solve_nonhydro_stencil_32 import (
    mo_solve_nonhydro_stencil_32,
)
from icon4py.model.atmosphere.dycore.mo_solve_nonhydro_stencil_33 import (
    mo_solve_nonhydro_stencil_33,
)
from icon4py.model.atmosphere.dycore.mo_solve_nonhydro_stencil_34 import (
    mo_solve_nonhydro_stencil_34,
)
from icon4py.model.atmosphere.dycore.mo_solve_nonhydro_stencil_41 import (
    mo_solve_nonhydro_stencil_41,
)
from icon4py.model.atmosphere.dycore.mo_solve_nonhydro_stencil_46 import (
    mo_solve_nonhydro_stencil_46,
)
from icon4py.model.atmosphere.dycore.mo_solve_nonhydro_stencil_50 import (
    mo_solve_nonhydro_stencil_50,
)
from icon4py.model.atmosphere.dycore.mo_solve_nonhydro_stencil_52 import (
    mo_solve_nonhydro_stencil_52,
)
from icon4py.model.atmosphere.dycore.mo_solve_nonhydro_stencil_53 import (
    mo_solve_nonhydro_stencil_53,
)
from icon4py.model.atmosphere.dycore.mo_solve_nonhydro_stencil_54 import (
    mo_solve_nonhydro_stencil_54,
)
from icon4py.model.atmosphere.dycore.mo_solve_nonhydro_stencil_55 import (
    mo_solve_nonhydro_stencil_55,
)
from icon4py.model.atmosphere.dycore.mo_solve_nonhydro_stencil_56_63 import (
    mo_solve_nonhydro_stencil_56_63,
)
from icon4py.model.atmosphere.dycore.mo_solve_nonhydro_stencil_58 import (
    mo_solve_nonhydro_stencil_58,
)
from icon4py.model.atmosphere.dycore.mo_solve_nonhydro_stencil_59 import (
    mo_solve_nonhydro_stencil_59,
)
from icon4py.model.atmosphere.dycore.mo_solve_nonhydro_stencil_65 import (
    mo_solve_nonhydro_stencil_65,
)
from icon4py.model.atmosphere.dycore.mo_solve_nonhydro_stencil_66 import (
    mo_solve_nonhydro_stencil_66,
)
from icon4py.model.atmosphere.dycore.mo_solve_nonhydro_stencil_67 import (
    mo_solve_nonhydro_stencil_67,
)
from icon4py.model.atmosphere.dycore.mo_solve_nonhydro_stencil_68 import (
    mo_solve_nonhydro_stencil_68,
)
from icon4py.model.atmosphere.dycore.state_utils.diagnostic_state import DiagnosticStateNonHydro
from icon4py.model.atmosphere.dycore.state_utils.interpolation_state import InterpolationState
from icon4py.model.atmosphere.dycore.state_utils.metric_state import MetricStateNonHydro
from icon4py.model.atmosphere.dycore.state_utils.nh_constants import NHConstants
from icon4py.model.atmosphere.dycore.state_utils.prep_adv_state import PrepAdvection
from icon4py.model.atmosphere.dycore.state_utils.utils import (
    _allocate,
    _allocate_indices,
    _calculate_bdy_divdamp,
    _en_smag_fac_for_zero_nshift,
    compute_z_raylfac,
    scal_divdamp_calcs,
    set_zero_c_k,
    set_zero_e_k,
    _scal_divdamp_NEW,
)
from icon4py.model.atmosphere.dycore.state_utils.z_fields import ZFields
from icon4py.model.atmosphere.dycore.velocity.velocity_advection import VelocityAdvection
from icon4py.model.common.dimension import CellDim, EdgeDim, KDim, VertexDim
<<<<<<< HEAD
from icon4py.model.common.grid.horizontal import EdgeParams, HorizontalMarkerIndex, CellParams
from icon4py.model.common.grid.icon_grid import IconGrid
=======
from icon4py.model.common.grid.horizontal import EdgeParams, HorizontalMarkerIndex
from icon4py.model.common.grid.icon import IconGrid
>>>>>>> d8bf0a37
from icon4py.model.common.grid.vertical import VerticalModelParams
from icon4py.model.common.states.prognostic_state import PrognosticState


class NonHydrostaticConfig:
    """
    Contains necessary parameter to configure a nonhydro run.

    Encapsulates namelist parameters and derived parameters.
    Values should be read from configuration.
    Default values are taken from the defaults in the corresponding ICON Fortran namelist files.
    """

    def __init__(
        self,
        itime_scheme: int = 4,
        iadv_rhotheta: int = 2,
        igradp_method: int = 3,
        ndyn_substeps_var: float = 2.0,
        rayleigh_type: int = 2,
        divdamp_order: int = 24,
        idiv_method: int = 1,
        is_iau_active: bool = False,
        iau_wgt_dyn: float = 1.0,
        divdamp_type: int = 3,
        lhdiff_rcf: bool = True,
        l_vert_nested: bool = False,
        l_open_ubc: bool = False,
        rhotheta_offctr: float = -0.1,
        veladv_offctr: float = 0.25,
        divdamp_fac: float = 0.004,  # checked for corrector after serialization
        divdamp_fac_o2: float = 0.032,  # checked for corrector after serialization
        max_nudging_coeff: float = 0.075,
        divdamp_fac2: float = 0.004,
        divdamp_fac3: float = 0.004,
        divdamp_fac4: float = 0.004,
        divdamp_z: float = 32500.0,
        divdamp_z2: float = 40000.0,
        divdamp_z3: float = 60000.0,
        divdamp_z4: float = 80000.0,
    ):
        # parameters from namelist diffusion_nml
        self.itime_scheme: int = itime_scheme
        self.iadv_rhotheta: int = iadv_rhotheta

        self.l_open_ubc: bool = l_open_ubc
        self.igradp_method: int = igradp_method
        self.ndyn_substeps_var = ndyn_substeps_var
        self.idiv_method: int = idiv_method
        self.is_iau_active: bool = is_iau_active
        self.iau_wgt_dyn: float = iau_wgt_dyn
        self.divdamp_type: int = divdamp_type
        self.lhdiff_rcf: bool = lhdiff_rcf
        self.rayleigh_type: int = rayleigh_type
        self.divdamp_order: int = divdamp_order
        self.l_vert_nested: bool = l_vert_nested
        self.rhotheta_offctr: float = rhotheta_offctr
        self.veladv_offctr: float = veladv_offctr
        self.divdamp_fac: float = divdamp_fac
        self.divdamp_fac_o2: float = divdamp_fac_o2
        self.nudge_max_coeff: float = max_nudging_coeff

        self.divdamp_fac2: float = divdamp_fac2
        self.divdamp_fac3: float = divdamp_fac3
        self.divdamp_fac4: float = divdamp_fac4
        self.divdamp_z: float = divdamp_z
        self.divdamp_z2: float = divdamp_z2
        self.divdamp_z3: float = divdamp_z3
        self.divdamp_z4: float = divdamp_z4

        self._validate()

    def _validate(self):
        """Apply consistency checks and validation on configuration parameters."""
        if self.l_open_ubc:
            raise NotImplementedError(
                "Open upper boundary conditions not supported"
                "(to allow vertical motions related to diabatic heating to extend beyond the model top)"
            )

        if self.l_vert_nested:
            raise NotImplementedError("Vertical nesting support not implemented")

        if self.igradp_method != 3:
            raise NotImplementedError("igradp_method can only be 3")

        if self.itime_scheme != 4:
            raise NotImplementedError("itime_scheme can only be 4")

        if self.idiv_method != 1:
            raise NotImplementedError("idiv_method can only be 1")

        if self.divdamp_order != 24:
            raise NotImplementedError("divdamp_order can only be 24")

        if self.divdamp_type == 32:
            raise NotImplementedError("divdamp_type with value 32 not yet implemented")


class NonHydrostaticParams:
    """Calculates derived quantities depending on the NonHydrostaticConfig."""

    def __init__(self, config: NonHydrostaticConfig):
        self.rd_o_cvd: Final[float] = constants.RD / constants.CVD
        self.cvd_o_rd: Final[float] = constants.CVD / constants.RD
        self.rd_o_p0ref: Final[float] = constants.RD / constants.P0REF
        self.grav_o_cpd: Final[float] = constants.GRAV / constants.CPD

        # start level for 3D divergence damping terms
        self.kstart_dd3d: int = 0

        # start level for moist physics processes (specified by htop_moist_proc)
        self.kstart_moist: int = 1
        if self.kstart_moist != 1:
            raise NotImplementedError("kstart_moist can only be 1")

        self.alin = (config.divdamp_fac2 - config.divdamp_fac) / (
            config.divdamp_z2 - config.divdamp_z
        )

        self.df32 = config.divdamp_fac3 - config.divdamp_fac2
        self.dz32 = config.divdamp_z3 - config.divdamp_z2
        self.df42 = config.divdamp_fac4 - config.divdamp_fac2
        self.dz42 = config.divdamp_z4 - config.divdamp_z2

        self.bqdr = (self.df42 * self.dz32 - self.df32 * self.dz42) / (
            self.dz32 * self.dz42 * (self.dz42 - self.dz32)
        )
        self.aqdr = self.df32 / self.dz32 - self.bqdr * self.dz32


class SolveNonhydro:
    def __init__(self):
        self._initialized = False
        self.grid: Optional[IconGrid] = None
        self.config: Optional[NonHydrostaticConfig] = None
        self.params: Optional[NonHydrostaticParams] = None
        self.metric_state_nonhydro: Optional[MetricStateNonHydro] = None
        self.interpolation_state: Optional[InterpolationState] = None
        self.vertical_params: Optional[VerticalModelParams] = None
        self.edge_geometry: Optional[EdgeParams] = None
        self.cell_params: Optional[CellParams] = None
        self.velocity_advection: Optional[VelocityAdvection] = None
        self.l_vert_nested: bool = False
        self.enh_divdamp_fac: Optional[Field[[KDim], float]] = None
        self.scal_divdamp: Optional[Field[[KDim], float]] = None
        self._bdy_divdamp: Optional[Field[[KDim], float]] = None
        self.p_test_run = True
        self.jk_start = 0  # used in stencil_55
        self.ntl1 = 0
        self.ntl2 = 0

    def init(
        self,
        grid: IconGrid,
        config: NonHydrostaticConfig,
        params: NonHydrostaticParams,
        metric_state_nonhydro: MetricStateNonHydro,
        interpolation_state: InterpolationState,
        vertical_params: VerticalModelParams,
        edge_geometry: EdgeParams,
        cell_geometry: CellParams,
        owner_mask: Field[[CellDim], bool],
    ):
        """
        Initialize NonHydrostatic granule with configuration.

        calculates all local fields that are used in nh_solve within the time loop
        """
        self.grid = grid
        self.config: NonHydrostaticConfig = config
        self.params: NonHydrostaticParams = params
        self.metric_state_nonhydro: MetricStateNonHydro = metric_state_nonhydro
        self.interpolation_state: InterpolationState = interpolation_state
        self.vertical_params = vertical_params
        self.edge_geometry = edge_geometry
        self.cell_params = cell_geometry
        self.velocity_advection = VelocityAdvection(
            grid,
            metric_state_nonhydro,
            interpolation_state,
            vertical_params,
            edge_geometry,
            owner_mask,
        )
        self._allocate_local_fields()

        # TODO (magdalena) vertical nesting is only relevant in the context of
        #      horizontal nesting, since we don't support this we should remove this option
        if grid.lvert_nest:
            self.l_vert_nested = True
            self.jk_start = 1
        else:
            self.jk_start = 0

        _en_smag_fac_for_zero_nshift(
<<<<<<< HEAD
            self.vertical_params.vct_a,
            self.config.divdamp_fac,
            self.config.divdamp_fac2,
            self.config.divdamp_fac3,
            self.config.divdamp_fac4,
            self.config.divdamp_z,
            self.config.divdamp_z2,
            self.config.divdamp_z3,
            self.config.divdamp_z4,
            out=self.enh_divdamp_fac,
            offset_provider={"Koff": KDim},
=======
            a_vec, *fac, *z, out=enh_smag_fac, offset_provider={"Koff": KDim}
        )
        self.enh_divdamp_fac = enh_smag_fac

        cell_areas_avg = np.sum(cell_areas) / float(self.grid.num_cells)
        # TODO @tehrengruber: fix power
        scal_divdamp_calcs.with_backend(run_gtfn)(
            enh_smag_fac,
            out,
            cell_areas_avg,
            offset_provider={},
>>>>>>> d8bf0a37
        )

        self.p_test_run = True
        self._initialized = True

    @property
    def initialized(self):
        return self._initialized

    def _allocate_local_fields(self):
<<<<<<< HEAD
        self.z_exner_ex_pr = _allocate(CellDim, KDim, is_halfdim=True, mesh=self.grid)
        self.z_exner_ic = _allocate(CellDim, KDim, is_halfdim=True, mesh=self.grid)
        self.z_dexner_dz_c_1 = _allocate(CellDim, KDim, mesh=self.grid)
        self.z_theta_v_pr_ic = _allocate(CellDim, KDim, is_halfdim=True, mesh=self.grid)
        self.z_th_ddz_exner_c = _allocate(CellDim, KDim, mesh=self.grid)
        self.z_rth_pr_1 = _allocate(CellDim, KDim, mesh=self.grid)
        self.z_rth_pr_2 = _allocate(CellDim, KDim, mesh=self.grid)
        self.z_grad_rth_1 = _allocate(CellDim, KDim, mesh=self.grid)
        self.z_grad_rth_2 = _allocate(CellDim, KDim, mesh=self.grid)
        self.z_grad_rth_3 = _allocate(CellDim, KDim, mesh=self.grid)
        self.z_grad_rth_4 = _allocate(CellDim, KDim, mesh=self.grid)
        self.z_dexner_dz_c_2 = _allocate(CellDim, KDim, mesh=self.grid)
        self.exner_dyn_incr = _allocate(CellDim, KDim, mesh=self.grid)
        self.z_hydro_corr = _allocate(EdgeDim, KDim, mesh=self.grid)
        self.z_vn_avg = _allocate(EdgeDim, KDim, mesh=self.grid)
        self.z_theta_v_fl_e = _allocate(EdgeDim, KDim, mesh=self.grid)
        self.z_flxdiv_mass = _allocate(CellDim, KDim, mesh=self.grid)
        self.z_flxdiv_theta = _allocate(CellDim, KDim, mesh=self.grid)
        self.z_rho_v = _allocate(VertexDim, KDim, mesh=self.grid)
        self.z_theta_v_v = _allocate(VertexDim, KDim, mesh=self.grid)
        self.z_graddiv2_vn = _allocate(EdgeDim, KDim, mesh=self.grid)
        self.k_field = _allocate_indices(KDim, mesh=self.grid, is_halfdim=True)
        self.z_w_concorr_me = _allocate(EdgeDim, KDim, mesh=self.grid)
        self.z_hydro_corr_horizontal = _allocate(EdgeDim, mesh=self.grid)
        self.z_raylfac = _allocate(KDim, mesh=self.grid)
        self.enh_divdamp_fac = _allocate(KDim, mesh=self.grid)
        self._bdy_divdamp = _allocate(KDim, mesh=self.grid)
        self.scal_divdamp = _allocate(KDim, mesh=self.grid)
=======
        self.z_exner_ex_pr = _allocate(CellDim, KDim, is_halfdim=True, grid=self.grid)
        self.z_exner_ic = _allocate(CellDim, KDim, is_halfdim=True, grid=self.grid)
        self.z_dexner_dz_c_1 = _allocate(CellDim, KDim, grid=self.grid)
        self.z_theta_v_pr_ic = _allocate(CellDim, KDim, is_halfdim=True, grid=self.grid)
        self.z_th_ddz_exner_c = _allocate(CellDim, KDim, grid=self.grid)
        self.z_rth_pr_1 = _allocate(CellDim, KDim, grid=self.grid)
        self.z_rth_pr_2 = _allocate(CellDim, KDim, grid=self.grid)
        self.z_grad_rth_1 = _allocate(CellDim, KDim, grid=self.grid)
        self.z_grad_rth_2 = _allocate(CellDim, KDim, grid=self.grid)
        self.z_grad_rth_3 = _allocate(CellDim, KDim, grid=self.grid)
        self.z_grad_rth_4 = _allocate(CellDim, KDim, grid=self.grid)
        self.z_dexner_dz_c_2 = _allocate(CellDim, KDim, grid=self.grid)
        self.exner_dyn_incr = _allocate(CellDim, KDim, grid=self.grid)
        self.z_hydro_corr = _allocate(EdgeDim, KDim, grid=self.grid)
        self.z_vn_avg = _allocate(EdgeDim, KDim, grid=self.grid)
        self.z_theta_v_fl_e = _allocate(EdgeDim, KDim, grid=self.grid)
        self.z_flxdiv_mass = _allocate(CellDim, KDim, grid=self.grid)
        self.z_flxdiv_theta = _allocate(CellDim, KDim, grid=self.grid)
        self.z_rho_v = _allocate(VertexDim, KDim, grid=self.grid)
        self.z_theta_v_v = _allocate(VertexDim, KDim, grid=self.grid)
        self.z_graddiv2_vn = _allocate(EdgeDim, KDim, grid=self.grid)
        self.k_field = _allocate_indices(KDim, grid=self.grid, is_halfdim=True)
        self.z_w_concorr_me = _allocate(EdgeDim, KDim, grid=self.grid)
        self.z_hydro_corr_horizontal = _allocate(EdgeDim, grid=self.grid)
        self.z_raylfac = _allocate(KDim, grid=self.grid)
>>>>>>> d8bf0a37

    def set_timelevels(self, nnow, nnew):
        #  Set time levels of ddt_adv fields for call to velocity_tendencies
        if self.config.itime_scheme == 4:
            self.ntl1 = nnow
            self.ntl2 = nnew
        else:
            self.ntl1 = 0
            self.ntl2 = 0

    def time_step(
        self,
        diagnostic_state_nh: DiagnosticStateNonHydro,
        prognostic_state_ls: list[PrognosticState],
        prep_adv: PrepAdvection,
        z_fields: ZFields,
        nh_constants: NHConstants,
        divdamp_fac_o2: float,
        dtime: float,
        idyn_timestep: float,
        l_recompute: bool,
        l_init: bool,
        nnow: int,
        nnew: int,
        lclean_mflx: bool,
        lprep_adv: bool,
    ):
        start_cell_lb = self.grid.get_start_index(
            CellDim, HorizontalMarkerIndex.lateral_boundary(CellDim)
        )
        end_cell_end = self.grid.get_end_index(CellDim, HorizontalMarkerIndex.end(CellDim))
        start_edge_lb = self.grid.get_start_index(
            EdgeDim, HorizontalMarkerIndex.lateral_boundary(EdgeDim)
        )
        end_edge_local = self.grid.get_end_index(EdgeDim, HorizontalMarkerIndex.local(EdgeDim))
        # # TODO: abishekg7 move this to tests
        if self.p_test_run:
            nhsolve_prog.init_test_fields.with_backend(run_gtfn)(
                z_fields.z_rho_e,
                z_fields.z_theta_v_e,
                z_fields.z_dwdz_dd,
                z_fields.z_graddiv_vn,
                start_edge_lb,
                end_edge_local,
                start_cell_lb,
                end_cell_end,
                self.grid.num_levels,
                offset_provider={},
            )

        self.set_timelevels(nnow, nnew)

        self.run_predictor_step(
            diagnostic_state_nh=diagnostic_state_nh,
            prognostic_state=prognostic_state_ls,
            z_fields=z_fields,
            dtime=dtime,
            idyn_timestep=idyn_timestep,
            l_recompute=l_recompute,
            l_init=l_init,
            nnow=nnow,
            nnew=nnew,
        )

        self.run_corrector_step(
            diagnostic_state_nh=diagnostic_state_nh,
            prognostic_state=prognostic_state_ls,
            z_fields=z_fields,
            prep_adv=prep_adv,
            divdamp_fac_o2=divdamp_fac_o2,
            dtime=dtime,
            nnew=nnew,
            nnow=nnow,
            lclean_mflx=lclean_mflx,
            nh_constants=nh_constants,
            lprep_adv=lprep_adv,
        )

        start_cell_local_minus1 = self.grid.get_start_index(
            CellDim, HorizontalMarkerIndex.local(CellDim) - 1
        )
        end_cell_local = self.grid.get_end_index(CellDim, HorizontalMarkerIndex.local(CellDim))

        start_cell_lb = self.grid.get_start_index(
            CellDim, HorizontalMarkerIndex.lateral_boundary(CellDim)
        )
        end_cell_nudging_minus1 = self.grid.get_end_index(
            CellDim, HorizontalMarkerIndex.nudging(CellDim) - 1
        )

        if self.grid.limited_area:
            mo_solve_nonhydro_stencil_66.with_backend(run_gtfn)(
                bdy_halo_c=self.metric_state_nonhydro.bdy_halo_c,
                rho=prognostic_state_ls[nnew].rho,
                theta_v=prognostic_state_ls[nnew].theta_v,
                exner=prognostic_state_ls[nnew].exner,
                rd_o_cvd=self.params.rd_o_cvd,
                rd_o_p0ref=self.params.rd_o_p0ref,
                horizontal_start=start_cell_local_minus1,
                horizontal_end=end_cell_local,
                vertical_start=0,
                vertical_end=self.grid.num_levels,
                offset_provider={},
            )

            mo_solve_nonhydro_stencil_67.with_backend(run_gtfn)(
                rho=prognostic_state_ls[nnew].rho,
                theta_v=prognostic_state_ls[nnew].theta_v,
                exner=prognostic_state_ls[nnew].exner,
                rd_o_cvd=self.params.rd_o_cvd,
                rd_o_p0ref=self.params.rd_o_p0ref,
                horizontal_start=start_cell_lb,
                horizontal_end=end_cell_nudging_minus1,
                vertical_start=0,
                vertical_end=self.grid.num_levels,
                offset_provider={},
            )

        mo_solve_nonhydro_stencil_68.with_backend(run_gtfn)(
            mask_prog_halo_c=self.metric_state_nonhydro.mask_prog_halo_c,
            rho_now=prognostic_state_ls[nnow].rho,
            theta_v_now=prognostic_state_ls[nnow].theta_v,
            exner_new=prognostic_state_ls[nnew].exner,
            exner_now=prognostic_state_ls[nnow].exner,
            rho_new=prognostic_state_ls[nnew].rho,
            theta_v_new=prognostic_state_ls[nnew].theta_v,
            cvd_o_rd=self.params.cvd_o_rd,
            horizontal_start=start_cell_local_minus1,
            horizontal_end=end_cell_local,
            vertical_start=0,
            vertical_end=self.grid.num_levels,
            offset_provider={},
        )

    # flake8: noqa: C901
    def run_predictor_step(
        self,
        diagnostic_state_nh: DiagnosticStateNonHydro,
        prognostic_state: list[PrognosticState],
        z_fields: ZFields,
        dtime: float,
        idyn_timestep: float,
        l_recompute: bool,
        l_init: bool,
        nnow: int,
        nnew: int,
    ):
        if l_init or l_recompute:
            if self.config.itime_scheme == 4 and not l_init:
                lvn_only = True  # Recompute only vn tendency
            else:
                lvn_only = False

        self.velocity_advection.run_predictor_step(
            vn_only=lvn_only,
            diagnostic_state=diagnostic_state_nh,
            prognostic_state=prognostic_state[nnow],
            z_w_concorr_me=self.z_w_concorr_me,
            z_kin_hor_e=z_fields.z_kin_hor_e,
            z_vt_ie=z_fields.z_vt_ie,
            dtime=dtime,
            ntnd=self.ntl1,
            cell_areas=self.cell_params.area,
        )

        p_dthalf = 0.5 * dtime

        end_cell_end = self.grid.get_end_index(CellDim, HorizontalMarkerIndex.end(CellDim))

        start_cell_local_minus2 = self.grid.get_start_index(
            CellDim, HorizontalMarkerIndex.local(CellDim) - 2
        )
        end_cell_local_minus2 = self.grid.get_end_index(
            CellDim, HorizontalMarkerIndex.local(CellDim) - 2
        )

        start_vertex_lb_plus1 = self.grid.get_start_index(
            VertexDim, HorizontalMarkerIndex.lateral_boundary(VertexDim) + 1
        )  # TODO: check
        end_vertex_local_minus1 = self.grid.get_end_index(
            VertexDim, HorizontalMarkerIndex.local(VertexDim) - 1
        )

        start_cell_lb = self.grid.get_start_index(
            CellDim, HorizontalMarkerIndex.lateral_boundary(CellDim)
        )
        end_cell_nudging_minus1 = self.grid.get_end_index(
            CellDim,
            HorizontalMarkerIndex.nudging(CellDim) - 1,
        )

        start_edge_lb_plus6 = self.grid.get_start_index(
            EdgeDim, HorizontalMarkerIndex.lateral_boundary(EdgeDim) + 6
        )
        end_edge_local_minus1 = self.grid.get_end_index(
            EdgeDim, HorizontalMarkerIndex.local(EdgeDim) - 1
        )
        end_edge_local = self.grid.get_end_index(EdgeDim, HorizontalMarkerIndex.local(EdgeDim))

        start_edge_nudging_plus1 = self.grid.get_start_index(
            EdgeDim, HorizontalMarkerIndex.nudging(EdgeDim) + 1
        )
        end_edge_end = self.grid.get_end_index(EdgeDim, HorizontalMarkerIndex.end(EdgeDim))

        start_edge_lb = self.grid.get_start_index(
            EdgeDim, HorizontalMarkerIndex.lateral_boundary(EdgeDim)
        )
        end_edge_nudging = self.grid.get_end_index(EdgeDim, HorizontalMarkerIndex.nudging(EdgeDim))

        start_edge_lb_plus4 = self.grid.get_start_index(
            EdgeDim, HorizontalMarkerIndex.lateral_boundary(EdgeDim) + 4
        )
        end_edge_local_minus2 = self.grid.get_end_index(
            EdgeDim, HorizontalMarkerIndex.local(EdgeDim) - 2
        )

        start_cell_lb_plus2 = self.grid.get_start_index(
            CellDim, HorizontalMarkerIndex.lateral_boundary(CellDim) + 2
        )
        end_cell_local_minus1 = self.grid.get_end_index(
            CellDim, HorizontalMarkerIndex.local(CellDim) - 1
        )

        start_cell_nudging = self.grid.get_start_index(
            CellDim, HorizontalMarkerIndex.nudging(CellDim)
        )
        end_cell_local = self.grid.get_end_index(CellDim, HorizontalMarkerIndex.local(CellDim))

        #  Precompute Rayleigh damping factor
        compute_z_raylfac.with_backend(run_gtfn)(
            rayleigh_w=self.metric_state_nonhydro.rayleigh_w,
            dtime=dtime,
            z_raylfac=self.z_raylfac,
            offset_provider={},
        )

        # initialize nest boundary points of z_rth_pr with zero
<<<<<<< HEAD
        if self.grid.limited_area():
            print("predictor stencil_01 start")
=======
        if self.grid.limited_area:
>>>>>>> d8bf0a37
            mo_solve_nonhydro_stencil_01.with_backend(run_gtfn)(
                z_rth_pr_1=self.z_rth_pr_1,
                z_rth_pr_2=self.z_rth_pr_2,
                horizontal_start=start_cell_lb,
                horizontal_end=end_cell_end,
                vertical_start=0,
                vertical_end=self.grid.num_levels,
                offset_provider={},
            )
            print("predictor stencil_01 start")
        print("predictor stencil_02 3 start")
        nhsolve_prog.predictor_stencils_2_3.with_backend(run_gtfn)(
            exner_exfac=self.metric_state_nonhydro.exner_exfac,
            exner=prognostic_state[nnow].exner,
            exner_ref_mc=self.metric_state_nonhydro.exner_ref_mc,
            exner_pr=diagnostic_state_nh.exner_pr,
            z_exner_ex_pr=self.z_exner_ex_pr,
            horizontal_start=start_cell_lb_plus2,
            horizontal_end=end_cell_local_minus1,
            k_field=self.k_field,
            nlev=self.grid.num_levels,
            vertical_start=0,
            vertical_end=self.grid.num_levels + 1,
            offset_provider={},
        )
        print("predictor stencil_02 3 end")

        if self.config.igradp_method == 3:
            print("predictor stencil_04 5 6 start")
            nhsolve_prog.predictor_stencils_4_5_6.with_backend(run_gtfn)(
                wgtfacq_c_dsl=self.metric_state_nonhydro.wgtfacq_c_dsl,
                z_exner_ex_pr=self.z_exner_ex_pr,
                z_exner_ic=self.z_exner_ic,
                wgtfac_c=self.metric_state_nonhydro.wgtfac_c,
                inv_ddqz_z_full=self.metric_state_nonhydro.inv_ddqz_z_full,
                z_dexner_dz_c_1=self.z_dexner_dz_c_1,
                k_field=self.k_field,
                nlev=self.grid.num_levels,
                horizontal_start=start_cell_lb_plus2,
                horizontal_end=end_cell_local_minus1,
                vertical_start=max(1, self.vertical_params.nflatlev),
                vertical_end=self.grid.num_levels + 1,
                offset_provider={"Koff": KDim},
            )
            print("predictor stencil_04 5 6 end")
            if self.vertical_params.nflatlev == 1:
                # Perturbation Exner pressure on top half level
                raise NotImplementedError("nflatlev=1 not implemented")

        print("predictor stencil_07 8 9 start")
        nhsolve_prog.predictor_stencils_7_8_9.with_backend(run_gtfn)(
            rho=prognostic_state[nnow].rho,
            rho_ref_mc=self.metric_state_nonhydro.rho_ref_mc,
            theta_v=prognostic_state[nnow].theta_v,
            theta_ref_mc=self.metric_state_nonhydro.theta_ref_mc,
            rho_ic=diagnostic_state_nh.rho_ic,
            z_rth_pr_1=self.z_rth_pr_1,
            z_rth_pr_2=self.z_rth_pr_2,
            wgtfac_c=self.metric_state_nonhydro.wgtfac_c,
            vwind_expl_wgt=self.metric_state_nonhydro.vwind_expl_wgt,
            exner_pr=diagnostic_state_nh.exner_pr,
            d_exner_dz_ref_ic=self.metric_state_nonhydro.d_exner_dz_ref_ic,
            ddqz_z_half=self.metric_state_nonhydro.ddqz_z_half,
            z_theta_v_pr_ic=self.z_theta_v_pr_ic,
            theta_v_ic=diagnostic_state_nh.theta_v_ic,
            z_th_ddz_exner_c=self.z_th_ddz_exner_c,
            k_field=self.k_field,
            nlev=self.grid.num_levels,
            horizontal_start=start_cell_lb_plus2,
            horizontal_end=end_cell_local_minus1,
            vertical_start=0,
            vertical_end=self.grid.num_levels,
            offset_provider={"Koff": KDim},
        )
        print("predictor stencil_07 8 9 end")

        # Perturbation theta at top and surface levels
        print("predictor stencil_11 start")
        nhsolve_prog.predictor_stencils_11_lower_upper.with_backend(run_gtfn)(
            wgtfacq_c_dsl=self.metric_state_nonhydro.wgtfacq_c_dsl,
            z_rth_pr=self.z_rth_pr_2,
            theta_ref_ic=self.metric_state_nonhydro.theta_ref_ic,
            z_theta_v_pr_ic=self.z_theta_v_pr_ic,
            theta_v_ic=diagnostic_state_nh.theta_v_ic,
            k_field=self.k_field,
            nlev=self.grid.num_levels,
            horizontal_start=start_cell_lb_plus2,
            horizontal_end=end_cell_local_minus1,
            vertical_start=0,
            vertical_end=self.grid.num_levels + 1,
            offset_provider={"Koff": KDim},
        )
        print("predictor stencil_11 end")

        if self.config.igradp_method == 3:
            # Second vertical derivative of perturbation Exner pressure (hydrostatic approximation)
            print("predictor stencil_12 start")
            mo_solve_nonhydro_stencil_12.with_backend(run_gtfn)(
                z_theta_v_pr_ic=self.z_theta_v_pr_ic,
                d2dexdz2_fac1_mc=self.metric_state_nonhydro.d2dexdz2_fac1_mc,
                d2dexdz2_fac2_mc=self.metric_state_nonhydro.d2dexdz2_fac2_mc,
                z_rth_pr_2=self.z_rth_pr_2,
                z_dexner_dz_c_2=self.z_dexner_dz_c_2,
                horizontal_start=start_cell_lb_plus2,
                horizontal_end=end_cell_local_minus1,
                vertical_start=self.vertical_params.nflat_gradp,
                vertical_end=self.grid.num_levels,
                offset_provider={"Koff": KDim},
            )
            print("predictor stencil_12 start")

        # Add computation of z_grad_rth (perturbation density and virtual potential temperature at main levels)
        # at outer halo points: needed for correct calculation of the upwind gradients for Miura scheme

        mo_solve_nonhydro_stencil_13.with_backend(run_gtfn)(
            rho=prognostic_state[nnow].rho,
            rho_ref_mc=self.metric_state_nonhydro.rho_ref_mc,
            theta_v=prognostic_state[nnow].theta_v,
            theta_ref_mc=self.metric_state_nonhydro.theta_ref_mc,
            z_rth_pr_1=self.z_rth_pr_1,
            z_rth_pr_2=self.z_rth_pr_2,
            horizontal_start=start_cell_local_minus2,
            horizontal_end=end_cell_local_minus2,
            vertical_start=0,
            vertical_end=self.grid.num_levels,
            offset_provider={},
        )

        # Compute rho and theta at edges for horizontal flux divergence term
        if self.config.iadv_rhotheta == 1:
            mo_icon_interpolation_scalar_cells2verts_scalar_ri_dsl.with_backend(run_gtfn)(
                p_cell_in=prognostic_state[nnow].rho,
                c_intp=self.interpolation_state.c_intp,
                p_vert_out=self.z_rho_v,
                horizontal_start=start_vertex_lb_plus1,
                horizontal_end=end_vertex_local_minus1,
                vertical_start=0,
                vertical_end=self.grid.num_levels,  # UBOUND(p_cell_in,2)
                offset_provider={
                    "V2C": self.grid.get_offset_provider("V2C"),
                },
            )
            mo_icon_interpolation_scalar_cells2verts_scalar_ri_dsl.with_backend(run_gtfn)(
                p_cell_in=prognostic_state[nnow].theta_v,
                c_intp=self.interpolation_state.c_intp,
                p_vert_out=self.z_theta_v_v,
                horizontal_start=start_vertex_lb_plus1,
                horizontal_end=end_vertex_local_minus1,
                vertical_start=0,
                vertical_end=self.grid.num_levels,  # UBOUND(p_cell_in,2)
                offset_provider={
                    "V2C": self.grid.get_offset_provider("V2C"),
                },
            )
        elif self.config.iadv_rhotheta == 2:
            # Compute Green-Gauss gradients for rho and theta
            mo_math_gradients_grad_green_gauss_cell_dsl.with_backend(run_gtfn)(
                p_grad_1_u=self.z_grad_rth_1,
                p_grad_1_v=self.z_grad_rth_2,
                p_grad_2_u=self.z_grad_rth_3,
                p_grad_2_v=self.z_grad_rth_4,
                p_ccpr1=self.z_rth_pr_1,
                p_ccpr2=self.z_rth_pr_2,
                geofac_grg_x=self.interpolation_state.geofac_grg_x,
                geofac_grg_y=self.interpolation_state.geofac_grg_y,
                horizontal_start=start_cell_lb_plus2,
                horizontal_end=end_cell_local_minus1,
                vertical_start=0,
                vertical_end=self.grid.num_levels,  # UBOUND(p_ccpr,2)
                offset_provider={
                    "C2E2CO": self.grid.get_offset_provider("C2E2CO"),
                },
            )
        if self.config.iadv_rhotheta <= 2:
            tmp_0_0 = self.grid.get_start_index(EdgeDim, HorizontalMarkerIndex.local(EdgeDim) - 2)
            offset = 2 if self.config.idiv_method == 1 else 3
            tmp_0_1 = self.grid.get_end_index(
                EdgeDim, HorizontalMarkerIndex.local(EdgeDim) - offset
            )

            set_zero_e_k.with_backend(run_gtfn)(
                field=z_fields.z_rho_e,
                horizontal_start=tmp_0_0,
                horizontal_end=tmp_0_1,
                vertical_start=0,
                vertical_end=self.grid.num_levels,
                offset_provider={},
            )

            set_zero_e_k.with_backend(run_gtfn)(
                field=z_fields.z_theta_v_e,
                horizontal_start=tmp_0_0,
                horizontal_end=tmp_0_1,
                vertical_start=0,
                vertical_end=self.grid.num_levels,
                offset_provider={},
            )

            # initialize also nest boundary points with zero
            if self.grid.limited_area:
                set_zero_e_k.with_backend(run_gtfn)(
                    field=z_fields.z_rho_e,
                    horizontal_start=start_edge_lb,
                    horizontal_end=end_edge_local_minus1,
                    vertical_start=0,
                    vertical_end=self.grid.num_levels,
                    offset_provider={},
                )

                set_zero_e_k.with_backend(run_gtfn)(
                    field=z_fields.z_theta_v_e,
                    horizontal_start=start_edge_lb,
                    horizontal_end=end_edge_local_minus1,
                    vertical_start=0,
                    vertical_end=self.grid.num_levels,
                    offset_provider={},
                )

            if self.config.iadv_rhotheta == 2:
                # Compute upwind-biased values for rho and theta starting from centered differences
                # Note: the length of the backward trajectory should be 0.5*dtime*(vn,vt) in order to arrive
                # at a second-order accurate FV discretization, but twice the length is needed for numerical stability

                nhsolve_prog.mo_solve_nonhydro_stencil_16_fused_btraj_traj_o1.with_backend(
                    run_gtfn
                )(
                    p_vn=prognostic_state[nnow].vn,
                    p_vt=diagnostic_state_nh.vt,
                    pos_on_tplane_e_1=self.interpolation_state.pos_on_tplane_e_1,
                    pos_on_tplane_e_2=self.interpolation_state.pos_on_tplane_e_2,
                    primal_normal_cell_1=self.edge_geometry.primal_normal_cell[0],
                    dual_normal_cell_1=self.edge_geometry.dual_normal_cell[0],
                    primal_normal_cell_2=self.edge_geometry.primal_normal_cell[1],
                    dual_normal_cell_2=self.edge_geometry.dual_normal_cell[1],
                    p_dthalf=p_dthalf,
                    rho_ref_me=self.metric_state_nonhydro.rho_ref_me,
                    theta_ref_me=self.metric_state_nonhydro.theta_ref_me,
                    z_grad_rth_1=self.z_grad_rth_1,
                    z_grad_rth_2=self.z_grad_rth_2,
                    z_grad_rth_3=self.z_grad_rth_3,
                    z_grad_rth_4=self.z_grad_rth_4,
                    z_rth_pr_1=self.z_rth_pr_1,
                    z_rth_pr_2=self.z_rth_pr_2,
                    z_rho_e=z_fields.z_rho_e,
                    z_theta_v_e=z_fields.z_theta_v_e,
                    horizontal_start=start_edge_lb_plus6,
                    horizontal_end=end_edge_local_minus1,
                    vertical_start=0,
                    vertical_end=self.grid.num_levels,
                    offset_provider={
                        "E2C": self.grid.get_offset_provider("E2C"),
                        "E2EC": self.grid.get_offset_provider("E2EC"),
                    },
                )

        # Remaining computations at edge points
        mo_solve_nonhydro_stencil_18.with_backend(run_gtfn)(
            inv_dual_edge_length=self.edge_geometry.inverse_dual_edge_lengths,
            z_exner_ex_pr=self.z_exner_ex_pr,
            z_gradh_exner=z_fields.z_gradh_exner,
            horizontal_start=start_edge_nudging_plus1,
            horizontal_end=end_edge_local,
            vertical_start=0,
            vertical_end=self.vertical_params.nflatlev,
            offset_provider={
                "E2C": self.grid.get_offset_provider("E2C"),
            },
        )

        if self.config.igradp_method == 3:
            # horizontal gradient of Exner pressure, including metric correction
            # horizontal gradient of Exner pressure, Taylor-expansion-based reconstruction

            mo_solve_nonhydro_stencil_19.with_backend(run_gtfn)(
                inv_dual_edge_length=self.edge_geometry.inverse_dual_edge_lengths,
                z_exner_ex_pr=self.z_exner_ex_pr,
                ddxn_z_full=self.metric_state_nonhydro.ddxn_z_full,
                c_lin_e=self.interpolation_state.c_lin_e,
                z_dexner_dz_c_1=self.z_dexner_dz_c_1,
                z_gradh_exner=z_fields.z_gradh_exner,
                horizontal_start=start_edge_nudging_plus1,
                horizontal_end=end_edge_local,
                vertical_start=self.vertical_params.nflatlev,
                vertical_end=int32(self.vertical_params.nflat_gradp + 1),
                offset_provider={
                    "E2C": self.grid.get_offset_provider("E2C"),
                },
            )

            mo_solve_nonhydro_stencil_20.with_backend(run_gtfn)(
                inv_dual_edge_length=self.edge_geometry.inverse_dual_edge_lengths,
                z_exner_ex_pr=self.z_exner_ex_pr,
                zdiff_gradp=self.metric_state_nonhydro.zdiff_gradp,
                ikoffset=self.metric_state_nonhydro.vertoffset_gradp,
                z_dexner_dz_c_1=self.z_dexner_dz_c_1,
                z_dexner_dz_c_2=self.z_dexner_dz_c_2,
                z_gradh_exner=z_fields.z_gradh_exner,
                horizontal_start=start_edge_nudging_plus1,
                horizontal_end=end_edge_local,
                vertical_start=int32(self.vertical_params.nflat_gradp + 1),
                vertical_end=self.grid.num_levels,
                offset_provider={
                    "E2C": self.grid.get_offset_provider("E2C"),
                    "E2EC": self.grid.get_offset_provider("E2EC"),
                    "Koff": KDim,
                },
            )
        # compute hydrostatically approximated correction term that replaces downward extrapolation
        if self.config.igradp_method == 3:
            # TODO @tehrengruber: fix power
            mo_solve_nonhydro_stencil_21.with_backend(run_gtfn)(
                theta_v=prognostic_state[nnow].theta_v,
                ikoffset=self.metric_state_nonhydro.vertoffset_gradp,
                zdiff_gradp=self.metric_state_nonhydro.zdiff_gradp,
                theta_v_ic=diagnostic_state_nh.theta_v_ic,
                inv_ddqz_z_full=self.metric_state_nonhydro.inv_ddqz_z_full,
                inv_dual_edge_length=self.edge_geometry.inverse_dual_edge_lengths,
                z_hydro_corr=self.z_hydro_corr,
                grav_o_cpd=self.params.grav_o_cpd,
                horizontal_start=start_edge_nudging_plus1,
                horizontal_end=end_edge_local,
                vertical_start=self.grid.num_levels - 1,
                vertical_end=self.grid.num_levels,
                offset_provider={
                    "E2C": self.grid.get_offset_provider("E2C"),
                    "E2EC": self.grid.get_offset_provider("E2EC"),
                    "Koff": KDim,
                },
            )
        # TODO (magdalena) what is 64?
        self.z_hydro_corr_horizontal = np_as_located_field(EdgeDim)(
            np.asarray(self.z_hydro_corr)[:, 64]
        )

        if self.config.igradp_method == 3:
            mo_solve_nonhydro_stencil_22.with_backend(run_gtfn)(
                ipeidx_dsl=self.metric_state_nonhydro.ipeidx_dsl,
                pg_exdist=self.metric_state_nonhydro.pg_exdist,
                z_hydro_corr=self.z_hydro_corr_horizontal,
                z_gradh_exner=z_fields.z_gradh_exner,
                horizontal_start=start_edge_nudging_plus1,
                horizontal_end=end_edge_end,
                vertical_start=0,
                vertical_end=self.grid.num_levels,
                offset_provider={},
            )

        mo_solve_nonhydro_stencil_24.with_backend(run_gtfn)(
            vn_nnow=prognostic_state[nnow].vn,
            ddt_vn_apc_ntl1=diagnostic_state_nh.ddt_vn_apc_pc[self.ntl1],
            ddt_vn_phy=diagnostic_state_nh.ddt_vn_phy,
            z_theta_v_e=z_fields.z_theta_v_e,
            z_gradh_exner=z_fields.z_gradh_exner,
            vn_nnew=prognostic_state[nnew].vn,
            dtime=dtime,
            cpd=constants.CPD,
            horizontal_start=start_edge_nudging_plus1,
            horizontal_end=end_edge_local,
            vertical_start=0,
            vertical_end=self.grid.num_levels,
            offset_provider={},
        )

        if self.config.is_iau_active:
            mo_solve_nonhydro_stencil_28(
                vn_incr=diagnostic_state_nh.vn_incr,
                vn=prognostic_state[nnew].vn,
                iau_wgt_dyn=self.config.iau_wgt_dyn,
                horizontal_start=start_edge_nudging_plus1,
                horizontal_end=end_edge_local,
                vertical_start=0,
                vertical_end=self.grid.num_levels,
                offset_provider={},
            )

        if self.grid.limited_area:
            mo_solve_nonhydro_stencil_29.with_backend(run_gtfn)(
                grf_tend_vn=diagnostic_state_nh.grf_tend_vn,
                vn_now=prognostic_state[nnow].vn,
                vn_new=prognostic_state[nnew].vn,
                dtime=dtime,
                horizontal_start=start_edge_lb,
                horizontal_end=end_edge_nudging,
                vertical_start=0,
                vertical_end=self.grid.num_levels,
                offset_provider={},
            )

        # COMMUNICATION PHASE

        mo_solve_nonhydro_stencil_30.with_backend(run_gtfn)(
            e_flx_avg=self.interpolation_state.e_flx_avg,
            vn=prognostic_state[nnew].vn,
            geofac_grdiv=self.interpolation_state.geofac_grdiv,
            rbf_vec_coeff_e=self.interpolation_state.rbf_vec_coeff_e,
            z_vn_avg=self.z_vn_avg,
            z_graddiv_vn=z_fields.z_graddiv_vn,
            vt=diagnostic_state_nh.vt,
            horizontal_start=start_edge_lb_plus4,
            horizontal_end=end_edge_local_minus2,
            vertical_start=0,
            vertical_end=self.grid.num_levels,
            offset_provider={
                "E2C2EO": self.grid.get_offset_provider("E2C2EO"),
                "E2C2E": self.grid.get_offset_provider("E2C2E"),
            },
        )

        if self.config.idiv_method == 1:
            mo_solve_nonhydro_stencil_32.with_backend(run_gtfn)(
                z_rho_e=z_fields.z_rho_e,
                z_vn_avg=self.z_vn_avg,
                ddqz_z_full_e=self.metric_state_nonhydro.ddqz_z_full_e,
                z_theta_v_e=z_fields.z_theta_v_e,
                mass_fl_e=diagnostic_state_nh.mass_fl_e,
                z_theta_v_fl_e=self.z_theta_v_fl_e,
                horizontal_start=start_edge_lb_plus4,
                horizontal_end=end_edge_local_minus2,
                vertical_start=0,
                vertical_end=self.grid.num_levels,
                offset_provider={},
            )
        # TODO @tehrengruber: fix power for 36
        nhsolve_prog.predictor_stencils_35_36.with_backend(run_gtfn)(
            vn=prognostic_state[nnew].vn,
            ddxn_z_full=self.metric_state_nonhydro.ddxn_z_full,
            ddxt_z_full=self.metric_state_nonhydro.ddxt_z_full,
            vt=diagnostic_state_nh.vt,
            z_w_concorr_me=self.z_w_concorr_me,
            wgtfac_e=self.metric_state_nonhydro.wgtfac_e,
            vn_ie=diagnostic_state_nh.vn_ie,
            z_vt_ie=z_fields.z_vt_ie,
            z_kin_hor_e=z_fields.z_kin_hor_e,
            k_field=self.k_field,
            nflatlev_startindex=self.vertical_params.nflatlev,
            nlev=self.grid.num_levels,
            horizontal_start=start_edge_lb_plus4,
            horizontal_end=end_edge_local_minus2,
            vertical_start=0,
            vertical_end=self.grid.num_levels,
            offset_provider={"Koff": KDim},
        )

        if not self.l_vert_nested:
            nhsolve_prog.predictor_stencils_37_38.with_backend(run_gtfn)(
                vn=prognostic_state[nnew].vn,
                vt=diagnostic_state_nh.vt,
                vn_ie=diagnostic_state_nh.vn_ie,
                z_vt_ie=z_fields.z_vt_ie,
                z_kin_hor_e=z_fields.z_kin_hor_e,
                wgtfacq_e_dsl=self.metric_state_nonhydro.wgtfacq_e_dsl,
                k_field=self.k_field,
                nlev=self.grid.num_levels,
                horizontal_start=start_edge_lb_plus4,
                horizontal_end=end_edge_local_minus2,
                vertical_start=0,
                vertical_end=self.grid.num_levels + 1,
                offset_provider={"Koff": KDim},
            )

        nhsolve_prog.stencils_39_40.with_backend(run_gtfn)(
            e_bln_c_s=self.interpolation_state.e_bln_c_s,
            z_w_concorr_me=self.z_w_concorr_me,
            wgtfac_c=self.metric_state_nonhydro.wgtfac_c,
            wgtfacq_c_dsl=self.metric_state_nonhydro.wgtfacq_c_dsl,
            w_concorr_c=diagnostic_state_nh.w_concorr_c,
            k_field=self.k_field,
            nflatlev_startindex_plus1=int32(self.vertical_params.nflatlev + 1),
            nlev=self.grid.num_levels,
            horizontal_start=start_cell_lb_plus2,
            horizontal_end=end_cell_local_minus1,
            vertical_start=0,
            vertical_end=self.grid.num_levels + 1,
            offset_provider={
                "C2E": self.grid.get_offset_provider("C2E"),
                "C2CE": self.grid.get_offset_provider("C2CE"),
                "Koff": KDim,
            },
        )

        if self.config.idiv_method == 1:
            mo_solve_nonhydro_stencil_41.with_backend(run_gtfn)(
                geofac_div=self.interpolation_state.geofac_div,
                mass_fl_e=diagnostic_state_nh.mass_fl_e,
                z_theta_v_fl_e=self.z_theta_v_fl_e,
                z_flxdiv_mass=self.z_flxdiv_mass,
                z_flxdiv_theta=self.z_flxdiv_theta,
                horizontal_start=start_cell_nudging,
                horizontal_end=end_cell_local,
                vertical_start=0,
                vertical_end=self.grid.num_levels,
                offset_provider={
                    "C2E": self.grid.get_offset_provider("C2E"),
                    "C2CE": self.grid.get_offset_provider("C2CE"),
                },
            )

        nhsolve_prog.stencils_43_44_45_45b.with_backend(run_gtfn)(
            z_w_expl=z_fields.z_w_expl,
            w_nnow=prognostic_state[nnow].w,
            ddt_w_adv_ntl1=diagnostic_state_nh.ddt_w_adv_pc[self.ntl1],
            z_th_ddz_exner_c=self.z_th_ddz_exner_c,
            z_contr_w_fl_l=z_fields.z_contr_w_fl_l,
            rho_ic=diagnostic_state_nh.rho_ic,
            w_concorr_c=diagnostic_state_nh.w_concorr_c,
            vwind_expl_wgt=self.metric_state_nonhydro.vwind_expl_wgt,
            z_beta=z_fields.z_beta,
            exner_nnow=prognostic_state[nnow].exner,
            rho_nnow=prognostic_state[nnow].rho,
            theta_v_nnow=prognostic_state[nnow].theta_v,
            inv_ddqz_z_full=self.metric_state_nonhydro.inv_ddqz_z_full,
            z_alpha=z_fields.z_alpha,
            vwind_impl_wgt=self.metric_state_nonhydro.vwind_impl_wgt,
            theta_v_ic=diagnostic_state_nh.theta_v_ic,
            z_q=z_fields.z_q,
            k_field=self.k_field,
            rd=constants.RD,
            cvd=constants.CVD,
            dtime=dtime,
            cpd=constants.CPD,
            nlev=self.grid.num_levels,
            horizontal_start=start_cell_nudging,
            horizontal_end=end_cell_local,
            vertical_start=0,
            vertical_end=self.grid.num_levels + 1,
            offset_provider={},
        )

        if not (self.config.l_open_ubc and self.l_vert_nested):
            mo_solve_nonhydro_stencil_46.with_backend(run_gtfn)(
                w_nnew=prognostic_state[nnew].w,
                z_contr_w_fl_l=z_fields.z_contr_w_fl_l,
                horizontal_start=start_cell_nudging,
                horizontal_end=end_cell_local,
                vertical_start=0,
                vertical_end=1,
                offset_provider={},
            )
        nhsolve_prog.stencils_47_48_49.with_backend(run_gtfn)(
            w_nnew=prognostic_state[nnew].w,
            z_contr_w_fl_l=z_fields.z_contr_w_fl_l,
            w_concorr_c=diagnostic_state_nh.w_concorr_c,
            z_rho_expl=z_fields.z_rho_expl,
            z_exner_expl=z_fields.z_exner_expl,
            rho_nnow=prognostic_state[nnow].rho,
            inv_ddqz_z_full=self.metric_state_nonhydro.inv_ddqz_z_full,
            z_flxdiv_mass=self.z_flxdiv_mass,
            exner_pr=diagnostic_state_nh.exner_pr,
            z_beta=z_fields.z_beta,
            z_flxdiv_theta=self.z_flxdiv_theta,
            theta_v_ic=diagnostic_state_nh.theta_v_ic,
            ddt_exner_phy=diagnostic_state_nh.ddt_exner_phy,
            k_field=self.k_field,
            dtime=dtime,
            cell_startindex_nudging_plus1=start_cell_nudging,
            cell_endindex_interior=end_cell_local,
            nlev=self.grid.num_levels,
            nlev_k=self.grid.num_levels + 1,
            offset_provider={
                "Koff": KDim,
            },
        )

        if self.config.is_iau_active:
            mo_solve_nonhydro_stencil_50.with_backend(run_gtfn)(
                z_fields.z_rho_expl,
                z_fields.z_exner_expl,
                diagnostic_state_nh.rho_incr,
                diagnostic_state_nh.exner_incr,
                self.config.iau_wgt_dyn,
                horizontal_start=start_cell_nudging,
                horizontal_end=end_cell_local,
                vertical_start=0,
                vertical_end=self.grid.num_levels,
                offset_provider={},
            )

        mo_solve_nonhydro_stencil_52.with_backend(run_gtfn)(
            vwind_impl_wgt=self.metric_state_nonhydro.vwind_impl_wgt,
            theta_v_ic=diagnostic_state_nh.theta_v_ic,
            ddqz_z_half=self.metric_state_nonhydro.ddqz_z_half,
            z_alpha=z_fields.z_alpha,
            z_beta=z_fields.z_beta,
            z_w_expl=z_fields.z_w_expl,
            z_exner_expl=z_fields.z_exner_expl,
            z_q=z_fields.z_q,
            w=prognostic_state[nnew].w,
            dtime=dtime,
            cpd=constants.CPD,
            horizontal_start=start_cell_nudging,
            horizontal_end=end_cell_local,
            vertical_start=1,
            vertical_end=self.grid.num_levels,
            offset_provider={"Koff": KDim},
        )

        mo_solve_nonhydro_stencil_53.with_backend(run_gtfn)(
            z_q=z_fields.z_q,
            w=prognostic_state[nnew].w,
            horizontal_start=start_cell_nudging,
            horizontal_end=end_cell_local,
            vertical_start=1,
            vertical_end=self.grid.num_levels,
            offset_provider={},
        )

        if self.config.rayleigh_type == constants.RAYLEIGH_KLEMP:
            mo_solve_nonhydro_stencil_54.with_backend(run_gtfn)(
                z_raylfac=self.z_raylfac,
                w_1=prognostic_state[nnew].w_1,
                w=prognostic_state[nnew].w,
                horizontal_start=start_cell_nudging,
                horizontal_end=end_cell_local,
                vertical_start=1,
                vertical_end=int32(
                    self.vertical_params.index_of_damping_layer + 1
                ),  # +1 since Fortran includes boundaries
                offset_provider={},
            )

        mo_solve_nonhydro_stencil_55.with_backend(run_gtfn)(
            z_rho_expl=z_fields.z_rho_expl,
            vwind_impl_wgt=self.metric_state_nonhydro.vwind_impl_wgt,
            inv_ddqz_z_full=self.metric_state_nonhydro.inv_ddqz_z_full,
            rho_ic=diagnostic_state_nh.rho_ic,
            w=prognostic_state[nnew].w,
            z_exner_expl=z_fields.z_exner_expl,
            exner_ref_mc=self.metric_state_nonhydro.exner_ref_mc,
            z_alpha=z_fields.z_alpha,
            z_beta=z_fields.z_beta,
            rho_now=prognostic_state[nnow].rho,
            theta_v_now=prognostic_state[nnow].theta_v,
            exner_now=prognostic_state[nnow].exner,
            rho_new=prognostic_state[nnew].rho,
            exner_new=prognostic_state[nnew].exner,
            theta_v_new=prognostic_state[nnew].theta_v,
            dtime=dtime,
            cvd_o_rd=constants.CVD_O_RD,
            horizontal_start=start_cell_nudging,
            horizontal_end=end_cell_local,
            vertical_start=int32(self.jk_start),
            vertical_end=self.grid.num_levels,
            offset_provider={"Koff": KDim},
        )

        # compute dw/dz for divergence damping term
        if self.config.lhdiff_rcf and self.config.divdamp_type >= 3:
            mo_solve_nonhydro_stencil_56_63.with_backend(run_gtfn)(
                inv_ddqz_z_full=self.metric_state_nonhydro.inv_ddqz_z_full,
                w=prognostic_state[nnew].w,
                w_concorr_c=diagnostic_state_nh.w_concorr_c,
                z_dwdz_dd=z_fields.z_dwdz_dd,
                horizontal_start=start_cell_nudging,
                horizontal_end=end_cell_local,
                vertical_start=self.params.kstart_dd3d,
                vertical_end=self.grid.num_levels,
                offset_provider={"Koff": KDim},
            )

        if idyn_timestep == 1:
            mo_solve_nonhydro_stencil_59.with_backend(run_gtfn)(
                exner=prognostic_state[nnow].exner,
                exner_dyn_incr=self.exner_dyn_incr,
                horizontal_start=start_cell_nudging,
                horizontal_end=end_cell_local,
                vertical_start=self.params.kstart_moist,
                vertical_end=self.grid.num_levels,
                offset_provider={},
            )

        if self.grid.limited_area:  # for MPI-parallelized case
            nhsolve_prog.stencils_61_62.with_backend(run_gtfn)(
                rho_now=prognostic_state[nnow].rho,
                grf_tend_rho=diagnostic_state_nh.grf_tend_rho,
                theta_v_now=prognostic_state[nnow].theta_v,
                grf_tend_thv=diagnostic_state_nh.grf_tend_thv,
                w_now=prognostic_state[nnow].w,
                grf_tend_w=diagnostic_state_nh.grf_tend_w,
                rho_new=prognostic_state[nnew].rho,
                exner_new=prognostic_state[nnew].exner,
                w_new=prognostic_state[nnew].w,
                k_field=self.k_field,
                dtime=dtime,
                nlev=self.grid.num_levels,
                horizontal_start=start_cell_lb,
                horizontal_end=end_cell_nudging_minus1,
                vertical_start=0,
                vertical_end=int32(self.grid.num_levels + 1),
                offset_provider={},
            )

        if self.config.lhdiff_rcf and self.config.divdamp_type >= 3:
            mo_solve_nonhydro_stencil_56_63.with_backend(run_gtfn)(
                inv_ddqz_z_full=self.metric_state_nonhydro.inv_ddqz_z_full,
                w=prognostic_state[nnew].w,
                w_concorr_c=diagnostic_state_nh.w_concorr_c,
                z_dwdz_dd=z_fields.z_dwdz_dd,
                horizontal_start=start_cell_lb,
                horizontal_end=end_cell_nudging_minus1,
                vertical_start=self.params.kstart_dd3d,
                vertical_end=self.grid.num_levels,
                offset_provider={"Koff": KDim},
            )

        # COMMUNICATION PHASE

    def run_corrector_step(
        self,
        diagnostic_state_nh: DiagnosticStateNonHydro,
        prognostic_state: list[PrognosticState],
        z_fields: ZFields,
        nh_constants: NHConstants,
        divdamp_fac_o2: float,
        prep_adv: PrepAdvection,
        dtime: float,
        nnew: int,
        nnow: int,
        lclean_mflx: bool,
        lprep_adv: bool,
    ):
        # Inverse value of ndyn_substeps for tracer advection precomputations
        r_nsubsteps = 1.0 / self.config.ndyn_substeps_var

        # scaling factor for second-order divergence damping: divdamp_fac_o2*delta_x**2
        # delta_x**2 is approximated by the mean cell area
        scal_divdamp_o2 = divdamp_fac_o2 * self.cell_params.mean_cell_area

        _scal_divdamp_NEW(
            self.enh_divdamp_fac,
            int32(self.config.divdamp_order),
            self.cell_params.mean_cell_area,
            divdamp_fac_o2,
            out=self.scal_divdamp,
            offset_provider={},
        )
        # Coefficient for reduced fourth-order divergence damping along nest boundaries
        _calculate_bdy_divdamp(
            self.scal_divdamp,
            self.config.nudge_max_coeff,
            constants.dbl_eps,
            out=self._bdy_divdamp,
            offset_provider={},
        )

        start_cell_lb_plus2 = self.grid.get_start_index(
            CellDim, HorizontalMarkerIndex.lateral_boundary(CellDim) + 2
        )

        start_edge_lb_plus6 = self.grid.get_start_index(
            EdgeDim, HorizontalMarkerIndex.lateral_boundary(EdgeDim) + 6
        )

        start_edge_nudging_plus1 = self.grid.get_start_index(
            EdgeDim, HorizontalMarkerIndex.nudging(EdgeDim) + 1
        )
        end_edge_local = self.grid.get_end_index(EdgeDim, HorizontalMarkerIndex.local(EdgeDim))

        start_edge_lb_plus4 = self.grid.get_start_index(
            EdgeDim, HorizontalMarkerIndex.lateral_boundary(EdgeDim) + 4
        )
        end_edge_local_minus2 = self.grid.get_end_index(
            EdgeDim, HorizontalMarkerIndex.local(EdgeDim) - 2
        )

        start_edge_lb = self.grid.get_start_index(
            EdgeDim, HorizontalMarkerIndex.lateral_boundary(EdgeDim)
        )
        end_edge_end = self.grid.get_end_index(EdgeDim, HorizontalMarkerIndex.end(EdgeDim))

        start_cell_lb = self.grid.get_start_index(
            CellDim, HorizontalMarkerIndex.lateral_boundary(CellDim)
        )
        end_cell_nudging = self.grid.get_end_index(CellDim, HorizontalMarkerIndex.nudging(CellDim))

        start_cell_nudging = self.grid.get_start_index(
            CellDim, HorizontalMarkerIndex.nudging(CellDim)
        )
        end_cell_local = self.grid.get_end_index(CellDim, HorizontalMarkerIndex.local(CellDim))

        lvn_only = False
        self.velocity_advection.run_corrector_step(
            vn_only=lvn_only,
            diagnostic_state=diagnostic_state_nh,
            prognostic_state=prognostic_state[nnew],
            z_kin_hor_e=z_fields.z_kin_hor_e,
            z_vt_ie=z_fields.z_vt_ie,
            dtime=dtime,
            ntnd=self.ntl2,
            cell_areas=self.cell_params.area,
        )

        nvar = nnew

        #  Precompute Rayleigh damping factor
        compute_z_raylfac.with_backend(run_gtfn)(
            self.metric_state_nonhydro.rayleigh_w,
            dtime,
            self.z_raylfac,
            offset_provider={},
        )
        print(f"corrector - stencil_10 start ")
        mo_solve_nonhydro_stencil_10.with_backend(run_gtfn)(
            w=prognostic_state[nnew].w,
            w_concorr_c=diagnostic_state_nh.w_concorr_c,
            ddqz_z_half=self.metric_state_nonhydro.ddqz_z_half,
            rho_now=prognostic_state[nnow].rho,
            rho_var=prognostic_state[nvar].rho,
            theta_now=prognostic_state[nnow].theta_v,
            theta_var=prognostic_state[nvar].theta_v,
            wgtfac_c=self.metric_state_nonhydro.wgtfac_c,
            theta_ref_mc=self.metric_state_nonhydro.theta_ref_mc,
            vwind_expl_wgt=self.metric_state_nonhydro.vwind_expl_wgt,
            exner_pr=diagnostic_state_nh.exner_pr,
            d_exner_dz_ref_ic=self.metric_state_nonhydro.d_exner_dz_ref_ic,
            rho_ic=diagnostic_state_nh.rho_ic,
            z_theta_v_pr_ic=self.z_theta_v_pr_ic,
            theta_v_ic=diagnostic_state_nh.theta_v_ic,
            z_th_ddz_exner_c=self.z_th_ddz_exner_c,
            dtime=dtime,
            wgt_nnow_rth=nh_constants.wgt_nnow_rth,
            wgt_nnew_rth=nh_constants.wgt_nnew_rth,
            horizontal_start=start_cell_lb_plus2,
            horizontal_end=end_cell_local,
            vertical_start=1,
            vertical_end=self.grid.num_levels,
            offset_provider={"Koff": KDim},
        )
        print(f"corrector - stencil_10 end ")
        if self.config.l_open_ubc and not self.l_vert_nested:
            raise NotImplementedError("l_open_ubc not implemented")
        print(f"corrector - stencil_17 start ")
        mo_solve_nonhydro_stencil_17.with_backend(run_gtfn)(
            hmask_dd3d=self.metric_state_nonhydro.hmask_dd3d,
            scalfac_dd3d=self.metric_state_nonhydro.scalfac_dd3d,
            inv_dual_edge_length=self.edge_geometry.inverse_dual_edge_lengths,
            z_dwdz_dd=z_fields.z_dwdz_dd,
            z_graddiv_vn=z_fields.z_graddiv_vn,
            horizontal_start=start_edge_lb_plus6,
            horizontal_end=end_edge_local_minus2,
            vertical_start=self.params.kstart_dd3d,
            vertical_end=self.grid.num_levels,
            offset_provider={
                "E2C": self.grid.get_offset_provider("E2C"),
            },
        )
        print(f"corrector - stencil_17 end ")

        if self.config.itime_scheme == 4:
            mo_solve_nonhydro_stencil_23.with_backend(run_gtfn)(
                vn_nnow=prognostic_state[nnow].vn,
                ddt_vn_apc_ntl1=diagnostic_state_nh.ddt_vn_apc_pc[self.ntl1],
                ddt_vn_apc_ntl2=diagnostic_state_nh.ddt_vn_apc_pc[self.ntl2],
                ddt_vn_phy=diagnostic_state_nh.ddt_vn_phy,
                z_theta_v_e=z_fields.z_theta_v_e,
                z_gradh_exner=z_fields.z_gradh_exner,
                vn_nnew=prognostic_state[nnew].vn,
                dtime=dtime,
                wgt_nnow_vel=nh_constants.wgt_nnow_vel,
                wgt_nnew_vel=nh_constants.wgt_nnew_vel,
                cpd=constants.CPD,
                horizontal_start=start_edge_nudging_plus1,
                horizontal_end=end_edge_local,
                vertical_start=0,
                vertical_end=self.grid.num_levels,
                offset_provider={},
            )

        if self.config.lhdiff_rcf and (
            self.config.divdamp_order == 24 or self.config.divdamp_order == 4
        ):
            # verified for e-10
            print(f"corrector - stencil_25 start ")
            mo_solve_nonhydro_stencil_25.with_backend(run_gtfn)(
                geofac_grdiv=self.interpolation_state.geofac_grdiv,
                z_graddiv_vn=z_fields.z_graddiv_vn,
                z_graddiv2_vn=self.z_graddiv2_vn,
                horizontal_start=start_edge_nudging_plus1,
                horizontal_end=end_edge_local,
                vertical_start=0,
                vertical_end=self.grid.num_levels,
                offset_provider={
                    "E2C2EO": self.grid.get_offset_provider("E2C2EO"),
                },
            )
        print(f"corrector - stencil25 end ")
        if self.config.lhdiff_rcf:
            if self.config.divdamp_order == 24 and scal_divdamp_o2 > 1.0e-6:
                mo_solve_nonhydro_stencil_26.with_backend(run_gtfn)(
                    z_graddiv_vn=z_fields.z_graddiv_vn,
                    vn=prognostic_state[nnew].vn,
                    scal_divdamp_o2=scal_divdamp_o2,
                    horizontal_start=start_edge_nudging_plus1,
                    horizontal_end=end_edge_local,
                    vertical_start=0,
                    vertical_end=self.grid.num_levels,
                    offset_provider={},
                )

            # TODO: this does not get accessed in FORTRAN
            print(
                f"damping: divdamp_fac_o2 = {self.config.divdamp_fac_o2} divdamp_fac={self.config.divdamp_fac}"
            )
            if (
                self.config.divdamp_order == 24
                and self.config.divdamp_fac_o2 <= 4 * self.config.divdamp_fac
            ):
<<<<<<< HEAD
                if self.grid.limited_area():
                    print(f"running stencil_27: 2nd order div damping")
=======
                if self.grid.limited_area:
>>>>>>> d8bf0a37
                    mo_solve_nonhydro_stencil_27.with_backend(run_gtfn)(
                        scal_divdamp=self.scal_divdamp,
                        bdy_divdamp=self._bdy_divdamp,
                        nudgecoeff_e=self.interpolation_state.nudgecoeff_e,
                        z_graddiv2_vn=self.z_graddiv2_vn,
                        vn=prognostic_state[nnew].vn,
                        horizontal_start=start_edge_nudging_plus1,
                        horizontal_end=end_edge_local,
                        vertical_start=0,
                        vertical_end=self.grid.num_levels,
                        offset_provider={},
                    )
                else:
                    print(
                        f"local area running  mo_solve_nonhydro_4th_order_divdamp: 4th order div damping"
                    )
                    mo_solve_nonhydro_4th_order_divdamp.with_backend(run_gtfn)(
                        scal_divdamp=self.scal_divdamp,
                        z_graddiv2_vn=self.z_graddiv2_vn,
                        vn=prognostic_state[nnew].vn,
                        horizontal_start=start_edge_nudging_plus1,
                        horizontal_end=end_edge_local,
                        vertical_start=0,
                        vertical_end=self.grid.num_levels,
                        offset_provider={},
                    )

        # TODO: this does not get accessed in FORTRAN
        if self.config.is_iau_active:
            print(f"corrector - stencil_28 start ")
            mo_solve_nonhydro_stencil_28(
                diagnostic_state_nh.vn_incr,
                prognostic_state[nnew].vn,
                self.config.iau_wgt_dyn,
                horizontal_start=start_edge_nudging_plus1,
                horizontal_end=end_edge_local,
                vertical_start=0,
                vertical_end=self.grid.num_levels,
                offset_provider={},
            )
        print(f"corrector - stencil_28 end ")
        # COMMUNICATION PHASE
        print(f"corrector - stencil_31 start ")
        mo_solve_nonhydro_stencil_31.with_backend(run_gtfn)(
            e_flx_avg=self.interpolation_state.e_flx_avg,
            vn=prognostic_state[nnew].vn,
            z_vn_avg=self.z_vn_avg,
            horizontal_start=start_edge_lb_plus4,
            horizontal_end=end_edge_local_minus2,
            vertical_start=0,
            vertical_end=self.grid.num_levels,
            offset_provider={
                "E2C2EO": self.grid.get_offset_provider("E2C2EO"),
            },
        )
        print(f"corrector - stencil_31 end ")

        if self.config.idiv_method == 1:
            print(f"corrector - stencil_32 start ")
            mo_solve_nonhydro_stencil_32.with_backend(run_gtfn)(
                z_rho_e=z_fields.z_rho_e,
                z_vn_avg=self.z_vn_avg,
                ddqz_z_full_e=self.metric_state_nonhydro.ddqz_z_full_e,
                z_theta_v_e=z_fields.z_theta_v_e,
                mass_fl_e=diagnostic_state_nh.mass_fl_e,
                z_theta_v_fl_e=self.z_theta_v_fl_e,
                horizontal_start=start_edge_lb_plus4,
                horizontal_end=end_edge_local_minus2,
                vertical_start=0,
                vertical_end=self.grid.num_levels,
                offset_provider={},
            )
            print(f"corrector - stencil_32 end ")
            if lprep_adv:  # Preparations for tracer advection
                if lclean_mflx:
                    print(f"corrector - stencil_33 start ")
                    mo_solve_nonhydro_stencil_33.with_backend(run_gtfn)(
                        vn_traj=prep_adv.vn_traj,
                        mass_flx_me=prep_adv.mass_flx_me,
                        horizontal_start=start_edge_lb,
                        horizontal_end=end_edge_end,
                        vertical_start=0,
                        vertical_end=self.grid.num_levels,
                        offset_provider={},
                    )
                    print(f"corrector - stencil_33 end ")
                print(f"corrector - stencil_34 start ")
                mo_solve_nonhydro_stencil_34.with_backend(run_gtfn)(
                    z_vn_avg=self.z_vn_avg,
                    mass_fl_e=diagnostic_state_nh.mass_fl_e,
                    vn_traj=prep_adv.vn_traj,
                    mass_flx_me=prep_adv.mass_flx_me,
                    r_nsubsteps=r_nsubsteps,
                    horizontal_start=start_edge_lb_plus4,
                    horizontal_end=end_edge_local_minus2,
                    vertical_start=0,
                    vertical_end=self.grid.num_levels,
                    offset_provider={},
                )
                print(f"corrector - stencil_34 end ")

        if self.config.idiv_method == 1:
            # verified for e-9
            print(f"corrector - stencil_41 start ")
            mo_solve_nonhydro_stencil_41.with_backend(run_gtfn)(
                geofac_div=self.interpolation_state.geofac_div,
                mass_fl_e=diagnostic_state_nh.mass_fl_e,
                z_theta_v_fl_e=self.z_theta_v_fl_e,
                z_flxdiv_mass=self.z_flxdiv_mass,
                z_flxdiv_theta=self.z_flxdiv_theta,
                horizontal_start=start_cell_nudging,
                horizontal_end=end_cell_local,
                vertical_start=0,
                vertical_end=self.grid.num_levels,
                offset_provider={
                    "C2E": self.grid.get_offset_provider("C2E"),
                    "C2CE": self.grid.get_offset_provider("C2CE"),
                },
            )
        print(f"corrector - stencil_14 end ")
        if self.config.itime_scheme == 4:
            print(f"corrector - stencil_42 45b start ")
            nhsolve_prog.stencils_42_44_45_45b.with_backend(run_gtfn)(
                z_w_expl=z_fields.z_w_expl,
                w_nnow=prognostic_state[nnow].w,
                ddt_w_adv_ntl1=diagnostic_state_nh.ddt_w_adv_pc[self.ntl1],
                ddt_w_adv_ntl2=diagnostic_state_nh.ddt_w_adv_pc[self.ntl2],
                z_th_ddz_exner_c=self.z_th_ddz_exner_c,
                z_contr_w_fl_l=z_fields.z_contr_w_fl_l,
                rho_ic=diagnostic_state_nh.rho_ic,
                w_concorr_c=diagnostic_state_nh.w_concorr_c,
                vwind_expl_wgt=self.metric_state_nonhydro.vwind_expl_wgt,
                z_beta=z_fields.z_beta,
                exner_nnow=prognostic_state[nnow].exner,
                rho_nnow=prognostic_state[nnow].rho,
                theta_v_nnow=prognostic_state[nnow].theta_v,
                inv_ddqz_z_full=self.metric_state_nonhydro.inv_ddqz_z_full,
                z_alpha=z_fields.z_alpha,
                vwind_impl_wgt=self.metric_state_nonhydro.vwind_impl_wgt,
                theta_v_ic=diagnostic_state_nh.theta_v_ic,
                z_q=z_fields.z_q,
                k_field=self.k_field,
                rd=constants.RD,
                cvd=constants.CVD,
                dtime=dtime,
                cpd=constants.CPD,
                wgt_nnow_vel=nh_constants.wgt_nnow_vel,
                wgt_nnew_vel=nh_constants.wgt_nnew_vel,
                nlev=self.grid.num_levels,
                horizontal_start=start_cell_nudging,
                horizontal_end=end_cell_local,
                vertical_start=0,
                vertical_end=self.grid.num_levels + 1,
                offset_provider={},
            )
            print(f"corrector - stencil_42 45b start ")
        else:
            print(f"corrector - stencil_43 45b end ")
            nhsolve_prog.stencils_43_44_45_45b.with_backend(run_gtfn)(
                z_w_expl=z_fields.z_w_expl,
                w_nnow=prognostic_state[nnow].w,
                ddt_w_adv_ntl1=diagnostic_state_nh.ddt_w_adv_pc[self.ntl1],
                z_th_ddz_exner_c=self.z_th_ddz_exner_c,
                z_contr_w_fl_l=z_fields.z_contr_w_fl_l,
                rho_ic=diagnostic_state_nh.rho_ic,
                w_concorr_c=diagnostic_state_nh.w_concorr_c,
                vwind_expl_wgt=self.metric_state_nonhydro.vwind_expl_wgt,
                z_beta=z_fields.z_beta,
                exner_nnow=prognostic_state[nnow].exner,
                rho_nnow=prognostic_state[nnow].rho,
                theta_v_nnow=prognostic_state[nnow].theta_v,
                inv_ddqz_z_full=self.metric_state_nonhydro.inv_ddqz_z_full,
                z_alpha=z_fields.z_alpha,
                vwind_impl_wgt=self.metric_state_nonhydro.vwind_impl_wgt,
                theta_v_ic=diagnostic_state_nh.theta_v_ic,
                z_q=z_fields.z_q,
                k_field=self.k_field,
                rd=constants.RD,
                cvd=constants.CVD,
                dtime=dtime,
                cpd=constants.CPD,
                nlev=self.grid.num_levels,
                horizontal_start=start_cell_nudging,
                horizontal_end=end_cell_local,
                vertical_start=0,
                vertical_end=self.grid.num_levels + 1,
                offset_provider={},
            )
            print(f"corrector - stencil_43 45b end ")

        if not self.config.l_open_ubc and not self.l_vert_nested:
            print(f"corrector - stencil_46 start ")
            mo_solve_nonhydro_stencil_46.with_backend(run_gtfn)(
                w_nnew=prognostic_state[nnew].w,
                z_contr_w_fl_l=z_fields.z_contr_w_fl_l,
                horizontal_start=start_cell_nudging,
                horizontal_end=end_cell_local,
                vertical_start=0,
                vertical_end=0,
                offset_provider={},
            )
            print(f"corrector - stencil_46 end ")

        print(f"corrector - stencil_47 49 start ")
        nhsolve_prog.stencils_47_48_49.with_backend(run_gtfn)(
            w_nnew=prognostic_state[nnew].w,
            z_contr_w_fl_l=z_fields.z_contr_w_fl_l,
            w_concorr_c=diagnostic_state_nh.w_concorr_c,
            z_rho_expl=z_fields.z_rho_expl,
            z_exner_expl=z_fields.z_exner_expl,
            rho_nnow=prognostic_state[nnow].rho,
            inv_ddqz_z_full=self.metric_state_nonhydro.inv_ddqz_z_full,
            z_flxdiv_mass=self.z_flxdiv_mass,
            exner_pr=diagnostic_state_nh.exner_pr,
            z_beta=z_fields.z_beta,
            z_flxdiv_theta=self.z_flxdiv_theta,
            theta_v_ic=diagnostic_state_nh.theta_v_ic,
            ddt_exner_phy=diagnostic_state_nh.ddt_exner_phy,
            k_field=self.k_field,
            dtime=dtime,
            cell_startindex_nudging_plus1=start_cell_nudging,
            cell_endindex_interior=end_cell_local,
            nlev=self.grid.num_levels,
            nlev_k=self.grid.num_levels + 1,
            offset_provider={
                "Koff": KDim,
            },
        )
        print(f"corrector - stencil_47 49 start ")

        # TODO: this is not tested in green line so far
        if self.config.is_iau_active:
            print(f"corrector - stencil_50 start ")
            mo_solve_nonhydro_stencil_50(
                z_rho_expl=z_fields.z_rho_expl,
                z_exner_expl=z_fields.z_exner_expl,
                rho_incr=diagnostic_state_nh.rho_incr,
                exner_incr=diagnostic_state_nh.exner_incr,
                iau_wgt_dyn=self.config.iau_wgt_dyn,
                horizontal_start=start_cell_nudging,
                horizontal_end=end_cell_local,
                vertical_start=0,
                vertical_end=self.grid.num_levels,
                offset_provider={},
            )
            print(f"corrector - stencil_50 start ")
        print(f"corrector - stencil_52 start ")
        mo_solve_nonhydro_stencil_52.with_backend(run_gtfn)(
            vwind_impl_wgt=self.metric_state_nonhydro.vwind_impl_wgt,
            theta_v_ic=diagnostic_state_nh.theta_v_ic,
            ddqz_z_half=self.metric_state_nonhydro.ddqz_z_half,
            z_alpha=z_fields.z_alpha,
            z_beta=z_fields.z_beta,
            z_w_expl=z_fields.z_w_expl,
            z_exner_expl=z_fields.z_exner_expl,
            z_q=z_fields.z_q,
            w=prognostic_state[nnew].w,
            dtime=dtime,
            cpd=constants.CPD,
            horizontal_start=start_cell_nudging,
            horizontal_end=end_cell_local,
            vertical_start=1,
            vertical_end=self.grid.num_levels,
            offset_provider={"Koff": KDim},
        )
        print(f"corrector - stencil_52 end ")
        print(f"corrector - stencil_53 start ")
        mo_solve_nonhydro_stencil_53.with_backend(run_gtfn)(
            z_q=z_fields.z_q,
            w=prognostic_state[nnew].w,
            horizontal_start=start_cell_nudging,
            horizontal_end=end_cell_local,
            vertical_start=1,
            vertical_end=self.grid.num_levels,
            offset_provider={},
        )
        print(f"corrector - stencil_52 end ")

        if self.config.rayleigh_type == constants.RAYLEIGH_KLEMP:
            print(f"corrector - stencil_54 start ")
            mo_solve_nonhydro_stencil_54.with_backend(run_gtfn)(
                z_raylfac=self.z_raylfac,
                w_1=prognostic_state[nnew].w_1,
                w=prognostic_state[nnew].w,
                horizontal_start=start_cell_nudging,
                horizontal_end=end_cell_local,
                vertical_start=1,
                vertical_end=int32(
                    self.vertical_params.index_of_damping_layer + 1
                ),  # +1 since Fortran includes boundaries
                offset_provider={},
            )
            print(f"corrector - stencil_54 end ")

        print(f"corrector - stencil_55 start ")
        mo_solve_nonhydro_stencil_55.with_backend(run_gtfn)(
            z_rho_expl=z_fields.z_rho_expl,
            vwind_impl_wgt=self.metric_state_nonhydro.vwind_impl_wgt,
            inv_ddqz_z_full=self.metric_state_nonhydro.inv_ddqz_z_full,
            rho_ic=diagnostic_state_nh.rho_ic,
            w=prognostic_state[nnew].w,
            z_exner_expl=z_fields.z_exner_expl,
            exner_ref_mc=self.metric_state_nonhydro.exner_ref_mc,
            z_alpha=z_fields.z_alpha,
            z_beta=z_fields.z_beta,
            rho_now=prognostic_state[nnow].rho,
            theta_v_now=prognostic_state[nnow].theta_v,
            exner_now=prognostic_state[nnow].exner,
            rho_new=prognostic_state[nnew].rho,
            exner_new=prognostic_state[nnew].exner,
            theta_v_new=prognostic_state[nnew].theta_v,
            dtime=dtime,
            cvd_o_rd=constants.CVD_O_RD,
            horizontal_start=start_cell_nudging,
            horizontal_end=end_cell_local,
            vertical_start=int32(self.jk_start),
            vertical_end=self.grid.num_levels,
            offset_provider={"Koff": KDim},
        )
        print(f"corrector - stencil_55 end ")

        if lprep_adv:
            if lclean_mflx:
                set_zero_c_k.with_backend(run_gtfn)(
                    field=prep_adv.mass_flx_ic,
                    horizontal_start=start_cell_nudging,
                    horizontal_end=end_cell_local,
                    vertical_start=0,
                    vertical_end=self.grid.num_levels,
                    offset_provider={},
                )
        print(f"corrector - stencil_58 start ")
        mo_solve_nonhydro_stencil_58.with_backend(run_gtfn)(
            z_contr_w_fl_l=z_fields.z_contr_w_fl_l,
            rho_ic=diagnostic_state_nh.rho_ic,
            vwind_impl_wgt=self.metric_state_nonhydro.vwind_impl_wgt,
            w=prognostic_state[nnew].w,
            mass_flx_ic=prep_adv.mass_flx_ic,
            r_nsubsteps=r_nsubsteps,
            horizontal_start=start_cell_nudging,
            horizontal_end=end_cell_local,
            vertical_start=0,
            vertical_end=self.grid.num_levels,
            offset_provider={},
        )
        print(f"corrector - stencil_58 end ")

        if lprep_adv:
            if lclean_mflx:
                set_zero_c_k.with_backend(run_gtfn)(
                    field=prep_adv.mass_flx_ic,
                    horizontal_start=start_cell_lb,
                    horizontal_end=end_cell_nudging,
                    vertical_start=0,
                    vertical_end=self.grid.num_levels + 1,
                    offset_provider={},
                )
            print(f"corrector - stencil_65 start ")
            mo_solve_nonhydro_stencil_65.with_backend(run_gtfn)(
                rho_ic=diagnostic_state_nh.rho_ic,
                vwind_expl_wgt=self.metric_state_nonhydro.vwind_expl_wgt,
                vwind_impl_wgt=self.metric_state_nonhydro.vwind_impl_wgt,
                w_now=prognostic_state[nnow].w,
                w_new=prognostic_state[nnew].w,
                w_concorr_c=diagnostic_state_nh.w_concorr_c,
                mass_flx_ic=prep_adv.mass_flx_ic,
                r_nsubsteps=r_nsubsteps,
                horizontal_start=start_cell_lb,
                horizontal_end=end_cell_nudging,
                vertical_start=0,
                vertical_end=self.grid.num_levels,
                offset_provider={},
            )
            print(f"corrector - stencil_65 end ")

        # COMMUNICATION PHASE<|MERGE_RESOLUTION|>--- conflicted
+++ resolved
@@ -156,13 +156,8 @@
 from icon4py.model.atmosphere.dycore.state_utils.z_fields import ZFields
 from icon4py.model.atmosphere.dycore.velocity.velocity_advection import VelocityAdvection
 from icon4py.model.common.dimension import CellDim, EdgeDim, KDim, VertexDim
-<<<<<<< HEAD
-from icon4py.model.common.grid.horizontal import EdgeParams, HorizontalMarkerIndex, CellParams
-from icon4py.model.common.grid.icon_grid import IconGrid
-=======
 from icon4py.model.common.grid.horizontal import EdgeParams, HorizontalMarkerIndex
 from icon4py.model.common.grid.icon import IconGrid
->>>>>>> d8bf0a37
 from icon4py.model.common.grid.vertical import VerticalModelParams
 from icon4py.model.common.states.prognostic_state import PrognosticState
 
@@ -359,7 +354,6 @@
             self.jk_start = 0
 
         _en_smag_fac_for_zero_nshift(
-<<<<<<< HEAD
             self.vertical_params.vct_a,
             self.config.divdamp_fac,
             self.config.divdamp_fac2,
@@ -371,19 +365,6 @@
             self.config.divdamp_z4,
             out=self.enh_divdamp_fac,
             offset_provider={"Koff": KDim},
-=======
-            a_vec, *fac, *z, out=enh_smag_fac, offset_provider={"Koff": KDim}
-        )
-        self.enh_divdamp_fac = enh_smag_fac
-
-        cell_areas_avg = np.sum(cell_areas) / float(self.grid.num_cells)
-        # TODO @tehrengruber: fix power
-        scal_divdamp_calcs.with_backend(run_gtfn)(
-            enh_smag_fac,
-            out,
-            cell_areas_avg,
-            offset_provider={},
->>>>>>> d8bf0a37
         )
 
         self.p_test_run = True
@@ -394,36 +375,6 @@
         return self._initialized
 
     def _allocate_local_fields(self):
-<<<<<<< HEAD
-        self.z_exner_ex_pr = _allocate(CellDim, KDim, is_halfdim=True, mesh=self.grid)
-        self.z_exner_ic = _allocate(CellDim, KDim, is_halfdim=True, mesh=self.grid)
-        self.z_dexner_dz_c_1 = _allocate(CellDim, KDim, mesh=self.grid)
-        self.z_theta_v_pr_ic = _allocate(CellDim, KDim, is_halfdim=True, mesh=self.grid)
-        self.z_th_ddz_exner_c = _allocate(CellDim, KDim, mesh=self.grid)
-        self.z_rth_pr_1 = _allocate(CellDim, KDim, mesh=self.grid)
-        self.z_rth_pr_2 = _allocate(CellDim, KDim, mesh=self.grid)
-        self.z_grad_rth_1 = _allocate(CellDim, KDim, mesh=self.grid)
-        self.z_grad_rth_2 = _allocate(CellDim, KDim, mesh=self.grid)
-        self.z_grad_rth_3 = _allocate(CellDim, KDim, mesh=self.grid)
-        self.z_grad_rth_4 = _allocate(CellDim, KDim, mesh=self.grid)
-        self.z_dexner_dz_c_2 = _allocate(CellDim, KDim, mesh=self.grid)
-        self.exner_dyn_incr = _allocate(CellDim, KDim, mesh=self.grid)
-        self.z_hydro_corr = _allocate(EdgeDim, KDim, mesh=self.grid)
-        self.z_vn_avg = _allocate(EdgeDim, KDim, mesh=self.grid)
-        self.z_theta_v_fl_e = _allocate(EdgeDim, KDim, mesh=self.grid)
-        self.z_flxdiv_mass = _allocate(CellDim, KDim, mesh=self.grid)
-        self.z_flxdiv_theta = _allocate(CellDim, KDim, mesh=self.grid)
-        self.z_rho_v = _allocate(VertexDim, KDim, mesh=self.grid)
-        self.z_theta_v_v = _allocate(VertexDim, KDim, mesh=self.grid)
-        self.z_graddiv2_vn = _allocate(EdgeDim, KDim, mesh=self.grid)
-        self.k_field = _allocate_indices(KDim, mesh=self.grid, is_halfdim=True)
-        self.z_w_concorr_me = _allocate(EdgeDim, KDim, mesh=self.grid)
-        self.z_hydro_corr_horizontal = _allocate(EdgeDim, mesh=self.grid)
-        self.z_raylfac = _allocate(KDim, mesh=self.grid)
-        self.enh_divdamp_fac = _allocate(KDim, mesh=self.grid)
-        self._bdy_divdamp = _allocate(KDim, mesh=self.grid)
-        self.scal_divdamp = _allocate(KDim, mesh=self.grid)
-=======
         self.z_exner_ex_pr = _allocate(CellDim, KDim, is_halfdim=True, grid=self.grid)
         self.z_exner_ic = _allocate(CellDim, KDim, is_halfdim=True, grid=self.grid)
         self.z_dexner_dz_c_1 = _allocate(CellDim, KDim, grid=self.grid)
@@ -449,8 +400,9 @@
         self.z_w_concorr_me = _allocate(EdgeDim, KDim, grid=self.grid)
         self.z_hydro_corr_horizontal = _allocate(EdgeDim, grid=self.grid)
         self.z_raylfac = _allocate(KDim, grid=self.grid)
->>>>>>> d8bf0a37
-
+        self.enh_divdamp_fac = _allocate(KDim, grid=self.grid)
+        self._bdy_divdamp = _allocate(KDim, grid=self.grid)
+        self.scal_divdamp = _allocate(KDim, grid=self.grid)
     def set_timelevels(self, nnow, nnew):
         #  Set time levels of ddt_adv fields for call to velocity_tendencies
         if self.config.itime_scheme == 4:
@@ -612,7 +564,7 @@
             z_vt_ie=z_fields.z_vt_ie,
             dtime=dtime,
             ntnd=self.ntl1,
-            cell_areas=self.cell_params.area,
+            cell_areas=self.cell_areas,
         )
 
         p_dthalf = 0.5 * dtime
@@ -687,12 +639,8 @@
         )
 
         # initialize nest boundary points of z_rth_pr with zero
-<<<<<<< HEAD
-        if self.grid.limited_area():
+        if self.grid.limited_area:
             print("predictor stencil_01 start")
-=======
-        if self.grid.limited_area:
->>>>>>> d8bf0a37
             mo_solve_nonhydro_stencil_01.with_backend(run_gtfn)(
                 z_rth_pr_1=self.z_rth_pr_1,
                 z_rth_pr_2=self.z_rth_pr_2,
@@ -1599,12 +1547,8 @@
                 self.config.divdamp_order == 24
                 and self.config.divdamp_fac_o2 <= 4 * self.config.divdamp_fac
             ):
-<<<<<<< HEAD
-                if self.grid.limited_area():
+                if self.grid.limited_area:
                     print(f"running stencil_27: 2nd order div damping")
-=======
-                if self.grid.limited_area:
->>>>>>> d8bf0a37
                     mo_solve_nonhydro_stencil_27.with_backend(run_gtfn)(
                         scal_divdamp=self.scal_divdamp,
                         bdy_divdamp=self._bdy_divdamp,
@@ -1704,7 +1648,6 @@
                     vertical_end=self.grid.num_levels,
                     offset_provider={},
                 )
-                print(f"corrector - stencil_34 end ")
 
         if self.config.idiv_method == 1:
             # verified for e-9
