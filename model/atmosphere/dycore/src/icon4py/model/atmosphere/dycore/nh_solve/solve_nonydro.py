--- conflicted
+++ resolved
@@ -153,12 +153,9 @@
     set_zero_e_k,
 )
 from icon4py.model.atmosphere.dycore.state_utils.z_fields import ZFields
-<<<<<<< HEAD
 from icon4py.model.atmosphere.dycore.velocity import velocity_advection
 from icon4py.model.common.decomposition.definitions import ExchangeRuntime, SingleNodeExchange
-=======
 from icon4py.model.atmosphere.dycore.velocity.velocity_advection import VelocityAdvection
->>>>>>> 43455d26
 from icon4py.model.common.dimension import CellDim, EdgeDim, KDim, VertexDim
 from icon4py.model.common.grid.horizontal import EdgeParams, HorizontalMarkerIndex
 from icon4py.model.common.grid.icon_grid import IconGrid
@@ -352,16 +349,10 @@
             owner_mask,
         )
         self._allocate_local_fields()
-<<<<<<< HEAD
-        self._initialized = True
-        # TODO (magdalena) vertical nesting only makes sense in the context of (horizontal) nesting, which we don't support.
-        if self.grid.lvert_nest():
-=======
 
         # TODO (magdalena) vertical nesting is only relevant in the context of
         #      horizontal nesting, since we don't support this we should remove this option
         if grid.lvert_nest():
->>>>>>> 43455d26
             self.l_vert_nested = True
             self.jk_start = 1
         else:
@@ -984,21 +975,16 @@
                     "Koff": KDim,
                 },
             )
-<<<<<<< HEAD
-        # TODO (magdalena) what is 64 ? replace with constant or k level dependent value
-        z_hydro_corr_horizontal = np_as_located_field(EdgeDim)(np.asarray(self.z_hydro_corr)[:, 64])
-=======
         # TODO (magdalena) what is 64?
         self.z_hydro_corr_horizontal = np_as_located_field(EdgeDim)(
             np.asarray(self.z_hydro_corr)[:, 64]
         )
->>>>>>> 43455d26
 
         if self.config.igradp_method == 3:
             mo_solve_nonhydro_stencil_22.with_backend(run_gtfn)(
                 ipeidx_dsl=self.metric_state_nonhydro.ipeidx_dsl,
                 pg_exdist=self.metric_state_nonhydro.pg_exdist,
-                z_hydro_corr=z_hydro_corr_horizontal,
+                z_hydro_corr=self.z_hydro_corr_horizontal,
                 z_gradh_exner=z_fields.z_gradh_exner,
                 horizontal_start=start_edge_nudging_plus1,
                 horizontal_end=end_edge_end,
@@ -1352,13 +1338,8 @@
                 vertical_end=int32(self.grid.n_lev() + 1),
                 offset_provider={},
             )
-<<<<<<< HEAD
-        # TODO (magdalena) remove if condition?
-        if config.lhdiff_rcf and config.divdamp_type >= 3:
-=======
 
         if self.config.lhdiff_rcf and self.config.divdamp_type >= 3:
->>>>>>> 43455d26
             mo_solve_nonhydro_stencil_56_63.with_backend(run_gtfn)(
                 inv_ddqz_z_full=self.metric_state_nonhydro.inv_ddqz_z_full,
                 w=prognostic_state[nnew].w,
