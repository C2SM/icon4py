--- conflicted
+++ resolved
@@ -44,14 +44,8 @@
     )
 
     ddt_w_adv = where(
-<<<<<<< HEAD
-        levelmask & cfl_clipping & owner_mask,
-        ddt_w_adv
-        + difcoef * area * neighbor_sum(w(C2E2CO) * geofac_n2s, axis=C2E2CODim),
-=======
         levmask & cfl_clipping & owner_mask,
         ddt_w_adv + difcoef * area * neighbor_sum(w(C2E2CO) * geofac_n2s, axis=C2E2CODim),
->>>>>>> 10e848c9
         ddt_w_adv,
     )
 
