# ICON4Py - ICON inspired code in Python and GT4Py
#
# Copyright (c) 2022-2024, ETH Zurich and MeteoSwiss
# All rights reserved.
#
<<<<<<< HEAD
# This file is free software: you can redistribute it and/or modify it under
# the terms of the GNU General Public License as published by the
# Free Software Foundation, either version 3 of the License, or any later
# version. See the LICENSE.txt file at the top-level directory of this
# distribution for a copy of the license or check <https://www.gnu.org/licenses/>.
#
# SPDX-License-Identifier: GPL-3.0-or-later

from gt4py.next.common import GridType
from gt4py.next.ffront.decorator import field_operator, program, scan_operator
from gt4py.next.ffront.fbuiltins import Field, broadcast, int32, where

from icon4py.model.common.dimension import CellDim, KDim
from icon4py.model.common.type_alias import wpfloat


@scan_operator(axis=KDim, forward=True, init=0.0)
def _set_w_level_1_scan(state: wpfloat, field: wpfloat) -> wpfloat:
    return state + field


@field_operator
def _set_w_level_1(
    w: Field[[CellDim, KDim], wpfloat], k_field: Field[[KDim], int32]
) -> Field[[CellDim, KDim], wpfloat]:
    w_1 = where(k_field == 0, w, 0.0)
    w_1 = _set_w_level_1_scan(w_1)
    return w_1


@field_operator
def _apply_rayleigh_damping_mechanism(
    z_raylfac: Field[[KDim], wpfloat],
    w_1: Field[[CellDim, KDim], wpfloat],
    w: Field[[CellDim, KDim], wpfloat],
) -> Field[[CellDim, KDim], wpfloat]:
    """Formerly known as _mo_solve_nonhydro_stencil_54."""
    z_raylfac = broadcast(z_raylfac, (CellDim, KDim))
    w_wp = z_raylfac * w + (wpfloat("1.0") - z_raylfac) * w_1
    return w_wp


@program(grid_type=GridType.UNSTRUCTURED)
def apply_rayleigh_damping_mechanism(
    z_raylfac: Field[[KDim], wpfloat],
    w_1: Field[[CellDim, KDim], wpfloat],
    w: Field[[CellDim, KDim], wpfloat],
    horizontal_start: int32,
    horizontal_end: int32,
    vertical_start: int32,
    vertical_end: int32,
):
    _apply_rayleigh_damping_mechanism(
        z_raylfac,
        w_1,
        w,
        out=w,
        domain={
            CellDim: (horizontal_start, horizontal_end),
            KDim: (vertical_start, vertical_end),
        },
    )
=======
# Please, refer to the LICENSE file in the root directory.
# SPDX-License-Identifier: BSD-3-Clause
>>>>>>> 1d0c14f1
<|MERGE_RESOLUTION|>--- conflicted
+++ resolved
@@ -3,70 +3,5 @@
 # Copyright (c) 2022-2024, ETH Zurich and MeteoSwiss
 # All rights reserved.
 #
-<<<<<<< HEAD
-# This file is free software: you can redistribute it and/or modify it under
-# the terms of the GNU General Public License as published by the
-# Free Software Foundation, either version 3 of the License, or any later
-# version. See the LICENSE.txt file at the top-level directory of this
-# distribution for a copy of the license or check <https://www.gnu.org/licenses/>.
-#
-# SPDX-License-Identifier: GPL-3.0-or-later
-
-from gt4py.next.common import GridType
-from gt4py.next.ffront.decorator import field_operator, program, scan_operator
-from gt4py.next.ffront.fbuiltins import Field, broadcast, int32, where
-
-from icon4py.model.common.dimension import CellDim, KDim
-from icon4py.model.common.type_alias import wpfloat
-
-
-@scan_operator(axis=KDim, forward=True, init=0.0)
-def _set_w_level_1_scan(state: wpfloat, field: wpfloat) -> wpfloat:
-    return state + field
-
-
-@field_operator
-def _set_w_level_1(
-    w: Field[[CellDim, KDim], wpfloat], k_field: Field[[KDim], int32]
-) -> Field[[CellDim, KDim], wpfloat]:
-    w_1 = where(k_field == 0, w, 0.0)
-    w_1 = _set_w_level_1_scan(w_1)
-    return w_1
-
-
-@field_operator
-def _apply_rayleigh_damping_mechanism(
-    z_raylfac: Field[[KDim], wpfloat],
-    w_1: Field[[CellDim, KDim], wpfloat],
-    w: Field[[CellDim, KDim], wpfloat],
-) -> Field[[CellDim, KDim], wpfloat]:
-    """Formerly known as _mo_solve_nonhydro_stencil_54."""
-    z_raylfac = broadcast(z_raylfac, (CellDim, KDim))
-    w_wp = z_raylfac * w + (wpfloat("1.0") - z_raylfac) * w_1
-    return w_wp
-
-
-@program(grid_type=GridType.UNSTRUCTURED)
-def apply_rayleigh_damping_mechanism(
-    z_raylfac: Field[[KDim], wpfloat],
-    w_1: Field[[CellDim, KDim], wpfloat],
-    w: Field[[CellDim, KDim], wpfloat],
-    horizontal_start: int32,
-    horizontal_end: int32,
-    vertical_start: int32,
-    vertical_end: int32,
-):
-    _apply_rayleigh_damping_mechanism(
-        z_raylfac,
-        w_1,
-        w,
-        out=w,
-        domain={
-            CellDim: (horizontal_start, horizontal_end),
-            KDim: (vertical_start, vertical_end),
-        },
-    )
-=======
 # Please, refer to the LICENSE file in the root directory.
 # SPDX-License-Identifier: BSD-3-Clause
->>>>>>> 1d0c14f1
