--- conflicted
+++ resolved
@@ -28,11 +28,7 @@
     nflatlev: gtx.int32,
 ) -> fa.CellKField[vpfloat]:
     w_concorr_c = concat_where(
-<<<<<<< HEAD
-        nflatlev + 1 <= dims.KDim < nlev,
-=======
         (nflatlev + 1 <= dims.KDim) & (dims.KDim < nlev),
->>>>>>> 924e40d9
         _compute_contravariant_correction_of_w(e_bln_c_s, z_w_concorr_me, wgtfac_c),
         _compute_contravariant_correction_of_w_for_lower_boundary(
             e_bln_c_s, z_w_concorr_me, wgtfacq_c
