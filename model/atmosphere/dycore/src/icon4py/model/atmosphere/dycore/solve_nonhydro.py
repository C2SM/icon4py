# ICON4Py - ICON inspired code in Python and GT4Py
#
# Copyright (c) 2022-2024, ETH Zurich and MeteoSwiss
# All rights reserved.
#
# Please, refer to the LICENSE file in the root directory.
# SPDX-License-Identifier: BSD-3-Clause
# ruff: noqa: ERA001, B008

import logging
import dataclasses
from typing import Final, Optional

import gt4py.next as gtx
from gt4py.next import backend as gtx_backend

from icon4py.model.atmosphere.dycore import dycore_states
import icon4py.model.atmosphere.dycore.solve_nonhydro_stencils as nhsolve_stencils
import icon4py.model.common.grid.states as grid_states
import icon4py.model.common.utils as common_utils
from icon4py.model.common.utils import data_allocation as data_alloc

from icon4py.model.common import constants
from icon4py.model.atmosphere.dycore.stencils import (
    compute_edge_diagnostics_for_dycore_and_update_vn,
    compute_results_for_thermodynamic_variables,
)
from icon4py.model.atmosphere.dycore.stencils.init_cell_kdim_field_with_zero_wp import (
    init_cell_kdim_field_with_zero_wp,
)

from icon4py.model.atmosphere.dycore.stencils import compute_cell_diagnostics_for_dycore
from icon4py.model.atmosphere.dycore.stencils.accumulate_prep_adv_fields import (
    accumulate_prep_adv_fields,
)
from icon4py.model.atmosphere.dycore.stencils.interpolate_contravariant_correction_from_edges_on_model_levels_to_cells_on_half_levels import (
    interpolate_contravariant_correction_from_edges_on_model_levels_to_cells_on_half_levels,
)
from icon4py.model.atmosphere.dycore.stencils.compute_hydrostatic_correction_term import (
    compute_hydrostatic_correction_term,
)
from icon4py.model.atmosphere.dycore.stencils.compute_approx_of_2nd_vertical_derivative_of_exner import (
    compute_approx_of_2nd_vertical_derivative_of_exner,
)
from icon4py.model.atmosphere.dycore.stencils.compute_avg_vn import compute_avg_vn
from icon4py.model.atmosphere.dycore.stencils.compute_avg_vn_and_graddiv_vn_and_vt import (
    compute_avg_vn_and_graddiv_vn_and_vt,
)
from icon4py.model.atmosphere.dycore.stencils import vertically_implicit_dycore_solver
from icon4py.model.atmosphere.dycore.stencils.compute_dwdz_for_divergence_damping import (
    compute_dwdz_for_divergence_damping,
)
from icon4py.model.atmosphere.dycore.stencils.compute_exner_from_rhotheta import (
    compute_exner_from_rhotheta,
)
from icon4py.model.atmosphere.dycore.stencils.compute_mass_flux import compute_mass_flux
from icon4py.model.atmosphere.dycore.stencils.compute_theta_and_exner import (
    compute_theta_and_exner,
)
from icon4py.model.atmosphere.dycore.stencils.compute_vn_on_lateral_boundary import (
    compute_vn_on_lateral_boundary,
)
from icon4py.model.atmosphere.dycore.stencils.mo_icon_interpolation_scalar_cells2verts_scalar_ri_dsl import (
    mo_icon_interpolation_scalar_cells2verts_scalar_ri_dsl,
)
from icon4py.model.atmosphere.dycore.stencils.init_two_edge_kdim_fields_with_zero_wp import (
    init_two_edge_kdim_fields_with_zero_wp,
)
from icon4py.model.atmosphere.dycore import (
    dycore_states,
    dycore_utils,
)
from icon4py.model.atmosphere.dycore.stencils.update_mass_flux_weighted import (
    update_mass_flux_weighted,
)
from icon4py.model.atmosphere.dycore.stencils.update_theta_v import update_theta_v
from icon4py.model.atmosphere.dycore.velocity_advection import (
    VelocityAdvection,
)
from icon4py.model.common.decomposition import definitions as decomposition
from icon4py.model.common import dimension as dims, model_options
from icon4py.model.common.grid import (
    base as grid_def,
    horizontal as h_grid,
    vertical as v_grid,
    icon as icon_grid,
)
from icon4py.model.common.math import smagorinsky
from icon4py.model.common.states import prognostic_state as prognostics
from icon4py.model.common import field_type_aliases as fa, type_alias as ta


# flake8: noqa
log = logging.getLogger(__name__)


@dataclasses.dataclass
class IntermediateFields:
    """
    Encapsulate internal fields of SolveNonHydro that contain shared state over predictor and corrector step.

    Encapsulates internal fields used in SolveNonHydro. Fields (and the class!)
    follow the naming convention of ICON to prepend local fields of a module with z_. Contrary to
    other such z_ fields inside SolveNonHydro the fields in this dataclass
    contain state that is built up over the predictor and corrector part in a timestep.
    """

    horizontal_pressure_gradient: fa.EdgeKField[float]
    """
    Declared as z_gradh_exner in ICON.
    """
    tridiagonal_alpha_coeff_at_cells_on_half_levels: fa.EdgeKField[
        ta.vpfloat
    ]  # TODO: change this back to KHalfDim, but how do we treat it wrt to field_operators and domain?
    """
    Declared as z_alpha in ICON.
    """
    tridiagonal_beta_coeff_at_cells_on_model_levels: fa.CellKField[ta.vpfloat]
    """
    Declared as z_beta in ICON.
    """
    exner_explicit_term: fa.CellKField[ta.wpfloat]
    """
    Declared as z_exner_expl in ICON.
    """
    vertical_mass_flux_at_cells_on_half_levels: fa.EdgeKField[
        ta.wpfloat
    ]  # TODO: change this back to KHalfDim, but how do we treat it wrt to field_operators and domain?
    """
    Declared as z_contr_w_fl_l in ICON.
    """
    rho_at_edges_on_model_levels: fa.EdgeKField[ta.wpfloat]
    """
    Declared as z_rho_e in ICON.
    """
    theta_v_at_edges_on_model_levels: fa.EdgeKField[ta.wpfloat]
    """
    Declared as z_theta_v_e in ICON.
    """
    horizontal_kinetic_energy_at_edges_on_model_levels: fa.EdgeKField[ta.vpfloat]
    """
    Declared as z_kin_hor_e in ICON.
    """
    tangential_wind_on_half_levels: fa.EdgeKField[ta.vpfloat]
    """
    Declared as z_vt_ie in ICON. Tangential wind at edge on k-half levels. NOTE THAT IT ONLY HAS nlev LEVELS because it is only used for computing horizontal advection of w and thus level nlevp1 is not needed because w[nlevp1-1] is diagnostic.
    """
    horizontal_gradient_of_normal_wind_divergence: fa.EdgeKField[ta.vpfloat]
    """
    Declared as z_graddiv_vn in ICON.
    """
    rho_explicit_term: fa.CellKField[ta.wpfloat]
    """
    Declared as z_rho_expl in ICON.
    """
    dwdz_at_cells_on_model_levels: fa.CellKField[ta.vpfloat]
    """
    Declared as z_dwdz_dd in ICON.
    """

    @classmethod
    def allocate(
        cls,
        grid: grid_def.BaseGrid,
        backend: Optional[gtx_backend.Backend] = None,
    ):
        return IntermediateFields(
            horizontal_pressure_gradient=data_alloc.zero_field(
                grid, dims.EdgeDim, dims.KDim, backend=backend
            ),
            tridiagonal_alpha_coeff_at_cells_on_half_levels=data_alloc.zero_field(
                grid, dims.CellDim, dims.KDim, extend={dims.KDim: 1}, backend=backend
            ),
            tridiagonal_beta_coeff_at_cells_on_model_levels=data_alloc.zero_field(
                grid, dims.CellDim, dims.KDim, backend=backend
            ),
            exner_explicit_term=data_alloc.zero_field(
                grid, dims.CellDim, dims.KDim, backend=backend
            ),
            vertical_mass_flux_at_cells_on_half_levels=data_alloc.zero_field(
                grid, dims.CellDim, dims.KDim, extend={dims.KDim: 1}, backend=backend
            ),
            rho_at_edges_on_model_levels=data_alloc.zero_field(
                grid, dims.EdgeDim, dims.KDim, backend=backend
            ),
            theta_v_at_edges_on_model_levels=data_alloc.zero_field(
                grid, dims.EdgeDim, dims.KDim, backend=backend
            ),
            horizontal_gradient_of_normal_wind_divergence=data_alloc.zero_field(
                grid, dims.EdgeDim, dims.KDim, backend=backend
            ),
            rho_explicit_term=data_alloc.zero_field(grid, dims.CellDim, dims.KDim, backend=backend),
            dwdz_at_cells_on_model_levels=data_alloc.zero_field(
                grid, dims.CellDim, dims.KDim, backend=backend
            ),
            horizontal_kinetic_energy_at_edges_on_model_levels=data_alloc.zero_field(
                grid, dims.EdgeDim, dims.KDim, backend=backend
            ),
            tangential_wind_on_half_levels=data_alloc.zero_field(
                grid, dims.EdgeDim, dims.KDim, backend=backend
            ),
        )


class NonHydrostaticConfig:
    """
    Contains necessary parameter to configure a nonhydro run.

    Encapsulates namelist parameters and derived parameters.
    TODO: (magdalena) values should be read from a configuration file.
    Default values are taken from the defaults in the corresponding ICON Fortran namelist files.
    """

    def __init__(
        self,
        itime_scheme: dycore_states.TimeSteppingScheme = dycore_states.TimeSteppingScheme.MOST_EFFICIENT,
        iadv_rhotheta: dycore_states.RhoThetaAdvectionType = dycore_states.RhoThetaAdvectionType.MIURA,
        igradp_method: dycore_states.HorizontalPressureDiscretizationType = dycore_states.HorizontalPressureDiscretizationType.TAYLOR_HYDRO,
        ndyn_substeps_var: float = 5.0,
        rayleigh_type: model_options.RayleighType = model_options.RayleighType.KLEMP,
        rayleigh_coeff: float = 0.05,
        divdamp_order: dycore_states.DivergenceDampingOrder = dycore_states.DivergenceDampingOrder.COMBINED,  # the ICON default is 4,
        is_iau_active: bool = False,
        iau_wgt_dyn: float = 0.0,
        divdamp_type: dycore_states.DivergenceDampingType = dycore_states.DivergenceDampingType.THREE_DIMENSIONAL,
        divdamp_trans_start: float = 12500.0,
        divdamp_trans_end: float = 17500.0,
        l_vert_nested: bool = False,
        rhotheta_offctr: float = -0.1,
        veladv_offctr: float = 0.25,
        max_nudging_coeff: float = 0.02,
        fourth_order_divdamp_factor: float = 0.0025,
        fourth_order_divdamp_factor2: float = 0.004,
        fourth_order_divdamp_factor3: float = 0.004,
        fourth_order_divdamp_factor4: float = 0.004,
        fourth_order_divdamp_z: float = 32500.0,
        fourth_order_divdamp_z2: float = 40000.0,
        fourth_order_divdamp_z3: float = 60000.0,
        fourth_order_divdamp_z4: float = 80000.0,
    ):
        # parameters from namelist diffusion_nml
        self.itime_scheme: int = itime_scheme

        #: Miura scheme for advection of rho and theta
        self.iadv_rhotheta: dycore_states.RhoThetaAdvectionType = iadv_rhotheta
        #: Use truly horizontal pressure-gradient computation to ensure numerical
        #: stability without heavy orography smoothing
        self.igradp_method: dycore_states.HorizontalPressureDiscretizationType = igradp_method

        #: number of dynamics substeps per fast-physics timestep
        self.ndyn_substeps_var: float = ndyn_substeps_var

        #: type of Rayleigh damping
        self.rayleigh_type: constants.RayleighType = rayleigh_type
        # used for calculation of rayleigh_w, rayleigh_vn in mo_vertical_grid.f90
        self.rayleigh_coeff: float = rayleigh_coeff

        #: order of divergence damping
        self.divdamp_order: dycore_states.DivergenceDampingOrder = divdamp_order

        #: type of divergence damping
        self.divdamp_type: dycore_states.DivergenceDampingType = divdamp_type
        #: Lower and upper bound of transition zone between 2D and 3D divergence damping in case of divdamp_type = 32 [m]
        self.divdamp_trans_start: float = divdamp_trans_start
        self.divdamp_trans_end: float = divdamp_trans_end

        #: off-centering for density and potential temperature at interface levels.
        #: Specifying a negative value here reduces the amount of vertical
        #: wind off-centering needed for stability of sound waves.
        self.rhotheta_offctr: float = rhotheta_offctr

        #: off-centering of velocity advection in corrector step
        self.veladv_offctr: float = veladv_offctr

        #: scaling factor for divergence damping
        self.fourth_order_divdamp_factor: float = fourth_order_divdamp_factor
        """
        Declared as divdamp_fac in ICON. It is a scaling factor for fourth order divergence damping between
        heights of fourth_order_divdamp_z and fourth_order_divdamp_z2.
        """
        self.fourth_order_divdamp_factor2: float = fourth_order_divdamp_factor2
        """
        Declared as divdamp_fac2 in ICON. It is a scaling factor for fourth order divergence damping between
        heights of fourth_order_divdamp_z and fourth_order_divdamp_z2. Divergence damping factor reaches
        fourth_order_divdamp_factor2 at fourth_order_divdamp_z2.
        """
        self.fourth_order_divdamp_factor3: float = fourth_order_divdamp_factor3
        """
        Declared as divdamp_fac3 in ICON. It is a scaling factor to determine the quadratic vertical
        profile of fourth order divergence damping factor between heights of fourth_order_divdamp_z2
        and fourth_order_divdamp_z4.
        """
        self.fourth_order_divdamp_factor4: float = fourth_order_divdamp_factor4
        """
        Declared as divdamp_fac4 in ICON. It is a scaling factor to determine the quadratic vertical
        profile of fourth order divergence damping factor between heights of fourth_order_divdamp_z2
        and fourth_order_divdamp_z4. Divergence damping factor reaches fourth_order_divdamp_factor4
        at fourth_order_divdamp_z4.
        """
        self.fourth_order_divdamp_z: float = fourth_order_divdamp_z
        """
        Declared as divdamp_z in ICON. The upper limit in height where divergence damping factor is a constant.
        """
        self.fourth_order_divdamp_z2: float = fourth_order_divdamp_z2
        """
        Declared as divdamp_z2 in ICON. The upper limit in height above fourth_order_divdamp_z where divergence
        damping factor decreases as a linear function of height.
        """
        self.fourth_order_divdamp_z3: float = fourth_order_divdamp_z3
        """
        Declared as divdamp_z3 in ICON. Am intermediate height between fourth_order_divdamp_z2 and
        fourth_order_divdamp_z4 where divergence damping factor decreases quadratically with height.
        """
        self.fourth_order_divdamp_z4: float = fourth_order_divdamp_z4
        """
        Declared as divdamp_z4 in ICON. The upper limit in height where divergence damping factor decreases
        quadratically with height.
        """

        #: parameters from other namelists:

        #: from mo_interpol_nml.f90
        self.nudge_max_coeff: float = max_nudging_coeff

        #: from mo_run_nml.f90
        #: use vertical nesting
        self.l_vert_nested: bool = l_vert_nested

        #: from mo_initicon_nml.f90/ mo_initicon_config.f90
        #: whether IAU is active at current time
        self.is_iau_active: bool = is_iau_active
        #: IAU weight for dynamics fields
        self.iau_wgt_dyn: float = iau_wgt_dyn

        self._validate()

    def _validate(self):
        """Apply consistency checks and validation on configuration parameters."""

        if self.l_vert_nested:
            raise NotImplementedError("Vertical nesting support not implemented")

        if self.igradp_method != dycore_states.HorizontalPressureDiscretizationType.TAYLOR_HYDRO:
            raise NotImplementedError("igradp_method can only be 3")

        if self.itime_scheme != dycore_states.TimeSteppingScheme.MOST_EFFICIENT:
            raise NotImplementedError("itime_scheme can only be 4")

        if self.divdamp_order != dycore_states.DivergenceDampingOrder.COMBINED:
            raise NotImplementedError("divdamp_order can only be 24")

        if self.divdamp_type == dycore_states.DivergenceDampingType.TWO_DIMENSIONAL:
            raise NotImplementedError(
                "`DivergenceDampingType.TWO_DIMENSIONAL` (2) is not yet implemented"
            )


class NonHydrostaticParams:
    """Calculates derived quantities depending on the NonHydrostaticConfig."""

    def __init__(self, config: NonHydrostaticConfig):
        #:  start level for 3D divergence damping terms
        #: this is only different from 0 if divdamp_type == 32: calculation done in mo_vertical_grid.f90
        self.starting_vertical_index_for_3d_divdamp: Final[int] = 0
        """
        Declared as kstart_dd3d in ICON.
        """

        #: Weighting coefficients for velocity advection if tendency averaging is used
        #: The off-centering specified here turned out to be beneficial to numerical
        #: stability in extreme situations
        self.advection_explicit_weight_parameter: Final[float] = 0.5 - config.veladv_offctr
        """
        Declared as wgt_nnow_vel in ICON.
        """
        self.advection_implicit_weight_parameter: Final[float] = 0.5 + config.veladv_offctr
        """
        Declared as wgt_nnew_vel in ICON.
        """

        #: Weighting coefficients for rho and theta at interface levels in the corrector step
        #: This empirically determined weighting minimizes the vertical wind off-centering
        #: needed for numerical stability of vertical sound wave propagation
        self.rhotheta_implicit_weight_parameter: Final[float] = 0.5 + config.rhotheta_offctr
        """
        Declared as wgt_nnew_rth in ICON.
        """
        self.rhotheta_explicit_weight_parameter: Final[float] = (
            1.0 - self.rhotheta_implicit_weight_parameter
        )
        """
        Declared as wgt_nnow_rth in ICON.
        """


class SolveNonhydro:
    def __init__(
        self,
        grid: icon_grid.IconGrid,
        config: NonHydrostaticConfig,
        params: NonHydrostaticParams,
        metric_state_nonhydro: dycore_states.MetricStateNonHydro,
        interpolation_state: dycore_states.InterpolationState,
        vertical_params: v_grid.VerticalGrid,
        edge_geometry: grid_states.EdgeParams,
        cell_geometry: grid_states.CellParams,
        owner_mask: fa.CellField[bool],
        backend: Optional[gtx_backend.Backend],
        exchange: decomposition.ExchangeRuntime = decomposition.SingleNodeExchange(),
    ):
        self._exchange = exchange
        self._backend = backend

        self._grid = grid
        self._config = config
        self._params = params
        self._metric_state_nonhydro = metric_state_nonhydro
        self._interpolation_state = interpolation_state
        self._vertical_params = vertical_params
        self._edge_geometry = edge_geometry
        self._cell_params = cell_geometry

        self._compute_theta_and_exner = compute_theta_and_exner.with_backend(self._backend).compile(
            vertical_start=[gtx.int32(0)],
            vertical_end=[gtx.int32(self._grid.num_levels)],
            offset_provider={},
        )
        self._compute_exner_from_rhotheta = compute_exner_from_rhotheta.with_backend(
            self._backend
        ).compile(
            vertical_start=[gtx.int32(0)],
            vertical_end=[gtx.int32(self._grid.num_levels)],
            offset_provider={},
        )
        self._update_theta_v = update_theta_v.with_backend(self._backend).compile(
            vertical_start=[gtx.int32(0)],
            vertical_end=[gtx.int32(self._grid.num_levels)],
            offset_provider={},
        )
        self._mo_icon_interpolation_scalar_cells2verts_scalar_ri_dsl = (
            mo_icon_interpolation_scalar_cells2verts_scalar_ri_dsl.with_backend(
                self._backend
            ).compile(
                vertical_start=[gtx.int32(0)],
                vertical_end=[gtx.int32(self._grid.num_levels)],
                offset_provider=self._grid.connectivities,
            )
        )
        self._init_two_edge_kdim_fields_with_zero_wp = (
            init_two_edge_kdim_fields_with_zero_wp.with_backend(self._backend).compile(
                vertical_start=[gtx.int32(0)],
                vertical_end=[gtx.int32(self._grid.num_levels)],
                offset_provider={},
            )
        )
        self._compute_hydrostatic_correction_term = (
            compute_hydrostatic_correction_term.with_backend(self._backend).compile(
                vertical_start=[gtx.int32(self._grid.num_levels - 1)],
                vertical_end=[gtx.int32(self._grid.num_levels)],
                offset_provider=self._grid.connectivities,
            )
        )
        self._compute_theta_rho_face_values_and_pressure_gradient_and_update_vn = compute_edge_diagnostics_for_dycore_and_update_vn.compute_theta_rho_face_values_and_pressure_gradient_and_update_vn.with_backend(
            self._backend
        ).compile(
            iau_wgt_dyn=[self._config.iau_wgt_dyn],
            is_iau_active=[self._config.is_iau_active],
            limited_area=[self._grid.limited_area],
            iadv_rhotheta=[self._config.iadv_rhotheta],
            igradp_method=[self._config.igradp_method],
            nflatlev=[self._vertical_params.nflatlev],
            nflat_gradp=[self._vertical_params.nflat_gradp],
            vertical_start=[gtx.int32(0)],
            vertical_end=[gtx.int32(self._grid.num_levels)],
            offset_provider=self._grid.connectivities,
        )
        self._apply_divergence_damping_and_update_vn = compute_edge_diagnostics_for_dycore_and_update_vn.apply_divergence_damping_and_update_vn.with_backend(
            self._backend
        ).compile(
            iau_wgt_dyn=[self._config.iau_wgt_dyn],
            is_iau_active=[self._config.is_iau_active],
            limited_area=[self._grid.limited_area],
            divdamp_order=[self._config.divdamp_order],
            starting_vertical_index_for_3d_divdamp=[
                self._params.starting_vertical_index_for_3d_divdamp
            ],
            vertical_start=[gtx.int32(0)],
            vertical_end=[gtx.int32(self._grid.num_levels)],
            offset_provider=self._grid.connectivities,
        )
        self._compute_vn_on_lateral_boundary = compute_vn_on_lateral_boundary.with_backend(
            self._backend
        ).compile(
            vertical_start=[gtx.int32(0)],
            vertical_end=[gtx.int32(self._grid.num_levels)],
            offset_provider={},
        )
        self._compute_avg_vn_and_graddiv_vn_and_vt = (
            compute_avg_vn_and_graddiv_vn_and_vt.with_backend(self._backend)
        ).compile(
            vertical_start=[gtx.int32(0)],
            vertical_end=[gtx.int32(self._grid.num_levels)],
            offset_provider=self._grid.connectivities,
        )
        self._compute_mass_flux = compute_mass_flux.with_backend(self._backend).compile(
            vertical_start=[gtx.int32(0)],
            vertical_end=[gtx.int32(self._grid.num_levels)],
            offset_provider={},
        )
        self._vertically_implicit_solver_at_predictor_step = vertically_implicit_dycore_solver.vertically_implicit_solver_at_predictor_step.with_backend(
            self._backend
        ).compile(
            iau_wgt_dyn=[self._config.iau_wgt_dyn],
            is_iau_active=[self._config.is_iau_active],
            rayleigh_type=[self._config.rayleigh_type],
            divdamp_type=[self._config.divdamp_type],
            index_of_damping_layer=[self._vertical_params.end_index_of_damping_layer],
            starting_vertical_index_for_3d_divdamp=[
                self._params.starting_vertical_index_for_3d_divdamp
            ],
            kstart_moist=[self._vertical_params.kstart_moist],
            vertical_start=[gtx.int32(0)],
            vertical_end=[gtx.int32(self._grid.num_levels + 1)],
            offset_provider=[self._grid.connectivities],
        )
        self._vertically_implicit_solver_at_corrector_step = vertically_implicit_dycore_solver.vertically_implicit_solver_at_corrector_step.with_backend(
            self._backend
        ).compile(
            ndyn_substeps_var=[float(self._config.ndyn_substeps_var)],
            iau_wgt_dyn=[self._config.iau_wgt_dyn],
            is_iau_active=[self._config.is_iau_active],
            rayleigh_type=[self._config.rayleigh_type],
            index_of_damping_layer=[self._vertical_params.end_index_of_damping_layer],
            kstart_moist=[self._vertical_params.kstart_moist],
            vertical_start=[gtx.int32(0)],
            vertical_end=[gtx.int32(self._grid.num_levels + 1)],
            offset_provider=[self._grid.connectivities],
        )
        self._compute_dwdz_for_divergence_damping = (
            compute_dwdz_for_divergence_damping.with_backend(self._backend)
        ).compile(
            vertical_end=[gtx.int32(self._grid.num_levels)],
            offset_provider=self._grid.connectivities,
        )
        self._compute_avg_vn = compute_avg_vn.with_backend(self._backend).compile(
            vertical_start=[gtx.int32(0)],
            vertical_end=[gtx.int32(self._grid.num_levels)],
            offset_provider=self._grid.connectivities,
        )
        self._accumulate_prep_adv_fields = accumulate_prep_adv_fields.with_backend(
            self._backend
        ).compile(
            vertical_start=[gtx.int32(0)],
            vertical_end=[gtx.int32(self._grid.num_levels)],
            offset_provider={},
        )
        self._init_cell_kdim_field_with_zero_wp = init_cell_kdim_field_with_zero_wp.with_backend(
            self._backend
        ).compile(
            vertical_start=[gtx.int32(0)],
            vertical_end=[gtx.int32(self._grid.num_levels + 1)],
            offset_provider={},
        )
        self._update_mass_flux_weighted = update_mass_flux_weighted.with_backend(
            self._backend
        ).compile(
            vertical_start=[gtx.int32(0)],
            vertical_end=[gtx.int32(self._grid.num_levels)],
            offset_provider={},
        )

        self._compute_perturbed_quantities_and_interpolation = compute_cell_diagnostics_for_dycore.compute_perturbed_quantities_and_interpolation.with_backend(
            self._backend
        ).compile(
            nflatlev=[self._vertical_params.nflatlev],
            nflat_gradp=[self._vertical_params.nflat_gradp],
            limited_area=[self._grid.limited_area],
            igradp_method=[self._config.igradp_method],
            vertical_start=[gtx.int32(0)],
            vertical_end=[gtx.int32(self._grid.num_levels + 1)],
            offset_provider={},
        )

        self._interpolate_rho_theta_v_to_half_levels_and_compute_pressure_buoyancy_acceleration = compute_cell_diagnostics_for_dycore.interpolate_rho_theta_v_to_half_levels_and_compute_pressure_buoyancy_acceleration.with_backend(
            self._backend
        ).compile(
            vertical_start=[gtx.int32(0)],
            vertical_end=[gtx.int32(self._grid.num_levels + 1)],
            offset_provider={},
        )
        self._predictor_stencils_35_36 = nhsolve_stencils.predictor_stencils_35_36.with_backend(
            self._backend
        ).compile(
            nflatlev_startindex=[self._vertical_params.nflatlev],
            vertical_start=[gtx.int32(0)],
            vertical_end=[gtx.int32(self._grid.num_levels)],
            offset_provider=self._grid.connectivities,
        )
        self._predictor_stencils_37_38 = (
            nhsolve_stencils.predictor_stencils_37_38.with_backend(self._backend)
            .with_connectivities(self._grid.connectivities)
            .freeze()
        )
        self._stencils_39_40 = nhsolve_stencils.stencils_39_40.with_backend(self._backend).compile(
            nflatlev_startindex_plus1=[self._vertical_params.nflatlev + gtx.int32(1)],
            nlev=[self._grid.num_levels],
            vertical_start=[gtx.int32(0)],
            vertical_end=[gtx.int32(self._grid.num_levels + 1)],
            offset_provider=self._grid.connectivities,
        )
        self._stencils_61_62 = nhsolve_stencils.stencils_61_62.with_backend(self._backend).compile(
            vertical_start=[gtx.int32(0)],
            vertical_end=[gtx.int32(self._grid.num_levels + 1)],
            offset_provider={},
        )
<<<<<<< HEAD
        self._predictor_stencils_37_38 = nhsolve_stencils.predictor_stencils_37_38.with_backend(
            self._backend
        )
        self._interpolate_contravariant_correction_from_edges_on_model_levels_to_cells_on_half_levels = interpolate_contravariant_correction_from_edges_on_model_levels_to_cells_on_half_levels.interpolate_contravariant_correction_from_edges_on_model_levels_to_cells_on_half_levels.with_backend(
            self._backend
        )
        self._stencils_61_62 = nhsolve_stencils.stencils_61_62.with_backend(self._backend)
=======
>>>>>>> 4566d532
        self._en_smag_fac_for_zero_nshift = smagorinsky.en_smag_fac_for_zero_nshift.with_backend(
            self._backend
        ).compile(offset_provider={"Koff": dims.KDim})
        self._init_test_fields = nhsolve_stencils.init_test_fields.with_backend(
            self._backend
        ).compile(offset_provider={})
        if self._config.divdamp_type == 32:
            xp = data_alloc.import_array_ns(self._backend)
            self.starting_vertical_index_for_3d_divdamp = xp.min(
                xp.where(self._metric_state_nonhydro.scaling_factor_for_3d_divdamp.ndarray > 0.0)[0]
            )

        self.velocity_advection = VelocityAdvection(
            grid,
            metric_state_nonhydro,
            interpolation_state,
            vertical_params,
            edge_geometry,
            owner_mask,
            backend=self._backend,
        )
        self._allocate_local_fields()
        self._determine_local_domains()

        self._en_smag_fac_for_zero_nshift(
            self._vertical_params.interface_physical_height,
            self._config.fourth_order_divdamp_factor,
            self._config.fourth_order_divdamp_factor2,
            self._config.fourth_order_divdamp_factor3,
            self._config.fourth_order_divdamp_factor4,
            self._config.fourth_order_divdamp_z,
            self._config.fourth_order_divdamp_z2,
            self._config.fourth_order_divdamp_z3,
            self._config.fourth_order_divdamp_z4,
            self.interpolated_fourth_order_divdamp_factor,
            offset_provider={"Koff": dims.KDim},
        )

        self.p_test_run = True

    def _allocate_local_fields(self):
        self.temporal_extrapolation_of_perturbed_exner = data_alloc.zero_field(
            self._grid,
            dims.CellDim,
            dims.KDim,
            dtype=ta.vpfloat,
            extend={dims.KDim: 1},
            backend=self._backend,
        )
        """
        Declared as z_exner_ex_pr in ICON.
        """
        self.exner_at_cells_on_half_levels = data_alloc.zero_field(
            self._grid,
            dims.CellDim,
            dims.KDim,
            dtype=ta.vpfloat,
            extend={dims.KDim: 1},
            backend=self._backend,
        )
        """
        Declared as z_exner_ic in ICON.
        """
        self.ddz_of_temporal_extrapolation_of_perturbed_exner_on_model_levels = (
            data_alloc.zero_field(
                self._grid, dims.CellDim, dims.KDim, dtype=ta.vpfloat, backend=self._backend
            )
        )
        """
        Declared as z_dexner_dz_c_1 in ICON.
        """
        self.perturbed_theta_v_at_cells_on_half_levels = data_alloc.zero_field(
            self._grid,
            dims.CellDim,
            dims.KDim,
            dtype=ta.vpfloat,
            extend={dims.KDim: 1},
            backend=self._backend,
        )

        """
        Declared as z_theta_v_pr_ic in ICON.
        """
        self.pressure_buoyancy_acceleration_at_cells_on_half_levels = data_alloc.zero_field(
            self._grid, dims.CellDim, dims.KDim, dtype=ta.vpfloat, backend=self._backend
        )
        """
        Declared as z_th_ddz_exner_c in ICON. theta' dpi0/dz + theta (1 - eta_impl) dpi'/dz.
        It represents the vertical pressure gradient and buoyancy acceleration.
        Note that it only has nlev because it is only used in computation of the explicit
        term for updating w, and w at model top/bottom is diagnosed.
        """
        self.perturbed_rho_at_cells_on_model_levels = data_alloc.zero_field(
            self._grid, dims.CellDim, dims.KDim, dtype=ta.vpfloat, backend=self._backend
        )
        """
        Declared as z_rth_pr_1 in ICON.
        """
        self.perturbed_theta_v_at_cells_on_model_levels = data_alloc.zero_field(
            self._grid, dims.CellDim, dims.KDim, dtype=ta.vpfloat, backend=self._backend
        )
        """
        Declared as z_rth_pr_2 in ICON.
        """
        self.d2dz2_of_temporal_extrapolation_of_perturbed_exner_on_model_levels = (
            data_alloc.zero_field(
                self._grid, dims.CellDim, dims.KDim, dtype=ta.vpfloat, backend=self._backend
            )
        )
        """
        Declared as z_dexner_dz_c_2 in ICON.
        """
        self.z_vn_avg = data_alloc.zero_field(
            self._grid, dims.EdgeDim, dims.KDim, dtype=ta.wpfloat, backend=self._backend
        )
        self.theta_v_flux_at_edges_on_model_levels = data_alloc.zero_field(
            self._grid, dims.EdgeDim, dims.KDim, dtype=ta.wpfloat, backend=self._backend
        )
        """
        Declared as z_theta_v_fl_e in ICON.
        """
        self.z_rho_v = data_alloc.zero_field(
            self._grid, dims.VertexDim, dims.KDim, dtype=ta.wpfloat, backend=self._backend
        )
        self.z_theta_v_v = data_alloc.zero_field(
            self._grid, dims.VertexDim, dims.KDim, dtype=ta.wpfloat, backend=self._backend
        )
        self.k_field = data_alloc.index_field(
            self._grid, dims.KDim, extend={dims.KDim: 1}, backend=self._backend
        )
        self.edge_field = data_alloc.index_field(self._grid, dims.EdgeDim, backend=self._backend)
        self._contravariant_correction_at_edges_on_model_levels = data_alloc.zero_field(
            self._grid, dims.EdgeDim, dims.KDim, dtype=ta.vpfloat, backend=self._backend
        )
        """
        Declared as z_w_concorr_me in ICON. vn dz/dn + vt dz/dt, z is topography height
        """
        self.hydrostatic_correction = data_alloc.zero_field(
            self._grid, dims.EdgeDim, dims.KDim, dtype=ta.vpfloat, backend=self._backend
        )
        """
        Declared as z_hydro_corr in ICON. Used for computation of horizontal pressure gradient over steep slope.
        """
        self.rayleigh_damping_factor = data_alloc.zero_field(
            self._grid, dims.KDim, dtype=ta.wpfloat, backend=self._backend
        )
        """
        Declared as z_raylfac in ICON.
        """
        self.interpolated_fourth_order_divdamp_factor = data_alloc.zero_field(
            self._grid, dims.KDim, dtype=ta.wpfloat, backend=self._backend
        )
        """
        Declared as enh_divdamp_fac in ICON.
        """
        self.reduced_fourth_order_divdamp_coeff_at_nest_boundary = data_alloc.zero_field(
            self._grid, dims.KDim, dtype=ta.wpfloat, backend=self._backend
        )
        """
        Declared as bdy_divdamp in ICON.
        """
        self.fourth_order_divdamp_scaling_coeff = data_alloc.zero_field(
            self._grid, dims.KDim, dtype=ta.wpfloat, backend=self._backend
        )
        """
        Declared as scal_divdamp in ICON.
        """
        self.intermediate_fields = IntermediateFields.allocate(
            grid=self._grid, backend=self._backend
        )

    def _determine_local_domains(self):
        vertex_domain = h_grid.domain(dims.VertexDim)
        cell_domain = h_grid.domain(dims.CellDim)
        edge_domain = h_grid.domain(dims.EdgeDim)
        edge_halo_level_2 = edge_domain(h_grid.Zone.HALO_LEVEL_2)

        self._start_cell_lateral_boundary = self._grid.start_index(
            cell_domain(h_grid.Zone.LATERAL_BOUNDARY)
        )
        self._start_cell_lateral_boundary_level_3 = self._grid.start_index(
            cell_domain(h_grid.Zone.LATERAL_BOUNDARY_LEVEL_3)
        )
        self._start_cell_nudging = self._grid.start_index(cell_domain(h_grid.Zone.NUDGING))
        self._start_cell_local = self._grid.start_index(cell_domain(h_grid.Zone.LOCAL))
        self._start_cell_halo = self._grid.start_index(cell_domain(h_grid.Zone.HALO))
        self._start_cell_halo_level_2 = self._grid.start_index(
            cell_domain(h_grid.Zone.HALO_LEVEL_2)
        )

        self._end_cell_lateral_boundary_level_4 = self._grid.end_index(
            cell_domain(h_grid.Zone.LATERAL_BOUNDARY_LEVEL_4)
        )
        self._end_cell_local = self._grid.end_index(cell_domain(h_grid.Zone.LOCAL))
        self._end_cell_halo = self._grid.end_index(cell_domain(h_grid.Zone.HALO))
        self._end_cell_halo_level_2 = self._grid.end_index(cell_domain(h_grid.Zone.HALO_LEVEL_2))
        self._end_cell_end = self._grid.end_index(cell_domain(h_grid.Zone.END))

        self._start_edge_lateral_boundary = self._grid.start_index(
            edge_domain(h_grid.Zone.LATERAL_BOUNDARY)
        )
        self._start_edge_lateral_boundary_level_5 = self._grid.start_index(
            edge_domain(h_grid.Zone.LATERAL_BOUNDARY_LEVEL_5)
        )
        self._start_edge_lateral_boundary_level_7 = self._grid.start_index(
            edge_domain(h_grid.Zone.LATERAL_BOUNDARY_LEVEL_7)
        )
        self._start_edge_nudging_level_2 = self._grid.start_index(
            edge_domain(h_grid.Zone.NUDGING_LEVEL_2)
        )

        self._start_edge_halo_level_2 = self._grid.start_index(edge_halo_level_2)

        self._end_edge_nudging = self._grid.end_index(edge_domain(h_grid.Zone.NUDGING))
        self._end_edge_local = self._grid.end_index(edge_domain(h_grid.Zone.LOCAL))
        self._end_edge_halo = self._grid.end_index(edge_domain(h_grid.Zone.HALO))
        self._end_edge_halo_level_2 = self._grid.end_index(edge_halo_level_2)
        self._end_edge_end = self._grid.end_index(edge_domain(h_grid.Zone.END))

        self._start_vertex_lateral_boundary_level_2 = self._grid.start_index(
            vertex_domain(h_grid.Zone.LATERAL_BOUNDARY_LEVEL_2)
        )
        self._end_vertex_halo = self._grid.end_index(vertex_domain(h_grid.Zone.HALO))

    def time_step(
        self,
        diagnostic_state_nh: dycore_states.DiagnosticStateNonHydro,
        prognostic_states: common_utils.TimeStepPair[prognostics.PrognosticState],
        prep_adv: dycore_states.PrepAdvection,
        second_order_divdamp_factor: float,
        dtime: float,
        at_initial_timestep: bool,
        lprep_adv: bool,
        at_first_substep: bool,
        at_last_substep: bool,
    ):
        """
        Update prognostic variables (prognostic_states.next) after the dynamical process over one substep.
        Args:
            diagnostic_state_nh: diagnostic variables used for solving the governing equations. It includes local variables and the physics tendency term that comes from physics
            prognostic_states: prognostic variables
            prep_adv: variables for tracer advection
            second_order_divdamp_factor: Originally declared as divdamp_fac_o2 in ICON. Second order (nabla2) divergence damping coefficient.
            dtime: time step
            at_initial_timestep: initial time step of the model run
            lprep_adv: Preparation for tracer advection
            at_first_substep: first substep
            at_last_substep: last substep
        """
        log.info(
            f"running timestep: dtime = {dtime}, initial_timestep = {at_initial_timestep}, first_substep = {at_first_substep}, last_substep = {at_last_substep}, prep_adv = {lprep_adv}"
        )

        if self.p_test_run:
            self._init_test_fields(
                self.intermediate_fields.rho_at_edges_on_model_levels,
                self.intermediate_fields.theta_v_at_edges_on_model_levels,
                self.intermediate_fields.dwdz_at_cells_on_model_levels,
                self.intermediate_fields.horizontal_gradient_of_normal_wind_divergence,
                self._start_edge_lateral_boundary,
                self._end_edge_local,
                self._start_cell_lateral_boundary,
                self._end_cell_end,
                vertical_start=gtx.int32(0),
                vertical_end=self._grid.num_levels,
                offset_provider={},
            )

        self.run_predictor_step(
            diagnostic_state_nh=diagnostic_state_nh,
            prognostic_states=prognostic_states,
            z_fields=self.intermediate_fields,
            dtime=dtime,
            at_initial_timestep=at_initial_timestep,
            at_first_substep=at_first_substep,
        )

        self.run_corrector_step(
            diagnostic_state_nh=diagnostic_state_nh,
            prognostic_states=prognostic_states,
            z_fields=self.intermediate_fields,
            prep_adv=prep_adv,
            second_order_divdamp_factor=second_order_divdamp_factor,
            dtime=dtime,
            lprep_adv=lprep_adv,
            at_first_substep=at_first_substep,
            at_last_substep=at_last_substep,
        )

        if self._grid.limited_area:
            self._compute_theta_and_exner(
                bdy_halo_c=self._metric_state_nonhydro.bdy_halo_c,
                rho=prognostic_states.next.rho,
                theta_v=prognostic_states.next.theta_v,
                exner=prognostic_states.next.exner,
                rd_o_cvd=constants.RD_O_CVD,
                rd_o_p0ref=constants.RD_O_P0REF,
                horizontal_start=self._start_cell_local,
                horizontal_end=self._end_cell_end,
                vertical_start=0,
                vertical_end=self._grid.num_levels,
                offset_provider={},
            )

            self._compute_exner_from_rhotheta(
                rho=prognostic_states.next.rho,
                theta_v=prognostic_states.next.theta_v,
                exner=prognostic_states.next.exner,
                rd_o_cvd=constants.RD_O_CVD,
                rd_o_p0ref=constants.RD_O_P0REF,
                horizontal_start=self._start_cell_lateral_boundary,
                horizontal_end=self._end_cell_lateral_boundary_level_4,
                vertical_start=0,
                vertical_end=self._grid.num_levels,
                offset_provider={},
            )

        self._update_theta_v(
            mask_prog_halo_c=self._metric_state_nonhydro.mask_prog_halo_c,
            rho_now=prognostic_states.current.rho,
            theta_v_now=prognostic_states.current.theta_v,
            exner_new=prognostic_states.next.exner,
            exner_now=prognostic_states.current.exner,
            rho_new=prognostic_states.next.rho,
            theta_v_new=prognostic_states.next.theta_v,
            horizontal_start=self._start_cell_halo,
            horizontal_end=self._end_cell_end,
            vertical_start=0,
            vertical_end=self._grid.num_levels,
            offset_provider={},
        )

    # flake8: noqa: C901
    def run_predictor_step(
        self,
        diagnostic_state_nh: dycore_states.DiagnosticStateNonHydro,
        prognostic_states: common_utils.TimeStepPair[prognostics.PrognosticState],
        z_fields: IntermediateFields,
        dtime: float,
        at_initial_timestep: bool,
        at_first_substep: bool,
    ):
        """
        Runs the predictor step of the non-hydrostatic solver.
        """

        log.info(
            f"running predictor step: dtime = {dtime}, initial_timestep = {at_initial_timestep} at_first_substep = {at_first_substep}"
        )

        if at_first_substep:
            # Recompute only vn tendency
            skip_compute_predictor_vertical_advection: bool = (
                self._config.itime_scheme == dycore_states.TimeSteppingScheme.MOST_EFFICIENT
                and not (at_initial_timestep and at_first_substep)
            )

            self.velocity_advection.run_predictor_step(
                skip_compute_predictor_vertical_advection=skip_compute_predictor_vertical_advection,
                diagnostic_state=diagnostic_state_nh,
                prognostic_state=prognostic_states.current,
                contravariant_correction_at_edges_on_model_levels=self._contravariant_correction_at_edges_on_model_levels,
                horizontal_kinetic_energy_at_edges_on_model_levels=z_fields.horizontal_kinetic_energy_at_edges_on_model_levels,
                tangential_wind_on_half_levels=z_fields.tangential_wind_on_half_levels,
                dtime=dtime,
                cell_areas=self._cell_params.area,
            )

        #  Precompute Rayleigh damping factor
        dycore_utils._compute_rayleigh_damping_factor(
            rayleigh_w=self._metric_state_nonhydro.rayleigh_w,
            dtime=dtime,
            out=self.rayleigh_damping_factor,
            offset_provider={},
        )

        self._compute_perturbed_quantities_and_interpolation(
            temporal_extrapolation_of_perturbed_exner=self.temporal_extrapolation_of_perturbed_exner,
            ddz_of_temporal_extrapolation_of_perturbed_exner_on_model_levels=self.ddz_of_temporal_extrapolation_of_perturbed_exner_on_model_levels,
            d2dz2_of_temporal_extrapolation_of_perturbed_exner_on_model_levels=self.d2dz2_of_temporal_extrapolation_of_perturbed_exner_on_model_levels,
            perturbed_exner_at_cells_on_model_levels=diagnostic_state_nh.perturbed_exner_at_cells_on_model_levels,
            exner_at_cells_on_half_levels=self.exner_at_cells_on_half_levels,
            perturbed_rho_at_cells_on_model_levels=self.perturbed_rho_at_cells_on_model_levels,
            perturbed_theta_v_at_cells_on_model_levels=self.perturbed_theta_v_at_cells_on_model_levels,
            rho_at_cells_on_half_levels=diagnostic_state_nh.rho_at_cells_on_half_levels,
            perturbed_theta_v_at_cells_on_half_levels=self.perturbed_theta_v_at_cells_on_half_levels,
            theta_v_at_cells_on_half_levels=diagnostic_state_nh.theta_v_at_cells_on_half_levels,
            current_rho=prognostic_states.current.rho,
            reference_rho_at_cells_on_model_levels=self._metric_state_nonhydro.reference_rho_at_cells_on_model_levels,
            current_theta_v=prognostic_states.current.theta_v,
            reference_theta_at_cells_on_model_levels=self._metric_state_nonhydro.reference_theta_at_cells_on_model_levels,
            reference_theta_at_cells_on_half_levels=self._metric_state_nonhydro.reference_theta_at_cells_on_half_levels,
            wgtfacq_c=self._metric_state_nonhydro.wgtfacq_c,
            wgtfac_c=self._metric_state_nonhydro.wgtfac_c,
            exner_w_explicit_weight_parameter=self._metric_state_nonhydro.exner_w_explicit_weight_parameter,
            ddz_of_reference_exner_at_cells_on_half_levels=self._metric_state_nonhydro.ddz_of_reference_exner_at_cells_on_half_levels,
            ddqz_z_half=self._metric_state_nonhydro.ddqz_z_half,
            pressure_buoyancy_acceleration_at_cells_on_half_levels=self.pressure_buoyancy_acceleration_at_cells_on_half_levels,
            time_extrapolation_parameter_for_exner=self._metric_state_nonhydro.time_extrapolation_parameter_for_exner,
            current_exner=prognostic_states.current.exner,
            reference_exner_at_cells_on_model_levels=self._metric_state_nonhydro.reference_exner_at_cells_on_model_levels,
            inv_ddqz_z_full=self._metric_state_nonhydro.inv_ddqz_z_full,
            d2dexdz2_fac1_mc=self._metric_state_nonhydro.d2dexdz2_fac1_mc,
            d2dexdz2_fac2_mc=self._metric_state_nonhydro.d2dexdz2_fac2_mc,
            limited_area=self._grid.limited_area,
            igradp_method=self._config.igradp_method,
            nflatlev=self._vertical_params.nflatlev,
            nflat_gradp=self._vertical_params.nflat_gradp,
            start_cell_lateral_boundary=self._start_cell_lateral_boundary,
            start_cell_lateral_boundary_level_3=self._start_cell_lateral_boundary_level_3,
            start_cell_halo_level_2=self._start_cell_halo_level_2,
            end_cell_end=self._end_cell_end,
            end_cell_halo=self._end_cell_halo,
            end_cell_halo_level_2=self._end_cell_halo_level_2,
            horizontal_start=gtx.int32(0),
            horizontal_end=gtx.int32(self._grid.num_cells),
            vertical_start=gtx.int32(0),
            vertical_end=gtx.int32(self._grid.num_levels + 1),
            offset_provider=self._grid.connectivities,
        )

        # Compute rho and theta at edges for horizontal flux divergence term
        if self._config.iadv_rhotheta == dycore_states.RhoThetaAdvectionType.SIMPLE:
            self._mo_icon_interpolation_scalar_cells2verts_scalar_ri_dsl(
                p_cell_in=prognostic_states.current.rho,
                c_intp=self._interpolation_state.c_intp,
                p_vert_out=self.z_rho_v,
                horizontal_start=self._start_vertex_lateral_boundary_level_2,
                horizontal_end=self._end_vertex_halo,
                vertical_start=0,
                vertical_end=self._grid.num_levels,  # UBOUND(p_cell_in,2)
                offset_provider=self._grid.connectivities,
            )
            self._mo_icon_interpolation_scalar_cells2verts_scalar_ri_dsl(
                p_cell_in=prognostic_states.current.theta_v,
                c_intp=self._interpolation_state.c_intp,
                p_vert_out=self.z_theta_v_v,
                horizontal_start=self._start_vertex_lateral_boundary_level_2,
                horizontal_end=self._end_vertex_halo,
                vertical_start=0,
                vertical_end=self._grid.num_levels,
                offset_provider=self._grid.connectivities,
            )

        log.debug(
            f"predictor: start stencil compute_theta_rho_face_values_and_pressure_gradient_and_update_vn"
        )
        if (
            self._config.igradp_method
            == dycore_states.HorizontalPressureDiscretizationType.TAYLOR_HYDRO
        ):
            self._compute_hydrostatic_correction_term(
                theta_v=prognostic_states.current.theta_v,
                ikoffset=self._metric_state_nonhydro.vertoffset_gradp,
                zdiff_gradp=self._metric_state_nonhydro.zdiff_gradp,
                theta_v_ic=diagnostic_state_nh.theta_v_at_cells_on_half_levels,
                inv_ddqz_z_full=self._metric_state_nonhydro.inv_ddqz_z_full,
                inv_dual_edge_length=self._edge_geometry.inverse_dual_edge_lengths,
                z_hydro_corr=self.hydrostatic_correction,
                grav_o_cpd=constants.GRAV_O_CPD,
                horizontal_start=self._start_edge_nudging_level_2,
                horizontal_end=self._end_edge_local,
                vertical_start=self._grid.num_levels - 1,
                vertical_end=self._grid.num_levels,
                offset_provider=self._grid.connectivities,
            )
            lowest_level = self._grid.num_levels - 1
            hydrostatic_correction_on_lowest_level = gtx.as_field(
                (dims.EdgeDim,),
                self.hydrostatic_correction.ndarray[:, lowest_level],
                allocator=self._backend.allocator,
            )
        self._compute_theta_rho_face_values_and_pressure_gradient_and_update_vn(
            rho_at_edges_on_model_levels=z_fields.rho_at_edges_on_model_levels,
            theta_v_at_edges_on_model_levels=z_fields.theta_v_at_edges_on_model_levels,
            horizontal_pressure_gradient=z_fields.horizontal_pressure_gradient,
            next_vn=prognostic_states.next.vn,
            current_vn=prognostic_states.current.vn,
            tangential_wind=diagnostic_state_nh.tangential_wind,
            reference_rho_at_edges_on_model_levels=self._metric_state_nonhydro.reference_rho_at_edges_on_model_levels,
            reference_theta_at_edges_on_model_levels=self._metric_state_nonhydro.reference_theta_at_edges_on_model_levels,
            perturbed_rho_at_cells_on_model_levels=self.perturbed_rho_at_cells_on_model_levels,
            perturbed_theta_v_at_cells_on_model_levels=self.perturbed_theta_v_at_cells_on_model_levels,
            temporal_extrapolation_of_perturbed_exner=self.temporal_extrapolation_of_perturbed_exner,
            ddz_of_temporal_extrapolation_of_perturbed_exner_on_model_levels=self.ddz_of_temporal_extrapolation_of_perturbed_exner_on_model_levels,
            d2dz2_of_temporal_extrapolation_of_perturbed_exner_on_model_levels=self.d2dz2_of_temporal_extrapolation_of_perturbed_exner_on_model_levels,
            hydrostatic_correction_on_lowest_level=hydrostatic_correction_on_lowest_level,
            predictor_normal_wind_advective_tendency=diagnostic_state_nh.normal_wind_advective_tendency.predictor,
            normal_wind_tendency_due_to_slow_physics_process=diagnostic_state_nh.normal_wind_tendency_due_to_slow_physics_process,
            normal_wind_iau_increment=diagnostic_state_nh.normal_wind_iau_increment,
            geofac_grg_x=self._interpolation_state.geofac_grg_x,
            geofac_grg_y=self._interpolation_state.geofac_grg_y,
            pos_on_tplane_e_x=self._interpolation_state.pos_on_tplane_e_1,
            pos_on_tplane_e_y=self._interpolation_state.pos_on_tplane_e_2,
            primal_normal_cell_x=self._edge_geometry.primal_normal_cell[0],
            dual_normal_cell_x=self._edge_geometry.dual_normal_cell[0],
            primal_normal_cell_y=self._edge_geometry.primal_normal_cell[1],
            dual_normal_cell_y=self._edge_geometry.dual_normal_cell[1],
            ddxn_z_full=self._metric_state_nonhydro.ddxn_z_full,
            c_lin_e=self._interpolation_state.c_lin_e,
            ikoffset=self._metric_state_nonhydro.vertoffset_gradp,
            zdiff_gradp=self._metric_state_nonhydro.zdiff_gradp,
            ipeidx_dsl=self._metric_state_nonhydro.pg_edgeidx_dsl,
            pg_exdist=self._metric_state_nonhydro.pg_exdist,
            inv_dual_edge_length=self._edge_geometry.inverse_dual_edge_lengths,
            dtime=dtime,
            iau_wgt_dyn=self._config.iau_wgt_dyn,
            is_iau_active=self._config.is_iau_active,
            limited_area=self._grid.limited_area,
            iadv_rhotheta=self._config.iadv_rhotheta,
            igradp_method=self._config.igradp_method,
            nflatlev=self._vertical_params.nflatlev,
            nflat_gradp=self._vertical_params.nflat_gradp,
            start_edge_halo_level_2=self._start_edge_halo_level_2,
            end_edge_halo_level_2=self._end_edge_halo_level_2,
            start_edge_lateral_boundary=self._start_edge_lateral_boundary,
            end_edge_halo=self._end_edge_halo,
            start_edge_lateral_boundary_level_7=self._start_edge_lateral_boundary_level_7,
            start_edge_nudging_level_2=self._start_edge_nudging_level_2,
            end_edge_local=self._end_edge_local,
            end_edge_end=self._end_edge_end,
            horizontal_start=gtx.int32(0),
            horizontal_end=gtx.int32(self._grid.num_edges),
            vertical_start=gtx.int32(0),
            vertical_end=gtx.int32(self._grid.num_levels),
            offset_provider=self._grid.connectivities,
        )

        if self._grid.limited_area:
            self._compute_vn_on_lateral_boundary(
                grf_tend_vn=diagnostic_state_nh.grf_tend_vn,
                vn_now=prognostic_states.current.vn,
                vn_new=prognostic_states.next.vn,
                dtime=dtime,
                horizontal_start=self._start_edge_lateral_boundary,
                horizontal_end=self._end_edge_nudging,
                vertical_start=0,
                vertical_end=self._grid.num_levels,
                offset_provider={},
            )
        log.debug("exchanging prognostic field 'vn' and local field 'rho_at_edges_on_model_levels'")
        self._exchange.exchange_and_wait(
            dims.EdgeDim, prognostic_states.next.vn, z_fields.rho_at_edges_on_model_levels
        )

        self._compute_avg_vn_and_graddiv_vn_and_vt(
            e_flx_avg=self._interpolation_state.e_flx_avg,
            vn=prognostic_states.next.vn,
            geofac_grdiv=self._interpolation_state.geofac_grdiv,
            rbf_vec_coeff_e=self._interpolation_state.rbf_vec_coeff_e,
            z_vn_avg=self.z_vn_avg,
            z_graddiv_vn=z_fields.horizontal_gradient_of_normal_wind_divergence,
            vt=diagnostic_state_nh.tangential_wind,
            horizontal_start=self._start_edge_lateral_boundary_level_5,
            horizontal_end=self._end_edge_halo_level_2,
            vertical_start=0,
            vertical_end=self._grid.num_levels,
            offset_provider=self._grid.connectivities,
        )

        self._compute_mass_flux(
            z_rho_e=z_fields.rho_at_edges_on_model_levels,
            z_vn_avg=self.z_vn_avg,
            ddqz_z_full_e=self._metric_state_nonhydro.ddqz_z_full_e,
            z_theta_v_e=z_fields.theta_v_at_edges_on_model_levels,
            mass_fl_e=diagnostic_state_nh.mass_flux_at_edges_on_model_levels,
            z_theta_v_fl_e=self.theta_v_flux_at_edges_on_model_levels,
            horizontal_start=self._start_edge_lateral_boundary_level_5,
            horizontal_end=self._end_edge_halo_level_2,
            vertical_start=0,
            vertical_end=self._grid.num_levels,
            offset_provider={},
        )

        self._predictor_stencils_35_36(
            vn=prognostic_states.next.vn,
            ddxn_z_full=self._metric_state_nonhydro.ddxn_z_full,
            ddxt_z_full=self._metric_state_nonhydro.ddxt_z_full,
            vt=diagnostic_state_nh.tangential_wind,
            z_w_concorr_me=self._contravariant_correction_at_edges_on_model_levels,
            wgtfac_e=self._metric_state_nonhydro.wgtfac_e,
            vn_ie=diagnostic_state_nh.vn_on_half_levels,
            z_vt_ie=z_fields.tangential_wind_on_half_levels,
            z_kin_hor_e=z_fields.horizontal_kinetic_energy_at_edges_on_model_levels,
            k_field=self.k_field,
            nflatlev_startindex=self._vertical_params.nflatlev,
            horizontal_start=self._start_edge_lateral_boundary_level_5,
            horizontal_end=self._end_edge_halo_level_2,
            vertical_start=0,
            vertical_end=self._grid.num_levels,
            offset_provider=self._grid.connectivities,
        )

        self._predictor_stencils_37_38(
            vn=prognostic_states.next.vn,
            vt=diagnostic_state_nh.tangential_wind,
            vn_ie=diagnostic_state_nh.vn_on_half_levels,
            z_vt_ie=z_fields.tangential_wind_on_half_levels,
            z_kin_hor_e=z_fields.horizontal_kinetic_energy_at_edges_on_model_levels,
            wgtfacq_e_dsl=self._metric_state_nonhydro.wgtfacq_e,
            horizontal_start=self._start_edge_lateral_boundary_level_5,
            horizontal_end=self._end_edge_halo_level_2,
            vertical_start=0,
            vertical_end=self._grid.num_levels + 1,
            offset_provider=self._grid.connectivities,
        )

        self._interpolate_contravariant_correction_from_edges_on_model_levels_to_cells_on_half_levels(
            e_bln_c_s=self._interpolation_state.e_bln_c_s,
            contravariant_correction_at_edges_on_model_levels=self._contravariant_correction_at_edges_on_model_levels,
            wgtfac_c=self._metric_state_nonhydro.wgtfac_c,
            wgtfacq_c_dsl=self._metric_state_nonhydro.wgtfacq_c,
            contravariant_correction_at_cells_on_half_levels=diagnostic_state_nh.contravariant_correction_at_cells_on_half_levels,
            k_field=self.k_field,
            nflatlev_startindex_plus1=gtx.int32(self._vertical_params.nflatlev + 1),
            nlev=self._grid.num_levels,
            horizontal_start=self._start_cell_lateral_boundary_level_3,
            horizontal_end=self._end_cell_halo,
            vertical_start=0,
            vertical_end=self._grid.num_levels + 1,
            offset_provider=self._grid.connectivities,
        )

        self._vertically_implicit_solver_at_predictor_step(
            vertical_mass_flux_at_cells_on_half_levels=z_fields.vertical_mass_flux_at_cells_on_half_levels,
            tridiagonal_beta_coeff_at_cells_on_model_levels=z_fields.tridiagonal_beta_coeff_at_cells_on_model_levels,
            tridiagonal_alpha_coeff_at_cells_on_half_levels=z_fields.tridiagonal_alpha_coeff_at_cells_on_half_levels,
            next_w=prognostic_states.next.w,
            rho_explicit_term=z_fields.rho_explicit_term,
            exner_explicit_term=z_fields.exner_explicit_term,
            next_rho=prognostic_states.next.rho,
            next_exner=prognostic_states.next.exner,
            next_theta_v=prognostic_states.next.theta_v,
            dwdz_at_cells_on_model_levels=z_fields.dwdz_at_cells_on_model_levels,
            exner_dynamical_increment=diagnostic_state_nh.exner_dynamical_increment,
            geofac_div=self._interpolation_state.geofac_div,
            mass_flux_at_edges_on_model_levels=diagnostic_state_nh.mass_flux_at_edges_on_model_levels,
            theta_v_flux_at_edges_on_model_levels=self.theta_v_flux_at_edges_on_model_levels,
            predictor_vertical_wind_advective_tendency=diagnostic_state_nh.vertical_wind_advective_tendency.predictor,
            pressure_buoyancy_acceleration_at_cells_on_half_levels=self.pressure_buoyancy_acceleration_at_cells_on_half_levels,
            rho_at_cells_on_half_levels=diagnostic_state_nh.rho_at_cells_on_half_levels,
            contravariant_correction_at_cells_on_half_levels=diagnostic_state_nh.contravariant_correction_at_cells_on_half_levels,
            exner_w_explicit_weight_parameter=self._metric_state_nonhydro.exner_w_explicit_weight_parameter,
            current_exner=prognostic_states.current.exner,
            current_rho=prognostic_states.current.rho,
            current_theta_v=prognostic_states.current.theta_v,
            current_w=prognostic_states.current.w,
            inv_ddqz_z_full=self._metric_state_nonhydro.inv_ddqz_z_full,
            exner_w_implicit_weight_parameter=self._metric_state_nonhydro.exner_w_implicit_weight_parameter,
            theta_v_at_cells_on_half_levels=diagnostic_state_nh.theta_v_at_cells_on_half_levels,
            perturbed_exner_at_cells_on_model_levels=diagnostic_state_nh.perturbed_exner_at_cells_on_model_levels,
            exner_tendency_due_to_slow_physics=diagnostic_state_nh.exner_tendency_due_to_slow_physics,
            rho_iau_increment=diagnostic_state_nh.rho_iau_increment,
            exner_iau_increment=diagnostic_state_nh.exner_iau_increment,
            ddqz_z_half=self._metric_state_nonhydro.ddqz_z_half,
            rayleigh_damping_factor=self.rayleigh_damping_factor,
            reference_exner_at_cells_on_model_levels=self._metric_state_nonhydro.reference_exner_at_cells_on_model_levels,
            iau_wgt_dyn=self._config.iau_wgt_dyn,
            dtime=dtime,
            is_iau_active=self._config.is_iau_active,
            rayleigh_type=self._config.rayleigh_type,
            divdamp_type=self._config.divdamp_type,
            at_first_substep=at_first_substep,
            index_of_damping_layer=self._vertical_params.end_index_of_damping_layer,
            starting_vertical_index_for_3d_divdamp=self._params.starting_vertical_index_for_3d_divdamp,
            kstart_moist=self._vertical_params.kstart_moist,
            horizontal_start=self._start_cell_nudging,
            horizontal_end=self._end_cell_local,
            vertical_start=gtx.int32(0),
            vertical_end=gtx.int32(self._grid.num_levels + 1),
            offset_provider=self._grid.connectivities,
        )

        if self._grid.limited_area:
            self._stencils_61_62(
                rho_now=prognostic_states.current.rho,
                grf_tend_rho=diagnostic_state_nh.grf_tend_rho,
                theta_v_now=prognostic_states.current.theta_v,
                grf_tend_thv=diagnostic_state_nh.grf_tend_thv,
                w_now=prognostic_states.current.w,
                grf_tend_w=diagnostic_state_nh.grf_tend_w,
                rho_new=prognostic_states.next.rho,
                exner_new=prognostic_states.next.exner,
                w_new=prognostic_states.next.w,
                dtime=dtime,
                horizontal_start=self._start_cell_lateral_boundary,
                horizontal_end=self._end_cell_lateral_boundary_level_4,
                vertical_start=0,
                vertical_end=gtx.int32(self._grid.num_levels + 1),
                offset_provider={},
            )

        if self._config.divdamp_type >= 3:
            self._compute_dwdz_for_divergence_damping(
                inv_ddqz_z_full=self._metric_state_nonhydro.inv_ddqz_z_full,
                w=prognostic_states.next.w,
                w_concorr_c=diagnostic_state_nh.contravariant_correction_at_cells_on_half_levels,
                z_dwdz_dd=z_fields.dwdz_at_cells_on_model_levels,
                horizontal_start=self._start_cell_lateral_boundary,
                horizontal_end=self._end_cell_lateral_boundary_level_4,
                vertical_start=self._params.starting_vertical_index_for_3d_divdamp,
                vertical_end=self._grid.num_levels,
                offset_provider=self._grid.connectivities,
            )
            log.debug(
                "exchanging prognostic field 'w' and local field 'dwdz_at_cells_on_model_levels'"
            )
            self._exchange.exchange_and_wait(
                dims.CellDim, prognostic_states.next.w, z_fields.dwdz_at_cells_on_model_levels
            )
        else:
            log.debug("exchanging prognostic field 'w'")
            self._exchange.exchange_and_wait(dims.CellDim, prognostic_states.next.w)

    def run_corrector_step(
        self,
        diagnostic_state_nh: dycore_states.DiagnosticStateNonHydro,
        prognostic_states: common_utils.TimeStepPair[prognostics.PrognosticState],
        z_fields: IntermediateFields,
        second_order_divdamp_factor: float,
        prep_adv: dycore_states.PrepAdvection,
        dtime: float,
        lprep_adv: bool,
        at_first_substep: bool,
        at_last_substep: bool,
    ):
        log.info(
            f"running corrector step: dtime = {dtime}, prep_adv = {lprep_adv},  "
            f"second_order_divdamp_factor = {second_order_divdamp_factor}, at_first_substep = {at_first_substep}, at_last_substep = {at_last_substep}  "
        )

        # TODO (magdalena) is it correct to to use a config parameter here? the actual number of substeps can vary dynmically...
        #                  should this config parameter exist at all in SolveNonHydro?
        # Inverse value of ndyn_substeps for tracer advection precomputations
        r_nsubsteps = 1.0 / self._config.ndyn_substeps_var

        # scaling factor for second-order divergence damping: second_order_divdamp_factor_from_sfc_to_divdamp_z*delta_x**2
        # delta_x**2 is approximated by the mean cell area
        # Coefficient for reduced fourth-order divergence d
        second_order_divdamp_scaling_coeff = (
            second_order_divdamp_factor * self._cell_params.mean_cell_area
        )

        dycore_utils._calculate_divdamp_fields(
            self.interpolated_fourth_order_divdamp_factor,
            gtx.int32(self._config.divdamp_order),
            self._cell_params.mean_cell_area,
            second_order_divdamp_factor,
            self._config.nudge_max_coeff,
            constants.DBL_EPS,
            out=(
                self.fourth_order_divdamp_scaling_coeff,
                self.reduced_fourth_order_divdamp_coeff_at_nest_boundary,
            ),
            offset_provider={},
        )

        log.debug(f"corrector run velocity advection")
        self.velocity_advection.run_corrector_step(
            diagnostic_state=diagnostic_state_nh,
            prognostic_state=prognostic_states.next,
            horizontal_kinetic_energy_at_edges_on_model_levels=z_fields.horizontal_kinetic_energy_at_edges_on_model_levels,
            tangential_wind_on_half_levels=z_fields.tangential_wind_on_half_levels,
            dtime=dtime,
            cell_areas=self._cell_params.area,
        )

        dycore_utils._compute_rayleigh_damping_factor(
            rayleigh_w=self._metric_state_nonhydro.rayleigh_w,
            dtime=dtime,
            out=self.rayleigh_damping_factor,
            offset_provider={},
        )
        log.debug(f"corrector: start stencil 10")

        self._interpolate_rho_theta_v_to_half_levels_and_compute_pressure_buoyancy_acceleration(
            rho_at_cells_on_half_levels=diagnostic_state_nh.rho_at_cells_on_half_levels,
            perturbed_theta_v_at_cells_on_half_levels=self.perturbed_theta_v_at_cells_on_half_levels,
            theta_v_at_cells_on_half_levels=diagnostic_state_nh.theta_v_at_cells_on_half_levels,
            pressure_buoyancy_acceleration_at_cells_on_half_levels=self.pressure_buoyancy_acceleration_at_cells_on_half_levels,
            w=prognostic_states.next.w,
            contravariant_correction_at_cells_on_half_levels=diagnostic_state_nh.contravariant_correction_at_cells_on_half_levels,
            current_rho=prognostic_states.current.rho,
            next_rho=prognostic_states.next.rho,
            current_theta_v=prognostic_states.current.theta_v,
            next_theta_v=prognostic_states.next.theta_v,
            perturbed_exner_at_cells_on_model_levels=diagnostic_state_nh.perturbed_exner_at_cells_on_model_levels,
            reference_theta_at_cells_on_model_levels=self._metric_state_nonhydro.reference_theta_at_cells_on_model_levels,
            ddz_of_reference_exner_at_cells_on_half_levels=self._metric_state_nonhydro.ddz_of_reference_exner_at_cells_on_half_levels,
            ddqz_z_half=self._metric_state_nonhydro.ddqz_z_half,
            wgtfac_c=self._metric_state_nonhydro.wgtfac_c,
            exner_w_explicit_weight_parameter=self._metric_state_nonhydro.exner_w_explicit_weight_parameter,
            dtime=dtime,
            rhotheta_explicit_weight_parameter=self._params.rhotheta_explicit_weight_parameter,
            rhotheta_implicit_weight_parameter=self._params.rhotheta_implicit_weight_parameter,
            horizontal_start=self._start_cell_lateral_boundary_level_3,
            horizontal_end=self._end_cell_local,
            vertical_start=gtx.int32(1),
            vertical_end=gtx.int32(self._grid.num_levels),
            offset_provider=self._grid.connectivities,
        )

        log.debug(f"corrector: start stencil apply_divergence_damping_and_update_vn")
        self._apply_divergence_damping_and_update_vn(
            horizontal_gradient_of_normal_wind_divergence=z_fields.horizontal_gradient_of_normal_wind_divergence,
            next_vn=prognostic_states.next.vn,
            current_vn=prognostic_states.current.vn,
            dwdz_at_cells_on_model_levels=z_fields.dwdz_at_cells_on_model_levels,
            predictor_normal_wind_advective_tendency=diagnostic_state_nh.normal_wind_advective_tendency.predictor,
            corrector_normal_wind_advective_tendency=diagnostic_state_nh.normal_wind_advective_tendency.corrector,
            normal_wind_tendency_due_to_slow_physics_process=diagnostic_state_nh.normal_wind_tendency_due_to_slow_physics_process,
            normal_wind_iau_increment=diagnostic_state_nh.normal_wind_iau_increment,
            theta_v_at_edges_on_model_levels=z_fields.theta_v_at_edges_on_model_levels,
            horizontal_pressure_gradient=z_fields.horizontal_pressure_gradient,
            reduced_fourth_order_divdamp_coeff_at_nest_boundary=self.reduced_fourth_order_divdamp_coeff_at_nest_boundary,
            fourth_order_divdamp_scaling_coeff=self.fourth_order_divdamp_scaling_coeff,
            second_order_divdamp_scaling_coeff=second_order_divdamp_scaling_coeff,
            horizontal_mask_for_3d_divdamp=self._metric_state_nonhydro.horizontal_mask_for_3d_divdamp,
            scaling_factor_for_3d_divdamp=self._metric_state_nonhydro.scaling_factor_for_3d_divdamp,
            inv_dual_edge_length=self._edge_geometry.inverse_dual_edge_lengths,
            nudgecoeff_e=self._interpolation_state.nudgecoeff_e,
            geofac_grdiv=self._interpolation_state.geofac_grdiv,
            fourth_order_divdamp_factor=self._config.fourth_order_divdamp_factor,
            second_order_divdamp_factor=second_order_divdamp_factor,
            advection_explicit_weight_parameter=self._params.advection_explicit_weight_parameter,
            advection_implicit_weight_parameter=self._params.advection_implicit_weight_parameter,
            dtime=dtime,
            iau_wgt_dyn=self._config.iau_wgt_dyn,
            is_iau_active=self._config.is_iau_active,
            limited_area=self._grid.limited_area,
            divdamp_order=self._config.divdamp_order,
            starting_vertical_index_for_3d_divdamp=self._params.starting_vertical_index_for_3d_divdamp,
            end_edge_halo_level_2=self._end_edge_halo_level_2,
            start_edge_lateral_boundary_level_7=self._start_edge_lateral_boundary_level_7,
            start_edge_nudging_level_2=self._start_edge_nudging_level_2,
            end_edge_local=self._end_edge_local,
            horizontal_start=gtx.int32(0),
            horizontal_end=gtx.int32(self._grid.num_edges),
            vertical_start=gtx.int32(0),
            vertical_end=gtx.int32(self._grid.num_levels),
            offset_provider=self._grid.connectivities,
        )

        log.debug("exchanging prognostic field 'vn'")
        self._exchange.exchange_and_wait(dims.EdgeDim, (prognostic_states.next.vn))
        log.debug("corrector: start stencil 31")
        self._compute_avg_vn(
            e_flx_avg=self._interpolation_state.e_flx_avg,
            vn=prognostic_states.next.vn,
            z_vn_avg=self.z_vn_avg,
            horizontal_start=self._start_edge_lateral_boundary_level_5,
            horizontal_end=self._end_edge_halo_level_2,
            vertical_start=0,
            vertical_end=self._grid.num_levels,
            offset_provider=self._grid.connectivities,
        )

        log.debug("corrector: start stencil 32")
        self._compute_mass_flux(
            z_rho_e=z_fields.rho_at_edges_on_model_levels,
            z_vn_avg=self.z_vn_avg,
            ddqz_z_full_e=self._metric_state_nonhydro.ddqz_z_full_e,
            z_theta_v_e=z_fields.theta_v_at_edges_on_model_levels,
            mass_fl_e=diagnostic_state_nh.mass_flux_at_edges_on_model_levels,
            z_theta_v_fl_e=self.theta_v_flux_at_edges_on_model_levels,
            horizontal_start=self._start_edge_lateral_boundary_level_5,
            horizontal_end=self._end_edge_halo_level_2,
            vertical_start=0,
            vertical_end=self._grid.num_levels,
            offset_provider={},
        )

        if lprep_adv:  # Preparations for tracer advection
            log.debug("corrector: doing prep advection")
            if at_first_substep:
                log.debug("corrector: start stencil 33")
                self._init_two_edge_kdim_fields_with_zero_wp(
                    edge_kdim_field_with_zero_wp_1=prep_adv.vn_traj,
                    edge_kdim_field_with_zero_wp_2=prep_adv.mass_flx_me,
                    horizontal_start=self._start_edge_lateral_boundary,
                    horizontal_end=self._end_edge_end,
                    vertical_start=0,
                    vertical_end=self._grid.num_levels,
                    offset_provider={},
                )
            log.debug(f"corrector: start stencil 34")
            self._accumulate_prep_adv_fields(
                z_vn_avg=self.z_vn_avg,
                mass_fl_e=diagnostic_state_nh.mass_flux_at_edges_on_model_levels,
                vn_traj=prep_adv.vn_traj,
                mass_flx_me=prep_adv.mass_flx_me,
                r_nsubsteps=r_nsubsteps,
                horizontal_start=self._start_edge_lateral_boundary_level_5,
                horizontal_end=self._end_edge_halo_level_2,
                vertical_start=0,
                vertical_end=self._grid.num_levels,
                offset_provider={},
            )

        self._vertically_implicit_solver_at_corrector_step(
            vertical_mass_flux_at_cells_on_half_levels=z_fields.vertical_mass_flux_at_cells_on_half_levels,
            tridiagonal_beta_coeff_at_cells_on_model_levels=z_fields.tridiagonal_beta_coeff_at_cells_on_model_levels,
            tridiagonal_alpha_coeff_at_cells_on_half_levels=z_fields.tridiagonal_alpha_coeff_at_cells_on_half_levels,
            next_w=prognostic_states.next.w,
            rho_explicit_term=z_fields.rho_explicit_term,
            exner_explicit_term=z_fields.exner_explicit_term,
            next_rho=prognostic_states.next.rho,
            next_exner=prognostic_states.next.exner,
            next_theta_v=prognostic_states.next.theta_v,
            dynamical_vertical_mass_flux_at_cells_on_half_levels=prep_adv.dynamical_vertical_mass_flux_at_cells_on_half_levels,
            dynamical_vertical_volumetric_flux_at_cells_on_half_levels=prep_adv.dynamical_vertical_volumetric_flux_at_cells_on_half_levels,
            exner_dynamical_increment=diagnostic_state_nh.exner_dynamical_increment,
            geofac_div=self._interpolation_state.geofac_div,
            mass_flux_at_edges_on_model_levels=diagnostic_state_nh.mass_flux_at_edges_on_model_levels,
            theta_v_flux_at_edges_on_model_levels=self.theta_v_flux_at_edges_on_model_levels,
            predictor_vertical_wind_advective_tendency=diagnostic_state_nh.vertical_wind_advective_tendency.predictor,
            corrector_vertical_wind_advective_tendency=diagnostic_state_nh.vertical_wind_advective_tendency.corrector,
            pressure_buoyancy_acceleration_at_cells_on_half_levels=self.pressure_buoyancy_acceleration_at_cells_on_half_levels,
            rho_at_cells_on_half_levels=diagnostic_state_nh.rho_at_cells_on_half_levels,
            contravariant_correction_at_cells_on_half_levels=diagnostic_state_nh.contravariant_correction_at_cells_on_half_levels,
            exner_w_explicit_weight_parameter=self._metric_state_nonhydro.exner_w_explicit_weight_parameter,
            current_exner=prognostic_states.current.exner,
            current_rho=prognostic_states.current.rho,
            current_theta_v=prognostic_states.current.theta_v,
            current_w=prognostic_states.current.w,
            inv_ddqz_z_full=self._metric_state_nonhydro.inv_ddqz_z_full,
            exner_w_implicit_weight_parameter=self._metric_state_nonhydro.exner_w_implicit_weight_parameter,
            theta_v_at_cells_on_half_levels=diagnostic_state_nh.theta_v_at_cells_on_half_levels,
            perturbed_exner_at_cells_on_model_levels=diagnostic_state_nh.perturbed_exner_at_cells_on_model_levels,
            exner_tendency_due_to_slow_physics=diagnostic_state_nh.exner_tendency_due_to_slow_physics,
            rho_iau_increment=diagnostic_state_nh.rho_iau_increment,
            exner_iau_increment=diagnostic_state_nh.exner_iau_increment,
            ddqz_z_half=self._metric_state_nonhydro.ddqz_z_half,
            rayleigh_damping_factor=self.rayleigh_damping_factor,
            reference_exner_at_cells_on_model_levels=self._metric_state_nonhydro.reference_exner_at_cells_on_model_levels,
            advection_explicit_weight_parameter=self._params.advection_explicit_weight_parameter,
            advection_implicit_weight_parameter=self._params.advection_implicit_weight_parameter,
            lprep_adv=lprep_adv,
            r_nsubsteps=r_nsubsteps,
            ndyn_substeps_var=float(self._config.ndyn_substeps_var),
            iau_wgt_dyn=self._config.iau_wgt_dyn,
            dtime=dtime,
            is_iau_active=self._config.is_iau_active,
            rayleigh_type=self._config.rayleigh_type,
            index_of_damping_layer=self._vertical_params.end_index_of_damping_layer,
            kstart_moist=self._vertical_params.kstart_moist,
            at_first_substep=at_first_substep,
            at_last_substep=at_last_substep,
            horizontal_start=self._start_cell_nudging,
            horizontal_end=self._end_cell_local,
            vertical_start=gtx.int32(0),
            vertical_end=gtx.int32(self._grid.num_levels + 1),
            offset_provider=self._grid.connectivities,
        )

        if lprep_adv:
            if at_first_substep:
                log.debug(
                    f"corrector step sets prep_adv.dynamical_vertical_mass_flux_at_cells_on_half_levels to zero"
                )
                self._init_cell_kdim_field_with_zero_wp(
                    field_with_zero_wp=prep_adv.dynamical_vertical_mass_flux_at_cells_on_half_levels,
                    horizontal_start=self._start_cell_lateral_boundary,
                    horizontal_end=self._end_cell_lateral_boundary_level_4,
                    vertical_start=0,
                    vertical_end=self._grid.num_levels + 1,
                    offset_provider={},
                )
            log.debug(f" corrector: start stencil 65")
            self._update_mass_flux_weighted(
                rho_ic=diagnostic_state_nh.rho_at_cells_on_half_levels,
                vwind_expl_wgt=self._metric_state_nonhydro.exner_w_explicit_weight_parameter,
                vwind_impl_wgt=self._metric_state_nonhydro.exner_w_implicit_weight_parameter,
                w_now=prognostic_states.current.w,
                w_new=prognostic_states.next.w,
                w_concorr_c=diagnostic_state_nh.contravariant_correction_at_cells_on_half_levels,
                mass_flx_ic=prep_adv.dynamical_vertical_mass_flux_at_cells_on_half_levels,
                r_nsubsteps=r_nsubsteps,
                horizontal_start=self._start_cell_lateral_boundary,
                horizontal_end=self._end_cell_lateral_boundary_level_4,
                vertical_start=0,
                vertical_end=self._grid.num_levels,
                offset_provider={},
            )
            log.debug("exchange prognostic fields 'rho' , 'exner', 'w'")
            self._exchange.exchange_and_wait(
                dims.CellDim,
                prognostic_states.next.rho,
                prognostic_states.next.exner,
                prognostic_states.next.w,
            )<|MERGE_RESOLUTION|>--- conflicted
+++ resolved
@@ -33,14 +33,8 @@
 from icon4py.model.atmosphere.dycore.stencils.accumulate_prep_adv_fields import (
     accumulate_prep_adv_fields,
 )
-from icon4py.model.atmosphere.dycore.stencils.interpolate_contravariant_correction_from_edges_on_model_levels_to_cells_on_half_levels import (
-    interpolate_contravariant_correction_from_edges_on_model_levels_to_cells_on_half_levels,
-)
 from icon4py.model.atmosphere.dycore.stencils.compute_hydrostatic_correction_term import (
     compute_hydrostatic_correction_term,
-)
-from icon4py.model.atmosphere.dycore.stencils.compute_approx_of_2nd_vertical_derivative_of_exner import (
-    compute_approx_of_2nd_vertical_derivative_of_exner,
 )
 from icon4py.model.atmosphere.dycore.stencils.compute_avg_vn import compute_avg_vn
 from icon4py.model.atmosphere.dycore.stencils.compute_avg_vn_and_graddiv_vn_and_vt import (
@@ -514,13 +508,14 @@
             is_iau_active=[self._config.is_iau_active],
             rayleigh_type=[self._config.rayleigh_type],
             divdamp_type=[self._config.divdamp_type],
-            index_of_damping_layer=[self._vertical_params.end_index_of_damping_layer],
+            end_index_of_damping_layer=[self._vertical_params.end_index_of_damping_layer],
             starting_vertical_index_for_3d_divdamp=[
                 self._params.starting_vertical_index_for_3d_divdamp
             ],
             kstart_moist=[self._vertical_params.kstart_moist],
-            vertical_start=[gtx.int32(0)],
-            vertical_end=[gtx.int32(self._grid.num_levels + 1)],
+            flat_level_index_plus1=[gtx.int32(self._vertical_params.nflatlev + 1)],
+            vertical_start_index_model_top=[gtx.int32(0)],
+            vertical_end_index_model_surface=[gtx.int32(self._grid.num_levels + 1)],
             offset_provider=[self._grid.connectivities],
         )
         self._vertically_implicit_solver_at_corrector_step = vertically_implicit_dycore_solver.vertically_implicit_solver_at_corrector_step.with_backend(
@@ -530,10 +525,10 @@
             iau_wgt_dyn=[self._config.iau_wgt_dyn],
             is_iau_active=[self._config.is_iau_active],
             rayleigh_type=[self._config.rayleigh_type],
-            index_of_damping_layer=[self._vertical_params.end_index_of_damping_layer],
+            end_index_of_damping_layer=[self._vertical_params.end_index_of_damping_layer],
             kstart_moist=[self._vertical_params.kstart_moist],
-            vertical_start=[gtx.int32(0)],
-            vertical_end=[gtx.int32(self._grid.num_levels + 1)],
+            vertical_start_index_model_top=[gtx.int32(0)],
+            vertical_end_index_model_surface=[gtx.int32(self._grid.num_levels + 1)],
             offset_provider=[self._grid.connectivities],
         )
         self._compute_dwdz_for_divergence_damping = (
@@ -601,28 +596,11 @@
             .with_connectivities(self._grid.connectivities)
             .freeze()
         )
-        self._stencils_39_40 = nhsolve_stencils.stencils_39_40.with_backend(self._backend).compile(
-            nflatlev_startindex_plus1=[self._vertical_params.nflatlev + gtx.int32(1)],
-            nlev=[self._grid.num_levels],
-            vertical_start=[gtx.int32(0)],
-            vertical_end=[gtx.int32(self._grid.num_levels + 1)],
-            offset_provider=self._grid.connectivities,
-        )
         self._stencils_61_62 = nhsolve_stencils.stencils_61_62.with_backend(self._backend).compile(
             vertical_start=[gtx.int32(0)],
             vertical_end=[gtx.int32(self._grid.num_levels + 1)],
             offset_provider={},
         )
-<<<<<<< HEAD
-        self._predictor_stencils_37_38 = nhsolve_stencils.predictor_stencils_37_38.with_backend(
-            self._backend
-        )
-        self._interpolate_contravariant_correction_from_edges_on_model_levels_to_cells_on_half_levels = interpolate_contravariant_correction_from_edges_on_model_levels_to_cells_on_half_levels.interpolate_contravariant_correction_from_edges_on_model_levels_to_cells_on_half_levels.with_backend(
-            self._backend
-        )
-        self._stencils_61_62 = nhsolve_stencils.stencils_61_62.with_backend(self._backend)
-=======
->>>>>>> 4566d532
         self._en_smag_fac_for_zero_nshift = smagorinsky.en_smag_fac_for_zero_nshift.with_backend(
             self._backend
         ).compile(offset_provider={"Koff": dims.KDim})
@@ -1230,23 +1208,8 @@
             offset_provider=self._grid.connectivities,
         )
 
-        self._interpolate_contravariant_correction_from_edges_on_model_levels_to_cells_on_half_levels(
-            e_bln_c_s=self._interpolation_state.e_bln_c_s,
-            contravariant_correction_at_edges_on_model_levels=self._contravariant_correction_at_edges_on_model_levels,
-            wgtfac_c=self._metric_state_nonhydro.wgtfac_c,
-            wgtfacq_c_dsl=self._metric_state_nonhydro.wgtfacq_c,
+        self._vertically_implicit_solver_at_predictor_step(
             contravariant_correction_at_cells_on_half_levels=diagnostic_state_nh.contravariant_correction_at_cells_on_half_levels,
-            k_field=self.k_field,
-            nflatlev_startindex_plus1=gtx.int32(self._vertical_params.nflatlev + 1),
-            nlev=self._grid.num_levels,
-            horizontal_start=self._start_cell_lateral_boundary_level_3,
-            horizontal_end=self._end_cell_halo,
-            vertical_start=0,
-            vertical_end=self._grid.num_levels + 1,
-            offset_provider=self._grid.connectivities,
-        )
-
-        self._vertically_implicit_solver_at_predictor_step(
             vertical_mass_flux_at_cells_on_half_levels=z_fields.vertical_mass_flux_at_cells_on_half_levels,
             tridiagonal_beta_coeff_at_cells_on_model_levels=z_fields.tridiagonal_beta_coeff_at_cells_on_model_levels,
             tridiagonal_alpha_coeff_at_cells_on_half_levels=z_fields.tridiagonal_alpha_coeff_at_cells_on_half_levels,
@@ -1264,7 +1227,7 @@
             predictor_vertical_wind_advective_tendency=diagnostic_state_nh.vertical_wind_advective_tendency.predictor,
             pressure_buoyancy_acceleration_at_cells_on_half_levels=self.pressure_buoyancy_acceleration_at_cells_on_half_levels,
             rho_at_cells_on_half_levels=diagnostic_state_nh.rho_at_cells_on_half_levels,
-            contravariant_correction_at_cells_on_half_levels=diagnostic_state_nh.contravariant_correction_at_cells_on_half_levels,
+            contravariant_correction_at_edges_on_model_levels=self._contravariant_correction_at_edges_on_model_levels,
             exner_w_explicit_weight_parameter=self._metric_state_nonhydro.exner_w_explicit_weight_parameter,
             current_exner=prognostic_states.current.exner,
             current_rho=prognostic_states.current.rho,
@@ -1280,19 +1243,25 @@
             ddqz_z_half=self._metric_state_nonhydro.ddqz_z_half,
             rayleigh_damping_factor=self.rayleigh_damping_factor,
             reference_exner_at_cells_on_model_levels=self._metric_state_nonhydro.reference_exner_at_cells_on_model_levels,
+            e_bln_c_s=self._interpolation_state.e_bln_c_s,
+            wgtfac_c=self._metric_state_nonhydro.wgtfac_c,
+            wgtfacq_c=self._metric_state_nonhydro.wgtfacq_c,
             iau_wgt_dyn=self._config.iau_wgt_dyn,
             dtime=dtime,
             is_iau_active=self._config.is_iau_active,
             rayleigh_type=self._config.rayleigh_type,
             divdamp_type=self._config.divdamp_type,
             at_first_substep=at_first_substep,
-            index_of_damping_layer=self._vertical_params.end_index_of_damping_layer,
             starting_vertical_index_for_3d_divdamp=self._params.starting_vertical_index_for_3d_divdamp,
             kstart_moist=self._vertical_params.kstart_moist,
-            horizontal_start=self._start_cell_nudging,
-            horizontal_end=self._end_cell_local,
-            vertical_start=gtx.int32(0),
-            vertical_end=gtx.int32(self._grid.num_levels + 1),
+            end_index_of_damping_layer=self._vertical_params.end_index_of_damping_layer,
+            flat_level_index_plus1=gtx.int32(self._vertical_params.nflatlev + 1),
+            start_cell_index_nudging=self._start_cell_nudging,
+            end_cell_index_local=self._end_cell_local,
+            start_cell_index_lateral_lvl_3_for_contravariant_correction=self._start_cell_lateral_boundary_level_3,
+            end_cell_index_halo_lvl1_for_contravariant_correction=self._end_cell_halo,
+            vertical_start_index_model_top=gtx.int32(0),
+            vertical_end_index_model_surface=gtx.int32(self._grid.num_levels + 1),
             offset_provider=self._grid.connectivities,
         )
 
@@ -1567,14 +1536,14 @@
             dtime=dtime,
             is_iau_active=self._config.is_iau_active,
             rayleigh_type=self._config.rayleigh_type,
-            index_of_damping_layer=self._vertical_params.end_index_of_damping_layer,
+            end_index_of_damping_layer=self._vertical_params.end_index_of_damping_layer,
             kstart_moist=self._vertical_params.kstart_moist,
             at_first_substep=at_first_substep,
             at_last_substep=at_last_substep,
-            horizontal_start=self._start_cell_nudging,
-            horizontal_end=self._end_cell_local,
-            vertical_start=gtx.int32(0),
-            vertical_end=gtx.int32(self._grid.num_levels + 1),
+            start_cell_index_nudging=self._start_cell_nudging,
+            end_cell_index_local=self._end_cell_local,
+            vertical_start_index_model_top=gtx.int32(0),
+            vertical_end_index_model_surface=gtx.int32(self._grid.num_levels + 1),
             offset_provider=self._grid.connectivities,
         )
 
