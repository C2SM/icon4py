--- conflicted
+++ resolved
@@ -32,43 +32,11 @@
 from icon4py.model.atmosphere.dycore.stencils.accumulate_prep_adv_fields import (
     accumulate_prep_adv_fields,
 )
-<<<<<<< HEAD
-from icon4py.model.atmosphere.dycore.stencils.add_analysis_increments_from_data_assimilation import (
-    add_analysis_increments_from_data_assimilation,
-)
-from icon4py.model.atmosphere.dycore.stencils.add_analysis_increments_to_vn import (
-    add_analysis_increments_to_vn,
-)
-from icon4py.model.atmosphere.dycore.stencils.add_temporal_tendencies_to_vn import (
-    add_temporal_tendencies_to_vn,
-)
-from icon4py.model.atmosphere.dycore.stencils.add_temporal_tendencies_to_vn_by_interpolating_between_time_levels import (
-    add_temporal_tendencies_to_vn_by_interpolating_between_time_levels,
-)
-from icon4py.model.atmosphere.dycore.stencils.add_vertical_wind_derivative_to_divergence_damping import (
-    add_vertical_wind_derivative_to_divergence_damping,
-)
-from icon4py.model.atmosphere.dycore.stencils.apply_2nd_order_divergence_damping import (
-    apply_2nd_order_divergence_damping,
-)
-from icon4py.model.atmosphere.dycore.stencils.apply_4th_order_divergence_damping import (
-    apply_4th_order_divergence_damping,
-)
-from icon4py.model.atmosphere.dycore.stencils.apply_hydrostatic_correction_to_horizontal_gradient_of_exner_pressure import (
-    apply_hydrostatic_correction_to_horizontal_gradient_of_exner_pressure,
-)
 from icon4py.model.atmosphere.dycore.stencils.interpolate_contravariant_correction_from_edges_on_model_levels_to_cells_on_half_levels import (
     interpolate_contravariant_correction_from_edges_on_model_levels_to_cells_on_half_levels,
 )
-from icon4py.model.atmosphere.dycore.stencils.apply_rayleigh_damping_mechanism import (
-    apply_rayleigh_damping_mechanism,
-)
-from icon4py.model.atmosphere.dycore.stencils.apply_weighted_2nd_and_4th_order_divergence_damping import (
-    apply_weighted_2nd_and_4th_order_divergence_damping,
-=======
 from icon4py.model.atmosphere.dycore.stencils.compute_hydrostatic_correction_term import (
     compute_hydrostatic_correction_term,
->>>>>>> 62eca6fd
 )
 from icon4py.model.atmosphere.dycore.stencils.compute_approx_of_2nd_vertical_derivative_of_exner import (
     compute_approx_of_2nd_vertical_derivative_of_exner,
@@ -380,11 +348,7 @@
         if self.divdamp_order != dycore_states.DivergenceDampingOrder.COMBINED:
             raise NotImplementedError("divdamp_order can only be 24")
 
-<<<<<<< HEAD
-        if self.divdamp_type == DivergenceDampingType.TWO_DIMENSIONAL:
-=======
         if self.divdamp_type == dycore_states.DivergenceDampingType.TWO_DIMENSIONAL:
->>>>>>> 62eca6fd
             raise NotImplementedError(
                 "`DivergenceDampingType.TWO_DIMENSIONAL` (2) is not yet implemented"
             )
@@ -513,17 +477,9 @@
         self._predictor_stencils_37_38 = nhsolve_stencils.predictor_stencils_37_38.with_backend(
             self._backend
         )
-<<<<<<< HEAD
         self._interpolate_contravariant_correction_from_edges_on_model_levels_to_cells_on_half_levels = interpolate_contravariant_correction_from_edges_on_model_levels_to_cells_on_half_levels.interpolate_contravariant_correction_from_edges_on_model_levels_to_cells_on_half_levels.with_backend(
             self._backend
         )
-        self._stencils_43_44_45_45b = nhsolve_stencils.stencils_43_44_45_45b.with_backend(
-            self._backend
-        )
-        self._stencils_47_48_49 = nhsolve_stencils.stencils_47_48_49.with_backend(self._backend)
-=======
-        self._stencils_39_40 = nhsolve_stencils.stencils_39_40.with_backend(self._backend)
->>>>>>> 62eca6fd
         self._stencils_61_62 = nhsolve_stencils.stencils_61_62.with_backend(self._backend)
         self._en_smag_fac_for_zero_nshift = smagorinsky.en_smag_fac_for_zero_nshift.with_backend(
             self._backend
