# ICON4Py - ICON inspired code in Python and GT4Py
#
# Copyright (c) 2022-2024, ETH Zurich and MeteoSwiss
# All rights reserved.
#
# Please, refer to the LICENSE file in the root directory.
# SPDX-License-Identifier: BSD-3-Clause
# ruff: noqa: ERA001, B008

import logging
import dataclasses
from typing import Final, Optional

import numpy as np
import gt4py.next as gtx
from gt4py.next import backend as gtx_backend

import icon4py.model.atmosphere.dycore.solve_nonhydro_stencils as nhsolve_stencils
import icon4py.model.common.grid.states as grid_states
import icon4py.model.common.utils as common_utils
from icon4py.model.common.utils import data_allocation as data_alloc

from icon4py.model.common import constants
from icon4py.model.atmosphere.dycore.stencils import (
    compute_edge_diagnostics_for_dycore_and_update_vn,
)
from icon4py.model.atmosphere.dycore.stencils.init_cell_kdim_field_with_zero_wp import (
    init_cell_kdim_field_with_zero_wp,
)

from icon4py.model.atmosphere.dycore.stencils import compute_cell_diagnostics_for_dycore
from icon4py.model.atmosphere.dycore.stencils.accumulate_prep_adv_fields import (
    accumulate_prep_adv_fields,
)
from icon4py.model.atmosphere.dycore.stencils.compute_hydrostatic_correction_term import (
    compute_hydrostatic_correction_term,
)
from icon4py.model.atmosphere.dycore.stencils.add_analysis_increments_from_data_assimilation import (
    add_analysis_increments_from_data_assimilation,
)
from icon4py.model.atmosphere.dycore.stencils.apply_rayleigh_damping_mechanism import (
    apply_rayleigh_damping_mechanism,
)
from icon4py.model.atmosphere.dycore.stencils.compute_approx_of_2nd_vertical_derivative_of_exner import (
    compute_approx_of_2nd_vertical_derivative_of_exner,
)
from icon4py.model.atmosphere.dycore.stencils.compute_avg_vn import compute_avg_vn
from icon4py.model.atmosphere.dycore.stencils.compute_avg_vn_and_graddiv_vn_and_vt import (
    compute_avg_vn_and_graddiv_vn_and_vt,
)
from icon4py.model.atmosphere.dycore.stencils.compute_divergence_of_fluxes_of_rho_and_theta import (
    compute_divergence_of_fluxes_of_rho_and_theta,
)
from icon4py.model.atmosphere.dycore.stencils.compute_dwdz_for_divergence_damping import (
    compute_dwdz_for_divergence_damping,
)
from icon4py.model.atmosphere.dycore.stencils.compute_exner_from_rhotheta import (
    compute_exner_from_rhotheta,
)
from icon4py.model.atmosphere.dycore.stencils.compute_mass_flux import compute_mass_flux
from icon4py.model.atmosphere.dycore.stencils.compute_results_for_thermodynamic_variables import (
    compute_results_for_thermodynamic_variables,
)
from icon4py.model.atmosphere.dycore.stencils.compute_theta_and_exner import (
    compute_theta_and_exner,
)
from icon4py.model.atmosphere.dycore.stencils.compute_vn_on_lateral_boundary import (
    compute_vn_on_lateral_boundary,
)
from icon4py.model.atmosphere.dycore.stencils.copy_cell_kdim_field_to_vp import (
    copy_cell_kdim_field_to_vp,
)
from icon4py.model.atmosphere.dycore.stencils.mo_icon_interpolation_scalar_cells2verts_scalar_ri_dsl import (
    mo_icon_interpolation_scalar_cells2verts_scalar_ri_dsl,
)
from icon4py.model.atmosphere.dycore.stencils.init_two_cell_kdim_fields_with_zero_wp import (
    init_two_cell_kdim_fields_with_zero_wp,
)
from icon4py.model.atmosphere.dycore.stencils.init_two_edge_kdim_fields_with_zero_wp import (
    init_two_edge_kdim_fields_with_zero_wp,
)
from icon4py.model.atmosphere.dycore.stencils.solve_tridiagonal_matrix_for_w_back_substitution import (
    solve_tridiagonal_matrix_for_w_back_substitution,
)
from icon4py.model.atmosphere.dycore.stencils.solve_tridiagonal_matrix_for_w_forward_sweep import (
    solve_tridiagonal_matrix_for_w_forward_sweep,
)
from icon4py.model.atmosphere.dycore import (
    dycore_states,
    dycore_utils,
)
from icon4py.model.atmosphere.dycore.stencils.update_dynamical_exner_time_increment import (
    update_dynamical_exner_time_increment,
)
from icon4py.model.atmosphere.dycore.stencils.update_mass_volume_flux import (
    update_mass_volume_flux,
)
from icon4py.model.atmosphere.dycore.stencils.update_mass_flux_weighted import (
    update_mass_flux_weighted,
)
from icon4py.model.atmosphere.dycore.stencils.update_theta_v import update_theta_v
from icon4py.model.atmosphere.dycore.velocity_advection import (
    VelocityAdvection,
)
from icon4py.model.common.decomposition import definitions as decomposition
from icon4py.model.common import dimension as dims
from icon4py.model.common.grid import (
    base as grid_def,
    horizontal as h_grid,
    vertical as v_grid,
    icon as icon_grid,
)
from icon4py.model.common.math import smagorinsky
from icon4py.model.common.states import prognostic_state as prognostics
from icon4py.model.common import field_type_aliases as fa


# flake8: noqa
log = logging.getLogger(__name__)


@dataclasses.dataclass
class IntermediateFields:
    """
    Encapsulate internal fields of SolveNonHydro that contain shared state over predictor and corrector step.

    Encapsulates internal fields used in SolveNonHydro. Fields (and the class!)
    follow the naming convention of ICON to prepend local fields of a module with z_. Contrary to
    other such z_ fields inside SolveNonHydro the fields in this dataclass
    contain state that is built up over the predictor and corrector part in a timestep.
    """

    horizontal_pressure_gradient: fa.EdgeKField[float]
    """
    Declared as z_gradh_exner in ICON.
    """
    z_alpha: fa.EdgeKField[
        float
    ]  # TODO: change this back to KHalfDim, but how do we treat it wrt to field_operators and domain?
    z_beta: fa.CellKField[float]
    z_w_expl: fa.EdgeKField[
        float
    ]  # TODO: change this back to KHalfDim, but how do we treat it wrt to field_operators and domain?
    z_exner_expl: fa.CellKField[float]
    z_q: fa.CellKField[float]
    z_contr_w_fl_l: fa.EdgeKField[
        float
    ]  # TODO: change this back to KHalfDim, but how do we treat it wrt to field_operators and domain?
    rho_at_edges_on_model_levels: fa.EdgeKField[float]
    """
    Declared as z_rho_e in ICON.
    """
    theta_v_at_edges_on_model_levels: fa.EdgeKField[float]
    """
    Declared as z_theta_v_e in ICON.
    """
    horizontal_kinetic_energy_at_edges_on_model_levels: fa.EdgeKField[float]
    """
    Declared as z_kin_hor_e in ICON.
    """
    tangential_wind_on_half_levels: fa.EdgeKField[float]
    """
    Declared as z_vt_ie in ICON. Tangential wind at edge on k-half levels. NOTE THAT IT ONLY HAS nlev LEVELS because it is only used for computing horizontal advection of w and thus level nlevp1 is not needed because w[nlevp1-1] is diagnostic.
    """
    horizontal_gradient_of_normal_wind_divergence: fa.EdgeKField[float]
    """
    Declared as z_graddiv_vn in ICON.
    """
    z_rho_expl: fa.CellKField[float]
    dwdz_at_cells_on_model_levels: fa.CellKField[float]
    """
    Declared as z_dwdz_dd in ICON.
    """

    @classmethod
    def allocate(
        cls,
        grid: grid_def.BaseGrid,
        backend: Optional[gtx_backend.Backend] = None,
    ):
        return IntermediateFields(
            horizontal_pressure_gradient=data_alloc.zero_field(
                grid, dims.EdgeDim, dims.KDim, backend=backend
            ),
            z_alpha=data_alloc.zero_field(
                grid, dims.CellDim, dims.KDim, extend={dims.KDim: 1}, backend=backend
            ),
            z_beta=data_alloc.zero_field(grid, dims.CellDim, dims.KDim, backend=backend),
            z_w_expl=data_alloc.zero_field(
                grid, dims.CellDim, dims.KDim, extend={dims.KDim: 1}, backend=backend
            ),
            z_exner_expl=data_alloc.zero_field(grid, dims.CellDim, dims.KDim, backend=backend),
            z_q=data_alloc.zero_field(
                grid, dims.CellDim, dims.KDim, extend={dims.KDim: 1}, backend=backend
            ),
            z_contr_w_fl_l=data_alloc.zero_field(
                grid, dims.CellDim, dims.KDim, extend={dims.KDim: 1}, backend=backend
            ),
            rho_at_edges_on_model_levels=data_alloc.zero_field(
                grid, dims.EdgeDim, dims.KDim, backend=backend
            ),
            theta_v_at_edges_on_model_levels=data_alloc.zero_field(
                grid, dims.EdgeDim, dims.KDim, backend=backend
            ),
            horizontal_gradient_of_normal_wind_divergence=data_alloc.zero_field(
                grid, dims.EdgeDim, dims.KDim, backend=backend
            ),
            z_rho_expl=data_alloc.zero_field(grid, dims.CellDim, dims.KDim, backend=backend),
            dwdz_at_cells_on_model_levels=data_alloc.zero_field(
                grid, dims.CellDim, dims.KDim, backend=backend
            ),
            horizontal_kinetic_energy_at_edges_on_model_levels=data_alloc.zero_field(
                grid, dims.EdgeDim, dims.KDim, backend=backend
            ),
            tangential_wind_on_half_levels=data_alloc.zero_field(
                grid, dims.EdgeDim, dims.KDim, backend=backend
            ),
        )


class NonHydrostaticConfig:
    """
    Contains necessary parameter to configure a nonhydro run.

    Encapsulates namelist parameters and derived parameters.
    TODO: (magdalena) values should be read from a configuration file.
    Default values are taken from the defaults in the corresponding ICON Fortran namelist files.
    """

    def __init__(
        self,
        itime_scheme: dycore_states.TimeSteppingScheme = dycore_states.TimeSteppingScheme.MOST_EFFICIENT,
        iadv_rhotheta: dycore_states.RhoThetaAdvectionType = dycore_states.RhoThetaAdvectionType.MIURA,
        igradp_method: dycore_states.HorizontalPressureDiscretizationType = dycore_states.HorizontalPressureDiscretizationType.TAYLOR_HYDRO,
        ndyn_substeps_var: float = 5.0,
        rayleigh_type: constants.RayleighType = constants.RayleighType.KLEMP,
        rayleigh_coeff: float = 0.05,
        divdamp_order: dycore_states.DivergenceDampingOrder = dycore_states.DivergenceDampingOrder.COMBINED,  # the ICON default is 4,
        is_iau_active: bool = False,
        iau_wgt_dyn: float = 0.0,
        divdamp_type: dycore_states.DivergenceDampingType = dycore_states.DivergenceDampingType.THREE_DIMENSIONAL,
        divdamp_trans_start: float = 12500.0,
        divdamp_trans_end: float = 17500.0,
        l_vert_nested: bool = False,
        rhotheta_offctr: float = -0.1,
        veladv_offctr: float = 0.25,
        max_nudging_coeff: float = 0.02,
        fourth_order_divdamp_factor: float = 0.0025,
        fourth_order_divdamp_factor2: float = 0.004,
        fourth_order_divdamp_factor3: float = 0.004,
        fourth_order_divdamp_factor4: float = 0.004,
        fourth_order_divdamp_z: float = 32500.0,
        fourth_order_divdamp_z2: float = 40000.0,
        fourth_order_divdamp_z3: float = 60000.0,
        fourth_order_divdamp_z4: float = 80000.0,
    ):
        # parameters from namelist diffusion_nml
        self.itime_scheme: int = itime_scheme

        #: Miura scheme for advection of rho and theta
        self.iadv_rhotheta: int = iadv_rhotheta
        #: Use truly horizontal pressure-gradient computation to ensure numerical
        #: stability without heavy orography smoothing
        self.igradp_method: int = igradp_method

        #: number of dynamics substeps per fast-physics timestep
        self.ndyn_substeps_var = ndyn_substeps_var

        #: type of Rayleigh damping
        self.rayleigh_type: int = rayleigh_type
        # used for calculation of rayleigh_w, rayleigh_vn in mo_vertical_grid.f90
        self.rayleigh_coeff: float = rayleigh_coeff

        #: order of divergence damping
        self.divdamp_order: int = divdamp_order

        #: type of divergence damping
        self.divdamp_type: int = divdamp_type
        #: Lower and upper bound of transition zone between 2D and 3D divergence damping in case of divdamp_type = 32 [m]
        self.divdamp_trans_start: float = divdamp_trans_start
        self.divdamp_trans_end: float = divdamp_trans_end

        #: off-centering for density and potential temperature at interface levels.
        #: Specifying a negative value here reduces the amount of vertical
        #: wind off-centering needed for stability of sound waves.
        self.rhotheta_offctr: float = rhotheta_offctr

        #: off-centering of velocity advection in corrector step
        self.veladv_offctr: float = veladv_offctr

        #: scaling factor for divergence damping
        self.fourth_order_divdamp_factor: float = fourth_order_divdamp_factor
        """
        Declared as divdamp_fac in ICON. It is a scaling factor for fourth order divergence damping between
        heights of fourth_order_divdamp_z and fourth_order_divdamp_z2.
        """
        self.fourth_order_divdamp_factor2: float = fourth_order_divdamp_factor2
        """
        Declared as divdamp_fac2 in ICON. It is a scaling factor for fourth order divergence damping between
        heights of fourth_order_divdamp_z and fourth_order_divdamp_z2. Divergence damping factor reaches
        fourth_order_divdamp_factor2 at fourth_order_divdamp_z2.
        """
        self.fourth_order_divdamp_factor3: float = fourth_order_divdamp_factor3
        """
        Declared as divdamp_fac3 in ICON. It is a scaling factor to determine the quadratic vertical
        profile of fourth order divergence damping factor between heights of fourth_order_divdamp_z2
        and fourth_order_divdamp_z4.
        """
        self.fourth_order_divdamp_factor4: float = fourth_order_divdamp_factor4
        """
        Declared as divdamp_fac4 in ICON. It is a scaling factor to determine the quadratic vertical
        profile of fourth order divergence damping factor between heights of fourth_order_divdamp_z2
        and fourth_order_divdamp_z4. Divergence damping factor reaches fourth_order_divdamp_factor4
        at fourth_order_divdamp_z4.
        """
        self.fourth_order_divdamp_z: float = fourth_order_divdamp_z
        """
        Declared as divdamp_z in ICON. The upper limit in height where divergence damping factor is a constant.
        """
        self.fourth_order_divdamp_z2: float = fourth_order_divdamp_z2
        """
        Declared as divdamp_z2 in ICON. The upper limit in height above fourth_order_divdamp_z where divergence
        damping factor decreases as a linear function of height.
        """
        self.fourth_order_divdamp_z3: float = fourth_order_divdamp_z3
        """
        Declared as divdamp_z3 in ICON. Am intermediate height between fourth_order_divdamp_z2 and
        fourth_order_divdamp_z4 where divergence damping factor decreases quadratically with height.
        """
        self.fourth_order_divdamp_z4: float = fourth_order_divdamp_z4
        """
        Declared as divdamp_z4 in ICON. The upper limit in height where divergence damping factor decreases
        quadratically with height.
        """

        #: parameters from other namelists:

        #: from mo_interpol_nml.f90
        self.nudge_max_coeff: float = max_nudging_coeff

        #: from mo_run_nml.f90
        #: use vertical nesting
        self.l_vert_nested: bool = l_vert_nested

        #: from mo_initicon_nml.f90/ mo_initicon_config.f90
        #: whether IAU is active at current time
        self.is_iau_active: bool = is_iau_active
        #: IAU weight for dynamics fields
        self.iau_wgt_dyn: float = iau_wgt_dyn

        self._validate()

    def _validate(self):
        """Apply consistency checks and validation on configuration parameters."""

        if self.l_vert_nested:
            raise NotImplementedError("Vertical nesting support not implemented")

        if self.igradp_method != dycore_states.HorizontalPressureDiscretizationType.TAYLOR_HYDRO:
            raise NotImplementedError("igradp_method can only be 3")

        if self.itime_scheme != dycore_states.TimeSteppingScheme.MOST_EFFICIENT:
            raise NotImplementedError("itime_scheme can only be 4")

        if self.divdamp_order != dycore_states.DivergenceDampingOrder.COMBINED:
            raise NotImplementedError("divdamp_order can only be 24")

        if self.divdamp_type == dycore_states.DivergenceDampingType.TWO_DIMENSIONAL:
            raise NotImplementedError(
                "`DivergenceDampingType.TWO_DIMENSIONAL` (2) is not yet implemented"
            )


class NonHydrostaticParams:
    """Calculates derived quantities depending on the NonHydrostaticConfig."""

    def __init__(self, config: NonHydrostaticConfig):
        self.rd_o_cvd: Final[float] = constants.RD / constants.CVD
        self.cvd_o_rd: Final[float] = constants.CVD / constants.RD
        self.rd_o_p0ref: Final[float] = constants.RD / constants.P0REF
        self.grav_o_cpd: Final[float] = constants.GRAV / constants.CPD

        #:  start level for 3D divergence damping terms
        #: this is only different from 0 if divdamp_type == 32: calculation done in mo_vertical_grid.f90
        self.starting_vertical_index_for_3d_divdamp: Final[int] = 0
        """
        Declared as kstart_dd3d in ICON.
        """

        #: Weighting coefficients for velocity advection if tendency averaging is used
        #: The off-centering specified here turned out to be beneficial to numerical
        #: stability in extreme situations
        self.wgt_nnow_vel: Final[float] = 0.5 - config.veladv_offctr
        self.wgt_nnew_vel: Final[float] = 0.5 + config.veladv_offctr

        #: Weighting coefficients for rho and theta at interface levels in the corrector step
        #: This empirically determined weighting minimizes the vertical wind off-centering
        #: needed for numerical stability of vertical sound wave propagation
        self.wgt_nnew_rth: Final[float] = 0.5 + config.rhotheta_offctr
        self.wgt_nnow_rth: Final[float] = 1.0 - self.wgt_nnew_rth


class SolveNonhydro:
    def __init__(
        self,
        grid: icon_grid.IconGrid,
        config: NonHydrostaticConfig,
        params: NonHydrostaticParams,
        metric_state_nonhydro: dycore_states.MetricStateNonHydro,
        interpolation_state: dycore_states.InterpolationState,
        vertical_params: v_grid.VerticalGrid,
        edge_geometry: grid_states.EdgeParams,
        cell_geometry: grid_states.CellParams,
        owner_mask: fa.CellField[bool],
        backend: Optional[gtx_backend.Backend],
        exchange: decomposition.ExchangeRuntime = decomposition.SingleNodeExchange(),
        extras: dict = None,
    ):
        self._exchange = exchange
        self._backend = backend

        self._grid = grid
        self._config = config
        self._params = params
        self._metric_state_nonhydro = metric_state_nonhydro
        self._interpolation_state = interpolation_state
        self._vertical_params = vertical_params
        self._edge_geometry = edge_geometry
        self._cell_params = cell_geometry

        self.jk_start = 0  # used in stencil_55

        self._compute_theta_and_exner = compute_theta_and_exner.with_backend(self._backend)
        self._compute_exner_from_rhotheta = compute_exner_from_rhotheta.with_backend(self._backend)
        self._update_theta_v = update_theta_v.with_backend(self._backend)
        self._compute_approx_of_2nd_vertical_derivative_of_exner = (
            compute_approx_of_2nd_vertical_derivative_of_exner.with_backend(self._backend)
        )
        self._mo_icon_interpolation_scalar_cells2verts_scalar_ri_dsl = (
            mo_icon_interpolation_scalar_cells2verts_scalar_ri_dsl.with_backend(self._backend)
        )
        self._init_two_edge_kdim_fields_with_zero_wp = (
            init_two_edge_kdim_fields_with_zero_wp.with_backend(self._backend)
        )
        self._compute_hydrostatic_correction_term = (
            compute_hydrostatic_correction_term.with_backend(self._backend)
        )
        self._compute_theta_rho_face_values_and_pressure_gradient_and_update_vn = compute_edge_diagnostics_for_dycore_and_update_vn.compute_theta_rho_face_values_and_pressure_gradient_and_update_vn.with_backend(
            self._backend
        )
        self._apply_divergence_damping_and_update_vn = compute_edge_diagnostics_for_dycore_and_update_vn.apply_divergence_damping_and_update_vn.with_backend(
            self._backend
        )
        self._compute_vn_on_lateral_boundary = compute_vn_on_lateral_boundary.with_backend(
            self._backend
        )
        self._compute_avg_vn_and_graddiv_vn_and_vt = (
            compute_avg_vn_and_graddiv_vn_and_vt.with_backend(self._backend)
        )
        self._compute_mass_flux = compute_mass_flux.with_backend(self._backend)
        self._compute_divergence_of_fluxes_of_rho_and_theta = (
            compute_divergence_of_fluxes_of_rho_and_theta.with_backend(self._backend)
        )
        self._init_two_cell_kdim_fields_with_zero_wp = (
            init_two_cell_kdim_fields_with_zero_wp.with_backend(self._backend)
        )
        self._add_analysis_increments_from_data_assimilation = (
            add_analysis_increments_from_data_assimilation.with_backend(self._backend)
        )
        self._solve_tridiagonal_matrix_for_w_forward_sweep = (
            solve_tridiagonal_matrix_for_w_forward_sweep.with_backend(self._backend)
        )
        self._solve_tridiagonal_matrix_for_w_back_substitution = (
            solve_tridiagonal_matrix_for_w_back_substitution.with_backend(self._backend)
        )
        self._apply_rayleigh_damping_mechanism = apply_rayleigh_damping_mechanism.with_backend(
            self._backend
        )
        self._compute_results_for_thermodynamic_variables = (
            compute_results_for_thermodynamic_variables.with_backend(self._backend)
        )
        self._compute_dwdz_for_divergence_damping = (
            compute_dwdz_for_divergence_damping.with_backend(self._backend)
        )
        self._copy_cell_kdim_field_to_vp = copy_cell_kdim_field_to_vp.with_backend(self._backend)

        self._compute_avg_vn = compute_avg_vn.with_backend(self._backend)
        self._accumulate_prep_adv_fields = accumulate_prep_adv_fields.with_backend(self._backend)
        self._update_mass_volume_flux = update_mass_volume_flux.with_backend(self._backend)
        self._update_dynamical_exner_time_increment = (
            update_dynamical_exner_time_increment.with_backend(self._backend)
        )
        self._init_cell_kdim_field_with_zero_wp = init_cell_kdim_field_with_zero_wp.with_backend(
            self._backend
        )
        self._update_mass_flux_weighted = update_mass_flux_weighted.with_backend(self._backend)
        self._compute_perturbed_quantities_and_interpolation = compute_cell_diagnostics_for_dycore.compute_perturbed_quantities_and_interpolation.with_backend(
            self._backend
        )

        self._interpolate_rho_theta_v_to_half_levels_and_compute_pressure_buoyancy_acceleration = compute_cell_diagnostics_for_dycore.interpolate_rho_theta_v_to_half_levels_and_compute_pressure_buoyancy_acceleration.with_backend(
            self._backend
        )
        self._predictor_stencils_35_36 = nhsolve_stencils.predictor_stencils_35_36.with_backend(
            self._backend
        )
        self._predictor_stencils_37_38 = nhsolve_stencils.predictor_stencils_37_38.with_backend(
            self._backend
        )
        self._stencils_39_40 = nhsolve_stencils.stencils_39_40.with_backend(self._backend)
        self._stencils_43_44_45_45b = nhsolve_stencils.stencils_43_44_45_45b.with_backend(
            self._backend
        )
        self._stencils_47_48_49 = nhsolve_stencils.stencils_47_48_49.with_backend(self._backend)
        self._stencils_61_62 = nhsolve_stencils.stencils_61_62.with_backend(self._backend)
        self._en_smag_fac_for_zero_nshift = smagorinsky.en_smag_fac_for_zero_nshift.with_backend(
            self._backend
        )
        self._init_test_fields = nhsolve_stencils.init_test_fields.with_backend(self._backend)
        self._stencils_42_44_45_45b = nhsolve_stencils.stencils_42_44_45_45b.with_backend(
            self._backend
        )
        if self._config.divdamp_type == 32:
            xp = data_alloc.import_array_ns(self.backend)
            self.starting_vertical_index_for_3d_divdamp = xp.min(
                xp.where(self._metric_state_nonhydro.scaling_factor_for_3d_divdamp.ndarray > 0.0)
            )

        self.velocity_advection = VelocityAdvection(
            grid,
            metric_state_nonhydro,
            interpolation_state,
            vertical_params,
            edge_geometry,
            owner_mask,
            backend=self._backend,
        )
        self._allocate_local_fields()
        self._determine_local_domains()
        # TODO (magdalena) vertical nesting is only relevant in the context of
        #      horizontal nesting, since we don't support this we should remove this option
        self.l_vert_nested: bool = False
        if grid.lvert_nest:
            self.l_vert_nested = True
            self.jk_start = 1
        else:
            self.jk_start = 0

        self._en_smag_fac_for_zero_nshift(
            self._vertical_params.interface_physical_height,
            self._config.fourth_order_divdamp_factor,
            self._config.fourth_order_divdamp_factor2,
            self._config.fourth_order_divdamp_factor3,
            self._config.fourth_order_divdamp_factor4,
            self._config.fourth_order_divdamp_z,
            self._config.fourth_order_divdamp_z2,
            self._config.fourth_order_divdamp_z3,
            self._config.fourth_order_divdamp_z4,
            self.interpolated_fourth_order_divdamp_factor,
            offset_provider={"Koff": dims.KDim},
        )

        self.p_test_run = True

        #---> IBM
        if "ibm" in extras:
            self._ibm = extras["ibm"]
        if "plot" in extras:
            self._plot = extras["plot"]
        #<--- IBM

    def _allocate_local_fields(self):
        self.temporal_extrapolation_of_perturbed_exner = data_alloc.zero_field(
            self._grid, dims.CellDim, dims.KDim, extend={dims.KDim: 1}, backend=self._backend
        )
        """
        Declared as z_exner_ex_pr in ICON.
        """
        self.exner_at_cells_on_half_levels = data_alloc.zero_field(
            self._grid, dims.CellDim, dims.KDim, extend={dims.KDim: 1}, backend=self._backend
        )
        """
        Declared as z_exner_ic in ICON.
        """
        self.ddz_of_temporal_extrapolation_of_perturbed_exner_on_model_levels = (
            data_alloc.zero_field(self._grid, dims.CellDim, dims.KDim, backend=self._backend)
        )
        """
        Declared as z_dexner_dz_c_1 in ICON.
        """
        self.perturbed_theta_v_at_cells_on_half_levels = data_alloc.zero_field(
            self._grid, dims.CellDim, dims.KDim, extend={dims.KDim: 1}, backend=self._backend
        )

        """
        Declared as z_theta_v_pr_ic in ICON.
        """
        self.pressure_buoyancy_acceleration_at_cells_on_half_levels = data_alloc.zero_field(
            self._grid, dims.CellDim, dims.KDim, backend=self._backend
        )
        """
        Declared as z_th_ddz_exner_c in ICON. theta' dpi0/dz + theta (1 - eta_impl) dpi'/dz.
        It represents the vertical pressure gradient and buoyancy acceleration.
        Note that it only has nlev because it is only used in computation of the explicit
        term for updating w, and w at model top/bottom is diagnosed.
        """
        self.perturbed_rho_at_cells_on_model_levels = data_alloc.zero_field(
            self._grid, dims.CellDim, dims.KDim, backend=self._backend
        )
        """
        Declared as z_rth_pr_1 in ICON.
        """
        self.perturbed_theta_v_at_cells_on_model_levels = data_alloc.zero_field(
            self._grid, dims.CellDim, dims.KDim, backend=self._backend
        )
        """
        Declared as z_rth_pr_2 in ICON.
        """
        self.d2dz2_of_temporal_extrapolation_of_perturbed_exner_on_model_levels = (
            data_alloc.zero_field(self._grid, dims.CellDim, dims.KDim, backend=self._backend)
        )
        """
        Declared as z_dexner_dz_c_2 in ICON.
        """
        self.z_vn_avg = data_alloc.zero_field(
            self._grid, dims.EdgeDim, dims.KDim, backend=self._backend
        )
        self.z_theta_v_fl_e = data_alloc.zero_field(
            self._grid, dims.EdgeDim, dims.KDim, backend=self._backend
        )
        self.z_flxdiv_mass = data_alloc.zero_field(
            self._grid, dims.CellDim, dims.KDim, backend=self._backend
        )
        self.z_flxdiv_theta = data_alloc.zero_field(
            self._grid, dims.CellDim, dims.KDim, backend=self._backend
        )
        self.z_rho_v = data_alloc.zero_field(
            self._grid, dims.VertexDim, dims.KDim, backend=self._backend
        )
        self.z_theta_v_v = data_alloc.zero_field(
            self._grid, dims.VertexDim, dims.KDim, backend=self._backend
        )
        self.k_field = data_alloc.index_field(
            self._grid, dims.KDim, extend={dims.KDim: 1}, backend=self._backend
        )
        self.edge_field = data_alloc.index_field(self._grid, dims.EdgeDim, backend=self._backend)
        self._contravariant_correction_at_edges_on_model_levels = data_alloc.zero_field(
            self._grid, dims.EdgeDim, dims.KDim, backend=self._backend
        )
        """
        Declared as z_w_concorr_me in ICON. vn dz/dn + vt dz/dt, z is topography height
        """
        self.hydrostatic_correction = data_alloc.zero_field(
            self._grid, dims.EdgeDim, dims.KDim, backend=self._backend
        )
        """
        Declared as z_hydro_corr in ICON. Used for computation of horizontal pressure gradient over steep slope.
        """
        self.z_raylfac = data_alloc.zero_field(self._grid, dims.KDim, backend=self._backend)
        self.interpolated_fourth_order_divdamp_factor = data_alloc.zero_field(
            self._grid, dims.KDim, backend=self._backend
        )
        """
        Declared as enh_divdamp_fac in ICON.
        """
        self.reduced_fourth_order_divdamp_coeff_at_nest_boundary = data_alloc.zero_field(
            self._grid, dims.KDim, backend=self._backend
        )
        """
        Declared as bdy_divdamp in ICON.
        """
        self.fourth_order_divdamp_scaling_coeff = data_alloc.zero_field(
            self._grid, dims.KDim, backend=self._backend
        )
        """
        Declared as scal_divdamp in ICON.
        """
        self.intermediate_fields = IntermediateFields.allocate(
            grid=self._grid, backend=self._backend
        )

    def _determine_local_domains(self):
        vertex_domain = h_grid.domain(dims.VertexDim)
        cell_domain = h_grid.domain(dims.CellDim)
        cell_halo_level_2 = cell_domain(h_grid.Zone.HALO_LEVEL_2)
        edge_domain = h_grid.domain(dims.EdgeDim)
        edge_halo_level_2 = edge_domain(h_grid.Zone.HALO_LEVEL_2)

        self._start_cell_lateral_boundary = self._grid.start_index(
            cell_domain(h_grid.Zone.LATERAL_BOUNDARY)
        )
        self._start_cell_lateral_boundary_level_3 = self._grid.start_index(
            cell_domain(h_grid.Zone.LATERAL_BOUNDARY_LEVEL_3)
        )
        self._start_cell_nudging = self._grid.start_index(cell_domain(h_grid.Zone.NUDGING))
        self._start_cell_local = self._grid.start_index(cell_domain(h_grid.Zone.LOCAL))
        self._start_cell_halo = self._grid.start_index(cell_domain(h_grid.Zone.HALO))
        self._end_cell_lateral_boundary_level_4 = self._grid.end_index(
            cell_domain(h_grid.Zone.LATERAL_BOUNDARY_LEVEL_4)
        )
        self._end_cell_local = self._grid.end_index(cell_domain(h_grid.Zone.LOCAL))
        self._end_cell_halo = self._grid.end_index(cell_domain(h_grid.Zone.HALO))
        self._end_cell_end = self._grid.end_index(cell_domain(h_grid.Zone.END))

        self._start_edge_lateral_boundary = self._grid.start_index(
            edge_domain(h_grid.Zone.LATERAL_BOUNDARY)
        )
        self._start_edge_lateral_boundary_level_5 = self._grid.start_index(
            edge_domain(h_grid.Zone.LATERAL_BOUNDARY_LEVEL_5)
        )
        self._start_edge_lateral_boundary_level_7 = self._grid.start_index(
            edge_domain(h_grid.Zone.LATERAL_BOUNDARY_LEVEL_7)
        )
        self._start_edge_nudging_level_2 = self._grid.start_index(
            edge_domain(h_grid.Zone.NUDGING_LEVEL_2)
        )

        self._start_edge_halo_level_2 = self._grid.start_index(edge_halo_level_2)

        self._end_edge_nudging = self._grid.end_index(edge_domain(h_grid.Zone.NUDGING))
        self._end_edge_local = self._grid.end_index(edge_domain(h_grid.Zone.LOCAL))
        self._end_edge_halo = self._grid.end_index(edge_domain(h_grid.Zone.HALO))
        self._end_edge_halo_level_2 = self._grid.end_index(edge_halo_level_2)
        self._end_edge_end = self._grid.end_index(edge_domain(h_grid.Zone.END))

        self._start_vertex_lateral_boundary_level_2 = self._grid.start_index(
            vertex_domain(h_grid.Zone.LATERAL_BOUNDARY_LEVEL_2)
        )
        self._end_vertex_halo = self._grid.end_index(vertex_domain(h_grid.Zone.HALO))

    def time_step(
        self,
        diagnostic_state_nh: dycore_states.DiagnosticStateNonHydro,
        prognostic_states: common_utils.TimeStepPair[prognostics.PrognosticState],
        prep_adv: dycore_states.PrepAdvection,
        second_order_divdamp_factor: float,
        dtime: float,
        at_initial_timestep: bool,
        lprep_adv: bool,
        at_first_substep: bool,
        at_last_substep: bool,
    ):
        """
        Update prognostic variables (prognostic_states.next) after the dynamical process over one substep.
        Args:
            diagnostic_state_nh: diagnostic variables used for solving the governing equations. It includes local variables and the physics tendency term that comes from physics
            prognostic_states: prognostic variables
            prep_adv: variables for tracer advection
            second_order_divdamp_factor: Originally declared as divdamp_fac_o2 in ICON. Second order (nabla2) divergence damping coefficient.
            dtime: time step
            at_initial_timestep: initial time step of the model run
            lprep_adv: Preparation for tracer advection TODO (Chia Rui): add more detailed information here
            at_first_substep: first substep
            at_last_substep: last substep
        """
        log.info(
            f"running timestep: dtime = {dtime}, initial_timestep = {at_initial_timestep}, first_substep = {at_first_substep}, last_substep = {at_last_substep}, prep_adv = {lprep_adv}"
        )

        if self.p_test_run:
            self._init_test_fields(
                self.intermediate_fields.rho_at_edges_on_model_levels,
                self.intermediate_fields.theta_v_at_edges_on_model_levels,
                self.intermediate_fields.dwdz_at_cells_on_model_levels,
                self.intermediate_fields.horizontal_gradient_of_normal_wind_divergence,
                self._start_edge_lateral_boundary,
                self._end_edge_local,
                self._start_cell_lateral_boundary,
                self._end_cell_end,
                vertical_start=gtx.int32(0),
                vertical_end=self._grid.num_levels,
                offset_provider={},
            )

<<<<<<< HEAD
        self.update_time_levels_for_velocity_tendencies(
            diagnostic_state_nh,
            at_first_substep=at_first_substep,
            at_initial_timestep=at_initial_timestep,
        )

        #---> IBM
        if at_initial_timestep and at_first_substep:
            self._plot.pickle_data(prognostic_states.current, "initial_condition")
            log.info(" ***IBM fixing initial conditions")
            self._ibm.set_dirichlet_value_vn(prognostic_states.current.vn)
            self._ibm.set_dirichlet_value_w(prognostic_states.current.w)
            self._ibm.set_dirichlet_value_rho(prognostic_states.current.rho)
            self._ibm.set_dirichlet_value_exner(prognostic_states.current.exner)
            self._ibm.set_dirichlet_value_theta_v(prognostic_states.current.theta_v)
        #<--- IBM

=======
>>>>>>> 008015f4
        self.run_predictor_step(
            diagnostic_state_nh=diagnostic_state_nh,
            prognostic_states=prognostic_states,
            z_fields=self.intermediate_fields,
            dtime=dtime,
            at_initial_timestep=at_initial_timestep,
            at_first_substep=at_first_substep,
        )

        #---> IBM
        # # check
        # self._ibm.check_boundary_conditions(prognostic_states.next)
        # # log messages
        # vn = prognostic_states.next.vn.ndarray; w  = prognostic_states.next.w.ndarray
        # field0=np.abs(vn); idxs0 = np.unravel_index(np.argmax(field0), field0.shape); idxs0 = (int(idxs0[0]), int(idxs0[1]))
        # field1=np.abs(w);  idxs1 = np.unravel_index(np.argmax(field1), field1.shape); idxs1 = (int(idxs1[0]), int(idxs1[1]))
        # log.info(f" ***after_predictor MAX VN: {field0.max():.15e} on level {idxs0}, MAX W:  {field1.max():.15e} on level {idxs1}")
        # # plots
        # self._plot.plot_levels(prognostic_states.next.vn,      label=f"after_predictor_vvec_edge")
        # self._plot.plot_levels(prognostic_states.next.w,       label=f"after_predictor_w")
        # self._plot.plot_levels(prognostic_states.next.rho,     label=f"after_predictor_rho")
        # self._plot.plot_levels(prognostic_states.next.exner,   label=f"after_predictor_exner")
        # self._plot.plot_levels(prognostic_states.next.theta_v, label=f"after_predictor_theta_v")
        #<--- IBM

        self.run_corrector_step(
            diagnostic_state_nh=diagnostic_state_nh,
            prognostic_states=prognostic_states,
            z_fields=self.intermediate_fields,
            prep_adv=prep_adv,
            second_order_divdamp_factor=second_order_divdamp_factor,
            dtime=dtime,
            lprep_adv=lprep_adv,
            at_first_substep=at_first_substep,
            at_last_substep=at_last_substep,
        )

        #---> IBM
        # # check
        # self._ibm.check_boundary_conditions(prognostic_states.next)
        # # log messages
        # vn = prognostic_states.next.vn.ndarray; w  = prognostic_states.next.w.ndarray
        # field0=np.abs(vn); idxs0 = np.unravel_index(np.argmax(field0), field0.shape); idxs0 = (int(idxs0[0]), int(idxs0[1]))
        # field1=np.abs(w);  idxs1 = np.unravel_index(np.argmax(field1), field1.shape); idxs1 = (int(idxs1[0]), int(idxs1[1]))
        # log.info(f" ***after_corrector MAX VN: {field0.max():.15e} on level {idxs0}, MAX W:  {field1.max():.15e} on level {idxs1}")
        # # plots
        # self._plot.plot_levels(prognostic_states.next.vn,      label=f"after_corrector_vvec_edge")
        # self._plot.plot_levels(prognostic_states.next.w,       label=f"after_corrector_w")
        # self._plot.plot_levels(prognostic_states.next.rho,     label=f"after_corrector_rho")
        # self._plot.plot_levels(prognostic_states.next.exner,   label=f"after_corrector_exner")
        # self._plot.plot_levels(prognostic_states.next.theta_v, label=f"after_corrector_theta_v")
        #<--- IBM

        if self._grid.limited_area:
            self._compute_theta_and_exner(
                bdy_halo_c=self._metric_state_nonhydro.bdy_halo_c,
                rho=prognostic_states.next.rho,
                theta_v=prognostic_states.next.theta_v,
                exner=prognostic_states.next.exner,
                rd_o_cvd=self._params.rd_o_cvd,
                rd_o_p0ref=self._params.rd_o_p0ref,
                horizontal_start=self._start_cell_local,
                horizontal_end=self._end_cell_end,
                vertical_start=0,
                vertical_end=self._grid.num_levels,
                offset_provider={},
            )

            self._compute_exner_from_rhotheta(
                rho=prognostic_states.next.rho,
                theta_v=prognostic_states.next.theta_v,
                exner=prognostic_states.next.exner,
                rd_o_cvd=self._params.rd_o_cvd,
                rd_o_p0ref=self._params.rd_o_p0ref,
                horizontal_start=self._start_cell_lateral_boundary,
                horizontal_end=self._end_cell_lateral_boundary_level_4,
                vertical_start=0,
                vertical_end=self._grid.num_levels,
                offset_provider={},
            )

        self._update_theta_v(
            mask_prog_halo_c=self._metric_state_nonhydro.mask_prog_halo_c,
            rho_now=prognostic_states.current.rho,
            theta_v_now=prognostic_states.current.theta_v,
            exner_new=prognostic_states.next.exner,
            exner_now=prognostic_states.current.exner,
            rho_new=prognostic_states.next.rho,
            theta_v_new=prognostic_states.next.theta_v,
            cvd_o_rd=self._params.cvd_o_rd,
            horizontal_start=self._start_cell_halo,
            horizontal_end=self._end_cell_end,
            vertical_start=0,
            vertical_end=self._grid.num_levels,
            offset_provider={},
        )

    # flake8: noqa: C901
    def run_predictor_step(
        self,
        diagnostic_state_nh: dycore_states.DiagnosticStateNonHydro,
        prognostic_states: common_utils.TimeStepPair[prognostics.PrognosticState],
        z_fields: IntermediateFields,
        dtime: float,
        at_initial_timestep: bool,
        at_first_substep: bool,
    ):
        """
        Runs the predictor step of the non-hydrostatic solver.
        """

        log.info(
            f"running predictor step: dtime = {dtime}, initial_timestep = {at_initial_timestep} at_first_substep = {at_first_substep}"
        )

        if at_first_substep:
            # Recompute only vn tendency
            skip_compute_predictor_vertical_advection: bool = (
                self._config.itime_scheme == dycore_states.TimeSteppingScheme.MOST_EFFICIENT
                and not (at_initial_timestep and at_first_substep)
            )

            self.velocity_advection.run_predictor_step(
                skip_compute_predictor_vertical_advection=skip_compute_predictor_vertical_advection,
                diagnostic_state=diagnostic_state_nh,
                prognostic_state=prognostic_states.current,
                contravariant_correction_at_edges_on_model_levels=self._contravariant_correction_at_edges_on_model_levels,
                horizontal_kinetic_energy_at_edges_on_model_levels=z_fields.horizontal_kinetic_energy_at_edges_on_model_levels,
                tangential_wind_on_half_levels=z_fields.tangential_wind_on_half_levels,
                dtime=dtime,
                cell_areas=self._cell_params.area,
            )

        #  Precompute Rayleigh damping factor
        dycore_utils._compute_z_raylfac(
            rayleigh_w=self._metric_state_nonhydro.rayleigh_w,
            dtime=dtime,
            out=self.z_raylfac,
            offset_provider={},
        )

        self._compute_perturbed_quantities_and_interpolation(
            temporal_extrapolation_of_perturbed_exner=self.temporal_extrapolation_of_perturbed_exner,
            ddz_of_temporal_extrapolation_of_perturbed_exner_on_model_levels=self.ddz_of_temporal_extrapolation_of_perturbed_exner_on_model_levels,
            d2dz2_of_temporal_extrapolation_of_perturbed_exner_on_model_levels=self.d2dz2_of_temporal_extrapolation_of_perturbed_exner_on_model_levels,
            perturbed_exner_at_cells_on_model_levels=diagnostic_state_nh.perturbed_exner_at_cells_on_model_levels,
            exner_at_cells_on_half_levels=self.exner_at_cells_on_half_levels,
            perturbed_rho_at_cells_on_model_levels=self.perturbed_rho_at_cells_on_model_levels,
            perturbed_theta_v_at_cells_on_model_levels=self.perturbed_theta_v_at_cells_on_model_levels,
            rho_at_cells_on_half_levels=diagnostic_state_nh.rho_at_cells_on_half_levels,
            perturbed_theta_v_at_cells_on_half_levels=self.perturbed_theta_v_at_cells_on_half_levels,
            theta_v_at_cells_on_half_levels=diagnostic_state_nh.theta_v_at_cells_on_half_levels,
            current_rho=prognostic_states.current.rho,
            reference_rho_at_cells_on_model_levels=self._metric_state_nonhydro.reference_rho_at_cells_on_model_levels,
            current_theta_v=prognostic_states.current.theta_v,
            reference_theta_at_cells_on_model_levels=self._metric_state_nonhydro.reference_theta_at_cells_on_model_levels,
            reference_theta_at_cells_on_half_levels=self._metric_state_nonhydro.reference_theta_at_cells_on_half_levels,
            wgtfacq_c=self._metric_state_nonhydro.wgtfacq_c,
            wgtfac_c=self._metric_state_nonhydro.wgtfac_c,
            vwind_expl_wgt=self._metric_state_nonhydro.vwind_expl_wgt,
            ddz_of_reference_exner_at_cells_on_half_levels=self._metric_state_nonhydro.ddz_of_reference_exner_at_cells_on_half_levels,
            ddqz_z_half=self._metric_state_nonhydro.ddqz_z_half,
            pressure_buoyancy_acceleration_at_cells_on_half_levels=self.pressure_buoyancy_acceleration_at_cells_on_half_levels,
            time_extrapolation_parameter_for_exner=self._metric_state_nonhydro.time_extrapolation_parameter_for_exner,
            current_exner=prognostic_states.current.exner,
            reference_exner_at_cells_on_model_levels=self._metric_state_nonhydro.reference_exner_at_cells_on_model_levels,
            inv_ddqz_z_full=self._metric_state_nonhydro.inv_ddqz_z_full,
            d2dexdz2_fac1_mc=self._metric_state_nonhydro.d2dexdz2_fac1_mc,
            d2dexdz2_fac2_mc=self._metric_state_nonhydro.d2dexdz2_fac2_mc,
            limited_area=self._grid.limited_area,
            igradp_method=self._config.igradp_method,
            nflatlev=self._vertical_params.nflatlev,
            nflat_gradp=self._vertical_params.nflat_gradp,
            start_cell_lateral_boundary=self._start_cell_lateral_boundary,
            start_cell_lateral_boundary_level_3=self._start_cell_lateral_boundary_level_3,
            start_cell_halo_level_2=self._start_edge_halo_level_2,
            end_cell_end=self._end_cell_end,
            end_cell_halo=self._end_cell_halo,
            end_cell_halo_level_2=self._end_edge_halo_level_2,
            horizontal_start=gtx.int32(0),
            horizontal_end=gtx.int32(self._grid.num_cells),
            vertical_start=gtx.int32(0),
            vertical_end=gtx.int32(self._grid.num_levels + 1),
            offset_provider=self._grid.offset_providers,
        )

        # Compute rho and theta at edges for horizontal flux divergence term
        if self._config.iadv_rhotheta == dycore_states.RhoThetaAdvectionType.SIMPLE:
            self._mo_icon_interpolation_scalar_cells2verts_scalar_ri_dsl(
                p_cell_in=prognostic_states.current.rho,
                c_intp=self._interpolation_state.c_intp,
                p_vert_out=self.z_rho_v,
                horizontal_start=self._start_vertex_lateral_boundary_level_2,
                horizontal_end=self._end_vertex_halo,
                vertical_start=0,
                vertical_end=self._grid.num_levels,  # UBOUND(p_cell_in,2)
                offset_provider=self._grid.offset_providers,
            )
            self._mo_icon_interpolation_scalar_cells2verts_scalar_ri_dsl(
                p_cell_in=prognostic_states.current.theta_v,
                c_intp=self._interpolation_state.c_intp,
                p_vert_out=self.z_theta_v_v,
                horizontal_start=self._start_vertex_lateral_boundary_level_2,
                horizontal_end=self._end_vertex_halo,
                vertical_start=0,
                vertical_end=self._grid.num_levels,
                offset_provider=self._grid.offset_providers,
            )
<<<<<<< HEAD
        elif self._config.iadv_rhotheta == RhoThetaAdvectionType.MIURA:
            # Compute Green-Gauss gradients for rho and theta
            self._mo_math_gradients_grad_green_gauss_cell_dsl(
                p_grad_1_u=self.z_grad_rth_1,
                p_grad_1_v=self.z_grad_rth_2,
                p_grad_2_u=self.z_grad_rth_3,
                p_grad_2_v=self.z_grad_rth_4,
                p_ccpr1=self.z_rth_pr_1,
                p_ccpr2=self.z_rth_pr_2,
                geofac_grg_x=self._interpolation_state.geofac_grg_x,
                geofac_grg_y=self._interpolation_state.geofac_grg_y,
                horizontal_start=self._start_cell_lateral_boundary_level_3,
                horizontal_end=self._end_cell_halo,
                vertical_start=0,
                vertical_end=self._grid.num_levels,  # UBOUND(p_ccpr,2)
                offset_provider=self._grid.offset_providers,
            )

            #---> IBM
            self._ibm.set_bcs_green_gauss_gradient(self.z_grad_rth_1, self.z_grad_rth_2)
            self._ibm.set_bcs_green_gauss_gradient(self.z_grad_rth_3, self.z_grad_rth_4)
            #<--- IBM

        if self._config.iadv_rhotheta <= 2:
            self._init_two_edge_kdim_fields_with_zero_wp(
                edge_kdim_field_with_zero_wp_1=z_fields.z_rho_e,
                edge_kdim_field_with_zero_wp_2=z_fields.z_theta_v_e,
                horizontal_start=self._start_edge_halo_level_2,
                horizontal_end=self._end_edge_halo_level_2,
                vertical_start=0,
                vertical_end=self._grid.num_levels,
                offset_provider={},
            )
            # initialize also nest boundary points with zero
            if self._grid.limited_area:
                self._init_two_edge_kdim_fields_with_zero_wp(
                    edge_kdim_field_with_zero_wp_1=z_fields.z_rho_e,
                    edge_kdim_field_with_zero_wp_2=z_fields.z_theta_v_e,
                    horizontal_start=self._start_edge_lateral_boundary,
                    horizontal_end=self._end_edge_halo,
                    vertical_start=0,
                    vertical_end=self._grid.num_levels,
                    offset_provider={},
                )
            if self._config.iadv_rhotheta == RhoThetaAdvectionType.MIURA:
                # Compute upwind-biased values for rho and theta starting from centered differences
                # Note: the length of the backward trajectory should be 0.5*dtime*(vn,vt) in order to arrive
                # at a second-order accurate FV discretization, but twice the length is needed for numerical stability

                self._compute_horizontal_advection_of_rho_and_theta(
                    p_vn=prognostic_states.current.vn,
                    p_vt=diagnostic_state_nh.vt,
                    pos_on_tplane_e_1=self._interpolation_state.pos_on_tplane_e_1,
                    pos_on_tplane_e_2=self._interpolation_state.pos_on_tplane_e_2,
                    primal_normal_cell_1=self._edge_geometry.primal_normal_cell[0],
                    dual_normal_cell_1=self._edge_geometry.dual_normal_cell[0],
                    primal_normal_cell_2=self._edge_geometry.primal_normal_cell[1],
                    dual_normal_cell_2=self._edge_geometry.dual_normal_cell[1],
                    p_dthalf=(0.5 * dtime),
                    rho_ref_me=self._metric_state_nonhydro.rho_ref_me,
                    theta_ref_me=self._metric_state_nonhydro.theta_ref_me,
                    z_grad_rth_1=self.z_grad_rth_1,
                    z_grad_rth_2=self.z_grad_rth_2,
                    z_grad_rth_3=self.z_grad_rth_3,
                    z_grad_rth_4=self.z_grad_rth_4,
                    z_rth_pr_1=self.z_rth_pr_1,
                    z_rth_pr_2=self.z_rth_pr_2,
                    z_rho_e=z_fields.z_rho_e,
                    z_theta_v_e=z_fields.z_theta_v_e,
                    horizontal_start=self._start_edge_lateral_boundary_level_7,
                    horizontal_end=self._end_edge_halo,
                    vertical_start=0,
                    vertical_end=self._grid.num_levels,
                    offset_provider=self._grid.offset_providers,
                )

                # #---> IBM
                # self._plot.plot_levels(self.z_grad_rth_1, label=f"inside_predictor_miura_ddx_rho")
                # self._plot.plot_levels(self.z_grad_rth_2, label=f"inside_predictor_miura_ddy_rho")
                # self._plot.plot_levels(self.z_grad_rth_3, label=f"inside_predictor_miura_ddx_theta_v")
                # self._plot.plot_levels(self.z_grad_rth_4, label=f"inside_predictor_miura_ddy_theta_v")
                # self._plot.plot_levels(z_fields.z_rho_e, label=f"inside_predictor_miura_rho_e")
                # self._plot.plot_levels(z_fields.z_theta_v_e, label=f"inside_predictor_miura_theta_v_e")
                # #<--- IBM

        # scidoc:
        # Outputs:
        #  - z_gradh_exner :
        #     $$
        #     \exnerprimegradh{\ntilde}{\e}{\k} = \Cgrad \Gradn_{\offProv{e2c}} \exnerprime{\ntilde}{\c}{\k}, \quad \k \in [0, \nflatlev)
        #     $$
        #     Compute the horizontal gradient (at constant height) of the
        #     temporal extrapolation of perturbed exner function on flat levels,
        #     unaffected by the terrain following deformation.
        #
        # Inputs:
        #  - $\exnerprime{\ntilde}{\c}{\k}$ : z_exner_ex_pr
        #  - $\Cgrad$ : inverse_dual_edge_lengths
        #
        self._compute_horizontal_gradient_of_exner_pressure_for_flat_coordinates(
            inv_dual_edge_length=self._edge_geometry.inverse_dual_edge_lengths,
            z_exner_ex_pr=self.z_exner_ex_pr,
            z_gradh_exner=z_fields.z_gradh_exner,
            horizontal_start=self._start_edge_nudging_level_2,
            horizontal_end=self._end_edge_local,
            vertical_start=0,
            vertical_end=self._vertical_params.nflatlev,
            offset_provider=self._grid.offset_providers,
=======

        log.debug(
            f"predictor: start stencil compute_theta_rho_face_values_and_pressure_gradient_and_update_vn"
>>>>>>> 008015f4
        )
        if (
            self._config.igradp_method
            == dycore_states.HorizontalPressureDiscretizationType.TAYLOR_HYDRO
        ):
            self._compute_hydrostatic_correction_term(
                theta_v=prognostic_states.current.theta_v,
                ikoffset=self._metric_state_nonhydro.vertoffset_gradp,
                zdiff_gradp=self._metric_state_nonhydro.zdiff_gradp,
                theta_v_ic=diagnostic_state_nh.theta_v_at_cells_on_half_levels,
                inv_ddqz_z_full=self._metric_state_nonhydro.inv_ddqz_z_full,
                inv_dual_edge_length=self._edge_geometry.inverse_dual_edge_lengths,
                z_hydro_corr=self.hydrostatic_correction,
                grav_o_cpd=self._params.grav_o_cpd,
                horizontal_start=self._start_edge_nudging_level_2,
                horizontal_end=self._end_edge_local,
                vertical_start=self._grid.num_levels - 1,
                vertical_end=self._grid.num_levels,
                offset_provider=self._grid.offset_providers,
            )
            lowest_level = self._grid.num_levels - 1
            hydrostatic_correction_on_lowest_level = gtx.as_field(
                (dims.EdgeDim,),
                self.hydrostatic_correction.ndarray[:, lowest_level],
                allocator=self._backend.allocator,
            )
        self._compute_theta_rho_face_values_and_pressure_gradient_and_update_vn(
            rho_at_edges_on_model_levels=z_fields.rho_at_edges_on_model_levels,
            theta_v_at_edges_on_model_levels=z_fields.theta_v_at_edges_on_model_levels,
            horizontal_pressure_gradient=z_fields.horizontal_pressure_gradient,
            next_vn=prognostic_states.next.vn,
            current_vn=prognostic_states.current.vn,
            tangential_wind=diagnostic_state_nh.tangential_wind,
            reference_rho_at_edges_on_model_levels=self._metric_state_nonhydro.reference_rho_at_edges_on_model_levels,
            reference_theta_at_edges_on_model_levels=self._metric_state_nonhydro.reference_theta_at_edges_on_model_levels,
            perturbed_rho_at_cells_on_model_levels=self.perturbed_rho_at_cells_on_model_levels,
            perturbed_theta_v_at_cells_on_model_levels=self.perturbed_theta_v_at_cells_on_model_levels,
            temporal_extrapolation_of_perturbed_exner=self.temporal_extrapolation_of_perturbed_exner,
            ddz_of_temporal_extrapolation_of_perturbed_exner_on_model_levels=self.ddz_of_temporal_extrapolation_of_perturbed_exner_on_model_levels,
            d2dz2_of_temporal_extrapolation_of_perturbed_exner_on_model_levels=self.d2dz2_of_temporal_extrapolation_of_perturbed_exner_on_model_levels,
            hydrostatic_correction_on_lowest_level=hydrostatic_correction_on_lowest_level,
            predictor_normal_wind_advective_tendency=diagnostic_state_nh.normal_wind_advective_tendency.predictor,
            normal_wind_tendency_due_to_slow_physics_process=diagnostic_state_nh.normal_wind_tendency_due_to_slow_physics_process,
            normal_wind_iau_increments=diagnostic_state_nh.normal_wind_iau_increments,
            geofac_grg_x=self._interpolation_state.geofac_grg_x,
            geofac_grg_y=self._interpolation_state.geofac_grg_y,
            pos_on_tplane_e_x=self._interpolation_state.pos_on_tplane_e_1,
            pos_on_tplane_e_y=self._interpolation_state.pos_on_tplane_e_2,
            primal_normal_cell_x=self._edge_geometry.primal_normal_cell[0],
            dual_normal_cell_x=self._edge_geometry.dual_normal_cell[0],
            primal_normal_cell_y=self._edge_geometry.primal_normal_cell[1],
            dual_normal_cell_y=self._edge_geometry.dual_normal_cell[1],
            ddxn_z_full=self._metric_state_nonhydro.ddxn_z_full,
            c_lin_e=self._interpolation_state.c_lin_e,
            ikoffset=self._metric_state_nonhydro.vertoffset_gradp,
            zdiff_gradp=self._metric_state_nonhydro.zdiff_gradp,
            ipeidx_dsl=self._metric_state_nonhydro.pg_edgeidx_dsl,
            pg_exdist=self._metric_state_nonhydro.pg_exdist,
            inv_dual_edge_length=self._edge_geometry.inverse_dual_edge_lengths,
            dtime=dtime,
            cpd=constants.CPD,
            iau_wgt_dyn=self._config.iau_wgt_dyn,
            is_iau_active=self._config.is_iau_active,
            limited_area=self._grid.limited_area,
            iadv_rhotheta=self._config.iadv_rhotheta,
            igradp_method=self._config.igradp_method,
            nflatlev=self._vertical_params.nflatlev,
            nflat_gradp=self._vertical_params.nflat_gradp,
            start_edge_halo_level_2=self._start_edge_halo_level_2,
            end_edge_halo_level_2=self._end_edge_halo_level_2,
            start_edge_lateral_boundary=self._start_edge_lateral_boundary,
            end_edge_halo=self._end_edge_halo,
            start_edge_lateral_boundary_level_7=self._start_edge_lateral_boundary_level_7,
            start_edge_nudging_level_2=self._start_edge_nudging_level_2,
            end_edge_local=self._end_edge_local,
            end_edge_end=self._end_edge_end,
            horizontal_start=gtx.int32(0),
            horizontal_end=gtx.int32(self._grid.num_edges),
            vertical_start=gtx.int32(0),
            vertical_end=gtx.int32(self._grid.num_levels),
            offset_provider=self._grid.offset_providers,
        )

        if self._grid.limited_area:
            self._compute_vn_on_lateral_boundary(
                grf_tend_vn=diagnostic_state_nh.grf_tend_vn,
                vn_now=prognostic_states.current.vn,
                vn_new=prognostic_states.next.vn,
                dtime=dtime,
                horizontal_start=self._start_edge_lateral_boundary,
                horizontal_end=self._end_edge_nudging,
                vertical_start=0,
                vertical_end=self._grid.num_levels,
                offset_provider={},
            )
<<<<<<< HEAD

        #---> IBM
        self._ibm.set_dirichlet_value_vn(prognostic_states.next.vn)
        #<--- IBM

        log.debug("exchanging prognostic field 'vn' and local field 'z_rho_e'")
        self._exchange.exchange_and_wait(dims.EdgeDim, prognostic_states.next.vn, z_fields.z_rho_e)
=======
        log.debug("exchanging prognostic field 'vn' and local field 'rho_at_edges_on_model_levels'")
        self._exchange.exchange_and_wait(
            dims.EdgeDim, prognostic_states.next.vn, z_fields.rho_at_edges_on_model_levels
        )
>>>>>>> 008015f4

        self._compute_avg_vn_and_graddiv_vn_and_vt(
            e_flx_avg=self._interpolation_state.e_flx_avg,
            vn=prognostic_states.next.vn,
            geofac_grdiv=self._interpolation_state.geofac_grdiv,
            rbf_vec_coeff_e=self._interpolation_state.rbf_vec_coeff_e,
            z_vn_avg=self.z_vn_avg,
            z_graddiv_vn=z_fields.horizontal_gradient_of_normal_wind_divergence,
            vt=diagnostic_state_nh.tangential_wind,
            horizontal_start=self._start_edge_lateral_boundary_level_5,
            horizontal_end=self._end_edge_halo_level_2,
            vertical_start=0,
            vertical_end=self._grid.num_levels,
            offset_provider=self._grid.offset_providers,
        )

        self._compute_mass_flux(
            z_rho_e=z_fields.rho_at_edges_on_model_levels,
            z_vn_avg=self.z_vn_avg,
            ddqz_z_full_e=self._metric_state_nonhydro.ddqz_z_full_e,
            z_theta_v_e=z_fields.theta_v_at_edges_on_model_levels,
            mass_fl_e=diagnostic_state_nh.mass_fl_e,
            z_theta_v_fl_e=self.z_theta_v_fl_e,
            horizontal_start=self._start_edge_lateral_boundary_level_5,
            horizontal_end=self._end_edge_halo_level_2,
            vertical_start=0,
            vertical_end=self._grid.num_levels,
            offset_provider={},
        )

        self._predictor_stencils_35_36(
            vn=prognostic_states.next.vn,
            ddxn_z_full=self._metric_state_nonhydro.ddxn_z_full,
            ddxt_z_full=self._metric_state_nonhydro.ddxt_z_full,
            vt=diagnostic_state_nh.tangential_wind,
            z_w_concorr_me=self._contravariant_correction_at_edges_on_model_levels,
            wgtfac_e=self._metric_state_nonhydro.wgtfac_e,
            vn_ie=diagnostic_state_nh.vn_on_half_levels,
            z_vt_ie=z_fields.tangential_wind_on_half_levels,
            z_kin_hor_e=z_fields.horizontal_kinetic_energy_at_edges_on_model_levels,
            k_field=self.k_field,
            nflatlev_startindex=self._vertical_params.nflatlev,
            horizontal_start=self._start_edge_lateral_boundary_level_5,
            horizontal_end=self._end_edge_halo_level_2,
            vertical_start=0,
            vertical_end=self._grid.num_levels,
            offset_provider=self._grid.offset_providers,
        )

        if not self.l_vert_nested:
            self._predictor_stencils_37_38(
                vn=prognostic_states.next.vn,
                vt=diagnostic_state_nh.tangential_wind,
                vn_ie=diagnostic_state_nh.vn_on_half_levels,
                z_vt_ie=z_fields.tangential_wind_on_half_levels,
                z_kin_hor_e=z_fields.horizontal_kinetic_energy_at_edges_on_model_levels,
                wgtfacq_e_dsl=self._metric_state_nonhydro.wgtfacq_e,
                horizontal_start=self._start_edge_lateral_boundary_level_5,
                horizontal_end=self._end_edge_halo_level_2,
                vertical_start=0,
                vertical_end=self._grid.num_levels + 1,
                offset_provider=self._grid.offset_providers,
            )

        self._stencils_39_40(
            e_bln_c_s=self._interpolation_state.e_bln_c_s,
            z_w_concorr_me=self._contravariant_correction_at_edges_on_model_levels,
            wgtfac_c=self._metric_state_nonhydro.wgtfac_c,
            wgtfacq_c_dsl=self._metric_state_nonhydro.wgtfacq_c,
            w_concorr_c=diagnostic_state_nh.contravariant_correction_at_cells_on_half_levels,
            k_field=self.k_field,
            nflatlev_startindex_plus1=gtx.int32(self._vertical_params.nflatlev + 1),
            nlev=self._grid.num_levels,
            horizontal_start=self._start_cell_lateral_boundary_level_3,
            horizontal_end=self._end_cell_halo,
            vertical_start=0,
            vertical_end=self._grid.num_levels + 1,
            offset_provider=self._grid.offset_providers,
        )

        #---> IBM
        self._ibm.set_bcs_flux(diagnostic_state_nh.mass_fl_e)
        self._ibm.set_bcs_flux(self.z_theta_v_fl_e)
        #<--- IBM

        self._compute_divergence_of_fluxes_of_rho_and_theta(
            geofac_div=self._interpolation_state.geofac_div,
            mass_fl_e=diagnostic_state_nh.mass_fl_e,
            z_theta_v_fl_e=self.z_theta_v_fl_e,
            z_flxdiv_mass=self.z_flxdiv_mass,
            z_flxdiv_theta=self.z_flxdiv_theta,
            horizontal_start=self._start_cell_nudging,
            horizontal_end=self._end_cell_local,
            vertical_start=0,
            vertical_end=self._grid.num_levels,
            offset_provider=self._grid.offset_providers,
        )

        self._stencils_43_44_45_45b(
            z_w_expl=z_fields.z_w_expl,
            w_nnow=prognostic_states.current.w,
            ddt_w_adv_ntl1=diagnostic_state_nh.vertical_wind_advective_tendency.predictor,
            z_th_ddz_exner_c=self.pressure_buoyancy_acceleration_at_cells_on_half_levels,
            z_contr_w_fl_l=z_fields.z_contr_w_fl_l,
            rho_ic=diagnostic_state_nh.rho_at_cells_on_half_levels,
            w_concorr_c=diagnostic_state_nh.contravariant_correction_at_cells_on_half_levels,
            vwind_expl_wgt=self._metric_state_nonhydro.vwind_expl_wgt,
            z_beta=z_fields.z_beta,
            exner_nnow=prognostic_states.current.exner,
            rho_nnow=prognostic_states.current.rho,
            theta_v_nnow=prognostic_states.current.theta_v,
            inv_ddqz_z_full=self._metric_state_nonhydro.inv_ddqz_z_full,
            z_alpha=z_fields.z_alpha,
            vwind_impl_wgt=self._metric_state_nonhydro.vwind_impl_wgt,
            theta_v_ic=diagnostic_state_nh.theta_v_at_cells_on_half_levels,
            z_q=z_fields.z_q,
            k_field=self.k_field,
            rd=constants.RD,
            cvd=constants.CVD,
            dtime=dtime,
            cpd=constants.CPD,
            nlev=self._grid.num_levels,
            horizontal_start=self._start_cell_nudging,
            horizontal_end=self._end_cell_local,
            vertical_start=0,
            vertical_end=self._grid.num_levels + 1,
            offset_provider={},
        )

        if not self.l_vert_nested:
            self._init_two_cell_kdim_fields_with_zero_wp(
                cell_kdim_field_with_zero_wp_1=prognostic_states.next.w,
                cell_kdim_field_with_zero_wp_2=z_fields.z_contr_w_fl_l,
                horizontal_start=self._start_cell_nudging,
                horizontal_end=self._end_cell_local,
                vertical_start=0,
                vertical_end=1,
                offset_provider={},
            )
        self._stencils_47_48_49(
            w_nnew=prognostic_states.next.w,
            z_contr_w_fl_l=z_fields.z_contr_w_fl_l,
            w_concorr_c=diagnostic_state_nh.contravariant_correction_at_cells_on_half_levels,
            z_rho_expl=z_fields.z_rho_expl,
            z_exner_expl=z_fields.z_exner_expl,
            rho_nnow=prognostic_states.current.rho,
            inv_ddqz_z_full=self._metric_state_nonhydro.inv_ddqz_z_full,
            z_flxdiv_mass=self.z_flxdiv_mass,
            exner_pr=diagnostic_state_nh.perturbed_exner_at_cells_on_model_levels,
            z_beta=z_fields.z_beta,
            z_flxdiv_theta=self.z_flxdiv_theta,
            theta_v_ic=diagnostic_state_nh.theta_v_at_cells_on_half_levels,
            ddt_exner_phy=diagnostic_state_nh.ddt_exner_phy,
            dtime=dtime,
            horizontal_start=self._start_cell_nudging,
            horizontal_end=self._end_cell_local,
            vertical_start=0,
            vertical_end=self._grid.num_levels + 1,
            offset_provider=self._grid.offset_providers,
        )

        if self._config.is_iau_active:
            self._add_analysis_increments_from_data_assimilation(
                z_fields.z_rho_expl,
                z_fields.z_exner_expl,
                diagnostic_state_nh.rho_incr,
                diagnostic_state_nh.exner_incr,
                self._config.iau_wgt_dyn,
                horizontal_start=self._start_cell_nudging,
                horizontal_end=self._end_cell_local,
                vertical_start=0,
                vertical_end=self._grid.num_levels,
                offset_provider={},
            )

        #---> IBM
        self._ibm.set_bcs_w_matrix(
            theta_v_ic=diagnostic_state_nh.theta_v_ic,
            z_w_expl=z_fields.z_w_expl,
        )
        #<--- IBM

        self._solve_tridiagonal_matrix_for_w_forward_sweep(
            vwind_impl_wgt=self._metric_state_nonhydro.vwind_impl_wgt,
            theta_v_ic=diagnostic_state_nh.theta_v_at_cells_on_half_levels,
            ddqz_z_half=self._metric_state_nonhydro.ddqz_z_half,
            z_alpha=z_fields.z_alpha,
            z_beta=z_fields.z_beta,
            z_w_expl=z_fields.z_w_expl,
            z_exner_expl=z_fields.z_exner_expl,
            z_q=z_fields.z_q,
            w=prognostic_states.next.w,
            dtime=dtime,
            cpd=constants.CPD,
            horizontal_start=self._start_cell_nudging,
            horizontal_end=self._end_cell_local,
            vertical_start=1,
            vertical_end=self._grid.num_levels,
            offset_provider=self._grid.offset_providers,
        )

        self._solve_tridiagonal_matrix_for_w_back_substitution(
            z_q=z_fields.z_q,
            w=prognostic_states.next.w,
            horizontal_start=self._start_cell_nudging,
            horizontal_end=self._end_cell_local,
            vertical_start=1,
            vertical_end=self._grid.num_levels,
            offset_provider={},
        )

        if self._config.rayleigh_type == constants.RayleighType.KLEMP:
            self._apply_rayleigh_damping_mechanism(
                z_raylfac=self.z_raylfac,
                w_1=prognostic_states.next.w_1,
                w=prognostic_states.next.w,
                horizontal_start=self._start_cell_nudging,
                horizontal_end=self._end_cell_local,
                vertical_start=1,
                vertical_end=gtx.int32(
                    self._vertical_params.end_index_of_damping_layer + 1
                ),  # +1 since Fortran includes boundaries
                offset_provider={},
            )

        self._compute_results_for_thermodynamic_variables(
            z_rho_expl=z_fields.z_rho_expl,
            vwind_impl_wgt=self._metric_state_nonhydro.vwind_impl_wgt,
            inv_ddqz_z_full=self._metric_state_nonhydro.inv_ddqz_z_full,
            rho_ic=diagnostic_state_nh.rho_at_cells_on_half_levels,
            w=prognostic_states.next.w,
            z_exner_expl=z_fields.z_exner_expl,
            exner_ref_mc=self._metric_state_nonhydro.reference_exner_at_cells_on_model_levels,
            z_alpha=z_fields.z_alpha,
            z_beta=z_fields.z_beta,
            rho_now=prognostic_states.current.rho,
            theta_v_now=prognostic_states.current.theta_v,
            exner_now=prognostic_states.current.exner,
            rho_new=prognostic_states.next.rho,
            exner_new=prognostic_states.next.exner,
            theta_v_new=prognostic_states.next.theta_v,
            dtime=dtime,
            cvd_o_rd=constants.CVD_O_RD,
            horizontal_start=self._start_cell_nudging,
            horizontal_end=self._end_cell_local,
            vertical_start=gtx.int32(self.jk_start),
            vertical_end=self._grid.num_levels,
            offset_provider=self._grid.offset_providers,
        )

        # compute dw/dz for divergence damping term
        if self._config.divdamp_type >= 3:
            self._compute_dwdz_for_divergence_damping(
                inv_ddqz_z_full=self._metric_state_nonhydro.inv_ddqz_z_full,
                w=prognostic_states.next.w,
                w_concorr_c=diagnostic_state_nh.contravariant_correction_at_cells_on_half_levels,
                z_dwdz_dd=z_fields.dwdz_at_cells_on_model_levels,
                horizontal_start=self._start_cell_nudging,
                horizontal_end=self._end_cell_local,
                vertical_start=self._params.starting_vertical_index_for_3d_divdamp,
                vertical_end=self._grid.num_levels,
                offset_provider=self._grid.offset_providers,
            )

        if at_first_substep:
            self._copy_cell_kdim_field_to_vp(
                field=prognostic_states.current.exner,
                field_copy=diagnostic_state_nh.exner_dyn_incr,
                horizontal_start=self._start_cell_nudging,
                horizontal_end=self._end_cell_local,
                vertical_start=self._vertical_params.kstart_moist,
                vertical_end=self._grid.num_levels,
                offset_provider={},
            )

        if self._grid.limited_area:
            self._stencils_61_62(
                rho_now=prognostic_states.current.rho,
                grf_tend_rho=diagnostic_state_nh.grf_tend_rho,
                theta_v_now=prognostic_states.current.theta_v,
                grf_tend_thv=diagnostic_state_nh.grf_tend_thv,
                w_now=prognostic_states.current.w,
                grf_tend_w=diagnostic_state_nh.grf_tend_w,
                rho_new=prognostic_states.next.rho,
                exner_new=prognostic_states.next.exner,
                w_new=prognostic_states.next.w,
                dtime=dtime,
                horizontal_start=self._start_cell_lateral_boundary,
                horizontal_end=self._end_cell_lateral_boundary_level_4,
                vertical_start=0,
                vertical_end=gtx.int32(self._grid.num_levels + 1),
                offset_provider={},
            )

        if self._config.divdamp_type >= 3:
            self._compute_dwdz_for_divergence_damping(
                inv_ddqz_z_full=self._metric_state_nonhydro.inv_ddqz_z_full,
                w=prognostic_states.next.w,
                w_concorr_c=diagnostic_state_nh.contravariant_correction_at_cells_on_half_levels,
                z_dwdz_dd=z_fields.dwdz_at_cells_on_model_levels,
                horizontal_start=self._start_cell_lateral_boundary,
                horizontal_end=self._end_cell_lateral_boundary_level_4,
                vertical_start=self._params.starting_vertical_index_for_3d_divdamp,
                vertical_end=self._grid.num_levels,
                offset_provider=self._grid.offset_providers,
            )
            log.debug(
                "exchanging prognostic field 'w' and local field 'dwdz_at_cells_on_model_levels'"
            )
            self._exchange.exchange_and_wait(
                dims.CellDim, prognostic_states.next.w, z_fields.dwdz_at_cells_on_model_levels
            )
        else:
            log.debug("exchanging prognostic field 'w'")
            self._exchange.exchange_and_wait(dims.CellDim, prognostic_states.next.w)

    def run_corrector_step(
        self,
        diagnostic_state_nh: dycore_states.DiagnosticStateNonHydro,
        prognostic_states: common_utils.TimeStepPair[prognostics.PrognosticState],
        z_fields: IntermediateFields,
        second_order_divdamp_factor: float,
        prep_adv: dycore_states.PrepAdvection,
        dtime: float,
        lprep_adv: bool,
        at_first_substep: bool,
        at_last_substep: bool,
    ):
        log.info(
            f"running corrector step: dtime = {dtime}, prep_adv = {lprep_adv},  "
            f"second_order_divdamp_factor = {second_order_divdamp_factor}, at_first_substep = {at_first_substep}, at_last_substep = {at_last_substep}  "
        )

        # TODO (magdalena) is it correct to to use a config parameter here? the actual number of substeps can vary dynmically...
        #                  should this config parameter exist at all in SolveNonHydro?
        # Inverse value of ndyn_substeps for tracer advection precomputations
        r_nsubsteps = 1.0 / self._config.ndyn_substeps_var

        # scaling factor for second-order divergence damping: second_order_divdamp_factor_from_sfc_to_divdamp_z*delta_x**2
        # delta_x**2 is approximated by the mean cell area
        # Coefficient for reduced fourth-order divergence d
        second_order_divdamp_scaling_coeff = (
            second_order_divdamp_factor * self._cell_params.mean_cell_area
        )

        dycore_utils._calculate_divdamp_fields(
            self.interpolated_fourth_order_divdamp_factor,
            gtx.int32(self._config.divdamp_order),
            self._cell_params.mean_cell_area,
            second_order_divdamp_factor,
            self._config.nudge_max_coeff,
            constants.DBL_EPS,
            out=(
                self.fourth_order_divdamp_scaling_coeff,
                self.reduced_fourth_order_divdamp_coeff_at_nest_boundary,
            ),
            offset_provider={},
        )

        log.debug(f"corrector run velocity advection")
        self.velocity_advection.run_corrector_step(
            diagnostic_state=diagnostic_state_nh,
            prognostic_state=prognostic_states.next,
            horizontal_kinetic_energy_at_edges_on_model_levels=z_fields.horizontal_kinetic_energy_at_edges_on_model_levels,
            tangential_wind_on_half_levels=z_fields.tangential_wind_on_half_levels,
            dtime=dtime,
            cell_areas=self._cell_params.area,
        )

        dycore_utils._compute_z_raylfac(
            rayleigh_w=self._metric_state_nonhydro.rayleigh_w,
            dtime=dtime,
            out=self.z_raylfac,
            offset_provider={},
        )
<<<<<<< HEAD
        #log.debug(f"corrector: start stencil 10")
        self._compute_rho_virtual_potential_temperatures_and_pressure_gradient(
=======
        log.debug(f"corrector: start stencil 10")

        self._interpolate_rho_theta_v_to_half_levels_and_compute_pressure_buoyancy_acceleration(
            rho_at_cells_on_half_levels=diagnostic_state_nh.rho_at_cells_on_half_levels,
            perturbed_theta_v_at_cells_on_half_levels=self.perturbed_theta_v_at_cells_on_half_levels,
            theta_v_at_cells_on_half_levels=diagnostic_state_nh.theta_v_at_cells_on_half_levels,
            pressure_buoyancy_acceleration_at_cells_on_half_levels=self.pressure_buoyancy_acceleration_at_cells_on_half_levels,
>>>>>>> 008015f4
            w=prognostic_states.next.w,
            contravariant_correction_at_cells_on_half_levels=diagnostic_state_nh.contravariant_correction_at_cells_on_half_levels,
            current_rho=prognostic_states.current.rho,
            next_rho=prognostic_states.next.rho,
            current_theta_v=prognostic_states.current.theta_v,
            next_theta_v=prognostic_states.next.theta_v,
            perturbed_exner_at_cells_on_model_levels=diagnostic_state_nh.perturbed_exner_at_cells_on_model_levels,
            reference_theta_at_cells_on_model_levels=self._metric_state_nonhydro.reference_theta_at_cells_on_model_levels,
            ddz_of_reference_exner_at_cells_on_half_levels=self._metric_state_nonhydro.ddz_of_reference_exner_at_cells_on_half_levels,
            ddqz_z_half=self._metric_state_nonhydro.ddqz_z_half,
            wgtfac_c=self._metric_state_nonhydro.wgtfac_c,
            vwind_expl_wgt=self._metric_state_nonhydro.vwind_expl_wgt,
            dtime=dtime,
            wgt_nnow_rth=self._params.wgt_nnow_rth,
            wgt_nnew_rth=self._params.wgt_nnew_rth,
            horizontal_start=self._start_cell_lateral_boundary_level_3,
            horizontal_end=self._end_cell_local,
            vertical_start=gtx.int32(1),
            vertical_end=gtx.int32(self._grid.num_levels),
            offset_provider=self._grid.offset_providers,
        )

<<<<<<< HEAD
        #log.debug(f"corrector: start stencil 17")
        self._add_vertical_wind_derivative_to_divergence_damping(
            hmask_dd3d=self._metric_state_nonhydro.hmask_dd3d,
            scalfac_dd3d=self._metric_state_nonhydro.scalfac_dd3d,
=======
        log.debug(f"corrector: start stencil apply_divergence_damping_and_update_vn")
        self._apply_divergence_damping_and_update_vn(
            horizontal_gradient_of_normal_wind_divergence=z_fields.horizontal_gradient_of_normal_wind_divergence,
            next_vn=prognostic_states.next.vn,
            current_vn=prognostic_states.current.vn,
            dwdz_at_cells_on_model_levels=z_fields.dwdz_at_cells_on_model_levels,
            predictor_normal_wind_advective_tendency=diagnostic_state_nh.normal_wind_advective_tendency.predictor,
            corrector_normal_wind_advective_tendency=diagnostic_state_nh.normal_wind_advective_tendency.corrector,
            normal_wind_tendency_due_to_slow_physics_process=diagnostic_state_nh.normal_wind_tendency_due_to_slow_physics_process,
            normal_wind_iau_increments=diagnostic_state_nh.normal_wind_iau_increments,
            theta_v_at_edges_on_model_levels=z_fields.theta_v_at_edges_on_model_levels,
            horizontal_pressure_gradient=z_fields.horizontal_pressure_gradient,
            reduced_fourth_order_divdamp_coeff_at_nest_boundary=self.reduced_fourth_order_divdamp_coeff_at_nest_boundary,
            fourth_order_divdamp_scaling_coeff=self.fourth_order_divdamp_scaling_coeff,
            second_order_divdamp_scaling_coeff=second_order_divdamp_scaling_coeff,
            horizontal_mask_for_3d_divdamp=self._metric_state_nonhydro.horizontal_mask_for_3d_divdamp,
            scaling_factor_for_3d_divdamp=self._metric_state_nonhydro.scaling_factor_for_3d_divdamp,
>>>>>>> 008015f4
            inv_dual_edge_length=self._edge_geometry.inverse_dual_edge_lengths,
            nudgecoeff_e=self._interpolation_state.nudgecoeff_e,
            geofac_grdiv=self._interpolation_state.geofac_grdiv,
            fourth_order_divdamp_factor=self._config.fourth_order_divdamp_factor,
            second_order_divdamp_factor=second_order_divdamp_factor,
            wgt_nnow_vel=self._params.wgt_nnow_vel,
            wgt_nnew_vel=self._params.wgt_nnew_vel,
            dtime=dtime,
            cpd=constants.CPD,
            iau_wgt_dyn=self._config.iau_wgt_dyn,
            is_iau_active=self._config.is_iau_active,
            limited_area=self._grid.limited_area,
            divdamp_order=self._config.divdamp_order,
            starting_vertical_index_for_3d_divdamp=self._params.starting_vertical_index_for_3d_divdamp,
            end_edge_halo_level_2=self._end_edge_halo_level_2,
            start_edge_lateral_boundary_level_7=self._start_edge_lateral_boundary_level_7,
            start_edge_nudging_level_2=self._start_edge_nudging_level_2,
            end_edge_local=self._end_edge_local,
            horizontal_start=gtx.int32(0),
            horizontal_end=gtx.int32(self._grid.num_edges),
            vertical_start=gtx.int32(0),
            vertical_end=gtx.int32(self._grid.num_levels),
            offset_provider=self._grid.offset_providers,
        )

<<<<<<< HEAD
        if self._config.itime_scheme == TimeSteppingScheme.MOST_EFFICIENT:
            #log.debug(f"corrector: start stencil 23")
            self._add_temporal_tendencies_to_vn_by_interpolating_between_time_levels(
                vn_nnow=prognostic_states.current.vn,
                ddt_vn_apc_ntl1=diagnostic_state_nh.ddt_vn_apc_pc.predictor,
                ddt_vn_apc_ntl2=diagnostic_state_nh.ddt_vn_apc_pc.corrector,
                ddt_vn_phy=diagnostic_state_nh.ddt_vn_phy,
                z_theta_v_e=z_fields.z_theta_v_e,
                z_gradh_exner=z_fields.z_gradh_exner,
                vn_nnew=prognostic_states.next.vn,
                dtime=dtime,
                wgt_nnow_vel=self._params.wgt_nnow_vel,
                wgt_nnew_vel=self._params.wgt_nnew_vel,
                cpd=constants.CPD,
                horizontal_start=self._start_edge_nudging_level_2,
                horizontal_end=self._end_edge_local,
                vertical_start=0,
                vertical_end=self._grid.num_levels,
                offset_provider={},
            )

        if (
            self._config.divdamp_order == DivergenceDampingOrder.COMBINED
            or self._config.divdamp_order == DivergenceDampingOrder.FOURTH_ORDER
        ):
            # verified for e-10
            #log.debug(f"corrector start stencil 25")
            self._compute_graddiv2_of_vn(
                geofac_grdiv=self._interpolation_state.geofac_grdiv,
                z_graddiv_vn=z_fields.z_graddiv_vn,
                z_graddiv2_vn=self.z_graddiv2_vn,
                horizontal_start=self._start_edge_nudging_level_2,
                horizontal_end=self._end_edge_local,
                vertical_start=0,
                vertical_end=self._grid.num_levels,
                offset_provider=self._grid.offset_providers,
            )

        if (
            self._config.divdamp_order == DivergenceDampingOrder.COMBINED
            and scal_divdamp_o2 > 1.0e-6
        ):
            #log.debug(f"corrector: start stencil 26")
            self._apply_2nd_order_divergence_damping(
                z_graddiv_vn=z_fields.z_graddiv_vn,
                vn=prognostic_states.next.vn,
                scal_divdamp_o2=scal_divdamp_o2,
                horizontal_start=self._start_edge_nudging_level_2,
                horizontal_end=self._end_edge_local,
                vertical_start=0,
                vertical_end=self._grid.num_levels,
                offset_provider={},
            )

        # TODO: this does not get accessed in FORTRAN
        if (
            self._config.divdamp_order == DivergenceDampingOrder.COMBINED
            and divdamp_fac_o2 <= 4 * self._config.divdamp_fac
        ):
            if self._grid.limited_area:
                #log.debug("corrector: start stencil 27")
                self._apply_weighted_2nd_and_4th_order_divergence_damping(
                    scal_divdamp=self.scal_divdamp,
                    bdy_divdamp=self._bdy_divdamp,
                    nudgecoeff_e=self._interpolation_state.nudgecoeff_e,
                    z_graddiv2_vn=self.z_graddiv2_vn,
                    vn=prognostic_states.next.vn,
                    horizontal_start=self._start_edge_nudging_level_2,
                    horizontal_end=self._end_edge_local,
                    vertical_start=0,
                    vertical_end=self._grid.num_levels,
                    offset_provider={},
                )
            else:
                #log.debug("corrector start stencil 4th order divdamp")
                self._apply_4th_order_divergence_damping(
                    scal_divdamp=self.scal_divdamp,
                    z_graddiv2_vn=self.z_graddiv2_vn,
                    vn=prognostic_states.next.vn,
                    horizontal_start=self._start_edge_nudging_level_2,
                    horizontal_end=self._end_edge_local,
                    vertical_start=0,
                    vertical_end=self._grid.num_levels,
                    offset_provider={},
                )

        # TODO: this does not get accessed in FORTRAN
        if self._config.is_iau_active:
            #log.debug("corrector start stencil 28")
            self._add_analysis_increments_to_vn(
                diagnostic_state_nh.vn_incr,
                prognostic_states.next.vn,
                self._config.iau_wgt_dyn,
                horizontal_start=self._start_edge_nudging_level_2,
                horizontal_end=self._end_edge_local,
                vertical_start=0,
                vertical_end=self._grid.num_levels,
                offset_provider={},
            )

        #---> IBM
        self._ibm.set_dirichlet_value_vn(prognostic_states.next.vn)
        #<--- IBM

=======
>>>>>>> 008015f4
        log.debug("exchanging prognostic field 'vn'")
        self._exchange.exchange_and_wait(dims.EdgeDim, (prognostic_states.next.vn))
        #log.debug("corrector: start stencil 31")
        self._compute_avg_vn(
            e_flx_avg=self._interpolation_state.e_flx_avg,
            vn=prognostic_states.next.vn,
            z_vn_avg=self.z_vn_avg,
            horizontal_start=self._start_edge_lateral_boundary_level_5,
            horizontal_end=self._end_edge_halo_level_2,
            vertical_start=0,
            vertical_end=self._grid.num_levels,
            offset_provider=self._grid.offset_providers,
        )

        #log.debug("corrector: start stencil 32")
        self._compute_mass_flux(
            z_rho_e=z_fields.rho_at_edges_on_model_levels,
            z_vn_avg=self.z_vn_avg,
            ddqz_z_full_e=self._metric_state_nonhydro.ddqz_z_full_e,
            z_theta_v_e=z_fields.theta_v_at_edges_on_model_levels,
            mass_fl_e=diagnostic_state_nh.mass_fl_e,
            z_theta_v_fl_e=self.z_theta_v_fl_e,
            horizontal_start=self._start_edge_lateral_boundary_level_5,
            horizontal_end=self._end_edge_halo_level_2,
            vertical_start=0,
            vertical_end=self._grid.num_levels,
            offset_provider={},
        )

        if lprep_adv:  # Preparations for tracer advection
            log.debug("corrector: doing prep advection")
            if at_first_substep:
                #log.debug("corrector: start stencil 33")
                self._init_two_edge_kdim_fields_with_zero_wp(
                    edge_kdim_field_with_zero_wp_1=prep_adv.vn_traj,
                    edge_kdim_field_with_zero_wp_2=prep_adv.mass_flx_me,
                    horizontal_start=self._start_edge_lateral_boundary,
                    horizontal_end=self._end_edge_end,
                    vertical_start=0,
                    vertical_end=self._grid.num_levels,
                    offset_provider={},
                )
            #log.debug(f"corrector: start stencil 34")
            self._accumulate_prep_adv_fields(
                z_vn_avg=self.z_vn_avg,
                mass_fl_e=diagnostic_state_nh.mass_fl_e,
                vn_traj=prep_adv.vn_traj,
                mass_flx_me=prep_adv.mass_flx_me,
                r_nsubsteps=r_nsubsteps,
                horizontal_start=self._start_edge_lateral_boundary_level_5,
                horizontal_end=self._end_edge_halo_level_2,
                vertical_start=0,
                vertical_end=self._grid.num_levels,
                offset_provider={},
            )

        #---> IBM
        self._ibm.set_bcs_flux(diagnostic_state_nh.mass_fl_e)
        self._ibm.set_bcs_flux(self.z_theta_v_fl_e)
        #<--- IBM

        # verified for e-9
        #log.debug(f"corrector: start stencil 41")
        self._compute_divergence_of_fluxes_of_rho_and_theta(
            geofac_div=self._interpolation_state.geofac_div,
            mass_fl_e=diagnostic_state_nh.mass_fl_e,
            z_theta_v_fl_e=self.z_theta_v_fl_e,
            z_flxdiv_mass=self.z_flxdiv_mass,
            z_flxdiv_theta=self.z_flxdiv_theta,
            horizontal_start=self._start_cell_nudging,
            horizontal_end=self._end_cell_local,
            vertical_start=0,
            vertical_end=self._grid.num_levels,
            offset_provider=self._grid.offset_providers,
        )

<<<<<<< HEAD
        if self._config.itime_scheme == TimeSteppingScheme.MOST_EFFICIENT:
            #log.debug(f"corrector start stencil 42 44 45 45b")
=======
        if self._config.itime_scheme == dycore_states.TimeSteppingScheme.MOST_EFFICIENT:
            log.debug(f"corrector start stencil 42 44 45 45b")
>>>>>>> 008015f4
            self._stencils_42_44_45_45b(
                z_w_expl=z_fields.z_w_expl,
                w_nnow=prognostic_states.current.w,
                ddt_w_adv_ntl1=diagnostic_state_nh.vertical_wind_advective_tendency.predictor,
                ddt_w_adv_ntl2=diagnostic_state_nh.vertical_wind_advective_tendency.corrector,
                z_th_ddz_exner_c=self.pressure_buoyancy_acceleration_at_cells_on_half_levels,
                z_contr_w_fl_l=z_fields.z_contr_w_fl_l,
                rho_ic=diagnostic_state_nh.rho_at_cells_on_half_levels,
                w_concorr_c=diagnostic_state_nh.contravariant_correction_at_cells_on_half_levels,
                vwind_expl_wgt=self._metric_state_nonhydro.vwind_expl_wgt,
                z_beta=z_fields.z_beta,
                exner_nnow=prognostic_states.current.exner,
                rho_nnow=prognostic_states.current.rho,
                theta_v_nnow=prognostic_states.current.theta_v,
                inv_ddqz_z_full=self._metric_state_nonhydro.inv_ddqz_z_full,
                z_alpha=z_fields.z_alpha,
                vwind_impl_wgt=self._metric_state_nonhydro.vwind_impl_wgt,
                theta_v_ic=diagnostic_state_nh.theta_v_at_cells_on_half_levels,
                z_q=z_fields.z_q,
                k_field=self.k_field,
                rd=constants.RD,
                cvd=constants.CVD,
                dtime=dtime,
                cpd=constants.CPD,
                wgt_nnow_vel=self._params.wgt_nnow_vel,
                wgt_nnew_vel=self._params.wgt_nnew_vel,
                nlev=self._grid.num_levels,
                horizontal_start=self._start_cell_nudging,
                horizontal_end=self._end_cell_local,
                vertical_start=0,
                vertical_end=self._grid.num_levels + 1,
                offset_provider={},
            )
        else:
            #log.debug(f"corrector start stencil 43 44 45 45b")
            self._stencils_43_44_45_45b(
                z_w_expl=z_fields.z_w_expl,
                w_nnow=prognostic_states.current.w,
                ddt_w_adv_ntl1=diagnostic_state_nh.vertical_wind_advective_tendency.predictor,
                z_th_ddz_exner_c=self.pressure_buoyancy_acceleration_at_cells_on_half_levels,
                z_contr_w_fl_l=z_fields.z_contr_w_fl_l,
                rho_ic=diagnostic_state_nh.rho_at_cells_on_half_levels,
                w_concorr_c=diagnostic_state_nh.contravariant_correction_at_cells_on_half_levels,
                vwind_expl_wgt=self._metric_state_nonhydro.vwind_expl_wgt,
                z_beta=z_fields.z_beta,
                exner_nnow=prognostic_states.current.exner,
                rho_nnow=prognostic_states.current.rho,
                theta_v_nnow=prognostic_states.current.theta_v,
                inv_ddqz_z_full=self._metric_state_nonhydro.inv_ddqz_z_full,
                z_alpha=z_fields.z_alpha,
                vwind_impl_wgt=self._metric_state_nonhydro.vwind_impl_wgt,
                theta_v_ic=diagnostic_state_nh.theta_v_at_cells_on_half_levels,
                z_q=z_fields.z_q,
                k_field=self.k_field,
                rd=constants.RD,
                cvd=constants.CVD,
                dtime=dtime,
                cpd=constants.CPD,
                nlev=self._grid.num_levels,
                horizontal_start=self._start_cell_nudging,
                horizontal_end=self._end_cell_local,
                vertical_start=0,
                vertical_end=self._grid.num_levels + 1,
                offset_provider={},
            )
        if not self.l_vert_nested:
            self._init_two_cell_kdim_fields_with_zero_wp(
                cell_kdim_field_with_zero_wp_1=prognostic_states.next.w,
                cell_kdim_field_with_zero_wp_2=z_fields.z_contr_w_fl_l,
                horizontal_start=self._start_cell_nudging,
                horizontal_end=self._end_cell_local,
                vertical_start=0,
                vertical_end=0,
                offset_provider={},
            )

        #log.debug(f"corrector start stencil 47 48 49")
        self._stencils_47_48_49(
            w_nnew=prognostic_states.next.w,
            z_contr_w_fl_l=z_fields.z_contr_w_fl_l,
            w_concorr_c=diagnostic_state_nh.contravariant_correction_at_cells_on_half_levels,
            z_rho_expl=z_fields.z_rho_expl,
            z_exner_expl=z_fields.z_exner_expl,
            rho_nnow=prognostic_states.current.rho,
            inv_ddqz_z_full=self._metric_state_nonhydro.inv_ddqz_z_full,
            z_flxdiv_mass=self.z_flxdiv_mass,
            exner_pr=diagnostic_state_nh.perturbed_exner_at_cells_on_model_levels,
            z_beta=z_fields.z_beta,
            z_flxdiv_theta=self.z_flxdiv_theta,
            theta_v_ic=diagnostic_state_nh.theta_v_at_cells_on_half_levels,
            ddt_exner_phy=diagnostic_state_nh.ddt_exner_phy,
            dtime=dtime,
            horizontal_start=self._start_cell_nudging,
            horizontal_end=self._end_cell_local,
            vertical_start=0,
            vertical_end=self._grid.num_levels + 1,
            offset_provider=self._grid.offset_providers,
        )

        # TODO: this is not tested in green line so far
        if self._config.is_iau_active:
            #log.debug(f"corrector start stencil 50")
            self._add_analysis_increments_from_data_assimilation(
                z_rho_expl=z_fields.z_rho_expl,
                z_exner_expl=z_fields.z_exner_expl,
                rho_incr=diagnostic_state_nh.rho_incr,
                exner_incr=diagnostic_state_nh.exner_incr,
                iau_wgt_dyn=self._config.iau_wgt_dyn,
                horizontal_start=self._start_cell_nudging,
                horizontal_end=self._end_cell_local,
                vertical_start=0,
                vertical_end=self._grid.num_levels,
                offset_provider={},
            )


        #---> IBM
        self._ibm.set_bcs_w_matrix(
            theta_v_ic=diagnostic_state_nh.theta_v_ic,
            z_w_expl=z_fields.z_w_expl,
        )
        #<--- IBM

        #log.debug(f"corrector start stencil 52")
        self._solve_tridiagonal_matrix_for_w_forward_sweep(
            vwind_impl_wgt=self._metric_state_nonhydro.vwind_impl_wgt,
            theta_v_ic=diagnostic_state_nh.theta_v_at_cells_on_half_levels,
            ddqz_z_half=self._metric_state_nonhydro.ddqz_z_half,
            z_alpha=z_fields.z_alpha,
            z_beta=z_fields.z_beta,
            z_w_expl=z_fields.z_w_expl,
            z_exner_expl=z_fields.z_exner_expl,
            z_q=z_fields.z_q,
            w=prognostic_states.next.w,
            dtime=dtime,
            cpd=constants.CPD,
            horizontal_start=self._start_cell_nudging,
            horizontal_end=self._end_cell_local,
            vertical_start=1,
            vertical_end=self._grid.num_levels,
            offset_provider=self._grid.offset_providers,
        )
        #log.debug(f"corrector start stencil 53")
        self._solve_tridiagonal_matrix_for_w_back_substitution(
            z_q=z_fields.z_q,
            w=prognostic_states.next.w,
            horizontal_start=self._start_cell_nudging,
            horizontal_end=self._end_cell_local,
            vertical_start=1,
            vertical_end=self._grid.num_levels,
            offset_provider={},
        )

        if self._config.rayleigh_type == constants.RayleighType.KLEMP:
            #log.debug(f"corrector start stencil 54")
            self._apply_rayleigh_damping_mechanism(
                z_raylfac=self.z_raylfac,
                w_1=prognostic_states.next.w_1,
                w=prognostic_states.next.w,
                horizontal_start=self._start_cell_nudging,
                horizontal_end=self._end_cell_local,
                vertical_start=1,
                vertical_end=gtx.int32(
                    self._vertical_params.end_index_of_damping_layer + 1
                ),  # +1 since Fortran includes boundaries
                offset_provider={},
            )
        #log.debug(f"corrector start stencil 55")
        self._compute_results_for_thermodynamic_variables(
            z_rho_expl=z_fields.z_rho_expl,
            vwind_impl_wgt=self._metric_state_nonhydro.vwind_impl_wgt,
            inv_ddqz_z_full=self._metric_state_nonhydro.inv_ddqz_z_full,
            rho_ic=diagnostic_state_nh.rho_at_cells_on_half_levels,
            w=prognostic_states.next.w,
            z_exner_expl=z_fields.z_exner_expl,
            exner_ref_mc=self._metric_state_nonhydro.reference_exner_at_cells_on_model_levels,
            z_alpha=z_fields.z_alpha,
            z_beta=z_fields.z_beta,
            rho_now=prognostic_states.current.rho,
            theta_v_now=prognostic_states.current.theta_v,
            exner_now=prognostic_states.current.exner,
            rho_new=prognostic_states.next.rho,
            exner_new=prognostic_states.next.exner,
            theta_v_new=prognostic_states.next.theta_v,
            dtime=dtime,
            cvd_o_rd=constants.CVD_O_RD,
            horizontal_start=self._start_cell_nudging,
            horizontal_end=self._end_cell_local,
            vertical_start=gtx.int32(self.jk_start),
            vertical_end=self._grid.num_levels,
            offset_provider=self._grid.offset_providers,
        )

        if lprep_adv:
            if at_first_substep:
                log.debug(f"corrector set prep_adv.mass_flx_ic to zero")
                self._init_two_cell_kdim_fields_with_zero_wp(
                    prep_adv.mass_flx_ic,
                    prep_adv.vol_flx_ic,
                    horizontal_start=self._start_cell_nudging,
                    horizontal_end=self._end_cell_local,
                    vertical_start=0,
                    vertical_end=self._grid.num_levels,
                    offset_provider={},
                )
        #log.debug(f"corrector start stencil 58")
        self._update_mass_volume_flux(
            z_contr_w_fl_l=z_fields.z_contr_w_fl_l,
            rho_ic=diagnostic_state_nh.rho_at_cells_on_half_levels,
            vwind_impl_wgt=self._metric_state_nonhydro.vwind_impl_wgt,
            w=prognostic_states.next.w,
            mass_flx_ic=prep_adv.mass_flx_ic,
            vol_flx_ic=prep_adv.vol_flx_ic,
            r_nsubsteps=r_nsubsteps,
            horizontal_start=self._start_cell_nudging,
            horizontal_end=self._end_cell_local,
            vertical_start=1,
            vertical_end=self._grid.num_levels,
            offset_provider={},
        )
        if at_last_substep:
            self._update_dynamical_exner_time_increment(
                exner=prognostic_states.next.exner,
                ddt_exner_phy=diagnostic_state_nh.ddt_exner_phy,
                exner_dyn_incr=diagnostic_state_nh.exner_dyn_incr,
                ndyn_substeps_var=float(self._config.ndyn_substeps_var),
                dtime=dtime,
                horizontal_start=self._start_cell_nudging,
                horizontal_end=self._end_cell_local,
                vertical_start=self._vertical_params.kstart_moist,
                vertical_end=gtx.int32(self._grid.num_levels),
                offset_provider={},
            )

        if lprep_adv:
            if at_first_substep:
                log.debug(f"corrector set prep_adv.mass_flx_ic to zero")
                self._init_cell_kdim_field_with_zero_wp(
                    field_with_zero_wp=prep_adv.mass_flx_ic,
                    horizontal_start=self._start_cell_lateral_boundary,
                    horizontal_end=self._end_cell_lateral_boundary_level_4,
                    vertical_start=0,
                    vertical_end=self._grid.num_levels + 1,
                    offset_provider={},
                )
            #log.debug(f" corrector: start stencil 65")
            self._update_mass_flux_weighted(
                rho_ic=diagnostic_state_nh.rho_at_cells_on_half_levels,
                vwind_expl_wgt=self._metric_state_nonhydro.vwind_expl_wgt,
                vwind_impl_wgt=self._metric_state_nonhydro.vwind_impl_wgt,
                w_now=prognostic_states.current.w,
                w_new=prognostic_states.next.w,
                w_concorr_c=diagnostic_state_nh.contravariant_correction_at_cells_on_half_levels,
                mass_flx_ic=prep_adv.mass_flx_ic,
                r_nsubsteps=r_nsubsteps,
                horizontal_start=self._start_cell_lateral_boundary,
                horizontal_end=self._end_cell_lateral_boundary_level_4,
                vertical_start=0,
                vertical_end=self._grid.num_levels,
                offset_provider={},
            )
            log.debug("exchange prognostic fields 'rho' , 'exner', 'w'")
            self._exchange.exchange_and_wait(
                dims.CellDim,
                prognostic_states.next.rho,
                prognostic_states.next.exner,
                prognostic_states.next.w,
            )<|MERGE_RESOLUTION|>--- conflicted
+++ resolved
@@ -772,13 +772,6 @@
                 offset_provider={},
             )
 
-<<<<<<< HEAD
-        self.update_time_levels_for_velocity_tendencies(
-            diagnostic_state_nh,
-            at_first_substep=at_first_substep,
-            at_initial_timestep=at_initial_timestep,
-        )
-
         #---> IBM
         if at_initial_timestep and at_first_substep:
             self._plot.pickle_data(prognostic_states.current, "initial_condition")
@@ -790,8 +783,6 @@
             self._ibm.set_dirichlet_value_theta_v(prognostic_states.current.theta_v)
         #<--- IBM
 
-=======
->>>>>>> 008015f4
         self.run_predictor_step(
             diagnostic_state_nh=diagnostic_state_nh,
             prognostic_states=prognostic_states,
@@ -1000,120 +991,9 @@
                 vertical_end=self._grid.num_levels,
                 offset_provider=self._grid.offset_providers,
             )
-<<<<<<< HEAD
-        elif self._config.iadv_rhotheta == RhoThetaAdvectionType.MIURA:
-            # Compute Green-Gauss gradients for rho and theta
-            self._mo_math_gradients_grad_green_gauss_cell_dsl(
-                p_grad_1_u=self.z_grad_rth_1,
-                p_grad_1_v=self.z_grad_rth_2,
-                p_grad_2_u=self.z_grad_rth_3,
-                p_grad_2_v=self.z_grad_rth_4,
-                p_ccpr1=self.z_rth_pr_1,
-                p_ccpr2=self.z_rth_pr_2,
-                geofac_grg_x=self._interpolation_state.geofac_grg_x,
-                geofac_grg_y=self._interpolation_state.geofac_grg_y,
-                horizontal_start=self._start_cell_lateral_boundary_level_3,
-                horizontal_end=self._end_cell_halo,
-                vertical_start=0,
-                vertical_end=self._grid.num_levels,  # UBOUND(p_ccpr,2)
-                offset_provider=self._grid.offset_providers,
-            )
-
-            #---> IBM
-            self._ibm.set_bcs_green_gauss_gradient(self.z_grad_rth_1, self.z_grad_rth_2)
-            self._ibm.set_bcs_green_gauss_gradient(self.z_grad_rth_3, self.z_grad_rth_4)
-            #<--- IBM
-
-        if self._config.iadv_rhotheta <= 2:
-            self._init_two_edge_kdim_fields_with_zero_wp(
-                edge_kdim_field_with_zero_wp_1=z_fields.z_rho_e,
-                edge_kdim_field_with_zero_wp_2=z_fields.z_theta_v_e,
-                horizontal_start=self._start_edge_halo_level_2,
-                horizontal_end=self._end_edge_halo_level_2,
-                vertical_start=0,
-                vertical_end=self._grid.num_levels,
-                offset_provider={},
-            )
-            # initialize also nest boundary points with zero
-            if self._grid.limited_area:
-                self._init_two_edge_kdim_fields_with_zero_wp(
-                    edge_kdim_field_with_zero_wp_1=z_fields.z_rho_e,
-                    edge_kdim_field_with_zero_wp_2=z_fields.z_theta_v_e,
-                    horizontal_start=self._start_edge_lateral_boundary,
-                    horizontal_end=self._end_edge_halo,
-                    vertical_start=0,
-                    vertical_end=self._grid.num_levels,
-                    offset_provider={},
-                )
-            if self._config.iadv_rhotheta == RhoThetaAdvectionType.MIURA:
-                # Compute upwind-biased values for rho and theta starting from centered differences
-                # Note: the length of the backward trajectory should be 0.5*dtime*(vn,vt) in order to arrive
-                # at a second-order accurate FV discretization, but twice the length is needed for numerical stability
-
-                self._compute_horizontal_advection_of_rho_and_theta(
-                    p_vn=prognostic_states.current.vn,
-                    p_vt=diagnostic_state_nh.vt,
-                    pos_on_tplane_e_1=self._interpolation_state.pos_on_tplane_e_1,
-                    pos_on_tplane_e_2=self._interpolation_state.pos_on_tplane_e_2,
-                    primal_normal_cell_1=self._edge_geometry.primal_normal_cell[0],
-                    dual_normal_cell_1=self._edge_geometry.dual_normal_cell[0],
-                    primal_normal_cell_2=self._edge_geometry.primal_normal_cell[1],
-                    dual_normal_cell_2=self._edge_geometry.dual_normal_cell[1],
-                    p_dthalf=(0.5 * dtime),
-                    rho_ref_me=self._metric_state_nonhydro.rho_ref_me,
-                    theta_ref_me=self._metric_state_nonhydro.theta_ref_me,
-                    z_grad_rth_1=self.z_grad_rth_1,
-                    z_grad_rth_2=self.z_grad_rth_2,
-                    z_grad_rth_3=self.z_grad_rth_3,
-                    z_grad_rth_4=self.z_grad_rth_4,
-                    z_rth_pr_1=self.z_rth_pr_1,
-                    z_rth_pr_2=self.z_rth_pr_2,
-                    z_rho_e=z_fields.z_rho_e,
-                    z_theta_v_e=z_fields.z_theta_v_e,
-                    horizontal_start=self._start_edge_lateral_boundary_level_7,
-                    horizontal_end=self._end_edge_halo,
-                    vertical_start=0,
-                    vertical_end=self._grid.num_levels,
-                    offset_provider=self._grid.offset_providers,
-                )
-
-                # #---> IBM
-                # self._plot.plot_levels(self.z_grad_rth_1, label=f"inside_predictor_miura_ddx_rho")
-                # self._plot.plot_levels(self.z_grad_rth_2, label=f"inside_predictor_miura_ddy_rho")
-                # self._plot.plot_levels(self.z_grad_rth_3, label=f"inside_predictor_miura_ddx_theta_v")
-                # self._plot.plot_levels(self.z_grad_rth_4, label=f"inside_predictor_miura_ddy_theta_v")
-                # self._plot.plot_levels(z_fields.z_rho_e, label=f"inside_predictor_miura_rho_e")
-                # self._plot.plot_levels(z_fields.z_theta_v_e, label=f"inside_predictor_miura_theta_v_e")
-                # #<--- IBM
-
-        # scidoc:
-        # Outputs:
-        #  - z_gradh_exner :
-        #     $$
-        #     \exnerprimegradh{\ntilde}{\e}{\k} = \Cgrad \Gradn_{\offProv{e2c}} \exnerprime{\ntilde}{\c}{\k}, \quad \k \in [0, \nflatlev)
-        #     $$
-        #     Compute the horizontal gradient (at constant height) of the
-        #     temporal extrapolation of perturbed exner function on flat levels,
-        #     unaffected by the terrain following deformation.
-        #
-        # Inputs:
-        #  - $\exnerprime{\ntilde}{\c}{\k}$ : z_exner_ex_pr
-        #  - $\Cgrad$ : inverse_dual_edge_lengths
-        #
-        self._compute_horizontal_gradient_of_exner_pressure_for_flat_coordinates(
-            inv_dual_edge_length=self._edge_geometry.inverse_dual_edge_lengths,
-            z_exner_ex_pr=self.z_exner_ex_pr,
-            z_gradh_exner=z_fields.z_gradh_exner,
-            horizontal_start=self._start_edge_nudging_level_2,
-            horizontal_end=self._end_edge_local,
-            vertical_start=0,
-            vertical_end=self._vertical_params.nflatlev,
-            offset_provider=self._grid.offset_providers,
-=======
 
         log.debug(
             f"predictor: start stencil compute_theta_rho_face_values_and_pressure_gradient_and_update_vn"
->>>>>>> 008015f4
         )
         if (
             self._config.igradp_method
@@ -1140,6 +1020,11 @@
                 self.hydrostatic_correction.ndarray[:, lowest_level],
                 allocator=self._backend.allocator,
             )
+        # # This ibm code should go inside the following stencil
+        # #---> IBM
+        # self._ibm.set_bcs_green_gauss_gradient(self.z_grad_rth_1, self.z_grad_rth_2)
+        # self._ibm.set_bcs_green_gauss_gradient(self.z_grad_rth_3, self.z_grad_rth_4)
+        # #<--- IBM
         self._compute_theta_rho_face_values_and_pressure_gradient_and_update_vn(
             rho_at_edges_on_model_levels=z_fields.rho_at_edges_on_model_levels,
             theta_v_at_edges_on_model_levels=z_fields.theta_v_at_edges_on_model_levels,
@@ -1209,20 +1094,15 @@
                 vertical_end=self._grid.num_levels,
                 offset_provider={},
             )
-<<<<<<< HEAD
 
         #---> IBM
         self._ibm.set_dirichlet_value_vn(prognostic_states.next.vn)
         #<--- IBM
 
-        log.debug("exchanging prognostic field 'vn' and local field 'z_rho_e'")
-        self._exchange.exchange_and_wait(dims.EdgeDim, prognostic_states.next.vn, z_fields.z_rho_e)
-=======
         log.debug("exchanging prognostic field 'vn' and local field 'rho_at_edges_on_model_levels'")
         self._exchange.exchange_and_wait(
             dims.EdgeDim, prognostic_states.next.vn, z_fields.rho_at_edges_on_model_levels
         )
->>>>>>> 008015f4
 
         self._compute_avg_vn_and_graddiv_vn_and_vt(
             e_flx_avg=self._interpolation_state.e_flx_avg,
@@ -1598,10 +1478,6 @@
             out=self.z_raylfac,
             offset_provider={},
         )
-<<<<<<< HEAD
-        #log.debug(f"corrector: start stencil 10")
-        self._compute_rho_virtual_potential_temperatures_and_pressure_gradient(
-=======
         log.debug(f"corrector: start stencil 10")
 
         self._interpolate_rho_theta_v_to_half_levels_and_compute_pressure_buoyancy_acceleration(
@@ -1609,7 +1485,6 @@
             perturbed_theta_v_at_cells_on_half_levels=self.perturbed_theta_v_at_cells_on_half_levels,
             theta_v_at_cells_on_half_levels=diagnostic_state_nh.theta_v_at_cells_on_half_levels,
             pressure_buoyancy_acceleration_at_cells_on_half_levels=self.pressure_buoyancy_acceleration_at_cells_on_half_levels,
->>>>>>> 008015f4
             w=prognostic_states.next.w,
             contravariant_correction_at_cells_on_half_levels=diagnostic_state_nh.contravariant_correction_at_cells_on_half_levels,
             current_rho=prognostic_states.current.rho,
@@ -1632,12 +1507,6 @@
             offset_provider=self._grid.offset_providers,
         )
 
-<<<<<<< HEAD
-        #log.debug(f"corrector: start stencil 17")
-        self._add_vertical_wind_derivative_to_divergence_damping(
-            hmask_dd3d=self._metric_state_nonhydro.hmask_dd3d,
-            scalfac_dd3d=self._metric_state_nonhydro.scalfac_dd3d,
-=======
         log.debug(f"corrector: start stencil apply_divergence_damping_and_update_vn")
         self._apply_divergence_damping_and_update_vn(
             horizontal_gradient_of_normal_wind_divergence=z_fields.horizontal_gradient_of_normal_wind_divergence,
@@ -1655,7 +1524,6 @@
             second_order_divdamp_scaling_coeff=second_order_divdamp_scaling_coeff,
             horizontal_mask_for_3d_divdamp=self._metric_state_nonhydro.horizontal_mask_for_3d_divdamp,
             scaling_factor_for_3d_divdamp=self._metric_state_nonhydro.scaling_factor_for_3d_divdamp,
->>>>>>> 008015f4
             inv_dual_edge_length=self._edge_geometry.inverse_dual_edge_lengths,
             nudgecoeff_e=self._interpolation_state.nudgecoeff_e,
             geofac_grdiv=self._interpolation_state.geofac_grdiv,
@@ -1681,113 +1549,10 @@
             offset_provider=self._grid.offset_providers,
         )
 
-<<<<<<< HEAD
-        if self._config.itime_scheme == TimeSteppingScheme.MOST_EFFICIENT:
-            #log.debug(f"corrector: start stencil 23")
-            self._add_temporal_tendencies_to_vn_by_interpolating_between_time_levels(
-                vn_nnow=prognostic_states.current.vn,
-                ddt_vn_apc_ntl1=diagnostic_state_nh.ddt_vn_apc_pc.predictor,
-                ddt_vn_apc_ntl2=diagnostic_state_nh.ddt_vn_apc_pc.corrector,
-                ddt_vn_phy=diagnostic_state_nh.ddt_vn_phy,
-                z_theta_v_e=z_fields.z_theta_v_e,
-                z_gradh_exner=z_fields.z_gradh_exner,
-                vn_nnew=prognostic_states.next.vn,
-                dtime=dtime,
-                wgt_nnow_vel=self._params.wgt_nnow_vel,
-                wgt_nnew_vel=self._params.wgt_nnew_vel,
-                cpd=constants.CPD,
-                horizontal_start=self._start_edge_nudging_level_2,
-                horizontal_end=self._end_edge_local,
-                vertical_start=0,
-                vertical_end=self._grid.num_levels,
-                offset_provider={},
-            )
-
-        if (
-            self._config.divdamp_order == DivergenceDampingOrder.COMBINED
-            or self._config.divdamp_order == DivergenceDampingOrder.FOURTH_ORDER
-        ):
-            # verified for e-10
-            #log.debug(f"corrector start stencil 25")
-            self._compute_graddiv2_of_vn(
-                geofac_grdiv=self._interpolation_state.geofac_grdiv,
-                z_graddiv_vn=z_fields.z_graddiv_vn,
-                z_graddiv2_vn=self.z_graddiv2_vn,
-                horizontal_start=self._start_edge_nudging_level_2,
-                horizontal_end=self._end_edge_local,
-                vertical_start=0,
-                vertical_end=self._grid.num_levels,
-                offset_provider=self._grid.offset_providers,
-            )
-
-        if (
-            self._config.divdamp_order == DivergenceDampingOrder.COMBINED
-            and scal_divdamp_o2 > 1.0e-6
-        ):
-            #log.debug(f"corrector: start stencil 26")
-            self._apply_2nd_order_divergence_damping(
-                z_graddiv_vn=z_fields.z_graddiv_vn,
-                vn=prognostic_states.next.vn,
-                scal_divdamp_o2=scal_divdamp_o2,
-                horizontal_start=self._start_edge_nudging_level_2,
-                horizontal_end=self._end_edge_local,
-                vertical_start=0,
-                vertical_end=self._grid.num_levels,
-                offset_provider={},
-            )
-
-        # TODO: this does not get accessed in FORTRAN
-        if (
-            self._config.divdamp_order == DivergenceDampingOrder.COMBINED
-            and divdamp_fac_o2 <= 4 * self._config.divdamp_fac
-        ):
-            if self._grid.limited_area:
-                #log.debug("corrector: start stencil 27")
-                self._apply_weighted_2nd_and_4th_order_divergence_damping(
-                    scal_divdamp=self.scal_divdamp,
-                    bdy_divdamp=self._bdy_divdamp,
-                    nudgecoeff_e=self._interpolation_state.nudgecoeff_e,
-                    z_graddiv2_vn=self.z_graddiv2_vn,
-                    vn=prognostic_states.next.vn,
-                    horizontal_start=self._start_edge_nudging_level_2,
-                    horizontal_end=self._end_edge_local,
-                    vertical_start=0,
-                    vertical_end=self._grid.num_levels,
-                    offset_provider={},
-                )
-            else:
-                #log.debug("corrector start stencil 4th order divdamp")
-                self._apply_4th_order_divergence_damping(
-                    scal_divdamp=self.scal_divdamp,
-                    z_graddiv2_vn=self.z_graddiv2_vn,
-                    vn=prognostic_states.next.vn,
-                    horizontal_start=self._start_edge_nudging_level_2,
-                    horizontal_end=self._end_edge_local,
-                    vertical_start=0,
-                    vertical_end=self._grid.num_levels,
-                    offset_provider={},
-                )
-
-        # TODO: this does not get accessed in FORTRAN
-        if self._config.is_iau_active:
-            #log.debug("corrector start stencil 28")
-            self._add_analysis_increments_to_vn(
-                diagnostic_state_nh.vn_incr,
-                prognostic_states.next.vn,
-                self._config.iau_wgt_dyn,
-                horizontal_start=self._start_edge_nudging_level_2,
-                horizontal_end=self._end_edge_local,
-                vertical_start=0,
-                vertical_end=self._grid.num_levels,
-                offset_provider={},
-            )
-
         #---> IBM
         self._ibm.set_dirichlet_value_vn(prognostic_states.next.vn)
         #<--- IBM
 
-=======
->>>>>>> 008015f4
         log.debug("exchanging prognostic field 'vn'")
         self._exchange.exchange_and_wait(dims.EdgeDim, (prognostic_states.next.vn))
         #log.debug("corrector: start stencil 31")
@@ -1864,13 +1629,8 @@
             offset_provider=self._grid.offset_providers,
         )
 
-<<<<<<< HEAD
-        if self._config.itime_scheme == TimeSteppingScheme.MOST_EFFICIENT:
-            #log.debug(f"corrector start stencil 42 44 45 45b")
-=======
         if self._config.itime_scheme == dycore_states.TimeSteppingScheme.MOST_EFFICIENT:
             log.debug(f"corrector start stencil 42 44 45 45b")
->>>>>>> 008015f4
             self._stencils_42_44_45_45b(
                 z_w_expl=z_fields.z_w_expl,
                 w_nnow=prognostic_states.current.w,
