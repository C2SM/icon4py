--- conflicted
+++ resolved
@@ -615,16 +615,7 @@
         ).compile(enable_jit=False, offset_provider={"Koff": dims.KDim})
         self._init_test_fields = nhsolve_stencils.init_test_fields.with_backend(
             self._backend
-<<<<<<< HEAD
-        ).compile(offset_provider={})
-=======
         ).compile(enable_jit=False, offset_provider={})
-        if self._config.divdamp_type == 32:
-            xp = data_alloc.import_array_ns(self._backend)
-            self.starting_vertical_index_for_3d_divdamp = xp.min(
-                xp.where(self._metric_state_nonhydro.scaling_factor_for_3d_divdamp.ndarray > 0.0)[0]
-            )
->>>>>>> 365af2aa
 
         self.velocity_advection = VelocityAdvection(
             grid,
