# ICON4Py - ICON inspired code in Python and GT4Py
#
# Copyright (c) 2022-2024, ETH Zurich and MeteoSwiss
# All rights reserved.
#
# Please, refer to the LICENSE file in the root directory.
# SPDX-License-Identifier: BSD-3-Clause
# ruff: noqa: ERA001, B008

import dataclasses
import logging
from typing import Final

import gt4py.next as gtx
import gt4py.next.typing as gtx_typing

import icon4py.model.atmosphere.dycore.solve_nonhydro_stencils as nhsolve_stencils
import icon4py.model.common.grid.states as grid_states
import icon4py.model.common.utils as common_utils
from icon4py.model.atmosphere.dycore import dycore_states, dycore_utils
from icon4py.model.atmosphere.dycore.stencils import (
    compute_cell_diagnostics_for_dycore,
    compute_edge_diagnostics_for_dycore_and_update_vn,
    vertically_implicit_dycore_solver,
)
from icon4py.model.atmosphere.dycore.stencils.compute_dwdz_for_divergence_damping import (
    compute_dwdz_for_divergence_damping,
)
from icon4py.model.atmosphere.dycore.stencils.compute_exner_from_rhotheta import (
    compute_exner_from_rhotheta,
)
from icon4py.model.atmosphere.dycore.stencils.compute_horizontal_velocity_quantities import (
    compute_averaged_vn_and_fluxes_and_prepare_tracer_advection,
    compute_horizontal_velocity_quantities_and_fluxes,
)
from icon4py.model.atmosphere.dycore.stencils.compute_hydrostatic_correction_term import (
    compute_hydrostatic_correction_term,
)
from icon4py.model.atmosphere.dycore.stencils.compute_theta_and_exner import compute_theta_and_exner
from icon4py.model.atmosphere.dycore.stencils.init_cell_kdim_field_with_zero_wp import (
    init_cell_kdim_field_with_zero_wp,
)
from icon4py.model.atmosphere.dycore.stencils.update_mass_flux_weighted import (
    update_mass_flux_weighted,
)
from icon4py.model.atmosphere.dycore.stencils.update_theta_v import update_theta_v
from icon4py.model.atmosphere.dycore.velocity_advection import VelocityAdvection
<<<<<<< HEAD
from icon4py.model.common import constants, dimension as dims, field_type_aliases as fa
from icon4py.model.common.type_alias import wpfloat, vpfloat
=======
from icon4py.model.common import (
    constants,
    dimension as dims,
    field_type_aliases as fa,
    model_backends,
    type_alias as ta,
)
>>>>>>> 85bfae43
from icon4py.model.common.decomposition import definitions as decomposition
from icon4py.model.common.grid import (
    base as grid_def,
    horizontal as h_grid,
    icon as icon_grid,
    vertical as v_grid,
)
from icon4py.model.common.math import smagorinsky
from icon4py.model.common.model_options import setup_program
from icon4py.model.common.states import prognostic_state as prognostics
from icon4py.model.common.utils import data_allocation as data_alloc


log = logging.getLogger(__name__)


@dataclasses.dataclass
class IntermediateFields:
    """
    Encapsulate internal fields of SolveNonHydro that contain shared state over predictor and corrector step.

    Encapsulates internal fields used in SolveNonHydro. Fields (and the class!)
    follow the naming convention of ICON to prepend local fields of a module with z_. Contrary to
    other such z_ fields inside SolveNonHydro the fields in this dataclass
    contain state that is built up over the predictor and corrector part in a timestep.
    """

    horizontal_pressure_gradient: fa.EdgeKField[vpfloat]
    """
    Declared as z_gradh_exner in ICON.
    """
    rho_at_edges_on_model_levels: fa.EdgeKField[wpfloat]
    """
    Declared as z_rho_e in ICON.
    """
    theta_v_at_edges_on_model_levels: fa.EdgeKField[wpfloat]
    """
    Declared as z_theta_v_e in ICON.
    """
    horizontal_kinetic_energy_at_edges_on_model_levels: fa.EdgeKField[vpfloat]
    """
    Declared as z_kin_hor_e in ICON.
    """
    tangential_wind_on_half_levels: fa.EdgeKField[vpfloat]
    """
    Declared as z_vt_ie in ICON. Tangential wind at edge on k-half levels. NOTE THAT IT ONLY HAS nlev LEVELS because it is only used for computing horizontal advection of w and thus level nlevp1 is not needed because w[nlevp1-1] is diagnostic.
    """
    horizontal_gradient_of_normal_wind_divergence: fa.EdgeKField[vpfloat]
    """
    Declared as z_graddiv_vn in ICON.
    """
    dwdz_at_cells_on_model_levels: fa.CellKField[vpfloat]
    """
    Declared as z_dwdz_dd in ICON.
    """

    @classmethod
    def allocate(
        cls,
        grid: grid_def.Grid,
        backend: gtx_typing.Backend | None = None,
    ):
        return IntermediateFields(
            horizontal_pressure_gradient=data_alloc.zero_field(
                grid, dims.EdgeDim, dims.KDim, backend=backend
            ),
            rho_at_edges_on_model_levels=data_alloc.zero_field(
                grid, dims.EdgeDim, dims.KDim, backend=backend
            ),
            theta_v_at_edges_on_model_levels=data_alloc.zero_field(
                grid, dims.EdgeDim, dims.KDim, backend=backend
            ),
            horizontal_gradient_of_normal_wind_divergence=data_alloc.zero_field(
                grid, dims.EdgeDim, dims.KDim, backend=backend
            ),
            dwdz_at_cells_on_model_levels=data_alloc.zero_field(
                grid, dims.CellDim, dims.KDim, backend=backend
            ),
            horizontal_kinetic_energy_at_edges_on_model_levels=data_alloc.zero_field(
                grid, dims.EdgeDim, dims.KDim, backend=backend
            ),
            tangential_wind_on_half_levels=data_alloc.zero_field(
                grid, dims.EdgeDim, dims.KDim, backend=backend
            ),
        )


class NonHydrostaticConfig:
    """
    Contains necessary parameter to configure a nonhydro run.

    Encapsulates namelist parameters and derived parameters.
    TODO: (magdalena) values should be read from a configuration file.
    Default values are taken from the defaults in the corresponding ICON Fortran namelist files.
    """

    def __init__(
        self,
        itime_scheme: dycore_states.TimeSteppingScheme = dycore_states.TimeSteppingScheme.MOST_EFFICIENT,
        iadv_rhotheta: dycore_states.RhoThetaAdvectionType = dycore_states.RhoThetaAdvectionType.MIURA,
        igradp_method: dycore_states.HorizontalPressureDiscretizationType = dycore_states.HorizontalPressureDiscretizationType.TAYLOR_HYDRO,
        rayleigh_type: constants.RayleighType = constants.RayleighType.KLEMP,
        rayleigh_coeff: wpfloat = 0.05,
        divdamp_order: dycore_states.DivergenceDampingOrder = dycore_states.DivergenceDampingOrder.COMBINED,  # the ICON default is 4,
        is_iau_active: bool = False,
        iau_wgt_dyn: wpfloat = 0.0,
        divdamp_type: dycore_states.DivergenceDampingType = dycore_states.DivergenceDampingType.THREE_DIMENSIONAL,
        divdamp_trans_start: wpfloat = 12500.0,
        divdamp_trans_end: wpfloat = 17500.0,
        l_vert_nested: bool = False,
        rhotheta_offctr: wpfloat = -0.1,
        veladv_offctr: wpfloat = 0.25,
        _nudge_max_coeff: wpfloat | None = None,  # default is set in __init__
        max_nudging_coefficient: wpfloat | None = None,  # default is set in __init__
        fourth_order_divdamp_factor: wpfloat = 0.0025,
        fourth_order_divdamp_factor2: wpfloat = 0.004,
        fourth_order_divdamp_factor3: wpfloat = 0.004,
        fourth_order_divdamp_factor4: wpfloat = 0.004,
        fourth_order_divdamp_z: wpfloat = 32500.0,
        fourth_order_divdamp_z2: wpfloat = 40000.0,
        fourth_order_divdamp_z3: wpfloat = 60000.0,
        fourth_order_divdamp_z4: wpfloat = 80000.0,
    ):
        # parameters from namelist diffusion_nml
        self.itime_scheme: int = itime_scheme

        #: Miura scheme for advection of rho and theta
        self.iadv_rhotheta: dycore_states.RhoThetaAdvectionType = iadv_rhotheta
        #: Use truly horizontal pressure-gradient computation to ensure numerical
        #: stability without heavy orography smoothing
        self.igradp_method: dycore_states.HorizontalPressureDiscretizationType = igradp_method

        #: type of Rayleigh damping
        self.rayleigh_type: constants.RayleighType = rayleigh_type
        # used for calculation of rayleigh_w, rayleigh_vn in mo_vertical_grid.f90
        self.rayleigh_coeff: wpfloat = wpfloat(rayleigh_coeff)

        #: order of divergence damping
        self.divdamp_order: dycore_states.DivergenceDampingOrder = divdamp_order

        #: type of divergence damping
        self.divdamp_type: dycore_states.DivergenceDampingType = divdamp_type
        #: Lower and upper bound of transition zone between 2D and 3D divergence damping in case of divdamp_type = 32 [m]
        self.divdamp_trans_start: wpfloat = wpfloat(divdamp_trans_start)
        self.divdamp_trans_end: wpfloat = wpfloat(divdamp_trans_end)

        #: off-centering for density and potential temperature at interface levels.
        #: Specifying a negative value here reduces the amount of vertical
        #: wind off-centering needed for stability of sound waves.
        self.rhotheta_offctr: wpfloat = wpfloat(rhotheta_offctr)

        #: off-centering of velocity advection in corrector step
        self.veladv_offctr: wpfloat = wpfloat(veladv_offctr)

        #: scaling factor for divergence damping
        self.fourth_order_divdamp_factor: wpfloat = wpfloat(fourth_order_divdamp_factor)
        """
        Declared as divdamp_fac in ICON. It is a scaling factor for fourth order divergence damping between
        heights of fourth_order_divdamp_z and fourth_order_divdamp_z2.
        """
        self.fourth_order_divdamp_factor2: wpfloat = wpfloat(fourth_order_divdamp_factor2)
        """
        Declared as divdamp_fac2 in ICON. It is a scaling factor for fourth order divergence damping between
        heights of fourth_order_divdamp_z and fourth_order_divdamp_z2. Divergence damping factor reaches
        fourth_order_divdamp_factor2 at fourth_order_divdamp_z2.
        """
        self.fourth_order_divdamp_factor3: wpfloat = wpfloat(fourth_order_divdamp_factor3)
        """
        Declared as divdamp_fac3 in ICON. It is a scaling factor to determine the quadratic vertical
        profile of fourth order divergence damping factor between heights of fourth_order_divdamp_z2
        and fourth_order_divdamp_z4.
        """
        self.fourth_order_divdamp_factor4: wpfloat = wpfloat(fourth_order_divdamp_factor4)
        """
        Declared as divdamp_fac4 in ICON. It is a scaling factor to determine the quadratic vertical
        profile of fourth order divergence damping factor between heights of fourth_order_divdamp_z2
        and fourth_order_divdamp_z4. Divergence damping factor reaches fourth_order_divdamp_factor4
        at fourth_order_divdamp_z4.
        """
        self.fourth_order_divdamp_z: wpfloat = wpfloat(fourth_order_divdamp_z)
        """
        Declared as divdamp_z in ICON. The upper limit in height where divergence damping factor is a constant.
        """
        self.fourth_order_divdamp_z2: wpfloat = wpfloat(fourth_order_divdamp_z2)
        """
        Declared as divdamp_z2 in ICON. The upper limit in height above fourth_order_divdamp_z where divergence
        damping factor decreases as a linear function of height.
        """
        self.fourth_order_divdamp_z3: wpfloat = wpfloat(fourth_order_divdamp_z3)
        """
        Declared as divdamp_z3 in ICON. Am intermediate height between fourth_order_divdamp_z2 and
        fourth_order_divdamp_z4 where divergence damping factor decreases quadratically with height.
        """
        self.fourth_order_divdamp_z4: wpfloat = wpfloat(fourth_order_divdamp_z4)
        """
        Declared as divdamp_z4 in ICON. The upper limit in height where divergence damping factor decreases
        quadratically with height.
        """

        #: parameters from other namelists:

        #: from mo_interpol_nml.f90

        #: Parameter describing the lateral boundary nudging in limited area mode.
        #:
        #: Maximal value of the nudging coefficients used cell row bordering the boundary interpolation zone,
        #: from there nudging coefficients decay exponentially with `nudge_efold_width` in units of cell rows.
        #: Called 'nudge_max_coeff' in mo_interpol_nml.f90.
        #: Note: The user can pass the ICON namelist paramter `nudge_max_coeff` as `_nudge_max_coeff` or
        #: the properly scaled one as `max_nudging_coefficient`,
        #: see the comment in mo_interpol_nml.f90
        #: TODO: This code is duplicated in `diffusion.py`, clean this up when implementing proper configuration handling.
        if _nudge_max_coeff is not None and max_nudging_coefficient is not None:
            raise ValueError(
                "Cannot set both '_max_nudging_coefficient' and 'scaled_max_nudging_coefficient'."
            )
        elif max_nudging_coefficient is not None:
            self.max_nudging_coefficient: wpfloat = wpfloat(max_nudging_coefficient)
        elif _nudge_max_coeff is not None:
            self.max_nudging_coefficient: wpfloat = (
                constants.DEFAULT_DYNAMICS_TO_PHYSICS_TIMESTEP_RATIO * wpfloat(_nudge_max_coeff)
            )
        else:  # default value in ICON
            self.max_nudging_coefficient: wpfloat = (
                constants.DEFAULT_DYNAMICS_TO_PHYSICS_TIMESTEP_RATIO * wpfloat(0.02)
            )

        #: from mo_run_nml.f90
        #: use vertical nesting
        self.l_vert_nested: bool = l_vert_nested

        #: from mo_initicon_nml.f90/ mo_initicon_config.f90
        #: whether IAU is active at current time
        self.is_iau_active: bool = is_iau_active
        #: IAU weight for dynamics fields
        self.iau_wgt_dyn: wpfloat = wpfloat(iau_wgt_dyn)

        self._validate()

    def _validate(self):
        """Apply consistency checks and validation on configuration parameters."""

        if self.l_vert_nested:
            raise NotImplementedError("Vertical nesting support not implemented")

        if self.igradp_method != dycore_states.HorizontalPressureDiscretizationType.TAYLOR_HYDRO:
            raise NotImplementedError("igradp_method can only be 3")

        if self.itime_scheme != dycore_states.TimeSteppingScheme.MOST_EFFICIENT:
            raise NotImplementedError("itime_scheme can only be 4")

        if self.iadv_rhotheta != dycore_states.RhoThetaAdvectionType.MIURA:
            raise NotImplementedError("iadv_rhotheta can only be 2 (Miura scheme)")

        if self.divdamp_order != dycore_states.DivergenceDampingOrder.COMBINED:
            raise NotImplementedError("divdamp_order can only be 24")

        if self.divdamp_type == dycore_states.DivergenceDampingType.TWO_DIMENSIONAL:
            raise NotImplementedError(
                "`DivergenceDampingType.TWO_DIMENSIONAL` (2) is not yet implemented"
            )


class NonHydrostaticParams:
    """Calculates derived quantities depending on the NonHydrostaticConfig."""

    def __init__(self, config: NonHydrostaticConfig):
        #: Weighting coefficients for velocity advection if tendency averaging is used
        #: The off-centering specified here turned out to be beneficial to numerical
        #: stability in extreme situations
        self.advection_explicit_weight_parameter: Final[wpfloat] = wpfloat(0.5) - config.veladv_offctr
        """
        Declared as wgt_nnow_vel in ICON.
        """
        self.advection_implicit_weight_parameter: Final[wpfloat] = wpfloat(0.5) + config.veladv_offctr
        """
        Declared as wgt_nnew_vel in ICON.
        """

        #: Weighting coefficients for rho and theta at interface levels in the corrector step
        #: This empirically determined weighting minimizes the vertical wind off-centering
        #: needed for numerical stability of vertical sound wave propagation
        self.rhotheta_implicit_weight_parameter: Final[wpfloat] = wpfloat(0.5) + config.rhotheta_offctr
        """
        Declared as wgt_nnew_rth in ICON.
        """
        self.rhotheta_explicit_weight_parameter: Final[wpfloat] = (
            wpfloat(1.0) - self.rhotheta_implicit_weight_parameter
        )
        """
        Declared as wgt_nnow_rth in ICON.
        """


class SolveNonhydro:
    def __init__(
        self,
        grid: icon_grid.IconGrid,
        config: NonHydrostaticConfig,
        params: NonHydrostaticParams,
        metric_state_nonhydro: dycore_states.MetricStateNonHydro,
        interpolation_state: dycore_states.InterpolationState,
        vertical_params: v_grid.VerticalGrid,
        edge_geometry: grid_states.EdgeParams,
        cell_geometry: grid_states.CellParams,
        owner_mask: fa.CellField[bool],
        backend: gtx_typing.Backend
        | model_backends.DeviceType
        | model_backends.BackendDescriptor
        | None,
        exchange: decomposition.ExchangeRuntime = decomposition.SingleNodeExchange(),
    ):
        self._exchange = exchange
        self._backend = backend

        self._grid = grid
        self._config = config
        self._params = params
        self._metric_state_nonhydro = metric_state_nonhydro
        self._interpolation_state = interpolation_state
        self._vertical_params = vertical_params
        self._edge_geometry = edge_geometry
        self._cell_params = cell_geometry
        self._determine_local_domains()

        self._compute_theta_and_exner = setup_program(
            backend=self._backend,
            program=compute_theta_and_exner,
            constant_args={
                "bdy_halo_c": self._metric_state_nonhydro.bdy_halo_c,
                "rd_o_cvd": constants.RD_O_CVD,
                "rd_o_p0ref": constants.RD_O_P0REF,
            },
            horizontal_sizes={
                "horizontal_start": self._start_cell_local,
                "horizontal_end": self._end_cell_end,
            },
            vertical_sizes={
                "vertical_start": gtx.int32(0),
                "vertical_end": gtx.int32(self._grid.num_levels),
            },
        )

        self._compute_exner_from_rhotheta = setup_program(
            backend=self._backend,
            program=compute_exner_from_rhotheta,
            constant_args={
                "rd_o_cvd": constants.RD_O_CVD,
                "rd_o_p0ref": constants.RD_O_P0REF,
            },
            horizontal_sizes={
                "horizontal_start": self._start_cell_lateral_boundary,
                "horizontal_end": self._end_cell_lateral_boundary_level_4,
            },
            vertical_sizes={
                "vertical_start": gtx.int32(0),
                "vertical_end": gtx.int32(self._grid.num_levels),
            },
        )

        self._update_theta_v = setup_program(
            backend=self._backend,
            program=update_theta_v,
            constant_args={
                "mask_prog_halo_c": self._metric_state_nonhydro.mask_prog_halo_c,
            },
            horizontal_sizes={
                "horizontal_start": self._start_cell_halo,
                "horizontal_end": self._end_cell_end,
            },
            vertical_sizes={
                "vertical_start": gtx.int32(0),
                "vertical_end": gtx.int32(self._grid.num_levels),
            },
        )

        self._compute_hydrostatic_correction_term = setup_program(
            backend=self._backend,
            program=compute_hydrostatic_correction_term,
            constant_args={
                "ikoffset": self._metric_state_nonhydro.vertoffset_gradp,
                "zdiff_gradp": self._metric_state_nonhydro.zdiff_gradp,
                "inv_ddqz_z_full": self._metric_state_nonhydro.inv_ddqz_z_full,
                "inv_dual_edge_length": self._edge_geometry.inverse_dual_edge_lengths,
                "grav_o_cpd": constants.GRAV_O_CPD,
            },
            horizontal_sizes={
                "horizontal_start": self._start_edge_nudging_level_2,
                "horizontal_end": self._end_edge_local,
            },
            vertical_sizes={
                "vertical_start": gtx.int32(self._grid.num_levels - 1),
                "vertical_end": gtx.int32(self._grid.num_levels),
            },
            offset_provider=self._grid.connectivities,
        )

        self._compute_theta_rho_face_values_and_pressure_gradient_and_update_vn = setup_program(
            backend=self._backend,
            program=compute_edge_diagnostics_for_dycore_and_update_vn.compute_theta_rho_face_values_and_pressure_gradient_and_update_vn,
            constant_args={
                "reference_rho_at_edges_on_model_levels": self._metric_state_nonhydro.reference_rho_at_edges_on_model_levels,
                "reference_theta_at_edges_on_model_levels": self._metric_state_nonhydro.reference_theta_at_edges_on_model_levels,
                "geofac_grg_x": self._interpolation_state.geofac_grg_x,
                "geofac_grg_y": self._interpolation_state.geofac_grg_y,
                "pos_on_tplane_e_x": self._interpolation_state.pos_on_tplane_e_1,
                "pos_on_tplane_e_y": self._interpolation_state.pos_on_tplane_e_2,
                "primal_normal_cell_x": self._edge_geometry.primal_normal_cell[0],
                "dual_normal_cell_x": self._edge_geometry.dual_normal_cell[0],
                "primal_normal_cell_y": self._edge_geometry.primal_normal_cell[1],
                "dual_normal_cell_y": self._edge_geometry.dual_normal_cell[1],
                "ddxn_z_full": self._metric_state_nonhydro.ddxn_z_full,
                "c_lin_e": self._interpolation_state.c_lin_e,
                "ikoffset": self._metric_state_nonhydro.vertoffset_gradp,
                "zdiff_gradp": self._metric_state_nonhydro.zdiff_gradp,
                "ipeidx_dsl": self._metric_state_nonhydro.pg_edgeidx_dsl,
                "pg_exdist": self._metric_state_nonhydro.pg_exdist,
                "inv_dual_edge_length": self._edge_geometry.inverse_dual_edge_lengths,
                "iau_wgt_dyn": self._config.iau_wgt_dyn,
                "is_iau_active": self._config.is_iau_active,
                "limited_area": self._grid.limited_area,
            },
            horizontal_sizes={
                "start_edge_lateral_boundary": self._start_edge_lateral_boundary,
                "start_edge_lateral_boundary_level_7": self._start_edge_lateral_boundary_level_7,
                "start_edge_nudging_level_2": self._start_edge_nudging_level_2,
                "end_edge_nudging": self._end_edge_nudging,
                "end_edge_halo": self._end_edge_halo,
                "horizontal_start": gtx.int32(0),
                "horizontal_end": self._end_edge_halo_level_2,
            },
            vertical_sizes={
                "nflatlev": self._vertical_params.nflatlev,
                "nflat_gradp": self._metric_state_nonhydro.nflat_gradp,
                "vertical_start": gtx.int32(0),
                "vertical_end": gtx.int32(self._grid.num_levels),
            },
            offset_provider=self._grid.connectivities,
        )

        self._apply_divergence_damping_and_update_vn = setup_program(
            backend=self._backend,
            program=compute_edge_diagnostics_for_dycore_and_update_vn.apply_divergence_damping_and_update_vn,
            constant_args={
                "horizontal_mask_for_3d_divdamp": self._metric_state_nonhydro.horizontal_mask_for_3d_divdamp,
                "scaling_factor_for_3d_divdamp": self._metric_state_nonhydro.scaling_factor_for_3d_divdamp,
                "inv_dual_edge_length": self._edge_geometry.inverse_dual_edge_lengths,
                "nudgecoeff_e": self._interpolation_state.nudgecoeff_e,
                "geofac_grdiv": self._interpolation_state.geofac_grdiv,
                "advection_explicit_weight_parameter": self._params.advection_explicit_weight_parameter,
                "advection_implicit_weight_parameter": self._params.advection_implicit_weight_parameter,
                "iau_wgt_dyn": self._config.iau_wgt_dyn,
                "is_iau_active": self._config.is_iau_active,
                "limited_area": self._grid.limited_area,
            },
            variants={
                "apply_2nd_order_divergence_damping": [False, True],
                "apply_4th_order_divergence_damping": [False, True],
            },
            horizontal_sizes={
                "horizontal_start": gtx.int32(self._start_edge_nudging_level_2),
                "horizontal_end": self._end_edge_local,
            },
            vertical_sizes={
                "vertical_start": gtx.int32(0),
                "vertical_end": gtx.int32(self._grid.num_levels),
            },
            offset_provider=self._grid.connectivities,
        )

        self._compute_horizontal_velocity_quantities_and_fluxes = setup_program(
            backend=self._backend,
            program=compute_horizontal_velocity_quantities_and_fluxes,
            constant_args={
                "ddqz_z_full_e": self._metric_state_nonhydro.ddqz_z_full_e,
                "ddxn_z_full": self._metric_state_nonhydro.ddxn_z_full,
                "ddxt_z_full": self._metric_state_nonhydro.ddxt_z_full,
                "wgtfac_e": self._metric_state_nonhydro.wgtfac_e,
                "wgtfacq_e": self._metric_state_nonhydro.wgtfacq_e,
                "e_flx_avg": self._interpolation_state.e_flx_avg,
                "geofac_grdiv": self._interpolation_state.geofac_grdiv,
                "rbf_vec_coeff_e": self._interpolation_state.rbf_vec_coeff_e,
            },
            horizontal_sizes={
                "horizontal_start": gtx.int32(self._start_edge_lateral_boundary_level_5),
                "horizontal_end": self._end_edge_halo_level_2,
            },
            vertical_sizes={
                "nflatlev": self._vertical_params.nflatlev,
                "vertical_start": gtx.int32(0),
                "vertical_end": gtx.int32(self._grid.num_levels + 1),
            },
            offset_provider=self._grid.connectivities,
        )

        self._compute_averaged_vn_and_fluxes_and_prepare_tracer_advection = setup_program(
            backend=self._backend,
            program=compute_averaged_vn_and_fluxes_and_prepare_tracer_advection,
            constant_args={
                "e_flx_avg": self._interpolation_state.e_flx_avg,
                "ddqz_z_full_e": self._metric_state_nonhydro.ddqz_z_full_e,
            },
            variants={
                "at_first_substep": [False, True],
                "prepare_advection": [False, True],
            },
            horizontal_sizes={
                "horizontal_start": gtx.int32(self._start_edge_lateral_boundary_level_5),
                "horizontal_end": self._end_edge_halo_level_2,
            },
            vertical_sizes={
                "vertical_start": gtx.int32(0),
                "vertical_end": gtx.int32(self._grid.num_levels),
            },
            offset_provider=self._grid.connectivities,
        )

        self._vertically_implicit_solver_at_predictor_step = setup_program(
            backend=self._backend,
            program=vertically_implicit_dycore_solver.vertically_implicit_solver_at_predictor_step,
            constant_args={
                "geofac_div": self._interpolation_state.geofac_div,
                "exner_w_explicit_weight_parameter": self._metric_state_nonhydro.exner_w_explicit_weight_parameter,
                "inv_ddqz_z_full": self._metric_state_nonhydro.inv_ddqz_z_full,
                "exner_w_implicit_weight_parameter": self._metric_state_nonhydro.exner_w_implicit_weight_parameter,
                "ddqz_z_half": self._metric_state_nonhydro.ddqz_z_half,
                "reference_exner_at_cells_on_model_levels": self._metric_state_nonhydro.reference_exner_at_cells_on_model_levels,
                "e_bln_c_s": self._interpolation_state.e_bln_c_s,
                "wgtfac_c": self._metric_state_nonhydro.wgtfac_c,
                "wgtfacq_c": self._metric_state_nonhydro.wgtfacq_c,
                "iau_wgt_dyn": self._config.iau_wgt_dyn,
                "is_iau_active": self._config.is_iau_active,
                "rayleigh_type": self._config.rayleigh_type,
                "divdamp_type": self._config.divdamp_type,
            },
            variants={
                "at_first_substep": [False, True],
            },
            horizontal_sizes={
                "start_cell_index_nudging": self._start_cell_nudging,
                "end_cell_index_local": self._end_cell_local,
                "start_cell_index_lateral_lvl3": self._start_cell_lateral_boundary_level_3,
                "end_cell_index_halo_lvl1": self._end_cell_halo,
            },
            vertical_sizes={
                "end_index_of_damping_layer": self._vertical_params.end_index_of_damping_layer,
                "kstart_moist": self._vertical_params.kstart_moist,
                "flat_level_index_plus1": gtx.int32(self._vertical_params.nflatlev + 1),
                "vertical_start_index_model_top": gtx.int32(0),
                "vertical_end_index_model_surface": gtx.int32(self._grid.num_levels + 1),
            },
            offset_provider=self._grid.connectivities,
        )

        self._vertically_implicit_solver_at_corrector_step = setup_program(
            backend=self._backend,
            program=vertically_implicit_dycore_solver.vertically_implicit_solver_at_corrector_step,
            constant_args={
                "exner_w_explicit_weight_parameter": self._metric_state_nonhydro.exner_w_explicit_weight_parameter,
                "inv_ddqz_z_full": self._metric_state_nonhydro.inv_ddqz_z_full,
                "exner_w_implicit_weight_parameter": self._metric_state_nonhydro.exner_w_implicit_weight_parameter,
                "ddqz_z_half": self._metric_state_nonhydro.ddqz_z_half,
                "reference_exner_at_cells_on_model_levels": self._metric_state_nonhydro.reference_exner_at_cells_on_model_levels,
                "advection_explicit_weight_parameter": self._params.advection_explicit_weight_parameter,
                "advection_implicit_weight_parameter": self._params.advection_implicit_weight_parameter,
                "iau_wgt_dyn": self._config.iau_wgt_dyn,
                "is_iau_active": self._config.is_iau_active,
                "rayleigh_type": self._config.rayleigh_type,
            },
            variants={
                "at_first_substep": [False, True],
                "at_last_substep": [False, True],
                "lprep_adv": [False, True],
            },
            horizontal_sizes={
                "start_cell_index_nudging": self._start_cell_nudging,
                "end_cell_index_local": self._end_cell_local,
            },
            vertical_sizes={
                "end_index_of_damping_layer": self._vertical_params.end_index_of_damping_layer,
                "kstart_moist": self._vertical_params.kstart_moist,
                "vertical_start_index_model_top": gtx.int32(0),
                "vertical_end_index_model_surface": gtx.int32(self._grid.num_levels + 1),
            },
            offset_provider=self._grid.connectivities,
        )

        self._compute_dwdz_for_divergence_damping = setup_program(
            backend=self._backend,
            program=compute_dwdz_for_divergence_damping,
            constant_args={
                "inv_ddqz_z_full": self._metric_state_nonhydro.inv_ddqz_z_full,
            },
            horizontal_sizes={
                "horizontal_start": self._start_cell_lateral_boundary,
                "horizontal_end": self._end_cell_lateral_boundary_level_4,
            },
            vertical_sizes={
                "vertical_start": gtx.int32(0),
                "vertical_end": gtx.int32(self._grid.num_levels),
            },
            offset_provider=self._grid.connectivities,
        )

        self._init_cell_kdim_field_with_zero_wp = setup_program(
            backend=self._backend,
            program=init_cell_kdim_field_with_zero_wp,
            horizontal_sizes={
                "horizontal_start": self._start_cell_lateral_boundary,
                "horizontal_end": self._end_cell_lateral_boundary_level_4,
            },
            vertical_sizes={
                "vertical_start": gtx.int32(0),
                "vertical_end": gtx.int32(self._grid.num_levels + 1),
            },
        )
        self._update_mass_flux_weighted = setup_program(
            backend=self._backend,
            program=update_mass_flux_weighted,
            constant_args={
                "vwind_expl_wgt": self._metric_state_nonhydro.exner_w_explicit_weight_parameter,
                "vwind_impl_wgt": self._metric_state_nonhydro.exner_w_implicit_weight_parameter,
            },
            horizontal_sizes={
                "horizontal_start": self._start_cell_lateral_boundary,
                "horizontal_end": self._end_cell_lateral_boundary_level_4,
            },
            vertical_sizes={
                "vertical_start": gtx.int32(0),
                "vertical_end": gtx.int32(self._grid.num_levels),
            },
        )
        self._compute_rayleigh_damping_factor = setup_program(
            backend=self._backend,
            program=dycore_utils.compute_rayleigh_damping_factor,
            constant_args={
                "rayleigh_w": self._metric_state_nonhydro.rayleigh_w,
            },
        )

        self._compute_perturbed_quantities_and_interpolation = setup_program(
            backend=self._backend,
            program=compute_cell_diagnostics_for_dycore.compute_perturbed_quantities_and_interpolation,
            constant_args={
                "reference_rho_at_cells_on_model_levels": self._metric_state_nonhydro.reference_rho_at_cells_on_model_levels,
                "reference_theta_at_cells_on_model_levels": self._metric_state_nonhydro.reference_theta_at_cells_on_model_levels,
                "reference_theta_at_cells_on_half_levels": self._metric_state_nonhydro.reference_theta_at_cells_on_half_levels,
                "wgtfacq_c": self._metric_state_nonhydro.wgtfacq_c,
                "wgtfac_c": self._metric_state_nonhydro.wgtfac_c,
                "exner_w_explicit_weight_parameter": self._metric_state_nonhydro.exner_w_explicit_weight_parameter,
                "ddz_of_reference_exner_at_cells_on_half_levels": self._metric_state_nonhydro.ddz_of_reference_exner_at_cells_on_half_levels,
                "ddqz_z_half": self._metric_state_nonhydro.ddqz_z_half,
                "time_extrapolation_parameter_for_exner": self._metric_state_nonhydro.time_extrapolation_parameter_for_exner,
                "reference_exner_at_cells_on_model_levels": self._metric_state_nonhydro.reference_exner_at_cells_on_model_levels,
                "inv_ddqz_z_full": self._metric_state_nonhydro.inv_ddqz_z_full,
                "d2dexdz2_fac1_mc": self._metric_state_nonhydro.d2dexdz2_fac1_mc,
                "d2dexdz2_fac2_mc": self._metric_state_nonhydro.d2dexdz2_fac2_mc,
                "limited_area": self._grid.limited_area,
                "igradp_method": self._config.igradp_method,
            },
            horizontal_sizes={
                "start_cell_lateral_boundary_level_3": self._start_cell_lateral_boundary_level_3,
                "start_cell_halo_level_2": self._start_cell_halo_level_2,
                "end_cell_end": self._end_cell_end,
                "end_cell_halo": self._end_cell_halo,
                "end_cell_halo_level_2": self._end_cell_halo_level_2,
                "start_cell_lateral_boundary": self._start_cell_lateral_boundary,
                "horizontal_start": gtx.int32(0),
                "horizontal_end": gtx.int32(self._grid.num_cells),
            },
            vertical_sizes={
                "nflatlev": self._vertical_params.nflatlev,
                "nflat_gradp": self._metric_state_nonhydro.nflat_gradp,
                "vertical_start": gtx.int32(0),
                "vertical_end": gtx.int32(self._grid.num_levels + 1),
            },
            offset_provider=self._grid.connectivities,
        )

        self._interpolate_rho_theta_v_to_half_levels_and_compute_pressure_buoyancy_acceleration = setup_program(
            backend=self._backend,
            program=compute_cell_diagnostics_for_dycore.interpolate_rho_theta_v_to_half_levels_and_compute_pressure_buoyancy_acceleration,
            constant_args={
                "reference_theta_at_cells_on_model_levels": self._metric_state_nonhydro.reference_theta_at_cells_on_model_levels,
                "ddz_of_reference_exner_at_cells_on_half_levels": self._metric_state_nonhydro.ddz_of_reference_exner_at_cells_on_half_levels,
                "ddqz_z_half": self._metric_state_nonhydro.ddqz_z_half,
                "wgtfac_c": self._metric_state_nonhydro.wgtfac_c,
                "exner_w_explicit_weight_parameter": self._metric_state_nonhydro.exner_w_explicit_weight_parameter,
                "rhotheta_explicit_weight_parameter": self._params.rhotheta_explicit_weight_parameter,
                "rhotheta_implicit_weight_parameter": self._params.rhotheta_implicit_weight_parameter,
            },
            horizontal_sizes={
                "horizontal_start": self._start_cell_lateral_boundary_level_3,
                "horizontal_end": self._end_cell_local,
            },
            vertical_sizes={
                "vertical_start": gtx.int32(1),
                "vertical_end": gtx.int32(self._grid.num_levels),
            },
            offset_provider=self._grid.connectivities,
        )
        self._stencils_61_62 = setup_program(
            backend=self._backend,
            program=nhsolve_stencils.stencils_61_62,
            horizontal_sizes={
                "horizontal_start": self._start_cell_lateral_boundary,
                "horizontal_end": self._end_cell_lateral_boundary_level_4,
            },
            vertical_sizes={
                "vertical_start": gtx.int32(0),
                "vertical_end": gtx.int32(self._grid.num_levels + 1),
            },
        )
        self._en_smag_fac_for_zero_nshift = setup_program(
            backend=self._backend,
            program=smagorinsky.en_smag_fac_for_zero_nshift,
            constant_args={
                "vect_a": self._vertical_params.interface_physical_height,
                "hdiff_smag_fac": self._config.fourth_order_divdamp_factor,
                "hdiff_smag_fac2": self._config.fourth_order_divdamp_factor2,
                "hdiff_smag_fac3": self._config.fourth_order_divdamp_factor3,
                "hdiff_smag_fac4": self._config.fourth_order_divdamp_factor4,
                "hdiff_smag_z": self._config.fourth_order_divdamp_z,
                "hdiff_smag_z2": self._config.fourth_order_divdamp_z2,
                "hdiff_smag_z3": self._config.fourth_order_divdamp_z3,
                "hdiff_smag_z4": self._config.fourth_order_divdamp_z4,
            },
            offset_provider={"Koff": dims.KDim},
        )
        self._init_test_fields = setup_program(
            backend=self._backend,
            program=nhsolve_stencils.init_test_fields,
            horizontal_sizes={
                "edges_start": self._start_edge_lateral_boundary,
                "edges_end": self._end_edge_local,
                "cells_start": self._start_cell_lateral_boundary,
                "cells_end": self._end_cell_end,
            },
            vertical_sizes={
                "vertical_start": gtx.int32(0),
                "vertical_end": self._grid.num_levels,
            },
        )

        self.velocity_advection = VelocityAdvection(
            grid,
            metric_state_nonhydro,
            interpolation_state,
            vertical_params,
            edge_geometry,
            owner_mask,
            backend=self._backend,
        )
        self._allocate_local_fields()

        self._en_smag_fac_for_zero_nshift(
            enh_smag_fac=self.interpolated_fourth_order_divdamp_factor,
        )

        self.p_test_run = True

    def _allocate_local_fields(self):
        self.temporal_extrapolation_of_perturbed_exner = data_alloc.zero_field(
            self._grid,
            dims.CellDim,
            dims.KDim,
            dtype=vpfloat,
            extend={dims.KDim: 1},
            backend=self._backend,
        )
        """
        Declared as z_exner_ex_pr in ICON.
        """
        self.exner_at_cells_on_half_levels = data_alloc.zero_field(
            self._grid,
            dims.CellDim,
            dims.KDim,
            dtype=vpfloat,
            extend={dims.KDim: 1},
            backend=self._backend,
        )
        """
        Declared as z_exner_ic in ICON.
        """
        self.ddz_of_temporal_extrapolation_of_perturbed_exner_on_model_levels = (
            data_alloc.zero_field(
                self._grid, dims.CellDim, dims.KDim, dtype=vpfloat, backend=self._backend
            )
        )
        """
        Declared as z_dexner_dz_c_1 in ICON.
        """
        self.perturbed_theta_v_at_cells_on_half_levels = data_alloc.zero_field(
            self._grid,
            dims.CellDim,
            dims.KDim,
            dtype=vpfloat,
            extend={dims.KDim: 1},
            backend=self._backend,
        )

        """
        Declared as z_theta_v_pr_ic in ICON.
        """
        self.pressure_buoyancy_acceleration_at_cells_on_half_levels = data_alloc.zero_field(
            self._grid, dims.CellDim, dims.KDim, dtype=vpfloat, backend=self._backend
        )
        """
        Declared as z_th_ddz_exner_c in ICON. theta' dpi0/dz + theta (1 - eta_impl) dpi'/dz.
        It represents the vertical pressure gradient and buoyancy acceleration.
        Note that it only has nlev because it is only used in computation of the explicit
        term for updating w, and w at model top/bottom is diagnosed.
        """
        self.perturbed_rho_at_cells_on_model_levels = data_alloc.zero_field(
            self._grid, dims.CellDim, dims.KDim, dtype=vpfloat, backend=self._backend
        )
        """
        Declared as z_rth_pr_1 in ICON.
        """
        self.perturbed_theta_v_at_cells_on_model_levels = data_alloc.zero_field(
            self._grid, dims.CellDim, dims.KDim, dtype=vpfloat, backend=self._backend
        )
        """
        Declared as z_rth_pr_2 in ICON.
        """
        self.d2dz2_of_temporal_extrapolation_of_perturbed_exner_on_model_levels = (
            data_alloc.zero_field(
                self._grid, dims.CellDim, dims.KDim, dtype=vpfloat, backend=self._backend
            )
        )
        """
        Declared as z_dexner_dz_c_2 in ICON.
        """
        self.z_vn_avg = data_alloc.zero_field(
            self._grid, dims.EdgeDim, dims.KDim, dtype=wpfloat, backend=self._backend
        )
        self.theta_v_flux_at_edges_on_model_levels = data_alloc.zero_field(
            self._grid, dims.EdgeDim, dims.KDim, dtype=wpfloat, backend=self._backend
        )
        """
        Declared as z_theta_v_fl_e in ICON.
        """
        self.z_rho_v = data_alloc.zero_field(
            self._grid, dims.VertexDim, dims.KDim, dtype=wpfloat, backend=self._backend
        )
        self.z_theta_v_v = data_alloc.zero_field(
            self._grid, dims.VertexDim, dims.KDim, dtype=wpfloat, backend=self._backend
        )
        self.k_field = data_alloc.index_field(
            self._grid, dims.KDim, extend={dims.KDim: 1}, backend=self._backend
        )
        self._contravariant_correction_at_edges_on_model_levels = data_alloc.zero_field(
            self._grid, dims.EdgeDim, dims.KDim, dtype=vpfloat, backend=self._backend
        )
        """
        Declared as z_w_concorr_me in ICON. vn dz/dn + vt dz/dt, z is topography height
        """
        self.hydrostatic_correction_on_lowest_level = data_alloc.zero_field(
            self._grid, dims.EdgeDim, dtype=vpfloat, backend=self._backend
        )
        self.hydrostatic_correction = data_alloc.zero_field(
            self._grid, dims.EdgeDim, dims.KDim, dtype=vpfloat, backend=self._backend
        )
        """
        Declared as z_hydro_corr in ICON. Used for computation of horizontal pressure gradient over steep slope.
        """
        self.rayleigh_damping_factor = data_alloc.zero_field(
            self._grid, dims.KDim, dtype=wpfloat, backend=self._backend
        )
        """
        Declared as z_raylfac in ICON.
        """
        self.interpolated_fourth_order_divdamp_factor = data_alloc.zero_field(
            self._grid, dims.KDim, dtype=wpfloat, backend=self._backend
        )
        """
        Declared as enh_divdamp_fac in ICON.
        """
        self.reduced_fourth_order_divdamp_coeff_at_nest_boundary = data_alloc.zero_field(
            self._grid, dims.KDim, dtype=wpfloat, backend=self._backend
        )
        """
        Declared as bdy_divdamp in ICON.
        """
        self.fourth_order_divdamp_scaling_coeff = data_alloc.zero_field(
            self._grid, dims.KDim, dtype=wpfloat, backend=self._backend
        )
        """
        Declared as scal_divdamp in ICON.
        """
        self.intermediate_fields = IntermediateFields.allocate(
            grid=self._grid, backend=self._backend
        )

    def _determine_local_domains(self):
        vertex_domain = h_grid.domain(dims.VertexDim)
        cell_domain = h_grid.domain(dims.CellDim)
        edge_domain = h_grid.domain(dims.EdgeDim)
        edge_halo_level_2 = edge_domain(h_grid.Zone.HALO_LEVEL_2)

        self._start_cell_lateral_boundary = self._grid.start_index(
            cell_domain(h_grid.Zone.LATERAL_BOUNDARY)
        )
        self._start_cell_lateral_boundary_level_3 = self._grid.start_index(
            cell_domain(h_grid.Zone.LATERAL_BOUNDARY_LEVEL_3)
        )
        self._start_cell_nudging = self._grid.start_index(cell_domain(h_grid.Zone.NUDGING))
        self._start_cell_local = self._grid.start_index(cell_domain(h_grid.Zone.LOCAL))
        self._start_cell_halo = self._grid.start_index(cell_domain(h_grid.Zone.HALO))
        self._start_cell_halo_level_2 = self._grid.start_index(
            cell_domain(h_grid.Zone.HALO_LEVEL_2)
        )

        self._end_cell_lateral_boundary_level_4 = self._grid.end_index(
            cell_domain(h_grid.Zone.LATERAL_BOUNDARY_LEVEL_4)
        )
        self._end_cell_local = self._grid.end_index(cell_domain(h_grid.Zone.LOCAL))
        self._end_cell_halo = self._grid.end_index(cell_domain(h_grid.Zone.HALO))
        self._end_cell_halo_level_2 = self._grid.end_index(cell_domain(h_grid.Zone.HALO_LEVEL_2))
        self._end_cell_end = self._grid.end_index(cell_domain(h_grid.Zone.END))

        self._start_edge_lateral_boundary = self._grid.start_index(
            edge_domain(h_grid.Zone.LATERAL_BOUNDARY)
        )
        self._start_edge_lateral_boundary_level_5 = self._grid.start_index(
            edge_domain(h_grid.Zone.LATERAL_BOUNDARY_LEVEL_5)
        )
        self._start_edge_lateral_boundary_level_7 = self._grid.start_index(
            edge_domain(h_grid.Zone.LATERAL_BOUNDARY_LEVEL_7)
        )
        self._start_edge_nudging_level_2 = self._grid.start_index(
            edge_domain(h_grid.Zone.NUDGING_LEVEL_2)
        )

        self._start_edge_halo_level_2 = self._grid.start_index(edge_halo_level_2)

        self._end_edge_nudging = self._grid.end_index(edge_domain(h_grid.Zone.NUDGING))
        self._end_edge_local = self._grid.end_index(edge_domain(h_grid.Zone.LOCAL))
        self._end_edge_halo = self._grid.end_index(edge_domain(h_grid.Zone.HALO))
        self._end_edge_halo_level_2 = self._grid.end_index(edge_halo_level_2)
        self._end_edge_end = self._grid.end_index(edge_domain(h_grid.Zone.END))

        self._start_vertex_lateral_boundary_level_2 = self._grid.start_index(
            vertex_domain(h_grid.Zone.LATERAL_BOUNDARY_LEVEL_2)
        )
        self._end_vertex_halo = self._grid.end_index(vertex_domain(h_grid.Zone.HALO))

    def time_step(
        self,
        diagnostic_state_nh: dycore_states.DiagnosticStateNonHydro,
        prognostic_states: common_utils.TimeStepPair[prognostics.PrognosticState],
        prep_adv: dycore_states.PrepAdvection,
        second_order_divdamp_factor: float,
        dtime: float,
        ndyn_substeps_var: int,
        at_initial_timestep: bool,
        lprep_adv: bool,
        at_first_substep: bool,
        at_last_substep: bool,
    ):
        """
        Update prognostic variables (prognostic_states.next) after the dynamical process over one substep.
        Args:
            diagnostic_state_nh: diagnostic variables used for solving the governing equations. It includes local variables and the physics tendency term that comes from physics
            prognostic_states: prognostic variables
            prep_adv: variables for tracer advection
            second_order_divdamp_factor: Originally declared as divdamp_fac_o2 in ICON. Second order (nabla2) divergence damping coefficient.
            dtime: time step
            ndyn_substeps_var: number of dynamical substeps
            at_initial_timestep: initial time step of the model run
            lprep_adv: Preparation for tracer advection
            at_first_substep: first substep
            at_last_substep: last substep
        """
        log.info(
            f"running timestep: dtime = {dtime}, initial_timestep = {at_initial_timestep}, first_substep = {at_first_substep}, last_substep = {at_last_substep}, prep_adv = {lprep_adv}"
        )

        if self.p_test_run:
            self._init_test_fields(
                self.intermediate_fields.rho_at_edges_on_model_levels,
                self.intermediate_fields.theta_v_at_edges_on_model_levels,
                self.intermediate_fields.dwdz_at_cells_on_model_levels,
                self.intermediate_fields.horizontal_gradient_of_normal_wind_divergence,
            )

        self.run_predictor_step(
            diagnostic_state_nh=diagnostic_state_nh,
            prognostic_states=prognostic_states,
            z_fields=self.intermediate_fields,
            dtime=dtime,
            at_initial_timestep=at_initial_timestep,
            at_first_substep=at_first_substep,
        )

        self.run_corrector_step(
            diagnostic_state_nh=diagnostic_state_nh,
            prognostic_states=prognostic_states,
            z_fields=self.intermediate_fields,
            prep_adv=prep_adv,
            second_order_divdamp_factor=second_order_divdamp_factor,
            dtime=dtime,
            ndyn_substeps_var=ndyn_substeps_var,
            lprep_adv=lprep_adv,
            at_first_substep=at_first_substep,
            at_last_substep=at_last_substep,
        )

        if self._grid.limited_area:
            self._compute_theta_and_exner(
                rho=prognostic_states.next.rho,
                theta_v=prognostic_states.next.theta_v,
                exner=prognostic_states.next.exner,
            )

            self._compute_exner_from_rhotheta(
                rho=prognostic_states.next.rho,
                theta_v=prognostic_states.next.theta_v,
                exner=prognostic_states.next.exner,
            )

        self._update_theta_v(
            rho_now=prognostic_states.current.rho,
            theta_v_now=prognostic_states.current.theta_v,
            exner_new=prognostic_states.next.exner,
            exner_now=prognostic_states.current.exner,
            rho_new=prognostic_states.next.rho,
            theta_v_new=prognostic_states.next.theta_v,
        )

    # flake8: noqa: C901
    def run_predictor_step(
        self,
        diagnostic_state_nh: dycore_states.DiagnosticStateNonHydro,
        prognostic_states: common_utils.TimeStepPair[prognostics.PrognosticState],
        z_fields: IntermediateFields,
        dtime: float,
        at_initial_timestep: bool,
        at_first_substep: bool,
    ):
        """
        Runs the predictor step of the non-hydrostatic solver.
        """

        log.info(
            f"running predictor step: dtime = {dtime}, initial_timestep = {at_initial_timestep} at_first_substep = {at_first_substep}"
        )

        if at_first_substep:
            # Recompute only vn tendency
            skip_compute_predictor_vertical_advection: bool = (
                self._config.itime_scheme == dycore_states.TimeSteppingScheme.MOST_EFFICIENT
                and not (at_initial_timestep and at_first_substep)
            )

            self.velocity_advection.run_predictor_step(
                skip_compute_predictor_vertical_advection=skip_compute_predictor_vertical_advection,
                diagnostic_state=diagnostic_state_nh,
                prognostic_state=prognostic_states.current,
                contravariant_correction_at_edges_on_model_levels=self._contravariant_correction_at_edges_on_model_levels,
                horizontal_kinetic_energy_at_edges_on_model_levels=z_fields.horizontal_kinetic_energy_at_edges_on_model_levels,
                tangential_wind_on_half_levels=z_fields.tangential_wind_on_half_levels,
                dtime=dtime,
                cell_areas=self._cell_params.area,
            )

        #  Precompute Rayleigh damping factor
        self._compute_rayleigh_damping_factor(
            rayleigh_damping_factor=self.rayleigh_damping_factor,
            dtime=dtime,
        )

        self._compute_perturbed_quantities_and_interpolation(
            temporal_extrapolation_of_perturbed_exner=self.temporal_extrapolation_of_perturbed_exner,
            ddz_of_temporal_extrapolation_of_perturbed_exner_on_model_levels=self.ddz_of_temporal_extrapolation_of_perturbed_exner_on_model_levels,
            d2dz2_of_temporal_extrapolation_of_perturbed_exner_on_model_levels=self.d2dz2_of_temporal_extrapolation_of_perturbed_exner_on_model_levels,
            perturbed_exner_at_cells_on_model_levels=diagnostic_state_nh.perturbed_exner_at_cells_on_model_levels,
            exner_at_cells_on_half_levels=self.exner_at_cells_on_half_levels,
            perturbed_rho_at_cells_on_model_levels=self.perturbed_rho_at_cells_on_model_levels,
            perturbed_theta_v_at_cells_on_model_levels=self.perturbed_theta_v_at_cells_on_model_levels,
            rho_at_cells_on_half_levels=diagnostic_state_nh.rho_at_cells_on_half_levels,
            perturbed_theta_v_at_cells_on_half_levels=self.perturbed_theta_v_at_cells_on_half_levels,
            theta_v_at_cells_on_half_levels=diagnostic_state_nh.theta_v_at_cells_on_half_levels,
            current_rho=prognostic_states.current.rho,
            current_theta_v=prognostic_states.current.theta_v,
            pressure_buoyancy_acceleration_at_cells_on_half_levels=self.pressure_buoyancy_acceleration_at_cells_on_half_levels,
            current_exner=prognostic_states.current.exner,
        )

        log.debug(
            "predictor: start stencil compute_theta_rho_face_values_and_pressure_gradient_and_update_vn"
        )
        self._compute_hydrostatic_correction_term(
            theta_v=prognostic_states.current.theta_v,
            theta_v_ic=diagnostic_state_nh.theta_v_at_cells_on_half_levels,
            z_hydro_corr=self.hydrostatic_correction,
        )

        self.hydrostatic_correction_on_lowest_level[...] = self.hydrostatic_correction.ndarray[
            :, self._grid.num_levels - 1
        ]

        self._compute_theta_rho_face_values_and_pressure_gradient_and_update_vn(
            rho_at_edges_on_model_levels=z_fields.rho_at_edges_on_model_levels,
            theta_v_at_edges_on_model_levels=z_fields.theta_v_at_edges_on_model_levels,
            horizontal_pressure_gradient=z_fields.horizontal_pressure_gradient,
            next_vn=prognostic_states.next.vn,
            current_vn=prognostic_states.current.vn,
            tangential_wind=diagnostic_state_nh.tangential_wind,
            perturbed_rho_at_cells_on_model_levels=self.perturbed_rho_at_cells_on_model_levels,
            perturbed_theta_v_at_cells_on_model_levels=self.perturbed_theta_v_at_cells_on_model_levels,
            temporal_extrapolation_of_perturbed_exner=self.temporal_extrapolation_of_perturbed_exner,
            ddz_of_temporal_extrapolation_of_perturbed_exner_on_model_levels=self.ddz_of_temporal_extrapolation_of_perturbed_exner_on_model_levels,
            d2dz2_of_temporal_extrapolation_of_perturbed_exner_on_model_levels=self.d2dz2_of_temporal_extrapolation_of_perturbed_exner_on_model_levels,
            hydrostatic_correction_on_lowest_level=self.hydrostatic_correction_on_lowest_level,
            predictor_normal_wind_advective_tendency=diagnostic_state_nh.normal_wind_advective_tendency.predictor,
            normal_wind_tendency_due_to_slow_physics_process=diagnostic_state_nh.normal_wind_tendency_due_to_slow_physics_process,
            normal_wind_iau_increment=diagnostic_state_nh.normal_wind_iau_increment,
            grf_tend_vn=diagnostic_state_nh.grf_tend_vn,
            dtime=dtime,
        )

        log.debug("exchanging prognostic field 'vn' and local field 'rho_at_edges_on_model_levels'")
        self._exchange.exchange_and_wait(
            dims.EdgeDim, prognostic_states.next.vn, z_fields.rho_at_edges_on_model_levels
        )

        self._compute_horizontal_velocity_quantities_and_fluxes(
            spatially_averaged_vn=self.z_vn_avg,
            horizontal_gradient_of_normal_wind_divergence=z_fields.horizontal_gradient_of_normal_wind_divergence,
            tangential_wind=diagnostic_state_nh.tangential_wind,
            mass_flux_at_edges_on_model_levels=diagnostic_state_nh.mass_flux_at_edges_on_model_levels,
            theta_v_flux_at_edges_on_model_levels=self.theta_v_flux_at_edges_on_model_levels,
            tangential_wind_on_half_levels=z_fields.tangential_wind_on_half_levels,
            vn_on_half_levels=diagnostic_state_nh.vn_on_half_levels,
            horizontal_kinetic_energy_at_edges_on_model_levels=z_fields.horizontal_kinetic_energy_at_edges_on_model_levels,
            contravariant_correction_at_edges_on_model_levels=self._contravariant_correction_at_edges_on_model_levels,
            vn=prognostic_states.next.vn,
            rho_at_edges_on_model_levels=z_fields.rho_at_edges_on_model_levels,
            theta_v_at_edges_on_model_levels=z_fields.theta_v_at_edges_on_model_levels,
        )

        self._vertically_implicit_solver_at_predictor_step(
            contravariant_correction_at_cells_on_half_levels=diagnostic_state_nh.contravariant_correction_at_cells_on_half_levels,
            next_w=prognostic_states.next.w,
            next_rho=prognostic_states.next.rho,
            next_exner=prognostic_states.next.exner,
            next_theta_v=prognostic_states.next.theta_v,
            dwdz_at_cells_on_model_levels=z_fields.dwdz_at_cells_on_model_levels,
            exner_dynamical_increment=diagnostic_state_nh.exner_dynamical_increment,
            mass_flux_at_edges_on_model_levels=diagnostic_state_nh.mass_flux_at_edges_on_model_levels,
            theta_v_flux_at_edges_on_model_levels=self.theta_v_flux_at_edges_on_model_levels,
            predictor_vertical_wind_advective_tendency=diagnostic_state_nh.vertical_wind_advective_tendency.predictor,
            pressure_buoyancy_acceleration_at_cells_on_half_levels=self.pressure_buoyancy_acceleration_at_cells_on_half_levels,
            rho_at_cells_on_half_levels=diagnostic_state_nh.rho_at_cells_on_half_levels,
            contravariant_correction_at_edges_on_model_levels=self._contravariant_correction_at_edges_on_model_levels,
            current_exner=prognostic_states.current.exner,
            current_rho=prognostic_states.current.rho,
            current_theta_v=prognostic_states.current.theta_v,
            current_w=prognostic_states.current.w,
            theta_v_at_cells_on_half_levels=diagnostic_state_nh.theta_v_at_cells_on_half_levels,
            perturbed_exner_at_cells_on_model_levels=diagnostic_state_nh.perturbed_exner_at_cells_on_model_levels,
            exner_tendency_due_to_slow_physics=diagnostic_state_nh.exner_tendency_due_to_slow_physics,
            rho_iau_increment=diagnostic_state_nh.rho_iau_increment,
            exner_iau_increment=diagnostic_state_nh.exner_iau_increment,
            rayleigh_damping_factor=self.rayleigh_damping_factor,
            dtime=dtime,
            at_first_substep=at_first_substep,
        )

        if self._grid.limited_area:
            self._stencils_61_62(
                rho_now=prognostic_states.current.rho,
                grf_tend_rho=diagnostic_state_nh.grf_tend_rho,
                theta_v_now=prognostic_states.current.theta_v,
                grf_tend_thv=diagnostic_state_nh.grf_tend_thv,
                w_now=prognostic_states.current.w,
                grf_tend_w=diagnostic_state_nh.grf_tend_w,
                rho_new=prognostic_states.next.rho,
                exner_new=prognostic_states.next.exner,
                w_new=prognostic_states.next.w,
                dtime=dtime,
            )

        if self._config.divdamp_type >= 3:
            self._compute_dwdz_for_divergence_damping(
                w=prognostic_states.next.w,
                w_concorr_c=diagnostic_state_nh.contravariant_correction_at_cells_on_half_levels,
                z_dwdz_dd=z_fields.dwdz_at_cells_on_model_levels,
            )

            log.debug(
                "exchanging prognostic field 'w' and local field 'dwdz_at_cells_on_model_levels'"
            )
            self._exchange.exchange_and_wait(
                dims.CellDim, prognostic_states.next.w, z_fields.dwdz_at_cells_on_model_levels
            )
        else:
            log.debug("exchanging prognostic field 'w'")
            self._exchange.exchange_and_wait(dims.CellDim, prognostic_states.next.w)

    def run_corrector_step(
        self,
        diagnostic_state_nh: dycore_states.DiagnosticStateNonHydro,
        prognostic_states: common_utils.TimeStepPair[prognostics.PrognosticState],
        z_fields: IntermediateFields,
        second_order_divdamp_factor: float,
        prep_adv: dycore_states.PrepAdvection,
        dtime: float,
        ndyn_substeps_var: int,
        lprep_adv: bool,
        at_first_substep: bool,
        at_last_substep: bool,
    ):
        log.info(
            f"running corrector step: dtime = {dtime}, prep_adv = {lprep_adv},  "
            f"second_order_divdamp_factor = {second_order_divdamp_factor}, at_first_substep = {at_first_substep}, at_last_substep = {at_last_substep}  "
        )

        # Inverse value of ndyn_substeps for tracer advection precomputations
        r_nsubsteps = 1.0 / ndyn_substeps_var

        # scaling factor for second-order divergence damping: second_order_divdamp_factor_from_sfc_to_divdamp_z*delta_x**2
        # delta_x**2 is approximated by the mean cell area
        # Coefficient for reduced fourth-order divergence d
        second_order_divdamp_scaling_coeff = (
            second_order_divdamp_factor * self._grid.global_properties.mean_cell_area
        )

        dycore_utils._calculate_divdamp_fields(
            self.interpolated_fourth_order_divdamp_factor,
            gtx.int32(self._config.divdamp_order),
            self._grid.global_properties.mean_cell_area,
            second_order_divdamp_factor,
            self._config.max_nudging_coefficient,
            constants.DBL_EPS,
            out=(
                self.fourth_order_divdamp_scaling_coeff,
                self.reduced_fourth_order_divdamp_coeff_at_nest_boundary,
            ),
        )

        log.debug("corrector run velocity advection")
        self.velocity_advection.run_corrector_step(
            diagnostic_state=diagnostic_state_nh,
            prognostic_state=prognostic_states.next,
            horizontal_kinetic_energy_at_edges_on_model_levels=z_fields.horizontal_kinetic_energy_at_edges_on_model_levels,
            tangential_wind_on_half_levels=z_fields.tangential_wind_on_half_levels,
            dtime=dtime,
            cell_areas=self._cell_params.area,
        )

        self._compute_rayleigh_damping_factor(
            rayleigh_damping_factor=self.rayleigh_damping_factor,
            dtime=dtime,
        )
        log.debug("corrector: start stencil 10")

        self._interpolate_rho_theta_v_to_half_levels_and_compute_pressure_buoyancy_acceleration(
            rho_at_cells_on_half_levels=diagnostic_state_nh.rho_at_cells_on_half_levels,
            perturbed_theta_v_at_cells_on_half_levels=self.perturbed_theta_v_at_cells_on_half_levels,
            theta_v_at_cells_on_half_levels=diagnostic_state_nh.theta_v_at_cells_on_half_levels,
            pressure_buoyancy_acceleration_at_cells_on_half_levels=self.pressure_buoyancy_acceleration_at_cells_on_half_levels,
            w=prognostic_states.next.w,
            contravariant_correction_at_cells_on_half_levels=diagnostic_state_nh.contravariant_correction_at_cells_on_half_levels,
            current_rho=prognostic_states.current.rho,
            next_rho=prognostic_states.next.rho,
            current_theta_v=prognostic_states.current.theta_v,
            next_theta_v=prognostic_states.next.theta_v,
            perturbed_exner_at_cells_on_model_levels=diagnostic_state_nh.perturbed_exner_at_cells_on_model_levels,
            dtime=dtime,
        )

        log.debug("corrector: start stencil apply_divergence_damping_and_update_vn")
        apply_2nd_order_divergence_damping = (
            self._config.divdamp_order == dycore_states.DivergenceDampingOrder.COMBINED
            and second_order_divdamp_scaling_coeff > 1.0e-6
        )
        apply_4th_order_divergence_damping = (
            self._config.divdamp_order == dycore_states.DivergenceDampingOrder.FOURTH_ORDER
            or (
                self._config.divdamp_order == dycore_states.DivergenceDampingOrder.COMBINED
                and second_order_divdamp_factor <= (4.0 * self._config.fourth_order_divdamp_factor)
            )
        )

        self._apply_divergence_damping_and_update_vn(
            horizontal_gradient_of_normal_wind_divergence=z_fields.horizontal_gradient_of_normal_wind_divergence,
            next_vn=prognostic_states.next.vn,
            current_vn=prognostic_states.current.vn,
            dwdz_at_cells_on_model_levels=z_fields.dwdz_at_cells_on_model_levels,
            predictor_normal_wind_advective_tendency=diagnostic_state_nh.normal_wind_advective_tendency.predictor,
            corrector_normal_wind_advective_tendency=diagnostic_state_nh.normal_wind_advective_tendency.corrector,
            normal_wind_tendency_due_to_slow_physics_process=diagnostic_state_nh.normal_wind_tendency_due_to_slow_physics_process,
            normal_wind_iau_increment=diagnostic_state_nh.normal_wind_iau_increment,
            theta_v_at_edges_on_model_levels=z_fields.theta_v_at_edges_on_model_levels,
            horizontal_pressure_gradient=z_fields.horizontal_pressure_gradient,
            reduced_fourth_order_divdamp_coeff_at_nest_boundary=self.reduced_fourth_order_divdamp_coeff_at_nest_boundary,
            fourth_order_divdamp_scaling_coeff=self.fourth_order_divdamp_scaling_coeff,
            second_order_divdamp_scaling_coeff=second_order_divdamp_scaling_coeff,
            dtime=dtime,
            apply_2nd_order_divergence_damping=apply_2nd_order_divergence_damping,
            apply_4th_order_divergence_damping=apply_4th_order_divergence_damping,
        )

        log.debug("exchanging prognostic field 'vn'")
        self._exchange.exchange_and_wait(dims.EdgeDim, (prognostic_states.next.vn))

        self._compute_averaged_vn_and_fluxes_and_prepare_tracer_advection(
            spatially_averaged_vn=self.z_vn_avg,
            mass_flux_at_edges_on_model_levels=diagnostic_state_nh.mass_flux_at_edges_on_model_levels,
            theta_v_flux_at_edges_on_model_levels=self.theta_v_flux_at_edges_on_model_levels,
            substep_and_spatially_averaged_vn=prep_adv.vn_traj,
            substep_averaged_mass_flux=prep_adv.mass_flx_me,
            vn=prognostic_states.next.vn,
            rho_at_edges_on_model_levels=z_fields.rho_at_edges_on_model_levels,
            theta_v_at_edges_on_model_levels=z_fields.theta_v_at_edges_on_model_levels,
            prepare_advection=lprep_adv,
            at_first_substep=at_first_substep,
            r_nsubsteps=r_nsubsteps,
        )

        self._vertically_implicit_solver_at_corrector_step(
            next_w=prognostic_states.next.w,
            next_rho=prognostic_states.next.rho,
            next_exner=prognostic_states.next.exner,
            next_theta_v=prognostic_states.next.theta_v,
            dynamical_vertical_mass_flux_at_cells_on_half_levels=prep_adv.dynamical_vertical_mass_flux_at_cells_on_half_levels,
            dynamical_vertical_volumetric_flux_at_cells_on_half_levels=prep_adv.dynamical_vertical_volumetric_flux_at_cells_on_half_levels,
            exner_dynamical_increment=diagnostic_state_nh.exner_dynamical_increment,
            geofac_div=self._interpolation_state.geofac_div,
            mass_flux_at_edges_on_model_levels=diagnostic_state_nh.mass_flux_at_edges_on_model_levels,
            theta_v_flux_at_edges_on_model_levels=self.theta_v_flux_at_edges_on_model_levels,
            predictor_vertical_wind_advective_tendency=diagnostic_state_nh.vertical_wind_advective_tendency.predictor,
            corrector_vertical_wind_advective_tendency=diagnostic_state_nh.vertical_wind_advective_tendency.corrector,
            pressure_buoyancy_acceleration_at_cells_on_half_levels=self.pressure_buoyancy_acceleration_at_cells_on_half_levels,
            rho_at_cells_on_half_levels=diagnostic_state_nh.rho_at_cells_on_half_levels,
            contravariant_correction_at_cells_on_half_levels=diagnostic_state_nh.contravariant_correction_at_cells_on_half_levels,
            current_exner=prognostic_states.current.exner,
            current_rho=prognostic_states.current.rho,
            current_theta_v=prognostic_states.current.theta_v,
            current_w=prognostic_states.current.w,
            theta_v_at_cells_on_half_levels=diagnostic_state_nh.theta_v_at_cells_on_half_levels,
            perturbed_exner_at_cells_on_model_levels=diagnostic_state_nh.perturbed_exner_at_cells_on_model_levels,
            exner_tendency_due_to_slow_physics=diagnostic_state_nh.exner_tendency_due_to_slow_physics,
            rho_iau_increment=diagnostic_state_nh.rho_iau_increment,
            exner_iau_increment=diagnostic_state_nh.exner_iau_increment,
            rayleigh_damping_factor=self.rayleigh_damping_factor,
            lprep_adv=lprep_adv,
            r_nsubsteps=r_nsubsteps,
            ndyn_substeps_var=float(ndyn_substeps_var),
            dtime=dtime,
            at_first_substep=at_first_substep,
            at_last_substep=at_last_substep,
        )

        if lprep_adv:
            if at_first_substep:
                log.debug(
                    "corrector step sets prep_adv.dynamical_vertical_mass_flux_at_cells_on_half_levels to zero"
                )
                self._init_cell_kdim_field_with_zero_wp(
                    field_with_zero_wp=prep_adv.dynamical_vertical_mass_flux_at_cells_on_half_levels,
                )
            log.debug(" corrector: start stencil 65")
            self._update_mass_flux_weighted(
                rho_ic=diagnostic_state_nh.rho_at_cells_on_half_levels,
                w_now=prognostic_states.current.w,
                w_new=prognostic_states.next.w,
                w_concorr_c=diagnostic_state_nh.contravariant_correction_at_cells_on_half_levels,
                mass_flx_ic=prep_adv.dynamical_vertical_mass_flux_at_cells_on_half_levels,
                r_nsubsteps=r_nsubsteps,
            )
            log.debug("exchange prognostic fields 'rho' , 'exner', 'w'")
            self._exchange.exchange_and_wait(
                dims.CellDim,
                prognostic_states.next.rho,
                prognostic_states.next.exner,
                prognostic_states.next.w,
            )<|MERGE_RESOLUTION|>--- conflicted
+++ resolved
@@ -45,18 +45,14 @@
 )
 from icon4py.model.atmosphere.dycore.stencils.update_theta_v import update_theta_v
 from icon4py.model.atmosphere.dycore.velocity_advection import VelocityAdvection
-<<<<<<< HEAD
-from icon4py.model.common import constants, dimension as dims, field_type_aliases as fa
-from icon4py.model.common.type_alias import wpfloat, vpfloat
-=======
+
 from icon4py.model.common import (
     constants,
     dimension as dims,
     field_type_aliases as fa,
     model_backends,
-    type_alias as ta,
 )
->>>>>>> 85bfae43
+from icon4py.model.common.type_alias import wpfloat, vpfloat
 from icon4py.model.common.decomposition import definitions as decomposition
 from icon4py.model.common.grid import (
     base as grid_def,
