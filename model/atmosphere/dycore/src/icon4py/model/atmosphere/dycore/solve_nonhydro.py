# ICON4Py - ICON inspired code in Python and GT4Py
#
# Copyright (c) 2022-2024, ETH Zurich and MeteoSwiss
# All rights reserved.
#
# Please, refer to the LICENSE file in the root directory.
# SPDX-License-Identifier: BSD-3-Clause
# ruff: noqa: ERA001, B008

import dataclasses
import logging
from typing import Final

import gt4py.next as gtx
import gt4py.next.typing as gtx_typing
from gt4py.next import allocators as gtx_allocators, common as gtx_common

import icon4py.model.atmosphere.dycore.solve_nonhydro_stencils as nhsolve_stencils
import icon4py.model.common.grid.states as grid_states
import icon4py.model.common.utils as common_utils
from icon4py.model.atmosphere.dycore import dycore_states, dycore_utils, ibm
from icon4py.model.atmosphere.dycore.stencils import (
    compute_cell_diagnostics_for_dycore,
    compute_edge_diagnostics_for_dycore_and_update_vn,
    vertically_implicit_dycore_solver,
)
from icon4py.model.atmosphere.dycore.stencils.compute_dwdz_for_divergence_damping import (
    compute_dwdz_for_divergence_damping,
)
from icon4py.model.atmosphere.dycore.stencils.compute_exner_from_rhotheta import (
    compute_exner_from_rhotheta,
)
from icon4py.model.atmosphere.dycore.stencils.compute_horizontal_velocity_quantities import (
    compute_averaged_vn_and_fluxes_and_prepare_tracer_advection,
    compute_horizontal_velocity_quantities_and_fluxes,
)
from icon4py.model.atmosphere.dycore.stencils.compute_hydrostatic_correction_term import (
    compute_hydrostatic_correction_term,
)
from icon4py.model.atmosphere.dycore.stencils.compute_theta_and_exner import compute_theta_and_exner
from icon4py.model.atmosphere.dycore.stencils.init_cell_kdim_field_with_zero_wp import (
    init_cell_kdim_field_with_zero_wp,
)
from icon4py.model.atmosphere.dycore.stencils.update_mass_flux_weighted import (
    update_mass_flux_weighted,
)
from icon4py.model.atmosphere.dycore.stencils.update_theta_v import update_theta_v
from icon4py.model.atmosphere.dycore.velocity_advection import VelocityAdvection
from icon4py.model.common import (
    constants,
    dimension as dims,
    field_type_aliases as fa,
    model_backends,
    type_alias as ta,
)
from icon4py.model.common.decomposition import definitions as decomposition
from icon4py.model.common.grid import (
    base as grid_def,
    horizontal as h_grid,
    icon as icon_grid,
    vertical as v_grid,
)
from icon4py.model.common.io import plots
from icon4py.model.common.math import smagorinsky
from icon4py.model.common.model_options import setup_program
from icon4py.model.common.states import prognostic_state as prognostics
from icon4py.model.common.utils import data_allocation as data_alloc


log = logging.getLogger(__name__)


@dataclasses.dataclass
class IntermediateFields:
    """
    Encapsulate internal fields of SolveNonHydro that contain shared state over predictor and corrector step.

    Encapsulates internal fields used in SolveNonHydro. Fields (and the class!)
    follow the naming convention of ICON to prepend local fields of a module with z_. Contrary to
    other such z_ fields inside SolveNonHydro the fields in this dataclass
    contain state that is built up over the predictor and corrector part in a timestep.
    """

    horizontal_pressure_gradient: fa.EdgeKField[ta.vpfloat]
    """
    Declared as z_gradh_exner in ICON.
    """
    rho_at_edges_on_model_levels: fa.EdgeKField[ta.wpfloat]
    """
    Declared as z_rho_e in ICON.
    """
    theta_v_at_edges_on_model_levels: fa.EdgeKField[ta.wpfloat]
    """
    Declared as z_theta_v_e in ICON.
    """
    horizontal_kinetic_energy_at_edges_on_model_levels: fa.EdgeKField[ta.vpfloat]
    """
    Declared as z_kin_hor_e in ICON.
    """
    tangential_wind_on_half_levels: fa.EdgeKField[ta.vpfloat]
    """
    Declared as z_vt_ie in ICON. Tangential wind at edge on k-half levels. NOTE THAT IT ONLY HAS nlev LEVELS because it is only used for computing horizontal advection of w and thus level nlevp1 is not needed because w[nlevp1-1] is diagnostic.
    """
    horizontal_gradient_of_normal_wind_divergence: fa.EdgeKField[ta.vpfloat]
    """
    Declared as z_graddiv_vn in ICON.
    """
    dwdz_at_cells_on_model_levels: fa.CellKField[ta.vpfloat]
    """
    Declared as z_dwdz_dd in ICON.
    """

    @classmethod
    def allocate(
        cls,
        grid: grid_def.Grid,
        allocator: gtx_allocators.FieldBufferAllocationUtil | None,
    ):
        return IntermediateFields(
            horizontal_pressure_gradient=data_alloc.zero_field(
                grid, dims.EdgeDim, dims.KDim, allocator=allocator
            ),
            rho_at_edges_on_model_levels=data_alloc.zero_field(
                grid, dims.EdgeDim, dims.KDim, allocator=allocator
            ),
            theta_v_at_edges_on_model_levels=data_alloc.zero_field(
                grid, dims.EdgeDim, dims.KDim, allocator=allocator
            ),
            horizontal_gradient_of_normal_wind_divergence=data_alloc.zero_field(
                grid, dims.EdgeDim, dims.KDim, allocator=allocator
            ),
            dwdz_at_cells_on_model_levels=data_alloc.zero_field(
                grid, dims.CellDim, dims.KDim, allocator=allocator
            ),
            horizontal_kinetic_energy_at_edges_on_model_levels=data_alloc.zero_field(
                grid, dims.EdgeDim, dims.KDim, allocator=allocator
            ),
            tangential_wind_on_half_levels=data_alloc.zero_field(
                grid, dims.EdgeDim, dims.KDim, allocator=allocator
            ),
        )


class NonHydrostaticConfig:
    """
    Contains necessary parameter to configure a nonhydro run.

    Encapsulates namelist parameters and derived parameters.
    TODO: (magdalena) values should be read from a configuration file.
    Default values are taken from the defaults in the corresponding ICON Fortran namelist files.
    """

    def __init__(
        self,
        itime_scheme: dycore_states.TimeSteppingScheme = dycore_states.TimeSteppingScheme.MOST_EFFICIENT,
        iadv_rhotheta: dycore_states.RhoThetaAdvectionType = dycore_states.RhoThetaAdvectionType.MIURA,
        igradp_method: dycore_states.HorizontalPressureDiscretizationType = dycore_states.HorizontalPressureDiscretizationType.TAYLOR_HYDRO,
        rayleigh_type: constants.RayleighType = constants.RayleighType.KLEMP,
        rayleigh_coeff: float = 0.05,
        divdamp_order: dycore_states.DivergenceDampingOrder = dycore_states.DivergenceDampingOrder.COMBINED,  # the ICON default is 4,
        is_iau_active: bool = False,
        iau_wgt_dyn: float = 0.0,
        divdamp_type: dycore_states.DivergenceDampingType = dycore_states.DivergenceDampingType.THREE_DIMENSIONAL,
        divdamp_trans_start: float = 12500.0,
        divdamp_trans_end: float = 17500.0,
        l_vert_nested: bool = False,
        rhotheta_offctr: float = -0.1,
        veladv_offctr: float = 0.25,
        _nudge_max_coeff: float | None = None,  # default is set in __init__
        max_nudging_coefficient: float | None = None,  # default is set in __init__
        fourth_order_divdamp_factor: float = 0.0025,
        fourth_order_divdamp_factor2: float = 0.004,
        fourth_order_divdamp_factor3: float = 0.004,
        fourth_order_divdamp_factor4: float = 0.004,
        fourth_order_divdamp_z: float = 32500.0,
        fourth_order_divdamp_z2: float = 40000.0,
        fourth_order_divdamp_z3: float = 60000.0,
        fourth_order_divdamp_z4: float = 80000.0,
    ):
        # parameters from namelist diffusion_nml
        self.itime_scheme: int = itime_scheme

        #: Miura scheme for advection of rho and theta
        self.iadv_rhotheta: dycore_states.RhoThetaAdvectionType = iadv_rhotheta
        #: Use truly horizontal pressure-gradient computation to ensure numerical
        #: stability without heavy orography smoothing
        self.igradp_method: dycore_states.HorizontalPressureDiscretizationType = igradp_method

        #: type of Rayleigh damping
        self.rayleigh_type: constants.RayleighType = rayleigh_type
        # used for calculation of rayleigh_w, rayleigh_vn in mo_vertical_grid.f90
        self.rayleigh_coeff: float = rayleigh_coeff

        #: order of divergence damping
        self.divdamp_order: dycore_states.DivergenceDampingOrder = divdamp_order

        #: type of divergence damping
        self.divdamp_type: dycore_states.DivergenceDampingType = divdamp_type
        #: Lower and upper bound of transition zone between 2D and 3D divergence damping in case of divdamp_type = 32 [m]
        self.divdamp_trans_start: float = divdamp_trans_start
        self.divdamp_trans_end: float = divdamp_trans_end

        #: off-centering for density and potential temperature at interface levels.
        #: Specifying a negative value here reduces the amount of vertical
        #: wind off-centering needed for stability of sound waves.
        self.rhotheta_offctr: float = rhotheta_offctr

        #: off-centering of velocity advection in corrector step
        self.veladv_offctr: float = veladv_offctr

        #: scaling factor for divergence damping
        self.fourth_order_divdamp_factor: float = fourth_order_divdamp_factor
        """
        Declared as divdamp_fac in ICON. It is a scaling factor for fourth order divergence damping between
        heights of fourth_order_divdamp_z and fourth_order_divdamp_z2.
        """
        self.fourth_order_divdamp_factor2: float = fourth_order_divdamp_factor2
        """
        Declared as divdamp_fac2 in ICON. It is a scaling factor for fourth order divergence damping between
        heights of fourth_order_divdamp_z and fourth_order_divdamp_z2. Divergence damping factor reaches
        fourth_order_divdamp_factor2 at fourth_order_divdamp_z2.
        """
        self.fourth_order_divdamp_factor3: float = fourth_order_divdamp_factor3
        """
        Declared as divdamp_fac3 in ICON. It is a scaling factor to determine the quadratic vertical
        profile of fourth order divergence damping factor between heights of fourth_order_divdamp_z2
        and fourth_order_divdamp_z4.
        """
        self.fourth_order_divdamp_factor4: float = fourth_order_divdamp_factor4
        """
        Declared as divdamp_fac4 in ICON. It is a scaling factor to determine the quadratic vertical
        profile of fourth order divergence damping factor between heights of fourth_order_divdamp_z2
        and fourth_order_divdamp_z4. Divergence damping factor reaches fourth_order_divdamp_factor4
        at fourth_order_divdamp_z4.
        """
        self.fourth_order_divdamp_z: float = fourth_order_divdamp_z
        """
        Declared as divdamp_z in ICON. The upper limit in height where divergence damping factor is a constant.
        """
        self.fourth_order_divdamp_z2: float = fourth_order_divdamp_z2
        """
        Declared as divdamp_z2 in ICON. The upper limit in height above fourth_order_divdamp_z where divergence
        damping factor decreases as a linear function of height.
        """
        self.fourth_order_divdamp_z3: float = fourth_order_divdamp_z3
        """
        Declared as divdamp_z3 in ICON. Am intermediate height between fourth_order_divdamp_z2 and
        fourth_order_divdamp_z4 where divergence damping factor decreases quadratically with height.
        """
        self.fourth_order_divdamp_z4: float = fourth_order_divdamp_z4
        """
        Declared as divdamp_z4 in ICON. The upper limit in height where divergence damping factor decreases
        quadratically with height.
        """

        #: parameters from other namelists:

        #: from mo_interpol_nml.f90

        #: Parameter describing the lateral boundary nudging in limited area mode.
        #:
        #: Maximal value of the nudging coefficients used cell row bordering the boundary interpolation zone,
        #: from there nudging coefficients decay exponentially with `nudge_efold_width` in units of cell rows.
        #: Called 'nudge_max_coeff' in mo_interpol_nml.f90.
        #: Note: The user can pass the ICON namelist paramter `nudge_max_coeff` as `_nudge_max_coeff` or
        #: the properly scaled one as `max_nudging_coefficient`,
        #: see the comment in mo_interpol_nml.f90
        #: TODO: This code is duplicated in `diffusion.py`, clean this up when implementing proper configuration handling.
        if _nudge_max_coeff is not None and max_nudging_coefficient is not None:
            raise ValueError(
                "Cannot set both '_max_nudging_coefficient' and 'scaled_max_nudging_coefficient'."
            )
        elif max_nudging_coefficient is not None:
            self.max_nudging_coefficient: float = max_nudging_coefficient
        elif _nudge_max_coeff is not None:
            self.max_nudging_coefficient: float = (
                constants.DEFAULT_DYNAMICS_TO_PHYSICS_TIMESTEP_RATIO * _nudge_max_coeff
            )
        else:  # default value in ICON
            self.max_nudging_coefficient: float = (
                constants.DEFAULT_DYNAMICS_TO_PHYSICS_TIMESTEP_RATIO * 0.02
            )

        #: from mo_run_nml.f90
        #: use vertical nesting
        self.l_vert_nested: bool = l_vert_nested

        #: from mo_initicon_nml.f90/ mo_initicon_config.f90
        #: whether IAU is active at current time
        self.is_iau_active: bool = is_iau_active
        #: IAU weight for dynamics fields
        self.iau_wgt_dyn: float = iau_wgt_dyn

        self._validate()

    def _validate(self):
        """Apply consistency checks and validation on configuration parameters."""

        if self.l_vert_nested:
            raise NotImplementedError("Vertical nesting support not implemented")

        if self.igradp_method != dycore_states.HorizontalPressureDiscretizationType.TAYLOR_HYDRO:
            raise NotImplementedError("igradp_method can only be 3")

        if self.itime_scheme != dycore_states.TimeSteppingScheme.MOST_EFFICIENT:
            raise NotImplementedError("itime_scheme can only be 4")

        if self.iadv_rhotheta != dycore_states.RhoThetaAdvectionType.MIURA:
            raise NotImplementedError("iadv_rhotheta can only be 2 (Miura scheme)")

        if self.divdamp_order != dycore_states.DivergenceDampingOrder.COMBINED:
            raise NotImplementedError("divdamp_order can only be 24")

        if self.divdamp_type == dycore_states.DivergenceDampingType.TWO_DIMENSIONAL:
            raise NotImplementedError(
                "`DivergenceDampingType.TWO_DIMENSIONAL` (2) is not yet implemented"
            )


class NonHydrostaticParams:
    """Calculates derived quantities depending on the NonHydrostaticConfig."""

    def __init__(self, config: NonHydrostaticConfig):
        #: Weighting coefficients for velocity advection if tendency averaging is used
        #: The off-centering specified here turned out to be beneficial to numerical
        #: stability in extreme situations
        self.advection_explicit_weight_parameter: Final[float] = 0.5 - config.veladv_offctr
        """
        Declared as wgt_nnow_vel in ICON.
        """
        self.advection_implicit_weight_parameter: Final[float] = 0.5 + config.veladv_offctr
        """
        Declared as wgt_nnew_vel in ICON.
        """

        #: Weighting coefficients for rho and theta at interface levels in the corrector step
        #: This empirically determined weighting minimizes the vertical wind off-centering
        #: needed for numerical stability of vertical sound wave propagation
        self.rhotheta_implicit_weight_parameter: Final[float] = 0.5 + config.rhotheta_offctr
        """
        Declared as wgt_nnew_rth in ICON.
        """
        self.rhotheta_explicit_weight_parameter: Final[float] = (
            1.0 - self.rhotheta_implicit_weight_parameter
        )
        """
        Declared as wgt_nnow_rth in ICON.
        """


class SolveNonhydro:
    def __init__(
        self,
        grid: icon_grid.IconGrid,
        config: NonHydrostaticConfig,
        params: NonHydrostaticParams,
        metric_state_nonhydro: dycore_states.MetricStateNonHydro,
        interpolation_state: dycore_states.InterpolationState,
        vertical_params: v_grid.VerticalGrid,
        edge_geometry: grid_states.EdgeParams,
        cell_geometry: grid_states.CellParams,
        owner_mask: fa.CellField[bool],
        ibm_masks,
        channel,
        backend: gtx_typing.Backend
        | model_backends.DeviceType
        | model_backends.BackendDescriptor
        | None,
        exchange: decomposition.ExchangeRuntime = decomposition.SingleNodeExchange(),
    ):
        self._exchange = exchange

        self._grid = grid
        self._config = config
        self._params = params
        self._metric_state_nonhydro = metric_state_nonhydro
        self._interpolation_state = interpolation_state
        self._vertical_params = vertical_params
        self._edge_geometry = edge_geometry
        self._cell_params = cell_geometry
        self._determine_local_domains()

        self._ibm_masks = ibm_masks
        self._channel = channel

        self._compute_theta_and_exner = setup_program(
            backend=backend,
            program=compute_theta_and_exner,
            constant_args={
                "bdy_halo_c": self._metric_state_nonhydro.bdy_halo_c,
                "rd_o_cvd": constants.RD_O_CVD,
                "rd_o_p0ref": constants.RD_O_P0REF,
            },
            horizontal_sizes={
                "horizontal_start": self._start_cell_local,
                "horizontal_end": self._end_cell_end,
            },
            vertical_sizes={
                "vertical_start": gtx.int32(0),
                "vertical_end": gtx.int32(self._grid.num_levels),
            },
        )

        self._compute_exner_from_rhotheta = setup_program(
            backend=backend,
            program=compute_exner_from_rhotheta,
            constant_args={
                "rd_o_cvd": constants.RD_O_CVD,
                "rd_o_p0ref": constants.RD_O_P0REF,
            },
            horizontal_sizes={
                "horizontal_start": self._start_cell_lateral_boundary,
                "horizontal_end": self._end_cell_lateral_boundary_level_4,
            },
            vertical_sizes={
                "vertical_start": gtx.int32(0),
                "vertical_end": gtx.int32(self._grid.num_levels),
            },
        )

        self._update_theta_v = setup_program(
            backend=backend,
            program=update_theta_v,
            constant_args={
                "mask_prog_halo_c": self._metric_state_nonhydro.mask_prog_halo_c,
            },
            horizontal_sizes={
                "horizontal_start": self._start_cell_halo,
                "horizontal_end": self._end_cell_end,
            },
            vertical_sizes={
                "vertical_start": gtx.int32(0),
                "vertical_end": gtx.int32(self._grid.num_levels),
            },
        )

        self._compute_hydrostatic_correction_term = setup_program(
            backend=backend,
            program=compute_hydrostatic_correction_term,
            constant_args={
                "ikoffset": self._metric_state_nonhydro.vertoffset_gradp,
                "zdiff_gradp": self._metric_state_nonhydro.zdiff_gradp,
                "inv_ddqz_z_full": self._metric_state_nonhydro.inv_ddqz_z_full,
                "inv_dual_edge_length": self._edge_geometry.inverse_dual_edge_lengths,
                "grav_o_cpd": constants.GRAV_O_CPD,
            },
            horizontal_sizes={
                "horizontal_start": self._start_edge_nudging_level_2,
                "horizontal_end": self._end_edge_local,
            },
            vertical_sizes={
                "vertical_start": gtx.int32(self._grid.num_levels - 1),
                "vertical_end": gtx.int32(self._grid.num_levels),
            },
            offset_provider=self._grid.connectivities,
        )

        self._compute_theta_rho_face_values_and_pressure_gradient_and_update_vn = setup_program(
            backend=backend,
            program=compute_edge_diagnostics_for_dycore_and_update_vn.compute_theta_rho_face_values_and_pressure_gradient_and_update_vn,
            constant_args={
                "reference_rho_at_edges_on_model_levels": self._metric_state_nonhydro.reference_rho_at_edges_on_model_levels,
                "reference_theta_at_edges_on_model_levels": self._metric_state_nonhydro.reference_theta_at_edges_on_model_levels,
                "geofac_grg_x": self._interpolation_state.geofac_grg_x,
                "geofac_grg_y": self._interpolation_state.geofac_grg_y,
                "pos_on_tplane_e_x": self._interpolation_state.pos_on_tplane_e_1,
                "pos_on_tplane_e_y": self._interpolation_state.pos_on_tplane_e_2,
                "primal_normal_cell_x": self._edge_geometry.primal_normal_cell[0],
                "dual_normal_cell_x": self._edge_geometry.dual_normal_cell[0],
                "primal_normal_cell_y": self._edge_geometry.primal_normal_cell[1],
                "dual_normal_cell_y": self._edge_geometry.dual_normal_cell[1],
                "ddxn_z_full": self._metric_state_nonhydro.ddxn_z_full,
                "c_lin_e": self._interpolation_state.c_lin_e,
                "ikoffset": self._metric_state_nonhydro.vertoffset_gradp,
                "zdiff_gradp": self._metric_state_nonhydro.zdiff_gradp,
                "ipeidx_dsl": self._metric_state_nonhydro.pg_edgeidx_dsl,
                "pg_exdist": self._metric_state_nonhydro.pg_exdist,
                "inv_dual_edge_length": self._edge_geometry.inverse_dual_edge_lengths,
                "ibm_green_gauss_gradient_mask": self._ibm_masks.neigh_full_cell_mask,
                "iau_wgt_dyn": self._config.iau_wgt_dyn,
                "is_iau_active": self._config.is_iau_active,
                "limited_area": self._grid.limited_area,
            },
            horizontal_sizes={
                "start_edge_lateral_boundary": self._start_edge_lateral_boundary,
                "start_edge_lateral_boundary_level_7": self._start_edge_lateral_boundary_level_7,
                "start_edge_nudging_level_2": self._start_edge_nudging_level_2,
                "end_edge_nudging": self._end_edge_nudging,
                "end_edge_halo": self._end_edge_halo,
                "horizontal_start": gtx.int32(0),
                "horizontal_end": self._end_edge_halo_level_2,
            },
            vertical_sizes={
                "nflatlev": self._vertical_params.nflatlev,
                "nflat_gradp": self._metric_state_nonhydro.nflat_gradp,
                "vertical_start": gtx.int32(0),
                "vertical_end": gtx.int32(self._grid.num_levels),
            },
            offset_provider=self._grid.connectivities,
        )

        self._apply_divergence_damping_and_update_vn = setup_program(
            backend=backend,
            program=compute_edge_diagnostics_for_dycore_and_update_vn.apply_divergence_damping_and_update_vn,
            constant_args={
                "horizontal_mask_for_3d_divdamp": self._metric_state_nonhydro.horizontal_mask_for_3d_divdamp,
                "scaling_factor_for_3d_divdamp": self._metric_state_nonhydro.scaling_factor_for_3d_divdamp,
                "inv_dual_edge_length": self._edge_geometry.inverse_dual_edge_lengths,
                "nudgecoeff_e": self._interpolation_state.nudgecoeff_e,
                "geofac_grdiv": self._interpolation_state.geofac_grdiv,
                "advection_explicit_weight_parameter": self._params.advection_explicit_weight_parameter,
                "advection_implicit_weight_parameter": self._params.advection_implicit_weight_parameter,
                "iau_wgt_dyn": self._config.iau_wgt_dyn,
                "is_iau_active": self._config.is_iau_active,
                "limited_area": self._grid.limited_area,
            },
            variants={
                "apply_2nd_order_divergence_damping": [False, True],
                "apply_4th_order_divergence_damping": [False, True],
            },
            horizontal_sizes={
                "horizontal_start": gtx.int32(self._start_edge_nudging_level_2),
                "horizontal_end": self._end_edge_local,
            },
            vertical_sizes={
                "vertical_start": gtx.int32(0),
                "vertical_end": gtx.int32(self._grid.num_levels),
            },
            offset_provider=self._grid.connectivities,
        )

        self._compute_horizontal_velocity_quantities_and_fluxes = setup_program(
            backend=backend,
            program=compute_horizontal_velocity_quantities_and_fluxes,
            constant_args={
                "ddqz_z_full_e": self._metric_state_nonhydro.ddqz_z_full_e,
                "ddxn_z_full": self._metric_state_nonhydro.ddxn_z_full,
                "ddxt_z_full": self._metric_state_nonhydro.ddxt_z_full,
                "wgtfac_e": self._metric_state_nonhydro.wgtfac_e,
                "wgtfacq_e": self._metric_state_nonhydro.wgtfacq_e,
                "e_flx_avg": self._interpolation_state.e_flx_avg,
                "geofac_grdiv": self._interpolation_state.geofac_grdiv,
                "rbf_vec_coeff_e": self._interpolation_state.rbf_vec_coeff_e,
            },
            horizontal_sizes={
                "horizontal_start": gtx.int32(self._start_edge_lateral_boundary_level_5),
                "horizontal_end": self._end_edge_halo_level_2,
            },
            vertical_sizes={
                "nflatlev": self._vertical_params.nflatlev,
                "vertical_start": gtx.int32(0),
                "vertical_end": gtx.int32(self._grid.num_levels + 1),
            },
            offset_provider=self._grid.connectivities,
        )

        self._compute_averaged_vn_and_fluxes_and_prepare_tracer_advection = setup_program(
            backend=backend,
            program=compute_averaged_vn_and_fluxes_and_prepare_tracer_advection,
            constant_args={
                "e_flx_avg": self._interpolation_state.e_flx_avg,
                "ddqz_z_full_e": self._metric_state_nonhydro.ddqz_z_full_e,
            },
            variants={
                "at_first_substep": [False, True],
                "prepare_advection": [False, True],
            },
            horizontal_sizes={
                "horizontal_start": gtx.int32(self._start_edge_lateral_boundary_level_5),
                "horizontal_end": self._end_edge_halo_level_2,
            },
            vertical_sizes={
                "vertical_start": gtx.int32(0),
                "vertical_end": gtx.int32(self._grid.num_levels),
            },
            offset_provider=self._grid.connectivities,
        )

        self._vertically_implicit_solver_at_predictor_step = setup_program(
            backend=backend,
            program=vertically_implicit_dycore_solver.vertically_implicit_solver_at_predictor_step,
            constant_args={
                "geofac_div": self._interpolation_state.geofac_div,
                "exner_w_explicit_weight_parameter": self._metric_state_nonhydro.exner_w_explicit_weight_parameter,
                "inv_ddqz_z_full": self._metric_state_nonhydro.inv_ddqz_z_full,
                "exner_w_implicit_weight_parameter": self._metric_state_nonhydro.exner_w_implicit_weight_parameter,
                "ddqz_z_half": self._metric_state_nonhydro.ddqz_z_half,
                "reference_exner_at_cells_on_model_levels": self._metric_state_nonhydro.reference_exner_at_cells_on_model_levels,
                "e_bln_c_s": self._interpolation_state.e_bln_c_s,
                "wgtfac_c": self._metric_state_nonhydro.wgtfac_c,
                "wgtfacq_c": self._metric_state_nonhydro.wgtfacq_c,
                "iau_wgt_dyn": self._config.iau_wgt_dyn,
                "is_iau_active": self._config.is_iau_active,
                "rayleigh_type": self._config.rayleigh_type,
                "divdamp_type": self._config.divdamp_type,
                "ibm_w_matrix_mask": self._ibm_masks.half_cell_mask,
            },
            variants={
                "at_first_substep": [False, True],
            },
            horizontal_sizes={
                "start_cell_index_nudging": self._start_cell_nudging,
                "end_cell_index_local": self._end_cell_local,
                "start_cell_index_lateral_lvl3": self._start_cell_lateral_boundary_level_3,
                "end_cell_index_halo_lvl1": self._end_cell_halo,
            },
            vertical_sizes={
                "end_index_of_damping_layer": self._vertical_params.end_index_of_damping_layer,
                "kstart_moist": self._vertical_params.kstart_moist,
                "flat_level_index_plus1": gtx.int32(self._vertical_params.nflatlev + 1),
                "vertical_start_index_model_top": gtx.int32(0),
                "vertical_end_index_model_surface": gtx.int32(self._grid.num_levels + 1),
            },
            offset_provider=self._grid.connectivities,
        )

        self._vertically_implicit_solver_at_corrector_step = setup_program(
            backend=backend,
            program=vertically_implicit_dycore_solver.vertically_implicit_solver_at_corrector_step,
            constant_args={
                "exner_w_explicit_weight_parameter": self._metric_state_nonhydro.exner_w_explicit_weight_parameter,
                "inv_ddqz_z_full": self._metric_state_nonhydro.inv_ddqz_z_full,
                "exner_w_implicit_weight_parameter": self._metric_state_nonhydro.exner_w_implicit_weight_parameter,
                "ddqz_z_half": self._metric_state_nonhydro.ddqz_z_half,
                "reference_exner_at_cells_on_model_levels": self._metric_state_nonhydro.reference_exner_at_cells_on_model_levels,
                "advection_explicit_weight_parameter": self._params.advection_explicit_weight_parameter,
                "advection_implicit_weight_parameter": self._params.advection_implicit_weight_parameter,
                "iau_wgt_dyn": self._config.iau_wgt_dyn,
                "is_iau_active": self._config.is_iau_active,
                "rayleigh_type": self._config.rayleigh_type,
                "ibm_w_matrix_mask": self._ibm_masks.half_cell_mask,
            },
            variants={
                "at_first_substep": [False, True],
                "at_last_substep": [False, True],
                "lprep_adv": [False, True],
            },
            horizontal_sizes={
                "start_cell_index_nudging": self._start_cell_nudging,
                "end_cell_index_local": self._end_cell_local,
            },
            vertical_sizes={
                "end_index_of_damping_layer": self._vertical_params.end_index_of_damping_layer,
                "kstart_moist": self._vertical_params.kstart_moist,
                "vertical_start_index_model_top": gtx.int32(0),
                "vertical_end_index_model_surface": gtx.int32(self._grid.num_levels + 1),
            },
            offset_provider=self._grid.connectivities,
        )

        self._compute_dwdz_for_divergence_damping = setup_program(
            backend=backend,
            program=compute_dwdz_for_divergence_damping,
            constant_args={
                "inv_ddqz_z_full": self._metric_state_nonhydro.inv_ddqz_z_full,
            },
            horizontal_sizes={
                "horizontal_start": self._start_cell_lateral_boundary,
                "horizontal_end": self._end_cell_lateral_boundary_level_4,
            },
            vertical_sizes={
                "vertical_start": gtx.int32(0),
                "vertical_end": gtx.int32(self._grid.num_levels),
            },
            offset_provider=self._grid.connectivities,
        )

        self._init_cell_kdim_field_with_zero_wp = setup_program(
            backend=backend,
            program=init_cell_kdim_field_with_zero_wp,
            horizontal_sizes={
                "horizontal_start": self._start_cell_lateral_boundary,
                "horizontal_end": self._end_cell_lateral_boundary_level_4,
            },
            vertical_sizes={
                "vertical_start": gtx.int32(0),
                "vertical_end": gtx.int32(self._grid.num_levels + 1),
            },
        )
        self._update_mass_flux_weighted = setup_program(
            backend=backend,
            program=update_mass_flux_weighted,
            constant_args={
                "vwind_expl_wgt": self._metric_state_nonhydro.exner_w_explicit_weight_parameter,
                "vwind_impl_wgt": self._metric_state_nonhydro.exner_w_implicit_weight_parameter,
            },
            horizontal_sizes={
                "horizontal_start": self._start_cell_lateral_boundary,
                "horizontal_end": self._end_cell_lateral_boundary_level_4,
            },
            vertical_sizes={
                "vertical_start": gtx.int32(0),
                "vertical_end": gtx.int32(self._grid.num_levels),
            },
        )
        self._calculate_divdamp_fields = setup_program(
            backend=backend,
            program=dycore_utils.calculate_divdamp_fields,
            constant_args={
                "divdamp_order": gtx.int32(self._config.divdamp_order),
                "mean_cell_area": self._grid.global_properties.mean_cell_area,
                "max_nudging_coefficient": self._config.max_nudging_coefficient,
                "dbl_eps": constants.DBL_EPS,
            },
        )
        self._compute_rayleigh_damping_factor = setup_program(
            backend=backend,
            program=dycore_utils.compute_rayleigh_damping_factor,
            constant_args={
                "rayleigh_w": self._metric_state_nonhydro.rayleigh_w,
            },
        )

        self._compute_perturbed_quantities_and_interpolation = setup_program(
            backend=backend,
            program=compute_cell_diagnostics_for_dycore.compute_perturbed_quantities_and_interpolation,
            constant_args={
                "reference_rho_at_cells_on_model_levels": self._metric_state_nonhydro.reference_rho_at_cells_on_model_levels,
                "reference_theta_at_cells_on_model_levels": self._metric_state_nonhydro.reference_theta_at_cells_on_model_levels,
                "reference_theta_at_cells_on_half_levels": self._metric_state_nonhydro.reference_theta_at_cells_on_half_levels,
                "wgtfacq_c": self._metric_state_nonhydro.wgtfacq_c,
                "wgtfac_c": self._metric_state_nonhydro.wgtfac_c,
                "exner_w_explicit_weight_parameter": self._metric_state_nonhydro.exner_w_explicit_weight_parameter,
                "ddz_of_reference_exner_at_cells_on_half_levels": self._metric_state_nonhydro.ddz_of_reference_exner_at_cells_on_half_levels,
                "ddqz_z_half": self._metric_state_nonhydro.ddqz_z_half,
                "time_extrapolation_parameter_for_exner": self._metric_state_nonhydro.time_extrapolation_parameter_for_exner,
                "reference_exner_at_cells_on_model_levels": self._metric_state_nonhydro.reference_exner_at_cells_on_model_levels,
                "inv_ddqz_z_full": self._metric_state_nonhydro.inv_ddqz_z_full,
                "d2dexdz2_fac1_mc": self._metric_state_nonhydro.d2dexdz2_fac1_mc,
                "d2dexdz2_fac2_mc": self._metric_state_nonhydro.d2dexdz2_fac2_mc,
                "igradp_method": self._config.igradp_method,
            },
            horizontal_sizes={
                "start_cell_lateral_boundary_level_3": self._start_cell_lateral_boundary_level_3,
                "start_cell_halo_level_2": self._start_cell_halo_level_2,
                "end_cell_halo": self._end_cell_halo,
                "end_cell_halo_level_2": self._end_cell_halo_level_2,
                "start_cell_lateral_boundary": self._start_cell_lateral_boundary,
            },
            vertical_sizes={
                "nflatlev": self._vertical_params.nflatlev,
                "nflat_gradp": self._metric_state_nonhydro.nflat_gradp,
                "model_top": gtx.int32(0),
                "surface_level": gtx.int32(self._grid.num_levels + 1),
            },
            offset_provider=self._grid.connectivities,
        )

        self._interpolate_rho_theta_v_to_half_levels_and_compute_pressure_buoyancy_acceleration = setup_program(
            backend=backend,
            program=compute_cell_diagnostics_for_dycore.interpolate_rho_theta_v_to_half_levels_and_compute_pressure_buoyancy_acceleration,
            constant_args={
                "reference_theta_at_cells_on_model_levels": self._metric_state_nonhydro.reference_theta_at_cells_on_model_levels,
                "ddz_of_reference_exner_at_cells_on_half_levels": self._metric_state_nonhydro.ddz_of_reference_exner_at_cells_on_half_levels,
                "ddqz_z_half": self._metric_state_nonhydro.ddqz_z_half,
                "wgtfac_c": self._metric_state_nonhydro.wgtfac_c,
                "exner_w_explicit_weight_parameter": self._metric_state_nonhydro.exner_w_explicit_weight_parameter,
                "rhotheta_explicit_weight_parameter": self._params.rhotheta_explicit_weight_parameter,
                "rhotheta_implicit_weight_parameter": self._params.rhotheta_implicit_weight_parameter,
            },
            horizontal_sizes={
                "horizontal_start": self._start_cell_lateral_boundary_level_3,
                "horizontal_end": self._end_cell_local,
            },
            vertical_sizes={
                "vertical_start": gtx.int32(1),
                "vertical_end": gtx.int32(self._grid.num_levels),
            },
            offset_provider=self._grid.connectivities,
        )
        self._stencils_61_62 = setup_program(
            backend=backend,
            program=nhsolve_stencils.stencils_61_62,
            horizontal_sizes={
                "horizontal_start": self._start_cell_lateral_boundary,
                "horizontal_end": self._end_cell_lateral_boundary_level_4,
            },
            vertical_sizes={
                "vertical_start": gtx.int32(0),
                "vertical_end": gtx.int32(self._grid.num_levels + 1),
            },
        )
        self._en_smag_fac_for_zero_nshift = setup_program(
            backend=backend,
            program=smagorinsky.en_smag_fac_for_zero_nshift,
            constant_args={
                "vect_a": self._vertical_params.interface_physical_height,
                "hdiff_smag_fac": self._config.fourth_order_divdamp_factor,
                "hdiff_smag_fac2": self._config.fourth_order_divdamp_factor2,
                "hdiff_smag_fac3": self._config.fourth_order_divdamp_factor3,
                "hdiff_smag_fac4": self._config.fourth_order_divdamp_factor4,
                "hdiff_smag_z": self._config.fourth_order_divdamp_z,
                "hdiff_smag_z2": self._config.fourth_order_divdamp_z2,
                "hdiff_smag_z3": self._config.fourth_order_divdamp_z3,
                "hdiff_smag_z4": self._config.fourth_order_divdamp_z4,
            },
            offset_provider={"Koff": dims.KDim},
        )
        self._init_test_fields = setup_program(
            backend=backend,
            program=nhsolve_stencils.init_test_fields,
            horizontal_sizes={
                "edges_start": self._start_edge_lateral_boundary,
                "edges_end": self._end_edge_local,
                "cells_start": self._start_cell_lateral_boundary,
                "cells_end": self._end_cell_end,
            },
            vertical_sizes={
                "vertical_start": gtx.int32(0),
                "vertical_end": self._grid.num_levels,
            },
        )

        self.velocity_advection = VelocityAdvection(
            grid,
            metric_state_nonhydro,
            interpolation_state,
            vertical_params,
            edge_geometry,
            owner_mask,
            ibm_masks=self._ibm_masks,
            backend=backend,
        )
        self._allocate_local_fields(model_backends.get_allocator(backend))

        self._en_smag_fac_for_zero_nshift(
            enh_smag_fac=self.interpolated_fourth_order_divdamp_factor,
        )

        self.p_test_run = False

<<<<<<< HEAD
        self._ibm_set_dirichlet_value_edges = setup_program(
            backend=backend,
            program=ibm.set_dirichlet_value_edges,
            horizontal_sizes={
                "horizontal_start": self._start_edge_lateral_boundary,
                "horizontal_end": self._end_edge_local,
            },
            vertical_sizes={
                "vertical_start": gtx.int32(0),
                "vertical_end": self._grid.num_levels,
            },
        )
        self._ibm_set_dirichlet_value_cells = setup_program(
            backend=backend,
            program=ibm.set_dirichlet_value_cells,
            horizontal_sizes={
                "horizontal_start": self._start_cell_lateral_boundary,
                "horizontal_end": self._end_cell_local,
            },
        )
        self._ibm_set_bcs_dvndz = setup_program(
            backend=backend,
            program=ibm.set_bcs_dvndz,
            constant_args={
                "mask": self._ibm_masks.half_edge_mask,
            },
            horizontal_sizes={
                "horizontal_start": self._start_edge_lateral_boundary,
                "horizontal_end": self._end_edge_local,
            },
            vertical_sizes={
                "vertical_start": gtx.int32(0),
                "vertical_end": self._grid.num_levels,
            },
            offset_provider={"Koff": dims.KDim},
        )
=======
        self._dtime_previous_substep: float = 0.0
        """
        Dynamic substep length of previous substep in order to track if rayleigh damping coefficients need to be
        recomputed or not. The substep length should only change in case of high CFL condition.
        """
>>>>>>> 446cce6a

    def _allocate_local_fields(self, allocator: gtx_allocators.FieldBufferAllocationUtil | None):
        self.temporal_extrapolation_of_perturbed_exner = data_alloc.zero_field(
            self._grid,
            dims.CellDim,
            dims.KDim,
            dtype=ta.vpfloat,
            extend={dims.KDim: 1},
            allocator=allocator,
        )
        """
        Declared as z_exner_ex_pr in ICON.
        """
        self.exner_at_cells_on_half_levels = data_alloc.zero_field(
            self._grid,
            dims.CellDim,
            dims.KDim,
            dtype=ta.vpfloat,
            extend={dims.KDim: 1},
            allocator=allocator,
        )
        """
        Declared as z_exner_ic in ICON.
        """
        self.ddz_of_temporal_extrapolation_of_perturbed_exner_on_model_levels = (
            data_alloc.zero_field(
                self._grid, dims.CellDim, dims.KDim, dtype=ta.vpfloat, allocator=allocator
            )
        )
        """
        Declared as z_dexner_dz_c_1 in ICON.
        """
        self.perturbed_theta_v_at_cells_on_half_levels = data_alloc.zero_field(
            self._grid,
            dims.CellDim,
            dims.KDim,
            dtype=ta.vpfloat,
            extend={dims.KDim: 1},
            allocator=allocator,
        )

        """
        Declared as z_theta_v_pr_ic in ICON.
        """
        self.pressure_buoyancy_acceleration_at_cells_on_half_levels = data_alloc.zero_field(
            self._grid, dims.CellDim, dims.KDim, dtype=ta.vpfloat, allocator=allocator
        )
        """
        Declared as z_th_ddz_exner_c in ICON. theta' dpi0/dz + theta (1 - eta_impl) dpi'/dz.
        It represents the vertical pressure gradient and buoyancy acceleration.
        Note that it only has nlev because it is only used in computation of the explicit
        term for updating w, and w at model top/bottom is diagnosed.
        """
        self.perturbed_rho_at_cells_on_model_levels = data_alloc.zero_field(
            self._grid, dims.CellDim, dims.KDim, dtype=ta.vpfloat, allocator=allocator
        )
        """
        Declared as z_rth_pr_1 in ICON.
        """
        self.perturbed_theta_v_at_cells_on_model_levels = data_alloc.zero_field(
            self._grid, dims.CellDim, dims.KDim, dtype=ta.vpfloat, allocator=allocator
        )
        """
        Declared as z_rth_pr_2 in ICON.
        """
        self.d2dz2_of_temporal_extrapolation_of_perturbed_exner_on_model_levels = (
            data_alloc.zero_field(
                self._grid, dims.CellDim, dims.KDim, dtype=ta.vpfloat, allocator=allocator
            )
        )
        """
        Declared as z_dexner_dz_c_2 in ICON.
        """
        self.z_vn_avg = data_alloc.zero_field(
            self._grid, dims.EdgeDim, dims.KDim, dtype=ta.wpfloat, allocator=allocator
        )
        self.theta_v_flux_at_edges_on_model_levels = data_alloc.zero_field(
            self._grid, dims.EdgeDim, dims.KDim, dtype=ta.wpfloat, allocator=allocator
        )
        """
        Declared as z_theta_v_fl_e in ICON.
        """
        self.z_rho_v = data_alloc.zero_field(
            self._grid, dims.VertexDim, dims.KDim, dtype=ta.wpfloat, allocator=allocator
        )
        self.z_theta_v_v = data_alloc.zero_field(
            self._grid, dims.VertexDim, dims.KDim, dtype=ta.wpfloat, allocator=allocator
        )
        self.k_field = data_alloc.index_field(
            self._grid, dims.KDim, extend={dims.KDim: 1}, allocator=allocator
        )
        self._contravariant_correction_at_edges_on_model_levels = data_alloc.zero_field(
            self._grid, dims.EdgeDim, dims.KDim, dtype=ta.vpfloat, allocator=allocator
        )
        """
        Declared as z_w_concorr_me in ICON. vn dz/dn + vt dz/dt, z is topography height
        """
        self.hydrostatic_correction_on_lowest_level = gtx.constructors.zeros(
            domain={
                dims.EdgeDim: (0, self._grid.num_edges),
                dims.KDim: (self._grid.num_levels - 1, self._grid.num_levels),
            },
            allocator=allocator,
            dtype=ta.vpfloat,
        )
        # using GT4Py internal API to create a 1D field view from the (num_edges, 1)-sized field
        self.hydrostatic_correction_on_lowest_level_1d_view = gtx_common._field(
            self.hydrostatic_correction_on_lowest_level.ndarray[:, 0],
            domain={dims.EdgeDim: (0, self._grid.num_edges)},
        )
        """
        Declared as z_hydro_corr in ICON. Used for computation of horizontal pressure gradient over steep slope.
        """
        self.rayleigh_damping_factor = data_alloc.zero_field(
            self._grid, dims.KDim, dtype=ta.wpfloat, allocator=allocator
        )
        """
        Declared as z_raylfac in ICON.
        """
        self.interpolated_fourth_order_divdamp_factor = data_alloc.zero_field(
            self._grid, dims.KDim, dtype=ta.wpfloat, allocator=allocator
        )
        """
        Declared as enh_divdamp_fac in ICON.
        """
        self.reduced_fourth_order_divdamp_coeff_at_nest_boundary = data_alloc.zero_field(
            self._grid, dims.KDim, dtype=ta.wpfloat, allocator=allocator
        )
        """
        Declared as bdy_divdamp in ICON.
        """
        self.fourth_order_divdamp_scaling_coeff = data_alloc.zero_field(
            self._grid, dims.KDim, dtype=ta.wpfloat, allocator=allocator
        )
        """
        Declared as scal_divdamp in ICON.
        """
        self.intermediate_fields = IntermediateFields.allocate(grid=self._grid, allocator=allocator)

    def _determine_local_domains(self):
        vertex_domain = h_grid.domain(dims.VertexDim)
        cell_domain = h_grid.domain(dims.CellDim)
        edge_domain = h_grid.domain(dims.EdgeDim)
        edge_halo_level_2 = edge_domain(h_grid.Zone.HALO_LEVEL_2)

        self._start_cell_lateral_boundary = self._grid.start_index(
            cell_domain(h_grid.Zone.LATERAL_BOUNDARY)
        )
        self._start_cell_lateral_boundary_level_3 = self._grid.start_index(
            cell_domain(h_grid.Zone.LATERAL_BOUNDARY_LEVEL_3)
        )
        self._start_cell_nudging = self._grid.start_index(cell_domain(h_grid.Zone.NUDGING))
        self._start_cell_local = self._grid.start_index(cell_domain(h_grid.Zone.LOCAL))
        self._start_cell_halo = self._grid.start_index(cell_domain(h_grid.Zone.HALO))
        self._start_cell_halo_level_2 = self._grid.start_index(
            cell_domain(h_grid.Zone.HALO_LEVEL_2)
        )

        self._end_cell_lateral_boundary_level_4 = self._grid.end_index(
            cell_domain(h_grid.Zone.LATERAL_BOUNDARY_LEVEL_4)
        )
        self._end_cell_local = self._grid.end_index(cell_domain(h_grid.Zone.LOCAL))
        self._end_cell_halo = self._grid.end_index(cell_domain(h_grid.Zone.HALO))
        self._end_cell_halo_level_2 = self._grid.end_index(cell_domain(h_grid.Zone.HALO_LEVEL_2))
        self._end_cell_end = self._grid.end_index(cell_domain(h_grid.Zone.END))

        self._start_edge_lateral_boundary = self._grid.start_index(
            edge_domain(h_grid.Zone.LATERAL_BOUNDARY)
        )
        self._start_edge_lateral_boundary_level_5 = self._grid.start_index(
            edge_domain(h_grid.Zone.LATERAL_BOUNDARY_LEVEL_5)
        )
        self._start_edge_lateral_boundary_level_7 = self._grid.start_index(
            edge_domain(h_grid.Zone.LATERAL_BOUNDARY_LEVEL_7)
        )
        self._start_edge_nudging_level_2 = self._grid.start_index(
            edge_domain(h_grid.Zone.NUDGING_LEVEL_2)
        )

        self._start_edge_halo_level_2 = self._grid.start_index(edge_halo_level_2)

        self._end_edge_nudging = self._grid.end_index(edge_domain(h_grid.Zone.NUDGING))
        self._end_edge_local = self._grid.end_index(edge_domain(h_grid.Zone.LOCAL))
        self._end_edge_halo = self._grid.end_index(edge_domain(h_grid.Zone.HALO))
        self._end_edge_halo_level_2 = self._grid.end_index(edge_halo_level_2)
        self._end_edge_end = self._grid.end_index(edge_domain(h_grid.Zone.END))

        self._start_vertex_lateral_boundary_level_2 = self._grid.start_index(
            vertex_domain(h_grid.Zone.LATERAL_BOUNDARY_LEVEL_2)
        )
        self._end_vertex_halo = self._grid.end_index(vertex_domain(h_grid.Zone.HALO))

    def _get_rayleigh_damping_factor(self, dtime):
        if dtime != self._dtime_previous_substep:
            #  Precompute Rayleigh damping factor if substep magnitude changes
            self._compute_rayleigh_damping_factor(
                rayleigh_damping_factor=self.rayleigh_damping_factor,
                dtime=dtime,
            )
            self._dtime_previous_substep = dtime
        return self.rayleigh_damping_factor

    def time_step(
        self,
        diagnostic_state_nh: dycore_states.DiagnosticStateNonHydro,
        prognostic_states: common_utils.TimeStepPair[prognostics.PrognosticState],
        prep_adv: dycore_states.PrepAdvection,
        second_order_divdamp_factor: float,
        dtime: float,
        ndyn_substeps_var: int,
        at_initial_timestep: bool,
        lprep_adv: bool,
        at_first_substep: bool,
        at_last_substep: bool,
    ):
        """
        Update prognostic variables (prognostic_states.next) after the dynamical process over one substep.
        Args:
            diagnostic_state_nh: diagnostic variables used for solving the governing equations. It includes local variables and the physics tendency term that comes from physics
            prognostic_states: prognostic variables
            prep_adv: variables for tracer advection
            second_order_divdamp_factor: Originally declared as divdamp_fac_o2 in ICON. Second order (nabla2) divergence damping coefficient.
            dtime: time step
            ndyn_substeps_var: number of dynamical substeps
            at_initial_timestep: initial time step of the model run
            lprep_adv: Preparation for tracer advection
            at_first_substep: first substep
            at_last_substep: last substep
        """
        log.info(
            f"running timestep: dtime = {dtime}, initial_timestep = {at_initial_timestep}, first_substep = {at_first_substep}, last_substep = {at_last_substep}, prep_adv = {lprep_adv}"
        )

        if self.p_test_run:
            self._init_test_fields(
                self.intermediate_fields.rho_at_edges_on_model_levels,
                self.intermediate_fields.theta_v_at_edges_on_model_levels,
                self.intermediate_fields.dwdz_at_cells_on_model_levels,
                self.intermediate_fields.horizontal_gradient_of_normal_wind_divergence,
            )

        if at_initial_timestep and at_first_substep:
            log.info(" ***Channel fixing initial condition")
            (
                prognostic_states.current.vn,
                prognostic_states.current.w,
                prognostic_states.current.rho,
                prognostic_states.current.exner,
                prognostic_states.current.theta_v,
            ) = self._channel.set_initial_conditions(
                prognostic_states.current.vn,
                prognostic_states.current.w,
                prognostic_states.current.rho,
                prognostic_states.current.exner,
                prognostic_states.current.theta_v,
            )

            log.info(" ***IBM fixing initial conditions")
            self._ibm_set_dirichlet_value_edges(
                mask=self._ibm_masks.full_edge_mask,
                dir_value=ibm.DIRICHLET_VALUE_VN,
                field=prognostic_states.current.vn,
            )
            self._ibm_set_dirichlet_value_cells(
                mask=self._ibm_masks.half_cell_mask,
                dir_value=ibm.DIRICHLET_VALUE_W,
                field=prognostic_states.current.w,
                vertical_start=gtx.int32(0),
                vertical_end=self._grid.num_levels + 1,
            )
            self._ibm_set_dirichlet_value_cells(
                mask=self._ibm_masks.full_cell_mask,
                dir_value=ibm.DIRICHLET_VALUE_RHO,
                field=prognostic_states.current.rho,
                vertical_start=gtx.int32(0),
                vertical_end=self._grid.num_levels,
            )
            self._ibm_set_dirichlet_value_cells(
                mask=self._ibm_masks.full_cell_mask,
                dir_value=ibm.DIRICHLET_VALUE_EXNER,
                field=prognostic_states.current.exner,
                vertical_start=gtx.int32(0),
                vertical_end=self._grid.num_levels,
            )
            self._ibm_set_dirichlet_value_cells(
                mask=self._ibm_masks.full_cell_mask,
                dir_value=ibm.DIRICHLET_VALUE_THETA_V,
                field=prognostic_states.current.theta_v,
                vertical_start=gtx.int32(0),
                vertical_end=self._grid.num_levels,
            )
            #plots.pickle_data(prognostic_states.current, "initial_condition_ibm")

        plots.pickle_data(prognostic_states.current, "debug_before_predictor")
        plots.pickle_data(prognostic_states.next,    "debug_before_predictor_next")
        self.run_predictor_step(
            diagnostic_state_nh=diagnostic_state_nh,
            prognostic_states=prognostic_states,
            z_fields=self.intermediate_fields,
            dtime=dtime,
            at_initial_timestep=at_initial_timestep,
            at_first_substep=at_first_substep,
        )
        plots.pickle_data(prognostic_states.next, "debug_after_predictor")

        (
            prognostic_states.next.vn,
            prognostic_states.next.w,
            prognostic_states.next.rho,
            prognostic_states.next.exner,
            prognostic_states.next.theta_v,
        ) = self._channel.set_boundary_conditions(
            prognostic_states.next.vn,
            prognostic_states.next.w,
            prognostic_states.next.rho,
            prognostic_states.next.exner,
            prognostic_states.next.theta_v,
        )

        self.run_corrector_step(
            diagnostic_state_nh=diagnostic_state_nh,
            prognostic_states=prognostic_states,
            z_fields=self.intermediate_fields,
            prep_adv=prep_adv,
            second_order_divdamp_factor=second_order_divdamp_factor,
            dtime=dtime,
            ndyn_substeps_var=ndyn_substeps_var,
            lprep_adv=lprep_adv,
            at_first_substep=at_first_substep,
            at_last_substep=at_last_substep,
        )
        plots.pickle_data(prognostic_states.next, "debug_after_corrector")

        (
            prognostic_states.next.vn,
            prognostic_states.next.w,
            prognostic_states.next.rho,
            prognostic_states.next.exner,
            prognostic_states.next.theta_v,
        ) = self._channel.set_boundary_conditions(
            prognostic_states.next.vn,
            prognostic_states.next.w,
            prognostic_states.next.rho,
            prognostic_states.next.exner,
            prognostic_states.next.theta_v,
        )

        if self._grid.limited_area:
            self._compute_theta_and_exner(
                rho=prognostic_states.next.rho,
                theta_v=prognostic_states.next.theta_v,
                exner=prognostic_states.next.exner,
            )
            self._compute_exner_from_rhotheta(
                rho=prognostic_states.next.rho,
                theta_v=prognostic_states.next.theta_v,
                exner=prognostic_states.next.exner,
            )
        self._update_theta_v(
            rho_now=prognostic_states.current.rho,
            theta_v_now=prognostic_states.current.theta_v,
            exner_new=prognostic_states.next.exner,
            exner_now=prognostic_states.current.exner,
            rho_new=prognostic_states.next.rho,
            theta_v_new=prognostic_states.next.theta_v,
        )

    # flake8: noqa: C901
    def run_predictor_step(
        self,
        diagnostic_state_nh: dycore_states.DiagnosticStateNonHydro,
        prognostic_states: common_utils.TimeStepPair[prognostics.PrognosticState],
        z_fields: IntermediateFields,
        dtime: float,
        at_initial_timestep: bool,
        at_first_substep: bool,
    ):
        """
        Runs the predictor step of the non-hydrostatic solver.
        """

        log.info(
            f"running predictor step: dtime = {dtime}, initial_timestep = {at_initial_timestep} at_first_substep = {at_first_substep}"
        )

        if at_first_substep:
            # Recompute only vn tendency
            skip_compute_predictor_vertical_advection: bool = (
                self._config.itime_scheme == dycore_states.TimeSteppingScheme.MOST_EFFICIENT
                and not (at_initial_timestep and at_first_substep)
            )

            self.velocity_advection.run_predictor_step(
                skip_compute_predictor_vertical_advection=skip_compute_predictor_vertical_advection,
                diagnostic_state=diagnostic_state_nh,
                prognostic_state=prognostic_states.current,
                contravariant_correction_at_edges_on_model_levels=self._contravariant_correction_at_edges_on_model_levels,
                horizontal_kinetic_energy_at_edges_on_model_levels=z_fields.horizontal_kinetic_energy_at_edges_on_model_levels,
                tangential_wind_on_half_levels=z_fields.tangential_wind_on_half_levels,
                dtime=dtime,
                cell_areas=self._cell_params.area,
            )

        self._compute_perturbed_quantities_and_interpolation(
            temporal_extrapolation_of_perturbed_exner=self.temporal_extrapolation_of_perturbed_exner,
            ddz_of_temporal_extrapolation_of_perturbed_exner_on_model_levels=self.ddz_of_temporal_extrapolation_of_perturbed_exner_on_model_levels,
            d2dz2_of_temporal_extrapolation_of_perturbed_exner_on_model_levels=self.d2dz2_of_temporal_extrapolation_of_perturbed_exner_on_model_levels,
            perturbed_exner_at_cells_on_model_levels=diagnostic_state_nh.perturbed_exner_at_cells_on_model_levels,
            exner_at_cells_on_half_levels=self.exner_at_cells_on_half_levels,
            perturbed_rho_at_cells_on_model_levels=self.perturbed_rho_at_cells_on_model_levels,
            perturbed_theta_v_at_cells_on_model_levels=self.perturbed_theta_v_at_cells_on_model_levels,
            rho_at_cells_on_half_levels=diagnostic_state_nh.rho_at_cells_on_half_levels,
            perturbed_theta_v_at_cells_on_half_levels=self.perturbed_theta_v_at_cells_on_half_levels,
            theta_v_at_cells_on_half_levels=diagnostic_state_nh.theta_v_at_cells_on_half_levels,
            current_rho=prognostic_states.current.rho,
            current_theta_v=prognostic_states.current.theta_v,
            pressure_buoyancy_acceleration_at_cells_on_half_levels=self.pressure_buoyancy_acceleration_at_cells_on_half_levels,
            current_exner=prognostic_states.current.exner,
        )

        log.debug(
            "predictor: start stencil compute_theta_rho_face_values_and_pressure_gradient_and_update_vn"
        )
        self._compute_hydrostatic_correction_term(
            theta_v=prognostic_states.current.theta_v,
            theta_v_ic=diagnostic_state_nh.theta_v_at_cells_on_half_levels,
            z_hydro_corr=self.hydrostatic_correction_on_lowest_level,
        )

        self._compute_theta_rho_face_values_and_pressure_gradient_and_update_vn(
            rho_at_edges_on_model_levels=z_fields.rho_at_edges_on_model_levels,
            theta_v_at_edges_on_model_levels=z_fields.theta_v_at_edges_on_model_levels,
            horizontal_pressure_gradient=z_fields.horizontal_pressure_gradient,
            next_vn=prognostic_states.next.vn,
            current_vn=prognostic_states.current.vn,
            tangential_wind=diagnostic_state_nh.tangential_wind,
            perturbed_rho_at_cells_on_model_levels=self.perturbed_rho_at_cells_on_model_levels,
            perturbed_theta_v_at_cells_on_model_levels=self.perturbed_theta_v_at_cells_on_model_levels,
            temporal_extrapolation_of_perturbed_exner=self.temporal_extrapolation_of_perturbed_exner,
            ddz_of_temporal_extrapolation_of_perturbed_exner_on_model_levels=self.ddz_of_temporal_extrapolation_of_perturbed_exner_on_model_levels,
            d2dz2_of_temporal_extrapolation_of_perturbed_exner_on_model_levels=self.d2dz2_of_temporal_extrapolation_of_perturbed_exner_on_model_levels,
            hydrostatic_correction_on_lowest_level=self.hydrostatic_correction_on_lowest_level_1d_view,
            predictor_normal_wind_advective_tendency=diagnostic_state_nh.normal_wind_advective_tendency.predictor,
            normal_wind_tendency_due_to_slow_physics_process=diagnostic_state_nh.normal_wind_tendency_due_to_slow_physics_process,
            normal_wind_iau_increment=diagnostic_state_nh.normal_wind_iau_increment,
            grf_tend_vn=diagnostic_state_nh.grf_tend_vn,
            dtime=dtime,
        )

        self._ibm_set_dirichlet_value_edges(
            mask=self._ibm_masks.full_edge_mask,
            dir_value=ibm.DIRICHLET_VALUE_VN,
            field=prognostic_states.next.vn,
        )

        log.debug("exchanging prognostic field 'vn' and local field 'rho_at_edges_on_model_levels'")
        self._exchange.exchange_and_wait(
            dims.EdgeDim, prognostic_states.next.vn, z_fields.rho_at_edges_on_model_levels
        )

        self._compute_horizontal_velocity_quantities_and_fluxes(
            spatially_averaged_vn=self.z_vn_avg,
            horizontal_gradient_of_normal_wind_divergence=z_fields.horizontal_gradient_of_normal_wind_divergence,
            tangential_wind=diagnostic_state_nh.tangential_wind,
            mass_flux_at_edges_on_model_levels=diagnostic_state_nh.mass_flux_at_edges_on_model_levels,
            theta_v_flux_at_edges_on_model_levels=self.theta_v_flux_at_edges_on_model_levels,
            tangential_wind_on_half_levels=z_fields.tangential_wind_on_half_levels,
            vn_on_half_levels=diagnostic_state_nh.vn_on_half_levels,
            horizontal_kinetic_energy_at_edges_on_model_levels=z_fields.horizontal_kinetic_energy_at_edges_on_model_levels,
            contravariant_correction_at_edges_on_model_levels=self._contravariant_correction_at_edges_on_model_levels,
            vn=prognostic_states.next.vn,
            rho_at_edges_on_model_levels=z_fields.rho_at_edges_on_model_levels,
            theta_v_at_edges_on_model_levels=z_fields.theta_v_at_edges_on_model_levels,
        )

        # Set boundary conditions on d(vn)/dz by modifying the values of vn on
        # half levels.
        # NOTE: 1. vn_on_half_levels is actually not used after being computed here?
        # NOTE: 2. vn_on_half_levels is already computed in velocity_advection (where it is actually used)
        self._ibm_set_bcs_dvndz(
            vn=prognostic_states.next.vn,
            vn_on_half_levels=diagnostic_state_nh.vn_on_half_levels,
        )
        # Set to zero the fluxes through edges of vertical surfaces of the IBM
        # region.
        self._ibm_set_dirichlet_value_edges(
            mask=self._ibm_masks.full_edge_mask,
            dir_value=ibm.DIRICHLET_VALUE_FLUXES,
            field=diagnostic_state_nh.mass_flux_at_edges_on_model_levels,
        )
        # Set to zero the fluxes through edges of vertical surfaces of the IBM
        # region.
        self._ibm_set_dirichlet_value_edges(
            mask=self._ibm_masks.full_edge_mask,
            dir_value=ibm.DIRICHLET_VALUE_FLUXES,
            field=self.theta_v_flux_at_edges_on_model_levels,
        )

        self._vertically_implicit_solver_at_predictor_step(
            contravariant_correction_at_cells_on_half_levels=diagnostic_state_nh.contravariant_correction_at_cells_on_half_levels,
            next_w=prognostic_states.next.w,
            next_rho=prognostic_states.next.rho,
            next_exner=prognostic_states.next.exner,
            next_theta_v=prognostic_states.next.theta_v,
            dwdz_at_cells_on_model_levels=z_fields.dwdz_at_cells_on_model_levels,
            exner_dynamical_increment=diagnostic_state_nh.exner_dynamical_increment,
            mass_flux_at_edges_on_model_levels=diagnostic_state_nh.mass_flux_at_edges_on_model_levels,
            theta_v_flux_at_edges_on_model_levels=self.theta_v_flux_at_edges_on_model_levels,
            predictor_vertical_wind_advective_tendency=diagnostic_state_nh.vertical_wind_advective_tendency.predictor,
            pressure_buoyancy_acceleration_at_cells_on_half_levels=self.pressure_buoyancy_acceleration_at_cells_on_half_levels,
            rho_at_cells_on_half_levels=diagnostic_state_nh.rho_at_cells_on_half_levels,
            contravariant_correction_at_edges_on_model_levels=self._contravariant_correction_at_edges_on_model_levels,
            current_exner=prognostic_states.current.exner,
            current_rho=prognostic_states.current.rho,
            current_theta_v=prognostic_states.current.theta_v,
            current_w=prognostic_states.current.w,
            theta_v_at_cells_on_half_levels=diagnostic_state_nh.theta_v_at_cells_on_half_levels,
            perturbed_exner_at_cells_on_model_levels=diagnostic_state_nh.perturbed_exner_at_cells_on_model_levels,
            exner_tendency_due_to_slow_physics=diagnostic_state_nh.exner_tendency_due_to_slow_physics,
            rho_iau_increment=diagnostic_state_nh.rho_iau_increment,
            exner_iau_increment=diagnostic_state_nh.exner_iau_increment,
            rayleigh_damping_factor=self._get_rayleigh_damping_factor(dtime),
            dtime=dtime,
            at_first_substep=at_first_substep,
        )

        if self._grid.limited_area:
            self._stencils_61_62(
                rho_now=prognostic_states.current.rho,
                grf_tend_rho=diagnostic_state_nh.grf_tend_rho,
                theta_v_now=prognostic_states.current.theta_v,
                grf_tend_thv=diagnostic_state_nh.grf_tend_thv,
                w_now=prognostic_states.current.w,
                grf_tend_w=diagnostic_state_nh.grf_tend_w,
                rho_new=prognostic_states.next.rho,
                exner_new=prognostic_states.next.exner,
                w_new=prognostic_states.next.w,
                dtime=dtime,
            )

        if self._grid.limited_area and self._config.divdamp_type >= 3:
            self._compute_dwdz_for_divergence_damping(
                w=prognostic_states.next.w,
                w_concorr_c=diagnostic_state_nh.contravariant_correction_at_cells_on_half_levels,
                z_dwdz_dd=z_fields.dwdz_at_cells_on_model_levels,
            )

        if self._config.divdamp_type >= 3:
            log.debug(
                "exchanging prognostic field 'w' and local field 'dwdz_at_cells_on_model_levels'"
            )
            self._exchange.exchange_and_wait(
                dims.CellDim, prognostic_states.next.w, z_fields.dwdz_at_cells_on_model_levels
            )
        else:
            log.debug("exchanging prognostic field 'w'")
            self._exchange.exchange_and_wait(dims.CellDim, prognostic_states.next.w)

    def run_corrector_step(
        self,
        diagnostic_state_nh: dycore_states.DiagnosticStateNonHydro,
        prognostic_states: common_utils.TimeStepPair[prognostics.PrognosticState],
        z_fields: IntermediateFields,
        second_order_divdamp_factor: float,
        prep_adv: dycore_states.PrepAdvection,
        dtime: float,
        ndyn_substeps_var: int,
        lprep_adv: bool,
        at_first_substep: bool,
        at_last_substep: bool,
    ):
        log.info(
            f"running corrector step: dtime = {dtime}, prep_adv = {lprep_adv},  "
            f"second_order_divdamp_factor = {second_order_divdamp_factor}, at_first_substep = {at_first_substep}, at_last_substep = {at_last_substep}  "
        )

        # Inverse value of ndyn_substeps for tracer advection precomputations
        r_nsubsteps = 1.0 / ndyn_substeps_var

        # scaling factor for second-order divergence damping: second_order_divdamp_factor_from_sfc_to_divdamp_z*delta_x**2
        # delta_x**2 is approximated by the mean cell area
        # Coefficient for reduced fourth-order divergence d
        second_order_divdamp_scaling_coeff = (
            second_order_divdamp_factor * self._grid.global_properties.mean_cell_area
        )

        self._calculate_divdamp_fields(
            interpolated_fourth_order_divdamp_factor=self.interpolated_fourth_order_divdamp_factor,
            fourth_order_divdamp_scaling_coeff=self.fourth_order_divdamp_scaling_coeff,
            reduced_fourth_order_divdamp_coeff_at_nest_boundary=self.reduced_fourth_order_divdamp_coeff_at_nest_boundary,
            second_order_divdamp_factor=second_order_divdamp_factor,
        )

        log.debug("corrector run velocity advection")
        self.velocity_advection.run_corrector_step(
            diagnostic_state=diagnostic_state_nh,
            prognostic_state=prognostic_states.next,
            horizontal_kinetic_energy_at_edges_on_model_levels=z_fields.horizontal_kinetic_energy_at_edges_on_model_levels,
            tangential_wind_on_half_levels=z_fields.tangential_wind_on_half_levels,
            dtime=dtime,
            cell_areas=self._cell_params.area,
        )

        self._interpolate_rho_theta_v_to_half_levels_and_compute_pressure_buoyancy_acceleration(
            rho_at_cells_on_half_levels=diagnostic_state_nh.rho_at_cells_on_half_levels,
            perturbed_theta_v_at_cells_on_half_levels=self.perturbed_theta_v_at_cells_on_half_levels,
            theta_v_at_cells_on_half_levels=diagnostic_state_nh.theta_v_at_cells_on_half_levels,
            pressure_buoyancy_acceleration_at_cells_on_half_levels=self.pressure_buoyancy_acceleration_at_cells_on_half_levels,
            w=prognostic_states.next.w,
            contravariant_correction_at_cells_on_half_levels=diagnostic_state_nh.contravariant_correction_at_cells_on_half_levels,
            current_rho=prognostic_states.current.rho,
            next_rho=prognostic_states.next.rho,
            current_theta_v=prognostic_states.current.theta_v,
            next_theta_v=prognostic_states.next.theta_v,
            perturbed_exner_at_cells_on_model_levels=diagnostic_state_nh.perturbed_exner_at_cells_on_model_levels,
            dtime=dtime,
        )

        log.debug("corrector: start stencil apply_divergence_damping_and_update_vn")
        apply_2nd_order_divergence_damping = (
            self._config.divdamp_order == dycore_states.DivergenceDampingOrder.COMBINED
            and second_order_divdamp_scaling_coeff > 1.0e-6
        )
        apply_4th_order_divergence_damping = (
            self._config.divdamp_order == dycore_states.DivergenceDampingOrder.FOURTH_ORDER
            or (
                self._config.divdamp_order == dycore_states.DivergenceDampingOrder.COMBINED
                and second_order_divdamp_factor <= (4.0 * self._config.fourth_order_divdamp_factor)
            )
        )

        self._apply_divergence_damping_and_update_vn(
            horizontal_gradient_of_normal_wind_divergence=z_fields.horizontal_gradient_of_normal_wind_divergence,
            next_vn=prognostic_states.next.vn,
            current_vn=prognostic_states.current.vn,
            dwdz_at_cells_on_model_levels=z_fields.dwdz_at_cells_on_model_levels,
            predictor_normal_wind_advective_tendency=diagnostic_state_nh.normal_wind_advective_tendency.predictor,
            corrector_normal_wind_advective_tendency=diagnostic_state_nh.normal_wind_advective_tendency.corrector,
            normal_wind_tendency_due_to_slow_physics_process=diagnostic_state_nh.normal_wind_tendency_due_to_slow_physics_process,
            normal_wind_iau_increment=diagnostic_state_nh.normal_wind_iau_increment,
            theta_v_at_edges_on_model_levels=z_fields.theta_v_at_edges_on_model_levels,
            horizontal_pressure_gradient=z_fields.horizontal_pressure_gradient,
            reduced_fourth_order_divdamp_coeff_at_nest_boundary=self.reduced_fourth_order_divdamp_coeff_at_nest_boundary,
            fourth_order_divdamp_scaling_coeff=self.fourth_order_divdamp_scaling_coeff,
            second_order_divdamp_scaling_coeff=second_order_divdamp_scaling_coeff,
            dtime=dtime,
            apply_2nd_order_divergence_damping=apply_2nd_order_divergence_damping,
            apply_4th_order_divergence_damping=apply_4th_order_divergence_damping,
        )

        self._ibm_set_dirichlet_value_edges(
            mask=self._ibm_masks.full_edge_mask,
            dir_value=ibm.DIRICHLET_VALUE_VN,
            field=prognostic_states.next.vn,
        )

        log.debug("exchanging prognostic field 'vn'")
        self._exchange.exchange_and_wait(dims.EdgeDim, (prognostic_states.next.vn))

        self._compute_averaged_vn_and_fluxes_and_prepare_tracer_advection(
            spatially_averaged_vn=self.z_vn_avg,
            mass_flux_at_edges_on_model_levels=diagnostic_state_nh.mass_flux_at_edges_on_model_levels,
            theta_v_flux_at_edges_on_model_levels=self.theta_v_flux_at_edges_on_model_levels,
            substep_and_spatially_averaged_vn=prep_adv.vn_traj,
            substep_averaged_mass_flux=prep_adv.mass_flx_me,
            vn=prognostic_states.next.vn,
            rho_at_edges_on_model_levels=z_fields.rho_at_edges_on_model_levels,
            theta_v_at_edges_on_model_levels=z_fields.theta_v_at_edges_on_model_levels,
            prepare_advection=lprep_adv,
            at_first_substep=at_first_substep,
            r_nsubsteps=r_nsubsteps,
        )

        # Set to zero the fluxes through edges of vertical surfaces of the IBM
        # region.
        self._ibm_set_dirichlet_value_edges(
            mask=self._ibm_masks.full_edge_mask,
            dir_value=ibm.DIRICHLET_VALUE_FLUXES,
            field=diagnostic_state_nh.mass_flux_at_edges_on_model_levels,
        )
        # Set to zero the fluxes through edges of vertical surfaces of the IBM
        # region.
        self._ibm_set_dirichlet_value_edges(
            mask=self._ibm_masks.full_edge_mask,
            dir_value=ibm.DIRICHLET_VALUE_FLUXES,
            field=self.theta_v_flux_at_edges_on_model_levels,
        )

        self._vertically_implicit_solver_at_corrector_step(
            next_w=prognostic_states.next.w,
            next_rho=prognostic_states.next.rho,
            next_exner=prognostic_states.next.exner,
            next_theta_v=prognostic_states.next.theta_v,
            dynamical_vertical_mass_flux_at_cells_on_half_levels=prep_adv.dynamical_vertical_mass_flux_at_cells_on_half_levels,
            dynamical_vertical_volumetric_flux_at_cells_on_half_levels=prep_adv.dynamical_vertical_volumetric_flux_at_cells_on_half_levels,
            exner_dynamical_increment=diagnostic_state_nh.exner_dynamical_increment,
            geofac_div=self._interpolation_state.geofac_div,
            mass_flux_at_edges_on_model_levels=diagnostic_state_nh.mass_flux_at_edges_on_model_levels,
            theta_v_flux_at_edges_on_model_levels=self.theta_v_flux_at_edges_on_model_levels,
            predictor_vertical_wind_advective_tendency=diagnostic_state_nh.vertical_wind_advective_tendency.predictor,
            corrector_vertical_wind_advective_tendency=diagnostic_state_nh.vertical_wind_advective_tendency.corrector,
            pressure_buoyancy_acceleration_at_cells_on_half_levels=self.pressure_buoyancy_acceleration_at_cells_on_half_levels,
            rho_at_cells_on_half_levels=diagnostic_state_nh.rho_at_cells_on_half_levels,
            contravariant_correction_at_cells_on_half_levels=diagnostic_state_nh.contravariant_correction_at_cells_on_half_levels,
            current_exner=prognostic_states.current.exner,
            current_rho=prognostic_states.current.rho,
            current_theta_v=prognostic_states.current.theta_v,
            current_w=prognostic_states.current.w,
            theta_v_at_cells_on_half_levels=diagnostic_state_nh.theta_v_at_cells_on_half_levels,
            perturbed_exner_at_cells_on_model_levels=diagnostic_state_nh.perturbed_exner_at_cells_on_model_levels,
            exner_tendency_due_to_slow_physics=diagnostic_state_nh.exner_tendency_due_to_slow_physics,
            rho_iau_increment=diagnostic_state_nh.rho_iau_increment,
            exner_iau_increment=diagnostic_state_nh.exner_iau_increment,
            rayleigh_damping_factor=self._get_rayleigh_damping_factor(dtime),
            lprep_adv=lprep_adv,
            r_nsubsteps=r_nsubsteps,
            ndyn_substeps_var=float(ndyn_substeps_var),
            dtime=dtime,
            at_first_substep=at_first_substep,
            at_last_substep=at_last_substep,
        )

        if lprep_adv:
            if at_first_substep:
                log.debug(
                    "corrector step sets prep_adv.dynamical_vertical_mass_flux_at_cells_on_half_levels to zero"
                )
                self._init_cell_kdim_field_with_zero_wp(
                    field_with_zero_wp=prep_adv.dynamical_vertical_mass_flux_at_cells_on_half_levels,
                )
            self._update_mass_flux_weighted(
                rho_ic=diagnostic_state_nh.rho_at_cells_on_half_levels,
                w_now=prognostic_states.current.w,
                w_new=prognostic_states.next.w,
                w_concorr_c=diagnostic_state_nh.contravariant_correction_at_cells_on_half_levels,
                mass_flx_ic=prep_adv.dynamical_vertical_mass_flux_at_cells_on_half_levels,
                r_nsubsteps=r_nsubsteps,
            )
            log.debug("exchange prognostic fields 'rho' , 'exner', 'w'")
            self._exchange.exchange_and_wait(
                dims.CellDim,
                prognostic_states.next.rho,
                prognostic_states.next.exner,
                prognostic_states.next.w,
            )<|MERGE_RESOLUTION|>--- conflicted
+++ resolved
@@ -829,7 +829,6 @@
 
         self.p_test_run = False
 
-<<<<<<< HEAD
         self._ibm_set_dirichlet_value_edges = setup_program(
             backend=backend,
             program=ibm.set_dirichlet_value_edges,
@@ -866,13 +865,11 @@
             },
             offset_provider={"Koff": dims.KDim},
         )
-=======
         self._dtime_previous_substep: float = 0.0
         """
         Dynamic substep length of previous substep in order to track if rayleigh damping coefficients need to be
         recomputed or not. The substep length should only change in case of high CFL condition.
         """
->>>>>>> 446cce6a
 
     def _allocate_local_fields(self, allocator: gtx_allocators.FieldBufferAllocationUtil | None):
         self.temporal_extrapolation_of_perturbed_exner = data_alloc.zero_field(
