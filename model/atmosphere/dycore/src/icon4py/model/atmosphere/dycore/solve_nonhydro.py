# ICON4Py - ICON inspired code in Python and GT4Py
#
# Copyright (c) 2022-2024, ETH Zurich and MeteoSwiss
# All rights reserved.
#
# Please, refer to the LICENSE file in the root directory.
# SPDX-License-Identifier: BSD-3-Clause
# ruff: noqa: ERA001, B008

import logging
import dataclasses
from typing import Final, Optional

import gt4py.next as gtx
from gt4py.next import backend as gtx_backend
from gt4py.next.embedded.context import offset_provider

import icon4py.model.atmosphere.dycore.solve_nonhydro_stencils as nhsolve_stencils
import icon4py.model.common.grid.states as grid_states
import icon4py.model.common.utils as common_utils

from icon4py.model.common.utils import data_allocation as data_alloc

from icon4py.model.common import constants
from icon4py.model.atmosphere.dycore.stencils.init_cell_kdim_field_with_zero_wp import (
    init_cell_kdim_field_with_zero_wp,
)

from icon4py.model.atmosphere.dycore import fused_mo_solve_nonhydro_stencils_1_to_13

from icon4py.model.atmosphere.dycore.stencils.accumulate_prep_adv_fields import (
    accumulate_prep_adv_fields,
)
from icon4py.model.atmosphere.dycore.stencils.add_analysis_increments_from_data_assimilation import (
    add_analysis_increments_from_data_assimilation,
)
from icon4py.model.atmosphere.dycore.stencils.add_analysis_increments_to_vn import (
    add_analysis_increments_to_vn,
)
from icon4py.model.atmosphere.dycore.stencils.add_temporal_tendencies_to_vn import (
    add_temporal_tendencies_to_vn,
)
from icon4py.model.atmosphere.dycore.stencils.add_temporal_tendencies_to_vn_by_interpolating_between_time_levels import (
    add_temporal_tendencies_to_vn_by_interpolating_between_time_levels,
)
from icon4py.model.atmosphere.dycore.stencils.add_vertical_wind_derivative_to_divergence_damping import (
    add_vertical_wind_derivative_to_divergence_damping,
)
from icon4py.model.atmosphere.dycore.stencils.apply_2nd_order_divergence_damping import (
    apply_2nd_order_divergence_damping,
)
from icon4py.model.atmosphere.dycore.stencils.apply_4th_order_divergence_damping import (
    apply_4th_order_divergence_damping,
)
from icon4py.model.atmosphere.dycore.stencils.apply_hydrostatic_correction_to_horizontal_gradient_of_exner_pressure import (
    apply_hydrostatic_correction_to_horizontal_gradient_of_exner_pressure,
)
from icon4py.model.atmosphere.dycore.stencils.apply_rayleigh_damping_mechanism import (
    apply_rayleigh_damping_mechanism,
)
from icon4py.model.atmosphere.dycore.stencils.apply_weighted_2nd_and_4th_order_divergence_damping import (
    apply_weighted_2nd_and_4th_order_divergence_damping,
)
from icon4py.model.atmosphere.dycore.stencils.compute_approx_of_2nd_vertical_derivative_of_exner import (
    compute_approx_of_2nd_vertical_derivative_of_exner,
)
from icon4py.model.atmosphere.dycore.stencils.compute_avg_vn import compute_avg_vn
from icon4py.model.atmosphere.dycore.stencils.compute_avg_vn_and_graddiv_vn_and_vt import (
    compute_avg_vn_and_graddiv_vn_and_vt,
)
from icon4py.model.atmosphere.dycore.stencils.compute_divergence_of_fluxes_of_rho_and_theta import (
    compute_divergence_of_fluxes_of_rho_and_theta,
)
from icon4py.model.atmosphere.dycore.stencils.compute_dwdz_for_divergence_damping import (
    compute_dwdz_for_divergence_damping,
)
from icon4py.model.atmosphere.dycore.stencils.compute_exner_from_rhotheta import (
    compute_exner_from_rhotheta,
)
from icon4py.model.atmosphere.dycore.stencils.compute_graddiv2_of_vn import (
    compute_graddiv2_of_vn,
)
from icon4py.model.atmosphere.dycore.stencils.compute_horizontal_gradient_of_exner_pressure_for_flat_coordinates import (
    compute_horizontal_gradient_of_exner_pressure_for_flat_coordinates,
)
from icon4py.model.atmosphere.dycore.stencils.compute_horizontal_gradient_of_exner_pressure_for_nonflat_coordinates import (
    compute_horizontal_gradient_of_exner_pressure_for_nonflat_coordinates,
)
from icon4py.model.atmosphere.dycore.stencils.compute_horizontal_gradient_of_exner_pressure_for_multiple_levels import (
    compute_horizontal_gradient_of_exner_pressure_for_multiple_levels,
)
from icon4py.model.atmosphere.dycore.stencils.compute_hydrostatic_correction_term import (
    compute_hydrostatic_correction_term,
)
from icon4py.model.atmosphere.dycore.stencils.compute_mass_flux import compute_mass_flux
from icon4py.model.atmosphere.dycore.stencils.compute_perturbation_of_rho_and_theta import (
    compute_perturbation_of_rho_and_theta,
)
from icon4py.model.atmosphere.dycore.stencils.compute_results_for_thermodynamic_variables import (
    compute_results_for_thermodynamic_variables,
)
from icon4py.model.atmosphere.dycore.stencils.compute_rho_virtual_potential_temperatures_and_pressure_gradient import (
    compute_rho_virtual_potential_temperatures_and_pressure_gradient,
)
from icon4py.model.atmosphere.dycore.stencils.compute_theta_and_exner import (
    compute_theta_and_exner,
)
from icon4py.model.atmosphere.dycore.stencils.compute_vn_on_lateral_boundary import (
    compute_vn_on_lateral_boundary,
)
from icon4py.model.atmosphere.dycore.stencils.copy_cell_kdim_field_to_vp import (
    copy_cell_kdim_field_to_vp,
)
from icon4py.model.atmosphere.dycore.stencils.mo_icon_interpolation_scalar_cells2verts_scalar_ri_dsl import (
    mo_icon_interpolation_scalar_cells2verts_scalar_ri_dsl,
)
from icon4py.model.atmosphere.dycore.stencils.mo_math_gradients_grad_green_gauss_cell_dsl import (
    mo_math_gradients_grad_green_gauss_cell_dsl,
)
from icon4py.model.atmosphere.dycore.stencils.init_two_cell_kdim_fields_with_zero_vp import (
    init_two_cell_kdim_fields_with_zero_vp,
)
from icon4py.model.atmosphere.dycore.stencils.init_two_cell_kdim_fields_with_zero_wp import (
    init_two_cell_kdim_fields_with_zero_wp,
)
from icon4py.model.atmosphere.dycore.stencils.init_two_edge_kdim_fields_with_zero_wp import (
    init_two_edge_kdim_fields_with_zero_wp,
)
from icon4py.model.atmosphere.dycore.stencils.solve_tridiagonal_matrix_for_w_back_substitution import (
    solve_tridiagonal_matrix_for_w_back_substitution,
)
from icon4py.model.atmosphere.dycore.stencils.solve_tridiagonal_matrix_for_w_forward_sweep import (
    solve_tridiagonal_matrix_for_w_forward_sweep,
)
from icon4py.model.atmosphere.dycore import (
    dycore_states,
    dycore_utils,
)
from icon4py.model.atmosphere.dycore.stencils.update_dynamical_exner_time_increment import (
    update_dynamical_exner_time_increment,
)
from icon4py.model.atmosphere.dycore.stencils.update_mass_volume_flux import (
    update_mass_volume_flux,
)
from icon4py.model.atmosphere.dycore.stencils.update_mass_flux_weighted import (
    update_mass_flux_weighted,
)
from icon4py.model.atmosphere.dycore.stencils.update_theta_v import update_theta_v
from icon4py.model.atmosphere.dycore.velocity_advection import (
    VelocityAdvection,
)
from icon4py.model.common.decomposition import definitions as decomposition
from icon4py.model.common import dimension as dims
from icon4py.model.common.grid import (
    base as grid_def,
    horizontal as h_grid,
    vertical as v_grid,
    icon as icon_grid,
)
from icon4py.model.common.math import smagorinsky
from icon4py.model.common.states import prognostic_state as prognostics
from icon4py.model.common import field_type_aliases as fa
import enum

# flake8: noqa
log = logging.getLogger(__name__)


class TimeSteppingScheme(enum.IntEnum):
    """Parameter called `itime_scheme` in ICON namelist."""

    #: Contravariant vertical velocity is computed in the predictor step only, velocity tendencies are computed in the corrector step only
    MOST_EFFICIENT = 4
    #: Contravariant vertical velocity is computed in both substeps (beneficial for numerical stability in very-high resolution setups with extremely steep slopes)
    STABLE = 5
    #:  As STABLE, but velocity tendencies are also computed in both substeps (no benefit, but more expensive)
    EXPENSIVE = 6


class DivergenceDampingType(enum.IntEnum):
    #: divergence damping acting on 3D divergence
    THREE_DIMENSIONAL = 3
    #: combination of 3D div.damping in the troposphere with transition to 2D div. damping in the stratosphere
    COMBINED = 32


class DivergenceDampingOrder(enum.IntEnum):
    #: 2nd order divergence damping
    SECOND_ORDER = 2
    #: 4th order divergence damping
    FOURTH_ORDER = 4
    #: combined 2nd and 4th orders divergence damping and enhanced vertical wind off - centering during initial spinup phase
    COMBINED = 24


class HorizontalPressureDiscretizationType(enum.IntEnum):
    """Parameter called igradp_method in ICON namelist."""

    #: conventional discretization with metric correction term
    CONVENTIONAL = 1
    #: Taylor-expansion-based reconstruction of pressure
    TAYLOR = 2
    #: Similar discretization as igradp_method_taylor, but uses hydrostatic approximation for downward extrapolation over steep slopes
    TAYLOR_HYDRO = 3
    #: Cubic / quadratic polynomial interpolation for pressure reconstruction
    POLYNOMIAL = 4
    #: Same as igradp_method_polynomial, but hydrostatic approximation for downward extrapolation over steep slopes
    POLYNOMIAL_HYDRO = 5


class RhoThetaAdvectionType(enum.IntEnum):
    """Parameter called iadv_rhotheta in ICON namelist."""

    #: simple 2nd order upwind-biased scheme
    SIMPLE = 1
    #: 2nd order Miura horizontal
    MIURA = 2


@dataclasses.dataclass
class IntermediateFields:
    """
    Encapsulate internal fields of SolveNonHydro that contain shared state over predictor and corrector step.

    Encapsulates internal fields used in SolveNonHydro. Fields (and the class!)
    follow the naming convention of ICON to prepend local fields of a module with z_. Contrary to
    other such z_ fields inside SolveNonHydro the fields in this dataclass
    contain state that is built up over the predictor and corrector part in a timestep.
    """

    z_gradh_exner: fa.EdgeKField[float]
    z_alpha: fa.EdgeKField[
        float
    ]  # TODO: change this back to KHalfDim, but how do we treat it wrt to field_operators and domain?
    z_beta: fa.CellKField[float]
    z_w_expl: fa.EdgeKField[
        float
    ]  # TODO: change this back to KHalfDim, but how do we treat it wrt to field_operators and domain?
    z_exner_expl: fa.CellKField[float]
    z_q: fa.CellKField[float]
    z_contr_w_fl_l: fa.EdgeKField[
        float
    ]  # TODO: change this back to KHalfDim, but how do we treat it wrt to field_operators and domain?
    z_rho_e: fa.EdgeKField[float]
    z_theta_v_e: fa.EdgeKField[float]
    horizontal_kinetic_energy_at_edges_on_model_levels: fa.EdgeKField[float]
    """
    Declared as z_kin_hor_e in ICON.
    """

    tangential_wind_on_half_levels: fa.EdgeKField[float]
    """
    Declared as z_vt_ie in ICON. Tangential wind at edge on k-half levels. NOTE THAT IT ONLY HAS nlev LEVELS because it is only used for computing horizontal advection of w and thus level nlevp1 is not needed because w[nlevp1-1] is diagnostic.
    """

    z_graddiv_vn: fa.EdgeKField[float]
    z_rho_expl: fa.CellKField[float]
    z_dwdz_dd: fa.CellKField[float]

    @classmethod
    def allocate(
        cls,
        grid: grid_def.BaseGrid,
        backend: Optional[gtx_backend.Backend] = None,
    ):
        return IntermediateFields(
            z_gradh_exner=data_alloc.zero_field(grid, dims.EdgeDim, dims.KDim, backend=backend),
            z_alpha=data_alloc.zero_field(
                grid, dims.CellDim, dims.KDim, extend={dims.KDim: 1}, backend=backend
            ),
            z_beta=data_alloc.zero_field(grid, dims.CellDim, dims.KDim, backend=backend),
            z_w_expl=data_alloc.zero_field(
                grid, dims.CellDim, dims.KDim, extend={dims.KDim: 1}, backend=backend
            ),
            z_exner_expl=data_alloc.zero_field(grid, dims.CellDim, dims.KDim, backend=backend),
            z_q=data_alloc.zero_field(
                grid, dims.CellDim, dims.KDim, extend={dims.KDim: 1}, backend=backend
            ),
            z_contr_w_fl_l=data_alloc.zero_field(
                grid, dims.CellDim, dims.KDim, extend={dims.KDim: 1}, backend=backend
            ),
            z_rho_e=data_alloc.zero_field(grid, dims.EdgeDim, dims.KDim, backend=backend),
            z_theta_v_e=data_alloc.zero_field(grid, dims.EdgeDim, dims.KDim, backend=backend),
            z_graddiv_vn=data_alloc.zero_field(grid, dims.EdgeDim, dims.KDim, backend=backend),
            z_rho_expl=data_alloc.zero_field(grid, dims.CellDim, dims.KDim, backend=backend),
            z_dwdz_dd=data_alloc.zero_field(grid, dims.CellDim, dims.KDim, backend=backend),
            horizontal_kinetic_energy_at_edges_on_model_levels=data_alloc.zero_field(
                grid, dims.EdgeDim, dims.KDim, backend=backend
            ),
            tangential_wind_on_half_levels=data_alloc.zero_field(
                grid, dims.EdgeDim, dims.KDim, backend=backend
            ),
        )


class NonHydrostaticConfig:
    """
    Contains necessary parameter to configure a nonhydro run.

    Encapsulates namelist parameters and derived parameters.
    TODO: (magdalena) values should be read from a configuration file.
    Default values are taken from the defaults in the corresponding ICON Fortran namelist files.
    """

    def __init__(
        self,
        itime_scheme: TimeSteppingScheme = TimeSteppingScheme.MOST_EFFICIENT,
        iadv_rhotheta: RhoThetaAdvectionType = RhoThetaAdvectionType.MIURA,
        igradp_method: HorizontalPressureDiscretizationType = HorizontalPressureDiscretizationType.TAYLOR_HYDRO,
        ndyn_substeps_var: float = 5.0,
        rayleigh_type: constants.RayleighType = constants.RayleighType.KLEMP,
        rayleigh_coeff: float = 0.05,
        divdamp_order: DivergenceDampingOrder = DivergenceDampingOrder.COMBINED,  # the ICON default is 4,
        is_iau_active: bool = False,
        iau_wgt_dyn: float = 0.0,
        divdamp_type: DivergenceDampingType = DivergenceDampingType.THREE_DIMENSIONAL,
        divdamp_trans_start: float = 12500.0,
        divdamp_trans_end: float = 17500.0,
        l_vert_nested: bool = False,
        rhotheta_offctr: float = -0.1,
        veladv_offctr: float = 0.25,
        max_nudging_coeff: float = 0.02,
        divdamp_fac: float = 0.0025,
        divdamp_fac2: float = 0.004,
        divdamp_fac3: float = 0.004,
        divdamp_fac4: float = 0.004,
        divdamp_z: float = 32500.0,
        divdamp_z2: float = 40000.0,
        divdamp_z3: float = 60000.0,
        divdamp_z4: float = 80000.0,
    ):
        # parameters from namelist diffusion_nml
        self.itime_scheme: int = itime_scheme

        #: Miura scheme for advection of rho and theta
        self.iadv_rhotheta: int = iadv_rhotheta
        #: Use truly horizontal pressure-gradient computation to ensure numerical
        #: stability without heavy orography smoothing
        self.igradp_method: int = igradp_method

        #: number of dynamics substeps per fast-physics timestep
        self.ndyn_substeps_var = ndyn_substeps_var

        #: type of Rayleigh damping
        self.rayleigh_type: int = rayleigh_type
        # used for calculation of rayleigh_w, rayleigh_vn in mo_vertical_grid.f90
        self.rayleigh_coeff: float = rayleigh_coeff

        #: order of divergence damping
        self.divdamp_order: int = divdamp_order

        #: type of divergence damping
        self.divdamp_type: int = divdamp_type
        #: Lower and upper bound of transition zone between 2D and 3D divergence damping in case of divdamp_type = 32 [m]
        self.divdamp_trans_start: float = divdamp_trans_start
        self.divdamp_trans_end: float = divdamp_trans_end

        #: off-centering for density and potential temperature at interface levels.
        #: Specifying a negative value here reduces the amount of vertical
        #: wind off-centering needed for stability of sound waves.
        self.rhotheta_offctr: float = rhotheta_offctr

        #: off-centering of velocity advection in corrector step
        self.veladv_offctr: float = veladv_offctr

        #: scaling factor for divergence damping
        self.divdamp_fac: float = divdamp_fac
        self.divdamp_fac2: float = divdamp_fac2
        self.divdamp_fac3: float = divdamp_fac3
        self.divdamp_fac4: float = divdamp_fac4
        self.divdamp_z: float = divdamp_z
        self.divdamp_z2: float = divdamp_z2
        self.divdamp_z3: float = divdamp_z3
        self.divdamp_z4: float = divdamp_z4

        #: parameters from other namelists:

        #: from mo_interpol_nml.f90
        self.nudge_max_coeff: float = max_nudging_coeff

        #: from mo_run_nml.f90
        #: use vertical nesting
        self.l_vert_nested: bool = l_vert_nested

        #: from mo_initicon_nml.f90/ mo_initicon_config.f90
        #: whether IAU is active at current time
        self.is_iau_active: bool = is_iau_active
        #: IAU weight for dynamics fields
        self.iau_wgt_dyn: float = iau_wgt_dyn

        self._validate()

    def _validate(self):
        """Apply consistency checks and validation on configuration parameters."""

        if self.l_vert_nested:
            raise NotImplementedError("Vertical nesting support not implemented")

        if self.igradp_method != HorizontalPressureDiscretizationType.TAYLOR_HYDRO:
            raise NotImplementedError("igradp_method can only be 3")

        if self.itime_scheme != TimeSteppingScheme.MOST_EFFICIENT:
            raise NotImplementedError("itime_scheme can only be 4")

        if self.divdamp_order != DivergenceDampingOrder.COMBINED:
            raise NotImplementedError("divdamp_order can only be 24")

        if self.divdamp_type == DivergenceDampingType.COMBINED:
            raise NotImplementedError("divdamp_type with value 32 not yet implemented")


class NonHydrostaticParams:
    """Calculates derived quantities depending on the NonHydrostaticConfig."""

    def __init__(self, config: NonHydrostaticConfig):
        self.rd_o_cvd: Final[float] = constants.RD / constants.CVD
        self.cvd_o_rd: Final[float] = constants.CVD / constants.RD
        self.rd_o_p0ref: Final[float] = constants.RD / constants.P0REF
        self.grav_o_cpd: Final[float] = constants.GRAV / constants.CPD

        #:  start level for 3D divergence damping terms
        #: this is only different from 0 if divdamp_type == 32: calculation done in mo_vertical_grid.f90
        self.kstart_dd3d: Final[int] = 0

        #: Weighting coefficients for velocity advection if tendency averaging is used
        #: The off-centering specified here turned out to be beneficial to numerical
        #: stability in extreme situations
        self.wgt_nnow_vel: Final[float] = 0.5 - config.veladv_offctr
        self.wgt_nnew_vel: Final[float] = 0.5 + config.veladv_offctr

        #: Weighting coefficients for rho and theta at interface levels in the corrector step
        #: This empirically determined weighting minimizes the vertical wind off-centering
        #: needed for numerical stability of vertical sound wave propagation
        self.wgt_nnew_rth: Final[float] = 0.5 + config.rhotheta_offctr
        self.wgt_nnow_rth: Final[float] = 1.0 - self.wgt_nnew_rth


class SolveNonhydro:
    def __init__(
        self,
        grid: icon_grid.IconGrid,
        config: NonHydrostaticConfig,
        params: NonHydrostaticParams,
        metric_state_nonhydro: dycore_states.MetricStateNonHydro,
        interpolation_state: dycore_states.InterpolationState,
        vertical_params: v_grid.VerticalGrid,
        edge_geometry: grid_states.EdgeParams,
        cell_geometry: grid_states.CellParams,
        owner_mask: fa.CellField[bool],
        backend: Optional[gtx_backend.Backend],
        exchange: decomposition.ExchangeRuntime = decomposition.SingleNodeExchange(),
    ):
        self._exchange = exchange
        self._backend = backend

        self._grid = grid
        self._config = config
        self._params = params
        self._metric_state_nonhydro = metric_state_nonhydro
        self._interpolation_state = interpolation_state
        self._vertical_params = vertical_params
        self._edge_geometry = edge_geometry
        self._cell_params = cell_geometry

        self.enh_divdamp_fac: Optional[fa.KField[float]] = None
        self.jk_start = 0  # used in stencil_55

        self._compute_theta_and_exner = compute_theta_and_exner.with_backend(self._backend)
        self._compute_exner_from_rhotheta = compute_exner_from_rhotheta.with_backend(self._backend)
        self._update_theta_v = update_theta_v.with_backend(self._backend)
        self._init_two_cell_kdim_fields_with_zero_vp = (
            init_two_cell_kdim_fields_with_zero_vp.with_backend(self._backend)
        )
        self._compute_approx_of_2nd_vertical_derivative_of_exner = (
            compute_approx_of_2nd_vertical_derivative_of_exner.with_backend(self._backend)
        )
        self._compute_perturbation_of_rho_and_theta = (
            compute_perturbation_of_rho_and_theta.with_backend(self._backend)
        )
        self._mo_icon_interpolation_scalar_cells2verts_scalar_ri_dsl = (
            mo_icon_interpolation_scalar_cells2verts_scalar_ri_dsl.with_backend(self._backend)
        )
        self._mo_math_gradients_grad_green_gauss_cell_dsl = (
            mo_math_gradients_grad_green_gauss_cell_dsl.with_backend(self._backend)
        )
        self._init_two_edge_kdim_fields_with_zero_wp = (
            init_two_edge_kdim_fields_with_zero_wp.with_backend(self._backend)
        )
        self._compute_horizontal_gradient_of_exner_pressure_for_flat_coordinates = (
            compute_horizontal_gradient_of_exner_pressure_for_flat_coordinates.with_backend(
                self._backend
            )
        )
        self._compute_horizontal_gradient_of_exner_pressure_for_nonflat_coordinates = (
            compute_horizontal_gradient_of_exner_pressure_for_nonflat_coordinates.with_backend(
                self._backend
            )
        )
        self._compute_horizontal_gradient_of_exner_pressure_for_multiple_levels = (
            compute_horizontal_gradient_of_exner_pressure_for_multiple_levels.with_backend(
                self._backend
            )
        )
        self._compute_hydrostatic_correction_term = (
            compute_hydrostatic_correction_term.with_backend(self._backend)
        )
        self._apply_hydrostatic_correction_to_horizontal_gradient_of_exner_pressure = (
            apply_hydrostatic_correction_to_horizontal_gradient_of_exner_pressure.with_backend(
                self._backend
            )
        )
        self._add_temporal_tendencies_to_vn = add_temporal_tendencies_to_vn.with_backend(
            self._backend
        )
        self._add_analysis_increments_to_vn = add_analysis_increments_to_vn.with_backend(
            self._backend
        )
        self._compute_vn_on_lateral_boundary = compute_vn_on_lateral_boundary.with_backend(
            self._backend
        )
        self._compute_avg_vn_and_graddiv_vn_and_vt = (
            compute_avg_vn_and_graddiv_vn_and_vt.with_backend(self._backend)
        )
        self._compute_mass_flux = compute_mass_flux.with_backend(self._backend)
        self._compute_divergence_of_fluxes_of_rho_and_theta = (
            compute_divergence_of_fluxes_of_rho_and_theta.with_backend(self._backend)
        )
        self._init_two_cell_kdim_fields_with_zero_wp = (
            init_two_cell_kdim_fields_with_zero_wp.with_backend(self._backend)
        )
        self._add_analysis_increments_from_data_assimilation = (
            add_analysis_increments_from_data_assimilation.with_backend(self._backend)
        )
        self._solve_tridiagonal_matrix_for_w_forward_sweep = (
            solve_tridiagonal_matrix_for_w_forward_sweep.with_backend(self._backend)
        )
        self._solve_tridiagonal_matrix_for_w_back_substitution = (
            solve_tridiagonal_matrix_for_w_back_substitution.with_backend(self._backend)
        )
        self._apply_rayleigh_damping_mechanism = apply_rayleigh_damping_mechanism.with_backend(
            self._backend
        )
        self._compute_results_for_thermodynamic_variables = (
            compute_results_for_thermodynamic_variables.with_backend(self._backend)
        )
        self._compute_dwdz_for_divergence_damping = (
            compute_dwdz_for_divergence_damping.with_backend(self._backend)
        )
        self._copy_cell_kdim_field_to_vp = copy_cell_kdim_field_to_vp.with_backend(self._backend)
        self._compute_rho_virtual_potential_temperatures_and_pressure_gradient = (
            compute_rho_virtual_potential_temperatures_and_pressure_gradient.with_backend(
                self._backend
            )
        )
        self._add_vertical_wind_derivative_to_divergence_damping = (
            add_vertical_wind_derivative_to_divergence_damping.with_backend(self._backend)
        )
        self._add_temporal_tendencies_to_vn_by_interpolating_between_time_levels = (
            add_temporal_tendencies_to_vn_by_interpolating_between_time_levels.with_backend(
                self._backend
            )
        )
        self._compute_graddiv2_of_vn = compute_graddiv2_of_vn.with_backend(self._backend)
        self._apply_2nd_order_divergence_damping = apply_2nd_order_divergence_damping.with_backend(
            self._backend
        )
        self._apply_weighted_2nd_and_4th_order_divergence_damping = (
            apply_weighted_2nd_and_4th_order_divergence_damping.with_backend(self._backend)
        )
        self._apply_4th_order_divergence_damping = apply_4th_order_divergence_damping.with_backend(
            self._backend
        )
        self._compute_avg_vn = compute_avg_vn.with_backend(self._backend)
        self._accumulate_prep_adv_fields = accumulate_prep_adv_fields.with_backend(self._backend)
        self._update_mass_volume_flux = update_mass_volume_flux.with_backend(self._backend)
        self._update_dynamical_exner_time_increment = (
            update_dynamical_exner_time_increment.with_backend(self._backend)
        )
        self._init_cell_kdim_field_with_zero_wp = init_cell_kdim_field_with_zero_wp.with_backend(
            self._backend
        )
        self._update_mass_flux_weighted = update_mass_flux_weighted.with_backend(self._backend)
        self._compute_z_raylfac = dycore_utils.compute_z_raylfac.with_backend(self._backend)
        self._fused_mo_solve_nonhydro_stencils_1_to_13_predictor = fused_mo_solve_nonhydro_stencils_1_to_13.fused_mo_solve_nonhydro_stencils_1_to_13_predictor.with_backend(
            self._backend
        )

        self._fused_mo_solve_nonhydro_stencils_1_to_13_corrector = fused_mo_solve_nonhydro_stencils_1_to_13.fused_mo_solve_nonhydro_stencils_1_to_13_corrector.with_backend(
            self._backend
        )
        self._predictor_stencils_2_3 = nhsolve_stencils.predictor_stencils_2_3.with_backend(
            self._backend
        )
        self._predictor_stencils_4_5_6 = nhsolve_stencils.predictor_stencils_4_5_6.with_backend(
            self._backend
        )
        self._compute_pressure_gradient_and_perturbed_rho_and_potential_temperatures = nhsolve_stencils.compute_pressure_gradient_and_perturbed_rho_and_potential_temperatures.with_backend(
            self._backend
        )
        self._predictor_stencils_11_lower_upper = (
            nhsolve_stencils.predictor_stencils_11_lower_upper.with_backend(self._backend)
        )
        self._compute_horizontal_advection_of_rho_and_theta = (
            nhsolve_stencils.compute_horizontal_advection_of_rho_and_theta.with_backend(
                self._backend
            )
        )
        self._predictor_stencils_35_36 = nhsolve_stencils.predictor_stencils_35_36.with_backend(
            self._backend
        )
        self._predictor_stencils_37_38 = nhsolve_stencils.predictor_stencils_37_38.with_backend(
            self._backend
        )
        self._stencils_39_40 = nhsolve_stencils.stencils_39_40.with_backend(self._backend)
        self._stencils_43_44_45_45b = nhsolve_stencils.stencils_43_44_45_45b.with_backend(
            self._backend
        )
        self._stencils_47_48_49 = nhsolve_stencils.stencils_47_48_49.with_backend(self._backend)
        self._stencils_61_62 = nhsolve_stencils.stencils_61_62.with_backend(self._backend)
        self._en_smag_fac_for_zero_nshift = smagorinsky.en_smag_fac_for_zero_nshift.with_backend(
            self._backend
        )
        self._init_test_fields = nhsolve_stencils.init_test_fields.with_backend(self._backend)
        self._stencils_42_44_45_45b = nhsolve_stencils.stencils_42_44_45_45b.with_backend(
            self._backend
        )

        self.velocity_advection = VelocityAdvection(
            grid,
            metric_state_nonhydro,
            interpolation_state,
            vertical_params,
            edge_geometry,
            owner_mask,
            backend=self._backend,
        )
        self._allocate_local_fields()
        self._determine_local_domains()
        # TODO (magdalena) vertical nesting is only relevant in the context of
        #      horizontal nesting, since we don't support this we should remove this option
        self.l_vert_nested: bool = False
        if grid.lvert_nest:
            self.l_vert_nested = True
            self.jk_start = 1
        else:
            self.jk_start = 0

        self._en_smag_fac_for_zero_nshift(
            self._vertical_params.interface_physical_height,
            self._config.divdamp_fac,
            self._config.divdamp_fac2,
            self._config.divdamp_fac3,
            self._config.divdamp_fac4,
            self._config.divdamp_z,
            self._config.divdamp_z2,
            self._config.divdamp_z3,
            self._config.divdamp_z4,
            self.enh_divdamp_fac,
            offset_provider={"Koff": dims.KDim},
        )

        self.p_test_run = True

    def _allocate_local_fields(self):
        self.z_exner_ex_pr = data_alloc.zero_field(
            self._grid, dims.CellDim, dims.KDim, extend={dims.KDim: 1}, backend=self._backend
        )
        self.z_exner_ic = data_alloc.zero_field(
            self._grid, dims.CellDim, dims.KDim, extend={dims.KDim: 1}, backend=self._backend
        )
        self.z_dexner_dz_c_1 = data_alloc.zero_field(
            self._grid, dims.CellDim, dims.KDim, backend=self._backend
        )
        self.z_theta_v_pr_ic = data_alloc.zero_field(
            self._grid, dims.CellDim, dims.KDim, extend={dims.KDim: 1}, backend=self._backend
        )
        self.z_th_ddz_exner_c = data_alloc.zero_field(
            self._grid, dims.CellDim, dims.KDim, backend=self._backend
        )
        self.z_rth_pr_1 = data_alloc.zero_field(
            self._grid, dims.CellDim, dims.KDim, backend=self._backend
        )
        self.z_rth_pr_2 = data_alloc.zero_field(
            self._grid, dims.CellDim, dims.KDim, backend=self._backend
        )
        self.z_grad_rth_1 = data_alloc.zero_field(
            self._grid, dims.CellDim, dims.KDim, backend=self._backend
        )
        self.z_grad_rth_2 = data_alloc.zero_field(
            self._grid, dims.CellDim, dims.KDim, backend=self._backend
        )
        self.z_grad_rth_3 = data_alloc.zero_field(
            self._grid, dims.CellDim, dims.KDim, backend=self._backend
        )
        self.z_grad_rth_4 = data_alloc.zero_field(
            self._grid, dims.CellDim, dims.KDim, backend=self._backend
        )
        self.z_dexner_dz_c_2 = data_alloc.zero_field(
            self._grid, dims.CellDim, dims.KDim, backend=self._backend
        )
        self.z_hydro_corr = data_alloc.zero_field(
            self._grid, dims.EdgeDim, dims.KDim, backend=self._backend
        )
        self.z_vn_avg = data_alloc.zero_field(
            self._grid, dims.EdgeDim, dims.KDim, backend=self._backend
        )
        self.z_theta_v_fl_e = data_alloc.zero_field(
            self._grid, dims.EdgeDim, dims.KDim, backend=self._backend
        )
        self.z_flxdiv_mass = data_alloc.zero_field(
            self._grid, dims.CellDim, dims.KDim, backend=self._backend
        )
        self.z_flxdiv_theta = data_alloc.zero_field(
            self._grid, dims.CellDim, dims.KDim, backend=self._backend
        )
        self.z_rho_v = data_alloc.zero_field(
            self._grid, dims.VertexDim, dims.KDim, backend=self._backend
        )
        self.z_theta_v_v = data_alloc.zero_field(
            self._grid, dims.VertexDim, dims.KDim, backend=self._backend
        )
        self.z_graddiv2_vn = data_alloc.zero_field(
            self._grid, dims.EdgeDim, dims.KDim, backend=self._backend
        )
        self.k_field = data_alloc.index_field(
            self._grid, dims.KDim, extend={dims.KDim: 1}, backend=self._backend
        )
        self._contravariant_correction_at_edges_on_model_levels = data_alloc.zero_field(
            self._grid, dims.EdgeDim, dims.KDim, backend=self._backend
        )
        """
        Declared as z_w_concorr_me in ICON. vn dz/dn + vt dz/dt, z is topography height
        """

        self.z_hydro_corr_horizontal = data_alloc.zero_field(
            self._grid, dims.EdgeDim, backend=self._backend
        )
        self.cell_field = data_alloc.index_field(self._grid, dims.CellDim, backend=self._backend)
        self.z_raylfac = data_alloc.zero_field(self._grid, dims.KDim, backend=self._backend)
        self.enh_divdamp_fac = data_alloc.zero_field(self._grid, dims.KDim, backend=self._backend)
        self._bdy_divdamp = data_alloc.zero_field(self._grid, dims.KDim, backend=self._backend)
        self.scal_divdamp = data_alloc.zero_field(self._grid, dims.KDim, backend=self._backend)
        self.intermediate_fields = IntermediateFields.allocate(
            grid=self._grid, backend=self._backend
        )

    def _determine_local_domains(self):
        vertex_domain = h_grid.domain(dims.VertexDim)
        cell_domain = h_grid.domain(dims.CellDim)
        cell_halo_level_2 = cell_domain(h_grid.Zone.HALO_LEVEL_2)
        edge_domain = h_grid.domain(dims.EdgeDim)
        edge_halo_level_2 = edge_domain(h_grid.Zone.HALO_LEVEL_2)

        self._start_cell_lateral_boundary = self._grid.start_index(
            cell_domain(h_grid.Zone.LATERAL_BOUNDARY)
        )
        self._start_cell_lateral_boundary_level_3 = self._grid.start_index(
            cell_domain(h_grid.Zone.LATERAL_BOUNDARY_LEVEL_3)
        )
        self._start_cell_nudging = self._grid.start_index(cell_domain(h_grid.Zone.NUDGING))
        self._start_cell_local = self._grid.start_index(cell_domain(h_grid.Zone.LOCAL))
        self._start_cell_halo = self._grid.start_index(cell_domain(h_grid.Zone.HALO))
        self._start_cell_halo_level_2 = self._grid.start_index(cell_halo_level_2)
        self._end_cell_lateral_boundary_level_4 = self._grid.end_index(
            cell_domain(h_grid.Zone.LATERAL_BOUNDARY_LEVEL_4)
        )
        self._end_cell_nudging = self._grid.end_index(cell_domain(h_grid.Zone.NUDGING))
        self._end_cell_local = self._grid.end_index(cell_domain(h_grid.Zone.LOCAL))
        self._end_cell_halo = self._grid.end_index(cell_domain(h_grid.Zone.HALO))
        self._end_cell_halo_level_2 = self._grid.end_index(cell_halo_level_2)
        self._end_cell_end = self._grid.end_index(cell_domain(h_grid.Zone.END))

        self._start_edge_lateral_boundary = self._grid.start_index(
            edge_domain(h_grid.Zone.LATERAL_BOUNDARY)
        )
        self._start_edge_lateral_boundary_level_5 = self._grid.start_index(
            edge_domain(h_grid.Zone.LATERAL_BOUNDARY_LEVEL_5)
        )
        self._start_edge_lateral_boundary_level_7 = self._grid.start_index(
            edge_domain(h_grid.Zone.LATERAL_BOUNDARY_LEVEL_7)
        )
        self._start_edge_nudging_level_2 = self._grid.start_index(
            edge_domain(h_grid.Zone.NUDGING_LEVEL_2)
        )

        self._start_edge_halo_level_2 = self._grid.start_index(edge_halo_level_2)

        self._end_edge_nudging = self._grid.end_index(edge_domain(h_grid.Zone.NUDGING))
        self._end_edge_local = self._grid.end_index(edge_domain(h_grid.Zone.LOCAL))
        self._end_edge_halo = self._grid.end_index(edge_domain(h_grid.Zone.HALO))
        self._end_edge_halo_level_2 = self._grid.end_index(edge_halo_level_2)
        self._end_edge_end = self._grid.end_index(edge_domain(h_grid.Zone.END))

        self._start_vertex_lateral_boundary_level_2 = self._grid.start_index(
            vertex_domain(h_grid.Zone.LATERAL_BOUNDARY_LEVEL_2)
        )
        self._end_vertex_halo = self._grid.end_index(vertex_domain(h_grid.Zone.HALO))

    def time_step(
        self,
        diagnostic_state_nh: dycore_states.DiagnosticStateNonHydro,
        prognostic_states: common_utils.TimeStepPair[prognostics.PrognosticState],
        prep_adv: dycore_states.PrepAdvection,
        divdamp_fac_o2: float,
        dtime: float,
        at_initial_timestep: bool,
        lprep_adv: bool,
        at_first_substep: bool,
        at_last_substep: bool,
    ):
        """
        Update prognostic variables (prognostic_states.next) after the dynamical process over one substep.
        Args:
            diagnostic_state_nh: diagnostic variables used for solving the governing equations. It includes local variables and the physics tendency term that comes from physics
            prognostic_states: prognostic variables
            prep_adv: variables for tracer advection
            divdamp_fac_o2: second order (nabla2) divergence damping coefficient
            dtime: time step
            at_initial_timestep: initial time step of the model run
            lprep_adv: Preparation for tracer advection TODO (Chia Rui): add more detailed information here
            at_first_substep: first substep
            at_last_substep: last substep
        """
        log.info(
            f"running timestep: dtime = {dtime}, initial_timestep = {at_initial_timestep}, first_substep = {at_first_substep}, last_substep = {at_last_substep}, prep_adv = {lprep_adv}"
        )

        if self.p_test_run:
            self._init_test_fields(
                self.intermediate_fields.z_rho_e,
                self.intermediate_fields.z_theta_v_e,
                self.intermediate_fields.z_dwdz_dd,
                self.intermediate_fields.z_graddiv_vn,
                self._start_edge_lateral_boundary,
                self._end_edge_local,
                self._start_cell_lateral_boundary,
                self._end_cell_end,
                vertical_start=gtx.int32(0),
                vertical_end=self._grid.num_levels,
                offset_provider={},
            )

        self.run_predictor_step(
            diagnostic_state_nh=diagnostic_state_nh,
            prognostic_states=prognostic_states,
            z_fields=self.intermediate_fields,
            dtime=dtime,
            at_initial_timestep=at_initial_timestep,
            at_first_substep=at_first_substep,
        )

        self.run_corrector_step(
            diagnostic_state_nh=diagnostic_state_nh,
            prognostic_states=prognostic_states,
            z_fields=self.intermediate_fields,
            prep_adv=prep_adv,
            divdamp_fac_o2=divdamp_fac_o2,
            dtime=dtime,
            lprep_adv=lprep_adv,
            at_first_substep=at_first_substep,
            at_last_substep=at_last_substep,
        )

        if self._grid.limited_area:
            self._compute_theta_and_exner(
                bdy_halo_c=self._metric_state_nonhydro.bdy_halo_c,
                rho=prognostic_states.next.rho,
                theta_v=prognostic_states.next.theta_v,
                exner=prognostic_states.next.exner,
                rd_o_cvd=self._params.rd_o_cvd,
                rd_o_p0ref=self._params.rd_o_p0ref,
                horizontal_start=self._start_cell_local,
                horizontal_end=self._end_cell_end,
                vertical_start=0,
                vertical_end=self._grid.num_levels,
                offset_provider={},
            )

            self._compute_exner_from_rhotheta(
                rho=prognostic_states.next.rho,
                theta_v=prognostic_states.next.theta_v,
                exner=prognostic_states.next.exner,
                rd_o_cvd=self._params.rd_o_cvd,
                rd_o_p0ref=self._params.rd_o_p0ref,
                horizontal_start=self._start_cell_lateral_boundary,
                horizontal_end=self._end_cell_lateral_boundary_level_4,
                vertical_start=0,
                vertical_end=self._grid.num_levels,
                offset_provider={},
            )

        self._update_theta_v(
            mask_prog_halo_c=self._metric_state_nonhydro.mask_prog_halo_c,
            rho_now=prognostic_states.current.rho,
            theta_v_now=prognostic_states.current.theta_v,
            exner_new=prognostic_states.next.exner,
            exner_now=prognostic_states.current.exner,
            rho_new=prognostic_states.next.rho,
            theta_v_new=prognostic_states.next.theta_v,
            cvd_o_rd=self._params.cvd_o_rd,
            horizontal_start=self._start_cell_halo,
            horizontal_end=self._end_cell_end,
            vertical_start=0,
            vertical_end=self._grid.num_levels,
            offset_provider={},
        )

    # flake8: noqa: C901
    def run_predictor_step(
        self,
        diagnostic_state_nh: dycore_states.DiagnosticStateNonHydro,
        prognostic_states: common_utils.TimeStepPair[prognostics.PrognosticState],
        z_fields: IntermediateFields,
        dtime: float,
        at_initial_timestep: bool,
        at_first_substep: bool,
    ):
        """
        Runs the predictor step of the non-hydrostatic solver.
        """

        log.info(
            f"running predictor step: dtime = {dtime}, initial_timestep = {at_initial_timestep} at_first_substep = {at_first_substep}"
        )

        if at_first_substep:
            # Recompute only vn tendency
            skip_compute_predictor_vertical_advection: bool = (
                self._config.itime_scheme == TimeSteppingScheme.MOST_EFFICIENT
                and not (at_initial_timestep and at_first_substep)
            )

            self.velocity_advection.run_predictor_step(
                skip_compute_predictor_vertical_advection=skip_compute_predictor_vertical_advection,
                diagnostic_state=diagnostic_state_nh,
                prognostic_state=prognostic_states.current,
                contravariant_correction_at_edges_on_model_levels=self._contravariant_correction_at_edges_on_model_levels,
                horizontal_kinetic_energy_at_edges_on_model_levels=z_fields.horizontal_kinetic_energy_at_edges_on_model_levels,
                tangential_wind_on_half_levels=z_fields.tangential_wind_on_half_levels,
                dtime=dtime,
                cell_areas=self._cell_params.area,
            )

        #  Precompute Rayleigh damping factor
        self._compute_z_raylfac(
            rayleigh_w=self._metric_state_nonhydro.rayleigh_w,
            dtime=dtime,
            z_raylfac=self.z_raylfac,
            offset_provider={},
        )

<<<<<<< HEAD
        # initialize nest boundary points of z_rth_pr with zero
        if self._grid.limited_area:
            self._init_two_cell_kdim_fields_with_zero_vp(
                cell_kdim_field_with_zero_vp_1=self.z_rth_pr_1,
                cell_kdim_field_with_zero_vp_2=self.z_rth_pr_2,
                horizontal_start=self._start_cell_lateral_boundary,
                horizontal_end=self._end_cell_end,
                vertical_start=0,
                vertical_end=self._grid.num_levels,
                offset_provider={},
            )

        self._predictor_stencils_2_3(
            exner_exfac=self._metric_state_nonhydro.exner_exfac,
            exner=prognostic_states.current.exner,
            exner_ref_mc=self._metric_state_nonhydro.exner_ref_mc,
            exner_pr=diagnostic_state_nh.exner_pr,
            z_exner_ex_pr=self.z_exner_ex_pr,
            horizontal_start=self._start_cell_lateral_boundary_level_3,
            horizontal_end=self._end_cell_halo,
            vertical_start=0,
            vertical_end=self._grid.num_levels + 1,
            offset_provider={},
        )

        if self._config.igradp_method == HorizontalPressureDiscretizationType.TAYLOR_HYDRO:
            self._predictor_stencils_4_5_6(
                wgtfacq_c_dsl=self._metric_state_nonhydro.wgtfacq_c,
                z_exner_ex_pr=self.z_exner_ex_pr,
                z_exner_ic=self.z_exner_ic,
                wgtfac_c=self._metric_state_nonhydro.wgtfac_c,
                inv_ddqz_z_full=self._metric_state_nonhydro.inv_ddqz_z_full,
                z_dexner_dz_c_1=self.z_dexner_dz_c_1,
                horizontal_start=self._start_cell_lateral_boundary_level_3,
                horizontal_end=self._end_cell_halo,
                vertical_start=max(1, self._vertical_params.nflatlev),
                vertical_end=self._grid.num_levels + 1,
                offset_provider=self._grid.offset_providers,
            )

            if self._vertical_params.nflatlev == 1:
                # Perturbation Exner pressure on top half level
                raise NotImplementedError("nflatlev=1 not implemented")

        self._compute_pressure_gradient_and_perturbed_rho_and_potential_temperatures(
            rho=prognostic_states.current.rho,
=======
        self._fused_mo_solve_nonhydro_stencils_1_to_13_predictor(
            rho_nnow=prognostic_states.current.rho,
>>>>>>> 204d6e0c
            rho_ref_mc=self._metric_state_nonhydro.rho_ref_mc,
            theta_v_nnow=prognostic_states.current.theta_v,
            theta_ref_mc=self._metric_state_nonhydro.theta_ref_mc,
            z_rth_pr_1=self.z_rth_pr_1,
            z_rth_pr_2=self.z_rth_pr_2,
            z_theta_v_pr_ic=self.z_theta_v_pr_ic,
            theta_ref_ic=self._metric_state_nonhydro.theta_ref_ic,
            wgtfacq_c=self._metric_state_nonhydro.wgtfacq_c,
            wgtfac_c=self._metric_state_nonhydro.wgtfac_c,
            vwind_expl_wgt=self._metric_state_nonhydro.vwind_expl_wgt,
            exner_pr=diagnostic_state_nh.exner_pr,
            d_exner_dz_ref_ic=self._metric_state_nonhydro.d_exner_dz_ref_ic,
            ddqz_z_half=self._metric_state_nonhydro.ddqz_z_half,
            z_th_ddz_exner_c=self.z_th_ddz_exner_c,
            k_field=self.k_field,
            rho_ic=diagnostic_state_nh.rho_ic,
            z_exner_ic=self.z_exner_ic,
            exner_exfac=self._metric_state_nonhydro.exner_exfac,
            exner_nnow=prognostic_states.current.exner,
            exner_ref_mc=self._metric_state_nonhydro.exner_ref_mc,
            z_exner_ex_pr=self.z_exner_ex_pr,
            z_dexner_dz_c_1=self.z_dexner_dz_c_1,
            z_dexner_dz_c_2=self.z_dexner_dz_c_2,
            theta_v_ic=diagnostic_state_nh.theta_v_ic,
            inv_ddqz_z_full=self._metric_state_nonhydro.inv_ddqz_z_full,
            d2dexdz2_fac1_mc=self._metric_state_nonhydro.d2dexdz2_fac1_mc,
            d2dexdz2_fac2_mc=self._metric_state_nonhydro.d2dexdz2_fac2_mc,
            horz_idx=self.cell_field,
            vert_idx=self.k_field,
            limited_area=self._grid.limited_area,
            igradp_method=self._config.igradp_method,
            n_lev=self._grid.num_levels,
            nflatlev=self._vertical_params.nflatlev,
            nflat_gradp=self._vertical_params.nflat_gradp,
            start_cell_lateral_boundary=self._start_cell_lateral_boundary,
            start_cell_lateral_boundary_level_3=self._start_cell_lateral_boundary_level_3,
            start_cell_halo_level_2=self._start_edge_halo_level_2,
            end_cell_end=self._end_cell_end,
            end_cell_halo=self._end_cell_halo,
            end_cell_halo_level_2=self._end_edge_halo_level_2,
            horizontal_start=gtx.int32(0),
            horizontal_end=gtx.int32(self._grid.num_cells),
            vertical_start=gtx.int32(0),
            vertical_end=gtx.int32(self._grid.num_levels + 1),
            offset_provider=self._grid.offset_providers,
        )

<<<<<<< HEAD
        if self._config.igradp_method == HorizontalPressureDiscretizationType.TAYLOR_HYDRO:
            self._compute_approx_of_2nd_vertical_derivative_of_exner(
                z_theta_v_pr_ic=self.z_theta_v_pr_ic,
                d2dexdz2_fac1_mc=self._metric_state_nonhydro.d2dexdz2_fac1_mc,
                d2dexdz2_fac2_mc=self._metric_state_nonhydro.d2dexdz2_fac2_mc,
                z_rth_pr_2=self.z_rth_pr_2,
                z_dexner_dz_c_2=self.z_dexner_dz_c_2,
                horizontal_start=self._start_cell_lateral_boundary_level_3,
                horizontal_end=self._end_cell_halo,
                vertical_start=self._vertical_params.nflat_gradp,
                vertical_end=self._grid.num_levels,
                offset_provider=self._grid.offset_providers,
            )

        # Add computation of z_grad_rth (perturbation density and virtual potential temperature at main levels)
        # at outer halo points: needed for correct calculation of the upwind gradients for Miura scheme

        self._compute_perturbation_of_rho_and_theta(
            rho=prognostic_states.current.rho,
            rho_ref_mc=self._metric_state_nonhydro.rho_ref_mc,
            theta_v=prognostic_states.current.theta_v,
            theta_ref_mc=self._metric_state_nonhydro.theta_ref_mc,
            z_rth_pr_1=self.z_rth_pr_1,
            z_rth_pr_2=self.z_rth_pr_2,
            horizontal_start=self._start_cell_halo_level_2,
            horizontal_end=self._end_cell_halo_level_2,
            vertical_start=0,
            vertical_end=self._grid.num_levels,
            offset_provider={},
        )

=======
>>>>>>> 204d6e0c
        # Compute rho and theta at edges for horizontal flux divergence term
        if self._config.iadv_rhotheta == RhoThetaAdvectionType.SIMPLE:
            self._mo_icon_interpolation_scalar_cells2verts_scalar_ri_dsl(
                p_cell_in=prognostic_states.current.rho,
                c_intp=self._interpolation_state.c_intp,
                p_vert_out=self.z_rho_v,
                horizontal_start=self._start_vertex_lateral_boundary_level_2,
                horizontal_end=self._end_vertex_halo,
                vertical_start=0,
                vertical_end=self._grid.num_levels,  # UBOUND(p_cell_in,2)
                offset_provider=self._grid.offset_providers,
            )
            self._mo_icon_interpolation_scalar_cells2verts_scalar_ri_dsl(
                p_cell_in=prognostic_states.current.theta_v,
                c_intp=self._interpolation_state.c_intp,
                p_vert_out=self.z_theta_v_v,
                horizontal_start=self._start_vertex_lateral_boundary_level_2,
                horizontal_end=self._end_vertex_halo,
                vertical_start=0,
                vertical_end=self._grid.num_levels,
                offset_provider=self._grid.offset_providers,
            )
        elif self._config.iadv_rhotheta == RhoThetaAdvectionType.MIURA:
            # Compute Green-Gauss gradients for rho and theta
            self._mo_math_gradients_grad_green_gauss_cell_dsl(
                p_grad_1_u=self.z_grad_rth_1,
                p_grad_1_v=self.z_grad_rth_2,
                p_grad_2_u=self.z_grad_rth_3,
                p_grad_2_v=self.z_grad_rth_4,
                p_ccpr1=self.z_rth_pr_1,
                p_ccpr2=self.z_rth_pr_2,
                geofac_grg_x=self._interpolation_state.geofac_grg_x,
                geofac_grg_y=self._interpolation_state.geofac_grg_y,
                horizontal_start=self._start_cell_lateral_boundary_level_3,
                horizontal_end=self._end_cell_halo,
                vertical_start=0,
                vertical_end=self._grid.num_levels,  # UBOUND(p_ccpr,2)
                offset_provider=self._grid.offset_providers,
            )
        if self._config.iadv_rhotheta <= 2:
            self._init_two_edge_kdim_fields_with_zero_wp(
                edge_kdim_field_with_zero_wp_1=z_fields.z_rho_e,
                edge_kdim_field_with_zero_wp_2=z_fields.z_theta_v_e,
                horizontal_start=self._start_edge_halo_level_2,
                horizontal_end=self._end_edge_halo_level_2,
                vertical_start=0,
                vertical_end=self._grid.num_levels,
                offset_provider={},
            )
            # initialize also nest boundary points with zero
            if self._grid.limited_area:
                self._init_two_edge_kdim_fields_with_zero_wp(
                    edge_kdim_field_with_zero_wp_1=z_fields.z_rho_e,
                    edge_kdim_field_with_zero_wp_2=z_fields.z_theta_v_e,
                    horizontal_start=self._start_edge_lateral_boundary,
                    horizontal_end=self._end_edge_halo,
                    vertical_start=0,
                    vertical_end=self._grid.num_levels,
                    offset_provider={},
                )
            if self._config.iadv_rhotheta == RhoThetaAdvectionType.MIURA:
                # Compute upwind-biased values for rho and theta starting from centered differences
                # Note: the length of the backward trajectory should be 0.5*dtime*(vn,vt) in order to arrive
                # at a second-order accurate FV discretization, but twice the length is needed for numerical stability

                self._compute_horizontal_advection_of_rho_and_theta(
                    p_vn=prognostic_states.current.vn,
                    p_vt=diagnostic_state_nh.tangential_wind,
                    pos_on_tplane_e_1=self._interpolation_state.pos_on_tplane_e_1,
                    pos_on_tplane_e_2=self._interpolation_state.pos_on_tplane_e_2,
                    primal_normal_cell_1=self._edge_geometry.primal_normal_cell[0],
                    dual_normal_cell_1=self._edge_geometry.dual_normal_cell[0],
                    primal_normal_cell_2=self._edge_geometry.primal_normal_cell[1],
                    dual_normal_cell_2=self._edge_geometry.dual_normal_cell[1],
                    p_dthalf=(0.5 * dtime),
                    rho_ref_me=self._metric_state_nonhydro.rho_ref_me,
                    theta_ref_me=self._metric_state_nonhydro.theta_ref_me,
                    z_grad_rth_1=self.z_grad_rth_1,
                    z_grad_rth_2=self.z_grad_rth_2,
                    z_grad_rth_3=self.z_grad_rth_3,
                    z_grad_rth_4=self.z_grad_rth_4,
                    z_rth_pr_1=self.z_rth_pr_1,
                    z_rth_pr_2=self.z_rth_pr_2,
                    z_rho_e=z_fields.z_rho_e,
                    z_theta_v_e=z_fields.z_theta_v_e,
                    horizontal_start=self._start_edge_lateral_boundary_level_7,
                    horizontal_end=self._end_edge_halo,
                    vertical_start=0,
                    vertical_end=self._grid.num_levels,
                    offset_provider=self._grid.offset_providers,
                )

        self._compute_horizontal_gradient_of_exner_pressure_for_flat_coordinates(
            inv_dual_edge_length=self._edge_geometry.inverse_dual_edge_lengths,
            z_exner_ex_pr=self.z_exner_ex_pr,
            z_gradh_exner=z_fields.z_gradh_exner,
            horizontal_start=self._start_edge_nudging_level_2,
            horizontal_end=self._end_edge_local,
            vertical_start=0,
            vertical_end=self._vertical_params.nflatlev,
            offset_provider=self._grid.offset_providers,
        )

        if self._config.igradp_method == HorizontalPressureDiscretizationType.TAYLOR_HYDRO:
            if self._vertical_params.nflatlev < gtx.int32(self._vertical_params.nflat_gradp + 1):
                self._compute_horizontal_gradient_of_exner_pressure_for_nonflat_coordinates(
                    inv_dual_edge_length=self._edge_geometry.inverse_dual_edge_lengths,
                    z_exner_ex_pr=self.z_exner_ex_pr,
                    ddxn_z_full=self._metric_state_nonhydro.ddxn_z_full,
                    c_lin_e=self._interpolation_state.c_lin_e,
                    z_dexner_dz_c_1=self.z_dexner_dz_c_1,
                    z_gradh_exner=z_fields.z_gradh_exner,
                    horizontal_start=self._start_edge_nudging_level_2,
                    horizontal_end=self._end_edge_local,
                    vertical_start=self._vertical_params.nflatlev,
                    vertical_end=gtx.int32(self._vertical_params.nflat_gradp + 1),
                    offset_provider=self._grid.offset_providers,
                )

            self._compute_horizontal_gradient_of_exner_pressure_for_multiple_levels(
                inv_dual_edge_length=self._edge_geometry.inverse_dual_edge_lengths,
                z_exner_ex_pr=self.z_exner_ex_pr,
                zdiff_gradp=self._metric_state_nonhydro.zdiff_gradp,
                ikoffset=self._metric_state_nonhydro.vertoffset_gradp,
                z_dexner_dz_c_1=self.z_dexner_dz_c_1,
                z_dexner_dz_c_2=self.z_dexner_dz_c_2,
                z_gradh_exner=z_fields.z_gradh_exner,
                horizontal_start=self._start_edge_nudging_level_2,
                horizontal_end=self._end_edge_local,
                vertical_start=gtx.int32(self._vertical_params.nflat_gradp + 1),
                vertical_end=self._grid.num_levels,
                offset_provider=self._grid.offset_providers,
            )

            self._compute_hydrostatic_correction_term(
                theta_v=prognostic_states.current.theta_v,
                ikoffset=self._metric_state_nonhydro.vertoffset_gradp,
                zdiff_gradp=self._metric_state_nonhydro.zdiff_gradp,
                theta_v_ic=diagnostic_state_nh.theta_v_ic,
                inv_ddqz_z_full=self._metric_state_nonhydro.inv_ddqz_z_full,
                inv_dual_edge_length=self._edge_geometry.inverse_dual_edge_lengths,
                z_hydro_corr=self.z_hydro_corr,
                grav_o_cpd=self._params.grav_o_cpd,
                horizontal_start=self._start_edge_nudging_level_2,
                horizontal_end=self._end_edge_local,
                vertical_start=self._grid.num_levels - 1,
                vertical_end=self._grid.num_levels,
                offset_provider=self._grid.offset_providers,
            )

            # TODO (Christoph) check when merging fused stencil
            lowest_level = self._grid.num_levels - 1
            hydro_corr_horizontal = gtx.as_field(
                (dims.EdgeDim,),
                self.z_hydro_corr.ndarray[:, lowest_level],
                allocator=self._backend.allocator,
            )

            self._apply_hydrostatic_correction_to_horizontal_gradient_of_exner_pressure(
                ipeidx_dsl=self._metric_state_nonhydro.pg_edgeidx_dsl,
                pg_exdist=self._metric_state_nonhydro.pg_exdist,
                z_hydro_corr=hydro_corr_horizontal,
                z_gradh_exner=z_fields.z_gradh_exner,
                horizontal_start=self._start_edge_nudging_level_2,
                horizontal_end=self._end_edge_end,
                vertical_start=0,
                vertical_end=self._grid.num_levels,
                offset_provider={},
            )

        self._add_temporal_tendencies_to_vn(
            vn_nnow=prognostic_states.current.vn,
            ddt_vn_apc_ntl1=diagnostic_state_nh.normal_wind_advective_tendency.predictor,
            ddt_vn_phy=diagnostic_state_nh.ddt_vn_phy,
            z_theta_v_e=z_fields.z_theta_v_e,
            z_gradh_exner=z_fields.z_gradh_exner,
            vn_nnew=prognostic_states.next.vn,
            dtime=dtime,
            cpd=constants.CPD,
            horizontal_start=self._start_edge_nudging_level_2,
            horizontal_end=self._end_edge_local,
            vertical_start=0,
            vertical_end=self._grid.num_levels,
            offset_provider={},
        )

        if self._config.is_iau_active:
            self._add_analysis_increments_to_vn(
                vn_incr=diagnostic_state_nh.vn_incr,
                vn=prognostic_states.next.vn,
                iau_wgt_dyn=self._config.iau_wgt_dyn,
                horizontal_start=self._start_edge_nudging_level_2,
                horizontal_end=self._end_edge_local,
                vertical_start=0,
                vertical_end=self._grid.num_levels,
                offset_provider={},
            )

        if self._grid.limited_area:
            self._compute_vn_on_lateral_boundary(
                grf_tend_vn=diagnostic_state_nh.grf_tend_vn,
                vn_now=prognostic_states.current.vn,
                vn_new=prognostic_states.next.vn,
                dtime=dtime,
                horizontal_start=self._start_edge_lateral_boundary,
                horizontal_end=self._end_edge_nudging,
                vertical_start=0,
                vertical_end=self._grid.num_levels,
                offset_provider={},
            )
        log.debug("exchanging prognostic field 'vn' and local field 'z_rho_e'")
        self._exchange.exchange_and_wait(dims.EdgeDim, prognostic_states.next.vn, z_fields.z_rho_e)

        self._compute_avg_vn_and_graddiv_vn_and_vt(
            e_flx_avg=self._interpolation_state.e_flx_avg,
            vn=prognostic_states.next.vn,
            geofac_grdiv=self._interpolation_state.geofac_grdiv,
            rbf_vec_coeff_e=self._interpolation_state.rbf_vec_coeff_e,
            z_vn_avg=self.z_vn_avg,
            z_graddiv_vn=z_fields.z_graddiv_vn,
            vt=diagnostic_state_nh.tangential_wind,
            horizontal_start=self._start_edge_lateral_boundary_level_5,
            horizontal_end=self._end_edge_halo_level_2,
            vertical_start=0,
            vertical_end=self._grid.num_levels,
            offset_provider=self._grid.offset_providers,
        )

        self._compute_mass_flux(
            z_rho_e=z_fields.z_rho_e,
            z_vn_avg=self.z_vn_avg,
            ddqz_z_full_e=self._metric_state_nonhydro.ddqz_z_full_e,
            z_theta_v_e=z_fields.z_theta_v_e,
            mass_fl_e=diagnostic_state_nh.mass_fl_e,
            z_theta_v_fl_e=self.z_theta_v_fl_e,
            horizontal_start=self._start_edge_lateral_boundary_level_5,
            horizontal_end=self._end_edge_halo_level_2,
            vertical_start=0,
            vertical_end=self._grid.num_levels,
            offset_provider={},
        )

        self._predictor_stencils_35_36(
            vn=prognostic_states.next.vn,
            ddxn_z_full=self._metric_state_nonhydro.ddxn_z_full,
            ddxt_z_full=self._metric_state_nonhydro.ddxt_z_full,
            vt=diagnostic_state_nh.tangential_wind,
            z_w_concorr_me=self._contravariant_correction_at_edges_on_model_levels,
            wgtfac_e=self._metric_state_nonhydro.wgtfac_e,
            vn_ie=diagnostic_state_nh.vn_on_half_levels,
            z_vt_ie=z_fields.tangential_wind_on_half_levels,
            z_kin_hor_e=z_fields.horizontal_kinetic_energy_at_edges_on_model_levels,
            k_field=self.k_field,
            nflatlev_startindex=self._vertical_params.nflatlev,
            horizontal_start=self._start_edge_lateral_boundary_level_5,
            horizontal_end=self._end_edge_halo_level_2,
            vertical_start=0,
            vertical_end=self._grid.num_levels,
            offset_provider=self._grid.offset_providers,
        )

        if not self.l_vert_nested:
            self._predictor_stencils_37_38(
                vn=prognostic_states.next.vn,
                vt=diagnostic_state_nh.tangential_wind,
                vn_ie=diagnostic_state_nh.vn_on_half_levels,
                z_vt_ie=z_fields.tangential_wind_on_half_levels,
                z_kin_hor_e=z_fields.horizontal_kinetic_energy_at_edges_on_model_levels,
                wgtfacq_e_dsl=self._metric_state_nonhydro.wgtfacq_e,
                horizontal_start=self._start_edge_lateral_boundary_level_5,
                horizontal_end=self._end_edge_halo_level_2,
                vertical_start=0,
                vertical_end=self._grid.num_levels + 1,
                offset_provider=self._grid.offset_providers,
            )

        self._stencils_39_40(
            e_bln_c_s=self._interpolation_state.e_bln_c_s,
            z_w_concorr_me=self._contravariant_correction_at_edges_on_model_levels,
            wgtfac_c=self._metric_state_nonhydro.wgtfac_c,
            wgtfacq_c_dsl=self._metric_state_nonhydro.wgtfacq_c,
            w_concorr_c=diagnostic_state_nh.contravariant_correction_at_cells_on_half_levels,
            k_field=self.k_field,
            nflatlev_startindex_plus1=gtx.int32(self._vertical_params.nflatlev + 1),
            nlev=self._grid.num_levels,
            horizontal_start=self._start_cell_lateral_boundary_level_3,
            horizontal_end=self._end_cell_halo,
            vertical_start=0,
            vertical_end=self._grid.num_levels + 1,
            offset_provider=self._grid.offset_providers,
        )

        self._compute_divergence_of_fluxes_of_rho_and_theta(
            geofac_div=self._interpolation_state.geofac_div,
            mass_fl_e=diagnostic_state_nh.mass_fl_e,
            z_theta_v_fl_e=self.z_theta_v_fl_e,
            z_flxdiv_mass=self.z_flxdiv_mass,
            z_flxdiv_theta=self.z_flxdiv_theta,
            horizontal_start=self._start_cell_nudging,
            horizontal_end=self._end_cell_local,
            vertical_start=0,
            vertical_end=self._grid.num_levels,
            offset_provider=self._grid.offset_providers,
        )

        self._stencils_43_44_45_45b(
            z_w_expl=z_fields.z_w_expl,
            w_nnow=prognostic_states.current.w,
            ddt_w_adv_ntl1=diagnostic_state_nh.vertical_wind_advective_tendency.predictor,
            z_th_ddz_exner_c=self.z_th_ddz_exner_c,
            z_contr_w_fl_l=z_fields.z_contr_w_fl_l,
            rho_ic=diagnostic_state_nh.rho_ic,
            w_concorr_c=diagnostic_state_nh.contravariant_correction_at_cells_on_half_levels,
            vwind_expl_wgt=self._metric_state_nonhydro.vwind_expl_wgt,
            z_beta=z_fields.z_beta,
            exner_nnow=prognostic_states.current.exner,
            rho_nnow=prognostic_states.current.rho,
            theta_v_nnow=prognostic_states.current.theta_v,
            inv_ddqz_z_full=self._metric_state_nonhydro.inv_ddqz_z_full,
            z_alpha=z_fields.z_alpha,
            vwind_impl_wgt=self._metric_state_nonhydro.vwind_impl_wgt,
            theta_v_ic=diagnostic_state_nh.theta_v_ic,
            z_q=z_fields.z_q,
            k_field=self.k_field,
            rd=constants.RD,
            cvd=constants.CVD,
            dtime=dtime,
            cpd=constants.CPD,
            nlev=self._grid.num_levels,
            horizontal_start=self._start_cell_nudging,
            horizontal_end=self._end_cell_local,
            vertical_start=0,
            vertical_end=self._grid.num_levels + 1,
            offset_provider={},
        )

        if not self.l_vert_nested:
            self._init_two_cell_kdim_fields_with_zero_wp(
                cell_kdim_field_with_zero_wp_1=prognostic_states.next.w,
                cell_kdim_field_with_zero_wp_2=z_fields.z_contr_w_fl_l,
                horizontal_start=self._start_cell_nudging,
                horizontal_end=self._end_cell_local,
                vertical_start=0,
                vertical_end=1,
                offset_provider={},
            )
        self._stencils_47_48_49(
            w_nnew=prognostic_states.next.w,
            z_contr_w_fl_l=z_fields.z_contr_w_fl_l,
            w_concorr_c=diagnostic_state_nh.contravariant_correction_at_cells_on_half_levels,
            z_rho_expl=z_fields.z_rho_expl,
            z_exner_expl=z_fields.z_exner_expl,
            rho_nnow=prognostic_states.current.rho,
            inv_ddqz_z_full=self._metric_state_nonhydro.inv_ddqz_z_full,
            z_flxdiv_mass=self.z_flxdiv_mass,
            exner_pr=diagnostic_state_nh.exner_pr,
            z_beta=z_fields.z_beta,
            z_flxdiv_theta=self.z_flxdiv_theta,
            theta_v_ic=diagnostic_state_nh.theta_v_ic,
            ddt_exner_phy=diagnostic_state_nh.ddt_exner_phy,
            dtime=dtime,
            horizontal_start=self._start_cell_nudging,
            horizontal_end=self._end_cell_local,
            vertical_start=0,
            vertical_end=self._grid.num_levels + 1,
            offset_provider=self._grid.offset_providers,
        )

        if self._config.is_iau_active:
            self._add_analysis_increments_from_data_assimilation(
                z_fields.z_rho_expl,
                z_fields.z_exner_expl,
                diagnostic_state_nh.rho_incr,
                diagnostic_state_nh.exner_incr,
                self._config.iau_wgt_dyn,
                horizontal_start=self._start_cell_nudging,
                horizontal_end=self._end_cell_local,
                vertical_start=0,
                vertical_end=self._grid.num_levels,
                offset_provider={},
            )

        self._solve_tridiagonal_matrix_for_w_forward_sweep(
            vwind_impl_wgt=self._metric_state_nonhydro.vwind_impl_wgt,
            theta_v_ic=diagnostic_state_nh.theta_v_ic,
            ddqz_z_half=self._metric_state_nonhydro.ddqz_z_half,
            z_alpha=z_fields.z_alpha,
            z_beta=z_fields.z_beta,
            z_w_expl=z_fields.z_w_expl,
            z_exner_expl=z_fields.z_exner_expl,
            z_q=z_fields.z_q,
            w=prognostic_states.next.w,
            dtime=dtime,
            cpd=constants.CPD,
            horizontal_start=self._start_cell_nudging,
            horizontal_end=self._end_cell_local,
            vertical_start=1,
            vertical_end=self._grid.num_levels,
            offset_provider=self._grid.offset_providers,
        )

        self._solve_tridiagonal_matrix_for_w_back_substitution(
            z_q=z_fields.z_q,
            w=prognostic_states.next.w,
            horizontal_start=self._start_cell_nudging,
            horizontal_end=self._end_cell_local,
            vertical_start=1,
            vertical_end=self._grid.num_levels,
            offset_provider={},
        )

        if self._config.rayleigh_type == constants.RayleighType.KLEMP:
            self._apply_rayleigh_damping_mechanism(
                z_raylfac=self.z_raylfac,
                w_1=prognostic_states.next.w_1,
                w=prognostic_states.next.w,
                horizontal_start=self._start_cell_nudging,
                horizontal_end=self._end_cell_local,
                vertical_start=1,
                vertical_end=gtx.int32(
                    self._vertical_params.end_index_of_damping_layer + 1
                ),  # +1 since Fortran includes boundaries
                offset_provider={},
            )

        self._compute_results_for_thermodynamic_variables(
            z_rho_expl=z_fields.z_rho_expl,
            vwind_impl_wgt=self._metric_state_nonhydro.vwind_impl_wgt,
            inv_ddqz_z_full=self._metric_state_nonhydro.inv_ddqz_z_full,
            rho_ic=diagnostic_state_nh.rho_ic,
            w=prognostic_states.next.w,
            z_exner_expl=z_fields.z_exner_expl,
            exner_ref_mc=self._metric_state_nonhydro.exner_ref_mc,
            z_alpha=z_fields.z_alpha,
            z_beta=z_fields.z_beta,
            rho_now=prognostic_states.current.rho,
            theta_v_now=prognostic_states.current.theta_v,
            exner_now=prognostic_states.current.exner,
            rho_new=prognostic_states.next.rho,
            exner_new=prognostic_states.next.exner,
            theta_v_new=prognostic_states.next.theta_v,
            dtime=dtime,
            cvd_o_rd=constants.CVD_O_RD,
            horizontal_start=self._start_cell_nudging,
            horizontal_end=self._end_cell_local,
            vertical_start=gtx.int32(self.jk_start),
            vertical_end=self._grid.num_levels,
            offset_provider=self._grid.offset_providers,
        )

        # compute dw/dz for divergence damping term
        if self._config.divdamp_type >= 3:
            self._compute_dwdz_for_divergence_damping(
                inv_ddqz_z_full=self._metric_state_nonhydro.inv_ddqz_z_full,
                w=prognostic_states.next.w,
                w_concorr_c=diagnostic_state_nh.contravariant_correction_at_cells_on_half_levels,
                z_dwdz_dd=z_fields.z_dwdz_dd,
                horizontal_start=self._start_cell_nudging,
                horizontal_end=self._end_cell_local,
                vertical_start=self._params.kstart_dd3d,
                vertical_end=self._grid.num_levels,
                offset_provider=self._grid.offset_providers,
            )

        if at_first_substep:
            self._copy_cell_kdim_field_to_vp(
                field=prognostic_states.current.exner,
                field_copy=diagnostic_state_nh.exner_dyn_incr,
                horizontal_start=self._start_cell_nudging,
                horizontal_end=self._end_cell_local,
                vertical_start=self._vertical_params.kstart_moist,
                vertical_end=self._grid.num_levels,
                offset_provider={},
            )

        if self._grid.limited_area:
            self._stencils_61_62(
                rho_now=prognostic_states.current.rho,
                grf_tend_rho=diagnostic_state_nh.grf_tend_rho,
                theta_v_now=prognostic_states.current.theta_v,
                grf_tend_thv=diagnostic_state_nh.grf_tend_thv,
                w_now=prognostic_states.current.w,
                grf_tend_w=diagnostic_state_nh.grf_tend_w,
                rho_new=prognostic_states.next.rho,
                exner_new=prognostic_states.next.exner,
                w_new=prognostic_states.next.w,
                dtime=dtime,
                horizontal_start=self._start_cell_lateral_boundary,
                horizontal_end=self._end_cell_lateral_boundary_level_4,
                vertical_start=0,
                vertical_end=gtx.int32(self._grid.num_levels + 1),
                offset_provider={},
            )

        if self._config.divdamp_type >= 3:
            self._compute_dwdz_for_divergence_damping(
                inv_ddqz_z_full=self._metric_state_nonhydro.inv_ddqz_z_full,
                w=prognostic_states.next.w,
                w_concorr_c=diagnostic_state_nh.contravariant_correction_at_cells_on_half_levels,
                z_dwdz_dd=z_fields.z_dwdz_dd,
                horizontal_start=self._start_cell_lateral_boundary,
                horizontal_end=self._end_cell_lateral_boundary_level_4,
                vertical_start=self._params.kstart_dd3d,
                vertical_end=self._grid.num_levels,
                offset_provider=self._grid.offset_providers,
            )
            log.debug("exchanging prognostic field 'w' and local field 'z_dwdz_dd'")
            self._exchange.exchange_and_wait(
                dims.CellDim, prognostic_states.next.w, z_fields.z_dwdz_dd
            )
        else:
            log.debug("exchanging prognostic field 'w'")
            self._exchange.exchange_and_wait(dims.CellDim, prognostic_states.next.w)

    def run_corrector_step(
        self,
        diagnostic_state_nh: dycore_states.DiagnosticStateNonHydro,
        prognostic_states: common_utils.TimeStepPair[prognostics.PrognosticState],
        z_fields: IntermediateFields,
        divdamp_fac_o2: float,
        prep_adv: dycore_states.PrepAdvection,
        dtime: float,
        lprep_adv: bool,
        at_first_substep: bool,
        at_last_substep: bool,
    ):
        log.info(
            f"running corrector step: dtime = {dtime}, prep_adv = {lprep_adv},  "
            f"divdamp_fac_o2 = {divdamp_fac_o2}, at_first_substep = {at_first_substep}, at_last_substep = {at_last_substep}  "
        )

        # TODO (magdalena) is it correct to to use a config parameter here? the actual number of substeps can vary dynmically...
        #                  should this config parameter exist at all in SolveNonHydro?
        # Inverse value of ndyn_substeps for tracer advection precomputations
        r_nsubsteps = 1.0 / self._config.ndyn_substeps_var

        # scaling factor for second-order divergence damping: divdamp_fac_o2*delta_x**2
        # delta_x**2 is approximated by the mean cell area
        # Coefficient for reduced fourth-order divergence d
        scal_divdamp_o2 = divdamp_fac_o2 * self._cell_params.mean_cell_area

        dycore_utils._calculate_divdamp_fields(
            self.enh_divdamp_fac,
            gtx.int32(self._config.divdamp_order),
            self._cell_params.mean_cell_area,
            divdamp_fac_o2,
            self._config.nudge_max_coeff,
            constants.DBL_EPS,
            out=(self.scal_divdamp, self._bdy_divdamp),
            offset_provider={},
        )

        log.debug(f"corrector run velocity advection")
        self.velocity_advection.run_corrector_step(
            diagnostic_state=diagnostic_state_nh,
            prognostic_state=prognostic_states.next,
            horizontal_kinetic_energy_at_edges_on_model_levels=z_fields.horizontal_kinetic_energy_at_edges_on_model_levels,
            tangential_wind_on_half_levels=z_fields.tangential_wind_on_half_levels,
            dtime=dtime,
            cell_areas=self._cell_params.area,
        )

        self._compute_z_raylfac(
            self._metric_state_nonhydro.rayleigh_w,
            dtime,
            self.z_raylfac,
            offset_provider={},
        )
        log.debug(f"corrector: start stencil 10")

        self._fused_mo_solve_nonhydro_stencils_1_to_13_corrector(
            w=prognostic_states.next.w,
            w_concorr_c=diagnostic_state_nh.contravariant_correction_at_cells_on_half_levels,
            ddqz_z_half=self._metric_state_nonhydro.ddqz_z_half,
            rho_nnow=prognostic_states.current.rho,
            rho_nvar=prognostic_states.next.rho,
            theta_v_nnow=prognostic_states.current.theta_v,
            theta_v_nvar=prognostic_states.next.theta_v,
            wgtfac_c=self._metric_state_nonhydro.wgtfac_c,
            theta_ref_mc=self._metric_state_nonhydro.theta_ref_mc,
            vwind_expl_wgt=self._metric_state_nonhydro.vwind_expl_wgt,
            exner_pr=diagnostic_state_nh.exner_pr,
            d_exner_dz_ref_ic=self._metric_state_nonhydro.d_exner_dz_ref_ic,
            rho_ic=diagnostic_state_nh.rho_ic,
            z_theta_v_pr_ic=self.z_theta_v_pr_ic,
            theta_v_ic=diagnostic_state_nh.theta_v_ic,
            z_th_ddz_exner_c=self.z_th_ddz_exner_c,
            dtime=dtime,
            wgt_nnow_rth=self._params.wgt_nnow_rth,
            wgt_nnew_rth=self._params.wgt_nnew_rth,
            horz_idx=self.cell_field,
            vert_idx=self.k_field,
            start_cell_lateral_boundary_level_3=self._start_cell_lateral_boundary_level_3,
            end_cell_local=self._end_cell_local,
            horizontal_start=gtx.int32(0),
            horizontal_end=gtx.int32(self._grid.num_cells),
            vertical_start=gtx.int32(1),
            vertical_end=gtx.int32(self._grid.num_levels),
            offset_provider=self._grid.offset_providers,
        )

        log.debug(f"corrector: start stencil 17")
        self._add_vertical_wind_derivative_to_divergence_damping(
            hmask_dd3d=self._metric_state_nonhydro.hmask_dd3d,
            scalfac_dd3d=self._metric_state_nonhydro.scalfac_dd3d,
            inv_dual_edge_length=self._edge_geometry.inverse_dual_edge_lengths,
            z_dwdz_dd=z_fields.z_dwdz_dd,
            z_graddiv_vn=z_fields.z_graddiv_vn,
            horizontal_start=self._start_edge_lateral_boundary_level_7,
            horizontal_end=self._end_edge_halo_level_2,
            vertical_start=self._params.kstart_dd3d,
            vertical_end=self._grid.num_levels,
            offset_provider=self._grid.offset_providers,
        )

        if self._config.itime_scheme == TimeSteppingScheme.MOST_EFFICIENT:
            log.debug(f"corrector: start stencil 23")
            self._add_temporal_tendencies_to_vn_by_interpolating_between_time_levels(
                vn_nnow=prognostic_states.current.vn,
                ddt_vn_apc_ntl1=diagnostic_state_nh.normal_wind_advective_tendency.predictor,
                ddt_vn_apc_ntl2=diagnostic_state_nh.normal_wind_advective_tendency.corrector,
                ddt_vn_phy=diagnostic_state_nh.ddt_vn_phy,
                z_theta_v_e=z_fields.z_theta_v_e,
                z_gradh_exner=z_fields.z_gradh_exner,
                vn_nnew=prognostic_states.next.vn,
                dtime=dtime,
                wgt_nnow_vel=self._params.wgt_nnow_vel,
                wgt_nnew_vel=self._params.wgt_nnew_vel,
                cpd=constants.CPD,
                horizontal_start=self._start_edge_nudging_level_2,
                horizontal_end=self._end_edge_local,
                vertical_start=0,
                vertical_end=self._grid.num_levels,
                offset_provider={},
            )

        if (
            self._config.divdamp_order == DivergenceDampingOrder.COMBINED
            or self._config.divdamp_order == DivergenceDampingOrder.FOURTH_ORDER
        ):
            # verified for e-10
            log.debug(f"corrector start stencil 25")
            self._compute_graddiv2_of_vn(
                geofac_grdiv=self._interpolation_state.geofac_grdiv,
                z_graddiv_vn=z_fields.z_graddiv_vn,
                z_graddiv2_vn=self.z_graddiv2_vn,
                horizontal_start=self._start_edge_nudging_level_2,
                horizontal_end=self._end_edge_local,
                vertical_start=0,
                vertical_end=self._grid.num_levels,
                offset_provider=self._grid.offset_providers,
            )

        if (
            self._config.divdamp_order == DivergenceDampingOrder.COMBINED
            and scal_divdamp_o2 > 1.0e-6
        ):
            log.debug(f"corrector: start stencil 26")
            self._apply_2nd_order_divergence_damping(
                z_graddiv_vn=z_fields.z_graddiv_vn,
                vn=prognostic_states.next.vn,
                scal_divdamp_o2=scal_divdamp_o2,
                horizontal_start=self._start_edge_nudging_level_2,
                horizontal_end=self._end_edge_local,
                vertical_start=0,
                vertical_end=self._grid.num_levels,
                offset_provider={},
            )

        # TODO: this does not get accessed in FORTRAN
        if (
            self._config.divdamp_order == DivergenceDampingOrder.COMBINED
            and divdamp_fac_o2 <= 4 * self._config.divdamp_fac
        ):
            if self._grid.limited_area:
                log.debug("corrector: start stencil 27")
                self._apply_weighted_2nd_and_4th_order_divergence_damping(
                    scal_divdamp=self.scal_divdamp,
                    bdy_divdamp=self._bdy_divdamp,
                    nudgecoeff_e=self._interpolation_state.nudgecoeff_e,
                    z_graddiv2_vn=self.z_graddiv2_vn,
                    vn=prognostic_states.next.vn,
                    horizontal_start=self._start_edge_nudging_level_2,
                    horizontal_end=self._end_edge_local,
                    vertical_start=0,
                    vertical_end=self._grid.num_levels,
                    offset_provider={},
                )
            else:
                log.debug("corrector start stencil 4th order divdamp")
                self._apply_4th_order_divergence_damping(
                    scal_divdamp=self.scal_divdamp,
                    z_graddiv2_vn=self.z_graddiv2_vn,
                    vn=prognostic_states.next.vn,
                    horizontal_start=self._start_edge_nudging_level_2,
                    horizontal_end=self._end_edge_local,
                    vertical_start=0,
                    vertical_end=self._grid.num_levels,
                    offset_provider={},
                )

        # TODO: this does not get accessed in FORTRAN
        if self._config.is_iau_active:
            log.debug("corrector start stencil 28")
            self._add_analysis_increments_to_vn(
                diagnostic_state_nh.vn_incr,
                prognostic_states.next.vn,
                self._config.iau_wgt_dyn,
                horizontal_start=self._start_edge_nudging_level_2,
                horizontal_end=self._end_edge_local,
                vertical_start=0,
                vertical_end=self._grid.num_levels,
                offset_provider={},
            )
        log.debug("exchanging prognostic field 'vn'")
        self._exchange.exchange_and_wait(dims.EdgeDim, (prognostic_states.next.vn))
        log.debug("corrector: start stencil 31")
        self._compute_avg_vn(
            e_flx_avg=self._interpolation_state.e_flx_avg,
            vn=prognostic_states.next.vn,
            z_vn_avg=self.z_vn_avg,
            horizontal_start=self._start_edge_lateral_boundary_level_5,
            horizontal_end=self._end_edge_halo_level_2,
            vertical_start=0,
            vertical_end=self._grid.num_levels,
            offset_provider=self._grid.offset_providers,
        )

        log.debug("corrector: start stencil 32")
        self._compute_mass_flux(
            z_rho_e=z_fields.z_rho_e,
            z_vn_avg=self.z_vn_avg,
            ddqz_z_full_e=self._metric_state_nonhydro.ddqz_z_full_e,
            z_theta_v_e=z_fields.z_theta_v_e,
            mass_fl_e=diagnostic_state_nh.mass_fl_e,
            z_theta_v_fl_e=self.z_theta_v_fl_e,
            horizontal_start=self._start_edge_lateral_boundary_level_5,
            horizontal_end=self._end_edge_halo_level_2,
            vertical_start=0,
            vertical_end=self._grid.num_levels,
            offset_provider={},
        )

        if lprep_adv:  # Preparations for tracer advection
            log.debug("corrector: doing prep advection")
            if at_first_substep:
                log.debug("corrector: start stencil 33")
                self._init_two_edge_kdim_fields_with_zero_wp(
                    edge_kdim_field_with_zero_wp_1=prep_adv.vn_traj,
                    edge_kdim_field_with_zero_wp_2=prep_adv.mass_flx_me,
                    horizontal_start=self._start_edge_lateral_boundary,
                    horizontal_end=self._end_edge_end,
                    vertical_start=0,
                    vertical_end=self._grid.num_levels,
                    offset_provider={},
                )
            log.debug(f"corrector: start stencil 34")
            self._accumulate_prep_adv_fields(
                z_vn_avg=self.z_vn_avg,
                mass_fl_e=diagnostic_state_nh.mass_fl_e,
                vn_traj=prep_adv.vn_traj,
                mass_flx_me=prep_adv.mass_flx_me,
                r_nsubsteps=r_nsubsteps,
                horizontal_start=self._start_edge_lateral_boundary_level_5,
                horizontal_end=self._end_edge_halo_level_2,
                vertical_start=0,
                vertical_end=self._grid.num_levels,
                offset_provider={},
            )

        # verified for e-9
        log.debug(f"corrector: start stencil 41")
        self._compute_divergence_of_fluxes_of_rho_and_theta(
            geofac_div=self._interpolation_state.geofac_div,
            mass_fl_e=diagnostic_state_nh.mass_fl_e,
            z_theta_v_fl_e=self.z_theta_v_fl_e,
            z_flxdiv_mass=self.z_flxdiv_mass,
            z_flxdiv_theta=self.z_flxdiv_theta,
            horizontal_start=self._start_cell_nudging,
            horizontal_end=self._end_cell_local,
            vertical_start=0,
            vertical_end=self._grid.num_levels,
            offset_provider=self._grid.offset_providers,
        )

        if self._config.itime_scheme == TimeSteppingScheme.MOST_EFFICIENT:
            log.debug(f"corrector start stencil 42 44 45 45b")
            self._stencils_42_44_45_45b(
                z_w_expl=z_fields.z_w_expl,
                w_nnow=prognostic_states.current.w,
                ddt_w_adv_ntl1=diagnostic_state_nh.vertical_wind_advective_tendency.predictor,
                ddt_w_adv_ntl2=diagnostic_state_nh.vertical_wind_advective_tendency.corrector,
                z_th_ddz_exner_c=self.z_th_ddz_exner_c,
                z_contr_w_fl_l=z_fields.z_contr_w_fl_l,
                rho_ic=diagnostic_state_nh.rho_ic,
                w_concorr_c=diagnostic_state_nh.contravariant_correction_at_cells_on_half_levels,
                vwind_expl_wgt=self._metric_state_nonhydro.vwind_expl_wgt,
                z_beta=z_fields.z_beta,
                exner_nnow=prognostic_states.current.exner,
                rho_nnow=prognostic_states.current.rho,
                theta_v_nnow=prognostic_states.current.theta_v,
                inv_ddqz_z_full=self._metric_state_nonhydro.inv_ddqz_z_full,
                z_alpha=z_fields.z_alpha,
                vwind_impl_wgt=self._metric_state_nonhydro.vwind_impl_wgt,
                theta_v_ic=diagnostic_state_nh.theta_v_ic,
                z_q=z_fields.z_q,
                k_field=self.k_field,
                rd=constants.RD,
                cvd=constants.CVD,
                dtime=dtime,
                cpd=constants.CPD,
                wgt_nnow_vel=self._params.wgt_nnow_vel,
                wgt_nnew_vel=self._params.wgt_nnew_vel,
                nlev=self._grid.num_levels,
                horizontal_start=self._start_cell_nudging,
                horizontal_end=self._end_cell_local,
                vertical_start=0,
                vertical_end=self._grid.num_levels + 1,
                offset_provider={},
            )
        else:
            log.debug(f"corrector start stencil 43 44 45 45b")
            self._stencils_43_44_45_45b(
                z_w_expl=z_fields.z_w_expl,
                w_nnow=prognostic_states.current.w,
                ddt_w_adv_ntl1=diagnostic_state_nh.vertical_wind_advective_tendency.predictor,
                z_th_ddz_exner_c=self.z_th_ddz_exner_c,
                z_contr_w_fl_l=z_fields.z_contr_w_fl_l,
                rho_ic=diagnostic_state_nh.rho_ic,
                w_concorr_c=diagnostic_state_nh.contravariant_correction_at_cells_on_half_levels,
                vwind_expl_wgt=self._metric_state_nonhydro.vwind_expl_wgt,
                z_beta=z_fields.z_beta,
                exner_nnow=prognostic_states.current.exner,
                rho_nnow=prognostic_states.current.rho,
                theta_v_nnow=prognostic_states.current.theta_v,
                inv_ddqz_z_full=self._metric_state_nonhydro.inv_ddqz_z_full,
                z_alpha=z_fields.z_alpha,
                vwind_impl_wgt=self._metric_state_nonhydro.vwind_impl_wgt,
                theta_v_ic=diagnostic_state_nh.theta_v_ic,
                z_q=z_fields.z_q,
                k_field=self.k_field,
                rd=constants.RD,
                cvd=constants.CVD,
                dtime=dtime,
                cpd=constants.CPD,
                nlev=self._grid.num_levels,
                horizontal_start=self._start_cell_nudging,
                horizontal_end=self._end_cell_local,
                vertical_start=0,
                vertical_end=self._grid.num_levels + 1,
                offset_provider={},
            )
        if not self.l_vert_nested:
            self._init_two_cell_kdim_fields_with_zero_wp(
                cell_kdim_field_with_zero_wp_1=prognostic_states.next.w,
                cell_kdim_field_with_zero_wp_2=z_fields.z_contr_w_fl_l,
                horizontal_start=self._start_cell_nudging,
                horizontal_end=self._end_cell_local,
                vertical_start=0,
                vertical_end=0,
                offset_provider={},
            )

        log.debug(f"corrector start stencil 47 48 49")
        self._stencils_47_48_49(
            w_nnew=prognostic_states.next.w,
            z_contr_w_fl_l=z_fields.z_contr_w_fl_l,
            w_concorr_c=diagnostic_state_nh.contravariant_correction_at_cells_on_half_levels,
            z_rho_expl=z_fields.z_rho_expl,
            z_exner_expl=z_fields.z_exner_expl,
            rho_nnow=prognostic_states.current.rho,
            inv_ddqz_z_full=self._metric_state_nonhydro.inv_ddqz_z_full,
            z_flxdiv_mass=self.z_flxdiv_mass,
            exner_pr=diagnostic_state_nh.exner_pr,
            z_beta=z_fields.z_beta,
            z_flxdiv_theta=self.z_flxdiv_theta,
            theta_v_ic=diagnostic_state_nh.theta_v_ic,
            ddt_exner_phy=diagnostic_state_nh.ddt_exner_phy,
            dtime=dtime,
            horizontal_start=self._start_cell_nudging,
            horizontal_end=self._end_cell_local,
            vertical_start=0,
            vertical_end=self._grid.num_levels + 1,
            offset_provider=self._grid.offset_providers,
        )

        # TODO: this is not tested in green line so far
        if self._config.is_iau_active:
            log.debug(f"corrector start stencil 50")
            self._add_analysis_increments_from_data_assimilation(
                z_rho_expl=z_fields.z_rho_expl,
                z_exner_expl=z_fields.z_exner_expl,
                rho_incr=diagnostic_state_nh.rho_incr,
                exner_incr=diagnostic_state_nh.exner_incr,
                iau_wgt_dyn=self._config.iau_wgt_dyn,
                horizontal_start=self._start_cell_nudging,
                horizontal_end=self._end_cell_local,
                vertical_start=0,
                vertical_end=self._grid.num_levels,
                offset_provider={},
            )
        log.debug(f"corrector start stencil 52")
        self._solve_tridiagonal_matrix_for_w_forward_sweep(
            vwind_impl_wgt=self._metric_state_nonhydro.vwind_impl_wgt,
            theta_v_ic=diagnostic_state_nh.theta_v_ic,
            ddqz_z_half=self._metric_state_nonhydro.ddqz_z_half,
            z_alpha=z_fields.z_alpha,
            z_beta=z_fields.z_beta,
            z_w_expl=z_fields.z_w_expl,
            z_exner_expl=z_fields.z_exner_expl,
            z_q=z_fields.z_q,
            w=prognostic_states.next.w,
            dtime=dtime,
            cpd=constants.CPD,
            horizontal_start=self._start_cell_nudging,
            horizontal_end=self._end_cell_local,
            vertical_start=1,
            vertical_end=self._grid.num_levels,
            offset_provider=self._grid.offset_providers,
        )
        log.debug(f"corrector start stencil 53")
        self._solve_tridiagonal_matrix_for_w_back_substitution(
            z_q=z_fields.z_q,
            w=prognostic_states.next.w,
            horizontal_start=self._start_cell_nudging,
            horizontal_end=self._end_cell_local,
            vertical_start=1,
            vertical_end=self._grid.num_levels,
            offset_provider={},
        )

        if self._config.rayleigh_type == constants.RayleighType.KLEMP:
            log.debug(f"corrector start stencil 54")
            self._apply_rayleigh_damping_mechanism(
                z_raylfac=self.z_raylfac,
                w_1=prognostic_states.next.w_1,
                w=prognostic_states.next.w,
                horizontal_start=self._start_cell_nudging,
                horizontal_end=self._end_cell_local,
                vertical_start=1,
                vertical_end=gtx.int32(
                    self._vertical_params.end_index_of_damping_layer + 1
                ),  # +1 since Fortran includes boundaries
                offset_provider={},
            )
        log.debug(f"corrector start stencil 55")
        self._compute_results_for_thermodynamic_variables(
            z_rho_expl=z_fields.z_rho_expl,
            vwind_impl_wgt=self._metric_state_nonhydro.vwind_impl_wgt,
            inv_ddqz_z_full=self._metric_state_nonhydro.inv_ddqz_z_full,
            rho_ic=diagnostic_state_nh.rho_ic,
            w=prognostic_states.next.w,
            z_exner_expl=z_fields.z_exner_expl,
            exner_ref_mc=self._metric_state_nonhydro.exner_ref_mc,
            z_alpha=z_fields.z_alpha,
            z_beta=z_fields.z_beta,
            rho_now=prognostic_states.current.rho,
            theta_v_now=prognostic_states.current.theta_v,
            exner_now=prognostic_states.current.exner,
            rho_new=prognostic_states.next.rho,
            exner_new=prognostic_states.next.exner,
            theta_v_new=prognostic_states.next.theta_v,
            dtime=dtime,
            cvd_o_rd=constants.CVD_O_RD,
            horizontal_start=self._start_cell_nudging,
            horizontal_end=self._end_cell_local,
            vertical_start=gtx.int32(self.jk_start),
            vertical_end=self._grid.num_levels,
            offset_provider=self._grid.offset_providers,
        )

        if lprep_adv:
            if at_first_substep:
                log.debug(f"corrector set prep_adv.mass_flx_ic to zero")
                self._init_two_cell_kdim_fields_with_zero_wp(
                    prep_adv.mass_flx_ic,
                    prep_adv.vol_flx_ic,
                    horizontal_start=self._start_cell_nudging,
                    horizontal_end=self._end_cell_local,
                    vertical_start=0,
                    vertical_end=self._grid.num_levels,
                    offset_provider={},
                )
        log.debug(f"corrector start stencil 58")
        self._update_mass_volume_flux(
            z_contr_w_fl_l=z_fields.z_contr_w_fl_l,
            rho_ic=diagnostic_state_nh.rho_ic,
            vwind_impl_wgt=self._metric_state_nonhydro.vwind_impl_wgt,
            w=prognostic_states.next.w,
            mass_flx_ic=prep_adv.mass_flx_ic,
            vol_flx_ic=prep_adv.vol_flx_ic,
            r_nsubsteps=r_nsubsteps,
            horizontal_start=self._start_cell_nudging,
            horizontal_end=self._end_cell_local,
            vertical_start=1,
            vertical_end=self._grid.num_levels,
            offset_provider={},
        )
        if at_last_substep:
            self._update_dynamical_exner_time_increment(
                exner=prognostic_states.next.exner,
                ddt_exner_phy=diagnostic_state_nh.ddt_exner_phy,
                exner_dyn_incr=diagnostic_state_nh.exner_dyn_incr,
                ndyn_substeps_var=float(self._config.ndyn_substeps_var),
                dtime=dtime,
                horizontal_start=self._start_cell_nudging,
                horizontal_end=self._end_cell_local,
                vertical_start=self._vertical_params.kstart_moist,
                vertical_end=gtx.int32(self._grid.num_levels),
                offset_provider={},
            )

        if lprep_adv:
            if at_first_substep:
                log.debug(f"corrector set prep_adv.mass_flx_ic to zero")
                self._init_cell_kdim_field_with_zero_wp(
                    field_with_zero_wp=prep_adv.mass_flx_ic,
                    horizontal_start=self._start_cell_lateral_boundary,
                    horizontal_end=self._end_cell_lateral_boundary_level_4,
                    vertical_start=0,
                    vertical_end=self._grid.num_levels + 1,
                    offset_provider={},
                )
            log.debug(f" corrector: start stencil 65")
            self._update_mass_flux_weighted(
                rho_ic=diagnostic_state_nh.rho_ic,
                vwind_expl_wgt=self._metric_state_nonhydro.vwind_expl_wgt,
                vwind_impl_wgt=self._metric_state_nonhydro.vwind_impl_wgt,
                w_now=prognostic_states.current.w,
                w_new=prognostic_states.next.w,
                w_concorr_c=diagnostic_state_nh.contravariant_correction_at_cells_on_half_levels,
                mass_flx_ic=prep_adv.mass_flx_ic,
                r_nsubsteps=r_nsubsteps,
                horizontal_start=self._start_cell_lateral_boundary,
                horizontal_end=self._end_cell_lateral_boundary_level_4,
                vertical_start=0,
                vertical_end=self._grid.num_levels,
                offset_provider={},
            )
            log.debug("exchange prognostic fields 'rho' , 'exner', 'w'")
            self._exchange.exchange_and_wait(
                dims.CellDim,
                prognostic_states.next.rho,
                prognostic_states.next.exner,
                prognostic_states.next.w,
            )<|MERGE_RESOLUTION|>--- conflicted
+++ resolved
@@ -949,57 +949,8 @@
             offset_provider={},
         )
 
-<<<<<<< HEAD
-        # initialize nest boundary points of z_rth_pr with zero
-        if self._grid.limited_area:
-            self._init_two_cell_kdim_fields_with_zero_vp(
-                cell_kdim_field_with_zero_vp_1=self.z_rth_pr_1,
-                cell_kdim_field_with_zero_vp_2=self.z_rth_pr_2,
-                horizontal_start=self._start_cell_lateral_boundary,
-                horizontal_end=self._end_cell_end,
-                vertical_start=0,
-                vertical_end=self._grid.num_levels,
-                offset_provider={},
-            )
-
-        self._predictor_stencils_2_3(
-            exner_exfac=self._metric_state_nonhydro.exner_exfac,
-            exner=prognostic_states.current.exner,
-            exner_ref_mc=self._metric_state_nonhydro.exner_ref_mc,
-            exner_pr=diagnostic_state_nh.exner_pr,
-            z_exner_ex_pr=self.z_exner_ex_pr,
-            horizontal_start=self._start_cell_lateral_boundary_level_3,
-            horizontal_end=self._end_cell_halo,
-            vertical_start=0,
-            vertical_end=self._grid.num_levels + 1,
-            offset_provider={},
-        )
-
-        if self._config.igradp_method == HorizontalPressureDiscretizationType.TAYLOR_HYDRO:
-            self._predictor_stencils_4_5_6(
-                wgtfacq_c_dsl=self._metric_state_nonhydro.wgtfacq_c,
-                z_exner_ex_pr=self.z_exner_ex_pr,
-                z_exner_ic=self.z_exner_ic,
-                wgtfac_c=self._metric_state_nonhydro.wgtfac_c,
-                inv_ddqz_z_full=self._metric_state_nonhydro.inv_ddqz_z_full,
-                z_dexner_dz_c_1=self.z_dexner_dz_c_1,
-                horizontal_start=self._start_cell_lateral_boundary_level_3,
-                horizontal_end=self._end_cell_halo,
-                vertical_start=max(1, self._vertical_params.nflatlev),
-                vertical_end=self._grid.num_levels + 1,
-                offset_provider=self._grid.offset_providers,
-            )
-
-            if self._vertical_params.nflatlev == 1:
-                # Perturbation Exner pressure on top half level
-                raise NotImplementedError("nflatlev=1 not implemented")
-
-        self._compute_pressure_gradient_and_perturbed_rho_and_potential_temperatures(
-            rho=prognostic_states.current.rho,
-=======
         self._fused_mo_solve_nonhydro_stencils_1_to_13_predictor(
             rho_nnow=prognostic_states.current.rho,
->>>>>>> 204d6e0c
             rho_ref_mc=self._metric_state_nonhydro.rho_ref_mc,
             theta_v_nnow=prognostic_states.current.theta_v,
             theta_ref_mc=self._metric_state_nonhydro.theta_ref_mc,
@@ -1047,7 +998,6 @@
             offset_provider=self._grid.offset_providers,
         )
 
-<<<<<<< HEAD
         if self._config.igradp_method == HorizontalPressureDiscretizationType.TAYLOR_HYDRO:
             self._compute_approx_of_2nd_vertical_derivative_of_exner(
                 z_theta_v_pr_ic=self.z_theta_v_pr_ic,
@@ -1062,25 +1012,6 @@
                 offset_provider=self._grid.offset_providers,
             )
 
-        # Add computation of z_grad_rth (perturbation density and virtual potential temperature at main levels)
-        # at outer halo points: needed for correct calculation of the upwind gradients for Miura scheme
-
-        self._compute_perturbation_of_rho_and_theta(
-            rho=prognostic_states.current.rho,
-            rho_ref_mc=self._metric_state_nonhydro.rho_ref_mc,
-            theta_v=prognostic_states.current.theta_v,
-            theta_ref_mc=self._metric_state_nonhydro.theta_ref_mc,
-            z_rth_pr_1=self.z_rth_pr_1,
-            z_rth_pr_2=self.z_rth_pr_2,
-            horizontal_start=self._start_cell_halo_level_2,
-            horizontal_end=self._end_cell_halo_level_2,
-            vertical_start=0,
-            vertical_end=self._grid.num_levels,
-            offset_provider={},
-        )
-
-=======
->>>>>>> 204d6e0c
         # Compute rho and theta at edges for horizontal flux divergence term
         if self._config.iadv_rhotheta == RhoThetaAdvectionType.SIMPLE:
             self._mo_icon_interpolation_scalar_cells2verts_scalar_ri_dsl(
