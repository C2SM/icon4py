# ICON4Py - ICON inspired code in Python and GT4Py
#
# Copyright (c) 2022-2024, ETH Zurich and MeteoSwiss
# All rights reserved.
#
# Please, refer to the LICENSE file in the root directory.
# SPDX-License-Identifier: BSD-3-Clause
# ruff: noqa: ERA001, B008

import dataclasses
import logging
from typing import Final

import gt4py.next as gtx
import gt4py.next.typing as gtx_typing
from gt4py.next import allocators as gtx_allocators

import icon4py.model.atmosphere.dycore.solve_nonhydro_stencils as nhsolve_stencils
import icon4py.model.common.grid.states as grid_states
import icon4py.model.common.utils as common_utils
from icon4py.model.atmosphere.dycore import dycore_states, dycore_utils, ibm
from icon4py.model.atmosphere.dycore.stencils import (
    compute_cell_diagnostics_for_dycore,
    compute_edge_diagnostics_for_dycore_and_update_vn,
    vertically_implicit_dycore_solver,
)
from icon4py.model.atmosphere.dycore.stencils.compute_dwdz_for_divergence_damping import (
    compute_dwdz_for_divergence_damping,
)
from icon4py.model.atmosphere.dycore.stencils.compute_exner_from_rhotheta import (
    compute_exner_from_rhotheta,
)
from icon4py.model.atmosphere.dycore.stencils.compute_horizontal_velocity_quantities import (
    compute_averaged_vn_and_fluxes_and_prepare_tracer_advection,
    compute_horizontal_velocity_quantities_and_fluxes,
)
from icon4py.model.atmosphere.dycore.stencils.compute_hydrostatic_correction_term import (
    compute_hydrostatic_correction_term,
)
from icon4py.model.atmosphere.dycore.stencils.compute_theta_and_exner import compute_theta_and_exner
from icon4py.model.atmosphere.dycore.stencils.init_cell_kdim_field_with_zero_wp import (
    init_cell_kdim_field_with_zero_wp,
)
from icon4py.model.atmosphere.dycore.stencils.update_mass_flux_weighted import (
    update_mass_flux_weighted,
)
from icon4py.model.atmosphere.dycore.stencils.update_theta_v import update_theta_v
from icon4py.model.atmosphere.dycore.velocity_advection import VelocityAdvection
from icon4py.model.common import (
    constants,
    dimension as dims,
    field_type_aliases as fa,
    model_backends,
    type_alias as ta,
)
from icon4py.model.common.decomposition import definitions as decomposition
from icon4py.model.common.grid import (
    base as grid_def,
    horizontal as h_grid,
    icon as icon_grid,
    vertical as v_grid,
)
from icon4py.model.common.io import plots
from icon4py.model.common.math import smagorinsky
from icon4py.model.common.model_options import setup_program
from icon4py.model.common.states import prognostic_state as prognostics
from icon4py.model.common.utils import data_allocation as data_alloc


log = logging.getLogger(__name__)


@dataclasses.dataclass
class IntermediateFields:
    """
    Encapsulate internal fields of SolveNonHydro that contain shared state over predictor and corrector step.

    Encapsulates internal fields used in SolveNonHydro. Fields (and the class!)
    follow the naming convention of ICON to prepend local fields of a module with z_. Contrary to
    other such z_ fields inside SolveNonHydro the fields in this dataclass
    contain state that is built up over the predictor and corrector part in a timestep.
    """

    horizontal_pressure_gradient: fa.EdgeKField[ta.vpfloat]
    """
    Declared as z_gradh_exner in ICON.
    """
    rho_at_edges_on_model_levels: fa.EdgeKField[ta.wpfloat]
    """
    Declared as z_rho_e in ICON.
    """
    theta_v_at_edges_on_model_levels: fa.EdgeKField[ta.wpfloat]
    """
    Declared as z_theta_v_e in ICON.
    """
    horizontal_kinetic_energy_at_edges_on_model_levels: fa.EdgeKField[ta.vpfloat]
    """
    Declared as z_kin_hor_e in ICON.
    """
    tangential_wind_on_half_levels: fa.EdgeKField[ta.vpfloat]
    """
    Declared as z_vt_ie in ICON. Tangential wind at edge on k-half levels. NOTE THAT IT ONLY HAS nlev LEVELS because it is only used for computing horizontal advection of w and thus level nlevp1 is not needed because w[nlevp1-1] is diagnostic.
    """
    horizontal_gradient_of_normal_wind_divergence: fa.EdgeKField[ta.vpfloat]
    """
    Declared as z_graddiv_vn in ICON.
    """
    dwdz_at_cells_on_model_levels: fa.CellKField[ta.vpfloat]
    """
    Declared as z_dwdz_dd in ICON.
    """

    @classmethod
    def allocate(
        cls,
        grid: grid_def.Grid,
        allocator: gtx_allocators.FieldBufferAllocationUtil | None,
    ):
        return IntermediateFields(
            horizontal_pressure_gradient=data_alloc.zero_field(
                grid, dims.EdgeDim, dims.KDim, allocator=allocator
            ),
            rho_at_edges_on_model_levels=data_alloc.zero_field(
                grid, dims.EdgeDim, dims.KDim, allocator=allocator
            ),
            theta_v_at_edges_on_model_levels=data_alloc.zero_field(
                grid, dims.EdgeDim, dims.KDim, allocator=allocator
            ),
            horizontal_gradient_of_normal_wind_divergence=data_alloc.zero_field(
                grid, dims.EdgeDim, dims.KDim, allocator=allocator
            ),
            dwdz_at_cells_on_model_levels=data_alloc.zero_field(
                grid, dims.CellDim, dims.KDim, allocator=allocator
            ),
            horizontal_kinetic_energy_at_edges_on_model_levels=data_alloc.zero_field(
                grid, dims.EdgeDim, dims.KDim, allocator=allocator
            ),
            tangential_wind_on_half_levels=data_alloc.zero_field(
                grid, dims.EdgeDim, dims.KDim, allocator=allocator
            ),
        )


class NonHydrostaticConfig:
    """
    Contains necessary parameter to configure a nonhydro run.

    Encapsulates namelist parameters and derived parameters.
    TODO: (magdalena) values should be read from a configuration file.
    Default values are taken from the defaults in the corresponding ICON Fortran namelist files.
    """

    def __init__(
        self,
        itime_scheme: dycore_states.TimeSteppingScheme = dycore_states.TimeSteppingScheme.MOST_EFFICIENT,
        iadv_rhotheta: dycore_states.RhoThetaAdvectionType = dycore_states.RhoThetaAdvectionType.MIURA,
        igradp_method: dycore_states.HorizontalPressureDiscretizationType = dycore_states.HorizontalPressureDiscretizationType.TAYLOR_HYDRO,
        rayleigh_type: constants.RayleighType = constants.RayleighType.KLEMP,
        rayleigh_coeff: float = 0.05,
        divdamp_order: dycore_states.DivergenceDampingOrder = dycore_states.DivergenceDampingOrder.COMBINED,  # the ICON default is 4,
        is_iau_active: bool = False,
        iau_wgt_dyn: float = 0.0,
        divdamp_type: dycore_states.DivergenceDampingType = dycore_states.DivergenceDampingType.THREE_DIMENSIONAL,
        divdamp_trans_start: float = 12500.0,
        divdamp_trans_end: float = 17500.0,
        l_vert_nested: bool = False,
        rhotheta_offctr: float = -0.1,
        veladv_offctr: float = 0.25,
        _nudge_max_coeff: float | None = None,  # default is set in __init__
        max_nudging_coefficient: float | None = None,  # default is set in __init__
        fourth_order_divdamp_factor: float = 0.0025,
        fourth_order_divdamp_factor2: float = 0.004,
        fourth_order_divdamp_factor3: float = 0.004,
        fourth_order_divdamp_factor4: float = 0.004,
        fourth_order_divdamp_z: float = 32500.0,
        fourth_order_divdamp_z2: float = 40000.0,
        fourth_order_divdamp_z3: float = 60000.0,
        fourth_order_divdamp_z4: float = 80000.0,
    ):
        # parameters from namelist diffusion_nml
        self.itime_scheme: int = itime_scheme

        #: Miura scheme for advection of rho and theta
        self.iadv_rhotheta: dycore_states.RhoThetaAdvectionType = iadv_rhotheta
        #: Use truly horizontal pressure-gradient computation to ensure numerical
        #: stability without heavy orography smoothing
        self.igradp_method: dycore_states.HorizontalPressureDiscretizationType = igradp_method

        #: type of Rayleigh damping
        self.rayleigh_type: constants.RayleighType = rayleigh_type
        # used for calculation of rayleigh_w, rayleigh_vn in mo_vertical_grid.f90
        self.rayleigh_coeff: float = rayleigh_coeff

        #: order of divergence damping
        self.divdamp_order: dycore_states.DivergenceDampingOrder = divdamp_order

        #: type of divergence damping
        self.divdamp_type: dycore_states.DivergenceDampingType = divdamp_type
        #: Lower and upper bound of transition zone between 2D and 3D divergence damping in case of divdamp_type = 32 [m]
        self.divdamp_trans_start: float = divdamp_trans_start
        self.divdamp_trans_end: float = divdamp_trans_end

        #: off-centering for density and potential temperature at interface levels.
        #: Specifying a negative value here reduces the amount of vertical
        #: wind off-centering needed for stability of sound waves.
        self.rhotheta_offctr: float = rhotheta_offctr

        #: off-centering of velocity advection in corrector step
        self.veladv_offctr: float = veladv_offctr

        #: scaling factor for divergence damping
        self.fourth_order_divdamp_factor: float = fourth_order_divdamp_factor
        """
        Declared as divdamp_fac in ICON. It is a scaling factor for fourth order divergence damping between
        heights of fourth_order_divdamp_z and fourth_order_divdamp_z2.
        """
        self.fourth_order_divdamp_factor2: float = fourth_order_divdamp_factor2
        """
        Declared as divdamp_fac2 in ICON. It is a scaling factor for fourth order divergence damping between
        heights of fourth_order_divdamp_z and fourth_order_divdamp_z2. Divergence damping factor reaches
        fourth_order_divdamp_factor2 at fourth_order_divdamp_z2.
        """
        self.fourth_order_divdamp_factor3: float = fourth_order_divdamp_factor3
        """
        Declared as divdamp_fac3 in ICON. It is a scaling factor to determine the quadratic vertical
        profile of fourth order divergence damping factor between heights of fourth_order_divdamp_z2
        and fourth_order_divdamp_z4.
        """
        self.fourth_order_divdamp_factor4: float = fourth_order_divdamp_factor4
        """
        Declared as divdamp_fac4 in ICON. It is a scaling factor to determine the quadratic vertical
        profile of fourth order divergence damping factor between heights of fourth_order_divdamp_z2
        and fourth_order_divdamp_z4. Divergence damping factor reaches fourth_order_divdamp_factor4
        at fourth_order_divdamp_z4.
        """
        self.fourth_order_divdamp_z: float = fourth_order_divdamp_z
        """
        Declared as divdamp_z in ICON. The upper limit in height where divergence damping factor is a constant.
        """
        self.fourth_order_divdamp_z2: float = fourth_order_divdamp_z2
        """
        Declared as divdamp_z2 in ICON. The upper limit in height above fourth_order_divdamp_z where divergence
        damping factor decreases as a linear function of height.
        """
        self.fourth_order_divdamp_z3: float = fourth_order_divdamp_z3
        """
        Declared as divdamp_z3 in ICON. Am intermediate height between fourth_order_divdamp_z2 and
        fourth_order_divdamp_z4 where divergence damping factor decreases quadratically with height.
        """
        self.fourth_order_divdamp_z4: float = fourth_order_divdamp_z4
        """
        Declared as divdamp_z4 in ICON. The upper limit in height where divergence damping factor decreases
        quadratically with height.
        """

        #: parameters from other namelists:

        #: from mo_interpol_nml.f90

        #: Parameter describing the lateral boundary nudging in limited area mode.
        #:
        #: Maximal value of the nudging coefficients used cell row bordering the boundary interpolation zone,
        #: from there nudging coefficients decay exponentially with `nudge_efold_width` in units of cell rows.
        #: Called 'nudge_max_coeff' in mo_interpol_nml.f90.
        #: Note: The user can pass the ICON namelist paramter `nudge_max_coeff` as `_nudge_max_coeff` or
        #: the properly scaled one as `max_nudging_coefficient`,
        #: see the comment in mo_interpol_nml.f90
        #: TODO: This code is duplicated in `diffusion.py`, clean this up when implementing proper configuration handling.
        if _nudge_max_coeff is not None and max_nudging_coefficient is not None:
            raise ValueError(
                "Cannot set both '_max_nudging_coefficient' and 'scaled_max_nudging_coefficient'."
            )
        elif max_nudging_coefficient is not None:
            self.max_nudging_coefficient: float = max_nudging_coefficient
        elif _nudge_max_coeff is not None:
            self.max_nudging_coefficient: float = (
                constants.DEFAULT_DYNAMICS_TO_PHYSICS_TIMESTEP_RATIO * _nudge_max_coeff
            )
        else:  # default value in ICON
            self.max_nudging_coefficient: float = (
                constants.DEFAULT_DYNAMICS_TO_PHYSICS_TIMESTEP_RATIO * 0.02
            )

        #: from mo_run_nml.f90
        #: use vertical nesting
        self.l_vert_nested: bool = l_vert_nested

        #: from mo_initicon_nml.f90/ mo_initicon_config.f90
        #: whether IAU is active at current time
        self.is_iau_active: bool = is_iau_active
        #: IAU weight for dynamics fields
        self.iau_wgt_dyn: float = iau_wgt_dyn

        self._validate()

    def _validate(self):
        """Apply consistency checks and validation on configuration parameters."""

        if self.l_vert_nested:
            raise NotImplementedError("Vertical nesting support not implemented")

        if self.igradp_method != dycore_states.HorizontalPressureDiscretizationType.TAYLOR_HYDRO:
            raise NotImplementedError("igradp_method can only be 3")

        if self.itime_scheme != dycore_states.TimeSteppingScheme.MOST_EFFICIENT:
            raise NotImplementedError("itime_scheme can only be 4")

        if self.iadv_rhotheta != dycore_states.RhoThetaAdvectionType.MIURA:
            raise NotImplementedError("iadv_rhotheta can only be 2 (Miura scheme)")

        if self.divdamp_order != dycore_states.DivergenceDampingOrder.COMBINED:
            raise NotImplementedError("divdamp_order can only be 24")

        if self.divdamp_type == dycore_states.DivergenceDampingType.TWO_DIMENSIONAL:
            raise NotImplementedError(
                "`DivergenceDampingType.TWO_DIMENSIONAL` (2) is not yet implemented"
            )


class NonHydrostaticParams:
    """Calculates derived quantities depending on the NonHydrostaticConfig."""

    def __init__(self, config: NonHydrostaticConfig):
        #: Weighting coefficients for velocity advection if tendency averaging is used
        #: The off-centering specified here turned out to be beneficial to numerical
        #: stability in extreme situations
        self.advection_explicit_weight_parameter: Final[float] = 0.5 - config.veladv_offctr
        """
        Declared as wgt_nnow_vel in ICON.
        """
        self.advection_implicit_weight_parameter: Final[float] = 0.5 + config.veladv_offctr
        """
        Declared as wgt_nnew_vel in ICON.
        """

        #: Weighting coefficients for rho and theta at interface levels in the corrector step
        #: This empirically determined weighting minimizes the vertical wind off-centering
        #: needed for numerical stability of vertical sound wave propagation
        self.rhotheta_implicit_weight_parameter: Final[float] = 0.5 + config.rhotheta_offctr
        """
        Declared as wgt_nnew_rth in ICON.
        """
        self.rhotheta_explicit_weight_parameter: Final[float] = (
            1.0 - self.rhotheta_implicit_weight_parameter
        )
        """
        Declared as wgt_nnow_rth in ICON.
        """


class SolveNonhydro:
    def __init__(
        self,
        grid: icon_grid.IconGrid,
        config: NonHydrostaticConfig,
        params: NonHydrostaticParams,
        metric_state_nonhydro: dycore_states.MetricStateNonHydro,
        interpolation_state: dycore_states.InterpolationState,
        vertical_params: v_grid.VerticalGrid,
        edge_geometry: grid_states.EdgeParams,
        cell_geometry: grid_states.CellParams,
        owner_mask: fa.CellField[bool],
        ibm_masks,
        channel,
        backend: gtx_typing.Backend
        | model_backends.DeviceType
        | model_backends.BackendDescriptor
        | None,
        exchange: decomposition.ExchangeRuntime = decomposition.SingleNodeExchange(),
    ):
        self._exchange = exchange

        self._grid = grid
        self._config = config
        self._params = params
        self._metric_state_nonhydro = metric_state_nonhydro
        self._interpolation_state = interpolation_state
        self._vertical_params = vertical_params
        self._edge_geometry = edge_geometry
        self._cell_params = cell_geometry
        self._determine_local_domains()

        self._ibm_masks = ibm_masks
        self._channel = channel

        self._compute_theta_and_exner = setup_program(
            backend=backend,
            program=compute_theta_and_exner,
            constant_args={
                "bdy_halo_c": self._metric_state_nonhydro.bdy_halo_c,
                "rd_o_cvd": constants.RD_O_CVD,
                "rd_o_p0ref": constants.RD_O_P0REF,
            },
            horizontal_sizes={
                "horizontal_start": self._start_cell_local,
                "horizontal_end": self._end_cell_end,
            },
            vertical_sizes={
                "vertical_start": gtx.int32(0),
                "vertical_end": gtx.int32(self._grid.num_levels),
            },
        )

        self._compute_exner_from_rhotheta = setup_program(
            backend=backend,
            program=compute_exner_from_rhotheta,
            constant_args={
                "rd_o_cvd": constants.RD_O_CVD,
                "rd_o_p0ref": constants.RD_O_P0REF,
            },
            horizontal_sizes={
                "horizontal_start": self._start_cell_lateral_boundary,
                "horizontal_end": self._end_cell_lateral_boundary_level_4,
            },
            vertical_sizes={
                "vertical_start": gtx.int32(0),
                "vertical_end": gtx.int32(self._grid.num_levels),
            },
        )

        self._update_theta_v = setup_program(
            backend=backend,
            program=update_theta_v,
            constant_args={
                "mask_prog_halo_c": self._metric_state_nonhydro.mask_prog_halo_c,
            },
            horizontal_sizes={
                "horizontal_start": self._start_cell_halo,
                "horizontal_end": self._end_cell_end,
            },
            vertical_sizes={
                "vertical_start": gtx.int32(0),
                "vertical_end": gtx.int32(self._grid.num_levels),
            },
        )

        self._compute_hydrostatic_correction_term = setup_program(
            backend=backend,
            program=compute_hydrostatic_correction_term,
            constant_args={
                "ikoffset": self._metric_state_nonhydro.vertoffset_gradp,
                "zdiff_gradp": self._metric_state_nonhydro.zdiff_gradp,
                "inv_ddqz_z_full": self._metric_state_nonhydro.inv_ddqz_z_full,
                "inv_dual_edge_length": self._edge_geometry.inverse_dual_edge_lengths,
                "grav_o_cpd": constants.GRAV_O_CPD,
            },
            horizontal_sizes={
                "horizontal_start": self._start_edge_nudging_level_2,
                "horizontal_end": self._end_edge_local,
            },
            vertical_sizes={
                "vertical_start": gtx.int32(self._grid.num_levels - 1),
                "vertical_end": gtx.int32(self._grid.num_levels),
            },
            offset_provider=self._grid.connectivities,
        )

        self._compute_theta_rho_face_values_and_pressure_gradient_and_update_vn = setup_program(
            backend=backend,
            program=compute_edge_diagnostics_for_dycore_and_update_vn.compute_theta_rho_face_values_and_pressure_gradient_and_update_vn,
            constant_args={
                "reference_rho_at_edges_on_model_levels": self._metric_state_nonhydro.reference_rho_at_edges_on_model_levels,
                "reference_theta_at_edges_on_model_levels": self._metric_state_nonhydro.reference_theta_at_edges_on_model_levels,
                "geofac_grg_x": self._interpolation_state.geofac_grg_x,
                "geofac_grg_y": self._interpolation_state.geofac_grg_y,
                "pos_on_tplane_e_x": self._interpolation_state.pos_on_tplane_e_1,
                "pos_on_tplane_e_y": self._interpolation_state.pos_on_tplane_e_2,
                "primal_normal_cell_x": self._edge_geometry.primal_normal_cell[0],
                "dual_normal_cell_x": self._edge_geometry.dual_normal_cell[0],
                "primal_normal_cell_y": self._edge_geometry.primal_normal_cell[1],
                "dual_normal_cell_y": self._edge_geometry.dual_normal_cell[1],
                "ddxn_z_full": self._metric_state_nonhydro.ddxn_z_full,
                "c_lin_e": self._interpolation_state.c_lin_e,
                "ikoffset": self._metric_state_nonhydro.vertoffset_gradp,
                "zdiff_gradp": self._metric_state_nonhydro.zdiff_gradp,
                "ipeidx_dsl": self._metric_state_nonhydro.pg_edgeidx_dsl,
                "pg_exdist": self._metric_state_nonhydro.pg_exdist,
                "inv_dual_edge_length": self._edge_geometry.inverse_dual_edge_lengths,
                "ibm_green_gauss_gradient_mask": self._ibm_masks.neigh_full_cell_mask,
                "iau_wgt_dyn": self._config.iau_wgt_dyn,
                "is_iau_active": self._config.is_iau_active,
                "limited_area": self._grid.limited_area,
            },
            horizontal_sizes={
                "start_edge_lateral_boundary": self._start_edge_lateral_boundary,
                "start_edge_lateral_boundary_level_7": self._start_edge_lateral_boundary_level_7,
                "start_edge_nudging_level_2": self._start_edge_nudging_level_2,
                "end_edge_nudging": self._end_edge_nudging,
                "end_edge_halo": self._end_edge_halo,
                "horizontal_start": gtx.int32(0),
                "horizontal_end": self._end_edge_halo_level_2,
            },
            vertical_sizes={
                "nflatlev": self._vertical_params.nflatlev,
                "nflat_gradp": self._metric_state_nonhydro.nflat_gradp,
                "vertical_start": gtx.int32(0),
                "vertical_end": gtx.int32(self._grid.num_levels),
            },
            offset_provider=self._grid.connectivities,
        )

        self._apply_divergence_damping_and_update_vn = setup_program(
            backend=backend,
            program=compute_edge_diagnostics_for_dycore_and_update_vn.apply_divergence_damping_and_update_vn,
            constant_args={
                "horizontal_mask_for_3d_divdamp": self._metric_state_nonhydro.horizontal_mask_for_3d_divdamp,
                "scaling_factor_for_3d_divdamp": self._metric_state_nonhydro.scaling_factor_for_3d_divdamp,
                "inv_dual_edge_length": self._edge_geometry.inverse_dual_edge_lengths,
                "nudgecoeff_e": self._interpolation_state.nudgecoeff_e,
                "geofac_grdiv": self._interpolation_state.geofac_grdiv,
                "advection_explicit_weight_parameter": self._params.advection_explicit_weight_parameter,
                "advection_implicit_weight_parameter": self._params.advection_implicit_weight_parameter,
                "iau_wgt_dyn": self._config.iau_wgt_dyn,
                "is_iau_active": self._config.is_iau_active,
                "limited_area": self._grid.limited_area,
            },
            variants={
                "apply_2nd_order_divergence_damping": [False, True],
                "apply_4th_order_divergence_damping": [False, True],
            },
            horizontal_sizes={
                "horizontal_start": gtx.int32(self._start_edge_nudging_level_2),
                "horizontal_end": self._end_edge_local,
            },
            vertical_sizes={
                "vertical_start": gtx.int32(0),
                "vertical_end": gtx.int32(self._grid.num_levels),
            },
            offset_provider=self._grid.connectivities,
        )

        self._compute_horizontal_velocity_quantities_and_fluxes = setup_program(
            backend=backend,
            program=compute_horizontal_velocity_quantities_and_fluxes,
            constant_args={
                "ddqz_z_full_e": self._metric_state_nonhydro.ddqz_z_full_e,
                "ddxn_z_full": self._metric_state_nonhydro.ddxn_z_full,
                "ddxt_z_full": self._metric_state_nonhydro.ddxt_z_full,
                "wgtfac_e": self._metric_state_nonhydro.wgtfac_e,
                "wgtfacq_e": self._metric_state_nonhydro.wgtfacq_e,
                "e_flx_avg": self._interpolation_state.e_flx_avg,
                "geofac_grdiv": self._interpolation_state.geofac_grdiv,
                "rbf_vec_coeff_e": self._interpolation_state.rbf_vec_coeff_e,
            },
            horizontal_sizes={
                "horizontal_start": gtx.int32(self._start_edge_lateral_boundary_level_5),
                "horizontal_end": self._end_edge_halo_level_2,
            },
            vertical_sizes={
                "nflatlev": self._vertical_params.nflatlev,
                "vertical_start": gtx.int32(0),
                "vertical_end": gtx.int32(self._grid.num_levels + 1),
            },
            offset_provider=self._grid.connectivities,
        )

        self._compute_averaged_vn_and_fluxes_and_prepare_tracer_advection = setup_program(
            backend=backend,
            program=compute_averaged_vn_and_fluxes_and_prepare_tracer_advection,
            constant_args={
                "e_flx_avg": self._interpolation_state.e_flx_avg,
                "ddqz_z_full_e": self._metric_state_nonhydro.ddqz_z_full_e,
            },
            variants={
                "at_first_substep": [False, True],
                "prepare_advection": [False, True],
            },
            horizontal_sizes={
                "horizontal_start": gtx.int32(self._start_edge_lateral_boundary_level_5),
                "horizontal_end": self._end_edge_halo_level_2,
            },
            vertical_sizes={
                "vertical_start": gtx.int32(0),
                "vertical_end": gtx.int32(self._grid.num_levels),
            },
            offset_provider=self._grid.connectivities,
        )

        self._vertically_implicit_solver_at_predictor_step = setup_program(
            backend=backend,
            program=vertically_implicit_dycore_solver.vertically_implicit_solver_at_predictor_step,
            constant_args={
                "geofac_div": self._interpolation_state.geofac_div,
                "exner_w_explicit_weight_parameter": self._metric_state_nonhydro.exner_w_explicit_weight_parameter,
                "inv_ddqz_z_full": self._metric_state_nonhydro.inv_ddqz_z_full,
                "exner_w_implicit_weight_parameter": self._metric_state_nonhydro.exner_w_implicit_weight_parameter,
                "ddqz_z_half": self._metric_state_nonhydro.ddqz_z_half,
                "reference_exner_at_cells_on_model_levels": self._metric_state_nonhydro.reference_exner_at_cells_on_model_levels,
                "e_bln_c_s": self._interpolation_state.e_bln_c_s,
                "wgtfac_c": self._metric_state_nonhydro.wgtfac_c,
                "wgtfacq_c": self._metric_state_nonhydro.wgtfacq_c,
                "iau_wgt_dyn": self._config.iau_wgt_dyn,
                "is_iau_active": self._config.is_iau_active,
                "rayleigh_type": self._config.rayleigh_type,
                "divdamp_type": self._config.divdamp_type,
                "ibm_w_matrix_mask": self._ibm_masks.half_cell_mask,
            },
            variants={
                "at_first_substep": [False, True],
            },
            horizontal_sizes={
                "start_cell_index_nudging": self._start_cell_nudging,
                "end_cell_index_local": self._end_cell_local,
                "start_cell_index_lateral_lvl3": self._start_cell_lateral_boundary_level_3,
                "end_cell_index_halo_lvl1": self._end_cell_halo,
            },
            vertical_sizes={
                "end_index_of_damping_layer": self._vertical_params.end_index_of_damping_layer,
                "kstart_moist": self._vertical_params.kstart_moist,
                "flat_level_index_plus1": gtx.int32(self._vertical_params.nflatlev + 1),
                "vertical_start_index_model_top": gtx.int32(0),
                "vertical_end_index_model_surface": gtx.int32(self._grid.num_levels + 1),
            },
            offset_provider=self._grid.connectivities,
        )

        self._vertically_implicit_solver_at_corrector_step = setup_program(
            backend=backend,
            program=vertically_implicit_dycore_solver.vertically_implicit_solver_at_corrector_step,
            constant_args={
                "exner_w_explicit_weight_parameter": self._metric_state_nonhydro.exner_w_explicit_weight_parameter,
                "inv_ddqz_z_full": self._metric_state_nonhydro.inv_ddqz_z_full,
                "exner_w_implicit_weight_parameter": self._metric_state_nonhydro.exner_w_implicit_weight_parameter,
                "ddqz_z_half": self._metric_state_nonhydro.ddqz_z_half,
                "reference_exner_at_cells_on_model_levels": self._metric_state_nonhydro.reference_exner_at_cells_on_model_levels,
                "advection_explicit_weight_parameter": self._params.advection_explicit_weight_parameter,
                "advection_implicit_weight_parameter": self._params.advection_implicit_weight_parameter,
                "iau_wgt_dyn": self._config.iau_wgt_dyn,
                "is_iau_active": self._config.is_iau_active,
                "rayleigh_type": self._config.rayleigh_type,
                "ibm_w_matrix_mask": self._ibm_masks.half_cell_mask,
            },
            variants={
                "at_first_substep": [False, True],
                "at_last_substep": [False, True],
                "lprep_adv": [False, True],
            },
            horizontal_sizes={
                "start_cell_index_nudging": self._start_cell_nudging,
                "end_cell_index_local": self._end_cell_local,
            },
            vertical_sizes={
                "end_index_of_damping_layer": self._vertical_params.end_index_of_damping_layer,
                "kstart_moist": self._vertical_params.kstart_moist,
                "vertical_start_index_model_top": gtx.int32(0),
                "vertical_end_index_model_surface": gtx.int32(self._grid.num_levels + 1),
            },
            offset_provider=self._grid.connectivities,
        )

        self._compute_dwdz_for_divergence_damping = setup_program(
            backend=backend,
            program=compute_dwdz_for_divergence_damping,
            constant_args={
                "inv_ddqz_z_full": self._metric_state_nonhydro.inv_ddqz_z_full,
            },
            horizontal_sizes={
                "horizontal_start": self._start_cell_lateral_boundary,
                "horizontal_end": self._end_cell_lateral_boundary_level_4,
            },
            vertical_sizes={
                "vertical_start": gtx.int32(0),
                "vertical_end": gtx.int32(self._grid.num_levels),
            },
            offset_provider=self._grid.connectivities,
        )

        self._init_cell_kdim_field_with_zero_wp = setup_program(
            backend=backend,
            program=init_cell_kdim_field_with_zero_wp,
            horizontal_sizes={
                "horizontal_start": self._start_cell_lateral_boundary,
                "horizontal_end": self._end_cell_lateral_boundary_level_4,
            },
            vertical_sizes={
                "vertical_start": gtx.int32(0),
                "vertical_end": gtx.int32(self._grid.num_levels + 1),
            },
        )
        self._update_mass_flux_weighted = setup_program(
            backend=backend,
            program=update_mass_flux_weighted,
            constant_args={
                "vwind_expl_wgt": self._metric_state_nonhydro.exner_w_explicit_weight_parameter,
                "vwind_impl_wgt": self._metric_state_nonhydro.exner_w_implicit_weight_parameter,
            },
            horizontal_sizes={
                "horizontal_start": self._start_cell_lateral_boundary,
                "horizontal_end": self._end_cell_lateral_boundary_level_4,
            },
            vertical_sizes={
                "vertical_start": gtx.int32(0),
                "vertical_end": gtx.int32(self._grid.num_levels),
            },
        )
        self._calculate_divdamp_fields = setup_program(
            backend=backend,
            program=dycore_utils.calculate_divdamp_fields,
            constant_args={
                "divdamp_order": gtx.int32(self._config.divdamp_order),
                "mean_cell_area": self._grid.global_properties.mean_cell_area,
                "max_nudging_coefficient": self._config.max_nudging_coefficient,
                "dbl_eps": constants.DBL_EPS,
            },
        )
        self._compute_rayleigh_damping_factor = setup_program(
            backend=backend,
            program=dycore_utils.compute_rayleigh_damping_factor,
            constant_args={
                "rayleigh_w": self._metric_state_nonhydro.rayleigh_w,
            },
        )

        self._compute_perturbed_quantities_and_interpolation = setup_program(
            backend=backend,
            program=compute_cell_diagnostics_for_dycore.compute_perturbed_quantities_and_interpolation,
            constant_args={
                "reference_rho_at_cells_on_model_levels": self._metric_state_nonhydro.reference_rho_at_cells_on_model_levels,
                "reference_theta_at_cells_on_model_levels": self._metric_state_nonhydro.reference_theta_at_cells_on_model_levels,
                "reference_theta_at_cells_on_half_levels": self._metric_state_nonhydro.reference_theta_at_cells_on_half_levels,
                "wgtfacq_c": self._metric_state_nonhydro.wgtfacq_c,
                "wgtfac_c": self._metric_state_nonhydro.wgtfac_c,
                "exner_w_explicit_weight_parameter": self._metric_state_nonhydro.exner_w_explicit_weight_parameter,
                "ddz_of_reference_exner_at_cells_on_half_levels": self._metric_state_nonhydro.ddz_of_reference_exner_at_cells_on_half_levels,
                "ddqz_z_half": self._metric_state_nonhydro.ddqz_z_half,
                "time_extrapolation_parameter_for_exner": self._metric_state_nonhydro.time_extrapolation_parameter_for_exner,
                "reference_exner_at_cells_on_model_levels": self._metric_state_nonhydro.reference_exner_at_cells_on_model_levels,
                "inv_ddqz_z_full": self._metric_state_nonhydro.inv_ddqz_z_full,
                "d2dexdz2_fac1_mc": self._metric_state_nonhydro.d2dexdz2_fac1_mc,
                "d2dexdz2_fac2_mc": self._metric_state_nonhydro.d2dexdz2_fac2_mc,
                "igradp_method": self._config.igradp_method,
            },
            horizontal_sizes={
                "start_cell_lateral_boundary_level_3": self._start_cell_lateral_boundary_level_3,
                "start_cell_halo_level_2": self._start_cell_halo_level_2,
                "end_cell_halo": self._end_cell_halo,
                "end_cell_halo_level_2": self._end_cell_halo_level_2,
                "start_cell_lateral_boundary": self._start_cell_lateral_boundary,
            },
            vertical_sizes={
                "nflatlev": self._vertical_params.nflatlev,
                "nflat_gradp": self._metric_state_nonhydro.nflat_gradp,
                "model_top": gtx.int32(0),
                "surface_level": gtx.int32(self._grid.num_levels + 1),
            },
            offset_provider=self._grid.connectivities,
        )

        self._interpolate_rho_theta_v_to_half_levels_and_compute_pressure_buoyancy_acceleration = setup_program(
            backend=backend,
            program=compute_cell_diagnostics_for_dycore.interpolate_rho_theta_v_to_half_levels_and_compute_pressure_buoyancy_acceleration,
            constant_args={
                "reference_theta_at_cells_on_model_levels": self._metric_state_nonhydro.reference_theta_at_cells_on_model_levels,
                "ddz_of_reference_exner_at_cells_on_half_levels": self._metric_state_nonhydro.ddz_of_reference_exner_at_cells_on_half_levels,
                "ddqz_z_half": self._metric_state_nonhydro.ddqz_z_half,
                "wgtfac_c": self._metric_state_nonhydro.wgtfac_c,
                "exner_w_explicit_weight_parameter": self._metric_state_nonhydro.exner_w_explicit_weight_parameter,
                "rhotheta_explicit_weight_parameter": self._params.rhotheta_explicit_weight_parameter,
                "rhotheta_implicit_weight_parameter": self._params.rhotheta_implicit_weight_parameter,
            },
            horizontal_sizes={
                "horizontal_start": self._start_cell_lateral_boundary_level_3,
                "horizontal_end": self._end_cell_local,
            },
            vertical_sizes={
                "vertical_start": gtx.int32(1),
                "vertical_end": gtx.int32(self._grid.num_levels),
            },
            offset_provider=self._grid.connectivities,
        )
        self._stencils_61_62 = setup_program(
            backend=backend,
            program=nhsolve_stencils.stencils_61_62,
            horizontal_sizes={
                "horizontal_start": self._start_cell_lateral_boundary,
                "horizontal_end": self._end_cell_lateral_boundary_level_4,
            },
            vertical_sizes={
                "vertical_start": gtx.int32(0),
                "vertical_end": gtx.int32(self._grid.num_levels + 1),
            },
        )
        self._en_smag_fac_for_zero_nshift = setup_program(
            backend=backend,
            program=smagorinsky.en_smag_fac_for_zero_nshift,
            constant_args={
                "vect_a": self._vertical_params.interface_physical_height,
                "hdiff_smag_fac": self._config.fourth_order_divdamp_factor,
                "hdiff_smag_fac2": self._config.fourth_order_divdamp_factor2,
                "hdiff_smag_fac3": self._config.fourth_order_divdamp_factor3,
                "hdiff_smag_fac4": self._config.fourth_order_divdamp_factor4,
                "hdiff_smag_z": self._config.fourth_order_divdamp_z,
                "hdiff_smag_z2": self._config.fourth_order_divdamp_z2,
                "hdiff_smag_z3": self._config.fourth_order_divdamp_z3,
                "hdiff_smag_z4": self._config.fourth_order_divdamp_z4,
            },
            offset_provider={"Koff": dims.KDim},
        )
        self._init_test_fields = setup_program(
            backend=backend,
            program=nhsolve_stencils.init_test_fields,
            horizontal_sizes={
                "edges_start": self._start_edge_lateral_boundary,
                "edges_end": self._end_edge_local,
                "cells_start": self._start_cell_lateral_boundary,
                "cells_end": self._end_cell_end,
            },
            vertical_sizes={
                "vertical_start": gtx.int32(0),
                "vertical_end": self._grid.num_levels,
            },
        )

        self.velocity_advection = VelocityAdvection(
            grid,
            metric_state_nonhydro,
            interpolation_state,
            vertical_params,
            edge_geometry,
            owner_mask,
<<<<<<< HEAD
            backend=self._backend,
            ibm_masks=self._ibm_masks,
=======
            backend=backend,
>>>>>>> d3ab9199
        )
        self._allocate_local_fields(model_backends.get_allocator(backend))

        self._en_smag_fac_for_zero_nshift(
            enh_smag_fac=self.interpolated_fourth_order_divdamp_factor,
        )

        self.p_test_run = True

<<<<<<< HEAD
        self._ibm_set_dirichlet_value_edges = setup_program(
            backend=self._backend,
            program=ibm.set_dirichlet_value_edges,
            horizontal_sizes={
                "horizontal_start": self._start_edge_lateral_boundary,
                "horizontal_end": self._end_edge_local,
            },
            vertical_sizes={
                "vertical_start": gtx.int32(0),
                "vertical_end": self._grid.num_levels,
            },
        )
        self._ibm_set_dirichlet_value_cells = setup_program(
            backend=self._backend,
            program=ibm.set_dirichlet_value_cells,
            horizontal_sizes={
                "horizontal_start": self._start_cell_lateral_boundary,
                "horizontal_end": self._end_cell_local,
            },
            vertical_sizes={
                "vertical_start": gtx.int32(0),
                "vertical_end": self._grid.num_levels + 1,
            },
        )
        self._ibm_set_bcs_dvndz = setup_program(
            backend=self._backend,
            program=ibm.set_bcs_dvndz,
            constant_args={
                "mask": self._ibm_masks.half_edge_mask,
            },
            horizontal_sizes={
                "horizontal_start": self._start_edge_lateral_boundary,
                "horizontal_end": self._end_edge_local,
            },
            vertical_sizes={
                "vertical_start": gtx.int32(0),
                "vertical_end": self._grid.num_levels,
            },
            offset_provider={"Koff": dims.KDim},
        )

    def _allocate_local_fields(self):
=======
    def _allocate_local_fields(self, allocator: gtx_allocators.FieldBufferAllocationUtil | None):
>>>>>>> d3ab9199
        self.temporal_extrapolation_of_perturbed_exner = data_alloc.zero_field(
            self._grid,
            dims.CellDim,
            dims.KDim,
            dtype=ta.vpfloat,
            extend={dims.KDim: 1},
            allocator=allocator,
        )
        """
        Declared as z_exner_ex_pr in ICON.
        """
        self.exner_at_cells_on_half_levels = data_alloc.zero_field(
            self._grid,
            dims.CellDim,
            dims.KDim,
            dtype=ta.vpfloat,
            extend={dims.KDim: 1},
            allocator=allocator,
        )
        """
        Declared as z_exner_ic in ICON.
        """
        self.ddz_of_temporal_extrapolation_of_perturbed_exner_on_model_levels = (
            data_alloc.zero_field(
                self._grid, dims.CellDim, dims.KDim, dtype=ta.vpfloat, allocator=allocator
            )
        )
        """
        Declared as z_dexner_dz_c_1 in ICON.
        """
        self.perturbed_theta_v_at_cells_on_half_levels = data_alloc.zero_field(
            self._grid,
            dims.CellDim,
            dims.KDim,
            dtype=ta.vpfloat,
            extend={dims.KDim: 1},
            allocator=allocator,
        )

        """
        Declared as z_theta_v_pr_ic in ICON.
        """
        self.pressure_buoyancy_acceleration_at_cells_on_half_levels = data_alloc.zero_field(
            self._grid, dims.CellDim, dims.KDim, dtype=ta.vpfloat, allocator=allocator
        )
        """
        Declared as z_th_ddz_exner_c in ICON. theta' dpi0/dz + theta (1 - eta_impl) dpi'/dz.
        It represents the vertical pressure gradient and buoyancy acceleration.
        Note that it only has nlev because it is only used in computation of the explicit
        term for updating w, and w at model top/bottom is diagnosed.
        """
        self.perturbed_rho_at_cells_on_model_levels = data_alloc.zero_field(
            self._grid, dims.CellDim, dims.KDim, dtype=ta.vpfloat, allocator=allocator
        )
        """
        Declared as z_rth_pr_1 in ICON.
        """
        self.perturbed_theta_v_at_cells_on_model_levels = data_alloc.zero_field(
            self._grid, dims.CellDim, dims.KDim, dtype=ta.vpfloat, allocator=allocator
        )
        """
        Declared as z_rth_pr_2 in ICON.
        """
        self.d2dz2_of_temporal_extrapolation_of_perturbed_exner_on_model_levels = (
            data_alloc.zero_field(
                self._grid, dims.CellDim, dims.KDim, dtype=ta.vpfloat, allocator=allocator
            )
        )
        """
        Declared as z_dexner_dz_c_2 in ICON.
        """
        self.z_vn_avg = data_alloc.zero_field(
            self._grid, dims.EdgeDim, dims.KDim, dtype=ta.wpfloat, allocator=allocator
        )
        self.theta_v_flux_at_edges_on_model_levels = data_alloc.zero_field(
            self._grid, dims.EdgeDim, dims.KDim, dtype=ta.wpfloat, allocator=allocator
        )
        """
        Declared as z_theta_v_fl_e in ICON.
        """
        self.z_rho_v = data_alloc.zero_field(
            self._grid, dims.VertexDim, dims.KDim, dtype=ta.wpfloat, allocator=allocator
        )
        self.z_theta_v_v = data_alloc.zero_field(
            self._grid, dims.VertexDim, dims.KDim, dtype=ta.wpfloat, allocator=allocator
        )
        self.k_field = data_alloc.index_field(
            self._grid, dims.KDim, extend={dims.KDim: 1}, allocator=allocator
        )
        self._contravariant_correction_at_edges_on_model_levels = data_alloc.zero_field(
            self._grid, dims.EdgeDim, dims.KDim, dtype=ta.vpfloat, allocator=allocator
        )
        """
        Declared as z_w_concorr_me in ICON. vn dz/dn + vt dz/dt, z is topography height
        """
        self.hydrostatic_correction_on_lowest_level = data_alloc.zero_field(
            self._grid, dims.EdgeDim, dtype=ta.vpfloat, allocator=allocator
        )
        self.hydrostatic_correction = data_alloc.zero_field(
            self._grid, dims.EdgeDim, dims.KDim, dtype=ta.vpfloat, allocator=allocator
        )
        """
        Declared as z_hydro_corr in ICON. Used for computation of horizontal pressure gradient over steep slope.
        """
        self.rayleigh_damping_factor = data_alloc.zero_field(
            self._grid, dims.KDim, dtype=ta.wpfloat, allocator=allocator
        )
        """
        Declared as z_raylfac in ICON.
        """
        self.interpolated_fourth_order_divdamp_factor = data_alloc.zero_field(
            self._grid, dims.KDim, dtype=ta.wpfloat, allocator=allocator
        )
        """
        Declared as enh_divdamp_fac in ICON.
        """
        self.reduced_fourth_order_divdamp_coeff_at_nest_boundary = data_alloc.zero_field(
            self._grid, dims.KDim, dtype=ta.wpfloat, allocator=allocator
        )
        """
        Declared as bdy_divdamp in ICON.
        """
        self.fourth_order_divdamp_scaling_coeff = data_alloc.zero_field(
            self._grid, dims.KDim, dtype=ta.wpfloat, allocator=allocator
        )
        """
        Declared as scal_divdamp in ICON.
        """
        self.intermediate_fields = IntermediateFields.allocate(grid=self._grid, allocator=allocator)

    def _determine_local_domains(self):
        vertex_domain = h_grid.domain(dims.VertexDim)
        cell_domain = h_grid.domain(dims.CellDim)
        edge_domain = h_grid.domain(dims.EdgeDim)
        edge_halo_level_2 = edge_domain(h_grid.Zone.HALO_LEVEL_2)

        self._start_cell_lateral_boundary = self._grid.start_index(
            cell_domain(h_grid.Zone.LATERAL_BOUNDARY)
        )
        self._start_cell_lateral_boundary_level_3 = self._grid.start_index(
            cell_domain(h_grid.Zone.LATERAL_BOUNDARY_LEVEL_3)
        )
        self._start_cell_nudging = self._grid.start_index(cell_domain(h_grid.Zone.NUDGING))
        self._start_cell_local = self._grid.start_index(cell_domain(h_grid.Zone.LOCAL))
        self._start_cell_halo = self._grid.start_index(cell_domain(h_grid.Zone.HALO))
        self._start_cell_halo_level_2 = self._grid.start_index(
            cell_domain(h_grid.Zone.HALO_LEVEL_2)
        )

        self._end_cell_lateral_boundary_level_4 = self._grid.end_index(
            cell_domain(h_grid.Zone.LATERAL_BOUNDARY_LEVEL_4)
        )
        self._end_cell_local = self._grid.end_index(cell_domain(h_grid.Zone.LOCAL))
        self._end_cell_halo = self._grid.end_index(cell_domain(h_grid.Zone.HALO))
        self._end_cell_halo_level_2 = self._grid.end_index(cell_domain(h_grid.Zone.HALO_LEVEL_2))
        self._end_cell_end = self._grid.end_index(cell_domain(h_grid.Zone.END))

        self._start_edge_lateral_boundary = self._grid.start_index(
            edge_domain(h_grid.Zone.LATERAL_BOUNDARY)
        )
        self._start_edge_lateral_boundary_level_5 = self._grid.start_index(
            edge_domain(h_grid.Zone.LATERAL_BOUNDARY_LEVEL_5)
        )
        self._start_edge_lateral_boundary_level_7 = self._grid.start_index(
            edge_domain(h_grid.Zone.LATERAL_BOUNDARY_LEVEL_7)
        )
        self._start_edge_nudging_level_2 = self._grid.start_index(
            edge_domain(h_grid.Zone.NUDGING_LEVEL_2)
        )

        self._start_edge_halo_level_2 = self._grid.start_index(edge_halo_level_2)

        self._end_edge_nudging = self._grid.end_index(edge_domain(h_grid.Zone.NUDGING))
        self._end_edge_local = self._grid.end_index(edge_domain(h_grid.Zone.LOCAL))
        self._end_edge_halo = self._grid.end_index(edge_domain(h_grid.Zone.HALO))
        self._end_edge_halo_level_2 = self._grid.end_index(edge_halo_level_2)
        self._end_edge_end = self._grid.end_index(edge_domain(h_grid.Zone.END))

        self._start_vertex_lateral_boundary_level_2 = self._grid.start_index(
            vertex_domain(h_grid.Zone.LATERAL_BOUNDARY_LEVEL_2)
        )
        self._end_vertex_halo = self._grid.end_index(vertex_domain(h_grid.Zone.HALO))

    def time_step(
        self,
        diagnostic_state_nh: dycore_states.DiagnosticStateNonHydro,
        prognostic_states: common_utils.TimeStepPair[prognostics.PrognosticState],
        prep_adv: dycore_states.PrepAdvection,
        second_order_divdamp_factor: float,
        dtime: float,
        ndyn_substeps_var: int,
        at_initial_timestep: bool,
        lprep_adv: bool,
        at_first_substep: bool,
        at_last_substep: bool,
    ):
        """
        Update prognostic variables (prognostic_states.next) after the dynamical process over one substep.
        Args:
            diagnostic_state_nh: diagnostic variables used for solving the governing equations. It includes local variables and the physics tendency term that comes from physics
            prognostic_states: prognostic variables
            prep_adv: variables for tracer advection
            second_order_divdamp_factor: Originally declared as divdamp_fac_o2 in ICON. Second order (nabla2) divergence damping coefficient.
            dtime: time step
            ndyn_substeps_var: number of dynamical substeps
            at_initial_timestep: initial time step of the model run
            lprep_adv: Preparation for tracer advection
            at_first_substep: first substep
            at_last_substep: last substep
        """
        log.info(
            f"running timestep: dtime = {dtime}, initial_timestep = {at_initial_timestep}, first_substep = {at_first_substep}, last_substep = {at_last_substep}, prep_adv = {lprep_adv}"
        )

        if self.p_test_run:
            self._init_test_fields(
                self.intermediate_fields.rho_at_edges_on_model_levels,
                self.intermediate_fields.theta_v_at_edges_on_model_levels,
                self.intermediate_fields.dwdz_at_cells_on_model_levels,
                self.intermediate_fields.horizontal_gradient_of_normal_wind_divergence,
            )

        if at_initial_timestep and at_first_substep:
            log.info(" ***Channel fixing initial condition")
            (
                prognostic_states.current.vn,
                prognostic_states.current.w,
                prognostic_states.current.rho,
                prognostic_states.current.exner,
                prognostic_states.current.theta_v,
            ) = self._channel.set_initial_conditions()

            log.info(" ***IBM fixing initial conditions")
            self._ibm_set_dirichlet_value_edges(
                mask=self._ibm_masks.full_edge_mask,
                dir_value=ibm.DIRICHLET_VALUE_VN,
                field=prognostic_states.current.vn,
            )
            self._ibm_set_dirichlet_value_cells(
                mask=self._ibm_masks.half_cell_mask,
                dir_value=ibm.DIRICHLET_VALUE_W,
                field=prognostic_states.current.w,
            )
            self._ibm_set_dirichlet_value_cells(
                mask=self._ibm_masks.full_cell_mask,
                dir_value=ibm.DIRICHLET_VALUE_RHO,
                field=prognostic_states.current.rho,
            )
            self._ibm_set_dirichlet_value_cells(
                mask=self._ibm_masks.full_cell_mask,
                dir_value=ibm.DIRICHLET_VALUE_EXNER,
                field=prognostic_states.current.exner,
            )
            self._ibm_set_dirichlet_value_cells(
                mask=self._ibm_masks.full_cell_mask,
                dir_value=ibm.DIRICHLET_VALUE_THETA_V,
                field=prognostic_states.current.theta_v,
            )
            plots.pickle_data(prognostic_states.current, "initial_condition_ibm")

        self.run_predictor_step(
            diagnostic_state_nh=diagnostic_state_nh,
            prognostic_states=prognostic_states,
            z_fields=self.intermediate_fields,
            dtime=dtime,
            at_initial_timestep=at_initial_timestep,
            at_first_substep=at_first_substep,
        )

        (
            prognostic_states.next.vn,
            prognostic_states.next.w,
            prognostic_states.next.rho,
            prognostic_states.next.exner,
            prognostic_states.next.theta_v,
        ) = self._channel.set_boundary_conditions(
            prognostic_states.next.vn,
            prognostic_states.next.w,
            prognostic_states.next.rho,
            prognostic_states.next.exner,
            prognostic_states.next.theta_v,
        )

        self.run_corrector_step(
            diagnostic_state_nh=diagnostic_state_nh,
            prognostic_states=prognostic_states,
            z_fields=self.intermediate_fields,
            prep_adv=prep_adv,
            second_order_divdamp_factor=second_order_divdamp_factor,
            dtime=dtime,
            ndyn_substeps_var=ndyn_substeps_var,
            lprep_adv=lprep_adv,
            at_first_substep=at_first_substep,
            at_last_substep=at_last_substep,
        )

        (
            prognostic_states.next.vn,
            prognostic_states.next.w,
            prognostic_states.next.rho,
            prognostic_states.next.exner,
            prognostic_states.next.theta_v,
        ) = self._channel.set_boundary_conditions(
            prognostic_states.next.vn,
            prognostic_states.next.w,
            prognostic_states.next.rho,
            prognostic_states.next.exner,
            prognostic_states.next.theta_v,
        )

        if self._grid.limited_area:
            self._compute_theta_and_exner(
                rho=prognostic_states.next.rho,
                theta_v=prognostic_states.next.theta_v,
                exner=prognostic_states.next.exner,
            )

            self._compute_exner_from_rhotheta(
                rho=prognostic_states.next.rho,
                theta_v=prognostic_states.next.theta_v,
                exner=prognostic_states.next.exner,
            )

        self._update_theta_v(
            rho_now=prognostic_states.current.rho,
            theta_v_now=prognostic_states.current.theta_v,
            exner_new=prognostic_states.next.exner,
            exner_now=prognostic_states.current.exner,
            rho_new=prognostic_states.next.rho,
            theta_v_new=prognostic_states.next.theta_v,
        )

    # flake8: noqa: C901
    def run_predictor_step(
        self,
        diagnostic_state_nh: dycore_states.DiagnosticStateNonHydro,
        prognostic_states: common_utils.TimeStepPair[prognostics.PrognosticState],
        z_fields: IntermediateFields,
        dtime: float,
        at_initial_timestep: bool,
        at_first_substep: bool,
    ):
        """
        Runs the predictor step of the non-hydrostatic solver.
        """

        log.info(
            f"running predictor step: dtime = {dtime}, initial_timestep = {at_initial_timestep} at_first_substep = {at_first_substep}"
        )

        if at_first_substep:
            # Recompute only vn tendency
            skip_compute_predictor_vertical_advection: bool = (
                self._config.itime_scheme == dycore_states.TimeSteppingScheme.MOST_EFFICIENT
                and not (at_initial_timestep and at_first_substep)
            )

            self.velocity_advection.run_predictor_step(
                skip_compute_predictor_vertical_advection=skip_compute_predictor_vertical_advection,
                diagnostic_state=diagnostic_state_nh,
                prognostic_state=prognostic_states.current,
                contravariant_correction_at_edges_on_model_levels=self._contravariant_correction_at_edges_on_model_levels,
                horizontal_kinetic_energy_at_edges_on_model_levels=z_fields.horizontal_kinetic_energy_at_edges_on_model_levels,
                tangential_wind_on_half_levels=z_fields.tangential_wind_on_half_levels,
                dtime=dtime,
                cell_areas=self._cell_params.area,
            )

        #  Precompute Rayleigh damping factor
        self._compute_rayleigh_damping_factor(
            rayleigh_damping_factor=self.rayleigh_damping_factor,
            dtime=dtime,
        )

        self._compute_perturbed_quantities_and_interpolation(
            temporal_extrapolation_of_perturbed_exner=self.temporal_extrapolation_of_perturbed_exner,
            ddz_of_temporal_extrapolation_of_perturbed_exner_on_model_levels=self.ddz_of_temporal_extrapolation_of_perturbed_exner_on_model_levels,
            d2dz2_of_temporal_extrapolation_of_perturbed_exner_on_model_levels=self.d2dz2_of_temporal_extrapolation_of_perturbed_exner_on_model_levels,
            perturbed_exner_at_cells_on_model_levels=diagnostic_state_nh.perturbed_exner_at_cells_on_model_levels,
            exner_at_cells_on_half_levels=self.exner_at_cells_on_half_levels,
            perturbed_rho_at_cells_on_model_levels=self.perturbed_rho_at_cells_on_model_levels,
            perturbed_theta_v_at_cells_on_model_levels=self.perturbed_theta_v_at_cells_on_model_levels,
            rho_at_cells_on_half_levels=diagnostic_state_nh.rho_at_cells_on_half_levels,
            perturbed_theta_v_at_cells_on_half_levels=self.perturbed_theta_v_at_cells_on_half_levels,
            theta_v_at_cells_on_half_levels=diagnostic_state_nh.theta_v_at_cells_on_half_levels,
            current_rho=prognostic_states.current.rho,
            current_theta_v=prognostic_states.current.theta_v,
            pressure_buoyancy_acceleration_at_cells_on_half_levels=self.pressure_buoyancy_acceleration_at_cells_on_half_levels,
            current_exner=prognostic_states.current.exner,
        )

        log.debug(
            "predictor: start stencil compute_theta_rho_face_values_and_pressure_gradient_and_update_vn"
        )
        self._compute_hydrostatic_correction_term(
            theta_v=prognostic_states.current.theta_v,
            theta_v_ic=diagnostic_state_nh.theta_v_at_cells_on_half_levels,
            z_hydro_corr=self.hydrostatic_correction,
        )

        self.hydrostatic_correction_on_lowest_level[...] = self.hydrostatic_correction.ndarray[
            :, self._grid.num_levels - 1
        ]

        self._compute_theta_rho_face_values_and_pressure_gradient_and_update_vn(
            rho_at_edges_on_model_levels=z_fields.rho_at_edges_on_model_levels,
            theta_v_at_edges_on_model_levels=z_fields.theta_v_at_edges_on_model_levels,
            horizontal_pressure_gradient=z_fields.horizontal_pressure_gradient,
            next_vn=prognostic_states.next.vn,
            current_vn=prognostic_states.current.vn,
            tangential_wind=diagnostic_state_nh.tangential_wind,
            perturbed_rho_at_cells_on_model_levels=self.perturbed_rho_at_cells_on_model_levels,
            perturbed_theta_v_at_cells_on_model_levels=self.perturbed_theta_v_at_cells_on_model_levels,
            temporal_extrapolation_of_perturbed_exner=self.temporal_extrapolation_of_perturbed_exner,
            ddz_of_temporal_extrapolation_of_perturbed_exner_on_model_levels=self.ddz_of_temporal_extrapolation_of_perturbed_exner_on_model_levels,
            d2dz2_of_temporal_extrapolation_of_perturbed_exner_on_model_levels=self.d2dz2_of_temporal_extrapolation_of_perturbed_exner_on_model_levels,
            hydrostatic_correction_on_lowest_level=self.hydrostatic_correction_on_lowest_level,
            predictor_normal_wind_advective_tendency=diagnostic_state_nh.normal_wind_advective_tendency.predictor,
            normal_wind_tendency_due_to_slow_physics_process=diagnostic_state_nh.normal_wind_tendency_due_to_slow_physics_process,
            normal_wind_iau_increment=diagnostic_state_nh.normal_wind_iau_increment,
            grf_tend_vn=diagnostic_state_nh.grf_tend_vn,
            dtime=dtime,
        )

        self._ibm_set_dirichlet_value_edges(
            mask=self._ibm_masks.full_edge_mask,
            dir_value=ibm.DIRICHLET_VALUE_VN,
            field=prognostic_states.next.vn,
        )

        log.debug("exchanging prognostic field 'vn' and local field 'rho_at_edges_on_model_levels'")
        self._exchange.exchange_and_wait(
            dims.EdgeDim, prognostic_states.next.vn, z_fields.rho_at_edges_on_model_levels
        )

        self._compute_horizontal_velocity_quantities_and_fluxes(
            spatially_averaged_vn=self.z_vn_avg,
            horizontal_gradient_of_normal_wind_divergence=z_fields.horizontal_gradient_of_normal_wind_divergence,
            tangential_wind=diagnostic_state_nh.tangential_wind,
            mass_flux_at_edges_on_model_levels=diagnostic_state_nh.mass_flux_at_edges_on_model_levels,
            theta_v_flux_at_edges_on_model_levels=self.theta_v_flux_at_edges_on_model_levels,
            tangential_wind_on_half_levels=z_fields.tangential_wind_on_half_levels,
            vn_on_half_levels=diagnostic_state_nh.vn_on_half_levels,
            horizontal_kinetic_energy_at_edges_on_model_levels=z_fields.horizontal_kinetic_energy_at_edges_on_model_levels,
            contravariant_correction_at_edges_on_model_levels=self._contravariant_correction_at_edges_on_model_levels,
            vn=prognostic_states.next.vn,
            rho_at_edges_on_model_levels=z_fields.rho_at_edges_on_model_levels,
            theta_v_at_edges_on_model_levels=z_fields.theta_v_at_edges_on_model_levels,
        )

        # Set boundary conditions on d(vn)/dz by modifying the values of vn on
        # half levels.
        # NOTE: 1. vn_on_half_levels is actually not used after being computed here?
        # NOTE: 2. vn_on_half_levels is already computed in velocity_advection (where it is actually used)
        self._ibm_set_bcs_dvndz(
            vn=prognostic_states.next.vn, vn_on_half_levels=diagnostic_state_nh.vn_on_half_levels,
        )
        # Set to zero the fluxes through edges of vertical surfaces of the IBM
        # region.
        self._ibm_set_dirichlet_value_edges(
            mask=self._ibm_masks.full_edge_mask,
            dir_value=ibm.DIRICHLET_VALUE_FLUXES,
            field=diagnostic_state_nh.mass_flux_at_edges_on_model_levels,
        )
        # Set to zero the fluxes through edges of vertical surfaces of the IBM
        # region.
        self._ibm_set_dirichlet_value_edges(
            mask=self._ibm_masks.full_edge_mask,
            dir_value=ibm.DIRICHLET_VALUE_FLUXES,
            field=self.theta_v_flux_at_edges_on_model_levels,
        )

        self._vertically_implicit_solver_at_predictor_step(
            contravariant_correction_at_cells_on_half_levels=diagnostic_state_nh.contravariant_correction_at_cells_on_half_levels,
            next_w=prognostic_states.next.w,
            next_rho=prognostic_states.next.rho,
            next_exner=prognostic_states.next.exner,
            next_theta_v=prognostic_states.next.theta_v,
            dwdz_at_cells_on_model_levels=z_fields.dwdz_at_cells_on_model_levels,
            exner_dynamical_increment=diagnostic_state_nh.exner_dynamical_increment,
            mass_flux_at_edges_on_model_levels=diagnostic_state_nh.mass_flux_at_edges_on_model_levels,
            theta_v_flux_at_edges_on_model_levels=self.theta_v_flux_at_edges_on_model_levels,
            predictor_vertical_wind_advective_tendency=diagnostic_state_nh.vertical_wind_advective_tendency.predictor,
            pressure_buoyancy_acceleration_at_cells_on_half_levels=self.pressure_buoyancy_acceleration_at_cells_on_half_levels,
            rho_at_cells_on_half_levels=diagnostic_state_nh.rho_at_cells_on_half_levels,
            contravariant_correction_at_edges_on_model_levels=self._contravariant_correction_at_edges_on_model_levels,
            current_exner=prognostic_states.current.exner,
            current_rho=prognostic_states.current.rho,
            current_theta_v=prognostic_states.current.theta_v,
            current_w=prognostic_states.current.w,
            theta_v_at_cells_on_half_levels=diagnostic_state_nh.theta_v_at_cells_on_half_levels,
            perturbed_exner_at_cells_on_model_levels=diagnostic_state_nh.perturbed_exner_at_cells_on_model_levels,
            exner_tendency_due_to_slow_physics=diagnostic_state_nh.exner_tendency_due_to_slow_physics,
            rho_iau_increment=diagnostic_state_nh.rho_iau_increment,
            exner_iau_increment=diagnostic_state_nh.exner_iau_increment,
            rayleigh_damping_factor=self.rayleigh_damping_factor,
            dtime=dtime,
            at_first_substep=at_first_substep,
        )

        if self._grid.limited_area:
            self._stencils_61_62(
                rho_now=prognostic_states.current.rho,
                grf_tend_rho=diagnostic_state_nh.grf_tend_rho,
                theta_v_now=prognostic_states.current.theta_v,
                grf_tend_thv=diagnostic_state_nh.grf_tend_thv,
                w_now=prognostic_states.current.w,
                grf_tend_w=diagnostic_state_nh.grf_tend_w,
                rho_new=prognostic_states.next.rho,
                exner_new=prognostic_states.next.exner,
                w_new=prognostic_states.next.w,
                dtime=dtime,
            )

        if self._config.divdamp_type >= 3:
            self._compute_dwdz_for_divergence_damping(
                w=prognostic_states.next.w,
                w_concorr_c=diagnostic_state_nh.contravariant_correction_at_cells_on_half_levels,
                z_dwdz_dd=z_fields.dwdz_at_cells_on_model_levels,
            )

            log.debug(
                "exchanging prognostic field 'w' and local field 'dwdz_at_cells_on_model_levels'"
            )
            self._exchange.exchange_and_wait(
                dims.CellDim, prognostic_states.next.w, z_fields.dwdz_at_cells_on_model_levels
            )
        else:
            log.debug("exchanging prognostic field 'w'")
            self._exchange.exchange_and_wait(dims.CellDim, prognostic_states.next.w)

    def run_corrector_step(
        self,
        diagnostic_state_nh: dycore_states.DiagnosticStateNonHydro,
        prognostic_states: common_utils.TimeStepPair[prognostics.PrognosticState],
        z_fields: IntermediateFields,
        second_order_divdamp_factor: float,
        prep_adv: dycore_states.PrepAdvection,
        dtime: float,
        ndyn_substeps_var: int,
        lprep_adv: bool,
        at_first_substep: bool,
        at_last_substep: bool,
    ):
        log.info(
            f"running corrector step: dtime = {dtime}, prep_adv = {lprep_adv},  "
            f"second_order_divdamp_factor = {second_order_divdamp_factor}, at_first_substep = {at_first_substep}, at_last_substep = {at_last_substep}  "
        )

        # Inverse value of ndyn_substeps for tracer advection precomputations
        r_nsubsteps = 1.0 / ndyn_substeps_var

        # scaling factor for second-order divergence damping: second_order_divdamp_factor_from_sfc_to_divdamp_z*delta_x**2
        # delta_x**2 is approximated by the mean cell area
        # Coefficient for reduced fourth-order divergence d
        second_order_divdamp_scaling_coeff = (
            second_order_divdamp_factor * self._grid.global_properties.mean_cell_area
        )

        self._calculate_divdamp_fields(
            interpolated_fourth_order_divdamp_factor=self.interpolated_fourth_order_divdamp_factor,
            fourth_order_divdamp_scaling_coeff=self.fourth_order_divdamp_scaling_coeff,
            reduced_fourth_order_divdamp_coeff_at_nest_boundary=self.reduced_fourth_order_divdamp_coeff_at_nest_boundary,
            second_order_divdamp_factor=second_order_divdamp_scaling_coeff,
        )

        log.debug("corrector run velocity advection")
        self.velocity_advection.run_corrector_step(
            diagnostic_state=diagnostic_state_nh,
            prognostic_state=prognostic_states.next,
            horizontal_kinetic_energy_at_edges_on_model_levels=z_fields.horizontal_kinetic_energy_at_edges_on_model_levels,
            tangential_wind_on_half_levels=z_fields.tangential_wind_on_half_levels,
            dtime=dtime,
            cell_areas=self._cell_params.area,
        )

        self._compute_rayleigh_damping_factor(
            rayleigh_damping_factor=self.rayleigh_damping_factor,
            dtime=dtime,
        )
        log.debug("corrector: start stencil 10")

        self._interpolate_rho_theta_v_to_half_levels_and_compute_pressure_buoyancy_acceleration(
            rho_at_cells_on_half_levels=diagnostic_state_nh.rho_at_cells_on_half_levels,
            perturbed_theta_v_at_cells_on_half_levels=self.perturbed_theta_v_at_cells_on_half_levels,
            theta_v_at_cells_on_half_levels=diagnostic_state_nh.theta_v_at_cells_on_half_levels,
            pressure_buoyancy_acceleration_at_cells_on_half_levels=self.pressure_buoyancy_acceleration_at_cells_on_half_levels,
            w=prognostic_states.next.w,
            contravariant_correction_at_cells_on_half_levels=diagnostic_state_nh.contravariant_correction_at_cells_on_half_levels,
            current_rho=prognostic_states.current.rho,
            next_rho=prognostic_states.next.rho,
            current_theta_v=prognostic_states.current.theta_v,
            next_theta_v=prognostic_states.next.theta_v,
            perturbed_exner_at_cells_on_model_levels=diagnostic_state_nh.perturbed_exner_at_cells_on_model_levels,
            dtime=dtime,
        )

        log.debug("corrector: start stencil apply_divergence_damping_and_update_vn")
        apply_2nd_order_divergence_damping = (
            self._config.divdamp_order == dycore_states.DivergenceDampingOrder.COMBINED
            and second_order_divdamp_scaling_coeff > 1.0e-6
        )
        apply_4th_order_divergence_damping = (
            self._config.divdamp_order == dycore_states.DivergenceDampingOrder.FOURTH_ORDER
            or (
                self._config.divdamp_order == dycore_states.DivergenceDampingOrder.COMBINED
                and second_order_divdamp_factor <= (4.0 * self._config.fourth_order_divdamp_factor)
            )
        )

        self._apply_divergence_damping_and_update_vn(
            horizontal_gradient_of_normal_wind_divergence=z_fields.horizontal_gradient_of_normal_wind_divergence,
            next_vn=prognostic_states.next.vn,
            current_vn=prognostic_states.current.vn,
            dwdz_at_cells_on_model_levels=z_fields.dwdz_at_cells_on_model_levels,
            predictor_normal_wind_advective_tendency=diagnostic_state_nh.normal_wind_advective_tendency.predictor,
            corrector_normal_wind_advective_tendency=diagnostic_state_nh.normal_wind_advective_tendency.corrector,
            normal_wind_tendency_due_to_slow_physics_process=diagnostic_state_nh.normal_wind_tendency_due_to_slow_physics_process,
            normal_wind_iau_increment=diagnostic_state_nh.normal_wind_iau_increment,
            theta_v_at_edges_on_model_levels=z_fields.theta_v_at_edges_on_model_levels,
            horizontal_pressure_gradient=z_fields.horizontal_pressure_gradient,
            reduced_fourth_order_divdamp_coeff_at_nest_boundary=self.reduced_fourth_order_divdamp_coeff_at_nest_boundary,
            fourth_order_divdamp_scaling_coeff=self.fourth_order_divdamp_scaling_coeff,
            second_order_divdamp_scaling_coeff=second_order_divdamp_scaling_coeff,
            dtime=dtime,
            apply_2nd_order_divergence_damping=apply_2nd_order_divergence_damping,
            apply_4th_order_divergence_damping=apply_4th_order_divergence_damping,
        )

        self._ibm_set_dirichlet_value_edges(
            mask=self._ibm_masks.full_edge_mask,
            dir_value=ibm.DIRICHLET_VALUE_VN,
            field=prognostic_states.next.vn,
        )

        log.debug("exchanging prognostic field 'vn'")
        self._exchange.exchange_and_wait(dims.EdgeDim, (prognostic_states.next.vn))

        self._compute_averaged_vn_and_fluxes_and_prepare_tracer_advection(
            spatially_averaged_vn=self.z_vn_avg,
            mass_flux_at_edges_on_model_levels=diagnostic_state_nh.mass_flux_at_edges_on_model_levels,
            theta_v_flux_at_edges_on_model_levels=self.theta_v_flux_at_edges_on_model_levels,
            substep_and_spatially_averaged_vn=prep_adv.vn_traj,
            substep_averaged_mass_flux=prep_adv.mass_flx_me,
            vn=prognostic_states.next.vn,
            rho_at_edges_on_model_levels=z_fields.rho_at_edges_on_model_levels,
            theta_v_at_edges_on_model_levels=z_fields.theta_v_at_edges_on_model_levels,
            prepare_advection=lprep_adv,
            at_first_substep=at_first_substep,
            r_nsubsteps=r_nsubsteps,
        )

        # Set to zero the fluxes through edges of vertical surfaces of the IBM
        # region.
        self._ibm_set_dirichlet_value_edges(
            mask=self._ibm_masks.full_edge_mask,
            dir_value=ibm.DIRICHLET_VALUE_FLUXES,
            field=diagnostic_state_nh.mass_flux_at_edges_on_model_levels,
        )
        # Set to zero the fluxes through edges of vertical surfaces of the IBM
        # region.
        self._ibm_set_dirichlet_value_edges(
            mask=self._ibm_masks.full_edge_mask,
            dir_value=ibm.DIRICHLET_VALUE_FLUXES,
            field=self.theta_v_flux_at_edges_on_model_levels,
        )

        self._vertically_implicit_solver_at_corrector_step(
            next_w=prognostic_states.next.w,
            next_rho=prognostic_states.next.rho,
            next_exner=prognostic_states.next.exner,
            next_theta_v=prognostic_states.next.theta_v,
            dynamical_vertical_mass_flux_at_cells_on_half_levels=prep_adv.dynamical_vertical_mass_flux_at_cells_on_half_levels,
            dynamical_vertical_volumetric_flux_at_cells_on_half_levels=prep_adv.dynamical_vertical_volumetric_flux_at_cells_on_half_levels,
            exner_dynamical_increment=diagnostic_state_nh.exner_dynamical_increment,
            geofac_div=self._interpolation_state.geofac_div,
            mass_flux_at_edges_on_model_levels=diagnostic_state_nh.mass_flux_at_edges_on_model_levels,
            theta_v_flux_at_edges_on_model_levels=self.theta_v_flux_at_edges_on_model_levels,
            predictor_vertical_wind_advective_tendency=diagnostic_state_nh.vertical_wind_advective_tendency.predictor,
            corrector_vertical_wind_advective_tendency=diagnostic_state_nh.vertical_wind_advective_tendency.corrector,
            pressure_buoyancy_acceleration_at_cells_on_half_levels=self.pressure_buoyancy_acceleration_at_cells_on_half_levels,
            rho_at_cells_on_half_levels=diagnostic_state_nh.rho_at_cells_on_half_levels,
            contravariant_correction_at_cells_on_half_levels=diagnostic_state_nh.contravariant_correction_at_cells_on_half_levels,
            current_exner=prognostic_states.current.exner,
            current_rho=prognostic_states.current.rho,
            current_theta_v=prognostic_states.current.theta_v,
            current_w=prognostic_states.current.w,
            theta_v_at_cells_on_half_levels=diagnostic_state_nh.theta_v_at_cells_on_half_levels,
            perturbed_exner_at_cells_on_model_levels=diagnostic_state_nh.perturbed_exner_at_cells_on_model_levels,
            exner_tendency_due_to_slow_physics=diagnostic_state_nh.exner_tendency_due_to_slow_physics,
            rho_iau_increment=diagnostic_state_nh.rho_iau_increment,
            exner_iau_increment=diagnostic_state_nh.exner_iau_increment,
            rayleigh_damping_factor=self.rayleigh_damping_factor,
            lprep_adv=lprep_adv,
            r_nsubsteps=r_nsubsteps,
            ndyn_substeps_var=float(ndyn_substeps_var),
            dtime=dtime,
            at_first_substep=at_first_substep,
            at_last_substep=at_last_substep,
        )

        if lprep_adv:
            if at_first_substep:
                log.debug(
                    "corrector step sets prep_adv.dynamical_vertical_mass_flux_at_cells_on_half_levels to zero"
                )
                self._init_cell_kdim_field_with_zero_wp(
                    field_with_zero_wp=prep_adv.dynamical_vertical_mass_flux_at_cells_on_half_levels,
                )
            log.debug(" corrector: start stencil 65")
            self._update_mass_flux_weighted(
                rho_ic=diagnostic_state_nh.rho_at_cells_on_half_levels,
                w_now=prognostic_states.current.w,
                w_new=prognostic_states.next.w,
                w_concorr_c=diagnostic_state_nh.contravariant_correction_at_cells_on_half_levels,
                mass_flx_ic=prep_adv.dynamical_vertical_mass_flux_at_cells_on_half_levels,
                r_nsubsteps=r_nsubsteps,
            )
            log.debug("exchange prognostic fields 'rho' , 'exner', 'w'")
            self._exchange.exchange_and_wait(
                dims.CellDim,
                prognostic_states.next.rho,
                prognostic_states.next.exner,
                prognostic_states.next.w,
            )<|MERGE_RESOLUTION|>--- conflicted
+++ resolved
@@ -818,12 +818,8 @@
             vertical_params,
             edge_geometry,
             owner_mask,
-<<<<<<< HEAD
-            backend=self._backend,
             ibm_masks=self._ibm_masks,
-=======
-            backend=backend,
->>>>>>> d3ab9199
+            backend=backend,
         )
         self._allocate_local_fields(model_backends.get_allocator(backend))
 
@@ -833,9 +829,8 @@
 
         self.p_test_run = True
 
-<<<<<<< HEAD
         self._ibm_set_dirichlet_value_edges = setup_program(
-            backend=self._backend,
+            backend=backend,
             program=ibm.set_dirichlet_value_edges,
             horizontal_sizes={
                 "horizontal_start": self._start_edge_lateral_boundary,
@@ -847,7 +842,7 @@
             },
         )
         self._ibm_set_dirichlet_value_cells = setup_program(
-            backend=self._backend,
+            backend=backend,
             program=ibm.set_dirichlet_value_cells,
             horizontal_sizes={
                 "horizontal_start": self._start_cell_lateral_boundary,
@@ -859,7 +854,7 @@
             },
         )
         self._ibm_set_bcs_dvndz = setup_program(
-            backend=self._backend,
+            backend=backend,
             program=ibm.set_bcs_dvndz,
             constant_args={
                 "mask": self._ibm_masks.half_edge_mask,
@@ -875,10 +870,7 @@
             offset_provider={"Koff": dims.KDim},
         )
 
-    def _allocate_local_fields(self):
-=======
     def _allocate_local_fields(self, allocator: gtx_allocators.FieldBufferAllocationUtil | None):
->>>>>>> d3ab9199
         self.temporal_extrapolation_of_perturbed_exner = data_alloc.zero_field(
             self._grid,
             dims.CellDim,
