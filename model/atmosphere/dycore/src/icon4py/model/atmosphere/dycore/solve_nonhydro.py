# ICON4Py - ICON inspired code in Python and GT4Py
#
# Copyright (c) 2022-2024, ETH Zurich and MeteoSwiss
# All rights reserved.
#
# Please, refer to the LICENSE file in the root directory.
# SPDX-License-Identifier: BSD-3-Clause

import dataclasses
import logging
from typing import Final

import gt4py.next as gtx
import gt4py.next.typing as gtx_typing
from gt4py.next import allocators as gtx_allocators

import icon4py.model.atmosphere.dycore.solve_nonhydro_stencils as nhsolve_stencils
import icon4py.model.common.grid.states as grid_states
import icon4py.model.common.utils as common_utils
from icon4py.model.atmosphere.dycore import dycore_states, dycore_utils
from icon4py.model.atmosphere.dycore.stencils import (
    compute_cell_diagnostics_for_dycore,
    compute_edge_diagnostics_for_dycore_and_update_vn,
    vertically_implicit_dycore_solver,
)
from icon4py.model.atmosphere.dycore.stencils.compute_dwdz_for_divergence_damping import (
    compute_dwdz_for_divergence_damping,
)
from icon4py.model.atmosphere.dycore.stencils.compute_exner_from_rhotheta import (
    compute_exner_from_rhotheta,
)
from icon4py.model.atmosphere.dycore.stencils.compute_horizontal_velocity_quantities import (
    compute_averaged_vn_and_fluxes_and_prepare_tracer_advection,
    compute_horizontal_velocity_quantities_and_fluxes,
)
from icon4py.model.atmosphere.dycore.stencils.compute_hydrostatic_correction_term import (
    compute_hydrostatic_correction_term,
)
from icon4py.model.atmosphere.dycore.stencils.compute_theta_and_exner import compute_theta_and_exner
from icon4py.model.atmosphere.dycore.stencils.init_cell_kdim_field_with_zero_wp import (
    init_cell_kdim_field_with_zero_wp,
)
from icon4py.model.atmosphere.dycore.stencils.update_mass_flux_weighted import (
    update_mass_flux_weighted,
)
from icon4py.model.atmosphere.dycore.stencils.update_theta_v import update_theta_v
from icon4py.model.atmosphere.dycore.velocity_advection import VelocityAdvection
from icon4py.model.common import (
    constants,
    dimension as dims,
    field_type_aliases as fa,
    model_backends,
)
from icon4py.model.common.decomposition import definitions as decomposition
from icon4py.model.common.grid import (
    base as grid_def,
    horizontal as h_grid,
    icon as icon_grid,
    vertical as v_grid,
)
from icon4py.model.common.math import smagorinsky
from icon4py.model.common.model_options import setup_program
from icon4py.model.common.states import prognostic_state as prognostics
from icon4py.model.common.type_alias import vpfloat, wpfloat
from icon4py.model.common.utils import data_allocation as data_alloc


log = logging.getLogger(__name__)


@dataclasses.dataclass
class IntermediateFields:
    """
    Encapsulate internal fields of SolveNonHydro that contain shared state over predictor and corrector step.

    Encapsulates internal fields used in SolveNonHydro. Fields (and the class!)
    follow the naming convention of ICON to prepend local fields of a module with z_. Contrary to
    other such z_ fields inside SolveNonHydro the fields in this dataclass
    contain state that is built up over the predictor and corrector part in a timestep.
    """

    horizontal_pressure_gradient: fa.EdgeKField[vpfloat]
    """
    Declared as z_gradh_exner in ICON.
    """
    rho_at_edges_on_model_levels: fa.EdgeKField[wpfloat]
    """
    Declared as z_rho_e in ICON.
    """
    theta_v_at_edges_on_model_levels: fa.EdgeKField[wpfloat]
    """
    Declared as z_theta_v_e in ICON.
    """
    horizontal_kinetic_energy_at_edges_on_model_levels: fa.EdgeKField[vpfloat]
    """
    Declared as z_kin_hor_e in ICON.
    """
    tangential_wind_on_half_levels: fa.EdgeKField[vpfloat]
    """
    Declared as z_vt_ie in ICON. Tangential wind at edge on k-half levels. NOTE THAT IT ONLY HAS nlev LEVELS because it is only used for computing horizontal advection of w and thus level nlevp1 is not needed because w[nlevp1-1] is diagnostic.
    """
    horizontal_gradient_of_normal_wind_divergence: fa.EdgeKField[vpfloat]
    """
    Declared as z_graddiv_vn in ICON.
    """
    dwdz_at_cells_on_model_levels: fa.CellKField[vpfloat]
    """
    Declared as z_dwdz_dd in ICON.
    """

    @classmethod
    def allocate(
        cls,
        grid: grid_def.Grid,
        allocator: gtx_allocators.FieldBufferAllocationUtil | None,
    ):
        return IntermediateFields(
            horizontal_pressure_gradient=data_alloc.zero_field(
                grid, dims.EdgeDim, dims.KDim, allocator=allocator
            ),
            rho_at_edges_on_model_levels=data_alloc.zero_field(
                grid, dims.EdgeDim, dims.KDim, allocator=allocator
            ),
            theta_v_at_edges_on_model_levels=data_alloc.zero_field(
                grid, dims.EdgeDim, dims.KDim, allocator=allocator
            ),
            horizontal_gradient_of_normal_wind_divergence=data_alloc.zero_field(
                grid, dims.EdgeDim, dims.KDim, allocator=allocator
            ),
            dwdz_at_cells_on_model_levels=data_alloc.zero_field(
                grid, dims.CellDim, dims.KDim, allocator=allocator
            ),
            horizontal_kinetic_energy_at_edges_on_model_levels=data_alloc.zero_field(
                grid, dims.EdgeDim, dims.KDim, allocator=allocator
            ),
            tangential_wind_on_half_levels=data_alloc.zero_field(
                grid, dims.EdgeDim, dims.KDim, allocator=allocator
            ),
        )


class NonHydrostaticConfig:
    """
    Contains necessary parameter to configure a nonhydro run.

    Encapsulates namelist parameters and derived parameters.
    TODO: (magdalena) values should be read from a configuration file.
    Default values are taken from the defaults in the corresponding ICON Fortran namelist files.
    """

    def __init__(
        self,
        itime_scheme: dycore_states.TimeSteppingScheme = dycore_states.TimeSteppingScheme.MOST_EFFICIENT,
        iadv_rhotheta: dycore_states.RhoThetaAdvectionType = dycore_states.RhoThetaAdvectionType.MIURA,
        igradp_method: dycore_states.HorizontalPressureDiscretizationType = dycore_states.HorizontalPressureDiscretizationType.TAYLOR_HYDRO,
        rayleigh_type: constants.RayleighType = constants.RayleighType.KLEMP,
        rayleigh_coeff: wpfloat | float = 0.05,
        divdamp_order: dycore_states.DivergenceDampingOrder = dycore_states.DivergenceDampingOrder.COMBINED,  # the ICON default is 4,
        is_iau_active: bool = False,
        iau_wgt_dyn: wpfloat | float = 0.0,
        divdamp_type: dycore_states.DivergenceDampingType = dycore_states.DivergenceDampingType.THREE_DIMENSIONAL,
        divdamp_trans_start: wpfloat | float = 12500.0,
        divdamp_trans_end: wpfloat | float = 17500.0,
        l_vert_nested: bool = False,
        rhotheta_offctr: wpfloat | float = -0.1,
        veladv_offctr: wpfloat | float = 0.25,
        _nudge_max_coeff: wpfloat | float | None = None,  # default is set in __init__
        max_nudging_coefficient: wpfloat | float | None = None,  # default is set in __init__
        fourth_order_divdamp_factor: wpfloat | float = 0.0025,
        fourth_order_divdamp_factor2: wpfloat | float = 0.004,
        fourth_order_divdamp_factor3: wpfloat | float = 0.004,
        fourth_order_divdamp_factor4: wpfloat | float = 0.004,
        fourth_order_divdamp_z: wpfloat | float = 32500.0,
        fourth_order_divdamp_z2: wpfloat | float = 40000.0,
        fourth_order_divdamp_z3: wpfloat | float = 60000.0,
        fourth_order_divdamp_z4: wpfloat | float = 80000.0,
    ):
        # parameters from namelist diffusion_nml
        self.itime_scheme: int = itime_scheme

        #: Miura scheme for advection of rho and theta
        self.iadv_rhotheta: dycore_states.RhoThetaAdvectionType = iadv_rhotheta
        #: Use truly horizontal pressure-gradient computation to ensure numerical
        #: stability without heavy orography smoothing
        self.igradp_method: dycore_states.HorizontalPressureDiscretizationType = igradp_method

        #: type of Rayleigh damping
        self.rayleigh_type: constants.RayleighType = rayleigh_type
        # used for calculation of rayleigh_w, rayleigh_vn in mo_vertical_grid.f90
        self.rayleigh_coeff: wpfloat = wpfloat(rayleigh_coeff)

        #: order of divergence damping
        self.divdamp_order: dycore_states.DivergenceDampingOrder = divdamp_order

        #: type of divergence damping
        self.divdamp_type: dycore_states.DivergenceDampingType = divdamp_type
        #: Lower and upper bound of transition zone between 2D and 3D divergence damping in case of divdamp_type = 32 [m]
        self.divdamp_trans_start: wpfloat = wpfloat(divdamp_trans_start)
        self.divdamp_trans_end: wpfloat = wpfloat(divdamp_trans_end)

        #: off-centering for density and potential temperature at interface levels.
        #: Specifying a negative value here reduces the amount of vertical
        #: wind off-centering needed for stability of sound waves.
        self.rhotheta_offctr: wpfloat = wpfloat(rhotheta_offctr)

        #: off-centering of velocity advection in corrector step
        self.veladv_offctr: wpfloat = wpfloat(veladv_offctr)

        #: scaling factor for divergence damping
        self.fourth_order_divdamp_factor: wpfloat = wpfloat(fourth_order_divdamp_factor)
        """
        Declared as divdamp_fac in ICON. It is a scaling factor for fourth order divergence damping between
        heights of fourth_order_divdamp_z and fourth_order_divdamp_z2.
        """
        self.fourth_order_divdamp_factor2: wpfloat = wpfloat(fourth_order_divdamp_factor2)
        """
        Declared as divdamp_fac2 in ICON. It is a scaling factor for fourth order divergence damping between
        heights of fourth_order_divdamp_z and fourth_order_divdamp_z2. Divergence damping factor reaches
        fourth_order_divdamp_factor2 at fourth_order_divdamp_z2.
        """
        self.fourth_order_divdamp_factor3: wpfloat = wpfloat(fourth_order_divdamp_factor3)
        """
        Declared as divdamp_fac3 in ICON. It is a scaling factor to determine the quadratic vertical
        profile of fourth order divergence damping factor between heights of fourth_order_divdamp_z2
        and fourth_order_divdamp_z4.
        """
        self.fourth_order_divdamp_factor4: wpfloat = wpfloat(fourth_order_divdamp_factor4)
        """
        Declared as divdamp_fac4 in ICON. It is a scaling factor to determine the quadratic vertical
        profile of fourth order divergence damping factor between heights of fourth_order_divdamp_z2
        and fourth_order_divdamp_z4. Divergence damping factor reaches fourth_order_divdamp_factor4
        at fourth_order_divdamp_z4.
        """
        self.fourth_order_divdamp_z: wpfloat = wpfloat(fourth_order_divdamp_z)
        """
        Declared as divdamp_z in ICON. The upper limit in height where divergence damping factor is a constant.
        """
        self.fourth_order_divdamp_z2: wpfloat = wpfloat(fourth_order_divdamp_z2)
        """
        Declared as divdamp_z2 in ICON. The upper limit in height above fourth_order_divdamp_z where divergence
        damping factor decreases as a linear function of height.
        """
        self.fourth_order_divdamp_z3: wpfloat = wpfloat(fourth_order_divdamp_z3)
        """
        Declared as divdamp_z3 in ICON. Am intermediate height between fourth_order_divdamp_z2 and
        fourth_order_divdamp_z4 where divergence damping factor decreases quadratically with height.
        """
        self.fourth_order_divdamp_z4: wpfloat = wpfloat(fourth_order_divdamp_z4)
        """
        Declared as divdamp_z4 in ICON. The upper limit in height where divergence damping factor decreases
        quadratically with height.
        """

        #: parameters from other namelists:

        #: from mo_interpol_nml.f90

        #: Parameter describing the lateral boundary nudging in limited area mode.
        #:
        #: Maximal value of the nudging coefficients used cell row bordering the boundary interpolation zone,
        #: from there nudging coefficients decay exponentially with `nudge_efold_width` in units of cell rows.
        #: Called 'nudge_max_coeff' in mo_interpol_nml.f90.
        #: Note: The user can pass the ICON namelist paramter `nudge_max_coeff` as `_nudge_max_coeff` or
        #: the properly scaled one as `max_nudging_coefficient`,
        #: see the comment in mo_interpol_nml.f90
        #: TODO: This code is duplicated in `diffusion.py`, clean this up when implementing proper configuration handling.
        if _nudge_max_coeff is not None and max_nudging_coefficient is not None:
            raise ValueError(
                "Cannot set both '_max_nudging_coefficient' and 'scaled_max_nudging_coefficient'."
            )
        elif max_nudging_coefficient is not None:
            self.max_nudging_coefficient: wpfloat = wpfloat(max_nudging_coefficient)
        elif _nudge_max_coeff is not None:
            self.max_nudging_coefficient: wpfloat = (
                constants.DEFAULT_DYNAMICS_TO_PHYSICS_TIMESTEP_RATIO * wpfloat(_nudge_max_coeff)
            )
        else:  # default value in ICON
            self.max_nudging_coefficient: wpfloat = (
                constants.DEFAULT_DYNAMICS_TO_PHYSICS_TIMESTEP_RATIO * wpfloat(0.02)
            )

        #: from mo_run_nml.f90
        #: use vertical nesting
        self.l_vert_nested: bool = l_vert_nested

        #: from mo_initicon_nml.f90/ mo_initicon_config.f90
        #: whether IAU is active at current time
        self.is_iau_active: bool = is_iau_active
        #: IAU weight for dynamics fields
        self.iau_wgt_dyn: wpfloat = wpfloat(iau_wgt_dyn)

        self._validate()

    def _validate(self):
        """Apply consistency checks and validation on configuration parameters."""

        if self.l_vert_nested:
            raise NotImplementedError("Vertical nesting support not implemented")

        if self.igradp_method != dycore_states.HorizontalPressureDiscretizationType.TAYLOR_HYDRO:
            raise NotImplementedError("igradp_method can only be 3")

        if self.itime_scheme != dycore_states.TimeSteppingScheme.MOST_EFFICIENT:
            raise NotImplementedError("itime_scheme can only be 4")

        if self.iadv_rhotheta != dycore_states.RhoThetaAdvectionType.MIURA:
            raise NotImplementedError("iadv_rhotheta can only be 2 (Miura scheme)")

        if self.divdamp_order != dycore_states.DivergenceDampingOrder.COMBINED:
            raise NotImplementedError("divdamp_order can only be 24")

        if self.divdamp_type == dycore_states.DivergenceDampingType.TWO_DIMENSIONAL:
            raise NotImplementedError(
                "`DivergenceDampingType.TWO_DIMENSIONAL` (2) is not yet implemented"
            )


class NonHydrostaticParams:
    """Calculates derived quantities depending on the NonHydrostaticConfig."""

    def __init__(self, config: NonHydrostaticConfig):
        #: Weighting coefficients for velocity advection if tendency averaging is used
        #: The off-centering specified here turned out to be beneficial to numerical
        #: stability in extreme situations
        self.advection_explicit_weight_parameter: Final[wpfloat] = (
            wpfloat(0.5) - config.veladv_offctr
        )
        """
        Declared as wgt_nnow_vel in ICON.
        """
        self.advection_implicit_weight_parameter: Final[wpfloat] = (
            wpfloat(0.5) + config.veladv_offctr
        )
        """
        Declared as wgt_nnew_vel in ICON.
        """

        #: Weighting coefficients for rho and theta at interface levels in the corrector step
        #: This empirically determined weighting minimizes the vertical wind off-centering
        #: needed for numerical stability of vertical sound wave propagation
        self.rhotheta_implicit_weight_parameter: Final[wpfloat] = (
            wpfloat(0.5) + config.rhotheta_offctr
        )
        """
        Declared as wgt_nnew_rth in ICON.
        """
        self.rhotheta_explicit_weight_parameter: Final[wpfloat] = (
            wpfloat(1.0) - self.rhotheta_implicit_weight_parameter
        )
        """
        Declared as wgt_nnow_rth in ICON.
        """


class SolveNonhydro:
    def __init__(
        self,
        grid: icon_grid.IconGrid,
        config: NonHydrostaticConfig,
        params: NonHydrostaticParams,
        metric_state_nonhydro: dycore_states.MetricStateNonHydro,
        interpolation_state: dycore_states.InterpolationState,
        vertical_params: v_grid.VerticalGrid,
        edge_geometry: grid_states.EdgeParams,
        cell_geometry: grid_states.CellParams,
        owner_mask: fa.CellField[bool],
        backend: gtx_typing.Backend
        | model_backends.DeviceType
        | model_backends.BackendDescriptor
        | None,
        exchange: decomposition.ExchangeRuntime | None = None,
    ):
        self._exchange = exchange if (exchange is not None) else decomposition.SingleNodeExchange()

        self._grid = grid
        self._config = config
        self._params = params
        self._metric_state_nonhydro = metric_state_nonhydro
        self._interpolation_state = interpolation_state
        self._vertical_params = vertical_params
        self._edge_geometry = edge_geometry
        self._cell_params = cell_geometry
        self._determine_local_domains()

        self._compute_theta_and_exner = setup_program(
            backend=backend,
            program=compute_theta_and_exner,
            constant_args={
                "bdy_halo_c": self._metric_state_nonhydro.bdy_halo_c,
                "rd_o_cvd": constants.RD_O_CVD,
                "rd_o_p0ref": constants.RD_O_P0REF,
            },
            horizontal_sizes={
                "horizontal_start": self._start_cell_local,
                "horizontal_end": self._end_cell_end,
            },
            vertical_sizes={
                "vertical_start": gtx.int32(0),
                "vertical_end": gtx.int32(self._grid.num_levels),
            },
        )

        self._compute_exner_from_rhotheta = setup_program(
            backend=backend,
            program=compute_exner_from_rhotheta,
            constant_args={
                "rd_o_cvd": constants.RD_O_CVD,
                "rd_o_p0ref": constants.RD_O_P0REF,
            },
            horizontal_sizes={
                "horizontal_start": self._start_cell_lateral_boundary,
                "horizontal_end": self._end_cell_lateral_boundary_level_4,
            },
            vertical_sizes={
                "vertical_start": gtx.int32(0),
                "vertical_end": gtx.int32(self._grid.num_levels),
            },
        )

        self._update_theta_v = setup_program(
            backend=backend,
            program=update_theta_v,
            constant_args={"mask_prog_halo_c": self._metric_state_nonhydro.mask_prog_halo_c},
            horizontal_sizes={
                "horizontal_start": self._start_cell_halo,
                "horizontal_end": self._end_cell_end,
            },
            vertical_sizes={
                "vertical_start": gtx.int32(0),
                "vertical_end": gtx.int32(self._grid.num_levels),
            },
        )

        self._compute_hydrostatic_correction_term = setup_program(
            backend=backend,
            program=compute_hydrostatic_correction_term,
            constant_args={
                "ikoffset": self._metric_state_nonhydro.vertoffset_gradp,
                "zdiff_gradp": self._metric_state_nonhydro.zdiff_gradp,
                "inv_ddqz_z_full": self._metric_state_nonhydro.inv_ddqz_z_full,
                "inv_dual_edge_length": self._edge_geometry.inverse_dual_edge_lengths,
                "grav_o_cpd": constants.GRAV_O_CPD,
            },
            horizontal_sizes={
                "horizontal_start": self._start_edge_nudging_level_2,
                "horizontal_end": self._end_edge_local,
            },
            vertical_sizes={
                "vertical_start": gtx.int32(self._grid.num_levels - 1),
                "vertical_end": gtx.int32(self._grid.num_levels),
            },
            offset_provider=self._grid.connectivities,
        )

        self._compute_theta_rho_face_values_and_pressure_gradient_and_update_vn = setup_program(
            backend=backend,
            program=compute_edge_diagnostics_for_dycore_and_update_vn.compute_theta_rho_face_values_and_pressure_gradient_and_update_vn,
            constant_args={
                "reference_rho_at_edges_on_model_levels": self._metric_state_nonhydro.reference_rho_at_edges_on_model_levels,
                "reference_theta_at_edges_on_model_levels": self._metric_state_nonhydro.reference_theta_at_edges_on_model_levels,
                "geofac_grg_x": self._interpolation_state.geofac_grg_x,
                "geofac_grg_y": self._interpolation_state.geofac_grg_y,
                "pos_on_tplane_e_x": self._interpolation_state.pos_on_tplane_e_1,
                "pos_on_tplane_e_y": self._interpolation_state.pos_on_tplane_e_2,
                "primal_normal_cell_x": self._edge_geometry.primal_normal_cell[0],
                "dual_normal_cell_x": self._edge_geometry.dual_normal_cell[0],
                "primal_normal_cell_y": self._edge_geometry.primal_normal_cell[1],
                "dual_normal_cell_y": self._edge_geometry.dual_normal_cell[1],
                "ddxn_z_full": self._metric_state_nonhydro.ddxn_z_full,
                "c_lin_e": self._interpolation_state.c_lin_e,
                "ikoffset": self._metric_state_nonhydro.vertoffset_gradp,
                "zdiff_gradp": self._metric_state_nonhydro.zdiff_gradp,
                "ipeidx_dsl": self._metric_state_nonhydro.pg_edgeidx_dsl,
                "pg_exdist": self._metric_state_nonhydro.pg_exdist,
                "inv_dual_edge_length": self._edge_geometry.inverse_dual_edge_lengths,
                "iau_wgt_dyn": self._config.iau_wgt_dyn,
                "is_iau_active": self._config.is_iau_active,
                "limited_area": self._grid.limited_area,
            },
            horizontal_sizes={
                "start_edge_lateral_boundary": self._start_edge_lateral_boundary,
                "start_edge_lateral_boundary_level_7": self._start_edge_lateral_boundary_level_7,
                "start_edge_nudging_level_2": self._start_edge_nudging_level_2,
                "end_edge_nudging": self._end_edge_nudging,
                "end_edge_halo": self._end_edge_halo,
                "horizontal_start": gtx.int32(0),
                "horizontal_end": self._end_edge_halo_level_2,
            },
            vertical_sizes={
                "nflatlev": self._vertical_params.nflatlev,
                "nflat_gradp": self._metric_state_nonhydro.nflat_gradp,
                "vertical_start": gtx.int32(0),
                "vertical_end": gtx.int32(self._grid.num_levels),
            },
            offset_provider=self._grid.connectivities,
        )

        self._apply_divergence_damping_and_update_vn = setup_program(
            backend=backend,
            program=compute_edge_diagnostics_for_dycore_and_update_vn.apply_divergence_damping_and_update_vn,
            constant_args={
                "horizontal_mask_for_3d_divdamp": self._metric_state_nonhydro.horizontal_mask_for_3d_divdamp,
                "scaling_factor_for_3d_divdamp": self._metric_state_nonhydro.scaling_factor_for_3d_divdamp,
                "inv_dual_edge_length": self._edge_geometry.inverse_dual_edge_lengths,
                "nudgecoeff_e": self._interpolation_state.nudgecoeff_e,
                "geofac_grdiv": self._interpolation_state.geofac_grdiv,
                "advection_explicit_weight_parameter": self._params.advection_explicit_weight_parameter,
                "advection_implicit_weight_parameter": self._params.advection_implicit_weight_parameter,
                "iau_wgt_dyn": self._config.iau_wgt_dyn,
                "is_iau_active": self._config.is_iau_active,
                "limited_area": self._grid.limited_area,
            },
            variants={
                "apply_2nd_order_divergence_damping": [False, True],
                "apply_4th_order_divergence_damping": [False, True],
            },
            horizontal_sizes={
                "horizontal_start": gtx.int32(self._start_edge_nudging_level_2),
                "horizontal_end": self._end_edge_local,
            },
            vertical_sizes={
                "vertical_start": gtx.int32(0),
                "vertical_end": gtx.int32(self._grid.num_levels),
            },
            offset_provider=self._grid.connectivities,
        )

        self._compute_horizontal_velocity_quantities_and_fluxes = setup_program(
            backend=backend,
            program=compute_horizontal_velocity_quantities_and_fluxes,
            constant_args={
                "ddqz_z_full_e": self._metric_state_nonhydro.ddqz_z_full_e,
                "ddxn_z_full": self._metric_state_nonhydro.ddxn_z_full,
                "ddxt_z_full": self._metric_state_nonhydro.ddxt_z_full,
                "wgtfac_e": self._metric_state_nonhydro.wgtfac_e,
                "wgtfacq_e": self._metric_state_nonhydro.wgtfacq_e,
                "e_flx_avg": self._interpolation_state.e_flx_avg,
                "geofac_grdiv": self._interpolation_state.geofac_grdiv,
                "rbf_vec_coeff_e": self._interpolation_state.rbf_vec_coeff_e,
            },
            horizontal_sizes={
                "horizontal_start": gtx.int32(self._start_edge_lateral_boundary_level_5),
                "horizontal_end": self._end_edge_halo_level_2,
            },
            vertical_sizes={
                "nflatlev": self._vertical_params.nflatlev,
                "vertical_start": gtx.int32(0),
                "vertical_end": gtx.int32(self._grid.num_levels + 1),
            },
            offset_provider=self._grid.connectivities,
        )

        self._compute_averaged_vn_and_fluxes_and_prepare_tracer_advection = setup_program(
            backend=backend,
            program=compute_averaged_vn_and_fluxes_and_prepare_tracer_advection,
            constant_args={
                "e_flx_avg": self._interpolation_state.e_flx_avg,
                "ddqz_z_full_e": self._metric_state_nonhydro.ddqz_z_full_e,
            },
            variants={
                "at_first_substep": [False, True],
                "prepare_advection": [False, True],
            },
            horizontal_sizes={
                "horizontal_start": gtx.int32(self._start_edge_lateral_boundary_level_5),
                "horizontal_end": self._end_edge_halo_level_2,
            },
            vertical_sizes={
                "vertical_start": gtx.int32(0),
                "vertical_end": gtx.int32(self._grid.num_levels),
            },
            offset_provider=self._grid.connectivities,
        )

        self._vertically_implicit_solver_at_predictor_step = setup_program(
            backend=backend,
            program=vertically_implicit_dycore_solver.vertically_implicit_solver_at_predictor_step,
            constant_args={
                "geofac_div": self._interpolation_state.geofac_div,
                "exner_w_explicit_weight_parameter": self._metric_state_nonhydro.exner_w_explicit_weight_parameter,
                "inv_ddqz_z_full": self._metric_state_nonhydro.inv_ddqz_z_full,
                "exner_w_implicit_weight_parameter": self._metric_state_nonhydro.exner_w_implicit_weight_parameter,
                "ddqz_z_half": self._metric_state_nonhydro.ddqz_z_half,
                "reference_exner_at_cells_on_model_levels": self._metric_state_nonhydro.reference_exner_at_cells_on_model_levels,
                "e_bln_c_s": self._interpolation_state.e_bln_c_s,
                "wgtfac_c": self._metric_state_nonhydro.wgtfac_c,
                "wgtfacq_c": self._metric_state_nonhydro.wgtfacq_c,
                "iau_wgt_dyn": self._config.iau_wgt_dyn,
                "is_iau_active": self._config.is_iau_active,
                "rayleigh_type": self._config.rayleigh_type,
                "divdamp_type": self._config.divdamp_type,
            },
            variants={"at_first_substep": [False, True]},
            horizontal_sizes={
                "start_cell_index_nudging": self._start_cell_nudging,
                "end_cell_index_local": self._end_cell_local,
                "start_cell_index_lateral_lvl3": self._start_cell_lateral_boundary_level_3,
                "end_cell_index_halo_lvl1": self._end_cell_halo,
            },
            vertical_sizes={
                "end_index_of_damping_layer": self._vertical_params.end_index_of_damping_layer,
                "kstart_moist": self._vertical_params.kstart_moist,
                "flat_level_index_plus1": gtx.int32(self._vertical_params.nflatlev + 1),
                "vertical_start_index_model_top": gtx.int32(0),
                "vertical_end_index_model_surface": gtx.int32(self._grid.num_levels + 1),
            },
            offset_provider=self._grid.connectivities,
        )

        self._vertically_implicit_solver_at_corrector_step = setup_program(
            backend=backend,
            program=vertically_implicit_dycore_solver.vertically_implicit_solver_at_corrector_step,
            constant_args={
                "exner_w_explicit_weight_parameter": self._metric_state_nonhydro.exner_w_explicit_weight_parameter,
                "inv_ddqz_z_full": self._metric_state_nonhydro.inv_ddqz_z_full,
                "exner_w_implicit_weight_parameter": self._metric_state_nonhydro.exner_w_implicit_weight_parameter,
                "ddqz_z_half": self._metric_state_nonhydro.ddqz_z_half,
                "reference_exner_at_cells_on_model_levels": self._metric_state_nonhydro.reference_exner_at_cells_on_model_levels,
                "advection_explicit_weight_parameter": self._params.advection_explicit_weight_parameter,
                "advection_implicit_weight_parameter": self._params.advection_implicit_weight_parameter,
                "iau_wgt_dyn": self._config.iau_wgt_dyn,
                "is_iau_active": self._config.is_iau_active,
                "rayleigh_type": self._config.rayleigh_type,
            },
            variants={
                "at_first_substep": [False, True],
                "at_last_substep": [False, True],
                "lprep_adv": [False, True],
            },
            horizontal_sizes={
                "start_cell_index_nudging": self._start_cell_nudging,
                "end_cell_index_local": self._end_cell_local,
            },
            vertical_sizes={
                "end_index_of_damping_layer": self._vertical_params.end_index_of_damping_layer,
                "kstart_moist": self._vertical_params.kstart_moist,
                "vertical_start_index_model_top": gtx.int32(0),
                "vertical_end_index_model_surface": gtx.int32(self._grid.num_levels + 1),
            },
            offset_provider=self._grid.connectivities,
        )

        self._compute_dwdz_for_divergence_damping = setup_program(
            backend=backend,
            program=compute_dwdz_for_divergence_damping,
            constant_args={"inv_ddqz_z_full": self._metric_state_nonhydro.inv_ddqz_z_full},
            horizontal_sizes={
                "horizontal_start": self._start_cell_lateral_boundary,
                "horizontal_end": self._end_cell_lateral_boundary_level_4,
            },
            vertical_sizes={
                "vertical_start": gtx.int32(0),
                "vertical_end": gtx.int32(self._grid.num_levels),
            },
            offset_provider=self._grid.connectivities,
        )

        self._init_cell_kdim_field_with_zero_wp = setup_program(
            backend=backend,
            program=init_cell_kdim_field_with_zero_wp,
            horizontal_sizes={
                "horizontal_start": self._start_cell_lateral_boundary,
                "horizontal_end": self._end_cell_lateral_boundary_level_4,
            },
            vertical_sizes={
                "vertical_start": gtx.int32(0),
                "vertical_end": gtx.int32(self._grid.num_levels + 1),
            },
        )
        self._update_mass_flux_weighted = setup_program(
            backend=backend,
            program=update_mass_flux_weighted,
            constant_args={
                "vwind_expl_wgt": self._metric_state_nonhydro.exner_w_explicit_weight_parameter,
                "vwind_impl_wgt": self._metric_state_nonhydro.exner_w_implicit_weight_parameter,
            },
            horizontal_sizes={
                "horizontal_start": self._start_cell_lateral_boundary,
                "horizontal_end": self._end_cell_lateral_boundary_level_4,
            },
            vertical_sizes={
                "vertical_start": gtx.int32(0),
                "vertical_end": gtx.int32(self._grid.num_levels),
            },
        )
        self._calculate_divdamp_fields = setup_program(
            backend=backend,
            program=dycore_utils.calculate_divdamp_fields,
            constant_args={
                "divdamp_order": gtx.int32(self._config.divdamp_order),
                "mean_cell_area": wpfloat(self._grid.global_properties.mean_cell_area),
                "max_nudging_coefficient": self._config.max_nudging_coefficient,
                "wp_eps": constants.WP_EPS,
            },
        )
        self._compute_rayleigh_damping_factor = setup_program(
            backend=backend,
            program=dycore_utils.compute_rayleigh_damping_factor,
            constant_args={"rayleigh_w": self._metric_state_nonhydro.rayleigh_w},
        )

        self._compute_perturbed_quantities_and_interpolation = setup_program(
            backend=backend,
            program=compute_cell_diagnostics_for_dycore.compute_perturbed_quantities_and_interpolation,
            constant_args={
                "reference_rho_at_cells_on_model_levels": self._metric_state_nonhydro.reference_rho_at_cells_on_model_levels,
                "reference_theta_at_cells_on_model_levels": self._metric_state_nonhydro.reference_theta_at_cells_on_model_levels,
                "reference_theta_at_cells_on_half_levels": self._metric_state_nonhydro.reference_theta_at_cells_on_half_levels,
                "wgtfacq_c": self._metric_state_nonhydro.wgtfacq_c,
                "wgtfac_c": self._metric_state_nonhydro.wgtfac_c,
                "exner_w_explicit_weight_parameter": self._metric_state_nonhydro.exner_w_explicit_weight_parameter,
                "ddz_of_reference_exner_at_cells_on_half_levels": self._metric_state_nonhydro.ddz_of_reference_exner_at_cells_on_half_levels,
                "ddqz_z_half": self._metric_state_nonhydro.ddqz_z_half,
                "time_extrapolation_parameter_for_exner": self._metric_state_nonhydro.time_extrapolation_parameter_for_exner,
                "reference_exner_at_cells_on_model_levels": self._metric_state_nonhydro.reference_exner_at_cells_on_model_levels,
                "inv_ddqz_z_full": self._metric_state_nonhydro.inv_ddqz_z_full,
                "d2dexdz2_fac1_mc": self._metric_state_nonhydro.d2dexdz2_fac1_mc,
                "d2dexdz2_fac2_mc": self._metric_state_nonhydro.d2dexdz2_fac2_mc,
                "igradp_method": self._config.igradp_method,
            },
            horizontal_sizes={
                "start_cell_lateral_boundary_level_3": self._start_cell_lateral_boundary_level_3,
                "start_cell_halo_level_2": self._start_cell_halo_level_2,
                "end_cell_halo": self._end_cell_halo,
                "end_cell_halo_level_2": self._end_cell_halo_level_2,
                "start_cell_lateral_boundary": self._start_cell_lateral_boundary,
            },
            vertical_sizes={
                "nflatlev": self._vertical_params.nflatlev,
                "nflat_gradp": self._metric_state_nonhydro.nflat_gradp,
                "model_top": gtx.int32(0),
                "surface_level": gtx.int32(self._grid.num_levels + 1),
            },
            offset_provider=self._grid.connectivities,
        )

        self._interpolate_rho_theta_v_to_half_levels_and_compute_pressure_buoyancy_acceleration = setup_program(
            backend=backend,
            program=compute_cell_diagnostics_for_dycore.interpolate_rho_theta_v_to_half_levels_and_compute_pressure_buoyancy_acceleration,
            constant_args={
                "reference_theta_at_cells_on_model_levels": self._metric_state_nonhydro.reference_theta_at_cells_on_model_levels,
                "ddz_of_reference_exner_at_cells_on_half_levels": self._metric_state_nonhydro.ddz_of_reference_exner_at_cells_on_half_levels,
                "ddqz_z_half": self._metric_state_nonhydro.ddqz_z_half,
                "wgtfac_c": self._metric_state_nonhydro.wgtfac_c,
                "exner_w_explicit_weight_parameter": self._metric_state_nonhydro.exner_w_explicit_weight_parameter,
                "rhotheta_explicit_weight_parameter": self._params.rhotheta_explicit_weight_parameter,
                "rhotheta_implicit_weight_parameter": self._params.rhotheta_implicit_weight_parameter,
            },
            horizontal_sizes={
                "horizontal_start": self._start_cell_lateral_boundary_level_3,
                "horizontal_end": self._end_cell_local,
            },
            vertical_sizes={
                "vertical_start": gtx.int32(1),
                "vertical_end": gtx.int32(self._grid.num_levels),
            },
            offset_provider=self._grid.connectivities,
        )
        self._stencils_61_62 = setup_program(
            backend=backend,
            program=nhsolve_stencils.stencils_61_62,
            horizontal_sizes={
                "horizontal_start": self._start_cell_lateral_boundary,
                "horizontal_end": self._end_cell_lateral_boundary_level_4,
            },
            vertical_sizes={
                "vertical_start": gtx.int32(0),
                "vertical_end": gtx.int32(self._grid.num_levels + 1),
            },
        )
        self._en_smag_fac_for_zero_nshift = setup_program(
            backend=backend,
            program=smagorinsky.en_smag_fac_for_zero_nshift,
            constant_args={
                "vect_a": self._vertical_params.interface_physical_height,
                "hdiff_smag_fac": self._config.fourth_order_divdamp_factor,
                "hdiff_smag_fac2": self._config.fourth_order_divdamp_factor2,
                "hdiff_smag_fac3": self._config.fourth_order_divdamp_factor3,
                "hdiff_smag_fac4": self._config.fourth_order_divdamp_factor4,
                "hdiff_smag_z": self._config.fourth_order_divdamp_z,
                "hdiff_smag_z2": self._config.fourth_order_divdamp_z2,
                "hdiff_smag_z3": self._config.fourth_order_divdamp_z3,
                "hdiff_smag_z4": self._config.fourth_order_divdamp_z4,
            },
            offset_provider={"Koff": dims.KDim},
        )
        self._init_test_fields = setup_program(
            backend=backend,
            program=nhsolve_stencils.init_test_fields,
            horizontal_sizes={
                "edges_start": self._start_edge_lateral_boundary,
                "edges_end": self._end_edge_local,
                "cells_start": self._start_cell_lateral_boundary,
                "cells_end": self._end_cell_end,
            },
            vertical_sizes={
                "vertical_start": gtx.int32(0),
                "vertical_end": self._grid.num_levels,
            },
        )

        self.velocity_advection = VelocityAdvection(
            grid,
            metric_state_nonhydro,
            interpolation_state,
            vertical_params,
            edge_geometry,
            owner_mask,
            backend=backend,
        )
        self._allocate_local_fields(model_backends.get_allocator(backend))

        self._en_smag_fac_for_zero_nshift(
            enh_smag_fac=self.interpolated_fourth_order_divdamp_factor
        )

        self.p_test_run = False

    def _allocate_local_fields(self, allocator: gtx_allocators.FieldBufferAllocationUtil | None):
        self.temporal_extrapolation_of_perturbed_exner = data_alloc.zero_field(
            self._grid,
            dims.CellDim,
            dims.KDim,
            dtype=vpfloat,
            extend={dims.KDim: 1},
            allocator=allocator,
        )
        """
        Declared as z_exner_ex_pr in ICON.
        """
        self.exner_at_cells_on_half_levels = data_alloc.zero_field(
            self._grid,
            dims.CellDim,
            dims.KDim,
            dtype=vpfloat,
            extend={dims.KDim: 1},
            allocator=allocator,
        )
        """
        Declared as z_exner_ic in ICON.
        """
        self.ddz_of_temporal_extrapolation_of_perturbed_exner_on_model_levels = (
            data_alloc.zero_field(
                self._grid, dims.CellDim, dims.KDim, dtype=vpfloat, allocator=allocator
            )
        )
        """
        Declared as z_dexner_dz_c_1 in ICON.
        """
        self.perturbed_theta_v_at_cells_on_half_levels = data_alloc.zero_field(
            self._grid,
            dims.CellDim,
            dims.KDim,
            dtype=vpfloat,
            extend={dims.KDim: 1},
            allocator=allocator,
        )

        """
        Declared as z_theta_v_pr_ic in ICON.
        """
        self.pressure_buoyancy_acceleration_at_cells_on_half_levels = data_alloc.zero_field(
            self._grid, dims.CellDim, dims.KDim, dtype=vpfloat, allocator=allocator
        )
        """
        Declared as z_th_ddz_exner_c in ICON. theta' dpi0/dz + theta (1 - eta_impl) dpi'/dz.
        It represents the vertical pressure gradient and buoyancy acceleration.
        Note that it only has nlev because it is only used in computation of the explicit
        term for updating w, and w at model top/bottom is diagnosed.
        """
        self.perturbed_rho_at_cells_on_model_levels = data_alloc.zero_field(
            self._grid, dims.CellDim, dims.KDim, dtype=vpfloat, allocator=allocator
        )
        """
        Declared as z_rth_pr_1 in ICON.
        """
        self.perturbed_theta_v_at_cells_on_model_levels = data_alloc.zero_field(
            self._grid, dims.CellDim, dims.KDim, dtype=vpfloat, allocator=allocator
        )
        """
        Declared as z_rth_pr_2 in ICON.
        """
        self.d2dz2_of_temporal_extrapolation_of_perturbed_exner_on_model_levels = (
            data_alloc.zero_field(
                self._grid, dims.CellDim, dims.KDim, dtype=vpfloat, allocator=allocator
            )
        )
        """
        Declared as z_dexner_dz_c_2 in ICON.
        """
        self.z_vn_avg = data_alloc.zero_field(
            self._grid, dims.EdgeDim, dims.KDim, dtype=wpfloat, allocator=allocator
        )
        self.theta_v_flux_at_edges_on_model_levels = data_alloc.zero_field(
            self._grid, dims.EdgeDim, dims.KDim, dtype=wpfloat, allocator=allocator
        )
        """
        Declared as z_theta_v_fl_e in ICON.
        """
        self.z_rho_v = data_alloc.zero_field(
            self._grid, dims.VertexDim, dims.KDim, dtype=wpfloat, allocator=allocator
        )
        self.z_theta_v_v = data_alloc.zero_field(
            self._grid, dims.VertexDim, dims.KDim, dtype=wpfloat, allocator=allocator
        )
        self.k_field = data_alloc.index_field(
            self._grid, dims.KDim, extend={dims.KDim: 1}, allocator=allocator
        )
        self._contravariant_correction_at_edges_on_model_levels = data_alloc.zero_field(
            self._grid, dims.EdgeDim, dims.KDim, dtype=vpfloat, allocator=allocator
        )
        """
        Declared as z_w_concorr_me in ICON. vn dz/dn + vt dz/dt, z is topography height
        """
        self.hydrostatic_correction_on_lowest_level = data_alloc.zero_field(
            self._grid, dims.EdgeDim, dtype=vpfloat, allocator=allocator
        )
        self.hydrostatic_correction = data_alloc.zero_field(
            self._grid, dims.EdgeDim, dims.KDim, dtype=vpfloat, allocator=allocator
        )
        """
        Declared as z_hydro_corr in ICON. Used for computation of horizontal pressure gradient over steep slope.
        """
        self.rayleigh_damping_factor = data_alloc.zero_field(
            self._grid, dims.KDim, dtype=wpfloat, allocator=allocator
        )
        """
        Declared as z_raylfac in ICON.
        """
        self.interpolated_fourth_order_divdamp_factor = data_alloc.zero_field(
            self._grid, dims.KDim, dtype=wpfloat, allocator=allocator
        )
        """
        Declared as enh_divdamp_fac in ICON.
        """
        self.reduced_fourth_order_divdamp_coeff_at_nest_boundary = data_alloc.zero_field(
            self._grid, dims.KDim, dtype=wpfloat, allocator=allocator
        )
        """
        Declared as bdy_divdamp in ICON.
        """
        self.fourth_order_divdamp_scaling_coeff = data_alloc.zero_field(
            self._grid, dims.KDim, dtype=wpfloat, allocator=allocator
        )
        """
        Declared as scal_divdamp in ICON.
        """
        self.intermediate_fields = IntermediateFields.allocate(grid=self._grid, allocator=allocator)

    def _determine_local_domains(self):
        vertex_domain = h_grid.domain(dims.VertexDim)
        cell_domain = h_grid.domain(dims.CellDim)
        edge_domain = h_grid.domain(dims.EdgeDim)
        edge_halo_level_2 = edge_domain(h_grid.Zone.HALO_LEVEL_2)

        self._start_cell_lateral_boundary = self._grid.start_index(
            cell_domain(h_grid.Zone.LATERAL_BOUNDARY)
        )
        self._start_cell_lateral_boundary_level_3 = self._grid.start_index(
            cell_domain(h_grid.Zone.LATERAL_BOUNDARY_LEVEL_3)
        )
        self._start_cell_nudging = self._grid.start_index(cell_domain(h_grid.Zone.NUDGING))
        self._start_cell_local = self._grid.start_index(cell_domain(h_grid.Zone.LOCAL))
        self._start_cell_halo = self._grid.start_index(cell_domain(h_grid.Zone.HALO))
        self._start_cell_halo_level_2 = self._grid.start_index(
            cell_domain(h_grid.Zone.HALO_LEVEL_2)
        )

        self._end_cell_lateral_boundary_level_4 = self._grid.end_index(
            cell_domain(h_grid.Zone.LATERAL_BOUNDARY_LEVEL_4)
        )
        self._end_cell_local = self._grid.end_index(cell_domain(h_grid.Zone.LOCAL))
        self._end_cell_halo = self._grid.end_index(cell_domain(h_grid.Zone.HALO))
        self._end_cell_halo_level_2 = self._grid.end_index(cell_domain(h_grid.Zone.HALO_LEVEL_2))
        self._end_cell_end = self._grid.end_index(cell_domain(h_grid.Zone.END))

        self._start_edge_lateral_boundary = self._grid.start_index(
            edge_domain(h_grid.Zone.LATERAL_BOUNDARY)
        )
        self._start_edge_lateral_boundary_level_5 = self._grid.start_index(
            edge_domain(h_grid.Zone.LATERAL_BOUNDARY_LEVEL_5)
        )
        self._start_edge_lateral_boundary_level_7 = self._grid.start_index(
            edge_domain(h_grid.Zone.LATERAL_BOUNDARY_LEVEL_7)
        )
        self._start_edge_nudging_level_2 = self._grid.start_index(
            edge_domain(h_grid.Zone.NUDGING_LEVEL_2)
        )

        self._start_edge_halo_level_2 = self._grid.start_index(edge_halo_level_2)

        self._end_edge_nudging = self._grid.end_index(edge_domain(h_grid.Zone.NUDGING))
        self._end_edge_local = self._grid.end_index(edge_domain(h_grid.Zone.LOCAL))
        self._end_edge_halo = self._grid.end_index(edge_domain(h_grid.Zone.HALO))
        self._end_edge_halo_level_2 = self._grid.end_index(edge_halo_level_2)
        self._end_edge_end = self._grid.end_index(edge_domain(h_grid.Zone.END))

        self._start_vertex_lateral_boundary_level_2 = self._grid.start_index(
            vertex_domain(h_grid.Zone.LATERAL_BOUNDARY_LEVEL_2)
        )
        self._end_vertex_halo = self._grid.end_index(vertex_domain(h_grid.Zone.HALO))

    def time_step(
        self,
        diagnostic_state_nh: dycore_states.DiagnosticStateNonHydro,
        prognostic_states: common_utils.TimeStepPair[prognostics.PrognosticState],
        prep_adv: dycore_states.PrepAdvection,
        second_order_divdamp_factor: wpfloat,
        dtime: wpfloat,
        ndyn_substeps_var: int,
        at_initial_timestep: bool,
        lprep_adv: bool,
        at_first_substep: bool,
        at_last_substep: bool,
    ):
        """
        Update prognostic variables (prognostic_states.next) after the dynamical process over one substep.
        Args:
            diagnostic_state_nh: diagnostic variables used for solving the governing equations. It includes local variables and the physics tendency term that comes from physics
            prognostic_states: prognostic variables
            prep_adv: variables for tracer advection
            second_order_divdamp_factor: Originally declared as divdamp_fac_o2 in ICON. Second order (nabla2) divergence damping coefficient.
            dtime: time step
            ndyn_substeps_var: number of dynamical substeps
            at_initial_timestep: initial time step of the model run
            lprep_adv: Preparation for tracer advection
            at_first_substep: first substep
            at_last_substep: last substep
        """
        log.info(
            f"running timestep: dtime = {dtime}, initial_timestep = {at_initial_timestep}, first_substep = {at_first_substep}, last_substep = {at_last_substep}, prep_adv = {lprep_adv}"
        )

        if self.p_test_run:
            self._init_test_fields(
                self.intermediate_fields.rho_at_edges_on_model_levels,
                self.intermediate_fields.theta_v_at_edges_on_model_levels,
                self.intermediate_fields.dwdz_at_cells_on_model_levels,
                self.intermediate_fields.horizontal_gradient_of_normal_wind_divergence,
            )

        self.run_predictor_step(
            diagnostic_state_nh=diagnostic_state_nh,
            prognostic_states=prognostic_states,
            z_fields=self.intermediate_fields,
            dtime=dtime,
            at_initial_timestep=at_initial_timestep,
            at_first_substep=at_first_substep,
        )

        self.run_corrector_step(
            diagnostic_state_nh=diagnostic_state_nh,
            prognostic_states=prognostic_states,
            z_fields=self.intermediate_fields,
            prep_adv=prep_adv,
            second_order_divdamp_factor=second_order_divdamp_factor,
            dtime=dtime,
            ndyn_substeps_var=ndyn_substeps_var,
            lprep_adv=lprep_adv,
            at_first_substep=at_first_substep,
            at_last_substep=at_last_substep,
        )
        if self._grid.limited_area:
            self._compute_theta_and_exner(
                rho=prognostic_states.next.rho,
                theta_v=prognostic_states.next.theta_v,
                exner=prognostic_states.next.exner,
            )
            self._compute_exner_from_rhotheta(
                rho=prognostic_states.next.rho,
                theta_v=prognostic_states.next.theta_v,
                exner=prognostic_states.next.exner,
            )
        self._update_theta_v(
            rho_now=prognostic_states.current.rho,
            theta_v_now=prognostic_states.current.theta_v,
            exner_new=prognostic_states.next.exner,
            exner_now=prognostic_states.current.exner,
            rho_new=prognostic_states.next.rho,
            theta_v_new=prognostic_states.next.theta_v,
        )

    def run_predictor_step(
        self,
        diagnostic_state_nh: dycore_states.DiagnosticStateNonHydro,
        prognostic_states: common_utils.TimeStepPair[prognostics.PrognosticState],
        z_fields: IntermediateFields,
        dtime: wpfloat,
        at_initial_timestep: bool,
        at_first_substep: bool,
    ):
        """
        Runs the predictor step of the non-hydrostatic solver.
        """

        log.info(
            f"running predictor step: dtime = {dtime}, initial_timestep = {at_initial_timestep} at_first_substep = {at_first_substep}"
        )

        if at_first_substep:
            # Recompute only vn tendency
            skip_compute_predictor_vertical_advection: bool = (
                self._config.itime_scheme == dycore_states.TimeSteppingScheme.MOST_EFFICIENT
                and not (at_initial_timestep and at_first_substep)
            )

            self.velocity_advection.run_predictor_step(
                skip_compute_predictor_vertical_advection=skip_compute_predictor_vertical_advection,
                diagnostic_state=diagnostic_state_nh,
                prognostic_state=prognostic_states.current,
                contravariant_correction_at_edges_on_model_levels=self._contravariant_correction_at_edges_on_model_levels,
                horizontal_kinetic_energy_at_edges_on_model_levels=z_fields.horizontal_kinetic_energy_at_edges_on_model_levels,
                tangential_wind_on_half_levels=z_fields.tangential_wind_on_half_levels,
                dtime=dtime,
                cell_areas=self._cell_params.area,
            )

        #  Precompute Rayleigh damping factor
        self._compute_rayleigh_damping_factor(
            rayleigh_damping_factor=self.rayleigh_damping_factor,
            dtime=dtime,
        )

        self._compute_perturbed_quantities_and_interpolation(
            temporal_extrapolation_of_perturbed_exner=self.temporal_extrapolation_of_perturbed_exner,
            ddz_of_temporal_extrapolation_of_perturbed_exner_on_model_levels=self.ddz_of_temporal_extrapolation_of_perturbed_exner_on_model_levels,
            d2dz2_of_temporal_extrapolation_of_perturbed_exner_on_model_levels=self.d2dz2_of_temporal_extrapolation_of_perturbed_exner_on_model_levels,
            perturbed_exner_at_cells_on_model_levels=diagnostic_state_nh.perturbed_exner_at_cells_on_model_levels,
            exner_at_cells_on_half_levels=self.exner_at_cells_on_half_levels,
            perturbed_rho_at_cells_on_model_levels=self.perturbed_rho_at_cells_on_model_levels,
            perturbed_theta_v_at_cells_on_model_levels=self.perturbed_theta_v_at_cells_on_model_levels,
            rho_at_cells_on_half_levels=diagnostic_state_nh.rho_at_cells_on_half_levels,
            perturbed_theta_v_at_cells_on_half_levels=self.perturbed_theta_v_at_cells_on_half_levels,
            theta_v_at_cells_on_half_levels=diagnostic_state_nh.theta_v_at_cells_on_half_levels,
            current_rho=prognostic_states.current.rho,
            current_theta_v=prognostic_states.current.theta_v,
            pressure_buoyancy_acceleration_at_cells_on_half_levels=self.pressure_buoyancy_acceleration_at_cells_on_half_levels,
            current_exner=prognostic_states.current.exner,
        )

        log.debug(
            "predictor: start stencil compute_theta_rho_face_values_and_pressure_gradient_and_update_vn"
        )
        self._compute_hydrostatic_correction_term(
            theta_v=prognostic_states.current.theta_v,
            theta_v_ic=diagnostic_state_nh.theta_v_at_cells_on_half_levels,
            z_hydro_corr=self.hydrostatic_correction,
        )

        self.hydrostatic_correction_on_lowest_level[...] = self.hydrostatic_correction.ndarray[
            :, self._grid.num_levels - 1
        ]

        self._compute_theta_rho_face_values_and_pressure_gradient_and_update_vn(
            rho_at_edges_on_model_levels=z_fields.rho_at_edges_on_model_levels,
            theta_v_at_edges_on_model_levels=z_fields.theta_v_at_edges_on_model_levels,
            horizontal_pressure_gradient=z_fields.horizontal_pressure_gradient,
            next_vn=prognostic_states.next.vn,
            current_vn=prognostic_states.current.vn,
            tangential_wind=diagnostic_state_nh.tangential_wind,
            perturbed_rho_at_cells_on_model_levels=self.perturbed_rho_at_cells_on_model_levels,
            perturbed_theta_v_at_cells_on_model_levels=self.perturbed_theta_v_at_cells_on_model_levels,
            temporal_extrapolation_of_perturbed_exner=self.temporal_extrapolation_of_perturbed_exner,
            ddz_of_temporal_extrapolation_of_perturbed_exner_on_model_levels=self.ddz_of_temporal_extrapolation_of_perturbed_exner_on_model_levels,
            d2dz2_of_temporal_extrapolation_of_perturbed_exner_on_model_levels=self.d2dz2_of_temporal_extrapolation_of_perturbed_exner_on_model_levels,
            hydrostatic_correction_on_lowest_level=self.hydrostatic_correction_on_lowest_level,
            predictor_normal_wind_advective_tendency=diagnostic_state_nh.normal_wind_advective_tendency.predictor,
            normal_wind_tendency_due_to_slow_physics_process=diagnostic_state_nh.normal_wind_tendency_due_to_slow_physics_process,
            normal_wind_iau_increment=diagnostic_state_nh.normal_wind_iau_increment,
            grf_tend_vn=diagnostic_state_nh.grf_tend_vn,
            dtime=dtime,
        )

        log.debug("exchanging prognostic field 'vn' and local field 'rho_at_edges_on_model_levels'")
        self._exchange.exchange_and_wait(
            dims.EdgeDim, prognostic_states.next.vn, z_fields.rho_at_edges_on_model_levels
        )

        self._compute_horizontal_velocity_quantities_and_fluxes(
            spatially_averaged_vn=self.z_vn_avg,
            horizontal_gradient_of_normal_wind_divergence=z_fields.horizontal_gradient_of_normal_wind_divergence,
            tangential_wind=diagnostic_state_nh.tangential_wind,
            mass_flux_at_edges_on_model_levels=diagnostic_state_nh.mass_flux_at_edges_on_model_levels,
            theta_v_flux_at_edges_on_model_levels=self.theta_v_flux_at_edges_on_model_levels,
            tangential_wind_on_half_levels=z_fields.tangential_wind_on_half_levels,
            vn_on_half_levels=diagnostic_state_nh.vn_on_half_levels,
            horizontal_kinetic_energy_at_edges_on_model_levels=z_fields.horizontal_kinetic_energy_at_edges_on_model_levels,
            contravariant_correction_at_edges_on_model_levels=self._contravariant_correction_at_edges_on_model_levels,
            vn=prognostic_states.next.vn,
            rho_at_edges_on_model_levels=z_fields.rho_at_edges_on_model_levels,
            theta_v_at_edges_on_model_levels=z_fields.theta_v_at_edges_on_model_levels,
        )

        self._vertically_implicit_solver_at_predictor_step(
            contravariant_correction_at_cells_on_half_levels=diagnostic_state_nh.contravariant_correction_at_cells_on_half_levels,
            next_w=prognostic_states.next.w,
            next_rho=prognostic_states.next.rho,
            next_exner=prognostic_states.next.exner,
            next_theta_v=prognostic_states.next.theta_v,
            dwdz_at_cells_on_model_levels=z_fields.dwdz_at_cells_on_model_levels,
            exner_dynamical_increment=diagnostic_state_nh.exner_dynamical_increment,
            mass_flux_at_edges_on_model_levels=diagnostic_state_nh.mass_flux_at_edges_on_model_levels,
            theta_v_flux_at_edges_on_model_levels=self.theta_v_flux_at_edges_on_model_levels,
            predictor_vertical_wind_advective_tendency=diagnostic_state_nh.vertical_wind_advective_tendency.predictor,
            pressure_buoyancy_acceleration_at_cells_on_half_levels=self.pressure_buoyancy_acceleration_at_cells_on_half_levels,
            rho_at_cells_on_half_levels=diagnostic_state_nh.rho_at_cells_on_half_levels,
            contravariant_correction_at_edges_on_model_levels=self._contravariant_correction_at_edges_on_model_levels,
            current_exner=prognostic_states.current.exner,
            current_rho=prognostic_states.current.rho,
            current_theta_v=prognostic_states.current.theta_v,
            current_w=prognostic_states.current.w,
            theta_v_at_cells_on_half_levels=diagnostic_state_nh.theta_v_at_cells_on_half_levels,
            perturbed_exner_at_cells_on_model_levels=diagnostic_state_nh.perturbed_exner_at_cells_on_model_levels,
            exner_tendency_due_to_slow_physics=diagnostic_state_nh.exner_tendency_due_to_slow_physics,
            rho_iau_increment=diagnostic_state_nh.rho_iau_increment,
            exner_iau_increment=diagnostic_state_nh.exner_iau_increment,
            rayleigh_damping_factor=self.rayleigh_damping_factor,
            dtime=dtime,
            at_first_substep=at_first_substep,
        )

        if self._grid.limited_area:
            self._stencils_61_62(
                rho_now=prognostic_states.current.rho,
                grf_tend_rho=diagnostic_state_nh.grf_tend_rho,
                theta_v_now=prognostic_states.current.theta_v,
                grf_tend_thv=diagnostic_state_nh.grf_tend_thv,
                w_now=prognostic_states.current.w,
                grf_tend_w=diagnostic_state_nh.grf_tend_w,
                rho_new=prognostic_states.next.rho,
                exner_new=prognostic_states.next.exner,
                w_new=prognostic_states.next.w,
                dtime=dtime,
            )

        if self._grid.limited_area and self._config.divdamp_type >= 3:
            self._compute_dwdz_for_divergence_damping(
                w=prognostic_states.next.w,
                w_concorr_c=diagnostic_state_nh.contravariant_correction_at_cells_on_half_levels,
                z_dwdz_dd=z_fields.dwdz_at_cells_on_model_levels,
            )

        if self._config.divdamp_type >= 3:
            log.debug(
                "exchanging prognostic field 'w' and local field 'dwdz_at_cells_on_model_levels'"
            )
            self._exchange.exchange_and_wait(
                dims.CellDim, prognostic_states.next.w, z_fields.dwdz_at_cells_on_model_levels
            )
        else:
            log.debug("exchanging prognostic field 'w'")
            self._exchange.exchange_and_wait(dims.CellDim, prognostic_states.next.w)

    def run_corrector_step(
        self,
        diagnostic_state_nh: dycore_states.DiagnosticStateNonHydro,
        prognostic_states: common_utils.TimeStepPair[prognostics.PrognosticState],
        z_fields: IntermediateFields,
        second_order_divdamp_factor: wpfloat,
        prep_adv: dycore_states.PrepAdvection,
        dtime: wpfloat,
        ndyn_substeps_var: int,
        lprep_adv: bool,
        at_first_substep: bool,
        at_last_substep: bool,
    ):
        log.info(
            f"running corrector step: dtime = {dtime}, prep_adv = {lprep_adv},  "
            f"second_order_divdamp_factor = {second_order_divdamp_factor}, at_first_substep = {at_first_substep}, at_last_substep = {at_last_substep}  "
        )

        ndyn_substeps_var_wp = wpfloat(ndyn_substeps_var)
        # Inverse value of ndyn_substeps for tracer advection precomputations
        r_nsubsteps = wpfloat(1.0) / ndyn_substeps_var_wp

        second_order_divdamp_factor_wp = wpfloat(second_order_divdamp_factor)

        # scaling factor for second-order divergence damping: second_order_divdamp_factor_from_sfc_to_divdamp_z*delta_x**2
        # delta_x**2 is approximated by the mean cell area
        # Coefficient for reduced fourth-order divergence d

        second_order_divdamp_scaling_coeff = second_order_divdamp_factor_wp * wpfloat(
            self._grid.global_properties.mean_cell_area
        )

<<<<<<< HEAD
        dycore_utils._calculate_divdamp_fields(
            self.interpolated_fourth_order_divdamp_factor,
            gtx.int32(self._config.divdamp_order),
            wpfloat(self._grid.global_properties.mean_cell_area),
            second_order_divdamp_factor_wp,
            self._config.max_nudging_coefficient,
            constants.WP_EPS,
            out=(
                self.fourth_order_divdamp_scaling_coeff,
                self.reduced_fourth_order_divdamp_coeff_at_nest_boundary,
            ),
=======
        self._calculate_divdamp_fields(
            interpolated_fourth_order_divdamp_factor=self.interpolated_fourth_order_divdamp_factor,
            fourth_order_divdamp_scaling_coeff=self.fourth_order_divdamp_scaling_coeff,
            reduced_fourth_order_divdamp_coeff_at_nest_boundary=self.reduced_fourth_order_divdamp_coeff_at_nest_boundary,
            second_order_divdamp_factor=second_order_divdamp_factor,
>>>>>>> b70f431e
        )

        # TODO(pstark): Find and solve bug that appears when running with the compiled self._calculate_divdamp_fields in combination with single precision.
        # self._calculate_divdamp_fields(
        #     interpolated_fourth_order_divdamp_factor=self.interpolated_fourth_order_divdamp_factor,
        #     fourth_order_divdamp_scaling_coeff=self.fourth_order_divdamp_scaling_coeff,
        #     reduced_fourth_order_divdamp_coeff_at_nest_boundary=self.reduced_fourth_order_divdamp_coeff_at_nest_boundary,
        #     second_order_divdamp_factor=second_order_divdamp_factor_wp,
        # )

        log.debug("corrector run velocity advection")
        self.velocity_advection.run_corrector_step(
            diagnostic_state=diagnostic_state_nh,
            prognostic_state=prognostic_states.next,
            horizontal_kinetic_energy_at_edges_on_model_levels=z_fields.horizontal_kinetic_energy_at_edges_on_model_levels,
            tangential_wind_on_half_levels=z_fields.tangential_wind_on_half_levels,
            dtime=dtime,
            cell_areas=self._cell_params.area,
        )

        self._compute_rayleigh_damping_factor(
            rayleigh_damping_factor=self.rayleigh_damping_factor,
            dtime=dtime,
        )

        self._interpolate_rho_theta_v_to_half_levels_and_compute_pressure_buoyancy_acceleration(
            rho_at_cells_on_half_levels=diagnostic_state_nh.rho_at_cells_on_half_levels,
            perturbed_theta_v_at_cells_on_half_levels=self.perturbed_theta_v_at_cells_on_half_levels,
            theta_v_at_cells_on_half_levels=diagnostic_state_nh.theta_v_at_cells_on_half_levels,
            pressure_buoyancy_acceleration_at_cells_on_half_levels=self.pressure_buoyancy_acceleration_at_cells_on_half_levels,
            w=prognostic_states.next.w,
            contravariant_correction_at_cells_on_half_levels=diagnostic_state_nh.contravariant_correction_at_cells_on_half_levels,
            current_rho=prognostic_states.current.rho,
            next_rho=prognostic_states.next.rho,
            current_theta_v=prognostic_states.current.theta_v,
            next_theta_v=prognostic_states.next.theta_v,
            perturbed_exner_at_cells_on_model_levels=diagnostic_state_nh.perturbed_exner_at_cells_on_model_levels,
            dtime=dtime,
        )

        log.debug("corrector: start stencil apply_divergence_damping_and_update_vn")
        apply_2nd_order_divergence_damping = (
            self._config.divdamp_order == dycore_states.DivergenceDampingOrder.COMBINED
            and second_order_divdamp_scaling_coeff > wpfloat(1.0e-6)
        )
        apply_4th_order_divergence_damping = (
            self._config.divdamp_order == dycore_states.DivergenceDampingOrder.FOURTH_ORDER
            or (
                self._config.divdamp_order == dycore_states.DivergenceDampingOrder.COMBINED
                and second_order_divdamp_factor_wp
                <= (wpfloat(4.0) * self._config.fourth_order_divdamp_factor)
            )
        )

        self._apply_divergence_damping_and_update_vn(
            horizontal_gradient_of_normal_wind_divergence=z_fields.horizontal_gradient_of_normal_wind_divergence,
            next_vn=prognostic_states.next.vn,
            current_vn=prognostic_states.current.vn,
            dwdz_at_cells_on_model_levels=z_fields.dwdz_at_cells_on_model_levels,
            predictor_normal_wind_advective_tendency=diagnostic_state_nh.normal_wind_advective_tendency.predictor,
            corrector_normal_wind_advective_tendency=diagnostic_state_nh.normal_wind_advective_tendency.corrector,
            normal_wind_tendency_due_to_slow_physics_process=diagnostic_state_nh.normal_wind_tendency_due_to_slow_physics_process,
            normal_wind_iau_increment=diagnostic_state_nh.normal_wind_iau_increment,
            theta_v_at_edges_on_model_levels=z_fields.theta_v_at_edges_on_model_levels,
            horizontal_pressure_gradient=z_fields.horizontal_pressure_gradient,
            reduced_fourth_order_divdamp_coeff_at_nest_boundary=self.reduced_fourth_order_divdamp_coeff_at_nest_boundary,
            fourth_order_divdamp_scaling_coeff=self.fourth_order_divdamp_scaling_coeff,
            second_order_divdamp_scaling_coeff=second_order_divdamp_scaling_coeff,
            dtime=dtime,
            apply_2nd_order_divergence_damping=apply_2nd_order_divergence_damping,
            apply_4th_order_divergence_damping=apply_4th_order_divergence_damping,
        )

        log.debug("exchanging prognostic field 'vn'")
        self._exchange.exchange_and_wait(dims.EdgeDim, (prognostic_states.next.vn))

        self._compute_averaged_vn_and_fluxes_and_prepare_tracer_advection(
            spatially_averaged_vn=self.z_vn_avg,
            mass_flux_at_edges_on_model_levels=diagnostic_state_nh.mass_flux_at_edges_on_model_levels,
            theta_v_flux_at_edges_on_model_levels=self.theta_v_flux_at_edges_on_model_levels,
            substep_and_spatially_averaged_vn=prep_adv.vn_traj,
            substep_averaged_mass_flux=prep_adv.mass_flx_me,
            vn=prognostic_states.next.vn,
            rho_at_edges_on_model_levels=z_fields.rho_at_edges_on_model_levels,
            theta_v_at_edges_on_model_levels=z_fields.theta_v_at_edges_on_model_levels,
            prepare_advection=lprep_adv,
            at_first_substep=at_first_substep,
            r_nsubsteps=r_nsubsteps,
        )

        self._vertically_implicit_solver_at_corrector_step(
            next_w=prognostic_states.next.w,
            next_rho=prognostic_states.next.rho,
            next_exner=prognostic_states.next.exner,
            next_theta_v=prognostic_states.next.theta_v,
            dynamical_vertical_mass_flux_at_cells_on_half_levels=prep_adv.dynamical_vertical_mass_flux_at_cells_on_half_levels,
            dynamical_vertical_volumetric_flux_at_cells_on_half_levels=prep_adv.dynamical_vertical_volumetric_flux_at_cells_on_half_levels,
            exner_dynamical_increment=diagnostic_state_nh.exner_dynamical_increment,
            geofac_div=self._interpolation_state.geofac_div,
            mass_flux_at_edges_on_model_levels=diagnostic_state_nh.mass_flux_at_edges_on_model_levels,
            theta_v_flux_at_edges_on_model_levels=self.theta_v_flux_at_edges_on_model_levels,
            predictor_vertical_wind_advective_tendency=diagnostic_state_nh.vertical_wind_advective_tendency.predictor,
            corrector_vertical_wind_advective_tendency=diagnostic_state_nh.vertical_wind_advective_tendency.corrector,
            pressure_buoyancy_acceleration_at_cells_on_half_levels=self.pressure_buoyancy_acceleration_at_cells_on_half_levels,
            rho_at_cells_on_half_levels=diagnostic_state_nh.rho_at_cells_on_half_levels,
            contravariant_correction_at_cells_on_half_levels=diagnostic_state_nh.contravariant_correction_at_cells_on_half_levels,
            current_exner=prognostic_states.current.exner,
            current_rho=prognostic_states.current.rho,
            current_theta_v=prognostic_states.current.theta_v,
            current_w=prognostic_states.current.w,
            theta_v_at_cells_on_half_levels=diagnostic_state_nh.theta_v_at_cells_on_half_levels,
            perturbed_exner_at_cells_on_model_levels=diagnostic_state_nh.perturbed_exner_at_cells_on_model_levels,
            exner_tendency_due_to_slow_physics=diagnostic_state_nh.exner_tendency_due_to_slow_physics,
            rho_iau_increment=diagnostic_state_nh.rho_iau_increment,
            exner_iau_increment=diagnostic_state_nh.exner_iau_increment,
            rayleigh_damping_factor=self.rayleigh_damping_factor,
            lprep_adv=lprep_adv,
            r_nsubsteps=r_nsubsteps,
            ndyn_substeps_var=ndyn_substeps_var_wp,
            dtime=dtime,
            at_first_substep=at_first_substep,
            at_last_substep=at_last_substep,
        )

        if lprep_adv:
            if at_first_substep:
                log.debug(
                    "corrector step sets prep_adv.dynamical_vertical_mass_flux_at_cells_on_half_levels to zero"
                )
                self._init_cell_kdim_field_with_zero_wp(
                    field_with_zero_wp=prep_adv.dynamical_vertical_mass_flux_at_cells_on_half_levels
                )
            self._update_mass_flux_weighted(
                rho_ic=diagnostic_state_nh.rho_at_cells_on_half_levels,
                w_now=prognostic_states.current.w,
                w_new=prognostic_states.next.w,
                w_concorr_c=diagnostic_state_nh.contravariant_correction_at_cells_on_half_levels,
                mass_flx_ic=prep_adv.dynamical_vertical_mass_flux_at_cells_on_half_levels,
                r_nsubsteps=r_nsubsteps,
            )
            log.debug("exchange prognostic fields 'rho' , 'exner', 'w'")
            self._exchange.exchange_and_wait(
                dims.CellDim,
                prognostic_states.next.rho,
                prognostic_states.next.exner,
                prognostic_states.next.w,
            )<|MERGE_RESOLUTION|>--- conflicted
+++ resolved
@@ -1283,34 +1283,27 @@
             self._grid.global_properties.mean_cell_area
         )
 
-<<<<<<< HEAD
-        dycore_utils._calculate_divdamp_fields(
-            self.interpolated_fourth_order_divdamp_factor,
-            gtx.int32(self._config.divdamp_order),
-            wpfloat(self._grid.global_properties.mean_cell_area),
-            second_order_divdamp_factor_wp,
-            self._config.max_nudging_coefficient,
-            constants.WP_EPS,
-            out=(
-                self.fourth_order_divdamp_scaling_coeff,
-                self.reduced_fourth_order_divdamp_coeff_at_nest_boundary,
-            ),
-=======
+        # dycore_utils._calculate_divdamp_fields(
+        #     self.interpolated_fourth_order_divdamp_factor,
+        #     gtx.int32(self._config.divdamp_order),
+        #     wpfloat(self._grid.global_properties.mean_cell_area),
+        #     second_order_divdamp_factor_wp,
+        #     self._config.max_nudging_coefficient,
+        #     constants.WP_EPS,
+        #     out=(
+        #         self.fourth_order_divdamp_scaling_coeff,
+        #         self.reduced_fourth_order_divdamp_coeff_at_nest_boundary,
+        #     ),
+        # )
+
+        # TODO(pstark): Find and solve bug that appears when running with the compiled self._calculate_divdamp_fields in combination with single precision.
         self._calculate_divdamp_fields(
             interpolated_fourth_order_divdamp_factor=self.interpolated_fourth_order_divdamp_factor,
             fourth_order_divdamp_scaling_coeff=self.fourth_order_divdamp_scaling_coeff,
             reduced_fourth_order_divdamp_coeff_at_nest_boundary=self.reduced_fourth_order_divdamp_coeff_at_nest_boundary,
-            second_order_divdamp_factor=second_order_divdamp_factor,
->>>>>>> b70f431e
-        )
-
-        # TODO(pstark): Find and solve bug that appears when running with the compiled self._calculate_divdamp_fields in combination with single precision.
-        # self._calculate_divdamp_fields(
-        #     interpolated_fourth_order_divdamp_factor=self.interpolated_fourth_order_divdamp_factor,
-        #     fourth_order_divdamp_scaling_coeff=self.fourth_order_divdamp_scaling_coeff,
-        #     reduced_fourth_order_divdamp_coeff_at_nest_boundary=self.reduced_fourth_order_divdamp_coeff_at_nest_boundary,
-        #     second_order_divdamp_factor=second_order_divdamp_factor_wp,
-        # )
+            second_order_divdamp_factor=second_order_divdamp_factor_wp,
+        )
+
 
         log.debug("corrector run velocity advection")
         self.velocity_advection.run_corrector_step(
