# ICON4Py - ICON inspired code in Python and GT4Py
#
# Copyright (c) 2022-2024, ETH Zurich and MeteoSwiss
# All rights reserved.
#
# Please, refer to the LICENSE file in the root directory.
# SPDX-License-Identifier: BSD-3-Clause
# ruff: noqa: ERA001, B008

import dataclasses
import logging
from typing import Final

import gt4py.next as gtx
import gt4py.next.typing as gtx_typing
from gt4py.next import allocators as gtx_allocators

import icon4py.model.atmosphere.dycore.solve_nonhydro_stencils as nhsolve_stencils
import icon4py.model.common.grid.states as grid_states
import icon4py.model.common.utils as common_utils
from icon4py.model.atmosphere.dycore import dycore_states, dycore_utils
from icon4py.model.atmosphere.dycore.stencils import (
    compute_cell_diagnostics_for_dycore,
    compute_edge_diagnostics_for_dycore_and_update_vn,
    vertically_implicit_dycore_solver,
)
from icon4py.model.atmosphere.dycore.stencils.compute_dwdz_for_divergence_damping import (
    compute_dwdz_for_divergence_damping,
)
from icon4py.model.atmosphere.dycore.stencils.compute_exner_from_rhotheta import (
    compute_exner_from_rhotheta,
)
from icon4py.model.atmosphere.dycore.stencils.compute_horizontal_velocity_quantities import (
    compute_averaged_vn_and_fluxes_and_prepare_tracer_advection,
    compute_horizontal_velocity_quantities_and_fluxes,
)
from icon4py.model.atmosphere.dycore.stencils.compute_hydrostatic_correction_term import (
    compute_hydrostatic_correction_term,
)
from icon4py.model.atmosphere.dycore.stencils.compute_theta_and_exner import compute_theta_and_exner
from icon4py.model.atmosphere.dycore.stencils.init_cell_kdim_field_with_zero_wp import (
    init_cell_kdim_field_with_zero_wp,
)
from icon4py.model.atmosphere.dycore.stencils.update_mass_flux_weighted import (
    update_mass_flux_weighted,
)
from icon4py.model.atmosphere.dycore.stencils.update_theta_v import update_theta_v
from icon4py.model.atmosphere.dycore.velocity_advection import VelocityAdvection
from icon4py.model.common import (
    constants,
    dimension as dims,
    field_type_aliases as fa,
    model_backends,
    type_alias as ta,
)
from icon4py.model.common.decomposition import definitions as decomposition
from icon4py.model.common.grid import (
    base as grid_def,
    horizontal as h_grid,
    icon as icon_grid,
    vertical as v_grid,
)
from icon4py.model.common.math import smagorinsky
from icon4py.model.common.model_options import setup_program
from icon4py.model.common.states import prognostic_state as prognostics
from icon4py.model.common.utils import data_allocation as data_alloc


log = logging.getLogger(__name__)


@dataclasses.dataclass
class IntermediateFields:
    """
    Encapsulate internal fields of SolveNonHydro that contain shared state over predictor and corrector step.

    Encapsulates internal fields used in SolveNonHydro. Fields (and the class!)
    follow the naming convention of ICON to prepend local fields of a module with z_. Contrary to
    other such z_ fields inside SolveNonHydro the fields in this dataclass
    contain state that is built up over the predictor and corrector part in a timestep.
    """

    horizontal_pressure_gradient: fa.EdgeKField[ta.vpfloat]
    """
    Declared as z_gradh_exner in ICON.
    """
    rho_at_edges_on_model_levels: fa.EdgeKField[ta.wpfloat]
    """
    Declared as z_rho_e in ICON.
    """
    theta_v_at_edges_on_model_levels: fa.EdgeKField[ta.wpfloat]
    """
    Declared as z_theta_v_e in ICON.
    """
    horizontal_kinetic_energy_at_edges_on_model_levels: fa.EdgeKField[ta.vpfloat]
    """
    Declared as z_kin_hor_e in ICON.
    """
    tangential_wind_on_half_levels: fa.EdgeKField[ta.vpfloat]
    """
    Declared as z_vt_ie in ICON. Tangential wind at edge on k-half levels. NOTE THAT IT ONLY HAS nlev LEVELS because it is only used for computing horizontal advection of w and thus level nlevp1 is not needed because w[nlevp1-1] is diagnostic.
    """
    horizontal_gradient_of_normal_wind_divergence: fa.EdgeKField[ta.vpfloat]
    """
    Declared as z_graddiv_vn in ICON.
    """
    dwdz_at_cells_on_model_levels: fa.CellKField[ta.vpfloat]
    """
    Declared as z_dwdz_dd in ICON.
    """

    @classmethod
    def allocate(
        cls,
        grid: grid_def.Grid,
        allocator: gtx_allocators.FieldBufferAllocationUtil | None,
    ):
        return IntermediateFields(
            horizontal_pressure_gradient=data_alloc.zero_field(
                grid, dims.EdgeDim, dims.KDim, allocator=allocator
            ),
            rho_at_edges_on_model_levels=data_alloc.zero_field(
                grid, dims.EdgeDim, dims.KDim, allocator=allocator
            ),
            theta_v_at_edges_on_model_levels=data_alloc.zero_field(
                grid, dims.EdgeDim, dims.KDim, allocator=allocator
            ),
            horizontal_gradient_of_normal_wind_divergence=data_alloc.zero_field(
                grid, dims.EdgeDim, dims.KDim, allocator=allocator
            ),
            dwdz_at_cells_on_model_levels=data_alloc.zero_field(
                grid, dims.CellDim, dims.KDim, allocator=allocator
            ),
            horizontal_kinetic_energy_at_edges_on_model_levels=data_alloc.zero_field(
                grid, dims.EdgeDim, dims.KDim, allocator=allocator
            ),
            tangential_wind_on_half_levels=data_alloc.zero_field(
                grid, dims.EdgeDim, dims.KDim, allocator=allocator
            ),
        )


class NonHydrostaticConfig:
    """
    Contains necessary parameter to configure a nonhydro run.

    Encapsulates namelist parameters and derived parameters.
    TODO: (magdalena) values should be read from a configuration file.
    Default values are taken from the defaults in the corresponding ICON Fortran namelist files.
    """

    def __init__(
        self,
        itime_scheme: dycore_states.TimeSteppingScheme = dycore_states.TimeSteppingScheme.MOST_EFFICIENT,
        iadv_rhotheta: dycore_states.RhoThetaAdvectionType = dycore_states.RhoThetaAdvectionType.MIURA,
        igradp_method: dycore_states.HorizontalPressureDiscretizationType = dycore_states.HorizontalPressureDiscretizationType.TAYLOR_HYDRO,
        rayleigh_type: constants.RayleighType = constants.RayleighType.KLEMP,
        rayleigh_coeff: float = 0.05,
        divdamp_order: dycore_states.DivergenceDampingOrder = dycore_states.DivergenceDampingOrder.COMBINED,  # the ICON default is 4,
        is_iau_active: bool = False,
        iau_wgt_dyn: float = 0.0,
        divdamp_type: dycore_states.DivergenceDampingType = dycore_states.DivergenceDampingType.THREE_DIMENSIONAL,
        divdamp_trans_start: float = 12500.0,
        divdamp_trans_end: float = 17500.0,
        l_vert_nested: bool = False,
        rhotheta_offctr: float = -0.1,
        veladv_offctr: float = 0.25,
        _nudge_max_coeff: float | None = None,  # default is set in __init__
        max_nudging_coefficient: float | None = None,  # default is set in __init__
        fourth_order_divdamp_factor: float = 0.0025,
        fourth_order_divdamp_factor2: float = 0.004,
        fourth_order_divdamp_factor3: float = 0.004,
        fourth_order_divdamp_factor4: float = 0.004,
        fourth_order_divdamp_z: float = 32500.0,
        fourth_order_divdamp_z2: float = 40000.0,
        fourth_order_divdamp_z3: float = 60000.0,
        fourth_order_divdamp_z4: float = 80000.0,
    ):
        # parameters from namelist diffusion_nml
        self.itime_scheme: int = itime_scheme

        #: Miura scheme for advection of rho and theta
        self.iadv_rhotheta: dycore_states.RhoThetaAdvectionType = iadv_rhotheta
        #: Use truly horizontal pressure-gradient computation to ensure numerical
        #: stability without heavy orography smoothing
        self.igradp_method: dycore_states.HorizontalPressureDiscretizationType = igradp_method

        #: type of Rayleigh damping
        self.rayleigh_type: constants.RayleighType = rayleigh_type
        # used for calculation of rayleigh_w, rayleigh_vn in mo_vertical_grid.f90
        self.rayleigh_coeff: float = rayleigh_coeff

        #: order of divergence damping
        self.divdamp_order: dycore_states.DivergenceDampingOrder = divdamp_order

        #: type of divergence damping
        self.divdamp_type: dycore_states.DivergenceDampingType = divdamp_type
        #: Lower and upper bound of transition zone between 2D and 3D divergence damping in case of divdamp_type = 32 [m]
        self.divdamp_trans_start: float = divdamp_trans_start
        self.divdamp_trans_end: float = divdamp_trans_end

        #: off-centering for density and potential temperature at interface levels.
        #: Specifying a negative value here reduces the amount of vertical
        #: wind off-centering needed for stability of sound waves.
        self.rhotheta_offctr: float = rhotheta_offctr

        #: off-centering of velocity advection in corrector step
        self.veladv_offctr: float = veladv_offctr

        #: scaling factor for divergence damping
        self.fourth_order_divdamp_factor: float = fourth_order_divdamp_factor
        """
        Declared as divdamp_fac in ICON. It is a scaling factor for fourth order divergence damping between
        heights of fourth_order_divdamp_z and fourth_order_divdamp_z2.
        """
        self.fourth_order_divdamp_factor2: float = fourth_order_divdamp_factor2
        """
        Declared as divdamp_fac2 in ICON. It is a scaling factor for fourth order divergence damping between
        heights of fourth_order_divdamp_z and fourth_order_divdamp_z2. Divergence damping factor reaches
        fourth_order_divdamp_factor2 at fourth_order_divdamp_z2.
        """
        self.fourth_order_divdamp_factor3: float = fourth_order_divdamp_factor3
        """
        Declared as divdamp_fac3 in ICON. It is a scaling factor to determine the quadratic vertical
        profile of fourth order divergence damping factor between heights of fourth_order_divdamp_z2
        and fourth_order_divdamp_z4.
        """
        self.fourth_order_divdamp_factor4: float = fourth_order_divdamp_factor4
        """
        Declared as divdamp_fac4 in ICON. It is a scaling factor to determine the quadratic vertical
        profile of fourth order divergence damping factor between heights of fourth_order_divdamp_z2
        and fourth_order_divdamp_z4. Divergence damping factor reaches fourth_order_divdamp_factor4
        at fourth_order_divdamp_z4.
        """
        self.fourth_order_divdamp_z: float = fourth_order_divdamp_z
        """
        Declared as divdamp_z in ICON. The upper limit in height where divergence damping factor is a constant.
        """
        self.fourth_order_divdamp_z2: float = fourth_order_divdamp_z2
        """
        Declared as divdamp_z2 in ICON. The upper limit in height above fourth_order_divdamp_z where divergence
        damping factor decreases as a linear function of height.
        """
        self.fourth_order_divdamp_z3: float = fourth_order_divdamp_z3
        """
        Declared as divdamp_z3 in ICON. Am intermediate height between fourth_order_divdamp_z2 and
        fourth_order_divdamp_z4 where divergence damping factor decreases quadratically with height.
        """
        self.fourth_order_divdamp_z4: float = fourth_order_divdamp_z4
        """
        Declared as divdamp_z4 in ICON. The upper limit in height where divergence damping factor decreases
        quadratically with height.
        """

        #: parameters from other namelists:

        #: from mo_interpol_nml.f90

        #: Parameter describing the lateral boundary nudging in limited area mode.
        #:
        #: Maximal value of the nudging coefficients used cell row bordering the boundary interpolation zone,
        #: from there nudging coefficients decay exponentially with `nudge_efold_width` in units of cell rows.
        #: Called 'nudge_max_coeff' in mo_interpol_nml.f90.
        #: Note: The user can pass the ICON namelist paramter `nudge_max_coeff` as `_nudge_max_coeff` or
        #: the properly scaled one as `max_nudging_coefficient`,
        #: see the comment in mo_interpol_nml.f90
        #: TODO: This code is duplicated in `diffusion.py`, clean this up when implementing proper configuration handling.
        if _nudge_max_coeff is not None and max_nudging_coefficient is not None:
            raise ValueError(
                "Cannot set both '_max_nudging_coefficient' and 'scaled_max_nudging_coefficient'."
            )
        elif max_nudging_coefficient is not None:
            self.max_nudging_coefficient: float = max_nudging_coefficient
        elif _nudge_max_coeff is not None:
            self.max_nudging_coefficient: float = (
                constants.DEFAULT_DYNAMICS_TO_PHYSICS_TIMESTEP_RATIO * _nudge_max_coeff
            )
        else:  # default value in ICON
            self.max_nudging_coefficient: float = (
                constants.DEFAULT_DYNAMICS_TO_PHYSICS_TIMESTEP_RATIO * 0.02
            )

        #: from mo_run_nml.f90
        #: use vertical nesting
        self.l_vert_nested: bool = l_vert_nested

        #: from mo_initicon_nml.f90/ mo_initicon_config.f90
        #: whether IAU is active at current time
        self.is_iau_active: bool = is_iau_active
        #: IAU weight for dynamics fields
        self.iau_wgt_dyn: float = iau_wgt_dyn

        self._validate()

    def _validate(self):
        """Apply consistency checks and validation on configuration parameters."""

        if self.l_vert_nested:
            raise NotImplementedError("Vertical nesting support not implemented")

        if self.igradp_method != dycore_states.HorizontalPressureDiscretizationType.TAYLOR_HYDRO:
            raise NotImplementedError("igradp_method can only be 3")

        if self.itime_scheme != dycore_states.TimeSteppingScheme.MOST_EFFICIENT:
            raise NotImplementedError("itime_scheme can only be 4")

        if self.iadv_rhotheta != dycore_states.RhoThetaAdvectionType.MIURA:
            raise NotImplementedError("iadv_rhotheta can only be 2 (Miura scheme)")

        if self.divdamp_order != dycore_states.DivergenceDampingOrder.COMBINED:
            raise NotImplementedError("divdamp_order can only be 24")

        if self.divdamp_type == dycore_states.DivergenceDampingType.TWO_DIMENSIONAL:
            raise NotImplementedError(
                "`DivergenceDampingType.TWO_DIMENSIONAL` (2) is not yet implemented"
            )


class NonHydrostaticParams:
    """Calculates derived quantities depending on the NonHydrostaticConfig."""

    def __init__(self, config: NonHydrostaticConfig):
        #: Weighting coefficients for velocity advection if tendency averaging is used
        #: The off-centering specified here turned out to be beneficial to numerical
        #: stability in extreme situations
        self.advection_explicit_weight_parameter: Final[float] = 0.5 - config.veladv_offctr
        """
        Declared as wgt_nnow_vel in ICON.
        """
        self.advection_implicit_weight_parameter: Final[float] = 0.5 + config.veladv_offctr
        """
        Declared as wgt_nnew_vel in ICON.
        """

        #: Weighting coefficients for rho and theta at interface levels in the corrector step
        #: This empirically determined weighting minimizes the vertical wind off-centering
        #: needed for numerical stability of vertical sound wave propagation
        self.rhotheta_implicit_weight_parameter: Final[float] = 0.5 + config.rhotheta_offctr
        """
        Declared as wgt_nnew_rth in ICON.
        """
        self.rhotheta_explicit_weight_parameter: Final[float] = (
            1.0 - self.rhotheta_implicit_weight_parameter
        )
        """
        Declared as wgt_nnow_rth in ICON.
        """


class SolveNonhydro:
    def __init__(
        self,
        grid: icon_grid.IconGrid,
        config: NonHydrostaticConfig,
        params: NonHydrostaticParams,
        metric_state_nonhydro: dycore_states.MetricStateNonHydro,
        interpolation_state: dycore_states.InterpolationState,
        vertical_params: v_grid.VerticalGrid,
        edge_geometry: grid_states.EdgeParams,
        cell_geometry: grid_states.CellParams,
        owner_mask: fa.CellField[bool],
        backend: gtx_typing.Backend
        | model_backends.DeviceType
        | model_backends.BackendDescriptor
        | None,
        exchange: decomposition.ExchangeRuntime = decomposition.SingleNodeExchange(),
    ):
        self._exchange = exchange

        self._grid = grid
        self._config = config
        self._params = params
        self._metric_state_nonhydro = metric_state_nonhydro
        self._interpolation_state = interpolation_state
        self._vertical_params = vertical_params
        self._edge_geometry = edge_geometry
        self._cell_params = cell_geometry
        self._determine_local_domains()

        self._compute_theta_and_exner = setup_program(
            backend=backend,
            program=compute_theta_and_exner,
            constant_args={
                "bdy_halo_c": self._metric_state_nonhydro.bdy_halo_c,
                "rd_o_cvd": constants.RD_O_CVD,
                "rd_o_p0ref": constants.RD_O_P0REF,
            },
            horizontal_sizes={
                "horizontal_start": self._start_cell_local,
                "horizontal_end": self._end_cell_end,
            },
            vertical_sizes={
                "vertical_start": gtx.int32(0),
                "vertical_end": gtx.int32(self._grid.num_levels),
            },
        )

        self._compute_exner_from_rhotheta = setup_program(
            backend=backend,
            program=compute_exner_from_rhotheta,
            constant_args={
                "rd_o_cvd": constants.RD_O_CVD,
                "rd_o_p0ref": constants.RD_O_P0REF,
            },
            horizontal_sizes={
                "horizontal_start": self._start_cell_lateral_boundary,
                "horizontal_end": self._end_cell_lateral_boundary_level_4,
            },
            vertical_sizes={
                "vertical_start": gtx.int32(0),
                "vertical_end": gtx.int32(self._grid.num_levels),
            },
        )

        self._update_theta_v = setup_program(
            backend=backend,
            program=update_theta_v,
            constant_args={
                "mask_prog_halo_c": self._metric_state_nonhydro.mask_prog_halo_c,
            },
            horizontal_sizes={
                "horizontal_start": self._start_cell_halo,
                "horizontal_end": self._end_cell_end,
            },
            vertical_sizes={
                "vertical_start": gtx.int32(0),
                "vertical_end": gtx.int32(self._grid.num_levels),
            },
        )

        self._compute_hydrostatic_correction_term = setup_program(
            backend=backend,
            program=compute_hydrostatic_correction_term,
            constant_args={
                "ikoffset": self._metric_state_nonhydro.vertoffset_gradp,
                "zdiff_gradp": self._metric_state_nonhydro.zdiff_gradp,
                "inv_ddqz_z_full": self._metric_state_nonhydro.inv_ddqz_z_full,
                "inv_dual_edge_length": self._edge_geometry.inverse_dual_edge_lengths,
                "grav_o_cpd": constants.GRAV_O_CPD,
            },
            horizontal_sizes={
                "horizontal_start": self._start_edge_nudging_level_2,
                "horizontal_end": self._end_edge_local,
            },
            vertical_sizes={
                "vertical_start": gtx.int32(self._grid.num_levels - 1),
                "vertical_end": gtx.int32(self._grid.num_levels),
            },
            offset_provider=self._grid.connectivities,
        )

        self._compute_theta_rho_face_values_and_pressure_gradient_and_update_vn = setup_program(
            backend=backend,
            program=compute_edge_diagnostics_for_dycore_and_update_vn.compute_theta_rho_face_values_and_pressure_gradient_and_update_vn,
            constant_args={
                "reference_rho_at_edges_on_model_levels": self._metric_state_nonhydro.reference_rho_at_edges_on_model_levels,
                "reference_theta_at_edges_on_model_levels": self._metric_state_nonhydro.reference_theta_at_edges_on_model_levels,
                "geofac_grg_x": self._interpolation_state.geofac_grg_x,
                "geofac_grg_y": self._interpolation_state.geofac_grg_y,
                "pos_on_tplane_e_x": self._interpolation_state.pos_on_tplane_e_1,
                "pos_on_tplane_e_y": self._interpolation_state.pos_on_tplane_e_2,
                "primal_normal_cell_x": self._edge_geometry.primal_normal_cell[0],
                "dual_normal_cell_x": self._edge_geometry.dual_normal_cell[0],
                "primal_normal_cell_y": self._edge_geometry.primal_normal_cell[1],
                "dual_normal_cell_y": self._edge_geometry.dual_normal_cell[1],
                "ddxn_z_full": self._metric_state_nonhydro.ddxn_z_full,
                "c_lin_e": self._interpolation_state.c_lin_e,
                "ikoffset": self._metric_state_nonhydro.vertoffset_gradp,
                "zdiff_gradp": self._metric_state_nonhydro.zdiff_gradp,
                "ipeidx_dsl": self._metric_state_nonhydro.pg_edgeidx_dsl,
                "pg_exdist": self._metric_state_nonhydro.pg_exdist,
                "inv_dual_edge_length": self._edge_geometry.inverse_dual_edge_lengths,
                "iau_wgt_dyn": self._config.iau_wgt_dyn,
                "is_iau_active": self._config.is_iau_active,
                "limited_area": self._grid.limited_area,
            },
            horizontal_sizes={
                "start_edge_lateral_boundary": self._start_edge_lateral_boundary,
                "start_edge_lateral_boundary_level_7": self._start_edge_lateral_boundary_level_7,
                "start_edge_nudging_level_2": self._start_edge_nudging_level_2,
                "end_edge_nudging": self._end_edge_nudging,
                "end_edge_halo": self._end_edge_halo,
                "horizontal_start": gtx.int32(0),
                "horizontal_end": self._end_edge_halo_level_2,
            },
            vertical_sizes={
                "nflatlev": self._vertical_params.nflatlev,
                "nflat_gradp": self._metric_state_nonhydro.nflat_gradp,
                "vertical_start": gtx.int32(0),
                "vertical_end": gtx.int32(self._grid.num_levels),
            },
            offset_provider=self._grid.connectivities,
        )

        self._apply_divergence_damping_and_update_vn = setup_program(
            backend=backend,
            program=compute_edge_diagnostics_for_dycore_and_update_vn.apply_divergence_damping_and_update_vn,
            constant_args={
                "horizontal_mask_for_3d_divdamp": self._metric_state_nonhydro.horizontal_mask_for_3d_divdamp,
                "scaling_factor_for_3d_divdamp": self._metric_state_nonhydro.scaling_factor_for_3d_divdamp,
                "inv_dual_edge_length": self._edge_geometry.inverse_dual_edge_lengths,
                "nudgecoeff_e": self._interpolation_state.nudgecoeff_e,
                "geofac_grdiv": self._interpolation_state.geofac_grdiv,
                "advection_explicit_weight_parameter": self._params.advection_explicit_weight_parameter,
                "advection_implicit_weight_parameter": self._params.advection_implicit_weight_parameter,
                "iau_wgt_dyn": self._config.iau_wgt_dyn,
                "is_iau_active": self._config.is_iau_active,
                "limited_area": self._grid.limited_area,
            },
            variants={
                "apply_2nd_order_divergence_damping": [False, True],
                "apply_4th_order_divergence_damping": [False, True],
            },
            horizontal_sizes={
                "horizontal_start": gtx.int32(self._start_edge_nudging_level_2),
                "horizontal_end": self._end_edge_local,
            },
            vertical_sizes={
                "vertical_start": gtx.int32(0),
                "vertical_end": gtx.int32(self._grid.num_levels),
            },
            offset_provider=self._grid.connectivities,
        )

        self._compute_horizontal_velocity_quantities_and_fluxes = setup_program(
            backend=backend,
            program=compute_horizontal_velocity_quantities_and_fluxes,
            constant_args={
                "ddqz_z_full_e": self._metric_state_nonhydro.ddqz_z_full_e,
                "ddxn_z_full": self._metric_state_nonhydro.ddxn_z_full,
                "ddxt_z_full": self._metric_state_nonhydro.ddxt_z_full,
                "wgtfac_e": self._metric_state_nonhydro.wgtfac_e,
                "wgtfacq_e": self._metric_state_nonhydro.wgtfacq_e,
                "e_flx_avg": self._interpolation_state.e_flx_avg,
                "geofac_grdiv": self._interpolation_state.geofac_grdiv,
                "rbf_vec_coeff_e": self._interpolation_state.rbf_vec_coeff_e,
            },
            horizontal_sizes={
                "horizontal_start": gtx.int32(self._start_edge_lateral_boundary_level_5),
                "horizontal_end": self._end_edge_halo_level_2,
            },
            vertical_sizes={
                "nflatlev": self._vertical_params.nflatlev,
                "vertical_start": gtx.int32(0),
                "vertical_end": gtx.int32(self._grid.num_levels + 1),
            },
            offset_provider=self._grid.connectivities,
        )

        self._compute_averaged_vn_and_fluxes_and_prepare_tracer_advection = setup_program(
            backend=backend,
            program=compute_averaged_vn_and_fluxes_and_prepare_tracer_advection,
            constant_args={
                "e_flx_avg": self._interpolation_state.e_flx_avg,
                "ddqz_z_full_e": self._metric_state_nonhydro.ddqz_z_full_e,
            },
            variants={
                "at_first_substep": [False, True],
                "prepare_advection": [False, True],
            },
            horizontal_sizes={
                "horizontal_start": gtx.int32(self._start_edge_lateral_boundary_level_5),
                "horizontal_end": self._end_edge_halo_level_2,
            },
            vertical_sizes={
                "vertical_start": gtx.int32(0),
                "vertical_end": gtx.int32(self._grid.num_levels),
            },
            offset_provider=self._grid.connectivities,
        )

        self._vertically_implicit_solver_at_predictor_step = setup_program(
            backend=backend,
            program=vertically_implicit_dycore_solver.vertically_implicit_solver_at_predictor_step,
            constant_args={
                "geofac_div": self._interpolation_state.geofac_div,
                "exner_w_explicit_weight_parameter": self._metric_state_nonhydro.exner_w_explicit_weight_parameter,
                "inv_ddqz_z_full": self._metric_state_nonhydro.inv_ddqz_z_full,
                "exner_w_implicit_weight_parameter": self._metric_state_nonhydro.exner_w_implicit_weight_parameter,
                "ddqz_z_half": self._metric_state_nonhydro.ddqz_z_half,
                "reference_exner_at_cells_on_model_levels": self._metric_state_nonhydro.reference_exner_at_cells_on_model_levels,
                "e_bln_c_s": self._interpolation_state.e_bln_c_s,
                "wgtfac_c": self._metric_state_nonhydro.wgtfac_c,
                "wgtfacq_c": self._metric_state_nonhydro.wgtfacq_c,
                "iau_wgt_dyn": self._config.iau_wgt_dyn,
                "is_iau_active": self._config.is_iau_active,
                "rayleigh_type": self._config.rayleigh_type,
                "divdamp_type": self._config.divdamp_type,
            },
            variants={
                "at_first_substep": [False, True],
            },
            horizontal_sizes={
                "start_cell_index_nudging": self._start_cell_nudging,
                "end_cell_index_local": self._end_cell_local,
                "start_cell_index_lateral_lvl3": self._start_cell_lateral_boundary_level_3,
                "end_cell_index_halo_lvl1": self._end_cell_halo,
            },
            vertical_sizes={
                "end_index_of_damping_layer": self._vertical_params.end_index_of_damping_layer,
                "kstart_moist": self._vertical_params.kstart_moist,
                "flat_level_index_plus1": gtx.int32(self._vertical_params.nflatlev + 1),
                "vertical_start_index_model_top": gtx.int32(0),
                "vertical_end_index_model_surface": gtx.int32(self._grid.num_levels + 1),
            },
            offset_provider=self._grid.connectivities,
        )

        self._vertically_implicit_solver_at_corrector_step = setup_program(
            backend=backend,
            program=vertically_implicit_dycore_solver.vertically_implicit_solver_at_corrector_step,
            constant_args={
                "exner_w_explicit_weight_parameter": self._metric_state_nonhydro.exner_w_explicit_weight_parameter,
                "inv_ddqz_z_full": self._metric_state_nonhydro.inv_ddqz_z_full,
                "exner_w_implicit_weight_parameter": self._metric_state_nonhydro.exner_w_implicit_weight_parameter,
                "ddqz_z_half": self._metric_state_nonhydro.ddqz_z_half,
                "reference_exner_at_cells_on_model_levels": self._metric_state_nonhydro.reference_exner_at_cells_on_model_levels,
                "advection_explicit_weight_parameter": self._params.advection_explicit_weight_parameter,
                "advection_implicit_weight_parameter": self._params.advection_implicit_weight_parameter,
                "iau_wgt_dyn": self._config.iau_wgt_dyn,
                "is_iau_active": self._config.is_iau_active,
                "rayleigh_type": self._config.rayleigh_type,
            },
            variants={
                "at_first_substep": [False, True],
                "at_last_substep": [False, True],
                "lprep_adv": [False, True],
            },
            horizontal_sizes={
                "start_cell_index_nudging": self._start_cell_nudging,
                "end_cell_index_local": self._end_cell_local,
            },
            vertical_sizes={
                "end_index_of_damping_layer": self._vertical_params.end_index_of_damping_layer,
                "kstart_moist": self._vertical_params.kstart_moist,
                "vertical_start_index_model_top": gtx.int32(0),
                "vertical_end_index_model_surface": gtx.int32(self._grid.num_levels + 1),
            },
            offset_provider=self._grid.connectivities,
        )

        self._compute_dwdz_for_divergence_damping = setup_program(
            backend=backend,
            program=compute_dwdz_for_divergence_damping,
            constant_args={
                "inv_ddqz_z_full": self._metric_state_nonhydro.inv_ddqz_z_full,
            },
            horizontal_sizes={
                "horizontal_start": self._start_cell_lateral_boundary,
                "horizontal_end": self._end_cell_lateral_boundary_level_4,
            },
            vertical_sizes={
                "vertical_start": gtx.int32(0),
                "vertical_end": gtx.int32(self._grid.num_levels),
            },
            offset_provider=self._grid.connectivities,
        )

        self._init_cell_kdim_field_with_zero_wp = setup_program(
            backend=backend,
            program=init_cell_kdim_field_with_zero_wp,
            horizontal_sizes={
                "horizontal_start": self._start_cell_lateral_boundary,
                "horizontal_end": self._end_cell_lateral_boundary_level_4,
            },
            vertical_sizes={
                "vertical_start": gtx.int32(0),
                "vertical_end": gtx.int32(self._grid.num_levels + 1),
            },
        )
        self._update_mass_flux_weighted = setup_program(
            backend=backend,
            program=update_mass_flux_weighted,
            constant_args={
                "vwind_expl_wgt": self._metric_state_nonhydro.exner_w_explicit_weight_parameter,
                "vwind_impl_wgt": self._metric_state_nonhydro.exner_w_implicit_weight_parameter,
            },
            horizontal_sizes={
                "horizontal_start": self._start_cell_lateral_boundary,
                "horizontal_end": self._end_cell_lateral_boundary_level_4,
            },
            vertical_sizes={
                "vertical_start": gtx.int32(0),
                "vertical_end": gtx.int32(self._grid.num_levels),
            },
        )
        self._calculate_divdamp_fields = setup_program(
            backend=backend,
            program=dycore_utils.calculate_divdamp_fields,
            constant_args={
                "divdamp_order": gtx.int32(self._config.divdamp_order),
                "mean_cell_area": self._grid.global_properties.mean_cell_area,
                "max_nudging_coefficient": self._config.max_nudging_coefficient,
                "dbl_eps": constants.DBL_EPS,
            },
        )
        self._compute_rayleigh_damping_factor = setup_program(
            backend=backend,
            program=dycore_utils.compute_rayleigh_damping_factor,
            constant_args={
                "rayleigh_w": self._metric_state_nonhydro.rayleigh_w,
            },
        )

        self._compute_perturbed_quantities_and_interpolation = setup_program(
            backend=backend,
            program=compute_cell_diagnostics_for_dycore.compute_perturbed_quantities_and_interpolation,
            constant_args={
                "reference_rho_at_cells_on_model_levels": self._metric_state_nonhydro.reference_rho_at_cells_on_model_levels,
                "reference_theta_at_cells_on_model_levels": self._metric_state_nonhydro.reference_theta_at_cells_on_model_levels,
                "reference_theta_at_cells_on_half_levels": self._metric_state_nonhydro.reference_theta_at_cells_on_half_levels,
                "wgtfacq_c": self._metric_state_nonhydro.wgtfacq_c,
                "wgtfac_c": self._metric_state_nonhydro.wgtfac_c,
                "exner_w_explicit_weight_parameter": self._metric_state_nonhydro.exner_w_explicit_weight_parameter,
                "ddz_of_reference_exner_at_cells_on_half_levels": self._metric_state_nonhydro.ddz_of_reference_exner_at_cells_on_half_levels,
                "ddqz_z_half": self._metric_state_nonhydro.ddqz_z_half,
                "time_extrapolation_parameter_for_exner": self._metric_state_nonhydro.time_extrapolation_parameter_for_exner,
                "reference_exner_at_cells_on_model_levels": self._metric_state_nonhydro.reference_exner_at_cells_on_model_levels,
                "inv_ddqz_z_full": self._metric_state_nonhydro.inv_ddqz_z_full,
                "d2dexdz2_fac1_mc": self._metric_state_nonhydro.d2dexdz2_fac1_mc,
                "d2dexdz2_fac2_mc": self._metric_state_nonhydro.d2dexdz2_fac2_mc,
                "igradp_method": self._config.igradp_method,
            },
            horizontal_sizes={
                "start_cell_lateral_boundary_level_3": self._start_cell_lateral_boundary_level_3,
                "start_cell_halo_level_2": self._start_cell_halo_level_2,
                "end_cell_halo": self._end_cell_halo,
                "end_cell_halo_level_2": self._end_cell_halo_level_2,
                "start_cell_lateral_boundary": self._start_cell_lateral_boundary,
            },
            vertical_sizes={
                "nflatlev": self._vertical_params.nflatlev,
<<<<<<< HEAD
                "nflat_gradp": self._vertical_params.nflat_gradp,
                "model_top": gtx.int32(0),
                "surface_level": gtx.int32(self._grid.num_levels + 1),
=======
                "nflat_gradp": self._metric_state_nonhydro.nflat_gradp,
                "vertical_start": gtx.int32(0),
                "vertical_end": gtx.int32(self._grid.num_levels + 1),
>>>>>>> 7c1ece89
            },
            offset_provider=self._grid.connectivities,
        )

        self._interpolate_rho_theta_v_to_half_levels_and_compute_pressure_buoyancy_acceleration = setup_program(
            backend=backend,
            program=compute_cell_diagnostics_for_dycore.interpolate_rho_theta_v_to_half_levels_and_compute_pressure_buoyancy_acceleration,
            constant_args={
                "reference_theta_at_cells_on_model_levels": self._metric_state_nonhydro.reference_theta_at_cells_on_model_levels,
                "ddz_of_reference_exner_at_cells_on_half_levels": self._metric_state_nonhydro.ddz_of_reference_exner_at_cells_on_half_levels,
                "ddqz_z_half": self._metric_state_nonhydro.ddqz_z_half,
                "wgtfac_c": self._metric_state_nonhydro.wgtfac_c,
                "exner_w_explicit_weight_parameter": self._metric_state_nonhydro.exner_w_explicit_weight_parameter,
                "rhotheta_explicit_weight_parameter": self._params.rhotheta_explicit_weight_parameter,
                "rhotheta_implicit_weight_parameter": self._params.rhotheta_implicit_weight_parameter,
            },
            horizontal_sizes={
                "horizontal_start": self._start_cell_lateral_boundary_level_3,
                "horizontal_end": self._end_cell_local,
            },
            vertical_sizes={
                "vertical_start": gtx.int32(1),
                "vertical_end": gtx.int32(self._grid.num_levels),
            },
            offset_provider=self._grid.connectivities,
        )
        self._stencils_61_62 = setup_program(
            backend=backend,
            program=nhsolve_stencils.stencils_61_62,
            horizontal_sizes={
                "horizontal_start": self._start_cell_lateral_boundary,
                "horizontal_end": self._end_cell_lateral_boundary_level_4,
            },
            vertical_sizes={
                "vertical_start": gtx.int32(0),
                "vertical_end": gtx.int32(self._grid.num_levels + 1),
            },
        )
        self._en_smag_fac_for_zero_nshift = setup_program(
            backend=backend,
            program=smagorinsky.en_smag_fac_for_zero_nshift,
            constant_args={
                "vect_a": self._vertical_params.interface_physical_height,
                "hdiff_smag_fac": self._config.fourth_order_divdamp_factor,
                "hdiff_smag_fac2": self._config.fourth_order_divdamp_factor2,
                "hdiff_smag_fac3": self._config.fourth_order_divdamp_factor3,
                "hdiff_smag_fac4": self._config.fourth_order_divdamp_factor4,
                "hdiff_smag_z": self._config.fourth_order_divdamp_z,
                "hdiff_smag_z2": self._config.fourth_order_divdamp_z2,
                "hdiff_smag_z3": self._config.fourth_order_divdamp_z3,
                "hdiff_smag_z4": self._config.fourth_order_divdamp_z4,
            },
            offset_provider={"Koff": dims.KDim},
        )
        self._init_test_fields = setup_program(
            backend=backend,
            program=nhsolve_stencils.init_test_fields,
            horizontal_sizes={
                "edges_start": self._start_edge_lateral_boundary,
                "edges_end": self._end_edge_local,
                "cells_start": self._start_cell_lateral_boundary,
                "cells_end": self._end_cell_end,
            },
            vertical_sizes={
                "vertical_start": gtx.int32(0),
                "vertical_end": self._grid.num_levels,
            },
        )

        self.velocity_advection = VelocityAdvection(
            grid,
            metric_state_nonhydro,
            interpolation_state,
            vertical_params,
            edge_geometry,
            owner_mask,
            backend=backend,
        )
        self._allocate_local_fields(model_backends.get_allocator(backend))

        self._en_smag_fac_for_zero_nshift(
            enh_smag_fac=self.interpolated_fourth_order_divdamp_factor,
        )

        self.p_test_run = True

    def _allocate_local_fields(self, allocator: gtx_allocators.FieldBufferAllocationUtil | None):
        self.temporal_extrapolation_of_perturbed_exner = data_alloc.zero_field(
            self._grid,
            dims.CellDim,
            dims.KDim,
            dtype=ta.vpfloat,
            extend={dims.KDim: 1},
            allocator=allocator,
        )
        """
        Declared as z_exner_ex_pr in ICON.
        """
        self.exner_at_cells_on_half_levels = data_alloc.zero_field(
            self._grid,
            dims.CellDim,
            dims.KDim,
            dtype=ta.vpfloat,
            extend={dims.KDim: 1},
            allocator=allocator,
        )
        """
        Declared as z_exner_ic in ICON.
        """
        self.ddz_of_temporal_extrapolation_of_perturbed_exner_on_model_levels = (
            data_alloc.zero_field(
                self._grid, dims.CellDim, dims.KDim, dtype=ta.vpfloat, allocator=allocator
            )
        )
        """
        Declared as z_dexner_dz_c_1 in ICON.
        """
        self.perturbed_theta_v_at_cells_on_half_levels = data_alloc.zero_field(
            self._grid,
            dims.CellDim,
            dims.KDim,
            dtype=ta.vpfloat,
            extend={dims.KDim: 1},
            allocator=allocator,
        )

        """
        Declared as z_theta_v_pr_ic in ICON.
        """
        self.pressure_buoyancy_acceleration_at_cells_on_half_levels = data_alloc.zero_field(
            self._grid, dims.CellDim, dims.KDim, dtype=ta.vpfloat, allocator=allocator
        )
        """
        Declared as z_th_ddz_exner_c in ICON. theta' dpi0/dz + theta (1 - eta_impl) dpi'/dz.
        It represents the vertical pressure gradient and buoyancy acceleration.
        Note that it only has nlev because it is only used in computation of the explicit
        term for updating w, and w at model top/bottom is diagnosed.
        """
        self.perturbed_rho_at_cells_on_model_levels = data_alloc.zero_field(
            self._grid, dims.CellDim, dims.KDim, dtype=ta.vpfloat, allocator=allocator
        )
        """
        Declared as z_rth_pr_1 in ICON.
        """
        self.perturbed_theta_v_at_cells_on_model_levels = data_alloc.zero_field(
            self._grid, dims.CellDim, dims.KDim, dtype=ta.vpfloat, allocator=allocator
        )
        """
        Declared as z_rth_pr_2 in ICON.
        """
        self.d2dz2_of_temporal_extrapolation_of_perturbed_exner_on_model_levels = (
            data_alloc.zero_field(
                self._grid, dims.CellDim, dims.KDim, dtype=ta.vpfloat, allocator=allocator
            )
        )
        """
        Declared as z_dexner_dz_c_2 in ICON.
        """
        self.z_vn_avg = data_alloc.zero_field(
            self._grid, dims.EdgeDim, dims.KDim, dtype=ta.wpfloat, allocator=allocator
        )
        self.theta_v_flux_at_edges_on_model_levels = data_alloc.zero_field(
            self._grid, dims.EdgeDim, dims.KDim, dtype=ta.wpfloat, allocator=allocator
        )
        """
        Declared as z_theta_v_fl_e in ICON.
        """
        self.z_rho_v = data_alloc.zero_field(
            self._grid, dims.VertexDim, dims.KDim, dtype=ta.wpfloat, allocator=allocator
        )
        self.z_theta_v_v = data_alloc.zero_field(
            self._grid, dims.VertexDim, dims.KDim, dtype=ta.wpfloat, allocator=allocator
        )
        self.k_field = data_alloc.index_field(
            self._grid, dims.KDim, extend={dims.KDim: 1}, allocator=allocator
        )
        self._contravariant_correction_at_edges_on_model_levels = data_alloc.zero_field(
            self._grid, dims.EdgeDim, dims.KDim, dtype=ta.vpfloat, allocator=allocator
        )
        """
        Declared as z_w_concorr_me in ICON. vn dz/dn + vt dz/dt, z is topography height
        """
        self.hydrostatic_correction_on_lowest_level = data_alloc.zero_field(
            self._grid, dims.EdgeDim, dtype=ta.vpfloat, allocator=allocator
        )
        self.hydrostatic_correction = data_alloc.zero_field(
            self._grid, dims.EdgeDim, dims.KDim, dtype=ta.vpfloat, allocator=allocator
        )
        """
        Declared as z_hydro_corr in ICON. Used for computation of horizontal pressure gradient over steep slope.
        """
        self.rayleigh_damping_factor = data_alloc.zero_field(
            self._grid, dims.KDim, dtype=ta.wpfloat, allocator=allocator
        )
        """
        Declared as z_raylfac in ICON.
        """
        self.interpolated_fourth_order_divdamp_factor = data_alloc.zero_field(
            self._grid, dims.KDim, dtype=ta.wpfloat, allocator=allocator
        )
        """
        Declared as enh_divdamp_fac in ICON.
        """
        self.reduced_fourth_order_divdamp_coeff_at_nest_boundary = data_alloc.zero_field(
            self._grid, dims.KDim, dtype=ta.wpfloat, allocator=allocator
        )
        """
        Declared as bdy_divdamp in ICON.
        """
        self.fourth_order_divdamp_scaling_coeff = data_alloc.zero_field(
            self._grid, dims.KDim, dtype=ta.wpfloat, allocator=allocator
        )
        """
        Declared as scal_divdamp in ICON.
        """
        self.intermediate_fields = IntermediateFields.allocate(grid=self._grid, allocator=allocator)

    def _determine_local_domains(self):
        vertex_domain = h_grid.domain(dims.VertexDim)
        cell_domain = h_grid.domain(dims.CellDim)
        edge_domain = h_grid.domain(dims.EdgeDim)
        edge_halo_level_2 = edge_domain(h_grid.Zone.HALO_LEVEL_2)

        self._start_cell_lateral_boundary = self._grid.start_index(
            cell_domain(h_grid.Zone.LATERAL_BOUNDARY)
        )
        self._start_cell_lateral_boundary_level_3 = self._grid.start_index(
            cell_domain(h_grid.Zone.LATERAL_BOUNDARY_LEVEL_3)
        )
        self._start_cell_nudging = self._grid.start_index(cell_domain(h_grid.Zone.NUDGING))
        self._start_cell_local = self._grid.start_index(cell_domain(h_grid.Zone.LOCAL))
        self._start_cell_halo = self._grid.start_index(cell_domain(h_grid.Zone.HALO))
        self._start_cell_halo_level_2 = self._grid.start_index(
            cell_domain(h_grid.Zone.HALO_LEVEL_2)
        )

        self._end_cell_lateral_boundary_level_4 = self._grid.end_index(
            cell_domain(h_grid.Zone.LATERAL_BOUNDARY_LEVEL_4)
        )
        self._end_cell_local = self._grid.end_index(cell_domain(h_grid.Zone.LOCAL))
        self._end_cell_halo = self._grid.end_index(cell_domain(h_grid.Zone.HALO))
        self._end_cell_halo_level_2 = self._grid.end_index(cell_domain(h_grid.Zone.HALO_LEVEL_2))
        self._end_cell_end = self._grid.end_index(cell_domain(h_grid.Zone.END))

        self._start_edge_lateral_boundary = self._grid.start_index(
            edge_domain(h_grid.Zone.LATERAL_BOUNDARY)
        )
        self._start_edge_lateral_boundary_level_5 = self._grid.start_index(
            edge_domain(h_grid.Zone.LATERAL_BOUNDARY_LEVEL_5)
        )
        self._start_edge_lateral_boundary_level_7 = self._grid.start_index(
            edge_domain(h_grid.Zone.LATERAL_BOUNDARY_LEVEL_7)
        )
        self._start_edge_nudging_level_2 = self._grid.start_index(
            edge_domain(h_grid.Zone.NUDGING_LEVEL_2)
        )

        self._start_edge_halo_level_2 = self._grid.start_index(edge_halo_level_2)

        self._end_edge_nudging = self._grid.end_index(edge_domain(h_grid.Zone.NUDGING))
        self._end_edge_local = self._grid.end_index(edge_domain(h_grid.Zone.LOCAL))
        self._end_edge_halo = self._grid.end_index(edge_domain(h_grid.Zone.HALO))
        self._end_edge_halo_level_2 = self._grid.end_index(edge_halo_level_2)
        self._end_edge_end = self._grid.end_index(edge_domain(h_grid.Zone.END))

        self._start_vertex_lateral_boundary_level_2 = self._grid.start_index(
            vertex_domain(h_grid.Zone.LATERAL_BOUNDARY_LEVEL_2)
        )
        self._end_vertex_halo = self._grid.end_index(vertex_domain(h_grid.Zone.HALO))

    def time_step(
        self,
        diagnostic_state_nh: dycore_states.DiagnosticStateNonHydro,
        prognostic_states: common_utils.TimeStepPair[prognostics.PrognosticState],
        prep_adv: dycore_states.PrepAdvection,
        second_order_divdamp_factor: float,
        dtime: float,
        ndyn_substeps_var: int,
        at_initial_timestep: bool,
        lprep_adv: bool,
        at_first_substep: bool,
        at_last_substep: bool,
    ):
        """
        Update prognostic variables (prognostic_states.next) after the dynamical process over one substep.
        Args:
            diagnostic_state_nh: diagnostic variables used for solving the governing equations. It includes local variables and the physics tendency term that comes from physics
            prognostic_states: prognostic variables
            prep_adv: variables for tracer advection
            second_order_divdamp_factor: Originally declared as divdamp_fac_o2 in ICON. Second order (nabla2) divergence damping coefficient.
            dtime: time step
            ndyn_substeps_var: number of dynamical substeps
            at_initial_timestep: initial time step of the model run
            lprep_adv: Preparation for tracer advection
            at_first_substep: first substep
            at_last_substep: last substep
        """
        log.info(
            f"running timestep: dtime = {dtime}, initial_timestep = {at_initial_timestep}, first_substep = {at_first_substep}, last_substep = {at_last_substep}, prep_adv = {lprep_adv}"
        )

        if self.p_test_run:
            self._init_test_fields(
                self.intermediate_fields.rho_at_edges_on_model_levels,
                self.intermediate_fields.theta_v_at_edges_on_model_levels,
                self.intermediate_fields.dwdz_at_cells_on_model_levels,
                self.intermediate_fields.horizontal_gradient_of_normal_wind_divergence,
            )

        self.run_predictor_step(
            diagnostic_state_nh=diagnostic_state_nh,
            prognostic_states=prognostic_states,
            z_fields=self.intermediate_fields,
            dtime=dtime,
            at_initial_timestep=at_initial_timestep,
            at_first_substep=at_first_substep,
        )

        self.run_corrector_step(
            diagnostic_state_nh=diagnostic_state_nh,
            prognostic_states=prognostic_states,
            z_fields=self.intermediate_fields,
            prep_adv=prep_adv,
            second_order_divdamp_factor=second_order_divdamp_factor,
            dtime=dtime,
            ndyn_substeps_var=ndyn_substeps_var,
            lprep_adv=lprep_adv,
            at_first_substep=at_first_substep,
            at_last_substep=at_last_substep,
        )

        if self._grid.limited_area:
            self._compute_theta_and_exner(
                rho=prognostic_states.next.rho,
                theta_v=prognostic_states.next.theta_v,
                exner=prognostic_states.next.exner,
            )

            self._compute_exner_from_rhotheta(
                rho=prognostic_states.next.rho,
                theta_v=prognostic_states.next.theta_v,
                exner=prognostic_states.next.exner,
            )

        self._update_theta_v(
            rho_now=prognostic_states.current.rho,
            theta_v_now=prognostic_states.current.theta_v,
            exner_new=prognostic_states.next.exner,
            exner_now=prognostic_states.current.exner,
            rho_new=prognostic_states.next.rho,
            theta_v_new=prognostic_states.next.theta_v,
        )

    # flake8: noqa: C901
    def run_predictor_step(
        self,
        diagnostic_state_nh: dycore_states.DiagnosticStateNonHydro,
        prognostic_states: common_utils.TimeStepPair[prognostics.PrognosticState],
        z_fields: IntermediateFields,
        dtime: float,
        at_initial_timestep: bool,
        at_first_substep: bool,
    ):
        """
        Runs the predictor step of the non-hydrostatic solver.
        """

        log.info(
            f"running predictor step: dtime = {dtime}, initial_timestep = {at_initial_timestep} at_first_substep = {at_first_substep}"
        )

        if at_first_substep:
            # Recompute only vn tendency
            skip_compute_predictor_vertical_advection: bool = (
                self._config.itime_scheme == dycore_states.TimeSteppingScheme.MOST_EFFICIENT
                and not (at_initial_timestep and at_first_substep)
            )

            self.velocity_advection.run_predictor_step(
                skip_compute_predictor_vertical_advection=skip_compute_predictor_vertical_advection,
                diagnostic_state=diagnostic_state_nh,
                prognostic_state=prognostic_states.current,
                contravariant_correction_at_edges_on_model_levels=self._contravariant_correction_at_edges_on_model_levels,
                horizontal_kinetic_energy_at_edges_on_model_levels=z_fields.horizontal_kinetic_energy_at_edges_on_model_levels,
                tangential_wind_on_half_levels=z_fields.tangential_wind_on_half_levels,
                dtime=dtime,
                cell_areas=self._cell_params.area,
            )

        #  Precompute Rayleigh damping factor
        self._compute_rayleigh_damping_factor(
            rayleigh_damping_factor=self.rayleigh_damping_factor,
            dtime=dtime,
        )

        self._compute_perturbed_quantities_and_interpolation(
            temporal_extrapolation_of_perturbed_exner=self.temporal_extrapolation_of_perturbed_exner,
            ddz_of_temporal_extrapolation_of_perturbed_exner_on_model_levels=self.ddz_of_temporal_extrapolation_of_perturbed_exner_on_model_levels,
            d2dz2_of_temporal_extrapolation_of_perturbed_exner_on_model_levels=self.d2dz2_of_temporal_extrapolation_of_perturbed_exner_on_model_levels,
            perturbed_exner_at_cells_on_model_levels=diagnostic_state_nh.perturbed_exner_at_cells_on_model_levels,
            exner_at_cells_on_half_levels=self.exner_at_cells_on_half_levels,
            perturbed_rho_at_cells_on_model_levels=self.perturbed_rho_at_cells_on_model_levels,
            perturbed_theta_v_at_cells_on_model_levels=self.perturbed_theta_v_at_cells_on_model_levels,
            rho_at_cells_on_half_levels=diagnostic_state_nh.rho_at_cells_on_half_levels,
            perturbed_theta_v_at_cells_on_half_levels=self.perturbed_theta_v_at_cells_on_half_levels,
            theta_v_at_cells_on_half_levels=diagnostic_state_nh.theta_v_at_cells_on_half_levels,
            current_rho=prognostic_states.current.rho,
            current_theta_v=prognostic_states.current.theta_v,
            pressure_buoyancy_acceleration_at_cells_on_half_levels=self.pressure_buoyancy_acceleration_at_cells_on_half_levels,
            current_exner=prognostic_states.current.exner,
        )

        log.debug(
            "predictor: start stencil compute_theta_rho_face_values_and_pressure_gradient_and_update_vn"
        )
        self._compute_hydrostatic_correction_term(
            theta_v=prognostic_states.current.theta_v,
            theta_v_ic=diagnostic_state_nh.theta_v_at_cells_on_half_levels,
            z_hydro_corr=self.hydrostatic_correction,
        )

        self.hydrostatic_correction_on_lowest_level[...] = self.hydrostatic_correction.ndarray[
            :, self._grid.num_levels - 1
        ]

        self._compute_theta_rho_face_values_and_pressure_gradient_and_update_vn(
            rho_at_edges_on_model_levels=z_fields.rho_at_edges_on_model_levels,
            theta_v_at_edges_on_model_levels=z_fields.theta_v_at_edges_on_model_levels,
            horizontal_pressure_gradient=z_fields.horizontal_pressure_gradient,
            next_vn=prognostic_states.next.vn,
            current_vn=prognostic_states.current.vn,
            tangential_wind=diagnostic_state_nh.tangential_wind,
            perturbed_rho_at_cells_on_model_levels=self.perturbed_rho_at_cells_on_model_levels,
            perturbed_theta_v_at_cells_on_model_levels=self.perturbed_theta_v_at_cells_on_model_levels,
            temporal_extrapolation_of_perturbed_exner=self.temporal_extrapolation_of_perturbed_exner,
            ddz_of_temporal_extrapolation_of_perturbed_exner_on_model_levels=self.ddz_of_temporal_extrapolation_of_perturbed_exner_on_model_levels,
            d2dz2_of_temporal_extrapolation_of_perturbed_exner_on_model_levels=self.d2dz2_of_temporal_extrapolation_of_perturbed_exner_on_model_levels,
            hydrostatic_correction_on_lowest_level=self.hydrostatic_correction_on_lowest_level,
            predictor_normal_wind_advective_tendency=diagnostic_state_nh.normal_wind_advective_tendency.predictor,
            normal_wind_tendency_due_to_slow_physics_process=diagnostic_state_nh.normal_wind_tendency_due_to_slow_physics_process,
            normal_wind_iau_increment=diagnostic_state_nh.normal_wind_iau_increment,
            grf_tend_vn=diagnostic_state_nh.grf_tend_vn,
            dtime=dtime,
        )

        log.debug("exchanging prognostic field 'vn' and local field 'rho_at_edges_on_model_levels'")
        self._exchange.exchange_and_wait(
            dims.EdgeDim, prognostic_states.next.vn, z_fields.rho_at_edges_on_model_levels
        )

        self._compute_horizontal_velocity_quantities_and_fluxes(
            spatially_averaged_vn=self.z_vn_avg,
            horizontal_gradient_of_normal_wind_divergence=z_fields.horizontal_gradient_of_normal_wind_divergence,
            tangential_wind=diagnostic_state_nh.tangential_wind,
            mass_flux_at_edges_on_model_levels=diagnostic_state_nh.mass_flux_at_edges_on_model_levels,
            theta_v_flux_at_edges_on_model_levels=self.theta_v_flux_at_edges_on_model_levels,
            tangential_wind_on_half_levels=z_fields.tangential_wind_on_half_levels,
            vn_on_half_levels=diagnostic_state_nh.vn_on_half_levels,
            horizontal_kinetic_energy_at_edges_on_model_levels=z_fields.horizontal_kinetic_energy_at_edges_on_model_levels,
            contravariant_correction_at_edges_on_model_levels=self._contravariant_correction_at_edges_on_model_levels,
            vn=prognostic_states.next.vn,
            rho_at_edges_on_model_levels=z_fields.rho_at_edges_on_model_levels,
            theta_v_at_edges_on_model_levels=z_fields.theta_v_at_edges_on_model_levels,
        )

        self._vertically_implicit_solver_at_predictor_step(
            contravariant_correction_at_cells_on_half_levels=diagnostic_state_nh.contravariant_correction_at_cells_on_half_levels,
            next_w=prognostic_states.next.w,
            next_rho=prognostic_states.next.rho,
            next_exner=prognostic_states.next.exner,
            next_theta_v=prognostic_states.next.theta_v,
            dwdz_at_cells_on_model_levels=z_fields.dwdz_at_cells_on_model_levels,
            exner_dynamical_increment=diagnostic_state_nh.exner_dynamical_increment,
            mass_flux_at_edges_on_model_levels=diagnostic_state_nh.mass_flux_at_edges_on_model_levels,
            theta_v_flux_at_edges_on_model_levels=self.theta_v_flux_at_edges_on_model_levels,
            predictor_vertical_wind_advective_tendency=diagnostic_state_nh.vertical_wind_advective_tendency.predictor,
            pressure_buoyancy_acceleration_at_cells_on_half_levels=self.pressure_buoyancy_acceleration_at_cells_on_half_levels,
            rho_at_cells_on_half_levels=diagnostic_state_nh.rho_at_cells_on_half_levels,
            contravariant_correction_at_edges_on_model_levels=self._contravariant_correction_at_edges_on_model_levels,
            current_exner=prognostic_states.current.exner,
            current_rho=prognostic_states.current.rho,
            current_theta_v=prognostic_states.current.theta_v,
            current_w=prognostic_states.current.w,
            theta_v_at_cells_on_half_levels=diagnostic_state_nh.theta_v_at_cells_on_half_levels,
            perturbed_exner_at_cells_on_model_levels=diagnostic_state_nh.perturbed_exner_at_cells_on_model_levels,
            exner_tendency_due_to_slow_physics=diagnostic_state_nh.exner_tendency_due_to_slow_physics,
            rho_iau_increment=diagnostic_state_nh.rho_iau_increment,
            exner_iau_increment=diagnostic_state_nh.exner_iau_increment,
            rayleigh_damping_factor=self.rayleigh_damping_factor,
            dtime=dtime,
            at_first_substep=at_first_substep,
        )

        if self._grid.limited_area:
            self._stencils_61_62(
                rho_now=prognostic_states.current.rho,
                grf_tend_rho=diagnostic_state_nh.grf_tend_rho,
                theta_v_now=prognostic_states.current.theta_v,
                grf_tend_thv=diagnostic_state_nh.grf_tend_thv,
                w_now=prognostic_states.current.w,
                grf_tend_w=diagnostic_state_nh.grf_tend_w,
                rho_new=prognostic_states.next.rho,
                exner_new=prognostic_states.next.exner,
                w_new=prognostic_states.next.w,
                dtime=dtime,
            )

        if self._config.divdamp_type >= 3:
            self._compute_dwdz_for_divergence_damping(
                w=prognostic_states.next.w,
                w_concorr_c=diagnostic_state_nh.contravariant_correction_at_cells_on_half_levels,
                z_dwdz_dd=z_fields.dwdz_at_cells_on_model_levels,
            )

            log.debug(
                "exchanging prognostic field 'w' and local field 'dwdz_at_cells_on_model_levels'"
            )
            self._exchange.exchange_and_wait(
                dims.CellDim, prognostic_states.next.w, z_fields.dwdz_at_cells_on_model_levels
            )
        else:
            log.debug("exchanging prognostic field 'w'")
            self._exchange.exchange_and_wait(dims.CellDim, prognostic_states.next.w)

    def run_corrector_step(
        self,
        diagnostic_state_nh: dycore_states.DiagnosticStateNonHydro,
        prognostic_states: common_utils.TimeStepPair[prognostics.PrognosticState],
        z_fields: IntermediateFields,
        second_order_divdamp_factor: float,
        prep_adv: dycore_states.PrepAdvection,
        dtime: float,
        ndyn_substeps_var: int,
        lprep_adv: bool,
        at_first_substep: bool,
        at_last_substep: bool,
    ):
        log.info(
            f"running corrector step: dtime = {dtime}, prep_adv = {lprep_adv},  "
            f"second_order_divdamp_factor = {second_order_divdamp_factor}, at_first_substep = {at_first_substep}, at_last_substep = {at_last_substep}  "
        )

        # Inverse value of ndyn_substeps for tracer advection precomputations
        r_nsubsteps = 1.0 / ndyn_substeps_var

        # scaling factor for second-order divergence damping: second_order_divdamp_factor_from_sfc_to_divdamp_z*delta_x**2
        # delta_x**2 is approximated by the mean cell area
        # Coefficient for reduced fourth-order divergence d
        second_order_divdamp_scaling_coeff = (
            second_order_divdamp_factor * self._grid.global_properties.mean_cell_area
        )

        self._calculate_divdamp_fields(
            interpolated_fourth_order_divdamp_factor=self.interpolated_fourth_order_divdamp_factor,
            fourth_order_divdamp_scaling_coeff=self.fourth_order_divdamp_scaling_coeff,
            reduced_fourth_order_divdamp_coeff_at_nest_boundary=self.reduced_fourth_order_divdamp_coeff_at_nest_boundary,
            second_order_divdamp_factor=second_order_divdamp_scaling_coeff,
        )

        log.debug("corrector run velocity advection")
        self.velocity_advection.run_corrector_step(
            diagnostic_state=diagnostic_state_nh,
            prognostic_state=prognostic_states.next,
            horizontal_kinetic_energy_at_edges_on_model_levels=z_fields.horizontal_kinetic_energy_at_edges_on_model_levels,
            tangential_wind_on_half_levels=z_fields.tangential_wind_on_half_levels,
            dtime=dtime,
            cell_areas=self._cell_params.area,
        )

        self._compute_rayleigh_damping_factor(
            rayleigh_damping_factor=self.rayleigh_damping_factor,
            dtime=dtime,
        )
        log.debug("corrector: start stencil 10")

        self._interpolate_rho_theta_v_to_half_levels_and_compute_pressure_buoyancy_acceleration(
            rho_at_cells_on_half_levels=diagnostic_state_nh.rho_at_cells_on_half_levels,
            perturbed_theta_v_at_cells_on_half_levels=self.perturbed_theta_v_at_cells_on_half_levels,
            theta_v_at_cells_on_half_levels=diagnostic_state_nh.theta_v_at_cells_on_half_levels,
            pressure_buoyancy_acceleration_at_cells_on_half_levels=self.pressure_buoyancy_acceleration_at_cells_on_half_levels,
            w=prognostic_states.next.w,
            contravariant_correction_at_cells_on_half_levels=diagnostic_state_nh.contravariant_correction_at_cells_on_half_levels,
            current_rho=prognostic_states.current.rho,
            next_rho=prognostic_states.next.rho,
            current_theta_v=prognostic_states.current.theta_v,
            next_theta_v=prognostic_states.next.theta_v,
            perturbed_exner_at_cells_on_model_levels=diagnostic_state_nh.perturbed_exner_at_cells_on_model_levels,
            dtime=dtime,
        )

        log.debug("corrector: start stencil apply_divergence_damping_and_update_vn")
        apply_2nd_order_divergence_damping = (
            self._config.divdamp_order == dycore_states.DivergenceDampingOrder.COMBINED
            and second_order_divdamp_scaling_coeff > 1.0e-6
        )
        apply_4th_order_divergence_damping = (
            self._config.divdamp_order == dycore_states.DivergenceDampingOrder.FOURTH_ORDER
            or (
                self._config.divdamp_order == dycore_states.DivergenceDampingOrder.COMBINED
                and second_order_divdamp_factor <= (4.0 * self._config.fourth_order_divdamp_factor)
            )
        )

        self._apply_divergence_damping_and_update_vn(
            horizontal_gradient_of_normal_wind_divergence=z_fields.horizontal_gradient_of_normal_wind_divergence,
            next_vn=prognostic_states.next.vn,
            current_vn=prognostic_states.current.vn,
            dwdz_at_cells_on_model_levels=z_fields.dwdz_at_cells_on_model_levels,
            predictor_normal_wind_advective_tendency=diagnostic_state_nh.normal_wind_advective_tendency.predictor,
            corrector_normal_wind_advective_tendency=diagnostic_state_nh.normal_wind_advective_tendency.corrector,
            normal_wind_tendency_due_to_slow_physics_process=diagnostic_state_nh.normal_wind_tendency_due_to_slow_physics_process,
            normal_wind_iau_increment=diagnostic_state_nh.normal_wind_iau_increment,
            theta_v_at_edges_on_model_levels=z_fields.theta_v_at_edges_on_model_levels,
            horizontal_pressure_gradient=z_fields.horizontal_pressure_gradient,
            reduced_fourth_order_divdamp_coeff_at_nest_boundary=self.reduced_fourth_order_divdamp_coeff_at_nest_boundary,
            fourth_order_divdamp_scaling_coeff=self.fourth_order_divdamp_scaling_coeff,
            second_order_divdamp_scaling_coeff=second_order_divdamp_scaling_coeff,
            dtime=dtime,
            apply_2nd_order_divergence_damping=apply_2nd_order_divergence_damping,
            apply_4th_order_divergence_damping=apply_4th_order_divergence_damping,
        )

        log.debug("exchanging prognostic field 'vn'")
        self._exchange.exchange_and_wait(dims.EdgeDim, (prognostic_states.next.vn))

        self._compute_averaged_vn_and_fluxes_and_prepare_tracer_advection(
            spatially_averaged_vn=self.z_vn_avg,
            mass_flux_at_edges_on_model_levels=diagnostic_state_nh.mass_flux_at_edges_on_model_levels,
            theta_v_flux_at_edges_on_model_levels=self.theta_v_flux_at_edges_on_model_levels,
            substep_and_spatially_averaged_vn=prep_adv.vn_traj,
            substep_averaged_mass_flux=prep_adv.mass_flx_me,
            vn=prognostic_states.next.vn,
            rho_at_edges_on_model_levels=z_fields.rho_at_edges_on_model_levels,
            theta_v_at_edges_on_model_levels=z_fields.theta_v_at_edges_on_model_levels,
            prepare_advection=lprep_adv,
            at_first_substep=at_first_substep,
            r_nsubsteps=r_nsubsteps,
        )

        self._vertically_implicit_solver_at_corrector_step(
            next_w=prognostic_states.next.w,
            next_rho=prognostic_states.next.rho,
            next_exner=prognostic_states.next.exner,
            next_theta_v=prognostic_states.next.theta_v,
            dynamical_vertical_mass_flux_at_cells_on_half_levels=prep_adv.dynamical_vertical_mass_flux_at_cells_on_half_levels,
            dynamical_vertical_volumetric_flux_at_cells_on_half_levels=prep_adv.dynamical_vertical_volumetric_flux_at_cells_on_half_levels,
            exner_dynamical_increment=diagnostic_state_nh.exner_dynamical_increment,
            geofac_div=self._interpolation_state.geofac_div,
            mass_flux_at_edges_on_model_levels=diagnostic_state_nh.mass_flux_at_edges_on_model_levels,
            theta_v_flux_at_edges_on_model_levels=self.theta_v_flux_at_edges_on_model_levels,
            predictor_vertical_wind_advective_tendency=diagnostic_state_nh.vertical_wind_advective_tendency.predictor,
            corrector_vertical_wind_advective_tendency=diagnostic_state_nh.vertical_wind_advective_tendency.corrector,
            pressure_buoyancy_acceleration_at_cells_on_half_levels=self.pressure_buoyancy_acceleration_at_cells_on_half_levels,
            rho_at_cells_on_half_levels=diagnostic_state_nh.rho_at_cells_on_half_levels,
            contravariant_correction_at_cells_on_half_levels=diagnostic_state_nh.contravariant_correction_at_cells_on_half_levels,
            current_exner=prognostic_states.current.exner,
            current_rho=prognostic_states.current.rho,
            current_theta_v=prognostic_states.current.theta_v,
            current_w=prognostic_states.current.w,
            theta_v_at_cells_on_half_levels=diagnostic_state_nh.theta_v_at_cells_on_half_levels,
            perturbed_exner_at_cells_on_model_levels=diagnostic_state_nh.perturbed_exner_at_cells_on_model_levels,
            exner_tendency_due_to_slow_physics=diagnostic_state_nh.exner_tendency_due_to_slow_physics,
            rho_iau_increment=diagnostic_state_nh.rho_iau_increment,
            exner_iau_increment=diagnostic_state_nh.exner_iau_increment,
            rayleigh_damping_factor=self.rayleigh_damping_factor,
            lprep_adv=lprep_adv,
            r_nsubsteps=r_nsubsteps,
            ndyn_substeps_var=float(ndyn_substeps_var),
            dtime=dtime,
            at_first_substep=at_first_substep,
            at_last_substep=at_last_substep,
        )

        if lprep_adv:
            if at_first_substep:
                log.debug(
                    "corrector step sets prep_adv.dynamical_vertical_mass_flux_at_cells_on_half_levels to zero"
                )
                self._init_cell_kdim_field_with_zero_wp(
                    field_with_zero_wp=prep_adv.dynamical_vertical_mass_flux_at_cells_on_half_levels,
                )
            log.debug(" corrector: start stencil 65")
            self._update_mass_flux_weighted(
                rho_ic=diagnostic_state_nh.rho_at_cells_on_half_levels,
                w_now=prognostic_states.current.w,
                w_new=prognostic_states.next.w,
                w_concorr_c=diagnostic_state_nh.contravariant_correction_at_cells_on_half_levels,
                mass_flx_ic=prep_adv.dynamical_vertical_mass_flux_at_cells_on_half_levels,
                r_nsubsteps=r_nsubsteps,
            )
            log.debug("exchange prognostic fields 'rho' , 'exner', 'w'")
            self._exchange.exchange_and_wait(
                dims.CellDim,
                prognostic_states.next.rho,
                prognostic_states.next.exner,
                prognostic_states.next.w,
            )<|MERGE_RESOLUTION|>--- conflicted
+++ resolved
@@ -730,15 +730,9 @@
             },
             vertical_sizes={
                 "nflatlev": self._vertical_params.nflatlev,
-<<<<<<< HEAD
-                "nflat_gradp": self._vertical_params.nflat_gradp,
+                "nflat_gradp": self._metric_state_nonhydro.nflat_gradp,
                 "model_top": gtx.int32(0),
                 "surface_level": gtx.int32(self._grid.num_levels + 1),
-=======
-                "nflat_gradp": self._metric_state_nonhydro.nflat_gradp,
-                "vertical_start": gtx.int32(0),
-                "vertical_end": gtx.int32(self._grid.num_levels + 1),
->>>>>>> 7c1ece89
             },
             offset_provider=self._grid.connectivities,
         )
