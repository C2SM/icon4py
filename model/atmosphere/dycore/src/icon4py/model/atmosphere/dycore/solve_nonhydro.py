# ICON4Py - ICON inspired code in Python and GT4Py
#
# Copyright (c) 2022-2024, ETH Zurich and MeteoSwiss
# All rights reserved.
#
# Please, refer to the LICENSE file in the root directory.
# SPDX-License-Identifier: BSD-3-Clause
# ruff: noqa: ERA001, B008

import dataclasses
<<<<<<< HEAD
import enum
import logging
from typing import Final, Optional
=======
from typing import Final, Literal, Optional
>>>>>>> cf55e42e

import gt4py.next as gtx
from gt4py.next import backend

import icon4py.model.atmosphere.dycore.solve_nonhydro_stencils as nhsolve_stencils
import icon4py.model.common.grid.states as grid_states
<<<<<<< HEAD
from icon4py.model.atmosphere.dycore import (
    dycore_states,
    dycore_utils,
=======
import icon4py.model.common.utils as common_utils

from icon4py.model.common import constants
from icon4py.model.atmosphere.dycore.stencils.init_cell_kdim_field_with_zero_wp import (
    init_cell_kdim_field_with_zero_wp,
>>>>>>> cf55e42e
)
from icon4py.model.atmosphere.dycore.stencils.accumulate_prep_adv_fields import (
    accumulate_prep_adv_fields,
)
from icon4py.model.atmosphere.dycore.stencils.add_analysis_increments_from_data_assimilation import (
    add_analysis_increments_from_data_assimilation,
)
from icon4py.model.atmosphere.dycore.stencils.add_analysis_increments_to_vn import (
    add_analysis_increments_to_vn,
)
from icon4py.model.atmosphere.dycore.stencils.add_temporal_tendencies_to_vn import (
    add_temporal_tendencies_to_vn,
)
from icon4py.model.atmosphere.dycore.stencils.add_temporal_tendencies_to_vn_by_interpolating_between_time_levels import (
    add_temporal_tendencies_to_vn_by_interpolating_between_time_levels,
)
from icon4py.model.atmosphere.dycore.stencils.add_vertical_wind_derivative_to_divergence_damping import (
    add_vertical_wind_derivative_to_divergence_damping,
)
from icon4py.model.atmosphere.dycore.stencils.apply_2nd_order_divergence_damping import (
    apply_2nd_order_divergence_damping,
)
from icon4py.model.atmosphere.dycore.stencils.apply_4th_order_divergence_damping import (
    apply_4th_order_divergence_damping,
)
from icon4py.model.atmosphere.dycore.stencils.apply_hydrostatic_correction_to_horizontal_gradient_of_exner_pressure import (
    apply_hydrostatic_correction_to_horizontal_gradient_of_exner_pressure,
)
from icon4py.model.atmosphere.dycore.stencils.apply_rayleigh_damping_mechanism import (
    apply_rayleigh_damping_mechanism,
)
from icon4py.model.atmosphere.dycore.stencils.apply_weighted_2nd_and_4th_order_divergence_damping import (
    apply_weighted_2nd_and_4th_order_divergence_damping,
)
from icon4py.model.atmosphere.dycore.stencils.compute_approx_of_2nd_vertical_derivative_of_exner import (
    compute_approx_of_2nd_vertical_derivative_of_exner,
)
from icon4py.model.atmosphere.dycore.stencils.compute_avg_vn import compute_avg_vn
from icon4py.model.atmosphere.dycore.stencils.compute_avg_vn_and_graddiv_vn_and_vt import (
    compute_avg_vn_and_graddiv_vn_and_vt,
)
from icon4py.model.atmosphere.dycore.stencils.compute_divergence_of_fluxes_of_rho_and_theta import (
    compute_divergence_of_fluxes_of_rho_and_theta,
)
from icon4py.model.atmosphere.dycore.stencils.compute_dwdz_for_divergence_damping import (
    compute_dwdz_for_divergence_damping,
)
from icon4py.model.atmosphere.dycore.stencils.compute_exner_from_rhotheta import (
    compute_exner_from_rhotheta,
)
from icon4py.model.atmosphere.dycore.stencils.compute_graddiv2_of_vn import (
    compute_graddiv2_of_vn,
)
from icon4py.model.atmosphere.dycore.stencils.compute_horizontal_gradient_of_exner_pressure_for_flat_coordinates import (
    compute_horizontal_gradient_of_exner_pressure_for_flat_coordinates,
)
from icon4py.model.atmosphere.dycore.stencils.compute_horizontal_gradient_of_exner_pressure_for_multiple_levels import (
    compute_horizontal_gradient_of_exner_pressure_for_multiple_levels,
)
from icon4py.model.atmosphere.dycore.stencils.compute_horizontal_gradient_of_exner_pressure_for_nonflat_coordinates import (
    compute_horizontal_gradient_of_exner_pressure_for_nonflat_coordinates,
)
from icon4py.model.atmosphere.dycore.stencils.compute_hydrostatic_correction_term import (
    compute_hydrostatic_correction_term,
)
from icon4py.model.atmosphere.dycore.stencils.compute_mass_flux import compute_mass_flux
from icon4py.model.atmosphere.dycore.stencils.compute_perturbation_of_rho_and_theta import (
    compute_perturbation_of_rho_and_theta,
)
from icon4py.model.atmosphere.dycore.stencils.compute_results_for_thermodynamic_variables import (
    compute_results_for_thermodynamic_variables,
)
from icon4py.model.atmosphere.dycore.stencils.compute_rho_virtual_potential_temperatures_and_pressure_gradient import (
    compute_rho_virtual_potential_temperatures_and_pressure_gradient,
)
from icon4py.model.atmosphere.dycore.stencils.compute_theta_and_exner import (
    compute_theta_and_exner,
)
from icon4py.model.atmosphere.dycore.stencils.compute_vn_on_lateral_boundary import (
    compute_vn_on_lateral_boundary,
)
from icon4py.model.atmosphere.dycore.stencils.copy_cell_kdim_field_to_vp import (
    copy_cell_kdim_field_to_vp,
)
from icon4py.model.atmosphere.dycore.stencils.init_cell_kdim_field_with_zero_wp import (
    init_cell_kdim_field_with_zero_wp,
)
from icon4py.model.atmosphere.dycore.stencils.init_two_cell_kdim_fields_with_zero_vp import (
    init_two_cell_kdim_fields_with_zero_vp,
)
from icon4py.model.atmosphere.dycore.stencils.init_two_cell_kdim_fields_with_zero_wp import (
    init_two_cell_kdim_fields_with_zero_wp,
)
from icon4py.model.atmosphere.dycore.stencils.init_two_edge_kdim_fields_with_zero_wp import (
    init_two_edge_kdim_fields_with_zero_wp,
)
from icon4py.model.atmosphere.dycore.stencils.mo_icon_interpolation_scalar_cells2verts_scalar_ri_dsl import (
    mo_icon_interpolation_scalar_cells2verts_scalar_ri_dsl,
)
from icon4py.model.atmosphere.dycore.stencils.mo_math_gradients_grad_green_gauss_cell_dsl import (
    mo_math_gradients_grad_green_gauss_cell_dsl,
)
from icon4py.model.atmosphere.dycore.stencils.solve_tridiagonal_matrix_for_w_back_substitution import (
    solve_tridiagonal_matrix_for_w_back_substitution,
)
from icon4py.model.atmosphere.dycore.stencils.solve_tridiagonal_matrix_for_w_forward_sweep import (
    solve_tridiagonal_matrix_for_w_forward_sweep,
)
from icon4py.model.atmosphere.dycore.stencils.update_dynamical_exner_time_increment import (
    update_dynamical_exner_time_increment,
)
from icon4py.model.atmosphere.dycore.stencils.update_mass_flux_weighted import (
    update_mass_flux_weighted,
)
from icon4py.model.atmosphere.dycore.stencils.update_mass_volume_flux import (
    update_mass_volume_flux,
)
from icon4py.model.atmosphere.dycore.stencils.update_theta_v import update_theta_v
from icon4py.model.atmosphere.dycore.velocity_advection import (
    VelocityAdvection,
)
from icon4py.model.common import constants, dimension as dims, field_type_aliases as fa
from icon4py.model.common.decomposition import definitions as decomposition
from icon4py.model.common.grid import (
    base as grid_def,
    horizontal as h_grid,
    icon as icon_grid,
    vertical as v_grid,
)
from icon4py.model.common.math import smagorinsky
from icon4py.model.common.states import prognostic_state as prognostics
from icon4py.model.common.utils import gt4py_field_allocation as field_alloc


log = logging.getLogger(__name__)


class TimeSteppingScheme(enum.IntEnum):
    """Parameter called `itime_scheme` in ICON namelist."""

    #: Contravariant vertical velocity is computed in the predictor step only, velocity tendencies are computed in the corrector step only
    MOST_EFFICIENT = 4
    #: Contravariant vertical velocity is computed in both substeps (beneficial for numerical stability in very-high resolution setups with extremely steep slopes)
    STABLE = 5
    #:  As STABLE, but velocity tendencies are also computed in both substeps (no benefit, but more expensive)
    EXPENSIVE = 6


class DivergenceDampingType(enum.IntEnum):
    #: divergence damping acting on 3D divergence
    THREE_DIMENSIONAL = 3
    #: combination of 3D div.damping in the troposphere with transition to 2D div. damping in the stratosphere
    COMBINED = 32


class DivergenceDampingOrder(enum.IntEnum):
    #: 2nd order divergence damping
    SECOND_ORDER = 2
    #: 4th order divergence damping
    FOURTH_ORDER = 4
    #: combined 2nd and 4th orders divergence damping and enhanced vertical wind off - centering during initial spinup phase
    COMBINED = 24


class HorizontalPressureDiscretizationType(enum.IntEnum):
    """Parameter called igradp_method in ICON namelist."""

    #: conventional discretization with metric correction term
    CONVENTIONAL = 1
    #: Taylor-expansion-based reconstruction of pressure
    TAYLOR = 2
    #: Similar discretization as igradp_method_taylor, but uses hydrostatic approximation for downward extrapolation over steep slopes
    TAYLOR_HYDRO = 3
    #: Cubic / quadratic polynomial interpolation for pressure reconstruction
    POLYNOMIAL = 4
    #: Same as igradp_method_polynomial, but hydrostatic approximation for downward extrapolation over steep slopes
    POLYNOMIAL_HYDRO = 5


class RhoThetaAdvectionType(enum.IntEnum):
    """Parameter called iadv_rhotheta in ICON namelist."""

    #: simple 2nd order upwind-biased scheme
    SIMPLE = 1
    #: 2nd order Miura horizontal
    MIURA = 2


@dataclasses.dataclass
class IntermediateFields:
    """
    Encapsulate internal fields of SolveNonHydro that contain shared state over predictor and corrector step.

    Encapsulates internal fields used in SolveNonHydro. Fields (and the class!)
    follow the naming convention of ICON to prepend local fields of a module with z_. Contrary to
    other such z_ fields inside SolveNonHydro the fields in this dataclass
    contain state that is built up over the predictor and corrector part in a timestep.
    """

    z_gradh_exner: fa.EdgeKField[float]
    z_alpha: fa.EdgeKField[
        float
    ]  # TODO: change this back to KHalfDim, but how do we treat it wrt to field_operators and domain?
    z_beta: fa.CellKField[float]
    z_w_expl: fa.EdgeKField[
        float
    ]  # TODO: change this back to KHalfDim, but how do we treat it wrt to field_operators and domain?
    z_exner_expl: fa.CellKField[float]
    z_q: fa.CellKField[float]
    z_contr_w_fl_l: fa.EdgeKField[
        float
    ]  # TODO: change this back to KHalfDim, but how do we treat it wrt to field_operators and domain?
    z_rho_e: fa.EdgeKField[float]
    z_theta_v_e: fa.EdgeKField[float]
    z_kin_hor_e: fa.EdgeKField[float]
    z_vt_ie: fa.EdgeKField[float]
    z_graddiv_vn: fa.EdgeKField[float]
    z_rho_expl: fa.CellKField[float]
    z_dwdz_dd: fa.CellKField[float]

    @classmethod
    def allocate(
        cls,
        grid: grid_def.BaseGrid,
        backend: Optional[backend.Backend] = None,
    ):
        return IntermediateFields(
            z_gradh_exner=field_alloc.allocate_zero_field(
                dims.EdgeDim, dims.KDim, grid=grid, backend=backend
            ),
            z_alpha=field_alloc.allocate_zero_field(
                dims.CellDim, dims.KDim, is_halfdim=True, grid=grid, backend=backend
            ),
            z_beta=field_alloc.allocate_zero_field(
                dims.CellDim, dims.KDim, grid=grid, backend=backend
            ),
            z_w_expl=field_alloc.allocate_zero_field(
                dims.CellDim, dims.KDim, is_halfdim=True, grid=grid, backend=backend
            ),
            z_exner_expl=field_alloc.allocate_zero_field(
                dims.CellDim, dims.KDim, grid=grid, backend=backend
            ),
            z_q=field_alloc.allocate_zero_field(
                dims.CellDim, dims.KDim, grid=grid, backend=backend
            ),
            z_contr_w_fl_l=field_alloc.allocate_zero_field(
                dims.CellDim, dims.KDim, is_halfdim=True, grid=grid, backend=backend
            ),
            z_rho_e=field_alloc.allocate_zero_field(
                dims.EdgeDim, dims.KDim, grid=grid, backend=backend
            ),
            z_theta_v_e=field_alloc.allocate_zero_field(
                dims.EdgeDim, dims.KDim, grid=grid, backend=backend
            ),
            z_graddiv_vn=field_alloc.allocate_zero_field(
                dims.EdgeDim, dims.KDim, grid=grid, backend=backend
            ),
            z_rho_expl=field_alloc.allocate_zero_field(
                dims.CellDim, dims.KDim, grid=grid, backend=backend
            ),
            z_dwdz_dd=field_alloc.allocate_zero_field(
                dims.CellDim, dims.KDim, grid=grid, backend=backend
            ),
            z_kin_hor_e=field_alloc.allocate_zero_field(
                dims.EdgeDim, dims.KDim, grid=grid, backend=backend
            ),
            z_vt_ie=field_alloc.allocate_zero_field(
                dims.EdgeDim, dims.KDim, grid=grid, backend=backend
            ),
        )


class NonHydrostaticConfig:
    """
    Contains necessary parameter to configure a nonhydro run.

    Encapsulates namelist parameters and derived parameters.
    TODO: (magdalena) values should be read from a configuration file.
    Default values are taken from the defaults in the corresponding ICON Fortran namelist files.
    """

    def __init__(
        self,
        itime_scheme: TimeSteppingScheme = TimeSteppingScheme.MOST_EFFICIENT,
        iadv_rhotheta: RhoThetaAdvectionType = RhoThetaAdvectionType.MIURA,
        igradp_method: HorizontalPressureDiscretizationType = HorizontalPressureDiscretizationType.TAYLOR_HYDRO,
        ndyn_substeps_var: float = 5.0,
        rayleigh_type: constants.RayleighType = constants.RayleighType.KLEMP,
        rayleigh_coeff: float = 0.05,
        divdamp_order: DivergenceDampingOrder = DivergenceDampingOrder.COMBINED,  # the ICON default is 4,
        is_iau_active: bool = False,
        iau_wgt_dyn: float = 0.0,
        divdamp_type: DivergenceDampingType = DivergenceDampingType.THREE_DIMENSIONAL,
        divdamp_trans_start: float = 12500.0,
        divdamp_trans_end: float = 17500.0,
        l_vert_nested: bool = False,
        rhotheta_offctr: float = -0.1,
        veladv_offctr: float = 0.25,
        max_nudging_coeff: float = 0.02,
        divdamp_fac: float = 0.0025,
        divdamp_fac2: float = 0.004,
        divdamp_fac3: float = 0.004,
        divdamp_fac4: float = 0.004,
        divdamp_z: float = 32500.0,
        divdamp_z2: float = 40000.0,
        divdamp_z3: float = 60000.0,
        divdamp_z4: float = 80000.0,
    ):
        # parameters from namelist diffusion_nml
        self.itime_scheme: int = itime_scheme

        #: Miura scheme for advection of rho and theta
        self.iadv_rhotheta: int = iadv_rhotheta
        #: Use truly horizontal pressure-gradient computation to ensure numerical
        #: stability without heavy orography smoothing
        self.igradp_method: int = igradp_method

        #: number of dynamics substeps per fast-physics timestep
        self.ndyn_substeps_var = ndyn_substeps_var

        #: type of Rayleigh damping
        self.rayleigh_type: int = rayleigh_type
        # used for calculation of rayleigh_w, rayleigh_vn in mo_vertical_grid.f90
        self.rayleigh_coeff: float = rayleigh_coeff

        #: order of divergence damping
        self.divdamp_order: int = divdamp_order

        #: type of divergence damping
        self.divdamp_type: int = divdamp_type
        #: Lower and upper bound of transition zone between 2D and 3D divergence damping in case of divdamp_type = 32 [m]
        self.divdamp_trans_start: float = divdamp_trans_start
        self.divdamp_trans_end: float = divdamp_trans_end

        #: off-centering for density and potential temperature at interface levels.
        #: Specifying a negative value here reduces the amount of vertical
        #: wind off-centering needed for stability of sound waves.
        self.rhotheta_offctr: float = rhotheta_offctr

        #: off-centering of velocity advection in corrector step
        self.veladv_offctr: float = veladv_offctr

        #: scaling factor for divergence damping
        self.divdamp_fac: float = divdamp_fac
        self.divdamp_fac2: float = divdamp_fac2
        self.divdamp_fac3: float = divdamp_fac3
        self.divdamp_fac4: float = divdamp_fac4
        self.divdamp_z: float = divdamp_z
        self.divdamp_z2: float = divdamp_z2
        self.divdamp_z3: float = divdamp_z3
        self.divdamp_z4: float = divdamp_z4

        #: parameters from other namelists:

        #: from mo_interpol_nml.f90
        self.nudge_max_coeff: float = max_nudging_coeff

        #: from mo_run_nml.f90
        #: use vertical nesting
        self.l_vert_nested: bool = l_vert_nested

        #: from mo_initicon_nml.f90/ mo_initicon_config.f90
        #: whether IAU is active at current time
        self.is_iau_active: bool = is_iau_active
        #: IAU weight for dynamics fields
        self.iau_wgt_dyn: float = iau_wgt_dyn

        self._validate()

    def _validate(self):
        """Apply consistency checks and validation on configuration parameters."""

        if self.l_vert_nested:
            raise NotImplementedError("Vertical nesting support not implemented")

        if self.igradp_method != HorizontalPressureDiscretizationType.TAYLOR_HYDRO:
            raise NotImplementedError("igradp_method can only be 3")

        if self.itime_scheme != TimeSteppingScheme.MOST_EFFICIENT:
            raise NotImplementedError("itime_scheme can only be 4")

        if self.divdamp_order != DivergenceDampingOrder.COMBINED:
            raise NotImplementedError("divdamp_order can only be 24")

        if self.divdamp_type == DivergenceDampingType.COMBINED:
            raise NotImplementedError("divdamp_type with value 32 not yet implemented")


class NonHydrostaticParams:
    """Calculates derived quantities depending on the NonHydrostaticConfig."""

    def __init__(self, config: NonHydrostaticConfig):
        self.rd_o_cvd: Final[float] = constants.RD / constants.CVD
        self.cvd_o_rd: Final[float] = constants.CVD / constants.RD
        self.rd_o_p0ref: Final[float] = constants.RD / constants.P0REF
        self.grav_o_cpd: Final[float] = constants.GRAV / constants.CPD

        #:  start level for 3D divergence damping terms
        #: this is only different from 0 if divdamp_type == 32: calculation done in mo_vertical_grid.f90
        self.kstart_dd3d: Final[int] = 0

        #: Weighting coefficients for velocity advection if tendency averaging is used
        #: The off-centering specified here turned out to be beneficial to numerical
        #: stability in extreme situations
        self.wgt_nnow_vel: Final[float] = 0.5 - config.veladv_offctr
        self.wgt_nnew_vel: Final[float] = 0.5 + config.veladv_offctr

        #: Weighting coefficients for rho and theta at interface levels in the corrector step
        #: This empirically determined weighting minimizes the vertical wind off-centering
        #: needed for numerical stability of vertical sound wave propagation
        self.wgt_nnew_rth: Final[float] = 0.5 + config.rhotheta_offctr
        self.wgt_nnow_rth: Final[float] = 1.0 - self.wgt_nnew_rth


class SolveNonhydro:
    def __init__(
        self,
        grid: icon_grid.IconGrid,
        config: NonHydrostaticConfig,
        params: NonHydrostaticParams,
        metric_state_nonhydro: dycore_states.MetricStateNonHydro,
        interpolation_state: dycore_states.InterpolationState,
        vertical_params: v_grid.VerticalGrid,
        edge_geometry: grid_states.EdgeParams,
        cell_geometry: grid_states.CellParams,
        owner_mask: fa.CellField[bool],
        backend: backend.Backend,
        exchange: decomposition.ExchangeRuntime = decomposition.SingleNodeExchange(),
    ):
        self._exchange = exchange
        self._backend = backend

        self._grid = grid
        self._config = config
        self._params = params
        self._metric_state_nonhydro = metric_state_nonhydro
        self._interpolation_state = interpolation_state
        self._vertical_params = vertical_params
        self._edge_geometry = edge_geometry
        self._cell_params = cell_geometry

        self.enh_divdamp_fac: Optional[fa.KField[float]] = None
        self.jk_start = 0  # used in stencil_55

        self._compute_theta_and_exner = compute_theta_and_exner.with_backend(self._backend)
        self._compute_exner_from_rhotheta = compute_exner_from_rhotheta.with_backend(self._backend)
        self._update_theta_v = update_theta_v.with_backend(self._backend)
        self._init_two_cell_kdim_fields_with_zero_vp = (
            init_two_cell_kdim_fields_with_zero_vp.with_backend(self._backend)
        )
        self._compute_approx_of_2nd_vertical_derivative_of_exner = (
            compute_approx_of_2nd_vertical_derivative_of_exner.with_backend(self._backend)
        )
        self._compute_perturbation_of_rho_and_theta = (
            compute_perturbation_of_rho_and_theta.with_backend(self._backend)
        )
        self._mo_icon_interpolation_scalar_cells2verts_scalar_ri_dsl = (
            mo_icon_interpolation_scalar_cells2verts_scalar_ri_dsl.with_backend(self._backend)
        )
        self._mo_math_gradients_grad_green_gauss_cell_dsl = (
            mo_math_gradients_grad_green_gauss_cell_dsl.with_backend(self._backend)
        )
        self._init_two_edge_kdim_fields_with_zero_wp = (
            init_two_edge_kdim_fields_with_zero_wp.with_backend(self._backend)
        )
        self._compute_horizontal_gradient_of_exner_pressure_for_flat_coordinates = (
            compute_horizontal_gradient_of_exner_pressure_for_flat_coordinates.with_backend(
                self._backend
            )
        )
        self._compute_horizontal_gradient_of_exner_pressure_for_nonflat_coordinates = (
            compute_horizontal_gradient_of_exner_pressure_for_nonflat_coordinates.with_backend(
                self._backend
            )
        )
        self._compute_horizontal_gradient_of_exner_pressure_for_multiple_levels = (
            compute_horizontal_gradient_of_exner_pressure_for_multiple_levels.with_backend(
                self._backend
            )
        )
        self._compute_hydrostatic_correction_term = (
            compute_hydrostatic_correction_term.with_backend(self._backend)
        )
        self._apply_hydrostatic_correction_to_horizontal_gradient_of_exner_pressure = (
            apply_hydrostatic_correction_to_horizontal_gradient_of_exner_pressure.with_backend(
                self._backend
            )
        )
        self._add_temporal_tendencies_to_vn = add_temporal_tendencies_to_vn.with_backend(
            self._backend
        )
        self._add_analysis_increments_to_vn = add_analysis_increments_to_vn.with_backend(
            self._backend
        )
        self._compute_vn_on_lateral_boundary = compute_vn_on_lateral_boundary.with_backend(
            self._backend
        )
        self._compute_avg_vn_and_graddiv_vn_and_vt = (
            compute_avg_vn_and_graddiv_vn_and_vt.with_backend(self._backend)
        )
        self._compute_mass_flux = compute_mass_flux.with_backend(self._backend)
        self._compute_divergence_of_fluxes_of_rho_and_theta = (
            compute_divergence_of_fluxes_of_rho_and_theta.with_backend(self._backend)
        )
        self._init_two_cell_kdim_fields_with_zero_wp = (
            init_two_cell_kdim_fields_with_zero_wp.with_backend(self._backend)
        )
        self._add_analysis_increments_from_data_assimilation = (
            add_analysis_increments_from_data_assimilation.with_backend(self._backend)
        )
        self._solve_tridiagonal_matrix_for_w_forward_sweep = (
            solve_tridiagonal_matrix_for_w_forward_sweep.with_backend(self._backend)
        )
        self._solve_tridiagonal_matrix_for_w_back_substitution = (
            solve_tridiagonal_matrix_for_w_back_substitution.with_backend(self._backend)
        )
        self._apply_rayleigh_damping_mechanism = apply_rayleigh_damping_mechanism.with_backend(
            self._backend
        )
        self._compute_results_for_thermodynamic_variables = (
            compute_results_for_thermodynamic_variables.with_backend(self._backend)
        )
        self._compute_dwdz_for_divergence_damping = (
            compute_dwdz_for_divergence_damping.with_backend(self._backend)
        )
        self._copy_cell_kdim_field_to_vp = copy_cell_kdim_field_to_vp.with_backend(self._backend)
        self._compute_rho_virtual_potential_temperatures_and_pressure_gradient = (
            compute_rho_virtual_potential_temperatures_and_pressure_gradient.with_backend(
                self._backend
            )
        )
        self._add_vertical_wind_derivative_to_divergence_damping = (
            add_vertical_wind_derivative_to_divergence_damping.with_backend(self._backend)
        )
        self._add_temporal_tendencies_to_vn_by_interpolating_between_time_levels = (
            add_temporal_tendencies_to_vn_by_interpolating_between_time_levels.with_backend(
                self._backend
            )
        )
        self._compute_graddiv2_of_vn = compute_graddiv2_of_vn.with_backend(self._backend)
        self._apply_2nd_order_divergence_damping = apply_2nd_order_divergence_damping.with_backend(
            self._backend
        )
        self._apply_weighted_2nd_and_4th_order_divergence_damping = (
            apply_weighted_2nd_and_4th_order_divergence_damping.with_backend(self._backend)
        )
        self._apply_4th_order_divergence_damping = apply_4th_order_divergence_damping.with_backend(
            self._backend
        )
        self._compute_avg_vn = compute_avg_vn.with_backend(self._backend)
        self._accumulate_prep_adv_fields = accumulate_prep_adv_fields.with_backend(self._backend)
        self._update_mass_volume_flux = update_mass_volume_flux.with_backend(self._backend)
        self._update_dynamical_exner_time_increment = (
            update_dynamical_exner_time_increment.with_backend(self._backend)
        )
        self._init_cell_kdim_field_with_zero_wp = init_cell_kdim_field_with_zero_wp.with_backend(
            self._backend
        )
        self._update_mass_flux_weighted = update_mass_flux_weighted.with_backend(self._backend)
        self._compute_z_raylfac = dycore_utils.compute_z_raylfac.with_backend(self._backend)
        self._predictor_stencils_2_3 = nhsolve_stencils.predictor_stencils_2_3.with_backend(
            self._backend
        )
        self._predictor_stencils_4_5_6 = nhsolve_stencils.predictor_stencils_4_5_6.with_backend(
            self._backend
        )
        self._compute_pressure_gradient_and_perturbed_rho_and_potential_temperatures = nhsolve_stencils.compute_pressure_gradient_and_perturbed_rho_and_potential_temperatures.with_backend(
            self._backend
        )
        self._predictor_stencils_11_lower_upper = (
            nhsolve_stencils.predictor_stencils_11_lower_upper.with_backend(self._backend)
        )
        self._compute_horizontal_advection_of_rho_and_theta = (
            nhsolve_stencils.compute_horizontal_advection_of_rho_and_theta.with_backend(
                self._backend
            )
        )
        self._predictor_stencils_35_36 = nhsolve_stencils.predictor_stencils_35_36.with_backend(
            self._backend
        )
        self._predictor_stencils_37_38 = nhsolve_stencils.predictor_stencils_37_38.with_backend(
            self._backend
        )
        self._stencils_39_40 = nhsolve_stencils.stencils_39_40.with_backend(self._backend)
        self._stencils_43_44_45_45b = nhsolve_stencils.stencils_43_44_45_45b.with_backend(
            self._backend
        )
        self._stencils_47_48_49 = nhsolve_stencils.stencils_47_48_49.with_backend(self._backend)
        self._stencils_61_62 = nhsolve_stencils.stencils_61_62.with_backend(self._backend)
        self._en_smag_fac_for_zero_nshift = smagorinsky.en_smag_fac_for_zero_nshift.with_backend(
            self._backend
        )
        self._init_test_fields = nhsolve_stencils.init_test_fields.with_backend(self._backend)
        self._stencils_42_44_45_45b = nhsolve_stencils.stencils_42_44_45_45b.with_backend(
            self._backend
        )

        self.velocity_advection = VelocityAdvection(
            grid,
            metric_state_nonhydro,
            interpolation_state,
            vertical_params,
            edge_geometry,
            owner_mask,
            backend=self._backend,
        )
        self._allocate_local_fields()
        self._determine_local_domains()
        # TODO (magdalena) vertical nesting is only relevant in the context of
        #      horizontal nesting, since we don't support this we should remove this option
        self.l_vert_nested: bool = False
        if grid.lvert_nest:
            self.l_vert_nested = True
            self.jk_start = 1
        else:
            self.jk_start = 0

        self._en_smag_fac_for_zero_nshift(
            self._vertical_params.interface_physical_height,
            self._config.divdamp_fac,
            self._config.divdamp_fac2,
            self._config.divdamp_fac3,
            self._config.divdamp_fac4,
            self._config.divdamp_z,
            self._config.divdamp_z2,
            self._config.divdamp_z3,
            self._config.divdamp_z4,
            self.enh_divdamp_fac,
            offset_provider={"Koff": dims.KDim},
        )

        self.p_test_run = True

    def _allocate_local_fields(self):
        self.z_exner_ex_pr = field_alloc.allocate_zero_field(
            dims.CellDim, dims.KDim, is_halfdim=True, grid=self._grid, backend=self._backend
        )
        self.z_exner_ic = field_alloc.allocate_zero_field(
            dims.CellDim, dims.KDim, is_halfdim=True, grid=self._grid, backend=self._backend
        )
        self.z_dexner_dz_c_1 = field_alloc.allocate_zero_field(
            dims.CellDim, dims.KDim, grid=self._grid, backend=self._backend
        )
        self.z_theta_v_pr_ic = field_alloc.allocate_zero_field(
            dims.CellDim, dims.KDim, is_halfdim=True, grid=self._grid, backend=self._backend
        )
        self.z_th_ddz_exner_c = field_alloc.allocate_zero_field(
            dims.CellDim, dims.KDim, grid=self._grid, backend=self._backend
        )
        self.z_rth_pr_1 = field_alloc.allocate_zero_field(
            dims.CellDim, dims.KDim, grid=self._grid, backend=self._backend
        )
        self.z_rth_pr_2 = field_alloc.allocate_zero_field(
            dims.CellDim, dims.KDim, grid=self._grid, backend=self._backend
        )
        self.z_grad_rth_1 = field_alloc.allocate_zero_field(
            dims.CellDim, dims.KDim, grid=self._grid, backend=self._backend
        )
        self.z_grad_rth_2 = field_alloc.allocate_zero_field(
            dims.CellDim, dims.KDim, grid=self._grid, backend=self._backend
        )
        self.z_grad_rth_3 = field_alloc.allocate_zero_field(
            dims.CellDim, dims.KDim, grid=self._grid, backend=self._backend
        )
        self.z_grad_rth_4 = field_alloc.allocate_zero_field(
            dims.CellDim, dims.KDim, grid=self._grid, backend=self._backend
        )
        self.z_dexner_dz_c_2 = field_alloc.allocate_zero_field(
            dims.CellDim, dims.KDim, grid=self._grid, backend=self._backend
        )
        self.z_hydro_corr = field_alloc.allocate_zero_field(
            dims.EdgeDim, dims.KDim, grid=self._grid, backend=self._backend
        )
        self.z_vn_avg = field_alloc.allocate_zero_field(
            dims.EdgeDim, dims.KDim, grid=self._grid, backend=self._backend
        )
        self.z_theta_v_fl_e = field_alloc.allocate_zero_field(
            dims.EdgeDim, dims.KDim, grid=self._grid, backend=self._backend
        )
        self.z_flxdiv_mass = field_alloc.allocate_zero_field(
            dims.CellDim, dims.KDim, grid=self._grid, backend=self._backend
        )
        self.z_flxdiv_theta = field_alloc.allocate_zero_field(
            dims.CellDim, dims.KDim, grid=self._grid, backend=self._backend
        )
        self.z_rho_v = field_alloc.allocate_zero_field(
            dims.VertexDim, dims.KDim, grid=self._grid, backend=self._backend
        )
        self.z_theta_v_v = field_alloc.allocate_zero_field(
            dims.VertexDim, dims.KDim, grid=self._grid, backend=self._backend
        )
        self.z_graddiv2_vn = field_alloc.allocate_zero_field(
            dims.EdgeDim, dims.KDim, grid=self._grid, backend=self._backend
        )
        self.k_field = field_alloc.allocate_indices(
            dims.KDim, grid=self._grid, backend=self._backend, is_halfdim=True
        )
        self.z_w_concorr_me = field_alloc.allocate_zero_field(
            dims.EdgeDim, dims.KDim, grid=self._grid, backend=self._backend
        )
        self.z_hydro_corr_horizontal = field_alloc.allocate_zero_field(
            dims.EdgeDim, grid=self._grid, backend=self._backend
        )
        self.z_raylfac = field_alloc.allocate_zero_field(
            dims.KDim, grid=self._grid, backend=self._backend
        )
        self.enh_divdamp_fac = field_alloc.allocate_zero_field(
            dims.KDim, grid=self._grid, backend=self._backend
        )
        self._bdy_divdamp = field_alloc.allocate_zero_field(
            dims.KDim, grid=self._grid, backend=self._backend
        )
        self.scal_divdamp = field_alloc.allocate_zero_field(
            dims.KDim, grid=self._grid, backend=self._backend
        )
        self.intermediate_fields = IntermediateFields.allocate(
            grid=self._grid, backend=self._backend
        )

    def _determine_local_domains(self):
        vertex_domain = h_grid.domain(dims.VertexDim)
        cell_domain = h_grid.domain(dims.CellDim)
        cell_halo_level_2 = cell_domain(h_grid.Zone.HALO_LEVEL_2)
        edge_domain = h_grid.domain(dims.EdgeDim)
        edge_halo_level_2 = edge_domain(h_grid.Zone.HALO_LEVEL_2)

        self._start_cell_lateral_boundary = self._grid.start_index(
            cell_domain(h_grid.Zone.LATERAL_BOUNDARY)
        )
        self._start_cell_lateral_boundary_level_3 = self._grid.start_index(
            cell_domain(h_grid.Zone.LATERAL_BOUNDARY_LEVEL_3)
        )
        self._start_cell_nudging = self._grid.start_index(cell_domain(h_grid.Zone.NUDGING))
        self._start_cell_local = self._grid.start_index(cell_domain(h_grid.Zone.LOCAL))
        self._start_cell_halo = self._grid.start_index(cell_domain(h_grid.Zone.HALO))
        self._start_cell_halo_level_2 = self._grid.start_index(cell_halo_level_2)
        self._end_cell_lateral_boundary_level_4 = self._grid.end_index(
            cell_domain(h_grid.Zone.LATERAL_BOUNDARY_LEVEL_4)
        )
        self._end_cell_nudging = self._grid.end_index(cell_domain(h_grid.Zone.NUDGING))
        self._end_cell_local = self._grid.end_index(cell_domain(h_grid.Zone.LOCAL))
        self._end_cell_halo = self._grid.end_index(cell_domain(h_grid.Zone.HALO))
        self._end_cell_halo_level_2 = self._grid.end_index(cell_halo_level_2)
        self._end_cell_end = self._grid.end_index(cell_domain(h_grid.Zone.END))

        self._start_edge_lateral_boundary = self._grid.start_index(
            edge_domain(h_grid.Zone.LATERAL_BOUNDARY)
        )
        self._start_edge_lateral_boundary_level_5 = self._grid.start_index(
            edge_domain(h_grid.Zone.LATERAL_BOUNDARY_LEVEL_5)
        )
        self._start_edge_lateral_boundary_level_7 = self._grid.start_index(
            edge_domain(h_grid.Zone.LATERAL_BOUNDARY_LEVEL_7)
        )
        self._start_edge_nudging_level_2 = self._grid.start_index(
            edge_domain(h_grid.Zone.NUDGING_LEVEL_2)
        )

        self._start_edge_halo_level_2 = self._grid.start_index(edge_halo_level_2)

        self._end_cell_lateral_boundary_level_4 = self._grid.end_index(
            cell_domain(h_grid.Zone.LATERAL_BOUNDARY_LEVEL_4)
        )
        self._end_edge_nudging = self._grid.end_index(edge_domain(h_grid.Zone.NUDGING))
        self._end_edge_local = self._grid.end_index(edge_domain(h_grid.Zone.LOCAL))
        self._end_edge_halo = self._grid.end_index(edge_domain(h_grid.Zone.HALO))
        self._end_edge_halo_level_2 = self._grid.end_index(edge_halo_level_2)
        self._end_edge_end = self._grid.end_index(edge_domain(h_grid.Zone.END))

        self._start_vertex_lateral_boundary_level_2 = self._grid.start_index(
            vertex_domain(h_grid.Zone.LATERAL_BOUNDARY_LEVEL_2)
        )
        self._end_vertex_halo = self._grid.end_index(vertex_domain(h_grid.Zone.HALO))

    def update_time_levels_for_velocity_tendencies(
        self,
        diagnostic_state_nh: dycore_states.DiagnosticStateNonHydro,
        at_first_substep: bool,
        at_initial_timestep: bool,
    ):
        """
        Set time levels of ddt_adv fields for call to velocity_tendencies.

        When using `TimeSteppingScheme.MOST_EFFICIENT` (itime_scheme=4 in ICON Fortran),
        `ddt_w_adv_pc.predictor` (advection term in vertical momentum equation in
        predictor step) is not computed in the predictor step of each substep.
        Instead, the advection term computed in the corrector step during the
        previous substep is reused for efficiency (except, of course, in the
        very first substep of the initial time step).
        `ddt_vn_apc.predictor` (advection term in horizontal momentum equation in
        predictor step) is only computed in the predictor step of the first
        substep and the advection term in the corrector step during the previous
        substep is reused for `ddt_vn_apc.predictor` from the second substep onwards.
        Additionally, in this scheme the predictor and corrector outputs are kept
        in separate elements of the pair (.predictor for the predictor step and
        .corrector for the corrector step) and interpoolated at the end of the
        corrector step to get the final output.

        No other time stepping schemes are currently supported.

        Args:
            diagnostic_state_nh: Diagnostic fields calculated in the dynamical core (SolveNonHydro)
            at_first_substep: Flag indicating if this is the first substep of the time step.
            at_initial_timestep: Flag indicating if this is the first time step.

        Returns:
            The index of the pair element to be used for the corrector output.
        """

        assert (
            self._config.itime_scheme == TimeSteppingScheme.MOST_EFFICIENT
        ), f" only {TimeSteppingScheme.MOST_EFFICIENT} is supported. But {self._config.itime_scheme} is chosen."
        if not (at_initial_timestep and at_first_substep):
            diagnostic_state_nh.ddt_w_adv_pc.swap()
        if not at_first_substep:
            diagnostic_state_nh.ddt_vn_apc_pc.swap()

    def time_step(
        self,
        diagnostic_state_nh: dycore_states.DiagnosticStateNonHydro,
        prognostic_states: common_utils.TimeStepPair[prognostics.PrognosticState],
        prep_adv: dycore_states.PrepAdvection,
        divdamp_fac_o2: float,
        dtime: float,
        at_initial_timestep: bool,
        lprep_adv: bool,
        at_first_substep: bool,
        at_last_substep: bool,
    ):
        """
        Update prognostic variables (prognostic_states.next) after the dynamical process over one substep.
        Args:
            diagnostic_state_nh: diagnostic variables used for solving the governing equations. It includes local variables and the physics tendency term that comes from physics
            prognostic_states: prognostic variables
            prep_adv: variables for tracer advection
            divdamp_fac_o2: second order (nabla2) divergence damping coefficient
            dtime: time step
            at_initial_timestep: initial time step of the model run
            lprep_adv: Preparation for tracer advection TODO (Chia Rui): add more detailed information here
            at_first_substep: first substep
            at_last_substep: last substep
        """
        log.info(
            f"running timestep: dtime = {dtime}, initial_timestep = {at_initial_timestep}, first_substep = {at_first_substep}, last_substep = {at_last_substep}, prep_adv = {lprep_adv}"
        )

        # # TODO: abishekg7 move this to tests
        if self.p_test_run:
            self._init_test_fields(
                self.intermediate_fields.z_rho_e,
                self.intermediate_fields.z_theta_v_e,
                self.intermediate_fields.z_dwdz_dd,
                self.intermediate_fields.z_graddiv_vn,
                self._start_edge_lateral_boundary,
                self._end_edge_local,
                self._start_cell_lateral_boundary,
                self._end_cell_end,
                vertical_start=gtx.int32(0),
                vertical_end=self._grid.num_levels,
                offset_provider={},
            )

        self.update_time_levels_for_velocity_tendencies(
            diagnostic_state_nh,
            at_first_substep=at_first_substep,
            at_initial_timestep=at_initial_timestep,
        )

        self.run_predictor_step(
            diagnostic_state_nh=diagnostic_state_nh,
            prognostic_states=prognostic_states,
            z_fields=self.intermediate_fields,
            dtime=dtime,
            at_initial_timestep=at_initial_timestep,
            at_first_substep=at_first_substep,
        )

        self.run_corrector_step(
            diagnostic_state_nh=diagnostic_state_nh,
            prognostic_states=prognostic_states,
            z_fields=self.intermediate_fields,
            prep_adv=prep_adv,
            divdamp_fac_o2=divdamp_fac_o2,
            dtime=dtime,
            lprep_adv=lprep_adv,
            at_first_substep=at_first_substep,
            at_last_substep=at_last_substep,
        )

        if self._grid.limited_area:
            self._compute_theta_and_exner(
                bdy_halo_c=self._metric_state_nonhydro.bdy_halo_c,
                rho=prognostic_states.next.rho,
                theta_v=prognostic_states.next.theta_v,
                exner=prognostic_states.next.exner,
                rd_o_cvd=self._params.rd_o_cvd,
                rd_o_p0ref=self._params.rd_o_p0ref,
                horizontal_start=self._start_cell_local,
                horizontal_end=self._end_cell_end,
                vertical_start=0,
                vertical_end=self._grid.num_levels,
                offset_provider={},
            )

            self._compute_exner_from_rhotheta(
                rho=prognostic_states.next.rho,
                theta_v=prognostic_states.next.theta_v,
                exner=prognostic_states.next.exner,
                rd_o_cvd=self._params.rd_o_cvd,
                rd_o_p0ref=self._params.rd_o_p0ref,
                horizontal_start=self._start_cell_lateral_boundary,
                horizontal_end=self._end_cell_lateral_boundary_level_4,
                vertical_start=0,
                vertical_end=self._grid.num_levels,
                offset_provider={},
            )

        self._update_theta_v(
            mask_prog_halo_c=self._metric_state_nonhydro.mask_prog_halo_c,
            rho_now=prognostic_states.current.rho,
            theta_v_now=prognostic_states.current.theta_v,
            exner_new=prognostic_states.next.exner,
            exner_now=prognostic_states.current.exner,
            rho_new=prognostic_states.next.rho,
            theta_v_new=prognostic_states.next.theta_v,
            cvd_o_rd=self._params.cvd_o_rd,
            horizontal_start=self._start_cell_halo,
            horizontal_end=self._end_cell_end,
            vertical_start=0,
            vertical_end=self._grid.num_levels,
            offset_provider={},
        )

    # flake8: noqa: C901
    def run_predictor_step(
        self,
        diagnostic_state_nh: dycore_states.DiagnosticStateNonHydro,
        prognostic_states: common_utils.TimeStepPair[prognostics.PrognosticState],
        z_fields: IntermediateFields,
        dtime: float,
        at_initial_timestep: bool,
        at_first_substep: bool,
    ):
        """
        Runs the predictor step of the non-hydrostatic solver.
        """

        log.info(
            f"running predictor step: dtime = {dtime}, initial_timestep = {at_initial_timestep} at_first_substep = {at_first_substep}"
        )

        if at_first_substep:
            # Recompute only vn tendency
            lvn_only: bool = (
                self._config.itime_scheme == TimeSteppingScheme.MOST_EFFICIENT
                and not (at_initial_timestep and at_first_substep)
            )

            self.velocity_advection.run_predictor_step(
                vn_only=lvn_only,
                diagnostic_state=diagnostic_state_nh,
                prognostic_state=prognostic_states.current,
                z_w_concorr_me=self.z_w_concorr_me,
                z_kin_hor_e=z_fields.z_kin_hor_e,
                z_vt_ie=z_fields.z_vt_ie,
                dtime=dtime,
                cell_areas=self._cell_params.area,
            )

        #  Precompute Rayleigh damping factor
        self._compute_z_raylfac(
            rayleigh_w=self._metric_state_nonhydro.rayleigh_w,
            dtime=dtime,
            z_raylfac=self.z_raylfac,
            offset_provider={},
        )

        # initialize nest boundary points of z_rth_pr with zero
        if self._grid.limited_area:
            self._init_two_cell_kdim_fields_with_zero_vp(
                cell_kdim_field_with_zero_vp_1=self.z_rth_pr_1,
                cell_kdim_field_with_zero_vp_2=self.z_rth_pr_2,
                horizontal_start=self._start_cell_lateral_boundary,
                horizontal_end=self._end_cell_end,
                vertical_start=0,
                vertical_end=self._grid.num_levels,
                offset_provider={},
            )

        # scidoc:
        # Outputs:
        #  - z_exner_ex_pr :
        #     $$
        #     \exnerprime{\ntilde}{\c}{\k} = (1 + \WtimeExner) \exnerprime{\n}{\c}{\k} - \WtimeExner \exnerprime{\n-1}{\c}{\k}, \k \in [0, \nlev) \\
        #     \exnerprime{\ntilde}{\c}{\nlev} = 0
        #     $$
        #     Compute the temporal extrapolation of perturbed exner function
        #     using the time backward scheme (see the |ICONTutorial| page 74).
        #     This variable has nlev+1 levels even though it is defined on full levels.
        #  - exner_pr :
        #     $$
        #     \exnerprime{\n-1}{\c}{\k} = \exnerprime{\ntilde}{\c}{\k}
        #     $$
        #     Store the perturbed exner function from the previous time step.
        #
        # Inputs:
        #  - $\WtimeExner$ : exner_exfac
        #  - $\exnerprime{\n}{\c}{\k}$ : exner - exner_ref_mc
        #  - $\exnerprime{\n-1}{\c}{\k}$ : exner_pr
        #
        self._predictor_stencils_2_3(
            exner_exfac=self._metric_state_nonhydro.exner_exfac,
            exner=prognostic_states.current.exner,
            exner_ref_mc=self._metric_state_nonhydro.exner_ref_mc,
            exner_pr=diagnostic_state_nh.exner_pr,
            z_exner_ex_pr=self.z_exner_ex_pr,
            horizontal_start=self._start_cell_lateral_boundary_level_3,
            horizontal_end=self._end_cell_halo,
            vertical_start=0,
            vertical_end=self._grid.num_levels + 1,
            offset_provider={},
        )

        if self._config.igradp_method == HorizontalPressureDiscretizationType.TAYLOR_HYDRO:
            # scidoc:
            # Outputs:
            #  - z_exner_ic :
            #     $$
            #     \exnerprime{\ntilde}{\c}{\k-1/2} = \Wlev \exnerprime{\ntilde}{\c}{\k} + (1 - \Wlev) \exnerprime{\ntilde}{\c}{\k-1}, \quad \k \in [\max(1,\nflatlev), \nlev) \\
            #     \exnerprime{\ntilde}{\c}{\nlev-1/2} = \sum_{\k=\nlev-1}^{\nlev-3} \Wlev_{\k} \exnerprime{\ntilde}{\c}{\k}
            #     $$
            #     Interpolate the perturbation exner from full to half levels.
            #     The ground level is based on quadratic extrapolation (with
            #     hydrostatic assumption?).
            #  - z_dexner_dz_c_1 :
            #     $$
            #     \exnerprimedz{\ntilde}{\c}{\k} \approx \frac{\exnerprime{\ntilde}{\c}{\k-1/2} - \exnerprime{\ntilde}{\c}{\k+1/2}}{\Dz{\k}}, \quad \k \in [\max(1,\nflatlev), \nlev]
            #     $$
            #     Use the interpolated values to compute the vertical derivative
            #     of perturbation exner at full levels.
            #
            # Inputs:
            #  - $\Wlev$ : wgtfac_c
            #  - $\Wlev_{\k}$ : wgtfacq_c
            #  - $\exnerprime{\ntilde}{\c}{\k}$ : z_exner_ex_pr
            #  - $\exnerprime{\ntilde}{\c}{\k\pm1/2}$ : z_exner_ic
            #  - $1 / \Dz{\k}$ : inv_ddqz_z_full
            #
            self._predictor_stencils_4_5_6(
                wgtfacq_c_dsl=self._metric_state_nonhydro.wgtfacq_c,
                z_exner_ex_pr=self.z_exner_ex_pr,
                z_exner_ic=self.z_exner_ic,
                wgtfac_c=self._metric_state_nonhydro.wgtfac_c,
                inv_ddqz_z_full=self._metric_state_nonhydro.inv_ddqz_z_full,
                z_dexner_dz_c_1=self.z_dexner_dz_c_1,
                horizontal_start=self._start_cell_lateral_boundary_level_3,
                horizontal_end=self._end_cell_halo,
                vertical_start=max(1, self._vertical_params.nflatlev),
                vertical_end=self._grid.num_levels + 1,
                offset_provider=self._grid.offset_providers,
            )

            if self._vertical_params.nflatlev == 1:
                # Perturbation Exner pressure on top half level
                raise NotImplementedError("nflatlev=1 not implemented")

        self._compute_pressure_gradient_and_perturbed_rho_and_potential_temperatures(
            rho=prognostic_states.current.rho,
            rho_ref_mc=self._metric_state_nonhydro.rho_ref_mc,
            theta_v=prognostic_states.current.theta_v,
            theta_ref_mc=self._metric_state_nonhydro.theta_ref_mc,
            rho_ic=diagnostic_state_nh.rho_ic,
            z_rth_pr_1=self.z_rth_pr_1,
            z_rth_pr_2=self.z_rth_pr_2,
            wgtfac_c=self._metric_state_nonhydro.wgtfac_c,
            vwind_expl_wgt=self._metric_state_nonhydro.vwind_expl_wgt,
            exner_pr=diagnostic_state_nh.exner_pr,
            d_exner_dz_ref_ic=self._metric_state_nonhydro.d_exner_dz_ref_ic,
            ddqz_z_half=self._metric_state_nonhydro.ddqz_z_half,
            z_theta_v_pr_ic=self.z_theta_v_pr_ic,
            theta_v_ic=diagnostic_state_nh.theta_v_ic,
            z_th_ddz_exner_c=self.z_th_ddz_exner_c,
            k_field=self.k_field,
            horizontal_start=self._start_cell_lateral_boundary_level_3,
            horizontal_end=self._end_cell_halo,
            vertical_start=0,
            vertical_end=self._grid.num_levels,
            offset_provider=self._grid.offset_providers,
        )

        # Perturbation theta at top and surface levels
        self._predictor_stencils_11_lower_upper(
            wgtfacq_c_dsl=self._metric_state_nonhydro.wgtfacq_c,
            z_rth_pr=self.z_rth_pr_2,
            theta_ref_ic=self._metric_state_nonhydro.theta_ref_ic,
            z_theta_v_pr_ic=self.z_theta_v_pr_ic,
            theta_v_ic=diagnostic_state_nh.theta_v_ic,
            k_field=self.k_field,
            nlev=self._grid.num_levels,
            horizontal_start=self._start_cell_lateral_boundary_level_3,
            horizontal_end=self._end_cell_halo,
            vertical_start=0,
            vertical_end=self._grid.num_levels + 1,
            offset_provider=self._grid.offset_providers,
        )

        if self._config.igradp_method == HorizontalPressureDiscretizationType.TAYLOR_HYDRO:
            # scidoc:
            # Outputs:
            #  - z_dexner_dz_c_2 :
            #     $$
            #     \exnerprimedzz{\ntilde}{\c}{\k} = - \frac{1}{2} \left( (\vpotempprime{\n}{\c}{\k-1/2} - \vpotempprime{\n}{\c}{\k+1/2}) \dexrefdz{\c}{\k} + \vpotempprime{\n}{\c}{\k} \ddexrefdzz{\c}{\k} \right), \quad \k \in [\nflatgradp, \nlev) \\
            #     \ddz{\exnerref{}{}} = - \frac{g}{\cpd \vpotempref{}{}}
            #     $$
            #     Compute the second vertical derivative of the perturbed exner function.
            #     This uses the hydrostatic approximation (see eqs. 13 and 7,8 in
            #     |ICONSteepSlopePressurePaper|).
            #     Note that the reference state of temperature (eq. 15 in
            #     |ICONSteepSlopePressurePaper|) is used when computing
            #     $\ddz{\vpotempref{\c}{\k}}$ in $\ddexrefdzz{\c}{\k}$.
            #
            # Inputs:
            #  - $\vpotempprime{\n}{\c}{\k\pm1/2}$ : z_theta_v_pr_ic
            #  - $\vpotempprime{\n}{\c}{\k}$ : z_rth_pr_2
            #  - $\dexrefdz{}{}$ : d2dexdz2_fac1_mc
            #  - $\ddexrefdzz{}{}$ : d2dexdz2_fac2_mc
            #
            self._compute_approx_of_2nd_vertical_derivative_of_exner(
                z_theta_v_pr_ic=self.z_theta_v_pr_ic,
                d2dexdz2_fac1_mc=self._metric_state_nonhydro.d2dexdz2_fac1_mc,
                d2dexdz2_fac2_mc=self._metric_state_nonhydro.d2dexdz2_fac2_mc,
                z_rth_pr_2=self.z_rth_pr_2,
                z_dexner_dz_c_2=self.z_dexner_dz_c_2,
                horizontal_start=self._start_cell_lateral_boundary_level_3,
                horizontal_end=self._end_cell_halo,
                vertical_start=self._vertical_params.nflat_gradp,
                vertical_end=self._grid.num_levels,
                offset_provider=self._grid.offset_providers,
            )

        # Add computation of z_grad_rth (perturbation density and virtual potential temperature at main levels)
        # at outer halo points: needed for correct calculation of the upwind gradients for Miura scheme
        self._compute_perturbation_of_rho_and_theta(
            rho=prognostic_states.current.rho,
            rho_ref_mc=self._metric_state_nonhydro.rho_ref_mc,
            theta_v=prognostic_states.current.theta_v,
            theta_ref_mc=self._metric_state_nonhydro.theta_ref_mc,
            z_rth_pr_1=self.z_rth_pr_1,
            z_rth_pr_2=self.z_rth_pr_2,
            horizontal_start=self._start_cell_halo_level_2,
            horizontal_end=self._end_cell_halo_level_2,
            vertical_start=0,
            vertical_end=self._grid.num_levels,
            offset_provider={},
        )

        # Compute rho and theta at edges for horizontal flux divergence term
        if self._config.iadv_rhotheta == RhoThetaAdvectionType.SIMPLE:
            self._mo_icon_interpolation_scalar_cells2verts_scalar_ri_dsl(
                p_cell_in=prognostic_states.current.rho,
                c_intp=self._interpolation_state.c_intp,
                p_vert_out=self.z_rho_v,
                horizontal_start=self._start_vertex_lateral_boundary_level_2,
                horizontal_end=self._end_vertex_halo,
                vertical_start=0,
                vertical_end=self._grid.num_levels,  # UBOUND(p_cell_in,2)
                offset_provider=self._grid.offset_providers,
            )
            self._mo_icon_interpolation_scalar_cells2verts_scalar_ri_dsl(
                p_cell_in=prognostic_states.current.theta_v,
                c_intp=self._interpolation_state.c_intp,
                p_vert_out=self.z_theta_v_v,
                horizontal_start=self._start_vertex_lateral_boundary_level_2,
                horizontal_end=self._end_vertex_halo,
                vertical_start=0,
                vertical_end=self._grid.num_levels,
                offset_provider=self._grid.offset_providers,
            )
        elif self._config.iadv_rhotheta == RhoThetaAdvectionType.MIURA:
            # Compute Green-Gauss gradients for rho and theta
            self._mo_math_gradients_grad_green_gauss_cell_dsl(
                p_grad_1_u=self.z_grad_rth_1,
                p_grad_1_v=self.z_grad_rth_2,
                p_grad_2_u=self.z_grad_rth_3,
                p_grad_2_v=self.z_grad_rth_4,
                p_ccpr1=self.z_rth_pr_1,
                p_ccpr2=self.z_rth_pr_2,
                geofac_grg_x=self._interpolation_state.geofac_grg_x,
                geofac_grg_y=self._interpolation_state.geofac_grg_y,
                horizontal_start=self._start_cell_lateral_boundary_level_3,
                horizontal_end=self._end_cell_halo,
                vertical_start=0,
                vertical_end=self._grid.num_levels,  # UBOUND(p_ccpr,2)
                offset_provider=self._grid.offset_providers,
            )
        if self._config.iadv_rhotheta <= 2:
            self._init_two_edge_kdim_fields_with_zero_wp(
                edge_kdim_field_with_zero_wp_1=z_fields.z_rho_e,
                edge_kdim_field_with_zero_wp_2=z_fields.z_theta_v_e,
                horizontal_start=self._start_edge_halo_level_2,
                horizontal_end=self._end_edge_halo_level_2,
                vertical_start=0,
                vertical_end=self._grid.num_levels,
                offset_provider={},
            )
            # initialize also nest boundary points with zero
            if self._grid.limited_area:
                self._init_two_edge_kdim_fields_with_zero_wp(
                    edge_kdim_field_with_zero_wp_1=z_fields.z_rho_e,
                    edge_kdim_field_with_zero_wp_2=z_fields.z_theta_v_e,
                    horizontal_start=self._start_edge_lateral_boundary,
                    horizontal_end=self._end_edge_halo,
                    vertical_start=0,
                    vertical_end=self._grid.num_levels,
                    offset_provider={},
                )
            if self._config.iadv_rhotheta == RhoThetaAdvectionType.MIURA:
                # Compute upwind-biased values for rho and theta starting from centered differences
                # Note: the length of the backward trajectory should be 0.5*dtime*(vn,vt) in order to arrive
                # at a second-order accurate FV discretization, but twice the length is needed for numerical stability
                self._compute_horizontal_advection_of_rho_and_theta(
                    p_vn=prognostic_states.current.vn,
                    p_vt=diagnostic_state_nh.vt,
                    pos_on_tplane_e_1=self._interpolation_state.pos_on_tplane_e_1,
                    pos_on_tplane_e_2=self._interpolation_state.pos_on_tplane_e_2,
                    primal_normal_cell_1=self._edge_geometry.primal_normal_cell[0],
                    dual_normal_cell_1=self._edge_geometry.dual_normal_cell[0],
                    primal_normal_cell_2=self._edge_geometry.primal_normal_cell[1],
                    dual_normal_cell_2=self._edge_geometry.dual_normal_cell[1],
                    p_dthalf=(0.5 * dtime),
                    rho_ref_me=self._metric_state_nonhydro.rho_ref_me,
                    theta_ref_me=self._metric_state_nonhydro.theta_ref_me,
                    z_grad_rth_1=self.z_grad_rth_1,
                    z_grad_rth_2=self.z_grad_rth_2,
                    z_grad_rth_3=self.z_grad_rth_3,
                    z_grad_rth_4=self.z_grad_rth_4,
                    z_rth_pr_1=self.z_rth_pr_1,
                    z_rth_pr_2=self.z_rth_pr_2,
                    z_rho_e=z_fields.z_rho_e,
                    z_theta_v_e=z_fields.z_theta_v_e,
                    horizontal_start=self._start_edge_lateral_boundary_level_7,
                    horizontal_end=self._end_edge_halo,
                    vertical_start=0,
                    vertical_end=self._grid.num_levels,
                    offset_provider=self._grid.offset_providers,
                )

        # scidoc:
        # Outputs:
        #  - z_gradh_exner :
        #     $$
        #     \exnerprimegradh{\ntilde}{\e}{\k} = \Cgrad \Gradn_{\offProv{e2c}} \exnerprime{\ntilde}{\c}{\k}, \quad \k \in [0, \nflatlev)
        #     $$
        #     Compute the horizontal gradient (at constant height) of the
        #     temporal extrapolation of perturbed exner function on flat levels,
        #     unaffected by the terrain following deformation.
        #
        # Inputs:
        #  - $\exnerprime{\ntilde}{\c}{\k}$ : z_exner_ex_pr
        #  - $\Cgrad$ : inverse_dual_edge_lengths
        #
        self._compute_horizontal_gradient_of_exner_pressure_for_flat_coordinates(
            inv_dual_edge_length=self._edge_geometry.inverse_dual_edge_lengths,
            z_exner_ex_pr=self.z_exner_ex_pr,
            z_gradh_exner=z_fields.z_gradh_exner,
            horizontal_start=self._start_edge_nudging_level_2,
            horizontal_end=self._end_edge_local,
            vertical_start=0,
            vertical_end=self._vertical_params.nflatlev,
            offset_provider=self._grid.offset_providers,
        )

        if self._config.igradp_method == HorizontalPressureDiscretizationType.TAYLOR_HYDRO:
            # scidoc:
            # Outputs:
            #  - z_gradh_exner :
            #     $$
            #     \exnerprimegradh{\ntilde}{\e}{\k} &&= \left.\pdxn{\exnerprime{}{}{}}\right|_{s} - \left.\pdxn{h}\right|_{s}\exnerprimedz{}{}{}\\
            #                                       &&= \Wedge \Gradn_{\offProv{e2c}} \exnerprime{\ntilde}{\c}{\k}
            #                                         - \pdxn{h} \sum_{\offProv{e2c}} \Whor \exnerprimedz{\ntilde}{\c}{\k},
            #                                           \quad \k \in [\nflatlev, \nflatgradp]
            #     $$
            #     Compute $\exnerprimegradh{}{}{}$ on non-flat levels, affected
            #     by the terrain following deformation, i.e. those levels for
            #     which $\pdxn{h} \neq 0$ (eq. 14 in |ICONdycorePaper| or eq. 5
            #     in |ICONSteepSlopePressurePaper|).
            #
            # Inputs:
            #  - $\exnerprime{\ntilde}{\c}{\k}$ : z_exner_ex_pr
            #  - $\Wedge$ : inverse_dual_edge_lengths
            #  - $\exnerprimedz{\ntilde}{\c}{\k}$ : z_dexner_dz_c_1
            #  - $\Whor$ : c_lin_e
            #
            self._compute_horizontal_gradient_of_exner_pressure_for_nonflat_coordinates(
                inv_dual_edge_length=self._edge_geometry.inverse_dual_edge_lengths,
                z_exner_ex_pr=self.z_exner_ex_pr,
                ddxn_z_full=self._metric_state_nonhydro.ddxn_z_full,
                c_lin_e=self._interpolation_state.c_lin_e,
                z_dexner_dz_c_1=self.z_dexner_dz_c_1,
                z_gradh_exner=z_fields.z_gradh_exner,
                horizontal_start=self._start_edge_nudging_level_2,
                horizontal_end=self._end_edge_local,
                vertical_start=self._vertical_params.nflatlev,
                vertical_end=gtx.int32(self._vertical_params.nflat_gradp + 1),
                offset_provider=self._grid.offset_providers,
            )

            # scidoc:
            # Outputs:
            #  - z_gradh_exner :
            #     $$
            #     \exnerprimegradh{\ntilde}{\e}{\k} &&= \Wedge (\exnerprime{*}{\c_1}{} - \exnerprime{*}{\c_0}{}) \\
            #                                       &&= \Wedge \Gradn_{\offProv{e2c}} \left[ \exnerprime{\ntilde}{\c}{\k^*} + \dzgradp \left( \exnerprimedz{\ntilde}{\c}{\k^*} + \dzgradp \exnerprimedzz{\ntilde}{\c}{\k^*} \right) \right],
            #                                           \quad \k \in [\nflatgradp+1, \nlev)
            #     $$
            #     Compute $\exnerprimegradh{}{}{}$ when the height of
            #     neighboring cells is in another level.
            #     The usual centered difference approximation is used for the
            #     gradient (eq. 6 in |ICONSteepSlopePressurePaper|), but instead
            #     of cell center values, the exner function is reconstructed
            #     using a second order Taylor-series expansion (eq. 8 in
            #     |ICONSteepSlopePressurePaper|).
            #     $k^*$ is the level index of the neighboring (horizontally, not
            #     terrain-following) cell center and $h^*$ is its height.
            #
            # Inputs:
            #  - $\exnerprime{\ntilde}{\c}{\k}$ : z_exner_ex_pr
            #  - $\exnerprimedz{\ntilde}{\c}{\k}$ : z_dexner_dz_c_1
            #  - $\exnerprimedzz{\ntilde}{\c}{\k}$ : z_dexner_dz_c_2
            #  - $\Wedge$ : inverse_dual_edge_lengths
            #  - $\dzgradp$ : zdiff_gradp
            #  - $\k^*$ : vertoffset_gradp
            #
            self._compute_horizontal_gradient_of_exner_pressure_for_multiple_levels(
                inv_dual_edge_length=self._edge_geometry.inverse_dual_edge_lengths,
                z_exner_ex_pr=self.z_exner_ex_pr,
                zdiff_gradp=self._metric_state_nonhydro.zdiff_gradp,
                ikoffset=self._metric_state_nonhydro.vertoffset_gradp,
                z_dexner_dz_c_1=self.z_dexner_dz_c_1,
                z_dexner_dz_c_2=self.z_dexner_dz_c_2,
                z_gradh_exner=z_fields.z_gradh_exner,
                horizontal_start=self._start_edge_nudging_level_2,
                horizontal_end=self._end_edge_local,
                vertical_start=gtx.int32(self._vertical_params.nflat_gradp + 1),
                vertical_end=self._grid.num_levels,
                offset_provider=self._grid.offset_providers,
            )

            # scidoc:
            # Outputs:
            #  - z_hydro_corr :
            #     $$
            #     \exnhydrocorr{\e} = \frac{g}{\cpd} \Wedge 4 \frac{ \vpotemp{}{\c_1}{\k} - \vpotemp{}{\c_0}{\k} }{ (\vpotemp{}{\c_1}{\k} + \vpotemp{}{\c_0}{\k})^2 },
            #     $$
            #     with
            #     $$
            #     \vpotemp{}{\c_i}{\k} = \vpotemp{}{\c_i}{\k^*} + \dzgradp \frac{\vpotemp{}{\c_i}{\k^*-1/2} - \vpotemp{}{\c_i}{\k^*+1/2}}{\Dz{\k^*}}
            #     $$
            #     Compute the hydrostatically approximated correction term that
            #     replaces the downward extrapolation (last term in eq. 10 in
            #     |ICONSteepSlopePressurePaper|).
            #     This is only computed for the bottom-most level because all
            #     edges which have a neighboring cell center inside terrain
            #     beyond a certain limit use the same correction term at $k^*$
            #     level in eq. 10 in |ICONSteepSlopePressurePaper| (see also the
            #     last paragraph on page 3724 for the discussion).
            #     $\c_i$ are the indexes of the adjacent cell centers using
            #     $\offProv{e2c}$;
            #     $k^*$ is the level index of the neighboring (horizontally, not
            #     terrain-following) cell center and $h^*$ is its height.
            #
            # Inputs:
            #  - $\vpotemp{}{\c}{\k}$ : theta_v
            #  - $\vpotemp{}{\c}{\k\pm1/2}$ : theta_v_ic
            #  - $\frac{g}{\cpd}$ : grav_o_cpd
            #  - $\Wedge$ : inverse_dual_edge_lengths
            #  - $1 / \Dz{\k}$ : inv_ddqz_z_full
            #  - $\dzgradp$ : zdiff_gradp
            #  - $\k^*$ : vertoffset_gradp
            #
            self._compute_hydrostatic_correction_term(
                theta_v=prognostic_states.current.theta_v,
                ikoffset=self._metric_state_nonhydro.vertoffset_gradp,
                zdiff_gradp=self._metric_state_nonhydro.zdiff_gradp,
                theta_v_ic=diagnostic_state_nh.theta_v_ic,
                inv_ddqz_z_full=self._metric_state_nonhydro.inv_ddqz_z_full,
                inv_dual_edge_length=self._edge_geometry.inverse_dual_edge_lengths,
                z_hydro_corr=self.z_hydro_corr,
                grav_o_cpd=self._params.grav_o_cpd,
                horizontal_start=self._start_edge_nudging_level_2,
                horizontal_end=self._end_edge_local,
                vertical_start=self._grid.num_levels - 1,
                vertical_end=self._grid.num_levels,
                offset_provider=self._grid.offset_providers,
            )

            # TODO (Christoph) check when merging fused stencil
            lowest_level = self._grid.num_levels - 1
            hydro_corr_horizontal = gtx.as_field(
                (dims.EdgeDim,),
                self.z_hydro_corr.ndarray[:, lowest_level],
                allocator=self._backend.allocator,
            )

            # scidoc:
            # Outputs:
            #  - z_gradh_exner :
            #     $$
            #     \exnerprimegradh{\ntilde}{\e}{\k} = \exnerprimegradh{\ntilde}{\e}{\k} + \exnhydrocorr{\e} (h_k - h_{k^*}), \quad \e \in \IDXpg
            #     $$
            #     Apply the hydrostatic correction term to the horizontal
            #     gradient (at constant height) of the temporal extrapolation of
            #     perturbed exner function (eq. 10 in
            #     |ICONSteepSlopePressurePaper|).
            #     This is only applied to edges for which the adjacent cell
            #     center (horizontally, not terrain-following) would be
            #     underground, i.e. edges in the $\IDXpg$ set.
            #
            # Inputs:
            #  - $\exnerprimegradh{\ntilde}{\e}{\k}$ : z_gradh_exner
            #  - $\exnhydrocorr{\e}$ : hydro_corr_horizontal
            #  - $(h_k - h_{k^*})$ : pg_exdist
            #  - $\IDXpg$ : ipeidx_dsl
            #
            self._apply_hydrostatic_correction_to_horizontal_gradient_of_exner_pressure(
                ipeidx_dsl=self._metric_state_nonhydro.ipeidx_dsl,
                pg_exdist=self._metric_state_nonhydro.pg_exdist,
                z_hydro_corr=hydro_corr_horizontal,
                z_gradh_exner=z_fields.z_gradh_exner,
                horizontal_start=self._start_edge_nudging_level_2,
                horizontal_end=self._end_edge_end,
                vertical_start=0,
                vertical_end=self._grid.num_levels,
                offset_provider={},
            )

        # scidoc:
        # Outputs:
        #  - vn :
        #     $$
        #     \vn{\n+1^*}{\e}{\k} = \vn{\n}{\e}{\k} - \Dt \left( \advvn{\n}{\e}{\k} + \cpd \vpotemp{\n}{\e}{\k} \exnerprimegradh{\ntilde}{\e}{\k} \right)
        #     $$
        #     Update the normal wind speed with the advection and pressure
        #     gradient terms.
        #
        # Inputs:
        #  - $\vn{\n}{\e}{\k}$ : vn
        #  - $\Dt$ : dtime
        #  - $\advvn{\n}{\e}{\k}$ : ddt_vn_apc_pc[self.ntl1]
        #  - $\vpotemp{\n}{\e}{\k}$ : z_theta_v_e
        #  - $\exnerprimegradh{\ntilde}{\e}{\k}$ : z_gradh_exner
        #  - $\cpd$ : CPD
        #
        self._add_temporal_tendencies_to_vn(
            vn_nnow=prognostic_states.current.vn,
            ddt_vn_apc_ntl1=diagnostic_state_nh.ddt_vn_apc_pc.predictor,
            ddt_vn_phy=diagnostic_state_nh.ddt_vn_phy,
            z_theta_v_e=z_fields.z_theta_v_e,
            z_gradh_exner=z_fields.z_gradh_exner,
            vn_nnew=prognostic_states.next.vn,
            dtime=dtime,
            cpd=constants.CPD,
            horizontal_start=self._start_edge_nudging_level_2,
            horizontal_end=self._end_edge_local,
            vertical_start=0,
            vertical_end=self._grid.num_levels,
            offset_provider={},
        )

        if self._config.is_iau_active:
            self._add_analysis_increments_to_vn(
                vn_incr=diagnostic_state_nh.vn_incr,
                vn=prognostic_states.next.vn,
                iau_wgt_dyn=self._config.iau_wgt_dyn,
                horizontal_start=self._start_edge_nudging_level_2,
                horizontal_end=self._end_edge_local,
                vertical_start=0,
                vertical_end=self._grid.num_levels,
                offset_provider={},
            )

        if self._grid.limited_area:
            self._compute_vn_on_lateral_boundary(
                grf_tend_vn=diagnostic_state_nh.grf_tend_vn,
                vn_now=prognostic_states.current.vn,
                vn_new=prognostic_states.next.vn,
                dtime=dtime,
                horizontal_start=self._start_edge_lateral_boundary,
                horizontal_end=self._end_edge_nudging,
                vertical_start=0,
                vertical_end=self._grid.num_levels,
                offset_provider={},
            )
        log.debug("exchanging prognostic field 'vn' and local field 'z_rho_e'")
        self._exchange.exchange_and_wait(dims.EdgeDim, prognostic_states.next.vn, z_fields.z_rho_e)

        self._compute_avg_vn_and_graddiv_vn_and_vt(
            e_flx_avg=self._interpolation_state.e_flx_avg,
            vn=prognostic_states.next.vn,
            geofac_grdiv=self._interpolation_state.geofac_grdiv,
            rbf_vec_coeff_e=self._interpolation_state.rbf_vec_coeff_e,
            z_vn_avg=self.z_vn_avg,
            z_graddiv_vn=z_fields.z_graddiv_vn,
            vt=diagnostic_state_nh.vt,
            horizontal_start=self._start_edge_lateral_boundary_level_5,
            horizontal_end=self._end_edge_halo_level_2,
            vertical_start=0,
            vertical_end=self._grid.num_levels,
            offset_provider=self._grid.offset_providers,
        )

        self._compute_mass_flux(
            z_rho_e=z_fields.z_rho_e,
            z_vn_avg=self.z_vn_avg,
            ddqz_z_full_e=self._metric_state_nonhydro.ddqz_z_full_e,
            z_theta_v_e=z_fields.z_theta_v_e,
            mass_fl_e=diagnostic_state_nh.mass_fl_e,
            z_theta_v_fl_e=self.z_theta_v_fl_e,
            horizontal_start=self._start_edge_lateral_boundary_level_5,
            horizontal_end=self._end_edge_halo_level_2,
            vertical_start=0,
            vertical_end=self._grid.num_levels,
            offset_provider={},
        )

        self._predictor_stencils_35_36(
            vn=prognostic_states.next.vn,
            ddxn_z_full=self._metric_state_nonhydro.ddxn_z_full,
            ddxt_z_full=self._metric_state_nonhydro.ddxt_z_full,
            vt=diagnostic_state_nh.vt,
            z_w_concorr_me=self.z_w_concorr_me,
            wgtfac_e=self._metric_state_nonhydro.wgtfac_e,
            vn_ie=diagnostic_state_nh.vn_ie,
            z_vt_ie=z_fields.z_vt_ie,
            z_kin_hor_e=z_fields.z_kin_hor_e,
            k_field=self.k_field,
            nflatlev_startindex=self._vertical_params.nflatlev,
            horizontal_start=self._start_edge_lateral_boundary_level_5,
            horizontal_end=self._end_edge_halo_level_2,
            vertical_start=0,
            vertical_end=self._grid.num_levels,
            offset_provider=self._grid.offset_providers,
        )

        if not self.l_vert_nested:
            self._predictor_stencils_37_38(
                vn=prognostic_states.next.vn,
                vt=diagnostic_state_nh.vt,
                vn_ie=diagnostic_state_nh.vn_ie,
                z_vt_ie=z_fields.z_vt_ie,
                z_kin_hor_e=z_fields.z_kin_hor_e,
                wgtfacq_e_dsl=self._metric_state_nonhydro.wgtfacq_e,
                horizontal_start=self._start_edge_lateral_boundary_level_5,
                horizontal_end=self._end_edge_halo_level_2,
                vertical_start=0,
                vertical_end=self._grid.num_levels + 1,
                offset_provider=self._grid.offset_providers,
            )

        self._stencils_39_40(
            e_bln_c_s=self._interpolation_state.e_bln_c_s,
            z_w_concorr_me=self.z_w_concorr_me,
            wgtfac_c=self._metric_state_nonhydro.wgtfac_c,
            wgtfacq_c_dsl=self._metric_state_nonhydro.wgtfacq_c,
            w_concorr_c=diagnostic_state_nh.w_concorr_c,
            k_field=self.k_field,
            nflatlev_startindex_plus1=gtx.int32(self._vertical_params.nflatlev + 1),
            nlev=self._grid.num_levels,
            horizontal_start=self._start_cell_lateral_boundary_level_3,
            horizontal_end=self._end_cell_halo,
            vertical_start=0,
            vertical_end=self._grid.num_levels + 1,
            offset_provider=self._grid.offset_providers,
        )

        self._compute_divergence_of_fluxes_of_rho_and_theta(
            geofac_div=self._interpolation_state.geofac_div,
            mass_fl_e=diagnostic_state_nh.mass_fl_e,
            z_theta_v_fl_e=self.z_theta_v_fl_e,
            z_flxdiv_mass=self.z_flxdiv_mass,
            z_flxdiv_theta=self.z_flxdiv_theta,
            horizontal_start=self._start_cell_nudging,
            horizontal_end=self._end_cell_local,
            vertical_start=0,
            vertical_end=self._grid.num_levels,
            offset_provider=self._grid.offset_providers,
        )

        self._stencils_43_44_45_45b(
            z_w_expl=z_fields.z_w_expl,
            w_nnow=prognostic_states.current.w,
            ddt_w_adv_ntl1=diagnostic_state_nh.ddt_w_adv_pc.predictor,
            z_th_ddz_exner_c=self.z_th_ddz_exner_c,
            z_contr_w_fl_l=z_fields.z_contr_w_fl_l,
            rho_ic=diagnostic_state_nh.rho_ic,
            w_concorr_c=diagnostic_state_nh.w_concorr_c,
            vwind_expl_wgt=self._metric_state_nonhydro.vwind_expl_wgt,
            z_beta=z_fields.z_beta,
            exner_nnow=prognostic_states.current.exner,
            rho_nnow=prognostic_states.current.rho,
            theta_v_nnow=prognostic_states.current.theta_v,
            inv_ddqz_z_full=self._metric_state_nonhydro.inv_ddqz_z_full,
            z_alpha=z_fields.z_alpha,
            vwind_impl_wgt=self._metric_state_nonhydro.vwind_impl_wgt,
            theta_v_ic=diagnostic_state_nh.theta_v_ic,
            z_q=z_fields.z_q,
            k_field=self.k_field,
            rd=constants.RD,
            cvd=constants.CVD,
            dtime=dtime,
            cpd=constants.CPD,
            nlev=self._grid.num_levels,
            horizontal_start=self._start_cell_nudging,
            horizontal_end=self._end_cell_local,
            vertical_start=0,
            vertical_end=self._grid.num_levels + 1,
            offset_provider={},
        )

        if not self.l_vert_nested:
            self._init_two_cell_kdim_fields_with_zero_wp(
                cell_kdim_field_with_zero_wp_1=prognostic_states.next.w,
                cell_kdim_field_with_zero_wp_2=z_fields.z_contr_w_fl_l,
                horizontal_start=self._start_cell_nudging,
                horizontal_end=self._end_cell_local,
                vertical_start=0,
                vertical_end=1,
                offset_provider={},
            )
        self._stencils_47_48_49(
            w_nnew=prognostic_states.next.w,
            z_contr_w_fl_l=z_fields.z_contr_w_fl_l,
            w_concorr_c=diagnostic_state_nh.w_concorr_c,
            z_rho_expl=z_fields.z_rho_expl,
            z_exner_expl=z_fields.z_exner_expl,
            rho_nnow=prognostic_states.current.rho,
            inv_ddqz_z_full=self._metric_state_nonhydro.inv_ddqz_z_full,
            z_flxdiv_mass=self.z_flxdiv_mass,
            exner_pr=diagnostic_state_nh.exner_pr,
            z_beta=z_fields.z_beta,
            z_flxdiv_theta=self.z_flxdiv_theta,
            theta_v_ic=diagnostic_state_nh.theta_v_ic,
            ddt_exner_phy=diagnostic_state_nh.ddt_exner_phy,
            dtime=dtime,
            horizontal_start=self._start_cell_nudging,
            horizontal_end=self._end_cell_local,
            vertical_start=0,
            vertical_end=self._grid.num_levels + 1,
            offset_provider=self._grid.offset_providers,
        )

        if self._config.is_iau_active:
            self._add_analysis_increments_from_data_assimilation(
                z_fields.z_rho_expl,
                z_fields.z_exner_expl,
                diagnostic_state_nh.rho_incr,
                diagnostic_state_nh.exner_incr,
                self._config.iau_wgt_dyn,
                horizontal_start=self._start_cell_nudging,
                horizontal_end=self._end_cell_local,
                vertical_start=0,
                vertical_end=self._grid.num_levels,
                offset_provider={},
            )

        self._solve_tridiagonal_matrix_for_w_forward_sweep(
            vwind_impl_wgt=self._metric_state_nonhydro.vwind_impl_wgt,
            theta_v_ic=diagnostic_state_nh.theta_v_ic,
            ddqz_z_half=self._metric_state_nonhydro.ddqz_z_half,
            z_alpha=z_fields.z_alpha,
            z_beta=z_fields.z_beta,
            z_w_expl=z_fields.z_w_expl,
            z_exner_expl=z_fields.z_exner_expl,
            z_q=z_fields.z_q,
            w=prognostic_states.next.w,
            dtime=dtime,
            cpd=constants.CPD,
            horizontal_start=self._start_cell_nudging,
            horizontal_end=self._end_cell_local,
            vertical_start=1,
            vertical_end=self._grid.num_levels,
            offset_provider=self._grid.offset_providers,
        )

        self._solve_tridiagonal_matrix_for_w_back_substitution(
            z_q=z_fields.z_q,
            w=prognostic_states.next.w,
            horizontal_start=self._start_cell_nudging,
            horizontal_end=self._end_cell_local,
            vertical_start=1,
            vertical_end=self._grid.num_levels,
            offset_provider={},
        )

        if self._config.rayleigh_type == constants.RayleighType.KLEMP:
            self._apply_rayleigh_damping_mechanism(
                z_raylfac=self.z_raylfac,
                w_1=prognostic_states.next.w_1,
                w=prognostic_states.next.w,
                horizontal_start=self._start_cell_nudging,
                horizontal_end=self._end_cell_local,
                vertical_start=1,
                vertical_end=gtx.int32(
                    self._vertical_params.end_index_of_damping_layer + 1
                ),  # +1 since Fortran includes boundaries
                offset_provider={},
            )

        self._compute_results_for_thermodynamic_variables(
            z_rho_expl=z_fields.z_rho_expl,
            vwind_impl_wgt=self._metric_state_nonhydro.vwind_impl_wgt,
            inv_ddqz_z_full=self._metric_state_nonhydro.inv_ddqz_z_full,
            rho_ic=diagnostic_state_nh.rho_ic,
            w=prognostic_states.next.w,
            z_exner_expl=z_fields.z_exner_expl,
            exner_ref_mc=self._metric_state_nonhydro.exner_ref_mc,
            z_alpha=z_fields.z_alpha,
            z_beta=z_fields.z_beta,
            rho_now=prognostic_states.current.rho,
            theta_v_now=prognostic_states.current.theta_v,
            exner_now=prognostic_states.current.exner,
            rho_new=prognostic_states.next.rho,
            exner_new=prognostic_states.next.exner,
            theta_v_new=prognostic_states.next.theta_v,
            dtime=dtime,
            cvd_o_rd=constants.CVD_O_RD,
            horizontal_start=self._start_cell_nudging,
            horizontal_end=self._end_cell_local,
            vertical_start=gtx.int32(self.jk_start),
            vertical_end=self._grid.num_levels,
            offset_provider=self._grid.offset_providers,
        )

        # compute dw/dz for divergence damping term
        if self._config.divdamp_type >= 3:
            self._compute_dwdz_for_divergence_damping(
                inv_ddqz_z_full=self._metric_state_nonhydro.inv_ddqz_z_full,
                w=prognostic_states.next.w,
                w_concorr_c=diagnostic_state_nh.w_concorr_c,
                z_dwdz_dd=z_fields.z_dwdz_dd,
                horizontal_start=self._start_cell_nudging,
                horizontal_end=self._end_cell_local,
                vertical_start=self._params.kstart_dd3d,
                vertical_end=self._grid.num_levels,
                offset_provider=self._grid.offset_providers,
            )

        if at_first_substep:
            self._copy_cell_kdim_field_to_vp(
                field=prognostic_states.current.exner,
                field_copy=diagnostic_state_nh.exner_dyn_incr,
                horizontal_start=self._start_cell_nudging,
                horizontal_end=self._end_cell_local,
                vertical_start=self._vertical_params.kstart_moist,
                vertical_end=self._grid.num_levels,
                offset_provider={},
            )

        if self._grid.limited_area:
            self._stencils_61_62(
                rho_now=prognostic_states.current.rho,
                grf_tend_rho=diagnostic_state_nh.grf_tend_rho,
                theta_v_now=prognostic_states.current.theta_v,
                grf_tend_thv=diagnostic_state_nh.grf_tend_thv,
                w_now=prognostic_states.current.w,
                grf_tend_w=diagnostic_state_nh.grf_tend_w,
                rho_new=prognostic_states.next.rho,
                exner_new=prognostic_states.next.exner,
                w_new=prognostic_states.next.w,
                dtime=dtime,
                horizontal_start=self._start_cell_lateral_boundary,
                horizontal_end=self._end_cell_lateral_boundary_level_4,
                vertical_start=0,
                vertical_end=gtx.int32(self._grid.num_levels + 1),
                offset_provider={},
            )

        if self._config.divdamp_type >= 3:
            self._compute_dwdz_for_divergence_damping(
                inv_ddqz_z_full=self._metric_state_nonhydro.inv_ddqz_z_full,
                w=prognostic_states.next.w,
                w_concorr_c=diagnostic_state_nh.w_concorr_c,
                z_dwdz_dd=z_fields.z_dwdz_dd,
                horizontal_start=self._start_cell_lateral_boundary,
                horizontal_end=self._end_cell_lateral_boundary_level_4,
                vertical_start=self._params.kstart_dd3d,
                vertical_end=self._grid.num_levels,
                offset_provider=self._grid.offset_providers,
            )
            log.debug("exchanging prognostic field 'w' and local field 'z_dwdz_dd'")
            self._exchange.exchange_and_wait(
                dims.CellDim, prognostic_states.next.w, z_fields.z_dwdz_dd
            )
        else:
            log.debug("exchanging prognostic field 'w'")
            self._exchange.exchange_and_wait(dims.CellDim, prognostic_states.next.w)

    def run_corrector_step(
        self,
        diagnostic_state_nh: dycore_states.DiagnosticStateNonHydro,
        prognostic_states: common_utils.TimeStepPair[prognostics.PrognosticState],
        z_fields: IntermediateFields,
        divdamp_fac_o2: float,
        prep_adv: dycore_states.PrepAdvection,
        dtime: float,
        lprep_adv: bool,
        at_first_substep: bool,
        at_last_substep: bool,
    ):
        log.info(
            f"running corrector step: dtime = {dtime}, prep_adv = {lprep_adv},  "
            f"divdamp_fac_o2 = {divdamp_fac_o2}, at_first_substep = {at_first_substep}, at_last_substep = {at_last_substep}  "
        )

        # TODO (magdalena) is it correct to to use a config parameter here? the actual number of substeps can vary dynmically...
        #                  should this config parameter exist at all in SolveNonHydro?
        # Inverse value of ndyn_substeps for tracer advection precomputations
        r_nsubsteps = 1.0 / self._config.ndyn_substeps_var

        # scaling factor for second-order divergence damping: divdamp_fac_o2*delta_x**2
        # delta_x**2 is approximated by the mean cell area
        # Coefficient for reduced fourth-order divergence d
        scal_divdamp_o2 = divdamp_fac_o2 * self._cell_params.mean_cell_area

        dycore_utils._calculate_divdamp_fields(
            self.enh_divdamp_fac,
            gtx.int32(self._config.divdamp_order),
            self._cell_params.mean_cell_area,
            divdamp_fac_o2,
            self._config.nudge_max_coeff,
            constants.DBL_EPS,
            out=(self.scal_divdamp, self._bdy_divdamp),
            offset_provider={},
        )

<<<<<<< HEAD
        lvn_only = False
        log.debug("corrector run velocity advection")
=======
        log.debug(f"corrector run velocity advection")
>>>>>>> cf55e42e
        self.velocity_advection.run_corrector_step(
            diagnostic_state=diagnostic_state_nh,
            prognostic_state=prognostic_states.next,
            z_kin_hor_e=z_fields.z_kin_hor_e,
            z_vt_ie=z_fields.z_vt_ie,
            dtime=dtime,
            cell_areas=self._cell_params.area,
        )

        self._compute_z_raylfac(
            self._metric_state_nonhydro.rayleigh_w,
            dtime,
            self.z_raylfac,
            offset_provider={},
        )
        log.debug("corrector: start stencil 10")
        self._compute_rho_virtual_potential_temperatures_and_pressure_gradient(
            w=prognostic_states.next.w,
            w_concorr_c=diagnostic_state_nh.w_concorr_c,
            ddqz_z_half=self._metric_state_nonhydro.ddqz_z_half,
            rho_now=prognostic_states.current.rho,
            rho_var=prognostic_states.next.rho,
            theta_now=prognostic_states.current.theta_v,
            theta_var=prognostic_states.next.theta_v,
            wgtfac_c=self._metric_state_nonhydro.wgtfac_c,
            theta_ref_mc=self._metric_state_nonhydro.theta_ref_mc,
            vwind_expl_wgt=self._metric_state_nonhydro.vwind_expl_wgt,
            exner_pr=diagnostic_state_nh.exner_pr,
            d_exner_dz_ref_ic=self._metric_state_nonhydro.d_exner_dz_ref_ic,
            rho_ic=diagnostic_state_nh.rho_ic,
            z_theta_v_pr_ic=self.z_theta_v_pr_ic,
            theta_v_ic=diagnostic_state_nh.theta_v_ic,
            z_th_ddz_exner_c=self.z_th_ddz_exner_c,
            dtime=dtime,
            wgt_nnow_rth=self._params.wgt_nnow_rth,
            wgt_nnew_rth=self._params.wgt_nnew_rth,
            horizontal_start=self._start_cell_lateral_boundary_level_3,
            horizontal_end=self._end_cell_local,
            vertical_start=1,
            vertical_end=self._grid.num_levels,
            offset_provider=self._grid.offset_providers,
        )

        log.debug("corrector: start stencil 17")
        self._add_vertical_wind_derivative_to_divergence_damping(
            hmask_dd3d=self._metric_state_nonhydro.hmask_dd3d,
            scalfac_dd3d=self._metric_state_nonhydro.scalfac_dd3d,
            inv_dual_edge_length=self._edge_geometry.inverse_dual_edge_lengths,
            z_dwdz_dd=z_fields.z_dwdz_dd,
            z_graddiv_vn=z_fields.z_graddiv_vn,
            horizontal_start=self._start_edge_lateral_boundary_level_7,
            horizontal_end=self._end_edge_halo_level_2,
            vertical_start=self._params.kstart_dd3d,
            vertical_end=self._grid.num_levels,
            offset_provider=self._grid.offset_providers,
        )

        if self._config.itime_scheme == TimeSteppingScheme.MOST_EFFICIENT:
            log.debug("corrector: start stencil 23")
            self._add_temporal_tendencies_to_vn_by_interpolating_between_time_levels(
                vn_nnow=prognostic_states.current.vn,
                ddt_vn_apc_ntl1=diagnostic_state_nh.ddt_vn_apc_pc.predictor,
                ddt_vn_apc_ntl2=diagnostic_state_nh.ddt_vn_apc_pc.corrector,
                ddt_vn_phy=diagnostic_state_nh.ddt_vn_phy,
                z_theta_v_e=z_fields.z_theta_v_e,
                z_gradh_exner=z_fields.z_gradh_exner,
                vn_nnew=prognostic_states.next.vn,
                dtime=dtime,
                wgt_nnow_vel=self._params.wgt_nnow_vel,
                wgt_nnew_vel=self._params.wgt_nnew_vel,
                cpd=constants.CPD,
                horizontal_start=self._start_edge_nudging_level_2,
                horizontal_end=self._end_edge_local,
                vertical_start=0,
                vertical_end=self._grid.num_levels,
                offset_provider={},
            )

        if (
            self._config.divdamp_order == DivergenceDampingOrder.COMBINED
            or self._config.divdamp_order == DivergenceDampingOrder.FOURTH_ORDER
        ):
            # verified for e-10
            log.debug("corrector start stencil 25")
            self._compute_graddiv2_of_vn(
                geofac_grdiv=self._interpolation_state.geofac_grdiv,
                z_graddiv_vn=z_fields.z_graddiv_vn,
                z_graddiv2_vn=self.z_graddiv2_vn,
                horizontal_start=self._start_edge_nudging_level_2,
                horizontal_end=self._end_edge_local,
                vertical_start=0,
                vertical_end=self._grid.num_levels,
                offset_provider=self._grid.offset_providers,
            )

        if (
            self._config.divdamp_order == DivergenceDampingOrder.COMBINED
            and scal_divdamp_o2 > 1.0e-6
        ):
            log.debug("corrector: start stencil 26")
            self._apply_2nd_order_divergence_damping(
                z_graddiv_vn=z_fields.z_graddiv_vn,
                vn=prognostic_states.next.vn,
                scal_divdamp_o2=scal_divdamp_o2,
                horizontal_start=self._start_edge_nudging_level_2,
                horizontal_end=self._end_edge_local,
                vertical_start=0,
                vertical_end=self._grid.num_levels,
                offset_provider={},
            )

        # TODO: this does not get accessed in FORTRAN
        if (
            self._config.divdamp_order == DivergenceDampingOrder.COMBINED
            and divdamp_fac_o2 <= 4 * self._config.divdamp_fac
        ):
            if self._grid.limited_area:
                log.debug("corrector: start stencil 27")
                self._apply_weighted_2nd_and_4th_order_divergence_damping(
                    scal_divdamp=self.scal_divdamp,
                    bdy_divdamp=self._bdy_divdamp,
                    nudgecoeff_e=self._interpolation_state.nudgecoeff_e,
                    z_graddiv2_vn=self.z_graddiv2_vn,
                    vn=prognostic_states.next.vn,
                    horizontal_start=self._start_edge_nudging_level_2,
                    horizontal_end=self._end_edge_local,
                    vertical_start=0,
                    vertical_end=self._grid.num_levels,
                    offset_provider={},
                )
            else:
                log.debug("corrector start stencil 4th order divdamp")
                self._apply_4th_order_divergence_damping(
                    scal_divdamp=self.scal_divdamp,
                    z_graddiv2_vn=self.z_graddiv2_vn,
                    vn=prognostic_states.next.vn,
                    horizontal_start=self._start_edge_nudging_level_2,
                    horizontal_end=self._end_edge_local,
                    vertical_start=0,
                    vertical_end=self._grid.num_levels,
                    offset_provider={},
                )

        # TODO: this does not get accessed in FORTRAN
        if self._config.is_iau_active:
            log.debug("corrector start stencil 28")
            self._add_analysis_increments_to_vn(
                diagnostic_state_nh.vn_incr,
                prognostic_states.next.vn,
                self._config.iau_wgt_dyn,
                horizontal_start=self._start_edge_nudging_level_2,
                horizontal_end=self._end_edge_local,
                vertical_start=0,
                vertical_end=self._grid.num_levels,
                offset_provider={},
            )
        log.debug("exchanging prognostic field 'vn'")
        self._exchange.exchange_and_wait(dims.EdgeDim, (prognostic_states.next.vn))
        log.debug("corrector: start stencil 31")
        self._compute_avg_vn(
            e_flx_avg=self._interpolation_state.e_flx_avg,
            vn=prognostic_states.next.vn,
            z_vn_avg=self.z_vn_avg,
            horizontal_start=self._start_edge_lateral_boundary_level_5,
            horizontal_end=self._end_edge_halo_level_2,
            vertical_start=0,
            vertical_end=self._grid.num_levels,
            offset_provider=self._grid.offset_providers,
        )

        log.debug("corrector: start stencil 32")
        self._compute_mass_flux(
            z_rho_e=z_fields.z_rho_e,
            z_vn_avg=self.z_vn_avg,
            ddqz_z_full_e=self._metric_state_nonhydro.ddqz_z_full_e,
            z_theta_v_e=z_fields.z_theta_v_e,
            mass_fl_e=diagnostic_state_nh.mass_fl_e,
            z_theta_v_fl_e=self.z_theta_v_fl_e,
            horizontal_start=self._start_edge_lateral_boundary_level_5,
            horizontal_end=self._end_edge_halo_level_2,
            vertical_start=0,
            vertical_end=self._grid.num_levels,
            offset_provider={},
        )

        if lprep_adv:  # Preparations for tracer advection
            log.debug("corrector: doing prep advection")
            if at_first_substep:
                log.debug("corrector: start stencil 33")
                self._init_two_edge_kdim_fields_with_zero_wp(
                    edge_kdim_field_with_zero_wp_1=prep_adv.vn_traj,
                    edge_kdim_field_with_zero_wp_2=prep_adv.mass_flx_me,
                    horizontal_start=self._start_edge_lateral_boundary,
                    horizontal_end=self._end_edge_end,
                    vertical_start=0,
                    vertical_end=self._grid.num_levels,
                    offset_provider={},
                )
            log.debug("corrector: start stencil 34")
            self._accumulate_prep_adv_fields(
                z_vn_avg=self.z_vn_avg,
                mass_fl_e=diagnostic_state_nh.mass_fl_e,
                vn_traj=prep_adv.vn_traj,
                mass_flx_me=prep_adv.mass_flx_me,
                r_nsubsteps=r_nsubsteps,
                horizontal_start=self._start_edge_lateral_boundary_level_5,
                horizontal_end=self._end_edge_halo_level_2,
                vertical_start=0,
                vertical_end=self._grid.num_levels,
                offset_provider={},
            )

        # verified for e-9
        log.debug("corrector: start stencil 41")
        self._compute_divergence_of_fluxes_of_rho_and_theta(
            geofac_div=self._interpolation_state.geofac_div,
            mass_fl_e=diagnostic_state_nh.mass_fl_e,
            z_theta_v_fl_e=self.z_theta_v_fl_e,
            z_flxdiv_mass=self.z_flxdiv_mass,
            z_flxdiv_theta=self.z_flxdiv_theta,
            horizontal_start=self._start_cell_nudging,
            horizontal_end=self._end_cell_local,
            vertical_start=0,
            vertical_end=self._grid.num_levels,
            offset_provider=self._grid.offset_providers,
        )

        if self._config.itime_scheme == TimeSteppingScheme.MOST_EFFICIENT:
            log.debug("corrector start stencil 42 44 45 45b")
            self._stencils_42_44_45_45b(
                z_w_expl=z_fields.z_w_expl,
                w_nnow=prognostic_states.current.w,
                ddt_w_adv_ntl1=diagnostic_state_nh.ddt_w_adv_pc.predictor,
                ddt_w_adv_ntl2=diagnostic_state_nh.ddt_w_adv_pc.corrector,
                z_th_ddz_exner_c=self.z_th_ddz_exner_c,
                z_contr_w_fl_l=z_fields.z_contr_w_fl_l,
                rho_ic=diagnostic_state_nh.rho_ic,
                w_concorr_c=diagnostic_state_nh.w_concorr_c,
                vwind_expl_wgt=self._metric_state_nonhydro.vwind_expl_wgt,
                z_beta=z_fields.z_beta,
                exner_nnow=prognostic_states.current.exner,
                rho_nnow=prognostic_states.current.rho,
                theta_v_nnow=prognostic_states.current.theta_v,
                inv_ddqz_z_full=self._metric_state_nonhydro.inv_ddqz_z_full,
                z_alpha=z_fields.z_alpha,
                vwind_impl_wgt=self._metric_state_nonhydro.vwind_impl_wgt,
                theta_v_ic=diagnostic_state_nh.theta_v_ic,
                z_q=z_fields.z_q,
                k_field=self.k_field,
                rd=constants.RD,
                cvd=constants.CVD,
                dtime=dtime,
                cpd=constants.CPD,
                wgt_nnow_vel=self._params.wgt_nnow_vel,
                wgt_nnew_vel=self._params.wgt_nnew_vel,
                nlev=self._grid.num_levels,
                horizontal_start=self._start_cell_nudging,
                horizontal_end=self._end_cell_local,
                vertical_start=0,
                vertical_end=self._grid.num_levels + 1,
                offset_provider={},
            )
        else:
            log.debug("corrector start stencil 43 44 45 45b")
            self._stencils_43_44_45_45b(
                z_w_expl=z_fields.z_w_expl,
                w_nnow=prognostic_states.current.w,
                ddt_w_adv_ntl1=diagnostic_state_nh.ddt_w_adv_pc.predictor,
                z_th_ddz_exner_c=self.z_th_ddz_exner_c,
                z_contr_w_fl_l=z_fields.z_contr_w_fl_l,
                rho_ic=diagnostic_state_nh.rho_ic,
                w_concorr_c=diagnostic_state_nh.w_concorr_c,
                vwind_expl_wgt=self._metric_state_nonhydro.vwind_expl_wgt,
                z_beta=z_fields.z_beta,
                exner_nnow=prognostic_states.current.exner,
                rho_nnow=prognostic_states.current.rho,
                theta_v_nnow=prognostic_states.current.theta_v,
                inv_ddqz_z_full=self._metric_state_nonhydro.inv_ddqz_z_full,
                z_alpha=z_fields.z_alpha,
                vwind_impl_wgt=self._metric_state_nonhydro.vwind_impl_wgt,
                theta_v_ic=diagnostic_state_nh.theta_v_ic,
                z_q=z_fields.z_q,
                k_field=self.k_field,
                rd=constants.RD,
                cvd=constants.CVD,
                dtime=dtime,
                cpd=constants.CPD,
                nlev=self._grid.num_levels,
                horizontal_start=self._start_cell_nudging,
                horizontal_end=self._end_cell_local,
                vertical_start=0,
                vertical_end=self._grid.num_levels + 1,
                offset_provider={},
            )
        if not self.l_vert_nested:
            self._init_two_cell_kdim_fields_with_zero_wp(
                cell_kdim_field_with_zero_wp_1=prognostic_states.next.w,
                cell_kdim_field_with_zero_wp_2=z_fields.z_contr_w_fl_l,
                horizontal_start=self._start_cell_nudging,
                horizontal_end=self._end_cell_local,
                vertical_start=0,
                vertical_end=0,
                offset_provider={},
            )

        log.debug("corrector start stencil 47 48 49")
        self._stencils_47_48_49(
            w_nnew=prognostic_states.next.w,
            z_contr_w_fl_l=z_fields.z_contr_w_fl_l,
            w_concorr_c=diagnostic_state_nh.w_concorr_c,
            z_rho_expl=z_fields.z_rho_expl,
            z_exner_expl=z_fields.z_exner_expl,
            rho_nnow=prognostic_states.current.rho,
            inv_ddqz_z_full=self._metric_state_nonhydro.inv_ddqz_z_full,
            z_flxdiv_mass=self.z_flxdiv_mass,
            exner_pr=diagnostic_state_nh.exner_pr,
            z_beta=z_fields.z_beta,
            z_flxdiv_theta=self.z_flxdiv_theta,
            theta_v_ic=diagnostic_state_nh.theta_v_ic,
            ddt_exner_phy=diagnostic_state_nh.ddt_exner_phy,
            dtime=dtime,
            horizontal_start=self._start_cell_nudging,
            horizontal_end=self._end_cell_local,
            vertical_start=0,
            vertical_end=self._grid.num_levels + 1,
            offset_provider=self._grid.offset_providers,
        )

        # TODO: this is not tested in green line so far
        if self._config.is_iau_active:
            log.debug("corrector start stencil 50")
            self._add_analysis_increments_from_data_assimilation(
                z_rho_expl=z_fields.z_rho_expl,
                z_exner_expl=z_fields.z_exner_expl,
                rho_incr=diagnostic_state_nh.rho_incr,
                exner_incr=diagnostic_state_nh.exner_incr,
                iau_wgt_dyn=self._config.iau_wgt_dyn,
                horizontal_start=self._start_cell_nudging,
                horizontal_end=self._end_cell_local,
                vertical_start=0,
                vertical_end=self._grid.num_levels,
                offset_provider={},
            )
        log.debug("corrector start stencil 52")
        self._solve_tridiagonal_matrix_for_w_forward_sweep(
            vwind_impl_wgt=self._metric_state_nonhydro.vwind_impl_wgt,
            theta_v_ic=diagnostic_state_nh.theta_v_ic,
            ddqz_z_half=self._metric_state_nonhydro.ddqz_z_half,
            z_alpha=z_fields.z_alpha,
            z_beta=z_fields.z_beta,
            z_w_expl=z_fields.z_w_expl,
            z_exner_expl=z_fields.z_exner_expl,
            z_q=z_fields.z_q,
            w=prognostic_states.next.w,
            dtime=dtime,
            cpd=constants.CPD,
            horizontal_start=self._start_cell_nudging,
            horizontal_end=self._end_cell_local,
            vertical_start=1,
            vertical_end=self._grid.num_levels,
            offset_provider=self._grid.offset_providers,
        )
        log.debug("corrector start stencil 53")
        self._solve_tridiagonal_matrix_for_w_back_substitution(
            z_q=z_fields.z_q,
            w=prognostic_states.next.w,
            horizontal_start=self._start_cell_nudging,
            horizontal_end=self._end_cell_local,
            vertical_start=1,
            vertical_end=self._grid.num_levels,
            offset_provider={},
        )

        if self._config.rayleigh_type == constants.RayleighType.KLEMP:
            log.debug("corrector start stencil 54")
            self._apply_rayleigh_damping_mechanism(
                z_raylfac=self.z_raylfac,
                w_1=prognostic_states.next.w_1,
                w=prognostic_states.next.w,
                horizontal_start=self._start_cell_nudging,
                horizontal_end=self._end_cell_local,
                vertical_start=1,
                vertical_end=gtx.int32(
                    self._vertical_params.end_index_of_damping_layer + 1
                ),  # +1 since Fortran includes boundaries
                offset_provider={},
            )
        log.debug("corrector start stencil 55")
        self._compute_results_for_thermodynamic_variables(
            z_rho_expl=z_fields.z_rho_expl,
            vwind_impl_wgt=self._metric_state_nonhydro.vwind_impl_wgt,
            inv_ddqz_z_full=self._metric_state_nonhydro.inv_ddqz_z_full,
            rho_ic=diagnostic_state_nh.rho_ic,
            w=prognostic_states.next.w,
            z_exner_expl=z_fields.z_exner_expl,
            exner_ref_mc=self._metric_state_nonhydro.exner_ref_mc,
            z_alpha=z_fields.z_alpha,
            z_beta=z_fields.z_beta,
            rho_now=prognostic_states.current.rho,
            theta_v_now=prognostic_states.current.theta_v,
            exner_now=prognostic_states.current.exner,
            rho_new=prognostic_states.next.rho,
            exner_new=prognostic_states.next.exner,
            theta_v_new=prognostic_states.next.theta_v,
            dtime=dtime,
            cvd_o_rd=constants.CVD_O_RD,
            horizontal_start=self._start_cell_nudging,
            horizontal_end=self._end_cell_local,
            vertical_start=gtx.int32(self.jk_start),
            vertical_end=self._grid.num_levels,
            offset_provider=self._grid.offset_providers,
        )

        if lprep_adv:
<<<<<<< HEAD
            if lclean_mflx:
                log.debug("corrector set prep_adv.mass_flx_ic to zero")
=======
            if at_first_substep:
                log.debug(f"corrector set prep_adv.mass_flx_ic to zero")
>>>>>>> cf55e42e
                self._init_two_cell_kdim_fields_with_zero_wp(
                    prep_adv.mass_flx_ic,
                    prep_adv.vol_flx_ic,
                    horizontal_start=self._start_cell_nudging,
                    horizontal_end=self._end_cell_local,
                    vertical_start=0,
                    vertical_end=self._grid.num_levels,
                    offset_provider={},
                )
        log.debug("corrector start stencil 58")
        self._update_mass_volume_flux(
            z_contr_w_fl_l=z_fields.z_contr_w_fl_l,
            rho_ic=diagnostic_state_nh.rho_ic,
            vwind_impl_wgt=self._metric_state_nonhydro.vwind_impl_wgt,
            w=prognostic_states.next.w,
            mass_flx_ic=prep_adv.mass_flx_ic,
            vol_flx_ic=prep_adv.vol_flx_ic,
            r_nsubsteps=r_nsubsteps,
            horizontal_start=self._start_cell_nudging,
            horizontal_end=self._end_cell_local,
            vertical_start=1,
            vertical_end=self._grid.num_levels,
            offset_provider={},
        )
        if at_last_substep:
            self._update_dynamical_exner_time_increment(
                exner=prognostic_states.next.exner,
                ddt_exner_phy=diagnostic_state_nh.ddt_exner_phy,
                exner_dyn_incr=diagnostic_state_nh.exner_dyn_incr,
                ndyn_substeps_var=float(self._config.ndyn_substeps_var),
                dtime=dtime,
                horizontal_start=self._start_cell_nudging,
                horizontal_end=self._end_cell_local,
                vertical_start=self._vertical_params.kstart_moist,
                vertical_end=gtx.int32(self._grid.num_levels),
                offset_provider={},
            )

        if lprep_adv:
<<<<<<< HEAD
            if lclean_mflx:
                log.debug("corrector set prep_adv.mass_flx_ic to zero")
=======
            if at_first_substep:
                log.debug(f"corrector set prep_adv.mass_flx_ic to zero")
>>>>>>> cf55e42e
                self._init_cell_kdim_field_with_zero_wp(
                    field_with_zero_wp=prep_adv.mass_flx_ic,
                    horizontal_start=self._start_cell_lateral_boundary,
                    horizontal_end=self._end_cell_nudging,
                    vertical_start=0,
                    vertical_end=self._grid.num_levels + 1,
                    offset_provider={},
                )
            log.debug(" corrector: start stencil 65")
            self._update_mass_flux_weighted(
                rho_ic=diagnostic_state_nh.rho_ic,
                vwind_expl_wgt=self._metric_state_nonhydro.vwind_expl_wgt,
                vwind_impl_wgt=self._metric_state_nonhydro.vwind_impl_wgt,
                w_now=prognostic_states.current.w,
                w_new=prognostic_states.next.w,
                w_concorr_c=diagnostic_state_nh.w_concorr_c,
                mass_flx_ic=prep_adv.mass_flx_ic,
                r_nsubsteps=r_nsubsteps,
                horizontal_start=self._start_cell_lateral_boundary,
                horizontal_end=self._end_cell_nudging,
                vertical_start=0,
                vertical_end=self._grid.num_levels,
                offset_provider={},
            )
            log.debug("exchange prognostic fields 'rho' , 'exner', 'w'")
            self._exchange.exchange_and_wait(
                dims.CellDim,
                prognostic_states.next.rho,
                prognostic_states.next.exner,
                prognostic_states.next.w,
            )<|MERGE_RESOLUTION|>--- conflicted
+++ resolved
@@ -7,165 +7,158 @@
 # SPDX-License-Identifier: BSD-3-Clause
 # ruff: noqa: ERA001, B008
 
+import logging
 import dataclasses
-<<<<<<< HEAD
-import enum
-import logging
-from typing import Final, Optional
-=======
 from typing import Final, Literal, Optional
->>>>>>> cf55e42e
 
 import gt4py.next as gtx
 from gt4py.next import backend
 
 import icon4py.model.atmosphere.dycore.solve_nonhydro_stencils as nhsolve_stencils
 import icon4py.model.common.grid.states as grid_states
-<<<<<<< HEAD
+import icon4py.model.common.utils as common_utils
+
+from icon4py.model.common import constants
+from icon4py.model.atmosphere.dycore.stencils.init_cell_kdim_field_with_zero_wp import (
+    init_cell_kdim_field_with_zero_wp,
+)
+
+from icon4py.model.atmosphere.dycore.stencils.accumulate_prep_adv_fields import (
+    accumulate_prep_adv_fields,
+)
+from icon4py.model.atmosphere.dycore.stencils.add_analysis_increments_from_data_assimilation import (
+    add_analysis_increments_from_data_assimilation,
+)
+from icon4py.model.atmosphere.dycore.stencils.add_analysis_increments_to_vn import (
+    add_analysis_increments_to_vn,
+)
+from icon4py.model.atmosphere.dycore.stencils.add_temporal_tendencies_to_vn import (
+    add_temporal_tendencies_to_vn,
+)
+from icon4py.model.atmosphere.dycore.stencils.add_temporal_tendencies_to_vn_by_interpolating_between_time_levels import (
+    add_temporal_tendencies_to_vn_by_interpolating_between_time_levels,
+)
+from icon4py.model.atmosphere.dycore.stencils.add_vertical_wind_derivative_to_divergence_damping import (
+    add_vertical_wind_derivative_to_divergence_damping,
+)
+from icon4py.model.atmosphere.dycore.stencils.apply_2nd_order_divergence_damping import (
+    apply_2nd_order_divergence_damping,
+)
+from icon4py.model.atmosphere.dycore.stencils.apply_4th_order_divergence_damping import (
+    apply_4th_order_divergence_damping,
+)
+from icon4py.model.atmosphere.dycore.stencils.apply_hydrostatic_correction_to_horizontal_gradient_of_exner_pressure import (
+    apply_hydrostatic_correction_to_horizontal_gradient_of_exner_pressure,
+)
+from icon4py.model.atmosphere.dycore.stencils.apply_rayleigh_damping_mechanism import (
+    apply_rayleigh_damping_mechanism,
+)
+from icon4py.model.atmosphere.dycore.stencils.apply_weighted_2nd_and_4th_order_divergence_damping import (
+    apply_weighted_2nd_and_4th_order_divergence_damping,
+)
+from icon4py.model.atmosphere.dycore.stencils.compute_approx_of_2nd_vertical_derivative_of_exner import (
+    compute_approx_of_2nd_vertical_derivative_of_exner,
+)
+from icon4py.model.atmosphere.dycore.stencils.compute_avg_vn import compute_avg_vn
+from icon4py.model.atmosphere.dycore.stencils.compute_avg_vn_and_graddiv_vn_and_vt import (
+    compute_avg_vn_and_graddiv_vn_and_vt,
+)
+from icon4py.model.atmosphere.dycore.stencils.compute_divergence_of_fluxes_of_rho_and_theta import (
+    compute_divergence_of_fluxes_of_rho_and_theta,
+)
+from icon4py.model.atmosphere.dycore.stencils.compute_dwdz_for_divergence_damping import (
+    compute_dwdz_for_divergence_damping,
+)
+from icon4py.model.atmosphere.dycore.stencils.compute_exner_from_rhotheta import (
+    compute_exner_from_rhotheta,
+)
+from icon4py.model.atmosphere.dycore.stencils.compute_graddiv2_of_vn import (
+    compute_graddiv2_of_vn,
+)
+from icon4py.model.atmosphere.dycore.stencils.compute_horizontal_gradient_of_exner_pressure_for_flat_coordinates import (
+    compute_horizontal_gradient_of_exner_pressure_for_flat_coordinates,
+)
+from icon4py.model.atmosphere.dycore.stencils.compute_horizontal_gradient_of_exner_pressure_for_nonflat_coordinates import (
+    compute_horizontal_gradient_of_exner_pressure_for_nonflat_coordinates,
+)
+from icon4py.model.atmosphere.dycore.stencils.compute_horizontal_gradient_of_exner_pressure_for_multiple_levels import (
+    compute_horizontal_gradient_of_exner_pressure_for_multiple_levels,
+)
+from icon4py.model.atmosphere.dycore.stencils.compute_hydrostatic_correction_term import (
+    compute_hydrostatic_correction_term,
+)
+from icon4py.model.atmosphere.dycore.stencils.compute_mass_flux import compute_mass_flux
+from icon4py.model.atmosphere.dycore.stencils.compute_perturbation_of_rho_and_theta import (
+    compute_perturbation_of_rho_and_theta,
+)
+from icon4py.model.atmosphere.dycore.stencils.compute_results_for_thermodynamic_variables import (
+    compute_results_for_thermodynamic_variables,
+)
+from icon4py.model.atmosphere.dycore.stencils.compute_rho_virtual_potential_temperatures_and_pressure_gradient import (
+    compute_rho_virtual_potential_temperatures_and_pressure_gradient,
+)
+from icon4py.model.atmosphere.dycore.stencils.compute_theta_and_exner import (
+    compute_theta_and_exner,
+)
+from icon4py.model.atmosphere.dycore.stencils.compute_vn_on_lateral_boundary import (
+    compute_vn_on_lateral_boundary,
+)
+from icon4py.model.atmosphere.dycore.stencils.copy_cell_kdim_field_to_vp import (
+    copy_cell_kdim_field_to_vp,
+)
+from icon4py.model.atmosphere.dycore.stencils.mo_icon_interpolation_scalar_cells2verts_scalar_ri_dsl import (
+    mo_icon_interpolation_scalar_cells2verts_scalar_ri_dsl,
+)
+from icon4py.model.atmosphere.dycore.stencils.mo_math_gradients_grad_green_gauss_cell_dsl import (
+    mo_math_gradients_grad_green_gauss_cell_dsl,
+)
+from icon4py.model.atmosphere.dycore.stencils.init_two_cell_kdim_fields_with_zero_vp import (
+    init_two_cell_kdim_fields_with_zero_vp,
+)
+from icon4py.model.atmosphere.dycore.stencils.init_two_cell_kdim_fields_with_zero_wp import (
+    init_two_cell_kdim_fields_with_zero_wp,
+)
+from icon4py.model.atmosphere.dycore.stencils.init_two_edge_kdim_fields_with_zero_wp import (
+    init_two_edge_kdim_fields_with_zero_wp,
+)
+from icon4py.model.atmosphere.dycore.stencils.solve_tridiagonal_matrix_for_w_back_substitution import (
+    solve_tridiagonal_matrix_for_w_back_substitution,
+)
+from icon4py.model.atmosphere.dycore.stencils.solve_tridiagonal_matrix_for_w_forward_sweep import (
+    solve_tridiagonal_matrix_for_w_forward_sweep,
+)
 from icon4py.model.atmosphere.dycore import (
     dycore_states,
     dycore_utils,
-=======
-import icon4py.model.common.utils as common_utils
-
-from icon4py.model.common import constants
-from icon4py.model.atmosphere.dycore.stencils.init_cell_kdim_field_with_zero_wp import (
-    init_cell_kdim_field_with_zero_wp,
->>>>>>> cf55e42e
-)
-from icon4py.model.atmosphere.dycore.stencils.accumulate_prep_adv_fields import (
-    accumulate_prep_adv_fields,
-)
-from icon4py.model.atmosphere.dycore.stencils.add_analysis_increments_from_data_assimilation import (
-    add_analysis_increments_from_data_assimilation,
-)
-from icon4py.model.atmosphere.dycore.stencils.add_analysis_increments_to_vn import (
-    add_analysis_increments_to_vn,
-)
-from icon4py.model.atmosphere.dycore.stencils.add_temporal_tendencies_to_vn import (
-    add_temporal_tendencies_to_vn,
-)
-from icon4py.model.atmosphere.dycore.stencils.add_temporal_tendencies_to_vn_by_interpolating_between_time_levels import (
-    add_temporal_tendencies_to_vn_by_interpolating_between_time_levels,
-)
-from icon4py.model.atmosphere.dycore.stencils.add_vertical_wind_derivative_to_divergence_damping import (
-    add_vertical_wind_derivative_to_divergence_damping,
-)
-from icon4py.model.atmosphere.dycore.stencils.apply_2nd_order_divergence_damping import (
-    apply_2nd_order_divergence_damping,
-)
-from icon4py.model.atmosphere.dycore.stencils.apply_4th_order_divergence_damping import (
-    apply_4th_order_divergence_damping,
-)
-from icon4py.model.atmosphere.dycore.stencils.apply_hydrostatic_correction_to_horizontal_gradient_of_exner_pressure import (
-    apply_hydrostatic_correction_to_horizontal_gradient_of_exner_pressure,
-)
-from icon4py.model.atmosphere.dycore.stencils.apply_rayleigh_damping_mechanism import (
-    apply_rayleigh_damping_mechanism,
-)
-from icon4py.model.atmosphere.dycore.stencils.apply_weighted_2nd_and_4th_order_divergence_damping import (
-    apply_weighted_2nd_and_4th_order_divergence_damping,
-)
-from icon4py.model.atmosphere.dycore.stencils.compute_approx_of_2nd_vertical_derivative_of_exner import (
-    compute_approx_of_2nd_vertical_derivative_of_exner,
-)
-from icon4py.model.atmosphere.dycore.stencils.compute_avg_vn import compute_avg_vn
-from icon4py.model.atmosphere.dycore.stencils.compute_avg_vn_and_graddiv_vn_and_vt import (
-    compute_avg_vn_and_graddiv_vn_and_vt,
-)
-from icon4py.model.atmosphere.dycore.stencils.compute_divergence_of_fluxes_of_rho_and_theta import (
-    compute_divergence_of_fluxes_of_rho_and_theta,
-)
-from icon4py.model.atmosphere.dycore.stencils.compute_dwdz_for_divergence_damping import (
-    compute_dwdz_for_divergence_damping,
-)
-from icon4py.model.atmosphere.dycore.stencils.compute_exner_from_rhotheta import (
-    compute_exner_from_rhotheta,
-)
-from icon4py.model.atmosphere.dycore.stencils.compute_graddiv2_of_vn import (
-    compute_graddiv2_of_vn,
-)
-from icon4py.model.atmosphere.dycore.stencils.compute_horizontal_gradient_of_exner_pressure_for_flat_coordinates import (
-    compute_horizontal_gradient_of_exner_pressure_for_flat_coordinates,
-)
-from icon4py.model.atmosphere.dycore.stencils.compute_horizontal_gradient_of_exner_pressure_for_multiple_levels import (
-    compute_horizontal_gradient_of_exner_pressure_for_multiple_levels,
-)
-from icon4py.model.atmosphere.dycore.stencils.compute_horizontal_gradient_of_exner_pressure_for_nonflat_coordinates import (
-    compute_horizontal_gradient_of_exner_pressure_for_nonflat_coordinates,
-)
-from icon4py.model.atmosphere.dycore.stencils.compute_hydrostatic_correction_term import (
-    compute_hydrostatic_correction_term,
-)
-from icon4py.model.atmosphere.dycore.stencils.compute_mass_flux import compute_mass_flux
-from icon4py.model.atmosphere.dycore.stencils.compute_perturbation_of_rho_and_theta import (
-    compute_perturbation_of_rho_and_theta,
-)
-from icon4py.model.atmosphere.dycore.stencils.compute_results_for_thermodynamic_variables import (
-    compute_results_for_thermodynamic_variables,
-)
-from icon4py.model.atmosphere.dycore.stencils.compute_rho_virtual_potential_temperatures_and_pressure_gradient import (
-    compute_rho_virtual_potential_temperatures_and_pressure_gradient,
-)
-from icon4py.model.atmosphere.dycore.stencils.compute_theta_and_exner import (
-    compute_theta_and_exner,
-)
-from icon4py.model.atmosphere.dycore.stencils.compute_vn_on_lateral_boundary import (
-    compute_vn_on_lateral_boundary,
-)
-from icon4py.model.atmosphere.dycore.stencils.copy_cell_kdim_field_to_vp import (
-    copy_cell_kdim_field_to_vp,
-)
-from icon4py.model.atmosphere.dycore.stencils.init_cell_kdim_field_with_zero_wp import (
-    init_cell_kdim_field_with_zero_wp,
-)
-from icon4py.model.atmosphere.dycore.stencils.init_two_cell_kdim_fields_with_zero_vp import (
-    init_two_cell_kdim_fields_with_zero_vp,
-)
-from icon4py.model.atmosphere.dycore.stencils.init_two_cell_kdim_fields_with_zero_wp import (
-    init_two_cell_kdim_fields_with_zero_wp,
-)
-from icon4py.model.atmosphere.dycore.stencils.init_two_edge_kdim_fields_with_zero_wp import (
-    init_two_edge_kdim_fields_with_zero_wp,
-)
-from icon4py.model.atmosphere.dycore.stencils.mo_icon_interpolation_scalar_cells2verts_scalar_ri_dsl import (
-    mo_icon_interpolation_scalar_cells2verts_scalar_ri_dsl,
-)
-from icon4py.model.atmosphere.dycore.stencils.mo_math_gradients_grad_green_gauss_cell_dsl import (
-    mo_math_gradients_grad_green_gauss_cell_dsl,
-)
-from icon4py.model.atmosphere.dycore.stencils.solve_tridiagonal_matrix_for_w_back_substitution import (
-    solve_tridiagonal_matrix_for_w_back_substitution,
-)
-from icon4py.model.atmosphere.dycore.stencils.solve_tridiagonal_matrix_for_w_forward_sweep import (
-    solve_tridiagonal_matrix_for_w_forward_sweep,
 )
 from icon4py.model.atmosphere.dycore.stencils.update_dynamical_exner_time_increment import (
     update_dynamical_exner_time_increment,
 )
+from icon4py.model.atmosphere.dycore.stencils.update_mass_volume_flux import (
+    update_mass_volume_flux,
+)
 from icon4py.model.atmosphere.dycore.stencils.update_mass_flux_weighted import (
     update_mass_flux_weighted,
-)
-from icon4py.model.atmosphere.dycore.stencils.update_mass_volume_flux import (
-    update_mass_volume_flux,
 )
 from icon4py.model.atmosphere.dycore.stencils.update_theta_v import update_theta_v
 from icon4py.model.atmosphere.dycore.velocity_advection import (
     VelocityAdvection,
 )
-from icon4py.model.common import constants, dimension as dims, field_type_aliases as fa
 from icon4py.model.common.decomposition import definitions as decomposition
+from icon4py.model.common import dimension as dims
 from icon4py.model.common.grid import (
     base as grid_def,
     horizontal as h_grid,
+    vertical as v_grid,
     icon as icon_grid,
-    vertical as v_grid,
 )
 from icon4py.model.common.math import smagorinsky
 from icon4py.model.common.states import prognostic_state as prognostics
 from icon4py.model.common.utils import gt4py_field_allocation as field_alloc
-
-
+from icon4py.model.common import field_type_aliases as fa
+import enum
+
+# flake8: noqa
 log = logging.getLogger(__name__)
 
 
@@ -1174,6 +1167,7 @@
 
         # Add computation of z_grad_rth (perturbation density and virtual potential temperature at main levels)
         # at outer halo points: needed for correct calculation of the upwind gradients for Miura scheme
+
         self._compute_perturbation_of_rho_and_theta(
             rho=prognostic_states.current.rho,
             rho_ref_mc=self._metric_state_nonhydro.rho_ref_mc,
@@ -1252,6 +1246,7 @@
                 # Compute upwind-biased values for rho and theta starting from centered differences
                 # Note: the length of the backward trajectory should be 0.5*dtime*(vn,vt) in order to arrive
                 # at a second-order accurate FV discretization, but twice the length is needed for numerical stability
+
                 self._compute_horizontal_advection_of_rho_and_theta(
                     p_vn=prognostic_states.current.vn,
                     p_vt=diagnostic_state_nh.vt,
@@ -1867,12 +1862,7 @@
             offset_provider={},
         )
 
-<<<<<<< HEAD
-        lvn_only = False
-        log.debug("corrector run velocity advection")
-=======
         log.debug(f"corrector run velocity advection")
->>>>>>> cf55e42e
         self.velocity_advection.run_corrector_step(
             diagnostic_state=diagnostic_state_nh,
             prognostic_state=prognostic_states.next,
@@ -1888,7 +1878,7 @@
             self.z_raylfac,
             offset_provider={},
         )
-        log.debug("corrector: start stencil 10")
+        log.debug(f"corrector: start stencil 10")
         self._compute_rho_virtual_potential_temperatures_and_pressure_gradient(
             w=prognostic_states.next.w,
             w_concorr_c=diagnostic_state_nh.w_concorr_c,
@@ -1916,7 +1906,7 @@
             offset_provider=self._grid.offset_providers,
         )
 
-        log.debug("corrector: start stencil 17")
+        log.debug(f"corrector: start stencil 17")
         self._add_vertical_wind_derivative_to_divergence_damping(
             hmask_dd3d=self._metric_state_nonhydro.hmask_dd3d,
             scalfac_dd3d=self._metric_state_nonhydro.scalfac_dd3d,
@@ -1931,7 +1921,7 @@
         )
 
         if self._config.itime_scheme == TimeSteppingScheme.MOST_EFFICIENT:
-            log.debug("corrector: start stencil 23")
+            log.debug(f"corrector: start stencil 23")
             self._add_temporal_tendencies_to_vn_by_interpolating_between_time_levels(
                 vn_nnow=prognostic_states.current.vn,
                 ddt_vn_apc_ntl1=diagnostic_state_nh.ddt_vn_apc_pc.predictor,
@@ -1956,7 +1946,7 @@
             or self._config.divdamp_order == DivergenceDampingOrder.FOURTH_ORDER
         ):
             # verified for e-10
-            log.debug("corrector start stencil 25")
+            log.debug(f"corrector start stencil 25")
             self._compute_graddiv2_of_vn(
                 geofac_grdiv=self._interpolation_state.geofac_grdiv,
                 z_graddiv_vn=z_fields.z_graddiv_vn,
@@ -1972,7 +1962,7 @@
             self._config.divdamp_order == DivergenceDampingOrder.COMBINED
             and scal_divdamp_o2 > 1.0e-6
         ):
-            log.debug("corrector: start stencil 26")
+            log.debug(f"corrector: start stencil 26")
             self._apply_2nd_order_divergence_damping(
                 z_graddiv_vn=z_fields.z_graddiv_vn,
                 vn=prognostic_states.next.vn,
@@ -2071,7 +2061,7 @@
                     vertical_end=self._grid.num_levels,
                     offset_provider={},
                 )
-            log.debug("corrector: start stencil 34")
+            log.debug(f"corrector: start stencil 34")
             self._accumulate_prep_adv_fields(
                 z_vn_avg=self.z_vn_avg,
                 mass_fl_e=diagnostic_state_nh.mass_fl_e,
@@ -2086,7 +2076,7 @@
             )
 
         # verified for e-9
-        log.debug("corrector: start stencil 41")
+        log.debug(f"corrector: start stencil 41")
         self._compute_divergence_of_fluxes_of_rho_and_theta(
             geofac_div=self._interpolation_state.geofac_div,
             mass_fl_e=diagnostic_state_nh.mass_fl_e,
@@ -2101,7 +2091,7 @@
         )
 
         if self._config.itime_scheme == TimeSteppingScheme.MOST_EFFICIENT:
-            log.debug("corrector start stencil 42 44 45 45b")
+            log.debug(f"corrector start stencil 42 44 45 45b")
             self._stencils_42_44_45_45b(
                 z_w_expl=z_fields.z_w_expl,
                 w_nnow=prognostic_states.current.w,
@@ -2136,7 +2126,7 @@
                 offset_provider={},
             )
         else:
-            log.debug("corrector start stencil 43 44 45 45b")
+            log.debug(f"corrector start stencil 43 44 45 45b")
             self._stencils_43_44_45_45b(
                 z_w_expl=z_fields.z_w_expl,
                 w_nnow=prognostic_states.current.w,
@@ -2178,7 +2168,7 @@
                 offset_provider={},
             )
 
-        log.debug("corrector start stencil 47 48 49")
+        log.debug(f"corrector start stencil 47 48 49")
         self._stencils_47_48_49(
             w_nnew=prognostic_states.next.w,
             z_contr_w_fl_l=z_fields.z_contr_w_fl_l,
@@ -2203,7 +2193,7 @@
 
         # TODO: this is not tested in green line so far
         if self._config.is_iau_active:
-            log.debug("corrector start stencil 50")
+            log.debug(f"corrector start stencil 50")
             self._add_analysis_increments_from_data_assimilation(
                 z_rho_expl=z_fields.z_rho_expl,
                 z_exner_expl=z_fields.z_exner_expl,
@@ -2216,7 +2206,7 @@
                 vertical_end=self._grid.num_levels,
                 offset_provider={},
             )
-        log.debug("corrector start stencil 52")
+        log.debug(f"corrector start stencil 52")
         self._solve_tridiagonal_matrix_for_w_forward_sweep(
             vwind_impl_wgt=self._metric_state_nonhydro.vwind_impl_wgt,
             theta_v_ic=diagnostic_state_nh.theta_v_ic,
@@ -2235,7 +2225,7 @@
             vertical_end=self._grid.num_levels,
             offset_provider=self._grid.offset_providers,
         )
-        log.debug("corrector start stencil 53")
+        log.debug(f"corrector start stencil 53")
         self._solve_tridiagonal_matrix_for_w_back_substitution(
             z_q=z_fields.z_q,
             w=prognostic_states.next.w,
@@ -2247,7 +2237,7 @@
         )
 
         if self._config.rayleigh_type == constants.RayleighType.KLEMP:
-            log.debug("corrector start stencil 54")
+            log.debug(f"corrector start stencil 54")
             self._apply_rayleigh_damping_mechanism(
                 z_raylfac=self.z_raylfac,
                 w_1=prognostic_states.next.w_1,
@@ -2260,7 +2250,7 @@
                 ),  # +1 since Fortran includes boundaries
                 offset_provider={},
             )
-        log.debug("corrector start stencil 55")
+        log.debug(f"corrector start stencil 55")
         self._compute_results_for_thermodynamic_variables(
             z_rho_expl=z_fields.z_rho_expl,
             vwind_impl_wgt=self._metric_state_nonhydro.vwind_impl_wgt,
@@ -2287,13 +2277,8 @@
         )
 
         if lprep_adv:
-<<<<<<< HEAD
-            if lclean_mflx:
-                log.debug("corrector set prep_adv.mass_flx_ic to zero")
-=======
             if at_first_substep:
                 log.debug(f"corrector set prep_adv.mass_flx_ic to zero")
->>>>>>> cf55e42e
                 self._init_two_cell_kdim_fields_with_zero_wp(
                     prep_adv.mass_flx_ic,
                     prep_adv.vol_flx_ic,
@@ -2303,7 +2288,7 @@
                     vertical_end=self._grid.num_levels,
                     offset_provider={},
                 )
-        log.debug("corrector start stencil 58")
+        log.debug(f"corrector start stencil 58")
         self._update_mass_volume_flux(
             z_contr_w_fl_l=z_fields.z_contr_w_fl_l,
             rho_ic=diagnostic_state_nh.rho_ic,
@@ -2333,13 +2318,8 @@
             )
 
         if lprep_adv:
-<<<<<<< HEAD
-            if lclean_mflx:
-                log.debug("corrector set prep_adv.mass_flx_ic to zero")
-=======
             if at_first_substep:
                 log.debug(f"corrector set prep_adv.mass_flx_ic to zero")
->>>>>>> cf55e42e
                 self._init_cell_kdim_field_with_zero_wp(
                     field_with_zero_wp=prep_adv.mass_flx_ic,
                     horizontal_start=self._start_cell_lateral_boundary,
@@ -2348,7 +2328,7 @@
                     vertical_end=self._grid.num_levels + 1,
                     offset_provider={},
                 )
-            log.debug(" corrector: start stencil 65")
+            log.debug(f" corrector: start stencil 65")
             self._update_mass_flux_weighted(
                 rho_ic=diagnostic_state_nh.rho_ic,
                 vwind_expl_wgt=self._metric_state_nonhydro.vwind_expl_wgt,
