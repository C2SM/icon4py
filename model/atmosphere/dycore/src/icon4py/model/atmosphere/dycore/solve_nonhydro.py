--- conflicted
+++ resolved
@@ -1186,34 +1186,6 @@
             nflatlev=self._vertical_params.nflatlev,
             horizontal_start=self._start_edge_lateral_boundary_level_5,
             horizontal_end=self._end_edge_halo_level_2,
-            vertical_start=0,
-            vertical_end=self._grid.num_levels + 1,
-            offset_provider=self._grid.connectivities,
-        )
-
-<<<<<<< HEAD
-        self._stencils_39_40(
-            e_bln_c_s=self._interpolation_state.e_bln_c_s,
-            z_w_concorr_me=self._contravariant_correction_at_edges_on_model_levels,
-            wgtfac_c=self._metric_state_nonhydro.wgtfac_c,
-            wgtfacq_c_dsl=self._metric_state_nonhydro.wgtfacq_c,
-            w_concorr_c=diagnostic_state_nh.contravariant_correction_at_cells_on_half_levels,
-            k_field=self.k_field,
-            nflatlev_startindex_plus1=gtx.int32(self._vertical_params.nflatlev + 1),
-            nlev=self._grid.num_levels,
-            horizontal_start=self._start_cell_lateral_boundary_level_3,
-            horizontal_end=self._end_cell_halo,
-=======
-        self._predictor_stencils_37_38(
-            vn=prognostic_states.next.vn,
-            vt=diagnostic_state_nh.tangential_wind,
-            vn_ie=diagnostic_state_nh.vn_on_half_levels,
-            z_vt_ie=z_fields.tangential_wind_on_half_levels,
-            z_kin_hor_e=z_fields.horizontal_kinetic_energy_at_edges_on_model_levels,
-            wgtfacq_e_dsl=self._metric_state_nonhydro.wgtfacq_e,
-            horizontal_start=self._start_edge_lateral_boundary_level_5,
-            horizontal_end=self._end_edge_halo_level_2,
->>>>>>> c2e0c7ff
             vertical_start=0,
             vertical_end=self._grid.num_levels + 1,
             offset_provider=self._grid.connectivities,
