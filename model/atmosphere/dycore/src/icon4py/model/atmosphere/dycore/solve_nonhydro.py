--- conflicted
+++ resolved
@@ -100,29 +100,6 @@
     """
     Declared as z_gradh_exner in ICON.
     """
-<<<<<<< HEAD
-=======
-    tridiagonal_alpha_coeff_at_cells_on_half_levels: fa.CellKField[
-        ta.vpfloat
-    ]  # TODO(): change this back to KHalfDim, but how do we treat it wrt to field_operators and domain?
-    """
-    Declared as z_alpha in ICON.
-    """
-    tridiagonal_beta_coeff_at_cells_on_model_levels: fa.CellKField[ta.vpfloat]
-    """
-    Declared as z_beta in ICON.
-    """
-    exner_explicit_term: fa.CellKField[ta.wpfloat]
-    """
-    Declared as z_exner_expl in ICON.
-    """
-    vertical_mass_flux_at_cells_on_half_levels: fa.EdgeKField[
-        ta.wpfloat
-    ]  # TODO(): change this back to KHalfDim, but how do we treat it wrt to field_operators and domain?
-    """
-    Declared as z_contr_w_fl_l in ICON.
-    """
->>>>>>> 4701cc49
     rho_at_edges_on_model_levels: fa.EdgeKField[ta.wpfloat]
     """
     Declared as z_rho_e in ICON.
