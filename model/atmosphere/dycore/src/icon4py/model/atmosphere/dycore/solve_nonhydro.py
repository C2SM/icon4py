--- conflicted
+++ resolved
@@ -1179,11 +1179,6 @@
         )
         self._compute_hydrostatic_correction_term(
             theta_v=prognostic_states.current.theta_v,
-<<<<<<< HEAD
-            ikoffset=self._metric_state_nonhydro.vertoffset_gradp,
-            zdiff_gradp=self._metric_state_nonhydro.zdiff_gradp,
-=======
->>>>>>> 8fe48e46
             theta_v_ic=diagnostic_state_nh.theta_v_at_cells_on_half_levels,
             z_hydro_corr=self.hydrostatic_correction,
         )
