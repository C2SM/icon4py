# ICON4Py - ICON inspired code in Python and GT4Py
#
# Copyright (c) 2022-2024, ETH Zurich and MeteoSwiss
# All rights reserved.
#
# Please, refer to the LICENSE file in the root directory.
# SPDX-License-Identifier: BSD-3-Clause
# ruff: noqa: ERA001, B008

import logging
import dataclasses
from typing import Final, Optional

import gt4py.next as gtx
from gt4py.next import backend as gtx_backend

import icon4py.model.atmosphere.dycore.solve_nonhydro_stencils as nhsolve_stencils
import icon4py.model.common.grid.states as grid_states
import icon4py.model.common.utils as common_utils
from icon4py.model.common.utils import data_allocation as data_alloc

from icon4py.model.common import constants
from icon4py.model.atmosphere.dycore.stencils import (
    compute_cell_diagnostics_for_dycore,
    compute_edge_diagnostics_for_dycore_and_update_vn,
    vertically_implicit_dycore_solver,
)
from icon4py.model.atmosphere.dycore.stencils.compute_horizontal_velocity_quantities import (
    compute_averaged_vn_and_fluxes_and_prepare_tracer_advection,
    compute_horizontal_velocity_quantities_and_fluxes,
)
from icon4py.model.atmosphere.dycore.stencils.init_cell_kdim_field_with_zero_wp import (
    init_cell_kdim_field_with_zero_wp,
)
from icon4py.model.atmosphere.dycore.stencils.accumulate_prep_adv_fields import (
    accumulate_prep_adv_fields,
)
from icon4py.model.atmosphere.dycore.stencils.compute_hydrostatic_correction_term import (
    compute_hydrostatic_correction_term,
)
from icon4py.model.atmosphere.dycore.stencils.compute_avg_vn import compute_avg_vn
from icon4py.model.atmosphere.dycore.stencils.compute_avg_vn_and_graddiv_vn_and_vt import (
    compute_avg_vn_and_graddiv_vn_and_vt,
)
from icon4py.model.atmosphere.dycore.stencils.compute_dwdz_for_divergence_damping import (
    compute_dwdz_for_divergence_damping,
)
from icon4py.model.atmosphere.dycore.stencils.compute_exner_from_rhotheta import (
    compute_exner_from_rhotheta,
)
from icon4py.model.atmosphere.dycore.stencils.compute_mass_flux import compute_mass_flux
from icon4py.model.atmosphere.dycore.stencils.compute_theta_and_exner import (
    compute_theta_and_exner,
)
from icon4py.model.atmosphere.dycore.stencils.compute_vn_on_lateral_boundary import (
    compute_vn_on_lateral_boundary,
)
from icon4py.model.atmosphere.dycore.stencils.mo_icon_interpolation_scalar_cells2verts_scalar_ri_dsl import (
    mo_icon_interpolation_scalar_cells2verts_scalar_ri_dsl,
)
from icon4py.model.atmosphere.dycore.stencils.init_two_edge_kdim_fields_with_zero_wp import (
    init_two_edge_kdim_fields_with_zero_wp,
)
from icon4py.model.atmosphere.dycore import (
    dycore_states,
    dycore_utils,
)
from icon4py.model.atmosphere.dycore.stencils.update_mass_flux_weighted import (
    update_mass_flux_weighted,
)
from icon4py.model.atmosphere.dycore.stencils.update_theta_v import update_theta_v
from icon4py.model.atmosphere.dycore.velocity_advection import (
    VelocityAdvection,
)
from icon4py.model.common.decomposition import definitions as decomposition
from icon4py.model.common import dimension as dims, model_options
from icon4py.model.common.grid import (
    base as grid_def,
    horizontal as h_grid,
    vertical as v_grid,
    icon as icon_grid,
)
from icon4py.model.common.math import smagorinsky
from icon4py.model.common.states import prognostic_state as prognostics
from icon4py.model.common import field_type_aliases as fa, type_alias as ta


# flake8: noqa
log = logging.getLogger(__name__)


@dataclasses.dataclass
class IntermediateFields:
    """
    Encapsulate internal fields of SolveNonHydro that contain shared state over predictor and corrector step.

    Encapsulates internal fields used in SolveNonHydro. Fields (and the class!)
    follow the naming convention of ICON to prepend local fields of a module with z_. Contrary to
    other such z_ fields inside SolveNonHydro the fields in this dataclass
    contain state that is built up over the predictor and corrector part in a timestep.
    """

    horizontal_pressure_gradient: fa.EdgeKField[float]
    """
    Declared as z_gradh_exner in ICON.
    """
    tridiagonal_alpha_coeff_at_cells_on_half_levels: fa.CellKField[
        ta.vpfloat
    ]  # TODO: change this back to KHalfDim, but how do we treat it wrt to field_operators and domain?
    """
    Declared as z_alpha in ICON.
    """
    tridiagonal_beta_coeff_at_cells_on_model_levels: fa.CellKField[ta.vpfloat]
    """
    Declared as z_beta in ICON.
    """
    exner_explicit_term: fa.CellKField[ta.wpfloat]
    """
    Declared as z_exner_expl in ICON.
    """
    vertical_mass_flux_at_cells_on_half_levels: fa.EdgeKField[
        ta.wpfloat
    ]  # TODO: change this back to KHalfDim, but how do we treat it wrt to field_operators and domain?
    """
    Declared as z_contr_w_fl_l in ICON.
    """
    rho_at_edges_on_model_levels: fa.EdgeKField[ta.wpfloat]
    """
    Declared as z_rho_e in ICON.
    """
    theta_v_at_edges_on_model_levels: fa.EdgeKField[ta.wpfloat]
    """
    Declared as z_theta_v_e in ICON.
    """
    horizontal_kinetic_energy_at_edges_on_model_levels: fa.EdgeKField[ta.vpfloat]
    """
    Declared as z_kin_hor_e in ICON.
    """
    tangential_wind_on_half_levels: fa.EdgeKField[ta.vpfloat]
    """
    Declared as z_vt_ie in ICON. Tangential wind at edge on k-half levels. NOTE THAT IT ONLY HAS nlev LEVELS because it is only used for computing horizontal advection of w and thus level nlevp1 is not needed because w[nlevp1-1] is diagnostic.
    """
    horizontal_gradient_of_normal_wind_divergence: fa.EdgeKField[ta.vpfloat]
    """
    Declared as z_graddiv_vn in ICON.
    """
    rho_explicit_term: fa.CellKField[ta.wpfloat]
    """
    Declared as z_rho_expl in ICON.
    """
    dwdz_at_cells_on_model_levels: fa.CellKField[ta.vpfloat]
    """
    Declared as z_dwdz_dd in ICON.
    """

    @classmethod
    def allocate(
        cls,
        grid: grid_def.BaseGrid,
        backend: Optional[gtx_backend.Backend] = None,
    ):
        return IntermediateFields(
            horizontal_pressure_gradient=data_alloc.zero_field(
                grid, dims.EdgeDim, dims.KDim, backend=backend
            ),
            tridiagonal_alpha_coeff_at_cells_on_half_levels=data_alloc.zero_field(
                grid, dims.CellDim, dims.KDim, extend={dims.KDim: 1}, backend=backend
            ),
            tridiagonal_beta_coeff_at_cells_on_model_levels=data_alloc.zero_field(
                grid, dims.CellDim, dims.KDim, backend=backend
            ),
            exner_explicit_term=data_alloc.zero_field(
                grid, dims.CellDim, dims.KDim, backend=backend
            ),
            vertical_mass_flux_at_cells_on_half_levels=data_alloc.zero_field(
                grid, dims.CellDim, dims.KDim, extend={dims.KDim: 1}, backend=backend
            ),
            rho_at_edges_on_model_levels=data_alloc.zero_field(
                grid, dims.EdgeDim, dims.KDim, backend=backend
            ),
            theta_v_at_edges_on_model_levels=data_alloc.zero_field(
                grid, dims.EdgeDim, dims.KDim, backend=backend
            ),
            horizontal_gradient_of_normal_wind_divergence=data_alloc.zero_field(
                grid, dims.EdgeDim, dims.KDim, backend=backend
            ),
            rho_explicit_term=data_alloc.zero_field(grid, dims.CellDim, dims.KDim, backend=backend),
            dwdz_at_cells_on_model_levels=data_alloc.zero_field(
                grid, dims.CellDim, dims.KDim, backend=backend
            ),
            horizontal_kinetic_energy_at_edges_on_model_levels=data_alloc.zero_field(
                grid, dims.EdgeDim, dims.KDim, backend=backend
            ),
            tangential_wind_on_half_levels=data_alloc.zero_field(
                grid, dims.EdgeDim, dims.KDim, backend=backend
            ),
        )


class NonHydrostaticConfig:
    """
    Contains necessary parameter to configure a nonhydro run.

    Encapsulates namelist parameters and derived parameters.
    TODO: (magdalena) values should be read from a configuration file.
    Default values are taken from the defaults in the corresponding ICON Fortran namelist files.
    """

    def __init__(
        self,
        itime_scheme: dycore_states.TimeSteppingScheme = dycore_states.TimeSteppingScheme.MOST_EFFICIENT,
        iadv_rhotheta: dycore_states.RhoThetaAdvectionType = dycore_states.RhoThetaAdvectionType.MIURA,
        igradp_method: dycore_states.HorizontalPressureDiscretizationType = dycore_states.HorizontalPressureDiscretizationType.TAYLOR_HYDRO,
        ndyn_substeps_var: float = 5.0,
        rayleigh_type: model_options.RayleighType = model_options.RayleighType.KLEMP,
        rayleigh_coeff: float = 0.05,
        divdamp_order: dycore_states.DivergenceDampingOrder = dycore_states.DivergenceDampingOrder.COMBINED,  # the ICON default is 4,
        is_iau_active: bool = False,
        iau_wgt_dyn: float = 0.0,
        divdamp_type: dycore_states.DivergenceDampingType = dycore_states.DivergenceDampingType.THREE_DIMENSIONAL,
        divdamp_trans_start: float = 12500.0,
        divdamp_trans_end: float = 17500.0,
        l_vert_nested: bool = False,
        rhotheta_offctr: float = -0.1,
        veladv_offctr: float = 0.25,
        max_nudging_coeff: float = 0.02,
        fourth_order_divdamp_factor: float = 0.0025,
        fourth_order_divdamp_factor2: float = 0.004,
        fourth_order_divdamp_factor3: float = 0.004,
        fourth_order_divdamp_factor4: float = 0.004,
        fourth_order_divdamp_z: float = 32500.0,
        fourth_order_divdamp_z2: float = 40000.0,
        fourth_order_divdamp_z3: float = 60000.0,
        fourth_order_divdamp_z4: float = 80000.0,
    ):
        # parameters from namelist diffusion_nml
        self.itime_scheme: int = itime_scheme

        #: Miura scheme for advection of rho and theta
        self.iadv_rhotheta: dycore_states.RhoThetaAdvectionType = iadv_rhotheta
        #: Use truly horizontal pressure-gradient computation to ensure numerical
        #: stability without heavy orography smoothing
        self.igradp_method: dycore_states.HorizontalPressureDiscretizationType = igradp_method

        #: number of dynamics substeps per fast-physics timestep
        self.ndyn_substeps_var: float = ndyn_substeps_var

        #: type of Rayleigh damping
        self.rayleigh_type: constants.RayleighType = rayleigh_type
        # used for calculation of rayleigh_w, rayleigh_vn in mo_vertical_grid.f90
        self.rayleigh_coeff: float = rayleigh_coeff

        #: order of divergence damping
        self.divdamp_order: dycore_states.DivergenceDampingOrder = divdamp_order

        #: type of divergence damping
        self.divdamp_type: dycore_states.DivergenceDampingType = divdamp_type
        #: Lower and upper bound of transition zone between 2D and 3D divergence damping in case of divdamp_type = 32 [m]
        self.divdamp_trans_start: float = divdamp_trans_start
        self.divdamp_trans_end: float = divdamp_trans_end

        #: off-centering for density and potential temperature at interface levels.
        #: Specifying a negative value here reduces the amount of vertical
        #: wind off-centering needed for stability of sound waves.
        self.rhotheta_offctr: float = rhotheta_offctr

        #: off-centering of velocity advection in corrector step
        self.veladv_offctr: float = veladv_offctr

        #: scaling factor for divergence damping
        self.fourth_order_divdamp_factor: float = fourth_order_divdamp_factor
        """
        Declared as divdamp_fac in ICON. It is a scaling factor for fourth order divergence damping between
        heights of fourth_order_divdamp_z and fourth_order_divdamp_z2.
        """
        self.fourth_order_divdamp_factor2: float = fourth_order_divdamp_factor2
        """
        Declared as divdamp_fac2 in ICON. It is a scaling factor for fourth order divergence damping between
        heights of fourth_order_divdamp_z and fourth_order_divdamp_z2. Divergence damping factor reaches
        fourth_order_divdamp_factor2 at fourth_order_divdamp_z2.
        """
        self.fourth_order_divdamp_factor3: float = fourth_order_divdamp_factor3
        """
        Declared as divdamp_fac3 in ICON. It is a scaling factor to determine the quadratic vertical
        profile of fourth order divergence damping factor between heights of fourth_order_divdamp_z2
        and fourth_order_divdamp_z4.
        """
        self.fourth_order_divdamp_factor4: float = fourth_order_divdamp_factor4
        """
        Declared as divdamp_fac4 in ICON. It is a scaling factor to determine the quadratic vertical
        profile of fourth order divergence damping factor between heights of fourth_order_divdamp_z2
        and fourth_order_divdamp_z4. Divergence damping factor reaches fourth_order_divdamp_factor4
        at fourth_order_divdamp_z4.
        """
        self.fourth_order_divdamp_z: float = fourth_order_divdamp_z
        """
        Declared as divdamp_z in ICON. The upper limit in height where divergence damping factor is a constant.
        """
        self.fourth_order_divdamp_z2: float = fourth_order_divdamp_z2
        """
        Declared as divdamp_z2 in ICON. The upper limit in height above fourth_order_divdamp_z where divergence
        damping factor decreases as a linear function of height.
        """
        self.fourth_order_divdamp_z3: float = fourth_order_divdamp_z3
        """
        Declared as divdamp_z3 in ICON. Am intermediate height between fourth_order_divdamp_z2 and
        fourth_order_divdamp_z4 where divergence damping factor decreases quadratically with height.
        """
        self.fourth_order_divdamp_z4: float = fourth_order_divdamp_z4
        """
        Declared as divdamp_z4 in ICON. The upper limit in height where divergence damping factor decreases
        quadratically with height.
        """

        #: parameters from other namelists:

        #: from mo_interpol_nml.f90
        self.nudge_max_coeff: float = max_nudging_coeff

        #: from mo_run_nml.f90
        #: use vertical nesting
        self.l_vert_nested: bool = l_vert_nested

        #: from mo_initicon_nml.f90/ mo_initicon_config.f90
        #: whether IAU is active at current time
        self.is_iau_active: bool = is_iau_active
        #: IAU weight for dynamics fields
        self.iau_wgt_dyn: float = iau_wgt_dyn

        self._validate()

    def _validate(self):
        """Apply consistency checks and validation on configuration parameters."""

        if self.l_vert_nested:
            raise NotImplementedError("Vertical nesting support not implemented")

        if self.igradp_method != dycore_states.HorizontalPressureDiscretizationType.TAYLOR_HYDRO:
            raise NotImplementedError("igradp_method can only be 3")

        if self.itime_scheme != dycore_states.TimeSteppingScheme.MOST_EFFICIENT:
            raise NotImplementedError("itime_scheme can only be 4")

        if self.divdamp_order != dycore_states.DivergenceDampingOrder.COMBINED:
            raise NotImplementedError("divdamp_order can only be 24")

        if self.divdamp_type == dycore_states.DivergenceDampingType.TWO_DIMENSIONAL:
            raise NotImplementedError(
                "`DivergenceDampingType.TWO_DIMENSIONAL` (2) is not yet implemented"
            )


class NonHydrostaticParams:
    """Calculates derived quantities depending on the NonHydrostaticConfig."""

    def __init__(self, config: NonHydrostaticConfig):
        #: Weighting coefficients for velocity advection if tendency averaging is used
        #: The off-centering specified here turned out to be beneficial to numerical
        #: stability in extreme situations
        self.advection_explicit_weight_parameter: Final[float] = 0.5 - config.veladv_offctr
        """
        Declared as wgt_nnow_vel in ICON.
        """
        self.advection_implicit_weight_parameter: Final[float] = 0.5 + config.veladv_offctr
        """
        Declared as wgt_nnew_vel in ICON.
        """

        #: Weighting coefficients for rho and theta at interface levels in the corrector step
        #: This empirically determined weighting minimizes the vertical wind off-centering
        #: needed for numerical stability of vertical sound wave propagation
        self.rhotheta_implicit_weight_parameter: Final[float] = 0.5 + config.rhotheta_offctr
        """
        Declared as wgt_nnew_rth in ICON.
        """
        self.rhotheta_explicit_weight_parameter: Final[float] = (
            1.0 - self.rhotheta_implicit_weight_parameter
        )
        """
        Declared as wgt_nnow_rth in ICON.
        """


class SolveNonhydro:
    def __init__(
        self,
        grid: icon_grid.IconGrid,
        config: NonHydrostaticConfig,
        params: NonHydrostaticParams,
        metric_state_nonhydro: dycore_states.MetricStateNonHydro,
        interpolation_state: dycore_states.InterpolationState,
        vertical_params: v_grid.VerticalGrid,
        edge_geometry: grid_states.EdgeParams,
        cell_geometry: grid_states.CellParams,
        owner_mask: fa.CellField[bool],
        backend: Optional[gtx_backend.Backend],
        exchange: decomposition.ExchangeRuntime = decomposition.SingleNodeExchange(),
    ):
        self._exchange = exchange
        self._backend = backend

        self._grid = grid
        self._config = config
        self._params = params
        self._metric_state_nonhydro = metric_state_nonhydro
        self._interpolation_state = interpolation_state
        self._vertical_params = vertical_params
        self._edge_geometry = edge_geometry
        self._cell_params = cell_geometry

        self._compute_theta_and_exner = compute_theta_and_exner.with_backend(self._backend).compile(
            enable_jit=False,
            vertical_start=[gtx.int32(0)],
            vertical_end=[gtx.int32(self._grid.num_levels)],
            offset_provider={},
        )
        self._compute_exner_from_rhotheta = compute_exner_from_rhotheta.with_backend(
            self._backend
        ).compile(
            enable_jit=False,
            vertical_start=[gtx.int32(0)],
            vertical_end=[gtx.int32(self._grid.num_levels)],
            offset_provider={},
        )
        self._update_theta_v = update_theta_v.with_backend(self._backend).compile(
            enable_jit=False,
            vertical_start=[gtx.int32(0)],
            vertical_end=[gtx.int32(self._grid.num_levels)],
            offset_provider={},
        )
        self._mo_icon_interpolation_scalar_cells2verts_scalar_ri_dsl = (
            mo_icon_interpolation_scalar_cells2verts_scalar_ri_dsl.with_backend(
                self._backend
            ).compile(
                enable_jit=False,
                vertical_start=[gtx.int32(0)],
                vertical_end=[gtx.int32(self._grid.num_levels)],
                offset_provider=self._grid.connectivities,
            )
        )
        self._init_two_edge_kdim_fields_with_zero_wp = (
            init_two_edge_kdim_fields_with_zero_wp.with_backend(self._backend).compile(
                enable_jit=False,
                vertical_start=[gtx.int32(0)],
                vertical_end=[gtx.int32(self._grid.num_levels)],
                offset_provider={},
            )
        )
        self._compute_hydrostatic_correction_term = (
            compute_hydrostatic_correction_term.with_backend(self._backend).compile(
                enable_jit=False,
                vertical_start=[gtx.int32(self._grid.num_levels - 1)],
                vertical_end=[gtx.int32(self._grid.num_levels)],
                offset_provider=self._grid.connectivities,
            )
        )
        self._compute_theta_rho_face_values_and_pressure_gradient_and_update_vn = compute_edge_diagnostics_for_dycore_and_update_vn.compute_theta_rho_face_values_and_pressure_gradient_and_update_vn.with_backend(
            self._backend
        ).compile(
            enable_jit=False,
            iau_wgt_dyn=[self._config.iau_wgt_dyn],
            is_iau_active=[self._config.is_iau_active],
            limited_area=[self._grid.limited_area],
            iadv_rhotheta=[self._config.iadv_rhotheta],
            igradp_method=[self._config.igradp_method],
            nflatlev=[self._vertical_params.nflatlev],
            nflat_gradp=[self._vertical_params.nflat_gradp],
            vertical_start=[gtx.int32(0)],
            vertical_end=[gtx.int32(self._grid.num_levels)],
            offset_provider=self._grid.connectivities,
        )
        self._apply_divergence_damping_and_update_vn = compute_edge_diagnostics_for_dycore_and_update_vn.apply_divergence_damping_and_update_vn.with_backend(
            self._backend
        ).compile(
            enable_jit=False,
            iau_wgt_dyn=[self._config.iau_wgt_dyn],
            is_iau_active=[self._config.is_iau_active],
            limited_area=[self._grid.limited_area],
            divdamp_order=[self._config.divdamp_order],
            vertical_start=[gtx.int32(0)],
            vertical_end=[gtx.int32(self._grid.num_levels)],
            offset_provider=self._grid.connectivities,
        )
        self._compute_horizontal_velocity_quantities_and_fluxes = (
            compute_horizontal_velocity_quantities_and_fluxes.with_backend(self._backend).compile(
                nflatlev=[self._vertical_params.nflatlev],
                vertical_start=[gtx.int32(0)],
                vertical_end=[gtx.int32(self._grid.num_levels + 1)],
                offset_provider=self._grid.connectivities,
            )
        )
        self._compute_averaged_vn_and_fluxes_and_prepare_tracer_advection = (
            compute_averaged_vn_and_fluxes_and_prepare_tracer_advection.with_backend(
                self._backend
            ).compile(
                prepare_advection=[False, True],
                at_first_substep=[False, True],
                vertical_start=[gtx.int32(0)],
                vertical_end=[gtx.int32(self._grid.num_levels)],
                offset_provider=self._grid.connectivities,
            )
        )
        self._compute_vn_on_lateral_boundary = compute_vn_on_lateral_boundary.with_backend(
            self._backend
        ).compile(
            enable_jit=False,
            vertical_start=[gtx.int32(0)],
            vertical_end=[gtx.int32(self._grid.num_levels)],
            offset_provider={},
        )
        self._compute_avg_vn_and_graddiv_vn_and_vt = (
            compute_avg_vn_and_graddiv_vn_and_vt.with_backend(self._backend)
        ).compile(
            enable_jit=False,
            vertical_start=[gtx.int32(0)],
            vertical_end=[gtx.int32(self._grid.num_levels)],
            offset_provider=self._grid.connectivities,
        )
        self._compute_mass_flux = compute_mass_flux.with_backend(self._backend).compile(
            enable_jit=False,
            vertical_start=[gtx.int32(0)],
            vertical_end=[gtx.int32(self._grid.num_levels)],
            offset_provider={},
        )
        self._vertically_implicit_solver_at_predictor_step = vertically_implicit_dycore_solver.vertically_implicit_solver_at_predictor_step.with_backend(
            self._backend
        ).compile(
            enable_jit=False,
            iau_wgt_dyn=[self._config.iau_wgt_dyn],
            is_iau_active=[self._config.is_iau_active],
            rayleigh_type=[self._config.rayleigh_type],
            divdamp_type=[self._config.divdamp_type],
            end_index_of_damping_layer=[self._vertical_params.end_index_of_damping_layer],
            kstart_moist=[self._vertical_params.kstart_moist],
            flat_level_index_plus1=[gtx.int32(self._vertical_params.nflatlev + 1)],
            vertical_start_index_model_top=[gtx.int32(0)],
            vertical_end_index_model_surface=[gtx.int32(self._grid.num_levels + 1)],
            offset_provider=[self._grid.connectivities],
        )
        self._vertically_implicit_solver_at_corrector_step = vertically_implicit_dycore_solver.vertically_implicit_solver_at_corrector_step.with_backend(
            self._backend
        ).compile(
            enable_jit=False,
            ndyn_substeps_var=[float(self._config.ndyn_substeps_var)],
            iau_wgt_dyn=[self._config.iau_wgt_dyn],
            is_iau_active=[self._config.is_iau_active],
            rayleigh_type=[self._config.rayleigh_type],
            end_index_of_damping_layer=[self._vertical_params.end_index_of_damping_layer],
            kstart_moist=[self._vertical_params.kstart_moist],
            vertical_start_index_model_top=[gtx.int32(0)],
            vertical_end_index_model_surface=[gtx.int32(self._grid.num_levels + 1)],
            offset_provider=[self._grid.connectivities],
        )
        self._compute_dwdz_for_divergence_damping = (
            compute_dwdz_for_divergence_damping.with_backend(self._backend)
        ).compile(
            enable_jit=False,
            vertical_end=[gtx.int32(self._grid.num_levels)],
            offset_provider=self._grid.connectivities,
        )
        self._compute_avg_vn = compute_avg_vn.with_backend(self._backend).compile(
            enable_jit=False,
            vertical_start=[gtx.int32(0)],
            vertical_end=[gtx.int32(self._grid.num_levels)],
            offset_provider=self._grid.connectivities,
        )
        self._accumulate_prep_adv_fields = accumulate_prep_adv_fields.with_backend(
            self._backend
        ).compile(
            enable_jit=False,
            vertical_start=[gtx.int32(0)],
            vertical_end=[gtx.int32(self._grid.num_levels)],
            offset_provider={},
        )
        self._init_cell_kdim_field_with_zero_wp = init_cell_kdim_field_with_zero_wp.with_backend(
            self._backend
        ).compile(
            enable_jit=False,
            vertical_start=[gtx.int32(0)],
            vertical_end=[gtx.int32(self._grid.num_levels + 1)],
            offset_provider={},
        )
        self._update_mass_flux_weighted = update_mass_flux_weighted.with_backend(
            self._backend
        ).compile(
            enable_jit=False,
            vertical_start=[gtx.int32(0)],
            vertical_end=[gtx.int32(self._grid.num_levels)],
            offset_provider={},
        )

        self._compute_perturbed_quantities_and_interpolation = compute_cell_diagnostics_for_dycore.compute_perturbed_quantities_and_interpolation.with_backend(
            self._backend
        ).compile(
            enable_jit=False,
            nflatlev=[self._vertical_params.nflatlev],
            nflat_gradp=[self._vertical_params.nflat_gradp],
            limited_area=[self._grid.limited_area],
            igradp_method=[self._config.igradp_method],
            vertical_start=[gtx.int32(0)],
            vertical_end=[gtx.int32(self._grid.num_levels + 1)],
            offset_provider=self._grid.connectivities,
        )

        self._interpolate_rho_theta_v_to_half_levels_and_compute_pressure_buoyancy_acceleration = compute_cell_diagnostics_for_dycore.interpolate_rho_theta_v_to_half_levels_and_compute_pressure_buoyancy_acceleration.with_backend(
            self._backend
        ).compile(
            enable_jit=False,
            vertical_start=[gtx.int32(1)],
            vertical_end=[gtx.int32(self._grid.num_levels)],
            offset_provider=self._grid.connectivities,
        )
        self._predictor_stencils_35_36 = nhsolve_stencils.predictor_stencils_35_36.with_backend(
            self._backend
        ).compile(
            enable_jit=False,
            nflatlev_startindex=[self._vertical_params.nflatlev],
            vertical_start=[gtx.int32(0)],
            vertical_end=[gtx.int32(self._grid.num_levels)],
            offset_provider=self._grid.connectivities,
        )
        self._predictor_stencils_37_38 = nhsolve_stencils.predictor_stencils_37_38.with_backend(
            self._backend
        ).compile(
            enable_jit=False,
            vertical_start=[0],
            vertical_end=[self._grid.num_levels + 1],
            offset_provider=self._grid.connectivities,
        )
        self._stencils_61_62 = nhsolve_stencils.stencils_61_62.with_backend(self._backend).compile(
            enable_jit=False,
            vertical_start=[gtx.int32(0)],
            vertical_end=[gtx.int32(self._grid.num_levels + 1)],
            offset_provider={},
        )
        self._en_smag_fac_for_zero_nshift = smagorinsky.en_smag_fac_for_zero_nshift.with_backend(
            self._backend
        ).compile(enable_jit=False, offset_provider={"Koff": dims.KDim})
        self._init_test_fields = nhsolve_stencils.init_test_fields.with_backend(
            self._backend
        ).compile(enable_jit=False, offset_provider={})

        self.velocity_advection = VelocityAdvection(
            grid,
            metric_state_nonhydro,
            interpolation_state,
            vertical_params,
            edge_geometry,
            owner_mask,
            backend=self._backend,
        )
        self._allocate_local_fields()
        self._determine_local_domains()

        self._en_smag_fac_for_zero_nshift(
            self._vertical_params.interface_physical_height,
            self._config.fourth_order_divdamp_factor,
            self._config.fourth_order_divdamp_factor2,
            self._config.fourth_order_divdamp_factor3,
            self._config.fourth_order_divdamp_factor4,
            self._config.fourth_order_divdamp_z,
            self._config.fourth_order_divdamp_z2,
            self._config.fourth_order_divdamp_z3,
            self._config.fourth_order_divdamp_z4,
            self.interpolated_fourth_order_divdamp_factor,
            offset_provider={"Koff": dims.KDim},
        )

        self.p_test_run = True

    def _allocate_local_fields(self):
        self.temporal_extrapolation_of_perturbed_exner = data_alloc.zero_field(
            self._grid,
            dims.CellDim,
            dims.KDim,
            dtype=ta.vpfloat,
            extend={dims.KDim: 1},
            backend=self._backend,
        )
        """
        Declared as z_exner_ex_pr in ICON.
        """
        self.exner_at_cells_on_half_levels = data_alloc.zero_field(
            self._grid,
            dims.CellDim,
            dims.KDim,
            dtype=ta.vpfloat,
            extend={dims.KDim: 1},
            backend=self._backend,
        )
        """
        Declared as z_exner_ic in ICON.
        """
        self.ddz_of_temporal_extrapolation_of_perturbed_exner_on_model_levels = (
            data_alloc.zero_field(
                self._grid, dims.CellDim, dims.KDim, dtype=ta.vpfloat, backend=self._backend
            )
        )
        """
        Declared as z_dexner_dz_c_1 in ICON.
        """
        self.perturbed_theta_v_at_cells_on_half_levels = data_alloc.zero_field(
            self._grid,
            dims.CellDim,
            dims.KDim,
            dtype=ta.vpfloat,
            extend={dims.KDim: 1},
            backend=self._backend,
        )

        """
        Declared as z_theta_v_pr_ic in ICON.
        """
        self.pressure_buoyancy_acceleration_at_cells_on_half_levels = data_alloc.zero_field(
            self._grid, dims.CellDim, dims.KDim, dtype=ta.vpfloat, backend=self._backend
        )
        """
        Declared as z_th_ddz_exner_c in ICON. theta' dpi0/dz + theta (1 - eta_impl) dpi'/dz.
        It represents the vertical pressure gradient and buoyancy acceleration.
        Note that it only has nlev because it is only used in computation of the explicit
        term for updating w, and w at model top/bottom is diagnosed.
        """
        self.perturbed_rho_at_cells_on_model_levels = data_alloc.zero_field(
            self._grid, dims.CellDim, dims.KDim, dtype=ta.vpfloat, backend=self._backend
        )
        """
        Declared as z_rth_pr_1 in ICON.
        """
        self.perturbed_theta_v_at_cells_on_model_levels = data_alloc.zero_field(
            self._grid, dims.CellDim, dims.KDim, dtype=ta.vpfloat, backend=self._backend
        )
        """
        Declared as z_rth_pr_2 in ICON.
        """
        self.d2dz2_of_temporal_extrapolation_of_perturbed_exner_on_model_levels = (
            data_alloc.zero_field(
                self._grid, dims.CellDim, dims.KDim, dtype=ta.vpfloat, backend=self._backend
            )
        )
        """
        Declared as z_dexner_dz_c_2 in ICON.
        """
        self.z_vn_avg = data_alloc.zero_field(
            self._grid, dims.EdgeDim, dims.KDim, dtype=ta.wpfloat, backend=self._backend
        )
        self.theta_v_flux_at_edges_on_model_levels = data_alloc.zero_field(
            self._grid, dims.EdgeDim, dims.KDim, dtype=ta.wpfloat, backend=self._backend
        )
        """
        Declared as z_theta_v_fl_e in ICON.
        """
        self.z_rho_v = data_alloc.zero_field(
            self._grid, dims.VertexDim, dims.KDim, dtype=ta.wpfloat, backend=self._backend
        )
        self.z_theta_v_v = data_alloc.zero_field(
            self._grid, dims.VertexDim, dims.KDim, dtype=ta.wpfloat, backend=self._backend
        )
        self.k_field = data_alloc.index_field(
            self._grid, dims.KDim, extend={dims.KDim: 1}, backend=self._backend
        )
        self.edge_field = data_alloc.index_field(self._grid, dims.EdgeDim, backend=self._backend)
        self._contravariant_correction_at_edges_on_model_levels = data_alloc.zero_field(
            self._grid, dims.EdgeDim, dims.KDim, dtype=ta.vpfloat, backend=self._backend
        )
        """
        Declared as z_w_concorr_me in ICON. vn dz/dn + vt dz/dt, z is topography height
        """
        self.hydrostatic_correction = data_alloc.zero_field(
            self._grid, dims.EdgeDim, dims.KDim, dtype=ta.vpfloat, backend=self._backend
        )
        """
        Declared as z_hydro_corr in ICON. Used for computation of horizontal pressure gradient over steep slope.
        """
        self.rayleigh_damping_factor = data_alloc.zero_field(
            self._grid, dims.KDim, dtype=ta.wpfloat, backend=self._backend
        )
        """
        Declared as z_raylfac in ICON.
        """
        self.interpolated_fourth_order_divdamp_factor = data_alloc.zero_field(
            self._grid, dims.KDim, dtype=ta.wpfloat, backend=self._backend
        )
        """
        Declared as enh_divdamp_fac in ICON.
        """
        self.reduced_fourth_order_divdamp_coeff_at_nest_boundary = data_alloc.zero_field(
            self._grid, dims.KDim, dtype=ta.wpfloat, backend=self._backend
        )
        """
        Declared as bdy_divdamp in ICON.
        """
        self.fourth_order_divdamp_scaling_coeff = data_alloc.zero_field(
            self._grid, dims.KDim, dtype=ta.wpfloat, backend=self._backend
        )
        """
        Declared as scal_divdamp in ICON.
        """
        self.intermediate_fields = IntermediateFields.allocate(
            grid=self._grid, backend=self._backend
        )

    def _determine_local_domains(self):
        vertex_domain = h_grid.domain(dims.VertexDim)
        cell_domain = h_grid.domain(dims.CellDim)
        edge_domain = h_grid.domain(dims.EdgeDim)
        edge_halo_level_2 = edge_domain(h_grid.Zone.HALO_LEVEL_2)

        self._start_cell_lateral_boundary = self._grid.start_index(
            cell_domain(h_grid.Zone.LATERAL_BOUNDARY)
        )
        self._start_cell_lateral_boundary_level_3 = self._grid.start_index(
            cell_domain(h_grid.Zone.LATERAL_BOUNDARY_LEVEL_3)
        )
        self._start_cell_nudging = self._grid.start_index(cell_domain(h_grid.Zone.NUDGING))
        self._start_cell_local = self._grid.start_index(cell_domain(h_grid.Zone.LOCAL))
        self._start_cell_halo = self._grid.start_index(cell_domain(h_grid.Zone.HALO))
        self._start_cell_halo_level_2 = self._grid.start_index(
            cell_domain(h_grid.Zone.HALO_LEVEL_2)
        )

        self._end_cell_lateral_boundary_level_4 = self._grid.end_index(
            cell_domain(h_grid.Zone.LATERAL_BOUNDARY_LEVEL_4)
        )
        self._end_cell_local = self._grid.end_index(cell_domain(h_grid.Zone.LOCAL))
        self._end_cell_halo = self._grid.end_index(cell_domain(h_grid.Zone.HALO))
        self._end_cell_halo_level_2 = self._grid.end_index(cell_domain(h_grid.Zone.HALO_LEVEL_2))
        self._end_cell_end = self._grid.end_index(cell_domain(h_grid.Zone.END))

        self._start_edge_lateral_boundary = self._grid.start_index(
            edge_domain(h_grid.Zone.LATERAL_BOUNDARY)
        )
        self._start_edge_lateral_boundary_level_5 = self._grid.start_index(
            edge_domain(h_grid.Zone.LATERAL_BOUNDARY_LEVEL_5)
        )
        self._start_edge_lateral_boundary_level_7 = self._grid.start_index(
            edge_domain(h_grid.Zone.LATERAL_BOUNDARY_LEVEL_7)
        )
        self._start_edge_nudging_level_2 = self._grid.start_index(
            edge_domain(h_grid.Zone.NUDGING_LEVEL_2)
        )

        self._start_edge_halo_level_2 = self._grid.start_index(edge_halo_level_2)

        self._end_edge_nudging = self._grid.end_index(edge_domain(h_grid.Zone.NUDGING))
        self._end_edge_local = self._grid.end_index(edge_domain(h_grid.Zone.LOCAL))
        self._end_edge_halo = self._grid.end_index(edge_domain(h_grid.Zone.HALO))
        self._end_edge_halo_level_2 = self._grid.end_index(edge_halo_level_2)
        self._end_edge_end = self._grid.end_index(edge_domain(h_grid.Zone.END))

        self._start_vertex_lateral_boundary_level_2 = self._grid.start_index(
            vertex_domain(h_grid.Zone.LATERAL_BOUNDARY_LEVEL_2)
        )
        self._end_vertex_halo = self._grid.end_index(vertex_domain(h_grid.Zone.HALO))

    def time_step(
        self,
        diagnostic_state_nh: dycore_states.DiagnosticStateNonHydro,
        prognostic_states: common_utils.TimeStepPair[prognostics.PrognosticState],
        prep_adv: dycore_states.PrepAdvection,
        second_order_divdamp_factor: float,
        dtime: float,
        at_initial_timestep: bool,
        lprep_adv: bool,
        at_first_substep: bool,
        at_last_substep: bool,
    ):
        """
        Update prognostic variables (prognostic_states.next) after the dynamical process over one substep.
        Args:
            diagnostic_state_nh: diagnostic variables used for solving the governing equations. It includes local variables and the physics tendency term that comes from physics
            prognostic_states: prognostic variables
            prep_adv: variables for tracer advection
            second_order_divdamp_factor: Originally declared as divdamp_fac_o2 in ICON. Second order (nabla2) divergence damping coefficient.
            dtime: time step
            at_initial_timestep: initial time step of the model run
            lprep_adv: Preparation for tracer advection
            at_first_substep: first substep
            at_last_substep: last substep
        """
        log.info(
            f"running timestep: dtime = {dtime}, initial_timestep = {at_initial_timestep}, first_substep = {at_first_substep}, last_substep = {at_last_substep}, prep_adv = {lprep_adv}"
        )

        if self.p_test_run:
            self._init_test_fields(
                self.intermediate_fields.rho_at_edges_on_model_levels,
                self.intermediate_fields.theta_v_at_edges_on_model_levels,
                self.intermediate_fields.dwdz_at_cells_on_model_levels,
                self.intermediate_fields.horizontal_gradient_of_normal_wind_divergence,
                self._start_edge_lateral_boundary,
                self._end_edge_local,
                self._start_cell_lateral_boundary,
                self._end_cell_end,
                vertical_start=gtx.int32(0),
                vertical_end=self._grid.num_levels,
            )

        self.run_predictor_step(
            diagnostic_state_nh=diagnostic_state_nh,
            prognostic_states=prognostic_states,
            z_fields=self.intermediate_fields,
            dtime=dtime,
            at_initial_timestep=at_initial_timestep,
            at_first_substep=at_first_substep,
        )

        self.run_corrector_step(
            diagnostic_state_nh=diagnostic_state_nh,
            prognostic_states=prognostic_states,
            z_fields=self.intermediate_fields,
            prep_adv=prep_adv,
            second_order_divdamp_factor=second_order_divdamp_factor,
            dtime=dtime,
            lprep_adv=lprep_adv,
            at_first_substep=at_first_substep,
            at_last_substep=at_last_substep,
        )

        if self._grid.limited_area:
            self._compute_theta_and_exner(
                bdy_halo_c=self._metric_state_nonhydro.bdy_halo_c,
                rho=prognostic_states.next.rho,
                theta_v=prognostic_states.next.theta_v,
                exner=prognostic_states.next.exner,
                rd_o_cvd=constants.RD_O_CVD,
                rd_o_p0ref=constants.RD_O_P0REF,
                horizontal_start=self._start_cell_local,
                horizontal_end=self._end_cell_end,
                vertical_start=0,
                vertical_end=self._grid.num_levels,
            )

            self._compute_exner_from_rhotheta(
                rho=prognostic_states.next.rho,
                theta_v=prognostic_states.next.theta_v,
                exner=prognostic_states.next.exner,
                rd_o_cvd=constants.RD_O_CVD,
                rd_o_p0ref=constants.RD_O_P0REF,
                horizontal_start=self._start_cell_lateral_boundary,
                horizontal_end=self._end_cell_lateral_boundary_level_4,
                vertical_start=0,
                vertical_end=self._grid.num_levels,
            )

        self._update_theta_v(
            mask_prog_halo_c=self._metric_state_nonhydro.mask_prog_halo_c,
            rho_now=prognostic_states.current.rho,
            theta_v_now=prognostic_states.current.theta_v,
            exner_new=prognostic_states.next.exner,
            exner_now=prognostic_states.current.exner,
            rho_new=prognostic_states.next.rho,
            theta_v_new=prognostic_states.next.theta_v,
            horizontal_start=self._start_cell_halo,
            horizontal_end=self._end_cell_end,
            vertical_start=0,
            vertical_end=self._grid.num_levels,
        )

    # flake8: noqa: C901
    def run_predictor_step(
        self,
        diagnostic_state_nh: dycore_states.DiagnosticStateNonHydro,
        prognostic_states: common_utils.TimeStepPair[prognostics.PrognosticState],
        z_fields: IntermediateFields,
        dtime: float,
        at_initial_timestep: bool,
        at_first_substep: bool,
    ):
        """
        Runs the predictor step of the non-hydrostatic solver.
        """

        log.info(
            f"running predictor step: dtime = {dtime}, initial_timestep = {at_initial_timestep} at_first_substep = {at_first_substep}"
        )

        if at_first_substep:
            # Recompute only vn tendency
            skip_compute_predictor_vertical_advection: bool = (
                self._config.itime_scheme == dycore_states.TimeSteppingScheme.MOST_EFFICIENT
                and not (at_initial_timestep and at_first_substep)
            )

            self.velocity_advection.run_predictor_step(
                skip_compute_predictor_vertical_advection=skip_compute_predictor_vertical_advection,
                diagnostic_state=diagnostic_state_nh,
                prognostic_state=prognostic_states.current,
                contravariant_correction_at_edges_on_model_levels=self._contravariant_correction_at_edges_on_model_levels,
                horizontal_kinetic_energy_at_edges_on_model_levels=z_fields.horizontal_kinetic_energy_at_edges_on_model_levels,
                tangential_wind_on_half_levels=z_fields.tangential_wind_on_half_levels,
                dtime=dtime,
                cell_areas=self._cell_params.area,
            )

        #  Precompute Rayleigh damping factor
        dycore_utils._compute_rayleigh_damping_factor(
            rayleigh_w=self._metric_state_nonhydro.rayleigh_w,
            dtime=dtime,
            out=self.rayleigh_damping_factor,
        )

        self._compute_perturbed_quantities_and_interpolation(
            temporal_extrapolation_of_perturbed_exner=self.temporal_extrapolation_of_perturbed_exner,
            ddz_of_temporal_extrapolation_of_perturbed_exner_on_model_levels=self.ddz_of_temporal_extrapolation_of_perturbed_exner_on_model_levels,
            d2dz2_of_temporal_extrapolation_of_perturbed_exner_on_model_levels=self.d2dz2_of_temporal_extrapolation_of_perturbed_exner_on_model_levels,
            perturbed_exner_at_cells_on_model_levels=diagnostic_state_nh.perturbed_exner_at_cells_on_model_levels,
            exner_at_cells_on_half_levels=self.exner_at_cells_on_half_levels,
            perturbed_rho_at_cells_on_model_levels=self.perturbed_rho_at_cells_on_model_levels,
            perturbed_theta_v_at_cells_on_model_levels=self.perturbed_theta_v_at_cells_on_model_levels,
            rho_at_cells_on_half_levels=diagnostic_state_nh.rho_at_cells_on_half_levels,
            perturbed_theta_v_at_cells_on_half_levels=self.perturbed_theta_v_at_cells_on_half_levels,
            theta_v_at_cells_on_half_levels=diagnostic_state_nh.theta_v_at_cells_on_half_levels,
            current_rho=prognostic_states.current.rho,
            reference_rho_at_cells_on_model_levels=self._metric_state_nonhydro.reference_rho_at_cells_on_model_levels,
            current_theta_v=prognostic_states.current.theta_v,
            reference_theta_at_cells_on_model_levels=self._metric_state_nonhydro.reference_theta_at_cells_on_model_levels,
            reference_theta_at_cells_on_half_levels=self._metric_state_nonhydro.reference_theta_at_cells_on_half_levels,
            wgtfacq_c=self._metric_state_nonhydro.wgtfacq_c,
            wgtfac_c=self._metric_state_nonhydro.wgtfac_c,
            exner_w_explicit_weight_parameter=self._metric_state_nonhydro.exner_w_explicit_weight_parameter,
            ddz_of_reference_exner_at_cells_on_half_levels=self._metric_state_nonhydro.ddz_of_reference_exner_at_cells_on_half_levels,
            ddqz_z_half=self._metric_state_nonhydro.ddqz_z_half,
            pressure_buoyancy_acceleration_at_cells_on_half_levels=self.pressure_buoyancy_acceleration_at_cells_on_half_levels,
            time_extrapolation_parameter_for_exner=self._metric_state_nonhydro.time_extrapolation_parameter_for_exner,
            current_exner=prognostic_states.current.exner,
            reference_exner_at_cells_on_model_levels=self._metric_state_nonhydro.reference_exner_at_cells_on_model_levels,
            inv_ddqz_z_full=self._metric_state_nonhydro.inv_ddqz_z_full,
            d2dexdz2_fac1_mc=self._metric_state_nonhydro.d2dexdz2_fac1_mc,
            d2dexdz2_fac2_mc=self._metric_state_nonhydro.d2dexdz2_fac2_mc,
            limited_area=self._grid.limited_area,
            igradp_method=self._config.igradp_method,
            nflatlev=self._vertical_params.nflatlev,
            nflat_gradp=self._vertical_params.nflat_gradp,
            start_cell_lateral_boundary=self._start_cell_lateral_boundary,
            start_cell_lateral_boundary_level_3=self._start_cell_lateral_boundary_level_3,
            start_cell_halo_level_2=self._start_cell_halo_level_2,
            end_cell_end=self._end_cell_end,
            end_cell_halo=self._end_cell_halo,
            end_cell_halo_level_2=self._end_cell_halo_level_2,
            horizontal_start=gtx.int32(0),
            horizontal_end=gtx.int32(self._grid.num_cells),
            vertical_start=gtx.int32(0),
            vertical_end=gtx.int32(self._grid.num_levels + 1),
            offset_provider=self._grid.connectivities,
        )

        # Compute rho and theta at edges for horizontal flux divergence term
        if self._config.iadv_rhotheta == dycore_states.RhoThetaAdvectionType.SIMPLE:
            self._mo_icon_interpolation_scalar_cells2verts_scalar_ri_dsl(
                p_cell_in=prognostic_states.current.rho,
                c_intp=self._interpolation_state.c_intp,
                p_vert_out=self.z_rho_v,
                horizontal_start=self._start_vertex_lateral_boundary_level_2,
                horizontal_end=self._end_vertex_halo,
                vertical_start=0,
                vertical_end=self._grid.num_levels,  # UBOUND(p_cell_in,2)
                offset_provider=self._grid.connectivities,
            )
            self._mo_icon_interpolation_scalar_cells2verts_scalar_ri_dsl(
                p_cell_in=prognostic_states.current.theta_v,
                c_intp=self._interpolation_state.c_intp,
                p_vert_out=self.z_theta_v_v,
                horizontal_start=self._start_vertex_lateral_boundary_level_2,
                horizontal_end=self._end_vertex_halo,
                vertical_start=0,
                vertical_end=self._grid.num_levels,
                offset_provider=self._grid.connectivities,
            )

        log.debug(
            f"predictor: start stencil compute_theta_rho_face_values_and_pressure_gradient_and_update_vn"
        )
        if (
            self._config.igradp_method
            == dycore_states.HorizontalPressureDiscretizationType.TAYLOR_HYDRO
        ):
            self._compute_hydrostatic_correction_term(
                theta_v=prognostic_states.current.theta_v,
                ikoffset=self._metric_state_nonhydro.vertoffset_gradp,
                zdiff_gradp=self._metric_state_nonhydro.zdiff_gradp,
                theta_v_ic=diagnostic_state_nh.theta_v_at_cells_on_half_levels,
                inv_ddqz_z_full=self._metric_state_nonhydro.inv_ddqz_z_full,
                inv_dual_edge_length=self._edge_geometry.inverse_dual_edge_lengths,
                z_hydro_corr=self.hydrostatic_correction,
                grav_o_cpd=constants.GRAV_O_CPD,
                horizontal_start=self._start_edge_nudging_level_2,
                horizontal_end=self._end_edge_local,
                vertical_start=self._grid.num_levels - 1,
                vertical_end=self._grid.num_levels,
                offset_provider=self._grid.connectivities,
            )
            lowest_level = self._grid.num_levels - 1
            hydrostatic_correction_on_lowest_level = gtx.as_field(
                (dims.EdgeDim,),
                self.hydrostatic_correction.ndarray[:, lowest_level],
                allocator=self._backend.allocator,
            )
        self._compute_theta_rho_face_values_and_pressure_gradient_and_update_vn(
            rho_at_edges_on_model_levels=z_fields.rho_at_edges_on_model_levels,
            theta_v_at_edges_on_model_levels=z_fields.theta_v_at_edges_on_model_levels,
            horizontal_pressure_gradient=z_fields.horizontal_pressure_gradient,
            next_vn=prognostic_states.next.vn,
            current_vn=prognostic_states.current.vn,
            tangential_wind=diagnostic_state_nh.tangential_wind,
            reference_rho_at_edges_on_model_levels=self._metric_state_nonhydro.reference_rho_at_edges_on_model_levels,
            reference_theta_at_edges_on_model_levels=self._metric_state_nonhydro.reference_theta_at_edges_on_model_levels,
            perturbed_rho_at_cells_on_model_levels=self.perturbed_rho_at_cells_on_model_levels,
            perturbed_theta_v_at_cells_on_model_levels=self.perturbed_theta_v_at_cells_on_model_levels,
            temporal_extrapolation_of_perturbed_exner=self.temporal_extrapolation_of_perturbed_exner,
            ddz_of_temporal_extrapolation_of_perturbed_exner_on_model_levels=self.ddz_of_temporal_extrapolation_of_perturbed_exner_on_model_levels,
            d2dz2_of_temporal_extrapolation_of_perturbed_exner_on_model_levels=self.d2dz2_of_temporal_extrapolation_of_perturbed_exner_on_model_levels,
            hydrostatic_correction_on_lowest_level=hydrostatic_correction_on_lowest_level,
            predictor_normal_wind_advective_tendency=diagnostic_state_nh.normal_wind_advective_tendency.predictor,
            normal_wind_tendency_due_to_slow_physics_process=diagnostic_state_nh.normal_wind_tendency_due_to_slow_physics_process,
            normal_wind_iau_increment=diagnostic_state_nh.normal_wind_iau_increment,
            geofac_grg_x=self._interpolation_state.geofac_grg_x,
            geofac_grg_y=self._interpolation_state.geofac_grg_y,
            pos_on_tplane_e_x=self._interpolation_state.pos_on_tplane_e_1,
            pos_on_tplane_e_y=self._interpolation_state.pos_on_tplane_e_2,
            primal_normal_cell_x=self._edge_geometry.primal_normal_cell[0],
            dual_normal_cell_x=self._edge_geometry.dual_normal_cell[0],
            primal_normal_cell_y=self._edge_geometry.primal_normal_cell[1],
            dual_normal_cell_y=self._edge_geometry.dual_normal_cell[1],
            ddxn_z_full=self._metric_state_nonhydro.ddxn_z_full,
            c_lin_e=self._interpolation_state.c_lin_e,
            ikoffset=self._metric_state_nonhydro.vertoffset_gradp,
            zdiff_gradp=self._metric_state_nonhydro.zdiff_gradp,
            ipeidx_dsl=self._metric_state_nonhydro.pg_edgeidx_dsl,
            pg_exdist=self._metric_state_nonhydro.pg_exdist,
            inv_dual_edge_length=self._edge_geometry.inverse_dual_edge_lengths,
            dtime=dtime,
            iau_wgt_dyn=self._config.iau_wgt_dyn,
            is_iau_active=self._config.is_iau_active,
            limited_area=self._grid.limited_area,
            iadv_rhotheta=self._config.iadv_rhotheta,
            igradp_method=self._config.igradp_method,
            nflatlev=self._vertical_params.nflatlev,
            nflat_gradp=self._vertical_params.nflat_gradp,
            start_edge_halo_level_2=self._start_edge_halo_level_2,
            end_edge_halo_level_2=self._end_edge_halo_level_2,
            start_edge_lateral_boundary=self._start_edge_lateral_boundary,
            end_edge_halo=self._end_edge_halo,
            start_edge_lateral_boundary_level_7=self._start_edge_lateral_boundary_level_7,
            start_edge_nudging_level_2=self._start_edge_nudging_level_2,
            end_edge_local=self._end_edge_local,
            end_edge_end=self._end_edge_end,
            horizontal_start=gtx.int32(0),
            horizontal_end=gtx.int32(self._grid.num_edges),
            vertical_start=gtx.int32(0),
            vertical_end=gtx.int32(self._grid.num_levels),
            offset_provider=self._grid.connectivities,
        )

        if self._grid.limited_area:
            self._compute_vn_on_lateral_boundary(
                grf_tend_vn=diagnostic_state_nh.grf_tend_vn,
                vn_now=prognostic_states.current.vn,
                vn_new=prognostic_states.next.vn,
                dtime=dtime,
                horizontal_start=self._start_edge_lateral_boundary,
                horizontal_end=self._end_edge_nudging,
                vertical_start=0,
                vertical_end=self._grid.num_levels,
            )
        log.debug("exchanging prognostic field 'vn' and local field 'rho_at_edges_on_model_levels'")
        self._exchange.exchange_and_wait(
            dims.EdgeDim, prognostic_states.next.vn, z_fields.rho_at_edges_on_model_levels
        )

        self._compute_horizontal_velocity_quantities_and_fluxes(
            spatially_averaged_vn=self.z_vn_avg,
            horizontal_gradient_of_normal_wind_divergence=z_fields.horizontal_gradient_of_normal_wind_divergence,
            tangential_wind=diagnostic_state_nh.tangential_wind,
            mass_flux_at_edges_on_model_levels=diagnostic_state_nh.mass_flux_at_edges_on_model_levels,
            theta_v_flux_at_edges_on_model_levels=self.theta_v_flux_at_edges_on_model_levels,
            tangential_wind_on_half_levels=z_fields.tangential_wind_on_half_levels,
            vn_on_half_levels=diagnostic_state_nh.vn_on_half_levels,
            horizontal_kinetic_energy_at_edges_on_model_levels=z_fields.horizontal_kinetic_energy_at_edges_on_model_levels,
            contravariant_correction_at_edges_on_model_levels=self._contravariant_correction_at_edges_on_model_levels,
            vn=prognostic_states.next.vn,
            e_flx_avg=self._interpolation_state.e_flx_avg,
            geofac_grdiv=self._interpolation_state.geofac_grdiv,
            rbf_vec_coeff_e=self._interpolation_state.rbf_vec_coeff_e,
            rho_at_edges_on_model_levels=z_fields.rho_at_edges_on_model_levels,
            theta_v_at_edges_on_model_levels=z_fields.theta_v_at_edges_on_model_levels,
            ddqz_z_full_e=self._metric_state_nonhydro.ddqz_z_full_e,
<<<<<<< HEAD
=======
            z_theta_v_e=z_fields.theta_v_at_edges_on_model_levels,
            mass_fl_e=diagnostic_state_nh.mass_flux_at_edges_on_model_levels,
            z_theta_v_fl_e=self.theta_v_flux_at_edges_on_model_levels,
            horizontal_start=self._start_edge_lateral_boundary_level_5,
            horizontal_end=self._end_edge_halo_level_2,
            vertical_start=0,
            vertical_end=self._grid.num_levels,
        )

        self._predictor_stencils_35_36(
            vn=prognostic_states.next.vn,
>>>>>>> 385a3718
            ddxn_z_full=self._metric_state_nonhydro.ddxn_z_full,
            ddxt_z_full=self._metric_state_nonhydro.ddxt_z_full,
            wgtfac_e=self._metric_state_nonhydro.wgtfac_e,
            wgtfacq_e=self._metric_state_nonhydro.wgtfacq_e,
            nflatlev=self._vertical_params.nflatlev,
            horizontal_start=self._start_edge_lateral_boundary_level_5,
            horizontal_end=self._end_edge_halo_level_2,
            vertical_start=0,
            vertical_end=self._grid.num_levels + 1,
            offset_provider=self._grid.connectivities,
        )

        self._vertically_implicit_solver_at_predictor_step(
            contravariant_correction_at_cells_on_half_levels=diagnostic_state_nh.contravariant_correction_at_cells_on_half_levels,
            vertical_mass_flux_at_cells_on_half_levels=z_fields.vertical_mass_flux_at_cells_on_half_levels,
            tridiagonal_beta_coeff_at_cells_on_model_levels=z_fields.tridiagonal_beta_coeff_at_cells_on_model_levels,
            tridiagonal_alpha_coeff_at_cells_on_half_levels=z_fields.tridiagonal_alpha_coeff_at_cells_on_half_levels,
            next_w=prognostic_states.next.w,
            rho_explicit_term=z_fields.rho_explicit_term,
            exner_explicit_term=z_fields.exner_explicit_term,
            next_rho=prognostic_states.next.rho,
            next_exner=prognostic_states.next.exner,
            next_theta_v=prognostic_states.next.theta_v,
            dwdz_at_cells_on_model_levels=z_fields.dwdz_at_cells_on_model_levels,
            exner_dynamical_increment=diagnostic_state_nh.exner_dynamical_increment,
            geofac_div=self._interpolation_state.geofac_div,
            mass_flux_at_edges_on_model_levels=diagnostic_state_nh.mass_flux_at_edges_on_model_levels,
            theta_v_flux_at_edges_on_model_levels=self.theta_v_flux_at_edges_on_model_levels,
            predictor_vertical_wind_advective_tendency=diagnostic_state_nh.vertical_wind_advective_tendency.predictor,
            pressure_buoyancy_acceleration_at_cells_on_half_levels=self.pressure_buoyancy_acceleration_at_cells_on_half_levels,
            rho_at_cells_on_half_levels=diagnostic_state_nh.rho_at_cells_on_half_levels,
            contravariant_correction_at_edges_on_model_levels=self._contravariant_correction_at_edges_on_model_levels,
            exner_w_explicit_weight_parameter=self._metric_state_nonhydro.exner_w_explicit_weight_parameter,
            current_exner=prognostic_states.current.exner,
            current_rho=prognostic_states.current.rho,
            current_theta_v=prognostic_states.current.theta_v,
            current_w=prognostic_states.current.w,
            inv_ddqz_z_full=self._metric_state_nonhydro.inv_ddqz_z_full,
            exner_w_implicit_weight_parameter=self._metric_state_nonhydro.exner_w_implicit_weight_parameter,
            theta_v_at_cells_on_half_levels=diagnostic_state_nh.theta_v_at_cells_on_half_levels,
            perturbed_exner_at_cells_on_model_levels=diagnostic_state_nh.perturbed_exner_at_cells_on_model_levels,
            exner_tendency_due_to_slow_physics=diagnostic_state_nh.exner_tendency_due_to_slow_physics,
            rho_iau_increment=diagnostic_state_nh.rho_iau_increment,
            exner_iau_increment=diagnostic_state_nh.exner_iau_increment,
            ddqz_z_half=self._metric_state_nonhydro.ddqz_z_half,
            rayleigh_damping_factor=self.rayleigh_damping_factor,
            reference_exner_at_cells_on_model_levels=self._metric_state_nonhydro.reference_exner_at_cells_on_model_levels,
            e_bln_c_s=self._interpolation_state.e_bln_c_s,
            wgtfac_c=self._metric_state_nonhydro.wgtfac_c,
            wgtfacq_c=self._metric_state_nonhydro.wgtfacq_c,
            iau_wgt_dyn=self._config.iau_wgt_dyn,
            dtime=dtime,
            is_iau_active=self._config.is_iau_active,
            rayleigh_type=self._config.rayleigh_type,
            divdamp_type=self._config.divdamp_type,
            at_first_substep=at_first_substep,
            kstart_moist=self._vertical_params.kstart_moist,
            end_index_of_damping_layer=self._vertical_params.end_index_of_damping_layer,
            flat_level_index_plus1=gtx.int32(self._vertical_params.nflatlev + 1),
            start_cell_index_nudging=self._start_cell_nudging,
            end_cell_index_local=self._end_cell_local,
            start_cell_index_lateral_lvl3=self._start_cell_lateral_boundary_level_3,
            end_cell_index_halo_lvl1=self._end_cell_halo,
            vertical_start_index_model_top=gtx.int32(0),
            vertical_end_index_model_surface=gtx.int32(self._grid.num_levels + 1),
            offset_provider=self._grid.connectivities,
        )

        if self._grid.limited_area:
            self._stencils_61_62(
                rho_now=prognostic_states.current.rho,
                grf_tend_rho=diagnostic_state_nh.grf_tend_rho,
                theta_v_now=prognostic_states.current.theta_v,
                grf_tend_thv=diagnostic_state_nh.grf_tend_thv,
                w_now=prognostic_states.current.w,
                grf_tend_w=diagnostic_state_nh.grf_tend_w,
                rho_new=prognostic_states.next.rho,
                exner_new=prognostic_states.next.exner,
                w_new=prognostic_states.next.w,
                dtime=dtime,
                horizontal_start=self._start_cell_lateral_boundary,
                horizontal_end=self._end_cell_lateral_boundary_level_4,
                vertical_start=0,
                vertical_end=gtx.int32(self._grid.num_levels + 1),
            )

        if self._config.divdamp_type >= 3:
            self._compute_dwdz_for_divergence_damping(
                inv_ddqz_z_full=self._metric_state_nonhydro.inv_ddqz_z_full,
                w=prognostic_states.next.w,
                w_concorr_c=diagnostic_state_nh.contravariant_correction_at_cells_on_half_levels,
                z_dwdz_dd=z_fields.dwdz_at_cells_on_model_levels,
                horizontal_start=self._start_cell_lateral_boundary,
                horizontal_end=self._end_cell_lateral_boundary_level_4,
                vertical_start=0,
                vertical_end=self._grid.num_levels,
                offset_provider=self._grid.connectivities,
            )
            log.debug(
                "exchanging prognostic field 'w' and local field 'dwdz_at_cells_on_model_levels'"
            )
            self._exchange.exchange_and_wait(
                dims.CellDim, prognostic_states.next.w, z_fields.dwdz_at_cells_on_model_levels
            )
        else:
            log.debug("exchanging prognostic field 'w'")
            self._exchange.exchange_and_wait(dims.CellDim, prognostic_states.next.w)

    def run_corrector_step(
        self,
        diagnostic_state_nh: dycore_states.DiagnosticStateNonHydro,
        prognostic_states: common_utils.TimeStepPair[prognostics.PrognosticState],
        z_fields: IntermediateFields,
        second_order_divdamp_factor: float,
        prep_adv: dycore_states.PrepAdvection,
        dtime: float,
        lprep_adv: bool,
        at_first_substep: bool,
        at_last_substep: bool,
    ):
        log.info(
            f"running corrector step: dtime = {dtime}, prep_adv = {lprep_adv},  "
            f"second_order_divdamp_factor = {second_order_divdamp_factor}, at_first_substep = {at_first_substep}, at_last_substep = {at_last_substep}  "
        )

        # TODO (magdalena) is it correct to to use a config parameter here? the actual number of substeps can vary dynmically...
        #                  should this config parameter exist at all in SolveNonHydro?
        # Inverse value of ndyn_substeps for tracer advection precomputations
        r_nsubsteps = 1.0 / self._config.ndyn_substeps_var

        # scaling factor for second-order divergence damping: second_order_divdamp_factor_from_sfc_to_divdamp_z*delta_x**2
        # delta_x**2 is approximated by the mean cell area
        # Coefficient for reduced fourth-order divergence d
        second_order_divdamp_scaling_coeff = (
            second_order_divdamp_factor * self._grid.global_properties.mean_cell_area
        )

        dycore_utils._calculate_divdamp_fields(
            self.interpolated_fourth_order_divdamp_factor,
            gtx.int32(self._config.divdamp_order),
            self._grid.global_properties.mean_cell_area,
            second_order_divdamp_factor,
            self._config.nudge_max_coeff,
            constants.DBL_EPS,
            out=(
                self.fourth_order_divdamp_scaling_coeff,
                self.reduced_fourth_order_divdamp_coeff_at_nest_boundary,
            ),
        )

        log.debug(f"corrector run velocity advection")
        self.velocity_advection.run_corrector_step(
            diagnostic_state=diagnostic_state_nh,
            prognostic_state=prognostic_states.next,
            horizontal_kinetic_energy_at_edges_on_model_levels=z_fields.horizontal_kinetic_energy_at_edges_on_model_levels,
            tangential_wind_on_half_levels=z_fields.tangential_wind_on_half_levels,
            dtime=dtime,
            cell_areas=self._cell_params.area,
        )

        dycore_utils._compute_rayleigh_damping_factor(
            rayleigh_w=self._metric_state_nonhydro.rayleigh_w,
            dtime=dtime,
            out=self.rayleigh_damping_factor,
        )
        log.debug(f"corrector: start stencil 10")

        self._interpolate_rho_theta_v_to_half_levels_and_compute_pressure_buoyancy_acceleration(
            rho_at_cells_on_half_levels=diagnostic_state_nh.rho_at_cells_on_half_levels,
            perturbed_theta_v_at_cells_on_half_levels=self.perturbed_theta_v_at_cells_on_half_levels,
            theta_v_at_cells_on_half_levels=diagnostic_state_nh.theta_v_at_cells_on_half_levels,
            pressure_buoyancy_acceleration_at_cells_on_half_levels=self.pressure_buoyancy_acceleration_at_cells_on_half_levels,
            w=prognostic_states.next.w,
            contravariant_correction_at_cells_on_half_levels=diagnostic_state_nh.contravariant_correction_at_cells_on_half_levels,
            current_rho=prognostic_states.current.rho,
            next_rho=prognostic_states.next.rho,
            current_theta_v=prognostic_states.current.theta_v,
            next_theta_v=prognostic_states.next.theta_v,
            perturbed_exner_at_cells_on_model_levels=diagnostic_state_nh.perturbed_exner_at_cells_on_model_levels,
            reference_theta_at_cells_on_model_levels=self._metric_state_nonhydro.reference_theta_at_cells_on_model_levels,
            ddz_of_reference_exner_at_cells_on_half_levels=self._metric_state_nonhydro.ddz_of_reference_exner_at_cells_on_half_levels,
            ddqz_z_half=self._metric_state_nonhydro.ddqz_z_half,
            wgtfac_c=self._metric_state_nonhydro.wgtfac_c,
            exner_w_explicit_weight_parameter=self._metric_state_nonhydro.exner_w_explicit_weight_parameter,
            dtime=dtime,
            rhotheta_explicit_weight_parameter=self._params.rhotheta_explicit_weight_parameter,
            rhotheta_implicit_weight_parameter=self._params.rhotheta_implicit_weight_parameter,
            horizontal_start=self._start_cell_lateral_boundary_level_3,
            horizontal_end=self._end_cell_local,
            vertical_start=gtx.int32(1),
            vertical_end=gtx.int32(self._grid.num_levels),
            offset_provider=self._grid.connectivities,
        )

        log.debug(f"corrector: start stencil apply_divergence_damping_and_update_vn")
        self._apply_divergence_damping_and_update_vn(
            horizontal_gradient_of_normal_wind_divergence=z_fields.horizontal_gradient_of_normal_wind_divergence,
            next_vn=prognostic_states.next.vn,
            current_vn=prognostic_states.current.vn,
            dwdz_at_cells_on_model_levels=z_fields.dwdz_at_cells_on_model_levels,
            predictor_normal_wind_advective_tendency=diagnostic_state_nh.normal_wind_advective_tendency.predictor,
            corrector_normal_wind_advective_tendency=diagnostic_state_nh.normal_wind_advective_tendency.corrector,
            normal_wind_tendency_due_to_slow_physics_process=diagnostic_state_nh.normal_wind_tendency_due_to_slow_physics_process,
            normal_wind_iau_increment=diagnostic_state_nh.normal_wind_iau_increment,
            theta_v_at_edges_on_model_levels=z_fields.theta_v_at_edges_on_model_levels,
            horizontal_pressure_gradient=z_fields.horizontal_pressure_gradient,
            reduced_fourth_order_divdamp_coeff_at_nest_boundary=self.reduced_fourth_order_divdamp_coeff_at_nest_boundary,
            fourth_order_divdamp_scaling_coeff=self.fourth_order_divdamp_scaling_coeff,
            second_order_divdamp_scaling_coeff=second_order_divdamp_scaling_coeff,
            horizontal_mask_for_3d_divdamp=self._metric_state_nonhydro.horizontal_mask_for_3d_divdamp,
            scaling_factor_for_3d_divdamp=self._metric_state_nonhydro.scaling_factor_for_3d_divdamp,
            inv_dual_edge_length=self._edge_geometry.inverse_dual_edge_lengths,
            nudgecoeff_e=self._interpolation_state.nudgecoeff_e,
            geofac_grdiv=self._interpolation_state.geofac_grdiv,
            fourth_order_divdamp_factor=self._config.fourth_order_divdamp_factor,
            second_order_divdamp_factor=second_order_divdamp_factor,
            advection_explicit_weight_parameter=self._params.advection_explicit_weight_parameter,
            advection_implicit_weight_parameter=self._params.advection_implicit_weight_parameter,
            dtime=dtime,
            iau_wgt_dyn=self._config.iau_wgt_dyn,
            is_iau_active=self._config.is_iau_active,
            limited_area=self._grid.limited_area,
            divdamp_order=self._config.divdamp_order,
            end_edge_halo_level_2=self._end_edge_halo_level_2,
            start_edge_lateral_boundary_level_7=self._start_edge_lateral_boundary_level_7,
            start_edge_nudging_level_2=self._start_edge_nudging_level_2,
            end_edge_local=self._end_edge_local,
            horizontal_start=gtx.int32(0),
            horizontal_end=gtx.int32(self._grid.num_edges),
            vertical_start=gtx.int32(0),
            vertical_end=gtx.int32(self._grid.num_levels),
            offset_provider=self._grid.connectivities,
        )

        log.debug("exchanging prognostic field 'vn'")
        self._exchange.exchange_and_wait(dims.EdgeDim, (prognostic_states.next.vn))

        self._compute_averaged_vn_and_fluxes_and_prepare_tracer_advection(
            spatially_averaged_vn=self.z_vn_avg,
            mass_flux_at_edges_on_model_levels=diagnostic_state_nh.mass_flux_at_edges_on_model_levels,
            theta_v_flux_at_edges_on_model_levels=self.theta_v_flux_at_edges_on_model_levels,
            substep_and_spatially_averaged_vn=prep_adv.vn_traj,
            substep_averaged_mass_flux=prep_adv.mass_flx_me,
            e_flx_avg=self._interpolation_state.e_flx_avg,
            vn=prognostic_states.next.vn,
            rho_at_edges_on_model_levels=z_fields.rho_at_edges_on_model_levels,
            ddqz_z_full_e=self._metric_state_nonhydro.ddqz_z_full_e,
            theta_v_at_edges_on_model_levels=z_fields.theta_v_at_edges_on_model_levels,
            prepare_advection=lprep_adv,
            at_first_substep=at_first_substep,
            r_nsubsteps=r_nsubsteps,
            horizontal_start=self._start_edge_lateral_boundary_level_5,
            horizontal_end=self._end_edge_halo_level_2,
            vertical_start=0,
            vertical_end=self._grid.num_levels,
<<<<<<< HEAD
            offset_provider=self._grid.connectivities,
        )

=======
        )

        if lprep_adv:  # Preparations for tracer advection
            log.debug("corrector: doing prep advection")
            if at_first_substep:
                log.debug("corrector: start stencil 33")
                self._init_two_edge_kdim_fields_with_zero_wp(
                    edge_kdim_field_with_zero_wp_1=prep_adv.vn_traj,
                    edge_kdim_field_with_zero_wp_2=prep_adv.mass_flx_me,
                    horizontal_start=self._start_edge_lateral_boundary,
                    horizontal_end=self._end_edge_end,
                    vertical_start=0,
                    vertical_end=self._grid.num_levels,
                )
            log.debug(f"corrector: start stencil 34")
            self._accumulate_prep_adv_fields(
                z_vn_avg=self.z_vn_avg,
                mass_fl_e=diagnostic_state_nh.mass_flux_at_edges_on_model_levels,
                vn_traj=prep_adv.vn_traj,
                mass_flx_me=prep_adv.mass_flx_me,
                r_nsubsteps=r_nsubsteps,
                horizontal_start=self._start_edge_lateral_boundary_level_5,
                horizontal_end=self._end_edge_halo_level_2,
                vertical_start=0,
                vertical_end=self._grid.num_levels,
            )

>>>>>>> 385a3718
        self._vertically_implicit_solver_at_corrector_step(
            vertical_mass_flux_at_cells_on_half_levels=z_fields.vertical_mass_flux_at_cells_on_half_levels,
            tridiagonal_beta_coeff_at_cells_on_model_levels=z_fields.tridiagonal_beta_coeff_at_cells_on_model_levels,
            tridiagonal_alpha_coeff_at_cells_on_half_levels=z_fields.tridiagonal_alpha_coeff_at_cells_on_half_levels,
            next_w=prognostic_states.next.w,
            rho_explicit_term=z_fields.rho_explicit_term,
            exner_explicit_term=z_fields.exner_explicit_term,
            next_rho=prognostic_states.next.rho,
            next_exner=prognostic_states.next.exner,
            next_theta_v=prognostic_states.next.theta_v,
            dynamical_vertical_mass_flux_at_cells_on_half_levels=prep_adv.dynamical_vertical_mass_flux_at_cells_on_half_levels,
            dynamical_vertical_volumetric_flux_at_cells_on_half_levels=prep_adv.dynamical_vertical_volumetric_flux_at_cells_on_half_levels,
            exner_dynamical_increment=diagnostic_state_nh.exner_dynamical_increment,
            geofac_div=self._interpolation_state.geofac_div,
            mass_flux_at_edges_on_model_levels=diagnostic_state_nh.mass_flux_at_edges_on_model_levels,
            theta_v_flux_at_edges_on_model_levels=self.theta_v_flux_at_edges_on_model_levels,
            predictor_vertical_wind_advective_tendency=diagnostic_state_nh.vertical_wind_advective_tendency.predictor,
            corrector_vertical_wind_advective_tendency=diagnostic_state_nh.vertical_wind_advective_tendency.corrector,
            pressure_buoyancy_acceleration_at_cells_on_half_levels=self.pressure_buoyancy_acceleration_at_cells_on_half_levels,
            rho_at_cells_on_half_levels=diagnostic_state_nh.rho_at_cells_on_half_levels,
            contravariant_correction_at_cells_on_half_levels=diagnostic_state_nh.contravariant_correction_at_cells_on_half_levels,
            exner_w_explicit_weight_parameter=self._metric_state_nonhydro.exner_w_explicit_weight_parameter,
            current_exner=prognostic_states.current.exner,
            current_rho=prognostic_states.current.rho,
            current_theta_v=prognostic_states.current.theta_v,
            current_w=prognostic_states.current.w,
            inv_ddqz_z_full=self._metric_state_nonhydro.inv_ddqz_z_full,
            exner_w_implicit_weight_parameter=self._metric_state_nonhydro.exner_w_implicit_weight_parameter,
            theta_v_at_cells_on_half_levels=diagnostic_state_nh.theta_v_at_cells_on_half_levels,
            perturbed_exner_at_cells_on_model_levels=diagnostic_state_nh.perturbed_exner_at_cells_on_model_levels,
            exner_tendency_due_to_slow_physics=diagnostic_state_nh.exner_tendency_due_to_slow_physics,
            rho_iau_increment=diagnostic_state_nh.rho_iau_increment,
            exner_iau_increment=diagnostic_state_nh.exner_iau_increment,
            ddqz_z_half=self._metric_state_nonhydro.ddqz_z_half,
            rayleigh_damping_factor=self.rayleigh_damping_factor,
            reference_exner_at_cells_on_model_levels=self._metric_state_nonhydro.reference_exner_at_cells_on_model_levels,
            advection_explicit_weight_parameter=self._params.advection_explicit_weight_parameter,
            advection_implicit_weight_parameter=self._params.advection_implicit_weight_parameter,
            lprep_adv=lprep_adv,
            r_nsubsteps=r_nsubsteps,
            ndyn_substeps_var=float(self._config.ndyn_substeps_var),
            iau_wgt_dyn=self._config.iau_wgt_dyn,
            dtime=dtime,
            is_iau_active=self._config.is_iau_active,
            rayleigh_type=self._config.rayleigh_type,
            end_index_of_damping_layer=self._vertical_params.end_index_of_damping_layer,
            kstart_moist=self._vertical_params.kstart_moist,
            at_first_substep=at_first_substep,
            at_last_substep=at_last_substep,
            start_cell_index_nudging=self._start_cell_nudging,
            end_cell_index_local=self._end_cell_local,
            vertical_start_index_model_top=gtx.int32(0),
            vertical_end_index_model_surface=gtx.int32(self._grid.num_levels + 1),
            offset_provider=self._grid.connectivities,
        )

        if lprep_adv:
            if at_first_substep:
                log.debug(
                    f"corrector step sets prep_adv.dynamical_vertical_mass_flux_at_cells_on_half_levels to zero"
                )
                self._init_cell_kdim_field_with_zero_wp(
                    field_with_zero_wp=prep_adv.dynamical_vertical_mass_flux_at_cells_on_half_levels,
                    horizontal_start=self._start_cell_lateral_boundary,
                    horizontal_end=self._end_cell_lateral_boundary_level_4,
                    vertical_start=0,
                    vertical_end=self._grid.num_levels + 1,
                )
            log.debug(f" corrector: start stencil 65")
            self._update_mass_flux_weighted(
                rho_ic=diagnostic_state_nh.rho_at_cells_on_half_levels,
                vwind_expl_wgt=self._metric_state_nonhydro.exner_w_explicit_weight_parameter,
                vwind_impl_wgt=self._metric_state_nonhydro.exner_w_implicit_weight_parameter,
                w_now=prognostic_states.current.w,
                w_new=prognostic_states.next.w,
                w_concorr_c=diagnostic_state_nh.contravariant_correction_at_cells_on_half_levels,
                mass_flx_ic=prep_adv.dynamical_vertical_mass_flux_at_cells_on_half_levels,
                r_nsubsteps=r_nsubsteps,
                horizontal_start=self._start_cell_lateral_boundary,
                horizontal_end=self._end_cell_lateral_boundary_level_4,
                vertical_start=0,
                vertical_end=self._grid.num_levels,
            )
            log.debug("exchange prognostic fields 'rho' , 'exner', 'w'")
            self._exchange.exchange_and_wait(
                dims.CellDim,
                prognostic_states.next.rho,
                prognostic_states.next.exner,
                prognostic_states.next.w,
            )<|MERGE_RESOLUTION|>--- conflicted
+++ resolved
@@ -1184,20 +1184,6 @@
             rho_at_edges_on_model_levels=z_fields.rho_at_edges_on_model_levels,
             theta_v_at_edges_on_model_levels=z_fields.theta_v_at_edges_on_model_levels,
             ddqz_z_full_e=self._metric_state_nonhydro.ddqz_z_full_e,
-<<<<<<< HEAD
-=======
-            z_theta_v_e=z_fields.theta_v_at_edges_on_model_levels,
-            mass_fl_e=diagnostic_state_nh.mass_flux_at_edges_on_model_levels,
-            z_theta_v_fl_e=self.theta_v_flux_at_edges_on_model_levels,
-            horizontal_start=self._start_edge_lateral_boundary_level_5,
-            horizontal_end=self._end_edge_halo_level_2,
-            vertical_start=0,
-            vertical_end=self._grid.num_levels,
-        )
-
-        self._predictor_stencils_35_36(
-            vn=prognostic_states.next.vn,
->>>>>>> 385a3718
             ddxn_z_full=self._metric_state_nonhydro.ddxn_z_full,
             ddxt_z_full=self._metric_state_nonhydro.ddxt_z_full,
             wgtfac_e=self._metric_state_nonhydro.wgtfac_e,
@@ -1453,39 +1439,9 @@
             horizontal_end=self._end_edge_halo_level_2,
             vertical_start=0,
             vertical_end=self._grid.num_levels,
-<<<<<<< HEAD
-            offset_provider=self._grid.connectivities,
-        )
-
-=======
-        )
-
-        if lprep_adv:  # Preparations for tracer advection
-            log.debug("corrector: doing prep advection")
-            if at_first_substep:
-                log.debug("corrector: start stencil 33")
-                self._init_two_edge_kdim_fields_with_zero_wp(
-                    edge_kdim_field_with_zero_wp_1=prep_adv.vn_traj,
-                    edge_kdim_field_with_zero_wp_2=prep_adv.mass_flx_me,
-                    horizontal_start=self._start_edge_lateral_boundary,
-                    horizontal_end=self._end_edge_end,
-                    vertical_start=0,
-                    vertical_end=self._grid.num_levels,
-                )
-            log.debug(f"corrector: start stencil 34")
-            self._accumulate_prep_adv_fields(
-                z_vn_avg=self.z_vn_avg,
-                mass_fl_e=diagnostic_state_nh.mass_flux_at_edges_on_model_levels,
-                vn_traj=prep_adv.vn_traj,
-                mass_flx_me=prep_adv.mass_flx_me,
-                r_nsubsteps=r_nsubsteps,
-                horizontal_start=self._start_edge_lateral_boundary_level_5,
-                horizontal_end=self._end_edge_halo_level_2,
-                vertical_start=0,
-                vertical_end=self._grid.num_levels,
-            )
-
->>>>>>> 385a3718
+            offset_provider=self._grid.connectivities,
+        )
+
         self._vertically_implicit_solver_at_corrector_step(
             vertical_mass_flux_at_cells_on_half_levels=z_fields.vertical_mass_flux_at_cells_on_half_levels,
             tridiagonal_beta_coeff_at_cells_on_model_levels=z_fields.tridiagonal_beta_coeff_at_cells_on_model_levels,
