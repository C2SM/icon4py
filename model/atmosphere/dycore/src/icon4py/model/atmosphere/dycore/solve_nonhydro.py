--- conflicted
+++ resolved
@@ -18,7 +18,6 @@
 import icon4py.model.atmosphere.dycore.solve_nonhydro_stencils as nhsolve_stencils
 import icon4py.model.common.grid.states as grid_states
 import icon4py.model.common.utils as common_utils
-
 from icon4py.model.common.utils import data_allocation as data_alloc
 
 from icon4py.model.common import constants
@@ -74,13 +73,11 @@
 from icon4py.model.atmosphere.dycore.stencils.mo_icon_interpolation_scalar_cells2verts_scalar_ri_dsl import (
     mo_icon_interpolation_scalar_cells2verts_scalar_ri_dsl,
 )
-<<<<<<< HEAD
 from icon4py.model.atmosphere.dycore.stencils.mo_math_gradients_grad_green_gauss_cell_dsl import (
     mo_math_gradients_grad_green_gauss_cell_dsl,
-=======
+)
 from icon4py.model.atmosphere.dycore.stencils.init_two_cell_kdim_fields_with_zero_vp import (
     init_two_cell_kdim_fields_with_zero_vp,
->>>>>>> 17132e90
 )
 from icon4py.model.atmosphere.dycore.stencils.init_two_cell_kdim_fields_with_zero_wp import (
     init_two_cell_kdim_fields_with_zero_wp,
@@ -436,10 +433,6 @@
         self._edge_geometry = edge_geometry
         self._cell_params = cell_geometry
 
-<<<<<<< HEAD
-        self.interpolated_fourth_order_divdamp_factor: Optional[fa.KField[float]] = None
-=======
->>>>>>> 17132e90
         self.jk_start = 0  # used in stencil_55
 
         self._compute_theta_and_exner = compute_theta_and_exner.with_backend(self._backend)
@@ -495,7 +488,6 @@
             compute_dwdz_for_divergence_damping.with_backend(self._backend)
         )
         self._copy_cell_kdim_field_to_vp = copy_cell_kdim_field_to_vp.with_backend(self._backend)
-<<<<<<< HEAD
         self._add_vertical_wind_derivative_to_divergence_damping = (
             add_vertical_wind_derivative_to_divergence_damping.with_backend(self._backend)
         )
@@ -514,13 +506,11 @@
         self._apply_4th_order_divergence_damping = apply_4th_order_divergence_damping.with_backend(
             self._backend
         )
-=======
         self._compute_rho_virtual_potential_temperatures_and_pressure_gradient = (
             compute_rho_virtual_potential_temperatures_and_pressure_gradient.with_backend(
                 self._backend
             )
         )
->>>>>>> 17132e90
         self._compute_avg_vn = compute_avg_vn.with_backend(self._backend)
         self._accumulate_prep_adv_fields = accumulate_prep_adv_fields.with_backend(self._backend)
         self._update_mass_volume_flux = update_mass_volume_flux.with_backend(self._backend)
@@ -538,15 +528,13 @@
         self._interpolate_rho_theta_v_to_half_levels_and_compute_pressure_buoyancy_acceleration = compute_cell_diagnostics_for_dycore.interpolate_rho_theta_v_to_half_levels_and_compute_pressure_buoyancy_acceleration.with_backend(
             self._backend
         )
-<<<<<<< HEAD
+        self._compute_pressure_gradient_and_perturbed_rho_and_potential_temperatures = nhsolve_stencils.compute_pressure_gradient_and_perturbed_rho_and_potential_temperatures.with_backend(
+            self._backend
+        )
         self._compute_horizontal_advection_of_rho_and_theta = (
             nhsolve_stencils.compute_horizontal_advection_of_rho_and_theta.with_backend(
                 self._backend
             )
-=======
-        self._predictor_stencils_11_lower_upper = (
-            nhsolve_stencils.predictor_stencils_11_lower_upper.with_backend(self._backend)
->>>>>>> 17132e90
         )
         self._predictor_stencils_35_36 = nhsolve_stencils.predictor_stencils_35_36.with_backend(
             self._backend
@@ -616,7 +604,6 @@
         """
         Declared as z_exner_ex_pr in ICON.
         """
-<<<<<<< HEAD
         self.exner_at_cells_on_half_levels = data_alloc.zero_field(
             self._grid, dims.CellDim, dims.KDim, extend={dims.KDim: 1}, backend=self._backend
         )
@@ -625,35 +612,24 @@
         """
         self.ddz_of_temporal_extrapolation_of_perturbed_exner_on_model_levels = (
             data_alloc.zero_field(self._grid, dims.CellDim, dims.KDim, backend=self._backend)
-=======
-        self.z_exner_ic = data_alloc.zero_field(
+        )
+        """
+        Declared as z_dexner_dz_c_1 in ICON.
+        """
+        self.perturbed_theta_v_at_cells_on_half_levels = data_alloc.zero_field(
             self._grid, dims.CellDim, dims.KDim, extend={dims.KDim: 1}, backend=self._backend
         )
-        self.ddz_temporal_extrapolation_of_perturbed_exner_on_model_levels = data_alloc.zero_field(
-            self._grid, dims.CellDim, dims.KDim, backend=self._backend
->>>>>>> 17132e90
-        )
-        """
-        Declared as z_dexner_dz_c_1 in ICON.
-        """
-<<<<<<< HEAD
-        self.perturbed_theta_v_at_cells_on_half_levels = data_alloc.zero_field(
-=======
-        self.z_theta_v_pr_ic = data_alloc.zero_field(
->>>>>>> 17132e90
-            self._grid, dims.CellDim, dims.KDim, extend={dims.KDim: 1}, backend=self._backend
-        )
+
         """
         Declared as z_theta_v_pr_ic in ICON.
         """
         self.pressure_buoyancy_acceleration_at_cells_on_half_levels = data_alloc.zero_field(
             self._grid, dims.CellDim, dims.KDim, backend=self._backend
         )
-<<<<<<< HEAD
         """
         Declared as z_th_ddz_exner_c in ICON. theta' dpi0/dz + theta (1 - eta_impl) dpi'/dz.
         It represents the vertical pressure gradient and buoyancy acceleration.
-        Note that it only has nlev because it is only used in computation of the explicit 
+        Note that it only has nlev because it is only used in computation of the explicit
         term for updating w, and w at model top/bottom is diagnosed.
         """
         self.perturbed_rho_at_cells_on_model_levels = data_alloc.zero_field(
@@ -686,26 +662,6 @@
         self.z_grad_rth_4 = data_alloc.zero_field(
             self._grid, dims.CellDim, dims.KDim, backend=self._backend
         )
-=======
-        self.perturbed_rho = data_alloc.zero_field(
-            self._grid, dims.CellDim, dims.KDim, backend=self._backend
-        )
-        """
-        Declared as z_rth_pr_1 in ICON.
-        """
-        self.perturbed_theta_v = data_alloc.zero_field(
-            self._grid, dims.CellDim, dims.KDim, backend=self._backend
-        )
-        """
-        Declared as z_rth_pr_2 in ICON.
-        """
-        self.d2dz2_temporal_extrapolation_of_perturbed_exner_on_model_levels = (
-            data_alloc.zero_field(self._grid, dims.CellDim, dims.KDim, backend=self._backend)
-        )
-        """
-        Declared as z_dexner_dz_c_2 in ICON.
-        """
->>>>>>> 17132e90
         self.z_vn_avg = data_alloc.zero_field(
             self._grid, dims.EdgeDim, dims.KDim, backend=self._backend
         )
@@ -740,10 +696,7 @@
         """
         Declared as z_hydro_corr in ICON. Used for computation of horizontal pressure gradient over steep slope.
         """
-<<<<<<< HEAD
         self.cell_field = data_alloc.index_field(self._grid, dims.CellDim, backend=self._backend)
-=======
->>>>>>> 17132e90
         self.z_raylfac = data_alloc.zero_field(self._grid, dims.KDim, backend=self._backend)
         self.interpolated_fourth_order_divdamp_factor = data_alloc.zero_field(
             self._grid, dims.KDim, backend=self._backend
@@ -760,12 +713,9 @@
         self.fourth_order_divdamp_scaling_coeff = data_alloc.zero_field(
             self._grid, dims.KDim, backend=self._backend
         )
-<<<<<<< HEAD
         self.z_graddiv2_vn = data_alloc.zero_field(
             self._grid, dims.EdgeDim, dims.KDim, backend=self._backend
         )
-=======
->>>>>>> 17132e90
         """
         Declared as scal_divdamp in ICON.
         """
@@ -975,7 +925,6 @@
             offset_provider={},
         )
 
-<<<<<<< HEAD
         self._compute_perturbed_quantities_and_interpolation(
             temporal_extrapolation_of_perturbed_exner=self.temporal_extrapolation_of_perturbed_exner,
             ddz_of_temporal_extrapolation_of_perturbed_exner_on_model_levels=self.ddz_of_temporal_extrapolation_of_perturbed_exner_on_model_levels,
@@ -993,68 +942,10 @@
             reference_theta_at_cells_on_model_levels=self._metric_state_nonhydro.reference_theta_at_cells_on_model_levels,
             reference_theta_at_cells_on_half_levels=self._metric_state_nonhydro.reference_theta_at_cells_on_half_levels,
             wgtfacq_c=self._metric_state_nonhydro.wgtfacq_c,
-=======
-        # initialize nest boundary points of z_rth_pr with zero
-        if self._grid.limited_area:
-            self._init_two_cell_kdim_fields_with_zero_vp(
-                cell_kdim_field_with_zero_vp_1=self.perturbed_rho,
-                cell_kdim_field_with_zero_vp_2=self.perturbed_theta_v,
-                horizontal_start=self._start_cell_lateral_boundary,
-                horizontal_end=self._end_cell_end,
-                vertical_start=0,
-                vertical_end=self._grid.num_levels,
-                offset_provider={},
-            )
-
-        self._predictor_stencils_2_3(
-            exner_exfac=self._metric_state_nonhydro.exner_exfac,
-            exner=prognostic_states.current.exner,
-            exner_ref_mc=self._metric_state_nonhydro.exner_ref_mc,
-            exner_pr=diagnostic_state_nh.exner_pr,
-            z_exner_ex_pr=self.temporal_extrapolation_of_perturbed_exner,
-            horizontal_start=self._start_cell_lateral_boundary_level_3,
-            horizontal_end=self._end_cell_halo,
-            vertical_start=0,
-            vertical_end=self._grid.num_levels + 1,
-            offset_provider={},
-        )
-
-        if (
-            self._config.igradp_method
-            == dycore_states.HorizontalPressureDiscretizationType.TAYLOR_HYDRO
-        ):
-            self._predictor_stencils_4_5_6(
-                wgtfacq_c_dsl=self._metric_state_nonhydro.wgtfacq_c,
-                z_exner_ex_pr=self.temporal_extrapolation_of_perturbed_exner,
-                z_exner_ic=self.z_exner_ic,
-                wgtfac_c=self._metric_state_nonhydro.wgtfac_c,
-                inv_ddqz_z_full=self._metric_state_nonhydro.inv_ddqz_z_full,
-                z_dexner_dz_c_1=self.ddz_temporal_extrapolation_of_perturbed_exner_on_model_levels,
-                horizontal_start=self._start_cell_lateral_boundary_level_3,
-                horizontal_end=self._end_cell_halo,
-                vertical_start=max(1, self._vertical_params.nflatlev),
-                vertical_end=self._grid.num_levels + 1,
-                offset_provider=self._grid.offset_providers,
-            )
-
-            if self._vertical_params.nflatlev == 1:
-                # Perturbation Exner pressure on top half level
-                raise NotImplementedError("nflatlev=1 not implemented")
-
-        self._compute_pressure_gradient_and_perturbed_rho_and_potential_temperatures(
-            rho=prognostic_states.current.rho,
-            rho_ref_mc=self._metric_state_nonhydro.rho_ref_mc,
-            theta_v=prognostic_states.current.theta_v,
-            theta_ref_mc=self._metric_state_nonhydro.theta_ref_mc,
-            rho_ic=diagnostic_state_nh.rho_ic,
-            z_rth_pr_1=self.perturbed_rho,
-            z_rth_pr_2=self.perturbed_theta_v,
->>>>>>> 17132e90
             wgtfac_c=self._metric_state_nonhydro.wgtfac_c,
             vwind_expl_wgt=self._metric_state_nonhydro.vwind_expl_wgt,
             ddz_of_reference_exner_at_cells_on_half_levels=self._metric_state_nonhydro.ddz_of_reference_exner_at_cells_on_half_levels,
             ddqz_z_half=self._metric_state_nonhydro.ddqz_z_half,
-<<<<<<< HEAD
             pressure_buoyancy_acceleration_at_cells_on_half_levels=self.pressure_buoyancy_acceleration_at_cells_on_half_levels,
             time_extrapolation_parameter_for_exner=self._metric_state_nonhydro.time_extrapolation_parameter_for_exner,
             current_exner=prognostic_states.current.exner,
@@ -1079,32 +970,6 @@
             horizontal_end=gtx.int32(self._grid.num_cells),
             vertical_start=gtx.int32(0),
             vertical_end=gtx.int32(self._grid.num_levels + 1),
-=======
-            z_theta_v_pr_ic=self.z_theta_v_pr_ic,
-            theta_v_ic=diagnostic_state_nh.theta_v_at_cells_on_half_levels,
-            z_th_ddz_exner_c=self.z_th_ddz_exner_c,
-            k_field=self.k_field,
-            horizontal_start=self._start_cell_lateral_boundary_level_3,
-            horizontal_end=self._end_cell_halo,
-            vertical_start=0,
-            vertical_end=self._grid.num_levels,
-            offset_provider=self._grid.offset_providers,
-        )
-
-        # Perturbation theta at top and surface levels
-        self._predictor_stencils_11_lower_upper(
-            wgtfacq_c_dsl=self._metric_state_nonhydro.wgtfacq_c,
-            z_rth_pr=self.perturbed_theta_v,
-            theta_ref_ic=self._metric_state_nonhydro.theta_ref_ic,
-            z_theta_v_pr_ic=self.z_theta_v_pr_ic,
-            theta_v_ic=diagnostic_state_nh.theta_v_at_cells_on_half_levels,
-            k_field=self.k_field,
-            nlev=self._grid.num_levels,
-            horizontal_start=self._start_cell_lateral_boundary_level_3,
-            horizontal_end=self._end_cell_halo,
-            vertical_start=0,
-            vertical_end=self._grid.num_levels + 1,
->>>>>>> 17132e90
             offset_provider=self._grid.offset_providers,
         )
 
@@ -1116,13 +981,8 @@
                 z_theta_v_pr_ic=self.perturbed_theta_v_at_cells_on_half_levels,
                 d2dexdz2_fac1_mc=self._metric_state_nonhydro.d2dexdz2_fac1_mc,
                 d2dexdz2_fac2_mc=self._metric_state_nonhydro.d2dexdz2_fac2_mc,
-<<<<<<< HEAD
                 z_rth_pr_2=self.perturbed_theta_v_at_cells_on_model_levels,
                 z_dexner_dz_c_2=self.d2dz2_of_temporal_extrapolation_of_perturbed_exner_on_model_levels,
-=======
-                z_rth_pr_2=self.perturbed_theta_v,
-                z_dexner_dz_c_2=self.d2dz2_temporal_extrapolation_of_perturbed_exner_on_model_levels,
->>>>>>> 17132e90
                 horizontal_start=self._start_cell_lateral_boundary_level_3,
                 horizontal_end=self._end_cell_halo,
                 vertical_start=self._vertical_params.nflat_gradp,
@@ -1130,26 +990,6 @@
                 offset_provider=self._grid.offset_providers,
             )
 
-<<<<<<< HEAD
-=======
-        # Add computation of z_grad_rth (perturbation density and virtual potential temperature at main levels)
-        # at outer halo points: needed for correct calculation of the upwind gradients for Miura scheme
-
-        self._compute_perturbation_of_rho_and_theta(
-            rho=prognostic_states.current.rho,
-            rho_ref_mc=self._metric_state_nonhydro.rho_ref_mc,
-            theta_v=prognostic_states.current.theta_v,
-            theta_ref_mc=self._metric_state_nonhydro.theta_ref_mc,
-            z_rth_pr_1=self.perturbed_rho,
-            z_rth_pr_2=self.perturbed_theta_v,
-            horizontal_start=self._start_cell_halo_level_2,
-            horizontal_end=self._end_cell_halo_level_2,
-            vertical_start=0,
-            vertical_end=self._grid.num_levels,
-            offset_provider={},
-        )
-
->>>>>>> 17132e90
         # Compute rho and theta at edges for horizontal flux divergence term
         if self._config.iadv_rhotheta == dycore_states.RhoThetaAdvectionType.SIMPLE:
             self._mo_icon_interpolation_scalar_cells2verts_scalar_ri_dsl(
@@ -1172,120 +1012,6 @@
                 vertical_end=self._grid.num_levels,
                 offset_provider=self._grid.offset_providers,
             )
-<<<<<<< HEAD
-        elif self._config.iadv_rhotheta == RhoThetaAdvectionType.MIURA:
-            # Compute Green-Gauss gradients for rho and theta
-            self._mo_math_gradients_grad_green_gauss_cell_dsl(
-                p_grad_1_u=self.z_grad_rth_1,
-                p_grad_1_v=self.z_grad_rth_2,
-                p_grad_2_u=self.z_grad_rth_3,
-                p_grad_2_v=self.z_grad_rth_4,
-                p_ccpr1=self.perturbed_rho_at_cells_on_model_levels,
-                p_ccpr2=self.perturbed_theta_v_at_cells_on_model_levels,
-                geofac_grg_x=self._interpolation_state.geofac_grg_x,
-                geofac_grg_y=self._interpolation_state.geofac_grg_y,
-                horizontal_start=self._start_cell_lateral_boundary_level_3,
-                horizontal_end=self._end_cell_halo,
-                vertical_start=0,
-                vertical_end=self._grid.num_levels,  # UBOUND(p_ccpr,2)
-                offset_provider=self._grid.offset_providers,
-            )
-        if self._config.iadv_rhotheta <= 2:
-            self._init_two_edge_kdim_fields_with_zero_wp(
-                edge_kdim_field_with_zero_wp_1=z_fields.rho_at_edges_on_model_levels,
-                edge_kdim_field_with_zero_wp_2=z_fields.theta_v_at_edges_on_model_levels,
-                horizontal_start=self._start_edge_halo_level_2,
-                horizontal_end=self._end_edge_halo_level_2,
-                vertical_start=0,
-                vertical_end=self._grid.num_levels,
-                offset_provider={},
-            )
-            # initialize also nest boundary points with zero
-            if self._grid.limited_area:
-                self._init_two_edge_kdim_fields_with_zero_wp(
-                    edge_kdim_field_with_zero_wp_1=z_fields.rho_at_edges_on_model_levels,
-                    edge_kdim_field_with_zero_wp_2=z_fields.theta_v_at_edges_on_model_levels,
-                    horizontal_start=self._start_edge_lateral_boundary,
-                    horizontal_end=self._end_edge_halo,
-                    vertical_start=0,
-                    vertical_end=self._grid.num_levels,
-                    offset_provider={},
-                )
-            if self._config.iadv_rhotheta == RhoThetaAdvectionType.MIURA:
-                # Compute upwind-biased values for rho and theta starting from centered differences
-                # Note: the length of the backward trajectory should be 0.5*dtime*(vn,vt) in order to arrive
-                # at a second-order accurate FV discretization, but twice the length is needed for numerical stability
-
-                self._compute_horizontal_advection_of_rho_and_theta(
-                    p_vn=prognostic_states.current.vn,
-                    p_vt=diagnostic_state_nh.tangential_wind,
-                    pos_on_tplane_e_1=self._interpolation_state.pos_on_tplane_e_1,
-                    pos_on_tplane_e_2=self._interpolation_state.pos_on_tplane_e_2,
-                    primal_normal_cell_1=self._edge_geometry.primal_normal_cell[0],
-                    dual_normal_cell_1=self._edge_geometry.dual_normal_cell[0],
-                    primal_normal_cell_2=self._edge_geometry.primal_normal_cell[1],
-                    dual_normal_cell_2=self._edge_geometry.dual_normal_cell[1],
-                    p_dthalf=(0.5 * dtime),
-                    rho_ref_me=self._metric_state_nonhydro.reference_rho_at_edges_on_model_levels,
-                    theta_ref_me=self._metric_state_nonhydro.reference_theta_at_edges_on_model_levels,
-                    z_grad_rth_1=self.z_grad_rth_1,
-                    z_grad_rth_2=self.z_grad_rth_2,
-                    z_grad_rth_3=self.z_grad_rth_3,
-                    z_grad_rth_4=self.z_grad_rth_4,
-                    z_rth_pr_1=self.perturbed_rho_at_cells_on_model_levels,
-                    z_rth_pr_2=self.perturbed_theta_v_at_cells_on_model_levels,
-                    z_rho_e=z_fields.rho_at_edges_on_model_levels,
-                    z_theta_v_e=z_fields.theta_v_at_edges_on_model_levels,
-                    horizontal_start=self._start_edge_lateral_boundary_level_7,
-                    horizontal_end=self._end_edge_halo,
-                    vertical_start=0,
-                    vertical_end=self._grid.num_levels,
-                    offset_provider=self._grid.offset_providers,
-                )
-
-        self._compute_horizontal_gradient_of_exner_pressure_for_flat_coordinates(
-            inv_dual_edge_length=self._edge_geometry.inverse_dual_edge_lengths,
-            z_exner_ex_pr=self.temporal_extrapolation_of_perturbed_exner,
-            z_gradh_exner=z_fields.horizontal_pressure_gradient,
-            horizontal_start=self._start_edge_nudging_level_2,
-            horizontal_end=self._end_edge_local,
-            vertical_start=0,
-            vertical_end=self._vertical_params.nflatlev,
-            offset_provider=self._grid.offset_providers,
-        )
-
-        if self._config.igradp_method == HorizontalPressureDiscretizationType.TAYLOR_HYDRO:
-            if self._vertical_params.nflatlev < gtx.int32(self._vertical_params.nflat_gradp + 1):
-                self._compute_horizontal_gradient_of_exner_pressure_for_nonflat_coordinates(
-                    inv_dual_edge_length=self._edge_geometry.inverse_dual_edge_lengths,
-                    z_exner_ex_pr=self.temporal_extrapolation_of_perturbed_exner,
-                    ddxn_z_full=self._metric_state_nonhydro.ddxn_z_full,
-                    c_lin_e=self._interpolation_state.c_lin_e,
-                    z_dexner_dz_c_1=self.ddz_of_temporal_extrapolation_of_perturbed_exner_on_model_levels,
-                    z_gradh_exner=z_fields.horizontal_pressure_gradient,
-                    horizontal_start=self._start_edge_nudging_level_2,
-                    horizontal_end=self._end_edge_local,
-                    vertical_start=self._vertical_params.nflatlev,
-                    vertical_end=gtx.int32(self._vertical_params.nflat_gradp + 1),
-                    offset_provider=self._grid.offset_providers,
-                )
-
-            self._compute_horizontal_gradient_of_exner_pressure_for_multiple_levels(
-                inv_dual_edge_length=self._edge_geometry.inverse_dual_edge_lengths,
-                z_exner_ex_pr=self.temporal_extrapolation_of_perturbed_exner,
-                zdiff_gradp=self._metric_state_nonhydro.zdiff_gradp,
-                ikoffset=self._metric_state_nonhydro.vertoffset_gradp,
-                z_dexner_dz_c_1=self.ddz_of_temporal_extrapolation_of_perturbed_exner_on_model_levels,
-                z_dexner_dz_c_2=self.d2dz2_of_temporal_extrapolation_of_perturbed_exner_on_model_levels,
-                z_gradh_exner=z_fields.horizontal_pressure_gradient,
-                horizontal_start=self._start_edge_nudging_level_2,
-                horizontal_end=self._end_edge_local,
-                vertical_start=gtx.int32(self._vertical_params.nflat_gradp + 1),
-                vertical_end=self._grid.num_levels,
-                offset_provider=self._grid.offset_providers,
-            )
-
-=======
 
         log.debug(
             f"predictor: start stencil compute_theta_rho_face_values_and_pressure_gradient_and_update_vn"
@@ -1294,7 +1020,6 @@
             self._config.igradp_method
             == dycore_states.HorizontalPressureDiscretizationType.TAYLOR_HYDRO
         ):
->>>>>>> 17132e90
             self._compute_hydrostatic_correction_term(
                 theta_v=prognostic_states.current.theta_v,
                 ikoffset=self._metric_state_nonhydro.vertoffset_gradp,
@@ -1316,28 +1041,6 @@
                 self.hydrostatic_correction.ndarray[:, lowest_level],
                 allocator=self._backend.allocator,
             )
-<<<<<<< HEAD
-
-            self._apply_hydrostatic_correction_to_horizontal_gradient_of_exner_pressure(
-                ipeidx_dsl=self._metric_state_nonhydro.pg_edgeidx_dsl,
-                pg_exdist=self._metric_state_nonhydro.pg_exdist,
-                z_hydro_corr=hydro_corr_horizontal,
-                z_gradh_exner=z_fields.horizontal_pressure_gradient,
-                horizontal_start=self._start_edge_nudging_level_2,
-                horizontal_end=self._end_edge_end,
-                vertical_start=0,
-                vertical_end=self._grid.num_levels,
-                offset_provider={},
-            )
-
-        self._add_temporal_tendencies_to_vn(
-            vn_nnow=prognostic_states.current.vn,
-            ddt_vn_apc_ntl1=diagnostic_state_nh.normal_wind_advective_tendency.predictor,
-            ddt_vn_phy=diagnostic_state_nh.normal_wind_tendency_due_to_slow_physics_process,
-            z_theta_v_e=z_fields.theta_v_at_edges_on_model_levels,
-            z_gradh_exner=z_fields.horizontal_pressure_gradient,
-            vn_nnew=prognostic_states.next.vn,
-=======
         self._compute_theta_rho_face_values_and_pressure_gradient_and_update_vn(
             rho_at_edges_on_model_levels=z_fields.rho_at_edges_on_model_levels,
             theta_v_at_edges_on_model_levels=z_fields.theta_v_at_edges_on_model_levels,
@@ -1371,7 +1074,6 @@
             ipeidx_dsl=self._metric_state_nonhydro.pg_edgeidx_dsl,
             pg_exdist=self._metric_state_nonhydro.pg_exdist,
             inv_dual_edge_length=self._edge_geometry.inverse_dual_edge_lengths,
->>>>>>> 17132e90
             dtime=dtime,
             cpd=constants.CPD,
             iau_wgt_dyn=self._config.iau_wgt_dyn,
@@ -1396,21 +1098,6 @@
             offset_provider=self._grid.offset_providers,
         )
 
-<<<<<<< HEAD
-        if self._config.is_iau_active:
-            self._add_analysis_increments_to_vn(
-                vn_incr=diagnostic_state_nh.normal_wind_iau_increments,
-                vn=prognostic_states.next.vn,
-                iau_wgt_dyn=self._config.iau_wgt_dyn,
-                horizontal_start=self._start_edge_nudging_level_2,
-                horizontal_end=self._end_edge_local,
-                vertical_start=0,
-                vertical_end=self._grid.num_levels,
-                offset_provider={},
-            )
-
-=======
->>>>>>> 17132e90
         if self._grid.limited_area:
             self._compute_vn_on_lateral_boundary(
                 grf_tend_vn=diagnostic_state_nh.grf_tend_vn,
@@ -1423,11 +1110,7 @@
                 vertical_end=self._grid.num_levels,
                 offset_provider={},
             )
-<<<<<<< HEAD
-        log.debug("exchanging prognostic field 'vn' and local field 'z_rho_e'")
-=======
         log.debug("exchanging prognostic field 'vn' and local field 'rho_at_edges_on_model_levels'")
->>>>>>> 17132e90
         self._exchange.exchange_and_wait(
             dims.EdgeDim, prognostic_states.next.vn, z_fields.rho_at_edges_on_model_levels
         )
@@ -1757,11 +1440,7 @@
         # Inverse value of ndyn_substeps for tracer advection precomputations
         r_nsubsteps = 1.0 / self._config.ndyn_substeps_var
 
-<<<<<<< HEAD
-        # scaling factor for second-order divergence damping: second_order_divdamp_factor*delta_x**2
-=======
         # scaling factor for second-order divergence damping: second_order_divdamp_factor_from_sfc_to_divdamp_z*delta_x**2
->>>>>>> 17132e90
         # delta_x**2 is approximated by the mean cell area
         # Coefficient for reduced fourth-order divergence d
         second_order_divdamp_scaling_coeff = (
@@ -1817,15 +1496,6 @@
             ddqz_z_half=self._metric_state_nonhydro.ddqz_z_half,
             wgtfac_c=self._metric_state_nonhydro.wgtfac_c,
             vwind_expl_wgt=self._metric_state_nonhydro.vwind_expl_wgt,
-<<<<<<< HEAD
-=======
-            exner_pr=diagnostic_state_nh.exner_pr,
-            d_exner_dz_ref_ic=self._metric_state_nonhydro.d_exner_dz_ref_ic,
-            rho_ic=diagnostic_state_nh.rho_ic,
-            z_theta_v_pr_ic=self.z_theta_v_pr_ic,
-            theta_v_ic=diagnostic_state_nh.theta_v_at_cells_on_half_levels,
-            z_th_ddz_exner_c=self.z_th_ddz_exner_c,
->>>>>>> 17132e90
             dtime=dtime,
             wgt_nnow_rth=self._params.wgt_nnow_rth,
             wgt_nnew_rth=self._params.wgt_nnew_rth,
@@ -1836,121 +1506,6 @@
             offset_provider=self._grid.offset_providers,
         )
 
-<<<<<<< HEAD
-        log.debug(f"corrector: start stencil 17")
-        self._add_vertical_wind_derivative_to_divergence_damping(
-            hmask_dd3d=self._metric_state_nonhydro.horizontal_mask_for_3d_divdamp,
-            scalfac_dd3d=self._metric_state_nonhydro.scaling_factor_for_3d_divdamp,
-            inv_dual_edge_length=self._edge_geometry.inverse_dual_edge_lengths,
-            z_dwdz_dd=z_fields.dwdz_at_cells_on_model_levels,
-            z_graddiv_vn=z_fields.horizontal_gradient_of_normal_wind_divergence,
-            horizontal_start=self._start_edge_lateral_boundary_level_7,
-            horizontal_end=self._end_edge_halo_level_2,
-            vertical_start=self._params.starting_vertical_index_for_3d_divdamp,
-            vertical_end=self._grid.num_levels,
-            offset_provider=self._grid.offset_providers,
-        )
-
-        if self._config.itime_scheme == TimeSteppingScheme.MOST_EFFICIENT:
-            log.debug(f"corrector: start stencil 23")
-            self._add_temporal_tendencies_to_vn_by_interpolating_between_time_levels(
-                vn_nnow=prognostic_states.current.vn,
-                ddt_vn_apc_ntl1=diagnostic_state_nh.normal_wind_advective_tendency.predictor,
-                ddt_vn_apc_ntl2=diagnostic_state_nh.normal_wind_advective_tendency.corrector,
-                ddt_vn_phy=diagnostic_state_nh.normal_wind_tendency_due_to_slow_physics_process,
-                z_theta_v_e=z_fields.theta_v_at_edges_on_model_levels,
-                z_gradh_exner=z_fields.horizontal_pressure_gradient,
-                vn_nnew=prognostic_states.next.vn,
-                dtime=dtime,
-                wgt_nnow_vel=self._params.wgt_nnow_vel,
-                wgt_nnew_vel=self._params.wgt_nnew_vel,
-                cpd=constants.CPD,
-                horizontal_start=self._start_edge_nudging_level_2,
-                horizontal_end=self._end_edge_local,
-                vertical_start=0,
-                vertical_end=self._grid.num_levels,
-                offset_provider={},
-            )
-
-        if (
-            self._config.divdamp_order == DivergenceDampingOrder.COMBINED
-            or self._config.divdamp_order == DivergenceDampingOrder.FOURTH_ORDER
-        ):
-            # verified for e-10
-            log.debug(f"corrector start stencil 25")
-            self._compute_graddiv2_of_vn(
-                geofac_grdiv=self._interpolation_state.geofac_grdiv,
-                z_graddiv_vn=z_fields.horizontal_gradient_of_normal_wind_divergence,
-                z_graddiv2_vn=self.z_graddiv2_vn,
-                horizontal_start=self._start_edge_nudging_level_2,
-                horizontal_end=self._end_edge_local,
-                vertical_start=0,
-                vertical_end=self._grid.num_levels,
-                offset_provider=self._grid.offset_providers,
-            )
-
-        if (
-            self._config.divdamp_order == DivergenceDampingOrder.COMBINED
-            and second_order_divdamp_scaling_coeff > 1.0e-6
-        ):
-            log.debug(f"corrector: start stencil 26")
-            self._apply_2nd_order_divergence_damping(
-                z_graddiv_vn=z_fields.horizontal_gradient_of_normal_wind_divergence,
-                vn=prognostic_states.next.vn,
-                scal_divdamp_o2=second_order_divdamp_scaling_coeff,
-                horizontal_start=self._start_edge_nudging_level_2,
-                horizontal_end=self._end_edge_local,
-                vertical_start=0,
-                vertical_end=self._grid.num_levels,
-                offset_provider={},
-            )
-
-        # TODO: this does not get accessed in FORTRAN
-        if (
-            self._config.divdamp_order == DivergenceDampingOrder.COMBINED
-            and second_order_divdamp_factor <= 4 * self._config.fourth_order_divdamp_factor
-        ):
-            if self._grid.limited_area:
-                log.debug("corrector: start stencil 27")
-                self._apply_weighted_2nd_and_4th_order_divergence_damping(
-                    scal_divdamp=self.fourth_order_divdamp_scaling_coeff,
-                    bdy_divdamp=self.reduced_fourth_order_divdamp_coeff_at_nest_boundary,
-                    nudgecoeff_e=self._interpolation_state.nudgecoeff_e,
-                    z_graddiv2_vn=self.z_graddiv2_vn,
-                    vn=prognostic_states.next.vn,
-                    horizontal_start=self._start_edge_nudging_level_2,
-                    horizontal_end=self._end_edge_local,
-                    vertical_start=0,
-                    vertical_end=self._grid.num_levels,
-                    offset_provider={},
-                )
-            else:
-                log.debug("corrector start stencil 4th order divdamp")
-                self._apply_4th_order_divergence_damping(
-                    scal_divdamp=self.fourth_order_divdamp_scaling_coeff,
-                    z_graddiv2_vn=self.z_graddiv2_vn,
-                    vn=prognostic_states.next.vn,
-                    horizontal_start=self._start_edge_nudging_level_2,
-                    horizontal_end=self._end_edge_local,
-                    vertical_start=0,
-                    vertical_end=self._grid.num_levels,
-                    offset_provider={},
-                )
-
-        # TODO: this does not get accessed in FORTRAN
-        if self._config.is_iau_active:
-            log.debug("corrector start stencil 28")
-            self._add_analysis_increments_to_vn(
-                diagnostic_state_nh.normal_wind_iau_increments,
-                prognostic_states.next.vn,
-                self._config.iau_wgt_dyn,
-                horizontal_start=self._start_edge_nudging_level_2,
-                horizontal_end=self._end_edge_local,
-                vertical_start=0,
-                vertical_end=self._grid.num_levels,
-                offset_provider={},
-            )
-=======
         log.debug(f"corrector: start stencil apply_divergence_damping_and_update_vn")
         self._apply_divergence_damping_and_update_vn(
             horizontal_gradient_of_normal_wind_divergence=z_fields.horizontal_gradient_of_normal_wind_divergence,
@@ -1993,7 +1548,6 @@
             offset_provider=self._grid.offset_providers,
         )
 
->>>>>>> 17132e90
         log.debug("exchanging prognostic field 'vn'")
         self._exchange.exchange_and_wait(dims.EdgeDim, (prognostic_states.next.vn))
         log.debug("corrector: start stencil 31")
