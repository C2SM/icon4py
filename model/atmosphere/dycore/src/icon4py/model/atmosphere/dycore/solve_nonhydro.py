--- conflicted
+++ resolved
@@ -246,7 +246,6 @@
     z_contr_w_fl_l: fa.EdgeKField[
         float
     ]  # TODO: change this back to KHalfDim, but how do we treat it wrt to field_operators and domain?
-<<<<<<< HEAD
     rho_at_edges_on_model_levels: fa.EdgeKField[float]
     """
     Declared as z_rho_e in ICON.
@@ -255,27 +254,18 @@
     """
     Declared as z_theta_v_e in ICON.
     """
-    z_kin_hor_e: fa.EdgeKField[float]
-    z_vt_ie: fa.EdgeKField[float]
+    horizontal_kinetic_energy_at_edges_on_model_levels: fa.EdgeKField[float]
+    """
+    Declared as z_kin_hor_e in ICON.
+    """
+    tangential_wind_on_half_levels: fa.EdgeKField[float]
+    """
+    Declared as z_vt_ie in ICON. Tangential wind at edge on k-half levels. NOTE THAT IT ONLY HAS nlev LEVELS because it is only used for computing horizontal advection of w and thus level nlevp1 is not needed because w[nlevp1-1] is diagnostic.
+    """
     horizontal_gradient_of_normal_wind_divergence: fa.EdgeKField[float]
     """
     Declared as z_graddiv_vn in ICON.
     """
-=======
-    z_rho_e: fa.EdgeKField[float]
-    z_theta_v_e: fa.EdgeKField[float]
-    horizontal_kinetic_energy_at_edges_on_model_levels: fa.EdgeKField[float]
-    """
-    Declared as z_kin_hor_e in ICON.
-    """
-
-    tangential_wind_on_half_levels: fa.EdgeKField[float]
-    """
-    Declared as z_vt_ie in ICON. Tangential wind at edge on k-half levels. NOTE THAT IT ONLY HAS nlev LEVELS because it is only used for computing horizontal advection of w and thus level nlevp1 is not needed because w[nlevp1-1] is diagnostic.
-    """
-
-    z_graddiv_vn: fa.EdgeKField[float]
->>>>>>> 56b18602
     z_rho_expl: fa.CellKField[float]
     dwdz_at_cells_on_model_levels: fa.CellKField[float]
     """
@@ -316,21 +306,15 @@
                 grid, dims.EdgeDim, dims.KDim, backend=backend
             ),
             z_rho_expl=data_alloc.zero_field(grid, dims.CellDim, dims.KDim, backend=backend),
-<<<<<<< HEAD
             dwdz_at_cells_on_model_levels=data_alloc.zero_field(
                 grid, dims.CellDim, dims.KDim, backend=backend
             ),
-            z_kin_hor_e=data_alloc.zero_field(grid, dims.EdgeDim, dims.KDim, backend=backend),
-            z_vt_ie=data_alloc.zero_field(grid, dims.EdgeDim, dims.KDim, backend=backend),
-=======
-            z_dwdz_dd=data_alloc.zero_field(grid, dims.CellDim, dims.KDim, backend=backend),
             horizontal_kinetic_energy_at_edges_on_model_levels=data_alloc.zero_field(
                 grid, dims.EdgeDim, dims.KDim, backend=backend
             ),
             tangential_wind_on_half_levels=data_alloc.zero_field(
                 grid, dims.EdgeDim, dims.KDim, backend=backend
             ),
->>>>>>> 56b18602
         )
 
 
@@ -764,18 +748,6 @@
         """
         Declared as z_rth_pr_2 in ICON.
         """
-        self.z_grad_rth_1 = data_alloc.zero_field(
-            self._grid, dims.CellDim, dims.KDim, backend=self._backend
-        )
-        self.z_grad_rth_2 = data_alloc.zero_field(
-            self._grid, dims.CellDim, dims.KDim, backend=self._backend
-        )
-        self.z_grad_rth_3 = data_alloc.zero_field(
-            self._grid, dims.CellDim, dims.KDim, backend=self._backend
-        )
-        self.z_grad_rth_4 = data_alloc.zero_field(
-            self._grid, dims.CellDim, dims.KDim, backend=self._backend
-        )
         self.d2dz2_temporal_extrapolation_of_perturbed_exner_on_model_levels = (
             data_alloc.zero_field(self._grid, dims.CellDim, dims.KDim, backend=self._backend)
         )
@@ -809,23 +781,13 @@
         self.k_field = data_alloc.index_field(
             self._grid, dims.KDim, extend={dims.KDim: 1}, backend=self._backend
         )
-<<<<<<< HEAD
         self.edge_field = data_alloc.index_field(self._grid, dims.EdgeDim, backend=self._backend)
-        self.z_w_concorr_me = data_alloc.zero_field(
-            self._grid, dims.EdgeDim, dims.KDim, backend=self._backend
-        )
-=======
         self._contravariant_correction_at_edges_on_model_levels = data_alloc.zero_field(
             self._grid, dims.EdgeDim, dims.KDim, backend=self._backend
         )
         """
         Declared as z_w_concorr_me in ICON. vn dz/dn + vt dz/dt, z is topography height
         """
-
-        self.z_hydro_corr_horizontal = data_alloc.zero_field(
-            self._grid, dims.EdgeDim, backend=self._backend
-        )
->>>>>>> 56b18602
         self.z_raylfac = data_alloc.zero_field(self._grid, dims.KDim, backend=self._backend)
         self.interpolated_fourth_order_divdamp_factor = data_alloc.zero_field(
             self._grid, dims.KDim, backend=self._backend
@@ -1191,24 +1153,6 @@
                 vertical_end=self._grid.num_levels,
                 offset_provider=self._grid.offset_providers,
             )
-        elif self._config.iadv_rhotheta == RhoThetaAdvectionType.MIURA:
-            # Compute Green-Gauss gradients for rho and theta
-            self._mo_math_gradients_grad_green_gauss_cell_dsl(
-                p_grad_1_u=self.z_grad_rth_1,
-                p_grad_1_v=self.z_grad_rth_2,
-                p_grad_2_u=self.z_grad_rth_3,
-                p_grad_2_v=self.z_grad_rth_4,
-                p_ccpr1=self.perturbed_rho,
-                p_ccpr2=self.perturbed_theta_v,
-                geofac_grg_x=self._interpolation_state.geofac_grg_x,
-                geofac_grg_y=self._interpolation_state.geofac_grg_y,
-                horizontal_start=self._start_cell_lateral_boundary_level_3,
-                horizontal_end=self._end_cell_halo,
-                vertical_start=0,
-                vertical_end=self._grid.num_levels,  # UBOUND(p_ccpr,2)
-                offset_provider=self._grid.offset_providers,
-            )
-<<<<<<< HEAD
 
         log.debug(
             f"predictor: start stencil compute_theta_rho_face_values_and_pressure_gradient_and_update_vn_in_predictor_step"
@@ -1249,146 +1193,6 @@
             ipeidx_dsl=self._metric_state_nonhydro.pg_edgeidx_dsl,
             pg_exdist=self._metric_state_nonhydro.pg_exdist,
             inv_dual_edge_length=self._edge_geometry.inverse_dual_edge_lengths,
-=======
-        if self._config.iadv_rhotheta <= 2:
-            self._init_two_edge_kdim_fields_with_zero_wp(
-                edge_kdim_field_with_zero_wp_1=z_fields.z_rho_e,
-                edge_kdim_field_with_zero_wp_2=z_fields.z_theta_v_e,
-                horizontal_start=self._start_edge_halo_level_2,
-                horizontal_end=self._end_edge_halo_level_2,
-                vertical_start=0,
-                vertical_end=self._grid.num_levels,
-                offset_provider={},
-            )
-            # initialize also nest boundary points with zero
-            if self._grid.limited_area:
-                self._init_two_edge_kdim_fields_with_zero_wp(
-                    edge_kdim_field_with_zero_wp_1=z_fields.z_rho_e,
-                    edge_kdim_field_with_zero_wp_2=z_fields.z_theta_v_e,
-                    horizontal_start=self._start_edge_lateral_boundary,
-                    horizontal_end=self._end_edge_halo,
-                    vertical_start=0,
-                    vertical_end=self._grid.num_levels,
-                    offset_provider={},
-                )
-            if self._config.iadv_rhotheta == RhoThetaAdvectionType.MIURA:
-                # Compute upwind-biased values for rho and theta starting from centered differences
-                # Note: the length of the backward trajectory should be 0.5*dtime*(vn,vt) in order to arrive
-                # at a second-order accurate FV discretization, but twice the length is needed for numerical stability
-
-                self._compute_horizontal_advection_of_rho_and_theta(
-                    p_vn=prognostic_states.current.vn,
-                    p_vt=diagnostic_state_nh.tangential_wind,
-                    pos_on_tplane_e_1=self._interpolation_state.pos_on_tplane_e_1,
-                    pos_on_tplane_e_2=self._interpolation_state.pos_on_tplane_e_2,
-                    primal_normal_cell_1=self._edge_geometry.primal_normal_cell[0],
-                    dual_normal_cell_1=self._edge_geometry.dual_normal_cell[0],
-                    primal_normal_cell_2=self._edge_geometry.primal_normal_cell[1],
-                    dual_normal_cell_2=self._edge_geometry.dual_normal_cell[1],
-                    p_dthalf=(0.5 * dtime),
-                    rho_ref_me=self._metric_state_nonhydro.rho_ref_me,
-                    theta_ref_me=self._metric_state_nonhydro.theta_ref_me,
-                    z_grad_rth_1=self.z_grad_rth_1,
-                    z_grad_rth_2=self.z_grad_rth_2,
-                    z_grad_rth_3=self.z_grad_rth_3,
-                    z_grad_rth_4=self.z_grad_rth_4,
-                    z_rth_pr_1=self.z_rth_pr_1,
-                    z_rth_pr_2=self.z_rth_pr_2,
-                    z_rho_e=z_fields.z_rho_e,
-                    z_theta_v_e=z_fields.z_theta_v_e,
-                    horizontal_start=self._start_edge_lateral_boundary_level_7,
-                    horizontal_end=self._end_edge_halo,
-                    vertical_start=0,
-                    vertical_end=self._grid.num_levels,
-                    offset_provider=self._grid.offset_providers,
-                )
-
-        self._compute_horizontal_gradient_of_exner_pressure_for_flat_coordinates(
-            inv_dual_edge_length=self._edge_geometry.inverse_dual_edge_lengths,
-            z_exner_ex_pr=self.z_exner_ex_pr,
-            z_gradh_exner=z_fields.z_gradh_exner,
-            horizontal_start=self._start_edge_nudging_level_2,
-            horizontal_end=self._end_edge_local,
-            vertical_start=0,
-            vertical_end=self._vertical_params.nflatlev,
-            offset_provider=self._grid.offset_providers,
-        )
-
-        if self._config.igradp_method == HorizontalPressureDiscretizationType.TAYLOR_HYDRO:
-            if self._vertical_params.nflatlev < gtx.int32(self._vertical_params.nflat_gradp + 1):
-                self._compute_horizontal_gradient_of_exner_pressure_for_nonflat_coordinates(
-                    inv_dual_edge_length=self._edge_geometry.inverse_dual_edge_lengths,
-                    z_exner_ex_pr=self.z_exner_ex_pr,
-                    ddxn_z_full=self._metric_state_nonhydro.ddxn_z_full,
-                    c_lin_e=self._interpolation_state.c_lin_e,
-                    z_dexner_dz_c_1=self.z_dexner_dz_c_1,
-                    z_gradh_exner=z_fields.z_gradh_exner,
-                    horizontal_start=self._start_edge_nudging_level_2,
-                    horizontal_end=self._end_edge_local,
-                    vertical_start=self._vertical_params.nflatlev,
-                    vertical_end=gtx.int32(self._vertical_params.nflat_gradp + 1),
-                    offset_provider=self._grid.offset_providers,
-                )
-
-            self._compute_horizontal_gradient_of_exner_pressure_for_multiple_levels(
-                inv_dual_edge_length=self._edge_geometry.inverse_dual_edge_lengths,
-                z_exner_ex_pr=self.z_exner_ex_pr,
-                zdiff_gradp=self._metric_state_nonhydro.zdiff_gradp,
-                ikoffset=self._metric_state_nonhydro.vertoffset_gradp,
-                z_dexner_dz_c_1=self.z_dexner_dz_c_1,
-                z_dexner_dz_c_2=self.z_dexner_dz_c_2,
-                z_gradh_exner=z_fields.z_gradh_exner,
-                horizontal_start=self._start_edge_nudging_level_2,
-                horizontal_end=self._end_edge_local,
-                vertical_start=gtx.int32(self._vertical_params.nflat_gradp + 1),
-                vertical_end=self._grid.num_levels,
-                offset_provider=self._grid.offset_providers,
-            )
-
-            self._compute_hydrostatic_correction_term(
-                theta_v=prognostic_states.current.theta_v,
-                ikoffset=self._metric_state_nonhydro.vertoffset_gradp,
-                zdiff_gradp=self._metric_state_nonhydro.zdiff_gradp,
-                theta_v_ic=diagnostic_state_nh.theta_v_ic,
-                inv_ddqz_z_full=self._metric_state_nonhydro.inv_ddqz_z_full,
-                inv_dual_edge_length=self._edge_geometry.inverse_dual_edge_lengths,
-                z_hydro_corr=self.z_hydro_corr,
-                grav_o_cpd=self._params.grav_o_cpd,
-                horizontal_start=self._start_edge_nudging_level_2,
-                horizontal_end=self._end_edge_local,
-                vertical_start=self._grid.num_levels - 1,
-                vertical_end=self._grid.num_levels,
-                offset_provider=self._grid.offset_providers,
-            )
-
-            # TODO (Christoph) check when merging fused stencil
-            lowest_level = self._grid.num_levels - 1
-            hydro_corr_horizontal = gtx.as_field(
-                (dims.EdgeDim,),
-                self.z_hydro_corr.ndarray[:, lowest_level],
-                allocator=self._backend.allocator,
-            )
-
-            self._apply_hydrostatic_correction_to_horizontal_gradient_of_exner_pressure(
-                ipeidx_dsl=self._metric_state_nonhydro.pg_edgeidx_dsl,
-                pg_exdist=self._metric_state_nonhydro.pg_exdist,
-                z_hydro_corr=hydro_corr_horizontal,
-                z_gradh_exner=z_fields.z_gradh_exner,
-                horizontal_start=self._start_edge_nudging_level_2,
-                horizontal_end=self._end_edge_end,
-                vertical_start=0,
-                vertical_end=self._grid.num_levels,
-                offset_provider={},
-            )
-
-        self._add_temporal_tendencies_to_vn(
-            vn_nnow=prognostic_states.current.vn,
-            ddt_vn_apc_ntl1=diagnostic_state_nh.normal_wind_advective_tendency.predictor,
-            ddt_vn_phy=diagnostic_state_nh.ddt_vn_phy,
-            z_theta_v_e=z_fields.z_theta_v_e,
-            z_gradh_exner=z_fields.z_gradh_exner,
-            vn_nnew=prognostic_states.next.vn,
->>>>>>> 56b18602
             dtime=dtime,
             cpd=constants.CPD,
             iau_wgt_dyn=self._config.iau_wgt_dyn,
@@ -1443,13 +1247,8 @@
             geofac_grdiv=self._interpolation_state.geofac_grdiv,
             rbf_vec_coeff_e=self._interpolation_state.rbf_vec_coeff_e,
             z_vn_avg=self.z_vn_avg,
-<<<<<<< HEAD
             z_graddiv_vn=z_fields.horizontal_gradient_of_normal_wind_divergence,
-            vt=diagnostic_state_nh.vt,
-=======
-            z_graddiv_vn=z_fields.z_graddiv_vn,
             vt=diagnostic_state_nh.tangential_wind,
->>>>>>> 56b18602
             horizontal_start=self._start_edge_lateral_boundary_level_5,
             horizontal_end=self._end_edge_halo_level_2,
             vertical_start=0,
@@ -1684,13 +1483,8 @@
             self._compute_dwdz_for_divergence_damping(
                 inv_ddqz_z_full=self._metric_state_nonhydro.inv_ddqz_z_full,
                 w=prognostic_states.next.w,
-<<<<<<< HEAD
-                w_concorr_c=diagnostic_state_nh.w_concorr_c,
+                w_concorr_c=diagnostic_state_nh.contravariant_correction_at_cells_on_half_levels,
                 z_dwdz_dd=z_fields.dwdz_at_cells_on_model_levels,
-=======
-                w_concorr_c=diagnostic_state_nh.contravariant_correction_at_cells_on_half_levels,
-                z_dwdz_dd=z_fields.z_dwdz_dd,
->>>>>>> 56b18602
                 horizontal_start=self._start_cell_nudging,
                 horizontal_end=self._end_cell_local,
                 vertical_start=self._params.starting_index_for_3d_divdamp,
@@ -1732,13 +1526,8 @@
             self._compute_dwdz_for_divergence_damping(
                 inv_ddqz_z_full=self._metric_state_nonhydro.inv_ddqz_z_full,
                 w=prognostic_states.next.w,
-<<<<<<< HEAD
-                w_concorr_c=diagnostic_state_nh.w_concorr_c,
+                w_concorr_c=diagnostic_state_nh.contravariant_correction_at_cells_on_half_levels,
                 z_dwdz_dd=z_fields.dwdz_at_cells_on_model_levels,
-=======
-                w_concorr_c=diagnostic_state_nh.contravariant_correction_at_cells_on_half_levels,
-                z_dwdz_dd=z_fields.z_dwdz_dd,
->>>>>>> 56b18602
                 horizontal_start=self._start_cell_lateral_boundary,
                 horizontal_end=self._end_cell_lateral_boundary_level_4,
                 vertical_start=self._params.starting_index_for_3d_divdamp,
@@ -1891,108 +1680,6 @@
             offset_provider=self._grid.offset_providers,
         )
 
-<<<<<<< HEAD
-=======
-        if self._config.itime_scheme == TimeSteppingScheme.MOST_EFFICIENT:
-            log.debug(f"corrector: start stencil 23")
-            self._add_temporal_tendencies_to_vn_by_interpolating_between_time_levels(
-                vn_nnow=prognostic_states.current.vn,
-                ddt_vn_apc_ntl1=diagnostic_state_nh.normal_wind_advective_tendency.predictor,
-                ddt_vn_apc_ntl2=diagnostic_state_nh.normal_wind_advective_tendency.corrector,
-                ddt_vn_phy=diagnostic_state_nh.ddt_vn_phy,
-                z_theta_v_e=z_fields.z_theta_v_e,
-                z_gradh_exner=z_fields.z_gradh_exner,
-                vn_nnew=prognostic_states.next.vn,
-                dtime=dtime,
-                wgt_nnow_vel=self._params.wgt_nnow_vel,
-                wgt_nnew_vel=self._params.wgt_nnew_vel,
-                cpd=constants.CPD,
-                horizontal_start=self._start_edge_nudging_level_2,
-                horizontal_end=self._end_edge_local,
-                vertical_start=0,
-                vertical_end=self._grid.num_levels,
-                offset_provider={},
-            )
-
-        if (
-            self._config.divdamp_order == DivergenceDampingOrder.COMBINED
-            or self._config.divdamp_order == DivergenceDampingOrder.FOURTH_ORDER
-        ):
-            # verified for e-10
-            log.debug(f"corrector start stencil 25")
-            self._compute_graddiv2_of_vn(
-                geofac_grdiv=self._interpolation_state.geofac_grdiv,
-                z_graddiv_vn=z_fields.z_graddiv_vn,
-                z_graddiv2_vn=self.z_graddiv2_vn,
-                horizontal_start=self._start_edge_nudging_level_2,
-                horizontal_end=self._end_edge_local,
-                vertical_start=0,
-                vertical_end=self._grid.num_levels,
-                offset_provider=self._grid.offset_providers,
-            )
-
-        if (
-            self._config.divdamp_order == DivergenceDampingOrder.COMBINED
-            and scal_divdamp_o2 > 1.0e-6
-        ):
-            log.debug(f"corrector: start stencil 26")
-            self._apply_2nd_order_divergence_damping(
-                z_graddiv_vn=z_fields.z_graddiv_vn,
-                vn=prognostic_states.next.vn,
-                scal_divdamp_o2=scal_divdamp_o2,
-                horizontal_start=self._start_edge_nudging_level_2,
-                horizontal_end=self._end_edge_local,
-                vertical_start=0,
-                vertical_end=self._grid.num_levels,
-                offset_provider={},
-            )
-
-        # TODO: this does not get accessed in FORTRAN
-        if (
-            self._config.divdamp_order == DivergenceDampingOrder.COMBINED
-            and divdamp_fac_o2 <= 4 * self._config.divdamp_fac
-        ):
-            if self._grid.limited_area:
-                log.debug("corrector: start stencil 27")
-                self._apply_weighted_2nd_and_4th_order_divergence_damping(
-                    scal_divdamp=self.scal_divdamp,
-                    bdy_divdamp=self._bdy_divdamp,
-                    nudgecoeff_e=self._interpolation_state.nudgecoeff_e,
-                    z_graddiv2_vn=self.z_graddiv2_vn,
-                    vn=prognostic_states.next.vn,
-                    horizontal_start=self._start_edge_nudging_level_2,
-                    horizontal_end=self._end_edge_local,
-                    vertical_start=0,
-                    vertical_end=self._grid.num_levels,
-                    offset_provider={},
-                )
-            else:
-                log.debug("corrector start stencil 4th order divdamp")
-                self._apply_4th_order_divergence_damping(
-                    scal_divdamp=self.scal_divdamp,
-                    z_graddiv2_vn=self.z_graddiv2_vn,
-                    vn=prognostic_states.next.vn,
-                    horizontal_start=self._start_edge_nudging_level_2,
-                    horizontal_end=self._end_edge_local,
-                    vertical_start=0,
-                    vertical_end=self._grid.num_levels,
-                    offset_provider={},
-                )
-
-        # TODO: this does not get accessed in FORTRAN
-        if self._config.is_iau_active:
-            log.debug("corrector start stencil 28")
-            self._add_analysis_increments_to_vn(
-                diagnostic_state_nh.vn_incr,
-                prognostic_states.next.vn,
-                self._config.iau_wgt_dyn,
-                horizontal_start=self._start_edge_nudging_level_2,
-                horizontal_end=self._end_edge_local,
-                vertical_start=0,
-                vertical_end=self._grid.num_levels,
-                offset_provider={},
-            )
->>>>>>> 56b18602
         log.debug("exchanging prognostic field 'vn'")
         self._exchange.exchange_and_wait(dims.EdgeDim, (prognostic_states.next.vn))
         log.debug("corrector: start stencil 31")
