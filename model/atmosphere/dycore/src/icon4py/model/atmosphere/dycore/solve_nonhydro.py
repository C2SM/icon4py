--- conflicted
+++ resolved
@@ -638,34 +638,6 @@
             },
             offset_provider=self._grid.connectivities,
         )
-<<<<<<< HEAD
-        self._init_cell_kdim_field_with_zero_wp = init_cell_kdim_field_with_zero_wp.with_backend(
-            self._backend
-        ).compile(
-            enable_jit=False,
-            vertical_start=[gtx.int32(0)],
-            vertical_end=[gtx.int32(self._grid.num_levels + 1)],
-            offset_provider={},
-        )
-        self._update_mass_flux_weighted = update_mass_flux_weighted.with_backend(
-            self._backend
-        ).compile(
-            enable_jit=False,
-            vertical_start=[gtx.int32(0)],
-            vertical_end=[gtx.int32(self._grid.num_levels)],
-            offset_provider={},
-        )
-
-        self._compute_perturbed_quantities_and_interpolation = compute_cell_diagnostics_for_dycore.compute_perturbed_quantities_and_interpolation.with_backend(
-            self._backend
-        ).compile(
-            enable_jit=False,
-            nflatlev=[self._vertical_params.nflatlev],
-            nflat_gradp=[self._vertical_params.nflat_gradp],
-            igradp_method=[self._config.igradp_method],
-            model_top=[gtx.int32(0)],
-            surface_level=[gtx.int32(self._grid.num_levels + 1)],
-=======
 
         self._vertically_implicit_solver_at_corrector_step = setup_program(
             backend=self._backend,
@@ -697,7 +669,6 @@
                 "vertical_start_index_model_top": gtx.int32(0),
                 "vertical_end_index_model_surface": gtx.int32(self._grid.num_levels + 1),
             },
->>>>>>> 8fe48e46
             offset_provider=self._grid.connectivities,
         )
 
@@ -771,24 +742,20 @@
                 "inv_ddqz_z_full": self._metric_state_nonhydro.inv_ddqz_z_full,
                 "d2dexdz2_fac1_mc": self._metric_state_nonhydro.d2dexdz2_fac1_mc,
                 "d2dexdz2_fac2_mc": self._metric_state_nonhydro.d2dexdz2_fac2_mc,
-                "limited_area": self._grid.limited_area,
                 "igradp_method": self._config.igradp_method,
             },
             horizontal_sizes={
                 "start_cell_lateral_boundary_level_3": self._start_cell_lateral_boundary_level_3,
                 "start_cell_halo_level_2": self._start_cell_halo_level_2,
-                "end_cell_end": self._end_cell_end,
                 "end_cell_halo": self._end_cell_halo,
                 "end_cell_halo_level_2": self._end_cell_halo_level_2,
                 "start_cell_lateral_boundary": self._start_cell_lateral_boundary,
-                "horizontal_start": gtx.int32(0),
-                "horizontal_end": gtx.int32(self._grid.num_cells),
             },
             vertical_sizes={
                 "nflatlev": self._vertical_params.nflatlev,
                 "nflat_gradp": self._vertical_params.nflat_gradp,
-                "vertical_start": gtx.int32(0),
-                "vertical_end": gtx.int32(self._grid.num_levels + 1),
+                "model_top": gtx.int32(0),
+                "surface_level": gtx.int32(self._grid.num_levels + 1),
             },
             offset_provider=self._grid.connectivities,
         )
@@ -1201,24 +1168,6 @@
             current_theta_v=prognostic_states.current.theta_v,
             pressure_buoyancy_acceleration_at_cells_on_half_levels=self.pressure_buoyancy_acceleration_at_cells_on_half_levels,
             current_exner=prognostic_states.current.exner,
-<<<<<<< HEAD
-            reference_exner_at_cells_on_model_levels=self._metric_state_nonhydro.reference_exner_at_cells_on_model_levels,
-            inv_ddqz_z_full=self._metric_state_nonhydro.inv_ddqz_z_full,
-            d2dexdz2_fac1_mc=self._metric_state_nonhydro.d2dexdz2_fac1_mc,
-            d2dexdz2_fac2_mc=self._metric_state_nonhydro.d2dexdz2_fac2_mc,
-            igradp_method=self._config.igradp_method,
-            nflatlev=self._vertical_params.nflatlev,
-            nflat_gradp=self._vertical_params.nflat_gradp,
-            start_cell_lateral_boundary=self._start_cell_lateral_boundary,
-            start_cell_lateral_boundary_level_3=self._start_cell_lateral_boundary_level_3,
-            start_cell_halo_level_2=self._start_cell_halo_level_2,
-            end_cell_halo=self._end_cell_halo,
-            end_cell_halo_level_2=self._end_cell_halo_level_2,
-            model_top=gtx.int32(0),
-            surface_level=gtx.int32(self._grid.num_levels + 1),
-            offset_provider=self._grid.connectivities,
-=======
->>>>>>> 8fe48e46
         )
 
         log.debug(
