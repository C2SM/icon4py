# ICON4Py - ICON inspired code in Python and GT4Py
#
# Copyright (c) 2022-2024, ETH Zurich and MeteoSwiss
# All rights reserved.
#
# Please, refer to the LICENSE file in the root directory.
# SPDX-License-Identifier: BSD-3-Clause
# ruff: noqa: ERA001, B008

import dataclasses
import logging
from typing import Final

import gt4py.next as gtx
import gt4py.next.typing as gtx_typing
from gt4py.next import allocators as gtx_allocators, common as gtx_common

import icon4py.model.atmosphere.dycore.solve_nonhydro_stencils as nhsolve_stencils
import icon4py.model.common.grid.states as grid_states
import icon4py.model.common.utils as common_utils
from icon4py.model.atmosphere.dycore import dycore_states, dycore_utils
from icon4py.model.atmosphere.dycore.stencils import (
    compute_cell_diagnostics_for_dycore,
    compute_edge_diagnostics_for_dycore_and_update_vn,
    vertically_implicit_dycore_solver,
)
from icon4py.model.atmosphere.dycore.stencils.compute_dwdz_for_divergence_damping import (
    compute_dwdz_for_divergence_damping,
)
from icon4py.model.atmosphere.dycore.stencils.compute_exner_from_rhotheta import (
    compute_exner_from_rhotheta,
)
from icon4py.model.atmosphere.dycore.stencils.compute_horizontal_velocity_quantities import (
    compute_averaged_vn_and_fluxes_and_prepare_tracer_advection,
    compute_horizontal_velocity_quantities_and_fluxes,
)
from icon4py.model.atmosphere.dycore.stencils.compute_hydrostatic_correction_term import (
    compute_hydrostatic_correction_term,
)
from icon4py.model.atmosphere.dycore.stencils.compute_theta_and_exner import compute_theta_and_exner
from icon4py.model.atmosphere.dycore.stencils.init_cell_kdim_field_with_zero_wp import (
    init_cell_kdim_field_with_zero_wp,
)
from icon4py.model.atmosphere.dycore.stencils.update_mass_flux_weighted import (
    update_mass_flux_weighted,
)
from icon4py.model.atmosphere.dycore.stencils.update_theta_v import update_theta_v
from icon4py.model.atmosphere.dycore.velocity_advection import VelocityAdvection
from icon4py.model.common import (
    constants,
    dimension as dims,
    field_type_aliases as fa,
    model_backends,
    type_alias as ta,
)
from icon4py.model.common.decomposition import definitions as decomposition
from icon4py.model.common.grid import (
    base as grid_def,
    horizontal as h_grid,
    icon as icon_grid,
    vertical as v_grid,
)
from icon4py.model.common.math import smagorinsky
from icon4py.model.common.model_options import setup_program
from icon4py.model.common.states import prognostic_state as prognostics
from icon4py.model.common.utils import data_allocation as data_alloc


log = logging.getLogger(__name__)


@dataclasses.dataclass
class IntermediateFields:
    """
    Encapsulate internal fields of SolveNonHydro that contain shared state over predictor and corrector step.

    Encapsulates internal fields used in SolveNonHydro. Fields (and the class!)
    follow the naming convention of ICON to prepend local fields of a module with z_. Contrary to
    other such z_ fields inside SolveNonHydro the fields in this dataclass
    contain state that is built up over the predictor and corrector part in a timestep.
    """

    horizontal_pressure_gradient: fa.EdgeKField[ta.vpfloat]
    """
    Declared as z_gradh_exner in ICON.
    """
    rho_at_edges_on_model_levels: fa.EdgeKField[ta.wpfloat]
    """
    Declared as z_rho_e in ICON.
    """
    theta_v_at_edges_on_model_levels: fa.EdgeKField[ta.wpfloat]
    """
    Declared as z_theta_v_e in ICON.
    """
    horizontal_kinetic_energy_at_edges_on_model_levels: fa.EdgeKField[ta.vpfloat]
    """
    Declared as z_kin_hor_e in ICON.
    """
    tangential_wind_on_half_levels: fa.EdgeKField[ta.vpfloat]
    """
    Declared as z_vt_ie in ICON. Tangential wind at edge on k-half levels. NOTE THAT IT ONLY HAS nlev LEVELS because it is only used for computing horizontal advection of w and thus level nlevp1 is not needed because w[nlevp1-1] is diagnostic.
    """
    horizontal_gradient_of_normal_wind_divergence: fa.EdgeKField[ta.vpfloat]
    """
    Declared as z_graddiv_vn in ICON.
    """
    dwdz_at_cells_on_model_levels: fa.CellKField[ta.vpfloat]
    """
    Declared as z_dwdz_dd in ICON.
    """

    @classmethod
    def allocate(
        cls,
        grid: grid_def.Grid,
        allocator: gtx_allocators.FieldBufferAllocationUtil | None,
    ):
        return IntermediateFields(
            horizontal_pressure_gradient=data_alloc.zero_field(
                grid, dims.EdgeDim, dims.KDim, allocator=allocator
            ),
            rho_at_edges_on_model_levels=data_alloc.zero_field(
                grid, dims.EdgeDim, dims.KDim, allocator=allocator
            ),
            theta_v_at_edges_on_model_levels=data_alloc.zero_field(
                grid, dims.EdgeDim, dims.KDim, allocator=allocator
            ),
            horizontal_gradient_of_normal_wind_divergence=data_alloc.zero_field(
                grid, dims.EdgeDim, dims.KDim, allocator=allocator
            ),
            dwdz_at_cells_on_model_levels=data_alloc.zero_field(
                grid, dims.CellDim, dims.KDim, allocator=allocator
            ),
            horizontal_kinetic_energy_at_edges_on_model_levels=data_alloc.zero_field(
                grid, dims.EdgeDim, dims.KDim, allocator=allocator
            ),
            tangential_wind_on_half_levels=data_alloc.zero_field(
                grid, dims.EdgeDim, dims.KDim, allocator=allocator
            ),
        )


class NonHydrostaticConfig:
    """
    Contains necessary parameter to configure a nonhydro run.

    Encapsulates namelist parameters and derived parameters.
    TODO: (magdalena) values should be read from a configuration file.
    Default values are taken from the defaults in the corresponding ICON Fortran namelist files.
    """

    def __init__(
        self,
        itime_scheme: dycore_states.TimeSteppingScheme = dycore_states.TimeSteppingScheme.MOST_EFFICIENT,
        iadv_rhotheta: dycore_states.RhoThetaAdvectionType = dycore_states.RhoThetaAdvectionType.MIURA,
        igradp_method: dycore_states.HorizontalPressureDiscretizationType = dycore_states.HorizontalPressureDiscretizationType.TAYLOR_HYDRO,
        rayleigh_type: constants.RayleighType = constants.RayleighType.KLEMP,
        rayleigh_coeff: float = 0.05,
        divdamp_order: dycore_states.DivergenceDampingOrder = dycore_states.DivergenceDampingOrder.COMBINED,  # the ICON default is 4,
        is_iau_active: bool = False,
        iau_wgt_dyn: float = 0.0,
        divdamp_type: dycore_states.DivergenceDampingType = dycore_states.DivergenceDampingType.THREE_DIMENSIONAL,
        divdamp_trans_start: float = 12500.0,
        divdamp_trans_end: float = 17500.0,
        l_vert_nested: bool = False,
        rhotheta_offctr: float = -0.1,
        veladv_offctr: float = 0.25,
        _nudge_max_coeff: float | None = None,  # default is set in __init__
        max_nudging_coefficient: float | None = None,  # default is set in __init__
        fourth_order_divdamp_factor: float = 0.0025,
        fourth_order_divdamp_factor2: float = 0.004,
        fourth_order_divdamp_factor3: float = 0.004,
        fourth_order_divdamp_factor4: float = 0.004,
        fourth_order_divdamp_z: float = 32500.0,
        fourth_order_divdamp_z2: float = 40000.0,
        fourth_order_divdamp_z3: float = 60000.0,
        fourth_order_divdamp_z4: float = 80000.0,
    ):
        # parameters from namelist diffusion_nml
        self.itime_scheme: int = itime_scheme

        #: Miura scheme for advection of rho and theta
        self.iadv_rhotheta: dycore_states.RhoThetaAdvectionType = iadv_rhotheta
        #: Use truly horizontal pressure-gradient computation to ensure numerical
        #: stability without heavy orography smoothing
        self.igradp_method: dycore_states.HorizontalPressureDiscretizationType = igradp_method

        #: type of Rayleigh damping
        self.rayleigh_type: constants.RayleighType = rayleigh_type
        # used for calculation of rayleigh_w, rayleigh_vn in mo_vertical_grid.f90
        self.rayleigh_coeff: float = rayleigh_coeff

        #: order of divergence damping
        self.divdamp_order: dycore_states.DivergenceDampingOrder = divdamp_order

        #: type of divergence damping
        self.divdamp_type: dycore_states.DivergenceDampingType = divdamp_type
        #: Lower and upper bound of transition zone between 2D and 3D divergence damping in case of divdamp_type = 32 [m]
        self.divdamp_trans_start: float = divdamp_trans_start
        self.divdamp_trans_end: float = divdamp_trans_end

        #: off-centering for density and potential temperature at interface levels.
        #: Specifying a negative value here reduces the amount of vertical
        #: wind off-centering needed for stability of sound waves.
        self.rhotheta_offctr: float = rhotheta_offctr

        #: off-centering of velocity advection in corrector step
        self.veladv_offctr: float = veladv_offctr

        #: scaling factor for divergence damping
        self.fourth_order_divdamp_factor: float = fourth_order_divdamp_factor
        """
        Declared as divdamp_fac in ICON. It is a scaling factor for fourth order divergence damping between
        heights of fourth_order_divdamp_z and fourth_order_divdamp_z2.
        """
        self.fourth_order_divdamp_factor2: float = fourth_order_divdamp_factor2
        """
        Declared as divdamp_fac2 in ICON. It is a scaling factor for fourth order divergence damping between
        heights of fourth_order_divdamp_z and fourth_order_divdamp_z2. Divergence damping factor reaches
        fourth_order_divdamp_factor2 at fourth_order_divdamp_z2.
        """
        self.fourth_order_divdamp_factor3: float = fourth_order_divdamp_factor3
        """
        Declared as divdamp_fac3 in ICON. It is a scaling factor to determine the quadratic vertical
        profile of fourth order divergence damping factor between heights of fourth_order_divdamp_z2
        and fourth_order_divdamp_z4.
        """
        self.fourth_order_divdamp_factor4: float = fourth_order_divdamp_factor4
        """
        Declared as divdamp_fac4 in ICON. It is a scaling factor to determine the quadratic vertical
        profile of fourth order divergence damping factor between heights of fourth_order_divdamp_z2
        and fourth_order_divdamp_z4. Divergence damping factor reaches fourth_order_divdamp_factor4
        at fourth_order_divdamp_z4.
        """
        self.fourth_order_divdamp_z: float = fourth_order_divdamp_z
        """
        Declared as divdamp_z in ICON. The upper limit in height where divergence damping factor is a constant.
        """
        self.fourth_order_divdamp_z2: float = fourth_order_divdamp_z2
        """
        Declared as divdamp_z2 in ICON. The upper limit in height above fourth_order_divdamp_z where divergence
        damping factor decreases as a linear function of height.
        """
        self.fourth_order_divdamp_z3: float = fourth_order_divdamp_z3
        """
        Declared as divdamp_z3 in ICON. Am intermediate height between fourth_order_divdamp_z2 and
        fourth_order_divdamp_z4 where divergence damping factor decreases quadratically with height.
        """
        self.fourth_order_divdamp_z4: float = fourth_order_divdamp_z4
        """
        Declared as divdamp_z4 in ICON. The upper limit in height where divergence damping factor decreases
        quadratically with height.
        """

        #: parameters from other namelists:

        #: from mo_interpol_nml.f90

        #: Parameter describing the lateral boundary nudging in limited area mode.
        #:
        #: Maximal value of the nudging coefficients used cell row bordering the boundary interpolation zone,
        #: from there nudging coefficients decay exponentially with `nudge_efold_width` in units of cell rows.
        #: Called 'nudge_max_coeff' in mo_interpol_nml.f90.
        #: Note: The user can pass the ICON namelist paramter `nudge_max_coeff` as `_nudge_max_coeff` or
        #: the properly scaled one as `max_nudging_coefficient`,
        #: see the comment in mo_interpol_nml.f90
        #: TODO: This code is duplicated in `diffusion.py`, clean this up when implementing proper configuration handling.
        if _nudge_max_coeff is not None and max_nudging_coefficient is not None:
            raise ValueError(
                "Cannot set both '_max_nudging_coefficient' and 'scaled_max_nudging_coefficient'."
            )
        elif max_nudging_coefficient is not None:
            self.max_nudging_coefficient: float = max_nudging_coefficient
        elif _nudge_max_coeff is not None:
            self.max_nudging_coefficient: float = (
                constants.DEFAULT_DYNAMICS_TO_PHYSICS_TIMESTEP_RATIO * _nudge_max_coeff
            )
        else:  # default value in ICON
            self.max_nudging_coefficient: float = (
                constants.DEFAULT_DYNAMICS_TO_PHYSICS_TIMESTEP_RATIO * 0.02
            )

        #: from mo_run_nml.f90
        #: use vertical nesting
        self.l_vert_nested: bool = l_vert_nested

        #: from mo_initicon_nml.f90/ mo_initicon_config.f90
        #: whether IAU is active at current time
        self.is_iau_active: bool = is_iau_active
        #: IAU weight for dynamics fields
        self.iau_wgt_dyn: float = iau_wgt_dyn

        self._validate()

    def _validate(self):
        """Apply consistency checks and validation on configuration parameters."""

        if self.l_vert_nested:
            raise NotImplementedError("Vertical nesting support not implemented")

        if self.igradp_method != dycore_states.HorizontalPressureDiscretizationType.TAYLOR_HYDRO:
            raise NotImplementedError("igradp_method can only be 3")

        if self.itime_scheme != dycore_states.TimeSteppingScheme.MOST_EFFICIENT:
            raise NotImplementedError("itime_scheme can only be 4")

        if self.iadv_rhotheta != dycore_states.RhoThetaAdvectionType.MIURA:
            raise NotImplementedError("iadv_rhotheta can only be 2 (Miura scheme)")

        if self.divdamp_order != dycore_states.DivergenceDampingOrder.COMBINED:
            raise NotImplementedError("divdamp_order can only be 24")

        if self.divdamp_type == dycore_states.DivergenceDampingType.TWO_DIMENSIONAL:
            raise NotImplementedError(
                "`DivergenceDampingType.TWO_DIMENSIONAL` (2) is not yet implemented"
            )


class NonHydrostaticParams:
    """Calculates derived quantities depending on the NonHydrostaticConfig."""

    def __init__(self, config: NonHydrostaticConfig):
        #: Weighting coefficients for velocity advection if tendency averaging is used
        #: The off-centering specified here turned out to be beneficial to numerical
        #: stability in extreme situations
        self.advection_explicit_weight_parameter: Final[float] = 0.5 - config.veladv_offctr
        """
        Declared as wgt_nnow_vel in ICON.
        """
        self.advection_implicit_weight_parameter: Final[float] = 0.5 + config.veladv_offctr
        """
        Declared as wgt_nnew_vel in ICON.
        """

        #: Weighting coefficients for rho and theta at interface levels in the corrector step
        #: This empirically determined weighting minimizes the vertical wind off-centering
        #: needed for numerical stability of vertical sound wave propagation
        self.rhotheta_implicit_weight_parameter: Final[float] = 0.5 + config.rhotheta_offctr
        """
        Declared as wgt_nnew_rth in ICON.
        """
        self.rhotheta_explicit_weight_parameter: Final[float] = (
            1.0 - self.rhotheta_implicit_weight_parameter
        )
        """
        Declared as wgt_nnow_rth in ICON.
        """


class SolveNonhydro:
    def __init__(
        self,
        grid: icon_grid.IconGrid,
        config: NonHydrostaticConfig,
        params: NonHydrostaticParams,
        metric_state_nonhydro: dycore_states.MetricStateNonHydro,
        interpolation_state: dycore_states.InterpolationState,
        vertical_params: v_grid.VerticalGrid,
        edge_geometry: grid_states.EdgeParams,
        cell_geometry: grid_states.CellParams,
        owner_mask: fa.CellField[bool],
        backend: gtx_typing.Backend
        | model_backends.DeviceType
        | model_backends.BackendDescriptor
        | None,
        exchange: decomposition.ExchangeRuntime = decomposition.SingleNodeExchange(),
    ):
        self._exchange = exchange

        self._grid = grid
        self._config = config
        self._params = params
        self._metric_state_nonhydro = metric_state_nonhydro
        self._interpolation_state = interpolation_state
        self._vertical_params = vertical_params
        self._edge_geometry = edge_geometry
        self._cell_params = cell_geometry
        self._determine_local_domains()

        self._compute_theta_and_exner = setup_program(
            backend=backend,
            program=compute_theta_and_exner,
            constant_args={
                "bdy_halo_c": self._metric_state_nonhydro.bdy_halo_c,
                "rd_o_cvd": constants.RD_O_CVD,
                "rd_o_p0ref": constants.RD_O_P0REF,
            },
            horizontal_sizes={
                "horizontal_start": self._start_cell_local,
                "horizontal_end": self._end_cell_end,
            },
            vertical_sizes={
                "vertical_start": gtx.int32(0),
                "vertical_end": gtx.int32(self._grid.num_levels),
            },
        )

        self._compute_exner_from_rhotheta = setup_program(
            backend=backend,
            program=compute_exner_from_rhotheta,
            constant_args={
                "rd_o_cvd": constants.RD_O_CVD,
                "rd_o_p0ref": constants.RD_O_P0REF,
            },
            horizontal_sizes={
                "horizontal_start": self._start_cell_lateral_boundary,
                "horizontal_end": self._end_cell_lateral_boundary_level_4,
            },
            vertical_sizes={
                "vertical_start": gtx.int32(0),
                "vertical_end": gtx.int32(self._grid.num_levels),
            },
        )

        self._update_theta_v = setup_program(
            backend=backend,
            program=update_theta_v,
            constant_args={
                "mask_prog_halo_c": self._metric_state_nonhydro.mask_prog_halo_c,
            },
            horizontal_sizes={
                "horizontal_start": self._start_cell_halo,
                "horizontal_end": self._end_cell_end,
            },
            vertical_sizes={
                "vertical_start": gtx.int32(0),
                "vertical_end": gtx.int32(self._grid.num_levels),
            },
        )

        self._compute_hydrostatic_correction_term = setup_program(
            backend=backend,
            program=compute_hydrostatic_correction_term,
            constant_args={
                "ikoffset": self._metric_state_nonhydro.vertoffset_gradp,
                "zdiff_gradp": self._metric_state_nonhydro.zdiff_gradp,
                "inv_ddqz_z_full": self._metric_state_nonhydro.inv_ddqz_z_full,
                "inv_dual_edge_length": self._edge_geometry.inverse_dual_edge_lengths,
                "grav_o_cpd": constants.GRAV_O_CPD,
            },
            horizontal_sizes={
                "horizontal_start": self._start_edge_nudging_level_2,
                "horizontal_end": self._end_edge_local,
            },
            vertical_sizes={
                "vertical_start": gtx.int32(self._grid.num_levels - 1),
                "vertical_end": gtx.int32(self._grid.num_levels),
            },
            offset_provider=self._grid.connectivities,
        )

        self._compute_theta_rho_face_values_and_pressure_gradient_and_update_vn = setup_program(
            backend=backend,
            program=compute_edge_diagnostics_for_dycore_and_update_vn.compute_theta_rho_face_values_and_pressure_gradient_and_update_vn,
            constant_args={
                "reference_rho_at_edges_on_model_levels": self._metric_state_nonhydro.reference_rho_at_edges_on_model_levels,
                "reference_theta_at_edges_on_model_levels": self._metric_state_nonhydro.reference_theta_at_edges_on_model_levels,
                "geofac_grg_x": self._interpolation_state.geofac_grg_x,
                "geofac_grg_y": self._interpolation_state.geofac_grg_y,
                "pos_on_tplane_e_x": self._interpolation_state.pos_on_tplane_e_1,
                "pos_on_tplane_e_y": self._interpolation_state.pos_on_tplane_e_2,
                "primal_normal_cell_x": self._edge_geometry.primal_normal_cell[0],
                "dual_normal_cell_x": self._edge_geometry.dual_normal_cell[0],
                "primal_normal_cell_y": self._edge_geometry.primal_normal_cell[1],
                "dual_normal_cell_y": self._edge_geometry.dual_normal_cell[1],
                "ddxn_z_full": self._metric_state_nonhydro.ddxn_z_full,
                "c_lin_e": self._interpolation_state.c_lin_e,
                "ikoffset": self._metric_state_nonhydro.vertoffset_gradp,
                "zdiff_gradp": self._metric_state_nonhydro.zdiff_gradp,
                "ipeidx_dsl": self._metric_state_nonhydro.pg_edgeidx_dsl,
                "pg_exdist": self._metric_state_nonhydro.pg_exdist,
                "inv_dual_edge_length": self._edge_geometry.inverse_dual_edge_lengths,
                "iau_wgt_dyn": self._config.iau_wgt_dyn,
                "is_iau_active": self._config.is_iau_active,
                "limited_area": self._grid.limited_area,
            },
            horizontal_sizes={
                "start_edge_lateral_boundary": self._start_edge_lateral_boundary,
                "start_edge_lateral_boundary_level_7": self._start_edge_lateral_boundary_level_7,
                "start_edge_nudging_level_2": self._start_edge_nudging_level_2,
                "end_edge_nudging": self._end_edge_nudging,
                "end_edge_halo": self._end_edge_halo,
                "horizontal_start": gtx.int32(0),
                "horizontal_end": self._end_edge_halo_level_2,
            },
            vertical_sizes={
                "nflatlev": self._vertical_params.nflatlev,
                "nflat_gradp": self._metric_state_nonhydro.nflat_gradp,
                "vertical_start": gtx.int32(0),
                "vertical_end": gtx.int32(self._grid.num_levels),
            },
            offset_provider=self._grid.connectivities,
        )

        self._apply_divergence_damping_and_update_vn_first_half = setup_program(
            backend=backend,
            program=compute_edge_diagnostics_for_dycore_and_update_vn.apply_divergence_damping_and_update_vn,
            constant_args={
                "horizontal_mask_for_3d_divdamp": self._metric_state_nonhydro.horizontal_mask_for_3d_divdamp,
                "scaling_factor_for_3d_divdamp": self._metric_state_nonhydro.scaling_factor_for_3d_divdamp,
                "inv_dual_edge_length": self._edge_geometry.inverse_dual_edge_lengths,
                "nudgecoeff_e": self._interpolation_state.nudgecoeff_e,
                "geofac_grdiv": self._interpolation_state.geofac_grdiv,
                "advection_explicit_weight_parameter": self._params.advection_explicit_weight_parameter,
                "advection_implicit_weight_parameter": self._params.advection_implicit_weight_parameter,
                "iau_wgt_dyn": self._config.iau_wgt_dyn,
                "is_iau_active": self._config.is_iau_active,
                "limited_area": self._grid.limited_area,
            },
            variants={
                "apply_2nd_order_divergence_damping": [False, True],
                "apply_4th_order_divergence_damping": [False, True],
            },
            horizontal_sizes={
                "horizontal_start": gtx.int32(self._start_edge_nudging_level_2),
                "horizontal_end": self._end_edge_local,
            },
            vertical_sizes={
                "vertical_start": gtx.int32(0),
                "vertical_end": gtx.int32(self._grid.num_levels // 2),
            },
            offset_provider=self._grid.connectivities,
        )
        self._apply_divergence_damping_and_update_vn_second_half = setup_program(
            backend=backend,
            program=compute_edge_diagnostics_for_dycore_and_update_vn.apply_divergence_damping_and_update_vn,
            constant_args={
                "horizontal_mask_for_3d_divdamp": self._metric_state_nonhydro.horizontal_mask_for_3d_divdamp,
                "scaling_factor_for_3d_divdamp": self._metric_state_nonhydro.scaling_factor_for_3d_divdamp,
                "inv_dual_edge_length": self._edge_geometry.inverse_dual_edge_lengths,
                "nudgecoeff_e": self._interpolation_state.nudgecoeff_e,
                "geofac_grdiv": self._interpolation_state.geofac_grdiv,
                "advection_explicit_weight_parameter": self._params.advection_explicit_weight_parameter,
                "advection_implicit_weight_parameter": self._params.advection_implicit_weight_parameter,
                "iau_wgt_dyn": self._config.iau_wgt_dyn,
                "is_iau_active": self._config.is_iau_active,
                "limited_area": self._grid.limited_area,
            },
            variants={
                "apply_2nd_order_divergence_damping": [False, True],
                "apply_4th_order_divergence_damping": [False, True],
            },
            horizontal_sizes={
                "horizontal_start": gtx.int32(self._start_edge_nudging_level_2),
                "horizontal_end": self._end_edge_local,
            },
            vertical_sizes={
                "vertical_start": gtx.int32(self._grid.num_levels // 2),
                "vertical_end": gtx.int32(self._grid.num_levels),
            },
            offset_provider=self._grid.connectivities,
        )

        self._compute_horizontal_velocity_quantities_and_fluxes = setup_program(
            backend=backend,
            program=compute_horizontal_velocity_quantities_and_fluxes,
            constant_args={
                "ddqz_z_full_e": self._metric_state_nonhydro.ddqz_z_full_e,
                "ddxn_z_full": self._metric_state_nonhydro.ddxn_z_full,
                "ddxt_z_full": self._metric_state_nonhydro.ddxt_z_full,
                "wgtfac_e": self._metric_state_nonhydro.wgtfac_e,
                "wgtfacq_e": self._metric_state_nonhydro.wgtfacq_e,
                "e_flx_avg": self._interpolation_state.e_flx_avg,
                "geofac_grdiv": self._interpolation_state.geofac_grdiv,
                "rbf_vec_coeff_e": self._interpolation_state.rbf_vec_coeff_e,
            },
            horizontal_sizes={
                "horizontal_start": gtx.int32(self._start_edge_lateral_boundary_level_5),
                "horizontal_end": self._end_edge_halo_level_2,
            },
            vertical_sizes={
                "nflatlev": self._vertical_params.nflatlev,
                "vertical_start": gtx.int32(0),
                "vertical_end": gtx.int32(self._grid.num_levels + 1),
            },
            offset_provider=self._grid.connectivities,
        )

        self._compute_averaged_vn_and_fluxes_and_prepare_tracer_advection_first_half = (
            setup_program(
                backend=backend,
                program=compute_averaged_vn_and_fluxes_and_prepare_tracer_advection,
                constant_args={
                    "e_flx_avg": self._interpolation_state.e_flx_avg,
                    "ddqz_z_full_e": self._metric_state_nonhydro.ddqz_z_full_e,
                },
                variants={
                    "at_first_substep": [False, True],
                    "prepare_advection": [False, True],
                },
                horizontal_sizes={
                    "horizontal_start": gtx.int32(self._start_edge_lateral_boundary_level_5),
                    "horizontal_end": self._end_edge_halo_level_2,
                },
                vertical_sizes={
                    "vertical_start": gtx.int32(0),
                    "vertical_end": gtx.int32(self._grid.num_levels // 2),
                },
                offset_provider=self._grid.connectivities,
            )
        )
        self._compute_averaged_vn_and_fluxes_and_prepare_tracer_advection_second_half = (
            setup_program(
                backend=backend,
                program=compute_averaged_vn_and_fluxes_and_prepare_tracer_advection,
                constant_args={
                    "e_flx_avg": self._interpolation_state.e_flx_avg,
                    "ddqz_z_full_e": self._metric_state_nonhydro.ddqz_z_full_e,
                },
                variants={
                    "at_first_substep": [False, True],
                    "prepare_advection": [False, True],
                },
                horizontal_sizes={
                    "horizontal_start": gtx.int32(self._start_edge_lateral_boundary_level_5),
                    "horizontal_end": self._end_edge_halo_level_2,
                },
                vertical_sizes={
                    "vertical_start": gtx.int32(self._grid.num_levels // 2),
                    "vertical_end": gtx.int32(self._grid.num_levels),
                },
                offset_provider=self._grid.connectivities,
            )
        )

        self._vertically_implicit_solver_at_predictor_step = setup_program(
            backend=backend,
            program=vertically_implicit_dycore_solver.vertically_implicit_solver_at_predictor_step,
            constant_args={
                "geofac_div": self._interpolation_state.geofac_div,
                "exner_w_explicit_weight_parameter": self._metric_state_nonhydro.exner_w_explicit_weight_parameter,
                "inv_ddqz_z_full": self._metric_state_nonhydro.inv_ddqz_z_full,
                "exner_w_implicit_weight_parameter": self._metric_state_nonhydro.exner_w_implicit_weight_parameter,
                "ddqz_z_half": self._metric_state_nonhydro.ddqz_z_half,
                "reference_exner_at_cells_on_model_levels": self._metric_state_nonhydro.reference_exner_at_cells_on_model_levels,
                "e_bln_c_s": self._interpolation_state.e_bln_c_s,
                "wgtfac_c": self._metric_state_nonhydro.wgtfac_c,
                "wgtfacq_c": self._metric_state_nonhydro.wgtfacq_c,
                "iau_wgt_dyn": self._config.iau_wgt_dyn,
                "is_iau_active": self._config.is_iau_active,
                "rayleigh_type": self._config.rayleigh_type,
                "divdamp_type": self._config.divdamp_type,
            },
            variants={
                "at_first_substep": [False, True],
            },
            horizontal_sizes={
                "start_cell_index_nudging": self._start_cell_nudging,
                "end_cell_index_local": self._end_cell_local,
                "start_cell_index_lateral_lvl3": self._start_cell_lateral_boundary_level_3,
                "end_cell_index_halo_lvl1": self._end_cell_halo,
            },
            vertical_sizes={
                "end_index_of_damping_layer": self._vertical_params.end_index_of_damping_layer,
                "kstart_moist": self._vertical_params.kstart_moist,
                "flat_level_index_plus1": gtx.int32(self._vertical_params.nflatlev + 1),
                "vertical_start_index_model_top": gtx.int32(0),
                "vertical_end_index_model_surface": gtx.int32(self._grid.num_levels + 1),
            },
            offset_provider=self._grid.connectivities,
        )

        self._vertically_implicit_solver_at_corrector_step = setup_program(
            backend=backend,
            program=vertically_implicit_dycore_solver.vertically_implicit_solver_at_corrector_step,
            constant_args={
                "exner_w_explicit_weight_parameter": self._metric_state_nonhydro.exner_w_explicit_weight_parameter,
                "inv_ddqz_z_full": self._metric_state_nonhydro.inv_ddqz_z_full,
                "exner_w_implicit_weight_parameter": self._metric_state_nonhydro.exner_w_implicit_weight_parameter,
                "ddqz_z_half": self._metric_state_nonhydro.ddqz_z_half,
                "reference_exner_at_cells_on_model_levels": self._metric_state_nonhydro.reference_exner_at_cells_on_model_levels,
                "advection_explicit_weight_parameter": self._params.advection_explicit_weight_parameter,
                "advection_implicit_weight_parameter": self._params.advection_implicit_weight_parameter,
                "iau_wgt_dyn": self._config.iau_wgt_dyn,
                "is_iau_active": self._config.is_iau_active,
                "rayleigh_type": self._config.rayleigh_type,
            },
            variants={
                "at_first_substep": [False, True],
                "at_last_substep": [False, True],
                "lprep_adv": [False, True],
            },
            horizontal_sizes={
                "start_cell_index_nudging": self._start_cell_nudging,
                "end_cell_index_local": self._end_cell_local,
            },
            vertical_sizes={
                "end_index_of_damping_layer": self._vertical_params.end_index_of_damping_layer,
                "kstart_moist": self._vertical_params.kstart_moist,
                "vertical_start_index_model_top": gtx.int32(0),
                "vertical_end_index_model_surface": gtx.int32(self._grid.num_levels + 1),
            },
            offset_provider=self._grid.connectivities,
        )

        self._compute_dwdz_for_divergence_damping = setup_program(
            backend=backend,
            program=compute_dwdz_for_divergence_damping,
            constant_args={
                "inv_ddqz_z_full": self._metric_state_nonhydro.inv_ddqz_z_full,
            },
            horizontal_sizes={
                "horizontal_start": self._start_cell_lateral_boundary,
                "horizontal_end": self._end_cell_lateral_boundary_level_4,
            },
            vertical_sizes={
                "vertical_start": gtx.int32(0),
                "vertical_end": gtx.int32(self._grid.num_levels),
            },
            offset_provider=self._grid.connectivities,
        )

        self._init_cell_kdim_field_with_zero_wp = setup_program(
            backend=backend,
            program=init_cell_kdim_field_with_zero_wp,
            horizontal_sizes={
                "horizontal_start": self._start_cell_lateral_boundary,
                "horizontal_end": self._end_cell_lateral_boundary_level_4,
            },
            vertical_sizes={
                "vertical_start": gtx.int32(0),
                "vertical_end": gtx.int32(self._grid.num_levels + 1),
            },
        )
        self._update_mass_flux_weighted = setup_program(
            backend=backend,
            program=update_mass_flux_weighted,
            constant_args={
                "vwind_expl_wgt": self._metric_state_nonhydro.exner_w_explicit_weight_parameter,
                "vwind_impl_wgt": self._metric_state_nonhydro.exner_w_implicit_weight_parameter,
            },
            horizontal_sizes={
                "horizontal_start": self._start_cell_lateral_boundary,
                "horizontal_end": self._end_cell_lateral_boundary_level_4,
            },
            vertical_sizes={
                "vertical_start": gtx.int32(0),
                "vertical_end": gtx.int32(self._grid.num_levels),
            },
        )
        self._calculate_divdamp_fields = setup_program(
            backend=backend,
            program=dycore_utils.calculate_divdamp_fields,
            constant_args={
                "divdamp_order": gtx.int32(self._config.divdamp_order),
                "mean_cell_area": self._grid.global_properties.mean_cell_area,
                "max_nudging_coefficient": self._config.max_nudging_coefficient,
                "dbl_eps": constants.DBL_EPS,
            },
        )
        self._compute_rayleigh_damping_factor = setup_program(
            backend=backend,
            program=dycore_utils.compute_rayleigh_damping_factor,
            constant_args={
                "rayleigh_w": self._metric_state_nonhydro.rayleigh_w,
            },
        )

        self._compute_perturbed_quantities_and_interpolation = setup_program(
            backend=backend,
            program=compute_cell_diagnostics_for_dycore.compute_perturbed_quantities_and_interpolation,
            constant_args={
                "reference_rho_at_cells_on_model_levels": self._metric_state_nonhydro.reference_rho_at_cells_on_model_levels,
                "reference_theta_at_cells_on_model_levels": self._metric_state_nonhydro.reference_theta_at_cells_on_model_levels,
                "reference_theta_at_cells_on_half_levels": self._metric_state_nonhydro.reference_theta_at_cells_on_half_levels,
                "wgtfacq_c": self._metric_state_nonhydro.wgtfacq_c,
                "wgtfac_c": self._metric_state_nonhydro.wgtfac_c,
                "exner_w_explicit_weight_parameter": self._metric_state_nonhydro.exner_w_explicit_weight_parameter,
                "ddz_of_reference_exner_at_cells_on_half_levels": self._metric_state_nonhydro.ddz_of_reference_exner_at_cells_on_half_levels,
                "ddqz_z_half": self._metric_state_nonhydro.ddqz_z_half,
                "time_extrapolation_parameter_for_exner": self._metric_state_nonhydro.time_extrapolation_parameter_for_exner,
                "reference_exner_at_cells_on_model_levels": self._metric_state_nonhydro.reference_exner_at_cells_on_model_levels,
                "inv_ddqz_z_full": self._metric_state_nonhydro.inv_ddqz_z_full,
                "d2dexdz2_fac1_mc": self._metric_state_nonhydro.d2dexdz2_fac1_mc,
                "d2dexdz2_fac2_mc": self._metric_state_nonhydro.d2dexdz2_fac2_mc,
                "igradp_method": self._config.igradp_method,
            },
            horizontal_sizes={
                "start_cell_lateral_boundary_level_3": self._start_cell_lateral_boundary_level_3,
                "start_cell_halo_level_2": self._start_cell_halo_level_2,
                "end_cell_halo": self._end_cell_halo,
                "end_cell_halo_level_2": self._end_cell_halo_level_2,
                "start_cell_lateral_boundary": self._start_cell_lateral_boundary,
            },
            vertical_sizes={
                "nflatlev": self._vertical_params.nflatlev,
                "nflat_gradp": self._metric_state_nonhydro.nflat_gradp,
                "model_top": gtx.int32(0),
                "surface_level": gtx.int32(self._grid.num_levels + 1),
            },
            offset_provider=self._grid.connectivities,
        )

        self._interpolate_rho_theta_v_to_half_levels_and_compute_pressure_buoyancy_acceleration = setup_program(
            backend=backend,
            program=compute_cell_diagnostics_for_dycore.interpolate_rho_theta_v_to_half_levels_and_compute_pressure_buoyancy_acceleration,
            constant_args={
                "reference_theta_at_cells_on_model_levels": self._metric_state_nonhydro.reference_theta_at_cells_on_model_levels,
                "ddz_of_reference_exner_at_cells_on_half_levels": self._metric_state_nonhydro.ddz_of_reference_exner_at_cells_on_half_levels,
                "ddqz_z_half": self._metric_state_nonhydro.ddqz_z_half,
                "wgtfac_c": self._metric_state_nonhydro.wgtfac_c,
                "exner_w_explicit_weight_parameter": self._metric_state_nonhydro.exner_w_explicit_weight_parameter,
                "rhotheta_explicit_weight_parameter": self._params.rhotheta_explicit_weight_parameter,
                "rhotheta_implicit_weight_parameter": self._params.rhotheta_implicit_weight_parameter,
            },
            horizontal_sizes={
                "horizontal_start": self._start_cell_lateral_boundary_level_3,
                "horizontal_end": self._end_cell_local,
            },
            vertical_sizes={
                "vertical_start": gtx.int32(1),
                "vertical_end": gtx.int32(self._grid.num_levels),
            },
            offset_provider=self._grid.connectivities,
        )
        self._stencils_61_62 = setup_program(
            backend=backend,
            program=nhsolve_stencils.stencils_61_62,
            horizontal_sizes={
                "horizontal_start": self._start_cell_lateral_boundary,
                "horizontal_end": self._end_cell_lateral_boundary_level_4,
            },
            vertical_sizes={
                "vertical_start": gtx.int32(0),
                "vertical_end": gtx.int32(self._grid.num_levels + 1),
            },
        )
        self._en_smag_fac_for_zero_nshift = setup_program(
            backend=backend,
            program=smagorinsky.en_smag_fac_for_zero_nshift,
            constant_args={
                "vect_a": self._vertical_params.interface_physical_height,
                "hdiff_smag_fac": self._config.fourth_order_divdamp_factor,
                "hdiff_smag_fac2": self._config.fourth_order_divdamp_factor2,
                "hdiff_smag_fac3": self._config.fourth_order_divdamp_factor3,
                "hdiff_smag_fac4": self._config.fourth_order_divdamp_factor4,
                "hdiff_smag_z": self._config.fourth_order_divdamp_z,
                "hdiff_smag_z2": self._config.fourth_order_divdamp_z2,
                "hdiff_smag_z3": self._config.fourth_order_divdamp_z3,
                "hdiff_smag_z4": self._config.fourth_order_divdamp_z4,
            },
            offset_provider={"Koff": dims.KDim},
        )
        self._init_test_fields = setup_program(
            backend=backend,
            program=nhsolve_stencils.init_test_fields,
            horizontal_sizes={
                "edges_start": self._start_edge_lateral_boundary,
                "edges_end": self._end_edge_local,
                "cells_start": self._start_cell_lateral_boundary,
                "cells_end": self._end_cell_end,
            },
            vertical_sizes={
                "vertical_start": gtx.int32(0),
                "vertical_end": self._grid.num_levels,
            },
        )

        self.velocity_advection = VelocityAdvection(
            grid,
            metric_state_nonhydro,
            interpolation_state,
            vertical_params,
            edge_geometry,
            owner_mask,
            backend=backend,
        )
        self._allocate_local_fields(model_backends.get_allocator(backend))

        self._en_smag_fac_for_zero_nshift(
            enh_smag_fac=self.interpolated_fourth_order_divdamp_factor,
        )

        self.p_test_run = False

<<<<<<< HEAD
        self._first_half_cache = {}
        self._second_half_cache = {}
=======
        self._dtime_previous_substep: float = 0.0
        """
        Dynamic substep length of previous substep in order to track if rayleigh damping coefficients need to be
        recomputed or not. The substep length should only change in case of high CFL condition.
        """
>>>>>>> 446cce6a

    def _allocate_local_fields(self, allocator: gtx_allocators.FieldBufferAllocationUtil | None):
        self.temporal_extrapolation_of_perturbed_exner = data_alloc.zero_field(
            self._grid,
            dims.CellDim,
            dims.KDim,
            dtype=ta.vpfloat,
            extend={dims.KDim: 1},
            allocator=allocator,
        )
        """
        Declared as z_exner_ex_pr in ICON.
        """
        self.exner_at_cells_on_half_levels = data_alloc.zero_field(
            self._grid,
            dims.CellDim,
            dims.KDim,
            dtype=ta.vpfloat,
            extend={dims.KDim: 1},
            allocator=allocator,
        )
        """
        Declared as z_exner_ic in ICON.
        """
        self.ddz_of_temporal_extrapolation_of_perturbed_exner_on_model_levels = (
            data_alloc.zero_field(
                self._grid, dims.CellDim, dims.KDim, dtype=ta.vpfloat, allocator=allocator
            )
        )
        """
        Declared as z_dexner_dz_c_1 in ICON.
        """
        self.perturbed_theta_v_at_cells_on_half_levels = data_alloc.zero_field(
            self._grid,
            dims.CellDim,
            dims.KDim,
            dtype=ta.vpfloat,
            extend={dims.KDim: 1},
            allocator=allocator,
        )

        """
        Declared as z_theta_v_pr_ic in ICON.
        """
        self.pressure_buoyancy_acceleration_at_cells_on_half_levels = data_alloc.zero_field(
            self._grid, dims.CellDim, dims.KDim, dtype=ta.vpfloat, allocator=allocator
        )
        """
        Declared as z_th_ddz_exner_c in ICON. theta' dpi0/dz + theta (1 - eta_impl) dpi'/dz.
        It represents the vertical pressure gradient and buoyancy acceleration.
        Note that it only has nlev because it is only used in computation of the explicit
        term for updating w, and w at model top/bottom is diagnosed.
        """
        self.perturbed_rho_at_cells_on_model_levels = data_alloc.zero_field(
            self._grid, dims.CellDim, dims.KDim, dtype=ta.vpfloat, allocator=allocator
        )
        """
        Declared as z_rth_pr_1 in ICON.
        """
        self.perturbed_theta_v_at_cells_on_model_levels = data_alloc.zero_field(
            self._grid, dims.CellDim, dims.KDim, dtype=ta.vpfloat, allocator=allocator
        )
        """
        Declared as z_rth_pr_2 in ICON.
        """
        self.d2dz2_of_temporal_extrapolation_of_perturbed_exner_on_model_levels = (
            data_alloc.zero_field(
                self._grid, dims.CellDim, dims.KDim, dtype=ta.vpfloat, allocator=allocator
            )
        )
        """
        Declared as z_dexner_dz_c_2 in ICON.
        """
        self.z_vn_avg = data_alloc.zero_field(
            self._grid, dims.EdgeDim, dims.KDim, dtype=ta.wpfloat, allocator=allocator
        )
        self.theta_v_flux_at_edges_on_model_levels = data_alloc.zero_field(
            self._grid, dims.EdgeDim, dims.KDim, dtype=ta.wpfloat, allocator=allocator
        )
        """
        Declared as z_theta_v_fl_e in ICON.
        """
        self.z_rho_v = data_alloc.zero_field(
            self._grid, dims.VertexDim, dims.KDim, dtype=ta.wpfloat, allocator=allocator
        )
        self.z_theta_v_v = data_alloc.zero_field(
            self._grid, dims.VertexDim, dims.KDim, dtype=ta.wpfloat, allocator=allocator
        )
        self.k_field = data_alloc.index_field(
            self._grid, dims.KDim, extend={dims.KDim: 1}, allocator=allocator
        )
        self._contravariant_correction_at_edges_on_model_levels = data_alloc.zero_field(
            self._grid, dims.EdgeDim, dims.KDim, dtype=ta.vpfloat, allocator=allocator
        )
        """
        Declared as z_w_concorr_me in ICON. vn dz/dn + vt dz/dt, z is topography height
        """
        self.hydrostatic_correction_on_lowest_level = gtx.constructors.zeros(
            domain={
                dims.EdgeDim: (0, self._grid.num_edges),
                dims.KDim: (self._grid.num_levels - 1, self._grid.num_levels),
            },
            allocator=allocator,
            dtype=ta.vpfloat,
        )
        # using GT4Py internal API to create a 1D field view from the (num_edges, 1)-sized field
        self.hydrostatic_correction_on_lowest_level_1d_view = gtx_common._field(
            self.hydrostatic_correction_on_lowest_level.ndarray[:, 0],
            domain={dims.EdgeDim: (0, self._grid.num_edges)},
        )
        """
        Declared as z_hydro_corr in ICON. Used for computation of horizontal pressure gradient over steep slope.
        """
        self.rayleigh_damping_factor = data_alloc.zero_field(
            self._grid, dims.KDim, dtype=ta.wpfloat, allocator=allocator
        )
        """
        Declared as z_raylfac in ICON.
        """
        self.interpolated_fourth_order_divdamp_factor = data_alloc.zero_field(
            self._grid, dims.KDim, dtype=ta.wpfloat, allocator=allocator
        )
        """
        Declared as enh_divdamp_fac in ICON.
        """
        self.reduced_fourth_order_divdamp_coeff_at_nest_boundary = data_alloc.zero_field(
            self._grid, dims.KDim, dtype=ta.wpfloat, allocator=allocator
        )
        """
        Declared as bdy_divdamp in ICON.
        """
        self.fourth_order_divdamp_scaling_coeff = data_alloc.zero_field(
            self._grid, dims.KDim, dtype=ta.wpfloat, allocator=allocator
        )
        """
        Declared as scal_divdamp in ICON.
        """
        self.intermediate_fields = IntermediateFields.allocate(grid=self._grid, allocator=allocator)

    def _determine_local_domains(self):
        vertex_domain = h_grid.domain(dims.VertexDim)
        cell_domain = h_grid.domain(dims.CellDim)
        edge_domain = h_grid.domain(dims.EdgeDim)
        edge_halo_level_2 = edge_domain(h_grid.Zone.HALO_LEVEL_2)

        self._start_cell_lateral_boundary = self._grid.start_index(
            cell_domain(h_grid.Zone.LATERAL_BOUNDARY)
        )
        self._start_cell_lateral_boundary_level_3 = self._grid.start_index(
            cell_domain(h_grid.Zone.LATERAL_BOUNDARY_LEVEL_3)
        )
        self._start_cell_nudging = self._grid.start_index(cell_domain(h_grid.Zone.NUDGING))
        self._start_cell_local = self._grid.start_index(cell_domain(h_grid.Zone.LOCAL))
        self._start_cell_halo = self._grid.start_index(cell_domain(h_grid.Zone.HALO))
        self._start_cell_halo_level_2 = self._grid.start_index(
            cell_domain(h_grid.Zone.HALO_LEVEL_2)
        )

        self._end_cell_lateral_boundary_level_4 = self._grid.end_index(
            cell_domain(h_grid.Zone.LATERAL_BOUNDARY_LEVEL_4)
        )
        self._end_cell_local = self._grid.end_index(cell_domain(h_grid.Zone.LOCAL))
        self._end_cell_halo = self._grid.end_index(cell_domain(h_grid.Zone.HALO))
        self._end_cell_halo_level_2 = self._grid.end_index(cell_domain(h_grid.Zone.HALO_LEVEL_2))
        self._end_cell_end = self._grid.end_index(cell_domain(h_grid.Zone.END))

        self._start_edge_lateral_boundary = self._grid.start_index(
            edge_domain(h_grid.Zone.LATERAL_BOUNDARY)
        )
        self._start_edge_lateral_boundary_level_5 = self._grid.start_index(
            edge_domain(h_grid.Zone.LATERAL_BOUNDARY_LEVEL_5)
        )
        self._start_edge_lateral_boundary_level_7 = self._grid.start_index(
            edge_domain(h_grid.Zone.LATERAL_BOUNDARY_LEVEL_7)
        )
        self._start_edge_nudging_level_2 = self._grid.start_index(
            edge_domain(h_grid.Zone.NUDGING_LEVEL_2)
        )

        self._start_edge_halo_level_2 = self._grid.start_index(edge_halo_level_2)

        self._end_edge_nudging = self._grid.end_index(edge_domain(h_grid.Zone.NUDGING))
        self._end_edge_local = self._grid.end_index(edge_domain(h_grid.Zone.LOCAL))
        self._end_edge_halo = self._grid.end_index(edge_domain(h_grid.Zone.HALO))
        self._end_edge_halo_level_2 = self._grid.end_index(edge_halo_level_2)
        self._end_edge_end = self._grid.end_index(edge_domain(h_grid.Zone.END))

        self._start_vertex_lateral_boundary_level_2 = self._grid.start_index(
            vertex_domain(h_grid.Zone.LATERAL_BOUNDARY_LEVEL_2)
        )
        self._end_vertex_halo = self._grid.end_index(vertex_domain(h_grid.Zone.HALO))

    def _get_rayleigh_damping_factor(self, dtime):
        if dtime != self._dtime_previous_substep:
            #  Precompute Rayleigh damping factor if substep magnitude changes
            self._compute_rayleigh_damping_factor(
                rayleigh_damping_factor=self.rayleigh_damping_factor,
                dtime=dtime,
            )
            self._dtime_previous_substep = dtime
        return self.rayleigh_damping_factor

    def time_step(
        self,
        diagnostic_state_nh: dycore_states.DiagnosticStateNonHydro,
        prognostic_states: common_utils.TimeStepPair[prognostics.PrognosticState],
        prep_adv: dycore_states.PrepAdvection,
        second_order_divdamp_factor: float,
        dtime: float,
        ndyn_substeps_var: int,
        at_initial_timestep: bool,
        lprep_adv: bool,
        at_first_substep: bool,
        at_last_substep: bool,
    ):
        """
        Update prognostic variables (prognostic_states.next) after the dynamical process over one substep.
        Args:
            diagnostic_state_nh: diagnostic variables used for solving the governing equations. It includes local variables and the physics tendency term that comes from physics
            prognostic_states: prognostic variables
            prep_adv: variables for tracer advection
            second_order_divdamp_factor: Originally declared as divdamp_fac_o2 in ICON. Second order (nabla2) divergence damping coefficient.
            dtime: time step
            ndyn_substeps_var: number of dynamical substeps
            at_initial_timestep: initial time step of the model run
            lprep_adv: Preparation for tracer advection
            at_first_substep: first substep
            at_last_substep: last substep
        """
        log.info(
            f"running timestep: dtime = {dtime}, initial_timestep = {at_initial_timestep}, first_substep = {at_first_substep}, last_substep = {at_last_substep}, prep_adv = {lprep_adv}"
        )

        if self.p_test_run:
            self._init_test_fields(
                self.intermediate_fields.rho_at_edges_on_model_levels,
                self.intermediate_fields.theta_v_at_edges_on_model_levels,
                self.intermediate_fields.dwdz_at_cells_on_model_levels,
                self.intermediate_fields.horizontal_gradient_of_normal_wind_divergence,
            )

        self.run_predictor_step(
            diagnostic_state_nh=diagnostic_state_nh,
            prognostic_states=prognostic_states,
            z_fields=self.intermediate_fields,
            dtime=dtime,
            at_initial_timestep=at_initial_timestep,
            at_first_substep=at_first_substep,
        )

        self.run_corrector_step(
            diagnostic_state_nh=diagnostic_state_nh,
            prognostic_states=prognostic_states,
            z_fields=self.intermediate_fields,
            prep_adv=prep_adv,
            second_order_divdamp_factor=second_order_divdamp_factor,
            dtime=dtime,
            ndyn_substeps_var=ndyn_substeps_var,
            lprep_adv=lprep_adv,
            at_first_substep=at_first_substep,
            at_last_substep=at_last_substep,
        )
        if self._grid.limited_area:
            self._compute_theta_and_exner(
                rho=prognostic_states.next.rho,
                theta_v=prognostic_states.next.theta_v,
                exner=prognostic_states.next.exner,
            )
            self._compute_exner_from_rhotheta(
                rho=prognostic_states.next.rho,
                theta_v=prognostic_states.next.theta_v,
                exner=prognostic_states.next.exner,
            )
        self._update_theta_v(
            rho_now=prognostic_states.current.rho,
            theta_v_now=prognostic_states.current.theta_v,
            exner_new=prognostic_states.next.exner,
            exner_now=prognostic_states.current.exner,
            rho_new=prognostic_states.next.rho,
            theta_v_new=prognostic_states.next.theta_v,
        )

    # flake8: noqa: C901
    def run_predictor_step(
        self,
        diagnostic_state_nh: dycore_states.DiagnosticStateNonHydro,
        prognostic_states: common_utils.TimeStepPair[prognostics.PrognosticState],
        z_fields: IntermediateFields,
        dtime: float,
        at_initial_timestep: bool,
        at_first_substep: bool,
    ):
        """
        Runs the predictor step of the non-hydrostatic solver.
        """

        log.info(
            f"running predictor step: dtime = {dtime}, initial_timestep = {at_initial_timestep} at_first_substep = {at_first_substep}"
        )

        if at_first_substep:
            # Recompute only vn tendency
            skip_compute_predictor_vertical_advection: bool = (
                self._config.itime_scheme == dycore_states.TimeSteppingScheme.MOST_EFFICIENT
                and not (at_initial_timestep and at_first_substep)
            )

            self.velocity_advection.run_predictor_step(
                skip_compute_predictor_vertical_advection=skip_compute_predictor_vertical_advection,
                diagnostic_state=diagnostic_state_nh,
                prognostic_state=prognostic_states.current,
                contravariant_correction_at_edges_on_model_levels=self._contravariant_correction_at_edges_on_model_levels,
                horizontal_kinetic_energy_at_edges_on_model_levels=z_fields.horizontal_kinetic_energy_at_edges_on_model_levels,
                tangential_wind_on_half_levels=z_fields.tangential_wind_on_half_levels,
                dtime=dtime,
                cell_areas=self._cell_params.area,
            )

        self._compute_perturbed_quantities_and_interpolation(
            temporal_extrapolation_of_perturbed_exner=self.temporal_extrapolation_of_perturbed_exner,
            ddz_of_temporal_extrapolation_of_perturbed_exner_on_model_levels=self.ddz_of_temporal_extrapolation_of_perturbed_exner_on_model_levels,
            d2dz2_of_temporal_extrapolation_of_perturbed_exner_on_model_levels=self.d2dz2_of_temporal_extrapolation_of_perturbed_exner_on_model_levels,
            perturbed_exner_at_cells_on_model_levels=diagnostic_state_nh.perturbed_exner_at_cells_on_model_levels,
            exner_at_cells_on_half_levels=self.exner_at_cells_on_half_levels,
            perturbed_rho_at_cells_on_model_levels=self.perturbed_rho_at_cells_on_model_levels,
            perturbed_theta_v_at_cells_on_model_levels=self.perturbed_theta_v_at_cells_on_model_levels,
            rho_at_cells_on_half_levels=diagnostic_state_nh.rho_at_cells_on_half_levels,
            perturbed_theta_v_at_cells_on_half_levels=self.perturbed_theta_v_at_cells_on_half_levels,
            theta_v_at_cells_on_half_levels=diagnostic_state_nh.theta_v_at_cells_on_half_levels,
            current_rho=prognostic_states.current.rho,
            current_theta_v=prognostic_states.current.theta_v,
            pressure_buoyancy_acceleration_at_cells_on_half_levels=self.pressure_buoyancy_acceleration_at_cells_on_half_levels,
            current_exner=prognostic_states.current.exner,
        )

        log.debug(
            "predictor: start stencil compute_theta_rho_face_values_and_pressure_gradient_and_update_vn"
        )
        self._compute_hydrostatic_correction_term(
            theta_v=prognostic_states.current.theta_v,
            theta_v_ic=diagnostic_state_nh.theta_v_at_cells_on_half_levels,
            z_hydro_corr=self.hydrostatic_correction_on_lowest_level,
        )

        self._compute_theta_rho_face_values_and_pressure_gradient_and_update_vn(
            rho_at_edges_on_model_levels=z_fields.rho_at_edges_on_model_levels,
            theta_v_at_edges_on_model_levels=z_fields.theta_v_at_edges_on_model_levels,
            horizontal_pressure_gradient=z_fields.horizontal_pressure_gradient,
            next_vn=prognostic_states.next.vn,
            current_vn=prognostic_states.current.vn,
            tangential_wind=diagnostic_state_nh.tangential_wind,
            perturbed_rho_at_cells_on_model_levels=self.perturbed_rho_at_cells_on_model_levels,
            perturbed_theta_v_at_cells_on_model_levels=self.perturbed_theta_v_at_cells_on_model_levels,
            temporal_extrapolation_of_perturbed_exner=self.temporal_extrapolation_of_perturbed_exner,
            ddz_of_temporal_extrapolation_of_perturbed_exner_on_model_levels=self.ddz_of_temporal_extrapolation_of_perturbed_exner_on_model_levels,
            d2dz2_of_temporal_extrapolation_of_perturbed_exner_on_model_levels=self.d2dz2_of_temporal_extrapolation_of_perturbed_exner_on_model_levels,
            hydrostatic_correction_on_lowest_level=self.hydrostatic_correction_on_lowest_level_1d_view,
            predictor_normal_wind_advective_tendency=diagnostic_state_nh.normal_wind_advective_tendency.predictor,
            normal_wind_tendency_due_to_slow_physics_process=diagnostic_state_nh.normal_wind_tendency_due_to_slow_physics_process,
            normal_wind_iau_increment=diagnostic_state_nh.normal_wind_iau_increment,
            grf_tend_vn=diagnostic_state_nh.grf_tend_vn,
            dtime=dtime,
        )

        log.debug("exchanging prognostic field 'vn' and local field 'rho_at_edges_on_model_levels'")
        self._exchange.exchange_and_wait(
            dims.EdgeDim, prognostic_states.next.vn, z_fields.rho_at_edges_on_model_levels
        )

        self._compute_horizontal_velocity_quantities_and_fluxes(
            spatially_averaged_vn=self.z_vn_avg,
            horizontal_gradient_of_normal_wind_divergence=z_fields.horizontal_gradient_of_normal_wind_divergence,
            tangential_wind=diagnostic_state_nh.tangential_wind,
            mass_flux_at_edges_on_model_levels=diagnostic_state_nh.mass_flux_at_edges_on_model_levels,
            theta_v_flux_at_edges_on_model_levels=self.theta_v_flux_at_edges_on_model_levels,
            tangential_wind_on_half_levels=z_fields.tangential_wind_on_half_levels,
            vn_on_half_levels=diagnostic_state_nh.vn_on_half_levels,
            horizontal_kinetic_energy_at_edges_on_model_levels=z_fields.horizontal_kinetic_energy_at_edges_on_model_levels,
            contravariant_correction_at_edges_on_model_levels=self._contravariant_correction_at_edges_on_model_levels,
            vn=prognostic_states.next.vn,
            rho_at_edges_on_model_levels=z_fields.rho_at_edges_on_model_levels,
            theta_v_at_edges_on_model_levels=z_fields.theta_v_at_edges_on_model_levels,
        )

        self._vertically_implicit_solver_at_predictor_step(
            contravariant_correction_at_cells_on_half_levels=diagnostic_state_nh.contravariant_correction_at_cells_on_half_levels,
            next_w=prognostic_states.next.w,
            next_rho=prognostic_states.next.rho,
            next_exner=prognostic_states.next.exner,
            next_theta_v=prognostic_states.next.theta_v,
            dwdz_at_cells_on_model_levels=z_fields.dwdz_at_cells_on_model_levels,
            exner_dynamical_increment=diagnostic_state_nh.exner_dynamical_increment,
            mass_flux_at_edges_on_model_levels=diagnostic_state_nh.mass_flux_at_edges_on_model_levels,
            theta_v_flux_at_edges_on_model_levels=self.theta_v_flux_at_edges_on_model_levels,
            predictor_vertical_wind_advective_tendency=diagnostic_state_nh.vertical_wind_advective_tendency.predictor,
            pressure_buoyancy_acceleration_at_cells_on_half_levels=self.pressure_buoyancy_acceleration_at_cells_on_half_levels,
            rho_at_cells_on_half_levels=diagnostic_state_nh.rho_at_cells_on_half_levels,
            contravariant_correction_at_edges_on_model_levels=self._contravariant_correction_at_edges_on_model_levels,
            current_exner=prognostic_states.current.exner,
            current_rho=prognostic_states.current.rho,
            current_theta_v=prognostic_states.current.theta_v,
            current_w=prognostic_states.current.w,
            theta_v_at_cells_on_half_levels=diagnostic_state_nh.theta_v_at_cells_on_half_levels,
            perturbed_exner_at_cells_on_model_levels=diagnostic_state_nh.perturbed_exner_at_cells_on_model_levels,
            exner_tendency_due_to_slow_physics=diagnostic_state_nh.exner_tendency_due_to_slow_physics,
            rho_iau_increment=diagnostic_state_nh.rho_iau_increment,
            exner_iau_increment=diagnostic_state_nh.exner_iau_increment,
            rayleigh_damping_factor=self._get_rayleigh_damping_factor(dtime),
            dtime=dtime,
            at_first_substep=at_first_substep,
        )

        if self._grid.limited_area:
            self._stencils_61_62(
                rho_now=prognostic_states.current.rho,
                grf_tend_rho=diagnostic_state_nh.grf_tend_rho,
                theta_v_now=prognostic_states.current.theta_v,
                grf_tend_thv=diagnostic_state_nh.grf_tend_thv,
                w_now=prognostic_states.current.w,
                grf_tend_w=diagnostic_state_nh.grf_tend_w,
                rho_new=prognostic_states.next.rho,
                exner_new=prognostic_states.next.exner,
                w_new=prognostic_states.next.w,
                dtime=dtime,
            )

        if self._grid.limited_area and self._config.divdamp_type >= 3:
            self._compute_dwdz_for_divergence_damping(
                w=prognostic_states.next.w,
                w_concorr_c=diagnostic_state_nh.contravariant_correction_at_cells_on_half_levels,
                z_dwdz_dd=z_fields.dwdz_at_cells_on_model_levels,
            )

        if self._config.divdamp_type >= 3:
            log.debug(
                "exchanging prognostic field 'w' and local field 'dwdz_at_cells_on_model_levels'"
            )
            self._exchange.exchange_and_wait(
                dims.CellDim, prognostic_states.next.w, z_fields.dwdz_at_cells_on_model_levels
            )
        else:
            log.debug("exchanging prognostic field 'w'")
            self._exchange.exchange_and_wait(dims.CellDim, prognostic_states.next.w)

    def get_first_half_vn(self, vn: gtx.Field):
        try:
            return self._first_half_cache[vn.__gt_buffer_info__.hash_key]
        except KeyError:
            self._first_half_cache[vn.__gt_buffer_info__.hash_key] = gtx_common._field(
                vn.ndarray[:, : self._grid.num_levels // 2],
                domain=gtx_common.Domain(
                    dims=vn.domain.dims,
                    ranges=(
                        vn.domain.ranges[0],
                        gtx_common.UnitRange(0, self._grid.num_levels // 2),
                    ),
                ),
            )
            return self._first_half_cache[vn.__gt_buffer_info__.hash_key]

    def get_second_half_vn(self, vn: gtx.Field):
        try:
            return self._second_half_cache[vn.__gt_buffer_info__.hash_key]
        except KeyError:
            self._second_half_cache[vn.__gt_buffer_info__.hash_key] = gtx_common._field(
                vn.ndarray[:, self._grid.num_levels // 2 :],
                domain=gtx_common.Domain(
                    dims=vn.domain.dims,
                    ranges=(
                        vn.domain.ranges[0],
                        gtx_common.UnitRange(self._grid.num_levels // 2, self._grid.num_levels),
                    ),
                ),
            )
            return self._second_half_cache[vn.__gt_buffer_info__.hash_key]

    def run_corrector_step(
        self,
        diagnostic_state_nh: dycore_states.DiagnosticStateNonHydro,
        prognostic_states: common_utils.TimeStepPair[prognostics.PrognosticState],
        z_fields: IntermediateFields,
        second_order_divdamp_factor: float,
        prep_adv: dycore_states.PrepAdvection,
        dtime: float,
        ndyn_substeps_var: int,
        lprep_adv: bool,
        at_first_substep: bool,
        at_last_substep: bool,
    ):
        log.info(
            f"running corrector step: dtime = {dtime}, prep_adv = {lprep_adv},  "
            f"second_order_divdamp_factor = {second_order_divdamp_factor}, at_first_substep = {at_first_substep}, at_last_substep = {at_last_substep}  "
        )

        # Inverse value of ndyn_substeps for tracer advection precomputations
        r_nsubsteps = 1.0 / ndyn_substeps_var

        # scaling factor for second-order divergence damping: second_order_divdamp_factor_from_sfc_to_divdamp_z*delta_x**2
        # delta_x**2 is approximated by the mean cell area
        # Coefficient for reduced fourth-order divergence d
        second_order_divdamp_scaling_coeff = (
            second_order_divdamp_factor * self._grid.global_properties.mean_cell_area
        )

        self._calculate_divdamp_fields(
            interpolated_fourth_order_divdamp_factor=self.interpolated_fourth_order_divdamp_factor,
            fourth_order_divdamp_scaling_coeff=self.fourth_order_divdamp_scaling_coeff,
            reduced_fourth_order_divdamp_coeff_at_nest_boundary=self.reduced_fourth_order_divdamp_coeff_at_nest_boundary,
            second_order_divdamp_factor=second_order_divdamp_factor,
        )

        log.debug("corrector run velocity advection")
        self.velocity_advection.run_corrector_step(
            diagnostic_state=diagnostic_state_nh,
            prognostic_state=prognostic_states.next,
            horizontal_kinetic_energy_at_edges_on_model_levels=z_fields.horizontal_kinetic_energy_at_edges_on_model_levels,
            tangential_wind_on_half_levels=z_fields.tangential_wind_on_half_levels,
            dtime=dtime,
            cell_areas=self._cell_params.area,
        )

        self._interpolate_rho_theta_v_to_half_levels_and_compute_pressure_buoyancy_acceleration(
            rho_at_cells_on_half_levels=diagnostic_state_nh.rho_at_cells_on_half_levels,
            perturbed_theta_v_at_cells_on_half_levels=self.perturbed_theta_v_at_cells_on_half_levels,
            theta_v_at_cells_on_half_levels=diagnostic_state_nh.theta_v_at_cells_on_half_levels,
            pressure_buoyancy_acceleration_at_cells_on_half_levels=self.pressure_buoyancy_acceleration_at_cells_on_half_levels,
            w=prognostic_states.next.w,
            contravariant_correction_at_cells_on_half_levels=diagnostic_state_nh.contravariant_correction_at_cells_on_half_levels,
            current_rho=prognostic_states.current.rho,
            next_rho=prognostic_states.next.rho,
            current_theta_v=prognostic_states.current.theta_v,
            next_theta_v=prognostic_states.next.theta_v,
            perturbed_exner_at_cells_on_model_levels=diagnostic_state_nh.perturbed_exner_at_cells_on_model_levels,
            dtime=dtime,
        )

        log.debug("corrector: start stencil apply_divergence_damping_and_update_vn")
        apply_2nd_order_divergence_damping = (
            self._config.divdamp_order == dycore_states.DivergenceDampingOrder.COMBINED
            and second_order_divdamp_scaling_coeff > 1.0e-6
        )
        apply_4th_order_divergence_damping = (
            self._config.divdamp_order == dycore_states.DivergenceDampingOrder.FOURTH_ORDER
            or (
                self._config.divdamp_order == dycore_states.DivergenceDampingOrder.COMBINED
                and second_order_divdamp_factor <= (4.0 * self._config.fourth_order_divdamp_factor)
            )
        )

        # EXCHANGE OVERLAP EXPERIMENT START
        self._apply_divergence_damping_and_update_vn_first_half(
            horizontal_gradient_of_normal_wind_divergence=z_fields.horizontal_gradient_of_normal_wind_divergence,
            next_vn=prognostic_states.next.vn,
            current_vn=prognostic_states.current.vn,
            dwdz_at_cells_on_model_levels=z_fields.dwdz_at_cells_on_model_levels,
            predictor_normal_wind_advective_tendency=diagnostic_state_nh.normal_wind_advective_tendency.predictor,
            corrector_normal_wind_advective_tendency=diagnostic_state_nh.normal_wind_advective_tendency.corrector,
            normal_wind_tendency_due_to_slow_physics_process=diagnostic_state_nh.normal_wind_tendency_due_to_slow_physics_process,
            normal_wind_iau_increment=diagnostic_state_nh.normal_wind_iau_increment,
            theta_v_at_edges_on_model_levels=z_fields.theta_v_at_edges_on_model_levels,
            horizontal_pressure_gradient=z_fields.horizontal_pressure_gradient,
            reduced_fourth_order_divdamp_coeff_at_nest_boundary=self.reduced_fourth_order_divdamp_coeff_at_nest_boundary,
            fourth_order_divdamp_scaling_coeff=self.fourth_order_divdamp_scaling_coeff,
            second_order_divdamp_scaling_coeff=second_order_divdamp_scaling_coeff,
            dtime=dtime,
            apply_2nd_order_divergence_damping=apply_2nd_order_divergence_damping,
            apply_4th_order_divergence_damping=apply_4th_order_divergence_damping,
        )

        log.debug("exchanging prognostic field 'vn' first half")

        first_half_vn = self.get_first_half_vn(prognostic_states.next.vn)
        first_half_exchange = self._exchange.exchange(dims.EdgeDim, first_half_vn)

        self._apply_divergence_damping_and_update_vn_second_half(
            horizontal_gradient_of_normal_wind_divergence=z_fields.horizontal_gradient_of_normal_wind_divergence,
            next_vn=prognostic_states.next.vn,
            current_vn=prognostic_states.current.vn,
            dwdz_at_cells_on_model_levels=z_fields.dwdz_at_cells_on_model_levels,
            predictor_normal_wind_advective_tendency=diagnostic_state_nh.normal_wind_advective_tendency.predictor,
            corrector_normal_wind_advective_tendency=diagnostic_state_nh.normal_wind_advective_tendency.corrector,
            normal_wind_tendency_due_to_slow_physics_process=diagnostic_state_nh.normal_wind_tendency_due_to_slow_physics_process,
            normal_wind_iau_increment=diagnostic_state_nh.normal_wind_iau_increment,
            theta_v_at_edges_on_model_levels=z_fields.theta_v_at_edges_on_model_levels,
            horizontal_pressure_gradient=z_fields.horizontal_pressure_gradient,
            reduced_fourth_order_divdamp_coeff_at_nest_boundary=self.reduced_fourth_order_divdamp_coeff_at_nest_boundary,
            fourth_order_divdamp_scaling_coeff=self.fourth_order_divdamp_scaling_coeff,
            second_order_divdamp_scaling_coeff=second_order_divdamp_scaling_coeff,
            dtime=dtime,
            apply_2nd_order_divergence_damping=apply_2nd_order_divergence_damping,
            apply_4th_order_divergence_damping=apply_4th_order_divergence_damping,
        )

        log.debug("exchanging prognostic field 'vn' second half")
        # TODO(havogt): this wait could be after the next exchange starts, but we need to duplicate the ghex communication object
        first_half_exchange.wait()
        second_half_vn = self.get_second_half_vn(prognostic_states.next.vn)
        second_half_exchange = self._exchange.exchange(dims.EdgeDim, second_half_vn)
        self._compute_averaged_vn_and_fluxes_and_prepare_tracer_advection_first_half(
            spatially_averaged_vn=self.z_vn_avg,
            mass_flux_at_edges_on_model_levels=diagnostic_state_nh.mass_flux_at_edges_on_model_levels,
            theta_v_flux_at_edges_on_model_levels=self.theta_v_flux_at_edges_on_model_levels,
            substep_and_spatially_averaged_vn=prep_adv.vn_traj,
            substep_averaged_mass_flux=prep_adv.mass_flx_me,
            vn=prognostic_states.next.vn,
            rho_at_edges_on_model_levels=z_fields.rho_at_edges_on_model_levels,
            theta_v_at_edges_on_model_levels=z_fields.theta_v_at_edges_on_model_levels,
            prepare_advection=lprep_adv,
            at_first_substep=at_first_substep,
            r_nsubsteps=r_nsubsteps,
        )

        second_half_exchange.wait()
        self._compute_averaged_vn_and_fluxes_and_prepare_tracer_advection_second_half(
            spatially_averaged_vn=self.z_vn_avg,
            mass_flux_at_edges_on_model_levels=diagnostic_state_nh.mass_flux_at_edges_on_model_levels,
            theta_v_flux_at_edges_on_model_levels=self.theta_v_flux_at_edges_on_model_levels,
            substep_and_spatially_averaged_vn=prep_adv.vn_traj,
            substep_averaged_mass_flux=prep_adv.mass_flx_me,
            vn=prognostic_states.next.vn,
            rho_at_edges_on_model_levels=z_fields.rho_at_edges_on_model_levels,
            theta_v_at_edges_on_model_levels=z_fields.theta_v_at_edges_on_model_levels,
            prepare_advection=lprep_adv,
            at_first_substep=at_first_substep,
            r_nsubsteps=r_nsubsteps,
        )
        # EXCHANGE OVERLAP EXPERIMENT END

        self._vertically_implicit_solver_at_corrector_step(
            next_w=prognostic_states.next.w,
            next_rho=prognostic_states.next.rho,
            next_exner=prognostic_states.next.exner,
            next_theta_v=prognostic_states.next.theta_v,
            dynamical_vertical_mass_flux_at_cells_on_half_levels=prep_adv.dynamical_vertical_mass_flux_at_cells_on_half_levels,
            dynamical_vertical_volumetric_flux_at_cells_on_half_levels=prep_adv.dynamical_vertical_volumetric_flux_at_cells_on_half_levels,
            exner_dynamical_increment=diagnostic_state_nh.exner_dynamical_increment,
            geofac_div=self._interpolation_state.geofac_div,
            mass_flux_at_edges_on_model_levels=diagnostic_state_nh.mass_flux_at_edges_on_model_levels,
            theta_v_flux_at_edges_on_model_levels=self.theta_v_flux_at_edges_on_model_levels,
            predictor_vertical_wind_advective_tendency=diagnostic_state_nh.vertical_wind_advective_tendency.predictor,
            corrector_vertical_wind_advective_tendency=diagnostic_state_nh.vertical_wind_advective_tendency.corrector,
            pressure_buoyancy_acceleration_at_cells_on_half_levels=self.pressure_buoyancy_acceleration_at_cells_on_half_levels,
            rho_at_cells_on_half_levels=diagnostic_state_nh.rho_at_cells_on_half_levels,
            contravariant_correction_at_cells_on_half_levels=diagnostic_state_nh.contravariant_correction_at_cells_on_half_levels,
            current_exner=prognostic_states.current.exner,
            current_rho=prognostic_states.current.rho,
            current_theta_v=prognostic_states.current.theta_v,
            current_w=prognostic_states.current.w,
            theta_v_at_cells_on_half_levels=diagnostic_state_nh.theta_v_at_cells_on_half_levels,
            perturbed_exner_at_cells_on_model_levels=diagnostic_state_nh.perturbed_exner_at_cells_on_model_levels,
            exner_tendency_due_to_slow_physics=diagnostic_state_nh.exner_tendency_due_to_slow_physics,
            rho_iau_increment=diagnostic_state_nh.rho_iau_increment,
            exner_iau_increment=diagnostic_state_nh.exner_iau_increment,
            rayleigh_damping_factor=self._get_rayleigh_damping_factor(dtime),
            lprep_adv=lprep_adv,
            r_nsubsteps=r_nsubsteps,
            ndyn_substeps_var=float(ndyn_substeps_var),
            dtime=dtime,
            at_first_substep=at_first_substep,
            at_last_substep=at_last_substep,
        )

        if lprep_adv:
            if at_first_substep:
                log.debug(
                    "corrector step sets prep_adv.dynamical_vertical_mass_flux_at_cells_on_half_levels to zero"
                )
                self._init_cell_kdim_field_with_zero_wp(
                    field_with_zero_wp=prep_adv.dynamical_vertical_mass_flux_at_cells_on_half_levels,
                )
            self._update_mass_flux_weighted(
                rho_ic=diagnostic_state_nh.rho_at_cells_on_half_levels,
                w_now=prognostic_states.current.w,
                w_new=prognostic_states.next.w,
                w_concorr_c=diagnostic_state_nh.contravariant_correction_at_cells_on_half_levels,
                mass_flx_ic=prep_adv.dynamical_vertical_mass_flux_at_cells_on_half_levels,
                r_nsubsteps=r_nsubsteps,
            )
            log.debug("exchange prognostic fields 'rho' , 'exner', 'w'")
            self._exchange.exchange_and_wait(
                dims.CellDim,
                prognostic_states.next.rho,
                prognostic_states.next.exner,
                prognostic_states.next.w,
            )<|MERGE_RESOLUTION|>--- conflicted
+++ resolved
@@ -873,16 +873,13 @@
 
         self.p_test_run = False
 
-<<<<<<< HEAD
         self._first_half_cache = {}
         self._second_half_cache = {}
-=======
         self._dtime_previous_substep: float = 0.0
         """
         Dynamic substep length of previous substep in order to track if rayleigh damping coefficients need to be
         recomputed or not. The substep length should only change in case of high CFL condition.
         """
->>>>>>> 446cce6a
 
     def _allocate_local_fields(self, allocator: gtx_allocators.FieldBufferAllocationUtil | None):
         self.temporal_extrapolation_of_perturbed_exner = data_alloc.zero_field(
