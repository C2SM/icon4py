--- conflicted
+++ resolved
@@ -23,6 +23,7 @@
 from icon4py.model.common import constants
 from icon4py.model.atmosphere.dycore.stencils import (
     compute_edge_diagnostics_for_dycore_and_update_vn,
+    compute_results_for_thermodynamic_variables,
 )
 from icon4py.model.atmosphere.dycore.stencils.init_cell_kdim_field_with_zero_wp import (
     init_cell_kdim_field_with_zero_wp,
@@ -519,61 +520,43 @@
             vertical_end=[gtx.int32(self._grid.num_levels)],
             offset_provider={},
         )
-<<<<<<< HEAD
-        self._compute_divergence_of_fluxes_of_rho_and_theta = (
-            compute_divergence_of_fluxes_of_rho_and_theta.with_backend(self._backend)
-        ).compile(
-            vertical_start=[gtx.int32(0)],
-            vertical_end=[gtx.int32(self._grid.num_levels)],
-            offset_provider=self._grid.offset_providers,
-        )
-        self._init_two_cell_kdim_fields_with_zero_wp = (
-            init_two_cell_kdim_fields_with_zero_wp.with_backend(self._backend)
-        ).compile(offset_provider={})
-        self._add_analysis_increments_from_data_assimilation = (
-            add_analysis_increments_from_data_assimilation.with_backend(self._backend)
+        self._vertically_implicit_solver_at_predictor_step = vertically_implicit_dycore_solver.vertically_implicit_solver_at_predictor_step.with_backend(
+            self._backend
         ).compile(
             iau_wgt_dyn=[self._config.iau_wgt_dyn],
-            vertical_start=[gtx.int32(0)],
-            vertical_end=[gtx.int32(self._grid.num_levels)],
-            offset_provider={},
-        )
-        self._solve_tridiagonal_matrix_for_w_forward_sweep = (
-            solve_tridiagonal_matrix_for_w_forward_sweep.with_backend(self._backend)
-        ).compile(
-            vertical_start=[gtx.int32(1)],
-            vertical_end=[gtx.int32(self._grid.num_levels)],
-            offset_provider=self._grid.offset_providers,
-        )
-        self._solve_tridiagonal_matrix_for_w_back_substitution = (
-            solve_tridiagonal_matrix_for_w_back_substitution.with_backend(self._backend)
-        ).compile(
-            vertical_start=[gtx.int32(1)],
-            vertical_end=[gtx.int32(self._grid.num_levels)],
-            offset_provider={},
-        )
-        self._apply_rayleigh_damping_mechanism = apply_rayleigh_damping_mechanism.with_backend(
-=======
-        self._compute_mass_flux = compute_mass_flux.with_backend(self._backend)
-        self._vertically_implicit_solver_at_predictor_step = vertically_implicit_dycore_solver.vertically_implicit_solver_at_predictor_step.with_backend(
->>>>>>> 947992c1
+            is_iau_active=[self._config.is_iau_active],
+            rayleigh_type=[self._config.rayleigh_type],
+            divdamp_type=[self._config.divdamp_type],
+            index_of_damping_layer=[self._vertical_params.end_index_of_damping_layer],
+            jk_start=[self.jk_start],
+            starting_vertical_index_for_3d_divdamp=[
+                self._params.starting_vertical_index_for_3d_divdamp
+            ],
+            kstart_moist=[self._vertical_params.kstart_moist],
+            vertical_start=[gtx.int32(0)],
+            vertical_end=[gtx.int32(self._grid.num_levels + 1)],
+            offset_provider=[self._grid.offset_providers],
+        )
+        self._vertically_implicit_solver_at_corrector_step = vertically_implicit_dycore_solver.vertically_implicit_solver_at_corrector_step.with_backend(
             self._backend
         ).compile(
-            vertical_start=[gtx.int32(1)],
-            vertical_end=[gtx.int32(self._vertical_params.end_index_of_damping_layer + 1)],
-            offset_provider={},
-        )
-<<<<<<< HEAD
-        self._compute_results_for_thermodynamic_variables = (
-            compute_results_for_thermodynamic_variables.with_backend(self._backend).compile(
-                vertical_start=[gtx.int32(self.jk_start)],
-                vertical_end=[gtx.int32(self._grid.num_levels)],
-                offset_provider=self._grid.offset_providers,
-            )
-=======
-        self._vertically_implicit_solver_at_corrector_step = vertically_implicit_dycore_solver.vertically_implicit_solver_at_corrector_step.with_backend(
+            ndyn_substeps_var=[float(self._config.ndyn_substeps_var)],
+            iau_wgt_dyn=[self._config.iau_wgt_dyn],
+            is_iau_active=[self._config.is_iau_active],
+            rayleigh_type=[self._config.rayleigh_type],
+            index_of_damping_layer=[self._vertical_params.end_index_of_damping_layer],
+            jk_start=[self.jk_start],
+            kstart_moist=[self._vertical_params.kstart_moist],
+            vertical_start=[gtx.int32(0)],
+            vertical_end=[gtx.int32(self._grid.num_levels + 1)],
+            offset_provider=[self._grid.offset_providers],
+        )
+        self._compute_results_for_thermodynamic_variables = compute_results_for_thermodynamic_variables.compute_results_for_thermodynamic_variables.with_backend(
             self._backend
->>>>>>> 947992c1
+        ).compile(
+            vertical_start=[gtx.int32(self.jk_start)],
+            vertical_end=[gtx.int32(self._grid.num_levels)],
+            offset_provider=self._grid.offset_providers,
         )
         self._compute_dwdz_for_divergence_damping = (
             compute_dwdz_for_divergence_damping.with_backend(self._backend)
@@ -581,13 +564,6 @@
             vertical_end=[gtx.int32(self._grid.num_levels)],
             offset_provider=self._grid.offset_providers,
         )
-        self._copy_cell_kdim_field_to_vp = copy_cell_kdim_field_to_vp.with_backend(
-            self._backend
-        ).compile(
-            vertical_start=[self._vertical_params.kstart_moist],
-            vertical_end=[gtx.int32(self._grid.num_levels)],
-            offset_provider={},
-        )
         self._compute_avg_vn = compute_avg_vn.with_backend(self._backend).compile(
             vertical_start=[gtx.int32(0)],
             vertical_end=[gtx.int32(self._grid.num_levels)],
@@ -600,23 +576,6 @@
             vertical_end=[gtx.int32(self._grid.num_levels)],
             offset_provider={},
         )
-        self._update_mass_volume_flux = update_mass_volume_flux.with_backend(self._backend).compile(
-            vertical_start=[gtx.int32(1)],
-            vertical_end=[gtx.int32(self._grid.num_levels)],
-            offset_provider={},
-        )
-<<<<<<< HEAD
-        self._update_dynamical_exner_time_increment = (
-            update_dynamical_exner_time_increment.with_backend(self._backend).compile(
-                vertical_start=[self._vertical_params.kstart_moist],
-                vertical_end=[gtx.int32(self._grid.num_levels)],
-                offset_provider={},
-            )
-        )
-=======
-        self._compute_avg_vn = compute_avg_vn.with_backend(self._backend)
-        self._accumulate_prep_adv_fields = accumulate_prep_adv_fields.with_backend(self._backend)
->>>>>>> 947992c1
         self._init_cell_kdim_field_with_zero_wp = init_cell_kdim_field_with_zero_wp.with_backend(
             self._backend
         ).compile(
@@ -655,7 +614,6 @@
             vertical_end=[gtx.int32(self._grid.num_levels + 1)],
             offset_provider={},
         )
-
         self._predictor_stencils_35_36 = nhsolve_stencils.predictor_stencils_35_36.with_backend(
             self._backend
         ).compile(
@@ -676,57 +634,32 @@
             vertical_end=[gtx.int32(self._grid.num_levels + 1)],
             offset_provider=self._grid.offset_providers,
         )
-<<<<<<< HEAD
-        self._stencils_43_44_45_45b = nhsolve_stencils.stencils_43_44_45_45b.with_backend(
-            self._backend
-        ).compile(
-            nlev=[gtx.int32(self._grid.num_levels)],
+        self._stencils_61_62 = nhsolve_stencils.stencils_61_62.with_backend(self._backend).compile(
             vertical_start=[gtx.int32(0)],
             vertical_end=[gtx.int32(self._grid.num_levels + 1)],
             offset_provider={},
         )
-        self._stencils_47_48_49 = nhsolve_stencils.stencils_47_48_49.with_backend(
-=======
-        self._stencils_39_40 = nhsolve_stencils.stencils_39_40.with_backend(self._backend)
-        self._stencils_61_62 = nhsolve_stencils.stencils_61_62.with_backend(self._backend)
-        self._en_smag_fac_for_zero_nshift = smagorinsky.en_smag_fac_for_zero_nshift.with_backend(
->>>>>>> 947992c1
-            self._backend
-        ).compile(
-            vertical_start=[gtx.int32(0)],
-            vertical_end=[gtx.int32(self._grid.num_levels + 1)],
-            offset_provider=self._grid.offset_providers,
-        )
-        self._stencils_61_62 = nhsolve_stencils.stencils_61_62.with_backend(self._backend).compile(
-            vertical_start=[gtx.int32(0)],
-            vertical_end=[gtx.int32(self._grid.num_levels + 1)],
-            offset_provider={},
-        )
-<<<<<<< HEAD
         self._en_smag_fac_for_zero_nshift = smagorinsky.en_smag_fac_for_zero_nshift.with_backend(
             self._backend
         ).compile(offset_provider={"Koff": dims.KDim})
         self._init_test_fields = nhsolve_stencils.init_test_fields.with_backend(
             self._backend
         ).compile(offset_provider={})
-        self._stencils_42_44_45_45b = nhsolve_stencils.stencils_42_44_45_45b.with_backend(
-            self._backend
-        ).compile(
-            nlev=[gtx.int32(self._grid.num_levels)],
-            vertical_start=[gtx.int32(0)],
-            vertical_end=[gtx.int32(self._grid.num_levels + 1)],
-            offset_provider={},
-        )
-
-=======
-        self._init_test_fields = nhsolve_stencils.init_test_fields.with_backend(self._backend)
->>>>>>> 947992c1
         if self._config.divdamp_type == 32:
-            xp = data_alloc.import_array_ns(self._backend)
-            tmp = xp.where(self._metric_state_nonhydro.scaling_factor_for_3d_divdamp.ndarray > 0.0)
-            print(tmp, flush=True)
-            self.starting_vertical_index_for_3d_divdamp = xp.min(tmp)
-
+            xp = data_alloc.import_array_ns(self.backend)
+            self.starting_vertical_index_for_3d_divdamp = xp.min(
+                xp.where(self._metric_state_nonhydro.scaling_factor_for_3d_divdamp.ndarray > 0.0)
+            )
+
+        self.velocity_advection = VelocityAdvection(
+            grid,
+            metric_state_nonhydro,
+            interpolation_state,
+            vertical_params,
+            edge_geometry,
+            owner_mask,
+            backend=self._backend,
+        )
         self._allocate_local_fields()
         self._determine_local_domains()
         # TODO (magdalena) vertical nesting is only relevant in the context of
