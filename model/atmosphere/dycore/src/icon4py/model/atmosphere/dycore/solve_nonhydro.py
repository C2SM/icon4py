# ICON4Py - ICON inspired code in Python and GT4Py
#
# Copyright (c) 2022-2024, ETH Zurich and MeteoSwiss
# All rights reserved.
#
# Please, refer to the LICENSE file in the root directory.
# SPDX-License-Identifier: BSD-3-Clause
# ruff: noqa: ERA001, B008

import logging
import dataclasses
from typing import Final, Optional

import gt4py.next as gtx
from gt4py.next import backend as gtx_backend

import icon4py.model.atmosphere.dycore.solve_nonhydro_stencils as nhsolve_stencils
import icon4py.model.common.grid.states as grid_states
import icon4py.model.common.utils as common_utils
from icon4py.model.common.utils import data_allocation as data_alloc

from icon4py.model.common import constants
from icon4py.model.atmosphere.dycore.stencils import (
    compute_edge_diagnostics_for_dycore_and_update_vn,
)
from icon4py.model.atmosphere.dycore.stencils.init_cell_kdim_field_with_zero_wp import (
    init_cell_kdim_field_with_zero_wp,
)

from icon4py.model.atmosphere.dycore.stencils.accumulate_prep_adv_fields import (
    accumulate_prep_adv_fields,
)
from icon4py.model.atmosphere.dycore.stencils.compute_hydrostatic_correction_term import (
    compute_hydrostatic_correction_term,
)
from icon4py.model.atmosphere.dycore.stencils.add_analysis_increments_from_data_assimilation import (
    add_analysis_increments_from_data_assimilation,
)
from icon4py.model.atmosphere.dycore.stencils.apply_rayleigh_damping_mechanism import (
    apply_rayleigh_damping_mechanism,
)
from icon4py.model.atmosphere.dycore.stencils.compute_approx_of_2nd_vertical_derivative_of_exner import (
    compute_approx_of_2nd_vertical_derivative_of_exner,
)
from icon4py.model.atmosphere.dycore.stencils.compute_avg_vn import compute_avg_vn
from icon4py.model.atmosphere.dycore.stencils.compute_avg_vn_and_graddiv_vn_and_vt import (
    compute_avg_vn_and_graddiv_vn_and_vt,
)
from icon4py.model.atmosphere.dycore.stencils.compute_divergence_of_fluxes_of_rho_and_theta import (
    compute_divergence_of_fluxes_of_rho_and_theta,
)
from icon4py.model.atmosphere.dycore.stencils.compute_dwdz_for_divergence_damping import (
    compute_dwdz_for_divergence_damping,
)
from icon4py.model.atmosphere.dycore.stencils.compute_exner_from_rhotheta import (
    compute_exner_from_rhotheta,
)
from icon4py.model.atmosphere.dycore.stencils.compute_mass_flux import compute_mass_flux
from icon4py.model.atmosphere.dycore.stencils.compute_perturbation_of_rho_and_theta import (
    compute_perturbation_of_rho_and_theta,
)
from icon4py.model.atmosphere.dycore.stencils.compute_results_for_thermodynamic_variables import (
    compute_results_for_thermodynamic_variables,
)
from icon4py.model.atmosphere.dycore.stencils.compute_rho_virtual_potential_temperatures_and_pressure_gradient import (
    compute_rho_virtual_potential_temperatures_and_pressure_gradient,
)
from icon4py.model.atmosphere.dycore.stencils.compute_theta_and_exner import (
    compute_theta_and_exner,
)
from icon4py.model.atmosphere.dycore.stencils.compute_vn_on_lateral_boundary import (
    compute_vn_on_lateral_boundary,
)
from icon4py.model.atmosphere.dycore.stencils.copy_cell_kdim_field_to_vp import (
    copy_cell_kdim_field_to_vp,
)
from icon4py.model.atmosphere.dycore.stencils.mo_icon_interpolation_scalar_cells2verts_scalar_ri_dsl import (
    mo_icon_interpolation_scalar_cells2verts_scalar_ri_dsl,
)
from icon4py.model.atmosphere.dycore.stencils.init_two_cell_kdim_fields_with_zero_vp import (
    init_two_cell_kdim_fields_with_zero_vp,
)
from icon4py.model.atmosphere.dycore.stencils.init_two_cell_kdim_fields_with_zero_wp import (
    init_two_cell_kdim_fields_with_zero_wp,
)
from icon4py.model.atmosphere.dycore.stencils.init_two_edge_kdim_fields_with_zero_wp import (
    init_two_edge_kdim_fields_with_zero_wp,
)
from icon4py.model.atmosphere.dycore.stencils.solve_tridiagonal_matrix_for_w_back_substitution import (
    solve_tridiagonal_matrix_for_w_back_substitution,
)
from icon4py.model.atmosphere.dycore.stencils.solve_tridiagonal_matrix_for_w_forward_sweep import (
    solve_tridiagonal_matrix_for_w_forward_sweep,
)
from icon4py.model.atmosphere.dycore import (
    dycore_states,
    dycore_utils,
)
from icon4py.model.atmosphere.dycore.stencils.update_dynamical_exner_time_increment import (
    update_dynamical_exner_time_increment,
)
from icon4py.model.atmosphere.dycore.stencils.update_mass_volume_flux import (
    update_mass_volume_flux,
)
from icon4py.model.atmosphere.dycore.stencils.update_mass_flux_weighted import (
    update_mass_flux_weighted,
)
from icon4py.model.atmosphere.dycore.stencils.update_theta_v import update_theta_v
from icon4py.model.atmosphere.dycore.velocity_advection import (
    VelocityAdvection,
)
from icon4py.model.common.decomposition import definitions as decomposition
from icon4py.model.common import dimension as dims
from icon4py.model.common.grid import (
    base as grid_def,
    horizontal as h_grid,
    vertical as v_grid,
    icon as icon_grid,
)
from icon4py.model.common.math import smagorinsky
from icon4py.model.common.states import prognostic_state as prognostics
from icon4py.model.common import field_type_aliases as fa


# flake8: noqa
log = logging.getLogger(__name__)


@dataclasses.dataclass
class IntermediateFields:
    """
    Encapsulate internal fields of SolveNonHydro that contain shared state over predictor and corrector step.

    Encapsulates internal fields used in SolveNonHydro. Fields (and the class!)
    follow the naming convention of ICON to prepend local fields of a module with z_. Contrary to
    other such z_ fields inside SolveNonHydro the fields in this dataclass
    contain state that is built up over the predictor and corrector part in a timestep.
    """

    horizontal_pressure_gradient: fa.EdgeKField[float]
    """
    Declared as z_gradh_exner in ICON.
    """
    z_alpha: fa.EdgeKField[
        float
    ]  # TODO: change this back to KHalfDim, but how do we treat it wrt to field_operators and domain?
    z_beta: fa.CellKField[float]
    z_w_expl: fa.EdgeKField[
        float
    ]  # TODO: change this back to KHalfDim, but how do we treat it wrt to field_operators and domain?
    z_exner_expl: fa.CellKField[float]
    z_q: fa.CellKField[float]
    z_contr_w_fl_l: fa.EdgeKField[
        float
    ]  # TODO: change this back to KHalfDim, but how do we treat it wrt to field_operators and domain?
    rho_at_edges_on_model_levels: fa.EdgeKField[float]
    """
    Declared as z_rho_e in ICON.
    """
    theta_v_at_edges_on_model_levels: fa.EdgeKField[float]
    """
    Declared as z_theta_v_e in ICON.
    """
    horizontal_kinetic_energy_at_edges_on_model_levels: fa.EdgeKField[float]
    """
    Declared as z_kin_hor_e in ICON.
    """
    tangential_wind_on_half_levels: fa.EdgeKField[float]
    """
    Declared as z_vt_ie in ICON. Tangential wind at edge on k-half levels. NOTE THAT IT ONLY HAS nlev LEVELS because it is only used for computing horizontal advection of w and thus level nlevp1 is not needed because w[nlevp1-1] is diagnostic.
    """
    horizontal_gradient_of_normal_wind_divergence: fa.EdgeKField[float]
    """
    Declared as z_graddiv_vn in ICON.
    """
    z_rho_expl: fa.CellKField[float]
    dwdz_at_cells_on_model_levels: fa.CellKField[float]
    """
    Declared as z_dwdz_dd in ICON.
    """

    @classmethod
    def allocate(
        cls,
        grid: grid_def.BaseGrid,
        backend: Optional[gtx_backend.Backend] = None,
    ):
        return IntermediateFields(
            horizontal_pressure_gradient=data_alloc.zero_field(
                grid, dims.EdgeDim, dims.KDim, backend=backend
            ),
            z_alpha=data_alloc.zero_field(
                grid, dims.CellDim, dims.KDim, extend={dims.KDim: 1}, backend=backend
            ),
            z_beta=data_alloc.zero_field(grid, dims.CellDim, dims.KDim, backend=backend),
            z_w_expl=data_alloc.zero_field(
                grid, dims.CellDim, dims.KDim, extend={dims.KDim: 1}, backend=backend
            ),
            z_exner_expl=data_alloc.zero_field(grid, dims.CellDim, dims.KDim, backend=backend),
            z_q=data_alloc.zero_field(
                grid, dims.CellDim, dims.KDim, extend={dims.KDim: 1}, backend=backend
            ),
            z_contr_w_fl_l=data_alloc.zero_field(
                grid, dims.CellDim, dims.KDim, extend={dims.KDim: 1}, backend=backend
            ),
            rho_at_edges_on_model_levels=data_alloc.zero_field(
                grid, dims.EdgeDim, dims.KDim, backend=backend
            ),
            theta_v_at_edges_on_model_levels=data_alloc.zero_field(
                grid, dims.EdgeDim, dims.KDim, backend=backend
            ),
            horizontal_gradient_of_normal_wind_divergence=data_alloc.zero_field(
                grid, dims.EdgeDim, dims.KDim, backend=backend
            ),
            z_rho_expl=data_alloc.zero_field(grid, dims.CellDim, dims.KDim, backend=backend),
            dwdz_at_cells_on_model_levels=data_alloc.zero_field(
                grid, dims.CellDim, dims.KDim, backend=backend
            ),
            horizontal_kinetic_energy_at_edges_on_model_levels=data_alloc.zero_field(
                grid, dims.EdgeDim, dims.KDim, backend=backend
            ),
            tangential_wind_on_half_levels=data_alloc.zero_field(
                grid, dims.EdgeDim, dims.KDim, backend=backend
            ),
        )


class NonHydrostaticConfig:
    """
    Contains necessary parameter to configure a nonhydro run.

    Encapsulates namelist parameters and derived parameters.
    TODO: (magdalena) values should be read from a configuration file.
    Default values are taken from the defaults in the corresponding ICON Fortran namelist files.
    """

    def __init__(
        self,
        itime_scheme: dycore_states.TimeSteppingScheme = dycore_states.TimeSteppingScheme.MOST_EFFICIENT,
        iadv_rhotheta: dycore_states.RhoThetaAdvectionType = dycore_states.RhoThetaAdvectionType.MIURA,
        igradp_method: dycore_states.HorizontalPressureDiscretizationType = dycore_states.HorizontalPressureDiscretizationType.TAYLOR_HYDRO,
        ndyn_substeps_var: float = 5.0,
        rayleigh_type: constants.RayleighType = constants.RayleighType.KLEMP,
        rayleigh_coeff: float = 0.05,
        divdamp_order: dycore_states.DivergenceDampingOrder = dycore_states.DivergenceDampingOrder.COMBINED,  # the ICON default is 4,
        is_iau_active: bool = False,
        iau_wgt_dyn: float = 0.0,
        divdamp_type: dycore_states.DivergenceDampingType = dycore_states.DivergenceDampingType.THREE_DIMENSIONAL,
        divdamp_trans_start: float = 12500.0,
        divdamp_trans_end: float = 17500.0,
        l_vert_nested: bool = False,
        rhotheta_offctr: float = -0.1,
        veladv_offctr: float = 0.25,
        max_nudging_coeff: float = 0.02,
        fourth_order_divdamp_factor: float = 0.0025,
        fourth_order_divdamp_factor2: float = 0.004,
        fourth_order_divdamp_factor3: float = 0.004,
        fourth_order_divdamp_factor4: float = 0.004,
        fourth_order_divdamp_z: float = 32500.0,
        fourth_order_divdamp_z2: float = 40000.0,
        fourth_order_divdamp_z3: float = 60000.0,
        fourth_order_divdamp_z4: float = 80000.0,
    ):
        # parameters from namelist diffusion_nml
        self.itime_scheme: int = itime_scheme

        #: Miura scheme for advection of rho and theta
        self.iadv_rhotheta: int = iadv_rhotheta
        #: Use truly horizontal pressure-gradient computation to ensure numerical
        #: stability without heavy orography smoothing
        self.igradp_method: int = igradp_method

        #: number of dynamics substeps per fast-physics timestep
        self.ndyn_substeps_var: float = ndyn_substeps_var

        #: type of Rayleigh damping
        self.rayleigh_type: int = rayleigh_type
        # used for calculation of rayleigh_w, rayleigh_vn in mo_vertical_grid.f90
        self.rayleigh_coeff: float = rayleigh_coeff

        #: order of divergence damping
        self.divdamp_order: int = divdamp_order

        #: type of divergence damping
        self.divdamp_type: int = divdamp_type
        #: Lower and upper bound of transition zone between 2D and 3D divergence damping in case of divdamp_type = 32 [m]
        self.divdamp_trans_start: float = divdamp_trans_start
        self.divdamp_trans_end: float = divdamp_trans_end

        #: off-centering for density and potential temperature at interface levels.
        #: Specifying a negative value here reduces the amount of vertical
        #: wind off-centering needed for stability of sound waves.
        self.rhotheta_offctr: float = rhotheta_offctr

        #: off-centering of velocity advection in corrector step
        self.veladv_offctr: float = veladv_offctr

        #: scaling factor for divergence damping
        self.fourth_order_divdamp_factor: float = fourth_order_divdamp_factor
        """
        Declared as divdamp_fac in ICON. It is a scaling factor for fourth order divergence damping between
        heights of fourth_order_divdamp_z and fourth_order_divdamp_z2.
        """
        self.fourth_order_divdamp_factor2: float = fourth_order_divdamp_factor2
        """
        Declared as divdamp_fac2 in ICON. It is a scaling factor for fourth order divergence damping between
        heights of fourth_order_divdamp_z and fourth_order_divdamp_z2. Divergence damping factor reaches
        fourth_order_divdamp_factor2 at fourth_order_divdamp_z2.
        """
        self.fourth_order_divdamp_factor3: float = fourth_order_divdamp_factor3
        """
        Declared as divdamp_fac3 in ICON. It is a scaling factor to determine the quadratic vertical
        profile of fourth order divergence damping factor between heights of fourth_order_divdamp_z2
        and fourth_order_divdamp_z4.
        """
        self.fourth_order_divdamp_factor4: float = fourth_order_divdamp_factor4
        """
        Declared as divdamp_fac4 in ICON. It is a scaling factor to determine the quadratic vertical
        profile of fourth order divergence damping factor between heights of fourth_order_divdamp_z2
        and fourth_order_divdamp_z4. Divergence damping factor reaches fourth_order_divdamp_factor4
        at fourth_order_divdamp_z4.
        """
        self.fourth_order_divdamp_z: float = fourth_order_divdamp_z
        """
        Declared as divdamp_z in ICON. The upper limit in height where divergence damping factor is a constant.
        """
        self.fourth_order_divdamp_z2: float = fourth_order_divdamp_z2
        """
        Declared as divdamp_z2 in ICON. The upper limit in height above fourth_order_divdamp_z where divergence
        damping factor decreases as a linear function of height.
        """
        self.fourth_order_divdamp_z3: float = fourth_order_divdamp_z3
        """
        Declared as divdamp_z3 in ICON. Am intermediate height between fourth_order_divdamp_z2 and
        fourth_order_divdamp_z4 where divergence damping factor decreases quadratically with height.
        """
        self.fourth_order_divdamp_z4: float = fourth_order_divdamp_z4
        """
        Declared as divdamp_z4 in ICON. The upper limit in height where divergence damping factor decreases
        quadratically with height.
        """

        #: parameters from other namelists:

        #: from mo_interpol_nml.f90
        self.nudge_max_coeff: float = max_nudging_coeff

        #: from mo_run_nml.f90
        #: use vertical nesting
        self.l_vert_nested: bool = l_vert_nested

        #: from mo_initicon_nml.f90/ mo_initicon_config.f90
        #: whether IAU is active at current time
        self.is_iau_active: bool = is_iau_active
        #: IAU weight for dynamics fields
        self.iau_wgt_dyn: float = iau_wgt_dyn

        self._validate()

    def _validate(self):
        """Apply consistency checks and validation on configuration parameters."""

        if self.l_vert_nested:
            raise NotImplementedError("Vertical nesting support not implemented")

        if self.igradp_method != dycore_states.HorizontalPressureDiscretizationType.TAYLOR_HYDRO:
            raise NotImplementedError("igradp_method can only be 3")

        if self.itime_scheme != dycore_states.TimeSteppingScheme.MOST_EFFICIENT:
            raise NotImplementedError("itime_scheme can only be 4")

        if self.divdamp_order != dycore_states.DivergenceDampingOrder.COMBINED:
            raise NotImplementedError("divdamp_order can only be 24")

        if self.divdamp_type == dycore_states.DivergenceDampingType.TWO_DIMENSIONAL:
            raise NotImplementedError(
                "`DivergenceDampingType.TWO_DIMENSIONAL` (2) is not yet implemented"
            )


class NonHydrostaticParams:
    """Calculates derived quantities depending on the NonHydrostaticConfig."""

    def __init__(self, config: NonHydrostaticConfig):
        self.rd_o_cvd: Final[float] = constants.RD / constants.CVD
        self.cvd_o_rd: Final[float] = constants.CVD / constants.RD
        self.rd_o_p0ref: Final[float] = constants.RD / constants.P0REF
        self.grav_o_cpd: Final[float] = constants.GRAV / constants.CPD

        #:  start level for 3D divergence damping terms
        #: this is only different from 0 if divdamp_type == 32: calculation done in mo_vertical_grid.f90
        self.starting_vertical_index_for_3d_divdamp: Final[int] = 0
        """
        Declared as kstart_dd3d in ICON.
        """

        #: Weighting coefficients for velocity advection if tendency averaging is used
        #: The off-centering specified here turned out to be beneficial to numerical
        #: stability in extreme situations
        self.wgt_nnow_vel: Final[float] = 0.5 - config.veladv_offctr
        self.wgt_nnew_vel: Final[float] = 0.5 + config.veladv_offctr

        #: Weighting coefficients for rho and theta at interface levels in the corrector step
        #: This empirically determined weighting minimizes the vertical wind off-centering
        #: needed for numerical stability of vertical sound wave propagation
        self.wgt_nnew_rth: Final[float] = 0.5 + config.rhotheta_offctr
        self.wgt_nnow_rth: Final[float] = 1.0 - self.wgt_nnew_rth


class SolveNonhydro:
    def __init__(
        self,
        grid: icon_grid.IconGrid,
        config: NonHydrostaticConfig,
        params: NonHydrostaticParams,
        metric_state_nonhydro: dycore_states.MetricStateNonHydro,
        interpolation_state: dycore_states.InterpolationState,
        vertical_params: v_grid.VerticalGrid,
        edge_geometry: grid_states.EdgeParams,
        cell_geometry: grid_states.CellParams,
        owner_mask: fa.CellField[bool],
        backend: Optional[gtx_backend.Backend],
        exchange: decomposition.ExchangeRuntime = decomposition.SingleNodeExchange(),
    ):
        self._exchange = exchange
        self._backend = backend

        self._grid = grid
        self._config = config
        self._params = params
        self._metric_state_nonhydro = metric_state_nonhydro
        self._interpolation_state = interpolation_state
        self._vertical_params = vertical_params
        self._edge_geometry = edge_geometry
        self._cell_params = cell_geometry

        self.jk_start = 0  # used in stencil_55

        self._compute_theta_and_exner = compute_theta_and_exner.with_backend(self._backend)
        self._compute_exner_from_rhotheta = compute_exner_from_rhotheta.with_backend(self._backend)
        self._update_theta_v = update_theta_v.with_backend(self._backend)
        self._init_two_cell_kdim_fields_with_zero_vp = (
            init_two_cell_kdim_fields_with_zero_vp.with_backend(self._backend)
        )
        self._compute_approx_of_2nd_vertical_derivative_of_exner = (
            compute_approx_of_2nd_vertical_derivative_of_exner.with_backend(self._backend)
        )
        self._compute_perturbation_of_rho_and_theta = (
            compute_perturbation_of_rho_and_theta.with_backend(self._backend)
        )
        self._mo_icon_interpolation_scalar_cells2verts_scalar_ri_dsl = (
            mo_icon_interpolation_scalar_cells2verts_scalar_ri_dsl.with_backend(self._backend)
        )
        self._init_two_edge_kdim_fields_with_zero_wp = (
            init_two_edge_kdim_fields_with_zero_wp.with_backend(self._backend)
        )
        self._compute_hydrostatic_correction_term = (
            compute_hydrostatic_correction_term.with_backend(self._backend)
        )
        self._compute_theta_rho_face_values_and_pressure_gradient_and_update_vn = compute_edge_diagnostics_for_dycore_and_update_vn.compute_theta_rho_face_values_and_pressure_gradient_and_update_vn.with_backend(
            self._backend
        )
        self._apply_divergence_damping_and_update_vn = compute_edge_diagnostics_for_dycore_and_update_vn.apply_divergence_damping_and_update_vn.with_backend(
            self._backend
        )
        self._compute_vn_on_lateral_boundary = compute_vn_on_lateral_boundary.with_backend(
            self._backend
        )
        self._compute_avg_vn_and_graddiv_vn_and_vt = (
            compute_avg_vn_and_graddiv_vn_and_vt.with_backend(self._backend)
        )
        self._compute_mass_flux = compute_mass_flux.with_backend(self._backend)
        self._compute_divergence_of_fluxes_of_rho_and_theta = (
            compute_divergence_of_fluxes_of_rho_and_theta.with_backend(self._backend)
        )
        self._init_two_cell_kdim_fields_with_zero_wp = (
            init_two_cell_kdim_fields_with_zero_wp.with_backend(self._backend)
        )
        self._add_analysis_increments_from_data_assimilation = (
            add_analysis_increments_from_data_assimilation.with_backend(self._backend)
        )
        self._solve_tridiagonal_matrix_for_w_forward_sweep = (
            solve_tridiagonal_matrix_for_w_forward_sweep.with_backend(self._backend)
        )
        self._solve_tridiagonal_matrix_for_w_back_substitution = (
            solve_tridiagonal_matrix_for_w_back_substitution.with_backend(self._backend)
        )
        self._apply_rayleigh_damping_mechanism = apply_rayleigh_damping_mechanism.with_backend(
            self._backend
        )
        self._compute_results_for_thermodynamic_variables = (
            compute_results_for_thermodynamic_variables.with_backend(self._backend)
        )
        self._compute_dwdz_for_divergence_damping = (
            compute_dwdz_for_divergence_damping.with_backend(self._backend)
        )
        self._copy_cell_kdim_field_to_vp = copy_cell_kdim_field_to_vp.with_backend(self._backend)
        self._compute_rho_virtual_potential_temperatures_and_pressure_gradient = (
            compute_rho_virtual_potential_temperatures_and_pressure_gradient.with_backend(
                self._backend
            )
        )
        self._compute_avg_vn = compute_avg_vn.with_backend(self._backend)
        self._accumulate_prep_adv_fields = accumulate_prep_adv_fields.with_backend(self._backend)
        self._update_mass_volume_flux = update_mass_volume_flux.with_backend(self._backend)
        self._update_dynamical_exner_time_increment = (
            update_dynamical_exner_time_increment.with_backend(self._backend)
        )
        self._init_cell_kdim_field_with_zero_wp = init_cell_kdim_field_with_zero_wp.with_backend(
            self._backend
        )
        self._update_mass_flux_weighted = update_mass_flux_weighted.with_backend(self._backend)
        self._compute_z_raylfac = dycore_utils.compute_z_raylfac.with_backend(self._backend)
        self._predictor_stencils_2_3 = nhsolve_stencils.predictor_stencils_2_3.with_backend(
            self._backend
        )
        self._predictor_stencils_4_5_6 = nhsolve_stencils.predictor_stencils_4_5_6.with_backend(
            self._backend
        )
        self._compute_pressure_gradient_and_perturbed_rho_and_potential_temperatures = nhsolve_stencils.compute_pressure_gradient_and_perturbed_rho_and_potential_temperatures.with_backend(
            self._backend
        )
        self._predictor_stencils_11_lower_upper = (
            nhsolve_stencils.predictor_stencils_11_lower_upper.with_backend(self._backend)
        )
        self._predictor_stencils_35_36 = nhsolve_stencils.predictor_stencils_35_36.with_backend(
            self._backend
        )
        self._predictor_stencils_37_38 = nhsolve_stencils.predictor_stencils_37_38.with_backend(
            self._backend
        )
        self._stencils_39_40 = nhsolve_stencils.stencils_39_40.with_backend(self._backend)
        self._stencils_43_44_45_45b = nhsolve_stencils.stencils_43_44_45_45b.with_backend(
            self._backend
        )
        self._stencils_47_48_49 = nhsolve_stencils.stencils_47_48_49.with_backend(self._backend)
        self._stencils_61_62 = nhsolve_stencils.stencils_61_62.with_backend(self._backend)
        self._en_smag_fac_for_zero_nshift = smagorinsky.en_smag_fac_for_zero_nshift.with_backend(
            self._backend
        )
        self._init_test_fields = nhsolve_stencils.init_test_fields.with_backend(self._backend)
        self._stencils_42_44_45_45b = nhsolve_stencils.stencils_42_44_45_45b.with_backend(
            self._backend
        )
        if self._config.divdamp_type == 32:
            xp = data_alloc.import_array_ns(self.backend)
            self.starting_vertical_index_for_3d_divdamp = xp.min(
                xp.where(self._metric_state_nonhydro.scaling_factor_for_3d_divdamp.ndarray > 0.0)
            )

        self.velocity_advection = VelocityAdvection(
            grid,
            metric_state_nonhydro,
            interpolation_state,
            vertical_params,
            edge_geometry,
            owner_mask,
            backend=self._backend,
        )
        self._allocate_local_fields()
        self._determine_local_domains()
        # TODO (magdalena) vertical nesting is only relevant in the context of
        #      horizontal nesting, since we don't support this we should remove this option
        self.l_vert_nested: bool = False
        if grid.lvert_nest:
            self.l_vert_nested = True
            self.jk_start = 1
        else:
            self.jk_start = 0

        self._en_smag_fac_for_zero_nshift(
            self._vertical_params.interface_physical_height,
            self._config.fourth_order_divdamp_factor,
            self._config.fourth_order_divdamp_factor2,
            self._config.fourth_order_divdamp_factor3,
            self._config.fourth_order_divdamp_factor4,
            self._config.fourth_order_divdamp_z,
            self._config.fourth_order_divdamp_z2,
            self._config.fourth_order_divdamp_z3,
            self._config.fourth_order_divdamp_z4,
            self.interpolated_fourth_order_divdamp_factor,
            offset_provider={"Koff": dims.KDim},
        )

        self.p_test_run = True

    def _allocate_local_fields(self):
        self.temporal_extrapolation_of_perturbed_exner = data_alloc.zero_field(
            self._grid, dims.CellDim, dims.KDim, extend={dims.KDim: 1}, backend=self._backend
        )
        """
        Declared as z_exner_ex_pr in ICON.
        """
        self.z_exner_ic = data_alloc.zero_field(
            self._grid, dims.CellDim, dims.KDim, extend={dims.KDim: 1}, backend=self._backend
        )
        self.ddz_temporal_extrapolation_of_perturbed_exner_on_model_levels = data_alloc.zero_field(
            self._grid, dims.CellDim, dims.KDim, backend=self._backend
        )
        """
        Declared as z_dexner_dz_c_1 in ICON.
        """
        self.z_theta_v_pr_ic = data_alloc.zero_field(
            self._grid, dims.CellDim, dims.KDim, extend={dims.KDim: 1}, backend=self._backend
        )
        self.z_th_ddz_exner_c = data_alloc.zero_field(
            self._grid, dims.CellDim, dims.KDim, backend=self._backend
        )
        self.perturbed_rho = data_alloc.zero_field(
            self._grid, dims.CellDim, dims.KDim, backend=self._backend
        )
        """
        Declared as z_rth_pr_1 in ICON.
        """
        self.perturbed_theta_v = data_alloc.zero_field(
            self._grid, dims.CellDim, dims.KDim, backend=self._backend
        )
        """
        Declared as z_rth_pr_2 in ICON.
        """
        self.d2dz2_temporal_extrapolation_of_perturbed_exner_on_model_levels = (
            data_alloc.zero_field(self._grid, dims.CellDim, dims.KDim, backend=self._backend)
        )
        """
        Declared as z_dexner_dz_c_2 in ICON.
        """
        self.z_vn_avg = data_alloc.zero_field(
            self._grid, dims.EdgeDim, dims.KDim, backend=self._backend
        )
        self.z_theta_v_fl_e = data_alloc.zero_field(
            self._grid, dims.EdgeDim, dims.KDim, backend=self._backend
        )
        self.z_flxdiv_mass = data_alloc.zero_field(
            self._grid, dims.CellDim, dims.KDim, backend=self._backend
        )
        self.z_flxdiv_theta = data_alloc.zero_field(
            self._grid, dims.CellDim, dims.KDim, backend=self._backend
        )
        self.z_rho_v = data_alloc.zero_field(
            self._grid, dims.VertexDim, dims.KDim, backend=self._backend
        )
        self.z_theta_v_v = data_alloc.zero_field(
            self._grid, dims.VertexDim, dims.KDim, backend=self._backend
        )
        self.k_field = data_alloc.index_field(
            self._grid, dims.KDim, extend={dims.KDim: 1}, backend=self._backend
        )
        self.edge_field = data_alloc.index_field(self._grid, dims.EdgeDim, backend=self._backend)
        self._contravariant_correction_at_edges_on_model_levels = data_alloc.zero_field(
            self._grid, dims.EdgeDim, dims.KDim, backend=self._backend
        )
        """
        Declared as z_w_concorr_me in ICON. vn dz/dn + vt dz/dt, z is topography height
        """
        self.hydrostatic_correction = data_alloc.zero_field(
            self._grid, dims.EdgeDim, dims.KDim, backend=self._backend
        )
        """
        Declared as z_hydro_corr in ICON. Used for computation of horizontal pressure gradient over steep slope.
        """
        self.z_raylfac = data_alloc.zero_field(self._grid, dims.KDim, backend=self._backend)
        self.interpolated_fourth_order_divdamp_factor = data_alloc.zero_field(
            self._grid, dims.KDim, backend=self._backend
        )
        """
        Declared as enh_divdamp_fac in ICON.
        """
        self.reduced_fourth_order_divdamp_coeff_at_nest_boundary = data_alloc.zero_field(
            self._grid, dims.KDim, backend=self._backend
        )
        """
        Declared as bdy_divdamp in ICON.
        """
        self.fourth_order_divdamp_scaling_coeff = data_alloc.zero_field(
            self._grid, dims.KDim, backend=self._backend
        )
        """
        Declared as scal_divdamp in ICON.
        """
        self.intermediate_fields = IntermediateFields.allocate(
            grid=self._grid, backend=self._backend
        )

    def _determine_local_domains(self):
        vertex_domain = h_grid.domain(dims.VertexDim)
        cell_domain = h_grid.domain(dims.CellDim)
        cell_halo_level_2 = cell_domain(h_grid.Zone.HALO_LEVEL_2)
        edge_domain = h_grid.domain(dims.EdgeDim)
        edge_halo_level_2 = edge_domain(h_grid.Zone.HALO_LEVEL_2)

        self._start_cell_lateral_boundary = self._grid.start_index(
            cell_domain(h_grid.Zone.LATERAL_BOUNDARY)
        )
        self._start_cell_lateral_boundary_level_3 = self._grid.start_index(
            cell_domain(h_grid.Zone.LATERAL_BOUNDARY_LEVEL_3)
        )
        self._start_cell_nudging = self._grid.start_index(cell_domain(h_grid.Zone.NUDGING))
        self._start_cell_local = self._grid.start_index(cell_domain(h_grid.Zone.LOCAL))
        self._start_cell_halo = self._grid.start_index(cell_domain(h_grid.Zone.HALO))
        self._start_cell_halo_level_2 = self._grid.start_index(cell_halo_level_2)
        self._end_cell_lateral_boundary_level_4 = self._grid.end_index(
            cell_domain(h_grid.Zone.LATERAL_BOUNDARY_LEVEL_4)
        )
        self._end_cell_nudging = self._grid.end_index(cell_domain(h_grid.Zone.NUDGING))
        self._end_cell_local = self._grid.end_index(cell_domain(h_grid.Zone.LOCAL))
        self._end_cell_halo = self._grid.end_index(cell_domain(h_grid.Zone.HALO))
        self._end_cell_halo_level_2 = self._grid.end_index(cell_halo_level_2)
        self._end_cell_end = self._grid.end_index(cell_domain(h_grid.Zone.END))

        self._start_edge_lateral_boundary = self._grid.start_index(
            edge_domain(h_grid.Zone.LATERAL_BOUNDARY)
        )
        self._start_edge_lateral_boundary_level_5 = self._grid.start_index(
            edge_domain(h_grid.Zone.LATERAL_BOUNDARY_LEVEL_5)
        )
        self._start_edge_lateral_boundary_level_7 = self._grid.start_index(
            edge_domain(h_grid.Zone.LATERAL_BOUNDARY_LEVEL_7)
        )
        self._start_edge_nudging_level_2 = self._grid.start_index(
            edge_domain(h_grid.Zone.NUDGING_LEVEL_2)
        )

        self._start_edge_halo_level_2 = self._grid.start_index(edge_halo_level_2)

        self._end_edge_nudging = self._grid.end_index(edge_domain(h_grid.Zone.NUDGING))
        self._end_edge_local = self._grid.end_index(edge_domain(h_grid.Zone.LOCAL))
        self._end_edge_halo = self._grid.end_index(edge_domain(h_grid.Zone.HALO))
        self._end_edge_halo_level_2 = self._grid.end_index(edge_halo_level_2)
        self._end_edge_end = self._grid.end_index(edge_domain(h_grid.Zone.END))

        self._start_vertex_lateral_boundary_level_2 = self._grid.start_index(
            vertex_domain(h_grid.Zone.LATERAL_BOUNDARY_LEVEL_2)
        )
        self._end_vertex_halo = self._grid.end_index(vertex_domain(h_grid.Zone.HALO))

    def time_step(
        self,
        diagnostic_state_nh: dycore_states.DiagnosticStateNonHydro,
        prognostic_states: common_utils.TimeStepPair[prognostics.PrognosticState],
        prep_adv: dycore_states.PrepAdvection,
        second_order_divdamp_factor: float,
        dtime: float,
        at_initial_timestep: bool,
        lprep_adv: bool,
        at_first_substep: bool,
        at_last_substep: bool,
    ):
        """
        Update prognostic variables (prognostic_states.next) after the dynamical process over one substep.
        Args:
            diagnostic_state_nh: diagnostic variables used for solving the governing equations. It includes local variables and the physics tendency term that comes from physics
            prognostic_states: prognostic variables
            prep_adv: variables for tracer advection
            second_order_divdamp_factor: Originally declared as divdamp_fac_o2 in ICON. Second order (nabla2) divergence damping coefficient.
            dtime: time step
            at_initial_timestep: initial time step of the model run
            lprep_adv: Preparation for tracer advection TODO (Chia Rui): add more detailed information here
            at_first_substep: first substep
            at_last_substep: last substep
        """
        log.info(
            f"running timestep: dtime = {dtime}, initial_timestep = {at_initial_timestep}, first_substep = {at_first_substep}, last_substep = {at_last_substep}, prep_adv = {lprep_adv}"
        )

        if self.p_test_run:
            self._init_test_fields(
                self.intermediate_fields.rho_at_edges_on_model_levels,
                self.intermediate_fields.theta_v_at_edges_on_model_levels,
                self.intermediate_fields.dwdz_at_cells_on_model_levels,
                self.intermediate_fields.horizontal_gradient_of_normal_wind_divergence,
                self._start_edge_lateral_boundary,
                self._end_edge_local,
                self._start_cell_lateral_boundary,
                self._end_cell_end,
                vertical_start=gtx.int32(0),
                vertical_end=self._grid.num_levels,
                offset_provider={},
            )

        self.run_predictor_step(
            diagnostic_state_nh=diagnostic_state_nh,
            prognostic_states=prognostic_states,
            z_fields=self.intermediate_fields,
            dtime=dtime,
            at_initial_timestep=at_initial_timestep,
            at_first_substep=at_first_substep,
        )

        self.run_corrector_step(
            diagnostic_state_nh=diagnostic_state_nh,
            prognostic_states=prognostic_states,
            z_fields=self.intermediate_fields,
            prep_adv=prep_adv,
            second_order_divdamp_factor=second_order_divdamp_factor,
            dtime=dtime,
            lprep_adv=lprep_adv,
            at_first_substep=at_first_substep,
            at_last_substep=at_last_substep,
        )

        if self._grid.limited_area:
            self._compute_theta_and_exner(
                bdy_halo_c=self._metric_state_nonhydro.bdy_halo_c,
                rho=prognostic_states.next.rho,
                theta_v=prognostic_states.next.theta_v,
                exner=prognostic_states.next.exner,
                rd_o_cvd=self._params.rd_o_cvd,
                rd_o_p0ref=self._params.rd_o_p0ref,
                horizontal_start=self._start_cell_local,
                horizontal_end=self._end_cell_end,
                vertical_start=0,
                vertical_end=self._grid.num_levels,
                offset_provider={},
            )

            self._compute_exner_from_rhotheta(
                rho=prognostic_states.next.rho,
                theta_v=prognostic_states.next.theta_v,
                exner=prognostic_states.next.exner,
                rd_o_cvd=self._params.rd_o_cvd,
                rd_o_p0ref=self._params.rd_o_p0ref,
                horizontal_start=self._start_cell_lateral_boundary,
                horizontal_end=self._end_cell_lateral_boundary_level_4,
                vertical_start=0,
                vertical_end=self._grid.num_levels,
                offset_provider={},
            )

        self._update_theta_v(
            mask_prog_halo_c=self._metric_state_nonhydro.mask_prog_halo_c,
            rho_now=prognostic_states.current.rho,
            theta_v_now=prognostic_states.current.theta_v,
            exner_new=prognostic_states.next.exner,
            exner_now=prognostic_states.current.exner,
            rho_new=prognostic_states.next.rho,
            theta_v_new=prognostic_states.next.theta_v,
            cvd_o_rd=self._params.cvd_o_rd,
            horizontal_start=self._start_cell_halo,
            horizontal_end=self._end_cell_end,
            vertical_start=0,
            vertical_end=self._grid.num_levels,
            offset_provider={},
        )

    # flake8: noqa: C901
    def run_predictor_step(
        self,
        diagnostic_state_nh: dycore_states.DiagnosticStateNonHydro,
        prognostic_states: common_utils.TimeStepPair[prognostics.PrognosticState],
        z_fields: IntermediateFields,
        dtime: float,
        at_initial_timestep: bool,
        at_first_substep: bool,
    ):
        """
        Runs the predictor step of the non-hydrostatic solver.
        """

        log.info(
            f"running predictor step: dtime = {dtime}, initial_timestep = {at_initial_timestep} at_first_substep = {at_first_substep}"
        )

        if at_first_substep:
            # Recompute only vn tendency
            skip_compute_predictor_vertical_advection: bool = (
                self._config.itime_scheme == dycore_states.TimeSteppingScheme.MOST_EFFICIENT
                and not (at_initial_timestep and at_first_substep)
            )

            self.velocity_advection.run_predictor_step(
                skip_compute_predictor_vertical_advection=skip_compute_predictor_vertical_advection,
                diagnostic_state=diagnostic_state_nh,
                prognostic_state=prognostic_states.current,
                contravariant_correction_at_edges_on_model_levels=self._contravariant_correction_at_edges_on_model_levels,
                horizontal_kinetic_energy_at_edges_on_model_levels=z_fields.horizontal_kinetic_energy_at_edges_on_model_levels,
                tangential_wind_on_half_levels=z_fields.tangential_wind_on_half_levels,
                dtime=dtime,
                cell_areas=self._cell_params.area,
            )

        #  Precompute Rayleigh damping factor
        self._compute_z_raylfac(
            rayleigh_w=self._metric_state_nonhydro.rayleigh_w,
            dtime=dtime,
            z_raylfac=self.z_raylfac,
            offset_provider={},
        )

        # initialize nest boundary points of z_rth_pr with zero
        if self._grid.limited_area:
            self._init_two_cell_kdim_fields_with_zero_vp(
                cell_kdim_field_with_zero_vp_1=self.perturbed_rho,
                cell_kdim_field_with_zero_vp_2=self.perturbed_theta_v,
                horizontal_start=self._start_cell_lateral_boundary,
                horizontal_end=self._end_cell_end,
                vertical_start=0,
                vertical_end=self._grid.num_levels,
                offset_provider={},
            )

        self._predictor_stencils_2_3(
            exner_exfac=self._metric_state_nonhydro.exner_exfac,
            exner=prognostic_states.current.exner,
            exner_ref_mc=self._metric_state_nonhydro.exner_ref_mc,
            exner_pr=diagnostic_state_nh.exner_pr,
            z_exner_ex_pr=self.temporal_extrapolation_of_perturbed_exner,
            horizontal_start=self._start_cell_lateral_boundary_level_3,
            horizontal_end=self._end_cell_halo,
            vertical_start=0,
            vertical_end=self._grid.num_levels + 1,
            offset_provider={},
        )

        if (
            self._config.igradp_method
            == dycore_states.HorizontalPressureDiscretizationType.TAYLOR_HYDRO
        ):
            self._predictor_stencils_4_5_6(
                wgtfacq_c_dsl=self._metric_state_nonhydro.wgtfacq_c,
                z_exner_ex_pr=self.temporal_extrapolation_of_perturbed_exner,
                z_exner_ic=self.z_exner_ic,
                wgtfac_c=self._metric_state_nonhydro.wgtfac_c,
                inv_ddqz_z_full=self._metric_state_nonhydro.inv_ddqz_z_full,
                z_dexner_dz_c_1=self.ddz_temporal_extrapolation_of_perturbed_exner_on_model_levels,
                horizontal_start=self._start_cell_lateral_boundary_level_3,
                horizontal_end=self._end_cell_halo,
                vertical_start=max(1, self._vertical_params.nflatlev),
                vertical_end=self._grid.num_levels + 1,
                offset_provider=self._grid.offset_providers,
            )

            if self._vertical_params.nflatlev == 1:
                # Perturbation Exner pressure on top half level
                raise NotImplementedError("nflatlev=1 not implemented")

        self._compute_pressure_gradient_and_perturbed_rho_and_potential_temperatures(
            rho=prognostic_states.current.rho,
            rho_ref_mc=self._metric_state_nonhydro.rho_ref_mc,
            theta_v=prognostic_states.current.theta_v,
            theta_ref_mc=self._metric_state_nonhydro.theta_ref_mc,
            rho_ic=diagnostic_state_nh.rho_ic,
            z_rth_pr_1=self.perturbed_rho,
            z_rth_pr_2=self.perturbed_theta_v,
            wgtfac_c=self._metric_state_nonhydro.wgtfac_c,
            vwind_expl_wgt=self._metric_state_nonhydro.vwind_expl_wgt,
            exner_pr=diagnostic_state_nh.exner_pr,
            d_exner_dz_ref_ic=self._metric_state_nonhydro.d_exner_dz_ref_ic,
            ddqz_z_half=self._metric_state_nonhydro.ddqz_z_half,
            z_theta_v_pr_ic=self.z_theta_v_pr_ic,
            theta_v_ic=diagnostic_state_nh.theta_v_at_cells_on_half_levels,
            z_th_ddz_exner_c=self.z_th_ddz_exner_c,
            horizontal_start=self._start_cell_lateral_boundary_level_3,
            horizontal_end=self._end_cell_halo,
            vertical_start=0,
            vertical_end=self._grid.num_levels,
            offset_provider=self._grid.offset_providers,
        )

        # Perturbation theta at top and surface levels
        self._predictor_stencils_11_lower_upper(
            wgtfacq_c_dsl=self._metric_state_nonhydro.wgtfacq_c,
            z_rth_pr=self.perturbed_theta_v,
            theta_ref_ic=self._metric_state_nonhydro.theta_ref_ic,
            z_theta_v_pr_ic=self.z_theta_v_pr_ic,
            theta_v_ic=diagnostic_state_nh.theta_v_at_cells_on_half_levels,
            k_field=self.k_field,
            nlev=self._grid.num_levels,
            horizontal_start=self._start_cell_lateral_boundary_level_3,
            horizontal_end=self._end_cell_halo,
            vertical_start=0,
            vertical_end=self._grid.num_levels + 1,
            offset_provider=self._grid.offset_providers,
        )

        if (
            self._config.igradp_method
            == dycore_states.HorizontalPressureDiscretizationType.TAYLOR_HYDRO
        ):
            self._compute_approx_of_2nd_vertical_derivative_of_exner(
                z_theta_v_pr_ic=self.z_theta_v_pr_ic,
                d2dexdz2_fac1_mc=self._metric_state_nonhydro.d2dexdz2_fac1_mc,
                d2dexdz2_fac2_mc=self._metric_state_nonhydro.d2dexdz2_fac2_mc,
                z_rth_pr_2=self.perturbed_theta_v,
                z_dexner_dz_c_2=self.d2dz2_temporal_extrapolation_of_perturbed_exner_on_model_levels,
                horizontal_start=self._start_cell_lateral_boundary_level_3,
                horizontal_end=self._end_cell_halo,
                vertical_start=self._vertical_params.nflat_gradp,
                vertical_end=self._grid.num_levels,
                offset_provider=self._grid.offset_providers,
            )

        # Add computation of z_grad_rth (perturbation density and virtual potential temperature at main levels)
        # at outer halo points: needed for correct calculation of the upwind gradients for Miura scheme

        self._compute_perturbation_of_rho_and_theta(
            rho=prognostic_states.current.rho,
            rho_ref_mc=self._metric_state_nonhydro.rho_ref_mc,
            theta_v=prognostic_states.current.theta_v,
            theta_ref_mc=self._metric_state_nonhydro.theta_ref_mc,
            z_rth_pr_1=self.perturbed_rho,
            z_rth_pr_2=self.perturbed_theta_v,
            horizontal_start=self._start_cell_halo_level_2,
            horizontal_end=self._end_cell_halo_level_2,
            vertical_start=0,
            vertical_end=self._grid.num_levels,
            offset_provider={},
        )

        # Compute rho and theta at edges for horizontal flux divergence term
        if self._config.iadv_rhotheta == dycore_states.RhoThetaAdvectionType.SIMPLE:
            self._mo_icon_interpolation_scalar_cells2verts_scalar_ri_dsl(
                p_cell_in=prognostic_states.current.rho,
                c_intp=self._interpolation_state.c_intp,
                p_vert_out=self.z_rho_v,
                horizontal_start=self._start_vertex_lateral_boundary_level_2,
                horizontal_end=self._end_vertex_halo,
                vertical_start=0,
                vertical_end=self._grid.num_levels,  # UBOUND(p_cell_in,2)
                offset_provider=self._grid.offset_providers,
            )
            self._mo_icon_interpolation_scalar_cells2verts_scalar_ri_dsl(
                p_cell_in=prognostic_states.current.theta_v,
                c_intp=self._interpolation_state.c_intp,
                p_vert_out=self.z_theta_v_v,
                horizontal_start=self._start_vertex_lateral_boundary_level_2,
                horizontal_end=self._end_vertex_halo,
                vertical_start=0,
                vertical_end=self._grid.num_levels,
                offset_provider=self._grid.offset_providers,
            )

        log.debug(
            f"predictor: start stencil compute_theta_rho_face_values_and_pressure_gradient_and_update_vn"
        )
        if (
            self._config.igradp_method
            == dycore_states.HorizontalPressureDiscretizationType.TAYLOR_HYDRO
        ):
            self._compute_hydrostatic_correction_term(
                theta_v=prognostic_states.current.theta_v,
                ikoffset=self._metric_state_nonhydro.vertoffset_gradp,
                zdiff_gradp=self._metric_state_nonhydro.zdiff_gradp,
                theta_v_ic=diagnostic_state_nh.theta_v_at_cells_on_half_levels,
                inv_ddqz_z_full=self._metric_state_nonhydro.inv_ddqz_z_full,
                inv_dual_edge_length=self._edge_geometry.inverse_dual_edge_lengths,
                z_hydro_corr=self.hydrostatic_correction,
                grav_o_cpd=self._params.grav_o_cpd,
                horizontal_start=self._start_edge_nudging_level_2,
                horizontal_end=self._end_edge_local,
                vertical_start=self._grid.num_levels - 1,
                vertical_end=self._grid.num_levels,
                offset_provider=self._grid.offset_providers,
            )
            lowest_level = self._grid.num_levels - 1
            hydrostatic_correction_on_lowest_level = gtx.as_field(
                (dims.EdgeDim,),
                self.hydrostatic_correction.ndarray[:, lowest_level],
                allocator=self._backend.allocator,
            )
        self._compute_theta_rho_face_values_and_pressure_gradient_and_update_vn(
            rho_at_edges_on_model_levels=z_fields.rho_at_edges_on_model_levels,
            theta_v_at_edges_on_model_levels=z_fields.theta_v_at_edges_on_model_levels,
            horizontal_pressure_gradient=z_fields.horizontal_pressure_gradient,
            next_vn=prognostic_states.next.vn,
            current_vn=prognostic_states.current.vn,
            tangential_wind=diagnostic_state_nh.tangential_wind,
            reference_rho_at_edges_on_model_levels=self._metric_state_nonhydro.reference_rho_at_edges_on_model_levels,
            reference_theta_at_edges_on_model_levels=self._metric_state_nonhydro.reference_theta_at_edges_on_model_levels,
            perturbed_rho=self.perturbed_rho,
            perturbed_theta_v=self.perturbed_theta_v,
            temporal_extrapolation_of_perturbed_exner=self.temporal_extrapolation_of_perturbed_exner,
            ddz_temporal_extrapolation_of_perturbed_exner_on_model_levels=self.ddz_temporal_extrapolation_of_perturbed_exner_on_model_levels,
            d2dz2_temporal_extrapolation_of_perturbed_exner_on_model_levels=self.d2dz2_temporal_extrapolation_of_perturbed_exner_on_model_levels,
            hydrostatic_correction_on_lowest_level=hydrostatic_correction_on_lowest_level,
            predictor_normal_wind_advective_tendency=diagnostic_state_nh.normal_wind_advective_tendency.predictor,
            normal_wind_tendency_due_to_physics_process=diagnostic_state_nh.normal_wind_tendency_due_to_physics_process,
            normal_wind_iau_increments=diagnostic_state_nh.normal_wind_iau_increments,
            geofac_grg_x=self._interpolation_state.geofac_grg_x,
            geofac_grg_y=self._interpolation_state.geofac_grg_y,
            pos_on_tplane_e_x=self._interpolation_state.pos_on_tplane_e_1,
            pos_on_tplane_e_y=self._interpolation_state.pos_on_tplane_e_2,
            primal_normal_cell_x=self._edge_geometry.primal_normal_cell[0],
            dual_normal_cell_x=self._edge_geometry.dual_normal_cell[0],
            primal_normal_cell_y=self._edge_geometry.primal_normal_cell[1],
            dual_normal_cell_y=self._edge_geometry.dual_normal_cell[1],
            ddxn_z_full=self._metric_state_nonhydro.ddxn_z_full,
            c_lin_e=self._interpolation_state.c_lin_e,
            ikoffset=self._metric_state_nonhydro.vertoffset_gradp,
            zdiff_gradp=self._metric_state_nonhydro.zdiff_gradp,
            ipeidx_dsl=self._metric_state_nonhydro.pg_edgeidx_dsl,
            pg_exdist=self._metric_state_nonhydro.pg_exdist,
            inv_dual_edge_length=self._edge_geometry.inverse_dual_edge_lengths,
            dtime=dtime,
            cpd=constants.CPD,
            iau_wgt_dyn=self._config.iau_wgt_dyn,
            is_iau_active=self._config.is_iau_active,
            limited_area=self._grid.limited_area,
            iadv_rhotheta=self._config.iadv_rhotheta,
            igradp_method=self._config.igradp_method,
            nflatlev=self._vertical_params.nflatlev,
            nflat_gradp=self._vertical_params.nflat_gradp,
            start_edge_halo_level_2=self._start_edge_halo_level_2,
            end_edge_halo_level_2=self._end_edge_halo_level_2,
            start_edge_lateral_boundary=self._start_edge_lateral_boundary,
            end_edge_halo=self._end_edge_halo,
            start_edge_lateral_boundary_level_7=self._start_edge_lateral_boundary_level_7,
            start_edge_nudging_level_2=self._start_edge_nudging_level_2,
            end_edge_local=self._end_edge_local,
            end_edge_end=self._end_edge_end,
            horizontal_start=gtx.int32(0),
            horizontal_end=gtx.int32(self._grid.num_edges),
            vertical_start=gtx.int32(0),
            vertical_end=gtx.int32(self._grid.num_levels),
            offset_provider=self._grid.offset_providers,
        )

        if self._grid.limited_area:
            self._compute_vn_on_lateral_boundary(
                grf_tend_vn=diagnostic_state_nh.grf_tend_vn,
                vn_now=prognostic_states.current.vn,
                vn_new=prognostic_states.next.vn,
                dtime=dtime,
                horizontal_start=self._start_edge_lateral_boundary,
                horizontal_end=self._end_edge_nudging,
                vertical_start=0,
                vertical_end=self._grid.num_levels,
                offset_provider={},
            )
        log.debug("exchanging prognostic field 'vn' and local field 'rho_at_edges_on_model_levels'")
        self._exchange.exchange_and_wait(
            dims.EdgeDim, prognostic_states.next.vn, z_fields.rho_at_edges_on_model_levels
        )

        self._compute_avg_vn_and_graddiv_vn_and_vt(
            e_flx_avg=self._interpolation_state.e_flx_avg,
            vn=prognostic_states.next.vn,
            geofac_grdiv=self._interpolation_state.geofac_grdiv,
            rbf_vec_coeff_e=self._interpolation_state.rbf_vec_coeff_e,
            z_vn_avg=self.z_vn_avg,
            z_graddiv_vn=z_fields.horizontal_gradient_of_normal_wind_divergence,
            vt=diagnostic_state_nh.tangential_wind,
            horizontal_start=self._start_edge_lateral_boundary_level_5,
            horizontal_end=self._end_edge_halo_level_2,
            vertical_start=0,
            vertical_end=self._grid.num_levels,
            offset_provider=self._grid.offset_providers,
        )

        self._compute_mass_flux(
            z_rho_e=z_fields.rho_at_edges_on_model_levels,
            z_vn_avg=self.z_vn_avg,
            ddqz_z_full_e=self._metric_state_nonhydro.ddqz_z_full_e,
            z_theta_v_e=z_fields.theta_v_at_edges_on_model_levels,
            mass_fl_e=diagnostic_state_nh.mass_fl_e,
            z_theta_v_fl_e=self.z_theta_v_fl_e,
            horizontal_start=self._start_edge_lateral_boundary_level_5,
            horizontal_end=self._end_edge_halo_level_2,
            vertical_start=0,
            vertical_end=self._grid.num_levels,
            offset_provider={},
        )

        self._predictor_stencils_35_36(
            vn=prognostic_states.next.vn,
            ddxn_z_full=self._metric_state_nonhydro.ddxn_z_full,
            ddxt_z_full=self._metric_state_nonhydro.ddxt_z_full,
            vt=diagnostic_state_nh.tangential_wind,
            z_w_concorr_me=self._contravariant_correction_at_edges_on_model_levels,
            wgtfac_e=self._metric_state_nonhydro.wgtfac_e,
            vn_ie=diagnostic_state_nh.vn_on_half_levels,
            z_vt_ie=z_fields.tangential_wind_on_half_levels,
            z_kin_hor_e=z_fields.horizontal_kinetic_energy_at_edges_on_model_levels,
            k_field=self.k_field,
            nflatlev_startindex=self._vertical_params.nflatlev,
            horizontal_start=self._start_edge_lateral_boundary_level_5,
            horizontal_end=self._end_edge_halo_level_2,
            vertical_start=0,
            vertical_end=self._grid.num_levels,
            offset_provider=self._grid.offset_providers,
        )

        if not self.l_vert_nested:
            self._predictor_stencils_37_38(
                vn=prognostic_states.next.vn,
                vt=diagnostic_state_nh.tangential_wind,
                vn_ie=diagnostic_state_nh.vn_on_half_levels,
                z_vt_ie=z_fields.tangential_wind_on_half_levels,
                z_kin_hor_e=z_fields.horizontal_kinetic_energy_at_edges_on_model_levels,
                wgtfacq_e_dsl=self._metric_state_nonhydro.wgtfacq_e,
                horizontal_start=self._start_edge_lateral_boundary_level_5,
                horizontal_end=self._end_edge_halo_level_2,
                vertical_start=0,
                vertical_end=self._grid.num_levels + 1,
                offset_provider=self._grid.offset_providers,
            )

        self._stencils_39_40(
            e_bln_c_s=self._interpolation_state.e_bln_c_s,
            z_w_concorr_me=self._contravariant_correction_at_edges_on_model_levels,
            wgtfac_c=self._metric_state_nonhydro.wgtfac_c,
            wgtfacq_c_dsl=self._metric_state_nonhydro.wgtfacq_c,
            w_concorr_c=diagnostic_state_nh.contravariant_correction_at_cells_on_half_levels,
            k_field=self.k_field,
            nflatlev_startindex_plus1=gtx.int32(self._vertical_params.nflatlev + 1),
            nlev=self._grid.num_levels,
            horizontal_start=self._start_cell_lateral_boundary_level_3,
            horizontal_end=self._end_cell_halo,
            vertical_start=0,
            vertical_end=self._grid.num_levels + 1,
            offset_provider=self._grid.offset_providers,
        )

        self._compute_divergence_of_fluxes_of_rho_and_theta(
            geofac_div=self._interpolation_state.geofac_div,
            mass_fl_e=diagnostic_state_nh.mass_fl_e,
            z_theta_v_fl_e=self.z_theta_v_fl_e,
            z_flxdiv_mass=self.z_flxdiv_mass,
            z_flxdiv_theta=self.z_flxdiv_theta,
            horizontal_start=self._start_cell_nudging,
            horizontal_end=self._end_cell_local,
            vertical_start=0,
            vertical_end=self._grid.num_levels,
            offset_provider=self._grid.offset_providers,
        )

        self._stencils_43_44_45_45b(
            z_w_expl=z_fields.z_w_expl,
            w_nnow=prognostic_states.current.w,
            ddt_w_adv_ntl1=diagnostic_state_nh.vertical_wind_advective_tendency.predictor,
            z_th_ddz_exner_c=self.z_th_ddz_exner_c,
            z_contr_w_fl_l=z_fields.z_contr_w_fl_l,
            rho_ic=diagnostic_state_nh.rho_ic,
            w_concorr_c=diagnostic_state_nh.contravariant_correction_at_cells_on_half_levels,
            vwind_expl_wgt=self._metric_state_nonhydro.vwind_expl_wgt,
            z_beta=z_fields.z_beta,
            exner_nnow=prognostic_states.current.exner,
            rho_nnow=prognostic_states.current.rho,
            theta_v_nnow=prognostic_states.current.theta_v,
            inv_ddqz_z_full=self._metric_state_nonhydro.inv_ddqz_z_full,
            z_alpha=z_fields.z_alpha,
            vwind_impl_wgt=self._metric_state_nonhydro.vwind_impl_wgt,
            theta_v_ic=diagnostic_state_nh.theta_v_at_cells_on_half_levels,
            z_q=z_fields.z_q,
            rd=constants.RD,
            cvd=constants.CVD,
            dtime=dtime,
            cpd=constants.CPD,
            nlev=self._grid.num_levels,
            horizontal_start=self._start_cell_nudging,
            horizontal_end=self._end_cell_local,
            vertical_start=0,
            vertical_end=self._grid.num_levels + 1,
            offset_provider={},
        )

        if not self.l_vert_nested:
            self._init_two_cell_kdim_fields_with_zero_wp(
                cell_kdim_field_with_zero_wp_1=prognostic_states.next.w,
                cell_kdim_field_with_zero_wp_2=z_fields.z_contr_w_fl_l,
                horizontal_start=self._start_cell_nudging,
                horizontal_end=self._end_cell_local,
                vertical_start=0,
                vertical_end=1,
                offset_provider={},
            )
        self._stencils_47_48_49(
            w_nnew=prognostic_states.next.w,
            z_contr_w_fl_l=z_fields.z_contr_w_fl_l,
            w_concorr_c=diagnostic_state_nh.contravariant_correction_at_cells_on_half_levels,
            z_rho_expl=z_fields.z_rho_expl,
            z_exner_expl=z_fields.z_exner_expl,
            rho_nnow=prognostic_states.current.rho,
            inv_ddqz_z_full=self._metric_state_nonhydro.inv_ddqz_z_full,
            z_flxdiv_mass=self.z_flxdiv_mass,
            exner_pr=diagnostic_state_nh.exner_pr,
            z_beta=z_fields.z_beta,
            z_flxdiv_theta=self.z_flxdiv_theta,
            theta_v_ic=diagnostic_state_nh.theta_v_at_cells_on_half_levels,
            ddt_exner_phy=diagnostic_state_nh.ddt_exner_phy,
            dtime=dtime,
            horizontal_start=self._start_cell_nudging,
            horizontal_end=self._end_cell_local,
            vertical_start=0,
            vertical_end=self._grid.num_levels + 1,
            offset_provider=self._grid.offset_providers,
        )

        if self._config.is_iau_active:
            self._add_analysis_increments_from_data_assimilation(
                z_fields.z_rho_expl,
                z_fields.z_exner_expl,
                diagnostic_state_nh.rho_incr,
                diagnostic_state_nh.exner_incr,
                self._config.iau_wgt_dyn,
                horizontal_start=self._start_cell_nudging,
                horizontal_end=self._end_cell_local,
                vertical_start=0,
                vertical_end=self._grid.num_levels,
                offset_provider={},
            )

        self._solve_tridiagonal_matrix_for_w_forward_sweep(
            vwind_impl_wgt=self._metric_state_nonhydro.vwind_impl_wgt,
            theta_v_ic=diagnostic_state_nh.theta_v_at_cells_on_half_levels,
            ddqz_z_half=self._metric_state_nonhydro.ddqz_z_half,
            z_alpha=z_fields.z_alpha,
            z_beta=z_fields.z_beta,
            z_w_expl=z_fields.z_w_expl,
            z_exner_expl=z_fields.z_exner_expl,
            z_q=z_fields.z_q,
            w=prognostic_states.next.w,
            dtime=dtime,
            cpd=constants.CPD,
            horizontal_start=self._start_cell_nudging,
            horizontal_end=self._end_cell_local,
            vertical_start=1,
            vertical_end=self._grid.num_levels,
            offset_provider=self._grid.offset_providers,
        )

        self._solve_tridiagonal_matrix_for_w_back_substitution(
            z_q=z_fields.z_q,
            w=prognostic_states.next.w,
            horizontal_start=self._start_cell_nudging,
            horizontal_end=self._end_cell_local,
            vertical_start=1,
            vertical_end=self._grid.num_levels,
            offset_provider={},
        )

        if self._config.rayleigh_type == constants.RayleighType.KLEMP:
            self._apply_rayleigh_damping_mechanism(
                z_raylfac=self.z_raylfac,
                w_1=prognostic_states.next.w_1,
                w=prognostic_states.next.w,
                horizontal_start=self._start_cell_nudging,
                horizontal_end=self._end_cell_local,
                vertical_start=1,
                vertical_end=gtx.int32(
                    self._vertical_params.end_index_of_damping_layer + 1
                ),  # +1 since Fortran includes boundaries
                offset_provider={},
            )

        self._compute_results_for_thermodynamic_variables(
            z_rho_expl=z_fields.z_rho_expl,
            vwind_impl_wgt=self._metric_state_nonhydro.vwind_impl_wgt,
            inv_ddqz_z_full=self._metric_state_nonhydro.inv_ddqz_z_full,
            rho_ic=diagnostic_state_nh.rho_ic,
            w=prognostic_states.next.w,
            z_exner_expl=z_fields.z_exner_expl,
            exner_ref_mc=self._metric_state_nonhydro.exner_ref_mc,
            z_alpha=z_fields.z_alpha,
            z_beta=z_fields.z_beta,
            rho_now=prognostic_states.current.rho,
            theta_v_now=prognostic_states.current.theta_v,
            exner_now=prognostic_states.current.exner,
            rho_new=prognostic_states.next.rho,
            exner_new=prognostic_states.next.exner,
            theta_v_new=prognostic_states.next.theta_v,
            dtime=dtime,
            cvd_o_rd=constants.CVD_O_RD,
            horizontal_start=self._start_cell_nudging,
            horizontal_end=self._end_cell_local,
            vertical_start=gtx.int32(self.jk_start),
            vertical_end=self._grid.num_levels,
            offset_provider=self._grid.offset_providers,
        )

        # compute dw/dz for divergence damping term
        if self._config.divdamp_type >= 3:
            self._compute_dwdz_for_divergence_damping(
                inv_ddqz_z_full=self._metric_state_nonhydro.inv_ddqz_z_full,
                w=prognostic_states.next.w,
                w_concorr_c=diagnostic_state_nh.contravariant_correction_at_cells_on_half_levels,
                z_dwdz_dd=z_fields.dwdz_at_cells_on_model_levels,
                horizontal_start=self._start_cell_nudging,
                horizontal_end=self._end_cell_local,
                vertical_start=self._params.starting_vertical_index_for_3d_divdamp,
                vertical_end=self._grid.num_levels,
                offset_provider=self._grid.offset_providers,
            )

        if at_first_substep:
            self._copy_cell_kdim_field_to_vp(
                field=prognostic_states.current.exner,
                field_copy=diagnostic_state_nh.exner_dyn_incr,
                horizontal_start=self._start_cell_nudging,
                horizontal_end=self._end_cell_local,
                vertical_start=self._vertical_params.kstart_moist,
                vertical_end=self._grid.num_levels,
                offset_provider={},
            )

        if self._grid.limited_area:
            self._stencils_61_62(
                rho_now=prognostic_states.current.rho,
                grf_tend_rho=diagnostic_state_nh.grf_tend_rho,
                theta_v_now=prognostic_states.current.theta_v,
                grf_tend_thv=diagnostic_state_nh.grf_tend_thv,
                w_now=prognostic_states.current.w,
                grf_tend_w=diagnostic_state_nh.grf_tend_w,
                rho_new=prognostic_states.next.rho,
                exner_new=prognostic_states.next.exner,
                w_new=prognostic_states.next.w,
                dtime=dtime,
                horizontal_start=self._start_cell_lateral_boundary,
                horizontal_end=self._end_cell_lateral_boundary_level_4,
                vertical_start=0,
                vertical_end=gtx.int32(self._grid.num_levels + 1),
                offset_provider={},
            )

        if self._config.divdamp_type >= 3:
            self._compute_dwdz_for_divergence_damping(
                inv_ddqz_z_full=self._metric_state_nonhydro.inv_ddqz_z_full,
                w=prognostic_states.next.w,
                w_concorr_c=diagnostic_state_nh.contravariant_correction_at_cells_on_half_levels,
                z_dwdz_dd=z_fields.dwdz_at_cells_on_model_levels,
                horizontal_start=self._start_cell_lateral_boundary,
                horizontal_end=self._end_cell_lateral_boundary_level_4,
                vertical_start=self._params.starting_vertical_index_for_3d_divdamp,
                vertical_end=self._grid.num_levels,
                offset_provider=self._grid.offset_providers,
            )
            log.debug(
                "exchanging prognostic field 'w' and local field 'dwdz_at_cells_on_model_levels'"
            )
            self._exchange.exchange_and_wait(
                dims.CellDim, prognostic_states.next.w, z_fields.dwdz_at_cells_on_model_levels
            )
        else:
            log.debug("exchanging prognostic field 'w'")
            self._exchange.exchange_and_wait(dims.CellDim, prognostic_states.next.w)

    def run_corrector_step(
        self,
        diagnostic_state_nh: dycore_states.DiagnosticStateNonHydro,
        prognostic_states: common_utils.TimeStepPair[prognostics.PrognosticState],
        z_fields: IntermediateFields,
        second_order_divdamp_factor: float,
        prep_adv: dycore_states.PrepAdvection,
        dtime: float,
        lprep_adv: bool,
        at_first_substep: bool,
        at_last_substep: bool,
    ):
        log.info(
            f"running corrector step: dtime = {dtime}, prep_adv = {lprep_adv},  "
            f"second_order_divdamp_factor = {second_order_divdamp_factor}, at_first_substep = {at_first_substep}, at_last_substep = {at_last_substep}  "
        )

        # TODO (magdalena) is it correct to to use a config parameter here? the actual number of substeps can vary dynmically...
        #                  should this config parameter exist at all in SolveNonHydro?
        # Inverse value of ndyn_substeps for tracer advection precomputations
        r_nsubsteps = 1.0 / self._config.ndyn_substeps_var

        # scaling factor for second-order divergence damping: second_order_divdamp_factor_from_sfc_to_divdamp_z*delta_x**2
        # delta_x**2 is approximated by the mean cell area
        # Coefficient for reduced fourth-order divergence d
        second_order_divdamp_scaling_coeff = (
            second_order_divdamp_factor * self._cell_params.mean_cell_area
        )

        dycore_utils._calculate_divdamp_fields(
            self.interpolated_fourth_order_divdamp_factor,
            gtx.int32(self._config.divdamp_order),
            self._cell_params.mean_cell_area,
            second_order_divdamp_factor,
            self._config.nudge_max_coeff,
            constants.DBL_EPS,
            out=(
                self.fourth_order_divdamp_scaling_coeff,
                self.reduced_fourth_order_divdamp_coeff_at_nest_boundary,
            ),
            offset_provider={},
        )

        log.debug(f"corrector run velocity advection")
        self.velocity_advection.run_corrector_step(
            diagnostic_state=diagnostic_state_nh,
            prognostic_state=prognostic_states.next,
            horizontal_kinetic_energy_at_edges_on_model_levels=z_fields.horizontal_kinetic_energy_at_edges_on_model_levels,
            tangential_wind_on_half_levels=z_fields.tangential_wind_on_half_levels,
            dtime=dtime,
            cell_areas=self._cell_params.area,
        )

        self._compute_z_raylfac(
            self._metric_state_nonhydro.rayleigh_w,
            dtime,
            self.z_raylfac,
            offset_provider={},
        )
        log.debug(f"corrector: start stencil 10")
        self._compute_rho_virtual_potential_temperatures_and_pressure_gradient(
            w=prognostic_states.next.w,
            w_concorr_c=diagnostic_state_nh.contravariant_correction_at_cells_on_half_levels,
            ddqz_z_half=self._metric_state_nonhydro.ddqz_z_half,
            rho_now=prognostic_states.current.rho,
            rho_var=prognostic_states.next.rho,
            theta_now=prognostic_states.current.theta_v,
            theta_var=prognostic_states.next.theta_v,
            wgtfac_c=self._metric_state_nonhydro.wgtfac_c,
            theta_ref_mc=self._metric_state_nonhydro.theta_ref_mc,
            vwind_expl_wgt=self._metric_state_nonhydro.vwind_expl_wgt,
            exner_pr=diagnostic_state_nh.exner_pr,
            d_exner_dz_ref_ic=self._metric_state_nonhydro.d_exner_dz_ref_ic,
            rho_ic=diagnostic_state_nh.rho_ic,
            z_theta_v_pr_ic=self.z_theta_v_pr_ic,
            theta_v_ic=diagnostic_state_nh.theta_v_at_cells_on_half_levels,
            z_th_ddz_exner_c=self.z_th_ddz_exner_c,
            dtime=dtime,
            wgt_nnow_rth=self._params.wgt_nnow_rth,
            wgt_nnew_rth=self._params.wgt_nnew_rth,
            horizontal_start=self._start_cell_lateral_boundary_level_3,
            horizontal_end=self._end_cell_local,
            vertical_start=1,
            vertical_end=self._grid.num_levels,
            offset_provider=self._grid.offset_providers,
        )

        log.debug(f"corrector: start stencil apply_divergence_damping_and_update_vn")
        self._apply_divergence_damping_and_update_vn(
            horizontal_gradient_of_normal_wind_divergence=z_fields.horizontal_gradient_of_normal_wind_divergence,
            next_vn=prognostic_states.next.vn,
            current_vn=prognostic_states.current.vn,
            dwdz_at_cells_on_model_levels=z_fields.dwdz_at_cells_on_model_levels,
            predictor_normal_wind_advective_tendency=diagnostic_state_nh.normal_wind_advective_tendency.predictor,
            corrector_normal_wind_advective_tendency=diagnostic_state_nh.normal_wind_advective_tendency.corrector,
            normal_wind_tendency_due_to_physics_process=diagnostic_state_nh.normal_wind_tendency_due_to_physics_process,
            normal_wind_iau_increments=diagnostic_state_nh.normal_wind_iau_increments,
            theta_v_at_edges_on_model_levels=z_fields.theta_v_at_edges_on_model_levels,
            horizontal_pressure_gradient=z_fields.horizontal_pressure_gradient,
            reduced_fourth_order_divdamp_coeff_at_nest_boundary=self.reduced_fourth_order_divdamp_coeff_at_nest_boundary,
            fourth_order_divdamp_scaling_coeff=self.fourth_order_divdamp_scaling_coeff,
            second_order_divdamp_scaling_coeff=second_order_divdamp_scaling_coeff,
            horizontal_mask_for_3d_divdamp=self._metric_state_nonhydro.horizontal_mask_for_3d_divdamp,
            scaling_factor_for_3d_divdamp=self._metric_state_nonhydro.scaling_factor_for_3d_divdamp,
            inv_dual_edge_length=self._edge_geometry.inverse_dual_edge_lengths,
            nudgecoeff_e=self._interpolation_state.nudgecoeff_e,
            geofac_grdiv=self._interpolation_state.geofac_grdiv,
            fourth_order_divdamp_factor=self._config.fourth_order_divdamp_factor,
            second_order_divdamp_factor=second_order_divdamp_factor,
            wgt_nnow_vel=self._params.wgt_nnow_vel,
            wgt_nnew_vel=self._params.wgt_nnew_vel,
            dtime=dtime,
            cpd=constants.CPD,
            iau_wgt_dyn=self._config.iau_wgt_dyn,
            is_iau_active=self._config.is_iau_active,
            limited_area=self._grid.limited_area,
            divdamp_order=self._config.divdamp_order,
            starting_vertical_index_for_3d_divdamp=self._params.starting_vertical_index_for_3d_divdamp,
            end_edge_halo_level_2=self._end_edge_halo_level_2,
            start_edge_lateral_boundary_level_7=self._start_edge_lateral_boundary_level_7,
            start_edge_nudging_level_2=self._start_edge_nudging_level_2,
            end_edge_local=self._end_edge_local,
            horizontal_start=gtx.int32(0),
            horizontal_end=gtx.int32(self._grid.num_edges),
            vertical_start=gtx.int32(0),
            vertical_end=gtx.int32(self._grid.num_levels),
            offset_provider=self._grid.offset_providers,
        )

<<<<<<< HEAD
        if self._config.itime_scheme == TimeSteppingScheme.MOST_EFFICIENT:
            log.debug(f"corrector: start stencil 23")
            self._add_temporal_tendencies_to_vn_by_interpolating_between_time_levels(
                vn_nnow=prognostic_states.current.vn,
                ddt_vn_apc_ntl1=diagnostic_state_nh.normal_wind_advective_tendency.predictor,
                ddt_vn_apc_ntl2=diagnostic_state_nh.normal_wind_advective_tendency.corrector,
                ddt_vn_phy=diagnostic_state_nh.ddt_vn_phy,
                z_theta_v_e=z_fields.z_theta_v_e,
                z_gradh_exner=z_fields.z_gradh_exner,
                vn_nnew=prognostic_states.next.vn,
                dtime=dtime,
                wgt_nnow_vel=self._params.wgt_nnow_vel,
                wgt_nnew_vel=self._params.wgt_nnew_vel,
                cpd=constants.CPD,
                horizontal_start=self._start_edge_nudging_level_2,
                horizontal_end=self._end_edge_local,
                vertical_start=0,
                vertical_end=self._grid.num_levels,
                offset_provider={},
            )

        if (
            self._config.divdamp_order == DivergenceDampingOrder.COMBINED
            or self._config.divdamp_order == DivergenceDampingOrder.FOURTH_ORDER
        ):
            # verified for e-10
            log.debug(f"corrector start stencil 25")
            self._compute_graddiv2_of_vn(
                geofac_grdiv=self._interpolation_state.geofac_grdiv,
                z_graddiv_vn=z_fields.z_graddiv_vn,
                z_graddiv2_vn=self.z_graddiv2_vn,
                horizontal_start=self._start_edge_nudging_level_2,
                horizontal_end=self._end_edge_local,
                vertical_start=0,
                vertical_end=self._grid.num_levels,
                offset_provider=self._grid.offset_providers,
            )

        if (
            self._config.divdamp_order == DivergenceDampingOrder.COMBINED
            and scal_divdamp_o2 > 1.0e-6
        ):
            log.debug(f"corrector: start stencil 26")
            self._apply_2nd_order_divergence_damping(
                z_graddiv_vn=z_fields.z_graddiv_vn,
                vn=prognostic_states.next.vn,
                scal_divdamp_o2=scal_divdamp_o2,
                horizontal_start=self._start_edge_nudging_level_2,
                horizontal_end=self._end_edge_local,
                vertical_start=0,
                vertical_end=self._grid.num_levels,
                offset_provider={},
            )

        if (
            self._config.divdamp_order == DivergenceDampingOrder.COMBINED
            and divdamp_fac_o2 <= 4 * self._config.divdamp_fac
        ):
            if self._grid.limited_area:
                log.debug("corrector: start stencil 27")
                self._apply_weighted_2nd_and_4th_order_divergence_damping(
                    scal_divdamp=self.scal_divdamp,
                    bdy_divdamp=self._bdy_divdamp,
                    nudgecoeff_e=self._interpolation_state.nudgecoeff_e,
                    z_graddiv2_vn=self.z_graddiv2_vn,
                    vn=prognostic_states.next.vn,
                    horizontal_start=self._start_edge_nudging_level_2,
                    horizontal_end=self._end_edge_local,
                    vertical_start=0,
                    vertical_end=self._grid.num_levels,
                    offset_provider={},
                )
            else:
                log.debug("corrector start stencil 4th order divdamp")
                self._apply_4th_order_divergence_damping(
                    scal_divdamp=self.scal_divdamp,
                    z_graddiv2_vn=self.z_graddiv2_vn,
                    vn=prognostic_states.next.vn,
                    horizontal_start=self._start_edge_nudging_level_2,
                    horizontal_end=self._end_edge_local,
                    vertical_start=0,
                    vertical_end=self._grid.num_levels,
                    offset_provider={},
                )

        if self._config.is_iau_active:
            log.debug("corrector start stencil 28")
            self._add_analysis_increments_to_vn(
                vn_incr=diagnostic_state_nh.vn_incr,
                vn=prognostic_states.next.vn,
                iau_wgt_dyn=self._config.iau_wgt_dyn,
                horizontal_start=self._start_edge_nudging_level_2,
                horizontal_end=self._end_edge_local,
                vertical_start=0,
                vertical_end=self._grid.num_levels,
                offset_provider={},
            )
=======
>>>>>>> 08edbe33
        log.debug("exchanging prognostic field 'vn'")
        self._exchange.exchange_and_wait(dims.EdgeDim, (prognostic_states.next.vn))
        log.debug("corrector: start stencil 31")
        self._compute_avg_vn(
            e_flx_avg=self._interpolation_state.e_flx_avg,
            vn=prognostic_states.next.vn,
            z_vn_avg=self.z_vn_avg,
            horizontal_start=self._start_edge_lateral_boundary_level_5,
            horizontal_end=self._end_edge_halo_level_2,
            vertical_start=0,
            vertical_end=self._grid.num_levels,
            offset_provider=self._grid.offset_providers,
        )

        log.debug("corrector: start stencil 32")
        self._compute_mass_flux(
            z_rho_e=z_fields.rho_at_edges_on_model_levels,
            z_vn_avg=self.z_vn_avg,
            ddqz_z_full_e=self._metric_state_nonhydro.ddqz_z_full_e,
            z_theta_v_e=z_fields.theta_v_at_edges_on_model_levels,
            mass_fl_e=diagnostic_state_nh.mass_fl_e,
            z_theta_v_fl_e=self.z_theta_v_fl_e,
            horizontal_start=self._start_edge_lateral_boundary_level_5,
            horizontal_end=self._end_edge_halo_level_2,
            vertical_start=0,
            vertical_end=self._grid.num_levels,
            offset_provider={},
        )

        if lprep_adv:  # Preparations for tracer advection
            log.debug("corrector: doing prep advection")
            if at_first_substep:
                log.debug("corrector: start stencil 33")
                self._init_two_edge_kdim_fields_with_zero_wp(
                    edge_kdim_field_with_zero_wp_1=prep_adv.vn_traj,
                    edge_kdim_field_with_zero_wp_2=prep_adv.mass_flx_me,
                    horizontal_start=self._start_edge_lateral_boundary,
                    horizontal_end=self._end_edge_end,
                    vertical_start=0,
                    vertical_end=self._grid.num_levels,
                    offset_provider={},
                )
            log.debug(f"corrector: start stencil 34")
            self._accumulate_prep_adv_fields(
                z_vn_avg=self.z_vn_avg,
                mass_fl_e=diagnostic_state_nh.mass_fl_e,
                vn_traj=prep_adv.vn_traj,
                mass_flx_me=prep_adv.mass_flx_me,
                r_nsubsteps=r_nsubsteps,
                horizontal_start=self._start_edge_lateral_boundary_level_5,
                horizontal_end=self._end_edge_halo_level_2,
                vertical_start=0,
                vertical_end=self._grid.num_levels,
                offset_provider={},
            )

        # verified for e-9
        log.debug(f"corrector: start stencil 41")
        self._compute_divergence_of_fluxes_of_rho_and_theta(
            geofac_div=self._interpolation_state.geofac_div,
            mass_fl_e=diagnostic_state_nh.mass_fl_e,
            z_theta_v_fl_e=self.z_theta_v_fl_e,
            z_flxdiv_mass=self.z_flxdiv_mass,
            z_flxdiv_theta=self.z_flxdiv_theta,
            horizontal_start=self._start_cell_nudging,
            horizontal_end=self._end_cell_local,
            vertical_start=0,
            vertical_end=self._grid.num_levels,
            offset_provider=self._grid.offset_providers,
        )

        if self._config.itime_scheme == dycore_states.TimeSteppingScheme.MOST_EFFICIENT:
            log.debug(f"corrector start stencil 42 44 45 45b")
            self._stencils_42_44_45_45b(
                z_w_expl=z_fields.z_w_expl,
                w_nnow=prognostic_states.current.w,
                ddt_w_adv_ntl1=diagnostic_state_nh.vertical_wind_advective_tendency.predictor,
                ddt_w_adv_ntl2=diagnostic_state_nh.vertical_wind_advective_tendency.corrector,
                z_th_ddz_exner_c=self.z_th_ddz_exner_c,
                z_contr_w_fl_l=z_fields.z_contr_w_fl_l,
                rho_ic=diagnostic_state_nh.rho_ic,
                w_concorr_c=diagnostic_state_nh.contravariant_correction_at_cells_on_half_levels,
                vwind_expl_wgt=self._metric_state_nonhydro.vwind_expl_wgt,
                z_beta=z_fields.z_beta,
                exner_nnow=prognostic_states.current.exner,
                rho_nnow=prognostic_states.current.rho,
                theta_v_nnow=prognostic_states.current.theta_v,
                inv_ddqz_z_full=self._metric_state_nonhydro.inv_ddqz_z_full,
                z_alpha=z_fields.z_alpha,
                vwind_impl_wgt=self._metric_state_nonhydro.vwind_impl_wgt,
                theta_v_ic=diagnostic_state_nh.theta_v_at_cells_on_half_levels,
                z_q=z_fields.z_q,
                rd=constants.RD,
                cvd=constants.CVD,
                dtime=dtime,
                cpd=constants.CPD,
                wgt_nnow_vel=self._params.wgt_nnow_vel,
                wgt_nnew_vel=self._params.wgt_nnew_vel,
                nlev=self._grid.num_levels,
                horizontal_start=self._start_cell_nudging,
                horizontal_end=self._end_cell_local,
                vertical_start=0,
                vertical_end=self._grid.num_levels + 1,
                offset_provider={},
            )
        else:
            log.debug(f"corrector start stencil 43 44 45 45b")
            self._stencils_43_44_45_45b(
                z_w_expl=z_fields.z_w_expl,
                w_nnow=prognostic_states.current.w,
                ddt_w_adv_ntl1=diagnostic_state_nh.vertical_wind_advective_tendency.predictor,
                z_th_ddz_exner_c=self.z_th_ddz_exner_c,
                z_contr_w_fl_l=z_fields.z_contr_w_fl_l,
                rho_ic=diagnostic_state_nh.rho_ic,
                w_concorr_c=diagnostic_state_nh.contravariant_correction_at_cells_on_half_levels,
                vwind_expl_wgt=self._metric_state_nonhydro.vwind_expl_wgt,
                z_beta=z_fields.z_beta,
                exner_nnow=prognostic_states.current.exner,
                rho_nnow=prognostic_states.current.rho,
                theta_v_nnow=prognostic_states.current.theta_v,
                inv_ddqz_z_full=self._metric_state_nonhydro.inv_ddqz_z_full,
                z_alpha=z_fields.z_alpha,
                vwind_impl_wgt=self._metric_state_nonhydro.vwind_impl_wgt,
                theta_v_ic=diagnostic_state_nh.theta_v_at_cells_on_half_levels,
                z_q=z_fields.z_q,
                rd=constants.RD,
                cvd=constants.CVD,
                dtime=dtime,
                cpd=constants.CPD,
                nlev=self._grid.num_levels,
                horizontal_start=self._start_cell_nudging,
                horizontal_end=self._end_cell_local,
                vertical_start=0,
                vertical_end=self._grid.num_levels + 1,
                offset_provider={},
            )
        if not self.l_vert_nested:
            self._init_two_cell_kdim_fields_with_zero_wp(
                cell_kdim_field_with_zero_wp_1=prognostic_states.next.w,
                cell_kdim_field_with_zero_wp_2=z_fields.z_contr_w_fl_l,
                horizontal_start=self._start_cell_nudging,
                horizontal_end=self._end_cell_local,
                vertical_start=0,
                vertical_end=0,
                offset_provider={},
            )

        log.debug(f"corrector start stencil 47 48 49")
        self._stencils_47_48_49(
            w_nnew=prognostic_states.next.w,
            z_contr_w_fl_l=z_fields.z_contr_w_fl_l,
            w_concorr_c=diagnostic_state_nh.contravariant_correction_at_cells_on_half_levels,
            z_rho_expl=z_fields.z_rho_expl,
            z_exner_expl=z_fields.z_exner_expl,
            rho_nnow=prognostic_states.current.rho,
            inv_ddqz_z_full=self._metric_state_nonhydro.inv_ddqz_z_full,
            z_flxdiv_mass=self.z_flxdiv_mass,
            exner_pr=diagnostic_state_nh.exner_pr,
            z_beta=z_fields.z_beta,
            z_flxdiv_theta=self.z_flxdiv_theta,
            theta_v_ic=diagnostic_state_nh.theta_v_at_cells_on_half_levels,
            ddt_exner_phy=diagnostic_state_nh.ddt_exner_phy,
            dtime=dtime,
            horizontal_start=self._start_cell_nudging,
            horizontal_end=self._end_cell_local,
            vertical_start=0,
            vertical_end=self._grid.num_levels + 1,
            offset_provider=self._grid.offset_providers,
        )

        # TODO: this is not tested in green line so far
        if self._config.is_iau_active:
            log.debug(f"corrector start stencil 50")
            self._add_analysis_increments_from_data_assimilation(
                z_rho_expl=z_fields.z_rho_expl,
                z_exner_expl=z_fields.z_exner_expl,
                rho_incr=diagnostic_state_nh.rho_incr,
                exner_incr=diagnostic_state_nh.exner_incr,
                iau_wgt_dyn=self._config.iau_wgt_dyn,
                horizontal_start=self._start_cell_nudging,
                horizontal_end=self._end_cell_local,
                vertical_start=0,
                vertical_end=self._grid.num_levels,
                offset_provider={},
            )
        log.debug(f"corrector start stencil 52")
        self._solve_tridiagonal_matrix_for_w_forward_sweep(
            vwind_impl_wgt=self._metric_state_nonhydro.vwind_impl_wgt,
            theta_v_ic=diagnostic_state_nh.theta_v_at_cells_on_half_levels,
            ddqz_z_half=self._metric_state_nonhydro.ddqz_z_half,
            z_alpha=z_fields.z_alpha,
            z_beta=z_fields.z_beta,
            z_w_expl=z_fields.z_w_expl,
            z_exner_expl=z_fields.z_exner_expl,
            z_q=z_fields.z_q,
            w=prognostic_states.next.w,
            dtime=dtime,
            cpd=constants.CPD,
            horizontal_start=self._start_cell_nudging,
            horizontal_end=self._end_cell_local,
            vertical_start=1,
            vertical_end=self._grid.num_levels,
            offset_provider=self._grid.offset_providers,
        )
        log.debug(f"corrector start stencil 53")
        self._solve_tridiagonal_matrix_for_w_back_substitution(
            z_q=z_fields.z_q,
            w=prognostic_states.next.w,
            horizontal_start=self._start_cell_nudging,
            horizontal_end=self._end_cell_local,
            vertical_start=1,
            vertical_end=self._grid.num_levels,
            offset_provider={},
        )

        if self._config.rayleigh_type == constants.RayleighType.KLEMP:
            log.debug(f"corrector start stencil 54")
            self._apply_rayleigh_damping_mechanism(
                z_raylfac=self.z_raylfac,
                w_1=prognostic_states.next.w_1,
                w=prognostic_states.next.w,
                horizontal_start=self._start_cell_nudging,
                horizontal_end=self._end_cell_local,
                vertical_start=1,
                vertical_end=gtx.int32(
                    self._vertical_params.end_index_of_damping_layer + 1
                ),  # +1 since Fortran includes boundaries
                offset_provider={},
            )
        log.debug(f"corrector start stencil 55")
        self._compute_results_for_thermodynamic_variables(
            z_rho_expl=z_fields.z_rho_expl,
            vwind_impl_wgt=self._metric_state_nonhydro.vwind_impl_wgt,
            inv_ddqz_z_full=self._metric_state_nonhydro.inv_ddqz_z_full,
            rho_ic=diagnostic_state_nh.rho_ic,
            w=prognostic_states.next.w,
            z_exner_expl=z_fields.z_exner_expl,
            exner_ref_mc=self._metric_state_nonhydro.exner_ref_mc,
            z_alpha=z_fields.z_alpha,
            z_beta=z_fields.z_beta,
            rho_now=prognostic_states.current.rho,
            theta_v_now=prognostic_states.current.theta_v,
            exner_now=prognostic_states.current.exner,
            rho_new=prognostic_states.next.rho,
            exner_new=prognostic_states.next.exner,
            theta_v_new=prognostic_states.next.theta_v,
            dtime=dtime,
            cvd_o_rd=constants.CVD_O_RD,
            horizontal_start=self._start_cell_nudging,
            horizontal_end=self._end_cell_local,
            vertical_start=gtx.int32(self.jk_start),
            vertical_end=self._grid.num_levels,
            offset_provider=self._grid.offset_providers,
        )

        if lprep_adv:
            if at_first_substep:
                log.debug(f"corrector set prep_adv.mass_flx_ic to zero")
                self._init_two_cell_kdim_fields_with_zero_wp(
                    prep_adv.mass_flx_ic,
                    prep_adv.vol_flx_ic,
                    horizontal_start=self._start_cell_nudging,
                    horizontal_end=self._end_cell_local,
                    vertical_start=0,
                    vertical_end=self._grid.num_levels,
                    offset_provider={},
                )
        log.debug(f"corrector start stencil 58")
        self._update_mass_volume_flux(
            z_contr_w_fl_l=z_fields.z_contr_w_fl_l,
            rho_ic=diagnostic_state_nh.rho_ic,
            vwind_impl_wgt=self._metric_state_nonhydro.vwind_impl_wgt,
            w=prognostic_states.next.w,
            mass_flx_ic=prep_adv.mass_flx_ic,
            vol_flx_ic=prep_adv.vol_flx_ic,
            r_nsubsteps=r_nsubsteps,
            horizontal_start=self._start_cell_nudging,
            horizontal_end=self._end_cell_local,
            vertical_start=1,
            vertical_end=self._grid.num_levels,
            offset_provider={},
        )
        if at_last_substep:
            self._update_dynamical_exner_time_increment(
                exner=prognostic_states.next.exner,
                ddt_exner_phy=diagnostic_state_nh.ddt_exner_phy,
                exner_dyn_incr=diagnostic_state_nh.exner_dyn_incr,
                ndyn_substeps_var=float(self._config.ndyn_substeps_var),
                dtime=dtime,
                horizontal_start=self._start_cell_nudging,
                horizontal_end=self._end_cell_local,
                vertical_start=self._vertical_params.kstart_moist,
                vertical_end=gtx.int32(self._grid.num_levels),
                offset_provider={},
            )

        if lprep_adv:
            if at_first_substep:
                log.debug(f"corrector set prep_adv.mass_flx_ic to zero")
                self._init_cell_kdim_field_with_zero_wp(
                    field_with_zero_wp=prep_adv.mass_flx_ic,
                    horizontal_start=self._start_cell_lateral_boundary,
                    horizontal_end=self._end_cell_lateral_boundary_level_4,
                    vertical_start=0,
                    vertical_end=self._grid.num_levels + 1,
                    offset_provider={},
                )
            log.debug(f" corrector: start stencil 65")
            self._update_mass_flux_weighted(
                rho_ic=diagnostic_state_nh.rho_ic,
                vwind_expl_wgt=self._metric_state_nonhydro.vwind_expl_wgt,
                vwind_impl_wgt=self._metric_state_nonhydro.vwind_impl_wgt,
                w_now=prognostic_states.current.w,
                w_new=prognostic_states.next.w,
                w_concorr_c=diagnostic_state_nh.contravariant_correction_at_cells_on_half_levels,
                mass_flx_ic=prep_adv.mass_flx_ic,
                r_nsubsteps=r_nsubsteps,
                horizontal_start=self._start_cell_lateral_boundary,
                horizontal_end=self._end_cell_lateral_boundary_level_4,
                vertical_start=0,
                vertical_end=self._grid.num_levels,
                offset_provider={},
            )
            log.debug("exchange prognostic fields 'rho' , 'exner', 'w'")
            self._exchange.exchange_and_wait(
                dims.CellDim,
                prognostic_states.next.rho,
                prognostic_states.next.exner,
                prognostic_states.next.w,
            )<|MERGE_RESOLUTION|>--- conflicted
+++ resolved
@@ -1562,106 +1562,6 @@
             offset_provider=self._grid.offset_providers,
         )
 
-<<<<<<< HEAD
-        if self._config.itime_scheme == TimeSteppingScheme.MOST_EFFICIENT:
-            log.debug(f"corrector: start stencil 23")
-            self._add_temporal_tendencies_to_vn_by_interpolating_between_time_levels(
-                vn_nnow=prognostic_states.current.vn,
-                ddt_vn_apc_ntl1=diagnostic_state_nh.normal_wind_advective_tendency.predictor,
-                ddt_vn_apc_ntl2=diagnostic_state_nh.normal_wind_advective_tendency.corrector,
-                ddt_vn_phy=diagnostic_state_nh.ddt_vn_phy,
-                z_theta_v_e=z_fields.z_theta_v_e,
-                z_gradh_exner=z_fields.z_gradh_exner,
-                vn_nnew=prognostic_states.next.vn,
-                dtime=dtime,
-                wgt_nnow_vel=self._params.wgt_nnow_vel,
-                wgt_nnew_vel=self._params.wgt_nnew_vel,
-                cpd=constants.CPD,
-                horizontal_start=self._start_edge_nudging_level_2,
-                horizontal_end=self._end_edge_local,
-                vertical_start=0,
-                vertical_end=self._grid.num_levels,
-                offset_provider={},
-            )
-
-        if (
-            self._config.divdamp_order == DivergenceDampingOrder.COMBINED
-            or self._config.divdamp_order == DivergenceDampingOrder.FOURTH_ORDER
-        ):
-            # verified for e-10
-            log.debug(f"corrector start stencil 25")
-            self._compute_graddiv2_of_vn(
-                geofac_grdiv=self._interpolation_state.geofac_grdiv,
-                z_graddiv_vn=z_fields.z_graddiv_vn,
-                z_graddiv2_vn=self.z_graddiv2_vn,
-                horizontal_start=self._start_edge_nudging_level_2,
-                horizontal_end=self._end_edge_local,
-                vertical_start=0,
-                vertical_end=self._grid.num_levels,
-                offset_provider=self._grid.offset_providers,
-            )
-
-        if (
-            self._config.divdamp_order == DivergenceDampingOrder.COMBINED
-            and scal_divdamp_o2 > 1.0e-6
-        ):
-            log.debug(f"corrector: start stencil 26")
-            self._apply_2nd_order_divergence_damping(
-                z_graddiv_vn=z_fields.z_graddiv_vn,
-                vn=prognostic_states.next.vn,
-                scal_divdamp_o2=scal_divdamp_o2,
-                horizontal_start=self._start_edge_nudging_level_2,
-                horizontal_end=self._end_edge_local,
-                vertical_start=0,
-                vertical_end=self._grid.num_levels,
-                offset_provider={},
-            )
-
-        if (
-            self._config.divdamp_order == DivergenceDampingOrder.COMBINED
-            and divdamp_fac_o2 <= 4 * self._config.divdamp_fac
-        ):
-            if self._grid.limited_area:
-                log.debug("corrector: start stencil 27")
-                self._apply_weighted_2nd_and_4th_order_divergence_damping(
-                    scal_divdamp=self.scal_divdamp,
-                    bdy_divdamp=self._bdy_divdamp,
-                    nudgecoeff_e=self._interpolation_state.nudgecoeff_e,
-                    z_graddiv2_vn=self.z_graddiv2_vn,
-                    vn=prognostic_states.next.vn,
-                    horizontal_start=self._start_edge_nudging_level_2,
-                    horizontal_end=self._end_edge_local,
-                    vertical_start=0,
-                    vertical_end=self._grid.num_levels,
-                    offset_provider={},
-                )
-            else:
-                log.debug("corrector start stencil 4th order divdamp")
-                self._apply_4th_order_divergence_damping(
-                    scal_divdamp=self.scal_divdamp,
-                    z_graddiv2_vn=self.z_graddiv2_vn,
-                    vn=prognostic_states.next.vn,
-                    horizontal_start=self._start_edge_nudging_level_2,
-                    horizontal_end=self._end_edge_local,
-                    vertical_start=0,
-                    vertical_end=self._grid.num_levels,
-                    offset_provider={},
-                )
-
-        if self._config.is_iau_active:
-            log.debug("corrector start stencil 28")
-            self._add_analysis_increments_to_vn(
-                vn_incr=diagnostic_state_nh.vn_incr,
-                vn=prognostic_states.next.vn,
-                iau_wgt_dyn=self._config.iau_wgt_dyn,
-                horizontal_start=self._start_edge_nudging_level_2,
-                horizontal_end=self._end_edge_local,
-                vertical_start=0,
-                vertical_end=self._grid.num_levels,
-                offset_provider={},
-            )
-=======
->>>>>>> 08edbe33
         log.debug("exchanging prognostic field 'vn'")
         self._exchange.exchange_and_wait(dims.EdgeDim, (prognostic_states.next.vn))
         log.debug("corrector: start stencil 31")
