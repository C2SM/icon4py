# ICON4Py - ICON inspired code in Python and GT4Py
#
# Copyright (c) 2022, ETH Zurich and MeteoSwiss
# All rights reserved.
#
# This file is free software: you can redistribute it and/or modify it under
# the terms of the GNU General Public License as published by the
# Free Software Foundation, either version 3 of the License, or any later
# version. See the LICENSE.txt file at the top-level directory of this
# distribution for a copy of the license or check <https://www.gnu.org/licenses/>.
#
# SPDX-License-Identifier: GPL-3.0-or-later

from gt4py.next.common import GridType
from gt4py.next.ffront.decorator import field_operator, program
from gt4py.next.ffront.fbuiltins import Field, exp, log, where

from icon4py.model.common.dimension import CellDim, KDim
from icon4py.model.common.type_alias import wpfloat


@field_operator
def _mo_solve_nonhydro_stencil_66(
    bdy_halo_c: Field[[CellDim], bool],
    rho: Field[[CellDim, KDim], wpfloat],
    theta_v: Field[[CellDim, KDim], wpfloat],
    exner: Field[[CellDim, KDim], wpfloat],
    rd_o_cvd: wpfloat,
    rd_o_p0ref: wpfloat,
) -> tuple[Field[[CellDim, KDim], wpfloat], Field[[CellDim, KDim], wpfloat]]:
    theta_v_wp = where(bdy_halo_c, exner, theta_v)
    exner_wp = where(bdy_halo_c, exp(rd_o_cvd * log(rd_o_p0ref * rho * exner)), exner)
    return theta_v_wp, exner_wp


@program(grid_type=GridType.UNSTRUCTURED)
def mo_solve_nonhydro_stencil_66(
    bdy_halo_c: Field[[CellDim], bool],
<<<<<<< HEAD
    rho: Field[[CellDim, KDim], wpfloat],
    theta_v: Field[[CellDim, KDim], wpfloat],
    exner: Field[[CellDim, KDim], wpfloat],
    rd_o_cvd: wpfloat,
    rd_o_p0ref: wpfloat,
    horizontal_start: int32,
    horizontal_end: int32,
    vertical_start: int32,
    vertical_end: int32,
=======
    rho: Field[[CellDim, KDim], float],
    theta_v: Field[[CellDim, KDim], float],
    exner: Field[[CellDim, KDim], float],
    rd_o_cvd: float,
    rd_o_p0ref: float,
>>>>>>> f8004aae
):
    _mo_solve_nonhydro_stencil_66(
        bdy_halo_c,
        rho,
        theta_v,
        exner,
        rd_o_cvd,
        rd_o_p0ref,
        out=(theta_v, exner),
    )<|MERGE_RESOLUTION|>--- conflicted
+++ resolved
@@ -36,23 +36,11 @@
 @program(grid_type=GridType.UNSTRUCTURED)
 def mo_solve_nonhydro_stencil_66(
     bdy_halo_c: Field[[CellDim], bool],
-<<<<<<< HEAD
     rho: Field[[CellDim, KDim], wpfloat],
     theta_v: Field[[CellDim, KDim], wpfloat],
     exner: Field[[CellDim, KDim], wpfloat],
     rd_o_cvd: wpfloat,
     rd_o_p0ref: wpfloat,
-    horizontal_start: int32,
-    horizontal_end: int32,
-    vertical_start: int32,
-    vertical_end: int32,
-=======
-    rho: Field[[CellDim, KDim], float],
-    theta_v: Field[[CellDim, KDim], float],
-    exner: Field[[CellDim, KDim], float],
-    rd_o_cvd: float,
-    rd_o_p0ref: float,
->>>>>>> f8004aae
 ):
     _mo_solve_nonhydro_stencil_66(
         bdy_halo_c,
