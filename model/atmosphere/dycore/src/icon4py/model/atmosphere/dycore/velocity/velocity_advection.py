--- conflicted
+++ resolved
@@ -6,11 +6,7 @@
 # Please, refer to the LICENSE file in the root directory.
 # SPDX-License-Identifier: BSD-3-Clause
 import gt4py.next as gtx
-<<<<<<< HEAD
-=======
-import numpy as np
 from gt4py.next import backend
->>>>>>> 89e24334
 
 import icon4py.model.atmosphere.dycore.velocity.velocity_advection_program as velocity_prog
 import icon4py.model.common.grid.geometry as geometry
