# ICON4Py - ICON inspired code in Python and GT4Py
#
# Copyright (c) 2022, ETH Zurich and MeteoSwiss
# All rights reserved.
#
# This file is free software: you can redistribute it and/or modify it under
# the terms of the GNU General Public License as published by the
# Free Software Foundation, either version 3 of the License, or any later
# version. See the LICENSE.txt file at the top-level directory of this
# distribution for a copy of the license or check <https://www.gnu.org/licenses/>.
#
# SPDX-License-Identifier: GPL-3.0-or-later

import numpy as np
from gt4py.next.common import Field
from gt4py.next.iterator.builtins import int32
from gt4py.next.iterator.embedded import np_as_located_field
from gt4py.next.program_processors.runners.gtfn import (
    run_gtfn,
    run_gtfn_cached,
    run_gtfn_imperative,
)

import icon4py.model.atmosphere.dycore.velocity.velocity_advection_program as velocity_prog
from icon4py.model.atmosphere.dycore.mo_icon_interpolation_scalar_cells2verts_scalar_ri_dsl import (
    mo_icon_interpolation_scalar_cells2verts_scalar_ri_dsl,
)
from icon4py.model.atmosphere.dycore.mo_math_divrot_rot_vertex_ri_dsl import (
    mo_math_divrot_rot_vertex_ri_dsl,
)
from icon4py.model.atmosphere.dycore.mo_velocity_advection_stencil_01 import (
    mo_velocity_advection_stencil_01,
)
from icon4py.model.atmosphere.dycore.mo_velocity_advection_stencil_02 import (
    mo_velocity_advection_stencil_02,
)
from icon4py.model.atmosphere.dycore.mo_velocity_advection_stencil_03 import (
    mo_velocity_advection_stencil_03,
)
from icon4py.model.atmosphere.dycore.mo_velocity_advection_stencil_07 import (
    mo_velocity_advection_stencil_07,
)
from icon4py.model.atmosphere.dycore.mo_velocity_advection_stencil_08 import (
    mo_velocity_advection_stencil_08,
)
from icon4py.model.atmosphere.dycore.mo_velocity_advection_stencil_15 import (
    mo_velocity_advection_stencil_15,
)
from icon4py.model.atmosphere.dycore.mo_velocity_advection_stencil_18 import (
    mo_velocity_advection_stencil_18,
)
from icon4py.model.atmosphere.dycore.mo_velocity_advection_stencil_19 import (
    mo_velocity_advection_stencil_19,
)
from icon4py.model.atmosphere.dycore.mo_velocity_advection_stencil_20 import (
    mo_velocity_advection_stencil_20,
)
from icon4py.model.atmosphere.dycore.state_utils.diagnostic_state import DiagnosticStateNonHydro
from icon4py.model.atmosphere.dycore.state_utils.interpolation_state import InterpolationState
from icon4py.model.atmosphere.dycore.state_utils.metric_state import MetricStateNonHydro
from icon4py.model.atmosphere.dycore.state_utils.utils import _allocate, _allocate_indices
from icon4py.model.common.dimension import CellDim, EdgeDim, KDim, VertexDim
from icon4py.model.common.grid.horizontal import EdgeParams, HorizontalMarkerIndex
from icon4py.model.common.grid.icon import IconGrid
from icon4py.model.common.grid.vertical import VerticalModelParams
from icon4py.model.common.states.prognostic_state import PrognosticState


cached_backend = run_gtfn_cached
compiled_backend = run_gtfn
imperative_backend = run_gtfn_imperative
backend = run_gtfn_cached
#


class VelocityAdvection:
    def __init__(
        self,
        grid: IconGrid,
        metric_state: MetricStateNonHydro,
        interpolation_state: InterpolationState,
        vertical_params: VerticalModelParams,
        edge_params: EdgeParams,
        owner_mask: Field[[CellDim], bool],
    ):
        self._initialized = False
        self.grid: IconGrid = grid
        self.metric_state: MetricStateNonHydro = metric_state
        self.interpolation_state: InterpolationState = interpolation_state
        self.vertical_params = vertical_params
        self.edge_params = edge_params
        self.c_owner_mask = owner_mask

        self.cfl_w_limit: float = 0.65
        self.scalfac_exdiff: float = 0.05
        self._allocate_local_fields()
        self._initialized = True

    @property
    def initialized(self):
        return self._initialized

    def _allocate_local_fields(self):
        self.z_w_v = _allocate(VertexDim, KDim, is_halfdim=True, grid=self.grid)
        self.z_v_grad_w = _allocate(EdgeDim, KDim, grid=self.grid)
        self.z_ekinh = _allocate(CellDim, KDim, grid=self.grid)
        self.z_w_concorr_mc = _allocate(CellDim, KDim, grid=self.grid)
        self.z_w_con_c = _allocate(CellDim, KDim, is_halfdim=True, grid=self.grid)
        self.zeta = _allocate(VertexDim, KDim, grid=self.grid)
        self.z_w_con_c_full = _allocate(CellDim, KDim, grid=self.grid)
        self.cfl_clipping = _allocate(CellDim, KDim, grid=self.grid, dtype=bool)
        self.levmask = _allocate(KDim, grid=self.grid, dtype=bool)
        self.vcfl_dsl = _allocate(CellDim, KDim, grid=self.grid)
        self.k_field = _allocate_indices(KDim, grid=self.grid, is_halfdim=True)

    def run_predictor_step(
        self,
        vn_only: bool,
        diagnostic_state: DiagnosticStateNonHydro,
        prognostic_state: PrognosticState,
        z_w_concorr_me: Field[[EdgeDim, KDim], float],
        z_kin_hor_e: Field[[EdgeDim, KDim], float],
        z_vt_ie: Field[[EdgeDim, KDim], float],
        dtime: float,
        ntnd: int,
        cell_areas: Field[[CellDim], float],
    ):
        cfl_w_limit, scalfac_exdiff = self._scale_factors_by_dtime(dtime)

        start_vertex_lb_plus1 = self.grid.get_start_index(
            VertexDim, HorizontalMarkerIndex.lateral_boundary(VertexDim) + 1
        )
        end_vertex_local_minus1 = self.grid.get_end_index(
            VertexDim, HorizontalMarkerIndex.local(VertexDim) - 1
        )

        start_edge_lb_plus4 = self.grid.get_start_index(
            EdgeDim, HorizontalMarkerIndex.lateral_boundary(EdgeDim) + 4
        )
        start_edge_lb_plus6 = self.grid.get_start_index(
            EdgeDim, HorizontalMarkerIndex.lateral_boundary(EdgeDim) + 6
        )
        start_edge_nudging_plus1 = self.grid.get_start_index(
            EdgeDim, HorizontalMarkerIndex.nudging(EdgeDim) + 1
        )
        end_edge_local = self.grid.get_end_index(EdgeDim, HorizontalMarkerIndex.local(EdgeDim))

        end_edge_local_minus1 = self.grid.get_end_index(
            EdgeDim, HorizontalMarkerIndex.local(EdgeDim) - 1
        )
        end_edge_local_minus2 = self.grid.get_end_index(
            EdgeDim, HorizontalMarkerIndex.local(EdgeDim) - 2
        )

        start_cell_lb_plus3 = self.grid.get_start_index(
            CellDim, HorizontalMarkerIndex.lateral_boundary(CellDim) + 3
        )
        start_cell_nudging = self.grid.get_start_index(
            CellDim, HorizontalMarkerIndex.nudging(CellDim)
        )
        end_cell_local = self.grid.get_end_index(CellDim, HorizontalMarkerIndex.local(CellDim))
        end_cell_local_minus1 = self.grid.get_end_index(
            CellDim, HorizontalMarkerIndex.local(CellDim) - 1
        )

        if not vn_only:
            mo_icon_interpolation_scalar_cells2verts_scalar_ri_dsl.with_backend(run_gtfn)(
                p_cell_in=prognostic_state.w,
                c_intp=self.interpolation_state.c_intp,
                p_vert_out=self.z_w_v,
                horizontal_start=start_vertex_lb_plus1,
                horizontal_end=end_vertex_local_minus1,
                vertical_start=0,
                vertical_end=self.grid.num_levels,
                offset_provider={
                    "V2C": self.grid.get_offset_provider("V2C"),
                },
            )

        mo_math_divrot_rot_vertex_ri_dsl.with_backend(run_gtfn)(
            vec_e=prognostic_state.vn,
            geofac_rot=self.interpolation_state.geofac_rot,
            rot_vec=self.zeta,
            horizontal_start=start_vertex_lb_plus1,
            horizontal_end=end_vertex_local_minus1,
            vertical_start=0,
            vertical_end=self.grid.num_levels,
            offset_provider={
                "V2E": self.grid.get_offset_provider("V2E"),
            },
        )

        mo_velocity_advection_stencil_01.with_backend(run_gtfn)(
            vn=prognostic_state.vn,
            rbf_vec_coeff_e=self.interpolation_state.rbf_vec_coeff_e,
            vt=diagnostic_state.vt,
            horizontal_start=start_edge_lb_plus4,
            horizontal_end=end_edge_local_minus2,
            vertical_start=0,
            vertical_end=self.grid.num_levels,
            offset_provider={
                "E2C2E": self.grid.get_offset_provider("E2C2E"),
            },
        )

        mo_velocity_advection_stencil_02.with_backend(run_gtfn)(
            wgtfac_e=self.metric_state.wgtfac_e,
            vn=prognostic_state.vn,
            vt=diagnostic_state.vt,
            vn_ie=diagnostic_state.vn_ie,
            z_kin_hor_e=z_kin_hor_e,
            horizontal_start=start_edge_lb_plus4,
            horizontal_end=end_edge_local_minus2,
            vertical_start=1,
            vertical_end=self.grid.num_levels,
            offset_provider={
                "Koff": KDim,
            },
        )

        if not vn_only:
            mo_velocity_advection_stencil_03.with_backend(run_gtfn)(
                wgtfac_e=self.metric_state.wgtfac_e,
                vt=diagnostic_state.vt,
                z_vt_ie=z_vt_ie,
                horizontal_start=start_edge_lb_plus4,
                horizontal_end=end_edge_local_minus2,
                vertical_start=1,
                vertical_end=self.grid.num_levels,
                offset_provider={"Koff": KDim},
            )

        velocity_prog.fused_stencils_4_5_6.with_backend(run_gtfn)(
            vn=prognostic_state.vn,
            vt=diagnostic_state.vt,
            vn_ie=diagnostic_state.vn_ie,
            z_vt_ie=z_vt_ie,
            z_kin_hor_e=z_kin_hor_e,
            ddxn_z_full=self.metric_state.ddxn_z_full,
            ddxt_z_full=self.metric_state.ddxt_z_full,
            z_w_concorr_me=z_w_concorr_me,
            wgtfacq_e_dsl=self.metric_state.wgtfacq_e_dsl,
            k_field=self.k_field,
            nflatlev_startindex=self.vertical_params.nflatlev,
            nlev=self.grid.num_levels,
            horizontal_start=start_edge_lb_plus4,
            horizontal_end=end_edge_local_minus2,
            vertical_start=0,
            vertical_end=self.grid.num_levels + 1,
            offset_provider={
                "Koff": KDim,
            },
        )

        if not vn_only:
            mo_velocity_advection_stencil_07.with_backend(run_gtfn)(
                vn_ie=diagnostic_state.vn_ie,
                inv_dual_edge_length=self.edge_params.inverse_dual_edge_lengths,
                w=prognostic_state.w,
                z_vt_ie=z_vt_ie,
                inv_primal_edge_length=self.edge_params.inverse_primal_edge_lengths,
                tangent_orientation=self.edge_params.tangent_orientation,
                z_w_v=self.z_w_v,
                z_v_grad_w=self.z_v_grad_w,
                horizontal_start=start_edge_lb_plus6,
                horizontal_end=end_edge_local_minus1,
                vertical_start=0,
                vertical_end=self.grid.num_levels,
                offset_provider={
                    "E2C": self.grid.get_offset_provider("E2C"),
                    "E2V": self.grid.get_offset_provider("E2V"),
                },
            )

        mo_velocity_advection_stencil_08.with_backend(run_gtfn)(
            z_kin_hor_e=z_kin_hor_e,
            e_bln_c_s=self.interpolation_state.e_bln_c_s,
            z_ekinh=self.z_ekinh,
            horizontal_start=start_cell_lb_plus3,
            horizontal_end=end_cell_local_minus1,
            vertical_start=0,
            vertical_end=self.grid.num_levels,
            offset_provider={
                "C2E": self.grid.get_offset_provider("C2E"),
                "C2CE": self.grid.get_offset_provider("C2CE"),
            },
        )

        velocity_prog.fused_stencils_9_10.with_backend(run_gtfn)(
            z_w_concorr_me=z_w_concorr_me,
            e_bln_c_s=self.interpolation_state.e_bln_c_s,
            local_z_w_concorr_mc=self.z_w_concorr_mc,
            wgtfac_c=self.metric_state.wgtfac_c,
            w_concorr_c=diagnostic_state.w_concorr_c,
            k_field=self.k_field,
            nflatlev_startindex=self.vertical_params.nflatlev,
            nlev=self.grid.num_levels,
            horizontal_start=start_cell_lb_plus3,
            horizontal_end=end_cell_local_minus1,
            vertical_start=0,
            vertical_end=self.grid.num_levels,
            offset_provider={
                "C2E": self.grid.get_offset_provider("C2E"),
                "C2CE": self.grid.get_offset_provider("C2CE"),
                "Koff": KDim,
            },
        )

        velocity_prog.fused_stencils_11_to_13.with_backend(run_gtfn)(
            w=prognostic_state.w,
            w_concorr_c=diagnostic_state.w_concorr_c,
            local_z_w_con_c=self.z_w_con_c,
            k_field=self.k_field,
            nflatlev_startindex=self.vertical_params.nflatlev,
            nlev=self.grid.num_levels,
            horizontal_start=start_cell_lb_plus3,
            horizontal_end=end_cell_local_minus1,
            vertical_start=0,
            vertical_end=self.grid.num_levels + 1,
            offset_provider={},
        )

        velocity_prog.fused_stencil_14.with_backend(run_gtfn)(
            ddqz_z_half=self.metric_state.ddqz_z_half,
            local_z_w_con_c=self.z_w_con_c,
            local_cfl_clipping=self.cfl_clipping,
            local_vcfl=self.vcfl_dsl,
            cfl_w_limit=cfl_w_limit,
            dtime=dtime,
            horizontal_start=start_cell_lb_plus3,
            horizontal_end=end_cell_local_minus1,
            vertical_start=int32(max(3, self.vertical_params.index_of_damping_layer - 2) - 1),
            vertical_end=int32(self.grid.num_levels - 3),
            offset_provider={},
        )

        self.levmask = np_as_located_field(KDim)(np.any(self.cfl_clipping, 0))

        mo_velocity_advection_stencil_15.with_backend(run_gtfn)(
            z_w_con_c=self.z_w_con_c,
            z_w_con_c_full=self.z_w_con_c_full,
            horizontal_start=start_cell_lb_plus3,
            horizontal_end=end_cell_local_minus1,
            vertical_start=0,
            vertical_end=self.grid.num_levels,
            offset_provider={"Koff": KDim},
        )

<<<<<<< HEAD
        if not vn_only:
            velocity_prog.fused_stencils_16_to_17.with_backend(run_gtfn)(
                w=prognostic_state.w,
                local_z_v_grad_w=self.z_v_grad_w,
                e_bln_c_s=self.interpolation_state.e_bln_c_s,
                local_z_w_con_c=self.z_w_con_c,
                coeff1_dwdz=self.metric_state.coeff1_dwdz,
                coeff2_dwdz=self.metric_state.coeff2_dwdz,
                ddt_w_adv=diagnostic_state.ddt_w_adv_pc[ntnd],
                horizontal_start=start_cell_nudging,
                horizontal_end=end_cell_local,
                vertical_start=1,
                vertical_end=self.grid.n_lev(),
                offset_provider={
                    "C2E": self.grid.get_c2e_connectivity(),
                    "C2CE": self.grid.get_c2ce_connectivity(),
                    "Koff": KDim,
                },
            )

            mo_velocity_advection_stencil_18.with_backend(run_gtfn)(
                levmask=self.levmask,
                cfl_clipping=self.cfl_clipping,
                owner_mask=self.c_owner_mask,
                z_w_con_c=self.z_w_con_c,
                ddqz_z_half=self.metric_state.ddqz_z_half,
                area=cell_areas,
                geofac_n2s=self.interpolation_state.geofac_n2s,
                w=prognostic_state.w,
                ddt_w_adv=diagnostic_state.ddt_w_adv_pc[ntnd],
                scalfac_exdiff=scalfac_exdiff,
                cfl_w_limit=cfl_w_limit,
                dtime=dtime,
                horizontal_start=start_cell_nudging,
                horizontal_end=end_cell_local,
                vertical_start=int32(max(3, self.vertical_params.index_of_damping_layer - 2) - 1),
                vertical_end=int32(self.grid.n_lev() - 3),
                offset_provider={
                    "C2E2CO": self.grid.get_c2e2co_connectivity(),
                },
            )
=======
        velocity_prog.fused_stencils_16_to_17.with_backend(run_gtfn)(
            w=prognostic_state.w,
            local_z_v_grad_w=self.z_v_grad_w,
            e_bln_c_s=self.interpolation_state.e_bln_c_s,
            local_z_w_con_c=self.z_w_con_c,
            coeff1_dwdz=self.metric_state.coeff1_dwdz,
            coeff2_dwdz=self.metric_state.coeff2_dwdz,
            ddt_w_adv=diagnostic_state.ddt_w_adv_pc[ntnd],
            horizontal_start=start_cell_nudging,
            horizontal_end=end_cell_local,
            vertical_start=1,
            vertical_end=self.grid.num_levels,
            offset_provider={
                "C2E": self.grid.get_offset_provider("C2E"),
                "C2CE": self.grid.get_offset_provider("C2CE"),
                "Koff": KDim,
            },
        )

        mo_velocity_advection_stencil_18.with_backend(run_gtfn)(
            levmask=self.levmask,
            cfl_clipping=self.cfl_clipping,
            owner_mask=self.c_owner_mask,
            z_w_con_c=self.z_w_con_c,
            ddqz_z_half=self.metric_state.ddqz_z_half,
            area=cell_areas,
            geofac_n2s=self.interpolation_state.geofac_n2s,
            w=prognostic_state.w,
            ddt_w_adv=diagnostic_state.ddt_w_adv_pc[ntnd],
            scalfac_exdiff=scalfac_exdiff,
            cfl_w_limit=cfl_w_limit,
            dtime=dtime,
            horizontal_start=start_cell_nudging,
            horizontal_end=end_cell_local,
            vertical_start=int32(max(3, self.vertical_params.index_of_damping_layer - 2) - 1),
            vertical_end=int32(self.grid.num_levels - 3),
            offset_provider={
                "C2E2CO": self.grid.get_offset_provider("C2E2CO"),
            },
        )
>>>>>>> d8bf0a37

        # This behaviour needs to change for multiple blocks
        self.levelmask = self.levmask

        mo_velocity_advection_stencil_19.with_backend(run_gtfn)(
            z_kin_hor_e=z_kin_hor_e,
            coeff_gradekin=self.metric_state.coeff_gradekin,
            z_ekinh=self.z_ekinh,
            zeta=self.zeta,
            vt=diagnostic_state.vt,
            f_e=self.edge_params.f_e,
            c_lin_e=self.interpolation_state.c_lin_e,
            z_w_con_c_full=self.z_w_con_c_full,
            vn_ie=diagnostic_state.vn_ie,
            ddqz_z_full_e=self.metric_state.ddqz_z_full_e,
            ddt_vn_apc=diagnostic_state.ddt_vn_apc_pc[ntnd],
            horizontal_start=start_edge_nudging_plus1,
            horizontal_end=end_edge_local,
            vertical_start=0,
            vertical_end=self.grid.num_levels,
            offset_provider={
                "E2C": self.grid.get_offset_provider("E2C"),
                "E2V": self.grid.get_offset_provider("E2V"),
                "E2EC": self.grid.get_offset_provider("E2EC"),
                "Koff": KDim,
            },
        )

        mo_velocity_advection_stencil_20.with_backend(run_gtfn)(
            levelmask=self.levelmask,
            c_lin_e=self.interpolation_state.c_lin_e,
            z_w_con_c_full=self.z_w_con_c_full,
            ddqz_z_full_e=self.metric_state.ddqz_z_full_e,
            area_edge=self.edge_params.edge_areas,
            tangent_orientation=self.edge_params.tangent_orientation,
            inv_primal_edge_length=self.edge_params.inverse_primal_edge_lengths,
            zeta=self.zeta,
            geofac_grdiv=self.interpolation_state.geofac_grdiv,
            vn=prognostic_state.vn,
            ddt_vn_apc=diagnostic_state.ddt_vn_apc_pc[ntnd],
            cfl_w_limit=cfl_w_limit,
            scalfac_exdiff=scalfac_exdiff,
            dtime=dtime,
            horizontal_start=start_edge_nudging_plus1,
            horizontal_end=end_edge_local,
            vertical_start=int32(max(3, self.vertical_params.index_of_damping_layer - 2) - 1),
            vertical_end=int32(self.grid.num_levels - 4),
            offset_provider={
                "E2C": self.grid.get_offset_provider("E2C"),
                "E2V": self.grid.get_offset_provider("E2V"),
                "E2C2EO": self.grid.get_offset_provider("E2C2EO"),
                "Koff": KDim,
            },
        )

    def _scale_factors_by_dtime(self, dtime):
        scaled_cfl_w_limit = self.cfl_w_limit / dtime
        scalfac_exdiff = self.scalfac_exdiff / (dtime * (0.85 - scaled_cfl_w_limit * dtime))
        return scaled_cfl_w_limit, scalfac_exdiff

    def run_corrector_step(
        self,
        vn_only: bool,
        diagnostic_state: DiagnosticStateNonHydro,
        prognostic_state: PrognosticState,
        z_kin_hor_e: Field[[EdgeDim, KDim], float],
        z_vt_ie: Field[[EdgeDim, KDim], float],
        dtime: float,
        ntnd: int,
        cell_areas: Field[[CellDim], float],
    ):
        cfl_w_limit, scalfac_exdiff = self._scale_factors_by_dtime(dtime)

        start_vertex_lb_plus1 = self.grid.get_start_index(
            VertexDim, HorizontalMarkerIndex.lateral_boundary(VertexDim) + 1
        )
        end_vertex_local_minus1 = self.grid.get_end_index(
            VertexDim, HorizontalMarkerIndex.local(VertexDim) - 1
        )

        start_edge_lb_plus6 = self.grid.get_start_index(
            EdgeDim, HorizontalMarkerIndex.lateral_boundary(EdgeDim) + 6
        )
        start_edge_nudging_plus1 = self.grid.get_start_index(
            EdgeDim, HorizontalMarkerIndex.nudging(EdgeDim) + 1
        )
        end_edge_local = self.grid.get_end_index(EdgeDim, HorizontalMarkerIndex.local(EdgeDim))
        end_edge_local_minus1 = self.grid.get_end_index(
            EdgeDim, HorizontalMarkerIndex.local(EdgeDim) - 1
        )

        start_cell_lb_plus3 = self.grid.get_start_index(
            CellDim, HorizontalMarkerIndex.lateral_boundary(CellDim) + 3
        )
        start_cell_nudging = self.grid.get_start_index(
            CellDim, HorizontalMarkerIndex.nudging(CellDim)
        )
        end_cell_local = self.grid.get_end_index(CellDim, HorizontalMarkerIndex.local(CellDim))
        end_cell_lb_minus1 = self.grid.get_end_index(
            CellDim, HorizontalMarkerIndex.local(CellDim) - 1
        )

        if not vn_only:
            mo_icon_interpolation_scalar_cells2verts_scalar_ri_dsl.with_backend(run_gtfn)(
                p_cell_in=prognostic_state.w,
                c_intp=self.interpolation_state.c_intp,
                p_vert_out=self.z_w_v,
                horizontal_start=start_vertex_lb_plus1,
                horizontal_end=end_vertex_local_minus1,
                vertical_start=0,
                vertical_end=self.grid.num_levels,
                offset_provider={
                    "V2C": self.grid.get_offset_provider("V2C"),
                },
            )

        mo_math_divrot_rot_vertex_ri_dsl.with_backend(run_gtfn)(
            vec_e=prognostic_state.vn,
            geofac_rot=self.interpolation_state.geofac_rot,
            rot_vec=self.zeta,
            horizontal_start=start_vertex_lb_plus1,
            horizontal_end=end_vertex_local_minus1,
            vertical_start=0,
            vertical_end=self.grid.num_levels,
            offset_provider={
                "V2E": self.grid.get_offset_provider("V2E"),
            },
        )

        if not vn_only:
            mo_velocity_advection_stencil_07.with_backend(run_gtfn)(
                vn_ie=diagnostic_state.vn_ie,
                inv_dual_edge_length=self.edge_params.inverse_dual_edge_lengths,
                w=prognostic_state.w,
                z_vt_ie=z_vt_ie,
                inv_primal_edge_length=self.edge_params.inverse_primal_edge_lengths,
                tangent_orientation=self.edge_params.tangent_orientation,
                z_w_v=self.z_w_v,
                z_v_grad_w=self.z_v_grad_w,
                horizontal_start=start_edge_lb_plus6,
                horizontal_end=end_edge_local_minus1,
                vertical_start=0,
                vertical_end=self.grid.num_levels,
                offset_provider={
                    "E2C": self.grid.get_offset_provider("E2C"),
                    "E2V": self.grid.get_offset_provider("E2V"),
                },
            )

        mo_velocity_advection_stencil_08.with_backend(run_gtfn)(
            z_kin_hor_e=z_kin_hor_e,
            e_bln_c_s=self.interpolation_state.e_bln_c_s,
            z_ekinh=self.z_ekinh,
            horizontal_start=start_cell_lb_plus3,
            horizontal_end=end_cell_lb_minus1,
            vertical_start=0,
            vertical_end=self.grid.num_levels,
            offset_provider={
                "C2E": self.grid.get_offset_provider("C2E"),
                "C2CE": self.grid.get_offset_provider("C2CE"),
            },
        )

        velocity_prog.fused_stencils_11_to_13.with_backend(run_gtfn)(
            w=prognostic_state.w,
            w_concorr_c=diagnostic_state.w_concorr_c,
            local_z_w_con_c=self.z_w_con_c,
            k_field=self.k_field,
            nflatlev_startindex=self.vertical_params.nflatlev,
            nlev=self.grid.num_levels,
            horizontal_start=start_cell_lb_plus3,
            horizontal_end=end_cell_lb_minus1,
            vertical_start=0,
            vertical_end=self.grid.num_levels,
            offset_provider={},
        )

        velocity_prog.fused_stencil_14.with_backend(run_gtfn)(
            ddqz_z_half=self.metric_state.ddqz_z_half,
            local_z_w_con_c=self.z_w_con_c,
            local_cfl_clipping=self.cfl_clipping,
            local_vcfl=self.vcfl_dsl,
            cfl_w_limit=cfl_w_limit,
            dtime=dtime,
            horizontal_start=start_cell_lb_plus3,
            horizontal_end=end_cell_lb_minus1,
            vertical_start=int32(max(3, self.vertical_params.index_of_damping_layer - 2)),
            vertical_end=int32(self.grid.num_levels - 3),
            offset_provider={},
        )

        self.levmask = np_as_located_field(KDim)(np.any(self.cfl_clipping, 0))

        mo_velocity_advection_stencil_15.with_backend(run_gtfn)(
            z_w_con_c=self.z_w_con_c,
            z_w_con_c_full=self.z_w_con_c_full,
            horizontal_start=start_cell_lb_plus3,
            horizontal_end=end_cell_lb_minus1,
            vertical_start=0,
            vertical_end=self.grid.num_levels,
            offset_provider={"Koff": KDim},
        )

        velocity_prog.fused_stencils_16_to_17.with_backend(run_gtfn)(
            w=prognostic_state.w,
            local_z_v_grad_w=self.z_v_grad_w,
            e_bln_c_s=self.interpolation_state.e_bln_c_s,
            local_z_w_con_c=self.z_w_con_c,
            coeff1_dwdz=self.metric_state.coeff1_dwdz,
            coeff2_dwdz=self.metric_state.coeff2_dwdz,
            ddt_w_adv=diagnostic_state.ddt_w_adv_pc[ntnd],
            horizontal_start=start_cell_nudging,
            horizontal_end=end_cell_local,
            vertical_start=1,
            vertical_end=self.grid.num_levels,
            offset_provider={
                "C2E": self.grid.get_offset_provider("C2E"),
                "C2CE": self.grid.get_offset_provider("C2CE"),
                "Koff": KDim,
            },
        )

        mo_velocity_advection_stencil_18.with_backend(run_gtfn)(
            levmask=self.levmask,
            cfl_clipping=self.cfl_clipping,
            owner_mask=self.c_owner_mask,
            z_w_con_c=self.z_w_con_c,
            ddqz_z_half=self.metric_state.ddqz_z_half,
            area=cell_areas,
            geofac_n2s=self.interpolation_state.geofac_n2s,
            w=prognostic_state.w,
            ddt_w_adv=diagnostic_state.ddt_w_adv_pc[ntnd],
            scalfac_exdiff=scalfac_exdiff,
            cfl_w_limit=cfl_w_limit,
            dtime=dtime,
            horizontal_start=start_cell_nudging,
            horizontal_end=end_cell_local,
            vertical_start=int32(max(3, self.vertical_params.index_of_damping_layer - 2)),
            vertical_end=int32(self.grid.num_levels - 4),
            offset_provider={
                "C2E2CO": self.grid.get_offset_provider("C2E2CO"),
            },
        )

        # This behaviour needs to change for multiple blocks
        self.levelmask = self.levmask

        mo_velocity_advection_stencil_19.with_backend(run_gtfn)(
            z_kin_hor_e=z_kin_hor_e,
            coeff_gradekin=self.metric_state.coeff_gradekin,
            z_ekinh=self.z_ekinh,
            zeta=self.zeta,
            vt=diagnostic_state.vt,
            f_e=self.edge_params.f_e,
            c_lin_e=self.interpolation_state.c_lin_e,
            z_w_con_c_full=self.z_w_con_c_full,
            vn_ie=diagnostic_state.vn_ie,
            ddqz_z_full_e=self.metric_state.ddqz_z_full_e,
            ddt_vn_apc=diagnostic_state.ddt_vn_apc_pc[ntnd],
            horizontal_start=start_edge_nudging_plus1,
            horizontal_end=end_edge_local,
            vertical_start=0,
            vertical_end=self.grid.num_levels,
            offset_provider={
                "E2C": self.grid.get_offset_provider("E2C"),
                "E2V": self.grid.get_offset_provider("E2V"),
                "E2EC": self.grid.get_offset_provider("E2EC"),
                "Koff": KDim,
            },
        )

        mo_velocity_advection_stencil_20.with_backend(run_gtfn)(
            levelmask=self.levelmask,
            c_lin_e=self.interpolation_state.c_lin_e,
            z_w_con_c_full=self.z_w_con_c_full,
            ddqz_z_full_e=self.metric_state.ddqz_z_full_e,
            area_edge=self.edge_params.edge_areas,
            tangent_orientation=self.edge_params.tangent_orientation,
            inv_primal_edge_length=self.edge_params.inverse_primal_edge_lengths,
            zeta=self.zeta,
            geofac_grdiv=self.interpolation_state.geofac_grdiv,
            vn=prognostic_state.vn,
            ddt_vn_apc=diagnostic_state.ddt_vn_apc_pc[ntnd],
            cfl_w_limit=cfl_w_limit,
            scalfac_exdiff=scalfac_exdiff,
            dtime=dtime,
            horizontal_start=start_edge_nudging_plus1,
            horizontal_end=end_edge_local,
            vertical_start=int32(max(3, self.vertical_params.index_of_damping_layer - 2)),
            vertical_end=int32(self.grid.num_levels - 4),
            offset_provider={
                "E2C": self.grid.get_offset_provider("E2C"),
                "E2V": self.grid.get_offset_provider("E2V"),
                "E2C2EO": self.grid.get_offset_provider("E2C2EO"),
                "Koff": KDim,
            },
        )<|MERGE_RESOLUTION|>--- conflicted
+++ resolved
@@ -346,7 +346,6 @@
             offset_provider={"Koff": KDim},
         )
 
-<<<<<<< HEAD
         if not vn_only:
             velocity_prog.fused_stencils_16_to_17.with_backend(run_gtfn)(
                 w=prognostic_state.w,
@@ -388,48 +387,6 @@
                     "C2E2CO": self.grid.get_c2e2co_connectivity(),
                 },
             )
-=======
-        velocity_prog.fused_stencils_16_to_17.with_backend(run_gtfn)(
-            w=prognostic_state.w,
-            local_z_v_grad_w=self.z_v_grad_w,
-            e_bln_c_s=self.interpolation_state.e_bln_c_s,
-            local_z_w_con_c=self.z_w_con_c,
-            coeff1_dwdz=self.metric_state.coeff1_dwdz,
-            coeff2_dwdz=self.metric_state.coeff2_dwdz,
-            ddt_w_adv=diagnostic_state.ddt_w_adv_pc[ntnd],
-            horizontal_start=start_cell_nudging,
-            horizontal_end=end_cell_local,
-            vertical_start=1,
-            vertical_end=self.grid.num_levels,
-            offset_provider={
-                "C2E": self.grid.get_offset_provider("C2E"),
-                "C2CE": self.grid.get_offset_provider("C2CE"),
-                "Koff": KDim,
-            },
-        )
-
-        mo_velocity_advection_stencil_18.with_backend(run_gtfn)(
-            levmask=self.levmask,
-            cfl_clipping=self.cfl_clipping,
-            owner_mask=self.c_owner_mask,
-            z_w_con_c=self.z_w_con_c,
-            ddqz_z_half=self.metric_state.ddqz_z_half,
-            area=cell_areas,
-            geofac_n2s=self.interpolation_state.geofac_n2s,
-            w=prognostic_state.w,
-            ddt_w_adv=diagnostic_state.ddt_w_adv_pc[ntnd],
-            scalfac_exdiff=scalfac_exdiff,
-            cfl_w_limit=cfl_w_limit,
-            dtime=dtime,
-            horizontal_start=start_cell_nudging,
-            horizontal_end=end_cell_local,
-            vertical_start=int32(max(3, self.vertical_params.index_of_damping_layer - 2) - 1),
-            vertical_end=int32(self.grid.num_levels - 3),
-            offset_provider={
-                "C2E2CO": self.grid.get_offset_provider("C2E2CO"),
-            },
-        )
->>>>>>> d8bf0a37
 
         # This behaviour needs to change for multiple blocks
         self.levelmask = self.levmask
