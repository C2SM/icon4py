# ICON4Py - ICON inspired code in Python and GT4Py
#
# Copyright (c) 2022, ETH Zurich and MeteoSwiss
# All rights reserved.
#
# This file is free software: you can redistribute it and/or modify it under
# the terms of the GNU General Public License as published by the
# Free Software Foundation, either version 3 of the License, or any later
# version. See the LICENSE.txt file at the top-level directory of this
# distribution for a copy of the license or check <https://www.gnu.org/licenses/>.
#
# SPDX-License-Identifier: GPL-3.0-or-later

import logging
import numpy as np
from gt4py.next import as_field
from gt4py.next.common import Field
from gt4py.next.iterator.builtins import int32
from gt4py.next.program_processors.runners.gtfn import (
    run_gtfn,
    run_gtfn_cached,
    run_gtfn_imperative,
)

import icon4py.model.atmosphere.dycore.velocity.velocity_advection_program as velocity_prog
from icon4py.model.atmosphere.dycore.add_extra_diffusion_for_w_con_approaching_cfl import (
    add_extra_diffusion_for_w_con_approaching_cfl,
)
from icon4py.model.atmosphere.dycore.add_extra_diffusion_for_wn_approaching_cfl import (
    add_extra_diffusion_for_wn_approaching_cfl,
)
from icon4py.model.atmosphere.dycore.compute_advective_normal_wind_tendency import (
    compute_advective_normal_wind_tendency,
)
from icon4py.model.atmosphere.dycore.compute_horizontal_advection_term_for_vertical_velocity import (
    compute_horizontal_advection_term_for_vertical_velocity,
)
from icon4py.model.atmosphere.dycore.compute_tangential_wind import compute_tangential_wind
from icon4py.model.atmosphere.dycore.interpolate_contravatiant_vertical_verlocity_to_full_levels import (
    interpolate_contravatiant_vertical_verlocity_to_full_levels,
)
from icon4py.model.atmosphere.dycore.interpolate_to_cell_center import interpolate_to_cell_center
from icon4py.model.atmosphere.dycore.interpolate_vn_to_ie_and_compute_ekin_on_edges import (
    interpolate_vn_to_ie_and_compute_ekin_on_edges,
)
from icon4py.model.atmosphere.dycore.interpolate_vt_to_ie import interpolate_vt_to_ie
from icon4py.model.atmosphere.dycore.mo_icon_interpolation_scalar_cells2verts_scalar_ri_dsl import (
    mo_icon_interpolation_scalar_cells2verts_scalar_ri_dsl,
)
from icon4py.model.atmosphere.dycore.mo_math_divrot_rot_vertex_ri_dsl import (
    mo_math_divrot_rot_vertex_ri_dsl,
)
from icon4py.model.atmosphere.dycore.state_utils.states import (
    DiagnosticStateNonHydro,
    InterpolationState,
    MetricStateNonHydro,
)
from icon4py.model.atmosphere.dycore.state_utils.utils import _allocate, _allocate_indices
from icon4py.model.common.dimension import CellDim, EdgeDim, KDim, VertexDim
from icon4py.model.common.grid.horizontal import EdgeParams, HorizontalMarkerIndex
from icon4py.model.common.grid.icon import IconGrid
from icon4py.model.common.grid.vertical import VerticalModelParams
from icon4py.model.common.states.prognostic_state import PrognosticState

from gt4py.next.program_processors.runners import gtfn
from gt4py.next.otf.compilation.build_systems import cmake
#from gt4py.next.otf.compilation.cache import Strategy

log = logging.getLogger(__name__)


cached_backend = run_gtfn_cached
compiled_backend = run_gtfn
imperative_backend = run_gtfn_imperative
'''
compiler_cached_release_backend = gtfn.otf_compile_executor.CachedOTFCompileExecutor(
    name="run_gtfn_cached_cmake_release",
    otf_workflow=gtfn.workflow.CachedStep(step=gtfn.run_gtfn.executor.otf_workflow.replace(
        compilation=gtfn.compiler.Compiler(
            cache_strategy=Strategy.PERSISTENT,
            builder_factory=cmake.CMakeFactory(cmake_build_type=cmake.BuildType.RELEASE)
        )),
    hash_function=gtfn.compilation_hash),
)
'''
backend = cached_backend #compiler_cached_release_backend
#


class VelocityAdvection:
    def __init__(
        self,
        grid: IconGrid,
        metric_state: MetricStateNonHydro,
        interpolation_state: InterpolationState,
        vertical_params: VerticalModelParams,
        edge_params: EdgeParams,
        owner_mask: Field[[CellDim], bool],
    ):
        self._initialized = False
        self.grid: IconGrid = grid
        self.metric_state: MetricStateNonHydro = metric_state
        self.interpolation_state: InterpolationState = interpolation_state
        self.vertical_params = vertical_params
        self.edge_params = edge_params
        self.c_owner_mask = owner_mask

        self.cfl_w_limit: float = 0.65
        self.scalfac_exdiff: float = 0.05
        self._allocate_local_fields()

        self.stencil_mo_icon_interpolation_scalar_cells2verts_scalar_ri_dsl = mo_icon_interpolation_scalar_cells2verts_scalar_ri_dsl.with_backend(backend)
        self.stencil_mo_math_divrot_rot_vertex_ri_dsl = mo_math_divrot_rot_vertex_ri_dsl.with_backend(backend)
        self.stencil_mo_velocity_advection_stencil_01 = mo_velocity_advection_stencil_01.with_backend(backend)
        self.stencil_mo_velocity_advection_stencil_02 = mo_velocity_advection_stencil_02.with_backend(backend)
        self.stencil_mo_velocity_advection_stencil_03 = mo_velocity_advection_stencil_03.with_backend(backend)
        self.stencil_4_5 = velocity_prog.fused_stencils_4_5.with_backend(backend)
        self.stencil_extrapolate_at_top = velocity_prog.extrapolate_at_top.with_backend(backend)
        self.stencil_mo_velocity_advection_stencil_07 = mo_velocity_advection_stencil_07.with_backend(backend)
        self.stencil_interpolate_to_cell_center = interpolate_to_cell_center.with_backend(backend)
        self.stencil_9_10 = velocity_prog.fused_stencils_9_10.with_backend(backend)
        self.stencil_11_to_13 = velocity_prog.fused_stencils_11_to_13.with_backend(backend)
        self.stencil_14 = velocity_prog.fused_stencil_14.with_backend(backend)
        self.stencil_mo_velocity_advection_stencil_15 = mo_velocity_advection_stencil_15.with_backend(backend)
        self.stencil_16_to_17 = velocity_prog.fused_stencils_16_to_17.with_backend(backend)
        self.stencil_mo_velocity_advection_stencil_18 = mo_velocity_advection_stencil_18.with_backend(backend)
        self.stencil_mo_velocity_advection_stencil_19 = mo_velocity_advection_stencil_19.with_backend(backend)
        self.stencil_mo_velocity_advection_stencil_20 = mo_velocity_advection_stencil_20.with_backend(backend)

        self.offset_provider_v2c = {
                    "V2C": self.grid.get_offset_provider("V2C"),
                }
        self.offset_provider_koff = {"Koff": KDim}
        self.offset_provider_v2e = {
                "V2E": self.grid.get_offset_provider("V2E"),
            }
        self.offset_provider_e2c2e = {
                "E2C2E": self.grid.get_offset_provider("E2C2E"),
            }
        self.offset_provider_e2c_e2v = {
                    "E2C": self.grid.get_offset_provider("E2C"),
                    "E2V": self.grid.get_offset_provider("E2V"),
                }
        self.offset_provider_c2e_c2ce = {
                "C2E": self.grid.get_offset_provider("C2E"),
                "C2CE": self.grid.get_offset_provider("C2CE"),
            }
        self.offset_provider_c2e_c2ce_koff = {
                "C2E": self.grid.get_offset_provider("C2E"),
                "C2CE": self.grid.get_offset_provider("C2CE"),
                "Koff": KDim,
            }
        self.offset_provider_c2e2co = {
                    "C2E2CO": self.grid.get_offset_provider("C2E2CO"),
                }
        self.offset_provider_e2c_e2v_e2ec_koff = {
                "E2C": self.grid.get_offset_provider("E2C"),
                "E2V": self.grid.get_offset_provider("E2V"),
                "E2EC": self.grid.get_offset_provider("E2EC"),
                "Koff": KDim,
            }
        self.offset_provider_e2c_e2v_e2c2eo_koff = {
                "E2C": self.grid.get_offset_provider("E2C"),
                "E2V": self.grid.get_offset_provider("E2V"),
                "E2C2EO": self.grid.get_offset_provider("E2C2EO"),
                "Koff": KDim,
            }

        self._initialized = True

    @property
    def initialized(self):
        return self._initialized

    def _allocate_local_fields(self):
        self.z_w_v = _allocate(VertexDim, KDim, is_halfdim=True, grid=self.grid)
        self.z_v_grad_w = _allocate(EdgeDim, KDim, grid=self.grid)
        self.z_ekinh = _allocate(CellDim, KDim, grid=self.grid)
        self.z_w_concorr_mc = _allocate(CellDim, KDim, grid=self.grid)
        self.z_w_con_c = _allocate(CellDim, KDim, is_halfdim=True, grid=self.grid)
        self.zeta = _allocate(VertexDim, KDim, grid=self.grid)
        self.z_w_con_c_full = _allocate(CellDim, KDim, grid=self.grid)
        self.cfl_clipping = _allocate(CellDim, KDim, grid=self.grid, dtype=bool)
        self.levmask = _allocate(KDim, grid=self.grid, dtype=bool)
        self.vcfl_dsl = _allocate(CellDim, KDim, grid=self.grid)
        self.k_field = _allocate_indices(KDim, grid=self.grid, is_halfdim=True)

    def run_predictor_step(
        self,
        vn_only: bool,
        diagnostic_state: DiagnosticStateNonHydro,
        prognostic_state: PrognosticState,
        z_w_concorr_me: Field[[EdgeDim, KDim], float],
        z_kin_hor_e: Field[[EdgeDim, KDim], float],
        z_vt_ie: Field[[EdgeDim, KDim], float],
        dtime: float,
        ntnd: int,
        cell_areas: Field[[CellDim], float],
    ):
        cfl_w_limit, scalfac_exdiff = self._scale_factors_by_dtime(dtime)

        start_vertex_lb_plus1 = self.grid.get_start_index(
            VertexDim, HorizontalMarkerIndex.lateral_boundary(VertexDim) + 1
        )
        end_vertex_local_minus1 = self.grid.get_end_index(
            VertexDim, HorizontalMarkerIndex.local(VertexDim) - 1
        )

        start_edge_lb_plus4 = self.grid.get_start_index(
            EdgeDim, HorizontalMarkerIndex.lateral_boundary(EdgeDim) + 4
        )
        start_edge_lb_plus6 = self.grid.get_start_index(
            EdgeDim, HorizontalMarkerIndex.lateral_boundary(EdgeDim) + 6
        )
        start_edge_nudging_plus1 = self.grid.get_start_index(
            EdgeDim, HorizontalMarkerIndex.nudging(EdgeDim) + 1
        )
        end_edge_local = self.grid.get_end_index(EdgeDim, HorizontalMarkerIndex.local(EdgeDim))

        end_edge_local_minus1 = self.grid.get_end_index(
            EdgeDim, HorizontalMarkerIndex.local(EdgeDim) - 1
        )
        end_edge_local_minus2 = self.grid.get_end_index(
            EdgeDim, HorizontalMarkerIndex.local(EdgeDim) - 2
        )

        start_cell_lb_plus3 = self.grid.get_start_index(
            CellDim, HorizontalMarkerIndex.lateral_boundary(CellDim) + 3
        )
        start_cell_nudging = self.grid.get_start_index(
            CellDim, HorizontalMarkerIndex.nudging(CellDim)
        )
        end_cell_local = self.grid.get_end_index(CellDim, HorizontalMarkerIndex.local(CellDim))
        end_cell_local_minus1 = self.grid.get_end_index(
            CellDim, HorizontalMarkerIndex.local(CellDim) - 1
        )

        log.info(
            f"predictor run velocity advection"
        )
        if not vn_only:
            self.stencil_mo_icon_interpolation_scalar_cells2verts_scalar_ri_dsl(
                p_cell_in=prognostic_state.w,
                c_intp=self.interpolation_state.c_intp,
                p_vert_out=self.z_w_v,
                horizontal_start=start_vertex_lb_plus1,
                horizontal_end=end_vertex_local_minus1,
                vertical_start=0,
                vertical_end=self.grid.num_levels,
                offset_provider=self.offset_provider_v2c,
            )

        self.stencil_mo_math_divrot_rot_vertex_ri_dsl(
            vec_e=prognostic_state.vn,
            geofac_rot=self.interpolation_state.geofac_rot,
            rot_vec=self.zeta,
            horizontal_start=start_vertex_lb_plus1,
            horizontal_end=end_vertex_local_minus1,
            vertical_start=0,
            vertical_end=self.grid.num_levels,
            offset_provider=self.offset_provider_v2e,
        )

<<<<<<< HEAD
        self.stencil_mo_velocity_advection_stencil_01(
=======
        compute_tangential_wind.with_backend(backend)(
>>>>>>> fb3c6386
            vn=prognostic_state.vn,
            rbf_vec_coeff_e=self.interpolation_state.rbf_vec_coeff_e,
            vt=diagnostic_state.vt,
            horizontal_start=start_edge_lb_plus4,
            horizontal_end=end_edge_local_minus2,
            vertical_start=0,
            vertical_end=self.grid.num_levels,
            offset_provider=self.offset_provider_e2c2e,
        )

<<<<<<< HEAD
        self.stencil_mo_velocity_advection_stencil_02(
=======
        interpolate_vn_to_ie_and_compute_ekin_on_edges.with_backend(backend)(
>>>>>>> fb3c6386
            wgtfac_e=self.metric_state.wgtfac_e,
            vn=prognostic_state.vn,
            vt=diagnostic_state.vt,
            vn_ie=diagnostic_state.vn_ie,
            z_kin_hor_e=z_kin_hor_e,
            horizontal_start=start_edge_lb_plus4,
            horizontal_end=end_edge_local_minus2,
            vertical_start=1,
            vertical_end=self.grid.num_levels,
            offset_provider=self.offset_provider_koff,
        )

        if not vn_only:
<<<<<<< HEAD
            self.stencil_mo_velocity_advection_stencil_03(
=======
            interpolate_vt_to_ie.with_backend(backend)(
>>>>>>> fb3c6386
                wgtfac_e=self.metric_state.wgtfac_e,
                vt=diagnostic_state.vt,
                z_vt_ie=z_vt_ie,
                horizontal_start=start_edge_lb_plus4,
                horizontal_end=end_edge_local_minus2,
                vertical_start=1,
                vertical_end=self.grid.num_levels,
                offset_provider=self.offset_provider_koff,
            )

        self.stencil_4_5(
            vn=prognostic_state.vn,
            vt=diagnostic_state.vt,
            vn_ie=diagnostic_state.vn_ie,
            z_vt_ie=z_vt_ie,
            z_kin_hor_e=z_kin_hor_e,
            ddxn_z_full=self.metric_state.ddxn_z_full,
            ddxt_z_full=self.metric_state.ddxt_z_full,
            z_w_concorr_me=z_w_concorr_me,
            k_field=self.k_field,
            nflatlev_startindex=self.vertical_params.nflatlev,
            nlev=self.grid.num_levels,
            horizontal_start=start_edge_lb_plus4,
            horizontal_end=end_edge_local_minus2,
            vertical_start=0,
            vertical_end=self.grid.num_levels,
            offset_provider={},
        )
        self.stencil_extrapolate_at_top(
            wgtfacq_e=self.metric_state.wgtfacq_e,
            vn=prognostic_state.vn,
            vn_ie=diagnostic_state.vn_ie,
            horizontal_start=start_edge_lb_plus4,
            horizontal_end=end_edge_local_minus2,
            vertical_start=self.grid.num_levels,
            vertical_end=self.grid.num_levels + 1,
            offset_provider=self.offset_provider_koff,
        )

        if not vn_only:
<<<<<<< HEAD
            self.stencil_mo_velocity_advection_stencil_07(
=======
            compute_horizontal_advection_term_for_vertical_velocity.with_backend(backend)(
>>>>>>> fb3c6386
                vn_ie=diagnostic_state.vn_ie,
                inv_dual_edge_length=self.edge_params.inverse_dual_edge_lengths,
                w=prognostic_state.w,
                z_vt_ie=z_vt_ie,
                inv_primal_edge_length=self.edge_params.inverse_primal_edge_lengths,
                tangent_orientation=self.edge_params.tangent_orientation,
                z_w_v=self.z_w_v,
                z_v_grad_w=self.z_v_grad_w,
                horizontal_start=start_edge_lb_plus6,
                horizontal_end=end_edge_local_minus1,
                vertical_start=0,
                vertical_end=self.grid.num_levels,
                offset_provider=self.offset_provider_e2c_e2v,
            )

        self.stencil_interpolate_to_cell_center(
            interpolant=z_kin_hor_e,
            e_bln_c_s=self.interpolation_state.e_bln_c_s,
            interpolation=self.z_ekinh,
            horizontal_start=start_cell_lb_plus3,
            horizontal_end=end_cell_local_minus1,
            vertical_start=0,
            vertical_end=self.grid.num_levels,
            offset_provider=self.offset_provider_c2e_c2ce,
        )

        self.stencil_9_10(
            z_w_concorr_me=z_w_concorr_me,
            e_bln_c_s=self.interpolation_state.e_bln_c_s,
            local_z_w_concorr_mc=self.z_w_concorr_mc,
            wgtfac_c=self.metric_state.wgtfac_c,
            w_concorr_c=diagnostic_state.w_concorr_c,
            k_field=self.k_field,
            nflatlev_startindex=self.vertical_params.nflatlev,
            nlev=self.grid.num_levels,
            horizontal_start=start_cell_lb_plus3,
            horizontal_end=end_cell_local_minus1,
            vertical_start=0,
            vertical_end=self.grid.num_levels,
            offset_provider=self.offset_provider_c2e_c2ce_koff,
        )

        self.stencil_11_to_13(
            w=prognostic_state.w,
            w_concorr_c=diagnostic_state.w_concorr_c,
            local_z_w_con_c=self.z_w_con_c,
            k_field=self.k_field,
            nflatlev_startindex=self.vertical_params.nflatlev,
            nlev=self.grid.num_levels,
            horizontal_start=start_cell_lb_plus3,
            horizontal_end=end_cell_local_minus1,
            vertical_start=0,
            vertical_end=self.grid.num_levels + 1,
            offset_provider={},
        )

        self.stencil_14(
            ddqz_z_half=self.metric_state.ddqz_z_half,
            local_z_w_con_c=self.z_w_con_c,
            local_cfl_clipping=self.cfl_clipping,
            local_vcfl=self.vcfl_dsl,
            cfl_w_limit=cfl_w_limit,
            dtime=dtime,
            horizontal_start=start_cell_lb_plus3,
            horizontal_end=end_cell_local_minus1,
            vertical_start=int32(max(3, self.vertical_params.index_of_damping_layer - 2) - 1),
            vertical_end=int32(self.grid.num_levels - 3),
            offset_provider={},
        )

        self._update_levmask_from_cfl_clipping()

<<<<<<< HEAD
        self.stencil_mo_velocity_advection_stencil_15(
=======
        interpolate_contravatiant_vertical_verlocity_to_full_levels.with_backend(backend)(
>>>>>>> fb3c6386
            z_w_con_c=self.z_w_con_c,
            z_w_con_c_full=self.z_w_con_c_full,
            horizontal_start=start_cell_lb_plus3,
            horizontal_end=end_cell_local_minus1,
            vertical_start=0,
            vertical_end=self.grid.num_levels,
            offset_provider=self.offset_provider_koff,
        )

        if not vn_only:
            self.stencil_16_to_17(
                w=prognostic_state.w,
                local_z_v_grad_w=self.z_v_grad_w,
                e_bln_c_s=self.interpolation_state.e_bln_c_s,
                local_z_w_con_c=self.z_w_con_c,
                coeff1_dwdz=self.metric_state.coeff1_dwdz,
                coeff2_dwdz=self.metric_state.coeff2_dwdz,
                ddt_w_adv=diagnostic_state.ddt_w_adv_pc[ntnd],
                horizontal_start=start_cell_nudging,
                horizontal_end=end_cell_local,
                vertical_start=1,
                vertical_end=self.grid.num_levels,
                offset_provider=self.offset_provider_c2e_c2ce_koff,
            )

<<<<<<< HEAD
            self.stencil_mo_velocity_advection_stencil_18(
=======
            add_extra_diffusion_for_w_con_approaching_cfl.with_backend(run_gtfn)(
>>>>>>> fb3c6386
                levmask=self.levmask,
                cfl_clipping=self.cfl_clipping,
                owner_mask=self.c_owner_mask,
                z_w_con_c=self.z_w_con_c,
                ddqz_z_half=self.metric_state.ddqz_z_half,
                area=cell_areas,
                geofac_n2s=self.interpolation_state.geofac_n2s,
                w=prognostic_state.w,
                ddt_w_adv=diagnostic_state.ddt_w_adv_pc[ntnd],
                scalfac_exdiff=scalfac_exdiff,
                cfl_w_limit=cfl_w_limit,
                dtime=dtime,
                horizontal_start=start_cell_nudging,
                horizontal_end=end_cell_local,
                vertical_start=int32(max(3, self.vertical_params.index_of_damping_layer - 2) - 1),
                vertical_end=int32(self.grid.num_levels - 3),
                offset_provider=self.offset_provider_c2e2co,
            )

        self.levelmask = self.levmask

<<<<<<< HEAD
        self.stencil_mo_velocity_advection_stencil_19(
=======
        compute_advective_normal_wind_tendency.with_backend(backend)(
>>>>>>> fb3c6386
            z_kin_hor_e=z_kin_hor_e,
            coeff_gradekin=self.metric_state.coeff_gradekin,
            z_ekinh=self.z_ekinh,
            zeta=self.zeta,
            vt=diagnostic_state.vt,
            f_e=self.edge_params.f_e,
            c_lin_e=self.interpolation_state.c_lin_e,
            z_w_con_c_full=self.z_w_con_c_full,
            vn_ie=diagnostic_state.vn_ie,
            ddqz_z_full_e=self.metric_state.ddqz_z_full_e,
            ddt_vn_apc=diagnostic_state.ddt_vn_apc_pc[ntnd],
            horizontal_start=start_edge_nudging_plus1,
            horizontal_end=end_edge_local,
            vertical_start=0,
            vertical_end=self.grid.num_levels,
            offset_provider=self.offset_provider_e2c_e2v_e2ec_koff,
        )

<<<<<<< HEAD
        self.stencil_mo_velocity_advection_stencil_20(
=======
        add_extra_diffusion_for_wn_approaching_cfl.with_backend(backend)(
>>>>>>> fb3c6386
            levelmask=self.levelmask,
            c_lin_e=self.interpolation_state.c_lin_e,
            z_w_con_c_full=self.z_w_con_c_full,
            ddqz_z_full_e=self.metric_state.ddqz_z_full_e,
            area_edge=self.edge_params.edge_areas,
            tangent_orientation=self.edge_params.tangent_orientation,
            inv_primal_edge_length=self.edge_params.inverse_primal_edge_lengths,
            zeta=self.zeta,
            geofac_grdiv=self.interpolation_state.geofac_grdiv,
            vn=prognostic_state.vn,
            ddt_vn_apc=diagnostic_state.ddt_vn_apc_pc[ntnd],
            cfl_w_limit=cfl_w_limit,
            scalfac_exdiff=scalfac_exdiff,
            dtime=dtime,
            horizontal_start=start_edge_nudging_plus1,
            horizontal_end=end_edge_local,
            vertical_start=int32(max(3, self.vertical_params.index_of_damping_layer - 2) - 1),
            vertical_end=int32(self.grid.num_levels - 4),
            offset_provider=self.offset_provider_e2c_e2v_e2c2eo_koff,
        )

    def _update_levmask_from_cfl_clipping(self):
        self.levmask = as_field(
            domain=(KDim,), data=(np.any(self.cfl_clipping.asnumpy(), 0)), dtype=bool
        )

    def _scale_factors_by_dtime(self, dtime):
        scaled_cfl_w_limit = self.cfl_w_limit / dtime
        scalfac_exdiff = self.scalfac_exdiff / (dtime * (0.85 - scaled_cfl_w_limit * dtime))
        return scaled_cfl_w_limit, scalfac_exdiff

    def run_corrector_step(
        self,
        vn_only: bool,
        diagnostic_state: DiagnosticStateNonHydro,
        prognostic_state: PrognosticState,
        z_kin_hor_e: Field[[EdgeDim, KDim], float],
        z_vt_ie: Field[[EdgeDim, KDim], float],
        dtime: float,
        ntnd: int,
        cell_areas: Field[[CellDim], float],
    ):
        cfl_w_limit, scalfac_exdiff = self._scale_factors_by_dtime(dtime)

        start_vertex_lb_plus1 = self.grid.get_start_index(
            VertexDim, HorizontalMarkerIndex.lateral_boundary(VertexDim) + 1
        )
        end_vertex_local_minus1 = self.grid.get_end_index(
            VertexDim, HorizontalMarkerIndex.local(VertexDim) - 1
        )

        start_edge_lb_plus6 = self.grid.get_start_index(
            EdgeDim, HorizontalMarkerIndex.lateral_boundary(EdgeDim) + 6
        )
        start_edge_nudging_plus1 = self.grid.get_start_index(
            EdgeDim, HorizontalMarkerIndex.nudging(EdgeDim) + 1
        )
        end_edge_local = self.grid.get_end_index(EdgeDim, HorizontalMarkerIndex.local(EdgeDim))
        end_edge_local_minus1 = self.grid.get_end_index(
            EdgeDim, HorizontalMarkerIndex.local(EdgeDim) - 1
        )

        start_cell_lb_plus3 = self.grid.get_start_index(
            CellDim, HorizontalMarkerIndex.lateral_boundary(CellDim) + 3
        )
        start_cell_nudging = self.grid.get_start_index(
            CellDim, HorizontalMarkerIndex.nudging(CellDim)
        )
        end_cell_local = self.grid.get_end_index(CellDim, HorizontalMarkerIndex.local(CellDim))
        end_cell_lb_minus1 = self.grid.get_end_index(
            CellDim, HorizontalMarkerIndex.local(CellDim) - 1
        )

        if not vn_only:
            self.stencil_mo_icon_interpolation_scalar_cells2verts_scalar_ri_dsl(
                p_cell_in=prognostic_state.w,
                c_intp=self.interpolation_state.c_intp,
                p_vert_out=self.z_w_v,
                horizontal_start=start_vertex_lb_plus1,
                horizontal_end=end_vertex_local_minus1,
                vertical_start=0,
                vertical_end=self.grid.num_levels,
                offset_provider=self.offset_provider_v2c,
            )

        self.stencil_mo_math_divrot_rot_vertex_ri_dsl(
            vec_e=prognostic_state.vn,
            geofac_rot=self.interpolation_state.geofac_rot,
            rot_vec=self.zeta,
            horizontal_start=start_vertex_lb_plus1,
            horizontal_end=end_vertex_local_minus1,
            vertical_start=0,
            vertical_end=self.grid.num_levels,
            offset_provider=self.offset_provider_v2e,
        )

        if not vn_only:
<<<<<<< HEAD
            self.stencil_mo_velocity_advection_stencil_07(
=======
            compute_horizontal_advection_term_for_vertical_velocity.with_backend(backend)(
>>>>>>> fb3c6386
                vn_ie=diagnostic_state.vn_ie,
                inv_dual_edge_length=self.edge_params.inverse_dual_edge_lengths,
                w=prognostic_state.w,
                z_vt_ie=z_vt_ie,
                inv_primal_edge_length=self.edge_params.inverse_primal_edge_lengths,
                tangent_orientation=self.edge_params.tangent_orientation,
                z_w_v=self.z_w_v,
                z_v_grad_w=self.z_v_grad_w,
                horizontal_start=start_edge_lb_plus6,
                horizontal_end=end_edge_local_minus1,
                vertical_start=0,
                vertical_end=self.grid.num_levels,
                offset_provider=self.offset_provider_e2c_e2v,
            )

        self.stencil_interpolate_to_cell_center(
            interpolant=z_kin_hor_e,
            e_bln_c_s=self.interpolation_state.e_bln_c_s,
            interpolation=self.z_ekinh,
            horizontal_start=start_cell_lb_plus3,
            horizontal_end=end_cell_lb_minus1,
            vertical_start=0,
            vertical_end=self.grid.num_levels,
            offset_provider=self.offset_provider_c2e_c2ce,
        )

        self.stencil_11_to_13(
            w=prognostic_state.w,
            w_concorr_c=diagnostic_state.w_concorr_c,
            local_z_w_con_c=self.z_w_con_c,
            k_field=self.k_field,
            nflatlev_startindex=self.vertical_params.nflatlev,
            nlev=self.grid.num_levels,
            horizontal_start=start_cell_lb_plus3,
            horizontal_end=end_cell_lb_minus1,
            vertical_start=0,
            vertical_end=self.grid.num_levels,
            offset_provider={},
        )

        self.stencil_14(
            ddqz_z_half=self.metric_state.ddqz_z_half,
            local_z_w_con_c=self.z_w_con_c,
            local_cfl_clipping=self.cfl_clipping,
            local_vcfl=self.vcfl_dsl,
            cfl_w_limit=cfl_w_limit,
            dtime=dtime,
            horizontal_start=start_cell_lb_plus3,
            horizontal_end=end_cell_lb_minus1,
            vertical_start=int32(max(3, self.vertical_params.index_of_damping_layer - 2)),
            vertical_end=int32(self.grid.num_levels - 3),
            offset_provider={},
        )

        self._update_levmask_from_cfl_clipping()

<<<<<<< HEAD
        self.stencil_mo_velocity_advection_stencil_15(
=======
        interpolate_contravatiant_vertical_verlocity_to_full_levels.with_backend(backend)(
>>>>>>> fb3c6386
            z_w_con_c=self.z_w_con_c,
            z_w_con_c_full=self.z_w_con_c_full,
            horizontal_start=start_cell_lb_plus3,
            horizontal_end=end_cell_lb_minus1,
            vertical_start=0,
            vertical_end=self.grid.num_levels,
            offset_provider=self.offset_provider_koff,
        )

        self.stencil_16_to_17(
            w=prognostic_state.w,
            local_z_v_grad_w=self.z_v_grad_w,
            e_bln_c_s=self.interpolation_state.e_bln_c_s,
            local_z_w_con_c=self.z_w_con_c,
            coeff1_dwdz=self.metric_state.coeff1_dwdz,
            coeff2_dwdz=self.metric_state.coeff2_dwdz,
            ddt_w_adv=diagnostic_state.ddt_w_adv_pc[ntnd],
            horizontal_start=start_cell_nudging,
            horizontal_end=end_cell_local,
            vertical_start=1,
            vertical_end=self.grid.num_levels,
            offset_provider=self.offset_provider_c2e_c2ce_koff,
        )

<<<<<<< HEAD
        self.stencil_mo_velocity_advection_stencil_18(
=======
        add_extra_diffusion_for_w_con_approaching_cfl.with_backend(backend)(
>>>>>>> fb3c6386
            levmask=self.levmask,
            cfl_clipping=self.cfl_clipping,
            owner_mask=self.c_owner_mask,
            z_w_con_c=self.z_w_con_c,
            ddqz_z_half=self.metric_state.ddqz_z_half,
            area=cell_areas,
            geofac_n2s=self.interpolation_state.geofac_n2s,
            w=prognostic_state.w,
            ddt_w_adv=diagnostic_state.ddt_w_adv_pc[ntnd],
            scalfac_exdiff=scalfac_exdiff,
            cfl_w_limit=cfl_w_limit,
            dtime=dtime,
            horizontal_start=start_cell_nudging,
            horizontal_end=end_cell_local,
            vertical_start=int32(max(3, self.vertical_params.index_of_damping_layer - 2)),
            vertical_end=int32(self.grid.num_levels - 4),
            offset_provider=self.offset_provider_c2e2co,
        )

        # This behaviour needs to change for multiple blocks
        self.levelmask = self.levmask

<<<<<<< HEAD
        self.stencil_mo_velocity_advection_stencil_19(
=======
        compute_advective_normal_wind_tendency.with_backend(backend)(
>>>>>>> fb3c6386
            z_kin_hor_e=z_kin_hor_e,
            coeff_gradekin=self.metric_state.coeff_gradekin,
            z_ekinh=self.z_ekinh,
            zeta=self.zeta,
            vt=diagnostic_state.vt,
            f_e=self.edge_params.f_e,
            c_lin_e=self.interpolation_state.c_lin_e,
            z_w_con_c_full=self.z_w_con_c_full,
            vn_ie=diagnostic_state.vn_ie,
            ddqz_z_full_e=self.metric_state.ddqz_z_full_e,
            ddt_vn_apc=diagnostic_state.ddt_vn_apc_pc[ntnd],
            horizontal_start=start_edge_nudging_plus1,
            horizontal_end=end_edge_local,
            vertical_start=0,
            vertical_end=self.grid.num_levels,
            offset_provider=self.offset_provider_e2c_e2v_e2ec_koff,
        )

<<<<<<< HEAD
        self.stencil_mo_velocity_advection_stencil_20(
=======
        add_extra_diffusion_for_wn_approaching_cfl.with_backend(backend)(
>>>>>>> fb3c6386
            levelmask=self.levelmask,
            c_lin_e=self.interpolation_state.c_lin_e,
            z_w_con_c_full=self.z_w_con_c_full,
            ddqz_z_full_e=self.metric_state.ddqz_z_full_e,
            area_edge=self.edge_params.edge_areas,
            tangent_orientation=self.edge_params.tangent_orientation,
            inv_primal_edge_length=self.edge_params.inverse_primal_edge_lengths,
            zeta=self.zeta,
            geofac_grdiv=self.interpolation_state.geofac_grdiv,
            vn=prognostic_state.vn,
            ddt_vn_apc=diagnostic_state.ddt_vn_apc_pc[ntnd],
            cfl_w_limit=cfl_w_limit,
            scalfac_exdiff=scalfac_exdiff,
            dtime=dtime,
            horizontal_start=start_edge_nudging_plus1,
            horizontal_end=end_edge_local,
            vertical_start=int32(max(3, self.vertical_params.index_of_damping_layer - 2)),
            vertical_end=int32(self.grid.num_levels - 4),
            offset_provider=self.offset_provider_e2c_e2v_e2c2eo_koff,
        )<|MERGE_RESOLUTION|>--- conflicted
+++ resolved
@@ -111,21 +111,21 @@
 
         self.stencil_mo_icon_interpolation_scalar_cells2verts_scalar_ri_dsl = mo_icon_interpolation_scalar_cells2verts_scalar_ri_dsl.with_backend(backend)
         self.stencil_mo_math_divrot_rot_vertex_ri_dsl = mo_math_divrot_rot_vertex_ri_dsl.with_backend(backend)
-        self.stencil_mo_velocity_advection_stencil_01 = mo_velocity_advection_stencil_01.with_backend(backend)
-        self.stencil_mo_velocity_advection_stencil_02 = mo_velocity_advection_stencil_02.with_backend(backend)
-        self.stencil_mo_velocity_advection_stencil_03 = mo_velocity_advection_stencil_03.with_backend(backend)
+        self.stencil_compute_tangential_wind = compute_tangential_wind.with_backend(backend)
+        self.stencil_interpolate_vn_to_ie_and_compute_ekin_on_edges = interpolate_vn_to_ie_and_compute_ekin_on_edges.with_backend(backend)
+        self.stencil_interpolate_vt_to_ie = interpolate_vt_to_ie.with_backend(backend)
         self.stencil_4_5 = velocity_prog.fused_stencils_4_5.with_backend(backend)
         self.stencil_extrapolate_at_top = velocity_prog.extrapolate_at_top.with_backend(backend)
-        self.stencil_mo_velocity_advection_stencil_07 = mo_velocity_advection_stencil_07.with_backend(backend)
+        self.stencil_compute_horizontal_advection_term_for_vertical_velocity = compute_horizontal_advection_term_for_vertical_velocity.with_backend(backend)
         self.stencil_interpolate_to_cell_center = interpolate_to_cell_center.with_backend(backend)
         self.stencil_9_10 = velocity_prog.fused_stencils_9_10.with_backend(backend)
         self.stencil_11_to_13 = velocity_prog.fused_stencils_11_to_13.with_backend(backend)
         self.stencil_14 = velocity_prog.fused_stencil_14.with_backend(backend)
-        self.stencil_mo_velocity_advection_stencil_15 = mo_velocity_advection_stencil_15.with_backend(backend)
+        self.stencil_interpolate_contravatiant_vertical_verlocity_to_full_levels = interpolate_contravatiant_vertical_verlocity_to_full_levels.with_backend(backend)
         self.stencil_16_to_17 = velocity_prog.fused_stencils_16_to_17.with_backend(backend)
-        self.stencil_mo_velocity_advection_stencil_18 = mo_velocity_advection_stencil_18.with_backend(backend)
-        self.stencil_mo_velocity_advection_stencil_19 = mo_velocity_advection_stencil_19.with_backend(backend)
-        self.stencil_mo_velocity_advection_stencil_20 = mo_velocity_advection_stencil_20.with_backend(backend)
+        self.stencil_add_extra_diffusion_for_w_con_approaching_cfl = add_extra_diffusion_for_w_con_approaching_cfl.with_backend(backend)
+        self.stencil_compute_advective_normal_wind_tendency = compute_advective_normal_wind_tendency.with_backend(backend)
+        self.stencil_add_extra_diffusion_for_wn_approaching_cfl = add_extra_diffusion_for_wn_approaching_cfl.with_backend(backend)
 
         self.offset_provider_v2c = {
                     "V2C": self.grid.get_offset_provider("V2C"),
@@ -261,11 +261,7 @@
             offset_provider=self.offset_provider_v2e,
         )
 
-<<<<<<< HEAD
-        self.stencil_mo_velocity_advection_stencil_01(
-=======
-        compute_tangential_wind.with_backend(backend)(
->>>>>>> fb3c6386
+        self.stencil_compute_tangential_wind(
             vn=prognostic_state.vn,
             rbf_vec_coeff_e=self.interpolation_state.rbf_vec_coeff_e,
             vt=diagnostic_state.vt,
@@ -276,11 +272,7 @@
             offset_provider=self.offset_provider_e2c2e,
         )
 
-<<<<<<< HEAD
-        self.stencil_mo_velocity_advection_stencil_02(
-=======
-        interpolate_vn_to_ie_and_compute_ekin_on_edges.with_backend(backend)(
->>>>>>> fb3c6386
+        self.stencil_interpolate_vn_to_ie_and_compute_ekin_on_edges(
             wgtfac_e=self.metric_state.wgtfac_e,
             vn=prognostic_state.vn,
             vt=diagnostic_state.vt,
@@ -294,11 +286,7 @@
         )
 
         if not vn_only:
-<<<<<<< HEAD
-            self.stencil_mo_velocity_advection_stencil_03(
-=======
-            interpolate_vt_to_ie.with_backend(backend)(
->>>>>>> fb3c6386
+            self.stencil_interpolate_vt_to_ie(
                 wgtfac_e=self.metric_state.wgtfac_e,
                 vt=diagnostic_state.vt,
                 z_vt_ie=z_vt_ie,
@@ -339,11 +327,7 @@
         )
 
         if not vn_only:
-<<<<<<< HEAD
-            self.stencil_mo_velocity_advection_stencil_07(
-=======
-            compute_horizontal_advection_term_for_vertical_velocity.with_backend(backend)(
->>>>>>> fb3c6386
+            self.stencil_compute_horizontal_advection_term_for_vertical_velocity(
                 vn_ie=diagnostic_state.vn_ie,
                 inv_dual_edge_length=self.edge_params.inverse_dual_edge_lengths,
                 w=prognostic_state.w,
@@ -416,11 +400,7 @@
 
         self._update_levmask_from_cfl_clipping()
 
-<<<<<<< HEAD
-        self.stencil_mo_velocity_advection_stencil_15(
-=======
-        interpolate_contravatiant_vertical_verlocity_to_full_levels.with_backend(backend)(
->>>>>>> fb3c6386
+        self.stencil_interpolate_contravatiant_vertical_verlocity_to_full_levels(
             z_w_con_c=self.z_w_con_c,
             z_w_con_c_full=self.z_w_con_c_full,
             horizontal_start=start_cell_lb_plus3,
@@ -446,11 +426,7 @@
                 offset_provider=self.offset_provider_c2e_c2ce_koff,
             )
 
-<<<<<<< HEAD
-            self.stencil_mo_velocity_advection_stencil_18(
-=======
-            add_extra_diffusion_for_w_con_approaching_cfl.with_backend(run_gtfn)(
->>>>>>> fb3c6386
+            self.stencil_add_extra_diffusion_for_w_con_approaching_cfl(
                 levmask=self.levmask,
                 cfl_clipping=self.cfl_clipping,
                 owner_mask=self.c_owner_mask,
@@ -472,11 +448,7 @@
 
         self.levelmask = self.levmask
 
-<<<<<<< HEAD
-        self.stencil_mo_velocity_advection_stencil_19(
-=======
-        compute_advective_normal_wind_tendency.with_backend(backend)(
->>>>>>> fb3c6386
+        self.stencil_compute_advective_normal_wind_tendency(
             z_kin_hor_e=z_kin_hor_e,
             coeff_gradekin=self.metric_state.coeff_gradekin,
             z_ekinh=self.z_ekinh,
@@ -495,11 +467,7 @@
             offset_provider=self.offset_provider_e2c_e2v_e2ec_koff,
         )
 
-<<<<<<< HEAD
-        self.stencil_mo_velocity_advection_stencil_20(
-=======
-        add_extra_diffusion_for_wn_approaching_cfl.with_backend(backend)(
->>>>>>> fb3c6386
+        self.stencil_add_extra_diffusion_for_wn_approaching_cfl(
             levelmask=self.levelmask,
             c_lin_e=self.interpolation_state.c_lin_e,
             z_w_con_c_full=self.z_w_con_c_full,
@@ -597,11 +565,7 @@
         )
 
         if not vn_only:
-<<<<<<< HEAD
-            self.stencil_mo_velocity_advection_stencil_07(
-=======
-            compute_horizontal_advection_term_for_vertical_velocity.with_backend(backend)(
->>>>>>> fb3c6386
+            self.stencil_compute_horizontal_advection_term_for_vertical_velocity(
                 vn_ie=diagnostic_state.vn_ie,
                 inv_dual_edge_length=self.edge_params.inverse_dual_edge_lengths,
                 w=prognostic_state.w,
@@ -658,11 +622,7 @@
 
         self._update_levmask_from_cfl_clipping()
 
-<<<<<<< HEAD
-        self.stencil_mo_velocity_advection_stencil_15(
-=======
-        interpolate_contravatiant_vertical_verlocity_to_full_levels.with_backend(backend)(
->>>>>>> fb3c6386
+        self.stencil_interpolate_contravatiant_vertical_verlocity_to_full_levels(
             z_w_con_c=self.z_w_con_c,
             z_w_con_c_full=self.z_w_con_c_full,
             horizontal_start=start_cell_lb_plus3,
@@ -687,11 +647,7 @@
             offset_provider=self.offset_provider_c2e_c2ce_koff,
         )
 
-<<<<<<< HEAD
-        self.stencil_mo_velocity_advection_stencil_18(
-=======
-        add_extra_diffusion_for_w_con_approaching_cfl.with_backend(backend)(
->>>>>>> fb3c6386
+        self.stencil_add_extra_diffusion_for_w_con_approaching_cfl(
             levmask=self.levmask,
             cfl_clipping=self.cfl_clipping,
             owner_mask=self.c_owner_mask,
@@ -714,11 +670,7 @@
         # This behaviour needs to change for multiple blocks
         self.levelmask = self.levmask
 
-<<<<<<< HEAD
-        self.stencil_mo_velocity_advection_stencil_19(
-=======
-        compute_advective_normal_wind_tendency.with_backend(backend)(
->>>>>>> fb3c6386
+        self.stencil_compute_advective_normal_wind_tendency(
             z_kin_hor_e=z_kin_hor_e,
             coeff_gradekin=self.metric_state.coeff_gradekin,
             z_ekinh=self.z_ekinh,
@@ -737,11 +689,7 @@
             offset_provider=self.offset_provider_e2c_e2v_e2ec_koff,
         )
 
-<<<<<<< HEAD
-        self.stencil_mo_velocity_advection_stencil_20(
-=======
-        add_extra_diffusion_for_wn_approaching_cfl.with_backend(backend)(
->>>>>>> fb3c6386
+        self.stencil_add_extra_diffusion_for_wn_approaching_cfl(
             levelmask=self.levelmask,
             c_lin_e=self.interpolation_state.c_lin_e,
             z_w_con_c_full=self.z_w_con_c_full,
