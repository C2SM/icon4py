# ICON4Py - ICON inspired code in Python and GT4Py
#
# Copyright (c) 2022, ETH Zurich and MeteoSwiss
# All rights reserved.
#
# This file is free software: you can redistribute it and/or modify it under
# the terms of the GNU General Public License as published by the
# Free Software Foundation, either version 3 of the License, or any later
# version. See the LICENSE.txt file at the top-level directory of this
# distribution for a copy of the license or check <https://www.gnu.org/licenses/>.
#
# SPDX-License-Identifier: GPL-3.0-or-later
from typing import Final, Optional

import numpy as np
from gt4py.next import as_field
from gt4py.next.common import Field
from gt4py.next.ffront.fbuiltins import int32
<<<<<<< HEAD
from gt4py.next.program_processors.runners.gtfn import run_gtfn
=======
from gt4py.next.program_processors.runners.gtfn import run_gtfn, run_gtfn_imperative
>>>>>>> dfda4651

import icon4py.model.atmosphere.dycore.nh_solve.solve_nonhydro_program as nhsolve_prog
import icon4py.model.common.constants as constants
from icon4py.model.atmosphere.dycore.mo_icon_interpolation_scalar_cells2verts_scalar_ri_dsl import (
    mo_icon_interpolation_scalar_cells2verts_scalar_ri_dsl,
)
from icon4py.model.atmosphere.dycore.mo_math_gradients_grad_green_gauss_cell_dsl import (
    mo_math_gradients_grad_green_gauss_cell_dsl,
)
from icon4py.model.atmosphere.dycore.mo_solve_nonhydro_4th_order_divdamp import (
    mo_solve_nonhydro_4th_order_divdamp,
)
from icon4py.model.atmosphere.dycore.mo_solve_nonhydro_stencil_01 import (
    mo_solve_nonhydro_stencil_01,
)
from icon4py.model.atmosphere.dycore.mo_solve_nonhydro_stencil_10 import (
    mo_solve_nonhydro_stencil_10,
)
from icon4py.model.atmosphere.dycore.mo_solve_nonhydro_stencil_12 import (
    mo_solve_nonhydro_stencil_12,
)
from icon4py.model.atmosphere.dycore.mo_solve_nonhydro_stencil_13 import (
    mo_solve_nonhydro_stencil_13,
)
from icon4py.model.atmosphere.dycore.mo_solve_nonhydro_stencil_17 import (
    mo_solve_nonhydro_stencil_17,
)
from icon4py.model.atmosphere.dycore.mo_solve_nonhydro_stencil_18 import (
    mo_solve_nonhydro_stencil_18,
)
from icon4py.model.atmosphere.dycore.mo_solve_nonhydro_stencil_19 import (
    mo_solve_nonhydro_stencil_19,
)
from icon4py.model.atmosphere.dycore.mo_solve_nonhydro_stencil_20 import (
    mo_solve_nonhydro_stencil_20,
)
from icon4py.model.atmosphere.dycore.mo_solve_nonhydro_stencil_21 import (
    mo_solve_nonhydro_stencil_21,
)
from icon4py.model.atmosphere.dycore.mo_solve_nonhydro_stencil_22 import (
    mo_solve_nonhydro_stencil_22,
)
from icon4py.model.atmosphere.dycore.mo_solve_nonhydro_stencil_23 import (
    mo_solve_nonhydro_stencil_23,
)
from icon4py.model.atmosphere.dycore.mo_solve_nonhydro_stencil_24 import (
    mo_solve_nonhydro_stencil_24,
)
from icon4py.model.atmosphere.dycore.mo_solve_nonhydro_stencil_25 import (
    mo_solve_nonhydro_stencil_25,
)
from icon4py.model.atmosphere.dycore.mo_solve_nonhydro_stencil_26 import (
    mo_solve_nonhydro_stencil_26,
)
from icon4py.model.atmosphere.dycore.mo_solve_nonhydro_stencil_27 import (
    mo_solve_nonhydro_stencil_27,
)
from icon4py.model.atmosphere.dycore.mo_solve_nonhydro_stencil_28 import (
    mo_solve_nonhydro_stencil_28,
)
from icon4py.model.atmosphere.dycore.mo_solve_nonhydro_stencil_29 import (
    mo_solve_nonhydro_stencil_29,
)
from icon4py.model.atmosphere.dycore.mo_solve_nonhydro_stencil_30 import (
    mo_solve_nonhydro_stencil_30,
)
from icon4py.model.atmosphere.dycore.mo_solve_nonhydro_stencil_31 import (
    mo_solve_nonhydro_stencil_31,
)
from icon4py.model.atmosphere.dycore.mo_solve_nonhydro_stencil_32 import (
    mo_solve_nonhydro_stencil_32,
)
from icon4py.model.atmosphere.dycore.mo_solve_nonhydro_stencil_33 import (
    mo_solve_nonhydro_stencil_33,
)
from icon4py.model.atmosphere.dycore.mo_solve_nonhydro_stencil_34 import (
    mo_solve_nonhydro_stencil_34,
)
from icon4py.model.atmosphere.dycore.mo_solve_nonhydro_stencil_41 import (
    mo_solve_nonhydro_stencil_41,
)
from icon4py.model.atmosphere.dycore.mo_solve_nonhydro_stencil_46 import (
    mo_solve_nonhydro_stencil_46,
)
from icon4py.model.atmosphere.dycore.mo_solve_nonhydro_stencil_50 import (
    mo_solve_nonhydro_stencil_50,
)
from icon4py.model.atmosphere.dycore.mo_solve_nonhydro_stencil_52 import (
    mo_solve_nonhydro_stencil_52,
)
from icon4py.model.atmosphere.dycore.mo_solve_nonhydro_stencil_53 import (
    mo_solve_nonhydro_stencil_53,
)
from icon4py.model.atmosphere.dycore.mo_solve_nonhydro_stencil_54 import (
    mo_solve_nonhydro_stencil_54,
)
from icon4py.model.atmosphere.dycore.mo_solve_nonhydro_stencil_55 import (
    mo_solve_nonhydro_stencil_55,
)
from icon4py.model.atmosphere.dycore.mo_solve_nonhydro_stencil_56_63 import (
    mo_solve_nonhydro_stencil_56_63,
)
from icon4py.model.atmosphere.dycore.mo_solve_nonhydro_stencil_58 import (
    mo_solve_nonhydro_stencil_58,
)
from icon4py.model.atmosphere.dycore.mo_solve_nonhydro_stencil_59 import (
    mo_solve_nonhydro_stencil_59,
)
from icon4py.model.atmosphere.dycore.mo_solve_nonhydro_stencil_65 import (
    mo_solve_nonhydro_stencil_65,
)
from icon4py.model.atmosphere.dycore.mo_solve_nonhydro_stencil_66 import (
    mo_solve_nonhydro_stencil_66,
)
from icon4py.model.atmosphere.dycore.mo_solve_nonhydro_stencil_67 import (
    mo_solve_nonhydro_stencil_67,
)
from icon4py.model.atmosphere.dycore.mo_solve_nonhydro_stencil_68 import (
    mo_solve_nonhydro_stencil_68,
)
from icon4py.model.atmosphere.dycore.state_utils.diagnostic_state import DiagnosticStateNonHydro
from icon4py.model.atmosphere.dycore.state_utils.interpolation_state import InterpolationState
from icon4py.model.atmosphere.dycore.state_utils.metric_state import MetricStateNonHydro
from icon4py.model.atmosphere.dycore.state_utils.nh_constants import NHConstants
from icon4py.model.atmosphere.dycore.state_utils.prep_adv_state import PrepAdvection
from icon4py.model.atmosphere.dycore.state_utils.utils import (
    _allocate,
    _allocate_indices,
    _calculate_bdy_divdamp,
    _en_smag_fac_for_zero_nshift,
    compute_z_raylfac,
    scal_divdamp_calcs,
    set_zero_c_k,
    set_zero_e_k,
)
from icon4py.model.atmosphere.dycore.state_utils.z_fields import ZFields
from icon4py.model.atmosphere.dycore.velocity.velocity_advection import VelocityAdvection
from icon4py.model.common.decomposition.definitions import ExchangeRuntime, SingleNodeExchange
from icon4py.model.common.dimension import CellDim, EdgeDim, KDim, VertexDim
from icon4py.model.common.grid.horizontal import EdgeParams, HorizontalMarkerIndex
from icon4py.model.common.grid.icon import IconGrid
from icon4py.model.common.grid.vertical import VerticalModelParams
from icon4py.model.common.states.prognostic_state import PrognosticState

backend = run_gtfn


class NonHydrostaticConfig:
    """
    Contains necessary parameter to configure a nonhydro run.

    Encapsulates namelist parameters and derived parameters.
    Values should be read from configuration.
    Default values are taken from the defaults in the corresponding ICON Fortran namelist files.
    """

    def __init__(
        self,
        itime_scheme: int = 4,
        iadv_rhotheta: int = 2,
        igradp_method: int = 3,
        ndyn_substeps_var: float = 2.0,
        rayleigh_type: int = 2,
        divdamp_order: int = 24,
        idiv_method: int = 1,
        is_iau_active: bool = False,
        iau_wgt_dyn: float = 1.0,
        divdamp_type: int = 3,
        lhdiff_rcf: bool = True,
        l_vert_nested: bool = False,
        l_open_ubc: bool = False,
        rhotheta_offctr: float = -0.1,
        veladv_offctr: float = 0.25,
        divdamp_fac: float = 0.004,  # checked for corrector after serialization
        divdamp_fac_o2: float = 0.032,  # checked for corrector after serialization
        max_nudging_coeff: float = 0.075,
        divdamp_fac2: float = 0.004,
        divdamp_fac3: float = 0.004,
        divdamp_fac4: float = 0.004,
        divdamp_z: float = 32500,
        divdamp_z2: float = 40000,
        divdamp_z3: float = 60000,
        divdamp_z4: float = 80000,
    ):
        # parameters from namelist diffusion_nml
        self.itime_scheme: int = itime_scheme
        self.iadv_rhotheta: int = iadv_rhotheta

        self.l_open_ubc: bool = l_open_ubc
        self.igradp_method: int = igradp_method
        self.ndyn_substeps_var = ndyn_substeps_var
        self.idiv_method: int = idiv_method
        self.is_iau_active: bool = is_iau_active
        self.iau_wgt_dyn: float = iau_wgt_dyn
        self.divdamp_type: int = divdamp_type
        self.lhdiff_rcf: bool = lhdiff_rcf
        self.rayleigh_type: int = rayleigh_type
        self.divdamp_order: int = divdamp_order
        self.l_vert_nested: bool = l_vert_nested
        self.rhotheta_offctr: float = rhotheta_offctr
        self.veladv_offctr: float = veladv_offctr
        self.divdamp_fac: float = divdamp_fac
        self.divdamp_fac_o2: float = divdamp_fac_o2
        self.nudge_max_coeff: float = max_nudging_coeff

        self.divdamp_fac2: float = divdamp_fac2
        self.divdamp_fac3: float = divdamp_fac3
        self.divdamp_fac4: float = divdamp_fac4
        self.divdamp_z: float = divdamp_z
        self.divdamp_z2: float = divdamp_z2
        self.divdamp_z3: float = divdamp_z3
        self.divdamp_z4: float = divdamp_z4

        self._validate()

    def _validate(self):
        """Apply consistency checks and validation on configuration parameters."""
        if self.l_open_ubc:
            raise NotImplementedError(
                "Open upper boundary conditions not supported"
                "(to allow vertical motions related to diabatic heating to extend beyond the model top)"
            )

        if self.l_vert_nested:
            raise NotImplementedError("Vertical nesting support not implemented")

        if self.igradp_method != 3:
            raise NotImplementedError("igradp_method can only be 3")

        if self.itime_scheme != 4:
            raise NotImplementedError("itime_scheme can only be 4")

        if self.idiv_method != 1:
            raise NotImplementedError("idiv_method can only be 1")

        if self.divdamp_order != 24:
            raise NotImplementedError("divdamp_order can only be 24")

        if self.divdamp_type == 32:
            raise NotImplementedError("divdamp_type with value 32 not yet implemented")


class NonHydrostaticParams:
    """Calculates derived quantities depending on the NonHydrostaticConfig."""

    def __init__(self, config: NonHydrostaticConfig):
        self.rd_o_cvd: Final[float] = constants.RD / constants.CVD
        self.cvd_o_rd: Final[float] = constants.CVD / constants.RD
        self.rd_o_p0ref: Final[float] = constants.RD / constants.P0REF
        self.grav_o_cpd: Final[float] = constants.GRAV / constants.CPD

        # start level for 3D divergence damping terms
        self.kstart_dd3d: int = 0

        # start level for moist physics processes (specified by htop_moist_proc)
        self.kstart_moist: int = 1
        if self.kstart_moist != 1:
            raise NotImplementedError("kstart_moist can only be 1")

        self.alin = (config.divdamp_fac2 - config.divdamp_fac) / (
            config.divdamp_z2 - config.divdamp_z
        )

        self.df32 = config.divdamp_fac3 - config.divdamp_fac2
        self.dz32 = config.divdamp_z3 - config.divdamp_z2
        self.df42 = config.divdamp_fac4 - config.divdamp_fac2
        self.dz42 = config.divdamp_z4 - config.divdamp_z2

        self.bqdr = (self.df42 * self.dz32 - self.df32 * self.dz42) / (
            self.dz32 * self.dz42 * (self.dz42 - self.dz32)
        )
        self.aqdr = self.df32 / self.dz32 - self.bqdr * self.dz32


class SolveNonhydro:
    def __init__(self, exchange: ExchangeRuntime = SingleNodeExchange()):
        self._exchange = exchange
        self._initialized = False
        self.grid: Optional[IconGrid] = None
        self.config: Optional[NonHydrostaticConfig] = None
        self.params: Optional[NonHydrostaticParams] = None
        self.metric_state_nonhydro: Optional[MetricStateNonHydro] = None
        self.interpolation_state: Optional[InterpolationState] = None
        self.vertical_params: Optional[VerticalModelParams] = None
        self.edge_geometry: Optional[EdgeParams] = None
        self.cell_areas: Optional[Field[[CellDim], float]] = None
        self.velocity_advection: Optional[VelocityAdvection] = None
        self.l_vert_nested: bool = False
        self.enh_divdamp_fac = None
        self.scal_divdamp: Field[[KDim], float] = None
        self.p_test_run = True
        self.jk_start = 0  # used in stencil_55
        self.ntl1 = 0
        self.ntl2 = 0

    def init(
        self,
        grid: IconGrid,
        config: NonHydrostaticConfig,
        params: NonHydrostaticParams,
        metric_state_nonhydro: MetricStateNonHydro,
        interpolation_state: InterpolationState,
        vertical_params: VerticalModelParams,
        edge_geometry: EdgeParams,
        cell_areas: Field[[CellDim], float],
        owner_mask: Field[[CellDim], bool],
        a_vec: Field[[KDim], float],
        enh_smag_fac: Field[[KDim], float],
        fac: tuple,
        z: tuple,
    ):
        """
        Initialize NonHydrostatic granule with configuration.

        calculates all local fields that are used in nh_solve within the time loop
        """
        self.grid = grid
        self.config: NonHydrostaticConfig = config
        self.params: NonHydrostaticParams = params
        self.metric_state_nonhydro: MetricStateNonHydro = metric_state_nonhydro
        self.interpolation_state: InterpolationState = interpolation_state
        self.vertical_params = vertical_params
        self.edge_geometry = edge_geometry
        self.cell_areas = cell_areas
        self.velocity_advection = VelocityAdvection(
            grid,
            metric_state_nonhydro,
            interpolation_state,
            vertical_params,
            edge_geometry,
            owner_mask,
        )
        self._allocate_local_fields()

        # TODO (magdalena) vertical nesting is only relevant in the context of
        #      horizontal nesting, since we don't support this we should remove this option
        if grid.lvert_nest:
            self.l_vert_nested = True
            self.jk_start = 1
        else:
            self.jk_start = 0

        out = enh_smag_fac
<<<<<<< HEAD
        _en_smag_fac_for_zero_nshift.with_backend(run_gtfn)(
=======
        _en_smag_fac_for_zero_nshift.with_backend(backend)(
>>>>>>> dfda4651
            a_vec, *fac, *z, out=enh_smag_fac, offset_provider={"Koff": KDim}
        )
        self.enh_divdamp_fac = enh_smag_fac

        cell_areas_avg = np.sum(cell_areas.asnumpy()) / float(self.grid.num_cells)
        # TODO @tehrengruber: fix power
        scal_divdamp_calcs.with_backend(backend)(
            enh_smag_fac,
            out,
            cell_areas_avg,
            offset_provider={},
        )
        self.scal_divdamp = out
        self.p_test_run = True
        self._initialized = True

    @property
    def initialized(self):
        return self._initialized

    def _allocate_local_fields(self):
        self.z_exner_ex_pr = _allocate(CellDim, KDim, is_halfdim=True, grid=self.grid)
        self.z_exner_ic = _allocate(CellDim, KDim, is_halfdim=True, grid=self.grid)
        self.z_dexner_dz_c_1 = _allocate(CellDim, KDim, grid=self.grid)
        self.z_theta_v_pr_ic = _allocate(CellDim, KDim, is_halfdim=True, grid=self.grid)
        self.z_th_ddz_exner_c = _allocate(CellDim, KDim, grid=self.grid)
        self.z_rth_pr_1 = _allocate(CellDim, KDim, grid=self.grid)
        self.z_rth_pr_2 = _allocate(CellDim, KDim, grid=self.grid)
        self.z_grad_rth_1 = _allocate(CellDim, KDim, grid=self.grid)
        self.z_grad_rth_2 = _allocate(CellDim, KDim, grid=self.grid)
        self.z_grad_rth_3 = _allocate(CellDim, KDim, grid=self.grid)
        self.z_grad_rth_4 = _allocate(CellDim, KDim, grid=self.grid)
        self.z_dexner_dz_c_2 = _allocate(CellDim, KDim, grid=self.grid)
        self.exner_dyn_incr = _allocate(CellDim, KDim, grid=self.grid)
        self.z_hydro_corr = _allocate(EdgeDim, KDim, grid=self.grid)
        self.z_vn_avg = _allocate(EdgeDim, KDim, grid=self.grid)
        self.z_theta_v_fl_e = _allocate(EdgeDim, KDim, grid=self.grid)
        self.z_flxdiv_mass = _allocate(CellDim, KDim, grid=self.grid)
        self.z_flxdiv_theta = _allocate(CellDim, KDim, grid=self.grid)
        self.z_rho_v = _allocate(VertexDim, KDim, grid=self.grid)
        self.z_theta_v_v = _allocate(VertexDim, KDim, grid=self.grid)
        self.z_graddiv2_vn = _allocate(EdgeDim, KDim, grid=self.grid)
        self.k_field = _allocate_indices(KDim, grid=self.grid, is_halfdim=True)
        self.z_w_concorr_me = _allocate(EdgeDim, KDim, grid=self.grid)
        self.z_hydro_corr_horizontal = _allocate(EdgeDim, grid=self.grid)
        self.z_raylfac = _allocate(KDim, grid=self.grid)

    def set_timelevels(self, nnow, nnew):
        #  Set time levels of ddt_adv fields for call to velocity_tendencies
        if self.config.itime_scheme == 4:
            self.ntl1 = nnow
            self.ntl2 = nnew
        else:
            self.ntl1 = 0
            self.ntl2 = 0

    def time_step(
        self,
        diagnostic_state_nh: DiagnosticStateNonHydro,
        prognostic_state_ls: list[PrognosticState],
        prep_adv: PrepAdvection,
        z_fields: ZFields,
        nh_constants: NHConstants,
        bdy_divdamp: Field[[KDim], float],
        dtime: float,
        idyn_timestep: float,
        l_recompute: bool,
        l_init: bool,
        nnow: int,
        nnew: int,
        lclean_mflx: bool,
        lprep_adv: bool,
    ):
        # Coefficient for reduced fourth-order divergence damping along nest boundaries
        _calculate_bdy_divdamp(
            self.scal_divdamp,
            self.config.nudge_max_coeff,
            constants.dbl_eps,
            out=bdy_divdamp,
            offset_provider={},
        )

        # scaling factor for second-order divergence damping: divdamp_fac_o2*delta_x**2
        # delta_x**2 is approximated by the mean cell area

        start_cell_lb = self.grid.get_start_index(
            CellDim, HorizontalMarkerIndex.lateral_boundary(CellDim)
        )
        end_cell_end = self.grid.get_end_index(CellDim, HorizontalMarkerIndex.end(CellDim))
        start_edge_lb = self.grid.get_start_index(
            EdgeDim, HorizontalMarkerIndex.lateral_boundary(EdgeDim)
        )
        end_edge_local = self.grid.get_end_index(EdgeDim, HorizontalMarkerIndex.local(EdgeDim))
        # # TODO: abishekg7 move this to tests
        if self.p_test_run:
            nhsolve_prog.init_test_fields.with_backend(backend)(
                z_fields.z_rho_e,
                z_fields.z_theta_v_e,
                z_fields.z_dwdz_dd,
                z_fields.z_graddiv_vn,
                start_edge_lb,
                end_edge_local,
                start_cell_lb,
                end_cell_end,
                self.grid.num_levels,
                offset_provider={},
            )

        self.set_timelevels(nnow, nnew)

        self.run_predictor_step(
            diagnostic_state_nh=diagnostic_state_nh,
            prognostic_state=prognostic_state_ls,
            z_fields=z_fields,
            dtime=dtime,
            idyn_timestep=idyn_timestep,
            l_recompute=l_recompute,
            l_init=l_init,
            nnow=nnow,
            nnew=nnew,
        )

        self.run_corrector_step(
            diagnostic_state_nh=diagnostic_state_nh,
            prognostic_state=prognostic_state_ls,
            z_fields=z_fields,
            prep_adv=prep_adv,
            dtime=dtime,
            nnew=nnew,
            nnow=nnow,
            lclean_mflx=lclean_mflx,
            nh_constants=nh_constants,
            bdy_divdamp=bdy_divdamp,
            lprep_adv=lprep_adv,
        )

        start_cell_lb = self.grid.get_start_index(
            CellDim, HorizontalMarkerIndex.lateral_boundary(CellDim)
        )
        end_cell_nudging_minus1 = self.grid.get_end_index(
            CellDim, HorizontalMarkerIndex.nudging(CellDim) - 1
        )
        start_cell_halo = self.grid.get_start_index(CellDim, HorizontalMarkerIndex.halo(CellDim))
        end_cell_end = self.grid.get_end_index(CellDim, HorizontalMarkerIndex.end(CellDim))
        if self.grid.limited_area:
            mo_solve_nonhydro_stencil_66.with_backend(backend)(
                bdy_halo_c=self.metric_state_nonhydro.bdy_halo_c,
                rho=prognostic_state_ls[nnew].rho,
                theta_v=prognostic_state_ls[nnew].theta_v,
                exner=prognostic_state_ls[nnew].exner,
                rd_o_cvd=self.params.rd_o_cvd,
                rd_o_p0ref=self.params.rd_o_p0ref,
                offset_provider={},
            )

            mo_solve_nonhydro_stencil_67.with_backend(backend)(
                rho=prognostic_state_ls[nnew].rho,
                theta_v=prognostic_state_ls[nnew].theta_v,
                exner=prognostic_state_ls[nnew].exner,
                rd_o_cvd=self.params.rd_o_cvd,
                rd_o_p0ref=self.params.rd_o_p0ref,
                horizontal_start=start_cell_lb,
                horizontal_end=end_cell_nudging_minus1,
                vertical_start=0,
                vertical_end=self.grid.num_levels,
                offset_provider={},
            )

        mo_solve_nonhydro_stencil_68.with_backend(backend)(
            mask_prog_halo_c=self.metric_state_nonhydro.mask_prog_halo_c,
            rho_now=prognostic_state_ls[nnow].rho,
            theta_v_now=prognostic_state_ls[nnow].theta_v,
            exner_new=prognostic_state_ls[nnew].exner,
            exner_now=prognostic_state_ls[nnow].exner,
            rho_new=prognostic_state_ls[nnew].rho,
            theta_v_new=prognostic_state_ls[nnew].theta_v,
            cvd_o_rd=self.params.cvd_o_rd,
            horizontal_start=start_cell_halo,
            horizontal_end=end_cell_end,
            vertical_start=0,
            vertical_end=self.grid.num_levels,
            offset_provider={},
        )

    # flake8: noqa: C901
    def run_predictor_step(
        self,
        diagnostic_state_nh: DiagnosticStateNonHydro,
        prognostic_state: list[PrognosticState],
        z_fields: ZFields,
        dtime: float,
        idyn_timestep: float,
        l_recompute: bool,
        l_init: bool,
        nnow: int,
        nnew: int,
    ):
        # TODO (magdalena) fix this! when fixing call of velocity advection in predictor, condition is broken,
        if l_init or l_recompute:
            if self.config.itime_scheme == 4 and not l_init:
                lvn_only = True  # Recompute only vn tendency
            else:
                lvn_only = False

        self.velocity_advection.run_predictor_step(
            vn_only=lvn_only,
            diagnostic_state=diagnostic_state_nh,
            prognostic_state=prognostic_state[nnow],
            z_w_concorr_me=self.z_w_concorr_me,
            z_kin_hor_e=z_fields.z_kin_hor_e,
            z_vt_ie=z_fields.z_vt_ie,
            dtime=dtime,
            ntnd=self.ntl1,
            cell_areas=self.cell_areas,
        )

        p_dthalf = 0.5 * dtime

        end_cell_end = self.grid.get_end_index(CellDim, HorizontalMarkerIndex.end(CellDim))

        start_cell_local_minus2 = self.grid.get_start_index(
            CellDim, HorizontalMarkerIndex.local(CellDim) - 2
        )
        end_cell_local_minus2 = self.grid.get_end_index(
            CellDim, HorizontalMarkerIndex.local(CellDim) - 2
        )

        start_vertex_lb_plus1 = self.grid.get_start_index(
            VertexDim, HorizontalMarkerIndex.lateral_boundary(VertexDim) + 1
        )  # TODO: check
        end_vertex_local_minus1 = self.grid.get_end_index(
            VertexDim, HorizontalMarkerIndex.local(VertexDim) - 1
        )

        start_cell_lb = self.grid.get_start_index(
            CellDim, HorizontalMarkerIndex.lateral_boundary(CellDim)
        )
        end_cell_nudging_minus1 = self.grid.get_end_index(
            CellDim,
            HorizontalMarkerIndex.nudging(CellDim) - 1,
        )

        start_edge_lb_plus6 = self.grid.get_start_index(
            EdgeDim, HorizontalMarkerIndex.lateral_boundary(EdgeDim) + 6
        )
        end_edge_local_minus1 = self.grid.get_end_index(
            EdgeDim, HorizontalMarkerIndex.local(EdgeDim) - 1
        )
        end_edge_local = self.grid.get_end_index(EdgeDim, HorizontalMarkerIndex.local(EdgeDim))

        start_edge_nudging_plus1 = self.grid.get_start_index(
            EdgeDim, HorizontalMarkerIndex.nudging(EdgeDim) + 1
        )
        end_edge_end = self.grid.get_end_index(EdgeDim, HorizontalMarkerIndex.end(EdgeDim))

        start_edge_lb = self.grid.get_start_index(
            EdgeDim, HorizontalMarkerIndex.lateral_boundary(EdgeDim)
        )
        end_edge_nudging = self.grid.get_end_index(EdgeDim, HorizontalMarkerIndex.nudging(EdgeDim))

        start_edge_lb_plus4 = self.grid.get_start_index(
            EdgeDim, HorizontalMarkerIndex.lateral_boundary(EdgeDim) + 4
        )
        end_edge_local_minus2 = self.grid.get_end_index(
            EdgeDim, HorizontalMarkerIndex.local(EdgeDim) - 2
        )

        start_cell_lb_plus2 = self.grid.get_start_index(
            CellDim, HorizontalMarkerIndex.lateral_boundary(CellDim) + 2
        )
        end_cell_local_minus1 = self.grid.get_end_index(
            CellDim, HorizontalMarkerIndex.local(CellDim) - 1
        )

        start_cell_nudging = self.grid.get_start_index(
            CellDim, HorizontalMarkerIndex.nudging(CellDim)
        )
        end_cell_local = self.grid.get_end_index(CellDim, HorizontalMarkerIndex.local(CellDim))

        #  Precompute Rayleigh damping factor
        compute_z_raylfac.with_backend(backend)(
            rayleigh_w=self.metric_state_nonhydro.rayleigh_w,
            dtime=dtime,
            z_raylfac=self.z_raylfac,
            offset_provider={},
        )

        # initialize nest boundary points of z_rth_pr with zero
        if self.grid.limited_area:
            mo_solve_nonhydro_stencil_01.with_backend(backend)(
                z_rth_pr_1=self.z_rth_pr_1,
                z_rth_pr_2=self.z_rth_pr_2,
                horizontal_start=start_cell_lb,
                horizontal_end=end_cell_end,
                vertical_start=0,
                vertical_end=self.grid.num_levels,
                offset_provider={},
            )

        nhsolve_prog.predictor_stencils_2_3.with_backend(backend)(
            exner_exfac=self.metric_state_nonhydro.exner_exfac,
            exner=prognostic_state[nnow].exner,
            exner_ref_mc=self.metric_state_nonhydro.exner_ref_mc,
            exner_pr=diagnostic_state_nh.exner_pr,
            z_exner_ex_pr=self.z_exner_ex_pr,
            horizontal_start=start_cell_lb_plus2,
            horizontal_end=end_cell_local_minus1,
            k_field=self.k_field,
            nlev=self.grid.num_levels,
            vertical_start=0,
            vertical_end=self.grid.num_levels + 1,
            offset_provider={},
        )

        if self.config.igradp_method == 3:
            nhsolve_prog.predictor_stencils_4_5_6.with_backend(backend)(
                wgtfacq_c_dsl=self.metric_state_nonhydro.wgtfacq_c_dsl,
                z_exner_ex_pr=self.z_exner_ex_pr,
                z_exner_ic=self.z_exner_ic,
                wgtfac_c=self.metric_state_nonhydro.wgtfac_c,
                inv_ddqz_z_full=self.metric_state_nonhydro.inv_ddqz_z_full,
                z_dexner_dz_c_1=self.z_dexner_dz_c_1,
                k_field=self.k_field,
                nlev=self.grid.num_levels,
                horizontal_start=start_cell_lb_plus2,
                horizontal_end=end_cell_local_minus1,
                vertical_start=max(1, self.vertical_params.nflatlev),
                vertical_end=self.grid.num_levels + 1,
                offset_provider={"Koff": KDim},
            )

            if self.vertical_params.nflatlev == 1:
                # Perturbation Exner pressure on top half level
                raise NotImplementedError("nflatlev=1 not implemented")

        nhsolve_prog.predictor_stencils_7_8_9.with_backend(backend)(
            rho=prognostic_state[nnow].rho,
            rho_ref_mc=self.metric_state_nonhydro.rho_ref_mc,
            theta_v=prognostic_state[nnow].theta_v,
            theta_ref_mc=self.metric_state_nonhydro.theta_ref_mc,
            rho_ic=diagnostic_state_nh.rho_ic,
            z_rth_pr_1=self.z_rth_pr_1,
            z_rth_pr_2=self.z_rth_pr_2,
            wgtfac_c=self.metric_state_nonhydro.wgtfac_c,
            vwind_expl_wgt=self.metric_state_nonhydro.vwind_expl_wgt,
            exner_pr=diagnostic_state_nh.exner_pr,
            d_exner_dz_ref_ic=self.metric_state_nonhydro.d_exner_dz_ref_ic,
            ddqz_z_half=self.metric_state_nonhydro.ddqz_z_half,
            z_theta_v_pr_ic=self.z_theta_v_pr_ic,
            theta_v_ic=diagnostic_state_nh.theta_v_ic,
            z_th_ddz_exner_c=self.z_th_ddz_exner_c,
            k_field=self.k_field,
            nlev=self.grid.num_levels,
            horizontal_start=start_cell_lb_plus2,
            horizontal_end=end_cell_local_minus1,
            vertical_start=0,
            vertical_end=self.grid.num_levels,
            offset_provider={"Koff": KDim},
        )

        # Perturbation theta at top and surface levels
        nhsolve_prog.predictor_stencils_11_lower_upper.with_backend(backend)(
            wgtfacq_c_dsl=self.metric_state_nonhydro.wgtfacq_c_dsl,
            z_rth_pr=self.z_rth_pr_2,
            theta_ref_ic=self.metric_state_nonhydro.theta_ref_ic,
            z_theta_v_pr_ic=self.z_theta_v_pr_ic,
            theta_v_ic=diagnostic_state_nh.theta_v_ic,
            k_field=self.k_field,
            nlev=self.grid.num_levels,
            horizontal_start=start_cell_lb_plus2,
            horizontal_end=end_cell_local_minus1,
            vertical_start=0,
            vertical_end=self.grid.num_levels + 1,
            offset_provider={"Koff": KDim},
        )

        if self.config.igradp_method == 3:
            # Second vertical derivative of perturbation Exner pressure (hydrostatic approximation)
            mo_solve_nonhydro_stencil_12.with_backend(backend)(
                z_theta_v_pr_ic=self.z_theta_v_pr_ic,
                d2dexdz2_fac1_mc=self.metric_state_nonhydro.d2dexdz2_fac1_mc,
                d2dexdz2_fac2_mc=self.metric_state_nonhydro.d2dexdz2_fac2_mc,
                z_rth_pr_2=self.z_rth_pr_2,
                z_dexner_dz_c_2=self.z_dexner_dz_c_2,
                horizontal_start=start_cell_lb_plus2,
                horizontal_end=end_cell_local_minus1,
                vertical_start=self.vertical_params.nflat_gradp,
                vertical_end=self.grid.num_levels,
                offset_provider={"Koff": KDim},
            )

        # Add computation of z_grad_rth (perturbation density and virtual potential temperature at main levels)
        # at outer halo points: needed for correct calculation of the upwind gradients for Miura scheme

        mo_solve_nonhydro_stencil_13.with_backend(backend)(
            rho=prognostic_state[nnow].rho,
            rho_ref_mc=self.metric_state_nonhydro.rho_ref_mc,
            theta_v=prognostic_state[nnow].theta_v,
            theta_ref_mc=self.metric_state_nonhydro.theta_ref_mc,
            z_rth_pr_1=self.z_rth_pr_1,
            z_rth_pr_2=self.z_rth_pr_2,
            horizontal_start=start_cell_local_minus2,
            horizontal_end=end_cell_local_minus2,
            vertical_start=0,
            vertical_end=self.grid.num_levels,
            offset_provider={},
        )

        # Compute rho and theta at edges for horizontal flux divergence term
        if self.config.iadv_rhotheta == 1:
            mo_icon_interpolation_scalar_cells2verts_scalar_ri_dsl.with_backend(backend)(
                p_cell_in=prognostic_state[nnow].rho,
                c_intp=self.interpolation_state.c_intp,
                p_vert_out=self.z_rho_v,
                horizontal_start=start_vertex_lb_plus1,
                horizontal_end=end_vertex_local_minus1,
                vertical_start=0,
                vertical_end=self.grid.num_levels,  # UBOUND(p_cell_in,2)
                offset_provider={
                    "V2C": self.grid.get_offset_provider("V2C"),
                },
            )
            mo_icon_interpolation_scalar_cells2verts_scalar_ri_dsl.with_backend(backend)(
                p_cell_in=prognostic_state[nnow].theta_v,
                c_intp=self.interpolation_state.c_intp,
                p_vert_out=self.z_theta_v_v,
                horizontal_start=start_vertex_lb_plus1,
                horizontal_end=end_vertex_local_minus1,
                vertical_start=0,
                vertical_end=self.grid.num_levels,  # UBOUND(p_cell_in,2)
                offset_provider={
                    "V2C": self.grid.get_offset_provider("V2C"),
                },
            )
        elif self.config.iadv_rhotheta == 2:
            # Compute Green-Gauss gradients for rho and theta
            mo_math_gradients_grad_green_gauss_cell_dsl.with_backend(backend)(
                p_grad_1_u=self.z_grad_rth_1,
                p_grad_1_v=self.z_grad_rth_2,
                p_grad_2_u=self.z_grad_rth_3,
                p_grad_2_v=self.z_grad_rth_4,
                p_ccpr1=self.z_rth_pr_1,
                p_ccpr2=self.z_rth_pr_2,
                geofac_grg_x=self.interpolation_state.geofac_grg_x,
                geofac_grg_y=self.interpolation_state.geofac_grg_y,
                horizontal_start=start_cell_lb_plus2,
                horizontal_end=end_cell_local_minus1,
                vertical_start=0,
                vertical_end=self.grid.num_levels,  # UBOUND(p_ccpr,2)
                offset_provider={
                    "C2E2CO": self.grid.get_offset_provider("C2E2CO"),
                },
            )
        if self.config.iadv_rhotheta <= 2:
            tmp_0_0 = self.grid.get_start_index(EdgeDim, HorizontalMarkerIndex.local(EdgeDim) - 2)
            offset = 2 if self.config.idiv_method == 1 else 3
            tmp_0_1 = self.grid.get_end_index(
                EdgeDim, HorizontalMarkerIndex.local(EdgeDim) - offset
            )

            set_zero_e_k.with_backend(backend)(
                field=z_fields.z_rho_e,
                horizontal_start=tmp_0_0,
                horizontal_end=tmp_0_1,
                vertical_start=0,
                vertical_end=self.grid.num_levels,
                offset_provider={},
            )

            set_zero_e_k.with_backend(backend)(
                field=z_fields.z_theta_v_e,
                horizontal_start=tmp_0_0,
                horizontal_end=tmp_0_1,
                vertical_start=0,
                vertical_end=self.grid.num_levels,
                offset_provider={},
            )

            # initialize also nest boundary points with zero
            if self.grid.limited_area:
                set_zero_e_k.with_backend(backend)(
                    field=z_fields.z_rho_e,
                    horizontal_start=start_edge_lb,
                    horizontal_end=end_edge_local_minus1,
                    vertical_start=0,
                    vertical_end=self.grid.num_levels,
                    offset_provider={},
                )

                set_zero_e_k.with_backend(backend)(
                    field=z_fields.z_theta_v_e,
                    horizontal_start=start_edge_lb,
                    horizontal_end=end_edge_local_minus1,
                    vertical_start=0,
                    vertical_end=self.grid.num_levels,
                    offset_provider={},
                )

            if self.config.iadv_rhotheta == 2:
                # Compute upwind-biased values for rho and theta starting from centered differences
                # Note: the length of the backward trajectory should be 0.5*dtime*(vn,vt) in order to arrive
                # at a second-order accurate FV discretization, but twice the length is needed for numerical stability

                nhsolve_prog.mo_solve_nonhydro_stencil_16_fused_btraj_traj_o1.with_backend(backend)(
                    p_vn=prognostic_state[nnow].vn,
                    p_vt=diagnostic_state_nh.vt,
                    pos_on_tplane_e_1=self.interpolation_state.pos_on_tplane_e_1,
                    pos_on_tplane_e_2=self.interpolation_state.pos_on_tplane_e_2,
                    primal_normal_cell_1=self.edge_geometry.primal_normal_cell[0],
                    dual_normal_cell_1=self.edge_geometry.dual_normal_cell[0],
                    primal_normal_cell_2=self.edge_geometry.primal_normal_cell[1],
                    dual_normal_cell_2=self.edge_geometry.dual_normal_cell[1],
                    p_dthalf=p_dthalf,
                    rho_ref_me=self.metric_state_nonhydro.rho_ref_me,
                    theta_ref_me=self.metric_state_nonhydro.theta_ref_me,
                    z_grad_rth_1=self.z_grad_rth_1,
                    z_grad_rth_2=self.z_grad_rth_2,
                    z_grad_rth_3=self.z_grad_rth_3,
                    z_grad_rth_4=self.z_grad_rth_4,
                    z_rth_pr_1=self.z_rth_pr_1,
                    z_rth_pr_2=self.z_rth_pr_2,
                    z_rho_e=z_fields.z_rho_e,
                    z_theta_v_e=z_fields.z_theta_v_e,
                    horizontal_start=start_edge_lb_plus6,
                    horizontal_end=end_edge_local_minus1,
                    vertical_start=0,
                    vertical_end=self.grid.num_levels,
                    offset_provider={
                        "E2C": self.grid.get_offset_provider("E2C"),
                        "E2EC": self.grid.get_offset_provider("E2EC"),
                    },
                )

        # Remaining computations at edge points
        mo_solve_nonhydro_stencil_18.with_backend(backend)(
            inv_dual_edge_length=self.edge_geometry.inverse_dual_edge_lengths,
            z_exner_ex_pr=self.z_exner_ex_pr,
            z_gradh_exner=z_fields.z_gradh_exner,
            horizontal_start=start_edge_nudging_plus1,
            horizontal_end=end_edge_local,
            vertical_start=0,
            vertical_end=self.vertical_params.nflatlev,
            offset_provider={
                "E2C": self.grid.get_offset_provider("E2C"),
            },
        )

        if self.config.igradp_method == 3:
            # horizontal gradient of Exner pressure, including metric correction
            # horizontal gradient of Exner pressure, Taylor-expansion-based reconstruction

            mo_solve_nonhydro_stencil_19.with_backend(backend)(
                inv_dual_edge_length=self.edge_geometry.inverse_dual_edge_lengths,
                z_exner_ex_pr=self.z_exner_ex_pr,
                ddxn_z_full=self.metric_state_nonhydro.ddxn_z_full,
                c_lin_e=self.interpolation_state.c_lin_e,
                z_dexner_dz_c_1=self.z_dexner_dz_c_1,
                z_gradh_exner=z_fields.z_gradh_exner,
                horizontal_start=start_edge_nudging_plus1,
                horizontal_end=end_edge_local,
                vertical_start=self.vertical_params.nflatlev,
                vertical_end=int32(self.vertical_params.nflat_gradp + 1),
                offset_provider={
                    "E2C": self.grid.get_offset_provider("E2C"),
                },
            )

            mo_solve_nonhydro_stencil_20.with_backend(backend)(
                inv_dual_edge_length=self.edge_geometry.inverse_dual_edge_lengths,
                z_exner_ex_pr=self.z_exner_ex_pr,
                zdiff_gradp=self.metric_state_nonhydro.zdiff_gradp,
                ikoffset=self.metric_state_nonhydro.vertoffset_gradp,
                z_dexner_dz_c_1=self.z_dexner_dz_c_1,
                z_dexner_dz_c_2=self.z_dexner_dz_c_2,
                z_gradh_exner=z_fields.z_gradh_exner,
                horizontal_start=start_edge_nudging_plus1,
                horizontal_end=end_edge_local,
                vertical_start=int32(self.vertical_params.nflat_gradp + 1),
                vertical_end=self.grid.num_levels,
                offset_provider={
                    "E2C": self.grid.get_offset_provider("E2C"),
                    "E2EC": self.grid.get_offset_provider("E2EC"),
                    "Koff": KDim,
                },
            )
        # compute hydrostatically approximated correction term that replaces downward extrapolation
        if self.config.igradp_method == 3:
            # TODO @tehrengruber: fix power
            mo_solve_nonhydro_stencil_21.with_backend(backend)(
                theta_v=prognostic_state[nnow].theta_v,
                ikoffset=self.metric_state_nonhydro.vertoffset_gradp,
                zdiff_gradp=self.metric_state_nonhydro.zdiff_gradp,
                theta_v_ic=diagnostic_state_nh.theta_v_ic,
                inv_ddqz_z_full=self.metric_state_nonhydro.inv_ddqz_z_full,
                inv_dual_edge_length=self.edge_geometry.inverse_dual_edge_lengths,
                z_hydro_corr=self.z_hydro_corr,
                grav_o_cpd=self.params.grav_o_cpd,
                horizontal_start=start_edge_nudging_plus1,
                horizontal_end=end_edge_local,
                vertical_start=self.grid.num_levels - 1,
                vertical_end=self.grid.num_levels,
                offset_provider={
                    "E2C": self.grid.get_offset_provider("E2C"),
                    "E2EC": self.grid.get_offset_provider("E2EC"),
                    "Koff": KDim,
                },
            )
        # TODO (Nikki) check when merging fused stencil
        lowest_level = self.grid.num_levels - 1
        hydro_corr_horizontal = as_field((EdgeDim,), self.z_hydro_corr.asnumpy()[:, lowest_level])

        if self.config.igradp_method == 3:
            mo_solve_nonhydro_stencil_22.with_backend(backend)(
                ipeidx_dsl=self.metric_state_nonhydro.ipeidx_dsl,
                pg_exdist=self.metric_state_nonhydro.pg_exdist,
                z_hydro_corr=hydro_corr_horizontal,
                z_gradh_exner=z_fields.z_gradh_exner,
                horizontal_start=start_edge_nudging_plus1,
                horizontal_end=end_edge_end,
                vertical_start=0,
                vertical_end=self.grid.num_levels,
                offset_provider={},
            )

        mo_solve_nonhydro_stencil_24.with_backend(backend)(
            vn_nnow=prognostic_state[nnow].vn,
            ddt_vn_apc_ntl1=diagnostic_state_nh.ddt_vn_apc_pc[self.ntl1],
            ddt_vn_phy=diagnostic_state_nh.ddt_vn_phy,
            z_theta_v_e=z_fields.z_theta_v_e,
            z_gradh_exner=z_fields.z_gradh_exner,
            vn_nnew=prognostic_state[nnew].vn,
            dtime=dtime,
            cpd=constants.CPD,
            horizontal_start=start_edge_nudging_plus1,
            horizontal_end=end_edge_local,
            vertical_start=0,
            vertical_end=self.grid.num_levels,
            offset_provider={},
        )

        if self.config.is_iau_active:
            mo_solve_nonhydro_stencil_28(
                vn_incr=diagnostic_state_nh.vn_incr,
                vn=prognostic_state[nnew].vn,
                iau_wgt_dyn=self.config.iau_wgt_dyn,
                horizontal_start=start_edge_nudging_plus1,
                horizontal_end=end_edge_local,
                vertical_start=0,
                vertical_end=self.grid.num_levels,
                offset_provider={},
            )

        if self.grid.limited_area:
            mo_solve_nonhydro_stencil_29.with_backend(backend)(
                grf_tend_vn=diagnostic_state_nh.grf_tend_vn,
                vn_now=prognostic_state[nnow].vn,
                vn_new=prognostic_state[nnew].vn,
                dtime=dtime,
                horizontal_start=start_edge_lb,
                horizontal_end=end_edge_nudging,
                vertical_start=0,
                vertical_end=self.grid.num_levels,
                offset_provider={},
            )

        self._exchange.exchange_and_wait(EdgeDim, prognostic_state[nnew].vn, z_fields.z_rho_e)

        mo_solve_nonhydro_stencil_30.with_backend(backend)(
            e_flx_avg=self.interpolation_state.e_flx_avg,
            vn=prognostic_state[nnew].vn,
            geofac_grdiv=self.interpolation_state.geofac_grdiv,
            rbf_vec_coeff_e=self.interpolation_state.rbf_vec_coeff_e,
            z_vn_avg=self.z_vn_avg,
            z_graddiv_vn=z_fields.z_graddiv_vn,
            vt=diagnostic_state_nh.vt,
            horizontal_start=start_edge_lb_plus4,
            horizontal_end=end_edge_local_minus2,
            vertical_start=0,
            vertical_end=self.grid.num_levels,
            offset_provider={
                "E2C2EO": self.grid.get_offset_provider("E2C2EO"),
                "E2C2E": self.grid.get_offset_provider("E2C2E"),
            },
        )

        if self.config.idiv_method == 1:
            mo_solve_nonhydro_stencil_32.with_backend(backend)(
                z_rho_e=z_fields.z_rho_e,
                z_vn_avg=self.z_vn_avg,
                ddqz_z_full_e=self.metric_state_nonhydro.ddqz_z_full_e,
                z_theta_v_e=z_fields.z_theta_v_e,
                mass_fl_e=diagnostic_state_nh.mass_fl_e,
                z_theta_v_fl_e=self.z_theta_v_fl_e,
                horizontal_start=start_edge_lb_plus4,
                horizontal_end=end_edge_local_minus2,
                vertical_start=0,
                vertical_end=self.grid.num_levels,
                offset_provider={},
            )
        # TODO @tehrengruber: fix power for 36
        nhsolve_prog.predictor_stencils_35_36.with_backend(backend)(
            vn=prognostic_state[nnew].vn,
            ddxn_z_full=self.metric_state_nonhydro.ddxn_z_full,
            ddxt_z_full=self.metric_state_nonhydro.ddxt_z_full,
            vt=diagnostic_state_nh.vt,
            z_w_concorr_me=self.z_w_concorr_me,
            wgtfac_e=self.metric_state_nonhydro.wgtfac_e,
            vn_ie=diagnostic_state_nh.vn_ie,
            z_vt_ie=z_fields.z_vt_ie,
            z_kin_hor_e=z_fields.z_kin_hor_e,
            k_field=self.k_field,
            nflatlev_startindex=self.vertical_params.nflatlev,
            nlev=self.grid.num_levels,
            horizontal_start=start_edge_lb_plus4,
            horizontal_end=end_edge_local_minus2,
            vertical_start=0,
            vertical_end=self.grid.num_levels,
            offset_provider={"Koff": KDim},
        )

        if not self.l_vert_nested:
            nhsolve_prog.predictor_stencils_37_38.with_backend(backend)(
                vn=prognostic_state[nnew].vn,
                vt=diagnostic_state_nh.vt,
                vn_ie=diagnostic_state_nh.vn_ie,
                z_vt_ie=z_fields.z_vt_ie,
                z_kin_hor_e=z_fields.z_kin_hor_e,
                wgtfacq_e_dsl=self.metric_state_nonhydro.wgtfacq_e_dsl,
                k_field=self.k_field,
                nlev=self.grid.num_levels,
                horizontal_start=start_edge_lb_plus4,
                horizontal_end=end_edge_local_minus2,
                vertical_start=0,
                vertical_end=self.grid.num_levels + 1,
                offset_provider={"Koff": KDim},
            )

        nhsolve_prog.stencils_39_40.with_backend(backend)(
            e_bln_c_s=self.interpolation_state.e_bln_c_s,
            z_w_concorr_me=self.z_w_concorr_me,
            wgtfac_c=self.metric_state_nonhydro.wgtfac_c,
            wgtfacq_c_dsl=self.metric_state_nonhydro.wgtfacq_c_dsl,
            w_concorr_c=diagnostic_state_nh.w_concorr_c,
            k_field=self.k_field,
            nflatlev_startindex_plus1=int32(self.vertical_params.nflatlev + 1),
            nlev=self.grid.num_levels,
            horizontal_start=start_cell_lb_plus2,
            horizontal_end=end_cell_local_minus1,
            vertical_start=0,
            vertical_end=self.grid.num_levels + 1,
            offset_provider={
                "C2E": self.grid.get_offset_provider("C2E"),
                "C2CE": self.grid.get_offset_provider("C2CE"),
                "Koff": KDim,
            },
        )

        if self.config.idiv_method == 1:
            mo_solve_nonhydro_stencil_41.with_backend(backend)(
                geofac_div=self.interpolation_state.geofac_div,
                mass_fl_e=diagnostic_state_nh.mass_fl_e,
                z_theta_v_fl_e=self.z_theta_v_fl_e,
                z_flxdiv_mass=self.z_flxdiv_mass,
                z_flxdiv_theta=self.z_flxdiv_theta,
                horizontal_start=start_cell_nudging,
                horizontal_end=end_cell_local,
                vertical_start=0,
                vertical_end=self.grid.num_levels,
                offset_provider={
                    "C2E": self.grid.get_offset_provider("C2E"),
                    "C2CE": self.grid.get_offset_provider("C2CE"),
                },
            )

        nhsolve_prog.stencils_43_44_45_45b.with_backend(backend)(
            z_w_expl=z_fields.z_w_expl,
            w_nnow=prognostic_state[nnow].w,
            ddt_w_adv_ntl1=diagnostic_state_nh.ddt_w_adv_pc[self.ntl1],
            z_th_ddz_exner_c=self.z_th_ddz_exner_c,
            z_contr_w_fl_l=z_fields.z_contr_w_fl_l,
            rho_ic=diagnostic_state_nh.rho_ic,
            w_concorr_c=diagnostic_state_nh.w_concorr_c,
            vwind_expl_wgt=self.metric_state_nonhydro.vwind_expl_wgt,
            z_beta=z_fields.z_beta,
            exner_nnow=prognostic_state[nnow].exner,
            rho_nnow=prognostic_state[nnow].rho,
            theta_v_nnow=prognostic_state[nnow].theta_v,
            inv_ddqz_z_full=self.metric_state_nonhydro.inv_ddqz_z_full,
            z_alpha=z_fields.z_alpha,
            vwind_impl_wgt=self.metric_state_nonhydro.vwind_impl_wgt,
            theta_v_ic=diagnostic_state_nh.theta_v_ic,
            z_q=z_fields.z_q,
            k_field=self.k_field,
            rd=constants.RD,
            cvd=constants.CVD,
            dtime=dtime,
            cpd=constants.CPD,
            nlev=self.grid.num_levels,
            horizontal_start=start_cell_nudging,
            horizontal_end=end_cell_local,
            vertical_start=0,
            vertical_end=self.grid.num_levels + 1,
            offset_provider={},
        )

        if not (self.config.l_open_ubc and self.l_vert_nested):
            mo_solve_nonhydro_stencil_46.with_backend(backend)(
                w_nnew=prognostic_state[nnew].w,
                z_contr_w_fl_l=z_fields.z_contr_w_fl_l,
                horizontal_start=start_cell_nudging,
                horizontal_end=end_cell_local,
                vertical_start=0,
                vertical_end=1,
                offset_provider={},
            )
        nhsolve_prog.stencils_47_48_49.with_backend(backend)(
            w_nnew=prognostic_state[nnew].w,
            z_contr_w_fl_l=z_fields.z_contr_w_fl_l,
            w_concorr_c=diagnostic_state_nh.w_concorr_c,
            z_rho_expl=z_fields.z_rho_expl,
            z_exner_expl=z_fields.z_exner_expl,
            rho_nnow=prognostic_state[nnow].rho,
            inv_ddqz_z_full=self.metric_state_nonhydro.inv_ddqz_z_full,
            z_flxdiv_mass=self.z_flxdiv_mass,
            exner_pr=diagnostic_state_nh.exner_pr,
            z_beta=z_fields.z_beta,
            z_flxdiv_theta=self.z_flxdiv_theta,
            theta_v_ic=diagnostic_state_nh.theta_v_ic,
            ddt_exner_phy=diagnostic_state_nh.ddt_exner_phy,
            k_field=self.k_field,
            dtime=dtime,
            cell_startindex_nudging_plus1=start_cell_nudging,
            cell_endindex_interior=end_cell_local,
            nlev=self.grid.num_levels,
            nlev_k=self.grid.num_levels + 1,
            offset_provider={
                "Koff": KDim,
            },
        )

        if self.config.is_iau_active:
            mo_solve_nonhydro_stencil_50.with_backend(backend)(
                z_fields.z_rho_expl,
                z_fields.z_exner_expl,
                diagnostic_state_nh.rho_incr,
                diagnostic_state_nh.exner_incr,
                self.config.iau_wgt_dyn,
                horizontal_start=start_cell_nudging,
                horizontal_end=end_cell_local,
                vertical_start=0,
                vertical_end=self.grid.num_levels,
                offset_provider={},
            )

        mo_solve_nonhydro_stencil_52.with_backend(backend)(
            vwind_impl_wgt=self.metric_state_nonhydro.vwind_impl_wgt,
            theta_v_ic=diagnostic_state_nh.theta_v_ic,
            ddqz_z_half=self.metric_state_nonhydro.ddqz_z_half,
            z_alpha=z_fields.z_alpha,
            z_beta=z_fields.z_beta,
            z_w_expl=z_fields.z_w_expl,
            z_exner_expl=z_fields.z_exner_expl,
            z_q=z_fields.z_q,
            w=prognostic_state[nnew].w,
            dtime=dtime,
            cpd=constants.CPD,
            horizontal_start=start_cell_nudging,
            horizontal_end=end_cell_local,
            vertical_start=1,
            vertical_end=self.grid.num_levels,
            offset_provider={"Koff": KDim},
        )

        mo_solve_nonhydro_stencil_53.with_backend(backend)(
            z_q=z_fields.z_q,
            w=prognostic_state[nnew].w,
            horizontal_start=start_cell_nudging,
            horizontal_end=end_cell_local,
            vertical_start=1,
            vertical_end=self.grid.num_levels,
            offset_provider={},
        )

        if self.config.rayleigh_type == constants.RAYLEIGH_KLEMP:
            mo_solve_nonhydro_stencil_54.with_backend(backend)(
                z_raylfac=self.z_raylfac,
                w_1=prognostic_state[nnew].w_1,
                w=prognostic_state[nnew].w,
                horizontal_start=start_cell_nudging,
                horizontal_end=end_cell_local,
                vertical_start=1,
                vertical_end=int32(
                    self.vertical_params.index_of_damping_layer + 1
                ),  # +1 since Fortran includes boundaries
                offset_provider={},
            )

        mo_solve_nonhydro_stencil_55.with_backend(backend)(
            z_rho_expl=z_fields.z_rho_expl,
            vwind_impl_wgt=self.metric_state_nonhydro.vwind_impl_wgt,
            inv_ddqz_z_full=self.metric_state_nonhydro.inv_ddqz_z_full,
            rho_ic=diagnostic_state_nh.rho_ic,
            w=prognostic_state[nnew].w,
            z_exner_expl=z_fields.z_exner_expl,
            exner_ref_mc=self.metric_state_nonhydro.exner_ref_mc,
            z_alpha=z_fields.z_alpha,
            z_beta=z_fields.z_beta,
            rho_now=prognostic_state[nnow].rho,
            theta_v_now=prognostic_state[nnow].theta_v,
            exner_now=prognostic_state[nnow].exner,
            rho_new=prognostic_state[nnew].rho,
            exner_new=prognostic_state[nnew].exner,
            theta_v_new=prognostic_state[nnew].theta_v,
            dtime=dtime,
            cvd_o_rd=constants.CVD_O_RD,
            horizontal_start=start_cell_nudging,
            horizontal_end=end_cell_local,
            vertical_start=int32(self.jk_start),
            vertical_end=self.grid.num_levels,
            offset_provider={"Koff": KDim},
        )

        # compute dw/dz for divergence damping term
        if self.config.lhdiff_rcf and self.config.divdamp_type >= 3:
            mo_solve_nonhydro_stencil_56_63.with_backend(backend)(
                inv_ddqz_z_full=self.metric_state_nonhydro.inv_ddqz_z_full,
                w=prognostic_state[nnew].w,
                w_concorr_c=diagnostic_state_nh.w_concorr_c,
                z_dwdz_dd=z_fields.z_dwdz_dd,
                horizontal_start=start_cell_nudging,
                horizontal_end=end_cell_local,
                vertical_start=self.params.kstart_dd3d,
                vertical_end=self.grid.num_levels,
                offset_provider={"Koff": KDim},
            )

        if idyn_timestep == 1:
            mo_solve_nonhydro_stencil_59.with_backend(backend)(
                exner=prognostic_state[nnow].exner,
                exner_dyn_incr=self.exner_dyn_incr,
                horizontal_start=start_cell_nudging,
                horizontal_end=end_cell_local,
                vertical_start=self.params.kstart_moist,
                vertical_end=self.grid.num_levels,
                offset_provider={},
            )

        if self.grid.limited_area:
            nhsolve_prog.stencils_61_62.with_backend(backend)(
                rho_now=prognostic_state[nnow].rho,
                grf_tend_rho=diagnostic_state_nh.grf_tend_rho,
                theta_v_now=prognostic_state[nnow].theta_v,
                grf_tend_thv=diagnostic_state_nh.grf_tend_thv,
                w_now=prognostic_state[nnow].w,
                grf_tend_w=diagnostic_state_nh.grf_tend_w,
                rho_new=prognostic_state[nnew].rho,
                exner_new=prognostic_state[nnew].exner,
                w_new=prognostic_state[nnew].w,
                k_field=self.k_field,
                dtime=dtime,
                nlev=self.grid.num_levels,
                horizontal_start=start_cell_lb,
                horizontal_end=end_cell_nudging_minus1,
                vertical_start=0,
                vertical_end=int32(self.grid.num_levels + 1),
                offset_provider={},
            )

        if self.config.lhdiff_rcf and self.config.divdamp_type >= 3:
            mo_solve_nonhydro_stencil_56_63.with_backend(backend)(
                inv_ddqz_z_full=self.metric_state_nonhydro.inv_ddqz_z_full,
                w=prognostic_state[nnew].w,
                w_concorr_c=diagnostic_state_nh.w_concorr_c,
                z_dwdz_dd=z_fields.z_dwdz_dd,
                horizontal_start=start_cell_lb,
                horizontal_end=end_cell_nudging_minus1,
                vertical_start=self.params.kstart_dd3d,
                vertical_end=self.grid.num_levels,
                offset_provider={"Koff": KDim},
            )

            self._exchange.exchange_and_wait(CellDim, prognostic_state[nnew].w, z_fields.z_dwdz_dd)
        else:
            self._exchange.exchange_and_wait(CellDim, prognostic_state[nnew].w)

    def run_corrector_step(
        self,
        diagnostic_state_nh: DiagnosticStateNonHydro,
        prognostic_state: list[PrognosticState],
        z_fields: ZFields,
        nh_constants: NHConstants,
        prep_adv: PrepAdvection,
        dtime: float,
        nnew: int,
        nnow: int,
        lclean_mflx: bool,
        bdy_divdamp: Field[[KDim], float],
        lprep_adv: bool,
    ):
        # Inverse value of ndyn_substeps for tracer advection precomputations
        r_nsubsteps = 1.0 / self.config.ndyn_substeps_var

        start_cell_lb_plus2 = self.grid.get_start_index(
            CellDim, HorizontalMarkerIndex.lateral_boundary(CellDim) + 2
        )

        start_edge_lb_plus6 = self.grid.get_start_index(
            EdgeDim, HorizontalMarkerIndex.lateral_boundary(EdgeDim) + 6
        )

        start_edge_nudging_plus1 = self.grid.get_start_index(
            EdgeDim, HorizontalMarkerIndex.nudging(EdgeDim) + 1
        )
        end_edge_local = self.grid.get_end_index(EdgeDim, HorizontalMarkerIndex.local(EdgeDim))

        start_edge_lb_plus4 = self.grid.get_start_index(
            EdgeDim, HorizontalMarkerIndex.lateral_boundary(EdgeDim) + 4
        )
        end_edge_local_minus2 = self.grid.get_end_index(
            EdgeDim, HorizontalMarkerIndex.local(EdgeDim) - 2
        )

        start_edge_lb = self.grid.get_start_index(
            EdgeDim, HorizontalMarkerIndex.lateral_boundary(EdgeDim)
        )
        end_edge_end = self.grid.get_end_index(EdgeDim, HorizontalMarkerIndex.end(EdgeDim))

        start_cell_lb = self.grid.get_start_index(
            CellDim, HorizontalMarkerIndex.lateral_boundary(CellDim)
        )
        end_cell_nudging = self.grid.get_end_index(CellDim, HorizontalMarkerIndex.nudging(CellDim))

        start_cell_nudging = self.grid.get_start_index(
            CellDim, HorizontalMarkerIndex.nudging(CellDim)
        )
        end_cell_local = self.grid.get_end_index(CellDim, HorizontalMarkerIndex.local(CellDim))

        lvn_only = False
        self.velocity_advection.run_corrector_step(
            vn_only=lvn_only,
            diagnostic_state=diagnostic_state_nh,
            prognostic_state=prognostic_state[nnew],
            z_kin_hor_e=z_fields.z_kin_hor_e,
            z_vt_ie=z_fields.z_vt_ie,
            dtime=dtime,
            ntnd=self.ntl2,
            cell_areas=self.cell_areas,
        )

        nvar = nnew

        #  Precompute Rayleigh damping factor
        compute_z_raylfac.with_backend(backend)(
            self.metric_state_nonhydro.rayleigh_w,
            dtime,
            self.z_raylfac,
            offset_provider={},
        )

        mo_solve_nonhydro_stencil_10.with_backend(backend)(
            w=prognostic_state[nnew].w,
            w_concorr_c=diagnostic_state_nh.w_concorr_c,
            ddqz_z_half=self.metric_state_nonhydro.ddqz_z_half,
            rho_now=prognostic_state[nnow].rho,
            rho_var=prognostic_state[nvar].rho,
            theta_now=prognostic_state[nnow].theta_v,
            theta_var=prognostic_state[nvar].theta_v,
            wgtfac_c=self.metric_state_nonhydro.wgtfac_c,
            theta_ref_mc=self.metric_state_nonhydro.theta_ref_mc,
            vwind_expl_wgt=self.metric_state_nonhydro.vwind_expl_wgt,
            exner_pr=diagnostic_state_nh.exner_pr,
            d_exner_dz_ref_ic=self.metric_state_nonhydro.d_exner_dz_ref_ic,
            rho_ic=diagnostic_state_nh.rho_ic,
            z_theta_v_pr_ic=self.z_theta_v_pr_ic,
            theta_v_ic=diagnostic_state_nh.theta_v_ic,
            z_th_ddz_exner_c=self.z_th_ddz_exner_c,
            dtime=dtime,
            wgt_nnow_rth=nh_constants.wgt_nnow_rth,
            wgt_nnew_rth=nh_constants.wgt_nnew_rth,
            horizontal_start=start_cell_lb_plus2,
            horizontal_end=end_cell_local,
            vertical_start=1,
            vertical_end=self.grid.num_levels,
            offset_provider={"Koff": KDim},
        )

        if self.config.l_open_ubc and not self.l_vert_nested:
            raise NotImplementedError("l_open_ubc not implemented")

        mo_solve_nonhydro_stencil_17.with_backend(backend)(
            hmask_dd3d=self.metric_state_nonhydro.hmask_dd3d,
            scalfac_dd3d=self.metric_state_nonhydro.scalfac_dd3d,
            inv_dual_edge_length=self.edge_geometry.inverse_dual_edge_lengths,
            z_dwdz_dd=z_fields.z_dwdz_dd,
            z_graddiv_vn=z_fields.z_graddiv_vn,
            horizontal_start=start_edge_lb_plus6,
            horizontal_end=end_edge_local_minus2,
            vertical_start=self.params.kstart_dd3d,
            vertical_end=self.grid.num_levels,
            offset_provider={
                "E2C": self.grid.get_offset_provider("E2C"),
            },
        )

        if self.config.itime_scheme == 4:
            mo_solve_nonhydro_stencil_23.with_backend(backend)(
                vn_nnow=prognostic_state[nnow].vn,
                ddt_vn_apc_ntl1=diagnostic_state_nh.ddt_vn_apc_pc[self.ntl1],
                ddt_vn_apc_ntl2=diagnostic_state_nh.ddt_vn_apc_pc[self.ntl2],
                ddt_vn_phy=diagnostic_state_nh.ddt_vn_phy,
                z_theta_v_e=z_fields.z_theta_v_e,
                z_gradh_exner=z_fields.z_gradh_exner,
                vn_nnew=prognostic_state[nnew].vn,
                dtime=dtime,
                wgt_nnow_vel=nh_constants.wgt_nnow_vel,
                wgt_nnew_vel=nh_constants.wgt_nnew_vel,
                cpd=constants.CPD,
                horizontal_start=start_edge_nudging_plus1,
                horizontal_end=end_edge_local,
                vertical_start=0,
                vertical_end=self.grid.num_levels,
                offset_provider={},
            )

        if self.config.lhdiff_rcf and (
            self.config.divdamp_order == 24 or self.config.divdamp_order == 4
        ):
            # verified for e-10
            mo_solve_nonhydro_stencil_25.with_backend(backend)(
                geofac_grdiv=self.interpolation_state.geofac_grdiv,
                z_graddiv_vn=z_fields.z_graddiv_vn,
                z_graddiv2_vn=self.z_graddiv2_vn,
                horizontal_start=start_edge_nudging_plus1,
                horizontal_end=end_edge_local,
                vertical_start=0,
                vertical_end=self.grid.num_levels,
                offset_provider={
                    "E2C2EO": self.grid.get_offset_provider("E2C2EO"),
                },
            )

        if self.config.lhdiff_rcf:
            if self.config.divdamp_order == 24 and nh_constants.scal_divdamp_o2 > 1.0e-6:
                mo_solve_nonhydro_stencil_26.with_backend(backend)(
                    z_graddiv_vn=z_fields.z_graddiv_vn,
                    vn=prognostic_state[nnew].vn,
                    scal_divdamp_o2=nh_constants.scal_divdamp_o2,
                    horizontal_start=start_edge_nudging_plus1,
                    horizontal_end=end_edge_local,
                    vertical_start=0,
                    vertical_end=self.grid.num_levels,
                    offset_provider={},
                )

            # TODO: this does not get accessed in FORTRAN
            if (
                self.config.divdamp_order == 24
                and self.config.divdamp_fac_o2 <= 4 * self.config.divdamp_fac
            ):
                if self.grid.limited_area:
                    mo_solve_nonhydro_stencil_27.with_backend(backend)(
                        scal_divdamp=self.scal_divdamp,
                        bdy_divdamp=bdy_divdamp,
                        nudgecoeff_e=self.interpolation_state.nudgecoeff_e,
                        z_graddiv2_vn=self.z_graddiv2_vn,
                        vn=prognostic_state[nnew].vn,
                        horizontal_start=start_edge_nudging_plus1,
                        horizontal_end=end_edge_local,
                        vertical_start=0,
                        vertical_end=self.grid.num_levels,
                        offset_provider={},
                    )
                else:
                    mo_solve_nonhydro_4th_order_divdamp.with_backend(backend)(
                        scal_divdamp=self.scal_divdamp,
                        z_graddiv2_vn=self.z_graddiv2_vn,
                        vn=prognostic_state[nnew].vn,
                        horizontal_start=start_edge_nudging_plus1,
                        horizontal_end=end_edge_local,
                        vertical_start=0,
                        vertical_end=self.grid.num_levels,
                        offset_provider={},
                    )

        # TODO: this does not get accessed in FORTRAN
        if self.config.is_iau_active:
            mo_solve_nonhydro_stencil_28(
                diagnostic_state_nh.vn_incr,
                prognostic_state[nnew].vn,
                self.config.iau_wgt_dyn,
                horizontal_start=start_edge_nudging_plus1,
                horizontal_end=end_edge_local,
                vertical_start=0,
                vertical_end=self.grid.num_levels,
                offset_provider={},
            )

        self._exchange.exchange_and_wait(EdgeDim, (prognostic_state[nnew].vn))
        mo_solve_nonhydro_stencil_31.with_backend(backend)(
            e_flx_avg=self.interpolation_state.e_flx_avg,
            vn=prognostic_state[nnew].vn,
            z_vn_avg=self.z_vn_avg,
            horizontal_start=start_edge_lb_plus4,
            horizontal_end=end_edge_local_minus2,
            vertical_start=0,
            vertical_end=self.grid.num_levels,
            offset_provider={
                "E2C2EO": self.grid.get_offset_provider("E2C2EO"),
            },
        )

        if self.config.idiv_method == 1:
            mo_solve_nonhydro_stencil_32.with_backend(backend)(
                z_rho_e=z_fields.z_rho_e,
                z_vn_avg=self.z_vn_avg,
                ddqz_z_full_e=self.metric_state_nonhydro.ddqz_z_full_e,
                z_theta_v_e=z_fields.z_theta_v_e,
                mass_fl_e=diagnostic_state_nh.mass_fl_e,
                z_theta_v_fl_e=self.z_theta_v_fl_e,
                horizontal_start=start_edge_lb_plus4,
                horizontal_end=end_edge_local_minus2,
                vertical_start=0,
                vertical_end=self.grid.num_levels,
                offset_provider={},
            )

            if lprep_adv:  # Preparations for tracer advection
                if lclean_mflx:
                    mo_solve_nonhydro_stencil_33.with_backend(backend)(
                        vn_traj=prep_adv.vn_traj,
                        mass_flx_me=prep_adv.mass_flx_me,
                        horizontal_start=start_edge_lb,
                        horizontal_end=end_edge_end,
                        vertical_start=0,
                        vertical_end=self.grid.num_levels,
                        offset_provider={},
                    )

                mo_solve_nonhydro_stencil_34.with_backend(backend)(
                    z_vn_avg=self.z_vn_avg,
                    mass_fl_e=diagnostic_state_nh.mass_fl_e,
                    vn_traj=prep_adv.vn_traj,
                    mass_flx_me=prep_adv.mass_flx_me,
                    r_nsubsteps=r_nsubsteps,
                    horizontal_start=start_edge_lb_plus4,
                    horizontal_end=end_edge_local_minus2,
                    vertical_start=0,
                    vertical_end=self.grid.num_levels,
                    offset_provider={},
                )

        if self.config.idiv_method == 1:
            # verified for e-9
            mo_solve_nonhydro_stencil_41.with_backend(backend)(
                geofac_div=self.interpolation_state.geofac_div,
                mass_fl_e=diagnostic_state_nh.mass_fl_e,
                z_theta_v_fl_e=self.z_theta_v_fl_e,
                z_flxdiv_mass=self.z_flxdiv_mass,
                z_flxdiv_theta=self.z_flxdiv_theta,
                horizontal_start=start_cell_nudging,
                horizontal_end=end_cell_local,
                vertical_start=0,
                vertical_end=self.grid.num_levels,
                offset_provider={
                    "C2E": self.grid.get_offset_provider("C2E"),
                    "C2CE": self.grid.get_offset_provider("C2CE"),
                },
            )

        if self.config.itime_scheme == 4:
            nhsolve_prog.stencils_42_44_45_45b.with_backend(backend)(
                z_w_expl=z_fields.z_w_expl,
                w_nnow=prognostic_state[nnow].w,
                ddt_w_adv_ntl1=diagnostic_state_nh.ddt_w_adv_pc[self.ntl1],
                ddt_w_adv_ntl2=diagnostic_state_nh.ddt_w_adv_pc[self.ntl2],
                z_th_ddz_exner_c=self.z_th_ddz_exner_c,
                z_contr_w_fl_l=z_fields.z_contr_w_fl_l,
                rho_ic=diagnostic_state_nh.rho_ic,
                w_concorr_c=diagnostic_state_nh.w_concorr_c,
                vwind_expl_wgt=self.metric_state_nonhydro.vwind_expl_wgt,
                z_beta=z_fields.z_beta,
                exner_nnow=prognostic_state[nnow].exner,
                rho_nnow=prognostic_state[nnow].rho,
                theta_v_nnow=prognostic_state[nnow].theta_v,
                inv_ddqz_z_full=self.metric_state_nonhydro.inv_ddqz_z_full,
                z_alpha=z_fields.z_alpha,
                vwind_impl_wgt=self.metric_state_nonhydro.vwind_impl_wgt,
                theta_v_ic=diagnostic_state_nh.theta_v_ic,
                z_q=z_fields.z_q,
                k_field=self.k_field,
                rd=constants.RD,
                cvd=constants.CVD,
                dtime=dtime,
                cpd=constants.CPD,
                wgt_nnow_vel=nh_constants.wgt_nnow_vel,
                wgt_nnew_vel=nh_constants.wgt_nnew_vel,
                nlev=self.grid.num_levels,
                horizontal_start=start_cell_nudging,
                horizontal_end=end_cell_local,
                vertical_start=0,
                vertical_end=self.grid.num_levels + 1,
                offset_provider={},
            )
        else:
            nhsolve_prog.stencils_43_44_45_45b.with_backend(backend)(
                z_w_expl=z_fields.z_w_expl,
                w_nnow=prognostic_state[nnow].w,
                ddt_w_adv_ntl1=diagnostic_state_nh.ddt_w_adv_pc[self.ntl1],
                z_th_ddz_exner_c=self.z_th_ddz_exner_c,
                z_contr_w_fl_l=z_fields.z_contr_w_fl_l,
                rho_ic=diagnostic_state_nh.rho_ic,
                w_concorr_c=diagnostic_state_nh.w_concorr_c,
                vwind_expl_wgt=self.metric_state_nonhydro.vwind_expl_wgt,
                z_beta=z_fields.z_beta,
                exner_nnow=prognostic_state[nnow].exner,
                rho_nnow=prognostic_state[nnow].rho,
                theta_v_nnow=prognostic_state[nnow].theta_v,
                inv_ddqz_z_full=self.metric_state_nonhydro.inv_ddqz_z_full,
                z_alpha=z_fields.z_alpha,
                vwind_impl_wgt=self.metric_state_nonhydro.vwind_impl_wgt,
                theta_v_ic=diagnostic_state_nh.theta_v_ic,
                z_q=z_fields.z_q,
                k_field=self.k_field,
                rd=constants.RD,
                cvd=constants.CVD,
                dtime=dtime,
                cpd=constants.CPD,
                nlev=self.grid.num_levels,
                horizontal_start=start_cell_nudging,
                horizontal_end=end_cell_local,
                vertical_start=0,
                vertical_end=self.grid.num_levels + 1,
                offset_provider={},
            )

        if not self.config.l_open_ubc and not self.l_vert_nested:
            mo_solve_nonhydro_stencil_46.with_backend(backend)(
                w_nnew=prognostic_state[nnew].w,
                z_contr_w_fl_l=z_fields.z_contr_w_fl_l,
                horizontal_start=start_cell_nudging,
                horizontal_end=end_cell_local,
                vertical_start=0,
                vertical_end=0,
                offset_provider={},
            )

        nhsolve_prog.stencils_47_48_49.with_backend(backend)(
            w_nnew=prognostic_state[nnew].w,
            z_contr_w_fl_l=z_fields.z_contr_w_fl_l,
            w_concorr_c=diagnostic_state_nh.w_concorr_c,
            z_rho_expl=z_fields.z_rho_expl,
            z_exner_expl=z_fields.z_exner_expl,
            rho_nnow=prognostic_state[nnow].rho,
            inv_ddqz_z_full=self.metric_state_nonhydro.inv_ddqz_z_full,
            z_flxdiv_mass=self.z_flxdiv_mass,
            exner_pr=diagnostic_state_nh.exner_pr,
            z_beta=z_fields.z_beta,
            z_flxdiv_theta=self.z_flxdiv_theta,
            theta_v_ic=diagnostic_state_nh.theta_v_ic,
            ddt_exner_phy=diagnostic_state_nh.ddt_exner_phy,
            k_field=self.k_field,
            dtime=dtime,
            cell_startindex_nudging_plus1=start_cell_nudging,
            cell_endindex_interior=end_cell_local,
            nlev=self.grid.num_levels,
            nlev_k=self.grid.num_levels + 1,
            offset_provider={
                "Koff": KDim,
            },
        )

        # TODO: this is not tested in green line so far
        if self.config.is_iau_active:
            mo_solve_nonhydro_stencil_50(
                z_rho_expl=z_fields.z_rho_expl,
                z_exner_expl=z_fields.z_exner_expl,
                rho_incr=diagnostic_state_nh.rho_incr,
                exner_incr=diagnostic_state_nh.exner_incr,
                iau_wgt_dyn=self.config.iau_wgt_dyn,
                horizontal_start=start_cell_nudging,
                horizontal_end=end_cell_local,
                vertical_start=0,
                vertical_end=self.grid.num_levels,
                offset_provider={},
            )

        mo_solve_nonhydro_stencil_52.with_backend(backend)(
            vwind_impl_wgt=self.metric_state_nonhydro.vwind_impl_wgt,
            theta_v_ic=diagnostic_state_nh.theta_v_ic,
            ddqz_z_half=self.metric_state_nonhydro.ddqz_z_half,
            z_alpha=z_fields.z_alpha,
            z_beta=z_fields.z_beta,
            z_w_expl=z_fields.z_w_expl,
            z_exner_expl=z_fields.z_exner_expl,
            z_q=z_fields.z_q,
            w=prognostic_state[nnew].w,
            dtime=dtime,
            cpd=constants.CPD,
            horizontal_start=start_cell_nudging,
            horizontal_end=end_cell_local,
            vertical_start=1,
            vertical_end=self.grid.num_levels,
            offset_provider={"Koff": KDim},
        )

        mo_solve_nonhydro_stencil_53.with_backend(backend)(
            z_q=z_fields.z_q,
            w=prognostic_state[nnew].w,
            horizontal_start=start_cell_nudging,
            horizontal_end=end_cell_local,
            vertical_start=1,
            vertical_end=self.grid.num_levels,
            offset_provider={},
        )

        if self.config.rayleigh_type == constants.RAYLEIGH_KLEMP:
            mo_solve_nonhydro_stencil_54.with_backend(backend)(
                z_raylfac=self.z_raylfac,
                w_1=prognostic_state[nnew].w_1,
                w=prognostic_state[nnew].w,
                horizontal_start=start_cell_nudging,
                horizontal_end=end_cell_local,
                vertical_start=1,
                vertical_end=int32(
                    self.vertical_params.index_of_damping_layer + 1
                ),  # +1 since Fortran includes boundaries
                offset_provider={},
            )

        mo_solve_nonhydro_stencil_55.with_backend(backend)(
            z_rho_expl=z_fields.z_rho_expl,
            vwind_impl_wgt=self.metric_state_nonhydro.vwind_impl_wgt,
            inv_ddqz_z_full=self.metric_state_nonhydro.inv_ddqz_z_full,
            rho_ic=diagnostic_state_nh.rho_ic,
            w=prognostic_state[nnew].w,
            z_exner_expl=z_fields.z_exner_expl,
            exner_ref_mc=self.metric_state_nonhydro.exner_ref_mc,
            z_alpha=z_fields.z_alpha,
            z_beta=z_fields.z_beta,
            rho_now=prognostic_state[nnow].rho,
            theta_v_now=prognostic_state[nnow].theta_v,
            exner_now=prognostic_state[nnow].exner,
            rho_new=prognostic_state[nnew].rho,
            exner_new=prognostic_state[nnew].exner,
            theta_v_new=prognostic_state[nnew].theta_v,
            dtime=dtime,
            cvd_o_rd=constants.CVD_O_RD,
            horizontal_start=start_cell_nudging,
            horizontal_end=end_cell_local,
            vertical_start=int32(self.jk_start),
            vertical_end=self.grid.num_levels,
            offset_provider={"Koff": KDim},
        )

        if lprep_adv:
            if lclean_mflx:
                set_zero_c_k.with_backend(backend)(
                    field=prep_adv.mass_flx_ic,
                    horizontal_start=start_cell_nudging,
                    horizontal_end=end_cell_local,
                    vertical_start=0,
                    vertical_end=self.grid.num_levels,
                    offset_provider={},
                )

        mo_solve_nonhydro_stencil_58.with_backend(backend)(
            z_contr_w_fl_l=z_fields.z_contr_w_fl_l,
            rho_ic=diagnostic_state_nh.rho_ic,
            vwind_impl_wgt=self.metric_state_nonhydro.vwind_impl_wgt,
            w=prognostic_state[nnew].w,
            mass_flx_ic=prep_adv.mass_flx_ic,
            r_nsubsteps=r_nsubsteps,
            horizontal_start=start_cell_nudging,
            horizontal_end=end_cell_local,
            vertical_start=0,
            vertical_end=self.grid.num_levels,
            offset_provider={},
        )

        if lprep_adv:
            if lclean_mflx:
                set_zero_c_k.with_backend(backend)(
                    field=prep_adv.mass_flx_ic,
                    horizontal_start=start_cell_lb,
                    horizontal_end=end_cell_nudging,
                    vertical_start=0,
                    vertical_end=self.grid.num_levels + 1,
                    offset_provider={},
                )

            mo_solve_nonhydro_stencil_65.with_backend(backend)(
                rho_ic=diagnostic_state_nh.rho_ic,
                vwind_expl_wgt=self.metric_state_nonhydro.vwind_expl_wgt,
                vwind_impl_wgt=self.metric_state_nonhydro.vwind_impl_wgt,
                w_now=prognostic_state[nnow].w,
                w_new=prognostic_state[nnew].w,
                w_concorr_c=diagnostic_state_nh.w_concorr_c,
                mass_flx_ic=prep_adv.mass_flx_ic,
                r_nsubsteps=r_nsubsteps,
                horizontal_start=start_cell_lb,
                horizontal_end=end_cell_nudging,
                vertical_start=0,
                vertical_end=self.grid.num_levels,
                offset_provider={},
            )

            self._exchange.exchange_and_wait(
                CellDim,
                prognostic_state[nnew].rho,
                prognostic_state[nnew].exner,
                prognostic_state[nnew].w,
            )<|MERGE_RESOLUTION|>--- conflicted
+++ resolved
@@ -16,11 +16,7 @@
 from gt4py.next import as_field
 from gt4py.next.common import Field
 from gt4py.next.ffront.fbuiltins import int32
-<<<<<<< HEAD
 from gt4py.next.program_processors.runners.gtfn import run_gtfn
-=======
-from gt4py.next.program_processors.runners.gtfn import run_gtfn, run_gtfn_imperative
->>>>>>> dfda4651
 
 import icon4py.model.atmosphere.dycore.nh_solve.solve_nonhydro_program as nhsolve_prog
 import icon4py.model.common.constants as constants
@@ -364,11 +360,7 @@
             self.jk_start = 0
 
         out = enh_smag_fac
-<<<<<<< HEAD
         _en_smag_fac_for_zero_nshift.with_backend(run_gtfn)(
-=======
-        _en_smag_fac_for_zero_nshift.with_backend(backend)(
->>>>>>> dfda4651
             a_vec, *fac, *z, out=enh_smag_fac, offset_provider={"Koff": KDim}
         )
         self.enh_divdamp_fac = enh_smag_fac
