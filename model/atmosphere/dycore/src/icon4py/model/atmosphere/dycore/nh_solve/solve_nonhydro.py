# ICON4Py - ICON inspired code in Python and GT4Py
#
# Copyright (c) 2022, ETH Zurich and MeteoSwiss
# All rights reserved.
#
# This file is free software: you can redistribute it and/or modify it under
# the terms of the GNU General Public License as published by the
# Free Software Foundation, either version 3 of the License, or any later
# version. See the LICENSE.txt file at the top-level directory of this
# distribution for a copy of the license or check <https://www.gnu.org/licenses/>.
#
# SPDX-License-Identifier: GPL-3.0-or-later
import logging
from dataclasses import dataclass
from typing import Final, Optional

from gt4py.next import as_field
from gt4py.next.common import Field
from gt4py.next.ffront.fbuiltins import int32

import icon4py.model.atmosphere.dycore.nh_solve.solve_nonhydro_program as nhsolve_prog
import icon4py.model.common.constants as constants
from icon4py.model.atmosphere.dycore.set_cell_kdim_field_to_zero_wp import (
    set_cell_kdim_field_to_zero_wp,
)

from icon4py.model.atmosphere.dycore.accumulate_prep_adv_fields import (
    accumulate_prep_adv_fields,
)
from icon4py.model.atmosphere.dycore.add_analysis_increments_from_data_assimilation import (
    add_analysis_increments_from_data_assimilation,
)
from icon4py.model.atmosphere.dycore.add_analysis_increments_to_vn import (
    add_analysis_increments_to_vn,
)
from icon4py.model.atmosphere.dycore.add_temporal_tendencies_to_vn import (
    add_temporal_tendencies_to_vn,
)
from icon4py.model.atmosphere.dycore.add_temporal_tendencies_to_vn_by_interpolating_between_time_levels import (
    add_temporal_tendencies_to_vn_by_interpolating_between_time_levels,
)
from icon4py.model.atmosphere.dycore.add_vertical_wind_derivative_to_divergence_damping import (
    add_vertical_wind_derivative_to_divergence_damping,
)
from icon4py.model.atmosphere.dycore.apply_2nd_order_divergence_damping import (
    apply_2nd_order_divergence_damping,
)
from icon4py.model.atmosphere.dycore.apply_4th_order_divergence_damping import (
    apply_4th_order_divergence_damping,
)
from icon4py.model.atmosphere.dycore.apply_hydrostatic_correction_to_horizontal_gradient_of_exner_pressure import (
    apply_hydrostatic_correction_to_horizontal_gradient_of_exner_pressure,
)
from icon4py.model.atmosphere.dycore.apply_rayleigh_damping_mechanism import (
    apply_rayleigh_damping_mechanism,
)
from icon4py.model.atmosphere.dycore.apply_weighted_2nd_and_4th_order_divergence_damping import (
    apply_weighted_2nd_and_4th_order_divergence_damping,
)
from icon4py.model.atmosphere.dycore.compute_approx_of_2nd_vertical_derivative_of_exner import (
    compute_approx_of_2nd_vertical_derivative_of_exner,
)
from icon4py.model.atmosphere.dycore.compute_avg_vn import compute_avg_vn
from icon4py.model.atmosphere.dycore.compute_avg_vn_and_graddiv_vn_and_vt import (
    compute_avg_vn_and_graddiv_vn_and_vt,
)
from icon4py.model.atmosphere.dycore.compute_divergence_of_fluxes_of_rho_and_theta import (
    compute_divergence_of_fluxes_of_rho_and_theta,
)
from icon4py.model.atmosphere.dycore.compute_dwdz_for_divergence_damping import (
    compute_dwdz_for_divergence_damping,
)
from icon4py.model.atmosphere.dycore.compute_exner_from_rhotheta import (
    compute_exner_from_rhotheta,
)
from icon4py.model.atmosphere.dycore.compute_graddiv2_of_vn import (
    compute_graddiv2_of_vn,
)
from icon4py.model.atmosphere.dycore.compute_horizontal_gradient_of_exner_pressure_for_flat_coordinates import (
    compute_horizontal_gradient_of_exner_pressure_for_flat_coordinates,
)
from icon4py.model.atmosphere.dycore.compute_horizontal_gradient_of_exner_pressure_for_nonflat_coordinates import (
    compute_horizontal_gradient_of_exner_pressure_for_nonflat_coordinates,
)
from icon4py.model.atmosphere.dycore.compute_horizontal_gradient_of_exner_pressure_for_multiple_levels import (
    compute_horizontal_gradient_of_exner_pressure_for_multiple_levels,
)
from icon4py.model.atmosphere.dycore.compute_hydrostatic_correction_term import (
    compute_hydrostatic_correction_term,
)
from icon4py.model.atmosphere.dycore.compute_mass_flux import compute_mass_flux
from icon4py.model.atmosphere.dycore.compute_perturbation_of_rho_and_theta import (
    compute_perturbation_of_rho_and_theta,
)
from icon4py.model.atmosphere.dycore.compute_results_for_thermodynamic_variables import (
    compute_results_for_thermodynamic_variables,
)
from icon4py.model.atmosphere.dycore.compute_rho_virtual_potential_temperatures_and_pressure_gradient import (
    compute_rho_virtual_potential_temperatures_and_pressure_gradient,
)
from icon4py.model.atmosphere.dycore.compute_theta_and_exner import (
    compute_theta_and_exner,
)
from icon4py.model.atmosphere.dycore.compute_vn_on_lateral_boundary import (
    compute_vn_on_lateral_boundary,
)
from icon4py.model.atmosphere.dycore.copy_cell_kdim_field_to_vp import (
    copy_cell_kdim_field_to_vp,
)
from icon4py.model.atmosphere.dycore.mo_icon_interpolation_scalar_cells2verts_scalar_ri_dsl import (
    mo_icon_interpolation_scalar_cells2verts_scalar_ri_dsl,
)
from icon4py.model.atmosphere.dycore.mo_math_gradients_grad_green_gauss_cell_dsl import (
    mo_math_gradients_grad_green_gauss_cell_dsl,
)
from icon4py.model.atmosphere.dycore.init_two_cell_kdim_fields_with_zero_vp import (
    init_two_cell_kdim_fields_with_zero_vp,
)
from icon4py.model.atmosphere.dycore.init_two_cell_kdim_fields_with_zero_wp import (
    init_two_cell_kdim_fields_with_zero_wp,
)
from icon4py.model.atmosphere.dycore.init_two_edge_kdim_fields_with_zero_wp import (
    init_two_edge_kdim_fields_with_zero_wp,
)
from icon4py.model.atmosphere.dycore.solve_tridiagonal_matrix_for_w_back_substitution import (
    solve_tridiagonal_matrix_for_w_back_substitution,
)
from icon4py.model.atmosphere.dycore.solve_tridiagonal_matrix_for_w_forward_sweep import (
    solve_tridiagonal_matrix_for_w_forward_sweep,
)
from icon4py.model.atmosphere.dycore.state_utils.states import (
    DiagnosticStateNonHydro,
    InterpolationState,
    MetricStateNonHydro,
    PrepAdvection,
)
from icon4py.model.atmosphere.dycore.state_utils.utils import (
    _allocate,
    _allocate_indices,
    _calculate_divdamp_fields,
    compute_z_raylfac,
<<<<<<< HEAD
    init_zero_c_k,
    init_zero_e_k,
=======
>>>>>>> 96755a56
)
from icon4py.model.atmosphere.dycore.update_dynamical_exner_time_increment import (
    update_dynamical_exner_time_increment,
)
from icon4py.model.atmosphere.dycore.update_mass_volume_flux import (
    update_mass_volume_flux,
)
from icon4py.model.atmosphere.dycore.update_mass_flux_weighted import (
    update_mass_flux_weighted,
)
from icon4py.model.atmosphere.dycore.update_theta_v import update_theta_v
from icon4py.model.atmosphere.dycore.velocity.velocity_advection import (
    VelocityAdvection,
)
from icon4py.model.common.decomposition.definitions import (
    ExchangeRuntime,
    SingleNodeExchange,
)
from icon4py.model.common.dimension import CellDim, EdgeDim, KDim, VertexDim
from icon4py.model.common.grid.base import BaseGrid
from icon4py.model.common.grid.horizontal import (
    CellParams,
    EdgeParams,
    HorizontalMarkerIndex,
)
from icon4py.model.common.grid.icon import IconGrid
from icon4py.model.common.grid.vertical import VerticalModelParams
from icon4py.model.common.math.smagorinsky import en_smag_fac_for_zero_nshift
from icon4py.model.common.states.prognostic_state import PrognosticState
from icon4py.model.common.model_backend import backend


# flake8: noqa
log = logging.getLogger(__name__)


@dataclass
class IntermediateFields:
    """
    Encapsulate internal fields of SolveNonHydro that contain shared state over predictor and corrector step.

    Encapsulates internal fields used in SolveNonHydro. Fields (and the class!)
    follow the naming convention of ICON to prepend local fields of a module with z_. Contrary to
    other such z_ fields inside SolveNonHydro the fields in this dataclass
    contain state that is built up over the predictor and corrector part in a timestep.
    """

    z_gradh_exner: Field[[EdgeDim, KDim], float]
    z_alpha: Field[
        [EdgeDim, KDim], float
    ]  # TODO: change this back to KHalfDim, but how do we treat it wrt to field_operators and domain?
    z_beta: Field[[CellDim, KDim], float]
    z_w_expl: Field[
        [EdgeDim, KDim], float
    ]  # TODO: change this back to KHalfDim, but how do we treat it wrt to field_operators and domain?
    z_exner_expl: Field[[CellDim, KDim], float]
    z_q: Field[[CellDim, KDim], float]
    z_contr_w_fl_l: Field[
        [EdgeDim, KDim], float
    ]  # TODO: change this back to KHalfDim, but how do we treat it wrt to field_operators and domain?
    z_rho_e: Field[[EdgeDim, KDim], float]
    z_theta_v_e: Field[[EdgeDim, KDim], float]
    z_kin_hor_e: Field[[EdgeDim, KDim], float]
    z_vt_ie: Field[[EdgeDim, KDim], float]
    z_graddiv_vn: Field[[EdgeDim, KDim], float]
    z_rho_expl: Field[[CellDim, KDim], float]
    z_dwdz_dd: Field[[CellDim, KDim], float]

    @classmethod
    def allocate(cls, grid: BaseGrid):
        return IntermediateFields(
            z_gradh_exner=_allocate(EdgeDim, KDim, grid=grid),
            z_alpha=_allocate(CellDim, KDim, is_halfdim=True, grid=grid),
            z_beta=_allocate(CellDim, KDim, grid=grid),
            z_w_expl=_allocate(CellDim, KDim, is_halfdim=True, grid=grid),
            z_exner_expl=_allocate(CellDim, KDim, grid=grid),
            z_q=_allocate(CellDim, KDim, grid=grid),
            z_contr_w_fl_l=_allocate(CellDim, KDim, is_halfdim=True, grid=grid),
            z_rho_e=_allocate(EdgeDim, KDim, grid=grid),
            z_theta_v_e=_allocate(EdgeDim, KDim, grid=grid),
            z_graddiv_vn=_allocate(EdgeDim, KDim, grid=grid),
            z_rho_expl=_allocate(CellDim, KDim, grid=grid),
            z_dwdz_dd=_allocate(CellDim, KDim, grid=grid),
            z_kin_hor_e=_allocate(EdgeDim, KDim, grid=grid),
            z_vt_ie=_allocate(EdgeDim, KDim, grid=grid),
        )


class NonHydrostaticConfig:
    """
    Contains necessary parameter to configure a nonhydro run.

    Encapsulates namelist parameters and derived parameters.
    TODO: (magdalena) values should be read from a configuration file.
    Default values are taken from the defaults in the corresponding ICON Fortran namelist files.
    """

    def __init__(
        self,
        itime_scheme: int = 4,
        iadv_rhotheta: int = 2,
        igradp_method: int = 3,
        ndyn_substeps_var: float = 5.0,
        rayleigh_type: int = 2,
        rayleigh_coeff: float = 0.05,
        divdamp_order: int = 24,  # the ICON default is 4,
        is_iau_active: bool = False,
        iau_wgt_dyn: float = 0.0,
        divdamp_type: int = 3,
        l_vert_nested: bool = False,
        rhotheta_offctr: float = -0.1,
        veladv_offctr: float = 0.25,
        max_nudging_coeff: float = 0.02,
        divdamp_fac: float = 0.0025,
        divdamp_fac2: float = 0.004,
        divdamp_fac3: float = 0.004,
        divdamp_fac4: float = 0.004,
        divdamp_z: float = 32500.0,
        divdamp_z2: float = 40000.0,
        divdamp_z3: float = 60000.0,
        divdamp_z4: float = 80000.0,
        htop_moist_proc: float = 22500.0,
        ltestcase: bool = False,
    ):
        # parameters from namelist diffusion_nml
        self.itime_scheme: int = itime_scheme

        #: Miura scheme for advection of rho and theta
        self.iadv_rhotheta: int = iadv_rhotheta
        #: Use truly horizontal pressure-gradient computation to ensure numerical
        #: stability without heavy orography smoothing
        self.igradp_method: int = igradp_method

        #: number of dynamics substeps per fast-physics timestep
        self.ndyn_substeps_var = ndyn_substeps_var

        #: type of Rayleigh damping
        self.rayleigh_type: int = rayleigh_type
        # used for calculation of rayleigh_w, rayleigh_vn in mo_vertical_grid.f90
        self.rayleigh_coeff: float = rayleigh_coeff

        #: order of divergence damping
        self.divdamp_order: int = divdamp_order

        #: type of divergence damping
        self.divdamp_type: int = divdamp_type

        #: off-centering for density and potential temperature at interface levels.
        #: Specifying a negative value here reduces the amount of vertical
        #: wind off-centering needed for stability of sound waves.
        self.rhotheta_offctr: float = rhotheta_offctr

        #: off-centering of velocity advection in corrector step
        self.veladv_offctr: float = veladv_offctr

        #: scaling factor for divergence damping
        self.divdamp_fac: float = divdamp_fac
        self.divdamp_fac2: float = divdamp_fac2
        self.divdamp_fac3: float = divdamp_fac3
        self.divdamp_fac4: float = divdamp_fac4
        self.divdamp_z: float = divdamp_z
        self.divdamp_z2: float = divdamp_z2
        self.divdamp_z3: float = divdamp_z3
        self.divdamp_z4: float = divdamp_z4

        #: height [m] where moist physics is turned off
        self.htop_moist_proc: float = htop_moist_proc

        #: parameters from other namelists:

        #: from mo_interpol_nml.f90
        self.nudge_max_coeff: float = max_nudging_coeff

        #: from mo_run_nml.f90
        #: use vertical nesting
        self.l_vert_nested: bool = l_vert_nested
        self.ltestcase = ltestcase  # TODO (magdalena) handle differently

        #: from mo_initicon_nml.f90/ mo_initicon_config.f90
        #: whether IAU is active at current time
        self.is_iau_active: bool = is_iau_active
        #: IAU weight for dynamics fields
        self.iau_wgt_dyn: float = iau_wgt_dyn

        self._validate()

    def _validate(self):
        """Apply consistency checks and validation on configuration parameters."""

        if self.l_vert_nested:
            raise NotImplementedError("Vertical nesting support not implemented")

        if self.igradp_method != 3:
            raise NotImplementedError("igradp_method can only be 3")

        if self.itime_scheme != 4:
            raise NotImplementedError("itime_scheme can only be 4")

        if self.divdamp_order != 24:
            raise NotImplementedError("divdamp_order can only be 24")

        if self.divdamp_type == 32:
            raise NotImplementedError("divdamp_type with value 32 not yet implemented")


class NonHydrostaticParams:
    """Calculates derived quantities depending on the NonHydrostaticConfig."""

    def __init__(self, config: NonHydrostaticConfig):
        self.rd_o_cvd: Final[float] = constants.RD / constants.CVD
        self.cvd_o_rd: Final[float] = constants.CVD / constants.RD
        self.rd_o_p0ref: Final[float] = constants.RD / constants.P0REF
        self.grav_o_cpd: Final[float] = constants.GRAV / constants.CPD

        #:  start level for 3D divergence damping terms
        #: this is only different from 0 if divdamp_type == 32: calculation done in mo_vertical_grid.f90
        self.kstart_dd3d: Final[int] = 0

        #: Weighting coefficients for velocity advection if tendency averaging is used
        #: The off-centering specified here turned out to be beneficial to numerical
        #: stability in extreme situations
        self.wgt_nnow_vel: Final[float] = 0.5 - config.veladv_offctr
        self.wgt_nnew_vel: Final[float] = 0.5 + config.veladv_offctr

        #: Weighting coefficients for rho and theta at interface levels in the corrector step
        #: This empirically determined weighting minimizes the vertical wind off-centering
        #: needed for numerical stability of vertical sound wave propagation
        self.wgt_nnew_rth: Final[float] = 0.5 + config.rhotheta_offctr
        self.wgt_nnow_rth: Final[float] = 1.0 - self.wgt_nnew_rth


class SolveNonhydro:
    def __init__(self, exchange: ExchangeRuntime = SingleNodeExchange()):
        self._exchange = exchange
        self._initialized = False
        self.grid: Optional[IconGrid] = None
        self.config: Optional[NonHydrostaticConfig] = None
        self.params: Optional[NonHydrostaticParams] = None
        self.metric_state_nonhydro: Optional[MetricStateNonHydro] = None
        self.interpolation_state: Optional[InterpolationState] = None
        self.vertical_params: Optional[VerticalModelParams] = None
        self.edge_geometry: Optional[EdgeParams] = None
        self.cell_params: Optional[CellParams] = None
        self.velocity_advection: Optional[VelocityAdvection] = None
        self.l_vert_nested: bool = False
        self.enh_divdamp_fac: Optional[Field[[KDim], float]] = None
        self.scal_divdamp: Optional[Field[[KDim], float]] = None
        self._bdy_divdamp: Optional[Field[[KDim], float]] = None
        self.p_test_run = True
        self.jk_start = 0  # used in stencil_55
        self.ntl1 = 0
        self.ntl2 = 0

    def init(
        self,
        grid: IconGrid,
        config: NonHydrostaticConfig,
        params: NonHydrostaticParams,
        metric_state_nonhydro: MetricStateNonHydro,
        interpolation_state: InterpolationState,
        vertical_params: VerticalModelParams,
        edge_geometry: EdgeParams,
        cell_geometry: CellParams,
        owner_mask: Field[[CellDim], bool],
    ):
        """
        Initialize NonHydrostatic granule with configuration.

        calculates all local fields that are used in nh_solve within the time loop
        """
        self.grid = grid
        self.config: NonHydrostaticConfig = config
        self.params: NonHydrostaticParams = params
        self.metric_state_nonhydro: MetricStateNonHydro = metric_state_nonhydro
        self.interpolation_state: InterpolationState = interpolation_state
        self.vertical_params = vertical_params
        self.edge_geometry = edge_geometry
        self.cell_params = cell_geometry
        self.velocity_advection = VelocityAdvection(
            grid,
            metric_state_nonhydro,
            interpolation_state,
            vertical_params,
            edge_geometry,
            owner_mask,
        )
        self._allocate_local_fields()

        # TODO (magdalena) vertical nesting is only relevant in the context of
        #      horizontal nesting, since we don't support this we should remove this option
        if grid.lvert_nest:
            self.l_vert_nested = True
            self.jk_start = 1
        else:
            self.jk_start = 0

        en_smag_fac_for_zero_nshift(
            self.vertical_params.vct_a,
            self.config.divdamp_fac,
            self.config.divdamp_fac2,
            self.config.divdamp_fac3,
            self.config.divdamp_fac4,
            self.config.divdamp_z,
            self.config.divdamp_z2,
            self.config.divdamp_z3,
            self.config.divdamp_z4,
            self.enh_divdamp_fac,
            offset_provider={"Koff": KDim},
        )

        self.p_test_run = True
        self._initialized = True

    @property
    def initialized(self):
        return self._initialized

    def _allocate_local_fields(self):
        self.z_exner_ex_pr = _allocate(CellDim, KDim, is_halfdim=True, grid=self.grid)
        self.z_exner_ic = _allocate(CellDim, KDim, is_halfdim=True, grid=self.grid)
        self.z_dexner_dz_c_1 = _allocate(CellDim, KDim, grid=self.grid)
        self.z_theta_v_pr_ic = _allocate(CellDim, KDim, is_halfdim=True, grid=self.grid)
        self.z_th_ddz_exner_c = _allocate(CellDim, KDim, grid=self.grid)
        self.z_rth_pr_1 = _allocate(CellDim, KDim, grid=self.grid)
        self.z_rth_pr_2 = _allocate(CellDim, KDim, grid=self.grid)
        self.z_grad_rth_1 = _allocate(CellDim, KDim, grid=self.grid)
        self.z_grad_rth_2 = _allocate(CellDim, KDim, grid=self.grid)
        self.z_grad_rth_3 = _allocate(CellDim, KDim, grid=self.grid)
        self.z_grad_rth_4 = _allocate(CellDim, KDim, grid=self.grid)
        self.z_dexner_dz_c_2 = _allocate(CellDim, KDim, grid=self.grid)
        self.z_hydro_corr = _allocate(EdgeDim, KDim, grid=self.grid)
        self.z_vn_avg = _allocate(EdgeDim, KDim, grid=self.grid)
        self.z_theta_v_fl_e = _allocate(EdgeDim, KDim, grid=self.grid)
        self.z_flxdiv_mass = _allocate(CellDim, KDim, grid=self.grid)
        self.z_flxdiv_theta = _allocate(CellDim, KDim, grid=self.grid)
        self.z_rho_v = _allocate(VertexDim, KDim, grid=self.grid)
        self.z_theta_v_v = _allocate(VertexDim, KDim, grid=self.grid)
        self.z_graddiv2_vn = _allocate(EdgeDim, KDim, grid=self.grid)
        self.k_field = _allocate_indices(KDim, grid=self.grid, is_halfdim=True)
        self.z_w_concorr_me = _allocate(EdgeDim, KDim, grid=self.grid)
        self.z_hydro_corr_horizontal = _allocate(EdgeDim, grid=self.grid)
        self.z_raylfac = _allocate(KDim, grid=self.grid)
        self.enh_divdamp_fac = _allocate(KDim, grid=self.grid)
        self._bdy_divdamp = _allocate(KDim, grid=self.grid)
        self.scal_divdamp = _allocate(KDim, grid=self.grid)
        self.intermediate_fields = IntermediateFields.allocate(self.grid)

    def set_timelevels(self, nnow, nnew):
        #  Set time levels of ddt_adv fields for call to velocity_tendencies
        if self.config.itime_scheme == 4:
            self.ntl1 = nnow
            self.ntl2 = nnew
        else:
            self.ntl1 = 0
            self.ntl2 = 0

    def time_step(
        self,
        diagnostic_state_nh: DiagnosticStateNonHydro,
        prognostic_state_ls: list[PrognosticState],
        prep_adv: PrepAdvection,
        divdamp_fac_o2: float,
        dtime: float,
        l_recompute: bool,
        l_init: bool,
        nnow: int,
        nnew: int,
        lclean_mflx: bool,
        lprep_adv: bool,
        at_first_substep: bool,
        at_last_substep: bool,
    ):
        log.info(
            f"running timestep: dtime = {dtime}, init = {l_init}, recompute = {l_recompute}, prep_adv = {lprep_adv}  clean_mflx={lclean_mflx} "
        )
        start_cell_lb = self.grid.get_start_index(
            CellDim, HorizontalMarkerIndex.lateral_boundary(CellDim)
        )
        end_cell_end = self.grid.get_end_index(CellDim, HorizontalMarkerIndex.end(CellDim))
        start_edge_lb = self.grid.get_start_index(
            EdgeDim, HorizontalMarkerIndex.lateral_boundary(EdgeDim)
        )
        end_edge_local = self.grid.get_end_index(EdgeDim, HorizontalMarkerIndex.local(EdgeDim))
        # # TODO: abishekg7 move this to tests
        if self.p_test_run:
            nhsolve_prog.init_test_fields(
                self.intermediate_fields.z_rho_e,
                self.intermediate_fields.z_theta_v_e,
                self.intermediate_fields.z_dwdz_dd,
                self.intermediate_fields.z_graddiv_vn,
                start_edge_lb,
                end_edge_local,
                start_cell_lb,
                end_cell_end,
                self.grid.num_levels,
                offset_provider={},
            )

        self.set_timelevels(nnow, nnew)

        self.run_predictor_step(
            diagnostic_state_nh=diagnostic_state_nh,
            prognostic_state=prognostic_state_ls,
            z_fields=self.intermediate_fields,
            dtime=dtime,
            l_recompute=l_recompute,
            l_init=l_init,
            at_first_substep=at_first_substep,
            nnow=nnow,
            nnew=nnew,
        )

        self.run_corrector_step(
            diagnostic_state_nh=diagnostic_state_nh,
            prognostic_state=prognostic_state_ls,
            z_fields=self.intermediate_fields,
            prep_adv=prep_adv,
            divdamp_fac_o2=divdamp_fac_o2,
            dtime=dtime,
            nnew=nnew,
            nnow=nnow,
            lclean_mflx=lclean_mflx,
            lprep_adv=lprep_adv,
            at_last_substep=at_last_substep,
        )

        start_cell_lb = self.grid.get_start_index(
            CellDim, HorizontalMarkerIndex.lateral_boundary(CellDim)
        )
        end_cell_nudging_minus1 = self.grid.get_end_index(
            CellDim, HorizontalMarkerIndex.nudging(CellDim) - 1
        )
        start_cell_halo = self.grid.get_start_index(CellDim, HorizontalMarkerIndex.halo(CellDim))
        end_cell_end = self.grid.get_end_index(CellDim, HorizontalMarkerIndex.end(CellDim))
        if self.grid.limited_area:
            compute_theta_and_exner(
                bdy_halo_c=self.metric_state_nonhydro.bdy_halo_c,
                rho=prognostic_state_ls[nnew].rho,
                theta_v=prognostic_state_ls[nnew].theta_v,
                exner=prognostic_state_ls[nnew].exner,
                rd_o_cvd=self.params.rd_o_cvd,
                rd_o_p0ref=self.params.rd_o_p0ref,
                horizontal_start=0,
                horizontal_end=end_cell_end,
                vertical_start=0,
                vertical_end=self.grid.num_levels,
                offset_provider={},
            )

            compute_exner_from_rhotheta(
                rho=prognostic_state_ls[nnew].rho,
                theta_v=prognostic_state_ls[nnew].theta_v,
                exner=prognostic_state_ls[nnew].exner,
                rd_o_cvd=self.params.rd_o_cvd,
                rd_o_p0ref=self.params.rd_o_p0ref,
                horizontal_start=start_cell_lb,
                horizontal_end=end_cell_nudging_minus1,
                vertical_start=0,
                vertical_end=self.grid.num_levels,
                offset_provider={},
            )

        update_theta_v(
            mask_prog_halo_c=self.metric_state_nonhydro.mask_prog_halo_c,
            rho_now=prognostic_state_ls[nnow].rho,
            theta_v_now=prognostic_state_ls[nnow].theta_v,
            exner_new=prognostic_state_ls[nnew].exner,
            exner_now=prognostic_state_ls[nnow].exner,
            rho_new=prognostic_state_ls[nnew].rho,
            theta_v_new=prognostic_state_ls[nnew].theta_v,
            cvd_o_rd=self.params.cvd_o_rd,
            horizontal_start=start_cell_halo,
            horizontal_end=end_cell_end,
            vertical_start=0,
            vertical_end=self.grid.num_levels,
            offset_provider={},
        )

    # flake8: noqa: C901
    def run_predictor_step(
        self,
        diagnostic_state_nh: DiagnosticStateNonHydro,
        prognostic_state: list[PrognosticState],
        z_fields: IntermediateFields,
        dtime: float,
        l_recompute: bool,
        l_init: bool,
        at_first_substep: bool,
        nnow: int,
        nnew: int,
    ):
        log.info(
            f"running predictor step: dtime = {dtime}, init = {l_init}, recompute = {l_recompute} "
        )
        if l_init or l_recompute:
            if self.config.itime_scheme == 4 and not l_init:
                lvn_only = True  # Recompute only vn tendency
            else:
                lvn_only = False

            self.velocity_advection.run_predictor_step(
                vn_only=lvn_only,
                diagnostic_state=diagnostic_state_nh,
                prognostic_state=prognostic_state[nnow],
                z_w_concorr_me=self.z_w_concorr_me,
                z_kin_hor_e=z_fields.z_kin_hor_e,
                z_vt_ie=z_fields.z_vt_ie,
                dtime=dtime,
                ntnd=self.ntl1,
                cell_areas=self.cell_params.area,
            )

        p_dthalf = 0.5 * dtime

        end_cell_end = self.grid.get_end_index(CellDim, HorizontalMarkerIndex.end(CellDim))

        start_cell_local_minus2 = self.grid.get_start_index(
            CellDim, HorizontalMarkerIndex.local(CellDim) - 2
        )
        end_cell_local_minus2 = self.grid.get_end_index(
            CellDim, HorizontalMarkerIndex.local(CellDim) - 2
        )

        start_vertex_lb_plus1 = self.grid.get_start_index(
            VertexDim, HorizontalMarkerIndex.lateral_boundary(VertexDim) + 1
        )  # TODO: check
        end_vertex_local_minus1 = self.grid.get_end_index(
            VertexDim, HorizontalMarkerIndex.local(VertexDim) - 1
        )

        start_cell_lb = self.grid.get_start_index(
            CellDim, HorizontalMarkerIndex.lateral_boundary(CellDim)
        )
        end_cell_nudging_minus1 = self.grid.get_end_index(
            CellDim,
            HorizontalMarkerIndex.nudging(CellDim) - 1,
        )

        start_edge_lb_plus6 = self.grid.get_start_index(
            EdgeDim, HorizontalMarkerIndex.lateral_boundary(EdgeDim) + 6
        )
        end_edge_local_minus1 = self.grid.get_end_index(
            EdgeDim, HorizontalMarkerIndex.local(EdgeDim) - 1
        )
        end_edge_local = self.grid.get_end_index(EdgeDim, HorizontalMarkerIndex.local(EdgeDim))

        start_edge_nudging_plus1 = self.grid.get_start_index(
            EdgeDim, HorizontalMarkerIndex.nudging(EdgeDim) + 1
        )
        end_edge_end = self.grid.get_end_index(EdgeDim, HorizontalMarkerIndex.end(EdgeDim))

        start_edge_lb = self.grid.get_start_index(
            EdgeDim, HorizontalMarkerIndex.lateral_boundary(EdgeDim)
        )
        end_edge_nudging = self.grid.get_end_index(EdgeDim, HorizontalMarkerIndex.nudging(EdgeDim))

        start_edge_lb_plus4 = self.grid.get_start_index(
            EdgeDim, HorizontalMarkerIndex.lateral_boundary(EdgeDim) + 4
        )
        start_edge_local_minus2 = self.grid.get_start_index(
            EdgeDim, HorizontalMarkerIndex.local(EdgeDim) - 2
        )
        end_edge_local_minus2 = self.grid.get_end_index(
            EdgeDim, HorizontalMarkerIndex.local(EdgeDim) - 2
        )

        start_cell_lb_plus2 = self.grid.get_start_index(
            CellDim, HorizontalMarkerIndex.lateral_boundary(CellDim) + 2
        )

        end_cell_halo = self.grid.get_end_index(CellDim, HorizontalMarkerIndex.halo(CellDim))
        start_cell_nudging = self.grid.get_start_index(
            CellDim, HorizontalMarkerIndex.nudging(CellDim)
        )
        end_cell_local = self.grid.get_end_index(CellDim, HorizontalMarkerIndex.local(CellDim))

        #  Precompute Rayleigh damping factor
        compute_z_raylfac(
            rayleigh_w=self.metric_state_nonhydro.rayleigh_w,
            dtime=dtime,
            z_raylfac=self.z_raylfac,
            offset_provider={},
        )

        # initialize nest boundary points of z_rth_pr with zero
        if self.grid.limited_area:
<<<<<<< HEAD
            init_two_cell_kdim_fields_with_zero_vp.with_backend(backend)(
                cell_kdim_field_with_zero_vp_1=self.z_rth_pr_1,
                cell_kdim_field_with_zero_vp_2=self.z_rth_pr_2,
=======
            set_two_cell_kdim_fields_to_zero_vp(
                cell_kdim_field_to_zero_vp_1=self.z_rth_pr_1,
                cell_kdim_field_to_zero_vp_2=self.z_rth_pr_2,
>>>>>>> 96755a56
                horizontal_start=start_cell_lb,
                horizontal_end=end_cell_end,
                vertical_start=0,
                vertical_end=self.grid.num_levels,
                offset_provider={},
            )

        nhsolve_prog.predictor_stencils_2_3(
            exner_exfac=self.metric_state_nonhydro.exner_exfac,
            exner=prognostic_state[nnow].exner,
            exner_ref_mc=self.metric_state_nonhydro.exner_ref_mc,
            exner_pr=diagnostic_state_nh.exner_pr,
            z_exner_ex_pr=self.z_exner_ex_pr,
            horizontal_start=start_cell_lb_plus2,
            horizontal_end=end_cell_halo,
            k_field=self.k_field,
            nlev=self.grid.num_levels,
            vertical_start=0,
            vertical_end=self.grid.num_levels + 1,
            offset_provider={},
        )

        if self.config.igradp_method == 3:
            nhsolve_prog.predictor_stencils_4_5_6(
                wgtfacq_c_dsl=self.metric_state_nonhydro.wgtfacq_c,
                z_exner_ex_pr=self.z_exner_ex_pr,
                z_exner_ic=self.z_exner_ic,
                wgtfac_c=self.metric_state_nonhydro.wgtfac_c,
                inv_ddqz_z_full=self.metric_state_nonhydro.inv_ddqz_z_full,
                z_dexner_dz_c_1=self.z_dexner_dz_c_1,
                k_field=self.k_field,
                nlev=self.grid.num_levels,
                horizontal_start=start_cell_lb_plus2,
                horizontal_end=end_cell_halo,
                vertical_start=max(1, self.vertical_params.nflatlev),
                vertical_end=self.grid.num_levels + 1,
                offset_provider=self.grid.offset_providers,
            )

            if self.vertical_params.nflatlev == 1:
                # Perturbation Exner pressure on top half level
                raise NotImplementedError("nflatlev=1 not implemented")

        nhsolve_prog.predictor_stencils_7_8_9(
            rho=prognostic_state[nnow].rho,
            rho_ref_mc=self.metric_state_nonhydro.rho_ref_mc,
            theta_v=prognostic_state[nnow].theta_v,
            theta_ref_mc=self.metric_state_nonhydro.theta_ref_mc,
            rho_ic=diagnostic_state_nh.rho_ic,
            z_rth_pr_1=self.z_rth_pr_1,
            z_rth_pr_2=self.z_rth_pr_2,
            wgtfac_c=self.metric_state_nonhydro.wgtfac_c,
            vwind_expl_wgt=self.metric_state_nonhydro.vwind_expl_wgt,
            exner_pr=diagnostic_state_nh.exner_pr,
            d_exner_dz_ref_ic=self.metric_state_nonhydro.d_exner_dz_ref_ic,
            ddqz_z_half=self.metric_state_nonhydro.ddqz_z_half,
            z_theta_v_pr_ic=self.z_theta_v_pr_ic,
            theta_v_ic=diagnostic_state_nh.theta_v_ic,
            z_th_ddz_exner_c=self.z_th_ddz_exner_c,
            k_field=self.k_field,
            nlev=self.grid.num_levels,
            horizontal_start=start_cell_lb_plus2,
            horizontal_end=end_cell_halo,
            vertical_start=0,
            vertical_end=self.grid.num_levels,
            offset_provider=self.grid.offset_providers,
        )

        # Perturbation theta at top and surface levels
        nhsolve_prog.predictor_stencils_11_lower_upper(
            wgtfacq_c_dsl=self.metric_state_nonhydro.wgtfacq_c,
            z_rth_pr=self.z_rth_pr_2,
            theta_ref_ic=self.metric_state_nonhydro.theta_ref_ic,
            z_theta_v_pr_ic=self.z_theta_v_pr_ic,
            theta_v_ic=diagnostic_state_nh.theta_v_ic,
            k_field=self.k_field,
            nlev=self.grid.num_levels,
            horizontal_start=start_cell_lb_plus2,
            horizontal_end=end_cell_halo,
            vertical_start=0,
            vertical_end=self.grid.num_levels + 1,
            offset_provider=self.grid.offset_providers,
        )

        if self.config.igradp_method == 3:
            # Second vertical derivative of perturbation Exner pressure (hydrostatic approximation)
            compute_approx_of_2nd_vertical_derivative_of_exner(
                z_theta_v_pr_ic=self.z_theta_v_pr_ic,
                d2dexdz2_fac1_mc=self.metric_state_nonhydro.d2dexdz2_fac1_mc,
                d2dexdz2_fac2_mc=self.metric_state_nonhydro.d2dexdz2_fac2_mc,
                z_rth_pr_2=self.z_rth_pr_2,
                z_dexner_dz_c_2=self.z_dexner_dz_c_2,
                horizontal_start=start_cell_lb_plus2,
                horizontal_end=end_cell_halo,
                vertical_start=self.vertical_params.nflat_gradp,
                vertical_end=self.grid.num_levels,
                offset_provider=self.grid.offset_providers,
            )

        # Add computation of z_grad_rth (perturbation density and virtual potential temperature at main levels)
        # at outer halo points: needed for correct calculation of the upwind gradients for Miura scheme

<<<<<<< HEAD
        compute_perturbation_of_rho_and_theta.with_backend(backend)(
=======
        compute_pertubation_of_rho_and_theta(
>>>>>>> 96755a56
            rho=prognostic_state[nnow].rho,
            rho_ref_mc=self.metric_state_nonhydro.rho_ref_mc,
            theta_v=prognostic_state[nnow].theta_v,
            theta_ref_mc=self.metric_state_nonhydro.theta_ref_mc,
            z_rth_pr_1=self.z_rth_pr_1,
            z_rth_pr_2=self.z_rth_pr_2,
            horizontal_start=start_cell_local_minus2,
            horizontal_end=end_cell_local_minus2,
            vertical_start=0,
            vertical_end=self.grid.num_levels,
            offset_provider={},
        )

        # Compute rho and theta at edges for horizontal flux divergence term
        if self.config.iadv_rhotheta == 1:
            mo_icon_interpolation_scalar_cells2verts_scalar_ri_dsl(
                p_cell_in=prognostic_state[nnow].rho,
                c_intp=self.interpolation_state.c_intp,
                p_vert_out=self.z_rho_v,
                horizontal_start=start_vertex_lb_plus1,
                horizontal_end=end_vertex_local_minus1,
                vertical_start=0,
                vertical_end=self.grid.num_levels,  # UBOUND(p_cell_in,2)
                offset_provider=self.grid.offset_providers,
            )
            mo_icon_interpolation_scalar_cells2verts_scalar_ri_dsl(
                p_cell_in=prognostic_state[nnow].theta_v,
                c_intp=self.interpolation_state.c_intp,
                p_vert_out=self.z_theta_v_v,
                horizontal_start=start_vertex_lb_plus1,
                horizontal_end=end_vertex_local_minus1,
                vertical_start=0,
                vertical_end=self.grid.num_levels,
                offset_provider=self.grid.offset_providers,
            )
        elif self.config.iadv_rhotheta == 2:
            # Compute Green-Gauss gradients for rho and theta
            mo_math_gradients_grad_green_gauss_cell_dsl(
                p_grad_1_u=self.z_grad_rth_1,
                p_grad_1_v=self.z_grad_rth_2,
                p_grad_2_u=self.z_grad_rth_3,
                p_grad_2_v=self.z_grad_rth_4,
                p_ccpr1=self.z_rth_pr_1,
                p_ccpr2=self.z_rth_pr_2,
                geofac_grg_x=self.interpolation_state.geofac_grg_x,
                geofac_grg_y=self.interpolation_state.geofac_grg_y,
                horizontal_start=start_cell_lb_plus2,
                horizontal_end=end_cell_halo,
                vertical_start=0,
                vertical_end=self.grid.num_levels,  # UBOUND(p_ccpr,2)
                offset_provider=self.grid.offset_providers,
            )
        if self.config.iadv_rhotheta <= 2:
<<<<<<< HEAD
            tmp_0_0 = self.grid.get_start_index(EdgeDim, HorizontalMarkerIndex.local(EdgeDim) - 2)
            offset = 2 if self.config.idiv_method == 1 else 3
            tmp_0_1 = self.grid.get_end_index(
                EdgeDim, HorizontalMarkerIndex.local(EdgeDim) - offset
            )

            init_zero_e_k.with_backend(backend)(
                field=z_fields.z_rho_e,
                horizontal_start=tmp_0_0,
                horizontal_end=tmp_0_1,
                vertical_start=0,
                vertical_end=self.grid.num_levels,
                offset_provider={},
            )

            init_zero_e_k.with_backend(backend)(
                field=z_fields.z_theta_v_e,
                horizontal_start=tmp_0_0,
                horizontal_end=tmp_0_1,
=======
            set_two_edge_kdim_fields_to_zero_wp(
                edge_kdim_field_to_zero_wp_1=z_fields.z_rho_e,
                edge_kdim_field_to_zero_wp_2=z_fields.z_theta_v_e,
                horizontal_start=start_edge_local_minus2,
                horizontal_end=end_edge_local_minus2,
>>>>>>> 96755a56
                vertical_start=0,
                vertical_end=self.grid.num_levels,
                offset_provider={},
            )
            # initialize also nest boundary points with zero
            if self.grid.limited_area:
<<<<<<< HEAD
                init_zero_e_k.with_backend(backend)(
                    field=z_fields.z_rho_e,
                    horizontal_start=start_edge_lb,
                    horizontal_end=end_edge_local_minus1,
                    vertical_start=0,
                    vertical_end=self.grid.num_levels,
                    offset_provider={},
                )

                init_zero_e_k.with_backend(backend)(
                    field=z_fields.z_theta_v_e,
=======
                set_two_edge_kdim_fields_to_zero_wp(
                    edge_kdim_field_to_zero_wp_1=z_fields.z_rho_e,
                    edge_kdim_field_to_zero_wp_2=z_fields.z_theta_v_e,
>>>>>>> 96755a56
                    horizontal_start=start_edge_lb,
                    horizontal_end=end_edge_local_minus1,
                    vertical_start=0,
                    vertical_end=self.grid.num_levels,
                    offset_provider={},
                )
            if self.config.iadv_rhotheta == 2:
                # Compute upwind-biased values for rho and theta starting from centered differences
                # Note: the length of the backward trajectory should be 0.5*dtime*(vn,vt) in order to arrive
                # at a second-order accurate FV discretization, but twice the length is needed for numerical stability

                nhsolve_prog.compute_horizontal_advection_of_rho_and_theta(
                    p_vn=prognostic_state[nnow].vn,
                    p_vt=diagnostic_state_nh.vt,
                    pos_on_tplane_e_1=self.interpolation_state.pos_on_tplane_e_1,
                    pos_on_tplane_e_2=self.interpolation_state.pos_on_tplane_e_2,
                    primal_normal_cell_1=self.edge_geometry.primal_normal_cell[0],
                    dual_normal_cell_1=self.edge_geometry.dual_normal_cell[0],
                    primal_normal_cell_2=self.edge_geometry.primal_normal_cell[1],
                    dual_normal_cell_2=self.edge_geometry.dual_normal_cell[1],
                    p_dthalf=p_dthalf,
                    rho_ref_me=self.metric_state_nonhydro.rho_ref_me,
                    theta_ref_me=self.metric_state_nonhydro.theta_ref_me,
                    z_grad_rth_1=self.z_grad_rth_1,
                    z_grad_rth_2=self.z_grad_rth_2,
                    z_grad_rth_3=self.z_grad_rth_3,
                    z_grad_rth_4=self.z_grad_rth_4,
                    z_rth_pr_1=self.z_rth_pr_1,
                    z_rth_pr_2=self.z_rth_pr_2,
                    z_rho_e=z_fields.z_rho_e,
                    z_theta_v_e=z_fields.z_theta_v_e,
                    horizontal_start=start_edge_lb_plus6,
                    horizontal_end=end_edge_local_minus1,
                    vertical_start=0,
                    vertical_end=self.grid.num_levels,
                    offset_provider=self.grid.offset_providers,
                )

        # Remaining computations at edge points
        compute_horizontal_gradient_of_exner_pressure_for_flat_coordinates(
            inv_dual_edge_length=self.edge_geometry.inverse_dual_edge_lengths,
            z_exner_ex_pr=self.z_exner_ex_pr,
            z_gradh_exner=z_fields.z_gradh_exner,
            horizontal_start=start_edge_nudging_plus1,
            horizontal_end=end_edge_local,
            vertical_start=0,
            vertical_end=self.vertical_params.nflatlev,
            offset_provider=self.grid.offset_providers,
        )

        if self.config.igradp_method == 3:
            # horizontal gradient of Exner pressure, including metric correction
            # horizontal gradient of Exner pressure, Taylor-expansion-based reconstruction

            compute_horizontal_gradient_of_exner_pressure_for_nonflat_coordinates(
                inv_dual_edge_length=self.edge_geometry.inverse_dual_edge_lengths,
                z_exner_ex_pr=self.z_exner_ex_pr,
                ddxn_z_full=self.metric_state_nonhydro.ddxn_z_full,
                c_lin_e=self.interpolation_state.c_lin_e,
                z_dexner_dz_c_1=self.z_dexner_dz_c_1,
                z_gradh_exner=z_fields.z_gradh_exner,
                horizontal_start=start_edge_nudging_plus1,
                horizontal_end=end_edge_local,
                vertical_start=self.vertical_params.nflatlev,
                vertical_end=int32(self.vertical_params.nflat_gradp + 1),
                offset_provider=self.grid.offset_providers,
            )

<<<<<<< HEAD
            compute_horizontal_gradient_of_exner_pressure_for_multiple_levels.with_backend(backend)(
=======
            compute_horizontal_gradient_of_extner_pressure_for_multiple_levels(
>>>>>>> 96755a56
                inv_dual_edge_length=self.edge_geometry.inverse_dual_edge_lengths,
                z_exner_ex_pr=self.z_exner_ex_pr,
                zdiff_gradp=self.metric_state_nonhydro.zdiff_gradp,
                ikoffset=self.metric_state_nonhydro.vertoffset_gradp,
                z_dexner_dz_c_1=self.z_dexner_dz_c_1,
                z_dexner_dz_c_2=self.z_dexner_dz_c_2,
                z_gradh_exner=z_fields.z_gradh_exner,
                horizontal_start=start_edge_nudging_plus1,
                horizontal_end=end_edge_local,
                vertical_start=int32(self.vertical_params.nflat_gradp + 1),
                vertical_end=self.grid.num_levels,
                offset_provider=self.grid.offset_providers,
            )
        # compute hydrostatically approximated correction term that replaces downward extrapolation
        if self.config.igradp_method == 3:
            compute_hydrostatic_correction_term(
                theta_v=prognostic_state[nnow].theta_v,
                ikoffset=self.metric_state_nonhydro.vertoffset_gradp,
                zdiff_gradp=self.metric_state_nonhydro.zdiff_gradp,
                theta_v_ic=diagnostic_state_nh.theta_v_ic,
                inv_ddqz_z_full=self.metric_state_nonhydro.inv_ddqz_z_full,
                inv_dual_edge_length=self.edge_geometry.inverse_dual_edge_lengths,
                z_hydro_corr=self.z_hydro_corr,
                grav_o_cpd=self.params.grav_o_cpd,
                horizontal_start=start_edge_nudging_plus1,
                horizontal_end=end_edge_local,
                vertical_start=self.grid.num_levels - 1,
                vertical_end=self.grid.num_levels,
                offset_provider=self.grid.offset_providers,
            )
        # TODO (Nikki) check when merging fused stencil
        lowest_level = self.grid.num_levels - 1
        hydro_corr_horizontal = as_field((EdgeDim,), self.z_hydro_corr.asnumpy()[:, lowest_level])

        if self.config.igradp_method == 3:
            apply_hydrostatic_correction_to_horizontal_gradient_of_exner_pressure(
                ipeidx_dsl=self.metric_state_nonhydro.ipeidx_dsl,
                pg_exdist=self.metric_state_nonhydro.pg_exdist,
                z_hydro_corr=hydro_corr_horizontal,
                z_gradh_exner=z_fields.z_gradh_exner,
                horizontal_start=start_edge_nudging_plus1,
                horizontal_end=end_edge_end,
                vertical_start=0,
                vertical_end=self.grid.num_levels,
                offset_provider={},
            )

        add_temporal_tendencies_to_vn(
            vn_nnow=prognostic_state[nnow].vn,
            ddt_vn_apc_ntl1=diagnostic_state_nh.ddt_vn_apc_pc[self.ntl1],
            ddt_vn_phy=diagnostic_state_nh.ddt_vn_phy,
            z_theta_v_e=z_fields.z_theta_v_e,
            z_gradh_exner=z_fields.z_gradh_exner,
            vn_nnew=prognostic_state[nnew].vn,
            dtime=dtime,
            cpd=constants.CPD,
            horizontal_start=start_edge_nudging_plus1,
            horizontal_end=end_edge_local,
            vertical_start=0,
            vertical_end=self.grid.num_levels,
            offset_provider={},
        )

        if self.config.is_iau_active:
            add_analysis_increments_to_vn(
                vn_incr=diagnostic_state_nh.vn_incr,
                vn=prognostic_state[nnew].vn,
                iau_wgt_dyn=self.config.iau_wgt_dyn,
                horizontal_start=start_edge_nudging_plus1,
                horizontal_end=end_edge_local,
                vertical_start=0,
                vertical_end=self.grid.num_levels,
                offset_provider={},
            )

        if self.grid.limited_area:
            compute_vn_on_lateral_boundary(
                grf_tend_vn=diagnostic_state_nh.grf_tend_vn,
                vn_now=prognostic_state[nnow].vn,
                vn_new=prognostic_state[nnew].vn,
                dtime=dtime,
                horizontal_start=start_edge_lb,
                horizontal_end=end_edge_nudging,
                vertical_start=0,
                vertical_end=self.grid.num_levels,
                offset_provider={},
            )
        log.debug("exchanging prognostic field 'vn' and local field 'z_rho_e'")
        self._exchange.exchange_and_wait(EdgeDim, prognostic_state[nnew].vn, z_fields.z_rho_e)

        compute_avg_vn_and_graddiv_vn_and_vt(
            e_flx_avg=self.interpolation_state.e_flx_avg,
            vn=prognostic_state[nnew].vn,
            geofac_grdiv=self.interpolation_state.geofac_grdiv,
            rbf_vec_coeff_e=self.interpolation_state.rbf_vec_coeff_e,
            z_vn_avg=self.z_vn_avg,
            z_graddiv_vn=z_fields.z_graddiv_vn,
            vt=diagnostic_state_nh.vt,
            horizontal_start=start_edge_lb_plus4,
            horizontal_end=end_edge_local_minus2,
            vertical_start=0,
            vertical_end=self.grid.num_levels,
            offset_provider=self.grid.offset_providers,
        )

        compute_mass_flux(
            z_rho_e=z_fields.z_rho_e,
            z_vn_avg=self.z_vn_avg,
            ddqz_z_full_e=self.metric_state_nonhydro.ddqz_z_full_e,
            z_theta_v_e=z_fields.z_theta_v_e,
            mass_fl_e=diagnostic_state_nh.mass_fl_e,
            z_theta_v_fl_e=self.z_theta_v_fl_e,
            horizontal_start=start_edge_lb_plus4,
            horizontal_end=end_edge_local_minus2,
            vertical_start=0,
            vertical_end=self.grid.num_levels,
            offset_provider={},
        )

        nhsolve_prog.predictor_stencils_35_36(
            vn=prognostic_state[nnew].vn,
            ddxn_z_full=self.metric_state_nonhydro.ddxn_z_full,
            ddxt_z_full=self.metric_state_nonhydro.ddxt_z_full,
            vt=diagnostic_state_nh.vt,
            z_w_concorr_me=self.z_w_concorr_me,
            wgtfac_e=self.metric_state_nonhydro.wgtfac_e,
            vn_ie=diagnostic_state_nh.vn_ie,
            z_vt_ie=z_fields.z_vt_ie,
            z_kin_hor_e=z_fields.z_kin_hor_e,
            k_field=self.k_field,
            nflatlev_startindex=self.vertical_params.nflatlev,
            horizontal_start=start_edge_lb_plus4,
            horizontal_end=end_edge_local_minus2,
            vertical_start=0,
            vertical_end=self.grid.num_levels,
            offset_provider=self.grid.offset_providers,
        )

        if not self.l_vert_nested:
            nhsolve_prog.predictor_stencils_37_38(
                vn=prognostic_state[nnew].vn,
                vt=diagnostic_state_nh.vt,
                vn_ie=diagnostic_state_nh.vn_ie,
                z_vt_ie=z_fields.z_vt_ie,
                z_kin_hor_e=z_fields.z_kin_hor_e,
                wgtfacq_e_dsl=self.metric_state_nonhydro.wgtfacq_e,
                horizontal_start=start_edge_lb_plus4,
                horizontal_end=end_edge_local_minus2,
                vertical_start=0,
                vertical_end=self.grid.num_levels + 1,
                offset_provider=self.grid.offset_providers,
            )

        nhsolve_prog.stencils_39_40(
            e_bln_c_s=self.interpolation_state.e_bln_c_s,
            z_w_concorr_me=self.z_w_concorr_me,
            wgtfac_c=self.metric_state_nonhydro.wgtfac_c,
            wgtfacq_c_dsl=self.metric_state_nonhydro.wgtfacq_c,
            w_concorr_c=diagnostic_state_nh.w_concorr_c,
            k_field=self.k_field,
            nflatlev_startindex_plus1=int32(self.vertical_params.nflatlev + 1),
            nlev=self.grid.num_levels,
            horizontal_start=start_cell_lb_plus2,
            horizontal_end=end_cell_halo,
            vertical_start=0,
            vertical_end=self.grid.num_levels + 1,
            offset_provider=self.grid.offset_providers,
        )

        compute_divergence_of_fluxes_of_rho_and_theta(
            geofac_div=self.interpolation_state.geofac_div,
            mass_fl_e=diagnostic_state_nh.mass_fl_e,
            z_theta_v_fl_e=self.z_theta_v_fl_e,
            z_flxdiv_mass=self.z_flxdiv_mass,
            z_flxdiv_theta=self.z_flxdiv_theta,
            horizontal_start=start_cell_nudging,
            horizontal_end=end_cell_local,
            vertical_start=0,
            vertical_end=self.grid.num_levels,
            offset_provider=self.grid.offset_providers,
        )

        nhsolve_prog.stencils_43_44_45_45b(
            z_w_expl=z_fields.z_w_expl,
            w_nnow=prognostic_state[nnow].w,
            ddt_w_adv_ntl1=diagnostic_state_nh.ddt_w_adv_pc[self.ntl1],
            z_th_ddz_exner_c=self.z_th_ddz_exner_c,
            z_contr_w_fl_l=z_fields.z_contr_w_fl_l,
            rho_ic=diagnostic_state_nh.rho_ic,
            w_concorr_c=diagnostic_state_nh.w_concorr_c,
            vwind_expl_wgt=self.metric_state_nonhydro.vwind_expl_wgt,
            z_beta=z_fields.z_beta,
            exner_nnow=prognostic_state[nnow].exner,
            rho_nnow=prognostic_state[nnow].rho,
            theta_v_nnow=prognostic_state[nnow].theta_v,
            inv_ddqz_z_full=self.metric_state_nonhydro.inv_ddqz_z_full,
            z_alpha=z_fields.z_alpha,
            vwind_impl_wgt=self.metric_state_nonhydro.vwind_impl_wgt,
            theta_v_ic=diagnostic_state_nh.theta_v_ic,
            z_q=z_fields.z_q,
            k_field=self.k_field,
            rd=constants.RD,
            cvd=constants.CVD,
            dtime=dtime,
            cpd=constants.CPD,
            nlev=self.grid.num_levels,
            horizontal_start=start_cell_nudging,
            horizontal_end=end_cell_local,
            vertical_start=0,
            vertical_end=self.grid.num_levels + 1,
            offset_provider={},
        )

        if not self.l_vert_nested:
<<<<<<< HEAD
            init_two_cell_kdim_fields_with_zero_wp.with_backend(backend)(
                cell_kdim_field_with_zero_wp_1=prognostic_state[nnew].w,
                cell_kdim_field_with_zero_wp_2=z_fields.z_contr_w_fl_l,
=======
            set_two_cell_kdim_fields_to_zero_wp(
                cell_kdim_field_to_zero_wp_1=prognostic_state[nnew].w,
                cell_kdim_field_to_zero_wp_2=z_fields.z_contr_w_fl_l,
>>>>>>> 96755a56
                horizontal_start=start_cell_nudging,
                horizontal_end=end_cell_local,
                vertical_start=0,
                vertical_end=1,
                offset_provider={},
            )
        nhsolve_prog.stencils_47_48_49(
            w_nnew=prognostic_state[nnew].w,
            z_contr_w_fl_l=z_fields.z_contr_w_fl_l,
            w_concorr_c=diagnostic_state_nh.w_concorr_c,
            z_rho_expl=z_fields.z_rho_expl,
            z_exner_expl=z_fields.z_exner_expl,
            rho_nnow=prognostic_state[nnow].rho,
            inv_ddqz_z_full=self.metric_state_nonhydro.inv_ddqz_z_full,
            z_flxdiv_mass=self.z_flxdiv_mass,
            exner_pr=diagnostic_state_nh.exner_pr,
            z_beta=z_fields.z_beta,
            z_flxdiv_theta=self.z_flxdiv_theta,
            theta_v_ic=diagnostic_state_nh.theta_v_ic,
            ddt_exner_phy=diagnostic_state_nh.ddt_exner_phy,
            k_field=self.k_field,
            dtime=dtime,
            nlev=self.grid.num_levels,
            horizontal_start=start_cell_nudging,
            horizontal_end=end_cell_local,
            vertical_start=0,
            vertical_end=self.grid.num_levels + 1,
            offset_provider=self.grid.offset_providers,
        )

        if self.config.is_iau_active:
            add_analysis_increments_from_data_assimilation(
                z_fields.z_rho_expl,
                z_fields.z_exner_expl,
                diagnostic_state_nh.rho_incr,
                diagnostic_state_nh.exner_incr,
                self.config.iau_wgt_dyn,
                horizontal_start=start_cell_nudging,
                horizontal_end=end_cell_local,
                vertical_start=0,
                vertical_end=self.grid.num_levels,
                offset_provider={},
            )

        solve_tridiagonal_matrix_for_w_forward_sweep(
            vwind_impl_wgt=self.metric_state_nonhydro.vwind_impl_wgt,
            theta_v_ic=diagnostic_state_nh.theta_v_ic,
            ddqz_z_half=self.metric_state_nonhydro.ddqz_z_half,
            z_alpha=z_fields.z_alpha,
            z_beta=z_fields.z_beta,
            z_w_expl=z_fields.z_w_expl,
            z_exner_expl=z_fields.z_exner_expl,
            z_q=z_fields.z_q,
            w=prognostic_state[nnew].w,
            dtime=dtime,
            cpd=constants.CPD,
            horizontal_start=start_cell_nudging,
            horizontal_end=end_cell_local,
            vertical_start=1,
            vertical_end=self.grid.num_levels,
            offset_provider=self.grid.offset_providers,
        )

        solve_tridiagonal_matrix_for_w_back_substitution(
            z_q=z_fields.z_q,
            w=prognostic_state[nnew].w,
            horizontal_start=start_cell_nudging,
            horizontal_end=end_cell_local,
            vertical_start=1,
            vertical_end=self.grid.num_levels,
            offset_provider={},
        )

        if self.config.rayleigh_type == constants.RAYLEIGH_KLEMP:
            apply_rayleigh_damping_mechanism(
                z_raylfac=self.z_raylfac,
                w_1=prognostic_state[nnew].w_1,
                w=prognostic_state[nnew].w,
                horizontal_start=start_cell_nudging,
                horizontal_end=end_cell_local,
                vertical_start=1,
                vertical_end=int32(
                    self.vertical_params.index_of_damping_layer + 1
                ),  # +1 since Fortran includes boundaries
                offset_provider={},
            )

        compute_results_for_thermodynamic_variables(
            z_rho_expl=z_fields.z_rho_expl,
            vwind_impl_wgt=self.metric_state_nonhydro.vwind_impl_wgt,
            inv_ddqz_z_full=self.metric_state_nonhydro.inv_ddqz_z_full,
            rho_ic=diagnostic_state_nh.rho_ic,
            w=prognostic_state[nnew].w,
            z_exner_expl=z_fields.z_exner_expl,
            exner_ref_mc=self.metric_state_nonhydro.exner_ref_mc,
            z_alpha=z_fields.z_alpha,
            z_beta=z_fields.z_beta,
            rho_now=prognostic_state[nnow].rho,
            theta_v_now=prognostic_state[nnow].theta_v,
            exner_now=prognostic_state[nnow].exner,
            rho_new=prognostic_state[nnew].rho,
            exner_new=prognostic_state[nnew].exner,
            theta_v_new=prognostic_state[nnew].theta_v,
            dtime=dtime,
            cvd_o_rd=constants.CVD_O_RD,
            horizontal_start=start_cell_nudging,
            horizontal_end=end_cell_local,
            vertical_start=int32(self.jk_start),
            vertical_end=self.grid.num_levels,
            offset_provider=self.grid.offset_providers,
        )

        # compute dw/dz for divergence damping term
        if self.config.divdamp_type >= 3:
            compute_dwdz_for_divergence_damping(
                inv_ddqz_z_full=self.metric_state_nonhydro.inv_ddqz_z_full,
                w=prognostic_state[nnew].w,
                w_concorr_c=diagnostic_state_nh.w_concorr_c,
                z_dwdz_dd=z_fields.z_dwdz_dd,
                horizontal_start=start_cell_nudging,
                horizontal_end=end_cell_local,
                vertical_start=self.params.kstart_dd3d,
                vertical_end=self.grid.num_levels,
                offset_provider=self.grid.offset_providers,
            )

        if at_first_substep:
            copy_cell_kdim_field_to_vp(
                field=prognostic_state[nnow].exner,
                field_copy=diagnostic_state_nh.exner_dyn_incr,
                horizontal_start=start_cell_nudging,
                horizontal_end=end_cell_local,
                vertical_start=self.vertical_params.kstart_moist,
                vertical_end=self.grid.num_levels,
                offset_provider={},
            )

        if self.grid.limited_area:
            nhsolve_prog.stencils_61_62(
                rho_now=prognostic_state[nnow].rho,
                grf_tend_rho=diagnostic_state_nh.grf_tend_rho,
                theta_v_now=prognostic_state[nnow].theta_v,
                grf_tend_thv=diagnostic_state_nh.grf_tend_thv,
                w_now=prognostic_state[nnow].w,
                grf_tend_w=diagnostic_state_nh.grf_tend_w,
                rho_new=prognostic_state[nnew].rho,
                exner_new=prognostic_state[nnew].exner,
                w_new=prognostic_state[nnew].w,
                k_field=self.k_field,
                dtime=dtime,
                nlev=self.grid.num_levels,
                horizontal_start=start_cell_lb,
                horizontal_end=end_cell_nudging_minus1,
                vertical_start=0,
                vertical_end=int32(self.grid.num_levels + 1),
                offset_provider={},
            )

        if self.config.divdamp_type >= 3:
            compute_dwdz_for_divergence_damping(
                inv_ddqz_z_full=self.metric_state_nonhydro.inv_ddqz_z_full,
                w=prognostic_state[nnew].w,
                w_concorr_c=diagnostic_state_nh.w_concorr_c,
                z_dwdz_dd=z_fields.z_dwdz_dd,
                horizontal_start=start_cell_lb,
                horizontal_end=end_cell_nudging_minus1,
                vertical_start=self.params.kstart_dd3d,
                vertical_end=self.grid.num_levels,
                offset_provider=self.grid.offset_providers,
            )
            log.debug("exchanging prognostic field 'w' and local field 'z_dwdz_dd'")
            self._exchange.exchange_and_wait(CellDim, prognostic_state[nnew].w, z_fields.z_dwdz_dd)
        else:
            log.debug("exchanging prognostic field 'w'")
            self._exchange.exchange_and_wait(CellDim, prognostic_state[nnew].w)

    def run_corrector_step(
        self,
        diagnostic_state_nh: DiagnosticStateNonHydro,
        prognostic_state: list[PrognosticState],
        z_fields: IntermediateFields,
        divdamp_fac_o2: float,
        prep_adv: PrepAdvection,
        dtime: float,
        nnew: int,
        nnow: int,
        lclean_mflx: bool,
        lprep_adv: bool,
        at_last_substep: bool,
    ):
        log.info(
            f"running corrector step: dtime = {dtime}, prep_adv = {lprep_adv},  divdamp_fac_o2 = {divdamp_fac_o2} clean_mfxl= {lclean_mflx}  "
        )

        # TODO (magdalena) is it correct to to use a config parameter here? the actual number of substeps can vary dynmically...
        #                  should this config parameter exist at all in SolveNonHydro?
        # Inverse value of ndyn_substeps for tracer advection precomputations
        r_nsubsteps = 1.0 / self.config.ndyn_substeps_var

        # scaling factor for second-order divergence damping: divdamp_fac_o2*delta_x**2
        # delta_x**2 is approximated by the mean cell area
        # Coefficient for reduced fourth-order divergence d
        scal_divdamp_o2 = divdamp_fac_o2 * self.cell_params.mean_cell_area

        _calculate_divdamp_fields(
            self.enh_divdamp_fac,
            int32(self.config.divdamp_order),
            self.cell_params.mean_cell_area,
            divdamp_fac_o2,
            self.config.nudge_max_coeff,
            constants.dbl_eps,
            out=(self.scal_divdamp, self._bdy_divdamp),
            offset_provider={},
        )

        start_cell_lb_plus2 = self.grid.get_start_index(
            CellDim, HorizontalMarkerIndex.lateral_boundary(CellDim) + 2
        )

        start_edge_lb_plus6 = self.grid.get_start_index(
            EdgeDim, HorizontalMarkerIndex.lateral_boundary(EdgeDim) + 6
        )

        start_edge_nudging_plus1 = self.grid.get_start_index(
            EdgeDim, HorizontalMarkerIndex.nudging(EdgeDim) + 1
        )
        end_edge_local = self.grid.get_end_index(EdgeDim, HorizontalMarkerIndex.local(EdgeDim))

        start_edge_lb_plus4 = self.grid.get_start_index(
            EdgeDim, HorizontalMarkerIndex.lateral_boundary(EdgeDim) + 4
        )
        end_edge_local_minus2 = self.grid.get_end_index(
            EdgeDim, HorizontalMarkerIndex.local(EdgeDim) - 2
        )

        start_edge_lb = self.grid.get_start_index(
            EdgeDim, HorizontalMarkerIndex.lateral_boundary(EdgeDim)
        )
        end_edge_end = self.grid.get_end_index(EdgeDim, HorizontalMarkerIndex.end(EdgeDim))

        start_cell_lb = self.grid.get_start_index(
            CellDim, HorizontalMarkerIndex.lateral_boundary(CellDim)
        )
        end_cell_nudging = self.grid.get_end_index(CellDim, HorizontalMarkerIndex.nudging(CellDim))

        start_cell_nudging = self.grid.get_start_index(
            CellDim, HorizontalMarkerIndex.nudging(CellDim)
        )
        end_cell_local = self.grid.get_end_index(CellDim, HorizontalMarkerIndex.local(CellDim))

        lvn_only = False
        log.debug(f"corrector run velocity advection")
        self.velocity_advection.run_corrector_step(
            vn_only=lvn_only,
            diagnostic_state=diagnostic_state_nh,
            prognostic_state=prognostic_state[nnew],
            z_kin_hor_e=z_fields.z_kin_hor_e,
            z_vt_ie=z_fields.z_vt_ie,
            dtime=dtime,
            ntnd=self.ntl2,
            cell_areas=self.cell_params.area,
        )

        nvar = nnew

        #  Precompute Rayleigh damping factor
        compute_z_raylfac(
            self.metric_state_nonhydro.rayleigh_w,
            dtime,
            self.z_raylfac,
            offset_provider={},
        )
        log.debug(f"corrector: start stencil 10")
        compute_rho_virtual_potential_temperatures_and_pressure_gradient(
            w=prognostic_state[nnew].w,
            w_concorr_c=diagnostic_state_nh.w_concorr_c,
            ddqz_z_half=self.metric_state_nonhydro.ddqz_z_half,
            rho_now=prognostic_state[nnow].rho,
            rho_var=prognostic_state[nvar].rho,
            theta_now=prognostic_state[nnow].theta_v,
            theta_var=prognostic_state[nvar].theta_v,
            wgtfac_c=self.metric_state_nonhydro.wgtfac_c,
            theta_ref_mc=self.metric_state_nonhydro.theta_ref_mc,
            vwind_expl_wgt=self.metric_state_nonhydro.vwind_expl_wgt,
            exner_pr=diagnostic_state_nh.exner_pr,
            d_exner_dz_ref_ic=self.metric_state_nonhydro.d_exner_dz_ref_ic,
            rho_ic=diagnostic_state_nh.rho_ic,
            z_theta_v_pr_ic=self.z_theta_v_pr_ic,
            theta_v_ic=diagnostic_state_nh.theta_v_ic,
            z_th_ddz_exner_c=self.z_th_ddz_exner_c,
            dtime=dtime,
            wgt_nnow_rth=self.params.wgt_nnow_rth,
            wgt_nnew_rth=self.params.wgt_nnew_rth,
            horizontal_start=start_cell_lb_plus2,
            horizontal_end=end_cell_local,
            vertical_start=1,
            vertical_end=self.grid.num_levels,
            offset_provider=self.grid.offset_providers,
        )

        log.debug(f"corrector: start stencil 17")
        add_vertical_wind_derivative_to_divergence_damping(
            hmask_dd3d=self.metric_state_nonhydro.hmask_dd3d,
            scalfac_dd3d=self.metric_state_nonhydro.scalfac_dd3d,
            inv_dual_edge_length=self.edge_geometry.inverse_dual_edge_lengths,
            z_dwdz_dd=z_fields.z_dwdz_dd,
            z_graddiv_vn=z_fields.z_graddiv_vn,
            horizontal_start=start_edge_lb_plus6,
            horizontal_end=end_edge_local_minus2,
            vertical_start=self.params.kstart_dd3d,
            vertical_end=self.grid.num_levels,
            offset_provider=self.grid.offset_providers,
        )

        if self.config.itime_scheme == 4:
            log.debug(f"corrector: start stencil 23")
            add_temporal_tendencies_to_vn_by_interpolating_between_time_levels(
                vn_nnow=prognostic_state[nnow].vn,
                ddt_vn_apc_ntl1=diagnostic_state_nh.ddt_vn_apc_pc[self.ntl1],
                ddt_vn_apc_ntl2=diagnostic_state_nh.ddt_vn_apc_pc[self.ntl2],
                ddt_vn_phy=diagnostic_state_nh.ddt_vn_phy,
                z_theta_v_e=z_fields.z_theta_v_e,
                z_gradh_exner=z_fields.z_gradh_exner,
                vn_nnew=prognostic_state[nnew].vn,
                dtime=dtime,
                wgt_nnow_vel=self.params.wgt_nnow_vel,
                wgt_nnew_vel=self.params.wgt_nnew_vel,
                cpd=constants.CPD,
                horizontal_start=start_edge_nudging_plus1,
                horizontal_end=end_edge_local,
                vertical_start=0,
                vertical_end=self.grid.num_levels,
                offset_provider={},
            )

        if self.config.divdamp_order == 24 or self.config.divdamp_order == 4:
            # verified for e-10
            log.debug(f"corrector start stencil 25")
            compute_graddiv2_of_vn(
                geofac_grdiv=self.interpolation_state.geofac_grdiv,
                z_graddiv_vn=z_fields.z_graddiv_vn,
                z_graddiv2_vn=self.z_graddiv2_vn,
                horizontal_start=start_edge_nudging_plus1,
                horizontal_end=end_edge_local,
                vertical_start=0,
                vertical_end=self.grid.num_levels,
                offset_provider=self.grid.offset_providers,
            )

        if self.config.divdamp_order == 24 and scal_divdamp_o2 > 1.0e-6:
            log.debug(f"corrector: start stencil 26")
            apply_2nd_order_divergence_damping(
                z_graddiv_vn=z_fields.z_graddiv_vn,
                vn=prognostic_state[nnew].vn,
                scal_divdamp_o2=scal_divdamp_o2,
                horizontal_start=start_edge_nudging_plus1,
                horizontal_end=end_edge_local,
                vertical_start=0,
                vertical_end=self.grid.num_levels,
                offset_provider={},
            )

        # TODO: this does not get accessed in FORTRAN
        if self.config.divdamp_order == 24 and divdamp_fac_o2 <= 4 * self.config.divdamp_fac:
            if self.grid.limited_area:
                log.debug("corrector: start stencil 27")
                apply_weighted_2nd_and_4th_order_divergence_damping(
                    scal_divdamp=self.scal_divdamp,
                    bdy_divdamp=self._bdy_divdamp,
                    nudgecoeff_e=self.interpolation_state.nudgecoeff_e,
                    z_graddiv2_vn=self.z_graddiv2_vn,
                    vn=prognostic_state[nnew].vn,
                    horizontal_start=start_edge_nudging_plus1,
                    horizontal_end=end_edge_local,
                    vertical_start=0,
                    vertical_end=self.grid.num_levels,
                    offset_provider={},
                )
            else:
                log.debug("corrector start stencil 4th order divdamp")
                apply_4th_order_divergence_damping(
                    scal_divdamp=self.scal_divdamp,
                    z_graddiv2_vn=self.z_graddiv2_vn,
                    vn=prognostic_state[nnew].vn,
                    horizontal_start=start_edge_nudging_plus1,
                    horizontal_end=end_edge_local,
                    vertical_start=0,
                    vertical_end=self.grid.num_levels,
                    offset_provider={},
                )

        # TODO: this does not get accessed in FORTRAN
        if self.config.is_iau_active:
            log.debug("corrector start stencil 28")
            add_analysis_increments_to_vn(
                diagnostic_state_nh.vn_incr,
                prognostic_state[nnew].vn,
                self.config.iau_wgt_dyn,
                horizontal_start=start_edge_nudging_plus1,
                horizontal_end=end_edge_local,
                vertical_start=0,
                vertical_end=self.grid.num_levels,
                offset_provider={},
            )
        log.debug("exchanging prognostic field 'vn'")
        self._exchange.exchange_and_wait(EdgeDim, (prognostic_state[nnew].vn))
        log.debug("corrector: start stencil 31")
        compute_avg_vn(
            e_flx_avg=self.interpolation_state.e_flx_avg,
            vn=prognostic_state[nnew].vn,
            z_vn_avg=self.z_vn_avg,
            horizontal_start=start_edge_lb_plus4,
            horizontal_end=end_edge_local_minus2,
            vertical_start=0,
            vertical_end=self.grid.num_levels,
            offset_provider=self.grid.offset_providers,
        )

        log.debug("corrector: start stencil 32")
        compute_mass_flux(
            z_rho_e=z_fields.z_rho_e,
            z_vn_avg=self.z_vn_avg,
            ddqz_z_full_e=self.metric_state_nonhydro.ddqz_z_full_e,
            z_theta_v_e=z_fields.z_theta_v_e,
            mass_fl_e=diagnostic_state_nh.mass_fl_e,
            z_theta_v_fl_e=self.z_theta_v_fl_e,
            horizontal_start=start_edge_lb_plus4,
            horizontal_end=end_edge_local_minus2,  # TODO: (halungge) this is actually the second halo line
            vertical_start=0,
            vertical_end=self.grid.num_levels,
            offset_provider={},
        )

        if lprep_adv:  # Preparations for tracer advection
            log.debug("corrector: doing prep advection")
            if lclean_mflx:
                log.debug("corrector: start stencil 33")
                set_two_edge_kdim_fields_to_zero_wp(
                    edge_kdim_field_to_zero_wp_1=prep_adv.vn_traj,
                    edge_kdim_field_to_zero_wp_2=prep_adv.mass_flx_me,
                    horizontal_start=start_edge_lb,
                    horizontal_end=end_edge_end,
                    vertical_start=0,
                    vertical_end=self.grid.num_levels,
                    offset_provider={},
                )
            log.debug(f"corrector: start stencil 34")
            accumulate_prep_adv_fields(
                z_vn_avg=self.z_vn_avg,
                mass_fl_e=diagnostic_state_nh.mass_fl_e,
                vn_traj=prep_adv.vn_traj,
                mass_flx_me=prep_adv.mass_flx_me,
                r_nsubsteps=r_nsubsteps,
                horizontal_start=start_edge_lb_plus4,
                horizontal_end=end_edge_local_minus2,
                vertical_start=0,
                vertical_end=self.grid.num_levels,
                offset_provider={},
            )

<<<<<<< HEAD
            if lprep_adv:  # Preparations for tracer advection
                log.debug("corrector: doing prep advection")
                if lclean_mflx:
                    log.debug("corrector: start stencil 33")
                    init_two_edge_kdim_fields_with_zero_wp.with_backend(backend)(
                        edge_kdim_field_with_zero_wp_1=prep_adv.vn_traj,
                        edge_kdim_field_with_zero_wp_2=prep_adv.mass_flx_me,
                        horizontal_start=start_edge_lb,
                        horizontal_end=end_edge_end,
                        vertical_start=0,
                        vertical_end=self.grid.num_levels,
                        offset_provider={},
                    )
                log.debug(f"corrector: start stencil 34")
                accumulate_prep_adv_fields.with_backend(backend)(
                    z_vn_avg=self.z_vn_avg,
                    mass_fl_e=diagnostic_state_nh.mass_fl_e,
                    vn_traj=prep_adv.vn_traj,
                    mass_flx_me=prep_adv.mass_flx_me,
                    r_nsubsteps=r_nsubsteps,
                    horizontal_start=start_edge_lb_plus4,
                    horizontal_end=end_edge_local_minus2,
                    vertical_start=0,
                    vertical_end=self.grid.num_levels,
                    offset_provider={},
                )

        if self.config.idiv_method == 1:
=======
>>>>>>> 96755a56
            # verified for e-9
            log.debug(f"corrector: start stencile 41")
            compute_divergence_of_fluxes_of_rho_and_theta(
                geofac_div=self.interpolation_state.geofac_div,
                mass_fl_e=diagnostic_state_nh.mass_fl_e,
                z_theta_v_fl_e=self.z_theta_v_fl_e,
                z_flxdiv_mass=self.z_flxdiv_mass,
                z_flxdiv_theta=self.z_flxdiv_theta,
                horizontal_start=start_cell_nudging,
                horizontal_end=end_cell_local,
                vertical_start=0,
                vertical_end=self.grid.num_levels,
                offset_provider=self.grid.offset_providers,
            )

        if self.config.itime_scheme == 4:
            log.debug(f"corrector start stencil 42 44 45 45b")
            nhsolve_prog.stencils_42_44_45_45b(
                z_w_expl=z_fields.z_w_expl,
                w_nnow=prognostic_state[nnow].w,
                ddt_w_adv_ntl1=diagnostic_state_nh.ddt_w_adv_pc[self.ntl1],
                ddt_w_adv_ntl2=diagnostic_state_nh.ddt_w_adv_pc[self.ntl2],
                z_th_ddz_exner_c=self.z_th_ddz_exner_c,
                z_contr_w_fl_l=z_fields.z_contr_w_fl_l,
                rho_ic=diagnostic_state_nh.rho_ic,
                w_concorr_c=diagnostic_state_nh.w_concorr_c,
                vwind_expl_wgt=self.metric_state_nonhydro.vwind_expl_wgt,
                z_beta=z_fields.z_beta,
                exner_nnow=prognostic_state[nnow].exner,
                rho_nnow=prognostic_state[nnow].rho,
                theta_v_nnow=prognostic_state[nnow].theta_v,
                inv_ddqz_z_full=self.metric_state_nonhydro.inv_ddqz_z_full,
                z_alpha=z_fields.z_alpha,
                vwind_impl_wgt=self.metric_state_nonhydro.vwind_impl_wgt,
                theta_v_ic=diagnostic_state_nh.theta_v_ic,
                z_q=z_fields.z_q,
                k_field=self.k_field,
                rd=constants.RD,
                cvd=constants.CVD,
                dtime=dtime,
                cpd=constants.CPD,
                wgt_nnow_vel=self.params.wgt_nnow_vel,
                wgt_nnew_vel=self.params.wgt_nnew_vel,
                nlev=self.grid.num_levels,
                horizontal_start=start_cell_nudging,
                horizontal_end=end_cell_local,
                vertical_start=0,
                vertical_end=self.grid.num_levels + 1,
                offset_provider={},
            )
        else:
            log.debug(f"corrector start stencil 43 44 45 45b")
            nhsolve_prog.stencils_43_44_45_45b(
                z_w_expl=z_fields.z_w_expl,
                w_nnow=prognostic_state[nnow].w,
                ddt_w_adv_ntl1=diagnostic_state_nh.ddt_w_adv_pc[self.ntl1],
                z_th_ddz_exner_c=self.z_th_ddz_exner_c,
                z_contr_w_fl_l=z_fields.z_contr_w_fl_l,
                rho_ic=diagnostic_state_nh.rho_ic,
                w_concorr_c=diagnostic_state_nh.w_concorr_c,
                vwind_expl_wgt=self.metric_state_nonhydro.vwind_expl_wgt,
                z_beta=z_fields.z_beta,
                exner_nnow=prognostic_state[nnow].exner,
                rho_nnow=prognostic_state[nnow].rho,
                theta_v_nnow=prognostic_state[nnow].theta_v,
                inv_ddqz_z_full=self.metric_state_nonhydro.inv_ddqz_z_full,
                z_alpha=z_fields.z_alpha,
                vwind_impl_wgt=self.metric_state_nonhydro.vwind_impl_wgt,
                theta_v_ic=diagnostic_state_nh.theta_v_ic,
                z_q=z_fields.z_q,
                k_field=self.k_field,
                rd=constants.RD,
                cvd=constants.CVD,
                dtime=dtime,
                cpd=constants.CPD,
                nlev=self.grid.num_levels,
                horizontal_start=start_cell_nudging,
                horizontal_end=end_cell_local,
                vertical_start=0,
                vertical_end=self.grid.num_levels + 1,
                offset_provider={},
            )
        if not self.l_vert_nested:
<<<<<<< HEAD
            init_two_cell_kdim_fields_with_zero_wp.with_backend(backend)(
                cell_kdim_field_with_zero_wp_1=prognostic_state[nnew].w,
                cell_kdim_field_with_zero_wp_2=z_fields.z_contr_w_fl_l,
=======
            set_two_cell_kdim_fields_to_zero_wp(
                cell_kdim_field_to_zero_wp_1=prognostic_state[nnew].w,
                cell_kdim_field_to_zero_wp_2=z_fields.z_contr_w_fl_l,
>>>>>>> 96755a56
                horizontal_start=start_cell_nudging,
                horizontal_end=end_cell_local,
                vertical_start=0,
                vertical_end=0,
                offset_provider={},
            )

        log.debug(f"corrector start stencil 47 48 49")
        nhsolve_prog.stencils_47_48_49(
            w_nnew=prognostic_state[nnew].w,
            z_contr_w_fl_l=z_fields.z_contr_w_fl_l,
            w_concorr_c=diagnostic_state_nh.w_concorr_c,
            z_rho_expl=z_fields.z_rho_expl,
            z_exner_expl=z_fields.z_exner_expl,
            rho_nnow=prognostic_state[nnow].rho,
            inv_ddqz_z_full=self.metric_state_nonhydro.inv_ddqz_z_full,
            z_flxdiv_mass=self.z_flxdiv_mass,
            exner_pr=diagnostic_state_nh.exner_pr,
            z_beta=z_fields.z_beta,
            z_flxdiv_theta=self.z_flxdiv_theta,
            theta_v_ic=diagnostic_state_nh.theta_v_ic,
            ddt_exner_phy=diagnostic_state_nh.ddt_exner_phy,
            k_field=self.k_field,
            dtime=dtime,
            nlev=self.grid.num_levels,
            horizontal_start=start_cell_nudging,
            horizontal_end=end_cell_local,
            vertical_start=0,
            vertical_end=self.grid.num_levels + 1,
            offset_provider=self.grid.offset_providers,
        )

        # TODO: this is not tested in green line so far
        if self.config.is_iau_active:
            log.debug(f"corrector start stencil 50")
            add_analysis_increments_from_data_assimilation(
                z_rho_expl=z_fields.z_rho_expl,
                z_exner_expl=z_fields.z_exner_expl,
                rho_incr=diagnostic_state_nh.rho_incr,
                exner_incr=diagnostic_state_nh.exner_incr,
                iau_wgt_dyn=self.config.iau_wgt_dyn,
                horizontal_start=start_cell_nudging,
                horizontal_end=end_cell_local,
                vertical_start=0,
                vertical_end=self.grid.num_levels,
                offset_provider={},
            )
        log.debug(f"corrector start stencil 52")
        solve_tridiagonal_matrix_for_w_forward_sweep(
            vwind_impl_wgt=self.metric_state_nonhydro.vwind_impl_wgt,
            theta_v_ic=diagnostic_state_nh.theta_v_ic,
            ddqz_z_half=self.metric_state_nonhydro.ddqz_z_half,
            z_alpha=z_fields.z_alpha,
            z_beta=z_fields.z_beta,
            z_w_expl=z_fields.z_w_expl,
            z_exner_expl=z_fields.z_exner_expl,
            z_q=z_fields.z_q,
            w=prognostic_state[nnew].w,
            dtime=dtime,
            cpd=constants.CPD,
            horizontal_start=start_cell_nudging,
            horizontal_end=end_cell_local,
            vertical_start=1,
            vertical_end=self.grid.num_levels,
            offset_provider=self.grid.offset_providers,
        )
        log.debug(f"corrector start stencil 53")
        solve_tridiagonal_matrix_for_w_back_substitution(
            z_q=z_fields.z_q,
            w=prognostic_state[nnew].w,
            horizontal_start=start_cell_nudging,
            horizontal_end=end_cell_local,
            vertical_start=1,
            vertical_end=self.grid.num_levels,
            offset_provider={},
        )

        if self.config.rayleigh_type == constants.RAYLEIGH_KLEMP:
            log.debug(f"corrector start stencil 54")
            apply_rayleigh_damping_mechanism(
                z_raylfac=self.z_raylfac,
                w_1=prognostic_state[nnew].w_1,
                w=prognostic_state[nnew].w,
                horizontal_start=start_cell_nudging,
                horizontal_end=end_cell_local,
                vertical_start=1,
                vertical_end=int32(
                    self.vertical_params.index_of_damping_layer + 1
                ),  # +1 since Fortran includes boundaries
                offset_provider={},
            )
        log.debug(f"corrector start stencil 55")
        compute_results_for_thermodynamic_variables(
            z_rho_expl=z_fields.z_rho_expl,
            vwind_impl_wgt=self.metric_state_nonhydro.vwind_impl_wgt,
            inv_ddqz_z_full=self.metric_state_nonhydro.inv_ddqz_z_full,
            rho_ic=diagnostic_state_nh.rho_ic,
            w=prognostic_state[nnew].w,
            z_exner_expl=z_fields.z_exner_expl,
            exner_ref_mc=self.metric_state_nonhydro.exner_ref_mc,
            z_alpha=z_fields.z_alpha,
            z_beta=z_fields.z_beta,
            rho_now=prognostic_state[nnow].rho,
            theta_v_now=prognostic_state[nnow].theta_v,
            exner_now=prognostic_state[nnow].exner,
            rho_new=prognostic_state[nnew].rho,
            exner_new=prognostic_state[nnew].exner,
            theta_v_new=prognostic_state[nnew].theta_v,
            dtime=dtime,
            cvd_o_rd=constants.CVD_O_RD,
            horizontal_start=start_cell_nudging,
            horizontal_end=end_cell_local,
            vertical_start=int32(self.jk_start),
            vertical_end=self.grid.num_levels,
            offset_provider=self.grid.offset_providers,
        )

        if lprep_adv:
            if lclean_mflx:
                log.debug(f"corrector set prep_adv.mass_flx_ic to zero")
<<<<<<< HEAD
                init_two_cell_kdim_fields_with_zero_wp.with_backend(backend)(
=======
                set_two_cell_kdim_fields_to_zero_wp(
>>>>>>> 96755a56
                    prep_adv.mass_flx_ic,
                    prep_adv.vol_flx_ic,
                    horizontal_start=start_cell_nudging,
                    horizontal_end=end_cell_local,
                    vertical_start=0,
                    vertical_end=self.grid.num_levels,
                    offset_provider={},
                )
        log.debug(f"corrector start stencil 58")
        update_mass_volume_flux(
            z_contr_w_fl_l=z_fields.z_contr_w_fl_l,
            rho_ic=diagnostic_state_nh.rho_ic,
            vwind_impl_wgt=self.metric_state_nonhydro.vwind_impl_wgt,
            w=prognostic_state[nnew].w,
            mass_flx_ic=prep_adv.mass_flx_ic,
            vol_flx_ic=prep_adv.vol_flx_ic,
            r_nsubsteps=r_nsubsteps,
            horizontal_start=start_cell_nudging,
            horizontal_end=end_cell_local,
            vertical_start=1,
            vertical_end=self.grid.num_levels,
            offset_provider={},
        )
        if at_last_substep:
            update_dynamical_exner_time_increment(
                exner=prognostic_state[nnew].exner,
                ddt_exner_phy=diagnostic_state_nh.ddt_exner_phy,
                exner_dyn_incr=diagnostic_state_nh.exner_dyn_incr,
                ndyn_substeps_var=float(self.config.ndyn_substeps_var),
                dtime=dtime,
                horizontal_start=start_cell_nudging,
                horizontal_end=end_cell_local,
                vertical_start=self.vertical_params.kstart_moist,
                vertical_end=int32(self.grid.num_levels),
                offset_provider={},
            )

        if lprep_adv:
            if lclean_mflx:
                log.debug(f"corrector set prep_adv.mass_flx_ic to zero")
<<<<<<< HEAD
                init_zero_c_k.with_backend(backend)(
                    field=prep_adv.mass_flx_ic,
=======
                set_cell_kdim_field_to_zero_wp(
                    field_to_zero_wp=prep_adv.mass_flx_ic,
>>>>>>> 96755a56
                    horizontal_start=start_cell_lb,
                    horizontal_end=end_cell_nudging,
                    vertical_start=0,
                    vertical_end=self.grid.num_levels + 1,
                    offset_provider={},
                )
            log.debug(f" corrector: start stencil 65")
            update_mass_flux_weighted(
                rho_ic=diagnostic_state_nh.rho_ic,
                vwind_expl_wgt=self.metric_state_nonhydro.vwind_expl_wgt,
                vwind_impl_wgt=self.metric_state_nonhydro.vwind_impl_wgt,
                w_now=prognostic_state[nnow].w,
                w_new=prognostic_state[nnew].w,
                w_concorr_c=diagnostic_state_nh.w_concorr_c,
                mass_flx_ic=prep_adv.mass_flx_ic,
                r_nsubsteps=r_nsubsteps,
                horizontal_start=start_cell_lb,
                horizontal_end=end_cell_nudging,
                vertical_start=0,
                vertical_end=self.grid.num_levels,
                offset_provider={},
            )
            log.debug("exchange prognostic fields 'rho' , 'exner', 'w'")
            self._exchange.exchange_and_wait(
                CellDim,
                prognostic_state[nnew].rho,
                prognostic_state[nnew].exner,
                prognostic_state[nnew].w,
            )<|MERGE_RESOLUTION|>--- conflicted
+++ resolved
@@ -139,11 +139,8 @@
     _allocate_indices,
     _calculate_divdamp_fields,
     compute_z_raylfac,
-<<<<<<< HEAD
     init_zero_c_k,
     init_zero_e_k,
-=======
->>>>>>> 96755a56
 )
 from icon4py.model.atmosphere.dycore.update_dynamical_exner_time_increment import (
     update_dynamical_exner_time_increment,
@@ -730,15 +727,9 @@
 
         # initialize nest boundary points of z_rth_pr with zero
         if self.grid.limited_area:
-<<<<<<< HEAD
-            init_two_cell_kdim_fields_with_zero_vp.with_backend(backend)(
+            init_two_cell_kdim_fields_with_zero_vp(
                 cell_kdim_field_with_zero_vp_1=self.z_rth_pr_1,
                 cell_kdim_field_with_zero_vp_2=self.z_rth_pr_2,
-=======
-            set_two_cell_kdim_fields_to_zero_vp(
-                cell_kdim_field_to_zero_vp_1=self.z_rth_pr_1,
-                cell_kdim_field_to_zero_vp_2=self.z_rth_pr_2,
->>>>>>> 96755a56
                 horizontal_start=start_cell_lb,
                 horizontal_end=end_cell_end,
                 vertical_start=0,
@@ -841,11 +832,7 @@
         # Add computation of z_grad_rth (perturbation density and virtual potential temperature at main levels)
         # at outer halo points: needed for correct calculation of the upwind gradients for Miura scheme
 
-<<<<<<< HEAD
-        compute_perturbation_of_rho_and_theta.with_backend(backend)(
-=======
-        compute_pertubation_of_rho_and_theta(
->>>>>>> 96755a56
+        compute_perturbation_of_rho_and_theta(
             rho=prognostic_state[nnow].rho,
             rho_ref_mc=self.metric_state_nonhydro.rho_ref_mc,
             theta_v=prognostic_state[nnow].theta_v,
@@ -899,14 +886,13 @@
                 offset_provider=self.grid.offset_providers,
             )
         if self.config.iadv_rhotheta <= 2:
-<<<<<<< HEAD
             tmp_0_0 = self.grid.get_start_index(EdgeDim, HorizontalMarkerIndex.local(EdgeDim) - 2)
             offset = 2 if self.config.idiv_method == 1 else 3
             tmp_0_1 = self.grid.get_end_index(
                 EdgeDim, HorizontalMarkerIndex.local(EdgeDim) - offset
             )
 
-            init_zero_e_k.with_backend(backend)(
+            init_zero_e_k(
                 field=z_fields.z_rho_e,
                 horizontal_start=tmp_0_0,
                 horizontal_end=tmp_0_1,
@@ -915,25 +901,17 @@
                 offset_provider={},
             )
 
-            init_zero_e_k.with_backend(backend)(
+            init_zero_e_k(
                 field=z_fields.z_theta_v_e,
                 horizontal_start=tmp_0_0,
                 horizontal_end=tmp_0_1,
-=======
-            set_two_edge_kdim_fields_to_zero_wp(
-                edge_kdim_field_to_zero_wp_1=z_fields.z_rho_e,
-                edge_kdim_field_to_zero_wp_2=z_fields.z_theta_v_e,
-                horizontal_start=start_edge_local_minus2,
-                horizontal_end=end_edge_local_minus2,
->>>>>>> 96755a56
                 vertical_start=0,
                 vertical_end=self.grid.num_levels,
                 offset_provider={},
             )
             # initialize also nest boundary points with zero
             if self.grid.limited_area:
-<<<<<<< HEAD
-                init_zero_e_k.with_backend(backend)(
+                init_zero_e_k(
                     field=z_fields.z_rho_e,
                     horizontal_start=start_edge_lb,
                     horizontal_end=end_edge_local_minus1,
@@ -942,13 +920,8 @@
                     offset_provider={},
                 )
 
-                init_zero_e_k.with_backend(backend)(
+                init_zero_e_k(
                     field=z_fields.z_theta_v_e,
-=======
-                set_two_edge_kdim_fields_to_zero_wp(
-                    edge_kdim_field_to_zero_wp_1=z_fields.z_rho_e,
-                    edge_kdim_field_to_zero_wp_2=z_fields.z_theta_v_e,
->>>>>>> 96755a56
                     horizontal_start=start_edge_lb,
                     horizontal_end=end_edge_local_minus1,
                     vertical_start=0,
@@ -1017,11 +990,7 @@
                 offset_provider=self.grid.offset_providers,
             )
 
-<<<<<<< HEAD
-            compute_horizontal_gradient_of_exner_pressure_for_multiple_levels.with_backend(backend)(
-=======
-            compute_horizontal_gradient_of_extner_pressure_for_multiple_levels(
->>>>>>> 96755a56
+            compute_horizontal_gradient_of_exner_pressure_for_multiple_levels(
                 inv_dual_edge_length=self.edge_geometry.inverse_dual_edge_lengths,
                 z_exner_ex_pr=self.z_exner_ex_pr,
                 zdiff_gradp=self.metric_state_nonhydro.zdiff_gradp,
@@ -1236,15 +1205,9 @@
         )
 
         if not self.l_vert_nested:
-<<<<<<< HEAD
-            init_two_cell_kdim_fields_with_zero_wp.with_backend(backend)(
+            init_two_cell_kdim_fields_with_zero_wp(
                 cell_kdim_field_with_zero_wp_1=prognostic_state[nnew].w,
                 cell_kdim_field_with_zero_wp_2=z_fields.z_contr_w_fl_l,
-=======
-            set_two_cell_kdim_fields_to_zero_wp(
-                cell_kdim_field_to_zero_wp_1=prognostic_state[nnew].w,
-                cell_kdim_field_to_zero_wp_2=z_fields.z_contr_w_fl_l,
->>>>>>> 96755a56
                 horizontal_start=start_cell_nudging,
                 horizontal_end=end_cell_local,
                 vertical_start=0,
@@ -1705,37 +1668,6 @@
                 offset_provider={},
             )
 
-<<<<<<< HEAD
-            if lprep_adv:  # Preparations for tracer advection
-                log.debug("corrector: doing prep advection")
-                if lclean_mflx:
-                    log.debug("corrector: start stencil 33")
-                    init_two_edge_kdim_fields_with_zero_wp.with_backend(backend)(
-                        edge_kdim_field_with_zero_wp_1=prep_adv.vn_traj,
-                        edge_kdim_field_with_zero_wp_2=prep_adv.mass_flx_me,
-                        horizontal_start=start_edge_lb,
-                        horizontal_end=end_edge_end,
-                        vertical_start=0,
-                        vertical_end=self.grid.num_levels,
-                        offset_provider={},
-                    )
-                log.debug(f"corrector: start stencil 34")
-                accumulate_prep_adv_fields.with_backend(backend)(
-                    z_vn_avg=self.z_vn_avg,
-                    mass_fl_e=diagnostic_state_nh.mass_fl_e,
-                    vn_traj=prep_adv.vn_traj,
-                    mass_flx_me=prep_adv.mass_flx_me,
-                    r_nsubsteps=r_nsubsteps,
-                    horizontal_start=start_edge_lb_plus4,
-                    horizontal_end=end_edge_local_minus2,
-                    vertical_start=0,
-                    vertical_end=self.grid.num_levels,
-                    offset_provider={},
-                )
-
-        if self.config.idiv_method == 1:
-=======
->>>>>>> 96755a56
             # verified for e-9
             log.debug(f"corrector: start stencile 41")
             compute_divergence_of_fluxes_of_rho_and_theta(
@@ -1819,15 +1751,9 @@
                 offset_provider={},
             )
         if not self.l_vert_nested:
-<<<<<<< HEAD
-            init_two_cell_kdim_fields_with_zero_wp.with_backend(backend)(
+            init_two_cell_kdim_fields_with_zero_wp(
                 cell_kdim_field_with_zero_wp_1=prognostic_state[nnew].w,
                 cell_kdim_field_with_zero_wp_2=z_fields.z_contr_w_fl_l,
-=======
-            set_two_cell_kdim_fields_to_zero_wp(
-                cell_kdim_field_to_zero_wp_1=prognostic_state[nnew].w,
-                cell_kdim_field_to_zero_wp_2=z_fields.z_contr_w_fl_l,
->>>>>>> 96755a56
                 horizontal_start=start_cell_nudging,
                 horizontal_end=end_cell_local,
                 vertical_start=0,
@@ -1948,11 +1874,7 @@
         if lprep_adv:
             if lclean_mflx:
                 log.debug(f"corrector set prep_adv.mass_flx_ic to zero")
-<<<<<<< HEAD
-                init_two_cell_kdim_fields_with_zero_wp.with_backend(backend)(
-=======
-                set_two_cell_kdim_fields_to_zero_wp(
->>>>>>> 96755a56
+                init_two_cell_kdim_fields_with_zero_wp(
                     prep_adv.mass_flx_ic,
                     prep_adv.vol_flx_ic,
                     horizontal_start=start_cell_nudging,
@@ -1993,13 +1915,8 @@
         if lprep_adv:
             if lclean_mflx:
                 log.debug(f"corrector set prep_adv.mass_flx_ic to zero")
-<<<<<<< HEAD
-                init_zero_c_k.with_backend(backend)(
+                init_zero_c_k(
                     field=prep_adv.mass_flx_ic,
-=======
-                set_cell_kdim_field_to_zero_wp(
-                    field_to_zero_wp=prep_adv.mass_flx_ic,
->>>>>>> 96755a56
                     horizontal_start=start_cell_lb,
                     horizontal_end=end_cell_nudging,
                     vertical_start=0,
