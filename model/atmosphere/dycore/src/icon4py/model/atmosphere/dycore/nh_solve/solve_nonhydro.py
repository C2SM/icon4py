--- conflicted
+++ resolved
@@ -989,7 +989,6 @@
                 offset_provider={},
             )
 
-<<<<<<< HEAD
         """_scidoc_
         Outputs
             - z_exner_ex_pr :
@@ -1011,10 +1010,7 @@
             - $\exnerprime{\n}{\c}{\k}$ : exner - exner_ref_mc
             - $\exnerprime{\n-1}{\c}{\k}$ : exner_pr
         """
-        nhsolve_prog.predictor_stencils_2_3(
-=======
         self._predictor_stencils_2_3(
->>>>>>> 2c6b3f81
             exner_exfac=self.metric_state_nonhydro.exner_exfac,
             exner=prognostic_state[nnow].exner,
             exner_ref_mc=self.metric_state_nonhydro.exner_ref_mc,
@@ -1028,7 +1024,6 @@
         )
 
         if self.config.igradp_method == HorizontalPressureDiscretizationType.TAYLOR_HYDRO:
-<<<<<<< HEAD
             """_scidoc_
             Outputs
                 - z_exner_ic :
@@ -1054,10 +1049,7 @@
                 - $\exnerprime{\ntilde}{\c}{\k}$ : z_exner_ex_pr
                 - $1 / \Dz{\k}$ : inv_ddqz_z_full
             """
-            nhsolve_prog.predictor_stencils_4_5_6(
-=======
             self._predictor_stencils_4_5_6(
->>>>>>> 2c6b3f81
                 wgtfacq_c_dsl=self.metric_state_nonhydro.wgtfacq_c,
                 z_exner_ex_pr=self.z_exner_ex_pr,
                 z_exner_ic=self.z_exner_ic,
