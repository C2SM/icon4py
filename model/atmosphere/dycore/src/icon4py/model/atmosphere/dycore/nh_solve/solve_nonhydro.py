--- conflicted
+++ resolved
@@ -1054,13 +1054,7 @@
             )
         # TODO (Nikki) check when merging fused stencil
         lowest_level = self.grid.num_levels - 1
-<<<<<<< HEAD
         hydro_corr_horizontal = as_field((EdgeDim,), self.z_hydro_corr.ndarray[:, lowest_level])
-=======
-        hydro_corr_horizontal = gtx.as_field(
-            (EdgeDim,), self.z_hydro_corr.asnumpy()[:, lowest_level]
-        )
->>>>>>> beb66fd9
 
         if self.config.igradp_method == HorizontalPressureDiscretizationType.TAYLOR_HYDRO:
             apply_hydrostatic_correction_to_horizontal_gradient_of_exner_pressure(
