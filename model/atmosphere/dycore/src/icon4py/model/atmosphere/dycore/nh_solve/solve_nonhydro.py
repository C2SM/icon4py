# ICON4Py - ICON inspired code in Python and GT4Py
#
# Copyright (c) 2022, ETH Zurich and MeteoSwiss
# All rights reserved.
#
# This file is free software: you can redistribute it and/or modify it under
# the terms of the GNU General Public License as published by the
# Free Software Foundation, either version 3 of the License, or any later
# version. See the LICENSE.txt file at the top-level directory of this
# distribution for a copy of the license or check <https://www.gnu.org/licenses/>.
#
# SPDX-License-Identifier: GPL-3.0-or-later
import logging
from typing import Final, Optional
import numpy as np

from gt4py.next import as_field
from gt4py.next.common import Field
from gt4py.next.ffront.fbuiltins import int32
from gt4py.next.program_processors.runners.gtfn import run_gtfn

import icon4py.model.atmosphere.dycore.nh_solve.solve_nonhydro_program as nhsolve_prog
import icon4py.model.common.constants as constants
from icon4py.model.atmosphere.dycore.mo_icon_interpolation_scalar_cells2verts_scalar_ri_dsl import (
    mo_icon_interpolation_scalar_cells2verts_scalar_ri_dsl,
)
from icon4py.model.atmosphere.dycore.mo_math_gradients_grad_green_gauss_cell_dsl import (
    mo_math_gradients_grad_green_gauss_cell_dsl,
)
from icon4py.model.atmosphere.dycore.mo_solve_nonhydro_4th_order_divdamp import (
    mo_solve_nonhydro_4th_order_divdamp,
)
from icon4py.model.atmosphere.dycore.mo_solve_nonhydro_stencil_01 import (
    mo_solve_nonhydro_stencil_01,
)
from icon4py.model.atmosphere.dycore.mo_solve_nonhydro_stencil_10 import (
    mo_solve_nonhydro_stencil_10,
)
from icon4py.model.atmosphere.dycore.mo_solve_nonhydro_stencil_12 import (
    mo_solve_nonhydro_stencil_12,
)
from icon4py.model.atmosphere.dycore.mo_solve_nonhydro_stencil_13 import (
    mo_solve_nonhydro_stencil_13,
)
from icon4py.model.atmosphere.dycore.mo_solve_nonhydro_stencil_17 import (
    mo_solve_nonhydro_stencil_17,
)
from icon4py.model.atmosphere.dycore.mo_solve_nonhydro_stencil_18 import (
    mo_solve_nonhydro_stencil_18,
)
from icon4py.model.atmosphere.dycore.mo_solve_nonhydro_stencil_19 import (
    mo_solve_nonhydro_stencil_19,
)
from icon4py.model.atmosphere.dycore.mo_solve_nonhydro_stencil_20 import (
    mo_solve_nonhydro_stencil_20,
)
from icon4py.model.atmosphere.dycore.mo_solve_nonhydro_stencil_21 import (
    mo_solve_nonhydro_stencil_21,
)
from icon4py.model.atmosphere.dycore.mo_solve_nonhydro_stencil_22 import (
    mo_solve_nonhydro_stencil_22,
)
from icon4py.model.atmosphere.dycore.mo_solve_nonhydro_stencil_23 import (
    mo_solve_nonhydro_stencil_23,
)
from icon4py.model.atmosphere.dycore.mo_solve_nonhydro_stencil_24 import (
    mo_solve_nonhydro_stencil_24,
)
from icon4py.model.atmosphere.dycore.mo_solve_nonhydro_stencil_25 import (
    mo_solve_nonhydro_stencil_25,
)
from icon4py.model.atmosphere.dycore.mo_solve_nonhydro_stencil_26 import (
    mo_solve_nonhydro_stencil_26,
)
from icon4py.model.atmosphere.dycore.mo_solve_nonhydro_stencil_27 import (
    mo_solve_nonhydro_stencil_27,
)
from icon4py.model.atmosphere.dycore.mo_solve_nonhydro_stencil_28 import (
    mo_solve_nonhydro_stencil_28,
)
from icon4py.model.atmosphere.dycore.mo_solve_nonhydro_stencil_29 import (
    mo_solve_nonhydro_stencil_29,
)
from icon4py.model.atmosphere.dycore.mo_solve_nonhydro_stencil_30 import (
    mo_solve_nonhydro_stencil_30,
)
from icon4py.model.atmosphere.dycore.mo_solve_nonhydro_stencil_31 import (
    mo_solve_nonhydro_stencil_31,
)
from icon4py.model.atmosphere.dycore.mo_solve_nonhydro_stencil_32 import (
    mo_solve_nonhydro_stencil_32,
)
from icon4py.model.atmosphere.dycore.mo_solve_nonhydro_stencil_33 import (
    mo_solve_nonhydro_stencil_33,
)
from icon4py.model.atmosphere.dycore.mo_solve_nonhydro_stencil_34 import (
    mo_solve_nonhydro_stencil_34,
)
from icon4py.model.atmosphere.dycore.mo_solve_nonhydro_stencil_41 import (
    mo_solve_nonhydro_stencil_41,
)
from icon4py.model.atmosphere.dycore.mo_solve_nonhydro_stencil_46 import (
    mo_solve_nonhydro_stencil_46,
)
from icon4py.model.atmosphere.dycore.mo_solve_nonhydro_stencil_50 import (
    mo_solve_nonhydro_stencil_50,
)
from icon4py.model.atmosphere.dycore.mo_solve_nonhydro_stencil_52 import (
    mo_solve_nonhydro_stencil_52,
)
from icon4py.model.atmosphere.dycore.mo_solve_nonhydro_stencil_53 import (
    mo_solve_nonhydro_stencil_53,
)
from icon4py.model.atmosphere.dycore.mo_solve_nonhydro_stencil_54 import (
    mo_solve_nonhydro_stencil_54,
)
from icon4py.model.atmosphere.dycore.mo_solve_nonhydro_stencil_55 import (
    mo_solve_nonhydro_stencil_55,
)
from icon4py.model.atmosphere.dycore.mo_solve_nonhydro_stencil_56_63 import (
    mo_solve_nonhydro_stencil_56_63,
)
from icon4py.model.atmosphere.dycore.mo_solve_nonhydro_stencil_58 import (
    mo_solve_nonhydro_stencil_58,
)
from icon4py.model.atmosphere.dycore.mo_solve_nonhydro_stencil_59 import (
    mo_solve_nonhydro_stencil_59,
)
from icon4py.model.atmosphere.dycore.mo_solve_nonhydro_stencil_65 import (
    mo_solve_nonhydro_stencil_65,
)
from icon4py.model.atmosphere.dycore.mo_solve_nonhydro_stencil_66 import (
    mo_solve_nonhydro_stencil_66,
)
from icon4py.model.atmosphere.dycore.mo_solve_nonhydro_stencil_67 import (
    mo_solve_nonhydro_stencil_67,
)
from icon4py.model.atmosphere.dycore.mo_solve_nonhydro_stencil_68 import (
    mo_solve_nonhydro_stencil_68,
)
from icon4py.model.atmosphere.dycore.state_utils.states import (
    DiagnosticStateNonHydro,
    InterpolationState,
    MetricStateNonHydro,
    PrepAdvection,
)
from icon4py.model.atmosphere.dycore.state_utils.utils import (
    _allocate,
    _allocate_indices,
    _calculate_divdamp_fields,
    compute_z_raylfac,
    set_zero_c_k,
    set_zero_e_k,
)
from icon4py.model.atmosphere.dycore.state_utils.z_fields import ZFields
from icon4py.model.atmosphere.dycore.velocity.velocity_advection import VelocityAdvection
from icon4py.model.common.decomposition.definitions import ExchangeRuntime, SingleNodeExchange
from icon4py.model.common.dimension import CellDim, EdgeDim, KDim, VertexDim
from icon4py.model.common.grid.horizontal import CellParams, EdgeParams, HorizontalMarkerIndex
from icon4py.model.common.grid.icon import IconGrid
from icon4py.model.common.grid.vertical import VerticalModelParams
from icon4py.model.common.math.smagorinsky import en_smag_fac_for_zero_nshift
from icon4py.model.common.states.prognostic_state import PrognosticState


backend = run_gtfn
# flake8: noqa
log = logging.getLogger(__name__)


class NonHydrostaticConfig:
    """
    Contains necessary parameter to configure a nonhydro run.

    Encapsulates namelist parameters and derived parameters.
    TODO: (magdalena) values should be read from a configuration file.
    Default values are taken from the defaults in the corresponding ICON Fortran namelist files.
    """

    def __init__(
        self,
        itime_scheme: int = 4,
        iadv_rhotheta: int = 2,
        igradp_method: int = 3,
        ndyn_substeps_var: float = 5.0,
        rayleigh_type: int = 2,
        rayleigh_coeff: float = 0.05,
        divdamp_order: int = 24,  # the ICON default is 4,
        idiv_method: int = 1,
        is_iau_active: bool = False,
        iau_wgt_dyn: float = 0.0,
        divdamp_type: int = 3,
        lhdiff_rcf: bool = True,
        l_vert_nested: bool = False,
        rhotheta_offctr: float = -0.1,
        veladv_offctr: float = 0.25,
        max_nudging_coeff: float = 0.02,
        divdamp_fac: float = 0.0025,
        divdamp_fac2: float = 0.004,
        divdamp_fac3: float = 0.004,
        divdamp_fac4: float = 0.004,
        divdamp_z: float = 32500.0,
        divdamp_z2: float = 40000.0,
        divdamp_z3: float = 60000.0,
        divdamp_z4: float = 80000.0,
        htop_moist_proc: float = 22500.0,
        ltestcase: bool = False,
    ):
        # parameters from namelist diffusion_nml
        self.itime_scheme: int = itime_scheme

        #: Miura scheme for advection of rho and theta
        self.iadv_rhotheta: int = iadv_rhotheta
        #: Use truly horizontal pressure-gradient computation to ensure numerical
        #: stability without heavy orography smoothing
        self.igradp_method: int = igradp_method

        #: number of dynamics substeps per fast-physics timestep
        self.ndyn_substeps_var = ndyn_substeps_var

        #: reduced calling frequency also for horizontal diffusion
        #: TODO (magdalena) to be removed, see discussion between Anurag and Ong Chia Rui
        self.lhdiff_rcf: bool = lhdiff_rcf

        #: type of Rayleigh damping
        self.rayleigh_type: int = rayleigh_type
        # used for calculation of rayleigh_w, rayleigh_vn in mo_vertical_grid.f90
        self.rayleigh_coeff: float = rayleigh_coeff

        #: order of divergence damping
        self.divdamp_order: int = divdamp_order

        #: type of divergence damping
        self.divdamp_type: int = divdamp_type

        #: off-centering for density and potential temperature at interface levels.
        #: Specifying a negative value here reduces the amount of vertical
        #: wind off-centering needed for stability of sound waves.
        self.rhotheta_offctr: float = rhotheta_offctr

        #: off-centering of velocity advection in corrector step
        self.veladv_offctr: float = veladv_offctr

        #: scaling factor for divergence damping (used only if lhdiff_rcf = true)
        self.divdamp_fac: float = divdamp_fac
        self.divdamp_fac2: float = divdamp_fac2
        self.divdamp_fac3: float = divdamp_fac3
        self.divdamp_fac4: float = divdamp_fac4
        self.divdamp_z: float = divdamp_z
        self.divdamp_z2: float = divdamp_z2
        self.divdamp_z3: float = divdamp_z3
        self.divdamp_z4: float = divdamp_z4

        #: height [m] where moist physics is turned off
        self.htop_moist_proc: float = htop_moist_proc

        #: parameters from other namelists:

        #: from mo_interpol_nml.f90
        self.nudge_max_coeff: float = max_nudging_coeff

        #: from mo_run_nml.f90
        #: use vertical nesting
        self.l_vert_nested: bool = l_vert_nested
        self.ltestcase = ltestcase  # TODO (magdalena) handle differently

        #: from mo_initicon_nml.f90/ mo_initicon_config.f90
        #: whether IAU is active at current time
        self.is_iau_active: bool = is_iau_active
        #: IAU weight for dynamics fields
        self.iau_wgt_dyn: float = iau_wgt_dyn

        #: from mo_dynamics_nml.f90
        self.idiv_method: int = idiv_method

        self._validate()

    def _validate(self):
        """Apply consistency checks and validation on configuration parameters."""

        if self.l_vert_nested:
            raise NotImplementedError("Vertical nesting support not implemented")

        if self.igradp_method != 3:
            raise NotImplementedError("igradp_method can only be 3")

        if self.itime_scheme != 4:
            raise NotImplementedError("itime_scheme can only be 4")

        if self.idiv_method != 1:
            raise NotImplementedError("idiv_method can only be 1")

        if self.divdamp_order != 24:
            raise NotImplementedError("divdamp_order can only be 24")

        if self.divdamp_type == 32:
            raise NotImplementedError("divdamp_type with value 32 not yet implemented")


class NonHydrostaticParams:
    """Calculates derived quantities depending on the NonHydrostaticConfig."""

    def __init__(self, config: NonHydrostaticConfig):
        self.rd_o_cvd: Final[float] = constants.RD / constants.CVD
        self.cvd_o_rd: Final[float] = constants.CVD / constants.RD
        self.rd_o_p0ref: Final[float] = constants.RD / constants.P0REF
        self.grav_o_cpd: Final[float] = constants.GRAV / constants.CPD

        #:  start level for 3D divergence damping terms
        #: this is only different from 0 if divdamp_type == 32: calculation done in mo_vertical_grid.f90
        self.kstart_dd3d: Final[int] = 0

        #: Weighting coefficients for velocity advection if tendency averaging is used
        #: The off-centering specified here turned out to be beneficial to numerical
        #: stability in extreme situations
        self.wgt_nnow_vel: Final[float] = 0.5 - config.veladv_offctr
        self.wgt_nnew_vel: Final[float] = 0.5 + config.veladv_offctr

        #: Weighting coefficients for rho and theta at interface levels in the corrector step
        #: This empirically determined weighting minimizes the vertical wind off-centering
        #: needed for numerical stability of vertical sound wave propagation
        self.wgt_nnew_rth: Final[float] = 0.5 + config.rhotheta_offctr
        self.wgt_nnow_rth: Final[float] = 1.0 - self.wgt_nnew_rth


class SolveNonhydro:
    def __init__(self, exchange: ExchangeRuntime = SingleNodeExchange()):
        self._exchange = exchange
        self._initialized = False
        self.grid: Optional[IconGrid] = None
        self.config: Optional[NonHydrostaticConfig] = None
        self.params: Optional[NonHydrostaticParams] = None
        self.metric_state_nonhydro: Optional[MetricStateNonHydro] = None
        self.interpolation_state: Optional[InterpolationState] = None
        self.vertical_params: Optional[VerticalModelParams] = None
        self.edge_geometry: Optional[EdgeParams] = None
        self.cell_params: Optional[CellParams] = None
        self.velocity_advection: Optional[VelocityAdvection] = None
        self.l_vert_nested: bool = False
        self.enh_divdamp_fac: Optional[Field[[KDim], float]] = None
        self.scal_divdamp: Optional[Field[[KDim], float]] = None
        self._bdy_divdamp: Optional[Field[[KDim], float]] = None
        self.p_test_run = True
        self.jk_start = 0  # used in stencil_55
        self.ntl1 = 0
        self.ntl2 = 0

    def init(
        self,
        grid: IconGrid,
        config: NonHydrostaticConfig,
        params: NonHydrostaticParams,
        metric_state_nonhydro: MetricStateNonHydro,
        interpolation_state: InterpolationState,
        vertical_params: VerticalModelParams,
        edge_geometry: EdgeParams,
        cell_geometry: CellParams,
        owner_mask: Field[[CellDim], bool],
    ):
        """
        Initialize NonHydrostatic granule with configuration.

        calculates all local fields that are used in nh_solve within the time loop
        """
        self.grid = grid
        self.config: NonHydrostaticConfig = config
        self.params: NonHydrostaticParams = params
        self.metric_state_nonhydro: MetricStateNonHydro = metric_state_nonhydro
        self.interpolation_state: InterpolationState = interpolation_state
        self.vertical_params = vertical_params
        self.edge_geometry = edge_geometry
        self.cell_params = cell_geometry
        self.velocity_advection = VelocityAdvection(
            grid,
            metric_state_nonhydro,
            interpolation_state,
            vertical_params,
            edge_geometry,
            owner_mask,
        )
        self._allocate_local_fields()

        # TODO (magdalena) vertical nesting is only relevant in the context of
        #      horizontal nesting, since we don't support this we should remove this option
        if grid.lvert_nest:
            self.l_vert_nested = True
            self.jk_start = 1
        else:
            self.jk_start = 0

        en_smag_fac_for_zero_nshift.with_backend(run_gtfn)(
            self.vertical_params.vct_a,
            self.config.divdamp_fac,
            self.config.divdamp_fac2,
            self.config.divdamp_fac3,
            self.config.divdamp_fac4,
            self.config.divdamp_z,
            self.config.divdamp_z2,
            self.config.divdamp_z3,
            self.config.divdamp_z4,
            out=self.enh_divdamp_fac,
            offset_provider={"Koff": KDim},
        )

        self.p_test_run = True
        self._initialized = True

    @property
    def initialized(self):
        return self._initialized

    def _allocate_local_fields(self):
        self.z_exner_ex_pr = _allocate(CellDim, KDim, is_halfdim=True, grid=self.grid)
        self.z_exner_ic = _allocate(CellDim, KDim, is_halfdim=True, grid=self.grid)
        self.z_dexner_dz_c_1 = _allocate(CellDim, KDim, grid=self.grid)
        self.z_theta_v_pr_ic = _allocate(CellDim, KDim, is_halfdim=True, grid=self.grid)
        self.z_th_ddz_exner_c = _allocate(CellDim, KDim, grid=self.grid)
        self.z_rth_pr_1 = _allocate(CellDim, KDim, grid=self.grid)
        self.z_rth_pr_2 = _allocate(CellDim, KDim, grid=self.grid)
        self.z_grad_rth_1 = _allocate(CellDim, KDim, grid=self.grid)
        self.z_grad_rth_2 = _allocate(CellDim, KDim, grid=self.grid)
        self.z_grad_rth_3 = _allocate(CellDim, KDim, grid=self.grid)
        self.z_grad_rth_4 = _allocate(CellDim, KDim, grid=self.grid)
        self.z_dexner_dz_c_2 = _allocate(CellDim, KDim, grid=self.grid)
        # TODO (magdalena) missing stencil_60 in corrector remove! this is a field from the diagnostics!
        self.exner_dyn_incr = _allocate(CellDim, KDim, grid=self.grid)
        self.z_hydro_corr = _allocate(EdgeDim, KDim, grid=self.grid)
        self.z_vn_avg = _allocate(EdgeDim, KDim, grid=self.grid)
        self.z_theta_v_fl_e = _allocate(EdgeDim, KDim, grid=self.grid)
        self.z_flxdiv_mass = _allocate(CellDim, KDim, grid=self.grid)
        self.z_flxdiv_theta = _allocate(CellDim, KDim, grid=self.grid)
        self.z_rho_v = _allocate(VertexDim, KDim, grid=self.grid)
        self.z_theta_v_v = _allocate(VertexDim, KDim, grid=self.grid)
        self.z_graddiv2_vn = _allocate(EdgeDim, KDim, grid=self.grid)
        self.k_field = _allocate_indices(KDim, grid=self.grid, is_halfdim=True)
        self.z_w_concorr_me = _allocate(EdgeDim, KDim, grid=self.grid)
        self.z_hydro_corr_horizontal = _allocate(EdgeDim, grid=self.grid)
        self.z_raylfac = _allocate(KDim, grid=self.grid)
        self.enh_divdamp_fac = _allocate(KDim, grid=self.grid)
        self._bdy_divdamp = _allocate(KDim, grid=self.grid)
        self.scal_divdamp = _allocate(KDim, grid=self.grid)

    def set_timelevels(self, nnow, nnew):
        #  Set time levels of ddt_adv fields for call to velocity_tendencies
        if self.config.itime_scheme == 4:
            self.ntl1 = nnow
            self.ntl2 = nnew
        else:
            self.ntl1 = 0
            self.ntl2 = 0

    def time_step(
        self,
        diagnostic_state_nh: DiagnosticStateNonHydro,
        prognostic_state_ls: list[PrognosticState],
        prep_adv: PrepAdvection,
        z_fields: ZFields,  # TODO (Magdalena): move local fields to SolveNonHydro
        divdamp_fac_o2: float,
        dtime: float,
        idyn_timestep: float,
        l_recompute: bool,
        l_init: bool,
        nnow: int,
        nnew: int,
        lclean_mflx: bool,
        lprep_adv: bool,
    ):
        log.info(
            f"running timestep: dtime = {dtime}, dyn_timestep = {idyn_timestep}, init = {l_init}, recompute = {l_recompute}, prep_adv = {lprep_adv} "
        )
        start_cell_lb = self.grid.get_start_index(
            CellDim, HorizontalMarkerIndex.lateral_boundary(CellDim)
        )
        end_cell_end = self.grid.get_end_index(CellDim, HorizontalMarkerIndex.end(CellDim))
        start_edge_lb = self.grid.get_start_index(
            EdgeDim, HorizontalMarkerIndex.lateral_boundary(EdgeDim)
        )
        end_edge_local = self.grid.get_end_index(EdgeDim, HorizontalMarkerIndex.local(EdgeDim))
        # # TODO: abishekg7 move this to tests
        if self.p_test_run:
            nhsolve_prog.init_test_fields.with_backend(backend)(
                z_fields.z_rho_e,
                z_fields.z_theta_v_e,
                z_fields.z_dwdz_dd,
                z_fields.z_graddiv_vn,
                start_edge_lb,
                end_edge_local,
                start_cell_lb,
                end_cell_end,
                self.grid.num_levels,
                offset_provider={},
            )

        self.set_timelevels(nnow, nnew)

        self.run_predictor_step(
            diagnostic_state_nh=diagnostic_state_nh,
            prognostic_state=prognostic_state_ls,
            z_fields=z_fields,
            dtime=dtime,
            idyn_timestep=idyn_timestep,
            l_recompute=l_recompute,
            l_init=l_init,
            nnow=nnow,
            nnew=nnew,
        )
        log.info(
            f"running corrector step: dtime = {dtime}, dyn_timestep = {idyn_timestep}, prep_adv = {lprep_adv},  divdamp_fac_od = {divdamp_fac_o2} "
        )
        self.run_corrector_step(
            diagnostic_state_nh=diagnostic_state_nh,
            prognostic_state=prognostic_state_ls,
            z_fields=z_fields,
            prep_adv=prep_adv,
            divdamp_fac_o2=divdamp_fac_o2,
            dtime=dtime,
            nnew=nnew,
            nnow=nnow,
            lclean_mflx=lclean_mflx,
            lprep_adv=lprep_adv,
        )
        log.info(
            f"running corrector step: dtime = {dtime}, dyn_timestep = {idyn_timestep}, prep_adv = {lprep_adv},  divdamp_fac_od = {divdamp_fac_o2} "
        )
        start_cell_lb = self.grid.get_start_index(
            CellDim, HorizontalMarkerIndex.lateral_boundary(CellDim)
        )
        end_cell_nudging_minus1 = self.grid.get_end_index(
            CellDim, HorizontalMarkerIndex.nudging(CellDim) - 1
        )
        start_cell_halo = self.grid.get_start_index(CellDim, HorizontalMarkerIndex.halo(CellDim))
        end_cell_end = self.grid.get_end_index(CellDim, HorizontalMarkerIndex.end(CellDim))
        if self.grid.limited_area:
            mo_solve_nonhydro_stencil_66.with_backend(backend)(
                bdy_halo_c=self.metric_state_nonhydro.bdy_halo_c,
                rho=prognostic_state_ls[nnew].rho,
                theta_v=prognostic_state_ls[nnew].theta_v,
                exner=prognostic_state_ls[nnew].exner,
                rd_o_cvd=self.params.rd_o_cvd,
                rd_o_p0ref=self.params.rd_o_p0ref,
                horizontal_start=0,
                horizontal_end=end_cell_end,
                vertical_start=0,
                vertical_end=self.grid.num_levels,
                offset_provider={},
            )

            mo_solve_nonhydro_stencil_67.with_backend(backend)(
                rho=prognostic_state_ls[nnew].rho,
                theta_v=prognostic_state_ls[nnew].theta_v,
                exner=prognostic_state_ls[nnew].exner,
                rd_o_cvd=self.params.rd_o_cvd,
                rd_o_p0ref=self.params.rd_o_p0ref,
                horizontal_start=start_cell_lb,
                horizontal_end=end_cell_nudging_minus1,
                vertical_start=0,
                vertical_end=self.grid.num_levels,
                offset_provider={},
            )

        mo_solve_nonhydro_stencil_68.with_backend(backend)(
            mask_prog_halo_c=self.metric_state_nonhydro.mask_prog_halo_c,
            rho_now=prognostic_state_ls[nnow].rho,
            theta_v_now=prognostic_state_ls[nnow].theta_v,
            exner_new=prognostic_state_ls[nnew].exner,
            exner_now=prognostic_state_ls[nnow].exner,
            rho_new=prognostic_state_ls[nnew].rho,
            theta_v_new=prognostic_state_ls[nnew].theta_v,
            cvd_o_rd=self.params.cvd_o_rd,
            horizontal_start=start_cell_halo,
            horizontal_end=end_cell_end,
            vertical_start=0,
            vertical_end=self.grid.num_levels,
            offset_provider={},
        )

    def run_predictor_step(
        self,
        diagnostic_state_nh: DiagnosticStateNonHydro,
        prognostic_state: list[PrognosticState],
        z_fields: ZFields,
        dtime: float,
        idyn_timestep: float,
        l_recompute: bool,
        l_init: bool,
        nnow: int,
        nnew: int,
    ):
        log.info(
            f"running predictor step: dtime = {dtime}, dyn_timestep = {idyn_timestep}, init = {l_init}, recompute = {l_recompute} "
        )
        if l_init or l_recompute:
            if self.config.itime_scheme == 4 and not l_init:
                lvn_only = True  # Recompute only vn tendency
            else:
                lvn_only = False

            self.velocity_advection.run_predictor_step(
                vn_only=lvn_only,
                diagnostic_state=diagnostic_state_nh,
                prognostic_state=prognostic_state[nnow],
                z_w_concorr_me=self.z_w_concorr_me,
                z_kin_hor_e=z_fields.z_kin_hor_e,
                z_vt_ie=z_fields.z_vt_ie,
                dtime=dtime,
                ntnd=self.ntl1,
                cell_areas=self.cell_params.area,
            )
            log.info(
                f"debugging info (predictor VA): {np.max(prognostic_state[nnew].vn.asnumpy())}  {np.min(prognostic_state[nnew].vn.asnumpy())} {np.max(prognostic_state[nnow].vn.asnumpy())}  {np.min(prognostic_state[nnow].vn.asnumpy())}"
            )

        p_dthalf = 0.5 * dtime

        end_cell_end = self.grid.get_end_index(CellDim, HorizontalMarkerIndex.end(CellDim))

        start_cell_local_minus2 = self.grid.get_start_index(
            CellDim, HorizontalMarkerIndex.local(CellDim) - 2
        )
        end_cell_local_minus2 = self.grid.get_end_index(
            CellDim, HorizontalMarkerIndex.local(CellDim) - 2
        )

        start_vertex_lb_plus1 = self.grid.get_start_index(
            VertexDim, HorizontalMarkerIndex.lateral_boundary(VertexDim) + 1
        )  # TODO: check
        end_vertex_local_minus1 = self.grid.get_end_index(
            VertexDim, HorizontalMarkerIndex.local(VertexDim) - 1
        )

        start_cell_lb = self.grid.get_start_index(
            CellDim, HorizontalMarkerIndex.lateral_boundary(CellDim)
        )
        end_cell_nudging_minus1 = self.grid.get_end_index(
            CellDim,
            HorizontalMarkerIndex.nudging(CellDim) - 1,
        )

        start_edge_lb_plus6 = self.grid.get_start_index(
            EdgeDim, HorizontalMarkerIndex.lateral_boundary(EdgeDim) + 6
        )
        end_edge_local_minus1 = self.grid.get_end_index(
            EdgeDim, HorizontalMarkerIndex.local(EdgeDim) - 1
        )
        end_edge_local = self.grid.get_end_index(EdgeDim, HorizontalMarkerIndex.local(EdgeDim))

        start_edge_nudging_plus1 = self.grid.get_start_index(
            EdgeDim, HorizontalMarkerIndex.nudging(EdgeDim) + 1
        )
        end_edge_end = self.grid.get_end_index(EdgeDim, HorizontalMarkerIndex.end(EdgeDim))

        start_edge_lb = self.grid.get_start_index(
            EdgeDim, HorizontalMarkerIndex.lateral_boundary(EdgeDim)
        )
        end_edge_nudging = self.grid.get_end_index(EdgeDim, HorizontalMarkerIndex.nudging(EdgeDim))

        start_edge_lb_plus4 = self.grid.get_start_index(
            EdgeDim, HorizontalMarkerIndex.lateral_boundary(EdgeDim) + 4
        )
        end_edge_local_minus2 = self.grid.get_end_index(
            EdgeDim, HorizontalMarkerIndex.local(EdgeDim) - 2
        )

        start_cell_lb_plus2 = self.grid.get_start_index(
            CellDim, HorizontalMarkerIndex.lateral_boundary(CellDim) + 2
        )
<<<<<<< HEAD
        end_cell_local_minus1 = self.grid.get_end_index(
            CellDim, HorizontalMarkerIndex.local(CellDim) - 1
        )
=======

        end_cell_halo = self.grid.get_end_index(CellDim, HorizontalMarkerIndex.halo(CellDim))
>>>>>>> 6e153b53
        start_cell_nudging = self.grid.get_start_index(
            CellDim, HorizontalMarkerIndex.nudging(CellDim)
        )
        end_cell_local = self.grid.get_end_index(CellDim, HorizontalMarkerIndex.local(CellDim))

        #  Precompute Rayleigh damping factor
        compute_z_raylfac.with_backend(backend)(
            rayleigh_w=self.metric_state_nonhydro.rayleigh_w,
            dtime=dtime,
            z_raylfac=self.z_raylfac,
            offset_provider={},
        )

        # initialize nest boundary points of z_rth_pr with zero
        if self.grid.limited_area:
            mo_solve_nonhydro_stencil_01.with_backend(backend)(
                z_rth_pr_1=self.z_rth_pr_1,
                z_rth_pr_2=self.z_rth_pr_2,
                horizontal_start=start_cell_lb,
                horizontal_end=end_cell_end,
                vertical_start=0,
                vertical_end=self.grid.num_levels,
                offset_provider={},
            )

        nhsolve_prog.predictor_stencils_2_3.with_backend(backend)(
            exner_exfac=self.metric_state_nonhydro.exner_exfac,
            exner=prognostic_state[nnow].exner,
            exner_ref_mc=self.metric_state_nonhydro.exner_ref_mc,
            exner_pr=diagnostic_state_nh.exner_pr,
            z_exner_ex_pr=self.z_exner_ex_pr,
            horizontal_start=start_cell_lb_plus2,
            horizontal_end=end_cell_halo,
            k_field=self.k_field,
            nlev=self.grid.num_levels,
            vertical_start=0,
            vertical_end=self.grid.num_levels + 1,
            offset_provider={},
        )

        if self.config.igradp_method == 3:
            nhsolve_prog.predictor_stencils_4_5_6.with_backend(backend)(
                wgtfacq_c_dsl=self.metric_state_nonhydro.wgtfacq_c,
                z_exner_ex_pr=self.z_exner_ex_pr,
                z_exner_ic=self.z_exner_ic,
                wgtfac_c=self.metric_state_nonhydro.wgtfac_c,
                inv_ddqz_z_full=self.metric_state_nonhydro.inv_ddqz_z_full,
                z_dexner_dz_c_1=self.z_dexner_dz_c_1,
                k_field=self.k_field,
                nlev=self.grid.num_levels,
                horizontal_start=start_cell_lb_plus2,
                horizontal_end=end_cell_halo,
                vertical_start=max(1, self.vertical_params.nflatlev),
                vertical_end=self.grid.num_levels + 1,
                offset_provider={"Koff": KDim},
            )

            if self.vertical_params.nflatlev == 1:
                # Perturbation Exner pressure on top half level
                raise NotImplementedError("nflatlev=1 not implemented")

        nhsolve_prog.predictor_stencils_7_8_9.with_backend(backend)(
            rho=prognostic_state[nnow].rho,
            rho_ref_mc=self.metric_state_nonhydro.rho_ref_mc,
            theta_v=prognostic_state[nnow].theta_v,
            theta_ref_mc=self.metric_state_nonhydro.theta_ref_mc,
            rho_ic=diagnostic_state_nh.rho_ic,
            z_rth_pr_1=self.z_rth_pr_1,
            z_rth_pr_2=self.z_rth_pr_2,
            wgtfac_c=self.metric_state_nonhydro.wgtfac_c,
            vwind_expl_wgt=self.metric_state_nonhydro.vwind_expl_wgt,
            exner_pr=diagnostic_state_nh.exner_pr,
            d_exner_dz_ref_ic=self.metric_state_nonhydro.d_exner_dz_ref_ic,
            ddqz_z_half=self.metric_state_nonhydro.ddqz_z_half,
            z_theta_v_pr_ic=self.z_theta_v_pr_ic,
            theta_v_ic=diagnostic_state_nh.theta_v_ic,
            z_th_ddz_exner_c=self.z_th_ddz_exner_c,
            k_field=self.k_field,
            nlev=self.grid.num_levels,
            horizontal_start=start_cell_lb_plus2,
            horizontal_end=end_cell_halo,
            vertical_start=0,
            vertical_end=self.grid.num_levels,
            offset_provider={"Koff": KDim},
        )

        # Perturbation theta at top and surface levels
        nhsolve_prog.predictor_stencils_11_lower_upper.with_backend(backend)(
            wgtfacq_c_dsl=self.metric_state_nonhydro.wgtfacq_c,
            z_rth_pr=self.z_rth_pr_2,
            theta_ref_ic=self.metric_state_nonhydro.theta_ref_ic,
            z_theta_v_pr_ic=self.z_theta_v_pr_ic,
            theta_v_ic=diagnostic_state_nh.theta_v_ic,
            k_field=self.k_field,
            nlev=self.grid.num_levels,
            horizontal_start=start_cell_lb_plus2,
            horizontal_end=end_cell_halo,
            vertical_start=0,
            vertical_end=self.grid.num_levels + 1,
            offset_provider={"Koff": KDim},
        )

        if self.config.igradp_method == 3:
            # Second vertical derivative of perturbation Exner pressure (hydrostatic approximation)
            mo_solve_nonhydro_stencil_12.with_backend(backend)(
                z_theta_v_pr_ic=self.z_theta_v_pr_ic,
                d2dexdz2_fac1_mc=self.metric_state_nonhydro.d2dexdz2_fac1_mc,
                d2dexdz2_fac2_mc=self.metric_state_nonhydro.d2dexdz2_fac2_mc,
                z_rth_pr_2=self.z_rth_pr_2,
                z_dexner_dz_c_2=self.z_dexner_dz_c_2,
                horizontal_start=start_cell_lb_plus2,
                horizontal_end=end_cell_halo,
                vertical_start=self.vertical_params.nflat_gradp,
                vertical_end=self.grid.num_levels,
                offset_provider={"Koff": KDim},
            )

        # Add computation of z_grad_rth (perturbation density and virtual potential temperature at main levels)
        # at outer halo points: needed for correct calculation of the upwind gradients for Miura scheme

        mo_solve_nonhydro_stencil_13.with_backend(backend)(
            rho=prognostic_state[nnow].rho,
            rho_ref_mc=self.metric_state_nonhydro.rho_ref_mc,
            theta_v=prognostic_state[nnow].theta_v,
            theta_ref_mc=self.metric_state_nonhydro.theta_ref_mc,
            z_rth_pr_1=self.z_rth_pr_1,
            z_rth_pr_2=self.z_rth_pr_2,
            horizontal_start=start_cell_local_minus2,
            horizontal_end=end_cell_local_minus2,
            vertical_start=0,
            vertical_end=self.grid.num_levels,
            offset_provider={},
        )

        # Compute rho and theta at edges for horizontal flux divergence term
        if self.config.iadv_rhotheta == 1:
            mo_icon_interpolation_scalar_cells2verts_scalar_ri_dsl.with_backend(backend)(
                p_cell_in=prognostic_state[nnow].rho,
                c_intp=self.interpolation_state.c_intp,
                p_vert_out=self.z_rho_v,
                horizontal_start=start_vertex_lb_plus1,
                horizontal_end=end_vertex_local_minus1,
                vertical_start=0,
                vertical_end=self.grid.num_levels,  # UBOUND(p_cell_in,2)
                offset_provider={
                    "V2C": self.grid.get_offset_provider("V2C"),
                },
            )
            mo_icon_interpolation_scalar_cells2verts_scalar_ri_dsl.with_backend(backend)(
                p_cell_in=prognostic_state[nnow].theta_v,
                c_intp=self.interpolation_state.c_intp,
                p_vert_out=self.z_theta_v_v,
                horizontal_start=start_vertex_lb_plus1,
                horizontal_end=end_vertex_local_minus1,
                vertical_start=0,
                vertical_end=self.grid.num_levels,  # UBOUND(p_cell_in,2)
                offset_provider={
                    "V2C": self.grid.get_offset_provider("V2C"),
                },
            )
        elif self.config.iadv_rhotheta == 2:
            # Compute Green-Gauss gradients for rho and theta
            mo_math_gradients_grad_green_gauss_cell_dsl.with_backend(backend)(
                p_grad_1_u=self.z_grad_rth_1,
                p_grad_1_v=self.z_grad_rth_2,
                p_grad_2_u=self.z_grad_rth_3,
                p_grad_2_v=self.z_grad_rth_4,
                p_ccpr1=self.z_rth_pr_1,
                p_ccpr2=self.z_rth_pr_2,
                geofac_grg_x=self.interpolation_state.geofac_grg_x,
                geofac_grg_y=self.interpolation_state.geofac_grg_y,
                horizontal_start=start_cell_lb_plus2,
                horizontal_end=end_cell_halo,
                vertical_start=0,
                vertical_end=self.grid.num_levels,  # UBOUND(p_ccpr,2)
                offset_provider={
                    "C2E2CO": self.grid.get_offset_provider("C2E2CO"),
                },
            )
        if self.config.iadv_rhotheta <= 2:
            tmp_0_0 = self.grid.get_start_index(EdgeDim, HorizontalMarkerIndex.local(EdgeDim) - 2)
            offset = 2 if self.config.idiv_method == 1 else 3
            tmp_0_1 = self.grid.get_end_index(
                EdgeDim, HorizontalMarkerIndex.local(EdgeDim) - offset
            )

            set_zero_e_k.with_backend(backend)(
                field=z_fields.z_rho_e,
                horizontal_start=tmp_0_0,
                horizontal_end=tmp_0_1,
                vertical_start=0,
                vertical_end=self.grid.num_levels,
                offset_provider={},
            )

            set_zero_e_k.with_backend(backend)(
                field=z_fields.z_theta_v_e,
                horizontal_start=tmp_0_0,
                horizontal_end=tmp_0_1,
                vertical_start=0,
                vertical_end=self.grid.num_levels,
                offset_provider={},
            )

            # initialize also nest boundary points with zero
            if self.grid.limited_area:
                set_zero_e_k.with_backend(backend)(
                    field=z_fields.z_rho_e,
                    horizontal_start=start_edge_lb,
                    horizontal_end=end_edge_local_minus1,
                    vertical_start=0,
                    vertical_end=self.grid.num_levels,
                    offset_provider={},
                )

                set_zero_e_k.with_backend(backend)(
                    field=z_fields.z_theta_v_e,
                    horizontal_start=start_edge_lb,
                    horizontal_end=end_edge_local_minus1,
                    vertical_start=0,
                    vertical_end=self.grid.num_levels,
                    offset_provider={},
                )

            if self.config.iadv_rhotheta == 2:
                # Compute upwind-biased values for rho and theta starting from centered differences
                # Note: the length of the backward trajectory should be 0.5*dtime*(vn,vt) in order to arrive
                # at a second-order accurate FV discretization, but twice the length is needed for numerical stability

                nhsolve_prog.mo_solve_nonhydro_stencil_16_fused_btraj_traj_o1.with_backend(backend)(
                    p_vn=prognostic_state[nnow].vn,
                    p_vt=diagnostic_state_nh.vt,
                    pos_on_tplane_e_1=self.interpolation_state.pos_on_tplane_e_1,
                    pos_on_tplane_e_2=self.interpolation_state.pos_on_tplane_e_2,
                    primal_normal_cell_1=self.edge_geometry.primal_normal_cell[0],
                    dual_normal_cell_1=self.edge_geometry.dual_normal_cell[0],
                    primal_normal_cell_2=self.edge_geometry.primal_normal_cell[1],
                    dual_normal_cell_2=self.edge_geometry.dual_normal_cell[1],
                    p_dthalf=p_dthalf,
                    rho_ref_me=self.metric_state_nonhydro.rho_ref_me,
                    theta_ref_me=self.metric_state_nonhydro.theta_ref_me,
                    z_grad_rth_1=self.z_grad_rth_1,
                    z_grad_rth_2=self.z_grad_rth_2,
                    z_grad_rth_3=self.z_grad_rth_3,
                    z_grad_rth_4=self.z_grad_rth_4,
                    z_rth_pr_1=self.z_rth_pr_1,
                    z_rth_pr_2=self.z_rth_pr_2,
                    z_rho_e=z_fields.z_rho_e,
                    z_theta_v_e=z_fields.z_theta_v_e,
                    horizontal_start=start_edge_lb_plus6,
                    horizontal_end=end_edge_local_minus1,
                    vertical_start=0,
                    vertical_end=self.grid.num_levels,
                    offset_provider={
                        "E2C": self.grid.get_offset_provider("E2C"),
                        "E2EC": self.grid.get_offset_provider("E2EC"),
                    },
                )

        # Remaining computations at edge points
        mo_solve_nonhydro_stencil_18.with_backend(backend)(
            inv_dual_edge_length=self.edge_geometry.inverse_dual_edge_lengths,
            z_exner_ex_pr=self.z_exner_ex_pr,
            z_gradh_exner=z_fields.z_gradh_exner,
            horizontal_start=start_edge_nudging_plus1,
            horizontal_end=end_edge_local,
            vertical_start=0,
            vertical_end=self.vertical_params.nflatlev,
            offset_provider={
                "E2C": self.grid.get_offset_provider("E2C"),
            },
        )

        if self.config.igradp_method == 3:
            # horizontal gradient of Exner pressure, including metric correction
            # horizontal gradient of Exner pressure, Taylor-expansion-based reconstruction

            mo_solve_nonhydro_stencil_19.with_backend(backend)(
                inv_dual_edge_length=self.edge_geometry.inverse_dual_edge_lengths,
                z_exner_ex_pr=self.z_exner_ex_pr,
                ddxn_z_full=self.metric_state_nonhydro.ddxn_z_full,
                c_lin_e=self.interpolation_state.c_lin_e,
                z_dexner_dz_c_1=self.z_dexner_dz_c_1,
                z_gradh_exner=z_fields.z_gradh_exner,
                horizontal_start=start_edge_nudging_plus1,
                horizontal_end=end_edge_local,
                vertical_start=self.vertical_params.nflatlev,
                vertical_end=int32(self.vertical_params.nflat_gradp + 1),
                offset_provider={
                    "E2C": self.grid.get_offset_provider("E2C"),
                },
            )

            mo_solve_nonhydro_stencil_20.with_backend(backend)(
                inv_dual_edge_length=self.edge_geometry.inverse_dual_edge_lengths,
                z_exner_ex_pr=self.z_exner_ex_pr,
                zdiff_gradp=self.metric_state_nonhydro.zdiff_gradp,
                ikoffset=self.metric_state_nonhydro.vertoffset_gradp,
                z_dexner_dz_c_1=self.z_dexner_dz_c_1,
                z_dexner_dz_c_2=self.z_dexner_dz_c_2,
                z_gradh_exner=z_fields.z_gradh_exner,
                horizontal_start=start_edge_nudging_plus1,
                horizontal_end=end_edge_local,
                vertical_start=int32(self.vertical_params.nflat_gradp + 1),
                vertical_end=self.grid.num_levels,
                offset_provider={
                    "E2C": self.grid.get_offset_provider("E2C"),
                    "E2EC": self.grid.get_offset_provider("E2EC"),
                    "Koff": KDim,
                },
            )
        # compute hydrostatically approximated correction term that replaces downward extrapolation
        if self.config.igradp_method == 3:
            mo_solve_nonhydro_stencil_21.with_backend(backend)(
                theta_v=prognostic_state[nnow].theta_v,
                ikoffset=self.metric_state_nonhydro.vertoffset_gradp,
                zdiff_gradp=self.metric_state_nonhydro.zdiff_gradp,
                theta_v_ic=diagnostic_state_nh.theta_v_ic,
                inv_ddqz_z_full=self.metric_state_nonhydro.inv_ddqz_z_full,
                inv_dual_edge_length=self.edge_geometry.inverse_dual_edge_lengths,
                z_hydro_corr=self.z_hydro_corr,
                grav_o_cpd=self.params.grav_o_cpd,
                horizontal_start=start_edge_nudging_plus1,
                horizontal_end=end_edge_local,
                vertical_start=self.grid.num_levels - 1,
                vertical_end=self.grid.num_levels,
                offset_provider={
                    "E2C": self.grid.get_offset_provider("E2C"),
                    "E2EC": self.grid.get_offset_provider("E2EC"),
                    "Koff": KDim,
                },
            )
        # TODO (Nikki) check when merging fused stencil
        lowest_level = self.grid.num_levels - 1
        hydro_corr_horizontal = as_field((EdgeDim,), self.z_hydro_corr.asnumpy()[:, lowest_level])

        if self.config.igradp_method == 3:
            mo_solve_nonhydro_stencil_22.with_backend(backend)(
                ipeidx_dsl=self.metric_state_nonhydro.ipeidx_dsl,
                pg_exdist=self.metric_state_nonhydro.pg_exdist,
                z_hydro_corr=hydro_corr_horizontal,
                z_gradh_exner=z_fields.z_gradh_exner,
                horizontal_start=start_edge_nudging_plus1,
                horizontal_end=end_edge_end,
                vertical_start=0,
                vertical_end=self.grid.num_levels,
                offset_provider={},
            )

        mo_solve_nonhydro_stencil_24.with_backend(backend)(
            vn_nnow=prognostic_state[nnow].vn,
            ddt_vn_apc_ntl1=diagnostic_state_nh.ddt_vn_apc_pc[self.ntl1],
            ddt_vn_phy=diagnostic_state_nh.ddt_vn_phy,
            z_theta_v_e=z_fields.z_theta_v_e,
            z_gradh_exner=z_fields.z_gradh_exner,
            vn_nnew=prognostic_state[nnew].vn,
            dtime=dtime,
            cpd=constants.CPD,
            horizontal_start=start_edge_nudging_plus1,
            horizontal_end=end_edge_local,
            vertical_start=0,
            vertical_end=self.grid.num_levels,
            offset_provider={},
        )
        log.info(
            f"debugging info (predictor 24): {np.max(prognostic_state[nnew].vn.asnumpy())}  {np.min(prognostic_state[nnew].vn.asnumpy())} {np.max(prognostic_state[nnew].w.asnumpy())}  {np.min(prognostic_state[nnew].w.asnumpy())} {np.max(prognostic_state[nnew].rho.asnumpy())}  {np.min(prognostic_state[nnew].rho.asnumpy())} {np.max(prognostic_state[nnew].exner.asnumpy())}  {np.min(prognostic_state[nnew].exner.asnumpy())} {np.max(prognostic_state[nnow].vn.asnumpy())}  {np.min(prognostic_state[nnow].vn.asnumpy())}"
        )

        if self.config.is_iau_active:
            mo_solve_nonhydro_stencil_28(
                vn_incr=diagnostic_state_nh.vn_incr,
                vn=prognostic_state[nnew].vn,
                iau_wgt_dyn=self.config.iau_wgt_dyn,
                horizontal_start=start_edge_nudging_plus1,
                horizontal_end=end_edge_local,
                vertical_start=0,
                vertical_end=self.grid.num_levels,
                offset_provider={},
            )

        if self.grid.limited_area:
            mo_solve_nonhydro_stencil_29.with_backend(backend)(
                grf_tend_vn=diagnostic_state_nh.grf_tend_vn,
                vn_now=prognostic_state[nnow].vn,
                vn_new=prognostic_state[nnew].vn,
                dtime=dtime,
                horizontal_start=start_edge_lb,
                horizontal_end=end_edge_nudging,
                vertical_start=0,
                vertical_end=self.grid.num_levels,
                offset_provider={},
            )
        log.debug("exchanging prognostic field 'vn' and local field 'z_rho_e'")
        self._exchange.exchange_and_wait(EdgeDim, prognostic_state[nnew].vn, z_fields.z_rho_e)

        mo_solve_nonhydro_stencil_30.with_backend(backend)(
            e_flx_avg=self.interpolation_state.e_flx_avg,
            vn=prognostic_state[nnew].vn,
            geofac_grdiv=self.interpolation_state.geofac_grdiv,
            rbf_vec_coeff_e=self.interpolation_state.rbf_vec_coeff_e,
            z_vn_avg=self.z_vn_avg,
            z_graddiv_vn=z_fields.z_graddiv_vn,
            vt=diagnostic_state_nh.vt,
            horizontal_start=start_edge_lb_plus4,
            horizontal_end=end_edge_local_minus2,
            vertical_start=0,
            vertical_end=self.grid.num_levels,
            offset_provider={
                "E2C2EO": self.grid.get_offset_provider("E2C2EO"),
                "E2C2E": self.grid.get_offset_provider("E2C2E"),
            },
        )
        log.info(
            f"debugging info (predictor 30): {np.max(prognostic_state[nnew].vn.asnumpy())}  {np.min(prognostic_state[nnew].vn.asnumpy())} {np.max(prognostic_state[nnew].w.asnumpy())}  {np.min(prognostic_state[nnew].w.asnumpy())} {np.max(prognostic_state[nnew].rho.asnumpy())}  {np.min(prognostic_state[nnew].rho.asnumpy())} {np.max(prognostic_state[nnew].exner.asnumpy())}  {np.min(prognostic_state[nnew].exner.asnumpy())} {np.max(prognostic_state[nnow].vn.asnumpy())}  {np.min(prognostic_state[nnow].vn.asnumpy())}"
        )

        if self.config.idiv_method == 1:
            mo_solve_nonhydro_stencil_32.with_backend(backend)(
                z_rho_e=z_fields.z_rho_e,
                z_vn_avg=self.z_vn_avg,
                ddqz_z_full_e=self.metric_state_nonhydro.ddqz_z_full_e,
                z_theta_v_e=z_fields.z_theta_v_e,
                mass_fl_e=diagnostic_state_nh.mass_fl_e,
                z_theta_v_fl_e=self.z_theta_v_fl_e,
                horizontal_start=start_edge_lb_plus4,
                horizontal_end=end_edge_local_minus2,
                vertical_start=0,
                vertical_end=self.grid.num_levels,
                offset_provider={},
            )

        nhsolve_prog.predictor_stencils_35_36.with_backend(backend)(
            vn=prognostic_state[nnew].vn,
            ddxn_z_full=self.metric_state_nonhydro.ddxn_z_full,
            ddxt_z_full=self.metric_state_nonhydro.ddxt_z_full,
            vt=diagnostic_state_nh.vt,
            z_w_concorr_me=self.z_w_concorr_me,
            wgtfac_e=self.metric_state_nonhydro.wgtfac_e,
            vn_ie=diagnostic_state_nh.vn_ie,
            z_vt_ie=z_fields.z_vt_ie,
            z_kin_hor_e=z_fields.z_kin_hor_e,
            k_field=self.k_field,
            nflatlev_startindex=self.vertical_params.nflatlev,
            nlev=self.grid.num_levels,
            horizontal_start=start_edge_lb_plus4,
            horizontal_end=end_edge_local_minus2,
            vertical_start=0,
            vertical_end=self.grid.num_levels,
            offset_provider={"Koff": KDim},
        )

        if not self.l_vert_nested:
            nhsolve_prog.predictor_stencils_37_38.with_backend(backend)(
                vn=prognostic_state[nnew].vn,
                vt=diagnostic_state_nh.vt,
                vn_ie=diagnostic_state_nh.vn_ie,
                z_vt_ie=z_fields.z_vt_ie,
                z_kin_hor_e=z_fields.z_kin_hor_e,
                wgtfacq_e_dsl=self.metric_state_nonhydro.wgtfacq_e,
                k_field=self.k_field,
                nlev=self.grid.num_levels,
                horizontal_start=start_edge_lb_plus4,
                horizontal_end=end_edge_local_minus2,
                vertical_start=0,
                vertical_end=self.grid.num_levels + 1,
                offset_provider={"Koff": KDim},
            )

        nhsolve_prog.stencils_39_40.with_backend(backend)(
            e_bln_c_s=self.interpolation_state.e_bln_c_s,
            z_w_concorr_me=self.z_w_concorr_me,
            wgtfac_c=self.metric_state_nonhydro.wgtfac_c,
            wgtfacq_c_dsl=self.metric_state_nonhydro.wgtfacq_c,
            w_concorr_c=diagnostic_state_nh.w_concorr_c,
            k_field=self.k_field,
            nflatlev_startindex_plus1=int32(self.vertical_params.nflatlev + 1),
            nlev=self.grid.num_levels,
            horizontal_start=start_cell_lb_plus2,
            horizontal_end=end_cell_halo,
            vertical_start=0,
            vertical_end=self.grid.num_levels + 1,
            offset_provider={
                "C2E": self.grid.get_offset_provider("C2E"),
                "C2CE": self.grid.get_offset_provider("C2CE"),
                "Koff": KDim,
            },
        )

        if self.config.idiv_method == 1:
            mo_solve_nonhydro_stencil_41.with_backend(backend)(
                geofac_div=self.interpolation_state.geofac_div,
                mass_fl_e=diagnostic_state_nh.mass_fl_e,
                z_theta_v_fl_e=self.z_theta_v_fl_e,
                z_flxdiv_mass=self.z_flxdiv_mass,
                z_flxdiv_theta=self.z_flxdiv_theta,
                horizontal_start=start_cell_nudging,
                horizontal_end=end_cell_local,
                vertical_start=0,
                vertical_end=self.grid.num_levels,
                offset_provider={
                    "C2E": self.grid.get_offset_provider("C2E"),
                    "C2CE": self.grid.get_offset_provider("C2CE"),
                },
            )

        nhsolve_prog.stencils_43_44_45_45b.with_backend(backend)(
            z_w_expl=z_fields.z_w_expl,
            w_nnow=prognostic_state[nnow].w,
            ddt_w_adv_ntl1=diagnostic_state_nh.ddt_w_adv_pc[self.ntl1],
            z_th_ddz_exner_c=self.z_th_ddz_exner_c,
            z_contr_w_fl_l=z_fields.z_contr_w_fl_l,
            rho_ic=diagnostic_state_nh.rho_ic,
            w_concorr_c=diagnostic_state_nh.w_concorr_c,
            vwind_expl_wgt=self.metric_state_nonhydro.vwind_expl_wgt,
            z_beta=z_fields.z_beta,
            exner_nnow=prognostic_state[nnow].exner,
            rho_nnow=prognostic_state[nnow].rho,
            theta_v_nnow=prognostic_state[nnow].theta_v,
            inv_ddqz_z_full=self.metric_state_nonhydro.inv_ddqz_z_full,
            z_alpha=z_fields.z_alpha,
            vwind_impl_wgt=self.metric_state_nonhydro.vwind_impl_wgt,
            theta_v_ic=diagnostic_state_nh.theta_v_ic,
            z_q=z_fields.z_q,
            k_field=self.k_field,
            rd=constants.RD,
            cvd=constants.CVD,
            dtime=dtime,
            cpd=constants.CPD,
            nlev=self.grid.num_levels,
            horizontal_start=start_cell_nudging,
            horizontal_end=end_cell_local,
            vertical_start=0,
            vertical_end=self.grid.num_levels + 1,
            offset_provider={},
        )

        if not self.l_vert_nested:
            mo_solve_nonhydro_stencil_46.with_backend(backend)(
                w_nnew=prognostic_state[nnew].w,
                z_contr_w_fl_l=z_fields.z_contr_w_fl_l,
                horizontal_start=start_cell_nudging,
                horizontal_end=end_cell_local,
                vertical_start=0,
                vertical_end=1,
                offset_provider={},
            )
        nhsolve_prog.stencils_47_48_49.with_backend(backend)(
            w_nnew=prognostic_state[nnew].w,
            z_contr_w_fl_l=z_fields.z_contr_w_fl_l,
            w_concorr_c=diagnostic_state_nh.w_concorr_c,
            z_rho_expl=z_fields.z_rho_expl,
            z_exner_expl=z_fields.z_exner_expl,
            rho_nnow=prognostic_state[nnow].rho,
            inv_ddqz_z_full=self.metric_state_nonhydro.inv_ddqz_z_full,
            z_flxdiv_mass=self.z_flxdiv_mass,
            exner_pr=diagnostic_state_nh.exner_pr,
            z_beta=z_fields.z_beta,
            z_flxdiv_theta=self.z_flxdiv_theta,
            theta_v_ic=diagnostic_state_nh.theta_v_ic,
            ddt_exner_phy=diagnostic_state_nh.ddt_exner_phy,
            k_field=self.k_field,
            dtime=dtime,
            cell_startindex_nudging_plus1=start_cell_nudging,
            cell_endindex_interior=end_cell_local,
            nlev=self.grid.num_levels,
            nlev_k=self.grid.num_levels + 1,
            offset_provider={
                "Koff": KDim,
            },
        )
        log.info(
            f"debugging info (predictor 49): {np.max(prognostic_state[nnew].vn.asnumpy())}  {np.min(prognostic_state[nnew].vn.asnumpy())} {np.max(prognostic_state[nnew].w.asnumpy())}  {np.min(prognostic_state[nnew].w.asnumpy())} {np.max(prognostic_state[nnew].rho.asnumpy())}  {np.min(prognostic_state[nnew].rho.asnumpy())} {np.max(prognostic_state[nnew].exner.asnumpy())}  {np.min(prognostic_state[nnew].exner.asnumpy())} {np.max(prognostic_state[nnow].vn.asnumpy())}  {np.min(prognostic_state[nnow].vn.asnumpy())}"
        )

        if self.config.is_iau_active:
            mo_solve_nonhydro_stencil_50.with_backend(backend)(
                z_fields.z_rho_expl,
                z_fields.z_exner_expl,
                diagnostic_state_nh.rho_incr,
                diagnostic_state_nh.exner_incr,
                self.config.iau_wgt_dyn,
                horizontal_start=start_cell_nudging,
                horizontal_end=end_cell_local,
                vertical_start=0,
                vertical_end=self.grid.num_levels,
                offset_provider={},
            )

        log.info(
            f"debugging info (predictor 52): {np.max(z_fields.z_q.asnumpy())}  {np.min(z_fields.z_q.asnumpy())}"
        )
        mo_solve_nonhydro_stencil_52.with_backend(backend)(
            vwind_impl_wgt=self.metric_state_nonhydro.vwind_impl_wgt,
            theta_v_ic=diagnostic_state_nh.theta_v_ic,
            ddqz_z_half=self.metric_state_nonhydro.ddqz_z_half,
            z_alpha=z_fields.z_alpha,
            z_beta=z_fields.z_beta,
            z_w_expl=z_fields.z_w_expl,
            z_exner_expl=z_fields.z_exner_expl,
            z_q=z_fields.z_q,
            w=prognostic_state[nnew].w,
            dtime=dtime,
            cpd=constants.CPD,
            horizontal_start=start_cell_nudging,
            horizontal_end=end_cell_local,
            vertical_start=1,
            vertical_end=self.grid.num_levels,
            offset_provider={"Koff": KDim},
        )
        log.info(
            f"debugging info (predictor 52): {np.max(self.metric_state_nonhydro.vwind_impl_wgt.asnumpy())}  {np.min(self.metric_state_nonhydro.vwind_impl_wgt.asnumpy())}"
        )
        log.info(
            f"debugging info (predictor 52): {np.max(self.metric_state_nonhydro.ddqz_z_half.asnumpy())}  {np.min(self.metric_state_nonhydro.ddqz_z_half.asnumpy())}"
        )
        log.info(
            f"debugging info (predictor 52): {np.max(z_fields.z_alpha.asnumpy())}  {np.min(z_fields.z_alpha.asnumpy())}"
        )
        log.info(
            f"debugging info (predictor 52): {np.max(z_fields.z_beta.asnumpy())}  {np.min(z_fields.z_beta.asnumpy())}"
        )
        log.info(
            f"debugging info (predictor 52): {np.max(z_fields.z_w_expl.asnumpy())}  {np.min(z_fields.z_w_expl.asnumpy())}"
        )
        log.info(
            f"debugging info (predictor 52): {np.max(z_fields.z_q.asnumpy())}  {np.min(z_fields.z_q.asnumpy())}"
        )
        log.info(
            f"debugging info (predictor 52): {np.max(diagnostic_state_nh.theta_v_ic.asnumpy())}  {np.min(diagnostic_state_nh.theta_v_ic.asnumpy())}"
        )
        log.info(
            f"debugging info (predictor 52): {np.max(z_fields.z_exner_expl.asnumpy())}  {np.min(z_fields.z_exner_expl.asnumpy())}"
        )
        log.info(
            f"debugging info (predictor 52): {np.max(prognostic_state[nnew].vn.asnumpy())}  {np.min(prognostic_state[nnew].vn.asnumpy())} {np.max(prognostic_state[nnew].w.asnumpy())}  {np.min(prognostic_state[nnew].w.asnumpy())} {np.max(prognostic_state[nnew].rho.asnumpy())}  {np.min(prognostic_state[nnew].rho.asnumpy())} {np.max(prognostic_state[nnew].exner.asnumpy())}  {np.min(prognostic_state[nnew].exner.asnumpy())} {np.max(prognostic_state[nnow].vn.asnumpy())}  {np.min(prognostic_state[nnow].vn.asnumpy())}"
        )

        mo_solve_nonhydro_stencil_53.with_backend(backend)(
            z_q=z_fields.z_q,
            w=prognostic_state[nnew].w,
            horizontal_start=start_cell_nudging,
            horizontal_end=end_cell_local,
            vertical_start=1,
            vertical_end=self.grid.num_levels,
            offset_provider={},
        )
        log.info(
            f"debugging info (predictor 53): {np.max(prognostic_state[nnew].vn.asnumpy())}  {np.min(prognostic_state[nnew].vn.asnumpy())} {np.max(prognostic_state[nnew].w.asnumpy())}  {np.min(prognostic_state[nnew].w.asnumpy())} {np.max(prognostic_state[nnew].rho.asnumpy())}  {np.min(prognostic_state[nnew].rho.asnumpy())} {np.max(prognostic_state[nnew].exner.asnumpy())}  {np.min(prognostic_state[nnew].exner.asnumpy())} {np.max(prognostic_state[nnow].vn.asnumpy())}  {np.min(prognostic_state[nnow].vn.asnumpy())}"
        )

        if self.config.rayleigh_type == constants.RAYLEIGH_KLEMP:
            mo_solve_nonhydro_stencil_54.with_backend(backend)(
                z_raylfac=self.z_raylfac,
                w_1=prognostic_state[nnew].w_1,
                w=prognostic_state[nnew].w,
                horizontal_start=start_cell_nudging,
                horizontal_end=end_cell_local,
                vertical_start=1,
                vertical_end=int32(
                    self.vertical_params.index_of_damping_layer + 1
                ),  # +1 since Fortran includes boundaries
                offset_provider={},
            )

        mo_solve_nonhydro_stencil_55.with_backend(backend)(
            z_rho_expl=z_fields.z_rho_expl,
            vwind_impl_wgt=self.metric_state_nonhydro.vwind_impl_wgt,
            inv_ddqz_z_full=self.metric_state_nonhydro.inv_ddqz_z_full,
            rho_ic=diagnostic_state_nh.rho_ic,
            w=prognostic_state[nnew].w,
            z_exner_expl=z_fields.z_exner_expl,
            exner_ref_mc=self.metric_state_nonhydro.exner_ref_mc,
            z_alpha=z_fields.z_alpha,
            z_beta=z_fields.z_beta,
            rho_now=prognostic_state[nnow].rho,
            theta_v_now=prognostic_state[nnow].theta_v,
            exner_now=prognostic_state[nnow].exner,
            rho_new=prognostic_state[nnew].rho,
            exner_new=prognostic_state[nnew].exner,
            theta_v_new=prognostic_state[nnew].theta_v,
            dtime=dtime,
            cvd_o_rd=constants.CVD_O_RD,
            horizontal_start=start_cell_nudging,
            horizontal_end=end_cell_local,
            vertical_start=int32(self.jk_start),
            vertical_end=self.grid.num_levels,
            offset_provider={"Koff": KDim},
        )
        log.info(
            f"debugging info (predictor 55): {np.max(prognostic_state[nnew].vn.asnumpy())}  {np.min(prognostic_state[nnew].vn.asnumpy())} {np.max(prognostic_state[nnew].w.asnumpy())}  {np.min(prognostic_state[nnew].w.asnumpy())} {np.max(prognostic_state[nnew].rho.asnumpy())}  {np.min(prognostic_state[nnew].rho.asnumpy())} {np.max(prognostic_state[nnew].exner.asnumpy())}  {np.min(prognostic_state[nnew].exner.asnumpy())} {np.max(prognostic_state[nnow].vn.asnumpy())}  {np.min(prognostic_state[nnow].vn.asnumpy())}"
        )

        # compute dw/dz for divergence damping term
        if self.config.lhdiff_rcf and self.config.divdamp_type >= 3:
            mo_solve_nonhydro_stencil_56_63.with_backend(backend)(
                inv_ddqz_z_full=self.metric_state_nonhydro.inv_ddqz_z_full,
                w=prognostic_state[nnew].w,
                w_concorr_c=diagnostic_state_nh.w_concorr_c,
                z_dwdz_dd=z_fields.z_dwdz_dd,
                horizontal_start=start_cell_nudging,
                horizontal_end=end_cell_local,
                vertical_start=self.params.kstart_dd3d,
                vertical_end=self.grid.num_levels,
                offset_provider={"Koff": KDim},
            )

        if idyn_timestep == 1:
            mo_solve_nonhydro_stencil_59.with_backend(backend)(
                exner=prognostic_state[nnow].exner,
                exner_dyn_incr=self.exner_dyn_incr,
                horizontal_start=start_cell_nudging,
                horizontal_end=end_cell_local,
                vertical_start=self.vertical_params.kstart_moist,
                vertical_end=self.grid.num_levels,
                offset_provider={},
            )

        if self.grid.limited_area:
            nhsolve_prog.stencils_61_62.with_backend(backend)(
                rho_now=prognostic_state[nnow].rho,
                grf_tend_rho=diagnostic_state_nh.grf_tend_rho,
                theta_v_now=prognostic_state[nnow].theta_v,
                grf_tend_thv=diagnostic_state_nh.grf_tend_thv,
                w_now=prognostic_state[nnow].w,
                grf_tend_w=diagnostic_state_nh.grf_tend_w,
                rho_new=prognostic_state[nnew].rho,
                exner_new=prognostic_state[nnew].exner,
                w_new=prognostic_state[nnew].w,
                k_field=self.k_field,
                dtime=dtime,
                nlev=self.grid.num_levels,
                horizontal_start=start_cell_lb,
                horizontal_end=end_cell_nudging_minus1,
                vertical_start=0,
                vertical_end=int32(self.grid.num_levels + 1),
                offset_provider={},
            )

        if self.config.lhdiff_rcf and self.config.divdamp_type >= 3:
            mo_solve_nonhydro_stencil_56_63.with_backend(backend)(
                inv_ddqz_z_full=self.metric_state_nonhydro.inv_ddqz_z_full,
                w=prognostic_state[nnew].w,
                w_concorr_c=diagnostic_state_nh.w_concorr_c,
                z_dwdz_dd=z_fields.z_dwdz_dd,
                horizontal_start=start_cell_lb,
                horizontal_end=end_cell_nudging_minus1,
                vertical_start=self.params.kstart_dd3d,
                vertical_end=self.grid.num_levels,
                offset_provider={"Koff": KDim},
            )
            log.debug("exchanging prognostic field 'w' and local field 'z_dwdz_dd'")
            self._exchange.exchange_and_wait(CellDim, prognostic_state[nnew].w, z_fields.z_dwdz_dd)
        else:
            log.debug("exchanging prognostic field 'w'")
            self._exchange.exchange_and_wait(CellDim, prognostic_state[nnew].w)
        log.info(
            f"debugging info (predictor final): {np.max(prognostic_state[nnew].vn.asnumpy())}  {np.min(prognostic_state[nnew].vn.asnumpy())} {np.max(prognostic_state[nnew].w.asnumpy())}  {np.min(prognostic_state[nnew].w.asnumpy())} {np.max(prognostic_state[nnew].rho.asnumpy())}  {np.min(prognostic_state[nnew].rho.asnumpy())} {np.max(prognostic_state[nnew].exner.asnumpy())}  {np.min(prognostic_state[nnew].exner.asnumpy())}"
        )

    def run_corrector_step(
        self,
        diagnostic_state_nh: DiagnosticStateNonHydro,
        prognostic_state: list[PrognosticState],
        z_fields: ZFields,
        divdamp_fac_o2: float,
        prep_adv: PrepAdvection,
        dtime: float,
        nnew: int,
        nnow: int,
        lclean_mflx: bool,
        lprep_adv: bool,
    ):
        # Inverse value of ndyn_substeps for tracer advection precomputations
        r_nsubsteps = 1.0 / self.config.ndyn_substeps_var

        # scaling factor for second-order divergence damping: divdamp_fac_o2*delta_x**2
        # delta_x**2 is approximated by the mean cell area
        # Coefficient for reduced fourth-order divergence d
        scal_divdamp_o2 = divdamp_fac_o2 * self.cell_params.mean_cell_area

        _calculate_divdamp_fields.with_backend(run_gtfn)(
            self.enh_divdamp_fac,
            int32(self.config.divdamp_order),
            self.cell_params.mean_cell_area,
            divdamp_fac_o2,
            self.config.nudge_max_coeff,
            constants.dbl_eps,
            out=(self.scal_divdamp, self._bdy_divdamp),
            offset_provider={},
        )

        start_cell_lb_plus2 = self.grid.get_start_index(
            CellDim, HorizontalMarkerIndex.lateral_boundary(CellDim) + 2
        )

        start_edge_lb_plus6 = self.grid.get_start_index(
            EdgeDim, HorizontalMarkerIndex.lateral_boundary(EdgeDim) + 6
        )

        start_edge_nudging_plus1 = self.grid.get_start_index(
            EdgeDim, HorizontalMarkerIndex.nudging(EdgeDim) + 1
        )
        end_edge_local = self.grid.get_end_index(EdgeDim, HorizontalMarkerIndex.local(EdgeDim))

        start_edge_lb_plus4 = self.grid.get_start_index(
            EdgeDim, HorizontalMarkerIndex.lateral_boundary(EdgeDim) + 4
        )
        end_edge_local_minus2 = self.grid.get_end_index(
            EdgeDim, HorizontalMarkerIndex.local(EdgeDim) - 2
        )

        start_edge_lb = self.grid.get_start_index(
            EdgeDim, HorizontalMarkerIndex.lateral_boundary(EdgeDim)
        )
        end_edge_end = self.grid.get_end_index(EdgeDim, HorizontalMarkerIndex.end(EdgeDim))

        start_cell_lb = self.grid.get_start_index(
            CellDim, HorizontalMarkerIndex.lateral_boundary(CellDim)
        )
        end_cell_nudging = self.grid.get_end_index(CellDim, HorizontalMarkerIndex.nudging(CellDim))

        start_cell_nudging = self.grid.get_start_index(
            CellDim, HorizontalMarkerIndex.nudging(CellDim)
        )
        end_cell_local = self.grid.get_end_index(CellDim, HorizontalMarkerIndex.local(CellDim))

        lvn_only = False
        log.debug(f"corrector run velocity advection")
        self.velocity_advection.run_corrector_step(
            vn_only=lvn_only,
            diagnostic_state=diagnostic_state_nh,
            prognostic_state=prognostic_state[nnew],
            z_kin_hor_e=z_fields.z_kin_hor_e,
            z_vt_ie=z_fields.z_vt_ie,
            dtime=dtime,
            ntnd=self.ntl2,
            cell_areas=self.cell_params.area,
        )
        log.info(
            f"debugging info (corrector VA): {np.max(prognostic_state[nnew].vn.asnumpy())}  {np.min(prognostic_state[nnew].vn.asnumpy())} {np.max(prognostic_state[nnew].w.asnumpy())}  {np.min(prognostic_state[nnew].w.asnumpy())} {np.max(prognostic_state[nnew].rho.asnumpy())}  {np.min(prognostic_state[nnew].rho.asnumpy())} {np.max(prognostic_state[nnew].exner.asnumpy())}  {np.min(prognostic_state[nnew].exner.asnumpy())} {np.max(prognostic_state[nnow].vn.asnumpy())}  {np.min(prognostic_state[nnow].vn.asnumpy())}"
        )

        nvar = nnew

        #  Precompute Rayleigh damping factor
        compute_z_raylfac.with_backend(backend)(
            self.metric_state_nonhydro.rayleigh_w,
            dtime,
            self.z_raylfac,
            offset_provider={},
        )
        log.debug(f"corrector: start stencil 10")
        mo_solve_nonhydro_stencil_10.with_backend(backend)(
            w=prognostic_state[nnew].w,
            w_concorr_c=diagnostic_state_nh.w_concorr_c,
            ddqz_z_half=self.metric_state_nonhydro.ddqz_z_half,
            rho_now=prognostic_state[nnow].rho,
            rho_var=prognostic_state[nvar].rho,
            theta_now=prognostic_state[nnow].theta_v,
            theta_var=prognostic_state[nvar].theta_v,
            wgtfac_c=self.metric_state_nonhydro.wgtfac_c,
            theta_ref_mc=self.metric_state_nonhydro.theta_ref_mc,
            vwind_expl_wgt=self.metric_state_nonhydro.vwind_expl_wgt,
            exner_pr=diagnostic_state_nh.exner_pr,
            d_exner_dz_ref_ic=self.metric_state_nonhydro.d_exner_dz_ref_ic,
            rho_ic=diagnostic_state_nh.rho_ic,
            z_theta_v_pr_ic=self.z_theta_v_pr_ic,
            theta_v_ic=diagnostic_state_nh.theta_v_ic,
            z_th_ddz_exner_c=self.z_th_ddz_exner_c,
            dtime=dtime,
            wgt_nnow_rth=self.params.wgt_nnow_rth,
            wgt_nnew_rth=self.params.wgt_nnew_rth,
            horizontal_start=start_cell_lb_plus2,
            horizontal_end=end_cell_local,
            vertical_start=1,
            vertical_end=self.grid.num_levels,
            offset_provider={"Koff": KDim},
        )

        log.debug(f"corrector: start stencil 17")
        mo_solve_nonhydro_stencil_17.with_backend(backend)(
            hmask_dd3d=self.metric_state_nonhydro.hmask_dd3d,
            scalfac_dd3d=self.metric_state_nonhydro.scalfac_dd3d,
            inv_dual_edge_length=self.edge_geometry.inverse_dual_edge_lengths,
            z_dwdz_dd=z_fields.z_dwdz_dd,
            z_graddiv_vn=z_fields.z_graddiv_vn,
            horizontal_start=start_edge_lb_plus6,
            horizontal_end=end_edge_local_minus2,
            vertical_start=self.params.kstart_dd3d,
            vertical_end=self.grid.num_levels,
            offset_provider={
                "E2C": self.grid.get_offset_provider("E2C"),
            },
        )

        if self.config.itime_scheme == 4:
            log.debug(f"corrector: start stencil 23")
            mo_solve_nonhydro_stencil_23.with_backend(backend)(
                vn_nnow=prognostic_state[nnow].vn,
                ddt_vn_apc_ntl1=diagnostic_state_nh.ddt_vn_apc_pc[self.ntl1],
                ddt_vn_apc_ntl2=diagnostic_state_nh.ddt_vn_apc_pc[self.ntl2],
                ddt_vn_phy=diagnostic_state_nh.ddt_vn_phy,
                z_theta_v_e=z_fields.z_theta_v_e,
                z_gradh_exner=z_fields.z_gradh_exner,
                vn_nnew=prognostic_state[nnew].vn,
                dtime=dtime,
                wgt_nnow_vel=self.params.wgt_nnow_vel,
                wgt_nnew_vel=self.params.wgt_nnew_vel,
                cpd=constants.CPD,
                horizontal_start=start_edge_nudging_plus1,
                horizontal_end=end_edge_local,
                vertical_start=0,
                vertical_end=self.grid.num_levels,
                offset_provider={},
            )
        log.info(
            f"debugging info (corrector 23): {np.max(prognostic_state[nnew].vn.asnumpy())}  {np.min(prognostic_state[nnew].vn.asnumpy())} {np.max(prognostic_state[nnew].w.asnumpy())}  {np.min(prognostic_state[nnew].w.asnumpy())} {np.max(prognostic_state[nnew].rho.asnumpy())}  {np.min(prognostic_state[nnew].rho.asnumpy())} {np.max(prognostic_state[nnew].exner.asnumpy())}  {np.min(prognostic_state[nnew].exner.asnumpy())}"
        )

        if self.config.lhdiff_rcf and (
            self.config.divdamp_order == 24 or self.config.divdamp_order == 4
        ):
            # verified for e-10
            log.debug(f"corrector start stencil 25")
            mo_solve_nonhydro_stencil_25.with_backend(backend)(
                geofac_grdiv=self.interpolation_state.geofac_grdiv,
                z_graddiv_vn=z_fields.z_graddiv_vn,
                z_graddiv2_vn=self.z_graddiv2_vn,
                horizontal_start=start_edge_nudging_plus1,
                horizontal_end=end_edge_local,
                vertical_start=0,
                vertical_end=self.grid.num_levels,
                offset_provider={
                    "E2C2EO": self.grid.get_offset_provider("E2C2EO"),
                },
            )
        log.info(
            f"debugging info (corrector 25): {np.max(prognostic_state[nnew].vn.asnumpy())}  {np.min(prognostic_state[nnew].vn.asnumpy())} {np.max(prognostic_state[nnew].w.asnumpy())}  {np.min(prognostic_state[nnew].w.asnumpy())} {np.max(prognostic_state[nnew].rho.asnumpy())}  {np.min(prognostic_state[nnew].rho.asnumpy())} {np.max(prognostic_state[nnew].exner.asnumpy())}  {np.min(prognostic_state[nnew].exner.asnumpy())}"
        )

        if self.config.lhdiff_rcf:
            if self.config.divdamp_order == 24 and scal_divdamp_o2 > 1.0e-6:
                log.debug(f"corrector: start stencil 26")
                mo_solve_nonhydro_stencil_26.with_backend(backend)(
                    z_graddiv_vn=z_fields.z_graddiv_vn,
                    vn=prognostic_state[nnew].vn,
                    scal_divdamp_o2=scal_divdamp_o2,
                    horizontal_start=start_edge_nudging_plus1,
                    horizontal_end=end_edge_local,
                    vertical_start=0,
                    vertical_end=self.grid.num_levels,
                    offset_provider={},
                )
            log.info(
                f"debugging info (corrector 26): {np.max(prognostic_state[nnew].vn.asnumpy())}  {np.min(prognostic_state[nnew].vn.asnumpy())} {np.max(prognostic_state[nnew].w.asnumpy())}  {np.min(prognostic_state[nnew].w.asnumpy())} {np.max(prognostic_state[nnew].rho.asnumpy())}  {np.min(prognostic_state[nnew].rho.asnumpy())} {np.max(prognostic_state[nnew].exner.asnumpy())}  {np.min(prognostic_state[nnew].exner.asnumpy())}"
            )

            # TODO: this does not get accessed in FORTRAN
            if self.config.divdamp_order == 24 and divdamp_fac_o2 <= 4 * self.config.divdamp_fac:
                if self.grid.limited_area:
                    log.debug("corrector: start stencil 27")
                    mo_solve_nonhydro_stencil_27.with_backend(backend)(
                        scal_divdamp=self.scal_divdamp,
                        bdy_divdamp=self._bdy_divdamp,
                        nudgecoeff_e=self.interpolation_state.nudgecoeff_e,
                        z_graddiv2_vn=self.z_graddiv2_vn,
                        vn=prognostic_state[nnew].vn,
                        horizontal_start=start_edge_nudging_plus1,
                        horizontal_end=end_edge_local,
                        vertical_start=0,
                        vertical_end=self.grid.num_levels,
                        offset_provider={},
                    )
                else:
                    log.debug("corrector start stencil 4th order divdamp")
                    mo_solve_nonhydro_4th_order_divdamp.with_backend(backend)(
                        scal_divdamp=self.scal_divdamp,
                        z_graddiv2_vn=self.z_graddiv2_vn,
                        vn=prognostic_state[nnew].vn,
                        horizontal_start=start_edge_nudging_plus1,
                        horizontal_end=end_edge_local,
                        vertical_start=0,
                        vertical_end=self.grid.num_levels,
                        offset_provider={},
                    )
            log.info(
                f"debugging info (corrector 27): {np.max(prognostic_state[nnew].vn.asnumpy())}  {np.min(prognostic_state[nnew].vn.asnumpy())} {np.max(prognostic_state[nnew].w.asnumpy())}  {np.min(prognostic_state[nnew].w.asnumpy())} {np.max(prognostic_state[nnew].rho.asnumpy())}  {np.min(prognostic_state[nnew].rho.asnumpy())} {np.max(prognostic_state[nnew].exner.asnumpy())}  {np.min(prognostic_state[nnew].exner.asnumpy())}"
            )

        # TODO: this does not get accessed in FORTRAN
        if self.config.is_iau_active:
            log.debug("corrector start stencil 28")
            mo_solve_nonhydro_stencil_28(
                diagnostic_state_nh.vn_incr,
                prognostic_state[nnew].vn,
                self.config.iau_wgt_dyn,
                horizontal_start=start_edge_nudging_plus1,
                horizontal_end=end_edge_local,
                vertical_start=0,
                vertical_end=self.grid.num_levels,
                offset_provider={},
            )
        log.debug("exchanging prognostic field 'vn'")
        self._exchange.exchange_and_wait(EdgeDim, (prognostic_state[nnew].vn))
        log.debug("corrector: start stencil 31")
        mo_solve_nonhydro_stencil_31.with_backend(backend)(
            e_flx_avg=self.interpolation_state.e_flx_avg,
            vn=prognostic_state[nnew].vn,
            z_vn_avg=self.z_vn_avg,
            horizontal_start=start_edge_lb_plus4,
            horizontal_end=end_edge_local_minus2,
            vertical_start=0,
            vertical_end=self.grid.num_levels,
            offset_provider={
                "E2C2EO": self.grid.get_offset_provider("E2C2EO"),
            },
        )
        log.info(
            f"debugging info (corrector 31): {np.max(prognostic_state[nnew].vn.asnumpy())}  {np.min(prognostic_state[nnew].vn.asnumpy())} {np.max(prognostic_state[nnew].w.asnumpy())}  {np.min(prognostic_state[nnew].w.asnumpy())} {np.max(prognostic_state[nnew].rho.asnumpy())}  {np.min(prognostic_state[nnew].rho.asnumpy())} {np.max(prognostic_state[nnew].exner.asnumpy())}  {np.min(prognostic_state[nnew].exner.asnumpy())}"
        )

        if self.config.idiv_method == 1:
            log.debug("corrector: start stencil 32")
            mo_solve_nonhydro_stencil_32.with_backend(backend)(
                z_rho_e=z_fields.z_rho_e,
                z_vn_avg=self.z_vn_avg,
                ddqz_z_full_e=self.metric_state_nonhydro.ddqz_z_full_e,
                z_theta_v_e=z_fields.z_theta_v_e,
                mass_fl_e=diagnostic_state_nh.mass_fl_e,
                z_theta_v_fl_e=self.z_theta_v_fl_e,
                horizontal_start=start_edge_lb_plus4,
                horizontal_end=end_edge_local_minus2,
                vertical_start=0,
                vertical_end=self.grid.num_levels,
                offset_provider={},
            )

            if lprep_adv:  # Preparations for tracer advection
                log.debug("corrector: doing prep advection")
                if lclean_mflx:
                    log.debug("corrector: start stencil 33")
                    mo_solve_nonhydro_stencil_33.with_backend(backend)(
                        vn_traj=prep_adv.vn_traj,
                        mass_flx_me=prep_adv.mass_flx_me,
                        horizontal_start=start_edge_lb,
                        horizontal_end=end_edge_end,
                        vertical_start=0,
                        vertical_end=self.grid.num_levels,
                        offset_provider={},
                    )
                log.debug(f"corrector: start stencil 34")
                mo_solve_nonhydro_stencil_34.with_backend(backend)(
                    z_vn_avg=self.z_vn_avg,
                    mass_fl_e=diagnostic_state_nh.mass_fl_e,
                    vn_traj=prep_adv.vn_traj,
                    mass_flx_me=prep_adv.mass_flx_me,
                    r_nsubsteps=r_nsubsteps,
                    horizontal_start=start_edge_lb_plus4,
                    horizontal_end=end_edge_local_minus2,
                    vertical_start=0,
                    vertical_end=self.grid.num_levels,
                    offset_provider={},
                )

        if self.config.idiv_method == 1:
            # verified for e-9
            log.debug(f"corrector: start stencile 41")
            mo_solve_nonhydro_stencil_41.with_backend(backend)(
                geofac_div=self.interpolation_state.geofac_div,
                mass_fl_e=diagnostic_state_nh.mass_fl_e,
                z_theta_v_fl_e=self.z_theta_v_fl_e,
                z_flxdiv_mass=self.z_flxdiv_mass,
                z_flxdiv_theta=self.z_flxdiv_theta,
                horizontal_start=start_cell_nudging,
                horizontal_end=end_cell_local,
                vertical_start=0,
                vertical_end=self.grid.num_levels,
                offset_provider={
                    "C2E": self.grid.get_offset_provider("C2E"),
                    "C2CE": self.grid.get_offset_provider("C2CE"),
                },
            )

        if self.config.itime_scheme == 4:
            log.debug(f"corrector start stencil 42 44 45 45b")
            nhsolve_prog.stencils_42_44_45_45b.with_backend(backend)(
                z_w_expl=z_fields.z_w_expl,
                w_nnow=prognostic_state[nnow].w,
                ddt_w_adv_ntl1=diagnostic_state_nh.ddt_w_adv_pc[self.ntl1],
                ddt_w_adv_ntl2=diagnostic_state_nh.ddt_w_adv_pc[self.ntl2],
                z_th_ddz_exner_c=self.z_th_ddz_exner_c,
                z_contr_w_fl_l=z_fields.z_contr_w_fl_l,
                rho_ic=diagnostic_state_nh.rho_ic,
                w_concorr_c=diagnostic_state_nh.w_concorr_c,
                vwind_expl_wgt=self.metric_state_nonhydro.vwind_expl_wgt,
                z_beta=z_fields.z_beta,
                exner_nnow=prognostic_state[nnow].exner,
                rho_nnow=prognostic_state[nnow].rho,
                theta_v_nnow=prognostic_state[nnow].theta_v,
                inv_ddqz_z_full=self.metric_state_nonhydro.inv_ddqz_z_full,
                z_alpha=z_fields.z_alpha,
                vwind_impl_wgt=self.metric_state_nonhydro.vwind_impl_wgt,
                theta_v_ic=diagnostic_state_nh.theta_v_ic,
                z_q=z_fields.z_q,
                k_field=self.k_field,
                rd=constants.RD,
                cvd=constants.CVD,
                dtime=dtime,
                cpd=constants.CPD,
                wgt_nnow_vel=self.params.wgt_nnow_vel,
                wgt_nnew_vel=self.params.wgt_nnew_vel,
                nlev=self.grid.num_levels,
                horizontal_start=start_cell_nudging,
                horizontal_end=end_cell_local,
                vertical_start=0,
                vertical_end=self.grid.num_levels + 1,
                offset_provider={},
            )
        else:
            log.debug(f"corrector start stencil 43 44 45 45b")
            nhsolve_prog.stencils_43_44_45_45b.with_backend(backend)(
                z_w_expl=z_fields.z_w_expl,
                w_nnow=prognostic_state[nnow].w,
                ddt_w_adv_ntl1=diagnostic_state_nh.ddt_w_adv_pc[self.ntl1],
                z_th_ddz_exner_c=self.z_th_ddz_exner_c,
                z_contr_w_fl_l=z_fields.z_contr_w_fl_l,
                rho_ic=diagnostic_state_nh.rho_ic,
                w_concorr_c=diagnostic_state_nh.w_concorr_c,
                vwind_expl_wgt=self.metric_state_nonhydro.vwind_expl_wgt,
                z_beta=z_fields.z_beta,
                exner_nnow=prognostic_state[nnow].exner,
                rho_nnow=prognostic_state[nnow].rho,
                theta_v_nnow=prognostic_state[nnow].theta_v,
                inv_ddqz_z_full=self.metric_state_nonhydro.inv_ddqz_z_full,
                z_alpha=z_fields.z_alpha,
                vwind_impl_wgt=self.metric_state_nonhydro.vwind_impl_wgt,
                theta_v_ic=diagnostic_state_nh.theta_v_ic,
                z_q=z_fields.z_q,
                k_field=self.k_field,
                rd=constants.RD,
                cvd=constants.CVD,
                dtime=dtime,
                cpd=constants.CPD,
                nlev=self.grid.num_levels,
                horizontal_start=start_cell_nudging,
                horizontal_end=end_cell_local,
                vertical_start=0,
                vertical_end=self.grid.num_levels + 1,
                offset_provider={},
            )
        if not self.l_vert_nested:
            mo_solve_nonhydro_stencil_46.with_backend(run_gtfn)(
                w_nnew=prognostic_state[nnew].w,
                z_contr_w_fl_l=z_fields.z_contr_w_fl_l,
                horizontal_start=start_cell_nudging,
                horizontal_end=end_cell_local,
                vertical_start=0,
                vertical_end=0,
                offset_provider={},
            )

        log.debug(f"corrector start stencil 47 48 49")
        nhsolve_prog.stencils_47_48_49.with_backend(backend)(
            w_nnew=prognostic_state[nnew].w,
            z_contr_w_fl_l=z_fields.z_contr_w_fl_l,
            w_concorr_c=diagnostic_state_nh.w_concorr_c,
            z_rho_expl=z_fields.z_rho_expl,
            z_exner_expl=z_fields.z_exner_expl,
            rho_nnow=prognostic_state[nnow].rho,
            inv_ddqz_z_full=self.metric_state_nonhydro.inv_ddqz_z_full,
            z_flxdiv_mass=self.z_flxdiv_mass,
            exner_pr=diagnostic_state_nh.exner_pr,
            z_beta=z_fields.z_beta,
            z_flxdiv_theta=self.z_flxdiv_theta,
            theta_v_ic=diagnostic_state_nh.theta_v_ic,
            ddt_exner_phy=diagnostic_state_nh.ddt_exner_phy,
            k_field=self.k_field,
            dtime=dtime,
            cell_startindex_nudging_plus1=start_cell_nudging,
            cell_endindex_interior=end_cell_local,
            nlev=self.grid.num_levels,
            nlev_k=self.grid.num_levels + 1,
            offset_provider={
                "Koff": KDim,
            },
        )

        # TODO: this is not tested in green line so far
        if self.config.is_iau_active:
            log.debug(f"corrector start stencil 50")
            mo_solve_nonhydro_stencil_50(
                z_rho_expl=z_fields.z_rho_expl,
                z_exner_expl=z_fields.z_exner_expl,
                rho_incr=diagnostic_state_nh.rho_incr,
                exner_incr=diagnostic_state_nh.exner_incr,
                iau_wgt_dyn=self.config.iau_wgt_dyn,
                horizontal_start=start_cell_nudging,
                horizontal_end=end_cell_local,
                vertical_start=0,
                vertical_end=self.grid.num_levels,
                offset_provider={},
            )
        log.debug(f"corrector start stencil 52")
        mo_solve_nonhydro_stencil_52.with_backend(backend)(
            vwind_impl_wgt=self.metric_state_nonhydro.vwind_impl_wgt,
            theta_v_ic=diagnostic_state_nh.theta_v_ic,
            ddqz_z_half=self.metric_state_nonhydro.ddqz_z_half,
            z_alpha=z_fields.z_alpha,
            z_beta=z_fields.z_beta,
            z_w_expl=z_fields.z_w_expl,
            z_exner_expl=z_fields.z_exner_expl,
            z_q=z_fields.z_q,
            w=prognostic_state[nnew].w,
            dtime=dtime,
            cpd=constants.CPD,
            horizontal_start=start_cell_nudging,
            horizontal_end=end_cell_local,
            vertical_start=1,
            vertical_end=self.grid.num_levels,
            offset_provider={"Koff": KDim},
        )
        log.debug(f"corrector start stencil 53")
        mo_solve_nonhydro_stencil_53.with_backend(backend)(
            z_q=z_fields.z_q,
            w=prognostic_state[nnew].w,
            horizontal_start=start_cell_nudging,
            horizontal_end=end_cell_local,
            vertical_start=1,
            vertical_end=self.grid.num_levels,
            offset_provider={},
        )

        if self.config.rayleigh_type == constants.RAYLEIGH_KLEMP:
            log.debug(f"corrector start stencil 54")
            mo_solve_nonhydro_stencil_54.with_backend(backend)(
                z_raylfac=self.z_raylfac,
                w_1=prognostic_state[nnew].w_1,
                w=prognostic_state[nnew].w,
                horizontal_start=start_cell_nudging,
                horizontal_end=end_cell_local,
                vertical_start=1,
                vertical_end=int32(
                    self.vertical_params.index_of_damping_layer + 1
                ),  # +1 since Fortran includes boundaries
                offset_provider={},
            )
        log.debug(f"corrector start stencil 55")
        mo_solve_nonhydro_stencil_55.with_backend(backend)(
            z_rho_expl=z_fields.z_rho_expl,
            vwind_impl_wgt=self.metric_state_nonhydro.vwind_impl_wgt,
            inv_ddqz_z_full=self.metric_state_nonhydro.inv_ddqz_z_full,
            rho_ic=diagnostic_state_nh.rho_ic,
            w=prognostic_state[nnew].w,
            z_exner_expl=z_fields.z_exner_expl,
            exner_ref_mc=self.metric_state_nonhydro.exner_ref_mc,
            z_alpha=z_fields.z_alpha,
            z_beta=z_fields.z_beta,
            rho_now=prognostic_state[nnow].rho,
            theta_v_now=prognostic_state[nnow].theta_v,
            exner_now=prognostic_state[nnow].exner,
            rho_new=prognostic_state[nnew].rho,
            exner_new=prognostic_state[nnew].exner,
            theta_v_new=prognostic_state[nnew].theta_v,
            dtime=dtime,
            cvd_o_rd=constants.CVD_O_RD,
            horizontal_start=start_cell_nudging,
            horizontal_end=end_cell_local,
            vertical_start=int32(self.jk_start),
            vertical_end=self.grid.num_levels,
            offset_provider={"Koff": KDim},
        )

        if lprep_adv:
            if lclean_mflx:
                log.debug(f"corrector set prep_adv.mass_flx_ic to zero")
                set_zero_c_k.with_backend(backend)(
                    field=prep_adv.mass_flx_ic,
                    horizontal_start=start_cell_nudging,
                    horizontal_end=end_cell_local,
                    vertical_start=0,
                    vertical_end=self.grid.num_levels,
                    offset_provider={},
                )
        log.debug(f"corrector start stencil 58")
        mo_solve_nonhydro_stencil_58.with_backend(backend)(
            z_contr_w_fl_l=z_fields.z_contr_w_fl_l,
            rho_ic=diagnostic_state_nh.rho_ic,
            vwind_impl_wgt=self.metric_state_nonhydro.vwind_impl_wgt,
            w=prognostic_state[nnew].w,
            mass_flx_ic=prep_adv.mass_flx_ic,
            r_nsubsteps=r_nsubsteps,
            horizontal_start=start_cell_nudging,
            horizontal_end=end_cell_local,
            vertical_start=0,
            vertical_end=self.grid.num_levels,
            offset_provider={},
        )
        # TODO (magdalena) stencil_60 is missing here?

        if lprep_adv:
            if lclean_mflx:
                log.debug(f"corrector set prep_adv.mass_flx_ic to zero")
                set_zero_c_k.with_backend(backend)(
                    field=prep_adv.mass_flx_ic,
                    horizontal_start=start_cell_lb,
                    horizontal_end=end_cell_nudging,
                    vertical_start=0,
                    vertical_end=self.grid.num_levels + 1,
                    offset_provider={},
                )
            log.debug(f" corrector: start stencil 65")
            mo_solve_nonhydro_stencil_65.with_backend(backend)(
                rho_ic=diagnostic_state_nh.rho_ic,
                vwind_expl_wgt=self.metric_state_nonhydro.vwind_expl_wgt,
                vwind_impl_wgt=self.metric_state_nonhydro.vwind_impl_wgt,
                w_now=prognostic_state[nnow].w,
                w_new=prognostic_state[nnew].w,
                w_concorr_c=diagnostic_state_nh.w_concorr_c,
                mass_flx_ic=prep_adv.mass_flx_ic,
                r_nsubsteps=r_nsubsteps,
                horizontal_start=start_cell_lb,
                horizontal_end=end_cell_nudging,
                vertical_start=0,
                vertical_end=self.grid.num_levels,
                offset_provider={},
            )
            log.debug("exchange prognostic fields 'rho' , 'exner', 'w'")
            self._exchange.exchange_and_wait(
                CellDim,
                prognostic_state[nnew].rho,
                prognostic_state[nnew].exner,
                prognostic_state[nnew].w,
            )
        log.info(
            f"debugging info (corrector final): {np.max(prognostic_state[nnew].vn.asnumpy())}  {np.min(prognostic_state[nnew].vn.asnumpy())}"
        )<|MERGE_RESOLUTION|>--- conflicted
+++ resolved
@@ -664,14 +664,8 @@
         start_cell_lb_plus2 = self.grid.get_start_index(
             CellDim, HorizontalMarkerIndex.lateral_boundary(CellDim) + 2
         )
-<<<<<<< HEAD
-        end_cell_local_minus1 = self.grid.get_end_index(
-            CellDim, HorizontalMarkerIndex.local(CellDim) - 1
-        )
-=======
 
         end_cell_halo = self.grid.get_end_index(CellDim, HorizontalMarkerIndex.halo(CellDim))
->>>>>>> 6e153b53
         start_cell_nudging = self.grid.get_start_index(
             CellDim, HorizontalMarkerIndex.nudging(CellDim)
         )
