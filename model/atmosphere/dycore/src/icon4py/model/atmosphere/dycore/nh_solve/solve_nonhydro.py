# ICON4Py - ICON inspired code in Python and GT4Py
#
# Copyright (c) 2022, ETH Zurich and MeteoSwiss
# All rights reserved.
#
# This file is free software: you can redistribute it and/or modify it under
# the terms of the GNU General Public License as published by the
# Free Software Foundation, either version 3 of the License, or any later
# version. See the LICENSE.txt file at the top-level directory of this
# distribution for a copy of the license or check <https://www.gnu.org/licenses/>.
#
# SPDX-License-Identifier: GPL-3.0-or-later
import logging
import dataclasses
from typing import Final, Optional

import gt4py.next as gtx

import icon4py.model.atmosphere.dycore.nh_solve.solve_nonhydro_program as nhsolve_prog
import icon4py.model.common.constants as constants
from icon4py.model.atmosphere.dycore.init_cell_kdim_field_with_zero_wp import (
    init_cell_kdim_field_with_zero_wp,
)

from icon4py.model.atmosphere.dycore.accumulate_prep_adv_fields import (
    accumulate_prep_adv_fields,
)
from icon4py.model.atmosphere.dycore.add_analysis_increments_from_data_assimilation import (
    add_analysis_increments_from_data_assimilation,
)
from icon4py.model.atmosphere.dycore.add_analysis_increments_to_vn import (
    add_analysis_increments_to_vn,
)
from icon4py.model.atmosphere.dycore.add_temporal_tendencies_to_vn import (
    add_temporal_tendencies_to_vn,
)
from icon4py.model.atmosphere.dycore.add_temporal_tendencies_to_vn_by_interpolating_between_time_levels import (
    add_temporal_tendencies_to_vn_by_interpolating_between_time_levels,
)
from icon4py.model.atmosphere.dycore.add_vertical_wind_derivative_to_divergence_damping import (
    add_vertical_wind_derivative_to_divergence_damping,
)
from icon4py.model.atmosphere.dycore.apply_2nd_order_divergence_damping import (
    apply_2nd_order_divergence_damping,
)
from icon4py.model.atmosphere.dycore.apply_4th_order_divergence_damping import (
    apply_4th_order_divergence_damping,
)
from icon4py.model.atmosphere.dycore.apply_hydrostatic_correction_to_horizontal_gradient_of_exner_pressure import (
    apply_hydrostatic_correction_to_horizontal_gradient_of_exner_pressure,
)
from icon4py.model.atmosphere.dycore.apply_rayleigh_damping_mechanism import (
    apply_rayleigh_damping_mechanism,
)
from icon4py.model.atmosphere.dycore.apply_weighted_2nd_and_4th_order_divergence_damping import (
    apply_weighted_2nd_and_4th_order_divergence_damping,
)
from icon4py.model.atmosphere.dycore.compute_approx_of_2nd_vertical_derivative_of_exner import (
    compute_approx_of_2nd_vertical_derivative_of_exner,
)
from icon4py.model.atmosphere.dycore.compute_avg_vn import compute_avg_vn
from icon4py.model.atmosphere.dycore.compute_avg_vn_and_graddiv_vn_and_vt import (
    compute_avg_vn_and_graddiv_vn_and_vt,
)
from icon4py.model.atmosphere.dycore.compute_divergence_of_fluxes_of_rho_and_theta import (
    compute_divergence_of_fluxes_of_rho_and_theta,
)
from icon4py.model.atmosphere.dycore.compute_dwdz_for_divergence_damping import (
    compute_dwdz_for_divergence_damping,
)
from icon4py.model.atmosphere.dycore.compute_exner_from_rhotheta import (
    compute_exner_from_rhotheta,
)
from icon4py.model.atmosphere.dycore.compute_graddiv2_of_vn import (
    compute_graddiv2_of_vn,
)
from icon4py.model.atmosphere.dycore.compute_horizontal_gradient_of_exner_pressure_for_flat_coordinates import (
    compute_horizontal_gradient_of_exner_pressure_for_flat_coordinates,
)
from icon4py.model.atmosphere.dycore.compute_horizontal_gradient_of_exner_pressure_for_nonflat_coordinates import (
    compute_horizontal_gradient_of_exner_pressure_for_nonflat_coordinates,
)
from icon4py.model.atmosphere.dycore.compute_horizontal_gradient_of_exner_pressure_for_multiple_levels import (
    compute_horizontal_gradient_of_exner_pressure_for_multiple_levels,
)
from icon4py.model.atmosphere.dycore.compute_hydrostatic_correction_term import (
    compute_hydrostatic_correction_term,
)
from icon4py.model.atmosphere.dycore.compute_mass_flux import compute_mass_flux
from icon4py.model.atmosphere.dycore.compute_perturbation_of_rho_and_theta import (
    compute_perturbation_of_rho_and_theta,
)
from icon4py.model.atmosphere.dycore.compute_results_for_thermodynamic_variables import (
    compute_results_for_thermodynamic_variables,
)
from icon4py.model.atmosphere.dycore.compute_rho_virtual_potential_temperatures_and_pressure_gradient import (
    compute_rho_virtual_potential_temperatures_and_pressure_gradient,
)
from icon4py.model.atmosphere.dycore.compute_theta_and_exner import (
    compute_theta_and_exner,
)
from icon4py.model.atmosphere.dycore.compute_vn_on_lateral_boundary import (
    compute_vn_on_lateral_boundary,
)
from icon4py.model.atmosphere.dycore.copy_cell_kdim_field_to_vp import (
    copy_cell_kdim_field_to_vp,
)
from icon4py.model.atmosphere.dycore.mo_icon_interpolation_scalar_cells2verts_scalar_ri_dsl import (
    mo_icon_interpolation_scalar_cells2verts_scalar_ri_dsl,
)
from icon4py.model.atmosphere.dycore.mo_math_gradients_grad_green_gauss_cell_dsl import (
    mo_math_gradients_grad_green_gauss_cell_dsl,
)
from icon4py.model.atmosphere.dycore.init_two_cell_kdim_fields_with_zero_vp import (
    init_two_cell_kdim_fields_with_zero_vp,
)
from icon4py.model.atmosphere.dycore.init_two_cell_kdim_fields_with_zero_wp import (
    init_two_cell_kdim_fields_with_zero_wp,
)
from icon4py.model.atmosphere.dycore.init_two_edge_kdim_fields_with_zero_wp import (
    init_two_edge_kdim_fields_with_zero_wp,
)
from icon4py.model.atmosphere.dycore.solve_tridiagonal_matrix_for_w_back_substitution import (
    solve_tridiagonal_matrix_for_w_back_substitution,
)
from icon4py.model.atmosphere.dycore.solve_tridiagonal_matrix_for_w_forward_sweep import (
    solve_tridiagonal_matrix_for_w_forward_sweep,
)
from icon4py.model.atmosphere.dycore.state_utils.states import (
    DiagnosticStateNonHydro,
    InterpolationState,
    MetricStateNonHydro,
    PrepAdvection,
)
from icon4py.model.atmosphere.dycore.state_utils.utils import (
    _allocate,
    _allocate_indices,
    _calculate_divdamp_fields,
    compute_z_raylfac,
)
from icon4py.model.atmosphere.dycore.update_dynamical_exner_time_increment import (
    update_dynamical_exner_time_increment,
)
from icon4py.model.atmosphere.dycore.update_mass_volume_flux import (
    update_mass_volume_flux,
)
from icon4py.model.atmosphere.dycore.update_mass_flux_weighted import (
    update_mass_flux_weighted,
)
from icon4py.model.atmosphere.dycore.update_theta_v import update_theta_v
from icon4py.model.atmosphere.dycore.velocity.velocity_advection import (
    VelocityAdvection,
)
from icon4py.model.common.decomposition.definitions import (
    ExchangeRuntime,
    SingleNodeExchange,
)
from icon4py.model.common.dimension import CellDim, EdgeDim, KDim, VertexDim
from icon4py.model.common.grid.base import BaseGrid
from icon4py.model.common.grid.horizontal import (
    CellParams,
    EdgeParams,
    HorizontalMarkerIndex,
)
from icon4py.model.common.grid.icon import IconGrid
from icon4py.model.common.grid.vertical import VerticalGridParams
from icon4py.model.common.math.smagorinsky import en_smag_fac_for_zero_nshift
from icon4py.model.common.states.prognostic_state import PrognosticState


# flake8: noqa
log = logging.getLogger(__name__)


@dataclasses.dataclass
class IntermediateFields:
    """
    Encapsulate internal fields of SolveNonHydro that contain shared state over predictor and corrector step.

    Encapsulates internal fields used in SolveNonHydro. Fields (and the class!)
    follow the naming convention of ICON to prepend local fields of a module with z_. Contrary to
    other such z_ fields inside SolveNonHydro the fields in this dataclass
    contain state that is built up over the predictor and corrector part in a timestep.
    """

    z_gradh_exner: gtx.Field[[EdgeDim, KDim], float]
    z_alpha: gtx.Field[
        [EdgeDim, KDim], float
    ]  # TODO: change this back to KHalfDim, but how do we treat it wrt to field_operators and domain?
    z_beta: gtx.Field[[CellDim, KDim], float]
    z_w_expl: gtx.Field[
        [EdgeDim, KDim], float
    ]  # TODO: change this back to KHalfDim, but how do we treat it wrt to field_operators and domain?
    z_exner_expl: gtx.Field[[CellDim, KDim], float]
    z_q: gtx.Field[[CellDim, KDim], float]
    z_contr_w_fl_l: gtx.Field[
        [EdgeDim, KDim], float
    ]  # TODO: change this back to KHalfDim, but how do we treat it wrt to field_operators and domain?
    z_rho_e: gtx.Field[[EdgeDim, KDim], float]
    z_theta_v_e: gtx.Field[[EdgeDim, KDim], float]
    z_kin_hor_e: gtx.Field[[EdgeDim, KDim], float]
    z_vt_ie: gtx.Field[[EdgeDim, KDim], float]
    z_graddiv_vn: gtx.Field[[EdgeDim, KDim], float]
    z_rho_expl: gtx.Field[[CellDim, KDim], float]
    z_dwdz_dd: gtx.Field[[CellDim, KDim], float]

    @classmethod
    def allocate(cls, grid: BaseGrid):
        return IntermediateFields(
            z_gradh_exner=_allocate(EdgeDim, KDim, grid=grid),
            z_alpha=_allocate(CellDim, KDim, is_halfdim=True, grid=grid),
            z_beta=_allocate(CellDim, KDim, grid=grid),
            z_w_expl=_allocate(CellDim, KDim, is_halfdim=True, grid=grid),
            z_exner_expl=_allocate(CellDim, KDim, grid=grid),
            z_q=_allocate(CellDim, KDim, grid=grid),
            z_contr_w_fl_l=_allocate(CellDim, KDim, is_halfdim=True, grid=grid),
            z_rho_e=_allocate(EdgeDim, KDim, grid=grid),
            z_theta_v_e=_allocate(EdgeDim, KDim, grid=grid),
            z_graddiv_vn=_allocate(EdgeDim, KDim, grid=grid),
            z_rho_expl=_allocate(CellDim, KDim, grid=grid),
            z_dwdz_dd=_allocate(CellDim, KDim, grid=grid),
            z_kin_hor_e=_allocate(EdgeDim, KDim, grid=grid),
            z_vt_ie=_allocate(EdgeDim, KDim, grid=grid),
        )


class NonHydrostaticConfig:
    """
    Contains necessary parameter to configure a nonhydro run.

    Encapsulates namelist parameters and derived parameters.
    TODO: (magdalena) values should be read from a configuration file.
    Default values are taken from the defaults in the corresponding ICON Fortran namelist files.
    """

    def __init__(
        self,
        itime_scheme: int = 4,
        iadv_rhotheta: int = 2,
        igradp_method: int = 3,
        ndyn_substeps_var: float = 5.0,
        rayleigh_type: int = 2,
        rayleigh_coeff: float = 0.05,
        divdamp_order: int = 24,  # the ICON default is 4,
        is_iau_active: bool = False,
        iau_wgt_dyn: float = 0.0,
        divdamp_type: int = 3,
        divdamp_trans_start: float = 12500.0,
        divdamp_trans_end: float = 17500.0,
        l_vert_nested: bool = False,
        rhotheta_offctr: float = -0.1,
        veladv_offctr: float = 0.25,
        max_nudging_coeff: float = 0.02,
        divdamp_fac: float = 0.0025,
        divdamp_fac2: float = 0.004,
        divdamp_fac3: float = 0.004,
        divdamp_fac4: float = 0.004,
        divdamp_z: float = 32500.0,
        divdamp_z2: float = 40000.0,
        divdamp_z3: float = 60000.0,
        divdamp_z4: float = 80000.0,
    ):
        # parameters from namelist diffusion_nml
        self.itime_scheme: int = itime_scheme

        #: Miura scheme for advection of rho and theta
        self.iadv_rhotheta: int = iadv_rhotheta
        #: Use truly horizontal pressure-gradient computation to ensure numerical
        #: stability without heavy orography smoothing
        self.igradp_method: int = igradp_method

        #: number of dynamics substeps per fast-physics timestep
        self.ndyn_substeps_var = ndyn_substeps_var

        #: type of Rayleigh damping
        self.rayleigh_type: int = rayleigh_type
        # used for calculation of rayleigh_w, rayleigh_vn in mo_vertical_grid.f90
        self.rayleigh_coeff: float = rayleigh_coeff

        #: order of divergence damping
        self.divdamp_order: int = divdamp_order

        #: type of divergence damping
        self.divdamp_type: int = divdamp_type
        #: Lower and upper bound of transition zone between 2D and 3D divergence damping in case of divdamp_type = 32 [m]
        self.divdamp_trans_start: float = divdamp_trans_start
        self.divdamp_trans_end: float = divdamp_trans_end

        #: off-centering for density and potential temperature at interface levels.
        #: Specifying a negative value here reduces the amount of vertical
        #: wind off-centering needed for stability of sound waves.
        self.rhotheta_offctr: float = rhotheta_offctr

        #: off-centering of velocity advection in corrector step
        self.veladv_offctr: float = veladv_offctr

        #: scaling factor for divergence damping
        self.divdamp_fac: float = divdamp_fac
        self.divdamp_fac2: float = divdamp_fac2
        self.divdamp_fac3: float = divdamp_fac3
        self.divdamp_fac4: float = divdamp_fac4
        self.divdamp_z: float = divdamp_z
        self.divdamp_z2: float = divdamp_z2
        self.divdamp_z3: float = divdamp_z3
        self.divdamp_z4: float = divdamp_z4

        #: parameters from other namelists:

        #: from mo_interpol_nml.f90
        self.nudge_max_coeff: float = max_nudging_coeff

        #: from mo_run_nml.f90
        #: use vertical nesting
        self.l_vert_nested: bool = l_vert_nested

        #: from mo_initicon_nml.f90/ mo_initicon_config.f90
        #: whether IAU is active at current time
        self.is_iau_active: bool = is_iau_active
        #: IAU weight for dynamics fields
        self.iau_wgt_dyn: float = iau_wgt_dyn

        self._validate()

    def _validate(self):
        """Apply consistency checks and validation on configuration parameters."""

        if self.l_vert_nested:
            raise NotImplementedError("Vertical nesting support not implemented")

        if self.igradp_method != 3:
            raise NotImplementedError("igradp_method can only be 3")

        if self.itime_scheme != 4:
            raise NotImplementedError("itime_scheme can only be 4")

        if self.divdamp_order != 24:
            raise NotImplementedError("divdamp_order can only be 24")

        if self.divdamp_type == 32:
            raise NotImplementedError("divdamp_type with value 32 not yet implemented")


class NonHydrostaticParams:
    """Calculates derived quantities depending on the NonHydrostaticConfig."""

    def __init__(self, config: NonHydrostaticConfig):
        self.rd_o_cvd: Final[float] = constants.RD / constants.CVD
        self.cvd_o_rd: Final[float] = constants.CVD / constants.RD
        self.rd_o_p0ref: Final[float] = constants.RD / constants.P0REF
        self.grav_o_cpd: Final[float] = constants.GRAV / constants.CPD

        #:  start level for 3D divergence damping terms
        #: this is only different from 0 if divdamp_type == 32: calculation done in mo_vertical_grid.f90
        self.kstart_dd3d: Final[int] = 0

        #: Weighting coefficients for velocity advection if tendency averaging is used
        #: The off-centering specified here turned out to be beneficial to numerical
        #: stability in extreme situations
        self.wgt_nnow_vel: Final[float] = 0.5 - config.veladv_offctr
        self.wgt_nnew_vel: Final[float] = 0.5 + config.veladv_offctr

        #: Weighting coefficients for rho and theta at interface levels in the corrector step
        #: This empirically determined weighting minimizes the vertical wind off-centering
        #: needed for numerical stability of vertical sound wave propagation
        self.wgt_nnew_rth: Final[float] = 0.5 + config.rhotheta_offctr
        self.wgt_nnow_rth: Final[float] = 1.0 - self.wgt_nnew_rth


class SolveNonhydro:
    def __init__(self, exchange: ExchangeRuntime = SingleNodeExchange()):
        self._exchange = exchange
        self._initialized = False
        self.grid: Optional[IconGrid] = None
        self.config: Optional[NonHydrostaticConfig] = None
        self.params: Optional[NonHydrostaticParams] = None
        self.metric_state_nonhydro: Optional[MetricStateNonHydro] = None
        self.interpolation_state: Optional[InterpolationState] = None
        self.vertical_params: Optional[VerticalGridParams] = None
        self.edge_geometry: Optional[EdgeParams] = None
        self.cell_params: Optional[CellParams] = None
        self.velocity_advection: Optional[VelocityAdvection] = None
        self.l_vert_nested: bool = False
        self.enh_divdamp_fac: Optional[gtx.Field[[KDim], float]] = None
        self.scal_divdamp: Optional[gtx.Field[[KDim], float]] = None
        self._bdy_divdamp: Optional[gtx.Field[[KDim], float]] = None
        self.p_test_run = True
        self.jk_start = 0  # used in stencil_55
        self.ntl1 = 0
        self.ntl2 = 0

    def init(
        self,
        grid: IconGrid,
        config: NonHydrostaticConfig,
        params: NonHydrostaticParams,
        metric_state_nonhydro: MetricStateNonHydro,
        interpolation_state: InterpolationState,
        vertical_params: VerticalGridParams,
        edge_geometry: EdgeParams,
        cell_geometry: CellParams,
        owner_mask: gtx.Field[[CellDim], bool],
    ):
        """
        Initialize NonHydrostatic granule with configuration.

        calculates all local fields that are used in nh_solve within the time loop
        """
        self.grid = grid
        self.config: NonHydrostaticConfig = config
        self.params: NonHydrostaticParams = params
        self.metric_state_nonhydro: MetricStateNonHydro = metric_state_nonhydro
        self.interpolation_state: InterpolationState = interpolation_state
        self.vertical_params = vertical_params
        self.edge_geometry = edge_geometry
        self.cell_params = cell_geometry
        self.velocity_advection = VelocityAdvection(
            grid,
            metric_state_nonhydro,
            interpolation_state,
            vertical_params,
            edge_geometry,
            owner_mask,
        )
        self._allocate_local_fields()

        # TODO (magdalena) vertical nesting is only relevant in the context of
        #      horizontal nesting, since we don't support this we should remove this option
        if grid.lvert_nest:
            self.l_vert_nested = True
            self.jk_start = 1
        else:
            self.jk_start = 0

        en_smag_fac_for_zero_nshift(
            self.vertical_params.inteface_physical_height,
            self.config.divdamp_fac,
            self.config.divdamp_fac2,
            self.config.divdamp_fac3,
            self.config.divdamp_fac4,
            self.config.divdamp_z,
            self.config.divdamp_z2,
            self.config.divdamp_z3,
            self.config.divdamp_z4,
            self.enh_divdamp_fac,
            offset_provider={"Koff": KDim},
        )

        self.p_test_run = True
        self._initialized = True

    @property
    def initialized(self):
        return self._initialized

    def _allocate_local_fields(self):
        self.z_exner_ex_pr = _allocate(CellDim, KDim, is_halfdim=True, grid=self.grid)
        self.z_exner_ic = _allocate(CellDim, KDim, is_halfdim=True, grid=self.grid)
        self.z_dexner_dz_c_1 = _allocate(CellDim, KDim, grid=self.grid)
        self.z_theta_v_pr_ic = _allocate(CellDim, KDim, is_halfdim=True, grid=self.grid)
        self.z_th_ddz_exner_c = _allocate(CellDim, KDim, grid=self.grid)
        self.z_rth_pr_1 = _allocate(CellDim, KDim, grid=self.grid)
        self.z_rth_pr_2 = _allocate(CellDim, KDim, grid=self.grid)
        self.z_grad_rth_1 = _allocate(CellDim, KDim, grid=self.grid)
        self.z_grad_rth_2 = _allocate(CellDim, KDim, grid=self.grid)
        self.z_grad_rth_3 = _allocate(CellDim, KDim, grid=self.grid)
        self.z_grad_rth_4 = _allocate(CellDim, KDim, grid=self.grid)
        self.z_dexner_dz_c_2 = _allocate(CellDim, KDim, grid=self.grid)
        self.z_hydro_corr = _allocate(EdgeDim, KDim, grid=self.grid)
        self.z_vn_avg = _allocate(EdgeDim, KDim, grid=self.grid)
        self.z_theta_v_fl_e = _allocate(EdgeDim, KDim, grid=self.grid)
        self.z_flxdiv_mass = _allocate(CellDim, KDim, grid=self.grid)
        self.z_flxdiv_theta = _allocate(CellDim, KDim, grid=self.grid)
        self.z_rho_v = _allocate(VertexDim, KDim, grid=self.grid)
        self.z_theta_v_v = _allocate(VertexDim, KDim, grid=self.grid)
        self.z_graddiv2_vn = _allocate(EdgeDim, KDim, grid=self.grid)
        self.k_field = _allocate_indices(KDim, grid=self.grid, is_halfdim=True)
        self.z_w_concorr_me = _allocate(EdgeDim, KDim, grid=self.grid)
        self.z_hydro_corr_horizontal = _allocate(EdgeDim, grid=self.grid)
        self.z_raylfac = _allocate(KDim, grid=self.grid)
        self.enh_divdamp_fac = _allocate(KDim, grid=self.grid)
        self._bdy_divdamp = _allocate(KDim, grid=self.grid)
        self.scal_divdamp = _allocate(KDim, grid=self.grid)
        self.intermediate_fields = IntermediateFields.allocate(self.grid)

    def set_timelevels(self, nnow, nnew):
        #  Set time levels of ddt_adv fields for call to velocity_tendencies
        if self.config.itime_scheme == 4:
            self.ntl1 = nnow
            self.ntl2 = nnew
        else:
            self.ntl1 = 0
            self.ntl2 = 0

    def time_step(
        self,
        diagnostic_state_nh: DiagnosticStateNonHydro,
        prognostic_state_ls: list[PrognosticState],
        prep_adv: PrepAdvection,
        divdamp_fac_o2: float,
        dtime: float,
        l_recompute: bool,
        l_init: bool,
        nnow: int,
        nnew: int,
        lclean_mflx: bool,
        lprep_adv: bool,
        at_first_substep: bool,
        at_last_substep: bool,
    ):
        log.info(
            f"running timestep: dtime = {dtime}, init = {l_init}, recompute = {l_recompute}, prep_adv = {lprep_adv}  clean_mflx={lclean_mflx} "
        )
        start_cell_lb = self.grid.get_start_index(
            CellDim, HorizontalMarkerIndex.lateral_boundary(CellDim)
        )
        end_cell_end = self.grid.get_end_index(CellDim, HorizontalMarkerIndex.end(CellDim))
        start_edge_lb = self.grid.get_start_index(
            EdgeDim, HorizontalMarkerIndex.lateral_boundary(EdgeDim)
        )
        end_edge_local = self.grid.get_end_index(EdgeDim, HorizontalMarkerIndex.local(EdgeDim))
        # # TODO: abishekg7 move this to tests
        if self.p_test_run:
            nhsolve_prog.init_test_fields(
                self.intermediate_fields.z_rho_e,
                self.intermediate_fields.z_theta_v_e,
                self.intermediate_fields.z_dwdz_dd,
                self.intermediate_fields.z_graddiv_vn,
                start_edge_lb,
                end_edge_local,
                start_cell_lb,
                end_cell_end,
                self.grid.num_levels,
                offset_provider={},
            )

        self.set_timelevels(nnow, nnew)

        self.run_predictor_step(
            diagnostic_state_nh=diagnostic_state_nh,
            prognostic_state=prognostic_state_ls,
            z_fields=self.intermediate_fields,
            dtime=dtime,
            l_recompute=l_recompute,
            l_init=l_init,
            at_first_substep=at_first_substep,
            nnow=nnow,
            nnew=nnew,
        )

        self.run_corrector_step(
            diagnostic_state_nh=diagnostic_state_nh,
            prognostic_state=prognostic_state_ls,
            z_fields=self.intermediate_fields,
            prep_adv=prep_adv,
            divdamp_fac_o2=divdamp_fac_o2,
            dtime=dtime,
            nnew=nnew,
            nnow=nnow,
            lclean_mflx=lclean_mflx,
            lprep_adv=lprep_adv,
            at_last_substep=at_last_substep,
        )

        start_cell_lb = self.grid.get_start_index(
            CellDim, HorizontalMarkerIndex.lateral_boundary(CellDim)
        )
        end_cell_nudging_minus1 = self.grid.get_end_index(
            CellDim, HorizontalMarkerIndex.nudging(CellDim) - 1
        )
        start_cell_halo = self.grid.get_start_index(CellDim, HorizontalMarkerIndex.halo(CellDim))
        end_cell_end = self.grid.get_end_index(CellDim, HorizontalMarkerIndex.end(CellDim))
        if self.grid.limited_area:
            compute_theta_and_exner(
                bdy_halo_c=self.metric_state_nonhydro.bdy_halo_c,
                rho=prognostic_state_ls[nnew].rho,
                theta_v=prognostic_state_ls[nnew].theta_v,
                exner=prognostic_state_ls[nnew].exner,
                rd_o_cvd=self.params.rd_o_cvd,
                rd_o_p0ref=self.params.rd_o_p0ref,
                horizontal_start=0,
                horizontal_end=end_cell_end,
                vertical_start=0,
                vertical_end=self.grid.num_levels,
                offset_provider={},
            )

            compute_exner_from_rhotheta(
                rho=prognostic_state_ls[nnew].rho,
                theta_v=prognostic_state_ls[nnew].theta_v,
                exner=prognostic_state_ls[nnew].exner,
                rd_o_cvd=self.params.rd_o_cvd,
                rd_o_p0ref=self.params.rd_o_p0ref,
                horizontal_start=start_cell_lb,
                horizontal_end=end_cell_nudging_minus1,
                vertical_start=0,
                vertical_end=self.grid.num_levels,
                offset_provider={},
            )

        update_theta_v(
            mask_prog_halo_c=self.metric_state_nonhydro.mask_prog_halo_c,
            rho_now=prognostic_state_ls[nnow].rho,
            theta_v_now=prognostic_state_ls[nnow].theta_v,
            exner_new=prognostic_state_ls[nnew].exner,
            exner_now=prognostic_state_ls[nnow].exner,
            rho_new=prognostic_state_ls[nnew].rho,
            theta_v_new=prognostic_state_ls[nnew].theta_v,
            cvd_o_rd=self.params.cvd_o_rd,
            horizontal_start=start_cell_halo,
            horizontal_end=end_cell_end,
            vertical_start=0,
            vertical_end=self.grid.num_levels,
            offset_provider={},
        )

    # flake8: noqa: C901
    def run_predictor_step(
        self,
        diagnostic_state_nh: DiagnosticStateNonHydro,
        prognostic_state: list[PrognosticState],
        z_fields: IntermediateFields,
        dtime: float,
        l_recompute: bool,
        l_init: bool,
        at_first_substep: bool,
        nnow: int,
        nnew: int,
    ):
        log.info(
            f"running predictor step: dtime = {dtime}, init = {l_init}, recompute = {l_recompute} "
        )
        if l_init or l_recompute:
            if self.config.itime_scheme == 4 and not l_init:
                lvn_only = True  # Recompute only vn tendency
            else:
                lvn_only = False

            self.velocity_advection.run_predictor_step(
                vn_only=lvn_only,
                diagnostic_state=diagnostic_state_nh,
                prognostic_state=prognostic_state[nnow],
                z_w_concorr_me=self.z_w_concorr_me,
                z_kin_hor_e=z_fields.z_kin_hor_e,
                z_vt_ie=z_fields.z_vt_ie,
                dtime=dtime,
                ntnd=self.ntl1,
                cell_areas=self.cell_params.area,
            )

        p_dthalf = 0.5 * dtime

        end_cell_end = self.grid.get_end_index(CellDim, HorizontalMarkerIndex.end(CellDim))

        start_cell_local_minus2 = self.grid.get_start_index(
            CellDim, HorizontalMarkerIndex.local(CellDim) - 2
        )
        end_cell_local_minus2 = self.grid.get_end_index(
            CellDim, HorizontalMarkerIndex.local(CellDim) - 2
        )

        start_vertex_lb_plus1 = self.grid.get_start_index(
            VertexDim, HorizontalMarkerIndex.lateral_boundary(VertexDim) + 1
        )  # TODO: check
        end_vertex_local_minus1 = self.grid.get_end_index(
            VertexDim, HorizontalMarkerIndex.local(VertexDim) - 1
        )

        start_cell_lb = self.grid.get_start_index(
            CellDim, HorizontalMarkerIndex.lateral_boundary(CellDim)
        )
        end_cell_nudging_minus1 = self.grid.get_end_index(
            CellDim,
            HorizontalMarkerIndex.nudging(CellDim) - 1,
        )

        start_edge_lb_plus6 = self.grid.get_start_index(
            EdgeDim, HorizontalMarkerIndex.lateral_boundary(EdgeDim) + 6
        )
        end_edge_local_minus1 = self.grid.get_end_index(
            EdgeDim, HorizontalMarkerIndex.local(EdgeDim) - 1
        )
        end_edge_local = self.grid.get_end_index(EdgeDim, HorizontalMarkerIndex.local(EdgeDim))

        start_edge_nudging_plus1 = self.grid.get_start_index(
            EdgeDim, HorizontalMarkerIndex.nudging(EdgeDim) + 1
        )
        end_edge_end = self.grid.get_end_index(EdgeDim, HorizontalMarkerIndex.end(EdgeDim))

        start_edge_lb = self.grid.get_start_index(
            EdgeDim, HorizontalMarkerIndex.lateral_boundary(EdgeDim)
        )
        end_edge_nudging = self.grid.get_end_index(EdgeDim, HorizontalMarkerIndex.nudging(EdgeDim))

        start_edge_lb_plus4 = self.grid.get_start_index(
            EdgeDim, HorizontalMarkerIndex.lateral_boundary(EdgeDim) + 4
        )
        start_edge_local_minus2 = self.grid.get_start_index(
            EdgeDim, HorizontalMarkerIndex.local(EdgeDim) - 2
        )
        end_edge_local_minus2 = self.grid.get_end_index(
            EdgeDim, HorizontalMarkerIndex.local(EdgeDim) - 2
        )

        start_cell_lb_plus2 = self.grid.get_start_index(
            CellDim, HorizontalMarkerIndex.lateral_boundary(CellDim) + 2
        )

        end_cell_halo = self.grid.get_end_index(CellDim, HorizontalMarkerIndex.halo(CellDim))
        start_cell_nudging = self.grid.get_start_index(
            CellDim, HorizontalMarkerIndex.nudging(CellDim)
        )
        end_cell_local = self.grid.get_end_index(CellDim, HorizontalMarkerIndex.local(CellDim))

        #  Precompute Rayleigh damping factor
        compute_z_raylfac(
            rayleigh_w=self.metric_state_nonhydro.rayleigh_w,
            dtime=dtime,
            z_raylfac=self.z_raylfac,
            offset_provider={},
        )

        # initialize nest boundary points of z_rth_pr with zero
        if self.grid.limited_area:
            init_two_cell_kdim_fields_with_zero_vp(
                cell_kdim_field_with_zero_vp_1=self.z_rth_pr_1,
                cell_kdim_field_with_zero_vp_2=self.z_rth_pr_2,
                horizontal_start=start_cell_lb,
                horizontal_end=end_cell_end,
                vertical_start=0,
                vertical_end=self.grid.num_levels,
                offset_provider={},
            )

        nhsolve_prog.predictor_stencils_2_3(
            exner_exfac=self.metric_state_nonhydro.exner_exfac,
            exner=prognostic_state[nnow].exner,
            exner_ref_mc=self.metric_state_nonhydro.exner_ref_mc,
            exner_pr=diagnostic_state_nh.exner_pr,
            z_exner_ex_pr=self.z_exner_ex_pr,
            horizontal_start=start_cell_lb_plus2,
            horizontal_end=end_cell_halo,
            k_field=self.k_field,
            nlev=self.grid.num_levels,
            vertical_start=0,
            vertical_end=self.grid.num_levels,  # todo: num_levels + 1 seems to break fortran integration test
            offset_provider={},
        )

        if self.config.igradp_method == 3:
            nhsolve_prog.predictor_stencils_4_5_6(
                wgtfacq_c_dsl=self.metric_state_nonhydro.wgtfacq_c,
                z_exner_ex_pr=self.z_exner_ex_pr,
                z_exner_ic=self.z_exner_ic,
                wgtfac_c=self.metric_state_nonhydro.wgtfac_c,
                inv_ddqz_z_full=self.metric_state_nonhydro.inv_ddqz_z_full,
                z_dexner_dz_c_1=self.z_dexner_dz_c_1,
                k_field=self.k_field,
                nlev=self.grid.num_levels,
                horizontal_start=start_cell_lb_plus2,
                horizontal_end=end_cell_halo,
                vertical_start=max(1, self.vertical_params.nflatlev),
                vertical_end=self.grid.num_levels + 1,
                offset_provider=self.grid.offset_providers,
            )

            if self.vertical_params.nflatlev == 1:
                # Perturbation Exner pressure on top half level
                raise NotImplementedError("nflatlev=1 not implemented")

        nhsolve_prog.predictor_stencils_7_8_9(
            rho=prognostic_state[nnow].rho,
            rho_ref_mc=self.metric_state_nonhydro.rho_ref_mc,
            theta_v=prognostic_state[nnow].theta_v,
            theta_ref_mc=self.metric_state_nonhydro.theta_ref_mc,
            rho_ic=diagnostic_state_nh.rho_ic,
            z_rth_pr_1=self.z_rth_pr_1,
            z_rth_pr_2=self.z_rth_pr_2,
            wgtfac_c=self.metric_state_nonhydro.wgtfac_c,
            vwind_expl_wgt=self.metric_state_nonhydro.vwind_expl_wgt,
            exner_pr=diagnostic_state_nh.exner_pr,
            d_exner_dz_ref_ic=self.metric_state_nonhydro.d_exner_dz_ref_ic,
            ddqz_z_half=self.metric_state_nonhydro.ddqz_z_half,
            z_theta_v_pr_ic=self.z_theta_v_pr_ic,
            theta_v_ic=diagnostic_state_nh.theta_v_ic,
            z_th_ddz_exner_c=self.z_th_ddz_exner_c,
            k_field=self.k_field,
            nlev=self.grid.num_levels,
            horizontal_start=start_cell_lb_plus2,
            horizontal_end=end_cell_halo,
            vertical_start=0,
            vertical_end=self.grid.num_levels,
            offset_provider=self.grid.offset_providers,
        )

        # Perturbation theta at top and surface levels
        nhsolve_prog.predictor_stencils_11_lower_upper(
            wgtfacq_c_dsl=self.metric_state_nonhydro.wgtfacq_c,
            z_rth_pr=self.z_rth_pr_2,
            theta_ref_ic=self.metric_state_nonhydro.theta_ref_ic,
            z_theta_v_pr_ic=self.z_theta_v_pr_ic,
            theta_v_ic=diagnostic_state_nh.theta_v_ic,
            k_field=self.k_field,
            nlev=self.grid.num_levels,
            horizontal_start=start_cell_lb_plus2,
            horizontal_end=end_cell_halo,
            vertical_start=0,
            vertical_end=self.grid.num_levels,  # todo: num_levels + 1 seems to break fortran integration test
            offset_provider=self.grid.offset_providers,
        )

        if self.config.igradp_method == 3:
            # Second vertical derivative of perturbation Exner pressure (hydrostatic approximation)
            compute_approx_of_2nd_vertical_derivative_of_exner(
                z_theta_v_pr_ic=self.z_theta_v_pr_ic,
                d2dexdz2_fac1_mc=self.metric_state_nonhydro.d2dexdz2_fac1_mc,
                d2dexdz2_fac2_mc=self.metric_state_nonhydro.d2dexdz2_fac2_mc,
                z_rth_pr_2=self.z_rth_pr_2,
                z_dexner_dz_c_2=self.z_dexner_dz_c_2,
                horizontal_start=start_cell_lb_plus2,
                horizontal_end=end_cell_halo,
                vertical_start=self.vertical_params.nflat_gradp,
                vertical_end=self.grid.num_levels,
                offset_provider=self.grid.offset_providers,
            )

        # Add computation of z_grad_rth (perturbation density and virtual potential temperature at main levels)
        # at outer halo points: needed for correct calculation of the upwind gradients for Miura scheme

        compute_perturbation_of_rho_and_theta(
            rho=prognostic_state[nnow].rho,
            rho_ref_mc=self.metric_state_nonhydro.rho_ref_mc,
            theta_v=prognostic_state[nnow].theta_v,
            theta_ref_mc=self.metric_state_nonhydro.theta_ref_mc,
            z_rth_pr_1=self.z_rth_pr_1,
            z_rth_pr_2=self.z_rth_pr_2,
            horizontal_start=start_cell_local_minus2,
            horizontal_end=end_cell_local_minus2,
            vertical_start=0,
            vertical_end=self.grid.num_levels,
            offset_provider={},
        )

        # Compute rho and theta at edges for horizontal flux divergence term
        if self.config.iadv_rhotheta == 1:
            mo_icon_interpolation_scalar_cells2verts_scalar_ri_dsl(
                p_cell_in=prognostic_state[nnow].rho,
                c_intp=self.interpolation_state.c_intp,
                p_vert_out=self.z_rho_v,
                horizontal_start=start_vertex_lb_plus1,
                horizontal_end=end_vertex_local_minus1,
                vertical_start=0,
                vertical_end=self.grid.num_levels,  # UBOUND(p_cell_in,2)
                offset_provider=self.grid.offset_providers,
            )
            mo_icon_interpolation_scalar_cells2verts_scalar_ri_dsl(
                p_cell_in=prognostic_state[nnow].theta_v,
                c_intp=self.interpolation_state.c_intp,
                p_vert_out=self.z_theta_v_v,
                horizontal_start=start_vertex_lb_plus1,
                horizontal_end=end_vertex_local_minus1,
                vertical_start=0,
                vertical_end=self.grid.num_levels,
                offset_provider=self.grid.offset_providers,
            )
        elif self.config.iadv_rhotheta == 2:
            # Compute Green-Gauss gradients for rho and theta
            mo_math_gradients_grad_green_gauss_cell_dsl(
                p_grad_1_u=self.z_grad_rth_1,
                p_grad_1_v=self.z_grad_rth_2,
                p_grad_2_u=self.z_grad_rth_3,
                p_grad_2_v=self.z_grad_rth_4,
                p_ccpr1=self.z_rth_pr_1,
                p_ccpr2=self.z_rth_pr_2,
                geofac_grg_x=self.interpolation_state.geofac_grg_x,
                geofac_grg_y=self.interpolation_state.geofac_grg_y,
                horizontal_start=start_cell_lb_plus2,
                horizontal_end=end_cell_halo,
                vertical_start=0,
                vertical_end=self.grid.num_levels,  # UBOUND(p_ccpr,2)
                offset_provider=self.grid.offset_providers,
            )
        if self.config.iadv_rhotheta <= 2:
            init_two_edge_kdim_fields_with_zero_wp(
                edge_kdim_field_with_zero_wp_1=z_fields.z_rho_e,
                edge_kdim_field_with_zero_wp_2=z_fields.z_theta_v_e,
                horizontal_start=start_edge_local_minus2,
                horizontal_end=end_edge_local_minus2,
                vertical_start=0,
                vertical_end=self.grid.num_levels,
                offset_provider={},
            )
            # initialize also nest boundary points with zero
            if self.grid.limited_area:
                init_two_edge_kdim_fields_with_zero_wp(
                    edge_kdim_field_with_zero_wp_1=z_fields.z_rho_e,
                    edge_kdim_field_with_zero_wp_2=z_fields.z_theta_v_e,
                    horizontal_start=start_edge_lb,
                    horizontal_end=end_edge_local_minus1,
                    vertical_start=0,
                    vertical_end=self.grid.num_levels,
                    offset_provider={},
                )
            if self.config.iadv_rhotheta == 2:
                # Compute upwind-biased values for rho and theta starting from centered differences
                # Note: the length of the backward trajectory should be 0.5*dtime*(vn,vt) in order to arrive
                # at a second-order accurate FV discretization, but twice the length is needed for numerical stability

                nhsolve_prog.compute_horizontal_advection_of_rho_and_theta(
                    p_vn=prognostic_state[nnow].vn,
                    p_vt=diagnostic_state_nh.vt,
                    pos_on_tplane_e_1=self.interpolation_state.pos_on_tplane_e_1,
                    pos_on_tplane_e_2=self.interpolation_state.pos_on_tplane_e_2,
                    primal_normal_cell_1=self.edge_geometry.primal_normal_cell[0],
                    dual_normal_cell_1=self.edge_geometry.dual_normal_cell[0],
                    primal_normal_cell_2=self.edge_geometry.primal_normal_cell[1],
                    dual_normal_cell_2=self.edge_geometry.dual_normal_cell[1],
                    p_dthalf=p_dthalf,
                    rho_ref_me=self.metric_state_nonhydro.rho_ref_me,
                    theta_ref_me=self.metric_state_nonhydro.theta_ref_me,
                    z_grad_rth_1=self.z_grad_rth_1,
                    z_grad_rth_2=self.z_grad_rth_2,
                    z_grad_rth_3=self.z_grad_rth_3,
                    z_grad_rth_4=self.z_grad_rth_4,
                    z_rth_pr_1=self.z_rth_pr_1,
                    z_rth_pr_2=self.z_rth_pr_2,
                    z_rho_e=z_fields.z_rho_e,
                    z_theta_v_e=z_fields.z_theta_v_e,
                    horizontal_start=start_edge_lb_plus6,
                    horizontal_end=end_edge_local_minus1,
                    vertical_start=0,
                    vertical_end=self.grid.num_levels,
                    offset_provider=self.grid.offset_providers,
                )

        # Remaining computations at edge points
        compute_horizontal_gradient_of_exner_pressure_for_flat_coordinates(
            inv_dual_edge_length=self.edge_geometry.inverse_dual_edge_lengths,
            z_exner_ex_pr=self.z_exner_ex_pr,
            z_gradh_exner=z_fields.z_gradh_exner,
            horizontal_start=start_edge_nudging_plus1,
            horizontal_end=end_edge_local,
            vertical_start=0,
            vertical_end=self.vertical_params.nflatlev,
            offset_provider=self.grid.offset_providers,
        )

        if self.config.igradp_method == 3:
            # horizontal gradient of Exner pressure, including metric correction
            # horizontal gradient of Exner pressure, Taylor-expansion-based reconstruction

            compute_horizontal_gradient_of_exner_pressure_for_nonflat_coordinates(
                inv_dual_edge_length=self.edge_geometry.inverse_dual_edge_lengths,
                z_exner_ex_pr=self.z_exner_ex_pr,
                ddxn_z_full=self.metric_state_nonhydro.ddxn_z_full,
                c_lin_e=self.interpolation_state.c_lin_e,
                z_dexner_dz_c_1=self.z_dexner_dz_c_1,
                z_gradh_exner=z_fields.z_gradh_exner,
                horizontal_start=start_edge_nudging_plus1,
                horizontal_end=end_edge_local,
                vertical_start=self.vertical_params.nflatlev,
                vertical_end=gtx.int32(self.vertical_params.nflat_gradp + 1),
                offset_provider=self.grid.offset_providers,
            )

            compute_horizontal_gradient_of_exner_pressure_for_multiple_levels(
                inv_dual_edge_length=self.edge_geometry.inverse_dual_edge_lengths,
                z_exner_ex_pr=self.z_exner_ex_pr,
                zdiff_gradp=self.metric_state_nonhydro.zdiff_gradp,
                ikoffset=self.metric_state_nonhydro.vertoffset_gradp,
                z_dexner_dz_c_1=self.z_dexner_dz_c_1,
                z_dexner_dz_c_2=self.z_dexner_dz_c_2,
                z_gradh_exner=z_fields.z_gradh_exner,
                horizontal_start=start_edge_nudging_plus1,
                horizontal_end=end_edge_local,
                vertical_start=gtx.int32(self.vertical_params.nflat_gradp + 1),
                vertical_end=self.grid.num_levels,
                offset_provider=self.grid.offset_providers,
            )
        # compute hydrostatically approximated correction term that replaces downward extrapolation
        if self.config.igradp_method == 3:
            compute_hydrostatic_correction_term(
                theta_v=prognostic_state[nnow].theta_v,
                ikoffset=self.metric_state_nonhydro.vertoffset_gradp,
                zdiff_gradp=self.metric_state_nonhydro.zdiff_gradp,
                theta_v_ic=diagnostic_state_nh.theta_v_ic,
                inv_ddqz_z_full=self.metric_state_nonhydro.inv_ddqz_z_full,
                inv_dual_edge_length=self.edge_geometry.inverse_dual_edge_lengths,
                z_hydro_corr=self.z_hydro_corr,
                grav_o_cpd=self.params.grav_o_cpd,
                horizontal_start=start_edge_nudging_plus1,
                horizontal_end=end_edge_local,
                vertical_start=self.grid.num_levels - 1,
                vertical_end=self.grid.num_levels,
                offset_provider=self.grid.offset_providers,
            )
        # TODO (Nikki) check when merging fused stencil
        lowest_level = self.grid.num_levels - 1
        hydro_corr_horizontal = gtx.as_field(
            (EdgeDim,), self.z_hydro_corr.asnumpy()[:, lowest_level]
        )

        if self.config.igradp_method == 3:
            apply_hydrostatic_correction_to_horizontal_gradient_of_exner_pressure(
                ipeidx_dsl=self.metric_state_nonhydro.ipeidx_dsl,
                pg_exdist=self.metric_state_nonhydro.pg_exdist,
                z_hydro_corr=hydro_corr_horizontal,
                z_gradh_exner=z_fields.z_gradh_exner,
                horizontal_start=start_edge_nudging_plus1,
                horizontal_end=end_edge_end,
                vertical_start=0,
                vertical_end=self.grid.num_levels,
                offset_provider={},
            )

        add_temporal_tendencies_to_vn(
            vn_nnow=prognostic_state[nnow].vn,
            ddt_vn_apc_ntl1=diagnostic_state_nh.ddt_vn_apc_pc[self.ntl1],
            ddt_vn_phy=diagnostic_state_nh.ddt_vn_phy,
            z_theta_v_e=z_fields.z_theta_v_e,
            z_gradh_exner=z_fields.z_gradh_exner,
            vn_nnew=prognostic_state[nnew].vn,
            dtime=dtime,
            cpd=constants.CPD,
            horizontal_start=start_edge_nudging_plus1,
            horizontal_end=end_edge_local,
            vertical_start=0,
            vertical_end=self.grid.num_levels,
            offset_provider={},
        )

        if self.config.is_iau_active:
            add_analysis_increments_to_vn(
                vn_incr=diagnostic_state_nh.vn_incr,
                vn=prognostic_state[nnew].vn,
                iau_wgt_dyn=self.config.iau_wgt_dyn,
                horizontal_start=start_edge_nudging_plus1,
                horizontal_end=end_edge_local,
                vertical_start=0,
                vertical_end=self.grid.num_levels,
                offset_provider={},
            )

        if self.grid.limited_area:
            compute_vn_on_lateral_boundary(
                grf_tend_vn=diagnostic_state_nh.grf_tend_vn,
                vn_now=prognostic_state[nnow].vn,
                vn_new=prognostic_state[nnew].vn,
                dtime=dtime,
                horizontal_start=start_edge_lb,
                horizontal_end=end_edge_nudging,
                vertical_start=0,
                vertical_end=self.grid.num_levels,
                offset_provider={},
            )
        log.debug("exchanging prognostic field 'vn' and local field 'z_rho_e'")
        self._exchange.exchange_and_wait(EdgeDim, prognostic_state[nnew].vn, z_fields.z_rho_e)

        compute_avg_vn_and_graddiv_vn_and_vt(
            e_flx_avg=self.interpolation_state.e_flx_avg,
            vn=prognostic_state[nnew].vn,
            geofac_grdiv=self.interpolation_state.geofac_grdiv,
            rbf_vec_coeff_e=self.interpolation_state.rbf_vec_coeff_e,
            z_vn_avg=self.z_vn_avg,
            z_graddiv_vn=z_fields.z_graddiv_vn,
            vt=diagnostic_state_nh.vt,
            horizontal_start=start_edge_lb_plus4,
            horizontal_end=end_edge_local_minus2,
            vertical_start=0,
            vertical_end=self.grid.num_levels,
            offset_provider=self.grid.offset_providers,
        )

        compute_mass_flux(
            z_rho_e=z_fields.z_rho_e,
            z_vn_avg=self.z_vn_avg,
            ddqz_z_full_e=self.metric_state_nonhydro.ddqz_z_full_e,
            z_theta_v_e=z_fields.z_theta_v_e,
            mass_fl_e=diagnostic_state_nh.mass_fl_e,
            z_theta_v_fl_e=self.z_theta_v_fl_e,
            horizontal_start=start_edge_lb_plus4,
            horizontal_end=end_edge_local_minus2,
            vertical_start=0,
            vertical_end=self.grid.num_levels,
            offset_provider={},
        )

        nhsolve_prog.predictor_stencils_35_36(
            vn=prognostic_state[nnew].vn,
            ddxn_z_full=self.metric_state_nonhydro.ddxn_z_full,
            ddxt_z_full=self.metric_state_nonhydro.ddxt_z_full,
            vt=diagnostic_state_nh.vt,
            z_w_concorr_me=self.z_w_concorr_me,
            wgtfac_e=self.metric_state_nonhydro.wgtfac_e,
            vn_ie=diagnostic_state_nh.vn_ie,
            z_vt_ie=z_fields.z_vt_ie,
            z_kin_hor_e=z_fields.z_kin_hor_e,
            k_field=self.k_field,
            nflatlev_startindex=self.vertical_params.nflatlev,
            horizontal_start=start_edge_lb_plus4,
            horizontal_end=end_edge_local_minus2,
            vertical_start=0,
            vertical_end=self.grid.num_levels,
            offset_provider=self.grid.offset_providers,
        )

        if not self.l_vert_nested:
            nhsolve_prog.predictor_stencils_37_38(
                vn=prognostic_state[nnew].vn,
                vt=diagnostic_state_nh.vt,
                vn_ie=diagnostic_state_nh.vn_ie,
                z_vt_ie=z_fields.z_vt_ie,
                z_kin_hor_e=z_fields.z_kin_hor_e,
                wgtfacq_e_dsl=self.metric_state_nonhydro.wgtfacq_e,
                horizontal_start=start_edge_lb_plus4,
                horizontal_end=end_edge_local_minus2,
                vertical_start=0,
                vertical_end=self.grid.num_levels + 1,
                offset_provider=self.grid.offset_providers,
            )

        nhsolve_prog.stencils_39_40(
            e_bln_c_s=self.interpolation_state.e_bln_c_s,
            z_w_concorr_me=self.z_w_concorr_me,
            wgtfac_c=self.metric_state_nonhydro.wgtfac_c,
            wgtfacq_c_dsl=self.metric_state_nonhydro.wgtfacq_c,
            w_concorr_c=diagnostic_state_nh.w_concorr_c,
            k_field=self.k_field,
            nflatlev_startindex_plus1=gtx.int32(self.vertical_params.nflatlev + 1),
            nlev=self.grid.num_levels,
            horizontal_start=start_cell_lb_plus2,
            horizontal_end=end_cell_halo,
            vertical_start=0,
            vertical_end=self.grid.num_levels + 1,
            offset_provider=self.grid.offset_providers,
        )

        compute_divergence_of_fluxes_of_rho_and_theta(
            geofac_div=self.interpolation_state.geofac_div,
            mass_fl_e=diagnostic_state_nh.mass_fl_e,
            z_theta_v_fl_e=self.z_theta_v_fl_e,
            z_flxdiv_mass=self.z_flxdiv_mass,
            z_flxdiv_theta=self.z_flxdiv_theta,
            horizontal_start=start_cell_nudging,
            horizontal_end=end_cell_local,
            vertical_start=0,
            vertical_end=self.grid.num_levels,
            offset_provider=self.grid.offset_providers,
        )

        nhsolve_prog.stencils_43_44_45_45b(
            z_w_expl=z_fields.z_w_expl,
            w_nnow=prognostic_state[nnow].w,
            ddt_w_adv_ntl1=diagnostic_state_nh.ddt_w_adv_pc[self.ntl1],
            z_th_ddz_exner_c=self.z_th_ddz_exner_c,
            z_contr_w_fl_l=z_fields.z_contr_w_fl_l,
            rho_ic=diagnostic_state_nh.rho_ic,
            w_concorr_c=diagnostic_state_nh.w_concorr_c,
            vwind_expl_wgt=self.metric_state_nonhydro.vwind_expl_wgt,
            z_beta=z_fields.z_beta,
            exner_nnow=prognostic_state[nnow].exner,
            rho_nnow=prognostic_state[nnow].rho,
            theta_v_nnow=prognostic_state[nnow].theta_v,
            inv_ddqz_z_full=self.metric_state_nonhydro.inv_ddqz_z_full,
            z_alpha=z_fields.z_alpha,
            vwind_impl_wgt=self.metric_state_nonhydro.vwind_impl_wgt,
            theta_v_ic=diagnostic_state_nh.theta_v_ic,
            z_q=z_fields.z_q,
            k_field=self.k_field,
            rd=constants.RD,
            cvd=constants.CVD,
            dtime=dtime,
            cpd=constants.CPD,
            nlev=self.grid.num_levels,
            horizontal_start=start_cell_nudging,
            horizontal_end=end_cell_local,
            vertical_start=0,
            vertical_end=self.grid.num_levels + 1,
            offset_provider={},
        )

        if not self.l_vert_nested:
            init_two_cell_kdim_fields_with_zero_wp(
                cell_kdim_field_with_zero_wp_1=prognostic_state[nnew].w,
                cell_kdim_field_with_zero_wp_2=z_fields.z_contr_w_fl_l,
                horizontal_start=start_cell_nudging,
                horizontal_end=end_cell_local,
                vertical_start=0,
                vertical_end=1,
                offset_provider={},
            )
        nhsolve_prog.stencils_47_48_49(
            w_nnew=prognostic_state[nnew].w,
            z_contr_w_fl_l=z_fields.z_contr_w_fl_l,
            w_concorr_c=diagnostic_state_nh.w_concorr_c,
            z_rho_expl=z_fields.z_rho_expl,
            z_exner_expl=z_fields.z_exner_expl,
            rho_nnow=prognostic_state[nnow].rho,
            inv_ddqz_z_full=self.metric_state_nonhydro.inv_ddqz_z_full,
            z_flxdiv_mass=self.z_flxdiv_mass,
            exner_pr=diagnostic_state_nh.exner_pr,
            z_beta=z_fields.z_beta,
            z_flxdiv_theta=self.z_flxdiv_theta,
            theta_v_ic=diagnostic_state_nh.theta_v_ic,
            ddt_exner_phy=diagnostic_state_nh.ddt_exner_phy,
            k_field=self.k_field,
            dtime=dtime,
            nlev=self.grid.num_levels,
            horizontal_start=start_cell_nudging,
            horizontal_end=end_cell_local,
            vertical_start=0,
            vertical_end=self.grid.num_levels + 1,
            offset_provider=self.grid.offset_providers,
        )

        if self.config.is_iau_active:
            add_analysis_increments_from_data_assimilation(
                z_fields.z_rho_expl,
                z_fields.z_exner_expl,
                diagnostic_state_nh.rho_incr,
                diagnostic_state_nh.exner_incr,
                self.config.iau_wgt_dyn,
                horizontal_start=start_cell_nudging,
                horizontal_end=end_cell_local,
                vertical_start=0,
                vertical_end=self.grid.num_levels,
                offset_provider={},
            )

        solve_tridiagonal_matrix_for_w_forward_sweep(
            vwind_impl_wgt=self.metric_state_nonhydro.vwind_impl_wgt,
            theta_v_ic=diagnostic_state_nh.theta_v_ic,
            ddqz_z_half=self.metric_state_nonhydro.ddqz_z_half,
            z_alpha=z_fields.z_alpha,
            z_beta=z_fields.z_beta,
            z_w_expl=z_fields.z_w_expl,
            z_exner_expl=z_fields.z_exner_expl,
            z_q=z_fields.z_q,
            w=prognostic_state[nnew].w,
            dtime=dtime,
            cpd=constants.CPD,
            horizontal_start=start_cell_nudging,
            horizontal_end=end_cell_local,
            vertical_start=1,
            vertical_end=self.grid.num_levels,
            offset_provider=self.grid.offset_providers,
        )

        solve_tridiagonal_matrix_for_w_back_substitution(
            z_q=z_fields.z_q,
            w=prognostic_state[nnew].w,
            horizontal_start=start_cell_nudging,
            horizontal_end=end_cell_local,
            vertical_start=1,
            vertical_end=self.grid.num_levels,
            offset_provider={},
        )

        if self.config.rayleigh_type == constants.RayleighType.RAYLEIGH_KLEMP:
            apply_rayleigh_damping_mechanism(
                z_raylfac=self.z_raylfac,
                w_1=prognostic_state[nnew].w_1,
                w=prognostic_state[nnew].w,
                horizontal_start=start_cell_nudging,
                horizontal_end=end_cell_local,
                vertical_start=1,
                vertical_end=gtx.int32(
                    self.vertical_params.end_index_of_damping_layer + 1
                ),  # +1 since Fortran includes boundaries
                offset_provider={},
            )

        compute_results_for_thermodynamic_variables(
            z_rho_expl=z_fields.z_rho_expl,
            vwind_impl_wgt=self.metric_state_nonhydro.vwind_impl_wgt,
            inv_ddqz_z_full=self.metric_state_nonhydro.inv_ddqz_z_full,
            rho_ic=diagnostic_state_nh.rho_ic,
            w=prognostic_state[nnew].w,
            z_exner_expl=z_fields.z_exner_expl,
            exner_ref_mc=self.metric_state_nonhydro.exner_ref_mc,
            z_alpha=z_fields.z_alpha,
            z_beta=z_fields.z_beta,
            rho_now=prognostic_state[nnow].rho,
            theta_v_now=prognostic_state[nnow].theta_v,
            exner_now=prognostic_state[nnow].exner,
            rho_new=prognostic_state[nnew].rho,
            exner_new=prognostic_state[nnew].exner,
            theta_v_new=prognostic_state[nnew].theta_v,
            dtime=dtime,
            cvd_o_rd=constants.CVD_O_RD,
            horizontal_start=start_cell_nudging,
            horizontal_end=end_cell_local,
            vertical_start=gtx.int32(self.jk_start),
            vertical_end=self.grid.num_levels,
            offset_provider=self.grid.offset_providers,
        )

        # compute dw/dz for divergence damping term
        if self.config.divdamp_type >= 3:
            compute_dwdz_for_divergence_damping(
                inv_ddqz_z_full=self.metric_state_nonhydro.inv_ddqz_z_full,
                w=prognostic_state[nnew].w,
                w_concorr_c=diagnostic_state_nh.w_concorr_c,
                z_dwdz_dd=z_fields.z_dwdz_dd,
                horizontal_start=start_cell_nudging,
                horizontal_end=end_cell_local,
                vertical_start=self.params.kstart_dd3d,
                vertical_end=self.grid.num_levels,
                offset_provider=self.grid.offset_providers,
            )

        if at_first_substep:
            copy_cell_kdim_field_to_vp(
                field=prognostic_state[nnow].exner,
                field_copy=diagnostic_state_nh.exner_dyn_incr,
                horizontal_start=start_cell_nudging,
                horizontal_end=end_cell_local,
                vertical_start=self.vertical_params.kstart_moist,
                vertical_end=self.grid.num_levels,
                offset_provider={},
            )

        if self.grid.limited_area:
            nhsolve_prog.stencils_61_62(
                rho_now=prognostic_state[nnow].rho,
                grf_tend_rho=diagnostic_state_nh.grf_tend_rho,
                theta_v_now=prognostic_state[nnow].theta_v,
                grf_tend_thv=diagnostic_state_nh.grf_tend_thv,
                w_now=prognostic_state[nnow].w,
                grf_tend_w=diagnostic_state_nh.grf_tend_w,
                rho_new=prognostic_state[nnew].rho,
                exner_new=prognostic_state[nnew].exner,
                w_new=prognostic_state[nnew].w,
                k_field=self.k_field,
                dtime=dtime,
                nlev=self.grid.num_levels,
                horizontal_start=start_cell_lb,
                horizontal_end=end_cell_nudging_minus1,
                vertical_start=0,
<<<<<<< HEAD
                vertical_end=int32(
                    self.grid.num_levels
                ),  # todo: num_levels + 1 seems to break fortran integration test
=======
                vertical_end=gtx.int32(self.grid.num_levels + 1),
>>>>>>> dbdd8995
                offset_provider={},
            )

        if self.config.divdamp_type >= 3:
            compute_dwdz_for_divergence_damping(
                inv_ddqz_z_full=self.metric_state_nonhydro.inv_ddqz_z_full,
                w=prognostic_state[nnew].w,
                w_concorr_c=diagnostic_state_nh.w_concorr_c,
                z_dwdz_dd=z_fields.z_dwdz_dd,
                horizontal_start=start_cell_lb,
                horizontal_end=end_cell_nudging_minus1,
                vertical_start=self.params.kstart_dd3d,
                vertical_end=self.grid.num_levels,
                offset_provider=self.grid.offset_providers,
            )
            log.debug("exchanging prognostic field 'w' and local field 'z_dwdz_dd'")
            self._exchange.exchange_and_wait(CellDim, prognostic_state[nnew].w, z_fields.z_dwdz_dd)
        else:
            log.debug("exchanging prognostic field 'w'")
            self._exchange.exchange_and_wait(CellDim, prognostic_state[nnew].w)

    def run_corrector_step(
        self,
        diagnostic_state_nh: DiagnosticStateNonHydro,
        prognostic_state: list[PrognosticState],
        z_fields: IntermediateFields,
        divdamp_fac_o2: float,
        prep_adv: PrepAdvection,
        dtime: float,
        nnew: int,
        nnow: int,
        lclean_mflx: bool,
        lprep_adv: bool,
        at_last_substep: bool,
    ):
        log.info(
            f"running corrector step: dtime = {dtime}, prep_adv = {lprep_adv},  divdamp_fac_o2 = {divdamp_fac_o2} clean_mfxl= {lclean_mflx}  "
        )

        # TODO (magdalena) is it correct to to use a config parameter here? the actual number of substeps can vary dynmically...
        #                  should this config parameter exist at all in SolveNonHydro?
        # Inverse value of ndyn_substeps for tracer advection precomputations
        r_nsubsteps = 1.0 / self.config.ndyn_substeps_var

        # scaling factor for second-order divergence damping: divdamp_fac_o2*delta_x**2
        # delta_x**2 is approximated by the mean cell area
        # Coefficient for reduced fourth-order divergence d
        scal_divdamp_o2 = divdamp_fac_o2 * self.cell_params.mean_cell_area

        _calculate_divdamp_fields(
            self.enh_divdamp_fac,
            gtx.int32(self.config.divdamp_order),
            self.cell_params.mean_cell_area,
            divdamp_fac_o2,
            self.config.nudge_max_coeff,
            constants.DBL_EPS,
            out=(self.scal_divdamp, self._bdy_divdamp),
            offset_provider={},
        )

        start_cell_lb_plus2 = self.grid.get_start_index(
            CellDim, HorizontalMarkerIndex.lateral_boundary(CellDim) + 2
        )

        start_edge_lb_plus6 = self.grid.get_start_index(
            EdgeDim, HorizontalMarkerIndex.lateral_boundary(EdgeDim) + 6
        )

        start_edge_nudging_plus1 = self.grid.get_start_index(
            EdgeDim, HorizontalMarkerIndex.nudging(EdgeDim) + 1
        )
        end_edge_local = self.grid.get_end_index(EdgeDim, HorizontalMarkerIndex.local(EdgeDim))

        start_edge_lb_plus4 = self.grid.get_start_index(
            EdgeDim, HorizontalMarkerIndex.lateral_boundary(EdgeDim) + 4
        )
        end_edge_local_minus2 = self.grid.get_end_index(
            EdgeDim, HorizontalMarkerIndex.local(EdgeDim) - 2
        )

        start_edge_lb = self.grid.get_start_index(
            EdgeDim, HorizontalMarkerIndex.lateral_boundary(EdgeDim)
        )
        end_edge_end = self.grid.get_end_index(EdgeDim, HorizontalMarkerIndex.end(EdgeDim))

        start_cell_lb = self.grid.get_start_index(
            CellDim, HorizontalMarkerIndex.lateral_boundary(CellDim)
        )
        end_cell_nudging = self.grid.get_end_index(CellDim, HorizontalMarkerIndex.nudging(CellDim))

        start_cell_nudging = self.grid.get_start_index(
            CellDim, HorizontalMarkerIndex.nudging(CellDim)
        )
        end_cell_local = self.grid.get_end_index(CellDim, HorizontalMarkerIndex.local(CellDim))

        lvn_only = False
        log.debug(f"corrector run velocity advection")
        self.velocity_advection.run_corrector_step(
            vn_only=lvn_only,
            diagnostic_state=diagnostic_state_nh,
            prognostic_state=prognostic_state[nnew],
            z_kin_hor_e=z_fields.z_kin_hor_e,
            z_vt_ie=z_fields.z_vt_ie,
            dtime=dtime,
            ntnd=self.ntl2,
            cell_areas=self.cell_params.area,
        )

        nvar = nnew

        #  Precompute Rayleigh damping factor
        compute_z_raylfac(
            self.metric_state_nonhydro.rayleigh_w,
            dtime,
            self.z_raylfac,
            offset_provider={},
        )
        log.debug(f"corrector: start stencil 10")
        compute_rho_virtual_potential_temperatures_and_pressure_gradient(
            w=prognostic_state[nnew].w,
            w_concorr_c=diagnostic_state_nh.w_concorr_c,
            ddqz_z_half=self.metric_state_nonhydro.ddqz_z_half,
            rho_now=prognostic_state[nnow].rho,
            rho_var=prognostic_state[nvar].rho,
            theta_now=prognostic_state[nnow].theta_v,
            theta_var=prognostic_state[nvar].theta_v,
            wgtfac_c=self.metric_state_nonhydro.wgtfac_c,
            theta_ref_mc=self.metric_state_nonhydro.theta_ref_mc,
            vwind_expl_wgt=self.metric_state_nonhydro.vwind_expl_wgt,
            exner_pr=diagnostic_state_nh.exner_pr,
            d_exner_dz_ref_ic=self.metric_state_nonhydro.d_exner_dz_ref_ic,
            rho_ic=diagnostic_state_nh.rho_ic,
            z_theta_v_pr_ic=self.z_theta_v_pr_ic,
            theta_v_ic=diagnostic_state_nh.theta_v_ic,
            z_th_ddz_exner_c=self.z_th_ddz_exner_c,
            dtime=dtime,
            wgt_nnow_rth=self.params.wgt_nnow_rth,
            wgt_nnew_rth=self.params.wgt_nnew_rth,
            horizontal_start=start_cell_lb_plus2,
            horizontal_end=end_cell_local,
            vertical_start=1,
            vertical_end=self.grid.num_levels,
            offset_provider=self.grid.offset_providers,
        )

        log.debug(f"corrector: start stencil 17")
        add_vertical_wind_derivative_to_divergence_damping(
            hmask_dd3d=self.metric_state_nonhydro.hmask_dd3d,
            scalfac_dd3d=self.metric_state_nonhydro.scalfac_dd3d,
            inv_dual_edge_length=self.edge_geometry.inverse_dual_edge_lengths,
            z_dwdz_dd=z_fields.z_dwdz_dd,
            z_graddiv_vn=z_fields.z_graddiv_vn,
            horizontal_start=start_edge_lb_plus6,
            horizontal_end=end_edge_local_minus2,
            vertical_start=self.params.kstart_dd3d,
            vertical_end=self.grid.num_levels,
            offset_provider=self.grid.offset_providers,
        )

        if self.config.itime_scheme == 4:
            log.debug(f"corrector: start stencil 23")
            add_temporal_tendencies_to_vn_by_interpolating_between_time_levels(
                vn_nnow=prognostic_state[nnow].vn,
                ddt_vn_apc_ntl1=diagnostic_state_nh.ddt_vn_apc_pc[self.ntl1],
                ddt_vn_apc_ntl2=diagnostic_state_nh.ddt_vn_apc_pc[self.ntl2],
                ddt_vn_phy=diagnostic_state_nh.ddt_vn_phy,
                z_theta_v_e=z_fields.z_theta_v_e,
                z_gradh_exner=z_fields.z_gradh_exner,
                vn_nnew=prognostic_state[nnew].vn,
                dtime=dtime,
                wgt_nnow_vel=self.params.wgt_nnow_vel,
                wgt_nnew_vel=self.params.wgt_nnew_vel,
                cpd=constants.CPD,
                horizontal_start=start_edge_nudging_plus1,
                horizontal_end=end_edge_local,
                vertical_start=0,
                vertical_end=self.grid.num_levels,
                offset_provider={},
            )

        if self.config.divdamp_order == 24 or self.config.divdamp_order == 4:
            # verified for e-10
            log.debug(f"corrector start stencil 25")
            compute_graddiv2_of_vn(
                geofac_grdiv=self.interpolation_state.geofac_grdiv,
                z_graddiv_vn=z_fields.z_graddiv_vn,
                z_graddiv2_vn=self.z_graddiv2_vn,
                horizontal_start=start_edge_nudging_plus1,
                horizontal_end=end_edge_local,
                vertical_start=0,
                vertical_end=self.grid.num_levels,
                offset_provider=self.grid.offset_providers,
            )

        if self.config.divdamp_order == 24 and scal_divdamp_o2 > 1.0e-6:
            log.debug(f"corrector: start stencil 26")
            apply_2nd_order_divergence_damping(
                z_graddiv_vn=z_fields.z_graddiv_vn,
                vn=prognostic_state[nnew].vn,
                scal_divdamp_o2=scal_divdamp_o2,
                horizontal_start=start_edge_nudging_plus1,
                horizontal_end=end_edge_local,
                vertical_start=0,
                vertical_end=self.grid.num_levels,
                offset_provider={},
            )

        # TODO: this does not get accessed in FORTRAN
        if self.config.divdamp_order == 24 and divdamp_fac_o2 <= 4 * self.config.divdamp_fac:
            if self.grid.limited_area:
                log.debug("corrector: start stencil 27")
                apply_weighted_2nd_and_4th_order_divergence_damping(
                    scal_divdamp=self.scal_divdamp,
                    bdy_divdamp=self._bdy_divdamp,
                    nudgecoeff_e=self.interpolation_state.nudgecoeff_e,
                    z_graddiv2_vn=self.z_graddiv2_vn,
                    vn=prognostic_state[nnew].vn,
                    horizontal_start=start_edge_nudging_plus1,
                    horizontal_end=end_edge_local,
                    vertical_start=0,
                    vertical_end=self.grid.num_levels,
                    offset_provider={},
                )
            else:
                log.debug("corrector start stencil 4th order divdamp")
                apply_4th_order_divergence_damping(
                    scal_divdamp=self.scal_divdamp,
                    z_graddiv2_vn=self.z_graddiv2_vn,
                    vn=prognostic_state[nnew].vn,
                    horizontal_start=start_edge_nudging_plus1,
                    horizontal_end=end_edge_local,
                    vertical_start=0,
                    vertical_end=self.grid.num_levels,
                    offset_provider={},
                )

        # TODO: this does not get accessed in FORTRAN
        if self.config.is_iau_active:
            log.debug("corrector start stencil 28")
            add_analysis_increments_to_vn(
                diagnostic_state_nh.vn_incr,
                prognostic_state[nnew].vn,
                self.config.iau_wgt_dyn,
                horizontal_start=start_edge_nudging_plus1,
                horizontal_end=end_edge_local,
                vertical_start=0,
                vertical_end=self.grid.num_levels,
                offset_provider={},
            )
        log.debug("exchanging prognostic field 'vn'")
        self._exchange.exchange_and_wait(EdgeDim, (prognostic_state[nnew].vn))
        log.debug("corrector: start stencil 31")
        compute_avg_vn(
            e_flx_avg=self.interpolation_state.e_flx_avg,
            vn=prognostic_state[nnew].vn,
            z_vn_avg=self.z_vn_avg,
            horizontal_start=start_edge_lb_plus4,
            horizontal_end=end_edge_local_minus2,
            vertical_start=0,
            vertical_end=self.grid.num_levels,
            offset_provider=self.grid.offset_providers,
        )

        log.debug("corrector: start stencil 32")
        compute_mass_flux(
            z_rho_e=z_fields.z_rho_e,
            z_vn_avg=self.z_vn_avg,
            ddqz_z_full_e=self.metric_state_nonhydro.ddqz_z_full_e,
            z_theta_v_e=z_fields.z_theta_v_e,
            mass_fl_e=diagnostic_state_nh.mass_fl_e,
            z_theta_v_fl_e=self.z_theta_v_fl_e,
            horizontal_start=start_edge_lb_plus4,
            horizontal_end=end_edge_local_minus2,  # TODO: (halungge) this is actually the second halo line
            vertical_start=0,
            vertical_end=self.grid.num_levels,
            offset_provider={},
        )

        if lprep_adv:  # Preparations for tracer advection
            log.debug("corrector: doing prep advection")
            if lclean_mflx:
                log.debug("corrector: start stencil 33")
                init_two_edge_kdim_fields_with_zero_wp(
                    edge_kdim_field_with_zero_wp_1=prep_adv.vn_traj,
                    edge_kdim_field_with_zero_wp_2=prep_adv.mass_flx_me,
                    horizontal_start=start_edge_lb,
                    horizontal_end=end_edge_end,
                    vertical_start=0,
                    vertical_end=self.grid.num_levels,
                    offset_provider={},
                )
            log.debug(f"corrector: start stencil 34")
            accumulate_prep_adv_fields(
                z_vn_avg=self.z_vn_avg,
                mass_fl_e=diagnostic_state_nh.mass_fl_e,
                vn_traj=prep_adv.vn_traj,
                mass_flx_me=prep_adv.mass_flx_me,
                r_nsubsteps=r_nsubsteps,
                horizontal_start=start_edge_lb_plus4,
                horizontal_end=end_edge_local_minus2,
                vertical_start=0,
                vertical_end=self.grid.num_levels,
                offset_provider={},
            )

        # verified for e-9
        log.debug(f"corrector: start stencil 41")
        compute_divergence_of_fluxes_of_rho_and_theta(
            geofac_div=self.interpolation_state.geofac_div,
            mass_fl_e=diagnostic_state_nh.mass_fl_e,
            z_theta_v_fl_e=self.z_theta_v_fl_e,
            z_flxdiv_mass=self.z_flxdiv_mass,
            z_flxdiv_theta=self.z_flxdiv_theta,
            horizontal_start=start_cell_nudging,
            horizontal_end=end_cell_local,
            vertical_start=0,
            vertical_end=self.grid.num_levels,
            offset_provider=self.grid.offset_providers,
        )

        if self.config.itime_scheme == 4:
            log.debug(f"corrector start stencil 42 44 45 45b")
            nhsolve_prog.stencils_42_44_45_45b(
                z_w_expl=z_fields.z_w_expl,
                w_nnow=prognostic_state[nnow].w,
                ddt_w_adv_ntl1=diagnostic_state_nh.ddt_w_adv_pc[self.ntl1],
                ddt_w_adv_ntl2=diagnostic_state_nh.ddt_w_adv_pc[self.ntl2],
                z_th_ddz_exner_c=self.z_th_ddz_exner_c,
                z_contr_w_fl_l=z_fields.z_contr_w_fl_l,
                rho_ic=diagnostic_state_nh.rho_ic,
                w_concorr_c=diagnostic_state_nh.w_concorr_c,
                vwind_expl_wgt=self.metric_state_nonhydro.vwind_expl_wgt,
                z_beta=z_fields.z_beta,
                exner_nnow=prognostic_state[nnow].exner,
                rho_nnow=prognostic_state[nnow].rho,
                theta_v_nnow=prognostic_state[nnow].theta_v,
                inv_ddqz_z_full=self.metric_state_nonhydro.inv_ddqz_z_full,
                z_alpha=z_fields.z_alpha,
                vwind_impl_wgt=self.metric_state_nonhydro.vwind_impl_wgt,
                theta_v_ic=diagnostic_state_nh.theta_v_ic,
                z_q=z_fields.z_q,
                k_field=self.k_field,
                rd=constants.RD,
                cvd=constants.CVD,
                dtime=dtime,
                cpd=constants.CPD,
                wgt_nnow_vel=self.params.wgt_nnow_vel,
                wgt_nnew_vel=self.params.wgt_nnew_vel,
                nlev=self.grid.num_levels,
                horizontal_start=start_cell_nudging,
                horizontal_end=end_cell_local,
                vertical_start=0,
                vertical_end=self.grid.num_levels + 1,
                offset_provider={},
            )
        else:
            log.debug(f"corrector start stencil 43 44 45 45b")
            nhsolve_prog.stencils_43_44_45_45b(
                z_w_expl=z_fields.z_w_expl,
                w_nnow=prognostic_state[nnow].w,
                ddt_w_adv_ntl1=diagnostic_state_nh.ddt_w_adv_pc[self.ntl1],
                z_th_ddz_exner_c=self.z_th_ddz_exner_c,
                z_contr_w_fl_l=z_fields.z_contr_w_fl_l,
                rho_ic=diagnostic_state_nh.rho_ic,
                w_concorr_c=diagnostic_state_nh.w_concorr_c,
                vwind_expl_wgt=self.metric_state_nonhydro.vwind_expl_wgt,
                z_beta=z_fields.z_beta,
                exner_nnow=prognostic_state[nnow].exner,
                rho_nnow=prognostic_state[nnow].rho,
                theta_v_nnow=prognostic_state[nnow].theta_v,
                inv_ddqz_z_full=self.metric_state_nonhydro.inv_ddqz_z_full,
                z_alpha=z_fields.z_alpha,
                vwind_impl_wgt=self.metric_state_nonhydro.vwind_impl_wgt,
                theta_v_ic=diagnostic_state_nh.theta_v_ic,
                z_q=z_fields.z_q,
                k_field=self.k_field,
                rd=constants.RD,
                cvd=constants.CVD,
                dtime=dtime,
                cpd=constants.CPD,
                nlev=self.grid.num_levels,
                horizontal_start=start_cell_nudging,
                horizontal_end=end_cell_local,
                vertical_start=0,
                vertical_end=self.grid.num_levels + 1,
                offset_provider={},
            )
        if not self.l_vert_nested:
            init_two_cell_kdim_fields_with_zero_wp(
                cell_kdim_field_with_zero_wp_1=prognostic_state[nnew].w,
                cell_kdim_field_with_zero_wp_2=z_fields.z_contr_w_fl_l,
                horizontal_start=start_cell_nudging,
                horizontal_end=end_cell_local,
                vertical_start=0,
                vertical_end=0,
                offset_provider={},
            )

        log.debug(f"corrector start stencil 47 48 49")
        nhsolve_prog.stencils_47_48_49(
            w_nnew=prognostic_state[nnew].w,
            z_contr_w_fl_l=z_fields.z_contr_w_fl_l,
            w_concorr_c=diagnostic_state_nh.w_concorr_c,
            z_rho_expl=z_fields.z_rho_expl,
            z_exner_expl=z_fields.z_exner_expl,
            rho_nnow=prognostic_state[nnow].rho,
            inv_ddqz_z_full=self.metric_state_nonhydro.inv_ddqz_z_full,
            z_flxdiv_mass=self.z_flxdiv_mass,
            exner_pr=diagnostic_state_nh.exner_pr,
            z_beta=z_fields.z_beta,
            z_flxdiv_theta=self.z_flxdiv_theta,
            theta_v_ic=diagnostic_state_nh.theta_v_ic,
            ddt_exner_phy=diagnostic_state_nh.ddt_exner_phy,
            k_field=self.k_field,
            dtime=dtime,
            nlev=self.grid.num_levels,
            horizontal_start=start_cell_nudging,
            horizontal_end=end_cell_local,
            vertical_start=0,
            vertical_end=self.grid.num_levels + 1,
            offset_provider=self.grid.offset_providers,
        )

        # TODO: this is not tested in green line so far
        if self.config.is_iau_active:
            log.debug(f"corrector start stencil 50")
            add_analysis_increments_from_data_assimilation(
                z_rho_expl=z_fields.z_rho_expl,
                z_exner_expl=z_fields.z_exner_expl,
                rho_incr=diagnostic_state_nh.rho_incr,
                exner_incr=diagnostic_state_nh.exner_incr,
                iau_wgt_dyn=self.config.iau_wgt_dyn,
                horizontal_start=start_cell_nudging,
                horizontal_end=end_cell_local,
                vertical_start=0,
                vertical_end=self.grid.num_levels,
                offset_provider={},
            )
        log.debug(f"corrector start stencil 52")
        solve_tridiagonal_matrix_for_w_forward_sweep(
            vwind_impl_wgt=self.metric_state_nonhydro.vwind_impl_wgt,
            theta_v_ic=diagnostic_state_nh.theta_v_ic,
            ddqz_z_half=self.metric_state_nonhydro.ddqz_z_half,
            z_alpha=z_fields.z_alpha,
            z_beta=z_fields.z_beta,
            z_w_expl=z_fields.z_w_expl,
            z_exner_expl=z_fields.z_exner_expl,
            z_q=z_fields.z_q,
            w=prognostic_state[nnew].w,
            dtime=dtime,
            cpd=constants.CPD,
            horizontal_start=start_cell_nudging,
            horizontal_end=end_cell_local,
            vertical_start=1,
            vertical_end=self.grid.num_levels,
            offset_provider=self.grid.offset_providers,
        )
        log.debug(f"corrector start stencil 53")
        solve_tridiagonal_matrix_for_w_back_substitution(
            z_q=z_fields.z_q,
            w=prognostic_state[nnew].w,
            horizontal_start=start_cell_nudging,
            horizontal_end=end_cell_local,
            vertical_start=1,
            vertical_end=self.grid.num_levels,
            offset_provider={},
        )

        if self.config.rayleigh_type == constants.RayleighType.RAYLEIGH_KLEMP:
            log.debug(f"corrector start stencil 54")
            apply_rayleigh_damping_mechanism(
                z_raylfac=self.z_raylfac,
                w_1=prognostic_state[nnew].w_1,
                w=prognostic_state[nnew].w,
                horizontal_start=start_cell_nudging,
                horizontal_end=end_cell_local,
                vertical_start=1,
                vertical_end=gtx.int32(
                    self.vertical_params.end_index_of_damping_layer + 1
                ),  # +1 since Fortran includes boundaries
                offset_provider={},
            )
        log.debug(f"corrector start stencil 55")
        compute_results_for_thermodynamic_variables(
            z_rho_expl=z_fields.z_rho_expl,
            vwind_impl_wgt=self.metric_state_nonhydro.vwind_impl_wgt,
            inv_ddqz_z_full=self.metric_state_nonhydro.inv_ddqz_z_full,
            rho_ic=diagnostic_state_nh.rho_ic,
            w=prognostic_state[nnew].w,
            z_exner_expl=z_fields.z_exner_expl,
            exner_ref_mc=self.metric_state_nonhydro.exner_ref_mc,
            z_alpha=z_fields.z_alpha,
            z_beta=z_fields.z_beta,
            rho_now=prognostic_state[nnow].rho,
            theta_v_now=prognostic_state[nnow].theta_v,
            exner_now=prognostic_state[nnow].exner,
            rho_new=prognostic_state[nnew].rho,
            exner_new=prognostic_state[nnew].exner,
            theta_v_new=prognostic_state[nnew].theta_v,
            dtime=dtime,
            cvd_o_rd=constants.CVD_O_RD,
            horizontal_start=start_cell_nudging,
            horizontal_end=end_cell_local,
            vertical_start=gtx.int32(self.jk_start),
            vertical_end=self.grid.num_levels,
            offset_provider=self.grid.offset_providers,
        )

        if lprep_adv:
            if lclean_mflx:
                log.debug(f"corrector set prep_adv.mass_flx_ic to zero")
                init_two_cell_kdim_fields_with_zero_wp(
                    prep_adv.mass_flx_ic,
                    prep_adv.vol_flx_ic,
                    horizontal_start=start_cell_nudging,
                    horizontal_end=end_cell_local,
                    vertical_start=0,
                    vertical_end=self.grid.num_levels,
                    offset_provider={},
                )
        log.debug(f"corrector start stencil 58")
        update_mass_volume_flux(
            z_contr_w_fl_l=z_fields.z_contr_w_fl_l,
            rho_ic=diagnostic_state_nh.rho_ic,
            vwind_impl_wgt=self.metric_state_nonhydro.vwind_impl_wgt,
            w=prognostic_state[nnew].w,
            mass_flx_ic=prep_adv.mass_flx_ic,
            vol_flx_ic=prep_adv.vol_flx_ic,
            r_nsubsteps=r_nsubsteps,
            horizontal_start=start_cell_nudging,
            horizontal_end=end_cell_local,
            vertical_start=1,
            vertical_end=self.grid.num_levels,
            offset_provider={},
        )
        if at_last_substep:
            update_dynamical_exner_time_increment(
                exner=prognostic_state[nnew].exner,
                ddt_exner_phy=diagnostic_state_nh.ddt_exner_phy,
                exner_dyn_incr=diagnostic_state_nh.exner_dyn_incr,
                ndyn_substeps_var=float(self.config.ndyn_substeps_var),
                dtime=dtime,
                horizontal_start=start_cell_nudging,
                horizontal_end=end_cell_local,
                vertical_start=self.vertical_params.kstart_moist,
                vertical_end=gtx.int32(self.grid.num_levels),
                offset_provider={},
            )

        if lprep_adv:
            if lclean_mflx:
                log.debug(f"corrector set prep_adv.mass_flx_ic to zero")
                init_cell_kdim_field_with_zero_wp(
                    field_with_zero_wp=prep_adv.mass_flx_ic,
                    horizontal_start=start_cell_lb,
                    horizontal_end=end_cell_nudging,
                    vertical_start=0,
                    vertical_end=self.grid.num_levels + 1,
                    offset_provider={},
                )
            log.debug(f" corrector: start stencil 65")
            update_mass_flux_weighted(
                rho_ic=diagnostic_state_nh.rho_ic,
                vwind_expl_wgt=self.metric_state_nonhydro.vwind_expl_wgt,
                vwind_impl_wgt=self.metric_state_nonhydro.vwind_impl_wgt,
                w_now=prognostic_state[nnow].w,
                w_new=prognostic_state[nnew].w,
                w_concorr_c=diagnostic_state_nh.w_concorr_c,
                mass_flx_ic=prep_adv.mass_flx_ic,
                r_nsubsteps=r_nsubsteps,
                horizontal_start=start_cell_lb,
                horizontal_end=end_cell_nudging,
                vertical_start=0,
                vertical_end=self.grid.num_levels,
                offset_provider={},
            )
            log.debug("exchange prognostic fields 'rho' , 'exner', 'w'")
            self._exchange.exchange_and_wait(
                CellDim,
                prognostic_state[nnew].rho,
                prognostic_state[nnew].exner,
                prognostic_state[nnew].w,
            )<|MERGE_RESOLUTION|>--- conflicted
+++ resolved
@@ -1336,13 +1336,9 @@
                 horizontal_start=start_cell_lb,
                 horizontal_end=end_cell_nudging_minus1,
                 vertical_start=0,
-<<<<<<< HEAD
                 vertical_end=int32(
                     self.grid.num_levels
                 ),  # todo: num_levels + 1 seems to break fortran integration test
-=======
-                vertical_end=gtx.int32(self.grid.num_levels + 1),
->>>>>>> dbdd8995
                 offset_provider={},
             )
 
