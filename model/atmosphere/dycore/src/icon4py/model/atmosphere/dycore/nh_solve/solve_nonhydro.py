# ICON4Py - ICON inspired code in Python and GT4Py
#
# Copyright (c) 2022, ETH Zurich and MeteoSwiss
# All rights reserved.
#
# This file is free software: you can redistribute it and/or modify it under
# the terms of the GNU General Public License as published by the
# Free Software Foundation, either version 3 of the License, or any later
# version. See the LICENSE.txt file at the top-level directory of this
# distribution for a copy of the license or check <https://www.gnu.org/licenses/>.
#
# SPDX-License-Identifier: GPL-3.0-or-later
import logging
import dataclasses
from typing import Final, Optional

import gt4py.next as gtx

import icon4py.model.atmosphere.dycore.nh_solve.solve_nonhydro_program as nhsolve_prog
import icon4py.model.common.constants as constants
from icon4py.model.atmosphere.dycore.init_cell_kdim_field_with_zero_wp import (
    init_cell_kdim_field_with_zero_wp,
)

from icon4py.model.atmosphere.dycore.accumulate_prep_adv_fields import (
    accumulate_prep_adv_fields,
)
from icon4py.model.atmosphere.dycore.add_analysis_increments_from_data_assimilation import (
    add_analysis_increments_from_data_assimilation,
)
from icon4py.model.atmosphere.dycore.add_analysis_increments_to_vn import (
    add_analysis_increments_to_vn,
)
from icon4py.model.atmosphere.dycore.add_temporal_tendencies_to_vn import (
    add_temporal_tendencies_to_vn,
)
from icon4py.model.atmosphere.dycore.add_temporal_tendencies_to_vn_by_interpolating_between_time_levels import (
    add_temporal_tendencies_to_vn_by_interpolating_between_time_levels,
)
from icon4py.model.atmosphere.dycore.add_vertical_wind_derivative_to_divergence_damping import (
    add_vertical_wind_derivative_to_divergence_damping,
)
from icon4py.model.atmosphere.dycore.apply_2nd_order_divergence_damping import (
    apply_2nd_order_divergence_damping,
)
from icon4py.model.atmosphere.dycore.apply_4th_order_divergence_damping import (
    apply_4th_order_divergence_damping,
)
from icon4py.model.atmosphere.dycore.apply_hydrostatic_correction_to_horizontal_gradient_of_exner_pressure import (
    apply_hydrostatic_correction_to_horizontal_gradient_of_exner_pressure,
)
from icon4py.model.atmosphere.dycore.apply_rayleigh_damping_mechanism import (
    apply_rayleigh_damping_mechanism,
)
from icon4py.model.atmosphere.dycore.apply_weighted_2nd_and_4th_order_divergence_damping import (
    apply_weighted_2nd_and_4th_order_divergence_damping,
)
from icon4py.model.atmosphere.dycore.compute_approx_of_2nd_vertical_derivative_of_exner import (
    compute_approx_of_2nd_vertical_derivative_of_exner,
)
from icon4py.model.atmosphere.dycore.compute_avg_vn import compute_avg_vn
from icon4py.model.atmosphere.dycore.compute_avg_vn_and_graddiv_vn_and_vt import (
    compute_avg_vn_and_graddiv_vn_and_vt,
)
from icon4py.model.atmosphere.dycore.compute_divergence_of_fluxes_of_rho_and_theta import (
    compute_divergence_of_fluxes_of_rho_and_theta,
)
from icon4py.model.atmosphere.dycore.compute_dwdz_for_divergence_damping import (
    compute_dwdz_for_divergence_damping,
)
from icon4py.model.atmosphere.dycore.compute_exner_from_rhotheta import (
    compute_exner_from_rhotheta,
)
from icon4py.model.atmosphere.dycore.compute_graddiv2_of_vn import (
    compute_graddiv2_of_vn,
)
from icon4py.model.atmosphere.dycore.compute_horizontal_gradient_of_exner_pressure_for_flat_coordinates import (
    compute_horizontal_gradient_of_exner_pressure_for_flat_coordinates,
)
from icon4py.model.atmosphere.dycore.compute_horizontal_gradient_of_exner_pressure_for_nonflat_coordinates import (
    compute_horizontal_gradient_of_exner_pressure_for_nonflat_coordinates,
)
from icon4py.model.atmosphere.dycore.compute_horizontal_gradient_of_exner_pressure_for_multiple_levels import (
    compute_horizontal_gradient_of_exner_pressure_for_multiple_levels,
)
from icon4py.model.atmosphere.dycore.compute_hydrostatic_correction_term import (
    compute_hydrostatic_correction_term,
)
from icon4py.model.atmosphere.dycore.compute_mass_flux import compute_mass_flux
from icon4py.model.atmosphere.dycore.compute_perturbation_of_rho_and_theta import (
    compute_perturbation_of_rho_and_theta,
)
from icon4py.model.atmosphere.dycore.compute_results_for_thermodynamic_variables import (
    compute_results_for_thermodynamic_variables,
)
from icon4py.model.atmosphere.dycore.compute_rho_virtual_potential_temperatures_and_pressure_gradient import (
    compute_rho_virtual_potential_temperatures_and_pressure_gradient,
)
from icon4py.model.atmosphere.dycore.compute_theta_and_exner import (
    compute_theta_and_exner,
)
from icon4py.model.atmosphere.dycore.compute_vn_on_lateral_boundary import (
    compute_vn_on_lateral_boundary,
)
from icon4py.model.atmosphere.dycore.copy_cell_kdim_field_to_vp import (
    copy_cell_kdim_field_to_vp,
)
from icon4py.model.atmosphere.dycore.mo_icon_interpolation_scalar_cells2verts_scalar_ri_dsl import (
    mo_icon_interpolation_scalar_cells2verts_scalar_ri_dsl,
)
from icon4py.model.atmosphere.dycore.mo_math_gradients_grad_green_gauss_cell_dsl import (
    mo_math_gradients_grad_green_gauss_cell_dsl,
)
from icon4py.model.atmosphere.dycore.init_two_cell_kdim_fields_with_zero_vp import (
    init_two_cell_kdim_fields_with_zero_vp,
)
from icon4py.model.atmosphere.dycore.init_two_cell_kdim_fields_with_zero_wp import (
    init_two_cell_kdim_fields_with_zero_wp,
)
from icon4py.model.atmosphere.dycore.init_two_edge_kdim_fields_with_zero_wp import (
    init_two_edge_kdim_fields_with_zero_wp,
)
from icon4py.model.atmosphere.dycore.solve_tridiagonal_matrix_for_w_back_substitution import (
    solve_tridiagonal_matrix_for_w_back_substitution,
)
from icon4py.model.atmosphere.dycore.solve_tridiagonal_matrix_for_w_forward_sweep import (
    solve_tridiagonal_matrix_for_w_forward_sweep,
)
from icon4py.model.atmosphere.dycore.state_utils.states import (
    DiagnosticStateNonHydro,
    InterpolationState,
    MetricStateNonHydro,
    PrepAdvection,
)
from icon4py.model.atmosphere.dycore.state_utils.utils import (
    _allocate,
    _allocate_indices,
    _calculate_divdamp_fields,
    compute_z_raylfac,
)
from icon4py.model.atmosphere.dycore.update_dynamical_exner_time_increment import (
    update_dynamical_exner_time_increment,
)
from icon4py.model.atmosphere.dycore.update_mass_volume_flux import (
    update_mass_volume_flux,
)
from icon4py.model.atmosphere.dycore.update_mass_flux_weighted import (
    update_mass_flux_weighted,
)
from icon4py.model.atmosphere.dycore.update_theta_v import update_theta_v
from icon4py.model.atmosphere.dycore.velocity.velocity_advection import (
    VelocityAdvection,
)
from icon4py.model.common.decomposition.definitions import (
    ExchangeRuntime,
    SingleNodeExchange,
)
from icon4py.model.common.dimension import CellDim, EdgeDim, KDim, VertexDim
from icon4py.model.common.grid.base import BaseGrid
from icon4py.model.common.grid.horizontal import (
    CellParams,
    EdgeParams,
    HorizontalMarkerIndex,
)
from icon4py.model.common.grid.icon import IconGrid
from icon4py.model.common.grid.vertical import VerticalGridParams
from icon4py.model.common.math.smagorinsky import en_smag_fac_for_zero_nshift
from icon4py.model.common.states.prognostic_state import PrognosticState

from icon4py.model.common import field_type_aliases as fa

# flake8: noqa
log = logging.getLogger(__name__)


@dataclasses.dataclass
class IntermediateFields:
    """
    Encapsulate internal fields of SolveNonHydro that contain shared state over predictor and corrector step.

    Encapsulates internal fields used in SolveNonHydro. Fields (and the class!)
    follow the naming convention of ICON to prepend local fields of a module with z_. Contrary to
    other such z_ fields inside SolveNonHydro the fields in this dataclass
    contain state that is built up over the predictor and corrector part in a timestep.
    """

<<<<<<< HEAD
    z_gradh_exner: fa.EdgeKField[float]
    z_alpha: Field[
        [EdgeDim, KDim], float
    ]  # TODO: change this back to KHalfDim, but how do we treat it wrt to field_operators and domain?
    z_beta: fa.CellKField[float]
    z_w_expl: Field[
        [EdgeDim, KDim], float
    ]  # TODO: change this back to KHalfDim, but how do we treat it wrt to field_operators and domain?
    z_exner_expl: fa.CellKField[float]
    z_q: fa.CellKField[float]
    z_contr_w_fl_l: Field[
        [EdgeDim, KDim], float
    ]  # TODO: change this back to KHalfDim, but how do we treat it wrt to field_operators and domain?
    z_rho_e: fa.EdgeKField[float]
    z_theta_v_e: fa.EdgeKField[float]
    z_kin_hor_e: fa.EdgeKField[float]
    z_vt_ie: fa.EdgeKField[float]
    z_graddiv_vn: fa.EdgeKField[float]
    z_rho_expl: fa.CellKField[float]
    z_dwdz_dd: fa.CellKField[float]
=======
    z_gradh_exner: gtx.Field[[EdgeDim, KDim], float]
    z_alpha: gtx.Field[
        [EdgeDim, KDim], float
    ]  # TODO: change this back to KHalfDim, but how do we treat it wrt to field_operators and domain?
    z_beta: gtx.Field[[CellDim, KDim], float]
    z_w_expl: gtx.Field[
        [EdgeDim, KDim], float
    ]  # TODO: change this back to KHalfDim, but how do we treat it wrt to field_operators and domain?
    z_exner_expl: gtx.Field[[CellDim, KDim], float]
    z_q: gtx.Field[[CellDim, KDim], float]
    z_contr_w_fl_l: gtx.Field[
        [EdgeDim, KDim], float
    ]  # TODO: change this back to KHalfDim, but how do we treat it wrt to field_operators and domain?
    z_rho_e: gtx.Field[[EdgeDim, KDim], float]
    z_theta_v_e: gtx.Field[[EdgeDim, KDim], float]
    z_kin_hor_e: gtx.Field[[EdgeDim, KDim], float]
    z_vt_ie: gtx.Field[[EdgeDim, KDim], float]
    z_graddiv_vn: gtx.Field[[EdgeDim, KDim], float]
    z_rho_expl: gtx.Field[[CellDim, KDim], float]
    z_dwdz_dd: gtx.Field[[CellDim, KDim], float]
>>>>>>> f0a46bef

    @classmethod
    def allocate(cls, grid: BaseGrid):
        return IntermediateFields(
            z_gradh_exner=_allocate(EdgeDim, KDim, grid=grid),
            z_alpha=_allocate(CellDim, KDim, is_halfdim=True, grid=grid),
            z_beta=_allocate(CellDim, KDim, grid=grid),
            z_w_expl=_allocate(CellDim, KDim, is_halfdim=True, grid=grid),
            z_exner_expl=_allocate(CellDim, KDim, grid=grid),
            z_q=_allocate(CellDim, KDim, grid=grid),
            z_contr_w_fl_l=_allocate(CellDim, KDim, is_halfdim=True, grid=grid),
            z_rho_e=_allocate(EdgeDim, KDim, grid=grid),
            z_theta_v_e=_allocate(EdgeDim, KDim, grid=grid),
            z_graddiv_vn=_allocate(EdgeDim, KDim, grid=grid),
            z_rho_expl=_allocate(CellDim, KDim, grid=grid),
            z_dwdz_dd=_allocate(CellDim, KDim, grid=grid),
            z_kin_hor_e=_allocate(EdgeDim, KDim, grid=grid),
            z_vt_ie=_allocate(EdgeDim, KDim, grid=grid),
        )


class NonHydrostaticConfig:
    """
    Contains necessary parameter to configure a nonhydro run.

    Encapsulates namelist parameters and derived parameters.
    TODO: (magdalena) values should be read from a configuration file.
    Default values are taken from the defaults in the corresponding ICON Fortran namelist files.
    """

    def __init__(
        self,
        itime_scheme: int = 4,
        iadv_rhotheta: int = 2,
        igradp_method: int = 3,
        ndyn_substeps_var: float = 5.0,
        rayleigh_type: int = 2,
        rayleigh_coeff: float = 0.05,
        divdamp_order: int = 24,  # the ICON default is 4,
        is_iau_active: bool = False,
        iau_wgt_dyn: float = 0.0,
        divdamp_type: int = 3,
        divdamp_trans_start: float = 12500.0,
        divdamp_trans_end: float = 17500.0,
        l_vert_nested: bool = False,
        rhotheta_offctr: float = -0.1,
        veladv_offctr: float = 0.25,
        max_nudging_coeff: float = 0.02,
        divdamp_fac: float = 0.0025,
        divdamp_fac2: float = 0.004,
        divdamp_fac3: float = 0.004,
        divdamp_fac4: float = 0.004,
        divdamp_z: float = 32500.0,
        divdamp_z2: float = 40000.0,
        divdamp_z3: float = 60000.0,
        divdamp_z4: float = 80000.0,
    ):
        # parameters from namelist diffusion_nml
        self.itime_scheme: int = itime_scheme

        #: Miura scheme for advection of rho and theta
        self.iadv_rhotheta: int = iadv_rhotheta
        #: Use truly horizontal pressure-gradient computation to ensure numerical
        #: stability without heavy orography smoothing
        self.igradp_method: int = igradp_method

        #: number of dynamics substeps per fast-physics timestep
        self.ndyn_substeps_var = ndyn_substeps_var

        #: type of Rayleigh damping
        self.rayleigh_type: int = rayleigh_type
        # used for calculation of rayleigh_w, rayleigh_vn in mo_vertical_grid.f90
        self.rayleigh_coeff: float = rayleigh_coeff

        #: order of divergence damping
        self.divdamp_order: int = divdamp_order

        #: type of divergence damping
        self.divdamp_type: int = divdamp_type
        #: Lower and upper bound of transition zone between 2D and 3D divergence damping in case of divdamp_type = 32 [m]
        self.divdamp_trans_start: float = divdamp_trans_start
        self.divdamp_trans_end: float = divdamp_trans_end

        #: off-centering for density and potential temperature at interface levels.
        #: Specifying a negative value here reduces the amount of vertical
        #: wind off-centering needed for stability of sound waves.
        self.rhotheta_offctr: float = rhotheta_offctr

        #: off-centering of velocity advection in corrector step
        self.veladv_offctr: float = veladv_offctr

        #: scaling factor for divergence damping
        self.divdamp_fac: float = divdamp_fac
        self.divdamp_fac2: float = divdamp_fac2
        self.divdamp_fac3: float = divdamp_fac3
        self.divdamp_fac4: float = divdamp_fac4
        self.divdamp_z: float = divdamp_z
        self.divdamp_z2: float = divdamp_z2
        self.divdamp_z3: float = divdamp_z3
        self.divdamp_z4: float = divdamp_z4

        #: parameters from other namelists:

        #: from mo_interpol_nml.f90
        self.nudge_max_coeff: float = max_nudging_coeff

        #: from mo_run_nml.f90
        #: use vertical nesting
        self.l_vert_nested: bool = l_vert_nested

        #: from mo_initicon_nml.f90/ mo_initicon_config.f90
        #: whether IAU is active at current time
        self.is_iau_active: bool = is_iau_active
        #: IAU weight for dynamics fields
        self.iau_wgt_dyn: float = iau_wgt_dyn

        self._validate()

    def _validate(self):
        """Apply consistency checks and validation on configuration parameters."""

        if self.l_vert_nested:
            raise NotImplementedError("Vertical nesting support not implemented")

        if self.igradp_method != 3:
            raise NotImplementedError("igradp_method can only be 3")

        if self.itime_scheme != 4:
            raise NotImplementedError("itime_scheme can only be 4")

        if self.divdamp_order != 24:
            raise NotImplementedError("divdamp_order can only be 24")

        if self.divdamp_type == 32:
            raise NotImplementedError("divdamp_type with value 32 not yet implemented")


class NonHydrostaticParams:
    """Calculates derived quantities depending on the NonHydrostaticConfig."""

    def __init__(self, config: NonHydrostaticConfig):
        self.rd_o_cvd: Final[float] = constants.RD / constants.CVD
        self.cvd_o_rd: Final[float] = constants.CVD / constants.RD
        self.rd_o_p0ref: Final[float] = constants.RD / constants.P0REF
        self.grav_o_cpd: Final[float] = constants.GRAV / constants.CPD

        #:  start level for 3D divergence damping terms
        #: this is only different from 0 if divdamp_type == 32: calculation done in mo_vertical_grid.f90
        self.kstart_dd3d: Final[int] = 0

        #: Weighting coefficients for velocity advection if tendency averaging is used
        #: The off-centering specified here turned out to be beneficial to numerical
        #: stability in extreme situations
        self.wgt_nnow_vel: Final[float] = 0.5 - config.veladv_offctr
        self.wgt_nnew_vel: Final[float] = 0.5 + config.veladv_offctr

        #: Weighting coefficients for rho and theta at interface levels in the corrector step
        #: This empirically determined weighting minimizes the vertical wind off-centering
        #: needed for numerical stability of vertical sound wave propagation
        self.wgt_nnew_rth: Final[float] = 0.5 + config.rhotheta_offctr
        self.wgt_nnow_rth: Final[float] = 1.0 - self.wgt_nnew_rth


class SolveNonhydro:
    def __init__(self, exchange: ExchangeRuntime = SingleNodeExchange()):
        self._exchange = exchange
        self._initialized = False
        self.grid: Optional[IconGrid] = None
        self.config: Optional[NonHydrostaticConfig] = None
        self.params: Optional[NonHydrostaticParams] = None
        self.metric_state_nonhydro: Optional[MetricStateNonHydro] = None
        self.interpolation_state: Optional[InterpolationState] = None
        self.vertical_params: Optional[VerticalGridParams] = None
        self.edge_geometry: Optional[EdgeParams] = None
        self.cell_params: Optional[CellParams] = None
        self.velocity_advection: Optional[VelocityAdvection] = None
        self.l_vert_nested: bool = False
<<<<<<< HEAD
        self.enh_divdamp_fac: Optional[fa.KField[float]] = None
        self.scal_divdamp: Optional[fa.KField[float]] = None
        self._bdy_divdamp: Optional[fa.KField[float]] = None
=======
        self.enh_divdamp_fac: Optional[gtx.Field[[KDim], float]] = None
        self.scal_divdamp: Optional[gtx.Field[[KDim], float]] = None
        self._bdy_divdamp: Optional[gtx.Field[[KDim], float]] = None
>>>>>>> f0a46bef
        self.p_test_run = True
        self.jk_start = 0  # used in stencil_55
        self.ntl1 = 0
        self.ntl2 = 0

    def init(
        self,
        grid: IconGrid,
        config: NonHydrostaticConfig,
        params: NonHydrostaticParams,
        metric_state_nonhydro: MetricStateNonHydro,
        interpolation_state: InterpolationState,
        vertical_params: VerticalGridParams,
        edge_geometry: EdgeParams,
        cell_geometry: CellParams,
<<<<<<< HEAD
        owner_mask: fa.CellField[bool],
=======
        owner_mask: gtx.Field[[CellDim], bool],
>>>>>>> f0a46bef
    ):
        """
        Initialize NonHydrostatic granule with configuration.

        calculates all local fields that are used in nh_solve within the time loop
        """
        self.grid = grid
        self.config: NonHydrostaticConfig = config
        self.params: NonHydrostaticParams = params
        self.metric_state_nonhydro: MetricStateNonHydro = metric_state_nonhydro
        self.interpolation_state: InterpolationState = interpolation_state
        self.vertical_params = vertical_params
        self.edge_geometry = edge_geometry
        self.cell_params = cell_geometry
        self.velocity_advection = VelocityAdvection(
            grid,
            metric_state_nonhydro,
            interpolation_state,
            vertical_params,
            edge_geometry,
            owner_mask,
        )
        self._allocate_local_fields()

        # TODO (magdalena) vertical nesting is only relevant in the context of
        #      horizontal nesting, since we don't support this we should remove this option
        if grid.lvert_nest:
            self.l_vert_nested = True
            self.jk_start = 1
        else:
            self.jk_start = 0

        en_smag_fac_for_zero_nshift(
            self.vertical_params.inteface_physical_height,
            self.config.divdamp_fac,
            self.config.divdamp_fac2,
            self.config.divdamp_fac3,
            self.config.divdamp_fac4,
            self.config.divdamp_z,
            self.config.divdamp_z2,
            self.config.divdamp_z3,
            self.config.divdamp_z4,
            self.enh_divdamp_fac,
            offset_provider={"Koff": KDim},
        )

        self.p_test_run = True
        self._initialized = True

    @property
    def initialized(self):
        return self._initialized

    def _allocate_local_fields(self):
        self.z_exner_ex_pr = _allocate(CellDim, KDim, is_halfdim=True, grid=self.grid)
        self.z_exner_ic = _allocate(CellDim, KDim, is_halfdim=True, grid=self.grid)
        self.z_dexner_dz_c_1 = _allocate(CellDim, KDim, grid=self.grid)
        self.z_theta_v_pr_ic = _allocate(CellDim, KDim, is_halfdim=True, grid=self.grid)
        self.z_th_ddz_exner_c = _allocate(CellDim, KDim, grid=self.grid)
        self.z_rth_pr_1 = _allocate(CellDim, KDim, grid=self.grid)
        self.z_rth_pr_2 = _allocate(CellDim, KDim, grid=self.grid)
        self.z_grad_rth_1 = _allocate(CellDim, KDim, grid=self.grid)
        self.z_grad_rth_2 = _allocate(CellDim, KDim, grid=self.grid)
        self.z_grad_rth_3 = _allocate(CellDim, KDim, grid=self.grid)
        self.z_grad_rth_4 = _allocate(CellDim, KDim, grid=self.grid)
        self.z_dexner_dz_c_2 = _allocate(CellDim, KDim, grid=self.grid)
        self.z_hydro_corr = _allocate(EdgeDim, KDim, grid=self.grid)
        self.z_vn_avg = _allocate(EdgeDim, KDim, grid=self.grid)
        self.z_theta_v_fl_e = _allocate(EdgeDim, KDim, grid=self.grid)
        self.z_flxdiv_mass = _allocate(CellDim, KDim, grid=self.grid)
        self.z_flxdiv_theta = _allocate(CellDim, KDim, grid=self.grid)
        self.z_rho_v = _allocate(VertexDim, KDim, grid=self.grid)
        self.z_theta_v_v = _allocate(VertexDim, KDim, grid=self.grid)
        self.z_graddiv2_vn = _allocate(EdgeDim, KDim, grid=self.grid)
        self.k_field = _allocate_indices(KDim, grid=self.grid, is_halfdim=True)
        self.z_w_concorr_me = _allocate(EdgeDim, KDim, grid=self.grid)
        self.z_hydro_corr_horizontal = _allocate(EdgeDim, grid=self.grid)
        self.z_raylfac = _allocate(KDim, grid=self.grid)
        self.enh_divdamp_fac = _allocate(KDim, grid=self.grid)
        self._bdy_divdamp = _allocate(KDim, grid=self.grid)
        self.scal_divdamp = _allocate(KDim, grid=self.grid)
        self.intermediate_fields = IntermediateFields.allocate(self.grid)

    def set_timelevels(self, nnow, nnew):
        #  Set time levels of ddt_adv fields for call to velocity_tendencies
        if self.config.itime_scheme == 4:
            self.ntl1 = nnow
            self.ntl2 = nnew
        else:
            self.ntl1 = 0
            self.ntl2 = 0

    def time_step(
        self,
        diagnostic_state_nh: DiagnosticStateNonHydro,
        prognostic_state_ls: list[PrognosticState],
        prep_adv: PrepAdvection,
        divdamp_fac_o2: float,
        dtime: float,
        l_recompute: bool,
        l_init: bool,
        nnow: int,
        nnew: int,
        lclean_mflx: bool,
        lprep_adv: bool,
        at_first_substep: bool,
        at_last_substep: bool,
    ):
        log.info(
            f"running timestep: dtime = {dtime}, init = {l_init}, recompute = {l_recompute}, prep_adv = {lprep_adv}  clean_mflx={lclean_mflx} "
        )
        start_cell_lb = self.grid.get_start_index(
            CellDim, HorizontalMarkerIndex.lateral_boundary(CellDim)
        )
        end_cell_end = self.grid.get_end_index(CellDim, HorizontalMarkerIndex.end(CellDim))
        start_edge_lb = self.grid.get_start_index(
            EdgeDim, HorizontalMarkerIndex.lateral_boundary(EdgeDim)
        )
        end_edge_local = self.grid.get_end_index(EdgeDim, HorizontalMarkerIndex.local(EdgeDim))
        # # TODO: abishekg7 move this to tests
        if self.p_test_run:
            nhsolve_prog.init_test_fields(
                self.intermediate_fields.z_rho_e,
                self.intermediate_fields.z_theta_v_e,
                self.intermediate_fields.z_dwdz_dd,
                self.intermediate_fields.z_graddiv_vn,
                start_edge_lb,
                end_edge_local,
                start_cell_lb,
                end_cell_end,
                self.grid.num_levels,
                offset_provider={},
            )

        self.set_timelevels(nnow, nnew)

        self.run_predictor_step(
            diagnostic_state_nh=diagnostic_state_nh,
            prognostic_state=prognostic_state_ls,
            z_fields=self.intermediate_fields,
            dtime=dtime,
            l_recompute=l_recompute,
            l_init=l_init,
            at_first_substep=at_first_substep,
            nnow=nnow,
            nnew=nnew,
        )

        self.run_corrector_step(
            diagnostic_state_nh=diagnostic_state_nh,
            prognostic_state=prognostic_state_ls,
            z_fields=self.intermediate_fields,
            prep_adv=prep_adv,
            divdamp_fac_o2=divdamp_fac_o2,
            dtime=dtime,
            nnew=nnew,
            nnow=nnow,
            lclean_mflx=lclean_mflx,
            lprep_adv=lprep_adv,
            at_last_substep=at_last_substep,
        )

        start_cell_lb = self.grid.get_start_index(
            CellDim, HorizontalMarkerIndex.lateral_boundary(CellDim)
        )
        end_cell_nudging_minus1 = self.grid.get_end_index(
            CellDim, HorizontalMarkerIndex.nudging(CellDim) - 1
        )
        start_cell_halo = self.grid.get_start_index(CellDim, HorizontalMarkerIndex.halo(CellDim))
        end_cell_end = self.grid.get_end_index(CellDim, HorizontalMarkerIndex.end(CellDim))
        if self.grid.limited_area:
            compute_theta_and_exner(
                bdy_halo_c=self.metric_state_nonhydro.bdy_halo_c,
                rho=prognostic_state_ls[nnew].rho,
                theta_v=prognostic_state_ls[nnew].theta_v,
                exner=prognostic_state_ls[nnew].exner,
                rd_o_cvd=self.params.rd_o_cvd,
                rd_o_p0ref=self.params.rd_o_p0ref,
                horizontal_start=0,
                horizontal_end=end_cell_end,
                vertical_start=0,
                vertical_end=self.grid.num_levels,
                offset_provider={},
            )

            compute_exner_from_rhotheta(
                rho=prognostic_state_ls[nnew].rho,
                theta_v=prognostic_state_ls[nnew].theta_v,
                exner=prognostic_state_ls[nnew].exner,
                rd_o_cvd=self.params.rd_o_cvd,
                rd_o_p0ref=self.params.rd_o_p0ref,
                horizontal_start=start_cell_lb,
                horizontal_end=end_cell_nudging_minus1,
                vertical_start=0,
                vertical_end=self.grid.num_levels,
                offset_provider={},
            )

        update_theta_v(
            mask_prog_halo_c=self.metric_state_nonhydro.mask_prog_halo_c,
            rho_now=prognostic_state_ls[nnow].rho,
            theta_v_now=prognostic_state_ls[nnow].theta_v,
            exner_new=prognostic_state_ls[nnew].exner,
            exner_now=prognostic_state_ls[nnow].exner,
            rho_new=prognostic_state_ls[nnew].rho,
            theta_v_new=prognostic_state_ls[nnew].theta_v,
            cvd_o_rd=self.params.cvd_o_rd,
            horizontal_start=start_cell_halo,
            horizontal_end=end_cell_end,
            vertical_start=0,
            vertical_end=self.grid.num_levels,
            offset_provider={},
        )

    # flake8: noqa: C901
    def run_predictor_step(
        self,
        diagnostic_state_nh: DiagnosticStateNonHydro,
        prognostic_state: list[PrognosticState],
        z_fields: IntermediateFields,
        dtime: float,
        l_recompute: bool,
        l_init: bool,
        at_first_substep: bool,
        nnow: int,
        nnew: int,
    ):
        log.info(
            f"running predictor step: dtime = {dtime}, init = {l_init}, recompute = {l_recompute} "
        )
        if l_init or l_recompute:
            if self.config.itime_scheme == 4 and not l_init:
                lvn_only = True  # Recompute only vn tendency
            else:
                lvn_only = False

            self.velocity_advection.run_predictor_step(
                vn_only=lvn_only,
                diagnostic_state=diagnostic_state_nh,
                prognostic_state=prognostic_state[nnow],
                z_w_concorr_me=self.z_w_concorr_me,
                z_kin_hor_e=z_fields.z_kin_hor_e,
                z_vt_ie=z_fields.z_vt_ie,
                dtime=dtime,
                ntnd=self.ntl1,
                cell_areas=self.cell_params.area,
            )

        p_dthalf = 0.5 * dtime

        end_cell_end = self.grid.get_end_index(CellDim, HorizontalMarkerIndex.end(CellDim))

        start_cell_local_minus2 = self.grid.get_start_index(
            CellDim, HorizontalMarkerIndex.local(CellDim) - 2
        )
        end_cell_local_minus2 = self.grid.get_end_index(
            CellDim, HorizontalMarkerIndex.local(CellDim) - 2
        )

        start_vertex_lb_plus1 = self.grid.get_start_index(
            VertexDim, HorizontalMarkerIndex.lateral_boundary(VertexDim) + 1
        )  # TODO: check
        end_vertex_local_minus1 = self.grid.get_end_index(
            VertexDim, HorizontalMarkerIndex.local(VertexDim) - 1
        )

        start_cell_lb = self.grid.get_start_index(
            CellDim, HorizontalMarkerIndex.lateral_boundary(CellDim)
        )
        end_cell_nudging_minus1 = self.grid.get_end_index(
            CellDim,
            HorizontalMarkerIndex.nudging(CellDim) - 1,
        )

        start_edge_lb_plus6 = self.grid.get_start_index(
            EdgeDim, HorizontalMarkerIndex.lateral_boundary(EdgeDim) + 6
        )
        end_edge_local_minus1 = self.grid.get_end_index(
            EdgeDim, HorizontalMarkerIndex.local(EdgeDim) - 1
        )
        end_edge_local = self.grid.get_end_index(EdgeDim, HorizontalMarkerIndex.local(EdgeDim))

        start_edge_nudging_plus1 = self.grid.get_start_index(
            EdgeDim, HorizontalMarkerIndex.nudging(EdgeDim) + 1
        )
        end_edge_end = self.grid.get_end_index(EdgeDim, HorizontalMarkerIndex.end(EdgeDim))

        start_edge_lb = self.grid.get_start_index(
            EdgeDim, HorizontalMarkerIndex.lateral_boundary(EdgeDim)
        )
        end_edge_nudging = self.grid.get_end_index(EdgeDim, HorizontalMarkerIndex.nudging(EdgeDim))

        start_edge_lb_plus4 = self.grid.get_start_index(
            EdgeDim, HorizontalMarkerIndex.lateral_boundary(EdgeDim) + 4
        )
        start_edge_local_minus2 = self.grid.get_start_index(
            EdgeDim, HorizontalMarkerIndex.local(EdgeDim) - 2
        )
        end_edge_local_minus2 = self.grid.get_end_index(
            EdgeDim, HorizontalMarkerIndex.local(EdgeDim) - 2
        )

        start_cell_lb_plus2 = self.grid.get_start_index(
            CellDim, HorizontalMarkerIndex.lateral_boundary(CellDim) + 2
        )

        end_cell_halo = self.grid.get_end_index(CellDim, HorizontalMarkerIndex.halo(CellDim))
        start_cell_nudging = self.grid.get_start_index(
            CellDim, HorizontalMarkerIndex.nudging(CellDim)
        )
        end_cell_local = self.grid.get_end_index(CellDim, HorizontalMarkerIndex.local(CellDim))

        #  Precompute Rayleigh damping factor
        compute_z_raylfac(
            rayleigh_w=self.metric_state_nonhydro.rayleigh_w,
            dtime=dtime,
            z_raylfac=self.z_raylfac,
            offset_provider={},
        )

        # initialize nest boundary points of z_rth_pr with zero
        if self.grid.limited_area:
            init_two_cell_kdim_fields_with_zero_vp(
                cell_kdim_field_with_zero_vp_1=self.z_rth_pr_1,
                cell_kdim_field_with_zero_vp_2=self.z_rth_pr_2,
                horizontal_start=start_cell_lb,
                horizontal_end=end_cell_end,
                vertical_start=0,
                vertical_end=self.grid.num_levels,
                offset_provider={},
            )

        nhsolve_prog.predictor_stencils_2_3(
            exner_exfac=self.metric_state_nonhydro.exner_exfac,
            exner=prognostic_state[nnow].exner,
            exner_ref_mc=self.metric_state_nonhydro.exner_ref_mc,
            exner_pr=diagnostic_state_nh.exner_pr,
            z_exner_ex_pr=self.z_exner_ex_pr,
            horizontal_start=start_cell_lb_plus2,
            horizontal_end=end_cell_halo,
            k_field=self.k_field,
            nlev=self.grid.num_levels,
            vertical_start=0,
            vertical_end=self.grid.num_levels + 1,
            offset_provider={},
        )

        if self.config.igradp_method == 3:
            nhsolve_prog.predictor_stencils_4_5_6(
                wgtfacq_c_dsl=self.metric_state_nonhydro.wgtfacq_c,
                z_exner_ex_pr=self.z_exner_ex_pr,
                z_exner_ic=self.z_exner_ic,
                wgtfac_c=self.metric_state_nonhydro.wgtfac_c,
                inv_ddqz_z_full=self.metric_state_nonhydro.inv_ddqz_z_full,
                z_dexner_dz_c_1=self.z_dexner_dz_c_1,
                k_field=self.k_field,
                nlev=self.grid.num_levels,
                horizontal_start=start_cell_lb_plus2,
                horizontal_end=end_cell_halo,
                vertical_start=max(1, self.vertical_params.nflatlev),
                vertical_end=self.grid.num_levels + 1,
                offset_provider=self.grid.offset_providers,
            )

            if self.vertical_params.nflatlev == 1:
                # Perturbation Exner pressure on top half level
                raise NotImplementedError("nflatlev=1 not implemented")

        nhsolve_prog.predictor_stencils_7_8_9(
            rho=prognostic_state[nnow].rho,
            rho_ref_mc=self.metric_state_nonhydro.rho_ref_mc,
            theta_v=prognostic_state[nnow].theta_v,
            theta_ref_mc=self.metric_state_nonhydro.theta_ref_mc,
            rho_ic=diagnostic_state_nh.rho_ic,
            z_rth_pr_1=self.z_rth_pr_1,
            z_rth_pr_2=self.z_rth_pr_2,
            wgtfac_c=self.metric_state_nonhydro.wgtfac_c,
            vwind_expl_wgt=self.metric_state_nonhydro.vwind_expl_wgt,
            exner_pr=diagnostic_state_nh.exner_pr,
            d_exner_dz_ref_ic=self.metric_state_nonhydro.d_exner_dz_ref_ic,
            ddqz_z_half=self.metric_state_nonhydro.ddqz_z_half,
            z_theta_v_pr_ic=self.z_theta_v_pr_ic,
            theta_v_ic=diagnostic_state_nh.theta_v_ic,
            z_th_ddz_exner_c=self.z_th_ddz_exner_c,
            k_field=self.k_field,
            nlev=self.grid.num_levels,
            horizontal_start=start_cell_lb_plus2,
            horizontal_end=end_cell_halo,
            vertical_start=0,
            vertical_end=self.grid.num_levels,
            offset_provider=self.grid.offset_providers,
        )

        # Perturbation theta at top and surface levels
        nhsolve_prog.predictor_stencils_11_lower_upper(
            wgtfacq_c_dsl=self.metric_state_nonhydro.wgtfacq_c,
            z_rth_pr=self.z_rth_pr_2,
            theta_ref_ic=self.metric_state_nonhydro.theta_ref_ic,
            z_theta_v_pr_ic=self.z_theta_v_pr_ic,
            theta_v_ic=diagnostic_state_nh.theta_v_ic,
            k_field=self.k_field,
            nlev=self.grid.num_levels,
            horizontal_start=start_cell_lb_plus2,
            horizontal_end=end_cell_halo,
            vertical_start=0,
            vertical_end=self.grid.num_levels + 1,
            offset_provider=self.grid.offset_providers,
        )

        if self.config.igradp_method == 3:
            # Second vertical derivative of perturbation Exner pressure (hydrostatic approximation)
            compute_approx_of_2nd_vertical_derivative_of_exner(
                z_theta_v_pr_ic=self.z_theta_v_pr_ic,
                d2dexdz2_fac1_mc=self.metric_state_nonhydro.d2dexdz2_fac1_mc,
                d2dexdz2_fac2_mc=self.metric_state_nonhydro.d2dexdz2_fac2_mc,
                z_rth_pr_2=self.z_rth_pr_2,
                z_dexner_dz_c_2=self.z_dexner_dz_c_2,
                horizontal_start=start_cell_lb_plus2,
                horizontal_end=end_cell_halo,
                vertical_start=self.vertical_params.nflat_gradp,
                vertical_end=self.grid.num_levels,
                offset_provider=self.grid.offset_providers,
            )

        # Add computation of z_grad_rth (perturbation density and virtual potential temperature at main levels)
        # at outer halo points: needed for correct calculation of the upwind gradients for Miura scheme

        compute_perturbation_of_rho_and_theta(
            rho=prognostic_state[nnow].rho,
            rho_ref_mc=self.metric_state_nonhydro.rho_ref_mc,
            theta_v=prognostic_state[nnow].theta_v,
            theta_ref_mc=self.metric_state_nonhydro.theta_ref_mc,
            z_rth_pr_1=self.z_rth_pr_1,
            z_rth_pr_2=self.z_rth_pr_2,
            horizontal_start=start_cell_local_minus2,
            horizontal_end=end_cell_local_minus2,
            vertical_start=0,
            vertical_end=self.grid.num_levels,
            offset_provider={},
        )

        # Compute rho and theta at edges for horizontal flux divergence term
        if self.config.iadv_rhotheta == 1:
            mo_icon_interpolation_scalar_cells2verts_scalar_ri_dsl(
                p_cell_in=prognostic_state[nnow].rho,
                c_intp=self.interpolation_state.c_intp,
                p_vert_out=self.z_rho_v,
                horizontal_start=start_vertex_lb_plus1,
                horizontal_end=end_vertex_local_minus1,
                vertical_start=0,
                vertical_end=self.grid.num_levels,  # UBOUND(p_cell_in,2)
                offset_provider=self.grid.offset_providers,
            )
            mo_icon_interpolation_scalar_cells2verts_scalar_ri_dsl(
                p_cell_in=prognostic_state[nnow].theta_v,
                c_intp=self.interpolation_state.c_intp,
                p_vert_out=self.z_theta_v_v,
                horizontal_start=start_vertex_lb_plus1,
                horizontal_end=end_vertex_local_minus1,
                vertical_start=0,
                vertical_end=self.grid.num_levels,
                offset_provider=self.grid.offset_providers,
            )
        elif self.config.iadv_rhotheta == 2:
            # Compute Green-Gauss gradients for rho and theta
            mo_math_gradients_grad_green_gauss_cell_dsl(
                p_grad_1_u=self.z_grad_rth_1,
                p_grad_1_v=self.z_grad_rth_2,
                p_grad_2_u=self.z_grad_rth_3,
                p_grad_2_v=self.z_grad_rth_4,
                p_ccpr1=self.z_rth_pr_1,
                p_ccpr2=self.z_rth_pr_2,
                geofac_grg_x=self.interpolation_state.geofac_grg_x,
                geofac_grg_y=self.interpolation_state.geofac_grg_y,
                horizontal_start=start_cell_lb_plus2,
                horizontal_end=end_cell_halo,
                vertical_start=0,
                vertical_end=self.grid.num_levels,  # UBOUND(p_ccpr,2)
                offset_provider=self.grid.offset_providers,
            )
        if self.config.iadv_rhotheta <= 2:
            init_two_edge_kdim_fields_with_zero_wp(
                edge_kdim_field_with_zero_wp_1=z_fields.z_rho_e,
                edge_kdim_field_with_zero_wp_2=z_fields.z_theta_v_e,
                horizontal_start=start_edge_local_minus2,
                horizontal_end=end_edge_local_minus2,
                vertical_start=0,
                vertical_end=self.grid.num_levels,
                offset_provider={},
            )
            # initialize also nest boundary points with zero
            if self.grid.limited_area:
                init_two_edge_kdim_fields_with_zero_wp(
                    edge_kdim_field_with_zero_wp_1=z_fields.z_rho_e,
                    edge_kdim_field_with_zero_wp_2=z_fields.z_theta_v_e,
                    horizontal_start=start_edge_lb,
                    horizontal_end=end_edge_local_minus1,
                    vertical_start=0,
                    vertical_end=self.grid.num_levels,
                    offset_provider={},
                )
            if self.config.iadv_rhotheta == 2:
                # Compute upwind-biased values for rho and theta starting from centered differences
                # Note: the length of the backward trajectory should be 0.5*dtime*(vn,vt) in order to arrive
                # at a second-order accurate FV discretization, but twice the length is needed for numerical stability

                nhsolve_prog.compute_horizontal_advection_of_rho_and_theta(
                    p_vn=prognostic_state[nnow].vn,
                    p_vt=diagnostic_state_nh.vt,
                    pos_on_tplane_e_1=self.interpolation_state.pos_on_tplane_e_1,
                    pos_on_tplane_e_2=self.interpolation_state.pos_on_tplane_e_2,
                    primal_normal_cell_1=self.edge_geometry.primal_normal_cell[0],
                    dual_normal_cell_1=self.edge_geometry.dual_normal_cell[0],
                    primal_normal_cell_2=self.edge_geometry.primal_normal_cell[1],
                    dual_normal_cell_2=self.edge_geometry.dual_normal_cell[1],
                    p_dthalf=p_dthalf,
                    rho_ref_me=self.metric_state_nonhydro.rho_ref_me,
                    theta_ref_me=self.metric_state_nonhydro.theta_ref_me,
                    z_grad_rth_1=self.z_grad_rth_1,
                    z_grad_rth_2=self.z_grad_rth_2,
                    z_grad_rth_3=self.z_grad_rth_3,
                    z_grad_rth_4=self.z_grad_rth_4,
                    z_rth_pr_1=self.z_rth_pr_1,
                    z_rth_pr_2=self.z_rth_pr_2,
                    z_rho_e=z_fields.z_rho_e,
                    z_theta_v_e=z_fields.z_theta_v_e,
                    horizontal_start=start_edge_lb_plus6,
                    horizontal_end=end_edge_local_minus1,
                    vertical_start=0,
                    vertical_end=self.grid.num_levels,
                    offset_provider=self.grid.offset_providers,
                )

        # Remaining computations at edge points
        compute_horizontal_gradient_of_exner_pressure_for_flat_coordinates(
            inv_dual_edge_length=self.edge_geometry.inverse_dual_edge_lengths,
            z_exner_ex_pr=self.z_exner_ex_pr,
            z_gradh_exner=z_fields.z_gradh_exner,
            horizontal_start=start_edge_nudging_plus1,
            horizontal_end=end_edge_local,
            vertical_start=0,
            vertical_end=self.vertical_params.nflatlev,
            offset_provider=self.grid.offset_providers,
        )

        if self.config.igradp_method == 3:
            # horizontal gradient of Exner pressure, including metric correction
            # horizontal gradient of Exner pressure, Taylor-expansion-based reconstruction

            compute_horizontal_gradient_of_exner_pressure_for_nonflat_coordinates(
                inv_dual_edge_length=self.edge_geometry.inverse_dual_edge_lengths,
                z_exner_ex_pr=self.z_exner_ex_pr,
                ddxn_z_full=self.metric_state_nonhydro.ddxn_z_full,
                c_lin_e=self.interpolation_state.c_lin_e,
                z_dexner_dz_c_1=self.z_dexner_dz_c_1,
                z_gradh_exner=z_fields.z_gradh_exner,
                horizontal_start=start_edge_nudging_plus1,
                horizontal_end=end_edge_local,
                vertical_start=self.vertical_params.nflatlev,
                vertical_end=gtx.int32(self.vertical_params.nflat_gradp + 1),
                offset_provider=self.grid.offset_providers,
            )

            compute_horizontal_gradient_of_exner_pressure_for_multiple_levels(
                inv_dual_edge_length=self.edge_geometry.inverse_dual_edge_lengths,
                z_exner_ex_pr=self.z_exner_ex_pr,
                zdiff_gradp=self.metric_state_nonhydro.zdiff_gradp,
                ikoffset=self.metric_state_nonhydro.vertoffset_gradp,
                z_dexner_dz_c_1=self.z_dexner_dz_c_1,
                z_dexner_dz_c_2=self.z_dexner_dz_c_2,
                z_gradh_exner=z_fields.z_gradh_exner,
                horizontal_start=start_edge_nudging_plus1,
                horizontal_end=end_edge_local,
                vertical_start=gtx.int32(self.vertical_params.nflat_gradp + 1),
                vertical_end=self.grid.num_levels,
                offset_provider=self.grid.offset_providers,
            )
        # compute hydrostatically approximated correction term that replaces downward extrapolation
        if self.config.igradp_method == 3:
            compute_hydrostatic_correction_term(
                theta_v=prognostic_state[nnow].theta_v,
                ikoffset=self.metric_state_nonhydro.vertoffset_gradp,
                zdiff_gradp=self.metric_state_nonhydro.zdiff_gradp,
                theta_v_ic=diagnostic_state_nh.theta_v_ic,
                inv_ddqz_z_full=self.metric_state_nonhydro.inv_ddqz_z_full,
                inv_dual_edge_length=self.edge_geometry.inverse_dual_edge_lengths,
                z_hydro_corr=self.z_hydro_corr,
                grav_o_cpd=self.params.grav_o_cpd,
                horizontal_start=start_edge_nudging_plus1,
                horizontal_end=end_edge_local,
                vertical_start=self.grid.num_levels - 1,
                vertical_end=self.grid.num_levels,
                offset_provider=self.grid.offset_providers,
            )
        # TODO (Nikki) check when merging fused stencil
        lowest_level = self.grid.num_levels - 1
        hydro_corr_horizontal = gtx.as_field(
            (EdgeDim,), self.z_hydro_corr.asnumpy()[:, lowest_level]
        )

        if self.config.igradp_method == 3:
            apply_hydrostatic_correction_to_horizontal_gradient_of_exner_pressure(
                ipeidx_dsl=self.metric_state_nonhydro.ipeidx_dsl,
                pg_exdist=self.metric_state_nonhydro.pg_exdist,
                z_hydro_corr=hydro_corr_horizontal,
                z_gradh_exner=z_fields.z_gradh_exner,
                horizontal_start=start_edge_nudging_plus1,
                horizontal_end=end_edge_end,
                vertical_start=0,
                vertical_end=self.grid.num_levels,
                offset_provider={},
            )

        add_temporal_tendencies_to_vn(
            vn_nnow=prognostic_state[nnow].vn,
            ddt_vn_apc_ntl1=diagnostic_state_nh.ddt_vn_apc_pc[self.ntl1],
            ddt_vn_phy=diagnostic_state_nh.ddt_vn_phy,
            z_theta_v_e=z_fields.z_theta_v_e,
            z_gradh_exner=z_fields.z_gradh_exner,
            vn_nnew=prognostic_state[nnew].vn,
            dtime=dtime,
            cpd=constants.CPD,
            horizontal_start=start_edge_nudging_plus1,
            horizontal_end=end_edge_local,
            vertical_start=0,
            vertical_end=self.grid.num_levels,
            offset_provider={},
        )

        if self.config.is_iau_active:
            add_analysis_increments_to_vn(
                vn_incr=diagnostic_state_nh.vn_incr,
                vn=prognostic_state[nnew].vn,
                iau_wgt_dyn=self.config.iau_wgt_dyn,
                horizontal_start=start_edge_nudging_plus1,
                horizontal_end=end_edge_local,
                vertical_start=0,
                vertical_end=self.grid.num_levels,
                offset_provider={},
            )

        if self.grid.limited_area:
            compute_vn_on_lateral_boundary(
                grf_tend_vn=diagnostic_state_nh.grf_tend_vn,
                vn_now=prognostic_state[nnow].vn,
                vn_new=prognostic_state[nnew].vn,
                dtime=dtime,
                horizontal_start=start_edge_lb,
                horizontal_end=end_edge_nudging,
                vertical_start=0,
                vertical_end=self.grid.num_levels,
                offset_provider={},
            )
        log.debug("exchanging prognostic field 'vn' and local field 'z_rho_e'")
        self._exchange.exchange_and_wait(EdgeDim, prognostic_state[nnew].vn, z_fields.z_rho_e)

        compute_avg_vn_and_graddiv_vn_and_vt(
            e_flx_avg=self.interpolation_state.e_flx_avg,
            vn=prognostic_state[nnew].vn,
            geofac_grdiv=self.interpolation_state.geofac_grdiv,
            rbf_vec_coeff_e=self.interpolation_state.rbf_vec_coeff_e,
            z_vn_avg=self.z_vn_avg,
            z_graddiv_vn=z_fields.z_graddiv_vn,
            vt=diagnostic_state_nh.vt,
            horizontal_start=start_edge_lb_plus4,
            horizontal_end=end_edge_local_minus2,
            vertical_start=0,
            vertical_end=self.grid.num_levels,
            offset_provider=self.grid.offset_providers,
        )

        compute_mass_flux(
            z_rho_e=z_fields.z_rho_e,
            z_vn_avg=self.z_vn_avg,
            ddqz_z_full_e=self.metric_state_nonhydro.ddqz_z_full_e,
            z_theta_v_e=z_fields.z_theta_v_e,
            mass_fl_e=diagnostic_state_nh.mass_fl_e,
            z_theta_v_fl_e=self.z_theta_v_fl_e,
            horizontal_start=start_edge_lb_plus4,
            horizontal_end=end_edge_local_minus2,
            vertical_start=0,
            vertical_end=self.grid.num_levels,
            offset_provider={},
        )

        nhsolve_prog.predictor_stencils_35_36(
            vn=prognostic_state[nnew].vn,
            ddxn_z_full=self.metric_state_nonhydro.ddxn_z_full,
            ddxt_z_full=self.metric_state_nonhydro.ddxt_z_full,
            vt=diagnostic_state_nh.vt,
            z_w_concorr_me=self.z_w_concorr_me,
            wgtfac_e=self.metric_state_nonhydro.wgtfac_e,
            vn_ie=diagnostic_state_nh.vn_ie,
            z_vt_ie=z_fields.z_vt_ie,
            z_kin_hor_e=z_fields.z_kin_hor_e,
            k_field=self.k_field,
            nflatlev_startindex=self.vertical_params.nflatlev,
            horizontal_start=start_edge_lb_plus4,
            horizontal_end=end_edge_local_minus2,
            vertical_start=0,
            vertical_end=self.grid.num_levels,
            offset_provider=self.grid.offset_providers,
        )

        if not self.l_vert_nested:
            nhsolve_prog.predictor_stencils_37_38(
                vn=prognostic_state[nnew].vn,
                vt=diagnostic_state_nh.vt,
                vn_ie=diagnostic_state_nh.vn_ie,
                z_vt_ie=z_fields.z_vt_ie,
                z_kin_hor_e=z_fields.z_kin_hor_e,
                wgtfacq_e_dsl=self.metric_state_nonhydro.wgtfacq_e,
                horizontal_start=start_edge_lb_plus4,
                horizontal_end=end_edge_local_minus2,
                vertical_start=0,
                vertical_end=self.grid.num_levels + 1,
                offset_provider=self.grid.offset_providers,
            )

        nhsolve_prog.stencils_39_40(
            e_bln_c_s=self.interpolation_state.e_bln_c_s,
            z_w_concorr_me=self.z_w_concorr_me,
            wgtfac_c=self.metric_state_nonhydro.wgtfac_c,
            wgtfacq_c_dsl=self.metric_state_nonhydro.wgtfacq_c,
            w_concorr_c=diagnostic_state_nh.w_concorr_c,
            k_field=self.k_field,
            nflatlev_startindex_plus1=gtx.int32(self.vertical_params.nflatlev + 1),
            nlev=self.grid.num_levels,
            horizontal_start=start_cell_lb_plus2,
            horizontal_end=end_cell_halo,
            vertical_start=0,
            vertical_end=self.grid.num_levels + 1,
            offset_provider=self.grid.offset_providers,
        )

        compute_divergence_of_fluxes_of_rho_and_theta(
            geofac_div=self.interpolation_state.geofac_div,
            mass_fl_e=diagnostic_state_nh.mass_fl_e,
            z_theta_v_fl_e=self.z_theta_v_fl_e,
            z_flxdiv_mass=self.z_flxdiv_mass,
            z_flxdiv_theta=self.z_flxdiv_theta,
            horizontal_start=start_cell_nudging,
            horizontal_end=end_cell_local,
            vertical_start=0,
            vertical_end=self.grid.num_levels,
            offset_provider=self.grid.offset_providers,
        )

        nhsolve_prog.stencils_43_44_45_45b(
            z_w_expl=z_fields.z_w_expl,
            w_nnow=prognostic_state[nnow].w,
            ddt_w_adv_ntl1=diagnostic_state_nh.ddt_w_adv_pc[self.ntl1],
            z_th_ddz_exner_c=self.z_th_ddz_exner_c,
            z_contr_w_fl_l=z_fields.z_contr_w_fl_l,
            rho_ic=diagnostic_state_nh.rho_ic,
            w_concorr_c=diagnostic_state_nh.w_concorr_c,
            vwind_expl_wgt=self.metric_state_nonhydro.vwind_expl_wgt,
            z_beta=z_fields.z_beta,
            exner_nnow=prognostic_state[nnow].exner,
            rho_nnow=prognostic_state[nnow].rho,
            theta_v_nnow=prognostic_state[nnow].theta_v,
            inv_ddqz_z_full=self.metric_state_nonhydro.inv_ddqz_z_full,
            z_alpha=z_fields.z_alpha,
            vwind_impl_wgt=self.metric_state_nonhydro.vwind_impl_wgt,
            theta_v_ic=diagnostic_state_nh.theta_v_ic,
            z_q=z_fields.z_q,
            k_field=self.k_field,
            rd=constants.RD,
            cvd=constants.CVD,
            dtime=dtime,
            cpd=constants.CPD,
            nlev=self.grid.num_levels,
            horizontal_start=start_cell_nudging,
            horizontal_end=end_cell_local,
            vertical_start=0,
            vertical_end=self.grid.num_levels + 1,
            offset_provider={},
        )

        if not self.l_vert_nested:
            init_two_cell_kdim_fields_with_zero_wp(
                cell_kdim_field_with_zero_wp_1=prognostic_state[nnew].w,
                cell_kdim_field_with_zero_wp_2=z_fields.z_contr_w_fl_l,
                horizontal_start=start_cell_nudging,
                horizontal_end=end_cell_local,
                vertical_start=0,
                vertical_end=1,
                offset_provider={},
            )
        nhsolve_prog.stencils_47_48_49(
            w_nnew=prognostic_state[nnew].w,
            z_contr_w_fl_l=z_fields.z_contr_w_fl_l,
            w_concorr_c=diagnostic_state_nh.w_concorr_c,
            z_rho_expl=z_fields.z_rho_expl,
            z_exner_expl=z_fields.z_exner_expl,
            rho_nnow=prognostic_state[nnow].rho,
            inv_ddqz_z_full=self.metric_state_nonhydro.inv_ddqz_z_full,
            z_flxdiv_mass=self.z_flxdiv_mass,
            exner_pr=diagnostic_state_nh.exner_pr,
            z_beta=z_fields.z_beta,
            z_flxdiv_theta=self.z_flxdiv_theta,
            theta_v_ic=diagnostic_state_nh.theta_v_ic,
            ddt_exner_phy=diagnostic_state_nh.ddt_exner_phy,
            k_field=self.k_field,
            dtime=dtime,
            nlev=self.grid.num_levels,
            horizontal_start=start_cell_nudging,
            horizontal_end=end_cell_local,
            vertical_start=0,
            vertical_end=self.grid.num_levels + 1,
            offset_provider=self.grid.offset_providers,
        )

        if self.config.is_iau_active:
            add_analysis_increments_from_data_assimilation(
                z_fields.z_rho_expl,
                z_fields.z_exner_expl,
                diagnostic_state_nh.rho_incr,
                diagnostic_state_nh.exner_incr,
                self.config.iau_wgt_dyn,
                horizontal_start=start_cell_nudging,
                horizontal_end=end_cell_local,
                vertical_start=0,
                vertical_end=self.grid.num_levels,
                offset_provider={},
            )

        solve_tridiagonal_matrix_for_w_forward_sweep(
            vwind_impl_wgt=self.metric_state_nonhydro.vwind_impl_wgt,
            theta_v_ic=diagnostic_state_nh.theta_v_ic,
            ddqz_z_half=self.metric_state_nonhydro.ddqz_z_half,
            z_alpha=z_fields.z_alpha,
            z_beta=z_fields.z_beta,
            z_w_expl=z_fields.z_w_expl,
            z_exner_expl=z_fields.z_exner_expl,
            z_q=z_fields.z_q,
            w=prognostic_state[nnew].w,
            dtime=dtime,
            cpd=constants.CPD,
            horizontal_start=start_cell_nudging,
            horizontal_end=end_cell_local,
            vertical_start=1,
            vertical_end=self.grid.num_levels,
            offset_provider=self.grid.offset_providers,
        )

        solve_tridiagonal_matrix_for_w_back_substitution(
            z_q=z_fields.z_q,
            w=prognostic_state[nnew].w,
            horizontal_start=start_cell_nudging,
            horizontal_end=end_cell_local,
            vertical_start=1,
            vertical_end=self.grid.num_levels,
            offset_provider={},
        )

        if self.config.rayleigh_type == constants.RayleighType.RAYLEIGH_KLEMP:
            apply_rayleigh_damping_mechanism(
                z_raylfac=self.z_raylfac,
                w_1=prognostic_state[nnew].w_1,
                w=prognostic_state[nnew].w,
                horizontal_start=start_cell_nudging,
                horizontal_end=end_cell_local,
                vertical_start=1,
                vertical_end=gtx.int32(
                    self.vertical_params.end_index_of_damping_layer + 1
                ),  # +1 since Fortran includes boundaries
                offset_provider={},
            )

        compute_results_for_thermodynamic_variables(
            z_rho_expl=z_fields.z_rho_expl,
            vwind_impl_wgt=self.metric_state_nonhydro.vwind_impl_wgt,
            inv_ddqz_z_full=self.metric_state_nonhydro.inv_ddqz_z_full,
            rho_ic=diagnostic_state_nh.rho_ic,
            w=prognostic_state[nnew].w,
            z_exner_expl=z_fields.z_exner_expl,
            exner_ref_mc=self.metric_state_nonhydro.exner_ref_mc,
            z_alpha=z_fields.z_alpha,
            z_beta=z_fields.z_beta,
            rho_now=prognostic_state[nnow].rho,
            theta_v_now=prognostic_state[nnow].theta_v,
            exner_now=prognostic_state[nnow].exner,
            rho_new=prognostic_state[nnew].rho,
            exner_new=prognostic_state[nnew].exner,
            theta_v_new=prognostic_state[nnew].theta_v,
            dtime=dtime,
            cvd_o_rd=constants.CVD_O_RD,
            horizontal_start=start_cell_nudging,
            horizontal_end=end_cell_local,
            vertical_start=gtx.int32(self.jk_start),
            vertical_end=self.grid.num_levels,
            offset_provider=self.grid.offset_providers,
        )

        # compute dw/dz for divergence damping term
        if self.config.divdamp_type >= 3:
            compute_dwdz_for_divergence_damping(
                inv_ddqz_z_full=self.metric_state_nonhydro.inv_ddqz_z_full,
                w=prognostic_state[nnew].w,
                w_concorr_c=diagnostic_state_nh.w_concorr_c,
                z_dwdz_dd=z_fields.z_dwdz_dd,
                horizontal_start=start_cell_nudging,
                horizontal_end=end_cell_local,
                vertical_start=self.params.kstart_dd3d,
                vertical_end=self.grid.num_levels,
                offset_provider=self.grid.offset_providers,
            )

        if at_first_substep:
            copy_cell_kdim_field_to_vp(
                field=prognostic_state[nnow].exner,
                field_copy=diagnostic_state_nh.exner_dyn_incr,
                horizontal_start=start_cell_nudging,
                horizontal_end=end_cell_local,
                vertical_start=self.vertical_params.kstart_moist,
                vertical_end=self.grid.num_levels,
                offset_provider={},
            )

        if self.grid.limited_area:
            nhsolve_prog.stencils_61_62(
                rho_now=prognostic_state[nnow].rho,
                grf_tend_rho=diagnostic_state_nh.grf_tend_rho,
                theta_v_now=prognostic_state[nnow].theta_v,
                grf_tend_thv=diagnostic_state_nh.grf_tend_thv,
                w_now=prognostic_state[nnow].w,
                grf_tend_w=diagnostic_state_nh.grf_tend_w,
                rho_new=prognostic_state[nnew].rho,
                exner_new=prognostic_state[nnew].exner,
                w_new=prognostic_state[nnew].w,
                k_field=self.k_field,
                dtime=dtime,
                nlev=self.grid.num_levels,
                horizontal_start=start_cell_lb,
                horizontal_end=end_cell_nudging_minus1,
                vertical_start=0,
                vertical_end=gtx.int32(self.grid.num_levels + 1),
                offset_provider={},
            )

        if self.config.divdamp_type >= 3:
            compute_dwdz_for_divergence_damping(
                inv_ddqz_z_full=self.metric_state_nonhydro.inv_ddqz_z_full,
                w=prognostic_state[nnew].w,
                w_concorr_c=diagnostic_state_nh.w_concorr_c,
                z_dwdz_dd=z_fields.z_dwdz_dd,
                horizontal_start=start_cell_lb,
                horizontal_end=end_cell_nudging_minus1,
                vertical_start=self.params.kstart_dd3d,
                vertical_end=self.grid.num_levels,
                offset_provider=self.grid.offset_providers,
            )
            log.debug("exchanging prognostic field 'w' and local field 'z_dwdz_dd'")
            self._exchange.exchange_and_wait(CellDim, prognostic_state[nnew].w, z_fields.z_dwdz_dd)
        else:
            log.debug("exchanging prognostic field 'w'")
            self._exchange.exchange_and_wait(CellDim, prognostic_state[nnew].w)

    def run_corrector_step(
        self,
        diagnostic_state_nh: DiagnosticStateNonHydro,
        prognostic_state: list[PrognosticState],
        z_fields: IntermediateFields,
        divdamp_fac_o2: float,
        prep_adv: PrepAdvection,
        dtime: float,
        nnew: int,
        nnow: int,
        lclean_mflx: bool,
        lprep_adv: bool,
        at_last_substep: bool,
    ):
        log.info(
            f"running corrector step: dtime = {dtime}, prep_adv = {lprep_adv},  divdamp_fac_o2 = {divdamp_fac_o2} clean_mfxl= {lclean_mflx}  "
        )

        # TODO (magdalena) is it correct to to use a config parameter here? the actual number of substeps can vary dynmically...
        #                  should this config parameter exist at all in SolveNonHydro?
        # Inverse value of ndyn_substeps for tracer advection precomputations
        r_nsubsteps = 1.0 / self.config.ndyn_substeps_var

        # scaling factor for second-order divergence damping: divdamp_fac_o2*delta_x**2
        # delta_x**2 is approximated by the mean cell area
        # Coefficient for reduced fourth-order divergence d
        scal_divdamp_o2 = divdamp_fac_o2 * self.cell_params.mean_cell_area

        _calculate_divdamp_fields(
            self.enh_divdamp_fac,
            gtx.int32(self.config.divdamp_order),
            self.cell_params.mean_cell_area,
            divdamp_fac_o2,
            self.config.nudge_max_coeff,
            constants.DBL_EPS,
            out=(self.scal_divdamp, self._bdy_divdamp),
            offset_provider={},
        )

        start_cell_lb_plus2 = self.grid.get_start_index(
            CellDim, HorizontalMarkerIndex.lateral_boundary(CellDim) + 2
        )

        start_edge_lb_plus6 = self.grid.get_start_index(
            EdgeDim, HorizontalMarkerIndex.lateral_boundary(EdgeDim) + 6
        )

        start_edge_nudging_plus1 = self.grid.get_start_index(
            EdgeDim, HorizontalMarkerIndex.nudging(EdgeDim) + 1
        )
        end_edge_local = self.grid.get_end_index(EdgeDim, HorizontalMarkerIndex.local(EdgeDim))

        start_edge_lb_plus4 = self.grid.get_start_index(
            EdgeDim, HorizontalMarkerIndex.lateral_boundary(EdgeDim) + 4
        )
        end_edge_local_minus2 = self.grid.get_end_index(
            EdgeDim, HorizontalMarkerIndex.local(EdgeDim) - 2
        )

        start_edge_lb = self.grid.get_start_index(
            EdgeDim, HorizontalMarkerIndex.lateral_boundary(EdgeDim)
        )
        end_edge_end = self.grid.get_end_index(EdgeDim, HorizontalMarkerIndex.end(EdgeDim))

        start_cell_lb = self.grid.get_start_index(
            CellDim, HorizontalMarkerIndex.lateral_boundary(CellDim)
        )
        end_cell_nudging = self.grid.get_end_index(CellDim, HorizontalMarkerIndex.nudging(CellDim))

        start_cell_nudging = self.grid.get_start_index(
            CellDim, HorizontalMarkerIndex.nudging(CellDim)
        )
        end_cell_local = self.grid.get_end_index(CellDim, HorizontalMarkerIndex.local(CellDim))

        lvn_only = False
        log.debug(f"corrector run velocity advection")
        self.velocity_advection.run_corrector_step(
            vn_only=lvn_only,
            diagnostic_state=diagnostic_state_nh,
            prognostic_state=prognostic_state[nnew],
            z_kin_hor_e=z_fields.z_kin_hor_e,
            z_vt_ie=z_fields.z_vt_ie,
            dtime=dtime,
            ntnd=self.ntl2,
            cell_areas=self.cell_params.area,
        )

        nvar = nnew

        #  Precompute Rayleigh damping factor
        compute_z_raylfac(
            self.metric_state_nonhydro.rayleigh_w,
            dtime,
            self.z_raylfac,
            offset_provider={},
        )
        log.debug(f"corrector: start stencil 10")
        compute_rho_virtual_potential_temperatures_and_pressure_gradient(
            w=prognostic_state[nnew].w,
            w_concorr_c=diagnostic_state_nh.w_concorr_c,
            ddqz_z_half=self.metric_state_nonhydro.ddqz_z_half,
            rho_now=prognostic_state[nnow].rho,
            rho_var=prognostic_state[nvar].rho,
            theta_now=prognostic_state[nnow].theta_v,
            theta_var=prognostic_state[nvar].theta_v,
            wgtfac_c=self.metric_state_nonhydro.wgtfac_c,
            theta_ref_mc=self.metric_state_nonhydro.theta_ref_mc,
            vwind_expl_wgt=self.metric_state_nonhydro.vwind_expl_wgt,
            exner_pr=diagnostic_state_nh.exner_pr,
            d_exner_dz_ref_ic=self.metric_state_nonhydro.d_exner_dz_ref_ic,
            rho_ic=diagnostic_state_nh.rho_ic,
            z_theta_v_pr_ic=self.z_theta_v_pr_ic,
            theta_v_ic=diagnostic_state_nh.theta_v_ic,
            z_th_ddz_exner_c=self.z_th_ddz_exner_c,
            dtime=dtime,
            wgt_nnow_rth=self.params.wgt_nnow_rth,
            wgt_nnew_rth=self.params.wgt_nnew_rth,
            horizontal_start=start_cell_lb_plus2,
            horizontal_end=end_cell_local,
            vertical_start=1,
            vertical_end=self.grid.num_levels,
            offset_provider=self.grid.offset_providers,
        )

        log.debug(f"corrector: start stencil 17")
        add_vertical_wind_derivative_to_divergence_damping(
            hmask_dd3d=self.metric_state_nonhydro.hmask_dd3d,
            scalfac_dd3d=self.metric_state_nonhydro.scalfac_dd3d,
            inv_dual_edge_length=self.edge_geometry.inverse_dual_edge_lengths,
            z_dwdz_dd=z_fields.z_dwdz_dd,
            z_graddiv_vn=z_fields.z_graddiv_vn,
            horizontal_start=start_edge_lb_plus6,
            horizontal_end=end_edge_local_minus2,
            vertical_start=self.params.kstart_dd3d,
            vertical_end=self.grid.num_levels,
            offset_provider=self.grid.offset_providers,
        )

        if self.config.itime_scheme == 4:
            log.debug(f"corrector: start stencil 23")
            add_temporal_tendencies_to_vn_by_interpolating_between_time_levels(
                vn_nnow=prognostic_state[nnow].vn,
                ddt_vn_apc_ntl1=diagnostic_state_nh.ddt_vn_apc_pc[self.ntl1],
                ddt_vn_apc_ntl2=diagnostic_state_nh.ddt_vn_apc_pc[self.ntl2],
                ddt_vn_phy=diagnostic_state_nh.ddt_vn_phy,
                z_theta_v_e=z_fields.z_theta_v_e,
                z_gradh_exner=z_fields.z_gradh_exner,
                vn_nnew=prognostic_state[nnew].vn,
                dtime=dtime,
                wgt_nnow_vel=self.params.wgt_nnow_vel,
                wgt_nnew_vel=self.params.wgt_nnew_vel,
                cpd=constants.CPD,
                horizontal_start=start_edge_nudging_plus1,
                horizontal_end=end_edge_local,
                vertical_start=0,
                vertical_end=self.grid.num_levels,
                offset_provider={},
            )

        if self.config.divdamp_order == 24 or self.config.divdamp_order == 4:
            # verified for e-10
            log.debug(f"corrector start stencil 25")
            compute_graddiv2_of_vn(
                geofac_grdiv=self.interpolation_state.geofac_grdiv,
                z_graddiv_vn=z_fields.z_graddiv_vn,
                z_graddiv2_vn=self.z_graddiv2_vn,
                horizontal_start=start_edge_nudging_plus1,
                horizontal_end=end_edge_local,
                vertical_start=0,
                vertical_end=self.grid.num_levels,
                offset_provider=self.grid.offset_providers,
            )

        if self.config.divdamp_order == 24 and scal_divdamp_o2 > 1.0e-6:
            log.debug(f"corrector: start stencil 26")
            apply_2nd_order_divergence_damping(
                z_graddiv_vn=z_fields.z_graddiv_vn,
                vn=prognostic_state[nnew].vn,
                scal_divdamp_o2=scal_divdamp_o2,
                horizontal_start=start_edge_nudging_plus1,
                horizontal_end=end_edge_local,
                vertical_start=0,
                vertical_end=self.grid.num_levels,
                offset_provider={},
            )

        # TODO: this does not get accessed in FORTRAN
        if self.config.divdamp_order == 24 and divdamp_fac_o2 <= 4 * self.config.divdamp_fac:
            if self.grid.limited_area:
                log.debug("corrector: start stencil 27")
                apply_weighted_2nd_and_4th_order_divergence_damping(
                    scal_divdamp=self.scal_divdamp,
                    bdy_divdamp=self._bdy_divdamp,
                    nudgecoeff_e=self.interpolation_state.nudgecoeff_e,
                    z_graddiv2_vn=self.z_graddiv2_vn,
                    vn=prognostic_state[nnew].vn,
                    horizontal_start=start_edge_nudging_plus1,
                    horizontal_end=end_edge_local,
                    vertical_start=0,
                    vertical_end=self.grid.num_levels,
                    offset_provider={},
                )
            else:
                log.debug("corrector start stencil 4th order divdamp")
                apply_4th_order_divergence_damping(
                    scal_divdamp=self.scal_divdamp,
                    z_graddiv2_vn=self.z_graddiv2_vn,
                    vn=prognostic_state[nnew].vn,
                    horizontal_start=start_edge_nudging_plus1,
                    horizontal_end=end_edge_local,
                    vertical_start=0,
                    vertical_end=self.grid.num_levels,
                    offset_provider={},
                )

        # TODO: this does not get accessed in FORTRAN
        if self.config.is_iau_active:
            log.debug("corrector start stencil 28")
            add_analysis_increments_to_vn(
                diagnostic_state_nh.vn_incr,
                prognostic_state[nnew].vn,
                self.config.iau_wgt_dyn,
                horizontal_start=start_edge_nudging_plus1,
                horizontal_end=end_edge_local,
                vertical_start=0,
                vertical_end=self.grid.num_levels,
                offset_provider={},
            )
        log.debug("exchanging prognostic field 'vn'")
        self._exchange.exchange_and_wait(EdgeDim, (prognostic_state[nnew].vn))
        log.debug("corrector: start stencil 31")
        compute_avg_vn(
            e_flx_avg=self.interpolation_state.e_flx_avg,
            vn=prognostic_state[nnew].vn,
            z_vn_avg=self.z_vn_avg,
            horizontal_start=start_edge_lb_plus4,
            horizontal_end=end_edge_local_minus2,
            vertical_start=0,
            vertical_end=self.grid.num_levels,
            offset_provider=self.grid.offset_providers,
        )

        log.debug("corrector: start stencil 32")
        compute_mass_flux(
            z_rho_e=z_fields.z_rho_e,
            z_vn_avg=self.z_vn_avg,
            ddqz_z_full_e=self.metric_state_nonhydro.ddqz_z_full_e,
            z_theta_v_e=z_fields.z_theta_v_e,
            mass_fl_e=diagnostic_state_nh.mass_fl_e,
            z_theta_v_fl_e=self.z_theta_v_fl_e,
            horizontal_start=start_edge_lb_plus4,
            horizontal_end=end_edge_local_minus2,  # TODO: (halungge) this is actually the second halo line
            vertical_start=0,
            vertical_end=self.grid.num_levels,
            offset_provider={},
        )

        if lprep_adv:  # Preparations for tracer advection
            log.debug("corrector: doing prep advection")
            if lclean_mflx:
                log.debug("corrector: start stencil 33")
                init_two_edge_kdim_fields_with_zero_wp(
                    edge_kdim_field_with_zero_wp_1=prep_adv.vn_traj,
                    edge_kdim_field_with_zero_wp_2=prep_adv.mass_flx_me,
                    horizontal_start=start_edge_lb,
                    horizontal_end=end_edge_end,
                    vertical_start=0,
                    vertical_end=self.grid.num_levels,
                    offset_provider={},
                )
            log.debug(f"corrector: start stencil 34")
            accumulate_prep_adv_fields(
                z_vn_avg=self.z_vn_avg,
                mass_fl_e=diagnostic_state_nh.mass_fl_e,
                vn_traj=prep_adv.vn_traj,
                mass_flx_me=prep_adv.mass_flx_me,
                r_nsubsteps=r_nsubsteps,
                horizontal_start=start_edge_lb_plus4,
                horizontal_end=end_edge_local_minus2,
                vertical_start=0,
                vertical_end=self.grid.num_levels,
                offset_provider={},
            )

        # verified for e-9
        log.debug(f"corrector: start stencil 41")
        compute_divergence_of_fluxes_of_rho_and_theta(
            geofac_div=self.interpolation_state.geofac_div,
            mass_fl_e=diagnostic_state_nh.mass_fl_e,
            z_theta_v_fl_e=self.z_theta_v_fl_e,
            z_flxdiv_mass=self.z_flxdiv_mass,
            z_flxdiv_theta=self.z_flxdiv_theta,
            horizontal_start=start_cell_nudging,
            horizontal_end=end_cell_local,
            vertical_start=0,
            vertical_end=self.grid.num_levels,
            offset_provider=self.grid.offset_providers,
        )

        if self.config.itime_scheme == 4:
            log.debug(f"corrector start stencil 42 44 45 45b")
            nhsolve_prog.stencils_42_44_45_45b(
                z_w_expl=z_fields.z_w_expl,
                w_nnow=prognostic_state[nnow].w,
                ddt_w_adv_ntl1=diagnostic_state_nh.ddt_w_adv_pc[self.ntl1],
                ddt_w_adv_ntl2=diagnostic_state_nh.ddt_w_adv_pc[self.ntl2],
                z_th_ddz_exner_c=self.z_th_ddz_exner_c,
                z_contr_w_fl_l=z_fields.z_contr_w_fl_l,
                rho_ic=diagnostic_state_nh.rho_ic,
                w_concorr_c=diagnostic_state_nh.w_concorr_c,
                vwind_expl_wgt=self.metric_state_nonhydro.vwind_expl_wgt,
                z_beta=z_fields.z_beta,
                exner_nnow=prognostic_state[nnow].exner,
                rho_nnow=prognostic_state[nnow].rho,
                theta_v_nnow=prognostic_state[nnow].theta_v,
                inv_ddqz_z_full=self.metric_state_nonhydro.inv_ddqz_z_full,
                z_alpha=z_fields.z_alpha,
                vwind_impl_wgt=self.metric_state_nonhydro.vwind_impl_wgt,
                theta_v_ic=diagnostic_state_nh.theta_v_ic,
                z_q=z_fields.z_q,
                k_field=self.k_field,
                rd=constants.RD,
                cvd=constants.CVD,
                dtime=dtime,
                cpd=constants.CPD,
                wgt_nnow_vel=self.params.wgt_nnow_vel,
                wgt_nnew_vel=self.params.wgt_nnew_vel,
                nlev=self.grid.num_levels,
                horizontal_start=start_cell_nudging,
                horizontal_end=end_cell_local,
                vertical_start=0,
                vertical_end=self.grid.num_levels + 1,
                offset_provider={},
            )
        else:
            log.debug(f"corrector start stencil 43 44 45 45b")
            nhsolve_prog.stencils_43_44_45_45b(
                z_w_expl=z_fields.z_w_expl,
                w_nnow=prognostic_state[nnow].w,
                ddt_w_adv_ntl1=diagnostic_state_nh.ddt_w_adv_pc[self.ntl1],
                z_th_ddz_exner_c=self.z_th_ddz_exner_c,
                z_contr_w_fl_l=z_fields.z_contr_w_fl_l,
                rho_ic=diagnostic_state_nh.rho_ic,
                w_concorr_c=diagnostic_state_nh.w_concorr_c,
                vwind_expl_wgt=self.metric_state_nonhydro.vwind_expl_wgt,
                z_beta=z_fields.z_beta,
                exner_nnow=prognostic_state[nnow].exner,
                rho_nnow=prognostic_state[nnow].rho,
                theta_v_nnow=prognostic_state[nnow].theta_v,
                inv_ddqz_z_full=self.metric_state_nonhydro.inv_ddqz_z_full,
                z_alpha=z_fields.z_alpha,
                vwind_impl_wgt=self.metric_state_nonhydro.vwind_impl_wgt,
                theta_v_ic=diagnostic_state_nh.theta_v_ic,
                z_q=z_fields.z_q,
                k_field=self.k_field,
                rd=constants.RD,
                cvd=constants.CVD,
                dtime=dtime,
                cpd=constants.CPD,
                nlev=self.grid.num_levels,
                horizontal_start=start_cell_nudging,
                horizontal_end=end_cell_local,
                vertical_start=0,
                vertical_end=self.grid.num_levels + 1,
                offset_provider={},
            )
        if not self.l_vert_nested:
            init_two_cell_kdim_fields_with_zero_wp(
                cell_kdim_field_with_zero_wp_1=prognostic_state[nnew].w,
                cell_kdim_field_with_zero_wp_2=z_fields.z_contr_w_fl_l,
                horizontal_start=start_cell_nudging,
                horizontal_end=end_cell_local,
                vertical_start=0,
                vertical_end=0,
                offset_provider={},
            )

        log.debug(f"corrector start stencil 47 48 49")
        nhsolve_prog.stencils_47_48_49(
            w_nnew=prognostic_state[nnew].w,
            z_contr_w_fl_l=z_fields.z_contr_w_fl_l,
            w_concorr_c=diagnostic_state_nh.w_concorr_c,
            z_rho_expl=z_fields.z_rho_expl,
            z_exner_expl=z_fields.z_exner_expl,
            rho_nnow=prognostic_state[nnow].rho,
            inv_ddqz_z_full=self.metric_state_nonhydro.inv_ddqz_z_full,
            z_flxdiv_mass=self.z_flxdiv_mass,
            exner_pr=diagnostic_state_nh.exner_pr,
            z_beta=z_fields.z_beta,
            z_flxdiv_theta=self.z_flxdiv_theta,
            theta_v_ic=diagnostic_state_nh.theta_v_ic,
            ddt_exner_phy=diagnostic_state_nh.ddt_exner_phy,
            k_field=self.k_field,
            dtime=dtime,
            nlev=self.grid.num_levels,
            horizontal_start=start_cell_nudging,
            horizontal_end=end_cell_local,
            vertical_start=0,
            vertical_end=self.grid.num_levels + 1,
            offset_provider=self.grid.offset_providers,
        )

        # TODO: this is not tested in green line so far
        if self.config.is_iau_active:
            log.debug(f"corrector start stencil 50")
            add_analysis_increments_from_data_assimilation(
                z_rho_expl=z_fields.z_rho_expl,
                z_exner_expl=z_fields.z_exner_expl,
                rho_incr=diagnostic_state_nh.rho_incr,
                exner_incr=diagnostic_state_nh.exner_incr,
                iau_wgt_dyn=self.config.iau_wgt_dyn,
                horizontal_start=start_cell_nudging,
                horizontal_end=end_cell_local,
                vertical_start=0,
                vertical_end=self.grid.num_levels,
                offset_provider={},
            )
        log.debug(f"corrector start stencil 52")
        solve_tridiagonal_matrix_for_w_forward_sweep(
            vwind_impl_wgt=self.metric_state_nonhydro.vwind_impl_wgt,
            theta_v_ic=diagnostic_state_nh.theta_v_ic,
            ddqz_z_half=self.metric_state_nonhydro.ddqz_z_half,
            z_alpha=z_fields.z_alpha,
            z_beta=z_fields.z_beta,
            z_w_expl=z_fields.z_w_expl,
            z_exner_expl=z_fields.z_exner_expl,
            z_q=z_fields.z_q,
            w=prognostic_state[nnew].w,
            dtime=dtime,
            cpd=constants.CPD,
            horizontal_start=start_cell_nudging,
            horizontal_end=end_cell_local,
            vertical_start=1,
            vertical_end=self.grid.num_levels,
            offset_provider=self.grid.offset_providers,
        )
        log.debug(f"corrector start stencil 53")
        solve_tridiagonal_matrix_for_w_back_substitution(
            z_q=z_fields.z_q,
            w=prognostic_state[nnew].w,
            horizontal_start=start_cell_nudging,
            horizontal_end=end_cell_local,
            vertical_start=1,
            vertical_end=self.grid.num_levels,
            offset_provider={},
        )

        if self.config.rayleigh_type == constants.RayleighType.RAYLEIGH_KLEMP:
            log.debug(f"corrector start stencil 54")
            apply_rayleigh_damping_mechanism(
                z_raylfac=self.z_raylfac,
                w_1=prognostic_state[nnew].w_1,
                w=prognostic_state[nnew].w,
                horizontal_start=start_cell_nudging,
                horizontal_end=end_cell_local,
                vertical_start=1,
                vertical_end=gtx.int32(
                    self.vertical_params.end_index_of_damping_layer + 1
                ),  # +1 since Fortran includes boundaries
                offset_provider={},
            )
        log.debug(f"corrector start stencil 55")
        compute_results_for_thermodynamic_variables(
            z_rho_expl=z_fields.z_rho_expl,
            vwind_impl_wgt=self.metric_state_nonhydro.vwind_impl_wgt,
            inv_ddqz_z_full=self.metric_state_nonhydro.inv_ddqz_z_full,
            rho_ic=diagnostic_state_nh.rho_ic,
            w=prognostic_state[nnew].w,
            z_exner_expl=z_fields.z_exner_expl,
            exner_ref_mc=self.metric_state_nonhydro.exner_ref_mc,
            z_alpha=z_fields.z_alpha,
            z_beta=z_fields.z_beta,
            rho_now=prognostic_state[nnow].rho,
            theta_v_now=prognostic_state[nnow].theta_v,
            exner_now=prognostic_state[nnow].exner,
            rho_new=prognostic_state[nnew].rho,
            exner_new=prognostic_state[nnew].exner,
            theta_v_new=prognostic_state[nnew].theta_v,
            dtime=dtime,
            cvd_o_rd=constants.CVD_O_RD,
            horizontal_start=start_cell_nudging,
            horizontal_end=end_cell_local,
            vertical_start=gtx.int32(self.jk_start),
            vertical_end=self.grid.num_levels,
            offset_provider=self.grid.offset_providers,
        )

        if lprep_adv:
            if lclean_mflx:
                log.debug(f"corrector set prep_adv.mass_flx_ic to zero")
                init_two_cell_kdim_fields_with_zero_wp(
                    prep_adv.mass_flx_ic,
                    prep_adv.vol_flx_ic,
                    horizontal_start=start_cell_nudging,
                    horizontal_end=end_cell_local,
                    vertical_start=0,
                    vertical_end=self.grid.num_levels,
                    offset_provider={},
                )
        log.debug(f"corrector start stencil 58")
        update_mass_volume_flux(
            z_contr_w_fl_l=z_fields.z_contr_w_fl_l,
            rho_ic=diagnostic_state_nh.rho_ic,
            vwind_impl_wgt=self.metric_state_nonhydro.vwind_impl_wgt,
            w=prognostic_state[nnew].w,
            mass_flx_ic=prep_adv.mass_flx_ic,
            vol_flx_ic=prep_adv.vol_flx_ic,
            r_nsubsteps=r_nsubsteps,
            horizontal_start=start_cell_nudging,
            horizontal_end=end_cell_local,
            vertical_start=1,
            vertical_end=self.grid.num_levels,
            offset_provider={},
        )
        if at_last_substep:
            update_dynamical_exner_time_increment(
                exner=prognostic_state[nnew].exner,
                ddt_exner_phy=diagnostic_state_nh.ddt_exner_phy,
                exner_dyn_incr=diagnostic_state_nh.exner_dyn_incr,
                ndyn_substeps_var=float(self.config.ndyn_substeps_var),
                dtime=dtime,
                horizontal_start=start_cell_nudging,
                horizontal_end=end_cell_local,
                vertical_start=self.vertical_params.kstart_moist,
                vertical_end=gtx.int32(self.grid.num_levels),
                offset_provider={},
            )

        if lprep_adv:
            if lclean_mflx:
                log.debug(f"corrector set prep_adv.mass_flx_ic to zero")
                init_cell_kdim_field_with_zero_wp(
                    field_with_zero_wp=prep_adv.mass_flx_ic,
                    horizontal_start=start_cell_lb,
                    horizontal_end=end_cell_nudging,
                    vertical_start=0,
                    vertical_end=self.grid.num_levels + 1,
                    offset_provider={},
                )
            log.debug(f" corrector: start stencil 65")
            update_mass_flux_weighted(
                rho_ic=diagnostic_state_nh.rho_ic,
                vwind_expl_wgt=self.metric_state_nonhydro.vwind_expl_wgt,
                vwind_impl_wgt=self.metric_state_nonhydro.vwind_impl_wgt,
                w_now=prognostic_state[nnow].w,
                w_new=prognostic_state[nnew].w,
                w_concorr_c=diagnostic_state_nh.w_concorr_c,
                mass_flx_ic=prep_adv.mass_flx_ic,
                r_nsubsteps=r_nsubsteps,
                horizontal_start=start_cell_lb,
                horizontal_end=end_cell_nudging,
                vertical_start=0,
                vertical_end=self.grid.num_levels,
                offset_provider={},
            )
            log.debug("exchange prognostic fields 'rho' , 'exner', 'w'")
            self._exchange.exchange_and_wait(
                CellDim,
                prognostic_state[nnew].rho,
                prognostic_state[nnew].exner,
                prognostic_state[nnew].w,
            )<|MERGE_RESOLUTION|>--- conflicted
+++ resolved
@@ -184,18 +184,17 @@
     contain state that is built up over the predictor and corrector part in a timestep.
     """
 
-<<<<<<< HEAD
     z_gradh_exner: fa.EdgeKField[float]
-    z_alpha: Field[
+    z_alpha: gtx.Field[
         [EdgeDim, KDim], float
     ]  # TODO: change this back to KHalfDim, but how do we treat it wrt to field_operators and domain?
     z_beta: fa.CellKField[float]
-    z_w_expl: Field[
+    z_w_expl: gtx.Field[
         [EdgeDim, KDim], float
     ]  # TODO: change this back to KHalfDim, but how do we treat it wrt to field_operators and domain?
     z_exner_expl: fa.CellKField[float]
     z_q: fa.CellKField[float]
-    z_contr_w_fl_l: Field[
+    z_contr_w_fl_l: gtx.Field[
         [EdgeDim, KDim], float
     ]  # TODO: change this back to KHalfDim, but how do we treat it wrt to field_operators and domain?
     z_rho_e: fa.EdgeKField[float]
@@ -205,28 +204,6 @@
     z_graddiv_vn: fa.EdgeKField[float]
     z_rho_expl: fa.CellKField[float]
     z_dwdz_dd: fa.CellKField[float]
-=======
-    z_gradh_exner: gtx.Field[[EdgeDim, KDim], float]
-    z_alpha: gtx.Field[
-        [EdgeDim, KDim], float
-    ]  # TODO: change this back to KHalfDim, but how do we treat it wrt to field_operators and domain?
-    z_beta: gtx.Field[[CellDim, KDim], float]
-    z_w_expl: gtx.Field[
-        [EdgeDim, KDim], float
-    ]  # TODO: change this back to KHalfDim, but how do we treat it wrt to field_operators and domain?
-    z_exner_expl: gtx.Field[[CellDim, KDim], float]
-    z_q: gtx.Field[[CellDim, KDim], float]
-    z_contr_w_fl_l: gtx.Field[
-        [EdgeDim, KDim], float
-    ]  # TODO: change this back to KHalfDim, but how do we treat it wrt to field_operators and domain?
-    z_rho_e: gtx.Field[[EdgeDim, KDim], float]
-    z_theta_v_e: gtx.Field[[EdgeDim, KDim], float]
-    z_kin_hor_e: gtx.Field[[EdgeDim, KDim], float]
-    z_vt_ie: gtx.Field[[EdgeDim, KDim], float]
-    z_graddiv_vn: gtx.Field[[EdgeDim, KDim], float]
-    z_rho_expl: gtx.Field[[CellDim, KDim], float]
-    z_dwdz_dd: gtx.Field[[CellDim, KDim], float]
->>>>>>> f0a46bef
 
     @classmethod
     def allocate(cls, grid: BaseGrid):
@@ -404,15 +381,9 @@
         self.cell_params: Optional[CellParams] = None
         self.velocity_advection: Optional[VelocityAdvection] = None
         self.l_vert_nested: bool = False
-<<<<<<< HEAD
         self.enh_divdamp_fac: Optional[fa.KField[float]] = None
         self.scal_divdamp: Optional[fa.KField[float]] = None
         self._bdy_divdamp: Optional[fa.KField[float]] = None
-=======
-        self.enh_divdamp_fac: Optional[gtx.Field[[KDim], float]] = None
-        self.scal_divdamp: Optional[gtx.Field[[KDim], float]] = None
-        self._bdy_divdamp: Optional[gtx.Field[[KDim], float]] = None
->>>>>>> f0a46bef
         self.p_test_run = True
         self.jk_start = 0  # used in stencil_55
         self.ntl1 = 0
@@ -428,11 +399,7 @@
         vertical_params: VerticalGridParams,
         edge_geometry: EdgeParams,
         cell_geometry: CellParams,
-<<<<<<< HEAD
         owner_mask: fa.CellField[bool],
-=======
-        owner_mask: gtx.Field[[CellDim], bool],
->>>>>>> f0a46bef
     ):
         """
         Initialize NonHydrostatic granule with configuration.
