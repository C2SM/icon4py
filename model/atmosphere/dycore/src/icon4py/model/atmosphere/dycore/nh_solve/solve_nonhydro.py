# ICON4Py - ICON inspired code in Python and GT4Py
#
# Copyright (c) 2022, ETH Zurich and MeteoSwiss
# All rights reserved.
#
# This file is free software: you can redistribute it and/or modify it under
# the terms of the GNU General Public License as published by the
# Free Software Foundation, either version 3 of the License, or any later
# version. See the LICENSE.txt file at the top-level directory of this
# distribution for a copy of the license or check <https://www.gnu.org/licenses/>.
#
# SPDX-License-Identifier: GPL-3.0-or-later
import logging
import dataclasses
from typing import Final, Optional

import gt4py.next as gtx

import icon4py.model.atmosphere.dycore.nh_solve.solve_nonhydro_program as nhsolve_prog
import icon4py.model.common.constants as constants
from icon4py.model.atmosphere.dycore.init_cell_kdim_field_with_zero_wp import (
    init_cell_kdim_field_with_zero_wp,
)

from icon4py.model.atmosphere.dycore.accumulate_prep_adv_fields import (
    accumulate_prep_adv_fields,
)
from icon4py.model.atmosphere.dycore.add_analysis_increments_from_data_assimilation import (
    add_analysis_increments_from_data_assimilation,
)
from icon4py.model.atmosphere.dycore.add_analysis_increments_to_vn import (
    add_analysis_increments_to_vn,
)
from icon4py.model.atmosphere.dycore.add_temporal_tendencies_to_vn import (
    add_temporal_tendencies_to_vn,
)
from icon4py.model.atmosphere.dycore.add_temporal_tendencies_to_vn_by_interpolating_between_time_levels import (
    add_temporal_tendencies_to_vn_by_interpolating_between_time_levels,
)
from icon4py.model.atmosphere.dycore.add_vertical_wind_derivative_to_divergence_damping import (
    add_vertical_wind_derivative_to_divergence_damping,
)
from icon4py.model.atmosphere.dycore.apply_2nd_order_divergence_damping import (
    apply_2nd_order_divergence_damping,
)
from icon4py.model.atmosphere.dycore.apply_4th_order_divergence_damping import (
    apply_4th_order_divergence_damping,
)
from icon4py.model.atmosphere.dycore.apply_hydrostatic_correction_to_horizontal_gradient_of_exner_pressure import (
    apply_hydrostatic_correction_to_horizontal_gradient_of_exner_pressure,
)
from icon4py.model.atmosphere.dycore.apply_rayleigh_damping_mechanism import (
    apply_rayleigh_damping_mechanism,
)
from icon4py.model.atmosphere.dycore.apply_weighted_2nd_and_4th_order_divergence_damping import (
    apply_weighted_2nd_and_4th_order_divergence_damping,
)
from icon4py.model.atmosphere.dycore.compute_approx_of_2nd_vertical_derivative_of_exner import (
    compute_approx_of_2nd_vertical_derivative_of_exner,
)
from icon4py.model.atmosphere.dycore.compute_avg_vn import compute_avg_vn
from icon4py.model.atmosphere.dycore.compute_avg_vn_and_graddiv_vn_and_vt import (
    compute_avg_vn_and_graddiv_vn_and_vt,
)
from icon4py.model.atmosphere.dycore.compute_divergence_of_fluxes_of_rho_and_theta import (
    compute_divergence_of_fluxes_of_rho_and_theta,
)
from icon4py.model.atmosphere.dycore.compute_dwdz_for_divergence_damping import (
    compute_dwdz_for_divergence_damping,
)
from icon4py.model.atmosphere.dycore.compute_exner_from_rhotheta import (
    compute_exner_from_rhotheta,
)
from icon4py.model.atmosphere.dycore.compute_graddiv2_of_vn import (
    compute_graddiv2_of_vn,
)
from icon4py.model.atmosphere.dycore.compute_horizontal_gradient_of_exner_pressure_for_flat_coordinates import (
    compute_horizontal_gradient_of_exner_pressure_for_flat_coordinates,
)
from icon4py.model.atmosphere.dycore.compute_horizontal_gradient_of_exner_pressure_for_nonflat_coordinates import (
    compute_horizontal_gradient_of_exner_pressure_for_nonflat_coordinates,
)
from icon4py.model.atmosphere.dycore.compute_horizontal_gradient_of_exner_pressure_for_multiple_levels import (
    compute_horizontal_gradient_of_exner_pressure_for_multiple_levels,
)
from icon4py.model.atmosphere.dycore.compute_hydrostatic_correction_term import (
    compute_hydrostatic_correction_term,
)
from icon4py.model.atmosphere.dycore.compute_mass_flux import compute_mass_flux
from icon4py.model.atmosphere.dycore.compute_perturbation_of_rho_and_theta import (
    compute_perturbation_of_rho_and_theta,
)
from icon4py.model.atmosphere.dycore.compute_results_for_thermodynamic_variables import (
    compute_results_for_thermodynamic_variables,
)
from icon4py.model.atmosphere.dycore.compute_rho_virtual_potential_temperatures_and_pressure_gradient import (
    compute_rho_virtual_potential_temperatures_and_pressure_gradient,
)
from icon4py.model.atmosphere.dycore.compute_theta_and_exner import (
    compute_theta_and_exner,
)
from icon4py.model.atmosphere.dycore.compute_vn_on_lateral_boundary import (
    compute_vn_on_lateral_boundary,
)
from icon4py.model.atmosphere.dycore.copy_cell_kdim_field_to_vp import (
    copy_cell_kdim_field_to_vp,
)
from icon4py.model.atmosphere.dycore.mo_icon_interpolation_scalar_cells2verts_scalar_ri_dsl import (
    mo_icon_interpolation_scalar_cells2verts_scalar_ri_dsl,
)
from icon4py.model.atmosphere.dycore.mo_math_gradients_grad_green_gauss_cell_dsl import (
    mo_math_gradients_grad_green_gauss_cell_dsl,
)
from icon4py.model.atmosphere.dycore.init_two_cell_kdim_fields_with_zero_vp import (
    init_two_cell_kdim_fields_with_zero_vp,
)
from icon4py.model.atmosphere.dycore.init_two_cell_kdim_fields_with_zero_wp import (
    init_two_cell_kdim_fields_with_zero_wp,
)
from icon4py.model.atmosphere.dycore.init_two_edge_kdim_fields_with_zero_wp import (
    init_two_edge_kdim_fields_with_zero_wp,
)
from icon4py.model.atmosphere.dycore.solve_tridiagonal_matrix_for_w_back_substitution import (
    solve_tridiagonal_matrix_for_w_back_substitution,
)
from icon4py.model.atmosphere.dycore.solve_tridiagonal_matrix_for_w_forward_sweep import (
    solve_tridiagonal_matrix_for_w_forward_sweep,
)
from icon4py.model.atmosphere.dycore.state_utils.states import (
    DiagnosticStateNonHydro,
    InterpolationState,
    MetricStateNonHydro,
    PrepAdvection,
)
from icon4py.model.atmosphere.dycore.state_utils.utils import (
    _allocate,
    _allocate_indices,
    _calculate_divdamp_fields,
    compute_z_raylfac,
)
from icon4py.model.atmosphere.dycore.update_dynamical_exner_time_increment import (
    update_dynamical_exner_time_increment,
)
from icon4py.model.atmosphere.dycore.update_mass_volume_flux import (
    update_mass_volume_flux,
)
from icon4py.model.atmosphere.dycore.update_mass_flux_weighted import (
    update_mass_flux_weighted,
)
from icon4py.model.atmosphere.dycore.update_theta_v import update_theta_v
from icon4py.model.atmosphere.dycore.velocity.velocity_advection import (
    VelocityAdvection,
)
from icon4py.model.common.decomposition.definitions import (
    ExchangeRuntime,
    SingleNodeExchange,
)
from icon4py.model.common.dimension import CellDim, EdgeDim, KDim, VertexDim
from icon4py.model.common.grid.base import BaseGrid
from icon4py.model.common.grid.horizontal import (
    CellParams,
    EdgeParams,
    HorizontalMarkerIndex,
)
from icon4py.model.common.grid.icon import IconGrid
from icon4py.model.common.grid.vertical import VerticalGridParams
from icon4py.model.common.math.smagorinsky import en_smag_fac_for_zero_nshift
from icon4py.model.common.states.prognostic_state import PrognosticState
<<<<<<< HEAD
from icon4py.model.common.settings import backend
import enum
=======

>>>>>>> f0a46bef

# flake8: noqa
log = logging.getLogger(__name__)


<<<<<<< HEAD
class TimeSteppingScheme(enum.IntEnum):
    """Parameter called `itime_scheme` in ICON namelist."""

    #: Contravariant vertical velocity is computed in the predictor step only, velocity tendencies are computed in the corrector step only
    MOST_EFFICIENT = 4
    #: Contravariant vertical velocity is computed in both substeps (beneficial for numerical stability in very-high resolution setups with extremely steep slopes)
    STABLE = 5
    #:  As STABLE, but velocity tendencies are also computed in both substeps (no benefit, but more expensive)
    EXPENSIVE = 6


class DivergenceDampingType(enum.IntEnum):
    #: divergence damping acting on 2D divergence
    TWO_DIMENSIONAL = 2
    #: divergence damping acting on 3D divergence
    THREE_DIMENSIONAL = 3
    #: combination of 3D div.damping in the troposphere with transition to 2D div. damping in the stratosphere
    COMBINED = 32


class DivergenceDampingOrder(enum.IntEnum):
    #: 2nd order divergence damping
    SECOND_ORDER = 2
    #: 4th order divergence damping
    FOURTH_ORDER = 4
    #: combined 2nd and 4th orders divergence damping and enhanced vertical wind off - centering during initial spinup phase
    COMBINED = 24


class HorizontalPressureDiscretizationType(enum.IntEnum):
    """Parameter called igradp_method in ICON namelist."""

    #: conventional discretization with metric correction term
    CONVENTIONAL = 1
    #: Taylor-expansion-based reconstruction of pressure
    TAYLOR = 2
    #: Similar discretization as igradp_method_taylor, but uses hydrostatic approximation for downward extrapolation over steep slopes
    TAYLOR_HYDRO = 3
    #: Cubic / quadratic polynomial interpolation for pressure reconstruction
    POLYNOMIAL = 4
    #: Same as igradp_method_polynomial, but hydrostatic approximation for downward extrapolation over steep slopes
    POLYNOMIAL_HYDRO = 5


class RhoThetaAdvectionType(enum.IntEnum):
    """Parameter called iadv_rhotheta in ICON namelist."""

    #: simple 2nd order upwind-biased scheme
    SIMPLE = 1
    #: 2nd order Miura horizontal
    MIURA = 2


@dataclass
=======
@dataclasses.dataclass
>>>>>>> f0a46bef
class IntermediateFields:
    """
    Encapsulate internal fields of SolveNonHydro that contain shared state over predictor and corrector step.

    Encapsulates internal fields used in SolveNonHydro. Fields (and the class!)
    follow the naming convention of ICON to prepend local fields of a module with z_. Contrary to
    other such z_ fields inside SolveNonHydro the fields in this dataclass
    contain state that is built up over the predictor and corrector part in a timestep.
    """

    z_gradh_exner: gtx.Field[[EdgeDim, KDim], float]
    z_alpha: gtx.Field[
        [EdgeDim, KDim], float
    ]  # TODO: change this back to KHalfDim, but how do we treat it wrt to field_operators and domain?
    z_beta: gtx.Field[[CellDim, KDim], float]
    z_w_expl: gtx.Field[
        [EdgeDim, KDim], float
    ]  # TODO: change this back to KHalfDim, but how do we treat it wrt to field_operators and domain?
    z_exner_expl: gtx.Field[[CellDim, KDim], float]
    z_q: gtx.Field[[CellDim, KDim], float]
    z_contr_w_fl_l: gtx.Field[
        [EdgeDim, KDim], float
    ]  # TODO: change this back to KHalfDim, but how do we treat it wrt to field_operators and domain?
    z_rho_e: gtx.Field[[EdgeDim, KDim], float]
    z_theta_v_e: gtx.Field[[EdgeDim, KDim], float]
    z_kin_hor_e: gtx.Field[[EdgeDim, KDim], float]
    z_vt_ie: gtx.Field[[EdgeDim, KDim], float]
    z_graddiv_vn: gtx.Field[[EdgeDim, KDim], float]
    z_rho_expl: gtx.Field[[CellDim, KDim], float]
    z_dwdz_dd: gtx.Field[[CellDim, KDim], float]

    @classmethod
    def allocate(cls, grid: BaseGrid):
        return IntermediateFields(
            z_gradh_exner=_allocate(EdgeDim, KDim, grid=grid),
            z_alpha=_allocate(CellDim, KDim, is_halfdim=True, grid=grid),
            z_beta=_allocate(CellDim, KDim, grid=grid),
            z_w_expl=_allocate(CellDim, KDim, is_halfdim=True, grid=grid),
            z_exner_expl=_allocate(CellDim, KDim, grid=grid),
            z_q=_allocate(CellDim, KDim, grid=grid),
            z_contr_w_fl_l=_allocate(CellDim, KDim, is_halfdim=True, grid=grid),
            z_rho_e=_allocate(EdgeDim, KDim, grid=grid),
            z_theta_v_e=_allocate(EdgeDim, KDim, grid=grid),
            z_graddiv_vn=_allocate(EdgeDim, KDim, grid=grid),
            z_rho_expl=_allocate(CellDim, KDim, grid=grid),
            z_dwdz_dd=_allocate(CellDim, KDim, grid=grid),
            z_kin_hor_e=_allocate(EdgeDim, KDim, grid=grid),
            z_vt_ie=_allocate(EdgeDim, KDim, grid=grid),
        )


class NonHydrostaticConfig:
    """
    Contains necessary parameter to configure a nonhydro run.

    Encapsulates namelist parameters and derived parameters.
    TODO: (magdalena) values should be read from a configuration file.
    Default values are taken from the defaults in the corresponding ICON Fortran namelist files.
    """

    def __init__(
        self,
        itime_scheme: TimeSteppingScheme = TimeSteppingScheme.MOST_EFFICIENT,
        iadv_rhotheta: RhoThetaAdvectionType = RhoThetaAdvectionType.MIURA,
        igradp_method: HorizontalPressureDiscretizationType = HorizontalPressureDiscretizationType.TAYLOR_HYDRO,
        ndyn_substeps_var: float = 5.0,
        rayleigh_type: constants.RayleighType = constants.RayleighType.KLEMP,
        rayleigh_coeff: float = 0.05,
        divdamp_order: DivergenceDampingOrder = DivergenceDampingOrder.COMBINED,  # the ICON default is 4,
        is_iau_active: bool = False,
        iau_wgt_dyn: float = 0.0,
        divdamp_type: DivergenceDampingType = DivergenceDampingType.THREE_DIMENSIONAL,
        divdamp_trans_start: float = 12500.0,
        divdamp_trans_end: float = 17500.0,
        l_vert_nested: bool = False,
        rhotheta_offctr: float = -0.1,
        veladv_offctr: float = 0.25,
        max_nudging_coeff: float = 0.02,
        divdamp_fac: float = 0.0025,
        divdamp_fac2: float = 0.004,
        divdamp_fac3: float = 0.004,
        divdamp_fac4: float = 0.004,
        divdamp_z: float = 32500.0,
        divdamp_z2: float = 40000.0,
        divdamp_z3: float = 60000.0,
        divdamp_z4: float = 80000.0,
    ):
        # parameters from namelist diffusion_nml
        self.itime_scheme: int = itime_scheme

        #: Miura scheme for advection of rho and theta
        self.iadv_rhotheta: int = iadv_rhotheta
        #: Use truly horizontal pressure-gradient computation to ensure numerical
        #: stability without heavy orography smoothing
        self.igradp_method: int = igradp_method

        #: number of dynamics substeps per fast-physics timestep
        self.ndyn_substeps_var = ndyn_substeps_var

        #: type of Rayleigh damping
        self.rayleigh_type: int = rayleigh_type
        # used for calculation of rayleigh_w, rayleigh_vn in mo_vertical_grid.f90
        self.rayleigh_coeff: float = rayleigh_coeff

        #: order of divergence damping
        self.divdamp_order: int = divdamp_order

        #: type of divergence damping
        self.divdamp_type: int = divdamp_type
        #: Lower and upper bound of transition zone between 2D and 3D divergence damping in case of divdamp_type = 32 [m]
        self.divdamp_trans_start: float = divdamp_trans_start
        self.divdamp_trans_end: float = divdamp_trans_end

        #: off-centering for density and potential temperature at interface levels.
        #: Specifying a negative value here reduces the amount of vertical
        #: wind off-centering needed for stability of sound waves.
        self.rhotheta_offctr: float = rhotheta_offctr

        #: off-centering of velocity advection in corrector step
        self.veladv_offctr: float = veladv_offctr

        #: scaling factor for divergence damping
        self.divdamp_fac: float = divdamp_fac
        self.divdamp_fac2: float = divdamp_fac2
        self.divdamp_fac3: float = divdamp_fac3
        self.divdamp_fac4: float = divdamp_fac4
        self.divdamp_z: float = divdamp_z
        self.divdamp_z2: float = divdamp_z2
        self.divdamp_z3: float = divdamp_z3
        self.divdamp_z4: float = divdamp_z4

        #: parameters from other namelists:

        #: from mo_interpol_nml.f90
        self.nudge_max_coeff: float = max_nudging_coeff

        #: from mo_run_nml.f90
        #: use vertical nesting
        self.l_vert_nested: bool = l_vert_nested

        #: from mo_initicon_nml.f90/ mo_initicon_config.f90
        #: whether IAU is active at current time
        self.is_iau_active: bool = is_iau_active
        #: IAU weight for dynamics fields
        self.iau_wgt_dyn: float = iau_wgt_dyn

        self._validate()

    def _validate(self):
        """Apply consistency checks and validation on configuration parameters."""

        if self.l_vert_nested:
            raise NotImplementedError("Vertical nesting support not implemented")

        if self.igradp_method != HorizontalPressureDiscretizationType.TAYLOR_HYDRO:
            raise NotImplementedError("igradp_method can only be 3")

        if self.itime_scheme != TimeSteppingScheme.MOST_EFFICIENT:
            raise NotImplementedError("itime_scheme can only be 4")

        if self.divdamp_order != DivergenceDampingOrder.COMBINED:
            raise NotImplementedError("divdamp_order can only be 24")

        if self.divdamp_type == DivergenceDampingType.COMBINED:
            raise NotImplementedError("divdamp_type with value 32 not yet implemented")


class NonHydrostaticParams:
    """Calculates derived quantities depending on the NonHydrostaticConfig."""

    def __init__(self, config: NonHydrostaticConfig):
        self.rd_o_cvd: Final[float] = constants.RD / constants.CVD
        self.cvd_o_rd: Final[float] = constants.CVD / constants.RD
        self.rd_o_p0ref: Final[float] = constants.RD / constants.P0REF
        self.grav_o_cpd: Final[float] = constants.GRAV / constants.CPD

        #:  start level for 3D divergence damping terms
        #: this is only different from 0 if divdamp_type == 32: calculation done in mo_vertical_grid.f90
        self.kstart_dd3d: Final[int] = 0

        #: Weighting coefficients for velocity advection if tendency averaging is used
        #: The off-centering specified here turned out to be beneficial to numerical
        #: stability in extreme situations
        self.wgt_nnow_vel: Final[float] = 0.5 - config.veladv_offctr
        self.wgt_nnew_vel: Final[float] = 0.5 + config.veladv_offctr

        #: Weighting coefficients for rho and theta at interface levels in the corrector step
        #: This empirically determined weighting minimizes the vertical wind off-centering
        #: needed for numerical stability of vertical sound wave propagation
        self.wgt_nnew_rth: Final[float] = 0.5 + config.rhotheta_offctr
        self.wgt_nnow_rth: Final[float] = 1.0 - self.wgt_nnew_rth


class SolveNonhydro:
    def __init__(self, exchange: ExchangeRuntime = SingleNodeExchange()):
        self._exchange = exchange
        self._initialized = False
        self.grid: Optional[IconGrid] = None
        self.config: Optional[NonHydrostaticConfig] = None
        self.params: Optional[NonHydrostaticParams] = None
        self.metric_state_nonhydro: Optional[MetricStateNonHydro] = None
        self.interpolation_state: Optional[InterpolationState] = None
        self.vertical_params: Optional[VerticalGridParams] = None
        self.edge_geometry: Optional[EdgeParams] = None
        self.cell_params: Optional[CellParams] = None
        self.velocity_advection: Optional[VelocityAdvection] = None
        self.l_vert_nested: bool = False
        self.enh_divdamp_fac: Optional[gtx.Field[[KDim], float]] = None
        self.scal_divdamp: Optional[gtx.Field[[KDim], float]] = None
        self._bdy_divdamp: Optional[gtx.Field[[KDim], float]] = None
        self.p_test_run = True
        self.jk_start = 0  # used in stencil_55
        self.ntl1 = 0
        self.ntl2 = 0

    def init(
        self,
        grid: IconGrid,
        config: NonHydrostaticConfig,
        params: NonHydrostaticParams,
        metric_state_nonhydro: MetricStateNonHydro,
        interpolation_state: InterpolationState,
        vertical_params: VerticalGridParams,
        edge_geometry: EdgeParams,
        cell_geometry: CellParams,
        owner_mask: gtx.Field[[CellDim], bool],
    ):
        """
        Initialize NonHydrostatic granule with configuration.

        calculates all local fields that are used in nh_solve within the time loop
        """
        self.grid = grid
        self.config: NonHydrostaticConfig = config
        self.params: NonHydrostaticParams = params
        self.metric_state_nonhydro: MetricStateNonHydro = metric_state_nonhydro
        self.interpolation_state: InterpolationState = interpolation_state
        self.vertical_params = vertical_params
        self.edge_geometry = edge_geometry
        self.cell_params = cell_geometry
        self.velocity_advection = VelocityAdvection(
            grid,
            metric_state_nonhydro,
            interpolation_state,
            vertical_params,
            edge_geometry,
            owner_mask,
        )
        self._allocate_local_fields()

        # TODO (magdalena) vertical nesting is only relevant in the context of
        #      horizontal nesting, since we don't support this we should remove this option
        if grid.lvert_nest:
            self.l_vert_nested = True
            self.jk_start = 1
        else:
            self.jk_start = 0

        en_smag_fac_for_zero_nshift(
            self.vertical_params.inteface_physical_height,
            self.config.divdamp_fac,
            self.config.divdamp_fac2,
            self.config.divdamp_fac3,
            self.config.divdamp_fac4,
            self.config.divdamp_z,
            self.config.divdamp_z2,
            self.config.divdamp_z3,
            self.config.divdamp_z4,
            self.enh_divdamp_fac,
            offset_provider={"Koff": KDim},
        )

        self.p_test_run = True
        self._initialized = True

    @property
    def initialized(self):
        return self._initialized

    def _allocate_local_fields(self):
        self.z_exner_ex_pr = _allocate(CellDim, KDim, is_halfdim=True, grid=self.grid)
        self.z_exner_ic = _allocate(CellDim, KDim, is_halfdim=True, grid=self.grid)
        self.z_dexner_dz_c_1 = _allocate(CellDim, KDim, grid=self.grid)
        self.z_theta_v_pr_ic = _allocate(CellDim, KDim, is_halfdim=True, grid=self.grid)
        self.z_th_ddz_exner_c = _allocate(CellDim, KDim, grid=self.grid)
        self.z_rth_pr_1 = _allocate(CellDim, KDim, grid=self.grid)
        self.z_rth_pr_2 = _allocate(CellDim, KDim, grid=self.grid)
        self.z_grad_rth_1 = _allocate(CellDim, KDim, grid=self.grid)
        self.z_grad_rth_2 = _allocate(CellDim, KDim, grid=self.grid)
        self.z_grad_rth_3 = _allocate(CellDim, KDim, grid=self.grid)
        self.z_grad_rth_4 = _allocate(CellDim, KDim, grid=self.grid)
        self.z_dexner_dz_c_2 = _allocate(CellDim, KDim, grid=self.grid)
        self.z_hydro_corr = _allocate(EdgeDim, KDim, grid=self.grid)
        self.z_vn_avg = _allocate(EdgeDim, KDim, grid=self.grid)
        self.z_theta_v_fl_e = _allocate(EdgeDim, KDim, grid=self.grid)
        self.z_flxdiv_mass = _allocate(CellDim, KDim, grid=self.grid)
        self.z_flxdiv_theta = _allocate(CellDim, KDim, grid=self.grid)
        self.z_rho_v = _allocate(VertexDim, KDim, grid=self.grid)
        self.z_theta_v_v = _allocate(VertexDim, KDim, grid=self.grid)
        self.z_graddiv2_vn = _allocate(EdgeDim, KDim, grid=self.grid)
        self.k_field = _allocate_indices(KDim, grid=self.grid, is_halfdim=True)
        self.z_w_concorr_me = _allocate(EdgeDim, KDim, grid=self.grid)
        self.z_hydro_corr_horizontal = _allocate(EdgeDim, grid=self.grid)
        self.z_raylfac = _allocate(KDim, grid=self.grid)
        self.enh_divdamp_fac = _allocate(KDim, grid=self.grid)
        self._bdy_divdamp = _allocate(KDim, grid=self.grid)
        self.scal_divdamp = _allocate(KDim, grid=self.grid)
        self.intermediate_fields = IntermediateFields.allocate(self.grid)

    def set_timelevels(self, nnow, nnew):
        #  Set time levels of ddt_adv fields for call to velocity_tendencies
        if self.config.itime_scheme == TimeSteppingScheme.MOST_EFFICIENT:
            self.ntl1 = nnow
            self.ntl2 = nnew
        else:
            self.ntl1 = 0
            self.ntl2 = 0

    def time_step(
        self,
        diagnostic_state_nh: DiagnosticStateNonHydro,
        prognostic_state_ls: list[PrognosticState],
        prep_adv: PrepAdvection,
        divdamp_fac_o2: float,
        dtime: float,
        l_recompute: bool,
        l_init: bool,
        nnow: int,
        nnew: int,
        lclean_mflx: bool,
        lprep_adv: bool,
        at_first_substep: bool,
        at_last_substep: bool,
    ):
        log.info(
            f"running timestep: dtime = {dtime}, init = {l_init}, recompute = {l_recompute}, prep_adv = {lprep_adv}  clean_mflx={lclean_mflx} "
        )
        start_cell_lb = self.grid.get_start_index(
            CellDim, HorizontalMarkerIndex.lateral_boundary(CellDim)
        )
        end_cell_end = self.grid.get_end_index(CellDim, HorizontalMarkerIndex.end(CellDim))
        start_edge_lb = self.grid.get_start_index(
            EdgeDim, HorizontalMarkerIndex.lateral_boundary(EdgeDim)
        )
        end_edge_local = self.grid.get_end_index(EdgeDim, HorizontalMarkerIndex.local(EdgeDim))
        # # TODO: abishekg7 move this to tests
        if self.p_test_run:
            nhsolve_prog.init_test_fields(
                self.intermediate_fields.z_rho_e,
                self.intermediate_fields.z_theta_v_e,
                self.intermediate_fields.z_dwdz_dd,
                self.intermediate_fields.z_graddiv_vn,
                start_edge_lb,
                end_edge_local,
                start_cell_lb,
                end_cell_end,
                self.grid.num_levels,
                offset_provider={},
            )

        self.set_timelevels(nnow, nnew)

        self.run_predictor_step(
            diagnostic_state_nh=diagnostic_state_nh,
            prognostic_state=prognostic_state_ls,
            z_fields=self.intermediate_fields,
            dtime=dtime,
            l_recompute=l_recompute,
            l_init=l_init,
            at_first_substep=at_first_substep,
            nnow=nnow,
            nnew=nnew,
        )

        self.run_corrector_step(
            diagnostic_state_nh=diagnostic_state_nh,
            prognostic_state=prognostic_state_ls,
            z_fields=self.intermediate_fields,
            prep_adv=prep_adv,
            divdamp_fac_o2=divdamp_fac_o2,
            dtime=dtime,
            nnew=nnew,
            nnow=nnow,
            lclean_mflx=lclean_mflx,
            lprep_adv=lprep_adv,
            at_last_substep=at_last_substep,
        )

        start_cell_lb = self.grid.get_start_index(
            CellDim, HorizontalMarkerIndex.lateral_boundary(CellDim)
        )
        end_cell_nudging_minus1 = self.grid.get_end_index(
            CellDim, HorizontalMarkerIndex.nudging(CellDim) - 1
        )
        start_cell_halo = self.grid.get_start_index(CellDim, HorizontalMarkerIndex.halo(CellDim))
        end_cell_end = self.grid.get_end_index(CellDim, HorizontalMarkerIndex.end(CellDim))
        if self.grid.limited_area:
            compute_theta_and_exner(
                bdy_halo_c=self.metric_state_nonhydro.bdy_halo_c,
                rho=prognostic_state_ls[nnew].rho,
                theta_v=prognostic_state_ls[nnew].theta_v,
                exner=prognostic_state_ls[nnew].exner,
                rd_o_cvd=self.params.rd_o_cvd,
                rd_o_p0ref=self.params.rd_o_p0ref,
                horizontal_start=0,
                horizontal_end=end_cell_end,
                vertical_start=0,
                vertical_end=self.grid.num_levels,
                offset_provider={},
            )

            compute_exner_from_rhotheta(
                rho=prognostic_state_ls[nnew].rho,
                theta_v=prognostic_state_ls[nnew].theta_v,
                exner=prognostic_state_ls[nnew].exner,
                rd_o_cvd=self.params.rd_o_cvd,
                rd_o_p0ref=self.params.rd_o_p0ref,
                horizontal_start=start_cell_lb,
                horizontal_end=end_cell_nudging_minus1,
                vertical_start=0,
                vertical_end=self.grid.num_levels,
                offset_provider={},
            )

        update_theta_v(
            mask_prog_halo_c=self.metric_state_nonhydro.mask_prog_halo_c,
            rho_now=prognostic_state_ls[nnow].rho,
            theta_v_now=prognostic_state_ls[nnow].theta_v,
            exner_new=prognostic_state_ls[nnew].exner,
            exner_now=prognostic_state_ls[nnow].exner,
            rho_new=prognostic_state_ls[nnew].rho,
            theta_v_new=prognostic_state_ls[nnew].theta_v,
            cvd_o_rd=self.params.cvd_o_rd,
            horizontal_start=start_cell_halo,
            horizontal_end=end_cell_end,
            vertical_start=0,
            vertical_end=self.grid.num_levels,
            offset_provider={},
        )

    # flake8: noqa: C901
    def run_predictor_step(
        self,
        diagnostic_state_nh: DiagnosticStateNonHydro,
        prognostic_state: list[PrognosticState],
        z_fields: IntermediateFields,
        dtime: float,
        l_recompute: bool,
        l_init: bool,
        at_first_substep: bool,
        nnow: int,
        nnew: int,
    ):
        log.info(
            f"running predictor step: dtime = {dtime}, init = {l_init}, recompute = {l_recompute} "
        )
        if l_init or l_recompute:
            if self.config.itime_scheme == TimeSteppingScheme.MOST_EFFICIENT and not l_init:
                lvn_only = True  # Recompute only vn tendency
            else:
                lvn_only = False

            self.velocity_advection.run_predictor_step(
                vn_only=lvn_only,
                diagnostic_state=diagnostic_state_nh,
                prognostic_state=prognostic_state[nnow],
                z_w_concorr_me=self.z_w_concorr_me,
                z_kin_hor_e=z_fields.z_kin_hor_e,
                z_vt_ie=z_fields.z_vt_ie,
                dtime=dtime,
                ntnd=self.ntl1,
                cell_areas=self.cell_params.area,
            )

        p_dthalf = 0.5 * dtime

        end_cell_end = self.grid.get_end_index(CellDim, HorizontalMarkerIndex.end(CellDim))

        start_cell_local_minus2 = self.grid.get_start_index(
            CellDim, HorizontalMarkerIndex.local(CellDim) - 2
        )
        end_cell_local_minus2 = self.grid.get_end_index(
            CellDim, HorizontalMarkerIndex.local(CellDim) - 2
        )

        start_vertex_lb_plus1 = self.grid.get_start_index(
            VertexDim, HorizontalMarkerIndex.lateral_boundary(VertexDim) + 1
        )  # TODO: check
        end_vertex_local_minus1 = self.grid.get_end_index(
            VertexDim, HorizontalMarkerIndex.local(VertexDim) - 1
        )

        start_cell_lb = self.grid.get_start_index(
            CellDim, HorizontalMarkerIndex.lateral_boundary(CellDim)
        )
        end_cell_nudging_minus1 = self.grid.get_end_index(
            CellDim,
            HorizontalMarkerIndex.nudging(CellDim) - 1,
        )

        start_edge_lb_plus6 = self.grid.get_start_index(
            EdgeDim, HorizontalMarkerIndex.lateral_boundary(EdgeDim) + 6
        )
        end_edge_local_minus1 = self.grid.get_end_index(
            EdgeDim, HorizontalMarkerIndex.local(EdgeDim) - 1
        )
        end_edge_local = self.grid.get_end_index(EdgeDim, HorizontalMarkerIndex.local(EdgeDim))

        start_edge_nudging_plus1 = self.grid.get_start_index(
            EdgeDim, HorizontalMarkerIndex.nudging(EdgeDim) + 1
        )
        end_edge_end = self.grid.get_end_index(EdgeDim, HorizontalMarkerIndex.end(EdgeDim))

        start_edge_lb = self.grid.get_start_index(
            EdgeDim, HorizontalMarkerIndex.lateral_boundary(EdgeDim)
        )
        end_edge_nudging = self.grid.get_end_index(EdgeDim, HorizontalMarkerIndex.nudging(EdgeDim))

        start_edge_lb_plus4 = self.grid.get_start_index(
            EdgeDim, HorizontalMarkerIndex.lateral_boundary(EdgeDim) + 4
        )
        start_edge_local_minus2 = self.grid.get_start_index(
            EdgeDim, HorizontalMarkerIndex.local(EdgeDim) - 2
        )
        end_edge_local_minus2 = self.grid.get_end_index(
            EdgeDim, HorizontalMarkerIndex.local(EdgeDim) - 2
        )

        start_cell_lb_plus2 = self.grid.get_start_index(
            CellDim, HorizontalMarkerIndex.lateral_boundary(CellDim) + 2
        )

        end_cell_halo = self.grid.get_end_index(CellDim, HorizontalMarkerIndex.halo(CellDim))
        start_cell_nudging = self.grid.get_start_index(
            CellDim, HorizontalMarkerIndex.nudging(CellDim)
        )
        end_cell_local = self.grid.get_end_index(CellDim, HorizontalMarkerIndex.local(CellDim))

        #  Precompute Rayleigh damping factor
        compute_z_raylfac(
            rayleigh_w=self.metric_state_nonhydro.rayleigh_w,
            dtime=dtime,
            z_raylfac=self.z_raylfac,
            offset_provider={},
        )

        # initialize nest boundary points of z_rth_pr with zero
        if self.grid.limited_area:
            init_two_cell_kdim_fields_with_zero_vp(
                cell_kdim_field_with_zero_vp_1=self.z_rth_pr_1,
                cell_kdim_field_with_zero_vp_2=self.z_rth_pr_2,
                horizontal_start=start_cell_lb,
                horizontal_end=end_cell_end,
                vertical_start=0,
                vertical_end=self.grid.num_levels,
                offset_provider={},
            )

        nhsolve_prog.predictor_stencils_2_3(
            exner_exfac=self.metric_state_nonhydro.exner_exfac,
            exner=prognostic_state[nnow].exner,
            exner_ref_mc=self.metric_state_nonhydro.exner_ref_mc,
            exner_pr=diagnostic_state_nh.exner_pr,
            z_exner_ex_pr=self.z_exner_ex_pr,
            horizontal_start=start_cell_lb_plus2,
            horizontal_end=end_cell_halo,
            k_field=self.k_field,
            nlev=self.grid.num_levels,
            vertical_start=0,
            vertical_end=self.grid.num_levels + 1,
            offset_provider={},
        )

        if self.config.igradp_method == HorizontalPressureDiscretizationType.TAYLOR_HYDRO:
            nhsolve_prog.predictor_stencils_4_5_6(
                wgtfacq_c_dsl=self.metric_state_nonhydro.wgtfacq_c,
                z_exner_ex_pr=self.z_exner_ex_pr,
                z_exner_ic=self.z_exner_ic,
                wgtfac_c=self.metric_state_nonhydro.wgtfac_c,
                inv_ddqz_z_full=self.metric_state_nonhydro.inv_ddqz_z_full,
                z_dexner_dz_c_1=self.z_dexner_dz_c_1,
                k_field=self.k_field,
                nlev=self.grid.num_levels,
                horizontal_start=start_cell_lb_plus2,
                horizontal_end=end_cell_halo,
                vertical_start=max(1, self.vertical_params.nflatlev),
                vertical_end=self.grid.num_levels + 1,
                offset_provider=self.grid.offset_providers,
            )

            if self.vertical_params.nflatlev == 1:
                # Perturbation Exner pressure on top half level
                raise NotImplementedError("nflatlev=1 not implemented")

        nhsolve_prog.predictor_stencils_7_8_9(
            rho=prognostic_state[nnow].rho,
            rho_ref_mc=self.metric_state_nonhydro.rho_ref_mc,
            theta_v=prognostic_state[nnow].theta_v,
            theta_ref_mc=self.metric_state_nonhydro.theta_ref_mc,
            rho_ic=diagnostic_state_nh.rho_ic,
            z_rth_pr_1=self.z_rth_pr_1,
            z_rth_pr_2=self.z_rth_pr_2,
            wgtfac_c=self.metric_state_nonhydro.wgtfac_c,
            vwind_expl_wgt=self.metric_state_nonhydro.vwind_expl_wgt,
            exner_pr=diagnostic_state_nh.exner_pr,
            d_exner_dz_ref_ic=self.metric_state_nonhydro.d_exner_dz_ref_ic,
            ddqz_z_half=self.metric_state_nonhydro.ddqz_z_half,
            z_theta_v_pr_ic=self.z_theta_v_pr_ic,
            theta_v_ic=diagnostic_state_nh.theta_v_ic,
            z_th_ddz_exner_c=self.z_th_ddz_exner_c,
            k_field=self.k_field,
            nlev=self.grid.num_levels,
            horizontal_start=start_cell_lb_plus2,
            horizontal_end=end_cell_halo,
            vertical_start=0,
            vertical_end=self.grid.num_levels,
            offset_provider=self.grid.offset_providers,
        )

        # Perturbation theta at top and surface levels
        nhsolve_prog.predictor_stencils_11_lower_upper(
            wgtfacq_c_dsl=self.metric_state_nonhydro.wgtfacq_c,
            z_rth_pr=self.z_rth_pr_2,
            theta_ref_ic=self.metric_state_nonhydro.theta_ref_ic,
            z_theta_v_pr_ic=self.z_theta_v_pr_ic,
            theta_v_ic=diagnostic_state_nh.theta_v_ic,
            k_field=self.k_field,
            nlev=self.grid.num_levels,
            horizontal_start=start_cell_lb_plus2,
            horizontal_end=end_cell_halo,
            vertical_start=0,
            vertical_end=self.grid.num_levels + 1,
            offset_provider=self.grid.offset_providers,
        )

        if self.config.igradp_method == HorizontalPressureDiscretizationType.TAYLOR_HYDRO:
            # Second vertical derivative of perturbation Exner pressure (hydrostatic approximation)
            compute_approx_of_2nd_vertical_derivative_of_exner(
                z_theta_v_pr_ic=self.z_theta_v_pr_ic,
                d2dexdz2_fac1_mc=self.metric_state_nonhydro.d2dexdz2_fac1_mc,
                d2dexdz2_fac2_mc=self.metric_state_nonhydro.d2dexdz2_fac2_mc,
                z_rth_pr_2=self.z_rth_pr_2,
                z_dexner_dz_c_2=self.z_dexner_dz_c_2,
                horizontal_start=start_cell_lb_plus2,
                horizontal_end=end_cell_halo,
                vertical_start=self.vertical_params.nflat_gradp,
                vertical_end=self.grid.num_levels,
                offset_provider=self.grid.offset_providers,
            )

        # Add computation of z_grad_rth (perturbation density and virtual potential temperature at main levels)
        # at outer halo points: needed for correct calculation of the upwind gradients for Miura scheme

        compute_perturbation_of_rho_and_theta(
            rho=prognostic_state[nnow].rho,
            rho_ref_mc=self.metric_state_nonhydro.rho_ref_mc,
            theta_v=prognostic_state[nnow].theta_v,
            theta_ref_mc=self.metric_state_nonhydro.theta_ref_mc,
            z_rth_pr_1=self.z_rth_pr_1,
            z_rth_pr_2=self.z_rth_pr_2,
            horizontal_start=start_cell_local_minus2,
            horizontal_end=end_cell_local_minus2,
            vertical_start=0,
            vertical_end=self.grid.num_levels,
            offset_provider={},
        )

        # Compute rho and theta at edges for horizontal flux divergence term
        if self.config.iadv_rhotheta == RhoThetaAdvectionType.SIMPLE:
            mo_icon_interpolation_scalar_cells2verts_scalar_ri_dsl(
                p_cell_in=prognostic_state[nnow].rho,
                c_intp=self.interpolation_state.c_intp,
                p_vert_out=self.z_rho_v,
                horizontal_start=start_vertex_lb_plus1,
                horizontal_end=end_vertex_local_minus1,
                vertical_start=0,
                vertical_end=self.grid.num_levels,  # UBOUND(p_cell_in,2)
                offset_provider=self.grid.offset_providers,
            )
            mo_icon_interpolation_scalar_cells2verts_scalar_ri_dsl(
                p_cell_in=prognostic_state[nnow].theta_v,
                c_intp=self.interpolation_state.c_intp,
                p_vert_out=self.z_theta_v_v,
                horizontal_start=start_vertex_lb_plus1,
                horizontal_end=end_vertex_local_minus1,
                vertical_start=0,
                vertical_end=self.grid.num_levels,
                offset_provider=self.grid.offset_providers,
            )
        elif self.config.iadv_rhotheta == RhoThetaAdvectionType.MIURA:
            # Compute Green-Gauss gradients for rho and theta
            mo_math_gradients_grad_green_gauss_cell_dsl(
                p_grad_1_u=self.z_grad_rth_1,
                p_grad_1_v=self.z_grad_rth_2,
                p_grad_2_u=self.z_grad_rth_3,
                p_grad_2_v=self.z_grad_rth_4,
                p_ccpr1=self.z_rth_pr_1,
                p_ccpr2=self.z_rth_pr_2,
                geofac_grg_x=self.interpolation_state.geofac_grg_x,
                geofac_grg_y=self.interpolation_state.geofac_grg_y,
                horizontal_start=start_cell_lb_plus2,
                horizontal_end=end_cell_halo,
                vertical_start=0,
                vertical_end=self.grid.num_levels,  # UBOUND(p_ccpr,2)
                offset_provider=self.grid.offset_providers,
            )
        if self.config.iadv_rhotheta <= 2:
            init_two_edge_kdim_fields_with_zero_wp(
                edge_kdim_field_with_zero_wp_1=z_fields.z_rho_e,
                edge_kdim_field_with_zero_wp_2=z_fields.z_theta_v_e,
                horizontal_start=start_edge_local_minus2,
                horizontal_end=end_edge_local_minus2,
                vertical_start=0,
                vertical_end=self.grid.num_levels,
                offset_provider={},
            )
            # initialize also nest boundary points with zero
            if self.grid.limited_area:
                init_two_edge_kdim_fields_with_zero_wp(
                    edge_kdim_field_with_zero_wp_1=z_fields.z_rho_e,
                    edge_kdim_field_with_zero_wp_2=z_fields.z_theta_v_e,
                    horizontal_start=start_edge_lb,
                    horizontal_end=end_edge_local_minus1,
                    vertical_start=0,
                    vertical_end=self.grid.num_levels,
                    offset_provider={},
                )
            if self.config.iadv_rhotheta == RhoThetaAdvectionType.MIURA:
                # Compute upwind-biased values for rho and theta starting from centered differences
                # Note: the length of the backward trajectory should be 0.5*dtime*(vn,vt) in order to arrive
                # at a second-order accurate FV discretization, but twice the length is needed for numerical stability

                nhsolve_prog.compute_horizontal_advection_of_rho_and_theta(
                    p_vn=prognostic_state[nnow].vn,
                    p_vt=diagnostic_state_nh.vt,
                    pos_on_tplane_e_1=self.interpolation_state.pos_on_tplane_e_1,
                    pos_on_tplane_e_2=self.interpolation_state.pos_on_tplane_e_2,
                    primal_normal_cell_1=self.edge_geometry.primal_normal_cell[0],
                    dual_normal_cell_1=self.edge_geometry.dual_normal_cell[0],
                    primal_normal_cell_2=self.edge_geometry.primal_normal_cell[1],
                    dual_normal_cell_2=self.edge_geometry.dual_normal_cell[1],
                    p_dthalf=p_dthalf,
                    rho_ref_me=self.metric_state_nonhydro.rho_ref_me,
                    theta_ref_me=self.metric_state_nonhydro.theta_ref_me,
                    z_grad_rth_1=self.z_grad_rth_1,
                    z_grad_rth_2=self.z_grad_rth_2,
                    z_grad_rth_3=self.z_grad_rth_3,
                    z_grad_rth_4=self.z_grad_rth_4,
                    z_rth_pr_1=self.z_rth_pr_1,
                    z_rth_pr_2=self.z_rth_pr_2,
                    z_rho_e=z_fields.z_rho_e,
                    z_theta_v_e=z_fields.z_theta_v_e,
                    horizontal_start=start_edge_lb_plus6,
                    horizontal_end=end_edge_local_minus1,
                    vertical_start=0,
                    vertical_end=self.grid.num_levels,
                    offset_provider=self.grid.offset_providers,
                )

        # Remaining computations at edge points
        compute_horizontal_gradient_of_exner_pressure_for_flat_coordinates(
            inv_dual_edge_length=self.edge_geometry.inverse_dual_edge_lengths,
            z_exner_ex_pr=self.z_exner_ex_pr,
            z_gradh_exner=z_fields.z_gradh_exner,
            horizontal_start=start_edge_nudging_plus1,
            horizontal_end=end_edge_local,
            vertical_start=0,
            vertical_end=self.vertical_params.nflatlev,
            offset_provider=self.grid.offset_providers,
        )

        if self.config.igradp_method == HorizontalPressureDiscretizationType.TAYLOR_HYDRO:
            # horizontal gradient of Exner pressure, including metric correction
            # horizontal gradient of Exner pressure, Taylor-expansion-based reconstruction

            compute_horizontal_gradient_of_exner_pressure_for_nonflat_coordinates(
                inv_dual_edge_length=self.edge_geometry.inverse_dual_edge_lengths,
                z_exner_ex_pr=self.z_exner_ex_pr,
                ddxn_z_full=self.metric_state_nonhydro.ddxn_z_full,
                c_lin_e=self.interpolation_state.c_lin_e,
                z_dexner_dz_c_1=self.z_dexner_dz_c_1,
                z_gradh_exner=z_fields.z_gradh_exner,
                horizontal_start=start_edge_nudging_plus1,
                horizontal_end=end_edge_local,
                vertical_start=self.vertical_params.nflatlev,
                vertical_end=gtx.int32(self.vertical_params.nflat_gradp + 1),
                offset_provider=self.grid.offset_providers,
            )

            compute_horizontal_gradient_of_exner_pressure_for_multiple_levels(
                inv_dual_edge_length=self.edge_geometry.inverse_dual_edge_lengths,
                z_exner_ex_pr=self.z_exner_ex_pr,
                zdiff_gradp=self.metric_state_nonhydro.zdiff_gradp,
                ikoffset=self.metric_state_nonhydro.vertoffset_gradp,
                z_dexner_dz_c_1=self.z_dexner_dz_c_1,
                z_dexner_dz_c_2=self.z_dexner_dz_c_2,
                z_gradh_exner=z_fields.z_gradh_exner,
                horizontal_start=start_edge_nudging_plus1,
                horizontal_end=end_edge_local,
                vertical_start=gtx.int32(self.vertical_params.nflat_gradp + 1),
                vertical_end=self.grid.num_levels,
                offset_provider=self.grid.offset_providers,
            )
        # compute hydrostatically approximated correction term that replaces downward extrapolation
        if self.config.igradp_method == HorizontalPressureDiscretizationType.TAYLOR_HYDRO:
            compute_hydrostatic_correction_term(
                theta_v=prognostic_state[nnow].theta_v,
                ikoffset=self.metric_state_nonhydro.vertoffset_gradp,
                zdiff_gradp=self.metric_state_nonhydro.zdiff_gradp,
                theta_v_ic=diagnostic_state_nh.theta_v_ic,
                inv_ddqz_z_full=self.metric_state_nonhydro.inv_ddqz_z_full,
                inv_dual_edge_length=self.edge_geometry.inverse_dual_edge_lengths,
                z_hydro_corr=self.z_hydro_corr,
                grav_o_cpd=self.params.grav_o_cpd,
                horizontal_start=start_edge_nudging_plus1,
                horizontal_end=end_edge_local,
                vertical_start=self.grid.num_levels - 1,
                vertical_end=self.grid.num_levels,
                offset_provider=self.grid.offset_providers,
            )
        # TODO (Nikki) check when merging fused stencil
        lowest_level = self.grid.num_levels - 1
        hydro_corr_horizontal = gtx.as_field(
            (EdgeDim,), self.z_hydro_corr.asnumpy()[:, lowest_level]
        )

        if self.config.igradp_method == HorizontalPressureDiscretizationType.TAYLOR_HYDRO:
            apply_hydrostatic_correction_to_horizontal_gradient_of_exner_pressure(
                ipeidx_dsl=self.metric_state_nonhydro.ipeidx_dsl,
                pg_exdist=self.metric_state_nonhydro.pg_exdist,
                z_hydro_corr=hydro_corr_horizontal,
                z_gradh_exner=z_fields.z_gradh_exner,
                horizontal_start=start_edge_nudging_plus1,
                horizontal_end=end_edge_end,
                vertical_start=0,
                vertical_end=self.grid.num_levels,
                offset_provider={},
            )

        add_temporal_tendencies_to_vn(
            vn_nnow=prognostic_state[nnow].vn,
            ddt_vn_apc_ntl1=diagnostic_state_nh.ddt_vn_apc_pc[self.ntl1],
            ddt_vn_phy=diagnostic_state_nh.ddt_vn_phy,
            z_theta_v_e=z_fields.z_theta_v_e,
            z_gradh_exner=z_fields.z_gradh_exner,
            vn_nnew=prognostic_state[nnew].vn,
            dtime=dtime,
            cpd=constants.CPD,
            horizontal_start=start_edge_nudging_plus1,
            horizontal_end=end_edge_local,
            vertical_start=0,
            vertical_end=self.grid.num_levels,
            offset_provider={},
        )

        if self.config.is_iau_active:
            add_analysis_increments_to_vn(
                vn_incr=diagnostic_state_nh.vn_incr,
                vn=prognostic_state[nnew].vn,
                iau_wgt_dyn=self.config.iau_wgt_dyn,
                horizontal_start=start_edge_nudging_plus1,
                horizontal_end=end_edge_local,
                vertical_start=0,
                vertical_end=self.grid.num_levels,
                offset_provider={},
            )

        if self.grid.limited_area:
            compute_vn_on_lateral_boundary(
                grf_tend_vn=diagnostic_state_nh.grf_tend_vn,
                vn_now=prognostic_state[nnow].vn,
                vn_new=prognostic_state[nnew].vn,
                dtime=dtime,
                horizontal_start=start_edge_lb,
                horizontal_end=end_edge_nudging,
                vertical_start=0,
                vertical_end=self.grid.num_levels,
                offset_provider={},
            )
        log.debug("exchanging prognostic field 'vn' and local field 'z_rho_e'")
        self._exchange.exchange_and_wait(EdgeDim, prognostic_state[nnew].vn, z_fields.z_rho_e)

        compute_avg_vn_and_graddiv_vn_and_vt(
            e_flx_avg=self.interpolation_state.e_flx_avg,
            vn=prognostic_state[nnew].vn,
            geofac_grdiv=self.interpolation_state.geofac_grdiv,
            rbf_vec_coeff_e=self.interpolation_state.rbf_vec_coeff_e,
            z_vn_avg=self.z_vn_avg,
            z_graddiv_vn=z_fields.z_graddiv_vn,
            vt=diagnostic_state_nh.vt,
            horizontal_start=start_edge_lb_plus4,
            horizontal_end=end_edge_local_minus2,
            vertical_start=0,
            vertical_end=self.grid.num_levels,
            offset_provider=self.grid.offset_providers,
        )

        compute_mass_flux(
            z_rho_e=z_fields.z_rho_e,
            z_vn_avg=self.z_vn_avg,
            ddqz_z_full_e=self.metric_state_nonhydro.ddqz_z_full_e,
            z_theta_v_e=z_fields.z_theta_v_e,
            mass_fl_e=diagnostic_state_nh.mass_fl_e,
            z_theta_v_fl_e=self.z_theta_v_fl_e,
            horizontal_start=start_edge_lb_plus4,
            horizontal_end=end_edge_local_minus2,
            vertical_start=0,
            vertical_end=self.grid.num_levels,
            offset_provider={},
        )

        nhsolve_prog.predictor_stencils_35_36(
            vn=prognostic_state[nnew].vn,
            ddxn_z_full=self.metric_state_nonhydro.ddxn_z_full,
            ddxt_z_full=self.metric_state_nonhydro.ddxt_z_full,
            vt=diagnostic_state_nh.vt,
            z_w_concorr_me=self.z_w_concorr_me,
            wgtfac_e=self.metric_state_nonhydro.wgtfac_e,
            vn_ie=diagnostic_state_nh.vn_ie,
            z_vt_ie=z_fields.z_vt_ie,
            z_kin_hor_e=z_fields.z_kin_hor_e,
            k_field=self.k_field,
            nflatlev_startindex=self.vertical_params.nflatlev,
            horizontal_start=start_edge_lb_plus4,
            horizontal_end=end_edge_local_minus2,
            vertical_start=0,
            vertical_end=self.grid.num_levels,
            offset_provider=self.grid.offset_providers,
        )

        if not self.l_vert_nested:
            nhsolve_prog.predictor_stencils_37_38(
                vn=prognostic_state[nnew].vn,
                vt=diagnostic_state_nh.vt,
                vn_ie=diagnostic_state_nh.vn_ie,
                z_vt_ie=z_fields.z_vt_ie,
                z_kin_hor_e=z_fields.z_kin_hor_e,
                wgtfacq_e_dsl=self.metric_state_nonhydro.wgtfacq_e,
                horizontal_start=start_edge_lb_plus4,
                horizontal_end=end_edge_local_minus2,
                vertical_start=0,
                vertical_end=self.grid.num_levels + 1,
                offset_provider=self.grid.offset_providers,
            )

        nhsolve_prog.stencils_39_40(
            e_bln_c_s=self.interpolation_state.e_bln_c_s,
            z_w_concorr_me=self.z_w_concorr_me,
            wgtfac_c=self.metric_state_nonhydro.wgtfac_c,
            wgtfacq_c_dsl=self.metric_state_nonhydro.wgtfacq_c,
            w_concorr_c=diagnostic_state_nh.w_concorr_c,
            k_field=self.k_field,
            nflatlev_startindex_plus1=gtx.int32(self.vertical_params.nflatlev + 1),
            nlev=self.grid.num_levels,
            horizontal_start=start_cell_lb_plus2,
            horizontal_end=end_cell_halo,
            vertical_start=0,
            vertical_end=self.grid.num_levels + 1,
            offset_provider=self.grid.offset_providers,
        )

        compute_divergence_of_fluxes_of_rho_and_theta(
            geofac_div=self.interpolation_state.geofac_div,
            mass_fl_e=diagnostic_state_nh.mass_fl_e,
            z_theta_v_fl_e=self.z_theta_v_fl_e,
            z_flxdiv_mass=self.z_flxdiv_mass,
            z_flxdiv_theta=self.z_flxdiv_theta,
            horizontal_start=start_cell_nudging,
            horizontal_end=end_cell_local,
            vertical_start=0,
            vertical_end=self.grid.num_levels,
            offset_provider=self.grid.offset_providers,
        )

        nhsolve_prog.stencils_43_44_45_45b(
            z_w_expl=z_fields.z_w_expl,
            w_nnow=prognostic_state[nnow].w,
            ddt_w_adv_ntl1=diagnostic_state_nh.ddt_w_adv_pc[self.ntl1],
            z_th_ddz_exner_c=self.z_th_ddz_exner_c,
            z_contr_w_fl_l=z_fields.z_contr_w_fl_l,
            rho_ic=diagnostic_state_nh.rho_ic,
            w_concorr_c=diagnostic_state_nh.w_concorr_c,
            vwind_expl_wgt=self.metric_state_nonhydro.vwind_expl_wgt,
            z_beta=z_fields.z_beta,
            exner_nnow=prognostic_state[nnow].exner,
            rho_nnow=prognostic_state[nnow].rho,
            theta_v_nnow=prognostic_state[nnow].theta_v,
            inv_ddqz_z_full=self.metric_state_nonhydro.inv_ddqz_z_full,
            z_alpha=z_fields.z_alpha,
            vwind_impl_wgt=self.metric_state_nonhydro.vwind_impl_wgt,
            theta_v_ic=diagnostic_state_nh.theta_v_ic,
            z_q=z_fields.z_q,
            k_field=self.k_field,
            rd=constants.RD,
            cvd=constants.CVD,
            dtime=dtime,
            cpd=constants.CPD,
            nlev=self.grid.num_levels,
            horizontal_start=start_cell_nudging,
            horizontal_end=end_cell_local,
            vertical_start=0,
            vertical_end=self.grid.num_levels + 1,
            offset_provider={},
        )

        if not self.l_vert_nested:
            init_two_cell_kdim_fields_with_zero_wp(
                cell_kdim_field_with_zero_wp_1=prognostic_state[nnew].w,
                cell_kdim_field_with_zero_wp_2=z_fields.z_contr_w_fl_l,
                horizontal_start=start_cell_nudging,
                horizontal_end=end_cell_local,
                vertical_start=0,
                vertical_end=1,
                offset_provider={},
            )
        nhsolve_prog.stencils_47_48_49(
            w_nnew=prognostic_state[nnew].w,
            z_contr_w_fl_l=z_fields.z_contr_w_fl_l,
            w_concorr_c=diagnostic_state_nh.w_concorr_c,
            z_rho_expl=z_fields.z_rho_expl,
            z_exner_expl=z_fields.z_exner_expl,
            rho_nnow=prognostic_state[nnow].rho,
            inv_ddqz_z_full=self.metric_state_nonhydro.inv_ddqz_z_full,
            z_flxdiv_mass=self.z_flxdiv_mass,
            exner_pr=diagnostic_state_nh.exner_pr,
            z_beta=z_fields.z_beta,
            z_flxdiv_theta=self.z_flxdiv_theta,
            theta_v_ic=diagnostic_state_nh.theta_v_ic,
            ddt_exner_phy=diagnostic_state_nh.ddt_exner_phy,
            k_field=self.k_field,
            dtime=dtime,
            nlev=self.grid.num_levels,
            horizontal_start=start_cell_nudging,
            horizontal_end=end_cell_local,
            vertical_start=0,
            vertical_end=self.grid.num_levels + 1,
            offset_provider=self.grid.offset_providers,
        )

        if self.config.is_iau_active:
            add_analysis_increments_from_data_assimilation(
                z_fields.z_rho_expl,
                z_fields.z_exner_expl,
                diagnostic_state_nh.rho_incr,
                diagnostic_state_nh.exner_incr,
                self.config.iau_wgt_dyn,
                horizontal_start=start_cell_nudging,
                horizontal_end=end_cell_local,
                vertical_start=0,
                vertical_end=self.grid.num_levels,
                offset_provider={},
            )

        solve_tridiagonal_matrix_for_w_forward_sweep(
            vwind_impl_wgt=self.metric_state_nonhydro.vwind_impl_wgt,
            theta_v_ic=diagnostic_state_nh.theta_v_ic,
            ddqz_z_half=self.metric_state_nonhydro.ddqz_z_half,
            z_alpha=z_fields.z_alpha,
            z_beta=z_fields.z_beta,
            z_w_expl=z_fields.z_w_expl,
            z_exner_expl=z_fields.z_exner_expl,
            z_q=z_fields.z_q,
            w=prognostic_state[nnew].w,
            dtime=dtime,
            cpd=constants.CPD,
            horizontal_start=start_cell_nudging,
            horizontal_end=end_cell_local,
            vertical_start=1,
            vertical_end=self.grid.num_levels,
            offset_provider=self.grid.offset_providers,
        )

        solve_tridiagonal_matrix_for_w_back_substitution(
            z_q=z_fields.z_q,
            w=prognostic_state[nnew].w,
            horizontal_start=start_cell_nudging,
            horizontal_end=end_cell_local,
            vertical_start=1,
            vertical_end=self.grid.num_levels,
            offset_provider={},
        )

        if self.config.rayleigh_type == RayleighType.KLEMP:
            apply_rayleigh_damping_mechanism(
                z_raylfac=self.z_raylfac,
                w_1=prognostic_state[nnew].w_1,
                w=prognostic_state[nnew].w,
                horizontal_start=start_cell_nudging,
                horizontal_end=end_cell_local,
                vertical_start=1,
                vertical_end=gtx.int32(
                    self.vertical_params.end_index_of_damping_layer + 1
                ),  # +1 since Fortran includes boundaries
                offset_provider={},
            )

        compute_results_for_thermodynamic_variables(
            z_rho_expl=z_fields.z_rho_expl,
            vwind_impl_wgt=self.metric_state_nonhydro.vwind_impl_wgt,
            inv_ddqz_z_full=self.metric_state_nonhydro.inv_ddqz_z_full,
            rho_ic=diagnostic_state_nh.rho_ic,
            w=prognostic_state[nnew].w,
            z_exner_expl=z_fields.z_exner_expl,
            exner_ref_mc=self.metric_state_nonhydro.exner_ref_mc,
            z_alpha=z_fields.z_alpha,
            z_beta=z_fields.z_beta,
            rho_now=prognostic_state[nnow].rho,
            theta_v_now=prognostic_state[nnow].theta_v,
            exner_now=prognostic_state[nnow].exner,
            rho_new=prognostic_state[nnew].rho,
            exner_new=prognostic_state[nnew].exner,
            theta_v_new=prognostic_state[nnew].theta_v,
            dtime=dtime,
            cvd_o_rd=constants.CVD_O_RD,
            horizontal_start=start_cell_nudging,
            horizontal_end=end_cell_local,
            vertical_start=gtx.int32(self.jk_start),
            vertical_end=self.grid.num_levels,
            offset_provider=self.grid.offset_providers,
        )

        # compute dw/dz for divergence damping term
        if self.config.divdamp_type >= 3:
            compute_dwdz_for_divergence_damping(
                inv_ddqz_z_full=self.metric_state_nonhydro.inv_ddqz_z_full,
                w=prognostic_state[nnew].w,
                w_concorr_c=diagnostic_state_nh.w_concorr_c,
                z_dwdz_dd=z_fields.z_dwdz_dd,
                horizontal_start=start_cell_nudging,
                horizontal_end=end_cell_local,
                vertical_start=self.params.kstart_dd3d,
                vertical_end=self.grid.num_levels,
                offset_provider=self.grid.offset_providers,
            )

        if at_first_substep:
            copy_cell_kdim_field_to_vp(
                field=prognostic_state[nnow].exner,
                field_copy=diagnostic_state_nh.exner_dyn_incr,
                horizontal_start=start_cell_nudging,
                horizontal_end=end_cell_local,
                vertical_start=self.vertical_params.kstart_moist,
                vertical_end=self.grid.num_levels,
                offset_provider={},
            )

        if self.grid.limited_area:
            nhsolve_prog.stencils_61_62(
                rho_now=prognostic_state[nnow].rho,
                grf_tend_rho=diagnostic_state_nh.grf_tend_rho,
                theta_v_now=prognostic_state[nnow].theta_v,
                grf_tend_thv=diagnostic_state_nh.grf_tend_thv,
                w_now=prognostic_state[nnow].w,
                grf_tend_w=diagnostic_state_nh.grf_tend_w,
                rho_new=prognostic_state[nnew].rho,
                exner_new=prognostic_state[nnew].exner,
                w_new=prognostic_state[nnew].w,
                k_field=self.k_field,
                dtime=dtime,
                nlev=self.grid.num_levels,
                horizontal_start=start_cell_lb,
                horizontal_end=end_cell_nudging_minus1,
                vertical_start=0,
                vertical_end=gtx.int32(self.grid.num_levels + 1),
                offset_provider={},
            )

        if self.config.divdamp_type >= 3:
            compute_dwdz_for_divergence_damping(
                inv_ddqz_z_full=self.metric_state_nonhydro.inv_ddqz_z_full,
                w=prognostic_state[nnew].w,
                w_concorr_c=diagnostic_state_nh.w_concorr_c,
                z_dwdz_dd=z_fields.z_dwdz_dd,
                horizontal_start=start_cell_lb,
                horizontal_end=end_cell_nudging_minus1,
                vertical_start=self.params.kstart_dd3d,
                vertical_end=self.grid.num_levels,
                offset_provider=self.grid.offset_providers,
            )
            log.debug("exchanging prognostic field 'w' and local field 'z_dwdz_dd'")
            self._exchange.exchange_and_wait(CellDim, prognostic_state[nnew].w, z_fields.z_dwdz_dd)
        else:
            log.debug("exchanging prognostic field 'w'")
            self._exchange.exchange_and_wait(CellDim, prognostic_state[nnew].w)

    def run_corrector_step(
        self,
        diagnostic_state_nh: DiagnosticStateNonHydro,
        prognostic_state: list[PrognosticState],
        z_fields: IntermediateFields,
        divdamp_fac_o2: float,
        prep_adv: PrepAdvection,
        dtime: float,
        nnew: int,
        nnow: int,
        lclean_mflx: bool,
        lprep_adv: bool,
        at_last_substep: bool,
    ):
        log.info(
            f"running corrector step: dtime = {dtime}, prep_adv = {lprep_adv},  divdamp_fac_o2 = {divdamp_fac_o2} clean_mfxl= {lclean_mflx}  "
        )

        # TODO (magdalena) is it correct to to use a config parameter here? the actual number of substeps can vary dynmically...
        #                  should this config parameter exist at all in SolveNonHydro?
        # Inverse value of ndyn_substeps for tracer advection precomputations
        r_nsubsteps = 1.0 / self.config.ndyn_substeps_var

        # scaling factor for second-order divergence damping: divdamp_fac_o2*delta_x**2
        # delta_x**2 is approximated by the mean cell area
        # Coefficient for reduced fourth-order divergence d
        scal_divdamp_o2 = divdamp_fac_o2 * self.cell_params.mean_cell_area

        _calculate_divdamp_fields(
            self.enh_divdamp_fac,
            gtx.int32(self.config.divdamp_order),
            self.cell_params.mean_cell_area,
            divdamp_fac_o2,
            self.config.nudge_max_coeff,
            constants.DBL_EPS,
            out=(self.scal_divdamp, self._bdy_divdamp),
            offset_provider={},
        )

        start_cell_lb_plus2 = self.grid.get_start_index(
            CellDim, HorizontalMarkerIndex.lateral_boundary(CellDim) + 2
        )

        start_edge_lb_plus6 = self.grid.get_start_index(
            EdgeDim, HorizontalMarkerIndex.lateral_boundary(EdgeDim) + 6
        )

        start_edge_nudging_plus1 = self.grid.get_start_index(
            EdgeDim, HorizontalMarkerIndex.nudging(EdgeDim) + 1
        )
        end_edge_local = self.grid.get_end_index(EdgeDim, HorizontalMarkerIndex.local(EdgeDim))

        start_edge_lb_plus4 = self.grid.get_start_index(
            EdgeDim, HorizontalMarkerIndex.lateral_boundary(EdgeDim) + 4
        )
        end_edge_local_minus2 = self.grid.get_end_index(
            EdgeDim, HorizontalMarkerIndex.local(EdgeDim) - 2
        )

        start_edge_lb = self.grid.get_start_index(
            EdgeDim, HorizontalMarkerIndex.lateral_boundary(EdgeDim)
        )
        end_edge_end = self.grid.get_end_index(EdgeDim, HorizontalMarkerIndex.end(EdgeDim))

        start_cell_lb = self.grid.get_start_index(
            CellDim, HorizontalMarkerIndex.lateral_boundary(CellDim)
        )
        end_cell_nudging = self.grid.get_end_index(CellDim, HorizontalMarkerIndex.nudging(CellDim))

        start_cell_nudging = self.grid.get_start_index(
            CellDim, HorizontalMarkerIndex.nudging(CellDim)
        )
        end_cell_local = self.grid.get_end_index(CellDim, HorizontalMarkerIndex.local(CellDim))

        lvn_only = False
        log.debug(f"corrector run velocity advection")
        self.velocity_advection.run_corrector_step(
            vn_only=lvn_only,
            diagnostic_state=diagnostic_state_nh,
            prognostic_state=prognostic_state[nnew],
            z_kin_hor_e=z_fields.z_kin_hor_e,
            z_vt_ie=z_fields.z_vt_ie,
            dtime=dtime,
            ntnd=self.ntl2,
            cell_areas=self.cell_params.area,
        )

        nvar = nnew

        #  Precompute Rayleigh damping factor
        compute_z_raylfac(
            self.metric_state_nonhydro.rayleigh_w,
            dtime,
            self.z_raylfac,
            offset_provider={},
        )
        log.debug(f"corrector: start stencil 10")
        compute_rho_virtual_potential_temperatures_and_pressure_gradient(
            w=prognostic_state[nnew].w,
            w_concorr_c=diagnostic_state_nh.w_concorr_c,
            ddqz_z_half=self.metric_state_nonhydro.ddqz_z_half,
            rho_now=prognostic_state[nnow].rho,
            rho_var=prognostic_state[nvar].rho,
            theta_now=prognostic_state[nnow].theta_v,
            theta_var=prognostic_state[nvar].theta_v,
            wgtfac_c=self.metric_state_nonhydro.wgtfac_c,
            theta_ref_mc=self.metric_state_nonhydro.theta_ref_mc,
            vwind_expl_wgt=self.metric_state_nonhydro.vwind_expl_wgt,
            exner_pr=diagnostic_state_nh.exner_pr,
            d_exner_dz_ref_ic=self.metric_state_nonhydro.d_exner_dz_ref_ic,
            rho_ic=diagnostic_state_nh.rho_ic,
            z_theta_v_pr_ic=self.z_theta_v_pr_ic,
            theta_v_ic=diagnostic_state_nh.theta_v_ic,
            z_th_ddz_exner_c=self.z_th_ddz_exner_c,
            dtime=dtime,
            wgt_nnow_rth=self.params.wgt_nnow_rth,
            wgt_nnew_rth=self.params.wgt_nnew_rth,
            horizontal_start=start_cell_lb_plus2,
            horizontal_end=end_cell_local,
            vertical_start=1,
            vertical_end=self.grid.num_levels,
            offset_provider=self.grid.offset_providers,
        )

        log.debug(f"corrector: start stencil 17")
        add_vertical_wind_derivative_to_divergence_damping(
            hmask_dd3d=self.metric_state_nonhydro.hmask_dd3d,
            scalfac_dd3d=self.metric_state_nonhydro.scalfac_dd3d,
            inv_dual_edge_length=self.edge_geometry.inverse_dual_edge_lengths,
            z_dwdz_dd=z_fields.z_dwdz_dd,
            z_graddiv_vn=z_fields.z_graddiv_vn,
            horizontal_start=start_edge_lb_plus6,
            horizontal_end=end_edge_local_minus2,
            vertical_start=self.params.kstart_dd3d,
            vertical_end=self.grid.num_levels,
            offset_provider=self.grid.offset_providers,
        )

        if self.config.itime_scheme == TimeSteppingScheme.MOST_EFFICIENT:
            log.debug(f"corrector: start stencil 23")
            add_temporal_tendencies_to_vn_by_interpolating_between_time_levels(
                vn_nnow=prognostic_state[nnow].vn,
                ddt_vn_apc_ntl1=diagnostic_state_nh.ddt_vn_apc_pc[self.ntl1],
                ddt_vn_apc_ntl2=diagnostic_state_nh.ddt_vn_apc_pc[self.ntl2],
                ddt_vn_phy=diagnostic_state_nh.ddt_vn_phy,
                z_theta_v_e=z_fields.z_theta_v_e,
                z_gradh_exner=z_fields.z_gradh_exner,
                vn_nnew=prognostic_state[nnew].vn,
                dtime=dtime,
                wgt_nnow_vel=self.params.wgt_nnow_vel,
                wgt_nnew_vel=self.params.wgt_nnew_vel,
                cpd=constants.CPD,
                horizontal_start=start_edge_nudging_plus1,
                horizontal_end=end_edge_local,
                vertical_start=0,
                vertical_end=self.grid.num_levels,
                offset_provider={},
            )

        if (
            self.config.divdamp_order == DivergenceDampingOrder.COMBINED
            or self.config.divdamp_order == DivergenceDampingOrder.FOURTH_ORDER
        ):
            # verified for e-10
            log.debug(f"corrector start stencil 25")
            compute_graddiv2_of_vn(
                geofac_grdiv=self.interpolation_state.geofac_grdiv,
                z_graddiv_vn=z_fields.z_graddiv_vn,
                z_graddiv2_vn=self.z_graddiv2_vn,
                horizontal_start=start_edge_nudging_plus1,
                horizontal_end=end_edge_local,
                vertical_start=0,
                vertical_end=self.grid.num_levels,
                offset_provider=self.grid.offset_providers,
            )

        if (
            self.config.divdamp_order == DivergenceDampingOrder.COMBINED
            and scal_divdamp_o2 > 1.0e-6
        ):
            log.debug(f"corrector: start stencil 26")
            apply_2nd_order_divergence_damping(
                z_graddiv_vn=z_fields.z_graddiv_vn,
                vn=prognostic_state[nnew].vn,
                scal_divdamp_o2=scal_divdamp_o2,
                horizontal_start=start_edge_nudging_plus1,
                horizontal_end=end_edge_local,
                vertical_start=0,
                vertical_end=self.grid.num_levels,
                offset_provider={},
            )

        # TODO: this does not get accessed in FORTRAN
        if (
            self.config.divdamp_order == DivergenceDampingOrder.COMBINED
            and divdamp_fac_o2 <= 4 * self.config.divdamp_fac
        ):
            if self.grid.limited_area:
                log.debug("corrector: start stencil 27")
                apply_weighted_2nd_and_4th_order_divergence_damping(
                    scal_divdamp=self.scal_divdamp,
                    bdy_divdamp=self._bdy_divdamp,
                    nudgecoeff_e=self.interpolation_state.nudgecoeff_e,
                    z_graddiv2_vn=self.z_graddiv2_vn,
                    vn=prognostic_state[nnew].vn,
                    horizontal_start=start_edge_nudging_plus1,
                    horizontal_end=end_edge_local,
                    vertical_start=0,
                    vertical_end=self.grid.num_levels,
                    offset_provider={},
                )
            else:
                log.debug("corrector start stencil 4th order divdamp")
                apply_4th_order_divergence_damping(
                    scal_divdamp=self.scal_divdamp,
                    z_graddiv2_vn=self.z_graddiv2_vn,
                    vn=prognostic_state[nnew].vn,
                    horizontal_start=start_edge_nudging_plus1,
                    horizontal_end=end_edge_local,
                    vertical_start=0,
                    vertical_end=self.grid.num_levels,
                    offset_provider={},
                )

        # TODO: this does not get accessed in FORTRAN
        if self.config.is_iau_active:
            log.debug("corrector start stencil 28")
            add_analysis_increments_to_vn(
                diagnostic_state_nh.vn_incr,
                prognostic_state[nnew].vn,
                self.config.iau_wgt_dyn,
                horizontal_start=start_edge_nudging_plus1,
                horizontal_end=end_edge_local,
                vertical_start=0,
                vertical_end=self.grid.num_levels,
                offset_provider={},
            )
        log.debug("exchanging prognostic field 'vn'")
        self._exchange.exchange_and_wait(EdgeDim, (prognostic_state[nnew].vn))
        log.debug("corrector: start stencil 31")
        compute_avg_vn(
            e_flx_avg=self.interpolation_state.e_flx_avg,
            vn=prognostic_state[nnew].vn,
            z_vn_avg=self.z_vn_avg,
            horizontal_start=start_edge_lb_plus4,
            horizontal_end=end_edge_local_minus2,
            vertical_start=0,
            vertical_end=self.grid.num_levels,
            offset_provider=self.grid.offset_providers,
        )

        log.debug("corrector: start stencil 32")
        compute_mass_flux(
            z_rho_e=z_fields.z_rho_e,
            z_vn_avg=self.z_vn_avg,
            ddqz_z_full_e=self.metric_state_nonhydro.ddqz_z_full_e,
            z_theta_v_e=z_fields.z_theta_v_e,
            mass_fl_e=diagnostic_state_nh.mass_fl_e,
            z_theta_v_fl_e=self.z_theta_v_fl_e,
            horizontal_start=start_edge_lb_plus4,
            horizontal_end=end_edge_local_minus2,  # TODO: (halungge) this is actually the second halo line
            vertical_start=0,
            vertical_end=self.grid.num_levels,
            offset_provider={},
        )

        if lprep_adv:  # Preparations for tracer advection
            log.debug("corrector: doing prep advection")
            if lclean_mflx:
                log.debug("corrector: start stencil 33")
                init_two_edge_kdim_fields_with_zero_wp(
                    edge_kdim_field_with_zero_wp_1=prep_adv.vn_traj,
                    edge_kdim_field_with_zero_wp_2=prep_adv.mass_flx_me,
                    horizontal_start=start_edge_lb,
                    horizontal_end=end_edge_end,
                    vertical_start=0,
                    vertical_end=self.grid.num_levels,
                    offset_provider={},
                )
            log.debug(f"corrector: start stencil 34")
            accumulate_prep_adv_fields(
                z_vn_avg=self.z_vn_avg,
                mass_fl_e=diagnostic_state_nh.mass_fl_e,
                vn_traj=prep_adv.vn_traj,
                mass_flx_me=prep_adv.mass_flx_me,
                r_nsubsteps=r_nsubsteps,
                horizontal_start=start_edge_lb_plus4,
                horizontal_end=end_edge_local_minus2,
                vertical_start=0,
                vertical_end=self.grid.num_levels,
                offset_provider={},
            )

        # verified for e-9
        log.debug(f"corrector: start stencil 41")
        compute_divergence_of_fluxes_of_rho_and_theta(
            geofac_div=self.interpolation_state.geofac_div,
            mass_fl_e=diagnostic_state_nh.mass_fl_e,
            z_theta_v_fl_e=self.z_theta_v_fl_e,
            z_flxdiv_mass=self.z_flxdiv_mass,
            z_flxdiv_theta=self.z_flxdiv_theta,
            horizontal_start=start_cell_nudging,
            horizontal_end=end_cell_local,
            vertical_start=0,
            vertical_end=self.grid.num_levels,
            offset_provider=self.grid.offset_providers,
        )

        if self.config.itime_scheme == TimeSteppingScheme.MOST_EFFICIENT:
            log.debug(f"corrector start stencil 42 44 45 45b")
            nhsolve_prog.stencils_42_44_45_45b(
                z_w_expl=z_fields.z_w_expl,
                w_nnow=prognostic_state[nnow].w,
                ddt_w_adv_ntl1=diagnostic_state_nh.ddt_w_adv_pc[self.ntl1],
                ddt_w_adv_ntl2=diagnostic_state_nh.ddt_w_adv_pc[self.ntl2],
                z_th_ddz_exner_c=self.z_th_ddz_exner_c,
                z_contr_w_fl_l=z_fields.z_contr_w_fl_l,
                rho_ic=diagnostic_state_nh.rho_ic,
                w_concorr_c=diagnostic_state_nh.w_concorr_c,
                vwind_expl_wgt=self.metric_state_nonhydro.vwind_expl_wgt,
                z_beta=z_fields.z_beta,
                exner_nnow=prognostic_state[nnow].exner,
                rho_nnow=prognostic_state[nnow].rho,
                theta_v_nnow=prognostic_state[nnow].theta_v,
                inv_ddqz_z_full=self.metric_state_nonhydro.inv_ddqz_z_full,
                z_alpha=z_fields.z_alpha,
                vwind_impl_wgt=self.metric_state_nonhydro.vwind_impl_wgt,
                theta_v_ic=diagnostic_state_nh.theta_v_ic,
                z_q=z_fields.z_q,
                k_field=self.k_field,
                rd=constants.RD,
                cvd=constants.CVD,
                dtime=dtime,
                cpd=constants.CPD,
                wgt_nnow_vel=self.params.wgt_nnow_vel,
                wgt_nnew_vel=self.params.wgt_nnew_vel,
                nlev=self.grid.num_levels,
                horizontal_start=start_cell_nudging,
                horizontal_end=end_cell_local,
                vertical_start=0,
                vertical_end=self.grid.num_levels + 1,
                offset_provider={},
            )
        else:
            log.debug(f"corrector start stencil 43 44 45 45b")
            nhsolve_prog.stencils_43_44_45_45b(
                z_w_expl=z_fields.z_w_expl,
                w_nnow=prognostic_state[nnow].w,
                ddt_w_adv_ntl1=diagnostic_state_nh.ddt_w_adv_pc[self.ntl1],
                z_th_ddz_exner_c=self.z_th_ddz_exner_c,
                z_contr_w_fl_l=z_fields.z_contr_w_fl_l,
                rho_ic=diagnostic_state_nh.rho_ic,
                w_concorr_c=diagnostic_state_nh.w_concorr_c,
                vwind_expl_wgt=self.metric_state_nonhydro.vwind_expl_wgt,
                z_beta=z_fields.z_beta,
                exner_nnow=prognostic_state[nnow].exner,
                rho_nnow=prognostic_state[nnow].rho,
                theta_v_nnow=prognostic_state[nnow].theta_v,
                inv_ddqz_z_full=self.metric_state_nonhydro.inv_ddqz_z_full,
                z_alpha=z_fields.z_alpha,
                vwind_impl_wgt=self.metric_state_nonhydro.vwind_impl_wgt,
                theta_v_ic=diagnostic_state_nh.theta_v_ic,
                z_q=z_fields.z_q,
                k_field=self.k_field,
                rd=constants.RD,
                cvd=constants.CVD,
                dtime=dtime,
                cpd=constants.CPD,
                nlev=self.grid.num_levels,
                horizontal_start=start_cell_nudging,
                horizontal_end=end_cell_local,
                vertical_start=0,
                vertical_end=self.grid.num_levels + 1,
                offset_provider={},
            )
        if not self.l_vert_nested:
            init_two_cell_kdim_fields_with_zero_wp(
                cell_kdim_field_with_zero_wp_1=prognostic_state[nnew].w,
                cell_kdim_field_with_zero_wp_2=z_fields.z_contr_w_fl_l,
                horizontal_start=start_cell_nudging,
                horizontal_end=end_cell_local,
                vertical_start=0,
                vertical_end=0,
                offset_provider={},
            )

        log.debug(f"corrector start stencil 47 48 49")
        nhsolve_prog.stencils_47_48_49(
            w_nnew=prognostic_state[nnew].w,
            z_contr_w_fl_l=z_fields.z_contr_w_fl_l,
            w_concorr_c=diagnostic_state_nh.w_concorr_c,
            z_rho_expl=z_fields.z_rho_expl,
            z_exner_expl=z_fields.z_exner_expl,
            rho_nnow=prognostic_state[nnow].rho,
            inv_ddqz_z_full=self.metric_state_nonhydro.inv_ddqz_z_full,
            z_flxdiv_mass=self.z_flxdiv_mass,
            exner_pr=diagnostic_state_nh.exner_pr,
            z_beta=z_fields.z_beta,
            z_flxdiv_theta=self.z_flxdiv_theta,
            theta_v_ic=diagnostic_state_nh.theta_v_ic,
            ddt_exner_phy=diagnostic_state_nh.ddt_exner_phy,
            k_field=self.k_field,
            dtime=dtime,
            nlev=self.grid.num_levels,
            horizontal_start=start_cell_nudging,
            horizontal_end=end_cell_local,
            vertical_start=0,
            vertical_end=self.grid.num_levels + 1,
            offset_provider=self.grid.offset_providers,
        )

        # TODO: this is not tested in green line so far
        if self.config.is_iau_active:
            log.debug(f"corrector start stencil 50")
            add_analysis_increments_from_data_assimilation(
                z_rho_expl=z_fields.z_rho_expl,
                z_exner_expl=z_fields.z_exner_expl,
                rho_incr=diagnostic_state_nh.rho_incr,
                exner_incr=diagnostic_state_nh.exner_incr,
                iau_wgt_dyn=self.config.iau_wgt_dyn,
                horizontal_start=start_cell_nudging,
                horizontal_end=end_cell_local,
                vertical_start=0,
                vertical_end=self.grid.num_levels,
                offset_provider={},
            )
        log.debug(f"corrector start stencil 52")
        solve_tridiagonal_matrix_for_w_forward_sweep(
            vwind_impl_wgt=self.metric_state_nonhydro.vwind_impl_wgt,
            theta_v_ic=diagnostic_state_nh.theta_v_ic,
            ddqz_z_half=self.metric_state_nonhydro.ddqz_z_half,
            z_alpha=z_fields.z_alpha,
            z_beta=z_fields.z_beta,
            z_w_expl=z_fields.z_w_expl,
            z_exner_expl=z_fields.z_exner_expl,
            z_q=z_fields.z_q,
            w=prognostic_state[nnew].w,
            dtime=dtime,
            cpd=constants.CPD,
            horizontal_start=start_cell_nudging,
            horizontal_end=end_cell_local,
            vertical_start=1,
            vertical_end=self.grid.num_levels,
            offset_provider=self.grid.offset_providers,
        )
        log.debug(f"corrector start stencil 53")
        solve_tridiagonal_matrix_for_w_back_substitution(
            z_q=z_fields.z_q,
            w=prognostic_state[nnew].w,
            horizontal_start=start_cell_nudging,
            horizontal_end=end_cell_local,
            vertical_start=1,
            vertical_end=self.grid.num_levels,
            offset_provider={},
        )

        if self.config.rayleigh_type == RayleighType.KLEMP:
            log.debug(f"corrector start stencil 54")
            apply_rayleigh_damping_mechanism(
                z_raylfac=self.z_raylfac,
                w_1=prognostic_state[nnew].w_1,
                w=prognostic_state[nnew].w,
                horizontal_start=start_cell_nudging,
                horizontal_end=end_cell_local,
                vertical_start=1,
                vertical_end=gtx.int32(
                    self.vertical_params.end_index_of_damping_layer + 1
                ),  # +1 since Fortran includes boundaries
                offset_provider={},
            )
        log.debug(f"corrector start stencil 55")
        compute_results_for_thermodynamic_variables(
            z_rho_expl=z_fields.z_rho_expl,
            vwind_impl_wgt=self.metric_state_nonhydro.vwind_impl_wgt,
            inv_ddqz_z_full=self.metric_state_nonhydro.inv_ddqz_z_full,
            rho_ic=diagnostic_state_nh.rho_ic,
            w=prognostic_state[nnew].w,
            z_exner_expl=z_fields.z_exner_expl,
            exner_ref_mc=self.metric_state_nonhydro.exner_ref_mc,
            z_alpha=z_fields.z_alpha,
            z_beta=z_fields.z_beta,
            rho_now=prognostic_state[nnow].rho,
            theta_v_now=prognostic_state[nnow].theta_v,
            exner_now=prognostic_state[nnow].exner,
            rho_new=prognostic_state[nnew].rho,
            exner_new=prognostic_state[nnew].exner,
            theta_v_new=prognostic_state[nnew].theta_v,
            dtime=dtime,
            cvd_o_rd=constants.CVD_O_RD,
            horizontal_start=start_cell_nudging,
            horizontal_end=end_cell_local,
            vertical_start=gtx.int32(self.jk_start),
            vertical_end=self.grid.num_levels,
            offset_provider=self.grid.offset_providers,
        )

        if lprep_adv:
            if lclean_mflx:
                log.debug(f"corrector set prep_adv.mass_flx_ic to zero")
                init_two_cell_kdim_fields_with_zero_wp(
                    prep_adv.mass_flx_ic,
                    prep_adv.vol_flx_ic,
                    horizontal_start=start_cell_nudging,
                    horizontal_end=end_cell_local,
                    vertical_start=0,
                    vertical_end=self.grid.num_levels,
                    offset_provider={},
                )
        log.debug(f"corrector start stencil 58")
        update_mass_volume_flux(
            z_contr_w_fl_l=z_fields.z_contr_w_fl_l,
            rho_ic=diagnostic_state_nh.rho_ic,
            vwind_impl_wgt=self.metric_state_nonhydro.vwind_impl_wgt,
            w=prognostic_state[nnew].w,
            mass_flx_ic=prep_adv.mass_flx_ic,
            vol_flx_ic=prep_adv.vol_flx_ic,
            r_nsubsteps=r_nsubsteps,
            horizontal_start=start_cell_nudging,
            horizontal_end=end_cell_local,
            vertical_start=1,
            vertical_end=self.grid.num_levels,
            offset_provider={},
        )
        if at_last_substep:
            update_dynamical_exner_time_increment(
                exner=prognostic_state[nnew].exner,
                ddt_exner_phy=diagnostic_state_nh.ddt_exner_phy,
                exner_dyn_incr=diagnostic_state_nh.exner_dyn_incr,
                ndyn_substeps_var=float(self.config.ndyn_substeps_var),
                dtime=dtime,
                horizontal_start=start_cell_nudging,
                horizontal_end=end_cell_local,
                vertical_start=self.vertical_params.kstart_moist,
                vertical_end=gtx.int32(self.grid.num_levels),
                offset_provider={},
            )

        if lprep_adv:
            if lclean_mflx:
                log.debug(f"corrector set prep_adv.mass_flx_ic to zero")
                init_cell_kdim_field_with_zero_wp(
                    field_with_zero_wp=prep_adv.mass_flx_ic,
                    horizontal_start=start_cell_lb,
                    horizontal_end=end_cell_nudging,
                    vertical_start=0,
                    vertical_end=self.grid.num_levels + 1,
                    offset_provider={},
                )
            log.debug(f" corrector: start stencil 65")
            update_mass_flux_weighted(
                rho_ic=diagnostic_state_nh.rho_ic,
                vwind_expl_wgt=self.metric_state_nonhydro.vwind_expl_wgt,
                vwind_impl_wgt=self.metric_state_nonhydro.vwind_impl_wgt,
                w_now=prognostic_state[nnow].w,
                w_new=prognostic_state[nnew].w,
                w_concorr_c=diagnostic_state_nh.w_concorr_c,
                mass_flx_ic=prep_adv.mass_flx_ic,
                r_nsubsteps=r_nsubsteps,
                horizontal_start=start_cell_lb,
                horizontal_end=end_cell_nudging,
                vertical_start=0,
                vertical_end=self.grid.num_levels,
                offset_provider={},
            )
            log.debug("exchange prognostic fields 'rho' , 'exner', 'w'")
            self._exchange.exchange_and_wait(
                CellDim,
                prognostic_state[nnew].rho,
                prognostic_state[nnew].exner,
                prognostic_state[nnew].w,
            )<|MERGE_RESOLUTION|>--- conflicted
+++ resolved
@@ -166,18 +166,12 @@
 from icon4py.model.common.grid.vertical import VerticalGridParams
 from icon4py.model.common.math.smagorinsky import en_smag_fac_for_zero_nshift
 from icon4py.model.common.states.prognostic_state import PrognosticState
-<<<<<<< HEAD
-from icon4py.model.common.settings import backend
 import enum
-=======
-
->>>>>>> f0a46bef
 
 # flake8: noqa
 log = logging.getLogger(__name__)
 
 
-<<<<<<< HEAD
 class TimeSteppingScheme(enum.IntEnum):
     """Parameter called `itime_scheme` in ICON namelist."""
 
@@ -231,10 +225,7 @@
     MIURA = 2
 
 
-@dataclass
-=======
 @dataclasses.dataclass
->>>>>>> f0a46bef
 class IntermediateFields:
     """
     Encapsulate internal fields of SolveNonHydro that contain shared state over predictor and corrector step.
