# ICON4Py - ICON inspired code in Python and GT4Py
#
# Copyright (c) 2022, ETH Zurich and MeteoSwiss
# All rights reserved.
#
# This file is free software: you can redistribute it and/or modify it under
# the terms of the GNU General Public License as published by the
# Free Software Foundation, either version 3 of the License, or any later
# version. See the LICENSE.txt file at the top-level directory of this
# distribution for a copy of the license or check <https://www.gnu.org/licenses/>.
#
# SPDX-License-Identifier: GPL-3.0-or-later
import logging
from typing import Final, Optional

import numpy as np
from gt4py.next import as_field
from gt4py.next.common import Field
import gt4py.next as gtx
from gt4py.next.ffront.fbuiltins import int32
from gt4py.next.program_processors.runners.gtfn import run_gtfn

import icon4py.model.atmosphere.dycore.nh_solve.solve_nonhydro_program as nhsolve_prog
import icon4py.model.common.constants as constants
from icon4py.model.atmosphere.dycore.mo_icon_interpolation_scalar_cells2verts_scalar_ri_dsl import (
    mo_icon_interpolation_scalar_cells2verts_scalar_ri_dsl,
)
from icon4py.model.atmosphere.dycore.mo_math_gradients_grad_green_gauss_cell_dsl import (
    mo_math_gradients_grad_green_gauss_cell_dsl,
)
from icon4py.model.atmosphere.dycore.mo_solve_nonhydro_4th_order_divdamp import (
    mo_solve_nonhydro_4th_order_divdamp,
)
from icon4py.model.atmosphere.dycore.mo_solve_nonhydro_stencil_01 import (
    mo_solve_nonhydro_stencil_01,
)
from icon4py.model.atmosphere.dycore.mo_solve_nonhydro_stencil_10 import (
    mo_solve_nonhydro_stencil_10,
)
from icon4py.model.atmosphere.dycore.mo_solve_nonhydro_stencil_12 import (
    mo_solve_nonhydro_stencil_12,
)
from icon4py.model.atmosphere.dycore.mo_solve_nonhydro_stencil_13 import (
    mo_solve_nonhydro_stencil_13,
)
from icon4py.model.atmosphere.dycore.mo_solve_nonhydro_stencil_17 import (
    mo_solve_nonhydro_stencil_17,
)
from icon4py.model.atmosphere.dycore.mo_solve_nonhydro_stencil_18 import (
    mo_solve_nonhydro_stencil_18,
)
from icon4py.model.atmosphere.dycore.mo_solve_nonhydro_stencil_19 import (
    mo_solve_nonhydro_stencil_19,
)
from icon4py.model.atmosphere.dycore.mo_solve_nonhydro_stencil_20 import (
    mo_solve_nonhydro_stencil_20,
)
from icon4py.model.atmosphere.dycore.mo_solve_nonhydro_stencil_21 import (
    mo_solve_nonhydro_stencil_21,
)
from icon4py.model.atmosphere.dycore.mo_solve_nonhydro_stencil_22 import (
    mo_solve_nonhydro_stencil_22,
)
from icon4py.model.atmosphere.dycore.mo_solve_nonhydro_stencil_23 import (
    mo_solve_nonhydro_stencil_23,
)
from icon4py.model.atmosphere.dycore.mo_solve_nonhydro_stencil_24 import (
    mo_solve_nonhydro_stencil_24,
)
from icon4py.model.atmosphere.dycore.mo_solve_nonhydro_stencil_25 import (
    mo_solve_nonhydro_stencil_25,
)
from icon4py.model.atmosphere.dycore.mo_solve_nonhydro_stencil_26 import (
    mo_solve_nonhydro_stencil_26,
)
from icon4py.model.atmosphere.dycore.mo_solve_nonhydro_stencil_27 import (
    mo_solve_nonhydro_stencil_27,
)
from icon4py.model.atmosphere.dycore.mo_solve_nonhydro_stencil_28 import (
    mo_solve_nonhydro_stencil_28,
)
from icon4py.model.atmosphere.dycore.mo_solve_nonhydro_stencil_29 import (
    mo_solve_nonhydro_stencil_29,
)
from icon4py.model.atmosphere.dycore.mo_solve_nonhydro_stencil_30 import (
    mo_solve_nonhydro_stencil_30,
)
from icon4py.model.atmosphere.dycore.mo_solve_nonhydro_stencil_31 import (
    mo_solve_nonhydro_stencil_31,
)
from icon4py.model.atmosphere.dycore.mo_solve_nonhydro_stencil_32 import (
    mo_solve_nonhydro_stencil_32,
)
from icon4py.model.atmosphere.dycore.mo_solve_nonhydro_stencil_33 import (
    mo_solve_nonhydro_stencil_33,
)
from icon4py.model.atmosphere.dycore.mo_solve_nonhydro_stencil_34 import (
    mo_solve_nonhydro_stencil_34,
)
from icon4py.model.atmosphere.dycore.mo_solve_nonhydro_stencil_41 import (
    mo_solve_nonhydro_stencil_41,
)
from icon4py.model.atmosphere.dycore.mo_solve_nonhydro_stencil_46 import (
    mo_solve_nonhydro_stencil_46,
)
from icon4py.model.atmosphere.dycore.mo_solve_nonhydro_stencil_50 import (
    mo_solve_nonhydro_stencil_50,
)
from icon4py.model.atmosphere.dycore.mo_solve_nonhydro_stencil_52 import (
    mo_solve_nonhydro_stencil_52,
)
from icon4py.model.atmosphere.dycore.mo_solve_nonhydro_stencil_53 import (
    mo_solve_nonhydro_stencil_53,
)
from icon4py.model.atmosphere.dycore.mo_solve_nonhydro_stencil_54 import (
    mo_solve_nonhydro_stencil_54,
)
from icon4py.model.atmosphere.dycore.mo_solve_nonhydro_stencil_55 import (
    mo_solve_nonhydro_stencil_55,
)
from icon4py.model.atmosphere.dycore.mo_solve_nonhydro_stencil_56_63 import (
    mo_solve_nonhydro_stencil_56_63,
)
from icon4py.model.atmosphere.dycore.mo_solve_nonhydro_stencil_58 import (
    mo_solve_nonhydro_stencil_58,
)
from icon4py.model.atmosphere.dycore.mo_solve_nonhydro_stencil_59 import (
    mo_solve_nonhydro_stencil_59,
)
from icon4py.model.atmosphere.dycore.mo_solve_nonhydro_stencil_65 import (
    mo_solve_nonhydro_stencil_65,
)
from icon4py.model.atmosphere.dycore.mo_solve_nonhydro_stencil_66 import (
    mo_solve_nonhydro_stencil_66,
)
from icon4py.model.atmosphere.dycore.mo_solve_nonhydro_stencil_67 import (
    mo_solve_nonhydro_stencil_67,
)
from icon4py.model.atmosphere.dycore.mo_solve_nonhydro_stencil_68 import (
    mo_solve_nonhydro_stencil_68,
)
from icon4py.model.atmosphere.dycore.state_utils.diagnostic_state import DiagnosticStateNonHydro
from icon4py.model.atmosphere.dycore.state_utils.interpolation_state import InterpolationState
from icon4py.model.atmosphere.dycore.state_utils.metric_state import MetricStateNonHydro
from icon4py.model.atmosphere.dycore.state_utils.nh_constants import NHConstants
from icon4py.model.atmosphere.dycore.state_utils.prep_adv_state import PrepAdvection
from icon4py.model.atmosphere.dycore.state_utils.utils import (
    _allocate,
    _allocate_indices,
    _calculate_divdamp_fields,
    compute_z_raylfac,
    set_zero_c_k,
    set_zero_e_k,
)
from icon4py.model.atmosphere.dycore.state_utils.z_fields import ZFields
from icon4py.model.atmosphere.dycore.velocity.velocity_advection import VelocityAdvection
from icon4py.model.common.decomposition.definitions import ExchangeRuntime, SingleNodeExchange
from icon4py.model.common.dimension import CellDim, EdgeDim, KDim, VertexDim
from icon4py.model.common.grid.horizontal import CellParams, EdgeParams, HorizontalMarkerIndex
from icon4py.model.common.grid.icon import IconGrid
from icon4py.model.common.grid.vertical import VerticalModelParams
from icon4py.model.common.math.smagorinsky import en_smag_fac_for_zero_nshift
from icon4py.model.common.states.prognostic_state import PrognosticState


backend = run_gtfn
<<<<<<< HEAD
=======
# flake8: noqa
log = logging.getLogger(__name__)
>>>>>>> b1bfb8a2


class NonHydrostaticConfig:
    """
    Contains necessary parameter to configure a nonhydro run.

    Encapsulates namelist parameters and derived parameters.
    TODO: (magdalena) values should be read from a configuration file.
    Default values are taken from the defaults in the corresponding ICON Fortran namelist files.
    """

    def __init__(
        self,
        itime_scheme: int = 4,
        iadv_rhotheta: int = 2,
        igradp_method: int = 3,
        ndyn_substeps_var: float = 5.0,
        rayleigh_type: int = 2,
        rayleigh_coeff: float = 0.05,
        divdamp_order: int = 24,  # the ICON default is 4,
        idiv_method: int = 1,
        is_iau_active: bool = False,
        iau_wgt_dyn: float = 0.0,
        divdamp_type: int = 3,
        lhdiff_rcf: bool = True,
        l_vert_nested: bool = False,
        l_open_ubc: bool = False,
        rhotheta_offctr: float = -0.1,
        veladv_offctr: float = 0.25,
        divdamp_fac_o2: float = 0.032,  # TODO (magdalena) dynamic parameter: https://github.com/C2SM/icon4py/pull/313
        max_nudging_coeff: float = 0.02,
        divdamp_fac: float = 0.0025,
        divdamp_fac2: float = 0.004,
        divdamp_fac3: float = 0.004,
        divdamp_fac4: float = 0.004,
<<<<<<< HEAD
        divdamp_z: float = 32500,
        divdamp_z2: float = 40000,
        divdamp_z3: float = 60000,
        divdamp_z4: float = 80000,
        htop_moist_proc: float = 22500.0,
        ltestcase: bool = False,
=======
        divdamp_z: float = 32500.0,
        divdamp_z2: float = 40000.0,
        divdamp_z3: float = 60000.0,
        divdamp_z4: float = 80000.0,
>>>>>>> b1bfb8a2
    ):
        # parameters from namelist nonhydrostatic_nml

        #: time scheme for the non hydro static model
        self.itime_scheme: int = itime_scheme

        #: Miura scheme for advection of rho and theta
        self.iadv_rhotheta: int = iadv_rhotheta

        #: whether to use open upper boundary conditions
        self.l_open_ubc: bool = l_open_ubc

        #: Use truly horizontal pressure-gradient computation to ensure numerical
        #: stability without heavy orography smoothing
        self.igradp_method: int = igradp_method

        #: number of dynamics substeps per fast-physics timestep
        self.ndyn_substeps_var = ndyn_substeps_var

        #: reduced calling frequency also for horizontal diffusion
        #: TODO (magdalena) to be removed, see discussion between Anurag and Ong Chia Rui
        self.lhdiff_rcf: bool = lhdiff_rcf

        #: type of Rayleigh damping
        self.rayleigh_type: int = rayleigh_type
        # TODO (magdalena) used for calculation of rayleigh_w, rayleigh_vn in mo_vertical_grid.f90
        self.rayleigh_coeff: float = rayleigh_coeff

        #: order of divergence damping
        self.divdamp_order: int = divdamp_order

        #: type of divergence damping
        self.divdamp_type: int = divdamp_type

        #: off-centering for density and potential temperature at interface levels.
        #: Specifying a negative value here reduces the amount of vertical
        #: wind off-centering needed for stability of sound waves.
        self.rhotheta_offctr: float = rhotheta_offctr

        #: off-centering of velocity advection in corrector step
        self.veladv_offctr: float = veladv_offctr

        self.divdamp_fac_o2: float = divdamp_fac_o2

        #: scaling factor for divergence damping (used only if lhdiff_rcf = true)
        self.divdamp_fac: float = divdamp_fac
        self.divdamp_fac2: float = divdamp_fac2
        self.divdamp_fac3: float = divdamp_fac3
        self.divdamp_fac4: float = divdamp_fac4
        self.divdamp_z: float = divdamp_z
        self.divdamp_z2: float = divdamp_z2
        self.divdamp_z3: float = divdamp_z3
        self.divdamp_z4: float = divdamp_z4

        #: height [m] where moist physics is turned off
        self.htop_moist_proc: float = htop_moist_proc

        #: parameters from other namelists:

        #: from mo_interpol_nml.f90
        self.nudge_max_coeff: float = max_nudging_coeff

        #: from mo_run_nml.f90
        #: use vertical nesting
        self.l_vert_nested: bool = l_vert_nested
        self.ltestcase = ltestcase  # TODO (magdalena) handle differently

        #: from mo_initicon_nml.f90/ mo_initicon_config.f90
        #: whether IAU is active at current time
        self.is_iau_active: bool = is_iau_active
        #: IAU weight for dynamics fields
        self.iau_wgt_dyn: float = iau_wgt_dyn

        #: from mo_dynamics_nml.f90
        self.idiv_method: int = idiv_method

        self._validate()

    def _validate(self):
        """Apply consistency checks and validation on configuration parameters."""
        if self.l_open_ubc:
            raise NotImplementedError(
                "Open upper boundary conditions not supported"
                "(to allow vertical motions related to diabatic heating to extend beyond the model top)"
            )

        if self.l_vert_nested:
            raise NotImplementedError("Vertical nesting support not implemented")

        if self.igradp_method != 3:
            raise NotImplementedError("igradp_method can only be 3")

        if self.itime_scheme != 4:
            raise NotImplementedError("itime_scheme can only be 4")

        if self.idiv_method != 1:
            raise NotImplementedError("idiv_method can only be 1")

        if self.divdamp_order != 24:
            raise NotImplementedError("divdamp_order can only be 24")

        if self.divdamp_type == 32:
            raise NotImplementedError("divdamp_type with value 32 not yet implemented")


class NonHydrostaticParams:
    """Calculates derived quantities depending on the NonHydrostaticConfig."""

    def __init__(self, config: NonHydrostaticConfig):
        self.rd_o_cvd: Final[float] = constants.RD / constants.CVD
        self.cvd_o_rd: Final[float] = constants.CVD / constants.RD
        self.rd_o_p0ref: Final[float] = constants.RD / constants.P0REF
        self.grav_o_cpd: Final[float] = constants.GRAV / constants.CPD

        # start level for 3D divergence damping terms
        self.kstart_dd3d: int = 0

<<<<<<< HEAD
        self.alin = (config.divdamp_fac2 - config.divdamp_fac) / (
            config.divdamp_z2 - config.divdamp_z
        )

        self.df32 = config.divdamp_fac3 - config.divdamp_fac2
        self.dz32 = config.divdamp_z3 - config.divdamp_z2
        self.df42 = config.divdamp_fac4 - config.divdamp_fac2
        self.dz42 = config.divdamp_z4 - config.divdamp_z2

        self.bqdr = (self.df42 * self.dz32 - self.df32 * self.dz42) / (
            self.dz32 * self.dz42 * (self.dz42 - self.dz32)
        )
        self.aqdr = self.df32 / self.dz32 - self.bqdr * self.dz32
=======
        # start level for moist physics processes (specified by htop_moist_proc)
        self.kstart_moist: int = 1
        if self.kstart_moist != 1:
            raise NotImplementedError("kstart_moist can only be 1")
>>>>>>> b1bfb8a2


class SolveNonhydro:
    def __init__(self, exchange: ExchangeRuntime = SingleNodeExchange()):
        self._exchange = exchange
        self._initialized = False
        self.grid: Optional[IconGrid] = None
        self.config: Optional[NonHydrostaticConfig] = None
        self.params: Optional[NonHydrostaticParams] = None
        self.metric_state_nonhydro: Optional[MetricStateNonHydro] = None
        self.interpolation_state: Optional[InterpolationState] = None
        self.vertical_params: Optional[VerticalModelParams] = None
        self.edge_geometry: Optional[EdgeParams] = None
        self.cell_params: Optional[CellParams] = None
        self.velocity_advection: Optional[VelocityAdvection] = None
        self.l_vert_nested: bool = False
        self.enh_divdamp_fac: Optional[Field[[KDim], float]] = None
        self.scal_divdamp: Optional[Field[[KDim], float]] = None
        self._bdy_divdamp: Optional[Field[[KDim], float]] = None
        self.p_test_run = True
        self.jk_start = 0  # used in stencil_55
        self.ntl1 = 0
        self.ntl2 = 0

    def init(
        self,
        grid: IconGrid,
        config: NonHydrostaticConfig,
        params: NonHydrostaticParams,
        metric_state_nonhydro: MetricStateNonHydro,
        interpolation_state: InterpolationState,
        vertical_params: VerticalModelParams,
        edge_geometry: EdgeParams,
        cell_geometry: CellParams,
        owner_mask: Field[[CellDim], bool],
    ):
        """
        Initialize NonHydrostatic granule with configuration.

        calculates all local fields that are used in nh_solve within the time loop
        """
        self.grid = grid
        self.config: NonHydrostaticConfig = config
        self.params: NonHydrostaticParams = params
        self.metric_state_nonhydro: MetricStateNonHydro = metric_state_nonhydro
        self.interpolation_state: InterpolationState = interpolation_state
        self.vertical_params = vertical_params
        self.edge_geometry = edge_geometry
        self.cell_params = cell_geometry
        self.velocity_advection = VelocityAdvection(
            grid,
            metric_state_nonhydro,
            interpolation_state,
            vertical_params,
            edge_geometry,
            owner_mask,
        )
        self._allocate_local_fields()

        # TODO (magdalena) vertical nesting is only relevant in the context of
        #      horizontal nesting, since we don't support this we should remove this option
        if grid.lvert_nest:
            self.l_vert_nested = True
            self.jk_start = 1
        else:
            self.jk_start = 0

<<<<<<< HEAD
        out = enh_smag_fac
        _en_smag_fac_for_zero_nshift.with_backend(backend)(
            a_vec, *fac, *z, out=enh_smag_fac, offset_provider={"Koff": KDim}
        )
        self.enh_divdamp_fac = enh_smag_fac

        cell_areas_avg = np.sum(cell_areas) / float(self.grid.num_cells)
        # TODO @tehrengruber: fix power
        scal_divdamp_calcs.with_backend(backend)(
            enh_smag_fac,
            out,
            cell_areas_avg,
            offset_provider={},
=======
        en_smag_fac_for_zero_nshift.with_backend(run_gtfn)(
            self.vertical_params.vct_a,
            self.config.divdamp_fac,
            self.config.divdamp_fac2,
            self.config.divdamp_fac3,
            self.config.divdamp_fac4,
            self.config.divdamp_z,
            self.config.divdamp_z2,
            self.config.divdamp_z3,
            self.config.divdamp_z4,
            out=self.enh_divdamp_fac,
            offset_provider={"Koff": KDim},
>>>>>>> b1bfb8a2
        )

        self.p_test_run = True
        self._initialized = True

    @property
    def initialized(self):
        return self._initialized

    def _allocate_local_fields(self):
        self.z_exner_ex_pr = _allocate(CellDim, KDim, is_halfdim=True, grid=self.grid)
        self.z_exner_ic = _allocate(CellDim, KDim, is_halfdim=True, grid=self.grid)
        self.z_dexner_dz_c_1 = _allocate(CellDim, KDim, grid=self.grid)
        self.z_theta_v_pr_ic = _allocate(CellDim, KDim, is_halfdim=True, grid=self.grid)
        self.z_th_ddz_exner_c = _allocate(CellDim, KDim, grid=self.grid)
        self.z_rth_pr_1 = _allocate(CellDim, KDim, grid=self.grid)
        self.z_rth_pr_2 = _allocate(CellDim, KDim, grid=self.grid)
        self.z_grad_rth_1 = _allocate(CellDim, KDim, grid=self.grid)
        self.z_grad_rth_2 = _allocate(CellDim, KDim, grid=self.grid)
        self.z_grad_rth_3 = _allocate(CellDim, KDim, grid=self.grid)
        self.z_grad_rth_4 = _allocate(CellDim, KDim, grid=self.grid)
        self.z_dexner_dz_c_2 = _allocate(CellDim, KDim, grid=self.grid)
        self.exner_dyn_incr = _allocate(CellDim, KDim, grid=self.grid)
        self.z_hydro_corr = _allocate(EdgeDim, KDim, grid=self.grid)
        self.z_vn_avg = _allocate(EdgeDim, KDim, grid=self.grid)
        self.z_theta_v_fl_e = _allocate(EdgeDim, KDim, grid=self.grid)
        self.z_flxdiv_mass = _allocate(CellDim, KDim, grid=self.grid)
        self.z_flxdiv_theta = _allocate(CellDim, KDim, grid=self.grid)
        self.z_rho_v = _allocate(VertexDim, KDim, grid=self.grid)
        self.z_theta_v_v = _allocate(VertexDim, KDim, grid=self.grid)
        self.z_graddiv2_vn = _allocate(EdgeDim, KDim, grid=self.grid)
        self.k_field = _allocate_indices(KDim, grid=self.grid, is_halfdim=True)
        self.z_w_concorr_me = _allocate(EdgeDim, KDim, grid=self.grid)
        self.z_hydro_corr_horizontal = _allocate(EdgeDim, grid=self.grid)
        self.z_raylfac = _allocate(KDim, grid=self.grid)
        self.enh_divdamp_fac = _allocate(KDim, grid=self.grid)
        self._bdy_divdamp = _allocate(KDim, grid=self.grid)
        self.scal_divdamp = _allocate(KDim, grid=self.grid)

    def set_timelevels(self, nnow, nnew):
        #  Set time levels of ddt_adv fields for call to velocity_tendencies
        if self.config.itime_scheme == 4:
            self.ntl1 = nnow
            self.ntl2 = nnew
        else:
            self.ntl1 = 0
            self.ntl2 = 0

    def time_step(
        self,
        diagnostic_state_nh: DiagnosticStateNonHydro,
        prognostic_state_ls: list[PrognosticState],
        prep_adv: PrepAdvection,
        z_fields: ZFields,
        nh_constants: NHConstants,
        divdamp_fac_o2: float,
        dtime: float,
        idyn_timestep: float,
        l_recompute: bool,
        l_init: bool,
        nnow: int,
        nnew: int,
        lclean_mflx: bool,
        lprep_adv: bool,
    ):
        log.info(
            f"running timestep: dtime = {dtime}, dyn_timestep = {idyn_timestep}, init = {l_init}, recompute = {l_recompute}, prep_adv = {lprep_adv} "
        )
        start_cell_lb = self.grid.get_start_index(
            CellDim, HorizontalMarkerIndex.lateral_boundary(CellDim)
        )
        end_cell_end = self.grid.get_end_index(CellDim, HorizontalMarkerIndex.end(CellDim))
        start_edge_lb = self.grid.get_start_index(
            EdgeDim, HorizontalMarkerIndex.lateral_boundary(EdgeDim)
        )
        end_edge_local = self.grid.get_end_index(EdgeDim, HorizontalMarkerIndex.local(EdgeDim))
        # # TODO: abishekg7 move this to tests
        if self.p_test_run:
            nhsolve_prog.init_test_fields.with_backend(backend)(
                z_fields.z_rho_e,
                z_fields.z_theta_v_e,
                z_fields.z_dwdz_dd,
                z_fields.z_graddiv_vn,
                start_edge_lb,
                end_edge_local,
                start_cell_lb,
                end_cell_end,
                self.grid.num_levels,
                offset_provider={},
            )

        self.set_timelevels(nnow, nnew)

        self.run_predictor_step(
            diagnostic_state_nh=diagnostic_state_nh,
            prognostic_state=prognostic_state_ls,
            z_fields=z_fields,
            dtime=dtime,
            idyn_timestep=idyn_timestep,
            l_recompute=l_recompute,
            l_init=l_init,
            nnow=nnow,
            nnew=nnew,
        )

        self.run_corrector_step(
            diagnostic_state_nh=diagnostic_state_nh,
            prognostic_state=prognostic_state_ls,
            z_fields=z_fields,
            prep_adv=prep_adv,
            divdamp_fac_o2=divdamp_fac_o2,
            dtime=dtime,
            nnew=nnew,
            nnow=nnow,
            lclean_mflx=lclean_mflx,
            nh_constants=nh_constants,
            lprep_adv=lprep_adv,
        )
        log.info(
            f"running corrector step: dtime = {dtime}, dyn_timestep = {idyn_timestep}, prep_adv = {lprep_adv},  divdamp_fac_od = {divdamp_fac_o2} "
        )
        start_cell_lb = self.grid.get_start_index(
            CellDim, HorizontalMarkerIndex.lateral_boundary(CellDim)
        )
        end_cell_nudging_minus1 = self.grid.get_end_index(
            CellDim, HorizontalMarkerIndex.nudging(CellDim) - 1
        )
        start_cell_halo = self.grid.get_start_index(CellDim, HorizontalMarkerIndex.halo(CellDim))
        end_cell_end = self.grid.get_end_index(CellDim, HorizontalMarkerIndex.end(CellDim))
        if self.grid.limited_area:
            mo_solve_nonhydro_stencil_66.with_backend(backend)(
                bdy_halo_c=self.metric_state_nonhydro.bdy_halo_c,
                rho=prognostic_state_ls[nnew].rho,
                theta_v=prognostic_state_ls[nnew].theta_v,
                exner=prognostic_state_ls[nnew].exner,
                rd_o_cvd=self.params.rd_o_cvd,
                rd_o_p0ref=self.params.rd_o_p0ref,
                offset_provider={},
            )

            mo_solve_nonhydro_stencil_67.with_backend(backend)(
                rho=prognostic_state_ls[nnew].rho,
                theta_v=prognostic_state_ls[nnew].theta_v,
                exner=prognostic_state_ls[nnew].exner,
                rd_o_cvd=self.params.rd_o_cvd,
                rd_o_p0ref=self.params.rd_o_p0ref,
                horizontal_start=start_cell_lb,
                horizontal_end=end_cell_nudging_minus1,
                vertical_start=0,
                vertical_end=self.grid.num_levels,
                offset_provider={},
            )

        mo_solve_nonhydro_stencil_68.with_backend(backend)(
            mask_prog_halo_c=self.metric_state_nonhydro.mask_prog_halo_c,
            rho_now=prognostic_state_ls[nnow].rho,
            theta_v_now=prognostic_state_ls[nnow].theta_v,
            exner_new=prognostic_state_ls[nnew].exner,
            exner_now=prognostic_state_ls[nnow].exner,
            rho_new=prognostic_state_ls[nnew].rho,
            theta_v_new=prognostic_state_ls[nnew].theta_v,
            cvd_o_rd=self.params.cvd_o_rd,
            horizontal_start=start_cell_halo,
            horizontal_end=end_cell_end,
            vertical_start=0,
            vertical_end=self.grid.num_levels,
            offset_provider={},
        )

    # flake8: noqa: C901
    def run_predictor_step(
        self,
        diagnostic_state_nh: DiagnosticStateNonHydro,
        prognostic_state: list[PrognosticState],
        z_fields: ZFields,
        dtime: float,
        idyn_timestep: float,
        l_recompute: bool,
        l_init: bool,
        nnow: int,
        nnew: int,
    ):
        log.info(
            f"running predictor step: dtime = {dtime}, dyn_timestep = {idyn_timestep}, init = {l_init}, recompute = {l_recompute} "
        )
        if l_init or l_recompute:
            if self.config.itime_scheme == 4 and not l_init:
                lvn_only = True  # Recompute only vn tendency
            else:
                lvn_only = False

        self.velocity_advection.run_predictor_step(
            vn_only=lvn_only,
            diagnostic_state=diagnostic_state_nh,
            prognostic_state=prognostic_state[nnow],
            z_w_concorr_me=self.z_w_concorr_me,
            z_kin_hor_e=z_fields.z_kin_hor_e,
            z_vt_ie=z_fields.z_vt_ie,
            dtime=dtime,
            ntnd=self.ntl1,
            cell_areas=self.cell_params.area,
        )

        p_dthalf = 0.5 * dtime

        end_cell_end = self.grid.get_end_index(CellDim, HorizontalMarkerIndex.end(CellDim))

        start_cell_local_minus2 = self.grid.get_start_index(
            CellDim, HorizontalMarkerIndex.local(CellDim) - 2
        )
        end_cell_local_minus2 = self.grid.get_end_index(
            CellDim, HorizontalMarkerIndex.local(CellDim) - 2
        )

        start_vertex_lb_plus1 = self.grid.get_start_index(
            VertexDim, HorizontalMarkerIndex.lateral_boundary(VertexDim) + 1
        )  # TODO: check
        end_vertex_local_minus1 = self.grid.get_end_index(
            VertexDim, HorizontalMarkerIndex.local(VertexDim) - 1
        )

        start_cell_lb = self.grid.get_start_index(
            CellDim, HorizontalMarkerIndex.lateral_boundary(CellDim)
        )
        end_cell_nudging_minus1 = self.grid.get_end_index(
            CellDim,
            HorizontalMarkerIndex.nudging(CellDim) - 1,
        )

        start_edge_lb_plus6 = self.grid.get_start_index(
            EdgeDim, HorizontalMarkerIndex.lateral_boundary(EdgeDim) + 6
        )
        end_edge_local_minus1 = self.grid.get_end_index(
            EdgeDim, HorizontalMarkerIndex.local(EdgeDim) - 1
        )
        end_edge_local = self.grid.get_end_index(EdgeDim, HorizontalMarkerIndex.local(EdgeDim))

        start_edge_nudging_plus1 = self.grid.get_start_index(
            EdgeDim, HorizontalMarkerIndex.nudging(EdgeDim) + 1
        )
        end_edge_end = self.grid.get_end_index(EdgeDim, HorizontalMarkerIndex.end(EdgeDim))

        start_edge_lb = self.grid.get_start_index(
            EdgeDim, HorizontalMarkerIndex.lateral_boundary(EdgeDim)
        )
        end_edge_nudging = self.grid.get_end_index(EdgeDim, HorizontalMarkerIndex.nudging(EdgeDim))

        start_edge_lb_plus4 = self.grid.get_start_index(
            EdgeDim, HorizontalMarkerIndex.lateral_boundary(EdgeDim) + 4
        )
        end_edge_local_minus2 = self.grid.get_end_index(
            EdgeDim, HorizontalMarkerIndex.local(EdgeDim) - 2
        )

        start_cell_lb_plus2 = self.grid.get_start_index(
            CellDim, HorizontalMarkerIndex.lateral_boundary(CellDim) + 2
        )
        end_cell_local_minus1 = self.grid.get_end_index(
            CellDim, HorizontalMarkerIndex.local(CellDim) - 1
        )
        end_cell_halo = self.grid.get_end_index(CellDim, HorizontalMarkerIndex.halo(CellDim))
        start_cell_nudging = self.grid.get_start_index(
            CellDim, HorizontalMarkerIndex.nudging(CellDim)
        )

        end_cell_local = self.grid.get_end_index(CellDim, HorizontalMarkerIndex.local(CellDim))

        #  Precompute Rayleigh damping factor
        compute_z_raylfac.with_backend(backend)(
            rayleigh_w=self.metric_state_nonhydro.rayleigh_w,
            dtime=dtime,
            z_raylfac=self.z_raylfac,
            offset_provider={},
        )

        # initialize nest boundary points of z_rth_pr with zero
        if self.grid.limited_area:
            mo_solve_nonhydro_stencil_01.with_backend(backend)(
                z_rth_pr_1=self.z_rth_pr_1,
                z_rth_pr_2=self.z_rth_pr_2,
                horizontal_start=start_cell_lb,
                horizontal_end=end_cell_end,
                vertical_start=0,
                vertical_end=self.grid.num_levels,
                offset_provider={},
            )

        nhsolve_prog.predictor_stencils_2_3.with_backend(backend)(
            exner_exfac=self.metric_state_nonhydro.exner_exfac,
            exner=prognostic_state[nnow].exner,
            exner_ref_mc=self.metric_state_nonhydro.exner_ref_mc,
            exner_pr=diagnostic_state_nh.exner_pr,
            z_exner_ex_pr=self.z_exner_ex_pr,
            horizontal_start=start_cell_lb_plus2,
            horizontal_end=end_cell_local_minus1,
            k_field=self.k_field,
            nlev=self.grid.num_levels,
            vertical_start=0,
            vertical_end=self.grid.num_levels + 1,
            offset_provider={},
        )

        if self.config.igradp_method == 3:
            nhsolve_prog.predictor_stencils_4_5_6.with_backend(backend)(
                wgtfacq_c_dsl=self.metric_state_nonhydro.wgtfacq_c_dsl,
                z_exner_ex_pr=self.z_exner_ex_pr,
                z_exner_ic=self.z_exner_ic,
                wgtfac_c=self.metric_state_nonhydro.wgtfac_c,
                inv_ddqz_z_full=self.metric_state_nonhydro.inv_ddqz_z_full,
                z_dexner_dz_c_1=self.z_dexner_dz_c_1,
                k_field=self.k_field,
                nlev=self.grid.num_levels,
                horizontal_start=start_cell_lb_plus2,
                horizontal_end=end_cell_local_minus1,
                vertical_start=max(1, self.vertical_params.nflatlev),
                vertical_end=self.grid.num_levels + 1,
                offset_provider={"Koff": KDim},
            )
            if self.vertical_params.nflatlev == 1:
                # Perturbation Exner pressure on top half level
                raise NotImplementedError("nflatlev=1 not implemented")

        nhsolve_prog.predictor_stencils_7_8_9.with_backend(backend)(
            rho=prognostic_state[nnow].rho,
            rho_ref_mc=self.metric_state_nonhydro.rho_ref_mc,
            theta_v=prognostic_state[nnow].theta_v,
            theta_ref_mc=self.metric_state_nonhydro.theta_ref_mc,
            rho_ic=diagnostic_state_nh.rho_ic,
            z_rth_pr_1=self.z_rth_pr_1,
            z_rth_pr_2=self.z_rth_pr_2,
            wgtfac_c=self.metric_state_nonhydro.wgtfac_c,
            vwind_expl_wgt=self.metric_state_nonhydro.vwind_expl_wgt,
            exner_pr=diagnostic_state_nh.exner_pr,
            d_exner_dz_ref_ic=self.metric_state_nonhydro.d_exner_dz_ref_ic,
            ddqz_z_half=self.metric_state_nonhydro.ddqz_z_half,
            z_theta_v_pr_ic=self.z_theta_v_pr_ic,
            theta_v_ic=diagnostic_state_nh.theta_v_ic,
            z_th_ddz_exner_c=self.z_th_ddz_exner_c,
            k_field=self.k_field,
            nlev=self.grid.num_levels,
            horizontal_start=start_cell_lb_plus2,
            horizontal_end=end_cell_local_minus1,
            vertical_start=0,
            vertical_end=self.grid.num_levels,
            offset_provider={"Koff": KDim},
        )

        # Perturbation theta at top and surface levels
        nhsolve_prog.predictor_stencils_11_lower_upper.with_backend(backend)(
            wgtfacq_c_dsl=self.metric_state_nonhydro.wgtfacq_c_dsl,
            z_rth_pr=self.z_rth_pr_2,
            theta_ref_ic=self.metric_state_nonhydro.theta_ref_ic,
            z_theta_v_pr_ic=self.z_theta_v_pr_ic,
            theta_v_ic=diagnostic_state_nh.theta_v_ic,
            k_field=self.k_field,
            nlev=self.grid.num_levels,
            horizontal_start=start_cell_lb_plus2,
            horizontal_end=end_cell_local_minus1,
            vertical_start=0,
            vertical_end=self.grid.num_levels + 1,
            offset_provider={"Koff": KDim},
        )

        if self.config.igradp_method == 3:
            # Second vertical derivative of perturbation Exner pressure (hydrostatic approximation)
            mo_solve_nonhydro_stencil_12.with_backend(backend)(
                z_theta_v_pr_ic=self.z_theta_v_pr_ic,
                d2dexdz2_fac1_mc=self.metric_state_nonhydro.d2dexdz2_fac1_mc,
                d2dexdz2_fac2_mc=self.metric_state_nonhydro.d2dexdz2_fac2_mc,
                z_rth_pr_2=self.z_rth_pr_2,
                z_dexner_dz_c_2=self.z_dexner_dz_c_2,
                horizontal_start=start_cell_lb_plus2,
                horizontal_end=end_cell_local_minus1,
                vertical_start=self.vertical_params.nflat_gradp,
                vertical_end=self.grid.num_levels,
                offset_provider={"Koff": KDim},
            )

        # Add computation of z_grad_rth (perturbation density and virtual potential temperature at main levels)
        # at outer halo points: needed for correct calculation of the upwind gradients for Miura scheme

        mo_solve_nonhydro_stencil_13.with_backend(backend)(
            rho=prognostic_state[nnow].rho,
            rho_ref_mc=self.metric_state_nonhydro.rho_ref_mc,
            theta_v=prognostic_state[nnow].theta_v,
            theta_ref_mc=self.metric_state_nonhydro.theta_ref_mc,
            z_rth_pr_1=self.z_rth_pr_1,
            z_rth_pr_2=self.z_rth_pr_2,
            horizontal_start=start_cell_local_minus2,
            horizontal_end=end_cell_local_minus2,
            vertical_start=0,
            vertical_end=self.grid.num_levels,
            offset_provider={},
        )

        # Compute rho and theta at edges for horizontal flux divergence term
        if self.config.iadv_rhotheta == 1:
            mo_icon_interpolation_scalar_cells2verts_scalar_ri_dsl.with_backend(backend)(
                p_cell_in=prognostic_state[nnow].rho,
                c_intp=self.interpolation_state.c_intp,
                p_vert_out=self.z_rho_v,
                horizontal_start=start_vertex_lb_plus1,
                horizontal_end=end_vertex_local_minus1,
                vertical_start=0,
                vertical_end=self.grid.num_levels,  # UBOUND(p_cell_in,2)
                offset_provider={
                    "V2C": self.grid.get_offset_provider("V2C"),
                },
            )
            mo_icon_interpolation_scalar_cells2verts_scalar_ri_dsl.with_backend(backend)(
                p_cell_in=prognostic_state[nnow].theta_v,
                c_intp=self.interpolation_state.c_intp,
                p_vert_out=self.z_theta_v_v,
                horizontal_start=start_vertex_lb_plus1,
                horizontal_end=end_vertex_local_minus1,
                vertical_start=0,
                vertical_end=self.grid.num_levels,  # UBOUND(p_cell_in,2)
                offset_provider={
                    "V2C": self.grid.get_offset_provider("V2C"),
                },
            )
        elif self.config.iadv_rhotheta == 2:
            # Compute Green-Gauss gradients for rho and theta
            mo_math_gradients_grad_green_gauss_cell_dsl.with_backend(backend)(
                p_grad_1_u=self.z_grad_rth_1,
                p_grad_1_v=self.z_grad_rth_2,
                p_grad_2_u=self.z_grad_rth_3,
                p_grad_2_v=self.z_grad_rth_4,
                p_ccpr1=self.z_rth_pr_1,
                p_ccpr2=self.z_rth_pr_2,
                geofac_grg_x=self.interpolation_state.geofac_grg_x,
                geofac_grg_y=self.interpolation_state.geofac_grg_y,
                horizontal_start=start_cell_lb_plus2,
                horizontal_end=end_cell_local_minus1,
                vertical_start=0,
                vertical_end=self.grid.num_levels,  # UBOUND(p_ccpr,2)
                offset_provider={
                    "C2E2CO": self.grid.get_offset_provider("C2E2CO"),
                },
            )
        if self.config.iadv_rhotheta <= 2:
            tmp_0_0 = self.grid.get_start_index(EdgeDim, HorizontalMarkerIndex.local(EdgeDim) - 2)
            offset = 2 if self.config.idiv_method == 1 else 3
            tmp_0_1 = self.grid.get_end_index(
                EdgeDim, HorizontalMarkerIndex.local(EdgeDim) - offset
            )

            set_zero_e_k.with_backend(backend)(
                field=z_fields.z_rho_e,
                horizontal_start=tmp_0_0,
                horizontal_end=tmp_0_1,
                vertical_start=0,
                vertical_end=self.grid.num_levels,
                offset_provider={},
            )

            set_zero_e_k.with_backend(backend)(
                field=z_fields.z_theta_v_e,
                horizontal_start=tmp_0_0,
                horizontal_end=tmp_0_1,
                vertical_start=0,
                vertical_end=self.grid.num_levels,
                offset_provider={},
            )

            # initialize also nest boundary points with zero
            if self.grid.limited_area:
                set_zero_e_k.with_backend(backend)(
                    field=z_fields.z_rho_e,
                    horizontal_start=start_edge_lb,
                    horizontal_end=end_edge_local_minus1,
                    vertical_start=0,
                    vertical_end=self.grid.num_levels,
                    offset_provider={},
                )

                set_zero_e_k.with_backend(backend)(
                    field=z_fields.z_theta_v_e,
                    horizontal_start=start_edge_lb,
                    horizontal_end=end_edge_local_minus1,
                    vertical_start=0,
                    vertical_end=self.grid.num_levels,
                    offset_provider={},
                )

            if self.config.iadv_rhotheta == 2:
                # Compute upwind-biased values for rho and theta starting from centered differences
                # Note: the length of the backward trajectory should be 0.5*dtime*(vn,vt) in order to arrive
                # at a second-order accurate FV discretization, but twice the length is needed for numerical stability

                nhsolve_prog.mo_solve_nonhydro_stencil_16_fused_btraj_traj_o1.with_backend(backend)(
                    p_vn=prognostic_state[nnow].vn,
                    p_vt=diagnostic_state_nh.vt,
                    pos_on_tplane_e_1=self.interpolation_state.pos_on_tplane_e_1,
                    pos_on_tplane_e_2=self.interpolation_state.pos_on_tplane_e_2,
                    primal_normal_cell_1=self.edge_geometry.primal_normal_cell[0],
                    dual_normal_cell_1=self.edge_geometry.dual_normal_cell[0],
                    primal_normal_cell_2=self.edge_geometry.primal_normal_cell[1],
                    dual_normal_cell_2=self.edge_geometry.dual_normal_cell[1],
                    p_dthalf=p_dthalf,
                    rho_ref_me=self.metric_state_nonhydro.rho_ref_me,
                    theta_ref_me=self.metric_state_nonhydro.theta_ref_me,
                    z_grad_rth_1=self.z_grad_rth_1,
                    z_grad_rth_2=self.z_grad_rth_2,
                    z_grad_rth_3=self.z_grad_rth_3,
                    z_grad_rth_4=self.z_grad_rth_4,
                    z_rth_pr_1=self.z_rth_pr_1,
                    z_rth_pr_2=self.z_rth_pr_2,
                    z_rho_e=z_fields.z_rho_e,
                    z_theta_v_e=z_fields.z_theta_v_e,
                    horizontal_start=start_edge_lb_plus6,
                    horizontal_end=end_edge_local_minus1,
                    vertical_start=0,
                    vertical_end=self.grid.num_levels,
                    offset_provider={
                        "E2C": self.grid.get_offset_provider("E2C"),
                        "E2EC": self.grid.get_offset_provider("E2EC"),
                    },
                )

        # Remaining computations at edge points
        mo_solve_nonhydro_stencil_18.with_backend(backend)(
            inv_dual_edge_length=self.edge_geometry.inverse_dual_edge_lengths,
            z_exner_ex_pr=self.z_exner_ex_pr,
            z_gradh_exner=z_fields.z_gradh_exner,
            horizontal_start=start_edge_nudging_plus1,
            horizontal_end=end_edge_local,
            vertical_start=0,
            vertical_end=self.vertical_params.nflatlev,
            offset_provider={
                "E2C": self.grid.get_offset_provider("E2C"),
            },
        )

        if self.config.igradp_method == 3:
            # horizontal gradient of Exner pressure, including metric correction
            # horizontal gradient of Exner pressure, Taylor-expansion-based reconstruction

            mo_solve_nonhydro_stencil_19.with_backend(backend)(
                inv_dual_edge_length=self.edge_geometry.inverse_dual_edge_lengths,
                z_exner_ex_pr=self.z_exner_ex_pr,
                ddxn_z_full=self.metric_state_nonhydro.ddxn_z_full,
                c_lin_e=self.interpolation_state.c_lin_e,
                z_dexner_dz_c_1=self.z_dexner_dz_c_1,
                z_gradh_exner=z_fields.z_gradh_exner,
                horizontal_start=start_edge_nudging_plus1,
                horizontal_end=end_edge_local,
                vertical_start=self.vertical_params.nflatlev,
                vertical_end=int32(self.vertical_params.nflat_gradp + 1),
                offset_provider={
                    "E2C": self.grid.get_offset_provider("E2C"),
                },
            )

            mo_solve_nonhydro_stencil_20.with_backend(backend)(
                inv_dual_edge_length=self.edge_geometry.inverse_dual_edge_lengths,
                z_exner_ex_pr=self.z_exner_ex_pr,
                zdiff_gradp=self.metric_state_nonhydro.zdiff_gradp,
                ikoffset=self.metric_state_nonhydro.vertoffset_gradp,
                z_dexner_dz_c_1=self.z_dexner_dz_c_1,
                z_dexner_dz_c_2=self.z_dexner_dz_c_2,
                z_gradh_exner=z_fields.z_gradh_exner,
                horizontal_start=start_edge_nudging_plus1,
                horizontal_end=end_edge_local,
                vertical_start=int32(self.vertical_params.nflat_gradp + 1),
                vertical_end=self.grid.num_levels,
                offset_provider={
                    "E2C": self.grid.get_offset_provider("E2C"),
                    "E2EC": self.grid.get_offset_provider("E2EC"),
                    "Koff": KDim,
                },
            )
        # compute hydrostatically approximated correction term that replaces downward extrapolation
        if self.config.igradp_method == 3:
            # TODO @tehrengruber: fix power
            mo_solve_nonhydro_stencil_21.with_backend(backend)(
                theta_v=prognostic_state[nnow].theta_v,
                ikoffset=self.metric_state_nonhydro.vertoffset_gradp,
                zdiff_gradp=self.metric_state_nonhydro.zdiff_gradp,
                theta_v_ic=diagnostic_state_nh.theta_v_ic,
                inv_ddqz_z_full=self.metric_state_nonhydro.inv_ddqz_z_full,
                inv_dual_edge_length=self.edge_geometry.inverse_dual_edge_lengths,
                z_hydro_corr=self.z_hydro_corr,
                grav_o_cpd=self.params.grav_o_cpd,
                horizontal_start=start_edge_nudging_plus1,
                horizontal_end=end_edge_local,
                vertical_start=self.grid.num_levels - 1,
                vertical_end=self.grid.num_levels,
                offset_provider={
                    "E2C": self.grid.get_offset_provider("E2C"),
                    "E2EC": self.grid.get_offset_provider("E2EC"),
                    "Koff": KDim,
                },
            )
        # TODO (Nikki) check when merging fused stencil
        lowest_level = self.grid.num_levels - 1
<<<<<<< HEAD
        hydro_corr_horizontal = gtx.as_field(
            domain=(EdgeDim,), data=np.asarray(self.z_hydro_corr)[:, lowest_level]
        )
=======
        hydro_corr_horizontal = as_field((EdgeDim,), self.z_hydro_corr.asnumpy()[:, lowest_level])
>>>>>>> b1bfb8a2

        if self.config.igradp_method == 3:
            mo_solve_nonhydro_stencil_22.with_backend(backend)(
                ipeidx_dsl=self.metric_state_nonhydro.ipeidx_dsl,
                pg_exdist=self.metric_state_nonhydro.pg_exdist,
                z_hydro_corr=hydro_corr_horizontal,
                z_gradh_exner=z_fields.z_gradh_exner,
                horizontal_start=start_edge_nudging_plus1,
                horizontal_end=end_edge_end,
                vertical_start=0,
                vertical_end=self.grid.num_levels,
                offset_provider={},
            )

        mo_solve_nonhydro_stencil_24.with_backend(backend)(
            vn_nnow=prognostic_state[nnow].vn,
            ddt_vn_apc_ntl1=diagnostic_state_nh.ddt_vn_apc_pc[self.ntl1],
            ddt_vn_phy=diagnostic_state_nh.ddt_vn_phy,
            z_theta_v_e=z_fields.z_theta_v_e,
            z_gradh_exner=z_fields.z_gradh_exner,
            vn_nnew=prognostic_state[nnew].vn,
            dtime=dtime,
            cpd=constants.CPD,
            horizontal_start=start_edge_nudging_plus1,
            horizontal_end=end_edge_local,
            vertical_start=0,
            vertical_end=self.grid.num_levels,
            offset_provider={},
        )

        if self.config.is_iau_active:
            mo_solve_nonhydro_stencil_28(
                vn_incr=diagnostic_state_nh.vn_incr,
                vn=prognostic_state[nnew].vn,
                iau_wgt_dyn=self.config.iau_wgt_dyn,
                horizontal_start=start_edge_nudging_plus1,
                horizontal_end=end_edge_local,
                vertical_start=0,
                vertical_end=self.grid.num_levels,
                offset_provider={},
            )

        if self.grid.limited_area:
            mo_solve_nonhydro_stencil_29.with_backend(backend)(
                grf_tend_vn=diagnostic_state_nh.grf_tend_vn,
                vn_now=prognostic_state[nnow].vn,
                vn_new=prognostic_state[nnew].vn,
                dtime=dtime,
                horizontal_start=start_edge_lb,
                horizontal_end=end_edge_nudging,
                vertical_start=0,
                vertical_end=self.grid.num_levels,
                offset_provider={},
            )
        log.debug("exchanging prognostic field 'vn' and local field 'z_rho_e'")
        self._exchange.exchange_and_wait(EdgeDim, prognostic_state[nnew].vn, z_fields.z_rho_e)

        mo_solve_nonhydro_stencil_30.with_backend(backend)(
            e_flx_avg=self.interpolation_state.e_flx_avg,
            vn=prognostic_state[nnew].vn,
            geofac_grdiv=self.interpolation_state.geofac_grdiv,
            rbf_vec_coeff_e=self.interpolation_state.rbf_vec_coeff_e,
            z_vn_avg=self.z_vn_avg,
            z_graddiv_vn=z_fields.z_graddiv_vn,
            vt=diagnostic_state_nh.vt,
            horizontal_start=start_edge_lb_plus4,
            horizontal_end=end_edge_local_minus2,
            vertical_start=0,
            vertical_end=self.grid.num_levels,
            offset_provider={
                "E2C2EO": self.grid.get_offset_provider("E2C2EO"),
                "E2C2E": self.grid.get_offset_provider("E2C2E"),
            },
        )

        if self.config.idiv_method == 1:
            mo_solve_nonhydro_stencil_32.with_backend(backend)(
                z_rho_e=z_fields.z_rho_e,
                z_vn_avg=self.z_vn_avg,
                ddqz_z_full_e=self.metric_state_nonhydro.ddqz_z_full_e,
                z_theta_v_e=z_fields.z_theta_v_e,
                mass_fl_e=diagnostic_state_nh.mass_fl_e,
                z_theta_v_fl_e=self.z_theta_v_fl_e,
                horizontal_start=start_edge_lb_plus4,
                horizontal_end=end_edge_local_minus2,
                vertical_start=0,
                vertical_end=self.grid.num_levels,
                offset_provider={},
            )
        # TODO @tehrengruber: fix power for 36
        nhsolve_prog.predictor_stencils_35_36.with_backend(backend)(
            vn=prognostic_state[nnew].vn,
            ddxn_z_full=self.metric_state_nonhydro.ddxn_z_full,
            ddxt_z_full=self.metric_state_nonhydro.ddxt_z_full,
            vt=diagnostic_state_nh.vt,
            z_w_concorr_me=self.z_w_concorr_me,
            wgtfac_e=self.metric_state_nonhydro.wgtfac_e,
            vn_ie=diagnostic_state_nh.vn_ie,
            z_vt_ie=z_fields.z_vt_ie,
            z_kin_hor_e=z_fields.z_kin_hor_e,
            k_field=self.k_field,
            nflatlev_startindex=self.vertical_params.nflatlev,
            nlev=self.grid.num_levels,
            horizontal_start=start_edge_lb_plus4,
            horizontal_end=end_edge_local_minus2,
            vertical_start=0,
            vertical_end=self.grid.num_levels,
            offset_provider={"Koff": KDim},
        )

        if not self.l_vert_nested:
            nhsolve_prog.predictor_stencils_37_38.with_backend(backend)(
                vn=prognostic_state[nnew].vn,
                vt=diagnostic_state_nh.vt,
                vn_ie=diagnostic_state_nh.vn_ie,
                z_vt_ie=z_fields.z_vt_ie,
                z_kin_hor_e=z_fields.z_kin_hor_e,
                wgtfacq_e_dsl=self.metric_state_nonhydro.wgtfacq_e_dsl,
                k_field=self.k_field,
                nlev=self.grid.num_levels,
                horizontal_start=start_edge_lb_plus4,
                horizontal_end=end_edge_local_minus2,
                vertical_start=0,
                vertical_end=self.grid.num_levels + 1,
                offset_provider={"Koff": KDim},
            )

        nhsolve_prog.stencils_39_40.with_backend(backend)(
            e_bln_c_s=self.interpolation_state.e_bln_c_s,
            z_w_concorr_me=self.z_w_concorr_me,
            wgtfac_c=self.metric_state_nonhydro.wgtfac_c,
            wgtfacq_c_dsl=self.metric_state_nonhydro.wgtfacq_c_dsl,
            w_concorr_c=diagnostic_state_nh.w_concorr_c,
            k_field=self.k_field,
            nflatlev_startindex_plus1=int32(self.vertical_params.nflatlev + 1),
            nlev=self.grid.num_levels,
            horizontal_start=start_cell_lb_plus2,
            horizontal_end=end_cell_local_minus1,
            vertical_start=0,
            vertical_end=self.grid.num_levels + 1,
            offset_provider={
                "C2E": self.grid.get_offset_provider("C2E"),
                "C2CE": self.grid.get_offset_provider("C2CE"),
                "Koff": KDim,
            },
        )

        if self.config.idiv_method == 1:
            mo_solve_nonhydro_stencil_41.with_backend(backend)(
                geofac_div=self.interpolation_state.geofac_div,
                mass_fl_e=diagnostic_state_nh.mass_fl_e,
                z_theta_v_fl_e=self.z_theta_v_fl_e,
                z_flxdiv_mass=self.z_flxdiv_mass,
                z_flxdiv_theta=self.z_flxdiv_theta,
                horizontal_start=start_cell_nudging,
                horizontal_end=end_cell_local,
                vertical_start=0,
                vertical_end=self.grid.num_levels,
                offset_provider={
                    "C2E": self.grid.get_offset_provider("C2E"),
                    "C2CE": self.grid.get_offset_provider("C2CE"),
                },
            )

        nhsolve_prog.stencils_43_44_45_45b.with_backend(backend)(
            z_w_expl=z_fields.z_w_expl,
            w_nnow=prognostic_state[nnow].w,
            ddt_w_adv_ntl1=diagnostic_state_nh.ddt_w_adv_pc[self.ntl1],
            z_th_ddz_exner_c=self.z_th_ddz_exner_c,
            z_contr_w_fl_l=z_fields.z_contr_w_fl_l,
            rho_ic=diagnostic_state_nh.rho_ic,
            w_concorr_c=diagnostic_state_nh.w_concorr_c,
            vwind_expl_wgt=self.metric_state_nonhydro.vwind_expl_wgt,
            z_beta=z_fields.z_beta,
            exner_nnow=prognostic_state[nnow].exner,
            rho_nnow=prognostic_state[nnow].rho,
            theta_v_nnow=prognostic_state[nnow].theta_v,
            inv_ddqz_z_full=self.metric_state_nonhydro.inv_ddqz_z_full,
            z_alpha=z_fields.z_alpha,
            vwind_impl_wgt=self.metric_state_nonhydro.vwind_impl_wgt,
            theta_v_ic=diagnostic_state_nh.theta_v_ic,
            z_q=z_fields.z_q,
            k_field=self.k_field,
            rd=constants.RD,
            cvd=constants.CVD,
            dtime=dtime,
            cpd=constants.CPD,
            nlev=self.grid.num_levels,
            horizontal_start=start_cell_nudging,
            horizontal_end=end_cell_local,
            vertical_start=0,
            vertical_end=self.grid.num_levels + 1,
            offset_provider={},
        )

        if not (self.config.l_open_ubc and self.l_vert_nested):
            mo_solve_nonhydro_stencil_46.with_backend(backend)(
                w_nnew=prognostic_state[nnew].w,
                z_contr_w_fl_l=z_fields.z_contr_w_fl_l,
                horizontal_start=start_cell_nudging,
                horizontal_end=end_cell_local,
                vertical_start=0,
                vertical_end=1,
                offset_provider={},
            )
        nhsolve_prog.stencils_47_48_49.with_backend(backend)(
            w_nnew=prognostic_state[nnew].w,
            z_contr_w_fl_l=z_fields.z_contr_w_fl_l,
            w_concorr_c=diagnostic_state_nh.w_concorr_c,
            z_rho_expl=z_fields.z_rho_expl,
            z_exner_expl=z_fields.z_exner_expl,
            rho_nnow=prognostic_state[nnow].rho,
            inv_ddqz_z_full=self.metric_state_nonhydro.inv_ddqz_z_full,
            z_flxdiv_mass=self.z_flxdiv_mass,
            exner_pr=diagnostic_state_nh.exner_pr,
            z_beta=z_fields.z_beta,
            z_flxdiv_theta=self.z_flxdiv_theta,
            theta_v_ic=diagnostic_state_nh.theta_v_ic,
            ddt_exner_phy=diagnostic_state_nh.ddt_exner_phy,
            k_field=self.k_field,
            dtime=dtime,
            cell_startindex_nudging_plus1=start_cell_nudging,
            cell_endindex_interior=end_cell_local,
            nlev=self.grid.num_levels,
            nlev_k=self.grid.num_levels + 1,
            offset_provider={
                "Koff": KDim,
            },
        )

        if self.config.is_iau_active:
            mo_solve_nonhydro_stencil_50.with_backend(backend)(
                z_fields.z_rho_expl,
                z_fields.z_exner_expl,
                diagnostic_state_nh.rho_incr,
                diagnostic_state_nh.exner_incr,
                self.config.iau_wgt_dyn,
                horizontal_start=start_cell_nudging,
                horizontal_end=end_cell_local,
                vertical_start=0,
                vertical_end=self.grid.num_levels,
                offset_provider={},
            )

        mo_solve_nonhydro_stencil_52.with_backend(backend)(
            vwind_impl_wgt=self.metric_state_nonhydro.vwind_impl_wgt,
            theta_v_ic=diagnostic_state_nh.theta_v_ic,
            ddqz_z_half=self.metric_state_nonhydro.ddqz_z_half,
            z_alpha=z_fields.z_alpha,
            z_beta=z_fields.z_beta,
            z_w_expl=z_fields.z_w_expl,
            z_exner_expl=z_fields.z_exner_expl,
            z_q=z_fields.z_q,
            w=prognostic_state[nnew].w,
            dtime=dtime,
            cpd=constants.CPD,
            horizontal_start=start_cell_nudging,
            horizontal_end=end_cell_local,
            vertical_start=1,
            vertical_end=self.grid.num_levels,
            offset_provider={"Koff": KDim},
        )

        mo_solve_nonhydro_stencil_53.with_backend(backend)(
            z_q=z_fields.z_q,
            w=prognostic_state[nnew].w,
            horizontal_start=start_cell_nudging,
            horizontal_end=end_cell_local,
            vertical_start=1,
            vertical_end=self.grid.num_levels,
            offset_provider={},
        )

        if self.config.rayleigh_type == constants.RAYLEIGH_KLEMP:
            mo_solve_nonhydro_stencil_54.with_backend(backend)(
                z_raylfac=self.z_raylfac,
                w_1=prognostic_state[nnew].w_1,
                w=prognostic_state[nnew].w,
                horizontal_start=start_cell_nudging,
                horizontal_end=end_cell_local,
                vertical_start=1,
                vertical_end=int32(
                    self.vertical_params.index_of_damping_layer + 1
                ),  # +1 since Fortran includes boundaries
                offset_provider={},
            )

        mo_solve_nonhydro_stencil_55.with_backend(backend)(
            z_rho_expl=z_fields.z_rho_expl,
            vwind_impl_wgt=self.metric_state_nonhydro.vwind_impl_wgt,
            inv_ddqz_z_full=self.metric_state_nonhydro.inv_ddqz_z_full,
            rho_ic=diagnostic_state_nh.rho_ic,
            w=prognostic_state[nnew].w,
            z_exner_expl=z_fields.z_exner_expl,
            exner_ref_mc=self.metric_state_nonhydro.exner_ref_mc,
            z_alpha=z_fields.z_alpha,
            z_beta=z_fields.z_beta,
            rho_now=prognostic_state[nnow].rho,
            theta_v_now=prognostic_state[nnow].theta_v,
            exner_now=prognostic_state[nnow].exner,
            rho_new=prognostic_state[nnew].rho,
            exner_new=prognostic_state[nnew].exner,
            theta_v_new=prognostic_state[nnew].theta_v,
            dtime=dtime,
            cvd_o_rd=constants.CVD_O_RD,
            horizontal_start=start_cell_nudging,
            horizontal_end=end_cell_local,
            vertical_start=int32(self.jk_start),
            vertical_end=self.grid.num_levels,
            offset_provider={"Koff": KDim},
        )

        # compute dw/dz for divergence damping term
        if self.config.lhdiff_rcf and self.config.divdamp_type >= 3:
            mo_solve_nonhydro_stencil_56_63.with_backend(backend)(
                inv_ddqz_z_full=self.metric_state_nonhydro.inv_ddqz_z_full,
                w=prognostic_state[nnew].w,
                w_concorr_c=diagnostic_state_nh.w_concorr_c,
                z_dwdz_dd=z_fields.z_dwdz_dd,
                horizontal_start=start_cell_nudging,
                horizontal_end=end_cell_local,
                vertical_start=self.params.kstart_dd3d,
                vertical_end=self.grid.num_levels,
                offset_provider={"Koff": KDim},
            )

        if idyn_timestep == 1:
            mo_solve_nonhydro_stencil_59.with_backend(backend)(
                exner=prognostic_state[nnow].exner,
                exner_dyn_incr=self.exner_dyn_incr,
                horizontal_start=start_cell_nudging,
                horizontal_end=end_cell_local,
                vertical_start=self.vertical_params.kstart_moist,
                vertical_end=self.grid.num_levels,
                offset_provider={},
            )

        if self.grid.limited_area:
            nhsolve_prog.stencils_61_62.with_backend(backend)(
                rho_now=prognostic_state[nnow].rho,
                grf_tend_rho=diagnostic_state_nh.grf_tend_rho,
                theta_v_now=prognostic_state[nnow].theta_v,
                grf_tend_thv=diagnostic_state_nh.grf_tend_thv,
                w_now=prognostic_state[nnow].w,
                grf_tend_w=diagnostic_state_nh.grf_tend_w,
                rho_new=prognostic_state[nnew].rho,
                exner_new=prognostic_state[nnew].exner,
                w_new=prognostic_state[nnew].w,
                k_field=self.k_field,
                dtime=dtime,
                nlev=self.grid.num_levels,
                horizontal_start=start_cell_lb,
                horizontal_end=end_cell_nudging_minus1,
                vertical_start=0,
                vertical_end=int32(self.grid.num_levels + 1),
                offset_provider={},
            )

        if self.config.lhdiff_rcf and self.config.divdamp_type >= 3:
            mo_solve_nonhydro_stencil_56_63.with_backend(backend)(
                inv_ddqz_z_full=self.metric_state_nonhydro.inv_ddqz_z_full,
                w=prognostic_state[nnew].w,
                w_concorr_c=diagnostic_state_nh.w_concorr_c,
                z_dwdz_dd=z_fields.z_dwdz_dd,
                horizontal_start=start_cell_lb,
                horizontal_end=end_cell_nudging_minus1,
                vertical_start=self.params.kstart_dd3d,
                vertical_end=self.grid.num_levels,
                offset_provider={"Koff": KDim},
            )
            log.debug("exchanging prognostic field 'w' and local field 'z_dwdz_dd'")
            self._exchange.exchange_and_wait(CellDim, prognostic_state[nnew].w, z_fields.z_dwdz_dd)
        else:
            log.debug("exchanging prognostic field 'w'")
            self._exchange.exchange_and_wait(CellDim, prognostic_state[nnew].w)

    def run_corrector_step(
        self,
        diagnostic_state_nh: DiagnosticStateNonHydro,
        prognostic_state: list[PrognosticState],
        z_fields: ZFields,
        nh_constants: NHConstants,
        divdamp_fac_o2: float,
        prep_adv: PrepAdvection,
        dtime: float,
        nnew: int,
        nnow: int,
        lclean_mflx: bool,
        lprep_adv: bool,
    ):
        # Inverse value of ndyn_substeps for tracer advection precomputations
        r_nsubsteps = 1.0 / self.config.ndyn_substeps_var

        # scaling factor for second-order divergence damping: divdamp_fac_o2*delta_x**2
        # delta_x**2 is approximated by the mean cell area
        # Coefficient for reduced fourth-order divergence d
        scal_divdamp_o2 = divdamp_fac_o2 * self.cell_params.mean_cell_area

        _calculate_divdamp_fields.with_backend(run_gtfn)(
            self.enh_divdamp_fac,
            int32(self.config.divdamp_order),
            self.cell_params.mean_cell_area,
            divdamp_fac_o2,
            self.config.nudge_max_coeff,
            constants.dbl_eps,
            out=(self.scal_divdamp, self._bdy_divdamp),
            offset_provider={},
        )

        start_cell_lb_plus2 = self.grid.get_start_index(
            CellDim, HorizontalMarkerIndex.lateral_boundary(CellDim) + 2
        )

        start_edge_lb_plus6 = self.grid.get_start_index(
            EdgeDim, HorizontalMarkerIndex.lateral_boundary(EdgeDim) + 6
        )

        start_edge_nudging_plus1 = self.grid.get_start_index(
            EdgeDim, HorizontalMarkerIndex.nudging(EdgeDim) + 1
        )

        start_edge_lb_plus4 = self.grid.get_start_index(
            EdgeDim, HorizontalMarkerIndex.lateral_boundary(EdgeDim) + 4
        )
        end_edge_local = self.grid.get_end_index(EdgeDim, HorizontalMarkerIndex.local(EdgeDim))

        end_edge_local_minus2 = self.grid.get_end_index(
            EdgeDim, HorizontalMarkerIndex.local(EdgeDim) - 2
        )

        start_edge_lb = self.grid.get_start_index(
            EdgeDim, HorizontalMarkerIndex.lateral_boundary(EdgeDim)
        )
        end_edge_end = self.grid.get_end_index(EdgeDim, HorizontalMarkerIndex.end(EdgeDim))

        start_cell_lb = self.grid.get_start_index(
            CellDim, HorizontalMarkerIndex.lateral_boundary(CellDim)
        )
        end_cell_nudging = self.grid.get_end_index(CellDim, HorizontalMarkerIndex.nudging(CellDim))

        start_cell_nudging = self.grid.get_start_index(
            CellDim, HorizontalMarkerIndex.nudging(CellDim)
        )
        end_cell_local = self.grid.get_end_index(CellDim, HorizontalMarkerIndex.local(CellDim))

        lvn_only = False
        self.velocity_advection.run_corrector_step(
            vn_only=lvn_only,
            diagnostic_state=diagnostic_state_nh,
            prognostic_state=prognostic_state[nnew],
            z_kin_hor_e=z_fields.z_kin_hor_e,
            z_vt_ie=z_fields.z_vt_ie,
            dtime=dtime,
            ntnd=self.ntl2,
            cell_areas=self.cell_params.area,
        )

        nvar = nnew

        #  Precompute Rayleigh damping factor
        compute_z_raylfac.with_backend(backend)(
            self.metric_state_nonhydro.rayleigh_w,
            dtime,
            self.z_raylfac,
            offset_provider={},
        )

        mo_solve_nonhydro_stencil_10.with_backend(backend)(
            w=prognostic_state[nnew].w,
            w_concorr_c=diagnostic_state_nh.w_concorr_c,
            ddqz_z_half=self.metric_state_nonhydro.ddqz_z_half,
            rho_now=prognostic_state[nnow].rho,
            rho_var=prognostic_state[nvar].rho,
            theta_now=prognostic_state[nnow].theta_v,
            theta_var=prognostic_state[nvar].theta_v,
            wgtfac_c=self.metric_state_nonhydro.wgtfac_c,
            theta_ref_mc=self.metric_state_nonhydro.theta_ref_mc,
            vwind_expl_wgt=self.metric_state_nonhydro.vwind_expl_wgt,
            exner_pr=diagnostic_state_nh.exner_pr,
            d_exner_dz_ref_ic=self.metric_state_nonhydro.d_exner_dz_ref_ic,
            rho_ic=diagnostic_state_nh.rho_ic,
            z_theta_v_pr_ic=self.z_theta_v_pr_ic,
            theta_v_ic=diagnostic_state_nh.theta_v_ic,
            z_th_ddz_exner_c=self.z_th_ddz_exner_c,
            dtime=dtime,
            wgt_nnow_rth=nh_constants.wgt_nnow_rth,
            wgt_nnew_rth=nh_constants.wgt_nnew_rth,
            horizontal_start=start_cell_lb_plus2,
            horizontal_end=end_cell_local,
            vertical_start=1,
            vertical_end=self.grid.num_levels,
            offset_provider={"Koff": KDim},
        )
        if self.config.l_open_ubc and not self.l_vert_nested:
            raise NotImplementedError("l_open_ubc not implemented")

        mo_solve_nonhydro_stencil_17.with_backend(backend)(
            hmask_dd3d=self.metric_state_nonhydro.hmask_dd3d,
            scalfac_dd3d=self.metric_state_nonhydro.scalfac_dd3d,
            inv_dual_edge_length=self.edge_geometry.inverse_dual_edge_lengths,
            z_dwdz_dd=z_fields.z_dwdz_dd,
            z_graddiv_vn=z_fields.z_graddiv_vn,
            horizontal_start=start_edge_lb_plus6,
            horizontal_end=end_edge_local_minus2,
            vertical_start=self.params.kstart_dd3d,
            vertical_end=self.grid.num_levels,
            offset_provider={
                "E2C": self.grid.get_offset_provider("E2C"),
            },
        )

        if self.config.itime_scheme == 4:
            mo_solve_nonhydro_stencil_23.with_backend(backend)(
                vn_nnow=prognostic_state[nnow].vn,
                ddt_vn_apc_ntl1=diagnostic_state_nh.ddt_vn_apc_pc[self.ntl1],
                ddt_vn_apc_ntl2=diagnostic_state_nh.ddt_vn_apc_pc[self.ntl2],
                ddt_vn_phy=diagnostic_state_nh.ddt_vn_phy,
                z_theta_v_e=z_fields.z_theta_v_e,
                z_gradh_exner=z_fields.z_gradh_exner,
                vn_nnew=prognostic_state[nnew].vn,
                dtime=dtime,
                wgt_nnow_vel=nh_constants.wgt_nnow_vel,
                wgt_nnew_vel=nh_constants.wgt_nnew_vel,
                cpd=constants.CPD,
                horizontal_start=start_edge_nudging_plus1,
                horizontal_end=end_edge_local,
                vertical_start=0,
                vertical_end=self.grid.num_levels,
                offset_provider={},
            )

        if self.config.lhdiff_rcf and (
            self.config.divdamp_order == 24 or self.config.divdamp_order == 4
        ):
            # verified for e-10
            mo_solve_nonhydro_stencil_25.with_backend(backend)(
                geofac_grdiv=self.interpolation_state.geofac_grdiv,
                z_graddiv_vn=z_fields.z_graddiv_vn,
                z_graddiv2_vn=self.z_graddiv2_vn,
                horizontal_start=start_edge_nudging_plus1,
                horizontal_end=end_edge_local,
                vertical_start=0,
                vertical_end=self.grid.num_levels,
                offset_provider={
                    "E2C2EO": self.grid.get_offset_provider("E2C2EO"),
                },
            )

        if self.config.lhdiff_rcf:
<<<<<<< HEAD
            if self.config.divdamp_order == 24 and nh_constants.scal_divdamp_o2 > 1.0e-6:
=======
            if self.config.divdamp_order == 24 and scal_divdamp_o2 > 1.0e-6:
>>>>>>> b1bfb8a2
                mo_solve_nonhydro_stencil_26.with_backend(backend)(
                    z_graddiv_vn=z_fields.z_graddiv_vn,
                    vn=prognostic_state[nnew].vn,
                    scal_divdamp_o2=scal_divdamp_o2,
                    horizontal_start=start_edge_nudging_plus1,
                    horizontal_end=end_edge_local,
                    vertical_start=0,
                    vertical_end=self.grid.num_levels,
                    offset_provider={},
                )

            # TODO: this does not get accessed in FORTRAN
            if (
                self.config.divdamp_order == 24
                and self.config.divdamp_fac_o2 <= 4 * self.config.divdamp_fac
            ):
                if self.grid.limited_area:
                    mo_solve_nonhydro_stencil_27.with_backend(backend)(
                        scal_divdamp=self.scal_divdamp,
                        bdy_divdamp=self._bdy_divdamp,
                        nudgecoeff_e=self.interpolation_state.nudgecoeff_e,
                        z_graddiv2_vn=self.z_graddiv2_vn,
                        vn=prognostic_state[nnew].vn,
                        horizontal_start=start_edge_nudging_plus1,
                        horizontal_end=end_edge_local,
                        vertical_start=0,
                        vertical_end=self.grid.num_levels,
                        offset_provider={},
                    )
                else:
                    mo_solve_nonhydro_4th_order_divdamp.with_backend(backend)(
                        scal_divdamp=self.scal_divdamp,
                        z_graddiv2_vn=self.z_graddiv2_vn,
                        vn=prognostic_state[nnew].vn,
                        horizontal_start=start_edge_nudging_plus1,
                        horizontal_end=end_edge_local,
                        vertical_start=0,
                        vertical_end=self.grid.num_levels,
                        offset_provider={},
                    )

        # TODO: this does not get accessed in FORTRAN
        if self.config.is_iau_active:
            mo_solve_nonhydro_stencil_28(
                diagnostic_state_nh.vn_incr,
                prognostic_state[nnew].vn,
                self.config.iau_wgt_dyn,
                horizontal_start=start_edge_nudging_plus1,
                horizontal_end=end_edge_local,
                vertical_start=0,
                vertical_end=self.grid.num_levels,
                offset_provider={},
            )
        log.debug("exchanging prognostic field 'vn'")
        self._exchange.exchange_and_wait(EdgeDim, (prognostic_state[nnew].vn))
        mo_solve_nonhydro_stencil_31.with_backend(backend)(
            e_flx_avg=self.interpolation_state.e_flx_avg,
            vn=prognostic_state[nnew].vn,
            z_vn_avg=self.z_vn_avg,
            horizontal_start=start_edge_lb_plus4,
            horizontal_end=end_edge_local_minus2,
            vertical_start=0,
            vertical_end=self.grid.num_levels,
            offset_provider={
                "E2C2EO": self.grid.get_offset_provider("E2C2EO"),
            },
        )

        if self.config.idiv_method == 1:
            mo_solve_nonhydro_stencil_32.with_backend(backend)(
                z_rho_e=z_fields.z_rho_e,
                z_vn_avg=self.z_vn_avg,
                ddqz_z_full_e=self.metric_state_nonhydro.ddqz_z_full_e,
                z_theta_v_e=z_fields.z_theta_v_e,
                mass_fl_e=diagnostic_state_nh.mass_fl_e,
                z_theta_v_fl_e=self.z_theta_v_fl_e,
                horizontal_start=start_edge_lb_plus4,
                horizontal_end=end_edge_local_minus2,
                vertical_start=0,
                vertical_end=self.grid.num_levels,
                offset_provider={},
            )

            if lprep_adv:  # Preparations for tracer advection
                if lclean_mflx:
                    mo_solve_nonhydro_stencil_33.with_backend(backend)(
                        vn_traj=prep_adv.vn_traj,
                        mass_flx_me=prep_adv.mass_flx_me,
                        horizontal_start=start_edge_lb,
                        horizontal_end=end_edge_end,
                        vertical_start=0,
                        vertical_end=self.grid.num_levels,
                        offset_provider={},
                    )

                mo_solve_nonhydro_stencil_34.with_backend(backend)(
                    z_vn_avg=self.z_vn_avg,
                    mass_fl_e=diagnostic_state_nh.mass_fl_e,
                    vn_traj=prep_adv.vn_traj,
                    mass_flx_me=prep_adv.mass_flx_me,
                    r_nsubsteps=r_nsubsteps,
                    horizontal_start=start_edge_lb_plus4,
                    horizontal_end=end_edge_local_minus2,
                    vertical_start=0,
                    vertical_end=self.grid.num_levels,
                    offset_provider={},
                )

        if self.config.idiv_method == 1:
            # verified for e-9
            mo_solve_nonhydro_stencil_41.with_backend(backend)(
                geofac_div=self.interpolation_state.geofac_div,
                mass_fl_e=diagnostic_state_nh.mass_fl_e,
                z_theta_v_fl_e=self.z_theta_v_fl_e,
                z_flxdiv_mass=self.z_flxdiv_mass,
                z_flxdiv_theta=self.z_flxdiv_theta,
                horizontal_start=start_cell_nudging,
                horizontal_end=end_cell_local,
                vertical_start=0,
                vertical_end=self.grid.num_levels,
                offset_provider={
                    "C2E": self.grid.get_offset_provider("C2E"),
                    "C2CE": self.grid.get_offset_provider("C2CE"),
                },
            )

        if self.config.itime_scheme == 4:
            nhsolve_prog.stencils_42_44_45_45b.with_backend(backend)(
                z_w_expl=z_fields.z_w_expl,
                w_nnow=prognostic_state[nnow].w,
                ddt_w_adv_ntl1=diagnostic_state_nh.ddt_w_adv_pc[self.ntl1],
                ddt_w_adv_ntl2=diagnostic_state_nh.ddt_w_adv_pc[self.ntl2],
                z_th_ddz_exner_c=self.z_th_ddz_exner_c,
                z_contr_w_fl_l=z_fields.z_contr_w_fl_l,
                rho_ic=diagnostic_state_nh.rho_ic,
                w_concorr_c=diagnostic_state_nh.w_concorr_c,
                vwind_expl_wgt=self.metric_state_nonhydro.vwind_expl_wgt,
                z_beta=z_fields.z_beta,
                exner_nnow=prognostic_state[nnow].exner,
                rho_nnow=prognostic_state[nnow].rho,
                theta_v_nnow=prognostic_state[nnow].theta_v,
                inv_ddqz_z_full=self.metric_state_nonhydro.inv_ddqz_z_full,
                z_alpha=z_fields.z_alpha,
                vwind_impl_wgt=self.metric_state_nonhydro.vwind_impl_wgt,
                theta_v_ic=diagnostic_state_nh.theta_v_ic,
                z_q=z_fields.z_q,
                k_field=self.k_field,
                rd=constants.RD,
                cvd=constants.CVD,
                dtime=dtime,
                cpd=constants.CPD,
                wgt_nnow_vel=nh_constants.wgt_nnow_vel,
                wgt_nnew_vel=nh_constants.wgt_nnew_vel,
                nlev=self.grid.num_levels,
                horizontal_start=start_cell_nudging,
                horizontal_end=end_cell_local,
                vertical_start=0,
                vertical_end=self.grid.num_levels + 1,
                offset_provider={},
            )
        else:
            nhsolve_prog.stencils_43_44_45_45b.with_backend(backend)(
                z_w_expl=z_fields.z_w_expl,
                w_nnow=prognostic_state[nnow].w,
                ddt_w_adv_ntl1=diagnostic_state_nh.ddt_w_adv_pc[self.ntl1],
                z_th_ddz_exner_c=self.z_th_ddz_exner_c,
                z_contr_w_fl_l=z_fields.z_contr_w_fl_l,
                rho_ic=diagnostic_state_nh.rho_ic,
                w_concorr_c=diagnostic_state_nh.w_concorr_c,
                vwind_expl_wgt=self.metric_state_nonhydro.vwind_expl_wgt,
                z_beta=z_fields.z_beta,
                exner_nnow=prognostic_state[nnow].exner,
                rho_nnow=prognostic_state[nnow].rho,
                theta_v_nnow=prognostic_state[nnow].theta_v,
                inv_ddqz_z_full=self.metric_state_nonhydro.inv_ddqz_z_full,
                z_alpha=z_fields.z_alpha,
                vwind_impl_wgt=self.metric_state_nonhydro.vwind_impl_wgt,
                theta_v_ic=diagnostic_state_nh.theta_v_ic,
                z_q=z_fields.z_q,
                k_field=self.k_field,
                rd=constants.RD,
                cvd=constants.CVD,
                dtime=dtime,
                cpd=constants.CPD,
                nlev=self.grid.num_levels,
                horizontal_start=start_cell_nudging,
                horizontal_end=end_cell_local,
                vertical_start=0,
                vertical_end=self.grid.num_levels + 1,
                offset_provider={},
            )

        if not self.config.l_open_ubc and not self.l_vert_nested:
            mo_solve_nonhydro_stencil_46.with_backend(backend)(
                w_nnew=prognostic_state[nnew].w,
                z_contr_w_fl_l=z_fields.z_contr_w_fl_l,
                horizontal_start=start_cell_nudging,
                horizontal_end=end_cell_local,
                vertical_start=0,
                vertical_end=0,
                offset_provider={},
            )

        nhsolve_prog.stencils_47_48_49.with_backend(backend)(
            w_nnew=prognostic_state[nnew].w,
            z_contr_w_fl_l=z_fields.z_contr_w_fl_l,
            w_concorr_c=diagnostic_state_nh.w_concorr_c,
            z_rho_expl=z_fields.z_rho_expl,
            z_exner_expl=z_fields.z_exner_expl,
            rho_nnow=prognostic_state[nnow].rho,
            inv_ddqz_z_full=self.metric_state_nonhydro.inv_ddqz_z_full,
            z_flxdiv_mass=self.z_flxdiv_mass,
            exner_pr=diagnostic_state_nh.exner_pr,
            z_beta=z_fields.z_beta,
            z_flxdiv_theta=self.z_flxdiv_theta,
            theta_v_ic=diagnostic_state_nh.theta_v_ic,
            ddt_exner_phy=diagnostic_state_nh.ddt_exner_phy,
            k_field=self.k_field,
            dtime=dtime,
            cell_startindex_nudging_plus1=start_cell_nudging,
            cell_endindex_interior=end_cell_local,
            nlev=self.grid.num_levels,
            nlev_k=self.grid.num_levels + 1,
            offset_provider={
                "Koff": KDim,
            },
        )

        # TODO: this is not tested in green line so far
        if self.config.is_iau_active:
            mo_solve_nonhydro_stencil_50(
                z_rho_expl=z_fields.z_rho_expl,
                z_exner_expl=z_fields.z_exner_expl,
                rho_incr=diagnostic_state_nh.rho_incr,
                exner_incr=diagnostic_state_nh.exner_incr,
                iau_wgt_dyn=self.config.iau_wgt_dyn,
                horizontal_start=start_cell_nudging,
                horizontal_end=end_cell_local,
                vertical_start=0,
                vertical_end=self.grid.num_levels,
                offset_provider={},
            )

        mo_solve_nonhydro_stencil_52.with_backend(backend)(
            vwind_impl_wgt=self.metric_state_nonhydro.vwind_impl_wgt,
            theta_v_ic=diagnostic_state_nh.theta_v_ic,
            ddqz_z_half=self.metric_state_nonhydro.ddqz_z_half,
            z_alpha=z_fields.z_alpha,
            z_beta=z_fields.z_beta,
            z_w_expl=z_fields.z_w_expl,
            z_exner_expl=z_fields.z_exner_expl,
            z_q=z_fields.z_q,
            w=prognostic_state[nnew].w,
            dtime=dtime,
            cpd=constants.CPD,
            horizontal_start=start_cell_nudging,
            horizontal_end=end_cell_local,
            vertical_start=1,
            vertical_end=self.grid.num_levels,
            offset_provider={"Koff": KDim},
        )

        mo_solve_nonhydro_stencil_53.with_backend(backend)(
            z_q=z_fields.z_q,
            w=prognostic_state[nnew].w,
            horizontal_start=start_cell_nudging,
            horizontal_end=end_cell_local,
            vertical_start=1,
            vertical_end=self.grid.num_levels,
            offset_provider={},
        )

        if self.config.rayleigh_type == constants.RAYLEIGH_KLEMP:
            mo_solve_nonhydro_stencil_54.with_backend(backend)(
                z_raylfac=self.z_raylfac,
                w_1=prognostic_state[nnew].w_1,
                w=prognostic_state[nnew].w,
                horizontal_start=start_cell_nudging,
                horizontal_end=end_cell_local,
                vertical_start=1,
                vertical_end=int32(
                    self.vertical_params.index_of_damping_layer + 1
                ),  # +1 since Fortran includes boundaries
                offset_provider={},
            )

        mo_solve_nonhydro_stencil_55.with_backend(backend)(
            z_rho_expl=z_fields.z_rho_expl,
            vwind_impl_wgt=self.metric_state_nonhydro.vwind_impl_wgt,
            inv_ddqz_z_full=self.metric_state_nonhydro.inv_ddqz_z_full,
            rho_ic=diagnostic_state_nh.rho_ic,
            w=prognostic_state[nnew].w,
            z_exner_expl=z_fields.z_exner_expl,
            exner_ref_mc=self.metric_state_nonhydro.exner_ref_mc,
            z_alpha=z_fields.z_alpha,
            z_beta=z_fields.z_beta,
            rho_now=prognostic_state[nnow].rho,
            theta_v_now=prognostic_state[nnow].theta_v,
            exner_now=prognostic_state[nnow].exner,
            rho_new=prognostic_state[nnew].rho,
            exner_new=prognostic_state[nnew].exner,
            theta_v_new=prognostic_state[nnew].theta_v,
            dtime=dtime,
            cvd_o_rd=constants.CVD_O_RD,
            horizontal_start=start_cell_nudging,
            horizontal_end=end_cell_local,
            vertical_start=int32(self.jk_start),
            vertical_end=self.grid.num_levels,
            offset_provider={"Koff": KDim},
        )

        if lprep_adv:
            if lclean_mflx:
                set_zero_c_k.with_backend(backend)(
                    field=prep_adv.mass_flx_ic,
                    horizontal_start=start_cell_nudging,
                    horizontal_end=end_cell_local,
                    vertical_start=0,
                    vertical_end=self.grid.num_levels,
                    offset_provider={},
                )

        mo_solve_nonhydro_stencil_58.with_backend(backend)(
            z_contr_w_fl_l=z_fields.z_contr_w_fl_l,
            rho_ic=diagnostic_state_nh.rho_ic,
            vwind_impl_wgt=self.metric_state_nonhydro.vwind_impl_wgt,
            w=prognostic_state[nnew].w,
            mass_flx_ic=prep_adv.mass_flx_ic,
            r_nsubsteps=r_nsubsteps,
            horizontal_start=start_cell_nudging,
            horizontal_end=end_cell_local,
            vertical_start=0,
            vertical_end=self.grid.num_levels,
            offset_provider={},
        )
        # TODO (magdalena) stencil_60???

        if lprep_adv:
            if lclean_mflx:
                set_zero_c_k.with_backend(backend)(
                    field=prep_adv.mass_flx_ic,
                    horizontal_start=start_cell_lb,
                    horizontal_end=end_cell_nudging,
                    vertical_start=0,
                    vertical_end=self.grid.num_levels + 1,
                    offset_provider={},
                )

            mo_solve_nonhydro_stencil_65.with_backend(backend)(
                rho_ic=diagnostic_state_nh.rho_ic,
                vwind_expl_wgt=self.metric_state_nonhydro.vwind_expl_wgt,
                vwind_impl_wgt=self.metric_state_nonhydro.vwind_impl_wgt,
                w_now=prognostic_state[nnow].w,
                w_new=prognostic_state[nnew].w,
                w_concorr_c=diagnostic_state_nh.w_concorr_c,
                mass_flx_ic=prep_adv.mass_flx_ic,
                r_nsubsteps=r_nsubsteps,
                horizontal_start=start_cell_lb,
                horizontal_end=end_cell_nudging,
                vertical_start=0,
                vertical_end=self.grid.num_levels,
                offset_provider={},
            )
            log.debug("exchange prognostic fields 'rho' , 'exner', 'w'")
            self._exchange.exchange_and_wait(
                CellDim,
                prognostic_state[nnew].rho,
                prognostic_state[nnew].exner,
                prognostic_state[nnew].w,
            )<|MERGE_RESOLUTION|>--- conflicted
+++ resolved
@@ -16,7 +16,6 @@
 import numpy as np
 from gt4py.next import as_field
 from gt4py.next.common import Field
-import gt4py.next as gtx
 from gt4py.next.ffront.fbuiltins import int32
 from gt4py.next.program_processors.runners.gtfn import run_gtfn
 
@@ -164,11 +163,8 @@
 
 
 backend = run_gtfn
-<<<<<<< HEAD
-=======
 # flake8: noqa
 log = logging.getLogger(__name__)
->>>>>>> b1bfb8a2
 
 
 class NonHydrostaticConfig:
@@ -204,19 +200,12 @@
         divdamp_fac2: float = 0.004,
         divdamp_fac3: float = 0.004,
         divdamp_fac4: float = 0.004,
-<<<<<<< HEAD
-        divdamp_z: float = 32500,
-        divdamp_z2: float = 40000,
-        divdamp_z3: float = 60000,
-        divdamp_z4: float = 80000,
-        htop_moist_proc: float = 22500.0,
-        ltestcase: bool = False,
-=======
         divdamp_z: float = 32500.0,
         divdamp_z2: float = 40000.0,
         divdamp_z3: float = 60000.0,
         divdamp_z4: float = 80000.0,
->>>>>>> b1bfb8a2
+        htop_moist_proc: float = 22500.0,
+        ltestcase: bool = False,
     ):
         # parameters from namelist nonhydrostatic_nml
 
@@ -334,26 +323,10 @@
         # start level for 3D divergence damping terms
         self.kstart_dd3d: int = 0
 
-<<<<<<< HEAD
-        self.alin = (config.divdamp_fac2 - config.divdamp_fac) / (
-            config.divdamp_z2 - config.divdamp_z
-        )
-
-        self.df32 = config.divdamp_fac3 - config.divdamp_fac2
-        self.dz32 = config.divdamp_z3 - config.divdamp_z2
-        self.df42 = config.divdamp_fac4 - config.divdamp_fac2
-        self.dz42 = config.divdamp_z4 - config.divdamp_z2
-
-        self.bqdr = (self.df42 * self.dz32 - self.df32 * self.dz42) / (
-            self.dz32 * self.dz42 * (self.dz42 - self.dz32)
-        )
-        self.aqdr = self.df32 / self.dz32 - self.bqdr * self.dz32
-=======
         # start level for moist physics processes (specified by htop_moist_proc)
         self.kstart_moist: int = 1
         if self.kstart_moist != 1:
             raise NotImplementedError("kstart_moist can only be 1")
->>>>>>> b1bfb8a2
 
 
 class SolveNonhydro:
@@ -421,21 +394,6 @@
         else:
             self.jk_start = 0
 
-<<<<<<< HEAD
-        out = enh_smag_fac
-        _en_smag_fac_for_zero_nshift.with_backend(backend)(
-            a_vec, *fac, *z, out=enh_smag_fac, offset_provider={"Koff": KDim}
-        )
-        self.enh_divdamp_fac = enh_smag_fac
-
-        cell_areas_avg = np.sum(cell_areas) / float(self.grid.num_cells)
-        # TODO @tehrengruber: fix power
-        scal_divdamp_calcs.with_backend(backend)(
-            enh_smag_fac,
-            out,
-            cell_areas_avg,
-            offset_provider={},
-=======
         en_smag_fac_for_zero_nshift.with_backend(run_gtfn)(
             self.vertical_params.vct_a,
             self.config.divdamp_fac,
@@ -448,7 +406,6 @@
             self.config.divdamp_z4,
             out=self.enh_divdamp_fac,
             offset_provider={"Koff": KDim},
->>>>>>> b1bfb8a2
         )
 
         self.p_test_run = True
@@ -713,7 +670,6 @@
         start_cell_nudging = self.grid.get_start_index(
             CellDim, HorizontalMarkerIndex.nudging(CellDim)
         )
-
         end_cell_local = self.grid.get_end_index(CellDim, HorizontalMarkerIndex.local(CellDim))
 
         #  Precompute Rayleigh damping factor
@@ -767,6 +723,7 @@
                 vertical_end=self.grid.num_levels + 1,
                 offset_provider={"Koff": KDim},
             )
+
             if self.vertical_params.nflatlev == 1:
                 # Perturbation Exner pressure on top half level
                 raise NotImplementedError("nflatlev=1 not implemented")
@@ -1045,13 +1002,7 @@
             )
         # TODO (Nikki) check when merging fused stencil
         lowest_level = self.grid.num_levels - 1
-<<<<<<< HEAD
-        hydro_corr_horizontal = gtx.as_field(
-            domain=(EdgeDim,), data=np.asarray(self.z_hydro_corr)[:, lowest_level]
-        )
-=======
         hydro_corr_horizontal = as_field((EdgeDim,), self.z_hydro_corr.asnumpy()[:, lowest_level])
->>>>>>> b1bfb8a2
 
         if self.config.igradp_method == 3:
             mo_solve_nonhydro_stencil_22.with_backend(backend)(
@@ -1545,6 +1496,7 @@
             vertical_end=self.grid.num_levels,
             offset_provider={"Koff": KDim},
         )
+
         if self.config.l_open_ubc and not self.l_vert_nested:
             raise NotImplementedError("l_open_ubc not implemented")
 
@@ -1601,11 +1553,7 @@
             )
 
         if self.config.lhdiff_rcf:
-<<<<<<< HEAD
-            if self.config.divdamp_order == 24 and nh_constants.scal_divdamp_o2 > 1.0e-6:
-=======
             if self.config.divdamp_order == 24 and scal_divdamp_o2 > 1.0e-6:
->>>>>>> b1bfb8a2
                 mo_solve_nonhydro_stencil_26.with_backend(backend)(
                     z_graddiv_vn=z_fields.z_graddiv_vn,
                     vn=prognostic_state[nnew].vn,
