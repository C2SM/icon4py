# ICON4Py - ICON inspired code in Python and GT4Py
#
# Copyright (c) 2022, ETH Zurich and MeteoSwiss
# All rights reserved.
#
# This file is free software: you can redistribute it and/or modify it under
# the terms of the GNU General Public License as published by the
# Free Software Foundation, either version 3 of the License, or any later
# version. See the LICENSE.txt file at the top-level directory of this
# distribution for a copy of the license or check <https://www.gnu.org/licenses/>.
#
# SPDX-License-Identifier: GPL-3.0-or-later
import logging
from typing import Final, Optional

from gt4py.next import as_field
from gt4py.next.common import Field
from gt4py.next.ffront.fbuiltins import int32
from gt4py.next.program_processors.runners.gtfn import run_gtfn

import icon4py.model.atmosphere.dycore.nh_solve.solve_nonhydro_program as nhsolve_prog
import icon4py.model.common.constants as constants
from icon4py.model.atmosphere.dycore.mo_icon_interpolation_scalar_cells2verts_scalar_ri_dsl import (
    mo_icon_interpolation_scalar_cells2verts_scalar_ri_dsl,
)
from icon4py.model.atmosphere.dycore.mo_math_gradients_grad_green_gauss_cell_dsl import (
    mo_math_gradients_grad_green_gauss_cell_dsl,
)
from icon4py.model.atmosphere.dycore.mo_solve_nonhydro_4th_order_divdamp import (
    mo_solve_nonhydro_4th_order_divdamp,
)
from icon4py.model.atmosphere.dycore.mo_solve_nonhydro_stencil_01 import (
    mo_solve_nonhydro_stencil_01,
)
from icon4py.model.atmosphere.dycore.mo_solve_nonhydro_stencil_10 import (
    mo_solve_nonhydro_stencil_10,
)
from icon4py.model.atmosphere.dycore.mo_solve_nonhydro_stencil_12 import (
    mo_solve_nonhydro_stencil_12,
)
from icon4py.model.atmosphere.dycore.mo_solve_nonhydro_stencil_13 import (
    mo_solve_nonhydro_stencil_13,
)
from icon4py.model.atmosphere.dycore.mo_solve_nonhydro_stencil_17 import (
    mo_solve_nonhydro_stencil_17,
)
from icon4py.model.atmosphere.dycore.mo_solve_nonhydro_stencil_18 import (
    mo_solve_nonhydro_stencil_18,
)
from icon4py.model.atmosphere.dycore.mo_solve_nonhydro_stencil_19 import (
    mo_solve_nonhydro_stencil_19,
)
from icon4py.model.atmosphere.dycore.mo_solve_nonhydro_stencil_20 import (
    mo_solve_nonhydro_stencil_20,
)
from icon4py.model.atmosphere.dycore.mo_solve_nonhydro_stencil_21 import (
    mo_solve_nonhydro_stencil_21,
)
from icon4py.model.atmosphere.dycore.mo_solve_nonhydro_stencil_22 import (
    mo_solve_nonhydro_stencil_22,
)
from icon4py.model.atmosphere.dycore.mo_solve_nonhydro_stencil_23 import (
    mo_solve_nonhydro_stencil_23,
)
from icon4py.model.atmosphere.dycore.mo_solve_nonhydro_stencil_24 import (
    mo_solve_nonhydro_stencil_24,
)
from icon4py.model.atmosphere.dycore.mo_solve_nonhydro_stencil_25 import (
    mo_solve_nonhydro_stencil_25,
)
from icon4py.model.atmosphere.dycore.mo_solve_nonhydro_stencil_26 import (
    mo_solve_nonhydro_stencil_26,
)
from icon4py.model.atmosphere.dycore.mo_solve_nonhydro_stencil_27 import (
    mo_solve_nonhydro_stencil_27,
)
from icon4py.model.atmosphere.dycore.mo_solve_nonhydro_stencil_28 import (
    mo_solve_nonhydro_stencil_28,
)
from icon4py.model.atmosphere.dycore.mo_solve_nonhydro_stencil_29 import (
    mo_solve_nonhydro_stencil_29,
)
from icon4py.model.atmosphere.dycore.mo_solve_nonhydro_stencil_30 import (
    mo_solve_nonhydro_stencil_30,
)
from icon4py.model.atmosphere.dycore.mo_solve_nonhydro_stencil_31 import (
    mo_solve_nonhydro_stencil_31,
)
from icon4py.model.atmosphere.dycore.mo_solve_nonhydro_stencil_32 import (
    mo_solve_nonhydro_stencil_32,
)
from icon4py.model.atmosphere.dycore.mo_solve_nonhydro_stencil_33 import (
    mo_solve_nonhydro_stencil_33,
)
from icon4py.model.atmosphere.dycore.mo_solve_nonhydro_stencil_34 import (
    mo_solve_nonhydro_stencil_34,
)
from icon4py.model.atmosphere.dycore.mo_solve_nonhydro_stencil_41 import (
    mo_solve_nonhydro_stencil_41,
)
from icon4py.model.atmosphere.dycore.mo_solve_nonhydro_stencil_46 import (
    mo_solve_nonhydro_stencil_46,
)
from icon4py.model.atmosphere.dycore.mo_solve_nonhydro_stencil_50 import (
    mo_solve_nonhydro_stencil_50,
)
from icon4py.model.atmosphere.dycore.mo_solve_nonhydro_stencil_52 import (
    mo_solve_nonhydro_stencil_52,
)
from icon4py.model.atmosphere.dycore.mo_solve_nonhydro_stencil_53 import (
    mo_solve_nonhydro_stencil_53,
)
from icon4py.model.atmosphere.dycore.mo_solve_nonhydro_stencil_54 import (
    mo_solve_nonhydro_stencil_54,
)
from icon4py.model.atmosphere.dycore.mo_solve_nonhydro_stencil_55 import (
    mo_solve_nonhydro_stencil_55,
)
from icon4py.model.atmosphere.dycore.mo_solve_nonhydro_stencil_56_63 import (
    mo_solve_nonhydro_stencil_56_63,
)
from icon4py.model.atmosphere.dycore.mo_solve_nonhydro_stencil_58 import (
    mo_solve_nonhydro_stencil_58,
)
from icon4py.model.atmosphere.dycore.mo_solve_nonhydro_stencil_59 import (
    mo_solve_nonhydro_stencil_59,
)
from icon4py.model.atmosphere.dycore.mo_solve_nonhydro_stencil_65 import (
    mo_solve_nonhydro_stencil_65,
)
from icon4py.model.atmosphere.dycore.mo_solve_nonhydro_stencil_66 import (
    mo_solve_nonhydro_stencil_66,
)
from icon4py.model.atmosphere.dycore.mo_solve_nonhydro_stencil_67 import (
    mo_solve_nonhydro_stencil_67,
)
from icon4py.model.atmosphere.dycore.mo_solve_nonhydro_stencil_68 import (
    mo_solve_nonhydro_stencil_68,
)
from icon4py.model.atmosphere.dycore.state_utils.states import (
    DiagnosticStateNonHydro,
    InterpolationState,
    MetricStateNonHydro,
    PrepAdvection,
)
from icon4py.model.atmosphere.dycore.state_utils.utils import (
    _allocate,
    _allocate_indices,
    _calculate_divdamp_fields,
    compute_z_raylfac,
    set_zero_c_k,
    set_zero_e_k,
)
from icon4py.model.atmosphere.dycore.state_utils.z_fields import ZFields
from icon4py.model.atmosphere.dycore.velocity.velocity_advection import VelocityAdvection
from icon4py.model.common.decomposition.definitions import ExchangeRuntime, SingleNodeExchange
from icon4py.model.common.dimension import CellDim, EdgeDim, KDim, VertexDim
from icon4py.model.common.grid.horizontal import CellParams, EdgeParams, HorizontalMarkerIndex
from icon4py.model.common.grid.icon import IconGrid
from icon4py.model.common.grid.vertical import VerticalModelParams
from icon4py.model.common.math.smagorinsky import en_smag_fac_for_zero_nshift
from icon4py.model.common.states.prognostic_state import PrognosticState


backend = run_gtfn
# flake8: noqa
log = logging.getLogger(__name__)


class NonHydrostaticConfig:
    """
    Contains necessary parameter to configure a nonhydro run.

    Encapsulates namelist parameters and derived parameters.
    Values should be read from configuration.
    Default values are taken from the defaults in the corresponding ICON Fortran namelist files.
    """

    def __init__(
        self,
        itime_scheme: int = 4,
        iadv_rhotheta: int = 2,
        igradp_method: int = 3,
        ndyn_substeps_var: float = 2.0,
        rayleigh_type: int = 2,
        divdamp_order: int = 24,
        idiv_method: int = 1,
        is_iau_active: bool = False,
        iau_wgt_dyn: float = 1.0,
        divdamp_type: int = 3,
        lhdiff_rcf: bool = True,
        l_vert_nested: bool = False,
        l_open_ubc: bool = False,
        rhotheta_offctr: float = -0.1,
        veladv_offctr: float = 0.25,
        divdamp_fac: float = 0.004,  # checked for corrector after serialization
        max_nudging_coeff: float = 0.075,
        divdamp_fac2: float = 0.004,
        divdamp_fac3: float = 0.004,
        divdamp_fac4: float = 0.004,
        divdamp_z: float = 32500.0,
        divdamp_z2: float = 40000.0,
        divdamp_z3: float = 60000.0,
        divdamp_z4: float = 80000.0,
    ):
        # parameters from namelist diffusion_nml
        self.itime_scheme: int = itime_scheme
        self.iadv_rhotheta: int = iadv_rhotheta

        self.l_open_ubc: bool = l_open_ubc
        self.igradp_method: int = igradp_method
        self.ndyn_substeps_var = ndyn_substeps_var
        self.idiv_method: int = idiv_method
        self.is_iau_active: bool = is_iau_active
        self.iau_wgt_dyn: float = iau_wgt_dyn
        self.divdamp_type: int = divdamp_type
        self.lhdiff_rcf: bool = lhdiff_rcf
        self.rayleigh_type: int = rayleigh_type
        self.divdamp_order: int = divdamp_order
        self.l_vert_nested: bool = l_vert_nested
        self.rhotheta_offctr: float = rhotheta_offctr
        self.veladv_offctr: float = veladv_offctr
        self.divdamp_fac: float = divdamp_fac
        self.nudge_max_coeff: float = max_nudging_coeff

        self.divdamp_fac2: float = divdamp_fac2
        self.divdamp_fac3: float = divdamp_fac3
        self.divdamp_fac4: float = divdamp_fac4
        self.divdamp_z: float = divdamp_z
        self.divdamp_z2: float = divdamp_z2
        self.divdamp_z3: float = divdamp_z3
        self.divdamp_z4: float = divdamp_z4

        self._validate()

    def _validate(self):
        """Apply consistency checks and validation on configuration parameters."""
        if self.l_open_ubc:
            raise NotImplementedError(
                "Open upper boundary conditions not supported"
                "(to allow vertical motions related to diabatic heating to extend beyond the model top)"
            )

        if self.l_vert_nested:
            raise NotImplementedError("Vertical nesting support not implemented")

        if self.igradp_method != 3:
            raise NotImplementedError("igradp_method can only be 3")

        if self.itime_scheme != 4:
            raise NotImplementedError("itime_scheme can only be 4")

        if self.idiv_method != 1:
            raise NotImplementedError("idiv_method can only be 1")

        if self.divdamp_order != 24:
            raise NotImplementedError("divdamp_order can only be 24")

        if self.divdamp_type == 32:
            raise NotImplementedError("divdamp_type with value 32 not yet implemented")


class NonHydrostaticParams:
    """Calculates derived quantities depending on the NonHydrostaticConfig."""

    def __init__(self, config: NonHydrostaticConfig):
        self.rd_o_cvd: Final[float] = constants.RD / constants.CVD
        self.cvd_o_rd: Final[float] = constants.CVD / constants.RD
        self.rd_o_p0ref: Final[float] = constants.RD / constants.P0REF
        self.grav_o_cpd: Final[float] = constants.GRAV / constants.CPD

        # start level for 3D divergence damping terms
        self.kstart_dd3d: Final[int] = 0

        #: Weighting coefficients for velocity advection if tendency averaging is used
        #: The off-centering specified here turned out to be beneficial to numerical
        #: stability in extreme situations
        self.wgt_nnow_vel: Final[float] = 0.5 - config.veladv_offctr
        self.wgt_nnew_vel: Final[float] = 0.5 + config.veladv_offctr

        #: Weighting coefficients for rho and theta at interface levels in the corrector step
        #: This empirically determined weighting minimizes the vertical wind off-centering
        #: needed for numerical stability of vertical sound wave propagation
        self.wgt_nnew_rth: Final[float] = 0.5 + config.rhotheta_offctr
        self.wgt_nnow_rth: Final[float] = 1.0 - self.wgt_nnew_rth

        # start level for moist physics processes (specified by htop_moist_proc)
        self.kstart_moist: int = 1
        if self.kstart_moist != 1:
            raise NotImplementedError("kstart_moist can only be 1")


class SolveNonhydro:
    def __init__(self, exchange: ExchangeRuntime = SingleNodeExchange()):
        self._exchange = exchange
        self._initialized = False
        self.grid: Optional[IconGrid] = None
        self.config: Optional[NonHydrostaticConfig] = None
        self.params: Optional[NonHydrostaticParams] = None
        self.metric_state_nonhydro: Optional[MetricStateNonHydro] = None
        self.interpolation_state: Optional[InterpolationState] = None
        self.vertical_params: Optional[VerticalModelParams] = None
        self.edge_geometry: Optional[EdgeParams] = None
        self.cell_params: Optional[CellParams] = None
        self.velocity_advection: Optional[VelocityAdvection] = None
        self.l_vert_nested: bool = False
        self.enh_divdamp_fac: Optional[Field[[KDim], float]] = None
        self.scal_divdamp: Optional[Field[[KDim], float]] = None
        self._bdy_divdamp: Optional[Field[[KDim], float]] = None
        self.p_test_run = True
        self.jk_start = 0  # used in stencil_55
        self.ntl1 = 0
        self.ntl2 = 0

    def init(
        self,
        grid: IconGrid,
        config: NonHydrostaticConfig,
        params: NonHydrostaticParams,
        metric_state_nonhydro: MetricStateNonHydro,
        interpolation_state: InterpolationState,
        vertical_params: VerticalModelParams,
        edge_geometry: EdgeParams,
        cell_geometry: CellParams,
        owner_mask: Field[[CellDim], bool],
    ):
        """
        Initialize NonHydrostatic granule with configuration.

        calculates all local fields that are used in nh_solve within the time loop
        """
        self.grid = grid
        self.config: NonHydrostaticConfig = config
        self.params: NonHydrostaticParams = params
        self.metric_state_nonhydro: MetricStateNonHydro = metric_state_nonhydro
        self.interpolation_state: InterpolationState = interpolation_state
        self.vertical_params = vertical_params
        self.edge_geometry = edge_geometry
        self.cell_params = cell_geometry
        self.velocity_advection = VelocityAdvection(
            grid,
            metric_state_nonhydro,
            interpolation_state,
            vertical_params,
            edge_geometry,
            owner_mask,
        )
        self._allocate_local_fields()

        # TODO (magdalena) vertical nesting is only relevant in the context of
        #      horizontal nesting, since we don't support this we should remove this option
        if grid.lvert_nest:
            self.l_vert_nested = True
            self.jk_start = 1
        else:
            self.jk_start = 0

        en_smag_fac_for_zero_nshift.with_backend(run_gtfn)(
            self.vertical_params.vct_a,
            self.config.divdamp_fac,
            self.config.divdamp_fac2,
            self.config.divdamp_fac3,
            self.config.divdamp_fac4,
            self.config.divdamp_z,
            self.config.divdamp_z2,
            self.config.divdamp_z3,
            self.config.divdamp_z4,
            out=self.enh_divdamp_fac,
            offset_provider={"Koff": KDim},
        )

        self.p_test_run = True
        self._initialized = True

    @property
    def initialized(self):
        return self._initialized

    def _allocate_z_fields(self):
        return ZFields(
            z_gradh_exner=_allocate(EdgeDim, KDim, grid=self.grid),
            z_alpha=_allocate(CellDim, KDim, is_halfdim=True, grid=self.grid),
            z_beta=_allocate(CellDim, KDim, grid=self.grid),
            z_w_expl=_allocate(CellDim, KDim, is_halfdim=True, grid=self.grid),
            z_exner_expl=_allocate(CellDim, KDim, grid=self.grid),
            z_q=_allocate(CellDim, KDim, grid=self.grid),
            z_contr_w_fl_l=_allocate(CellDim, KDim, is_halfdim=True, grid=self.grid),
            z_rho_e=_allocate(EdgeDim, KDim, grid=self.grid),
            z_theta_v_e=_allocate(EdgeDim, KDim, grid=self.grid),
            z_graddiv_vn=_allocate(EdgeDim, KDim, grid=self.grid),
            z_rho_expl=_allocate(CellDim, KDim, grid=self.grid),
            z_dwdz_dd=_allocate(CellDim, KDim, grid=self.grid),
            z_kin_hor_e=_allocate(EdgeDim, KDim, grid=self.grid),
            z_vt_ie=_allocate(EdgeDim, KDim, grid=self.grid),
        )

    def _allocate_local_fields(self):
        self.z_exner_ex_pr = _allocate(CellDim, KDim, is_halfdim=True, grid=self.grid)
        self.z_exner_ic = _allocate(CellDim, KDim, is_halfdim=True, grid=self.grid)
        self.z_dexner_dz_c_1 = _allocate(CellDim, KDim, grid=self.grid)
        self.z_theta_v_pr_ic = _allocate(CellDim, KDim, is_halfdim=True, grid=self.grid)
        self.z_th_ddz_exner_c = _allocate(CellDim, KDim, grid=self.grid)
        self.z_rth_pr_1 = _allocate(CellDim, KDim, grid=self.grid)
        self.z_rth_pr_2 = _allocate(CellDim, KDim, grid=self.grid)
        self.z_grad_rth_1 = _allocate(CellDim, KDim, grid=self.grid)
        self.z_grad_rth_2 = _allocate(CellDim, KDim, grid=self.grid)
        self.z_grad_rth_3 = _allocate(CellDim, KDim, grid=self.grid)
        self.z_grad_rth_4 = _allocate(CellDim, KDim, grid=self.grid)
        self.z_dexner_dz_c_2 = _allocate(CellDim, KDim, grid=self.grid)
        self.exner_dyn_incr = _allocate(CellDim, KDim, grid=self.grid)
        self.z_hydro_corr = _allocate(EdgeDim, KDim, grid=self.grid)
        self.z_vn_avg = _allocate(EdgeDim, KDim, grid=self.grid)
        self.z_theta_v_fl_e = _allocate(EdgeDim, KDim, grid=self.grid)
        self.z_flxdiv_mass = _allocate(CellDim, KDim, grid=self.grid)
        self.z_flxdiv_theta = _allocate(CellDim, KDim, grid=self.grid)
        self.z_rho_v = _allocate(VertexDim, KDim, grid=self.grid)
        self.z_theta_v_v = _allocate(VertexDim, KDim, grid=self.grid)
        self.z_graddiv2_vn = _allocate(EdgeDim, KDim, grid=self.grid)
        self.k_field = _allocate_indices(KDim, grid=self.grid, is_halfdim=True)
        self.z_w_concorr_me = _allocate(EdgeDim, KDim, grid=self.grid)
        self.z_hydro_corr_horizontal = _allocate(EdgeDim, grid=self.grid)
        self.z_raylfac = _allocate(KDim, grid=self.grid)
        self.enh_divdamp_fac = _allocate(KDim, grid=self.grid)
        self._bdy_divdamp = _allocate(KDim, grid=self.grid)
        self.scal_divdamp = _allocate(KDim, grid=self.grid)
        self.z_fields = self._allocate_z_fields()

    def set_timelevels(self, nnow, nnew):
        #  Set time levels of ddt_adv fields for call to velocity_tendencies
        if self.config.itime_scheme == 4:
            self.ntl1 = nnow
            self.ntl2 = nnew
        else:
            self.ntl1 = 0
            self.ntl2 = 0

    def time_step(
        self,
        diagnostic_state_nh: DiagnosticStateNonHydro,
        prognostic_state_ls: list[PrognosticState],
        prep_adv: PrepAdvection,
<<<<<<< HEAD
        nh_constants: NHConstants,
=======
        z_fields: ZFields,  # TODO (Magdalena): move local fields to SolveNonHydro
>>>>>>> 1410db5a
        divdamp_fac_o2: float,
        dtime: float,
        idyn_timestep: float,
        l_recompute: bool,
        l_init: bool,
        nnow: int,
        nnew: int,
        lclean_mflx: bool,
        lprep_adv: bool,
    ):
        log.info(
            f"running timestep: dtime = {dtime}, dyn_timestep = {idyn_timestep}, init = {l_init}, recompute = {l_recompute}, prep_adv = {lprep_adv} "
        )

        start_cell_lb = self.grid.get_start_index(
            CellDim, HorizontalMarkerIndex.lateral_boundary(CellDim)
        )
        end_cell_end = self.grid.get_end_index(CellDim, HorizontalMarkerIndex.end(CellDim))
        start_edge_lb = self.grid.get_start_index(
            EdgeDim, HorizontalMarkerIndex.lateral_boundary(EdgeDim)
        )
        end_edge_local = self.grid.get_end_index(EdgeDim, HorizontalMarkerIndex.local(EdgeDim))
        # # TODO: abishekg7 move this to tests
        if self.p_test_run:
            nhsolve_prog.init_test_fields.with_backend(backend)(
                self.z_fields.z_rho_e,
                self.z_fields.z_theta_v_e,
                self.z_fields.z_dwdz_dd,
                self.z_fields.z_graddiv_vn,
                start_edge_lb,
                end_edge_local,
                start_cell_lb,
                end_cell_end,
                self.grid.num_levels,
                offset_provider={},
            )

        self.set_timelevels(nnow, nnew)

        self.run_predictor_step(
            diagnostic_state_nh=diagnostic_state_nh,
            prognostic_state=prognostic_state_ls,
            z_fields=self.z_fields,
            dtime=dtime,
            idyn_timestep=idyn_timestep,
            l_recompute=l_recompute,
            l_init=l_init,
            nnow=nnow,
            nnew=nnew,
        )

        self.run_corrector_step(
            diagnostic_state_nh=diagnostic_state_nh,
            prognostic_state=prognostic_state_ls,
            z_fields=self.z_fields,
            prep_adv=prep_adv,
            divdamp_fac_o2=divdamp_fac_o2,
            dtime=dtime,
            nnew=nnew,
            nnow=nnow,
            lclean_mflx=lclean_mflx,
            lprep_adv=lprep_adv,
        )
        log.info(
            f"running corrector step: dtime = {dtime}, dyn_timestep = {idyn_timestep}, prep_adv = {lprep_adv},  divdamp_fac_od = {divdamp_fac_o2} "
        )
        start_cell_lb = self.grid.get_start_index(
            CellDim, HorizontalMarkerIndex.lateral_boundary(CellDim)
        )
        end_cell_nudging_minus1 = self.grid.get_end_index(
            CellDim, HorizontalMarkerIndex.nudging(CellDim) - 1
        )
        start_cell_halo = self.grid.get_start_index(CellDim, HorizontalMarkerIndex.halo(CellDim))
        end_cell_end = self.grid.get_end_index(CellDim, HorizontalMarkerIndex.end(CellDim))
        if self.grid.limited_area:
            mo_solve_nonhydro_stencil_66.with_backend(backend)(
                bdy_halo_c=self.metric_state_nonhydro.bdy_halo_c,
                rho=prognostic_state_ls[nnew].rho,
                theta_v=prognostic_state_ls[nnew].theta_v,
                exner=prognostic_state_ls[nnew].exner,
                rd_o_cvd=self.params.rd_o_cvd,
                rd_o_p0ref=self.params.rd_o_p0ref,
                horizontal_start=0,
                horizontal_end=end_cell_end,
                vertical_start=0,
                vertical_end=self.grid.num_levels,
                offset_provider={},
            )

            mo_solve_nonhydro_stencil_67.with_backend(backend)(
                rho=prognostic_state_ls[nnew].rho,
                theta_v=prognostic_state_ls[nnew].theta_v,
                exner=prognostic_state_ls[nnew].exner,
                rd_o_cvd=self.params.rd_o_cvd,
                rd_o_p0ref=self.params.rd_o_p0ref,
                horizontal_start=start_cell_lb,
                horizontal_end=end_cell_nudging_minus1,
                vertical_start=0,
                vertical_end=self.grid.num_levels,
                offset_provider={},
            )

        mo_solve_nonhydro_stencil_68.with_backend(backend)(
            mask_prog_halo_c=self.metric_state_nonhydro.mask_prog_halo_c,
            rho_now=prognostic_state_ls[nnow].rho,
            theta_v_now=prognostic_state_ls[nnow].theta_v,
            exner_new=prognostic_state_ls[nnew].exner,
            exner_now=prognostic_state_ls[nnow].exner,
            rho_new=prognostic_state_ls[nnew].rho,
            theta_v_new=prognostic_state_ls[nnew].theta_v,
            cvd_o_rd=self.params.cvd_o_rd,
            horizontal_start=start_cell_halo,
            horizontal_end=end_cell_end,
            vertical_start=0,
            vertical_end=self.grid.num_levels,
            offset_provider={},
        )

    # flake8: noqa: C901
    def run_predictor_step(
        self,
        diagnostic_state_nh: DiagnosticStateNonHydro,
        prognostic_state: list[PrognosticState],
        z_fields: ZFields,
        dtime: float,
        idyn_timestep: float,
        l_recompute: bool,
        l_init: bool,
        nnow: int,
        nnew: int,
    ):
        log.info(
            f"running predictor step: dtime = {dtime}, dyn_timestep = {idyn_timestep}, init = {l_init}, recompute = {l_recompute} "
        )
        if l_init or l_recompute:
            if self.config.itime_scheme == 4 and not l_init:
                lvn_only = True  # Recompute only vn tendency
            else:
                lvn_only = False

            self.velocity_advection.run_predictor_step(
                vn_only=lvn_only,
                diagnostic_state=diagnostic_state_nh,
                prognostic_state=prognostic_state[nnow],
                z_w_concorr_me=self.z_w_concorr_me,
                z_kin_hor_e=z_fields.z_kin_hor_e,
                z_vt_ie=z_fields.z_vt_ie,
                dtime=dtime,
                ntnd=self.ntl1,
                cell_areas=self.cell_params.area,
            )

        p_dthalf = 0.5 * dtime

        end_cell_end = self.grid.get_end_index(CellDim, HorizontalMarkerIndex.end(CellDim))

        start_cell_local_minus2 = self.grid.get_start_index(
            CellDim, HorizontalMarkerIndex.local(CellDim) - 2
        )
        end_cell_local_minus2 = self.grid.get_end_index(
            CellDim, HorizontalMarkerIndex.local(CellDim) - 2
        )

        start_vertex_lb_plus1 = self.grid.get_start_index(
            VertexDim, HorizontalMarkerIndex.lateral_boundary(VertexDim) + 1
        )  # TODO: check
        end_vertex_local_minus1 = self.grid.get_end_index(
            VertexDim, HorizontalMarkerIndex.local(VertexDim) - 1
        )

        start_cell_lb = self.grid.get_start_index(
            CellDim, HorizontalMarkerIndex.lateral_boundary(CellDim)
        )
        end_cell_nudging_minus1 = self.grid.get_end_index(
            CellDim,
            HorizontalMarkerIndex.nudging(CellDim) - 1,
        )

        start_edge_lb_plus6 = self.grid.get_start_index(
            EdgeDim, HorizontalMarkerIndex.lateral_boundary(EdgeDim) + 6
        )
        end_edge_local_minus1 = self.grid.get_end_index(
            EdgeDim, HorizontalMarkerIndex.local(EdgeDim) - 1
        )
        end_edge_local = self.grid.get_end_index(EdgeDim, HorizontalMarkerIndex.local(EdgeDim))

        start_edge_nudging_plus1 = self.grid.get_start_index(
            EdgeDim, HorizontalMarkerIndex.nudging(EdgeDim) + 1
        )
        end_edge_end = self.grid.get_end_index(EdgeDim, HorizontalMarkerIndex.end(EdgeDim))

        start_edge_lb = self.grid.get_start_index(
            EdgeDim, HorizontalMarkerIndex.lateral_boundary(EdgeDim)
        )
        end_edge_nudging = self.grid.get_end_index(EdgeDim, HorizontalMarkerIndex.nudging(EdgeDim))

        start_edge_lb_plus4 = self.grid.get_start_index(
            EdgeDim, HorizontalMarkerIndex.lateral_boundary(EdgeDim) + 4
        )
        end_edge_local_minus2 = self.grid.get_end_index(
            EdgeDim, HorizontalMarkerIndex.local(EdgeDim) - 2
        )

        start_cell_lb_plus2 = self.grid.get_start_index(
            CellDim, HorizontalMarkerIndex.lateral_boundary(CellDim) + 2
        )

        end_cell_halo = self.grid.get_end_index(CellDim, HorizontalMarkerIndex.halo(CellDim))
        start_cell_nudging = self.grid.get_start_index(
            CellDim, HorizontalMarkerIndex.nudging(CellDim)
        )
        end_cell_local = self.grid.get_end_index(CellDim, HorizontalMarkerIndex.local(CellDim))

        #  Precompute Rayleigh damping factor
        compute_z_raylfac.with_backend(backend)(
            rayleigh_w=self.metric_state_nonhydro.rayleigh_w,
            dtime=dtime,
            z_raylfac=self.z_raylfac,
            offset_provider={},
        )

        # initialize nest boundary points of z_rth_pr with zero
        if self.grid.limited_area:
            mo_solve_nonhydro_stencil_01.with_backend(backend)(
                z_rth_pr_1=self.z_rth_pr_1,
                z_rth_pr_2=self.z_rth_pr_2,
                horizontal_start=start_cell_lb,
                horizontal_end=end_cell_end,
                vertical_start=0,
                vertical_end=self.grid.num_levels,
                offset_provider={},
            )

        nhsolve_prog.predictor_stencils_2_3.with_backend(backend)(
            exner_exfac=self.metric_state_nonhydro.exner_exfac,
            exner=prognostic_state[nnow].exner,
            exner_ref_mc=self.metric_state_nonhydro.exner_ref_mc,
            exner_pr=diagnostic_state_nh.exner_pr,
            z_exner_ex_pr=self.z_exner_ex_pr,
            horizontal_start=start_cell_lb_plus2,
            horizontal_end=end_cell_halo,
            k_field=self.k_field,
            nlev=self.grid.num_levels,
            vertical_start=0,
            vertical_end=self.grid.num_levels + 1,
            offset_provider={},
        )

        if self.config.igradp_method == 3:
            nhsolve_prog.predictor_stencils_4_5_6.with_backend(backend)(
                wgtfacq_c_dsl=self.metric_state_nonhydro.wgtfacq_c,
                z_exner_ex_pr=self.z_exner_ex_pr,
                z_exner_ic=self.z_exner_ic,
                wgtfac_c=self.metric_state_nonhydro.wgtfac_c,
                inv_ddqz_z_full=self.metric_state_nonhydro.inv_ddqz_z_full,
                z_dexner_dz_c_1=self.z_dexner_dz_c_1,
                k_field=self.k_field,
                nlev=self.grid.num_levels,
                horizontal_start=start_cell_lb_plus2,
                horizontal_end=end_cell_halo,
                vertical_start=max(1, self.vertical_params.nflatlev),
                vertical_end=self.grid.num_levels + 1,
                offset_provider={"Koff": KDim},
            )
            if self.vertical_params.nflatlev == 1:
                # Perturbation Exner pressure on top half level
                raise NotImplementedError("nflatlev=1 not implemented")

        nhsolve_prog.predictor_stencils_7_8_9.with_backend(backend)(
            rho=prognostic_state[nnow].rho,
            rho_ref_mc=self.metric_state_nonhydro.rho_ref_mc,
            theta_v=prognostic_state[nnow].theta_v,
            theta_ref_mc=self.metric_state_nonhydro.theta_ref_mc,
            rho_ic=diagnostic_state_nh.rho_ic,
            z_rth_pr_1=self.z_rth_pr_1,
            z_rth_pr_2=self.z_rth_pr_2,
            wgtfac_c=self.metric_state_nonhydro.wgtfac_c,
            vwind_expl_wgt=self.metric_state_nonhydro.vwind_expl_wgt,
            exner_pr=diagnostic_state_nh.exner_pr,
            d_exner_dz_ref_ic=self.metric_state_nonhydro.d_exner_dz_ref_ic,
            ddqz_z_half=self.metric_state_nonhydro.ddqz_z_half,
            z_theta_v_pr_ic=self.z_theta_v_pr_ic,
            theta_v_ic=diagnostic_state_nh.theta_v_ic,
            z_th_ddz_exner_c=self.z_th_ddz_exner_c,
            k_field=self.k_field,
            nlev=self.grid.num_levels,
            horizontal_start=start_cell_lb_plus2,
            horizontal_end=end_cell_halo,
            vertical_start=0,
            vertical_end=self.grid.num_levels,
            offset_provider={"Koff": KDim},
        )

        # Perturbation theta at top and surface levels
        nhsolve_prog.predictor_stencils_11_lower_upper.with_backend(backend)(
            wgtfacq_c_dsl=self.metric_state_nonhydro.wgtfacq_c,
            z_rth_pr=self.z_rth_pr_2,
            theta_ref_ic=self.metric_state_nonhydro.theta_ref_ic,
            z_theta_v_pr_ic=self.z_theta_v_pr_ic,
            theta_v_ic=diagnostic_state_nh.theta_v_ic,
            k_field=self.k_field,
            nlev=self.grid.num_levels,
            horizontal_start=start_cell_lb_plus2,
            horizontal_end=end_cell_halo,
            vertical_start=0,
            vertical_end=self.grid.num_levels + 1,
            offset_provider={"Koff": KDim},
        )

        if self.config.igradp_method == 3:
            # Second vertical derivative of perturbation Exner pressure (hydrostatic approximation)
            mo_solve_nonhydro_stencil_12.with_backend(backend)(
                z_theta_v_pr_ic=self.z_theta_v_pr_ic,
                d2dexdz2_fac1_mc=self.metric_state_nonhydro.d2dexdz2_fac1_mc,
                d2dexdz2_fac2_mc=self.metric_state_nonhydro.d2dexdz2_fac2_mc,
                z_rth_pr_2=self.z_rth_pr_2,
                z_dexner_dz_c_2=self.z_dexner_dz_c_2,
                horizontal_start=start_cell_lb_plus2,
                horizontal_end=end_cell_halo,
                vertical_start=self.vertical_params.nflat_gradp,
                vertical_end=self.grid.num_levels,
                offset_provider={"Koff": KDim},
            )

        # Add computation of z_grad_rth (perturbation density and virtual potential temperature at main levels)
        # at outer halo points: needed for correct calculation of the upwind gradients for Miura scheme

        mo_solve_nonhydro_stencil_13.with_backend(backend)(
            rho=prognostic_state[nnow].rho,
            rho_ref_mc=self.metric_state_nonhydro.rho_ref_mc,
            theta_v=prognostic_state[nnow].theta_v,
            theta_ref_mc=self.metric_state_nonhydro.theta_ref_mc,
            z_rth_pr_1=self.z_rth_pr_1,
            z_rth_pr_2=self.z_rth_pr_2,
            horizontal_start=start_cell_local_minus2,
            horizontal_end=end_cell_local_minus2,
            vertical_start=0,
            vertical_end=self.grid.num_levels,
            offset_provider={},
        )

        # Compute rho and theta at edges for horizontal flux divergence term
        if self.config.iadv_rhotheta == 1:
            mo_icon_interpolation_scalar_cells2verts_scalar_ri_dsl.with_backend(backend)(
                p_cell_in=prognostic_state[nnow].rho,
                c_intp=self.interpolation_state.c_intp,
                p_vert_out=self.z_rho_v,
                horizontal_start=start_vertex_lb_plus1,
                horizontal_end=end_vertex_local_minus1,
                vertical_start=0,
                vertical_end=self.grid.num_levels,  # UBOUND(p_cell_in,2)
                offset_provider={
                    "V2C": self.grid.get_offset_provider("V2C"),
                },
            )
            mo_icon_interpolation_scalar_cells2verts_scalar_ri_dsl.with_backend(backend)(
                p_cell_in=prognostic_state[nnow].theta_v,
                c_intp=self.interpolation_state.c_intp,
                p_vert_out=self.z_theta_v_v,
                horizontal_start=start_vertex_lb_plus1,
                horizontal_end=end_vertex_local_minus1,
                vertical_start=0,
                vertical_end=self.grid.num_levels,  # UBOUND(p_cell_in,2)
                offset_provider={
                    "V2C": self.grid.get_offset_provider("V2C"),
                },
            )
        elif self.config.iadv_rhotheta == 2:
            # Compute Green-Gauss gradients for rho and theta
            mo_math_gradients_grad_green_gauss_cell_dsl.with_backend(backend)(
                p_grad_1_u=self.z_grad_rth_1,
                p_grad_1_v=self.z_grad_rth_2,
                p_grad_2_u=self.z_grad_rth_3,
                p_grad_2_v=self.z_grad_rth_4,
                p_ccpr1=self.z_rth_pr_1,
                p_ccpr2=self.z_rth_pr_2,
                geofac_grg_x=self.interpolation_state.geofac_grg_x,
                geofac_grg_y=self.interpolation_state.geofac_grg_y,
                horizontal_start=start_cell_lb_plus2,
                horizontal_end=end_cell_halo,
                vertical_start=0,
                vertical_end=self.grid.num_levels,  # UBOUND(p_ccpr,2)
                offset_provider={
                    "C2E2CO": self.grid.get_offset_provider("C2E2CO"),
                },
            )
        if self.config.iadv_rhotheta <= 2:
            tmp_0_0 = self.grid.get_start_index(EdgeDim, HorizontalMarkerIndex.local(EdgeDim) - 2)
            offset = 2 if self.config.idiv_method == 1 else 3
            tmp_0_1 = self.grid.get_end_index(
                EdgeDim, HorizontalMarkerIndex.local(EdgeDim) - offset
            )

            set_zero_e_k.with_backend(backend)(
                field=z_fields.z_rho_e,
                horizontal_start=tmp_0_0,
                horizontal_end=tmp_0_1,
                vertical_start=0,
                vertical_end=self.grid.num_levels,
                offset_provider={},
            )

            set_zero_e_k.with_backend(backend)(
                field=z_fields.z_theta_v_e,
                horizontal_start=tmp_0_0,
                horizontal_end=tmp_0_1,
                vertical_start=0,
                vertical_end=self.grid.num_levels,
                offset_provider={},
            )

            # initialize also nest boundary points with zero
            if self.grid.limited_area:
                set_zero_e_k.with_backend(backend)(
                    field=z_fields.z_rho_e,
                    horizontal_start=start_edge_lb,
                    horizontal_end=end_edge_local_minus1,
                    vertical_start=0,
                    vertical_end=self.grid.num_levels,
                    offset_provider={},
                )

                set_zero_e_k.with_backend(backend)(
                    field=z_fields.z_theta_v_e,
                    horizontal_start=start_edge_lb,
                    horizontal_end=end_edge_local_minus1,
                    vertical_start=0,
                    vertical_end=self.grid.num_levels,
                    offset_provider={},
                )

            if self.config.iadv_rhotheta == 2:
                # Compute upwind-biased values for rho and theta starting from centered differences
                # Note: the length of the backward trajectory should be 0.5*dtime*(vn,vt) in order to arrive
                # at a second-order accurate FV discretization, but twice the length is needed for numerical stability

                nhsolve_prog.mo_solve_nonhydro_stencil_16_fused_btraj_traj_o1.with_backend(backend)(
                    p_vn=prognostic_state[nnow].vn,
                    p_vt=diagnostic_state_nh.vt,
                    pos_on_tplane_e_1=self.interpolation_state.pos_on_tplane_e_1,
                    pos_on_tplane_e_2=self.interpolation_state.pos_on_tplane_e_2,
                    primal_normal_cell_1=self.edge_geometry.primal_normal_cell[0],
                    dual_normal_cell_1=self.edge_geometry.dual_normal_cell[0],
                    primal_normal_cell_2=self.edge_geometry.primal_normal_cell[1],
                    dual_normal_cell_2=self.edge_geometry.dual_normal_cell[1],
                    p_dthalf=p_dthalf,
                    rho_ref_me=self.metric_state_nonhydro.rho_ref_me,
                    theta_ref_me=self.metric_state_nonhydro.theta_ref_me,
                    z_grad_rth_1=self.z_grad_rth_1,
                    z_grad_rth_2=self.z_grad_rth_2,
                    z_grad_rth_3=self.z_grad_rth_3,
                    z_grad_rth_4=self.z_grad_rth_4,
                    z_rth_pr_1=self.z_rth_pr_1,
                    z_rth_pr_2=self.z_rth_pr_2,
                    z_rho_e=z_fields.z_rho_e,
                    z_theta_v_e=z_fields.z_theta_v_e,
                    horizontal_start=start_edge_lb_plus6,
                    horizontal_end=end_edge_local_minus1,
                    vertical_start=0,
                    vertical_end=self.grid.num_levels,
                    offset_provider={
                        "E2C": self.grid.get_offset_provider("E2C"),
                        "E2EC": self.grid.get_offset_provider("E2EC"),
                    },
                )

        # Remaining computations at edge points
        mo_solve_nonhydro_stencil_18.with_backend(backend)(
            inv_dual_edge_length=self.edge_geometry.inverse_dual_edge_lengths,
            z_exner_ex_pr=self.z_exner_ex_pr,
            z_gradh_exner=z_fields.z_gradh_exner,
            horizontal_start=start_edge_nudging_plus1,
            horizontal_end=end_edge_local,
            vertical_start=0,
            vertical_end=self.vertical_params.nflatlev,
            offset_provider={
                "E2C": self.grid.get_offset_provider("E2C"),
            },
        )

        if self.config.igradp_method == 3:
            # horizontal gradient of Exner pressure, including metric correction
            # horizontal gradient of Exner pressure, Taylor-expansion-based reconstruction

            mo_solve_nonhydro_stencil_19.with_backend(backend)(
                inv_dual_edge_length=self.edge_geometry.inverse_dual_edge_lengths,
                z_exner_ex_pr=self.z_exner_ex_pr,
                ddxn_z_full=self.metric_state_nonhydro.ddxn_z_full,
                c_lin_e=self.interpolation_state.c_lin_e,
                z_dexner_dz_c_1=self.z_dexner_dz_c_1,
                z_gradh_exner=z_fields.z_gradh_exner,
                horizontal_start=start_edge_nudging_plus1,
                horizontal_end=end_edge_local,
                vertical_start=self.vertical_params.nflatlev,
                vertical_end=int32(self.vertical_params.nflat_gradp + 1),
                offset_provider={
                    "E2C": self.grid.get_offset_provider("E2C"),
                },
            )

            mo_solve_nonhydro_stencil_20.with_backend(backend)(
                inv_dual_edge_length=self.edge_geometry.inverse_dual_edge_lengths,
                z_exner_ex_pr=self.z_exner_ex_pr,
                zdiff_gradp=self.metric_state_nonhydro.zdiff_gradp,
                ikoffset=self.metric_state_nonhydro.vertoffset_gradp,
                z_dexner_dz_c_1=self.z_dexner_dz_c_1,
                z_dexner_dz_c_2=self.z_dexner_dz_c_2,
                z_gradh_exner=z_fields.z_gradh_exner,
                horizontal_start=start_edge_nudging_plus1,
                horizontal_end=end_edge_local,
                vertical_start=int32(self.vertical_params.nflat_gradp + 1),
                vertical_end=self.grid.num_levels,
                offset_provider={
                    "E2C": self.grid.get_offset_provider("E2C"),
                    "E2EC": self.grid.get_offset_provider("E2EC"),
                    "Koff": KDim,
                },
            )
        # compute hydrostatically approximated correction term that replaces downward extrapolation
        if self.config.igradp_method == 3:
            # TODO @tehrengruber: fix power
            mo_solve_nonhydro_stencil_21.with_backend(backend)(
                theta_v=prognostic_state[nnow].theta_v,
                ikoffset=self.metric_state_nonhydro.vertoffset_gradp,
                zdiff_gradp=self.metric_state_nonhydro.zdiff_gradp,
                theta_v_ic=diagnostic_state_nh.theta_v_ic,
                inv_ddqz_z_full=self.metric_state_nonhydro.inv_ddqz_z_full,
                inv_dual_edge_length=self.edge_geometry.inverse_dual_edge_lengths,
                z_hydro_corr=self.z_hydro_corr,
                grav_o_cpd=self.params.grav_o_cpd,
                horizontal_start=start_edge_nudging_plus1,
                horizontal_end=end_edge_local,
                vertical_start=self.grid.num_levels - 1,
                vertical_end=self.grid.num_levels,
                offset_provider={
                    "E2C": self.grid.get_offset_provider("E2C"),
                    "E2EC": self.grid.get_offset_provider("E2EC"),
                    "Koff": KDim,
                },
            )
        # TODO (Nikki) check when merging fused stencil
        lowest_level = self.grid.num_levels - 1
        hydro_corr_horizontal = as_field((EdgeDim,), self.z_hydro_corr.asnumpy()[:, lowest_level])

        if self.config.igradp_method == 3:
            mo_solve_nonhydro_stencil_22.with_backend(backend)(
                ipeidx_dsl=self.metric_state_nonhydro.ipeidx_dsl,
                pg_exdist=self.metric_state_nonhydro.pg_exdist,
                z_hydro_corr=hydro_corr_horizontal,
                z_gradh_exner=z_fields.z_gradh_exner,
                horizontal_start=start_edge_nudging_plus1,
                horizontal_end=end_edge_end,
                vertical_start=0,
                vertical_end=self.grid.num_levels,
                offset_provider={},
            )

        mo_solve_nonhydro_stencil_24.with_backend(backend)(
            vn_nnow=prognostic_state[nnow].vn,
            ddt_vn_apc_ntl1=diagnostic_state_nh.ddt_vn_apc_pc[self.ntl1],
            ddt_vn_phy=diagnostic_state_nh.ddt_vn_phy,
            z_theta_v_e=z_fields.z_theta_v_e,
            z_gradh_exner=z_fields.z_gradh_exner,
            vn_nnew=prognostic_state[nnew].vn,
            dtime=dtime,
            cpd=constants.CPD,
            horizontal_start=start_edge_nudging_plus1,
            horizontal_end=end_edge_local,
            vertical_start=0,
            vertical_end=self.grid.num_levels,
            offset_provider={},
        )

        if self.config.is_iau_active:
            mo_solve_nonhydro_stencil_28(
                vn_incr=diagnostic_state_nh.vn_incr,
                vn=prognostic_state[nnew].vn,
                iau_wgt_dyn=self.config.iau_wgt_dyn,
                horizontal_start=start_edge_nudging_plus1,
                horizontal_end=end_edge_local,
                vertical_start=0,
                vertical_end=self.grid.num_levels,
                offset_provider={},
            )

        if self.grid.limited_area:
            mo_solve_nonhydro_stencil_29.with_backend(backend)(
                grf_tend_vn=diagnostic_state_nh.grf_tend_vn,
                vn_now=prognostic_state[nnow].vn,
                vn_new=prognostic_state[nnew].vn,
                dtime=dtime,
                horizontal_start=start_edge_lb,
                horizontal_end=end_edge_nudging,
                vertical_start=0,
                vertical_end=self.grid.num_levels,
                offset_provider={},
            )
        log.debug("exchanging prognostic field 'vn' and local field 'z_rho_e'")
        self._exchange.exchange_and_wait(EdgeDim, prognostic_state[nnew].vn, z_fields.z_rho_e)

        mo_solve_nonhydro_stencil_30.with_backend(backend)(
            e_flx_avg=self.interpolation_state.e_flx_avg,
            vn=prognostic_state[nnew].vn,
            geofac_grdiv=self.interpolation_state.geofac_grdiv,
            rbf_vec_coeff_e=self.interpolation_state.rbf_vec_coeff_e,
            z_vn_avg=self.z_vn_avg,
            z_graddiv_vn=z_fields.z_graddiv_vn,
            vt=diagnostic_state_nh.vt,
            horizontal_start=start_edge_lb_plus4,
            horizontal_end=end_edge_local_minus2,
            vertical_start=0,
            vertical_end=self.grid.num_levels,
            offset_provider={
                "E2C2EO": self.grid.get_offset_provider("E2C2EO"),
                "E2C2E": self.grid.get_offset_provider("E2C2E"),
            },
        )

        if self.config.idiv_method == 1:
            mo_solve_nonhydro_stencil_32.with_backend(backend)(
                z_rho_e=z_fields.z_rho_e,
                z_vn_avg=self.z_vn_avg,
                ddqz_z_full_e=self.metric_state_nonhydro.ddqz_z_full_e,
                z_theta_v_e=z_fields.z_theta_v_e,
                mass_fl_e=diagnostic_state_nh.mass_fl_e,
                z_theta_v_fl_e=self.z_theta_v_fl_e,
                horizontal_start=start_edge_lb_plus4,
                horizontal_end=end_edge_local_minus2,
                vertical_start=0,
                vertical_end=self.grid.num_levels,
                offset_provider={},
            )
        # TODO @tehrengruber: fix power for 36
        nhsolve_prog.predictor_stencils_35_36.with_backend(backend)(
            vn=prognostic_state[nnew].vn,
            ddxn_z_full=self.metric_state_nonhydro.ddxn_z_full,
            ddxt_z_full=self.metric_state_nonhydro.ddxt_z_full,
            vt=diagnostic_state_nh.vt,
            z_w_concorr_me=self.z_w_concorr_me,
            wgtfac_e=self.metric_state_nonhydro.wgtfac_e,
            vn_ie=diagnostic_state_nh.vn_ie,
            z_vt_ie=z_fields.z_vt_ie,
            z_kin_hor_e=z_fields.z_kin_hor_e,
            k_field=self.k_field,
            nflatlev_startindex=self.vertical_params.nflatlev,
            horizontal_start=start_edge_lb_plus4,
            horizontal_end=end_edge_local_minus2,
            vertical_start=0,
            vertical_end=self.grid.num_levels,
            offset_provider={"Koff": KDim},
        )

        if not self.l_vert_nested:
            nhsolve_prog.predictor_stencils_37_38.with_backend(backend)(
                vn=prognostic_state[nnew].vn,
                vt=diagnostic_state_nh.vt,
                vn_ie=diagnostic_state_nh.vn_ie,
                z_vt_ie=z_fields.z_vt_ie,
                z_kin_hor_e=z_fields.z_kin_hor_e,
                wgtfacq_e_dsl=self.metric_state_nonhydro.wgtfacq_e,
                horizontal_start=start_edge_lb_plus4,
                horizontal_end=end_edge_local_minus2,
                vertical_start=0,
                vertical_end=self.grid.num_levels + 1,
                offset_provider={"Koff": KDim},
            )

        nhsolve_prog.stencils_39_40.with_backend(backend)(
            e_bln_c_s=self.interpolation_state.e_bln_c_s,
            z_w_concorr_me=self.z_w_concorr_me,
            wgtfac_c=self.metric_state_nonhydro.wgtfac_c,
            wgtfacq_c_dsl=self.metric_state_nonhydro.wgtfacq_c,
            w_concorr_c=diagnostic_state_nh.w_concorr_c,
            k_field=self.k_field,
            nflatlev_startindex_plus1=int32(self.vertical_params.nflatlev + 1),
            nlev=self.grid.num_levels,
            horizontal_start=start_cell_lb_plus2,
            horizontal_end=end_cell_halo,
            vertical_start=0,
            vertical_end=self.grid.num_levels + 1,
            offset_provider={
                "C2E": self.grid.get_offset_provider("C2E"),
                "C2CE": self.grid.get_offset_provider("C2CE"),
                "Koff": KDim,
            },
        )

        if self.config.idiv_method == 1:
            mo_solve_nonhydro_stencil_41.with_backend(backend)(
                geofac_div=self.interpolation_state.geofac_div,
                mass_fl_e=diagnostic_state_nh.mass_fl_e,
                z_theta_v_fl_e=self.z_theta_v_fl_e,
                z_flxdiv_mass=self.z_flxdiv_mass,
                z_flxdiv_theta=self.z_flxdiv_theta,
                horizontal_start=start_cell_nudging,
                horizontal_end=end_cell_local,
                vertical_start=0,
                vertical_end=self.grid.num_levels,
                offset_provider={
                    "C2E": self.grid.get_offset_provider("C2E"),
                    "C2CE": self.grid.get_offset_provider("C2CE"),
                },
            )

        nhsolve_prog.stencils_43_44_45_45b.with_backend(backend)(
            z_w_expl=z_fields.z_w_expl,
            w_nnow=prognostic_state[nnow].w,
            ddt_w_adv_ntl1=diagnostic_state_nh.ddt_w_adv_pc[self.ntl1],
            z_th_ddz_exner_c=self.z_th_ddz_exner_c,
            z_contr_w_fl_l=z_fields.z_contr_w_fl_l,
            rho_ic=diagnostic_state_nh.rho_ic,
            w_concorr_c=diagnostic_state_nh.w_concorr_c,
            vwind_expl_wgt=self.metric_state_nonhydro.vwind_expl_wgt,
            z_beta=z_fields.z_beta,
            exner_nnow=prognostic_state[nnow].exner,
            rho_nnow=prognostic_state[nnow].rho,
            theta_v_nnow=prognostic_state[nnow].theta_v,
            inv_ddqz_z_full=self.metric_state_nonhydro.inv_ddqz_z_full,
            z_alpha=z_fields.z_alpha,
            vwind_impl_wgt=self.metric_state_nonhydro.vwind_impl_wgt,
            theta_v_ic=diagnostic_state_nh.theta_v_ic,
            z_q=z_fields.z_q,
            k_field=self.k_field,
            rd=constants.RD,
            cvd=constants.CVD,
            dtime=dtime,
            cpd=constants.CPD,
            nlev=self.grid.num_levels,
            horizontal_start=start_cell_nudging,
            horizontal_end=end_cell_local,
            vertical_start=0,
            vertical_end=self.grid.num_levels + 1,
            offset_provider={},
        )

        if not (self.config.l_open_ubc and self.l_vert_nested):
            mo_solve_nonhydro_stencil_46.with_backend(backend)(
                w_nnew=prognostic_state[nnew].w,
                z_contr_w_fl_l=z_fields.z_contr_w_fl_l,
                horizontal_start=start_cell_nudging,
                horizontal_end=end_cell_local,
                vertical_start=0,
                vertical_end=1,
                offset_provider={},
            )
        nhsolve_prog.stencils_47_48_49.with_backend(backend)(
            w_nnew=prognostic_state[nnew].w,
            z_contr_w_fl_l=z_fields.z_contr_w_fl_l,
            w_concorr_c=diagnostic_state_nh.w_concorr_c,
            z_rho_expl=z_fields.z_rho_expl,
            z_exner_expl=z_fields.z_exner_expl,
            rho_nnow=prognostic_state[nnow].rho,
            inv_ddqz_z_full=self.metric_state_nonhydro.inv_ddqz_z_full,
            z_flxdiv_mass=self.z_flxdiv_mass,
            exner_pr=diagnostic_state_nh.exner_pr,
            z_beta=z_fields.z_beta,
            z_flxdiv_theta=self.z_flxdiv_theta,
            theta_v_ic=diagnostic_state_nh.theta_v_ic,
            ddt_exner_phy=diagnostic_state_nh.ddt_exner_phy,
            k_field=self.k_field,
            dtime=dtime,
            nlev=self.grid.num_levels,
            horizontal_start=start_cell_nudging,
            horizontal_end=end_cell_local,
            vertical_start=0,
            vertical_end=self.grid.num_levels + 1,
            offset_provider={
                "Koff": KDim,
            },
        )

        if self.config.is_iau_active:
            mo_solve_nonhydro_stencil_50.with_backend(backend)(
                z_fields.z_rho_expl,
                z_fields.z_exner_expl,
                diagnostic_state_nh.rho_incr,
                diagnostic_state_nh.exner_incr,
                self.config.iau_wgt_dyn,
                horizontal_start=start_cell_nudging,
                horizontal_end=end_cell_local,
                vertical_start=0,
                vertical_end=self.grid.num_levels,
                offset_provider={},
            )

        mo_solve_nonhydro_stencil_52.with_backend(backend)(
            vwind_impl_wgt=self.metric_state_nonhydro.vwind_impl_wgt,
            theta_v_ic=diagnostic_state_nh.theta_v_ic,
            ddqz_z_half=self.metric_state_nonhydro.ddqz_z_half,
            z_alpha=z_fields.z_alpha,
            z_beta=z_fields.z_beta,
            z_w_expl=z_fields.z_w_expl,
            z_exner_expl=z_fields.z_exner_expl,
            z_q=z_fields.z_q,
            w=prognostic_state[nnew].w,
            dtime=dtime,
            cpd=constants.CPD,
            horizontal_start=start_cell_nudging,
            horizontal_end=end_cell_local,
            vertical_start=1,
            vertical_end=self.grid.num_levels,
            offset_provider={"Koff": KDim},
        )

        mo_solve_nonhydro_stencil_53.with_backend(backend)(
            z_q=z_fields.z_q,
            w=prognostic_state[nnew].w,
            horizontal_start=start_cell_nudging,
            horizontal_end=end_cell_local,
            vertical_start=1,
            vertical_end=self.grid.num_levels,
            offset_provider={},
        )

        if self.config.rayleigh_type == constants.RAYLEIGH_KLEMP:
            mo_solve_nonhydro_stencil_54.with_backend(backend)(
                z_raylfac=self.z_raylfac,
                w_1=prognostic_state[nnew].w_1,
                w=prognostic_state[nnew].w,
                horizontal_start=start_cell_nudging,
                horizontal_end=end_cell_local,
                vertical_start=1,
                vertical_end=int32(
                    self.vertical_params.index_of_damping_layer + 1
                ),  # +1 since Fortran includes boundaries
                offset_provider={},
            )

        mo_solve_nonhydro_stencil_55.with_backend(backend)(
            z_rho_expl=z_fields.z_rho_expl,
            vwind_impl_wgt=self.metric_state_nonhydro.vwind_impl_wgt,
            inv_ddqz_z_full=self.metric_state_nonhydro.inv_ddqz_z_full,
            rho_ic=diagnostic_state_nh.rho_ic,
            w=prognostic_state[nnew].w,
            z_exner_expl=z_fields.z_exner_expl,
            exner_ref_mc=self.metric_state_nonhydro.exner_ref_mc,
            z_alpha=z_fields.z_alpha,
            z_beta=z_fields.z_beta,
            rho_now=prognostic_state[nnow].rho,
            theta_v_now=prognostic_state[nnow].theta_v,
            exner_now=prognostic_state[nnow].exner,
            rho_new=prognostic_state[nnew].rho,
            exner_new=prognostic_state[nnew].exner,
            theta_v_new=prognostic_state[nnew].theta_v,
            dtime=dtime,
            cvd_o_rd=constants.CVD_O_RD,
            horizontal_start=start_cell_nudging,
            horizontal_end=end_cell_local,
            vertical_start=int32(self.jk_start),
            vertical_end=self.grid.num_levels,
            offset_provider={"Koff": KDim},
        )

        # compute dw/dz for divergence damping term
        if self.config.lhdiff_rcf and self.config.divdamp_type >= 3:
            mo_solve_nonhydro_stencil_56_63.with_backend(backend)(
                inv_ddqz_z_full=self.metric_state_nonhydro.inv_ddqz_z_full,
                w=prognostic_state[nnew].w,
                w_concorr_c=diagnostic_state_nh.w_concorr_c,
                z_dwdz_dd=z_fields.z_dwdz_dd,
                horizontal_start=start_cell_nudging,
                horizontal_end=end_cell_local,
                vertical_start=self.params.kstart_dd3d,
                vertical_end=self.grid.num_levels,
                offset_provider={"Koff": KDim},
            )

        if idyn_timestep == 1:
            mo_solve_nonhydro_stencil_59.with_backend(backend)(
                exner=prognostic_state[nnow].exner,
                exner_dyn_incr=self.exner_dyn_incr,
                horizontal_start=start_cell_nudging,
                horizontal_end=end_cell_local,
                vertical_start=self.params.kstart_moist,
                vertical_end=self.grid.num_levels,
                offset_provider={},
            )

        if self.grid.limited_area:
            nhsolve_prog.stencils_61_62.with_backend(backend)(
                rho_now=prognostic_state[nnow].rho,
                grf_tend_rho=diagnostic_state_nh.grf_tend_rho,
                theta_v_now=prognostic_state[nnow].theta_v,
                grf_tend_thv=diagnostic_state_nh.grf_tend_thv,
                w_now=prognostic_state[nnow].w,
                grf_tend_w=diagnostic_state_nh.grf_tend_w,
                rho_new=prognostic_state[nnew].rho,
                exner_new=prognostic_state[nnew].exner,
                w_new=prognostic_state[nnew].w,
                k_field=self.k_field,
                dtime=dtime,
                nlev=self.grid.num_levels,
                horizontal_start=start_cell_lb,
                horizontal_end=end_cell_nudging_minus1,
                vertical_start=0,
                vertical_end=int32(self.grid.num_levels + 1),
                offset_provider={},
            )

        if self.config.lhdiff_rcf and self.config.divdamp_type >= 3:
            mo_solve_nonhydro_stencil_56_63.with_backend(backend)(
                inv_ddqz_z_full=self.metric_state_nonhydro.inv_ddqz_z_full,
                w=prognostic_state[nnew].w,
                w_concorr_c=diagnostic_state_nh.w_concorr_c,
                z_dwdz_dd=z_fields.z_dwdz_dd,
                horizontal_start=start_cell_lb,
                horizontal_end=end_cell_nudging_minus1,
                vertical_start=self.params.kstart_dd3d,
                vertical_end=self.grid.num_levels,
                offset_provider={"Koff": KDim},
            )
            log.debug("exchanging prognostic field 'w' and local field 'z_dwdz_dd'")
            self._exchange.exchange_and_wait(CellDim, prognostic_state[nnew].w, z_fields.z_dwdz_dd)
        else:
            log.debug("exchanging prognostic field 'w'")
            self._exchange.exchange_and_wait(CellDim, prognostic_state[nnew].w)

    def run_corrector_step(
        self,
        diagnostic_state_nh: DiagnosticStateNonHydro,
        prognostic_state: list[PrognosticState],
        z_fields: ZFields,
        divdamp_fac_o2: float,
        prep_adv: PrepAdvection,
        dtime: float,
        nnew: int,
        nnow: int,
        lclean_mflx: bool,
        lprep_adv: bool,
    ):
        # Inverse value of ndyn_substeps for tracer advection precomputations
        r_nsubsteps = 1.0 / self.config.ndyn_substeps_var

        # scaling factor for second-order divergence damping: divdamp_fac_o2*delta_x**2
        # delta_x**2 is approximated by the mean cell area
        # Coefficient for reduced fourth-order divergence d
        scal_divdamp_o2 = divdamp_fac_o2 * self.cell_params.mean_cell_area

        _calculate_divdamp_fields.with_backend(run_gtfn)(
            self.enh_divdamp_fac,
            int32(self.config.divdamp_order),
            self.cell_params.mean_cell_area,
            divdamp_fac_o2,
            self.config.nudge_max_coeff,
            constants.dbl_eps,
            out=(self.scal_divdamp, self._bdy_divdamp),
            offset_provider={},
        )

        start_cell_lb_plus2 = self.grid.get_start_index(
            CellDim, HorizontalMarkerIndex.lateral_boundary(CellDim) + 2
        )

        start_edge_lb_plus6 = self.grid.get_start_index(
            EdgeDim, HorizontalMarkerIndex.lateral_boundary(EdgeDim) + 6
        )

        start_edge_nudging_plus1 = self.grid.get_start_index(
            EdgeDim, HorizontalMarkerIndex.nudging(EdgeDim) + 1
        )
        end_edge_local = self.grid.get_end_index(EdgeDim, HorizontalMarkerIndex.local(EdgeDim))

        start_edge_lb_plus4 = self.grid.get_start_index(
            EdgeDim, HorizontalMarkerIndex.lateral_boundary(EdgeDim) + 4
        )
        end_edge_local_minus2 = self.grid.get_end_index(
            EdgeDim, HorizontalMarkerIndex.local(EdgeDim) - 2
        )

        start_edge_lb = self.grid.get_start_index(
            EdgeDim, HorizontalMarkerIndex.lateral_boundary(EdgeDim)
        )
        end_edge_end = self.grid.get_end_index(EdgeDim, HorizontalMarkerIndex.end(EdgeDim))

        start_cell_lb = self.grid.get_start_index(
            CellDim, HorizontalMarkerIndex.lateral_boundary(CellDim)
        )
        end_cell_nudging = self.grid.get_end_index(CellDim, HorizontalMarkerIndex.nudging(CellDim))

        start_cell_nudging = self.grid.get_start_index(
            CellDim, HorizontalMarkerIndex.nudging(CellDim)
        )
        end_cell_local = self.grid.get_end_index(CellDim, HorizontalMarkerIndex.local(CellDim))

        lvn_only = False
        self.velocity_advection.run_corrector_step(
            vn_only=lvn_only,
            diagnostic_state=diagnostic_state_nh,
            prognostic_state=prognostic_state[nnew],
            z_kin_hor_e=z_fields.z_kin_hor_e,
            z_vt_ie=z_fields.z_vt_ie,
            dtime=dtime,
            ntnd=self.ntl2,
            cell_areas=self.cell_params.area,
        )

        nvar = nnew

        #  Precompute Rayleigh damping factor
        compute_z_raylfac.with_backend(backend)(
            self.metric_state_nonhydro.rayleigh_w,
            dtime,
            self.z_raylfac,
            offset_provider={},
        )

        mo_solve_nonhydro_stencil_10.with_backend(backend)(
            w=prognostic_state[nnew].w,
            w_concorr_c=diagnostic_state_nh.w_concorr_c,
            ddqz_z_half=self.metric_state_nonhydro.ddqz_z_half,
            rho_now=prognostic_state[nnow].rho,
            rho_var=prognostic_state[nvar].rho,
            theta_now=prognostic_state[nnow].theta_v,
            theta_var=prognostic_state[nvar].theta_v,
            wgtfac_c=self.metric_state_nonhydro.wgtfac_c,
            theta_ref_mc=self.metric_state_nonhydro.theta_ref_mc,
            vwind_expl_wgt=self.metric_state_nonhydro.vwind_expl_wgt,
            exner_pr=diagnostic_state_nh.exner_pr,
            d_exner_dz_ref_ic=self.metric_state_nonhydro.d_exner_dz_ref_ic,
            rho_ic=diagnostic_state_nh.rho_ic,
            z_theta_v_pr_ic=self.z_theta_v_pr_ic,
            theta_v_ic=diagnostic_state_nh.theta_v_ic,
            z_th_ddz_exner_c=self.z_th_ddz_exner_c,
            dtime=dtime,
            wgt_nnow_rth=self.params.wgt_nnow_rth,
            wgt_nnew_rth=self.params.wgt_nnew_rth,
            horizontal_start=start_cell_lb_plus2,
            horizontal_end=end_cell_local,
            vertical_start=1,
            vertical_end=self.grid.num_levels,
            offset_provider={"Koff": KDim},
        )
        if self.config.l_open_ubc and not self.l_vert_nested:
            raise NotImplementedError("l_open_ubc not implemented")

        mo_solve_nonhydro_stencil_17.with_backend(backend)(
            hmask_dd3d=self.metric_state_nonhydro.hmask_dd3d,
            scalfac_dd3d=self.metric_state_nonhydro.scalfac_dd3d,
            inv_dual_edge_length=self.edge_geometry.inverse_dual_edge_lengths,
            z_dwdz_dd=z_fields.z_dwdz_dd,
            z_graddiv_vn=z_fields.z_graddiv_vn,
            horizontal_start=start_edge_lb_plus6,
            horizontal_end=end_edge_local_minus2,
            vertical_start=self.params.kstart_dd3d,
            vertical_end=self.grid.num_levels,
            offset_provider={
                "E2C": self.grid.get_offset_provider("E2C"),
            },
        )

        if self.config.itime_scheme == 4:
            mo_solve_nonhydro_stencil_23.with_backend(backend)(
                vn_nnow=prognostic_state[nnow].vn,
                ddt_vn_apc_ntl1=diagnostic_state_nh.ddt_vn_apc_pc[self.ntl1],
                ddt_vn_apc_ntl2=diagnostic_state_nh.ddt_vn_apc_pc[self.ntl2],
                ddt_vn_phy=diagnostic_state_nh.ddt_vn_phy,
                z_theta_v_e=z_fields.z_theta_v_e,
                z_gradh_exner=z_fields.z_gradh_exner,
                vn_nnew=prognostic_state[nnew].vn,
                dtime=dtime,
                wgt_nnow_vel=self.params.wgt_nnow_vel,
                wgt_nnew_vel=self.params.wgt_nnew_vel,
                cpd=constants.CPD,
                horizontal_start=start_edge_nudging_plus1,
                horizontal_end=end_edge_local,
                vertical_start=0,
                vertical_end=self.grid.num_levels,
                offset_provider={},
            )

        if self.config.lhdiff_rcf and (
            self.config.divdamp_order == 24 or self.config.divdamp_order == 4
        ):
            # verified for e-10
            mo_solve_nonhydro_stencil_25.with_backend(backend)(
                geofac_grdiv=self.interpolation_state.geofac_grdiv,
                z_graddiv_vn=z_fields.z_graddiv_vn,
                z_graddiv2_vn=self.z_graddiv2_vn,
                horizontal_start=start_edge_nudging_plus1,
                horizontal_end=end_edge_local,
                vertical_start=0,
                vertical_end=self.grid.num_levels,
                offset_provider={
                    "E2C2EO": self.grid.get_offset_provider("E2C2EO"),
                },
            )

        if self.config.lhdiff_rcf:
            if self.config.divdamp_order == 24 and scal_divdamp_o2 > 1.0e-6:
                mo_solve_nonhydro_stencil_26.with_backend(backend)(
                    z_graddiv_vn=z_fields.z_graddiv_vn,
                    vn=prognostic_state[nnew].vn,
                    scal_divdamp_o2=scal_divdamp_o2,
                    horizontal_start=start_edge_nudging_plus1,
                    horizontal_end=end_edge_local,
                    vertical_start=0,
                    vertical_end=self.grid.num_levels,
                    offset_provider={},
                )

            # TODO: this does not get accessed in FORTRAN
            if self.config.divdamp_order == 24 and divdamp_fac_o2 <= 4 * self.config.divdamp_fac:
                if self.grid.limited_area:
                    mo_solve_nonhydro_stencil_27.with_backend(backend)(
                        scal_divdamp=self.scal_divdamp,
                        bdy_divdamp=self._bdy_divdamp,
                        nudgecoeff_e=self.interpolation_state.nudgecoeff_e,
                        z_graddiv2_vn=self.z_graddiv2_vn,
                        vn=prognostic_state[nnew].vn,
                        horizontal_start=start_edge_nudging_plus1,
                        horizontal_end=end_edge_local,
                        vertical_start=0,
                        vertical_end=self.grid.num_levels,
                        offset_provider={},
                    )
                else:
                    mo_solve_nonhydro_4th_order_divdamp.with_backend(backend)(
                        scal_divdamp=self.scal_divdamp,
                        z_graddiv2_vn=self.z_graddiv2_vn,
                        vn=prognostic_state[nnew].vn,
                        horizontal_start=start_edge_nudging_plus1,
                        horizontal_end=end_edge_local,
                        vertical_start=0,
                        vertical_end=self.grid.num_levels,
                        offset_provider={},
                    )

        # TODO: this does not get accessed in FORTRAN
        if self.config.is_iau_active:
            mo_solve_nonhydro_stencil_28(
                diagnostic_state_nh.vn_incr,
                prognostic_state[nnew].vn,
                self.config.iau_wgt_dyn,
                horizontal_start=start_edge_nudging_plus1,
                horizontal_end=end_edge_local,
                vertical_start=0,
                vertical_end=self.grid.num_levels,
                offset_provider={},
            )
        log.debug("exchanging prognostic field 'vn'")
        self._exchange.exchange_and_wait(EdgeDim, (prognostic_state[nnew].vn))
        mo_solve_nonhydro_stencil_31.with_backend(backend)(
            e_flx_avg=self.interpolation_state.e_flx_avg,
            vn=prognostic_state[nnew].vn,
            z_vn_avg=self.z_vn_avg,
            horizontal_start=start_edge_lb_plus4,
            horizontal_end=end_edge_local_minus2,
            vertical_start=0,
            vertical_end=self.grid.num_levels,
            offset_provider={
                "E2C2EO": self.grid.get_offset_provider("E2C2EO"),
            },
        )

        if self.config.idiv_method == 1:
            mo_solve_nonhydro_stencil_32.with_backend(backend)(
                z_rho_e=z_fields.z_rho_e,
                z_vn_avg=self.z_vn_avg,
                ddqz_z_full_e=self.metric_state_nonhydro.ddqz_z_full_e,
                z_theta_v_e=z_fields.z_theta_v_e,
                mass_fl_e=diagnostic_state_nh.mass_fl_e,
                z_theta_v_fl_e=self.z_theta_v_fl_e,
                horizontal_start=start_edge_lb_plus4,
                horizontal_end=end_edge_local_minus2,
                vertical_start=0,
                vertical_end=self.grid.num_levels,
                offset_provider={},
            )

            if lprep_adv:  # Preparations for tracer advection
                if lclean_mflx:
                    mo_solve_nonhydro_stencil_33.with_backend(backend)(
                        vn_traj=prep_adv.vn_traj,
                        mass_flx_me=prep_adv.mass_flx_me,
                        horizontal_start=start_edge_lb,
                        horizontal_end=end_edge_end,
                        vertical_start=0,
                        vertical_end=self.grid.num_levels,
                        offset_provider={},
                    )

                mo_solve_nonhydro_stencil_34.with_backend(backend)(
                    z_vn_avg=self.z_vn_avg,
                    mass_fl_e=diagnostic_state_nh.mass_fl_e,
                    vn_traj=prep_adv.vn_traj,
                    mass_flx_me=prep_adv.mass_flx_me,
                    r_nsubsteps=r_nsubsteps,
                    horizontal_start=start_edge_lb_plus4,
                    horizontal_end=end_edge_local_minus2,
                    vertical_start=0,
                    vertical_end=self.grid.num_levels,
                    offset_provider={},
                )

        if self.config.idiv_method == 1:
            # verified for e-9
            mo_solve_nonhydro_stencil_41.with_backend(backend)(
                geofac_div=self.interpolation_state.geofac_div,
                mass_fl_e=diagnostic_state_nh.mass_fl_e,
                z_theta_v_fl_e=self.z_theta_v_fl_e,
                z_flxdiv_mass=self.z_flxdiv_mass,
                z_flxdiv_theta=self.z_flxdiv_theta,
                horizontal_start=start_cell_nudging,
                horizontal_end=end_cell_local,
                vertical_start=0,
                vertical_end=self.grid.num_levels,
                offset_provider={
                    "C2E": self.grid.get_offset_provider("C2E"),
                    "C2CE": self.grid.get_offset_provider("C2CE"),
                },
            )

        if self.config.itime_scheme == 4:
            nhsolve_prog.stencils_42_44_45_45b.with_backend(backend)(
                z_w_expl=z_fields.z_w_expl,
                w_nnow=prognostic_state[nnow].w,
                ddt_w_adv_ntl1=diagnostic_state_nh.ddt_w_adv_pc[self.ntl1],
                ddt_w_adv_ntl2=diagnostic_state_nh.ddt_w_adv_pc[self.ntl2],
                z_th_ddz_exner_c=self.z_th_ddz_exner_c,
                z_contr_w_fl_l=z_fields.z_contr_w_fl_l,
                rho_ic=diagnostic_state_nh.rho_ic,
                w_concorr_c=diagnostic_state_nh.w_concorr_c,
                vwind_expl_wgt=self.metric_state_nonhydro.vwind_expl_wgt,
                z_beta=z_fields.z_beta,
                exner_nnow=prognostic_state[nnow].exner,
                rho_nnow=prognostic_state[nnow].rho,
                theta_v_nnow=prognostic_state[nnow].theta_v,
                inv_ddqz_z_full=self.metric_state_nonhydro.inv_ddqz_z_full,
                z_alpha=z_fields.z_alpha,
                vwind_impl_wgt=self.metric_state_nonhydro.vwind_impl_wgt,
                theta_v_ic=diagnostic_state_nh.theta_v_ic,
                z_q=z_fields.z_q,
                k_field=self.k_field,
                rd=constants.RD,
                cvd=constants.CVD,
                dtime=dtime,
                cpd=constants.CPD,
                wgt_nnow_vel=self.params.wgt_nnow_vel,
                wgt_nnew_vel=self.params.wgt_nnew_vel,
                nlev=self.grid.num_levels,
                horizontal_start=start_cell_nudging,
                horizontal_end=end_cell_local,
                vertical_start=0,
                vertical_end=self.grid.num_levels + 1,
                offset_provider={},
            )
        else:
            nhsolve_prog.stencils_43_44_45_45b.with_backend(backend)(
                z_w_expl=z_fields.z_w_expl,
                w_nnow=prognostic_state[nnow].w,
                ddt_w_adv_ntl1=diagnostic_state_nh.ddt_w_adv_pc[self.ntl1],
                z_th_ddz_exner_c=self.z_th_ddz_exner_c,
                z_contr_w_fl_l=z_fields.z_contr_w_fl_l,
                rho_ic=diagnostic_state_nh.rho_ic,
                w_concorr_c=diagnostic_state_nh.w_concorr_c,
                vwind_expl_wgt=self.metric_state_nonhydro.vwind_expl_wgt,
                z_beta=z_fields.z_beta,
                exner_nnow=prognostic_state[nnow].exner,
                rho_nnow=prognostic_state[nnow].rho,
                theta_v_nnow=prognostic_state[nnow].theta_v,
                inv_ddqz_z_full=self.metric_state_nonhydro.inv_ddqz_z_full,
                z_alpha=z_fields.z_alpha,
                vwind_impl_wgt=self.metric_state_nonhydro.vwind_impl_wgt,
                theta_v_ic=diagnostic_state_nh.theta_v_ic,
                z_q=z_fields.z_q,
                k_field=self.k_field,
                rd=constants.RD,
                cvd=constants.CVD,
                dtime=dtime,
                cpd=constants.CPD,
                nlev=self.grid.num_levels,
                horizontal_start=start_cell_nudging,
                horizontal_end=end_cell_local,
                vertical_start=0,
                vertical_end=self.grid.num_levels + 1,
                offset_provider={},
            )

        # TODO (magdalena): delete NonHydrostaticConfig. l_open_ubc
        if not (self.config.l_open_ubc and self.l_vert_nested):
            mo_solve_nonhydro_stencil_46.with_backend(run_gtfn)(
                w_nnew=prognostic_state[nnew].w,
                z_contr_w_fl_l=z_fields.z_contr_w_fl_l,
                horizontal_start=start_cell_nudging,
                horizontal_end=end_cell_local,
                vertical_start=0,
                vertical_end=0,
                offset_provider={},
            )

        nhsolve_prog.stencils_47_48_49.with_backend(backend)(
            w_nnew=prognostic_state[nnew].w,
            z_contr_w_fl_l=z_fields.z_contr_w_fl_l,
            w_concorr_c=diagnostic_state_nh.w_concorr_c,
            z_rho_expl=z_fields.z_rho_expl,
            z_exner_expl=z_fields.z_exner_expl,
            rho_nnow=prognostic_state[nnow].rho,
            inv_ddqz_z_full=self.metric_state_nonhydro.inv_ddqz_z_full,
            z_flxdiv_mass=self.z_flxdiv_mass,
            exner_pr=diagnostic_state_nh.exner_pr,
            z_beta=z_fields.z_beta,
            z_flxdiv_theta=self.z_flxdiv_theta,
            theta_v_ic=diagnostic_state_nh.theta_v_ic,
            ddt_exner_phy=diagnostic_state_nh.ddt_exner_phy,
            k_field=self.k_field,
            dtime=dtime,
            nlev=self.grid.num_levels,
            horizontal_start=start_cell_nudging,
            horizontal_end=end_cell_local,
            vertical_start=0,
            vertical_end=self.grid.num_levels + 1,
            offset_provider={
                "Koff": KDim,
            },
        )

        # TODO: this is not tested in green line so far
        if self.config.is_iau_active:
            mo_solve_nonhydro_stencil_50(
                z_rho_expl=z_fields.z_rho_expl,
                z_exner_expl=z_fields.z_exner_expl,
                rho_incr=diagnostic_state_nh.rho_incr,
                exner_incr=diagnostic_state_nh.exner_incr,
                iau_wgt_dyn=self.config.iau_wgt_dyn,
                horizontal_start=start_cell_nudging,
                horizontal_end=end_cell_local,
                vertical_start=0,
                vertical_end=self.grid.num_levels,
                offset_provider={},
            )

        mo_solve_nonhydro_stencil_52.with_backend(backend)(
            vwind_impl_wgt=self.metric_state_nonhydro.vwind_impl_wgt,
            theta_v_ic=diagnostic_state_nh.theta_v_ic,
            ddqz_z_half=self.metric_state_nonhydro.ddqz_z_half,
            z_alpha=z_fields.z_alpha,
            z_beta=z_fields.z_beta,
            z_w_expl=z_fields.z_w_expl,
            z_exner_expl=z_fields.z_exner_expl,
            z_q=z_fields.z_q,
            w=prognostic_state[nnew].w,
            dtime=dtime,
            cpd=constants.CPD,
            horizontal_start=start_cell_nudging,
            horizontal_end=end_cell_local,
            vertical_start=1,
            vertical_end=self.grid.num_levels,
            offset_provider={"Koff": KDim},
        )

        mo_solve_nonhydro_stencil_53.with_backend(backend)(
            z_q=z_fields.z_q,
            w=prognostic_state[nnew].w,
            horizontal_start=start_cell_nudging,
            horizontal_end=end_cell_local,
            vertical_start=1,
            vertical_end=self.grid.num_levels,
            offset_provider={},
        )

        if self.config.rayleigh_type == constants.RAYLEIGH_KLEMP:
            mo_solve_nonhydro_stencil_54.with_backend(backend)(
                z_raylfac=self.z_raylfac,
                w_1=prognostic_state[nnew].w_1,
                w=prognostic_state[nnew].w,
                horizontal_start=start_cell_nudging,
                horizontal_end=end_cell_local,
                vertical_start=1,
                vertical_end=int32(
                    self.vertical_params.index_of_damping_layer + 1
                ),  # +1 since Fortran includes boundaries
                offset_provider={},
            )

        mo_solve_nonhydro_stencil_55.with_backend(backend)(
            z_rho_expl=z_fields.z_rho_expl,
            vwind_impl_wgt=self.metric_state_nonhydro.vwind_impl_wgt,
            inv_ddqz_z_full=self.metric_state_nonhydro.inv_ddqz_z_full,
            rho_ic=diagnostic_state_nh.rho_ic,
            w=prognostic_state[nnew].w,
            z_exner_expl=z_fields.z_exner_expl,
            exner_ref_mc=self.metric_state_nonhydro.exner_ref_mc,
            z_alpha=z_fields.z_alpha,
            z_beta=z_fields.z_beta,
            rho_now=prognostic_state[nnow].rho,
            theta_v_now=prognostic_state[nnow].theta_v,
            exner_now=prognostic_state[nnow].exner,
            rho_new=prognostic_state[nnew].rho,
            exner_new=prognostic_state[nnew].exner,
            theta_v_new=prognostic_state[nnew].theta_v,
            dtime=dtime,
            cvd_o_rd=constants.CVD_O_RD,
            horizontal_start=start_cell_nudging,
            horizontal_end=end_cell_local,
            vertical_start=int32(self.jk_start),
            vertical_end=self.grid.num_levels,
            offset_provider={"Koff": KDim},
        )

        if lprep_adv:
            if lclean_mflx:
                set_zero_c_k.with_backend(backend)(
                    field=prep_adv.mass_flx_ic,
                    horizontal_start=start_cell_nudging,
                    horizontal_end=end_cell_local,
                    vertical_start=0,
                    vertical_end=self.grid.num_levels,
                    offset_provider={},
                )

        mo_solve_nonhydro_stencil_58.with_backend(backend)(
            z_contr_w_fl_l=z_fields.z_contr_w_fl_l,
            rho_ic=diagnostic_state_nh.rho_ic,
            vwind_impl_wgt=self.metric_state_nonhydro.vwind_impl_wgt,
            w=prognostic_state[nnew].w,
            mass_flx_ic=prep_adv.mass_flx_ic,
            r_nsubsteps=r_nsubsteps,
            horizontal_start=start_cell_nudging,
            horizontal_end=end_cell_local,
            vertical_start=0,
            vertical_end=self.grid.num_levels,
            offset_provider={},
        )

        if lprep_adv:
            if lclean_mflx:
                set_zero_c_k.with_backend(backend)(
                    field=prep_adv.mass_flx_ic,
                    horizontal_start=start_cell_lb,
                    horizontal_end=end_cell_nudging,
                    vertical_start=0,
                    vertical_end=self.grid.num_levels + 1,
                    offset_provider={},
                )

            mo_solve_nonhydro_stencil_65.with_backend(backend)(
                rho_ic=diagnostic_state_nh.rho_ic,
                vwind_expl_wgt=self.metric_state_nonhydro.vwind_expl_wgt,
                vwind_impl_wgt=self.metric_state_nonhydro.vwind_impl_wgt,
                w_now=prognostic_state[nnow].w,
                w_new=prognostic_state[nnew].w,
                w_concorr_c=diagnostic_state_nh.w_concorr_c,
                mass_flx_ic=prep_adv.mass_flx_ic,
                r_nsubsteps=r_nsubsteps,
                horizontal_start=start_cell_lb,
                horizontal_end=end_cell_nudging,
                vertical_start=0,
                vertical_end=self.grid.num_levels,
                offset_provider={},
            )
            log.debug("exchange prognostic fields 'rho' , 'exner', 'w'")
            self._exchange.exchange_and_wait(
                CellDim,
                prognostic_state[nnew].rho,
                prognostic_state[nnew].exner,
                prognostic_state[nnew].w,
            )<|MERGE_RESOLUTION|>--- conflicted
+++ resolved
@@ -439,11 +439,6 @@
         diagnostic_state_nh: DiagnosticStateNonHydro,
         prognostic_state_ls: list[PrognosticState],
         prep_adv: PrepAdvection,
-<<<<<<< HEAD
-        nh_constants: NHConstants,
-=======
-        z_fields: ZFields,  # TODO (Magdalena): move local fields to SolveNonHydro
->>>>>>> 1410db5a
         divdamp_fac_o2: float,
         dtime: float,
         idyn_timestep: float,
