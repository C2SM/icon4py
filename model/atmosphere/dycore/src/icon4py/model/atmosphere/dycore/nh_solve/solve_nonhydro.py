--- conflicted
+++ resolved
@@ -115,15 +115,9 @@
 from icon4py.model.atmosphere.dycore.mo_solve_nonhydro_stencil_58 import (
     mo_solve_nonhydro_stencil_58,
 )
-<<<<<<< HEAD
-=======
-from icon4py.model.atmosphere.dycore.mo_solve_nonhydro_stencil_59 import (
-    mo_solve_nonhydro_stencil_59,
-)
 from icon4py.model.atmosphere.dycore.mo_solve_nonhydro_stencil_60 import (
     mo_solve_nonhydro_stencil_60,
 )
->>>>>>> 9740f6f2
 from icon4py.model.atmosphere.dycore.mo_solve_nonhydro_stencil_65 import (
     mo_solve_nonhydro_stencil_65,
 )
@@ -1378,13 +1372,8 @@
                 offset_provider={"Koff": KDim},
             )
 
-<<<<<<< HEAD
-        if idyn_timestep == 1:
+        if at_first_substep:
             copy_cell_kdim_field_to_vp.with_backend(backend)(
-=======
-        if at_first_substep:
-            mo_solve_nonhydro_stencil_59.with_backend(backend)(
->>>>>>> 9740f6f2
                 exner=prognostic_state[nnow].exner,
                 exner_dyn_incr=diagnostic_state_nh.exner_dyn_incr,
                 horizontal_start=start_cell_nudging,
@@ -1814,11 +1803,7 @@
                 offset_provider={},
             )
         if not self.l_vert_nested:
-<<<<<<< HEAD
-            set_two_cell_kdim_fields_to_zero_wp.with_backend(run_gtfn)(
-=======
-            mo_solve_nonhydro_stencil_46.with_backend(backend)(
->>>>>>> 9740f6f2
+            set_two_cell_kdim_fields_to_zero_wp.with_backend(backend)(
                 w_nnew=prognostic_state[nnew].w,
                 z_contr_w_fl_l=z_fields.z_contr_w_fl_l,
                 horizontal_start=start_cell_nudging,
