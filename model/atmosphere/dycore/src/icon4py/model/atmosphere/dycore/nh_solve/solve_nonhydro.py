# ICON4Py - ICON inspired code in Python and GT4Py
#
# Copyright (c) 2022-2024, ETH Zurich and MeteoSwiss
# All rights reserved.
#
# Please, refer to the LICENSE file in the root directory.
# SPDX-License-Identifier: BSD-3-Clause

import logging
import dataclasses
from typing import Final, Optional

import gt4py.next as gtx

import icon4py.model.atmosphere.dycore.nh_solve.solve_nonhydro_program as nhsolve_prog
import icon4py.model.common.grid.geometry as geometry
from gt4py.next import backend
from icon4py.model.common import constants
from icon4py.model.atmosphere.dycore.init_cell_kdim_field_with_zero_wp import (
    init_cell_kdim_field_with_zero_wp,
)

from icon4py.model.atmosphere.dycore.accumulate_prep_adv_fields import (
    accumulate_prep_adv_fields,
)
from icon4py.model.atmosphere.dycore.add_analysis_increments_from_data_assimilation import (
    add_analysis_increments_from_data_assimilation,
)
from icon4py.model.atmosphere.dycore.add_analysis_increments_to_vn import (
    add_analysis_increments_to_vn,
)
from icon4py.model.atmosphere.dycore.add_temporal_tendencies_to_vn import (
    add_temporal_tendencies_to_vn,
)
from icon4py.model.atmosphere.dycore.add_temporal_tendencies_to_vn_by_interpolating_between_time_levels import (
    add_temporal_tendencies_to_vn_by_interpolating_between_time_levels,
)
from icon4py.model.atmosphere.dycore.add_vertical_wind_derivative_to_divergence_damping import (
    add_vertical_wind_derivative_to_divergence_damping,
)
from icon4py.model.atmosphere.dycore.apply_2nd_order_divergence_damping import (
    apply_2nd_order_divergence_damping,
)
from icon4py.model.atmosphere.dycore.apply_4th_order_divergence_damping import (
    apply_4th_order_divergence_damping,
)
from icon4py.model.atmosphere.dycore.apply_hydrostatic_correction_to_horizontal_gradient_of_exner_pressure import (
    apply_hydrostatic_correction_to_horizontal_gradient_of_exner_pressure,
)
from icon4py.model.atmosphere.dycore.apply_rayleigh_damping_mechanism import (
    apply_rayleigh_damping_mechanism,
)
from icon4py.model.atmosphere.dycore.apply_weighted_2nd_and_4th_order_divergence_damping import (
    apply_weighted_2nd_and_4th_order_divergence_damping,
)
from icon4py.model.atmosphere.dycore.compute_approx_of_2nd_vertical_derivative_of_exner import (
    compute_approx_of_2nd_vertical_derivative_of_exner,
)
from icon4py.model.atmosphere.dycore.compute_avg_vn import compute_avg_vn
from icon4py.model.atmosphere.dycore.compute_avg_vn_and_graddiv_vn_and_vt import (
    compute_avg_vn_and_graddiv_vn_and_vt,
)
from icon4py.model.atmosphere.dycore.compute_divergence_of_fluxes_of_rho_and_theta import (
    compute_divergence_of_fluxes_of_rho_and_theta,
)
from icon4py.model.atmosphere.dycore.compute_dwdz_for_divergence_damping import (
    compute_dwdz_for_divergence_damping,
)
from icon4py.model.atmosphere.dycore.compute_exner_from_rhotheta import (
    compute_exner_from_rhotheta,
)
from icon4py.model.atmosphere.dycore.compute_graddiv2_of_vn import (
    compute_graddiv2_of_vn,
)
from icon4py.model.atmosphere.dycore.compute_horizontal_gradient_of_exner_pressure_for_flat_coordinates import (
    compute_horizontal_gradient_of_exner_pressure_for_flat_coordinates,
)
from icon4py.model.atmosphere.dycore.compute_horizontal_gradient_of_exner_pressure_for_nonflat_coordinates import (
    compute_horizontal_gradient_of_exner_pressure_for_nonflat_coordinates,
)
from icon4py.model.atmosphere.dycore.compute_horizontal_gradient_of_exner_pressure_for_multiple_levels import (
    compute_horizontal_gradient_of_exner_pressure_for_multiple_levels,
)
from icon4py.model.atmosphere.dycore.compute_hydrostatic_correction_term import (
    compute_hydrostatic_correction_term,
)
from icon4py.model.atmosphere.dycore.compute_mass_flux import compute_mass_flux
from icon4py.model.atmosphere.dycore.compute_perturbation_of_rho_and_theta import (
    compute_perturbation_of_rho_and_theta,
)
from icon4py.model.atmosphere.dycore.compute_results_for_thermodynamic_variables import (
    compute_results_for_thermodynamic_variables,
)
from icon4py.model.atmosphere.dycore.compute_rho_virtual_potential_temperatures_and_pressure_gradient import (
    compute_rho_virtual_potential_temperatures_and_pressure_gradient,
)
from icon4py.model.atmosphere.dycore.compute_theta_and_exner import (
    compute_theta_and_exner,
)
from icon4py.model.atmosphere.dycore.compute_vn_on_lateral_boundary import (
    compute_vn_on_lateral_boundary,
)
from icon4py.model.atmosphere.dycore.copy_cell_kdim_field_to_vp import (
    copy_cell_kdim_field_to_vp,
)
from icon4py.model.atmosphere.dycore.mo_icon_interpolation_scalar_cells2verts_scalar_ri_dsl import (
    mo_icon_interpolation_scalar_cells2verts_scalar_ri_dsl,
)
from icon4py.model.atmosphere.dycore.mo_math_gradients_grad_green_gauss_cell_dsl import (
    mo_math_gradients_grad_green_gauss_cell_dsl,
)
from icon4py.model.atmosphere.dycore.init_two_cell_kdim_fields_with_zero_vp import (
    init_two_cell_kdim_fields_with_zero_vp,
)
from icon4py.model.atmosphere.dycore.init_two_cell_kdim_fields_with_zero_wp import (
    init_two_cell_kdim_fields_with_zero_wp,
)
from icon4py.model.atmosphere.dycore.init_two_edge_kdim_fields_with_zero_wp import (
    init_two_edge_kdim_fields_with_zero_wp,
)
from icon4py.model.atmosphere.dycore.solve_tridiagonal_matrix_for_w_back_substitution import (
    solve_tridiagonal_matrix_for_w_back_substitution,
)
from icon4py.model.atmosphere.dycore.solve_tridiagonal_matrix_for_w_forward_sweep import (
    solve_tridiagonal_matrix_for_w_forward_sweep,
)
from icon4py.model.atmosphere.dycore.state_utils import (
    states as solve_nh_states,
    utils as solve_nh_utils,
)
from icon4py.model.atmosphere.dycore.update_dynamical_exner_time_increment import (
    update_dynamical_exner_time_increment,
)
from icon4py.model.atmosphere.dycore.update_mass_volume_flux import (
    update_mass_volume_flux,
)
from icon4py.model.atmosphere.dycore.update_mass_flux_weighted import (
    update_mass_flux_weighted,
)
from icon4py.model.atmosphere.dycore.update_theta_v import update_theta_v
from icon4py.model.atmosphere.dycore.velocity.velocity_advection import (
    VelocityAdvection,
)
from icon4py.model.common.decomposition import definitions as decomposition
from icon4py.model.common import dimension as dims
from icon4py.model.common.grid import (
    base as grid_def,
    horizontal as h_grid,
    vertical as v_grid,
    icon as icon_grid,
)
from icon4py.model.common.math import smagorinsky
from icon4py.model.common.states import prognostic_state as prognostics
from icon4py.model.common.utils import gt4py_field_allocation as field_alloc
from icon4py.model.common import field_type_aliases as fa
import enum

# flake8: noqa
log = logging.getLogger(__name__)


class TimeSteppingScheme(enum.IntEnum):
    """Parameter called `itime_scheme` in ICON namelist."""

    #: Contravariant vertical velocity is computed in the predictor step only, velocity tendencies are computed in the corrector step only
    MOST_EFFICIENT = 4
    #: Contravariant vertical velocity is computed in both substeps (beneficial for numerical stability in very-high resolution setups with extremely steep slopes)
    STABLE = 5
    #:  As STABLE, but velocity tendencies are also computed in both substeps (no benefit, but more expensive)
    EXPENSIVE = 6


class DivergenceDampingType(enum.IntEnum):
    #: divergence damping acting on 3D divergence
    THREE_DIMENSIONAL = 3
    #: combination of 3D div.damping in the troposphere with transition to 2D div. damping in the stratosphere
    COMBINED = 32


class DivergenceDampingOrder(enum.IntEnum):
    #: 2nd order divergence damping
    SECOND_ORDER = 2
    #: 4th order divergence damping
    FOURTH_ORDER = 4
    #: combined 2nd and 4th orders divergence damping and enhanced vertical wind off - centering during initial spinup phase
    COMBINED = 24


class HorizontalPressureDiscretizationType(enum.IntEnum):
    """Parameter called igradp_method in ICON namelist."""

    #: conventional discretization with metric correction term
    CONVENTIONAL = 1
    #: Taylor-expansion-based reconstruction of pressure
    TAYLOR = 2
    #: Similar discretization as igradp_method_taylor, but uses hydrostatic approximation for downward extrapolation over steep slopes
    TAYLOR_HYDRO = 3
    #: Cubic / quadratic polynomial interpolation for pressure reconstruction
    POLYNOMIAL = 4
    #: Same as igradp_method_polynomial, but hydrostatic approximation for downward extrapolation over steep slopes
    POLYNOMIAL_HYDRO = 5


class RhoThetaAdvectionType(enum.IntEnum):
    """Parameter called iadv_rhotheta in ICON namelist."""

    #: simple 2nd order upwind-biased scheme
    SIMPLE = 1
    #: 2nd order Miura horizontal
    MIURA = 2


@dataclasses.dataclass
class IntermediateFields:
    """
    Encapsulate internal fields of SolveNonHydro that contain shared state over predictor and corrector step.

    Encapsulates internal fields used in SolveNonHydro. Fields (and the class!)
    follow the naming convention of ICON to prepend local fields of a module with z_. Contrary to
    other such z_ fields inside SolveNonHydro the fields in this dataclass
    contain state that is built up over the predictor and corrector part in a timestep.
    """

    z_gradh_exner: fa.EdgeKField[float]
    z_alpha: fa.EdgeKField[
        float
    ]  # TODO: change this back to KHalfDim, but how do we treat it wrt to field_operators and domain?
    z_beta: fa.CellKField[float]
    z_w_expl: fa.EdgeKField[
        float
    ]  # TODO: change this back to KHalfDim, but how do we treat it wrt to field_operators and domain?
    z_exner_expl: fa.CellKField[float]
    z_q: fa.CellKField[float]
    z_contr_w_fl_l: fa.EdgeKField[
        float
    ]  # TODO: change this back to KHalfDim, but how do we treat it wrt to field_operators and domain?
    z_rho_e: fa.EdgeKField[float]
    z_theta_v_e: fa.EdgeKField[float]
    z_kin_hor_e: fa.EdgeKField[float]
    z_vt_ie: fa.EdgeKField[float]
    z_graddiv_vn: fa.EdgeKField[float]
    z_rho_expl: fa.CellKField[float]
    z_dwdz_dd: fa.CellKField[float]

    @classmethod
    def allocate(
        cls,
        grid: grid_def.BaseGrid,
        backend: Optional[backend.Backend] = None,
    ):
        return IntermediateFields(
            z_gradh_exner=field_alloc.allocate_zero_field(
                dims.EdgeDim, dims.KDim, grid=grid, backend=backend
            ),
            z_alpha=field_alloc.allocate_zero_field(
                dims.CellDim, dims.KDim, is_halfdim=True, grid=grid, backend=backend
            ),
            z_beta=field_alloc.allocate_zero_field(
                dims.CellDim, dims.KDim, grid=grid, backend=backend
            ),
            z_w_expl=field_alloc.allocate_zero_field(
                dims.CellDim, dims.KDim, is_halfdim=True, grid=grid, backend=backend
            ),
            z_exner_expl=field_alloc.allocate_zero_field(
                dims.CellDim, dims.KDim, grid=grid, backend=backend
            ),
            z_q=field_alloc.allocate_zero_field(
                dims.CellDim, dims.KDim, grid=grid, backend=backend
            ),
            z_contr_w_fl_l=field_alloc.allocate_zero_field(
                dims.CellDim, dims.KDim, is_halfdim=True, grid=grid, backend=backend
            ),
            z_rho_e=field_alloc.allocate_zero_field(
                dims.EdgeDim, dims.KDim, grid=grid, backend=backend
            ),
            z_theta_v_e=field_alloc.allocate_zero_field(
                dims.EdgeDim, dims.KDim, grid=grid, backend=backend
            ),
            z_graddiv_vn=field_alloc.allocate_zero_field(
                dims.EdgeDim, dims.KDim, grid=grid, backend=backend
            ),
            z_rho_expl=field_alloc.allocate_zero_field(
                dims.CellDim, dims.KDim, grid=grid, backend=backend
            ),
            z_dwdz_dd=field_alloc.allocate_zero_field(
                dims.CellDim, dims.KDim, grid=grid, backend=backend
            ),
            z_kin_hor_e=field_alloc.allocate_zero_field(
                dims.EdgeDim, dims.KDim, grid=grid, backend=backend
            ),
            z_vt_ie=field_alloc.allocate_zero_field(
                dims.EdgeDim, dims.KDim, grid=grid, backend=backend
            ),
        )


class NonHydrostaticConfig:
    """
    Contains necessary parameter to configure a nonhydro run.

    Encapsulates namelist parameters and derived parameters.
    TODO: (magdalena) values should be read from a configuration file.
    Default values are taken from the defaults in the corresponding ICON Fortran namelist files.
    """

    def __init__(
        self,
        itime_scheme: TimeSteppingScheme = TimeSteppingScheme.MOST_EFFICIENT,
        iadv_rhotheta: RhoThetaAdvectionType = RhoThetaAdvectionType.MIURA,
        igradp_method: HorizontalPressureDiscretizationType = HorizontalPressureDiscretizationType.TAYLOR_HYDRO,
        ndyn_substeps_var: float = 5.0,
        rayleigh_type: constants.RayleighType = constants.RayleighType.KLEMP,
        rayleigh_coeff: float = 0.05,
        divdamp_order: DivergenceDampingOrder = DivergenceDampingOrder.COMBINED,  # the ICON default is 4,
        is_iau_active: bool = False,
        iau_wgt_dyn: float = 0.0,
        divdamp_type: DivergenceDampingType = DivergenceDampingType.THREE_DIMENSIONAL,
        divdamp_trans_start: float = 12500.0,
        divdamp_trans_end: float = 17500.0,
        l_vert_nested: bool = False,
        rhotheta_offctr: float = -0.1,
        veladv_offctr: float = 0.25,
        max_nudging_coeff: float = 0.02,
        divdamp_fac: float = 0.0025,
        divdamp_fac2: float = 0.004,
        divdamp_fac3: float = 0.004,
        divdamp_fac4: float = 0.004,
        divdamp_z: float = 32500.0,
        divdamp_z2: float = 40000.0,
        divdamp_z3: float = 60000.0,
        divdamp_z4: float = 80000.0,
    ):
        # parameters from namelist diffusion_nml
        self.itime_scheme: int = itime_scheme

        #: Miura scheme for advection of rho and theta
        self.iadv_rhotheta: int = iadv_rhotheta
        #: Use truly horizontal pressure-gradient computation to ensure numerical
        #: stability without heavy orography smoothing
        self.igradp_method: int = igradp_method

        #: number of dynamics substeps per fast-physics timestep
        self.ndyn_substeps_var = ndyn_substeps_var

        #: type of Rayleigh damping
        self.rayleigh_type: int = rayleigh_type
        # used for calculation of rayleigh_w, rayleigh_vn in mo_vertical_grid.f90
        self.rayleigh_coeff: float = rayleigh_coeff

        #: order of divergence damping
        self.divdamp_order: int = divdamp_order

        #: type of divergence damping
        self.divdamp_type: int = divdamp_type
        #: Lower and upper bound of transition zone between 2D and 3D divergence damping in case of divdamp_type = 32 [m]
        self.divdamp_trans_start: float = divdamp_trans_start
        self.divdamp_trans_end: float = divdamp_trans_end

        #: off-centering for density and potential temperature at interface levels.
        #: Specifying a negative value here reduces the amount of vertical
        #: wind off-centering needed for stability of sound waves.
        self.rhotheta_offctr: float = rhotheta_offctr

        #: off-centering of velocity advection in corrector step
        self.veladv_offctr: float = veladv_offctr

        #: scaling factor for divergence damping
        self.divdamp_fac: float = divdamp_fac
        self.divdamp_fac2: float = divdamp_fac2
        self.divdamp_fac3: float = divdamp_fac3
        self.divdamp_fac4: float = divdamp_fac4
        self.divdamp_z: float = divdamp_z
        self.divdamp_z2: float = divdamp_z2
        self.divdamp_z3: float = divdamp_z3
        self.divdamp_z4: float = divdamp_z4

        #: parameters from other namelists:

        #: from mo_interpol_nml.f90
        self.nudge_max_coeff: float = max_nudging_coeff

        #: from mo_run_nml.f90
        #: use vertical nesting
        self.l_vert_nested: bool = l_vert_nested

        #: from mo_initicon_nml.f90/ mo_initicon_config.f90
        #: whether IAU is active at current time
        self.is_iau_active: bool = is_iau_active
        #: IAU weight for dynamics fields
        self.iau_wgt_dyn: float = iau_wgt_dyn

        self._validate()

    def _validate(self):
        """Apply consistency checks and validation on configuration parameters."""

        if self.l_vert_nested:
            raise NotImplementedError("Vertical nesting support not implemented")

        if self.igradp_method != HorizontalPressureDiscretizationType.TAYLOR_HYDRO:
            raise NotImplementedError("igradp_method can only be 3")

        if self.itime_scheme != TimeSteppingScheme.MOST_EFFICIENT:
            raise NotImplementedError("itime_scheme can only be 4")

        if self.divdamp_order != DivergenceDampingOrder.COMBINED:
            raise NotImplementedError("divdamp_order can only be 24")

        if self.divdamp_type == DivergenceDampingType.COMBINED:
            raise NotImplementedError("divdamp_type with value 32 not yet implemented")


class NonHydrostaticParams:
    """Calculates derived quantities depending on the NonHydrostaticConfig."""

    def __init__(self, config: NonHydrostaticConfig):
        self.rd_o_cvd: Final[float] = constants.RD / constants.CVD
        self.cvd_o_rd: Final[float] = constants.CVD / constants.RD
        self.rd_o_p0ref: Final[float] = constants.RD / constants.P0REF
        self.grav_o_cpd: Final[float] = constants.GRAV / constants.CPD

        #:  start level for 3D divergence damping terms
        #: this is only different from 0 if divdamp_type == 32: calculation done in mo_vertical_grid.f90
        self.kstart_dd3d: Final[int] = 0

        #: Weighting coefficients for velocity advection if tendency averaging is used
        #: The off-centering specified here turned out to be beneficial to numerical
        #: stability in extreme situations
        self.wgt_nnow_vel: Final[float] = 0.5 - config.veladv_offctr
        self.wgt_nnew_vel: Final[float] = 0.5 + config.veladv_offctr

        #: Weighting coefficients for rho and theta at interface levels in the corrector step
        #: This empirically determined weighting minimizes the vertical wind off-centering
        #: needed for numerical stability of vertical sound wave propagation
        self.wgt_nnew_rth: Final[float] = 0.5 + config.rhotheta_offctr
        self.wgt_nnow_rth: Final[float] = 1.0 - self.wgt_nnew_rth


class SolveNonhydro:
    def __init__(
        self,
<<<<<<< HEAD
        grid: icon_grid.IconGrid,
        config: NonHydrostaticConfig,
        params: NonHydrostaticParams,
        metric_state_nonhydro: solve_nh_states.MetricStateNonHydro,
        interpolation_state: solve_nh_states.InterpolationState,
        vertical_params: v_grid.VerticalGrid,
        edge_geometry: geometry.EdgeParams,
        cell_geometry: geometry.CellParams,
        owner_mask: fa.CellField[bool],
=======
        backend: backend.Backend,
>>>>>>> 89e24334
        exchange: decomposition.ExchangeRuntime = decomposition.SingleNodeExchange(),
    ):
        self._exchange = exchange
        self._backend = backend
        self._initialized = False
        self.l_vert_nested: bool = False
        self.enh_divdamp_fac: Optional[fa.KField[float]] = None
        self.scal_divdamp: Optional[fa.KField[float]] = None
        self._bdy_divdamp: Optional[fa.KField[float]] = None
        self.p_test_run = True
        self.jk_start = 0  # used in stencil_55
        self.ntl1 = 0
        self.ntl2 = 0

<<<<<<< HEAD
        self._grid = grid
        self._config: NonHydrostaticConfig = config
        self._params: NonHydrostaticParams = params
        self._metric_state_nonhydro: solve_nh_states.MetricStateNonHydro = metric_state_nonhydro
        self._interpolation_state: solve_nh_states.InterpolationState = interpolation_state
        self._vertical_params = vertical_params
        self._edge_geometry = edge_geometry
        self._cell_params = cell_geometry
=======
        self._compute_theta_and_exner = compute_theta_and_exner.with_backend(self._backend)
        self._compute_exner_from_rhotheta = compute_exner_from_rhotheta.with_backend(self._backend)
        self._update_theta_v = update_theta_v.with_backend(self._backend)
        self._init_two_cell_kdim_fields_with_zero_vp = (
            init_two_cell_kdim_fields_with_zero_vp.with_backend(self._backend)
        )
        self._compute_approx_of_2nd_vertical_derivative_of_exner = (
            compute_approx_of_2nd_vertical_derivative_of_exner.with_backend(self._backend)
        )
        self._compute_perturbation_of_rho_and_theta = (
            compute_perturbation_of_rho_and_theta.with_backend(self._backend)
        )
        self._mo_icon_interpolation_scalar_cells2verts_scalar_ri_dsl = (
            mo_icon_interpolation_scalar_cells2verts_scalar_ri_dsl.with_backend(self._backend)
        )
        self._mo_math_gradients_grad_green_gauss_cell_dsl = (
            mo_math_gradients_grad_green_gauss_cell_dsl.with_backend(self._backend)
        )
        self._init_two_edge_kdim_fields_with_zero_wp = (
            init_two_edge_kdim_fields_with_zero_wp.with_backend(self._backend)
        )
        self._compute_horizontal_gradient_of_exner_pressure_for_flat_coordinates = (
            compute_horizontal_gradient_of_exner_pressure_for_flat_coordinates.with_backend(
                self._backend
            )
        )
        self._compute_horizontal_gradient_of_exner_pressure_for_nonflat_coordinates = (
            compute_horizontal_gradient_of_exner_pressure_for_nonflat_coordinates.with_backend(
                self._backend
            )
        )
        self._compute_horizontal_gradient_of_exner_pressure_for_multiple_levels = (
            compute_horizontal_gradient_of_exner_pressure_for_multiple_levels.with_backend(
                self._backend
            )
        )
        self._compute_hydrostatic_correction_term = (
            compute_hydrostatic_correction_term.with_backend(self._backend)
        )
        self._apply_hydrostatic_correction_to_horizontal_gradient_of_exner_pressure = (
            apply_hydrostatic_correction_to_horizontal_gradient_of_exner_pressure.with_backend(
                self._backend
            )
        )
        self._add_temporal_tendencies_to_vn = add_temporal_tendencies_to_vn.with_backend(
            self._backend
        )
        self._add_analysis_increments_to_vn = add_analysis_increments_to_vn.with_backend(
            self._backend
        )
        self._compute_vn_on_lateral_boundary = compute_vn_on_lateral_boundary.with_backend(
            self._backend
        )
        self._compute_avg_vn_and_graddiv_vn_and_vt = (
            compute_avg_vn_and_graddiv_vn_and_vt.with_backend(self._backend)
        )
        self._compute_mass_flux = compute_mass_flux.with_backend(self._backend)
        self._compute_divergence_of_fluxes_of_rho_and_theta = (
            compute_divergence_of_fluxes_of_rho_and_theta.with_backend(self._backend)
        )
        self._init_two_cell_kdim_fields_with_zero_wp = (
            init_two_cell_kdim_fields_with_zero_wp.with_backend(self._backend)
        )
        self._add_analysis_increments_from_data_assimilation = (
            add_analysis_increments_from_data_assimilation.with_backend(self._backend)
        )
        self._solve_tridiagonal_matrix_for_w_forward_sweep = (
            solve_tridiagonal_matrix_for_w_forward_sweep.with_backend(self._backend)
        )
        self._solve_tridiagonal_matrix_for_w_back_substitution = (
            solve_tridiagonal_matrix_for_w_back_substitution.with_backend(self._backend)
        )
        self._apply_rayleigh_damping_mechanism = apply_rayleigh_damping_mechanism.with_backend(
            self._backend
        )
        self._compute_results_for_thermodynamic_variables = (
            compute_results_for_thermodynamic_variables.with_backend(self._backend)
        )
        self._compute_dwdz_for_divergence_damping = (
            compute_dwdz_for_divergence_damping.with_backend(self._backend)
        )
        self._copy_cell_kdim_field_to_vp = copy_cell_kdim_field_to_vp.with_backend(self._backend)
        self._compute_rho_virtual_potential_temperatures_and_pressure_gradient = (
            compute_rho_virtual_potential_temperatures_and_pressure_gradient.with_backend(
                self._backend
            )
        )
        self._add_vertical_wind_derivative_to_divergence_damping = (
            add_vertical_wind_derivative_to_divergence_damping.with_backend(self._backend)
        )
        self._add_temporal_tendencies_to_vn_by_interpolating_between_time_levels = (
            add_temporal_tendencies_to_vn_by_interpolating_between_time_levels.with_backend(
                self._backend
            )
        )
        self._compute_graddiv2_of_vn = compute_graddiv2_of_vn.with_backend(self._backend)
        self._apply_2nd_order_divergence_damping = apply_2nd_order_divergence_damping.with_backend(
            self._backend
        )
        self._apply_weighted_2nd_and_4th_order_divergence_damping = (
            apply_weighted_2nd_and_4th_order_divergence_damping.with_backend(self._backend)
        )
        self._apply_4th_order_divergence_damping = apply_4th_order_divergence_damping.with_backend(
            self._backend
        )
        self._compute_avg_vn = compute_avg_vn.with_backend(self._backend)
        self._accumulate_prep_adv_fields = accumulate_prep_adv_fields.with_backend(self._backend)
        self._update_mass_volume_flux = update_mass_volume_flux.with_backend(self._backend)
        self._update_dynamical_exner_time_increment = (
            update_dynamical_exner_time_increment.with_backend(self._backend)
        )
        self._init_cell_kdim_field_with_zero_wp = init_cell_kdim_field_with_zero_wp.with_backend(
            self._backend
        )
        self._update_mass_flux_weighted = update_mass_flux_weighted.with_backend(self._backend)
        self._compute_z_raylfac = solve_nh_utils.compute_z_raylfac.with_backend(self._backend)
        self._predictor_stencils_2_3 = nhsolve_prog.predictor_stencils_2_3.with_backend(
            self._backend
        )
        self._predictor_stencils_4_5_6 = nhsolve_prog.predictor_stencils_4_5_6.with_backend(
            self._backend
        )
        self._predictor_stencils_7_8_9 = nhsolve_prog.predictor_stencils_7_8_9.with_backend(
            self._backend
        )
        self._predictor_stencils_11_lower_upper = (
            nhsolve_prog.predictor_stencils_11_lower_upper.with_backend(self._backend)
        )
        self._compute_horizontal_advection_of_rho_and_theta = (
            nhsolve_prog.compute_horizontal_advection_of_rho_and_theta.with_backend(self._backend)
        )
        self._predictor_stencils_35_36 = nhsolve_prog.predictor_stencils_35_36.with_backend(
            self._backend
        )
        self._predictor_stencils_37_38 = nhsolve_prog.predictor_stencils_37_38.with_backend(
            self._backend
        )
        self._stencils_39_40 = nhsolve_prog.stencils_39_40.with_backend(self._backend)
        self._stencils_43_44_45_45b = nhsolve_prog.stencils_43_44_45_45b.with_backend(self._backend)
        self._stencils_47_48_49 = nhsolve_prog.stencils_47_48_49.with_backend(self._backend)
        self._stencils_61_62 = nhsolve_prog.stencils_61_62.with_backend(self._backend)
        self._en_smag_fac_for_zero_nshift = smagorinsky.en_smag_fac_for_zero_nshift.with_backend(
            self._backend
        )
        self._init_test_fields = nhsolve_prog.init_test_fields.with_backend(self._backend)
        self._stencils_42_44_45_45b = nhsolve_prog.stencils_42_44_45_45b.with_backend(self._backend)

    def init(
        self,
        grid: icon_grid.IconGrid,
        config: NonHydrostaticConfig,
        params: NonHydrostaticParams,
        metric_state_nonhydro: solve_nh_states.MetricStateNonHydro,
        interpolation_state: solve_nh_states.InterpolationState,
        vertical_params: v_grid.VerticalGrid,
        edge_geometry: geometry.EdgeParams,
        cell_geometry: geometry.CellParams,
        owner_mask: fa.CellField[bool],
    ):
        """
        Initialize NonHydrostatic granule with configuration.

        calculates all local fields that are used in nh_solve within the time loop
        """
        self.grid = grid
        self.config: NonHydrostaticConfig = config
        self.params: NonHydrostaticParams = params
        self.metric_state_nonhydro: solve_nh_states.MetricStateNonHydro = metric_state_nonhydro
        self.interpolation_state: solve_nh_states.InterpolationState = interpolation_state
        self.vertical_params = vertical_params
        self.edge_geometry = edge_geometry
        self.cell_params = cell_geometry
>>>>>>> 89e24334
        self.velocity_advection = VelocityAdvection(
            grid,
            metric_state_nonhydro,
            interpolation_state,
            vertical_params,
            edge_geometry,
            owner_mask,
            backend=self._backend,
        )
        self._allocate_local_fields()
        self._determine_local_domains()
        # TODO (magdalena) vertical nesting is only relevant in the context of
        #      horizontal nesting, since we don't support this we should remove this option
        if grid.lvert_nest:
            self.l_vert_nested = True
            self.jk_start = 1
        else:
            self.jk_start = 0

<<<<<<< HEAD
        smagorinsky.en_smag_fac_for_zero_nshift(
            self._vertical_params.interface_physical_height,
            self._config.divdamp_fac,
            self._config.divdamp_fac2,
            self._config.divdamp_fac3,
            self._config.divdamp_fac4,
            self._config.divdamp_z,
            self._config.divdamp_z2,
            self._config.divdamp_z3,
            self._config.divdamp_z4,
=======
        self._en_smag_fac_for_zero_nshift(
            self.vertical_params.interface_physical_height,
            self.config.divdamp_fac,
            self.config.divdamp_fac2,
            self.config.divdamp_fac3,
            self.config.divdamp_fac4,
            self.config.divdamp_z,
            self.config.divdamp_z2,
            self.config.divdamp_z3,
            self.config.divdamp_z4,
>>>>>>> 89e24334
            self.enh_divdamp_fac,
            offset_provider={"Koff": dims.KDim},
        )

        self.p_test_run = True
        self._initialized = True

    @property
    def initialized(self):
        return self._initialized

    def _allocate_local_fields(self):
        self.z_exner_ex_pr = field_alloc.allocate_zero_field(
<<<<<<< HEAD
            dims.CellDim, dims.KDim, is_halfdim=True, grid=self._grid
        )
        self.z_exner_ic = field_alloc.allocate_zero_field(
            dims.CellDim, dims.KDim, is_halfdim=True, grid=self._grid
        )
        self.z_dexner_dz_c_1 = field_alloc.allocate_zero_field(
            dims.CellDim, dims.KDim, grid=self._grid
        )
        self.z_theta_v_pr_ic = field_alloc.allocate_zero_field(
            dims.CellDim, dims.KDim, is_halfdim=True, grid=self._grid
        )
        self.z_th_ddz_exner_c = field_alloc.allocate_zero_field(
            dims.CellDim, dims.KDim, grid=self._grid
        )
        self.z_rth_pr_1 = field_alloc.allocate_zero_field(dims.CellDim, dims.KDim, grid=self._grid)
        self.z_rth_pr_2 = field_alloc.allocate_zero_field(dims.CellDim, dims.KDim, grid=self._grid)
        self.z_grad_rth_1 = field_alloc.allocate_zero_field(
            dims.CellDim, dims.KDim, grid=self._grid
        )
        self.z_grad_rth_2 = field_alloc.allocate_zero_field(
            dims.CellDim, dims.KDim, grid=self._grid
        )
        self.z_grad_rth_3 = field_alloc.allocate_zero_field(
            dims.CellDim, dims.KDim, grid=self._grid
        )
        self.z_grad_rth_4 = field_alloc.allocate_zero_field(
            dims.CellDim, dims.KDim, grid=self._grid
        )
        self.z_dexner_dz_c_2 = field_alloc.allocate_zero_field(
            dims.CellDim, dims.KDim, grid=self._grid
        )
        self.z_hydro_corr = field_alloc.allocate_zero_field(
            dims.EdgeDim, dims.KDim, grid=self._grid
        )
        self.z_vn_avg = field_alloc.allocate_zero_field(dims.EdgeDim, dims.KDim, grid=self._grid)
        self.z_theta_v_fl_e = field_alloc.allocate_zero_field(
            dims.EdgeDim, dims.KDim, grid=self._grid
        )
        self.z_flxdiv_mass = field_alloc.allocate_zero_field(
            dims.CellDim, dims.KDim, grid=self._grid
        )
        self.z_flxdiv_theta = field_alloc.allocate_zero_field(
            dims.CellDim, dims.KDim, grid=self._grid
        )
        self.z_rho_v = field_alloc.allocate_zero_field(dims.VertexDim, dims.KDim, grid=self._grid)
        self.z_theta_v_v = field_alloc.allocate_zero_field(
            dims.VertexDim, dims.KDim, grid=self._grid
        )
        self.z_graddiv2_vn = field_alloc.allocate_zero_field(
            dims.EdgeDim, dims.KDim, grid=self._grid
        )
        self.k_field = field_alloc.allocate_indices(dims.KDim, grid=self._grid, is_halfdim=True)
        self.z_w_concorr_me = field_alloc.allocate_zero_field(
            dims.EdgeDim, dims.KDim, grid=self._grid
        )
        self.z_hydro_corr_horizontal = field_alloc.allocate_zero_field(
            dims.EdgeDim, grid=self._grid
        )
        self.z_raylfac = field_alloc.allocate_zero_field(dims.KDim, grid=self._grid)
        self.enh_divdamp_fac = field_alloc.allocate_zero_field(dims.KDim, grid=self._grid)
        self._bdy_divdamp = field_alloc.allocate_zero_field(dims.KDim, grid=self._grid)
        self.scal_divdamp = field_alloc.allocate_zero_field(dims.KDim, grid=self._grid)
        self.intermediate_fields = IntermediateFields.allocate(self._grid)
=======
            dims.CellDim, dims.KDim, is_halfdim=True, grid=self.grid, backend=self._backend
        )
        self.z_exner_ic = field_alloc.allocate_zero_field(
            dims.CellDim, dims.KDim, is_halfdim=True, grid=self.grid, backend=self._backend
        )
        self.z_dexner_dz_c_1 = field_alloc.allocate_zero_field(
            dims.CellDim, dims.KDim, grid=self.grid, backend=self._backend
        )
        self.z_theta_v_pr_ic = field_alloc.allocate_zero_field(
            dims.CellDim, dims.KDim, is_halfdim=True, grid=self.grid, backend=self._backend
        )
        self.z_th_ddz_exner_c = field_alloc.allocate_zero_field(
            dims.CellDim, dims.KDim, grid=self.grid, backend=self._backend
        )
        self.z_rth_pr_1 = field_alloc.allocate_zero_field(
            dims.CellDim, dims.KDim, grid=self.grid, backend=self._backend
        )
        self.z_rth_pr_2 = field_alloc.allocate_zero_field(
            dims.CellDim, dims.KDim, grid=self.grid, backend=self._backend
        )
        self.z_grad_rth_1 = field_alloc.allocate_zero_field(
            dims.CellDim, dims.KDim, grid=self.grid, backend=self._backend
        )
        self.z_grad_rth_2 = field_alloc.allocate_zero_field(
            dims.CellDim, dims.KDim, grid=self.grid, backend=self._backend
        )
        self.z_grad_rth_3 = field_alloc.allocate_zero_field(
            dims.CellDim, dims.KDim, grid=self.grid, backend=self._backend
        )
        self.z_grad_rth_4 = field_alloc.allocate_zero_field(
            dims.CellDim, dims.KDim, grid=self.grid, backend=self._backend
        )
        self.z_dexner_dz_c_2 = field_alloc.allocate_zero_field(
            dims.CellDim, dims.KDim, grid=self.grid, backend=self._backend
        )
        self.z_hydro_corr = field_alloc.allocate_zero_field(
            dims.EdgeDim, dims.KDim, grid=self.grid, backend=self._backend
        )
        self.z_vn_avg = field_alloc.allocate_zero_field(
            dims.EdgeDim, dims.KDim, grid=self.grid, backend=self._backend
        )
        self.z_theta_v_fl_e = field_alloc.allocate_zero_field(
            dims.EdgeDim, dims.KDim, grid=self.grid, backend=self._backend
        )
        self.z_flxdiv_mass = field_alloc.allocate_zero_field(
            dims.CellDim, dims.KDim, grid=self.grid, backend=self._backend
        )
        self.z_flxdiv_theta = field_alloc.allocate_zero_field(
            dims.CellDim, dims.KDim, grid=self.grid, backend=self._backend
        )
        self.z_rho_v = field_alloc.allocate_zero_field(
            dims.VertexDim, dims.KDim, grid=self.grid, backend=self._backend
        )
        self.z_theta_v_v = field_alloc.allocate_zero_field(
            dims.VertexDim, dims.KDim, grid=self.grid, backend=self._backend
        )
        self.z_graddiv2_vn = field_alloc.allocate_zero_field(
            dims.EdgeDim, dims.KDim, grid=self.grid, backend=self._backend
        )
        self.k_field = field_alloc.allocate_indices(
            dims.KDim, grid=self.grid, is_halfdim=True, backend=self._backend
        )
        self.z_w_concorr_me = field_alloc.allocate_zero_field(
            dims.EdgeDim, dims.KDim, grid=self.grid, backend=self._backend
        )
        self.z_hydro_corr_horizontal = field_alloc.allocate_zero_field(
            dims.EdgeDim, grid=self.grid, backend=self._backend
        )
        self.z_raylfac = field_alloc.allocate_zero_field(
            dims.KDim, grid=self.grid, backend=self._backend
        )
        self.enh_divdamp_fac = field_alloc.allocate_zero_field(
            dims.KDim, grid=self.grid, backend=self._backend
        )
        self._bdy_divdamp = field_alloc.allocate_zero_field(
            dims.KDim, grid=self.grid, backend=self._backend
        )
        self.scal_divdamp = field_alloc.allocate_zero_field(
            dims.KDim, grid=self.grid, backend=self._backend
        )
        self.intermediate_fields = IntermediateFields.allocate(self.grid, backend=self._backend)
>>>>>>> 89e24334

    def _determine_local_domains(self):
        vertex_domain = h_grid.domain(dims.VertexDim)
        cell_domain = h_grid.domain(dims.CellDim)
        cell_halo_level_2 = cell_domain(h_grid.Zone.HALO_LEVEL_2)
        edge_domain = h_grid.domain(dims.EdgeDim)
        edge_halo_level_2 = edge_domain(h_grid.Zone.HALO_LEVEL_2)

        self._start_cell_lateral_boundary = self._grid.start_index(
            cell_domain(h_grid.Zone.LATERAL_BOUNDARY)
        )
        self._start_cell_lateral_boundary_level_3 = self._grid.start_index(
            cell_domain(h_grid.Zone.LATERAL_BOUNDARY_LEVEL_3)
        )
        self._start_cell_nudging = self._grid.start_index(cell_domain(h_grid.Zone.NUDGING))
        self._start_cell_local = self._grid.start_index(cell_domain(h_grid.Zone.LOCAL))
        self._start_cell_halo = self._grid.start_index(cell_domain(h_grid.Zone.HALO))
        self._start_cell_halo_level_2 = self._grid.start_index(cell_halo_level_2)
        self._end_cell_lateral_boundary_level_4 = self._grid.end_index(
            cell_domain(h_grid.Zone.LATERAL_BOUNDARY_LEVEL_4)
        )
        self._end_cell_nudging = self._grid.end_index(cell_domain(h_grid.Zone.NUDGING))
        self._end_cell_local = self._grid.end_index(cell_domain(h_grid.Zone.LOCAL))
        self._end_cell_halo = self._grid.end_index(cell_domain(h_grid.Zone.HALO))
        self._end_cell_halo_level_2 = self._grid.end_index(cell_halo_level_2)
        self._end_cell_end = self._grid.end_index(cell_domain(h_grid.Zone.END))

        self._start_edge_lateral_boundary = self._grid.start_index(
            edge_domain(h_grid.Zone.LATERAL_BOUNDARY)
        )
        self._start_edge_lateral_boundary_level_5 = self._grid.start_index(
            edge_domain(h_grid.Zone.LATERAL_BOUNDARY_LEVEL_5)
        )
        self._start_edge_lateral_boundary_level_7 = self._grid.start_index(
            edge_domain(h_grid.Zone.LATERAL_BOUNDARY_LEVEL_7)
        )
        self._start_edge_nudging_level_2 = self._grid.start_index(
            edge_domain(h_grid.Zone.NUDGING_LEVEL_2)
        )

        self._start_edge_halo_level_2 = self._grid.start_index(edge_halo_level_2)

        self._end_cell_lateral_boundary_level_4 = self._grid.end_index(
            cell_domain(h_grid.Zone.LATERAL_BOUNDARY_LEVEL_4)
        )
        self._end_edge_nudging = self._grid.end_index(edge_domain(h_grid.Zone.NUDGING))
        self._end_edge_local = self._grid.end_index(edge_domain(h_grid.Zone.LOCAL))
        self._end_edge_halo = self._grid.end_index(edge_domain(h_grid.Zone.HALO))
        self._end_edge_halo_level_2 = self._grid.end_index(edge_halo_level_2)
        self._end_edge_end = self._grid.end_index(edge_domain(h_grid.Zone.END))

        self._start_vertex_lateral_boundary_level_2 = self._grid.start_index(
            vertex_domain(h_grid.Zone.LATERAL_BOUNDARY_LEVEL_2)
        )
        self._end_vertex_halo = self._grid.end_index(vertex_domain(h_grid.Zone.HALO))

    def set_timelevels(self, nnow, nnew):
        #  Set time levels of ddt_adv fields for call to velocity_tendencies
        if self._config.itime_scheme == TimeSteppingScheme.MOST_EFFICIENT:
            self.ntl1 = nnow
            self.ntl2 = nnew
        else:
            self.ntl1 = 0
            self.ntl2 = 0

    def time_step(
        self,
        diagnostic_state_nh: solve_nh_states.DiagnosticStateNonHydro,
        prognostic_state_ls: list[prognostics.PrognosticState],
        prep_adv: solve_nh_states.PrepAdvection,
        divdamp_fac_o2: float,
        dtime: float,
        l_recompute: bool,
        l_init: bool,
        nnow: int,
        nnew: int,
        lclean_mflx: bool,
        lprep_adv: bool,
        at_first_substep: bool,
        at_last_substep: bool,
    ):
        log.info(
            f"running timestep: dtime = {dtime}, init = {l_init}, recompute = {l_recompute}, prep_adv = {lprep_adv}  clean_mflx={lclean_mflx} "
        )

        # # TODO: abishekg7 move this to tests
        if self.p_test_run:
            self._init_test_fields(
                self.intermediate_fields.z_rho_e,
                self.intermediate_fields.z_theta_v_e,
                self.intermediate_fields.z_dwdz_dd,
                self.intermediate_fields.z_graddiv_vn,
                self._start_edge_lateral_boundary,
                self._end_edge_local,
                self._start_cell_lateral_boundary,
                self._end_cell_end,
                vertical_start=gtx.int32(0),
                vertical_end=self._grid.num_levels,
                offset_provider={},
            )

        self.set_timelevels(nnow, nnew)

        self.run_predictor_step(
            diagnostic_state_nh=diagnostic_state_nh,
            prognostic_state=prognostic_state_ls,
            z_fields=self.intermediate_fields,
            dtime=dtime,
            l_recompute=l_recompute,
            l_init=l_init,
            at_first_substep=at_first_substep,
            nnow=nnow,
            nnew=nnew,
        )

        self.run_corrector_step(
            diagnostic_state_nh=diagnostic_state_nh,
            prognostic_state=prognostic_state_ls,
            z_fields=self.intermediate_fields,
            prep_adv=prep_adv,
            divdamp_fac_o2=divdamp_fac_o2,
            dtime=dtime,
            nnew=nnew,
            nnow=nnow,
            lclean_mflx=lclean_mflx,
            lprep_adv=lprep_adv,
            at_last_substep=at_last_substep,
        )

<<<<<<< HEAD
        if self._grid.limited_area:
            compute_theta_and_exner(
                bdy_halo_c=self._metric_state_nonhydro.bdy_halo_c,
=======
        if self.grid.limited_area:
            self._compute_theta_and_exner(
                bdy_halo_c=self.metric_state_nonhydro.bdy_halo_c,
>>>>>>> 89e24334
                rho=prognostic_state_ls[nnew].rho,
                theta_v=prognostic_state_ls[nnew].theta_v,
                exner=prognostic_state_ls[nnew].exner,
                rd_o_cvd=self._params.rd_o_cvd,
                rd_o_p0ref=self._params.rd_o_p0ref,
                horizontal_start=self._start_cell_local,
                horizontal_end=self._end_cell_end,
                vertical_start=0,
                vertical_end=self._grid.num_levels,
                offset_provider={},
            )

            self._compute_exner_from_rhotheta(
                rho=prognostic_state_ls[nnew].rho,
                theta_v=prognostic_state_ls[nnew].theta_v,
                exner=prognostic_state_ls[nnew].exner,
                rd_o_cvd=self._params.rd_o_cvd,
                rd_o_p0ref=self._params.rd_o_p0ref,
                horizontal_start=self._start_cell_lateral_boundary,
                horizontal_end=self._end_cell_lateral_boundary_level_4,
                vertical_start=0,
                vertical_end=self._grid.num_levels,
                offset_provider={},
            )

<<<<<<< HEAD
        update_theta_v(
            mask_prog_halo_c=self._metric_state_nonhydro.mask_prog_halo_c,
=======
        self._update_theta_v(
            mask_prog_halo_c=self.metric_state_nonhydro.mask_prog_halo_c,
>>>>>>> 89e24334
            rho_now=prognostic_state_ls[nnow].rho,
            theta_v_now=prognostic_state_ls[nnow].theta_v,
            exner_new=prognostic_state_ls[nnew].exner,
            exner_now=prognostic_state_ls[nnow].exner,
            rho_new=prognostic_state_ls[nnew].rho,
            theta_v_new=prognostic_state_ls[nnew].theta_v,
            cvd_o_rd=self._params.cvd_o_rd,
            horizontal_start=self._start_cell_halo,
            horizontal_end=self._end_cell_end,
            vertical_start=0,
            vertical_end=self._grid.num_levels,
            offset_provider={},
        )

    # flake8: noqa: C901
    def run_predictor_step(
        self,
        diagnostic_state_nh: solve_nh_states.DiagnosticStateNonHydro,
        prognostic_state: list[prognostics.PrognosticState],
        z_fields: IntermediateFields,
        dtime: float,
        l_recompute: bool,
        l_init: bool,
        at_first_substep: bool,
        nnow: int,
        nnew: int,
    ):
        log.info(
            f"running predictor step: dtime = {dtime}, init = {l_init}, recompute = {l_recompute} "
        )
        if l_init or l_recompute:
            if self._config.itime_scheme == TimeSteppingScheme.MOST_EFFICIENT and not l_init:
                lvn_only = True  # Recompute only vn tendency
            else:
                lvn_only = False

            self.velocity_advection.run_predictor_step(
                vn_only=lvn_only,
                diagnostic_state=diagnostic_state_nh,
                prognostic_state=prognostic_state[nnow],
                z_w_concorr_me=self.z_w_concorr_me,
                z_kin_hor_e=z_fields.z_kin_hor_e,
                z_vt_ie=z_fields.z_vt_ie,
                dtime=dtime,
                ntnd=self.ntl1,
                cell_areas=self._cell_params.area,
            )

        #  Precompute Rayleigh damping factor
<<<<<<< HEAD
        solve_nh_utils.compute_z_raylfac(
            rayleigh_w=self._metric_state_nonhydro.rayleigh_w,
=======
        self._compute_z_raylfac(
            rayleigh_w=self.metric_state_nonhydro.rayleigh_w,
>>>>>>> 89e24334
            dtime=dtime,
            z_raylfac=self.z_raylfac,
            offset_provider={},
        )

        # initialize nest boundary points of z_rth_pr with zero
<<<<<<< HEAD
        if self._grid.limited_area:
            init_two_cell_kdim_fields_with_zero_vp(
=======
        if self.grid.limited_area:
            self._init_two_cell_kdim_fields_with_zero_vp(
>>>>>>> 89e24334
                cell_kdim_field_with_zero_vp_1=self.z_rth_pr_1,
                cell_kdim_field_with_zero_vp_2=self.z_rth_pr_2,
                horizontal_start=self._start_cell_lateral_boundary,
                horizontal_end=self._end_cell_end,
                vertical_start=0,
                vertical_end=self._grid.num_levels,
                offset_provider={},
            )

<<<<<<< HEAD
        nhsolve_prog.predictor_stencils_2_3(
            exner_exfac=self._metric_state_nonhydro.exner_exfac,
=======
        self._predictor_stencils_2_3(
            exner_exfac=self.metric_state_nonhydro.exner_exfac,
>>>>>>> 89e24334
            exner=prognostic_state[nnow].exner,
            exner_ref_mc=self._metric_state_nonhydro.exner_ref_mc,
            exner_pr=diagnostic_state_nh.exner_pr,
            z_exner_ex_pr=self.z_exner_ex_pr,
            horizontal_start=self._start_cell_lateral_boundary_level_3,
            horizontal_end=self._end_cell_halo,
            k_field=self.k_field,
            nlev=self._grid.num_levels,
            vertical_start=0,
            vertical_end=self._grid.num_levels + 1,
            offset_provider={},
        )

<<<<<<< HEAD
        if self._config.igradp_method == HorizontalPressureDiscretizationType.TAYLOR_HYDRO:
            nhsolve_prog.predictor_stencils_4_5_6(
                wgtfacq_c_dsl=self._metric_state_nonhydro.wgtfacq_c,
=======
        if self.config.igradp_method == HorizontalPressureDiscretizationType.TAYLOR_HYDRO:
            self._predictor_stencils_4_5_6(
                wgtfacq_c_dsl=self.metric_state_nonhydro.wgtfacq_c,
>>>>>>> 89e24334
                z_exner_ex_pr=self.z_exner_ex_pr,
                z_exner_ic=self.z_exner_ic,
                wgtfac_c=self._metric_state_nonhydro.wgtfac_c,
                inv_ddqz_z_full=self._metric_state_nonhydro.inv_ddqz_z_full,
                z_dexner_dz_c_1=self.z_dexner_dz_c_1,
                k_field=self.k_field,
                nlev=self._grid.num_levels,
                horizontal_start=self._start_cell_lateral_boundary_level_3,
                horizontal_end=self._end_cell_halo,
                vertical_start=max(1, self._vertical_params.nflatlev),
                vertical_end=self._grid.num_levels + 1,
                offset_provider=self._grid.offset_providers,
            )

            if self._vertical_params.nflatlev == 1:
                # Perturbation Exner pressure on top half level
                raise NotImplementedError("nflatlev=1 not implemented")

        self._predictor_stencils_7_8_9(
            rho=prognostic_state[nnow].rho,
            rho_ref_mc=self._metric_state_nonhydro.rho_ref_mc,
            theta_v=prognostic_state[nnow].theta_v,
            theta_ref_mc=self._metric_state_nonhydro.theta_ref_mc,
            rho_ic=diagnostic_state_nh.rho_ic,
            z_rth_pr_1=self.z_rth_pr_1,
            z_rth_pr_2=self.z_rth_pr_2,
            wgtfac_c=self._metric_state_nonhydro.wgtfac_c,
            vwind_expl_wgt=self._metric_state_nonhydro.vwind_expl_wgt,
            exner_pr=diagnostic_state_nh.exner_pr,
            d_exner_dz_ref_ic=self._metric_state_nonhydro.d_exner_dz_ref_ic,
            ddqz_z_half=self._metric_state_nonhydro.ddqz_z_half,
            z_theta_v_pr_ic=self.z_theta_v_pr_ic,
            theta_v_ic=diagnostic_state_nh.theta_v_ic,
            z_th_ddz_exner_c=self.z_th_ddz_exner_c,
            k_field=self.k_field,
            nlev=self._grid.num_levels,
            horizontal_start=self._start_cell_lateral_boundary_level_3,
            horizontal_end=self._end_cell_halo,
            vertical_start=0,
            vertical_end=self._grid.num_levels,
            offset_provider=self._grid.offset_providers,
        )

        # Perturbation theta at top and surface levels
<<<<<<< HEAD
        nhsolve_prog.predictor_stencils_11_lower_upper(
            wgtfacq_c_dsl=self._metric_state_nonhydro.wgtfacq_c,
=======
        self._predictor_stencils_11_lower_upper(
            wgtfacq_c_dsl=self.metric_state_nonhydro.wgtfacq_c,
>>>>>>> 89e24334
            z_rth_pr=self.z_rth_pr_2,
            theta_ref_ic=self._metric_state_nonhydro.theta_ref_ic,
            z_theta_v_pr_ic=self.z_theta_v_pr_ic,
            theta_v_ic=diagnostic_state_nh.theta_v_ic,
            k_field=self.k_field,
            nlev=self._grid.num_levels,
            horizontal_start=self._start_cell_lateral_boundary_level_3,
            horizontal_end=self._end_cell_halo,
            vertical_start=0,
            vertical_end=self._grid.num_levels + 1,
            offset_provider=self._grid.offset_providers,
        )

        if self._config.igradp_method == HorizontalPressureDiscretizationType.TAYLOR_HYDRO:
            # Second vertical derivative of perturbation Exner pressure (hydrostatic approximation)
            self._compute_approx_of_2nd_vertical_derivative_of_exner(
                z_theta_v_pr_ic=self.z_theta_v_pr_ic,
                d2dexdz2_fac1_mc=self._metric_state_nonhydro.d2dexdz2_fac1_mc,
                d2dexdz2_fac2_mc=self._metric_state_nonhydro.d2dexdz2_fac2_mc,
                z_rth_pr_2=self.z_rth_pr_2,
                z_dexner_dz_c_2=self.z_dexner_dz_c_2,
                horizontal_start=self._start_cell_lateral_boundary_level_3,
                horizontal_end=self._end_cell_halo,
                vertical_start=self._vertical_params.nflat_gradp,
                vertical_end=self._grid.num_levels,
                offset_provider=self._grid.offset_providers,
            )

        # Add computation of z_grad_rth (perturbation density and virtual potential temperature at main levels)
        # at outer halo points: needed for correct calculation of the upwind gradients for Miura scheme

        self._compute_perturbation_of_rho_and_theta(
            rho=prognostic_state[nnow].rho,
            rho_ref_mc=self._metric_state_nonhydro.rho_ref_mc,
            theta_v=prognostic_state[nnow].theta_v,
            theta_ref_mc=self._metric_state_nonhydro.theta_ref_mc,
            z_rth_pr_1=self.z_rth_pr_1,
            z_rth_pr_2=self.z_rth_pr_2,
            horizontal_start=self._start_cell_halo_level_2,
            horizontal_end=self._end_cell_halo_level_2,
            vertical_start=0,
            vertical_end=self._grid.num_levels,
            offset_provider={},
        )

        # Compute rho and theta at edges for horizontal flux divergence term
<<<<<<< HEAD
        if self._config.iadv_rhotheta == RhoThetaAdvectionType.SIMPLE:
            mo_icon_interpolation_scalar_cells2verts_scalar_ri_dsl(
=======
        if self.config.iadv_rhotheta == RhoThetaAdvectionType.SIMPLE:
            self._mo_icon_interpolation_scalar_cells2verts_scalar_ri_dsl(
>>>>>>> 89e24334
                p_cell_in=prognostic_state[nnow].rho,
                c_intp=self._interpolation_state.c_intp,
                p_vert_out=self.z_rho_v,
                horizontal_start=self._start_vertex_lateral_boundary_level_2,
                horizontal_end=self._end_vertex_halo,
                vertical_start=0,
                vertical_end=self._grid.num_levels,  # UBOUND(p_cell_in,2)
                offset_provider=self._grid.offset_providers,
            )
            self._mo_icon_interpolation_scalar_cells2verts_scalar_ri_dsl(
                p_cell_in=prognostic_state[nnow].theta_v,
                c_intp=self._interpolation_state.c_intp,
                p_vert_out=self.z_theta_v_v,
                horizontal_start=self._start_vertex_lateral_boundary_level_2,
                horizontal_end=self._end_vertex_halo,
                vertical_start=0,
                vertical_end=self._grid.num_levels,
                offset_provider=self._grid.offset_providers,
            )
        elif self._config.iadv_rhotheta == RhoThetaAdvectionType.MIURA:
            # Compute Green-Gauss gradients for rho and theta
            self._mo_math_gradients_grad_green_gauss_cell_dsl(
                p_grad_1_u=self.z_grad_rth_1,
                p_grad_1_v=self.z_grad_rth_2,
                p_grad_2_u=self.z_grad_rth_3,
                p_grad_2_v=self.z_grad_rth_4,
                p_ccpr1=self.z_rth_pr_1,
                p_ccpr2=self.z_rth_pr_2,
                geofac_grg_x=self._interpolation_state.geofac_grg_x,
                geofac_grg_y=self._interpolation_state.geofac_grg_y,
                horizontal_start=self._start_cell_lateral_boundary_level_3,
                horizontal_end=self._end_cell_halo,
                vertical_start=0,
                vertical_end=self._grid.num_levels,  # UBOUND(p_ccpr,2)
                offset_provider=self._grid.offset_providers,
            )
<<<<<<< HEAD
        if self._config.iadv_rhotheta <= 2:
            init_two_edge_kdim_fields_with_zero_wp(
=======
        if self.config.iadv_rhotheta <= 2:
            self._init_two_edge_kdim_fields_with_zero_wp(
>>>>>>> 89e24334
                edge_kdim_field_with_zero_wp_1=z_fields.z_rho_e,
                edge_kdim_field_with_zero_wp_2=z_fields.z_theta_v_e,
                horizontal_start=self._start_edge_halo_level_2,
                horizontal_end=self._end_edge_halo_level_2,
                vertical_start=0,
                vertical_end=self._grid.num_levels,
                offset_provider={},
            )
            # initialize also nest boundary points with zero
<<<<<<< HEAD
            if self._grid.limited_area:
                init_two_edge_kdim_fields_with_zero_wp(
=======
            if self.grid.limited_area:
                self._init_two_edge_kdim_fields_with_zero_wp(
>>>>>>> 89e24334
                    edge_kdim_field_with_zero_wp_1=z_fields.z_rho_e,
                    edge_kdim_field_with_zero_wp_2=z_fields.z_theta_v_e,
                    horizontal_start=self._start_edge_lateral_boundary,
                    horizontal_end=self._end_edge_halo,
                    vertical_start=0,
                    vertical_end=self._grid.num_levels,
                    offset_provider={},
                )
            if self._config.iadv_rhotheta == RhoThetaAdvectionType.MIURA:
                # Compute upwind-biased values for rho and theta starting from centered differences
                # Note: the length of the backward trajectory should be 0.5*dtime*(vn,vt) in order to arrive
                # at a second-order accurate FV discretization, but twice the length is needed for numerical stability

                self._compute_horizontal_advection_of_rho_and_theta(
                    p_vn=prognostic_state[nnow].vn,
                    p_vt=diagnostic_state_nh.vt,
                    pos_on_tplane_e_1=self._interpolation_state.pos_on_tplane_e_1,
                    pos_on_tplane_e_2=self._interpolation_state.pos_on_tplane_e_2,
                    primal_normal_cell_1=self._edge_geometry.primal_normal_cell[0],
                    dual_normal_cell_1=self._edge_geometry.dual_normal_cell[0],
                    primal_normal_cell_2=self._edge_geometry.primal_normal_cell[1],
                    dual_normal_cell_2=self._edge_geometry.dual_normal_cell[1],
                    p_dthalf=(0.5 * dtime),
                    rho_ref_me=self._metric_state_nonhydro.rho_ref_me,
                    theta_ref_me=self._metric_state_nonhydro.theta_ref_me,
                    z_grad_rth_1=self.z_grad_rth_1,
                    z_grad_rth_2=self.z_grad_rth_2,
                    z_grad_rth_3=self.z_grad_rth_3,
                    z_grad_rth_4=self.z_grad_rth_4,
                    z_rth_pr_1=self.z_rth_pr_1,
                    z_rth_pr_2=self.z_rth_pr_2,
                    z_rho_e=z_fields.z_rho_e,
                    z_theta_v_e=z_fields.z_theta_v_e,
                    horizontal_start=self._start_edge_lateral_boundary_level_7,
                    horizontal_end=self._end_edge_halo,
                    vertical_start=0,
                    vertical_end=self._grid.num_levels,
                    offset_provider=self._grid.offset_providers,
                )

        # Remaining computations at edge points
<<<<<<< HEAD
        compute_horizontal_gradient_of_exner_pressure_for_flat_coordinates(
            inv_dual_edge_length=self._edge_geometry.inverse_dual_edge_lengths,
=======
        self._compute_horizontal_gradient_of_exner_pressure_for_flat_coordinates(
            inv_dual_edge_length=self.edge_geometry.inverse_dual_edge_lengths,
>>>>>>> 89e24334
            z_exner_ex_pr=self.z_exner_ex_pr,
            z_gradh_exner=z_fields.z_gradh_exner,
            horizontal_start=self._start_edge_nudging_level_2,
            horizontal_end=self._end_edge_local,
            vertical_start=0,
            vertical_end=self._vertical_params.nflatlev,
            offset_provider=self._grid.offset_providers,
        )

        if self._config.igradp_method == HorizontalPressureDiscretizationType.TAYLOR_HYDRO:
            # horizontal gradient of Exner pressure, including metric correction
            # horizontal gradient of Exner pressure, Taylor-expansion-based reconstruction

<<<<<<< HEAD
            compute_horizontal_gradient_of_exner_pressure_for_nonflat_coordinates(
                inv_dual_edge_length=self._edge_geometry.inverse_dual_edge_lengths,
=======
            self._compute_horizontal_gradient_of_exner_pressure_for_nonflat_coordinates(
                inv_dual_edge_length=self.edge_geometry.inverse_dual_edge_lengths,
>>>>>>> 89e24334
                z_exner_ex_pr=self.z_exner_ex_pr,
                ddxn_z_full=self._metric_state_nonhydro.ddxn_z_full,
                c_lin_e=self._interpolation_state.c_lin_e,
                z_dexner_dz_c_1=self.z_dexner_dz_c_1,
                z_gradh_exner=z_fields.z_gradh_exner,
                horizontal_start=self._start_edge_nudging_level_2,
                horizontal_end=self._end_edge_local,
                vertical_start=self._vertical_params.nflatlev,
                vertical_end=gtx.int32(self._vertical_params.nflat_gradp + 1),
                offset_provider=self._grid.offset_providers,
            )

<<<<<<< HEAD
            compute_horizontal_gradient_of_exner_pressure_for_multiple_levels(
                inv_dual_edge_length=self._edge_geometry.inverse_dual_edge_lengths,
=======
            self._compute_horizontal_gradient_of_exner_pressure_for_multiple_levels(
                inv_dual_edge_length=self.edge_geometry.inverse_dual_edge_lengths,
>>>>>>> 89e24334
                z_exner_ex_pr=self.z_exner_ex_pr,
                zdiff_gradp=self._metric_state_nonhydro.zdiff_gradp,
                ikoffset=self._metric_state_nonhydro.vertoffset_gradp,
                z_dexner_dz_c_1=self.z_dexner_dz_c_1,
                z_dexner_dz_c_2=self.z_dexner_dz_c_2,
                z_gradh_exner=z_fields.z_gradh_exner,
                horizontal_start=self._start_edge_nudging_level_2,
                horizontal_end=self._end_edge_local,
                vertical_start=gtx.int32(self._vertical_params.nflat_gradp + 1),
                vertical_end=self._grid.num_levels,
                offset_provider=self._grid.offset_providers,
            )
        # compute hydrostatically approximated correction term that replaces downward extrapolation
<<<<<<< HEAD
        if self._config.igradp_method == HorizontalPressureDiscretizationType.TAYLOR_HYDRO:
            compute_hydrostatic_correction_term(
=======
        if self.config.igradp_method == HorizontalPressureDiscretizationType.TAYLOR_HYDRO:
            self._compute_hydrostatic_correction_term(
>>>>>>> 89e24334
                theta_v=prognostic_state[nnow].theta_v,
                ikoffset=self._metric_state_nonhydro.vertoffset_gradp,
                zdiff_gradp=self._metric_state_nonhydro.zdiff_gradp,
                theta_v_ic=diagnostic_state_nh.theta_v_ic,
                inv_ddqz_z_full=self._metric_state_nonhydro.inv_ddqz_z_full,
                inv_dual_edge_length=self._edge_geometry.inverse_dual_edge_lengths,
                z_hydro_corr=self.z_hydro_corr,
                grav_o_cpd=self._params.grav_o_cpd,
                horizontal_start=self._start_edge_nudging_level_2,
                horizontal_end=self._end_edge_local,
                vertical_start=self._grid.num_levels - 1,
                vertical_end=self._grid.num_levels,
                offset_provider=self._grid.offset_providers,
            )
<<<<<<< HEAD
        # TODO (Nikki) check when merging fused stencil
        lowest_level = self._grid.num_levels - 1
=======
        lowest_level = self.grid.num_levels - 1
>>>>>>> 89e24334
        hydro_corr_horizontal = gtx.as_field(
            (dims.EdgeDim,),
            self.z_hydro_corr.asnumpy()[:, lowest_level],
            allocator=self._backend.allocator,
        )

<<<<<<< HEAD
        if self._config.igradp_method == HorizontalPressureDiscretizationType.TAYLOR_HYDRO:
            apply_hydrostatic_correction_to_horizontal_gradient_of_exner_pressure(
                ipeidx_dsl=self._metric_state_nonhydro.ipeidx_dsl,
                pg_exdist=self._metric_state_nonhydro.pg_exdist,
=======
        if self.config.igradp_method == HorizontalPressureDiscretizationType.TAYLOR_HYDRO:
            self._apply_hydrostatic_correction_to_horizontal_gradient_of_exner_pressure(
                ipeidx_dsl=self.metric_state_nonhydro.ipeidx_dsl,
                pg_exdist=self.metric_state_nonhydro.pg_exdist,
>>>>>>> 89e24334
                z_hydro_corr=hydro_corr_horizontal,
                z_gradh_exner=z_fields.z_gradh_exner,
                horizontal_start=self._start_edge_nudging_level_2,
                horizontal_end=self._end_edge_end,
                vertical_start=0,
                vertical_end=self._grid.num_levels,
                offset_provider={},
            )

        self._add_temporal_tendencies_to_vn(
            vn_nnow=prognostic_state[nnow].vn,
            ddt_vn_apc_ntl1=diagnostic_state_nh.ddt_vn_apc_pc[self.ntl1],
            ddt_vn_phy=diagnostic_state_nh.ddt_vn_phy,
            z_theta_v_e=z_fields.z_theta_v_e,
            z_gradh_exner=z_fields.z_gradh_exner,
            vn_nnew=prognostic_state[nnew].vn,
            dtime=dtime,
            cpd=constants.CPD,
            horizontal_start=self._start_edge_nudging_level_2,
            horizontal_end=self._end_edge_local,
            vertical_start=0,
            vertical_end=self._grid.num_levels,
            offset_provider={},
        )

<<<<<<< HEAD
        if self._config.is_iau_active:
            add_analysis_increments_to_vn(
=======
        if self.config.is_iau_active:
            self._add_analysis_increments_to_vn(
>>>>>>> 89e24334
                vn_incr=diagnostic_state_nh.vn_incr,
                vn=prognostic_state[nnew].vn,
                iau_wgt_dyn=self._config.iau_wgt_dyn,
                horizontal_start=self._start_edge_nudging_level_2,
                horizontal_end=self._end_edge_local,
                vertical_start=0,
                vertical_end=self._grid.num_levels,
                offset_provider={},
            )

<<<<<<< HEAD
        if self._grid.limited_area:
            compute_vn_on_lateral_boundary(
=======
        if self.grid.limited_area:
            self._compute_vn_on_lateral_boundary(
>>>>>>> 89e24334
                grf_tend_vn=diagnostic_state_nh.grf_tend_vn,
                vn_now=prognostic_state[nnow].vn,
                vn_new=prognostic_state[nnew].vn,
                dtime=dtime,
                horizontal_start=self._start_edge_lateral_boundary,
                horizontal_end=self._end_edge_nudging,
                vertical_start=0,
                vertical_end=self._grid.num_levels,
                offset_provider={},
            )
        log.debug("exchanging prognostic field 'vn' and local field 'z_rho_e'")
        self._exchange.exchange_and_wait(dims.EdgeDim, prognostic_state[nnew].vn, z_fields.z_rho_e)

<<<<<<< HEAD
        compute_avg_vn_and_graddiv_vn_and_vt(
            e_flx_avg=self._interpolation_state.e_flx_avg,
=======
        self._compute_avg_vn_and_graddiv_vn_and_vt(
            e_flx_avg=self.interpolation_state.e_flx_avg,
>>>>>>> 89e24334
            vn=prognostic_state[nnew].vn,
            geofac_grdiv=self._interpolation_state.geofac_grdiv,
            rbf_vec_coeff_e=self._interpolation_state.rbf_vec_coeff_e,
            z_vn_avg=self.z_vn_avg,
            z_graddiv_vn=z_fields.z_graddiv_vn,
            vt=diagnostic_state_nh.vt,
            horizontal_start=self._start_edge_lateral_boundary_level_5,
            horizontal_end=self._end_edge_halo_level_2,
            vertical_start=0,
            vertical_end=self._grid.num_levels,
            offset_provider=self._grid.offset_providers,
        )

        self._compute_mass_flux(
            z_rho_e=z_fields.z_rho_e,
            z_vn_avg=self.z_vn_avg,
            ddqz_z_full_e=self._metric_state_nonhydro.ddqz_z_full_e,
            z_theta_v_e=z_fields.z_theta_v_e,
            mass_fl_e=diagnostic_state_nh.mass_fl_e,
            z_theta_v_fl_e=self.z_theta_v_fl_e,
            horizontal_start=self._start_edge_lateral_boundary_level_5,
            horizontal_end=self._end_edge_halo_level_2,
            vertical_start=0,
            vertical_end=self._grid.num_levels,
            offset_provider={},
        )

        self._predictor_stencils_35_36(
            vn=prognostic_state[nnew].vn,
            ddxn_z_full=self._metric_state_nonhydro.ddxn_z_full,
            ddxt_z_full=self._metric_state_nonhydro.ddxt_z_full,
            vt=diagnostic_state_nh.vt,
            z_w_concorr_me=self.z_w_concorr_me,
            wgtfac_e=self._metric_state_nonhydro.wgtfac_e,
            vn_ie=diagnostic_state_nh.vn_ie,
            z_vt_ie=z_fields.z_vt_ie,
            z_kin_hor_e=z_fields.z_kin_hor_e,
            k_field=self.k_field,
            nflatlev_startindex=self._vertical_params.nflatlev,
            horizontal_start=self._start_edge_lateral_boundary_level_5,
            horizontal_end=self._end_edge_halo_level_2,
            vertical_start=0,
            vertical_end=self._grid.num_levels,
            offset_provider=self._grid.offset_providers,
        )

        if not self.l_vert_nested:
            self._predictor_stencils_37_38(
                vn=prognostic_state[nnew].vn,
                vt=diagnostic_state_nh.vt,
                vn_ie=diagnostic_state_nh.vn_ie,
                z_vt_ie=z_fields.z_vt_ie,
                z_kin_hor_e=z_fields.z_kin_hor_e,
                wgtfacq_e_dsl=self._metric_state_nonhydro.wgtfacq_e,
                horizontal_start=self._start_edge_lateral_boundary_level_5,
                horizontal_end=self._end_edge_halo_level_2,
                vertical_start=0,
                vertical_end=self._grid.num_levels + 1,
                offset_provider=self._grid.offset_providers,
            )

<<<<<<< HEAD
        nhsolve_prog.stencils_39_40(
            e_bln_c_s=self._interpolation_state.e_bln_c_s,
=======
        self._stencils_39_40(
            e_bln_c_s=self.interpolation_state.e_bln_c_s,
>>>>>>> 89e24334
            z_w_concorr_me=self.z_w_concorr_me,
            wgtfac_c=self._metric_state_nonhydro.wgtfac_c,
            wgtfacq_c_dsl=self._metric_state_nonhydro.wgtfacq_c,
            w_concorr_c=diagnostic_state_nh.w_concorr_c,
            k_field=self.k_field,
            nflatlev_startindex_plus1=gtx.int32(self._vertical_params.nflatlev + 1),
            nlev=self._grid.num_levels,
            horizontal_start=self._start_cell_lateral_boundary_level_3,
            horizontal_end=self._end_cell_halo,
            vertical_start=0,
            vertical_end=self._grid.num_levels + 1,
            offset_provider=self._grid.offset_providers,
        )

<<<<<<< HEAD
        compute_divergence_of_fluxes_of_rho_and_theta(
            geofac_div=self._interpolation_state.geofac_div,
=======
        self._compute_divergence_of_fluxes_of_rho_and_theta(
            geofac_div=self.interpolation_state.geofac_div,
>>>>>>> 89e24334
            mass_fl_e=diagnostic_state_nh.mass_fl_e,
            z_theta_v_fl_e=self.z_theta_v_fl_e,
            z_flxdiv_mass=self.z_flxdiv_mass,
            z_flxdiv_theta=self.z_flxdiv_theta,
            horizontal_start=self._start_cell_nudging,
            horizontal_end=self._end_cell_local,
            vertical_start=0,
            vertical_end=self._grid.num_levels,
            offset_provider=self._grid.offset_providers,
        )

        self._stencils_43_44_45_45b(
            z_w_expl=z_fields.z_w_expl,
            w_nnow=prognostic_state[nnow].w,
            ddt_w_adv_ntl1=diagnostic_state_nh.ddt_w_adv_pc[self.ntl1],
            z_th_ddz_exner_c=self.z_th_ddz_exner_c,
            z_contr_w_fl_l=z_fields.z_contr_w_fl_l,
            rho_ic=diagnostic_state_nh.rho_ic,
            w_concorr_c=diagnostic_state_nh.w_concorr_c,
            vwind_expl_wgt=self._metric_state_nonhydro.vwind_expl_wgt,
            z_beta=z_fields.z_beta,
            exner_nnow=prognostic_state[nnow].exner,
            rho_nnow=prognostic_state[nnow].rho,
            theta_v_nnow=prognostic_state[nnow].theta_v,
            inv_ddqz_z_full=self._metric_state_nonhydro.inv_ddqz_z_full,
            z_alpha=z_fields.z_alpha,
            vwind_impl_wgt=self._metric_state_nonhydro.vwind_impl_wgt,
            theta_v_ic=diagnostic_state_nh.theta_v_ic,
            z_q=z_fields.z_q,
            k_field=self.k_field,
            rd=constants.RD,
            cvd=constants.CVD,
            dtime=dtime,
            cpd=constants.CPD,
            nlev=self._grid.num_levels,
            horizontal_start=self._start_cell_nudging,
            horizontal_end=self._end_cell_local,
            vertical_start=0,
            vertical_end=self._grid.num_levels + 1,
            offset_provider={},
        )

        if not self.l_vert_nested:
            self._init_two_cell_kdim_fields_with_zero_wp(
                cell_kdim_field_with_zero_wp_1=prognostic_state[nnew].w,
                cell_kdim_field_with_zero_wp_2=z_fields.z_contr_w_fl_l,
                horizontal_start=self._start_cell_nudging,
                horizontal_end=self._end_cell_local,
                vertical_start=0,
                vertical_end=1,
                offset_provider={},
            )
        self._stencils_47_48_49(
            w_nnew=prognostic_state[nnew].w,
            z_contr_w_fl_l=z_fields.z_contr_w_fl_l,
            w_concorr_c=diagnostic_state_nh.w_concorr_c,
            z_rho_expl=z_fields.z_rho_expl,
            z_exner_expl=z_fields.z_exner_expl,
            rho_nnow=prognostic_state[nnow].rho,
            inv_ddqz_z_full=self._metric_state_nonhydro.inv_ddqz_z_full,
            z_flxdiv_mass=self.z_flxdiv_mass,
            exner_pr=diagnostic_state_nh.exner_pr,
            z_beta=z_fields.z_beta,
            z_flxdiv_theta=self.z_flxdiv_theta,
            theta_v_ic=diagnostic_state_nh.theta_v_ic,
            ddt_exner_phy=diagnostic_state_nh.ddt_exner_phy,
            k_field=self.k_field,
            dtime=dtime,
            nlev=self._grid.num_levels,
            horizontal_start=self._start_cell_nudging,
            horizontal_end=self._end_cell_local,
            vertical_start=0,
            vertical_end=self._grid.num_levels + 1,
            offset_provider=self._grid.offset_providers,
        )

<<<<<<< HEAD
        if self._config.is_iau_active:
            add_analysis_increments_from_data_assimilation(
=======
        if self.config.is_iau_active:
            self._add_analysis_increments_from_data_assimilation(
>>>>>>> 89e24334
                z_fields.z_rho_expl,
                z_fields.z_exner_expl,
                diagnostic_state_nh.rho_incr,
                diagnostic_state_nh.exner_incr,
                self._config.iau_wgt_dyn,
                horizontal_start=self._start_cell_nudging,
                horizontal_end=self._end_cell_local,
                vertical_start=0,
                vertical_end=self._grid.num_levels,
                offset_provider={},
            )

<<<<<<< HEAD
        solve_tridiagonal_matrix_for_w_forward_sweep(
            vwind_impl_wgt=self._metric_state_nonhydro.vwind_impl_wgt,
=======
        self._solve_tridiagonal_matrix_for_w_forward_sweep(
            vwind_impl_wgt=self.metric_state_nonhydro.vwind_impl_wgt,
>>>>>>> 89e24334
            theta_v_ic=diagnostic_state_nh.theta_v_ic,
            ddqz_z_half=self._metric_state_nonhydro.ddqz_z_half,
            z_alpha=z_fields.z_alpha,
            z_beta=z_fields.z_beta,
            z_w_expl=z_fields.z_w_expl,
            z_exner_expl=z_fields.z_exner_expl,
            z_q=z_fields.z_q,
            w=prognostic_state[nnew].w,
            dtime=dtime,
            cpd=constants.CPD,
            horizontal_start=self._start_cell_nudging,
            horizontal_end=self._end_cell_local,
            vertical_start=1,
            vertical_end=self._grid.num_levels,
            offset_provider=self._grid.offset_providers,
        )

        self._solve_tridiagonal_matrix_for_w_back_substitution(
            z_q=z_fields.z_q,
            w=prognostic_state[nnew].w,
            horizontal_start=self._start_cell_nudging,
            horizontal_end=self._end_cell_local,
            vertical_start=1,
            vertical_end=self._grid.num_levels,
            offset_provider={},
        )

<<<<<<< HEAD
        if self._config.rayleigh_type == constants.RayleighType.KLEMP:
            apply_rayleigh_damping_mechanism(
=======
        if self.config.rayleigh_type == constants.RayleighType.KLEMP:
            self._apply_rayleigh_damping_mechanism(
>>>>>>> 89e24334
                z_raylfac=self.z_raylfac,
                w_1=prognostic_state[nnew].w_1,
                w=prognostic_state[nnew].w,
                horizontal_start=self._start_cell_nudging,
                horizontal_end=self._end_cell_local,
                vertical_start=1,
                vertical_end=gtx.int32(
                    self._vertical_params.end_index_of_damping_layer + 1
                ),  # +1 since Fortran includes boundaries
                offset_provider={},
            )

        self._compute_results_for_thermodynamic_variables(
            z_rho_expl=z_fields.z_rho_expl,
            vwind_impl_wgt=self._metric_state_nonhydro.vwind_impl_wgt,
            inv_ddqz_z_full=self._metric_state_nonhydro.inv_ddqz_z_full,
            rho_ic=diagnostic_state_nh.rho_ic,
            w=prognostic_state[nnew].w,
            z_exner_expl=z_fields.z_exner_expl,
            exner_ref_mc=self._metric_state_nonhydro.exner_ref_mc,
            z_alpha=z_fields.z_alpha,
            z_beta=z_fields.z_beta,
            rho_now=prognostic_state[nnow].rho,
            theta_v_now=prognostic_state[nnow].theta_v,
            exner_now=prognostic_state[nnow].exner,
            rho_new=prognostic_state[nnew].rho,
            exner_new=prognostic_state[nnew].exner,
            theta_v_new=prognostic_state[nnew].theta_v,
            dtime=dtime,
            cvd_o_rd=constants.CVD_O_RD,
            horizontal_start=self._start_cell_nudging,
            horizontal_end=self._end_cell_local,
            vertical_start=gtx.int32(self.jk_start),
            vertical_end=self._grid.num_levels,
            offset_provider=self._grid.offset_providers,
        )

        # compute dw/dz for divergence damping term
<<<<<<< HEAD
        if self._config.divdamp_type >= 3:
            compute_dwdz_for_divergence_damping(
                inv_ddqz_z_full=self._metric_state_nonhydro.inv_ddqz_z_full,
=======
        if self.config.divdamp_type >= 3:
            self._compute_dwdz_for_divergence_damping(
                inv_ddqz_z_full=self.metric_state_nonhydro.inv_ddqz_z_full,
>>>>>>> 89e24334
                w=prognostic_state[nnew].w,
                w_concorr_c=diagnostic_state_nh.w_concorr_c,
                z_dwdz_dd=z_fields.z_dwdz_dd,
                horizontal_start=self._start_cell_nudging,
                horizontal_end=self._end_cell_local,
                vertical_start=self._params.kstart_dd3d,
                vertical_end=self._grid.num_levels,
                offset_provider=self._grid.offset_providers,
            )

        if at_first_substep:
            self._copy_cell_kdim_field_to_vp(
                field=prognostic_state[nnow].exner,
                field_copy=diagnostic_state_nh.exner_dyn_incr,
                horizontal_start=self._start_cell_nudging,
                horizontal_end=self._end_cell_local,
                vertical_start=self._vertical_params.kstart_moist,
                vertical_end=self._grid.num_levels,
                offset_provider={},
            )

<<<<<<< HEAD
        if self._grid.limited_area:
            nhsolve_prog.stencils_61_62(
=======
        if self.grid.limited_area:
            self._stencils_61_62(
>>>>>>> 89e24334
                rho_now=prognostic_state[nnow].rho,
                grf_tend_rho=diagnostic_state_nh.grf_tend_rho,
                theta_v_now=prognostic_state[nnow].theta_v,
                grf_tend_thv=diagnostic_state_nh.grf_tend_thv,
                w_now=prognostic_state[nnow].w,
                grf_tend_w=diagnostic_state_nh.grf_tend_w,
                rho_new=prognostic_state[nnew].rho,
                exner_new=prognostic_state[nnew].exner,
                w_new=prognostic_state[nnew].w,
                k_field=self.k_field,
                dtime=dtime,
                nlev=self._grid.num_levels,
                horizontal_start=self._start_cell_lateral_boundary,
                horizontal_end=self._end_cell_lateral_boundary_level_4,
                vertical_start=0,
                vertical_end=gtx.int32(self._grid.num_levels + 1),
                offset_provider={},
            )

<<<<<<< HEAD
        if self._config.divdamp_type >= 3:
            compute_dwdz_for_divergence_damping(
                inv_ddqz_z_full=self._metric_state_nonhydro.inv_ddqz_z_full,
=======
        if self.config.divdamp_type >= 3:
            self._compute_dwdz_for_divergence_damping(
                inv_ddqz_z_full=self.metric_state_nonhydro.inv_ddqz_z_full,
>>>>>>> 89e24334
                w=prognostic_state[nnew].w,
                w_concorr_c=diagnostic_state_nh.w_concorr_c,
                z_dwdz_dd=z_fields.z_dwdz_dd,
                horizontal_start=self._start_cell_lateral_boundary,
                horizontal_end=self._end_cell_lateral_boundary_level_4,
                vertical_start=self._params.kstart_dd3d,
                vertical_end=self._grid.num_levels,
                offset_provider=self._grid.offset_providers,
            )
            log.debug("exchanging prognostic field 'w' and local field 'z_dwdz_dd'")
            self._exchange.exchange_and_wait(
                dims.CellDim, prognostic_state[nnew].w, z_fields.z_dwdz_dd
            )
        else:
            log.debug("exchanging prognostic field 'w'")
            self._exchange.exchange_and_wait(dims.CellDim, prognostic_state[nnew].w)

    def run_corrector_step(
        self,
        diagnostic_state_nh: solve_nh_states.DiagnosticStateNonHydro,
        prognostic_state: list[prognostics.PrognosticState],
        z_fields: IntermediateFields,
        divdamp_fac_o2: float,
        prep_adv: solve_nh_states.PrepAdvection,
        dtime: float,
        nnew: int,
        nnow: int,
        lclean_mflx: bool,
        lprep_adv: bool,
        at_last_substep: bool,
    ):
        log.info(
            f"running corrector step: dtime = {dtime}, prep_adv = {lprep_adv},  "
            f"divdamp_fac_o2 = {divdamp_fac_o2} clean_mfxl= {lclean_mflx}  "
        )

        # TODO (magdalena) is it correct to to use a config parameter here? the actual number of substeps can vary dynmically...
        #                  should this config parameter exist at all in SolveNonHydro?
        # Inverse value of ndyn_substeps for tracer advection precomputations
        r_nsubsteps = 1.0 / self._config.ndyn_substeps_var

        # scaling factor for second-order divergence damping: divdamp_fac_o2*delta_x**2
        # delta_x**2 is approximated by the mean cell area
        # Coefficient for reduced fourth-order divergence d
        scal_divdamp_o2 = divdamp_fac_o2 * self._cell_params.mean_cell_area

        solve_nh_utils._calculate_divdamp_fields(
            self.enh_divdamp_fac,
            gtx.int32(self._config.divdamp_order),
            self._cell_params.mean_cell_area,
            divdamp_fac_o2,
            self._config.nudge_max_coeff,
            constants.DBL_EPS,
            out=(self.scal_divdamp, self._bdy_divdamp),
            offset_provider={},
        )

        lvn_only = False
        log.debug(f"corrector run velocity advection")
        self.velocity_advection.run_corrector_step(
            vn_only=lvn_only,
            diagnostic_state=diagnostic_state_nh,
            prognostic_state=prognostic_state[nnew],
            z_kin_hor_e=z_fields.z_kin_hor_e,
            z_vt_ie=z_fields.z_vt_ie,
            dtime=dtime,
            ntnd=self.ntl2,
            cell_areas=self._cell_params.area,
        )

        nvar = nnew

<<<<<<< HEAD
        solve_nh_utils.compute_z_raylfac(
            self._metric_state_nonhydro.rayleigh_w,
=======
        self._compute_z_raylfac(
            self.metric_state_nonhydro.rayleigh_w,
>>>>>>> 89e24334
            dtime,
            self.z_raylfac,
            offset_provider={},
        )
        log.debug(f"corrector: start stencil 10")
        self._compute_rho_virtual_potential_temperatures_and_pressure_gradient(
            w=prognostic_state[nnew].w,
            w_concorr_c=diagnostic_state_nh.w_concorr_c,
            ddqz_z_half=self._metric_state_nonhydro.ddqz_z_half,
            rho_now=prognostic_state[nnow].rho,
            rho_var=prognostic_state[nvar].rho,
            theta_now=prognostic_state[nnow].theta_v,
            theta_var=prognostic_state[nvar].theta_v,
            wgtfac_c=self._metric_state_nonhydro.wgtfac_c,
            theta_ref_mc=self._metric_state_nonhydro.theta_ref_mc,
            vwind_expl_wgt=self._metric_state_nonhydro.vwind_expl_wgt,
            exner_pr=diagnostic_state_nh.exner_pr,
            d_exner_dz_ref_ic=self._metric_state_nonhydro.d_exner_dz_ref_ic,
            rho_ic=diagnostic_state_nh.rho_ic,
            z_theta_v_pr_ic=self.z_theta_v_pr_ic,
            theta_v_ic=diagnostic_state_nh.theta_v_ic,
            z_th_ddz_exner_c=self.z_th_ddz_exner_c,
            dtime=dtime,
            wgt_nnow_rth=self._params.wgt_nnow_rth,
            wgt_nnew_rth=self._params.wgt_nnew_rth,
            horizontal_start=self._start_cell_lateral_boundary_level_3,
            horizontal_end=self._end_cell_local,
            vertical_start=1,
            vertical_end=self._grid.num_levels,
            offset_provider=self._grid.offset_providers,
        )

        log.debug(f"corrector: start stencil 17")
<<<<<<< HEAD
        add_vertical_wind_derivative_to_divergence_damping(
            hmask_dd3d=self._metric_state_nonhydro.hmask_dd3d,
            scalfac_dd3d=self._metric_state_nonhydro.scalfac_dd3d,
            inv_dual_edge_length=self._edge_geometry.inverse_dual_edge_lengths,
=======
        self._add_vertical_wind_derivative_to_divergence_damping(
            hmask_dd3d=self.metric_state_nonhydro.hmask_dd3d,
            scalfac_dd3d=self.metric_state_nonhydro.scalfac_dd3d,
            inv_dual_edge_length=self.edge_geometry.inverse_dual_edge_lengths,
>>>>>>> 89e24334
            z_dwdz_dd=z_fields.z_dwdz_dd,
            z_graddiv_vn=z_fields.z_graddiv_vn,
            horizontal_start=self._start_edge_lateral_boundary_level_7,
            horizontal_end=self._end_edge_halo_level_2,
            vertical_start=self._params.kstart_dd3d,
            vertical_end=self._grid.num_levels,
            offset_provider=self._grid.offset_providers,
        )

        if self._config.itime_scheme == TimeSteppingScheme.MOST_EFFICIENT:
            log.debug(f"corrector: start stencil 23")
            self._add_temporal_tendencies_to_vn_by_interpolating_between_time_levels(
                vn_nnow=prognostic_state[nnow].vn,
                ddt_vn_apc_ntl1=diagnostic_state_nh.ddt_vn_apc_pc[self.ntl1],
                ddt_vn_apc_ntl2=diagnostic_state_nh.ddt_vn_apc_pc[self.ntl2],
                ddt_vn_phy=diagnostic_state_nh.ddt_vn_phy,
                z_theta_v_e=z_fields.z_theta_v_e,
                z_gradh_exner=z_fields.z_gradh_exner,
                vn_nnew=prognostic_state[nnew].vn,
                dtime=dtime,
                wgt_nnow_vel=self._params.wgt_nnow_vel,
                wgt_nnew_vel=self._params.wgt_nnew_vel,
                cpd=constants.CPD,
                horizontal_start=self._start_edge_nudging_level_2,
                horizontal_end=self._end_edge_local,
                vertical_start=0,
                vertical_end=self._grid.num_levels,
                offset_provider={},
            )

        if (
            self._config.divdamp_order == DivergenceDampingOrder.COMBINED
            or self._config.divdamp_order == DivergenceDampingOrder.FOURTH_ORDER
        ):
            # verified for e-10
            log.debug(f"corrector start stencil 25")
<<<<<<< HEAD
            compute_graddiv2_of_vn(
                geofac_grdiv=self._interpolation_state.geofac_grdiv,
=======
            self._compute_graddiv2_of_vn(
                geofac_grdiv=self.interpolation_state.geofac_grdiv,
>>>>>>> 89e24334
                z_graddiv_vn=z_fields.z_graddiv_vn,
                z_graddiv2_vn=self.z_graddiv2_vn,
                horizontal_start=self._start_edge_nudging_level_2,
                horizontal_end=self._end_edge_local,
                vertical_start=0,
                vertical_end=self._grid.num_levels,
                offset_provider=self._grid.offset_providers,
            )

        if (
            self._config.divdamp_order == DivergenceDampingOrder.COMBINED
            and scal_divdamp_o2 > 1.0e-6
        ):
            log.debug(f"corrector: start stencil 26")
            self._apply_2nd_order_divergence_damping(
                z_graddiv_vn=z_fields.z_graddiv_vn,
                vn=prognostic_state[nnew].vn,
                scal_divdamp_o2=scal_divdamp_o2,
                horizontal_start=self._start_edge_nudging_level_2,
                horizontal_end=self._end_edge_local,
                vertical_start=0,
                vertical_end=self._grid.num_levels,
                offset_provider={},
            )

        # TODO: this does not get accessed in FORTRAN
        if (
            self._config.divdamp_order == DivergenceDampingOrder.COMBINED
            and divdamp_fac_o2 <= 4 * self._config.divdamp_fac
        ):
            if self._grid.limited_area:
                log.debug("corrector: start stencil 27")
                self._apply_weighted_2nd_and_4th_order_divergence_damping(
                    scal_divdamp=self.scal_divdamp,
                    bdy_divdamp=self._bdy_divdamp,
                    nudgecoeff_e=self._interpolation_state.nudgecoeff_e,
                    z_graddiv2_vn=self.z_graddiv2_vn,
                    vn=prognostic_state[nnew].vn,
                    horizontal_start=self._start_edge_nudging_level_2,
                    horizontal_end=self._end_edge_local,
                    vertical_start=0,
                    vertical_end=self._grid.num_levels,
                    offset_provider={},
                )
            else:
                log.debug("corrector start stencil 4th order divdamp")
                self._apply_4th_order_divergence_damping(
                    scal_divdamp=self.scal_divdamp,
                    z_graddiv2_vn=self.z_graddiv2_vn,
                    vn=prognostic_state[nnew].vn,
                    horizontal_start=self._start_edge_nudging_level_2,
                    horizontal_end=self._end_edge_local,
                    vertical_start=0,
                    vertical_end=self._grid.num_levels,
                    offset_provider={},
                )

        # TODO: this does not get accessed in FORTRAN
        if self._config.is_iau_active:
            log.debug("corrector start stencil 28")
            self._add_analysis_increments_to_vn(
                diagnostic_state_nh.vn_incr,
                prognostic_state[nnew].vn,
                self._config.iau_wgt_dyn,
                horizontal_start=self._start_edge_nudging_level_2,
                horizontal_end=self._end_edge_local,
                vertical_start=0,
                vertical_end=self._grid.num_levels,
                offset_provider={},
            )
        log.debug("exchanging prognostic field 'vn'")
        self._exchange.exchange_and_wait(dims.EdgeDim, (prognostic_state[nnew].vn))
        log.debug("corrector: start stencil 31")
<<<<<<< HEAD
        compute_avg_vn(
            e_flx_avg=self._interpolation_state.e_flx_avg,
=======
        self._compute_avg_vn(
            e_flx_avg=self.interpolation_state.e_flx_avg,
>>>>>>> 89e24334
            vn=prognostic_state[nnew].vn,
            z_vn_avg=self.z_vn_avg,
            horizontal_start=self._start_edge_lateral_boundary_level_5,
            horizontal_end=self._end_edge_halo_level_2,
            vertical_start=0,
            vertical_end=self._grid.num_levels,
            offset_provider=self._grid.offset_providers,
        )

        log.debug("corrector: start stencil 32")
        self._compute_mass_flux(
            z_rho_e=z_fields.z_rho_e,
            z_vn_avg=self.z_vn_avg,
            ddqz_z_full_e=self._metric_state_nonhydro.ddqz_z_full_e,
            z_theta_v_e=z_fields.z_theta_v_e,
            mass_fl_e=diagnostic_state_nh.mass_fl_e,
            z_theta_v_fl_e=self.z_theta_v_fl_e,
            horizontal_start=self._start_edge_lateral_boundary_level_5,
            horizontal_end=self._end_edge_halo_level_2,
            vertical_start=0,
            vertical_end=self._grid.num_levels,
            offset_provider={},
        )

        if lprep_adv:  # Preparations for tracer advection
            log.debug("corrector: doing prep advection")
            if lclean_mflx:
                log.debug("corrector: start stencil 33")
                self._init_two_edge_kdim_fields_with_zero_wp(
                    edge_kdim_field_with_zero_wp_1=prep_adv.vn_traj,
                    edge_kdim_field_with_zero_wp_2=prep_adv.mass_flx_me,
                    horizontal_start=self._start_edge_lateral_boundary,
                    horizontal_end=self._end_edge_end,
                    vertical_start=0,
                    vertical_end=self._grid.num_levels,
                    offset_provider={},
                )
            log.debug(f"corrector: start stencil 34")
            self._accumulate_prep_adv_fields(
                z_vn_avg=self.z_vn_avg,
                mass_fl_e=diagnostic_state_nh.mass_fl_e,
                vn_traj=prep_adv.vn_traj,
                mass_flx_me=prep_adv.mass_flx_me,
                r_nsubsteps=r_nsubsteps,
                horizontal_start=self._start_edge_lateral_boundary_level_5,
                horizontal_end=self._end_edge_halo_level_2,
                vertical_start=0,
                vertical_end=self._grid.num_levels,
                offset_provider={},
            )

        # verified for e-9
        log.debug(f"corrector: start stencil 41")
<<<<<<< HEAD
        compute_divergence_of_fluxes_of_rho_and_theta(
            geofac_div=self._interpolation_state.geofac_div,
=======
        self._compute_divergence_of_fluxes_of_rho_and_theta(
            geofac_div=self.interpolation_state.geofac_div,
>>>>>>> 89e24334
            mass_fl_e=diagnostic_state_nh.mass_fl_e,
            z_theta_v_fl_e=self.z_theta_v_fl_e,
            z_flxdiv_mass=self.z_flxdiv_mass,
            z_flxdiv_theta=self.z_flxdiv_theta,
            horizontal_start=self._start_cell_nudging,
            horizontal_end=self._end_cell_local,
            vertical_start=0,
            vertical_end=self._grid.num_levels,
            offset_provider=self._grid.offset_providers,
        )

        if self._config.itime_scheme == TimeSteppingScheme.MOST_EFFICIENT:
            log.debug(f"corrector start stencil 42 44 45 45b")
            self._stencils_42_44_45_45b(
                z_w_expl=z_fields.z_w_expl,
                w_nnow=prognostic_state[nnow].w,
                ddt_w_adv_ntl1=diagnostic_state_nh.ddt_w_adv_pc[self.ntl1],
                ddt_w_adv_ntl2=diagnostic_state_nh.ddt_w_adv_pc[self.ntl2],
                z_th_ddz_exner_c=self.z_th_ddz_exner_c,
                z_contr_w_fl_l=z_fields.z_contr_w_fl_l,
                rho_ic=diagnostic_state_nh.rho_ic,
                w_concorr_c=diagnostic_state_nh.w_concorr_c,
                vwind_expl_wgt=self._metric_state_nonhydro.vwind_expl_wgt,
                z_beta=z_fields.z_beta,
                exner_nnow=prognostic_state[nnow].exner,
                rho_nnow=prognostic_state[nnow].rho,
                theta_v_nnow=prognostic_state[nnow].theta_v,
                inv_ddqz_z_full=self._metric_state_nonhydro.inv_ddqz_z_full,
                z_alpha=z_fields.z_alpha,
                vwind_impl_wgt=self._metric_state_nonhydro.vwind_impl_wgt,
                theta_v_ic=diagnostic_state_nh.theta_v_ic,
                z_q=z_fields.z_q,
                k_field=self.k_field,
                rd=constants.RD,
                cvd=constants.CVD,
                dtime=dtime,
                cpd=constants.CPD,
                wgt_nnow_vel=self._params.wgt_nnow_vel,
                wgt_nnew_vel=self._params.wgt_nnew_vel,
                nlev=self._grid.num_levels,
                horizontal_start=self._start_cell_nudging,
                horizontal_end=self._end_cell_local,
                vertical_start=0,
                vertical_end=self._grid.num_levels + 1,
                offset_provider={},
            )
        else:
            log.debug(f"corrector start stencil 43 44 45 45b")
            self._stencils_43_44_45_45b(
                z_w_expl=z_fields.z_w_expl,
                w_nnow=prognostic_state[nnow].w,
                ddt_w_adv_ntl1=diagnostic_state_nh.ddt_w_adv_pc[self.ntl1],
                z_th_ddz_exner_c=self.z_th_ddz_exner_c,
                z_contr_w_fl_l=z_fields.z_contr_w_fl_l,
                rho_ic=diagnostic_state_nh.rho_ic,
                w_concorr_c=diagnostic_state_nh.w_concorr_c,
                vwind_expl_wgt=self._metric_state_nonhydro.vwind_expl_wgt,
                z_beta=z_fields.z_beta,
                exner_nnow=prognostic_state[nnow].exner,
                rho_nnow=prognostic_state[nnow].rho,
                theta_v_nnow=prognostic_state[nnow].theta_v,
                inv_ddqz_z_full=self._metric_state_nonhydro.inv_ddqz_z_full,
                z_alpha=z_fields.z_alpha,
                vwind_impl_wgt=self._metric_state_nonhydro.vwind_impl_wgt,
                theta_v_ic=diagnostic_state_nh.theta_v_ic,
                z_q=z_fields.z_q,
                k_field=self.k_field,
                rd=constants.RD,
                cvd=constants.CVD,
                dtime=dtime,
                cpd=constants.CPD,
                nlev=self._grid.num_levels,
                horizontal_start=self._start_cell_nudging,
                horizontal_end=self._end_cell_local,
                vertical_start=0,
                vertical_end=self._grid.num_levels + 1,
                offset_provider={},
            )
        if not self.l_vert_nested:
            self._init_two_cell_kdim_fields_with_zero_wp(
                cell_kdim_field_with_zero_wp_1=prognostic_state[nnew].w,
                cell_kdim_field_with_zero_wp_2=z_fields.z_contr_w_fl_l,
                horizontal_start=self._start_cell_nudging,
                horizontal_end=self._end_cell_local,
                vertical_start=0,
                vertical_end=0,
                offset_provider={},
            )

        log.debug(f"corrector start stencil 47 48 49")
        self._stencils_47_48_49(
            w_nnew=prognostic_state[nnew].w,
            z_contr_w_fl_l=z_fields.z_contr_w_fl_l,
            w_concorr_c=diagnostic_state_nh.w_concorr_c,
            z_rho_expl=z_fields.z_rho_expl,
            z_exner_expl=z_fields.z_exner_expl,
            rho_nnow=prognostic_state[nnow].rho,
            inv_ddqz_z_full=self._metric_state_nonhydro.inv_ddqz_z_full,
            z_flxdiv_mass=self.z_flxdiv_mass,
            exner_pr=diagnostic_state_nh.exner_pr,
            z_beta=z_fields.z_beta,
            z_flxdiv_theta=self.z_flxdiv_theta,
            theta_v_ic=diagnostic_state_nh.theta_v_ic,
            ddt_exner_phy=diagnostic_state_nh.ddt_exner_phy,
            k_field=self.k_field,
            dtime=dtime,
            nlev=self._grid.num_levels,
            horizontal_start=self._start_cell_nudging,
            horizontal_end=self._end_cell_local,
            vertical_start=0,
            vertical_end=self._grid.num_levels + 1,
            offset_provider=self._grid.offset_providers,
        )

        # TODO: this is not tested in green line so far
        if self._config.is_iau_active:
            log.debug(f"corrector start stencil 50")
            self._add_analysis_increments_from_data_assimilation(
                z_rho_expl=z_fields.z_rho_expl,
                z_exner_expl=z_fields.z_exner_expl,
                rho_incr=diagnostic_state_nh.rho_incr,
                exner_incr=diagnostic_state_nh.exner_incr,
                iau_wgt_dyn=self._config.iau_wgt_dyn,
                horizontal_start=self._start_cell_nudging,
                horizontal_end=self._end_cell_local,
                vertical_start=0,
                vertical_end=self._grid.num_levels,
                offset_provider={},
            )
        log.debug(f"corrector start stencil 52")
<<<<<<< HEAD
        solve_tridiagonal_matrix_for_w_forward_sweep(
            vwind_impl_wgt=self._metric_state_nonhydro.vwind_impl_wgt,
=======
        self._solve_tridiagonal_matrix_for_w_forward_sweep(
            vwind_impl_wgt=self.metric_state_nonhydro.vwind_impl_wgt,
>>>>>>> 89e24334
            theta_v_ic=diagnostic_state_nh.theta_v_ic,
            ddqz_z_half=self._metric_state_nonhydro.ddqz_z_half,
            z_alpha=z_fields.z_alpha,
            z_beta=z_fields.z_beta,
            z_w_expl=z_fields.z_w_expl,
            z_exner_expl=z_fields.z_exner_expl,
            z_q=z_fields.z_q,
            w=prognostic_state[nnew].w,
            dtime=dtime,
            cpd=constants.CPD,
            horizontal_start=self._start_cell_nudging,
            horizontal_end=self._end_cell_local,
            vertical_start=1,
            vertical_end=self._grid.num_levels,
            offset_provider=self._grid.offset_providers,
        )
        log.debug(f"corrector start stencil 53")
        self._solve_tridiagonal_matrix_for_w_back_substitution(
            z_q=z_fields.z_q,
            w=prognostic_state[nnew].w,
            horizontal_start=self._start_cell_nudging,
            horizontal_end=self._end_cell_local,
            vertical_start=1,
            vertical_end=self._grid.num_levels,
            offset_provider={},
        )

        if self._config.rayleigh_type == constants.RayleighType.KLEMP:
            log.debug(f"corrector start stencil 54")
            self._apply_rayleigh_damping_mechanism(
                z_raylfac=self.z_raylfac,
                w_1=prognostic_state[nnew].w_1,
                w=prognostic_state[nnew].w,
                horizontal_start=self._start_cell_nudging,
                horizontal_end=self._end_cell_local,
                vertical_start=1,
                vertical_end=gtx.int32(
                    self._vertical_params.end_index_of_damping_layer + 1
                ),  # +1 since Fortran includes boundaries
                offset_provider={},
            )
        log.debug(f"corrector start stencil 55")
        self._compute_results_for_thermodynamic_variables(
            z_rho_expl=z_fields.z_rho_expl,
            vwind_impl_wgt=self._metric_state_nonhydro.vwind_impl_wgt,
            inv_ddqz_z_full=self._metric_state_nonhydro.inv_ddqz_z_full,
            rho_ic=diagnostic_state_nh.rho_ic,
            w=prognostic_state[nnew].w,
            z_exner_expl=z_fields.z_exner_expl,
            exner_ref_mc=self._metric_state_nonhydro.exner_ref_mc,
            z_alpha=z_fields.z_alpha,
            z_beta=z_fields.z_beta,
            rho_now=prognostic_state[nnow].rho,
            theta_v_now=prognostic_state[nnow].theta_v,
            exner_now=prognostic_state[nnow].exner,
            rho_new=prognostic_state[nnew].rho,
            exner_new=prognostic_state[nnew].exner,
            theta_v_new=prognostic_state[nnew].theta_v,
            dtime=dtime,
            cvd_o_rd=constants.CVD_O_RD,
            horizontal_start=self._start_cell_nudging,
            horizontal_end=self._end_cell_local,
            vertical_start=gtx.int32(self.jk_start),
            vertical_end=self._grid.num_levels,
            offset_provider=self._grid.offset_providers,
        )

        if lprep_adv:
            if lclean_mflx:
                log.debug(f"corrector set prep_adv.mass_flx_ic to zero")
                self._init_two_cell_kdim_fields_with_zero_wp(
                    prep_adv.mass_flx_ic,
                    prep_adv.vol_flx_ic,
                    horizontal_start=self._start_cell_nudging,
                    horizontal_end=self._end_cell_local,
                    vertical_start=0,
                    vertical_end=self._grid.num_levels,
                    offset_provider={},
                )
        log.debug(f"corrector start stencil 58")
        self._update_mass_volume_flux(
            z_contr_w_fl_l=z_fields.z_contr_w_fl_l,
            rho_ic=diagnostic_state_nh.rho_ic,
            vwind_impl_wgt=self._metric_state_nonhydro.vwind_impl_wgt,
            w=prognostic_state[nnew].w,
            mass_flx_ic=prep_adv.mass_flx_ic,
            vol_flx_ic=prep_adv.vol_flx_ic,
            r_nsubsteps=r_nsubsteps,
            horizontal_start=self._start_cell_nudging,
            horizontal_end=self._end_cell_local,
            vertical_start=1,
            vertical_end=self._grid.num_levels,
            offset_provider={},
        )
        if at_last_substep:
            self._update_dynamical_exner_time_increment(
                exner=prognostic_state[nnew].exner,
                ddt_exner_phy=diagnostic_state_nh.ddt_exner_phy,
                exner_dyn_incr=diagnostic_state_nh.exner_dyn_incr,
                ndyn_substeps_var=float(self._config.ndyn_substeps_var),
                dtime=dtime,
                horizontal_start=self._start_cell_nudging,
                horizontal_end=self._end_cell_local,
                vertical_start=self._vertical_params.kstart_moist,
                vertical_end=gtx.int32(self._grid.num_levels),
                offset_provider={},
            )

        if lprep_adv:
            if lclean_mflx:
                log.debug(f"corrector set prep_adv.mass_flx_ic to zero")
                self._init_cell_kdim_field_with_zero_wp(
                    field_with_zero_wp=prep_adv.mass_flx_ic,
                    horizontal_start=self._start_cell_lateral_boundary,
                    horizontal_end=self._end_cell_nudging,
                    vertical_start=0,
                    vertical_end=self._grid.num_levels + 1,
                    offset_provider={},
                )
            log.debug(f" corrector: start stencil 65")
            self._update_mass_flux_weighted(
                rho_ic=diagnostic_state_nh.rho_ic,
                vwind_expl_wgt=self._metric_state_nonhydro.vwind_expl_wgt,
                vwind_impl_wgt=self._metric_state_nonhydro.vwind_impl_wgt,
                w_now=prognostic_state[nnow].w,
                w_new=prognostic_state[nnew].w,
                w_concorr_c=diagnostic_state_nh.w_concorr_c,
                mass_flx_ic=prep_adv.mass_flx_ic,
                r_nsubsteps=r_nsubsteps,
                horizontal_start=self._start_cell_lateral_boundary,
                horizontal_end=self._end_cell_nudging,
                vertical_start=0,
                vertical_end=self._grid.num_levels,
                offset_provider={},
            )
            log.debug("exchange prognostic fields 'rho' , 'exner', 'w'")
            self._exchange.exchange_and_wait(
                dims.CellDim,
                prognostic_state[nnew].rho,
                prognostic_state[nnew].exner,
                prognostic_state[nnew].w,
            )<|MERGE_RESOLUTION|>--- conflicted
+++ resolved
@@ -439,7 +439,6 @@
 class SolveNonhydro:
     def __init__(
         self,
-<<<<<<< HEAD
         grid: icon_grid.IconGrid,
         config: NonHydrostaticConfig,
         params: NonHydrostaticParams,
@@ -449,14 +448,21 @@
         edge_geometry: geometry.EdgeParams,
         cell_geometry: geometry.CellParams,
         owner_mask: fa.CellField[bool],
-=======
         backend: backend.Backend,
->>>>>>> 89e24334
         exchange: decomposition.ExchangeRuntime = decomposition.SingleNodeExchange(),
     ):
         self._exchange = exchange
         self._backend = backend
         self._initialized = False
+        self.grid: Optional[icon_grid.IconGrid] = None
+        self.config: Optional[NonHydrostaticConfig] = None
+        self.params: Optional[NonHydrostaticParams] = None
+        self.metric_state_nonhydro: Optional[solve_nh_states.MetricStateNonHydro] = None
+        self.interpolation_state: Optional[solve_nh_states.InterpolationState] = None
+        self.vertical_params: Optional[v_grid.VerticalGrid] = None
+        self.edge_geometry: Optional[geometry.EdgeParams] = None
+        self.cell_params: Optional[geometry.CellParams] = None
+        self.velocity_advection: Optional[VelocityAdvection] = None
         self.l_vert_nested: bool = False
         self.enh_divdamp_fac: Optional[fa.KField[float]] = None
         self.scal_divdamp: Optional[fa.KField[float]] = None
@@ -466,7 +472,153 @@
         self.ntl1 = 0
         self.ntl2 = 0
 
-<<<<<<< HEAD
+        self._compute_theta_and_exner = compute_theta_and_exner.with_backend(self._backend)
+        self._compute_exner_from_rhotheta = compute_exner_from_rhotheta.with_backend(self._backend)
+        self._update_theta_v = update_theta_v.with_backend(self._backend)
+        self._init_two_cell_kdim_fields_with_zero_vp = (
+            init_two_cell_kdim_fields_with_zero_vp.with_backend(self._backend)
+        )
+        self._compute_approx_of_2nd_vertical_derivative_of_exner = (
+            compute_approx_of_2nd_vertical_derivative_of_exner.with_backend(self._backend)
+        )
+        self._compute_perturbation_of_rho_and_theta = (
+            compute_perturbation_of_rho_and_theta.with_backend(self._backend)
+        )
+        self._mo_icon_interpolation_scalar_cells2verts_scalar_ri_dsl = (
+            mo_icon_interpolation_scalar_cells2verts_scalar_ri_dsl.with_backend(self._backend)
+        )
+        self._mo_math_gradients_grad_green_gauss_cell_dsl = (
+            mo_math_gradients_grad_green_gauss_cell_dsl.with_backend(self._backend)
+        )
+        self._init_two_edge_kdim_fields_with_zero_wp = (
+            init_two_edge_kdim_fields_with_zero_wp.with_backend(self._backend)
+        )
+        self._compute_horizontal_gradient_of_exner_pressure_for_flat_coordinates = (
+            compute_horizontal_gradient_of_exner_pressure_for_flat_coordinates.with_backend(
+                self._backend
+            )
+        )
+        self._compute_horizontal_gradient_of_exner_pressure_for_nonflat_coordinates = (
+            compute_horizontal_gradient_of_exner_pressure_for_nonflat_coordinates.with_backend(
+                self._backend
+            )
+        )
+        self._compute_horizontal_gradient_of_exner_pressure_for_multiple_levels = (
+            compute_horizontal_gradient_of_exner_pressure_for_multiple_levels.with_backend(
+                self._backend
+            )
+        )
+        self._compute_hydrostatic_correction_term = (
+            compute_hydrostatic_correction_term.with_backend(self._backend)
+        )
+        self._apply_hydrostatic_correction_to_horizontal_gradient_of_exner_pressure = (
+            apply_hydrostatic_correction_to_horizontal_gradient_of_exner_pressure.with_backend(
+                self._backend
+            )
+        )
+        self._add_temporal_tendencies_to_vn = add_temporal_tendencies_to_vn.with_backend(
+            self._backend
+        )
+        self._add_analysis_increments_to_vn = add_analysis_increments_to_vn.with_backend(
+            self._backend
+        )
+        self._compute_vn_on_lateral_boundary = compute_vn_on_lateral_boundary.with_backend(
+            self._backend
+        )
+        self._compute_avg_vn_and_graddiv_vn_and_vt = (
+            compute_avg_vn_and_graddiv_vn_and_vt.with_backend(self._backend)
+        )
+        self._compute_mass_flux = compute_mass_flux.with_backend(self._backend)
+        self._compute_divergence_of_fluxes_of_rho_and_theta = (
+            compute_divergence_of_fluxes_of_rho_and_theta.with_backend(self._backend)
+        )
+        self._init_two_cell_kdim_fields_with_zero_wp = (
+            init_two_cell_kdim_fields_with_zero_wp.with_backend(self._backend)
+        )
+        self._add_analysis_increments_from_data_assimilation = (
+            add_analysis_increments_from_data_assimilation.with_backend(self._backend)
+        )
+        self._solve_tridiagonal_matrix_for_w_forward_sweep = (
+            solve_tridiagonal_matrix_for_w_forward_sweep.with_backend(self._backend)
+        )
+        self._solve_tridiagonal_matrix_for_w_back_substitution = (
+            solve_tridiagonal_matrix_for_w_back_substitution.with_backend(self._backend)
+        )
+        self._apply_rayleigh_damping_mechanism = apply_rayleigh_damping_mechanism.with_backend(
+            self._backend
+        )
+        self._compute_results_for_thermodynamic_variables = (
+            compute_results_for_thermodynamic_variables.with_backend(self._backend)
+        )
+        self._compute_dwdz_for_divergence_damping = (
+            compute_dwdz_for_divergence_damping.with_backend(self._backend)
+        )
+        self._copy_cell_kdim_field_to_vp = copy_cell_kdim_field_to_vp.with_backend(self._backend)
+        self._compute_rho_virtual_potential_temperatures_and_pressure_gradient = (
+            compute_rho_virtual_potential_temperatures_and_pressure_gradient.with_backend(
+                self._backend
+            )
+        )
+        self._add_vertical_wind_derivative_to_divergence_damping = (
+            add_vertical_wind_derivative_to_divergence_damping.with_backend(self._backend)
+        )
+        self._add_temporal_tendencies_to_vn_by_interpolating_between_time_levels = (
+            add_temporal_tendencies_to_vn_by_interpolating_between_time_levels.with_backend(
+                self._backend
+            )
+        )
+        self._compute_graddiv2_of_vn = compute_graddiv2_of_vn.with_backend(self._backend)
+        self._apply_2nd_order_divergence_damping = apply_2nd_order_divergence_damping.with_backend(
+            self._backend
+        )
+        self._apply_weighted_2nd_and_4th_order_divergence_damping = (
+            apply_weighted_2nd_and_4th_order_divergence_damping.with_backend(self._backend)
+        )
+        self._apply_4th_order_divergence_damping = apply_4th_order_divergence_damping.with_backend(
+            self._backend
+        )
+        self._compute_avg_vn = compute_avg_vn.with_backend(self._backend)
+        self._accumulate_prep_adv_fields = accumulate_prep_adv_fields.with_backend(self._backend)
+        self._update_mass_volume_flux = update_mass_volume_flux.with_backend(self._backend)
+        self._update_dynamical_exner_time_increment = (
+            update_dynamical_exner_time_increment.with_backend(self._backend)
+        )
+        self._init_cell_kdim_field_with_zero_wp = init_cell_kdim_field_with_zero_wp.with_backend(
+            self._backend
+        )
+        self._update_mass_flux_weighted = update_mass_flux_weighted.with_backend(self._backend)
+        self._compute_z_raylfac = solve_nh_utils.compute_z_raylfac.with_backend(self._backend)
+        self._predictor_stencils_2_3 = nhsolve_prog.predictor_stencils_2_3.with_backend(
+            self._backend
+        )
+        self._predictor_stencils_4_5_6 = nhsolve_prog.predictor_stencils_4_5_6.with_backend(
+            self._backend
+        )
+        self._predictor_stencils_7_8_9 = nhsolve_prog.predictor_stencils_7_8_9.with_backend(
+            self._backend
+        )
+        self._predictor_stencils_11_lower_upper = (
+            nhsolve_prog.predictor_stencils_11_lower_upper.with_backend(self._backend)
+        )
+        self._compute_horizontal_advection_of_rho_and_theta = (
+            nhsolve_prog.compute_horizontal_advection_of_rho_and_theta.with_backend(self._backend)
+        )
+        self._predictor_stencils_35_36 = nhsolve_prog.predictor_stencils_35_36.with_backend(
+            self._backend
+        )
+        self._predictor_stencils_37_38 = nhsolve_prog.predictor_stencils_37_38.with_backend(
+            self._backend
+        )
+        self._stencils_39_40 = nhsolve_prog.stencils_39_40.with_backend(self._backend)
+        self._stencils_43_44_45_45b = nhsolve_prog.stencils_43_44_45_45b.with_backend(self._backend)
+        self._stencils_47_48_49 = nhsolve_prog.stencils_47_48_49.with_backend(self._backend)
+        self._stencils_61_62 = nhsolve_prog.stencils_61_62.with_backend(self._backend)
+        self._en_smag_fac_for_zero_nshift = smagorinsky.en_smag_fac_for_zero_nshift.with_backend(
+            self._backend
+        )
+        self._init_test_fields = nhsolve_prog.init_test_fields.with_backend(self._backend)
+        self._stencils_42_44_45_45b = nhsolve_prog.stencils_42_44_45_45b.with_backend(self._backend)
+
         self._grid = grid
         self._config: NonHydrostaticConfig = config
         self._params: NonHydrostaticParams = params
@@ -475,180 +627,6 @@
         self._vertical_params = vertical_params
         self._edge_geometry = edge_geometry
         self._cell_params = cell_geometry
-=======
-        self._compute_theta_and_exner = compute_theta_and_exner.with_backend(self._backend)
-        self._compute_exner_from_rhotheta = compute_exner_from_rhotheta.with_backend(self._backend)
-        self._update_theta_v = update_theta_v.with_backend(self._backend)
-        self._init_two_cell_kdim_fields_with_zero_vp = (
-            init_two_cell_kdim_fields_with_zero_vp.with_backend(self._backend)
-        )
-        self._compute_approx_of_2nd_vertical_derivative_of_exner = (
-            compute_approx_of_2nd_vertical_derivative_of_exner.with_backend(self._backend)
-        )
-        self._compute_perturbation_of_rho_and_theta = (
-            compute_perturbation_of_rho_and_theta.with_backend(self._backend)
-        )
-        self._mo_icon_interpolation_scalar_cells2verts_scalar_ri_dsl = (
-            mo_icon_interpolation_scalar_cells2verts_scalar_ri_dsl.with_backend(self._backend)
-        )
-        self._mo_math_gradients_grad_green_gauss_cell_dsl = (
-            mo_math_gradients_grad_green_gauss_cell_dsl.with_backend(self._backend)
-        )
-        self._init_two_edge_kdim_fields_with_zero_wp = (
-            init_two_edge_kdim_fields_with_zero_wp.with_backend(self._backend)
-        )
-        self._compute_horizontal_gradient_of_exner_pressure_for_flat_coordinates = (
-            compute_horizontal_gradient_of_exner_pressure_for_flat_coordinates.with_backend(
-                self._backend
-            )
-        )
-        self._compute_horizontal_gradient_of_exner_pressure_for_nonflat_coordinates = (
-            compute_horizontal_gradient_of_exner_pressure_for_nonflat_coordinates.with_backend(
-                self._backend
-            )
-        )
-        self._compute_horizontal_gradient_of_exner_pressure_for_multiple_levels = (
-            compute_horizontal_gradient_of_exner_pressure_for_multiple_levels.with_backend(
-                self._backend
-            )
-        )
-        self._compute_hydrostatic_correction_term = (
-            compute_hydrostatic_correction_term.with_backend(self._backend)
-        )
-        self._apply_hydrostatic_correction_to_horizontal_gradient_of_exner_pressure = (
-            apply_hydrostatic_correction_to_horizontal_gradient_of_exner_pressure.with_backend(
-                self._backend
-            )
-        )
-        self._add_temporal_tendencies_to_vn = add_temporal_tendencies_to_vn.with_backend(
-            self._backend
-        )
-        self._add_analysis_increments_to_vn = add_analysis_increments_to_vn.with_backend(
-            self._backend
-        )
-        self._compute_vn_on_lateral_boundary = compute_vn_on_lateral_boundary.with_backend(
-            self._backend
-        )
-        self._compute_avg_vn_and_graddiv_vn_and_vt = (
-            compute_avg_vn_and_graddiv_vn_and_vt.with_backend(self._backend)
-        )
-        self._compute_mass_flux = compute_mass_flux.with_backend(self._backend)
-        self._compute_divergence_of_fluxes_of_rho_and_theta = (
-            compute_divergence_of_fluxes_of_rho_and_theta.with_backend(self._backend)
-        )
-        self._init_two_cell_kdim_fields_with_zero_wp = (
-            init_two_cell_kdim_fields_with_zero_wp.with_backend(self._backend)
-        )
-        self._add_analysis_increments_from_data_assimilation = (
-            add_analysis_increments_from_data_assimilation.with_backend(self._backend)
-        )
-        self._solve_tridiagonal_matrix_for_w_forward_sweep = (
-            solve_tridiagonal_matrix_for_w_forward_sweep.with_backend(self._backend)
-        )
-        self._solve_tridiagonal_matrix_for_w_back_substitution = (
-            solve_tridiagonal_matrix_for_w_back_substitution.with_backend(self._backend)
-        )
-        self._apply_rayleigh_damping_mechanism = apply_rayleigh_damping_mechanism.with_backend(
-            self._backend
-        )
-        self._compute_results_for_thermodynamic_variables = (
-            compute_results_for_thermodynamic_variables.with_backend(self._backend)
-        )
-        self._compute_dwdz_for_divergence_damping = (
-            compute_dwdz_for_divergence_damping.with_backend(self._backend)
-        )
-        self._copy_cell_kdim_field_to_vp = copy_cell_kdim_field_to_vp.with_backend(self._backend)
-        self._compute_rho_virtual_potential_temperatures_and_pressure_gradient = (
-            compute_rho_virtual_potential_temperatures_and_pressure_gradient.with_backend(
-                self._backend
-            )
-        )
-        self._add_vertical_wind_derivative_to_divergence_damping = (
-            add_vertical_wind_derivative_to_divergence_damping.with_backend(self._backend)
-        )
-        self._add_temporal_tendencies_to_vn_by_interpolating_between_time_levels = (
-            add_temporal_tendencies_to_vn_by_interpolating_between_time_levels.with_backend(
-                self._backend
-            )
-        )
-        self._compute_graddiv2_of_vn = compute_graddiv2_of_vn.with_backend(self._backend)
-        self._apply_2nd_order_divergence_damping = apply_2nd_order_divergence_damping.with_backend(
-            self._backend
-        )
-        self._apply_weighted_2nd_and_4th_order_divergence_damping = (
-            apply_weighted_2nd_and_4th_order_divergence_damping.with_backend(self._backend)
-        )
-        self._apply_4th_order_divergence_damping = apply_4th_order_divergence_damping.with_backend(
-            self._backend
-        )
-        self._compute_avg_vn = compute_avg_vn.with_backend(self._backend)
-        self._accumulate_prep_adv_fields = accumulate_prep_adv_fields.with_backend(self._backend)
-        self._update_mass_volume_flux = update_mass_volume_flux.with_backend(self._backend)
-        self._update_dynamical_exner_time_increment = (
-            update_dynamical_exner_time_increment.with_backend(self._backend)
-        )
-        self._init_cell_kdim_field_with_zero_wp = init_cell_kdim_field_with_zero_wp.with_backend(
-            self._backend
-        )
-        self._update_mass_flux_weighted = update_mass_flux_weighted.with_backend(self._backend)
-        self._compute_z_raylfac = solve_nh_utils.compute_z_raylfac.with_backend(self._backend)
-        self._predictor_stencils_2_3 = nhsolve_prog.predictor_stencils_2_3.with_backend(
-            self._backend
-        )
-        self._predictor_stencils_4_5_6 = nhsolve_prog.predictor_stencils_4_5_6.with_backend(
-            self._backend
-        )
-        self._predictor_stencils_7_8_9 = nhsolve_prog.predictor_stencils_7_8_9.with_backend(
-            self._backend
-        )
-        self._predictor_stencils_11_lower_upper = (
-            nhsolve_prog.predictor_stencils_11_lower_upper.with_backend(self._backend)
-        )
-        self._compute_horizontal_advection_of_rho_and_theta = (
-            nhsolve_prog.compute_horizontal_advection_of_rho_and_theta.with_backend(self._backend)
-        )
-        self._predictor_stencils_35_36 = nhsolve_prog.predictor_stencils_35_36.with_backend(
-            self._backend
-        )
-        self._predictor_stencils_37_38 = nhsolve_prog.predictor_stencils_37_38.with_backend(
-            self._backend
-        )
-        self._stencils_39_40 = nhsolve_prog.stencils_39_40.with_backend(self._backend)
-        self._stencils_43_44_45_45b = nhsolve_prog.stencils_43_44_45_45b.with_backend(self._backend)
-        self._stencils_47_48_49 = nhsolve_prog.stencils_47_48_49.with_backend(self._backend)
-        self._stencils_61_62 = nhsolve_prog.stencils_61_62.with_backend(self._backend)
-        self._en_smag_fac_for_zero_nshift = smagorinsky.en_smag_fac_for_zero_nshift.with_backend(
-            self._backend
-        )
-        self._init_test_fields = nhsolve_prog.init_test_fields.with_backend(self._backend)
-        self._stencils_42_44_45_45b = nhsolve_prog.stencils_42_44_45_45b.with_backend(self._backend)
-
-    def init(
-        self,
-        grid: icon_grid.IconGrid,
-        config: NonHydrostaticConfig,
-        params: NonHydrostaticParams,
-        metric_state_nonhydro: solve_nh_states.MetricStateNonHydro,
-        interpolation_state: solve_nh_states.InterpolationState,
-        vertical_params: v_grid.VerticalGrid,
-        edge_geometry: geometry.EdgeParams,
-        cell_geometry: geometry.CellParams,
-        owner_mask: fa.CellField[bool],
-    ):
-        """
-        Initialize NonHydrostatic granule with configuration.
-
-        calculates all local fields that are used in nh_solve within the time loop
-        """
-        self.grid = grid
-        self.config: NonHydrostaticConfig = config
-        self.params: NonHydrostaticParams = params
-        self.metric_state_nonhydro: solve_nh_states.MetricStateNonHydro = metric_state_nonhydro
-        self.interpolation_state: solve_nh_states.InterpolationState = interpolation_state
-        self.vertical_params = vertical_params
-        self.edge_geometry = edge_geometry
-        self.cell_params = cell_geometry
->>>>>>> 89e24334
         self.velocity_advection = VelocityAdvection(
             grid,
             metric_state_nonhydro,
@@ -668,8 +646,7 @@
         else:
             self.jk_start = 0
 
-<<<<<<< HEAD
-        smagorinsky.en_smag_fac_for_zero_nshift(
+        self._en_smag_fac_for_zero_nshift(
             self._vertical_params.interface_physical_height,
             self._config.divdamp_fac,
             self._config.divdamp_fac2,
@@ -679,18 +656,6 @@
             self._config.divdamp_z2,
             self._config.divdamp_z3,
             self._config.divdamp_z4,
-=======
-        self._en_smag_fac_for_zero_nshift(
-            self.vertical_params.interface_physical_height,
-            self.config.divdamp_fac,
-            self.config.divdamp_fac2,
-            self.config.divdamp_fac3,
-            self.config.divdamp_fac4,
-            self.config.divdamp_z,
-            self.config.divdamp_z2,
-            self.config.divdamp_z3,
-            self.config.divdamp_z4,
->>>>>>> 89e24334
             self.enh_divdamp_fac,
             offset_provider={"Koff": dims.KDim},
         )
@@ -704,153 +669,85 @@
 
     def _allocate_local_fields(self):
         self.z_exner_ex_pr = field_alloc.allocate_zero_field(
-<<<<<<< HEAD
-            dims.CellDim, dims.KDim, is_halfdim=True, grid=self._grid
+            dims.CellDim, dims.KDim, is_halfdim=True, grid=self._grid, backend=self._backend
         )
         self.z_exner_ic = field_alloc.allocate_zero_field(
-            dims.CellDim, dims.KDim, is_halfdim=True, grid=self._grid
+            dims.CellDim, dims.KDim, is_halfdim=True, grid=self._grid, backend=self._backend
         )
         self.z_dexner_dz_c_1 = field_alloc.allocate_zero_field(
-            dims.CellDim, dims.KDim, grid=self._grid
+            dims.CellDim, dims.KDim, grid=self._grid, backend=self._backend
         )
         self.z_theta_v_pr_ic = field_alloc.allocate_zero_field(
-            dims.CellDim, dims.KDim, is_halfdim=True, grid=self._grid
+            dims.CellDim, dims.KDim, is_halfdim=True, grid=self._grid, backend=self._backend
         )
         self.z_th_ddz_exner_c = field_alloc.allocate_zero_field(
-            dims.CellDim, dims.KDim, grid=self._grid
-        )
-        self.z_rth_pr_1 = field_alloc.allocate_zero_field(dims.CellDim, dims.KDim, grid=self._grid)
-        self.z_rth_pr_2 = field_alloc.allocate_zero_field(dims.CellDim, dims.KDim, grid=self._grid)
+            dims.CellDim, dims.KDim, grid=self._grid, backend=self._backend
+        )
+        self.z_rth_pr_1 = field_alloc.allocate_zero_field(
+            dims.CellDim, dims.KDim, self._grid, backend=self._backend
+        )
+        self.z_rth_pr_2 = field_alloc.allocate_zero_field(
+            dims.CellDim, dims.KDim, self._grid, backend=self._backend
+        )
         self.z_grad_rth_1 = field_alloc.allocate_zero_field(
-            dims.CellDim, dims.KDim, grid=self._grid
+            dims.CellDim, dims.KDim, self._grid, backend=self._backend
         )
         self.z_grad_rth_2 = field_alloc.allocate_zero_field(
-            dims.CellDim, dims.KDim, grid=self._grid
+            dims.CellDim, dims.KDim, self._grid, backend=self._backend
         )
         self.z_grad_rth_3 = field_alloc.allocate_zero_field(
-            dims.CellDim, dims.KDim, grid=self._grid
+            dims.CellDim, dims.KDim, self._grid, backend=self._backend
         )
         self.z_grad_rth_4 = field_alloc.allocate_zero_field(
-            dims.CellDim, dims.KDim, grid=self._grid
+            dims.CellDim, dims.KDim, self._grid, backend=self._backend
         )
         self.z_dexner_dz_c_2 = field_alloc.allocate_zero_field(
-            dims.CellDim, dims.KDim, grid=self._grid
+            dims.CellDim, dims.KDim, grid=self._grid, backend=self._backend
         )
         self.z_hydro_corr = field_alloc.allocate_zero_field(
-            dims.EdgeDim, dims.KDim, grid=self._grid
-        )
-        self.z_vn_avg = field_alloc.allocate_zero_field(dims.EdgeDim, dims.KDim, grid=self._grid)
+            dims.EdgeDim, dims.KDim, grid=self._grid, backend=self._backend
+        )
+        self.z_vn_avg = field_alloc.allocate_zero_field(
+            dims.EdgeDim, dims.KDim, grid=self._grid, backend=self._backend
+        )
         self.z_theta_v_fl_e = field_alloc.allocate_zero_field(
-            dims.EdgeDim, dims.KDim, grid=self._grid
+            dims.EdgeDim, dims.KDim, grid=self._grid, backend=self._backend
         )
         self.z_flxdiv_mass = field_alloc.allocate_zero_field(
-            dims.CellDim, dims.KDim, grid=self._grid
+            dims.CellDim, dims.KDim, grid=self._grid, backend=self._backend
         )
         self.z_flxdiv_theta = field_alloc.allocate_zero_field(
-            dims.CellDim, dims.KDim, grid=self._grid
-        )
-        self.z_rho_v = field_alloc.allocate_zero_field(dims.VertexDim, dims.KDim, grid=self._grid)
+            dims.CellDim, dims.KDim, grid=self._grid, backend=self._backend
+        )
+        self.z_rho_v = field_alloc.allocate_zero_field(dims.VertexDim, dims.KDim, grid=self.grid)
         self.z_theta_v_v = field_alloc.allocate_zero_field(
-            dims.VertexDim, dims.KDim, grid=self._grid
+            dims.VertexDim, dims.KDim, grid=self._grid, backend=self._backend
         )
         self.z_graddiv2_vn = field_alloc.allocate_zero_field(
-            dims.EdgeDim, dims.KDim, grid=self._grid
-        )
-        self.k_field = field_alloc.allocate_indices(dims.KDim, grid=self._grid, is_halfdim=True)
+            dims.EdgeDim, dims.KDim, grid=self._grid, backend=self._backend
+        )
+        self.k_field = field_alloc.allocate_indices(
+            dims.KDim, grid=self._grid, backend=self._backend, is_halfdim=True
+        )
         self.z_w_concorr_me = field_alloc.allocate_zero_field(
-            dims.EdgeDim, dims.KDim, grid=self._grid
+            dims.EdgeDim, dims.KDim, grid=self._grid, backend=self._backend
         )
         self.z_hydro_corr_horizontal = field_alloc.allocate_zero_field(
-            dims.EdgeDim, grid=self._grid
-        )
-        self.z_raylfac = field_alloc.allocate_zero_field(dims.KDim, grid=self._grid)
-        self.enh_divdamp_fac = field_alloc.allocate_zero_field(dims.KDim, grid=self._grid)
-        self._bdy_divdamp = field_alloc.allocate_zero_field(dims.KDim, grid=self._grid)
-        self.scal_divdamp = field_alloc.allocate_zero_field(dims.KDim, grid=self._grid)
-        self.intermediate_fields = IntermediateFields.allocate(self._grid)
-=======
-            dims.CellDim, dims.KDim, is_halfdim=True, grid=self.grid, backend=self._backend
-        )
-        self.z_exner_ic = field_alloc.allocate_zero_field(
-            dims.CellDim, dims.KDim, is_halfdim=True, grid=self.grid, backend=self._backend
-        )
-        self.z_dexner_dz_c_1 = field_alloc.allocate_zero_field(
-            dims.CellDim, dims.KDim, grid=self.grid, backend=self._backend
-        )
-        self.z_theta_v_pr_ic = field_alloc.allocate_zero_field(
-            dims.CellDim, dims.KDim, is_halfdim=True, grid=self.grid, backend=self._backend
-        )
-        self.z_th_ddz_exner_c = field_alloc.allocate_zero_field(
-            dims.CellDim, dims.KDim, grid=self.grid, backend=self._backend
-        )
-        self.z_rth_pr_1 = field_alloc.allocate_zero_field(
-            dims.CellDim, dims.KDim, grid=self.grid, backend=self._backend
-        )
-        self.z_rth_pr_2 = field_alloc.allocate_zero_field(
-            dims.CellDim, dims.KDim, grid=self.grid, backend=self._backend
-        )
-        self.z_grad_rth_1 = field_alloc.allocate_zero_field(
-            dims.CellDim, dims.KDim, grid=self.grid, backend=self._backend
-        )
-        self.z_grad_rth_2 = field_alloc.allocate_zero_field(
-            dims.CellDim, dims.KDim, grid=self.grid, backend=self._backend
-        )
-        self.z_grad_rth_3 = field_alloc.allocate_zero_field(
-            dims.CellDim, dims.KDim, grid=self.grid, backend=self._backend
-        )
-        self.z_grad_rth_4 = field_alloc.allocate_zero_field(
-            dims.CellDim, dims.KDim, grid=self.grid, backend=self._backend
-        )
-        self.z_dexner_dz_c_2 = field_alloc.allocate_zero_field(
-            dims.CellDim, dims.KDim, grid=self.grid, backend=self._backend
-        )
-        self.z_hydro_corr = field_alloc.allocate_zero_field(
-            dims.EdgeDim, dims.KDim, grid=self.grid, backend=self._backend
-        )
-        self.z_vn_avg = field_alloc.allocate_zero_field(
-            dims.EdgeDim, dims.KDim, grid=self.grid, backend=self._backend
-        )
-        self.z_theta_v_fl_e = field_alloc.allocate_zero_field(
-            dims.EdgeDim, dims.KDim, grid=self.grid, backend=self._backend
-        )
-        self.z_flxdiv_mass = field_alloc.allocate_zero_field(
-            dims.CellDim, dims.KDim, grid=self.grid, backend=self._backend
-        )
-        self.z_flxdiv_theta = field_alloc.allocate_zero_field(
-            dims.CellDim, dims.KDim, grid=self.grid, backend=self._backend
-        )
-        self.z_rho_v = field_alloc.allocate_zero_field(
-            dims.VertexDim, dims.KDim, grid=self.grid, backend=self._backend
-        )
-        self.z_theta_v_v = field_alloc.allocate_zero_field(
-            dims.VertexDim, dims.KDim, grid=self.grid, backend=self._backend
-        )
-        self.z_graddiv2_vn = field_alloc.allocate_zero_field(
-            dims.EdgeDim, dims.KDim, grid=self.grid, backend=self._backend
-        )
-        self.k_field = field_alloc.allocate_indices(
-            dims.KDim, grid=self.grid, is_halfdim=True, backend=self._backend
-        )
-        self.z_w_concorr_me = field_alloc.allocate_zero_field(
-            dims.EdgeDim, dims.KDim, grid=self.grid, backend=self._backend
-        )
-        self.z_hydro_corr_horizontal = field_alloc.allocate_zero_field(
-            dims.EdgeDim, grid=self.grid, backend=self._backend
+            dims.EdgeDim, grid=self._grid, backend=self._backend
         )
         self.z_raylfac = field_alloc.allocate_zero_field(
-            dims.KDim, grid=self.grid, backend=self._backend
+            dims.KDim, grid=self._grid, backend=self._backend
         )
         self.enh_divdamp_fac = field_alloc.allocate_zero_field(
-            dims.KDim, grid=self.grid, backend=self._backend
+            dims.KDim, grid=self._grid, backend=self._backend
         )
         self._bdy_divdamp = field_alloc.allocate_zero_field(
-            dims.KDim, grid=self.grid, backend=self._backend
+            dims.KDim, grid=self._grid, backend=self._backend
         )
         self.scal_divdamp = field_alloc.allocate_zero_field(
-            dims.KDim, grid=self.grid, backend=self._backend
-        )
-        self.intermediate_fields = IntermediateFields.allocate(self.grid, backend=self._backend)
->>>>>>> 89e24334
+            dims.KDim, grid=self._grid, backend=self._backend
+        )
+        self.intermediate_fields = IntermediateFields.allocate(self._grid, backend=self._backend)
 
     def _determine_local_domains(self):
         vertex_domain = h_grid.domain(dims.VertexDim)
@@ -980,15 +877,9 @@
             at_last_substep=at_last_substep,
         )
 
-<<<<<<< HEAD
         if self._grid.limited_area:
-            compute_theta_and_exner(
+            self._compute_theta_and_exner(
                 bdy_halo_c=self._metric_state_nonhydro.bdy_halo_c,
-=======
-        if self.grid.limited_area:
-            self._compute_theta_and_exner(
-                bdy_halo_c=self.metric_state_nonhydro.bdy_halo_c,
->>>>>>> 89e24334
                 rho=prognostic_state_ls[nnew].rho,
                 theta_v=prognostic_state_ls[nnew].theta_v,
                 exner=prognostic_state_ls[nnew].exner,
@@ -1014,13 +905,8 @@
                 offset_provider={},
             )
 
-<<<<<<< HEAD
-        update_theta_v(
+        self._update_theta_v(
             mask_prog_halo_c=self._metric_state_nonhydro.mask_prog_halo_c,
-=======
-        self._update_theta_v(
-            mask_prog_halo_c=self.metric_state_nonhydro.mask_prog_halo_c,
->>>>>>> 89e24334
             rho_now=prognostic_state_ls[nnow].rho,
             theta_v_now=prognostic_state_ls[nnow].theta_v,
             exner_new=prognostic_state_ls[nnew].exner,
@@ -1070,26 +956,16 @@
             )
 
         #  Precompute Rayleigh damping factor
-<<<<<<< HEAD
-        solve_nh_utils.compute_z_raylfac(
+        self._compute_z_raylfac(
             rayleigh_w=self._metric_state_nonhydro.rayleigh_w,
-=======
-        self._compute_z_raylfac(
-            rayleigh_w=self.metric_state_nonhydro.rayleigh_w,
->>>>>>> 89e24334
             dtime=dtime,
             z_raylfac=self.z_raylfac,
             offset_provider={},
         )
 
         # initialize nest boundary points of z_rth_pr with zero
-<<<<<<< HEAD
         if self._grid.limited_area:
-            init_two_cell_kdim_fields_with_zero_vp(
-=======
-        if self.grid.limited_area:
             self._init_two_cell_kdim_fields_with_zero_vp(
->>>>>>> 89e24334
                 cell_kdim_field_with_zero_vp_1=self.z_rth_pr_1,
                 cell_kdim_field_with_zero_vp_2=self.z_rth_pr_2,
                 horizontal_start=self._start_cell_lateral_boundary,
@@ -1099,13 +975,8 @@
                 offset_provider={},
             )
 
-<<<<<<< HEAD
-        nhsolve_prog.predictor_stencils_2_3(
+        self._predictor_stencils_2_3(
             exner_exfac=self._metric_state_nonhydro.exner_exfac,
-=======
-        self._predictor_stencils_2_3(
-            exner_exfac=self.metric_state_nonhydro.exner_exfac,
->>>>>>> 89e24334
             exner=prognostic_state[nnow].exner,
             exner_ref_mc=self._metric_state_nonhydro.exner_ref_mc,
             exner_pr=diagnostic_state_nh.exner_pr,
@@ -1119,15 +990,9 @@
             offset_provider={},
         )
 
-<<<<<<< HEAD
         if self._config.igradp_method == HorizontalPressureDiscretizationType.TAYLOR_HYDRO:
-            nhsolve_prog.predictor_stencils_4_5_6(
+            self._predictor_stencils_4_5_6(
                 wgtfacq_c_dsl=self._metric_state_nonhydro.wgtfacq_c,
-=======
-        if self.config.igradp_method == HorizontalPressureDiscretizationType.TAYLOR_HYDRO:
-            self._predictor_stencils_4_5_6(
-                wgtfacq_c_dsl=self.metric_state_nonhydro.wgtfacq_c,
->>>>>>> 89e24334
                 z_exner_ex_pr=self.z_exner_ex_pr,
                 z_exner_ic=self.z_exner_ic,
                 wgtfac_c=self._metric_state_nonhydro.wgtfac_c,
@@ -1172,13 +1037,8 @@
         )
 
         # Perturbation theta at top and surface levels
-<<<<<<< HEAD
-        nhsolve_prog.predictor_stencils_11_lower_upper(
+        self._predictor_stencils_11_lower_upper(
             wgtfacq_c_dsl=self._metric_state_nonhydro.wgtfacq_c,
-=======
-        self._predictor_stencils_11_lower_upper(
-            wgtfacq_c_dsl=self.metric_state_nonhydro.wgtfacq_c,
->>>>>>> 89e24334
             z_rth_pr=self.z_rth_pr_2,
             theta_ref_ic=self._metric_state_nonhydro.theta_ref_ic,
             z_theta_v_pr_ic=self.z_theta_v_pr_ic,
@@ -1225,13 +1085,8 @@
         )
 
         # Compute rho and theta at edges for horizontal flux divergence term
-<<<<<<< HEAD
         if self._config.iadv_rhotheta == RhoThetaAdvectionType.SIMPLE:
-            mo_icon_interpolation_scalar_cells2verts_scalar_ri_dsl(
-=======
-        if self.config.iadv_rhotheta == RhoThetaAdvectionType.SIMPLE:
             self._mo_icon_interpolation_scalar_cells2verts_scalar_ri_dsl(
->>>>>>> 89e24334
                 p_cell_in=prognostic_state[nnow].rho,
                 c_intp=self._interpolation_state.c_intp,
                 p_vert_out=self.z_rho_v,
@@ -1268,13 +1123,8 @@
                 vertical_end=self._grid.num_levels,  # UBOUND(p_ccpr,2)
                 offset_provider=self._grid.offset_providers,
             )
-<<<<<<< HEAD
         if self._config.iadv_rhotheta <= 2:
-            init_two_edge_kdim_fields_with_zero_wp(
-=======
-        if self.config.iadv_rhotheta <= 2:
             self._init_two_edge_kdim_fields_with_zero_wp(
->>>>>>> 89e24334
                 edge_kdim_field_with_zero_wp_1=z_fields.z_rho_e,
                 edge_kdim_field_with_zero_wp_2=z_fields.z_theta_v_e,
                 horizontal_start=self._start_edge_halo_level_2,
@@ -1284,13 +1134,8 @@
                 offset_provider={},
             )
             # initialize also nest boundary points with zero
-<<<<<<< HEAD
             if self._grid.limited_area:
-                init_two_edge_kdim_fields_with_zero_wp(
-=======
-            if self.grid.limited_area:
                 self._init_two_edge_kdim_fields_with_zero_wp(
->>>>>>> 89e24334
                     edge_kdim_field_with_zero_wp_1=z_fields.z_rho_e,
                     edge_kdim_field_with_zero_wp_2=z_fields.z_theta_v_e,
                     horizontal_start=self._start_edge_lateral_boundary,
@@ -1332,13 +1177,8 @@
                 )
 
         # Remaining computations at edge points
-<<<<<<< HEAD
-        compute_horizontal_gradient_of_exner_pressure_for_flat_coordinates(
+        self._compute_horizontal_gradient_of_exner_pressure_for_flat_coordinates(
             inv_dual_edge_length=self._edge_geometry.inverse_dual_edge_lengths,
-=======
-        self._compute_horizontal_gradient_of_exner_pressure_for_flat_coordinates(
-            inv_dual_edge_length=self.edge_geometry.inverse_dual_edge_lengths,
->>>>>>> 89e24334
             z_exner_ex_pr=self.z_exner_ex_pr,
             z_gradh_exner=z_fields.z_gradh_exner,
             horizontal_start=self._start_edge_nudging_level_2,
@@ -1352,13 +1192,8 @@
             # horizontal gradient of Exner pressure, including metric correction
             # horizontal gradient of Exner pressure, Taylor-expansion-based reconstruction
 
-<<<<<<< HEAD
-            compute_horizontal_gradient_of_exner_pressure_for_nonflat_coordinates(
+            self._compute_horizontal_gradient_of_exner_pressure_for_nonflat_coordinates(
                 inv_dual_edge_length=self._edge_geometry.inverse_dual_edge_lengths,
-=======
-            self._compute_horizontal_gradient_of_exner_pressure_for_nonflat_coordinates(
-                inv_dual_edge_length=self.edge_geometry.inverse_dual_edge_lengths,
->>>>>>> 89e24334
                 z_exner_ex_pr=self.z_exner_ex_pr,
                 ddxn_z_full=self._metric_state_nonhydro.ddxn_z_full,
                 c_lin_e=self._interpolation_state.c_lin_e,
@@ -1371,13 +1206,8 @@
                 offset_provider=self._grid.offset_providers,
             )
 
-<<<<<<< HEAD
-            compute_horizontal_gradient_of_exner_pressure_for_multiple_levels(
+            self._compute_horizontal_gradient_of_exner_pressure_for_multiple_levels(
                 inv_dual_edge_length=self._edge_geometry.inverse_dual_edge_lengths,
-=======
-            self._compute_horizontal_gradient_of_exner_pressure_for_multiple_levels(
-                inv_dual_edge_length=self.edge_geometry.inverse_dual_edge_lengths,
->>>>>>> 89e24334
                 z_exner_ex_pr=self.z_exner_ex_pr,
                 zdiff_gradp=self._metric_state_nonhydro.zdiff_gradp,
                 ikoffset=self._metric_state_nonhydro.vertoffset_gradp,
@@ -1391,13 +1221,8 @@
                 offset_provider=self._grid.offset_providers,
             )
         # compute hydrostatically approximated correction term that replaces downward extrapolation
-<<<<<<< HEAD
         if self._config.igradp_method == HorizontalPressureDiscretizationType.TAYLOR_HYDRO:
-            compute_hydrostatic_correction_term(
-=======
-        if self.config.igradp_method == HorizontalPressureDiscretizationType.TAYLOR_HYDRO:
             self._compute_hydrostatic_correction_term(
->>>>>>> 89e24334
                 theta_v=prognostic_state[nnow].theta_v,
                 ikoffset=self._metric_state_nonhydro.vertoffset_gradp,
                 zdiff_gradp=self._metric_state_nonhydro.zdiff_gradp,
@@ -1412,29 +1237,18 @@
                 vertical_end=self._grid.num_levels,
                 offset_provider=self._grid.offset_providers,
             )
-<<<<<<< HEAD
         # TODO (Nikki) check when merging fused stencil
         lowest_level = self._grid.num_levels - 1
-=======
-        lowest_level = self.grid.num_levels - 1
->>>>>>> 89e24334
         hydro_corr_horizontal = gtx.as_field(
             (dims.EdgeDim,),
             self.z_hydro_corr.asnumpy()[:, lowest_level],
             allocator=self._backend.allocator,
         )
 
-<<<<<<< HEAD
         if self._config.igradp_method == HorizontalPressureDiscretizationType.TAYLOR_HYDRO:
-            apply_hydrostatic_correction_to_horizontal_gradient_of_exner_pressure(
+            self._apply_hydrostatic_correction_to_horizontal_gradient_of_exner_pressure(
                 ipeidx_dsl=self._metric_state_nonhydro.ipeidx_dsl,
                 pg_exdist=self._metric_state_nonhydro.pg_exdist,
-=======
-        if self.config.igradp_method == HorizontalPressureDiscretizationType.TAYLOR_HYDRO:
-            self._apply_hydrostatic_correction_to_horizontal_gradient_of_exner_pressure(
-                ipeidx_dsl=self.metric_state_nonhydro.ipeidx_dsl,
-                pg_exdist=self.metric_state_nonhydro.pg_exdist,
->>>>>>> 89e24334
                 z_hydro_corr=hydro_corr_horizontal,
                 z_gradh_exner=z_fields.z_gradh_exner,
                 horizontal_start=self._start_edge_nudging_level_2,
@@ -1460,13 +1274,8 @@
             offset_provider={},
         )
 
-<<<<<<< HEAD
         if self._config.is_iau_active:
-            add_analysis_increments_to_vn(
-=======
-        if self.config.is_iau_active:
             self._add_analysis_increments_to_vn(
->>>>>>> 89e24334
                 vn_incr=diagnostic_state_nh.vn_incr,
                 vn=prognostic_state[nnew].vn,
                 iau_wgt_dyn=self._config.iau_wgt_dyn,
@@ -1477,13 +1286,8 @@
                 offset_provider={},
             )
 
-<<<<<<< HEAD
         if self._grid.limited_area:
-            compute_vn_on_lateral_boundary(
-=======
-        if self.grid.limited_area:
             self._compute_vn_on_lateral_boundary(
->>>>>>> 89e24334
                 grf_tend_vn=diagnostic_state_nh.grf_tend_vn,
                 vn_now=prognostic_state[nnow].vn,
                 vn_new=prognostic_state[nnew].vn,
@@ -1497,13 +1301,8 @@
         log.debug("exchanging prognostic field 'vn' and local field 'z_rho_e'")
         self._exchange.exchange_and_wait(dims.EdgeDim, prognostic_state[nnew].vn, z_fields.z_rho_e)
 
-<<<<<<< HEAD
-        compute_avg_vn_and_graddiv_vn_and_vt(
+        self._compute_avg_vn_and_graddiv_vn_and_vt(
             e_flx_avg=self._interpolation_state.e_flx_avg,
-=======
-        self._compute_avg_vn_and_graddiv_vn_and_vt(
-            e_flx_avg=self.interpolation_state.e_flx_avg,
->>>>>>> 89e24334
             vn=prognostic_state[nnew].vn,
             geofac_grdiv=self._interpolation_state.geofac_grdiv,
             rbf_vec_coeff_e=self._interpolation_state.rbf_vec_coeff_e,
@@ -1565,13 +1364,8 @@
                 offset_provider=self._grid.offset_providers,
             )
 
-<<<<<<< HEAD
-        nhsolve_prog.stencils_39_40(
+        self._stencils_39_40(
             e_bln_c_s=self._interpolation_state.e_bln_c_s,
-=======
-        self._stencils_39_40(
-            e_bln_c_s=self.interpolation_state.e_bln_c_s,
->>>>>>> 89e24334
             z_w_concorr_me=self.z_w_concorr_me,
             wgtfac_c=self._metric_state_nonhydro.wgtfac_c,
             wgtfacq_c_dsl=self._metric_state_nonhydro.wgtfacq_c,
@@ -1586,13 +1380,8 @@
             offset_provider=self._grid.offset_providers,
         )
 
-<<<<<<< HEAD
-        compute_divergence_of_fluxes_of_rho_and_theta(
+        self._compute_divergence_of_fluxes_of_rho_and_theta(
             geofac_div=self._interpolation_state.geofac_div,
-=======
-        self._compute_divergence_of_fluxes_of_rho_and_theta(
-            geofac_div=self.interpolation_state.geofac_div,
->>>>>>> 89e24334
             mass_fl_e=diagnostic_state_nh.mass_fl_e,
             z_theta_v_fl_e=self.z_theta_v_fl_e,
             z_flxdiv_mass=self.z_flxdiv_mass,
@@ -1669,13 +1458,8 @@
             offset_provider=self._grid.offset_providers,
         )
 
-<<<<<<< HEAD
         if self._config.is_iau_active:
-            add_analysis_increments_from_data_assimilation(
-=======
-        if self.config.is_iau_active:
             self._add_analysis_increments_from_data_assimilation(
->>>>>>> 89e24334
                 z_fields.z_rho_expl,
                 z_fields.z_exner_expl,
                 diagnostic_state_nh.rho_incr,
@@ -1688,13 +1472,8 @@
                 offset_provider={},
             )
 
-<<<<<<< HEAD
-        solve_tridiagonal_matrix_for_w_forward_sweep(
+        self._solve_tridiagonal_matrix_for_w_forward_sweep(
             vwind_impl_wgt=self._metric_state_nonhydro.vwind_impl_wgt,
-=======
-        self._solve_tridiagonal_matrix_for_w_forward_sweep(
-            vwind_impl_wgt=self.metric_state_nonhydro.vwind_impl_wgt,
->>>>>>> 89e24334
             theta_v_ic=diagnostic_state_nh.theta_v_ic,
             ddqz_z_half=self._metric_state_nonhydro.ddqz_z_half,
             z_alpha=z_fields.z_alpha,
@@ -1722,13 +1501,8 @@
             offset_provider={},
         )
 
-<<<<<<< HEAD
         if self._config.rayleigh_type == constants.RayleighType.KLEMP:
-            apply_rayleigh_damping_mechanism(
-=======
-        if self.config.rayleigh_type == constants.RayleighType.KLEMP:
             self._apply_rayleigh_damping_mechanism(
->>>>>>> 89e24334
                 z_raylfac=self.z_raylfac,
                 w_1=prognostic_state[nnew].w_1,
                 w=prognostic_state[nnew].w,
@@ -1767,15 +1541,9 @@
         )
 
         # compute dw/dz for divergence damping term
-<<<<<<< HEAD
         if self._config.divdamp_type >= 3:
-            compute_dwdz_for_divergence_damping(
+            self._compute_dwdz_for_divergence_damping(
                 inv_ddqz_z_full=self._metric_state_nonhydro.inv_ddqz_z_full,
-=======
-        if self.config.divdamp_type >= 3:
-            self._compute_dwdz_for_divergence_damping(
-                inv_ddqz_z_full=self.metric_state_nonhydro.inv_ddqz_z_full,
->>>>>>> 89e24334
                 w=prognostic_state[nnew].w,
                 w_concorr_c=diagnostic_state_nh.w_concorr_c,
                 z_dwdz_dd=z_fields.z_dwdz_dd,
@@ -1797,13 +1565,8 @@
                 offset_provider={},
             )
 
-<<<<<<< HEAD
         if self._grid.limited_area:
-            nhsolve_prog.stencils_61_62(
-=======
-        if self.grid.limited_area:
             self._stencils_61_62(
->>>>>>> 89e24334
                 rho_now=prognostic_state[nnow].rho,
                 grf_tend_rho=diagnostic_state_nh.grf_tend_rho,
                 theta_v_now=prognostic_state[nnow].theta_v,
@@ -1823,15 +1586,9 @@
                 offset_provider={},
             )
 
-<<<<<<< HEAD
         if self._config.divdamp_type >= 3:
-            compute_dwdz_for_divergence_damping(
-                inv_ddqz_z_full=self._metric_state_nonhydro.inv_ddqz_z_full,
-=======
-        if self.config.divdamp_type >= 3:
             self._compute_dwdz_for_divergence_damping(
                 inv_ddqz_z_full=self.metric_state_nonhydro.inv_ddqz_z_full,
->>>>>>> 89e24334
                 w=prognostic_state[nnew].w,
                 w_concorr_c=diagnostic_state_nh.w_concorr_c,
                 z_dwdz_dd=z_fields.z_dwdz_dd,
@@ -1904,13 +1661,8 @@
 
         nvar = nnew
 
-<<<<<<< HEAD
-        solve_nh_utils.compute_z_raylfac(
+        self._compute_z_raylfac(
             self._metric_state_nonhydro.rayleigh_w,
-=======
-        self._compute_z_raylfac(
-            self.metric_state_nonhydro.rayleigh_w,
->>>>>>> 89e24334
             dtime,
             self.z_raylfac,
             offset_provider={},
@@ -1944,17 +1696,10 @@
         )
 
         log.debug(f"corrector: start stencil 17")
-<<<<<<< HEAD
-        add_vertical_wind_derivative_to_divergence_damping(
+        self._add_vertical_wind_derivative_to_divergence_damping(
             hmask_dd3d=self._metric_state_nonhydro.hmask_dd3d,
             scalfac_dd3d=self._metric_state_nonhydro.scalfac_dd3d,
             inv_dual_edge_length=self._edge_geometry.inverse_dual_edge_lengths,
-=======
-        self._add_vertical_wind_derivative_to_divergence_damping(
-            hmask_dd3d=self.metric_state_nonhydro.hmask_dd3d,
-            scalfac_dd3d=self.metric_state_nonhydro.scalfac_dd3d,
-            inv_dual_edge_length=self.edge_geometry.inverse_dual_edge_lengths,
->>>>>>> 89e24334
             z_dwdz_dd=z_fields.z_dwdz_dd,
             z_graddiv_vn=z_fields.z_graddiv_vn,
             horizontal_start=self._start_edge_lateral_boundary_level_7,
@@ -1991,13 +1736,8 @@
         ):
             # verified for e-10
             log.debug(f"corrector start stencil 25")
-<<<<<<< HEAD
-            compute_graddiv2_of_vn(
+            self._compute_graddiv2_of_vn(
                 geofac_grdiv=self._interpolation_state.geofac_grdiv,
-=======
-            self._compute_graddiv2_of_vn(
-                geofac_grdiv=self.interpolation_state.geofac_grdiv,
->>>>>>> 89e24334
                 z_graddiv_vn=z_fields.z_graddiv_vn,
                 z_graddiv2_vn=self.z_graddiv2_vn,
                 horizontal_start=self._start_edge_nudging_level_2,
@@ -2071,13 +1811,8 @@
         log.debug("exchanging prognostic field 'vn'")
         self._exchange.exchange_and_wait(dims.EdgeDim, (prognostic_state[nnew].vn))
         log.debug("corrector: start stencil 31")
-<<<<<<< HEAD
-        compute_avg_vn(
+        self._compute_avg_vn(
             e_flx_avg=self._interpolation_state.e_flx_avg,
-=======
-        self._compute_avg_vn(
-            e_flx_avg=self.interpolation_state.e_flx_avg,
->>>>>>> 89e24334
             vn=prognostic_state[nnew].vn,
             z_vn_avg=self.z_vn_avg,
             horizontal_start=self._start_edge_lateral_boundary_level_5,
@@ -2131,13 +1866,8 @@
 
         # verified for e-9
         log.debug(f"corrector: start stencil 41")
-<<<<<<< HEAD
-        compute_divergence_of_fluxes_of_rho_and_theta(
+        self._compute_divergence_of_fluxes_of_rho_and_theta(
             geofac_div=self._interpolation_state.geofac_div,
-=======
-        self._compute_divergence_of_fluxes_of_rho_and_theta(
-            geofac_div=self.interpolation_state.geofac_div,
->>>>>>> 89e24334
             mass_fl_e=diagnostic_state_nh.mass_fl_e,
             z_theta_v_fl_e=self.z_theta_v_fl_e,
             z_flxdiv_mass=self.z_flxdiv_mass,
@@ -2268,13 +1998,8 @@
                 offset_provider={},
             )
         log.debug(f"corrector start stencil 52")
-<<<<<<< HEAD
-        solve_tridiagonal_matrix_for_w_forward_sweep(
+        self._solve_tridiagonal_matrix_for_w_forward_sweep(
             vwind_impl_wgt=self._metric_state_nonhydro.vwind_impl_wgt,
-=======
-        self._solve_tridiagonal_matrix_for_w_forward_sweep(
-            vwind_impl_wgt=self.metric_state_nonhydro.vwind_impl_wgt,
->>>>>>> 89e24334
             theta_v_ic=diagnostic_state_nh.theta_v_ic,
             ddqz_z_half=self._metric_state_nonhydro.ddqz_z_half,
             z_alpha=z_fields.z_alpha,
