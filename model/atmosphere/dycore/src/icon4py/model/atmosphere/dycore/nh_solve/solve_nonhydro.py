# ICON4Py - ICON inspired code in Python and GT4Py
#
# Copyright (c) 2022, ETH Zurich and MeteoSwiss
# All rights reserved.
#
# This file is free software: you can redistribute it and/or modify it under
# the terms of the GNU General Public License as published by the
# Free Software Foundation, either version 3 of the License, or any later
# version. See the LICENSE.txt file at the top-level directory of this
# distribution for a copy of the license or check <https://www.gnu.org/licenses/>.
#
# SPDX-License-Identifier: GPL-3.0-or-later
import logging
from typing import Final, Optional

from gt4py.next import as_field
from gt4py.next.common import Field
from gt4py.next.ffront.fbuiltins import int32
from gt4py.next.program_processors.runners.gtfn import run_gtfn

import icon4py.model.atmosphere.dycore.nh_solve.solve_nonhydro_program as nhsolve_prog
import icon4py.model.common.constants as constants
from icon4py.model.atmosphere.dycore.mo_icon_interpolation_scalar_cells2verts_scalar_ri_dsl import (
    mo_icon_interpolation_scalar_cells2verts_scalar_ri_dsl,
)
from icon4py.model.atmosphere.dycore.mo_math_gradients_grad_green_gauss_cell_dsl import (
    mo_math_gradients_grad_green_gauss_cell_dsl,
)
from icon4py.model.atmosphere.dycore.mo_solve_nonhydro_4th_order_divdamp import (
    mo_solve_nonhydro_4th_order_divdamp,
)
from icon4py.model.atmosphere.dycore.mo_solve_nonhydro_stencil_01 import (
    mo_solve_nonhydro_stencil_01,
)
from icon4py.model.atmosphere.dycore.mo_solve_nonhydro_stencil_10 import (
    mo_solve_nonhydro_stencil_10,
)
from icon4py.model.atmosphere.dycore.mo_solve_nonhydro_stencil_12 import (
    mo_solve_nonhydro_stencil_12,
)
from icon4py.model.atmosphere.dycore.mo_solve_nonhydro_stencil_13 import (
    mo_solve_nonhydro_stencil_13,
)
from icon4py.model.atmosphere.dycore.mo_solve_nonhydro_stencil_17 import (
    mo_solve_nonhydro_stencil_17,
)
from icon4py.model.atmosphere.dycore.mo_solve_nonhydro_stencil_18 import (
    mo_solve_nonhydro_stencil_18,
)
from icon4py.model.atmosphere.dycore.mo_solve_nonhydro_stencil_19 import (
    mo_solve_nonhydro_stencil_19,
)
from icon4py.model.atmosphere.dycore.mo_solve_nonhydro_stencil_20 import (
    mo_solve_nonhydro_stencil_20,
)
from icon4py.model.atmosphere.dycore.mo_solve_nonhydro_stencil_21 import (
    mo_solve_nonhydro_stencil_21,
)
from icon4py.model.atmosphere.dycore.mo_solve_nonhydro_stencil_22 import (
    mo_solve_nonhydro_stencil_22,
)
from icon4py.model.atmosphere.dycore.mo_solve_nonhydro_stencil_23 import (
    mo_solve_nonhydro_stencil_23,
)
from icon4py.model.atmosphere.dycore.mo_solve_nonhydro_stencil_24 import (
    mo_solve_nonhydro_stencil_24,
)
from icon4py.model.atmosphere.dycore.mo_solve_nonhydro_stencil_25 import (
    mo_solve_nonhydro_stencil_25,
)
from icon4py.model.atmosphere.dycore.mo_solve_nonhydro_stencil_26 import (
    mo_solve_nonhydro_stencil_26,
)
from icon4py.model.atmosphere.dycore.mo_solve_nonhydro_stencil_27 import (
    mo_solve_nonhydro_stencil_27,
)
from icon4py.model.atmosphere.dycore.mo_solve_nonhydro_stencil_28 import (
    mo_solve_nonhydro_stencil_28,
)
from icon4py.model.atmosphere.dycore.mo_solve_nonhydro_stencil_29 import (
    mo_solve_nonhydro_stencil_29,
)
from icon4py.model.atmosphere.dycore.mo_solve_nonhydro_stencil_30 import (
    mo_solve_nonhydro_stencil_30,
)
from icon4py.model.atmosphere.dycore.mo_solve_nonhydro_stencil_31 import (
    mo_solve_nonhydro_stencil_31,
)
from icon4py.model.atmosphere.dycore.mo_solve_nonhydro_stencil_32 import (
    mo_solve_nonhydro_stencil_32,
)
from icon4py.model.atmosphere.dycore.mo_solve_nonhydro_stencil_33 import (
    mo_solve_nonhydro_stencil_33,
)
from icon4py.model.atmosphere.dycore.mo_solve_nonhydro_stencil_34 import (
    mo_solve_nonhydro_stencil_34,
)
from icon4py.model.atmosphere.dycore.mo_solve_nonhydro_stencil_41 import (
    mo_solve_nonhydro_stencil_41,
)
from icon4py.model.atmosphere.dycore.mo_solve_nonhydro_stencil_46 import (
    mo_solve_nonhydro_stencil_46,
)
from icon4py.model.atmosphere.dycore.mo_solve_nonhydro_stencil_50 import (
    mo_solve_nonhydro_stencil_50,
)
from icon4py.model.atmosphere.dycore.mo_solve_nonhydro_stencil_52 import (
    mo_solve_nonhydro_stencil_52,
)
from icon4py.model.atmosphere.dycore.mo_solve_nonhydro_stencil_53 import (
    mo_solve_nonhydro_stencil_53,
)
from icon4py.model.atmosphere.dycore.mo_solve_nonhydro_stencil_54 import (
    mo_solve_nonhydro_stencil_54,
)
from icon4py.model.atmosphere.dycore.mo_solve_nonhydro_stencil_55 import (
    mo_solve_nonhydro_stencil_55,
)
from icon4py.model.atmosphere.dycore.mo_solve_nonhydro_stencil_56_63 import (
    mo_solve_nonhydro_stencil_56_63,
)
from icon4py.model.atmosphere.dycore.mo_solve_nonhydro_stencil_58 import (
    mo_solve_nonhydro_stencil_58,
)
from icon4py.model.atmosphere.dycore.mo_solve_nonhydro_stencil_59 import (
    mo_solve_nonhydro_stencil_59,
)
from icon4py.model.atmosphere.dycore.mo_solve_nonhydro_stencil_65 import (
    mo_solve_nonhydro_stencil_65,
)
from icon4py.model.atmosphere.dycore.mo_solve_nonhydro_stencil_66 import (
    mo_solve_nonhydro_stencil_66,
)
from icon4py.model.atmosphere.dycore.mo_solve_nonhydro_stencil_67 import (
    mo_solve_nonhydro_stencil_67,
)
from icon4py.model.atmosphere.dycore.mo_solve_nonhydro_stencil_68 import (
    mo_solve_nonhydro_stencil_68,
)
from icon4py.model.atmosphere.dycore.state_utils.diagnostic_state import DiagnosticStateNonHydro
from icon4py.model.atmosphere.dycore.state_utils.interpolation_state import InterpolationState
from icon4py.model.atmosphere.dycore.state_utils.metric_state import MetricStateNonHydro
from icon4py.model.atmosphere.dycore.state_utils.nh_constants import NHConstants
from icon4py.model.atmosphere.dycore.state_utils.prep_adv_state import PrepAdvection
from icon4py.model.atmosphere.dycore.state_utils.utils import (
    _allocate,
    _allocate_indices,
    _calculate_divdamp_fields,
    compute_z_raylfac,
    set_zero_c_k,
    set_zero_e_k,
)
from icon4py.model.atmosphere.dycore.state_utils.z_fields import ZFields
from icon4py.model.atmosphere.dycore.velocity.velocity_advection import VelocityAdvection
from icon4py.model.common.decomposition.definitions import ExchangeRuntime, SingleNodeExchange
from icon4py.model.common.dimension import CellDim, EdgeDim, KDim, VertexDim
from icon4py.model.common.grid.horizontal import CellParams, EdgeParams, HorizontalMarkerIndex
from icon4py.model.common.grid.icon import IconGrid
from icon4py.model.common.grid.vertical import VerticalModelParams
from icon4py.model.common.math.smagorinsky import en_smag_fac_for_zero_nshift
from icon4py.model.common.states.prognostic_state import PrognosticState


backend = run_gtfn
# flake8: noqa
log = logging.getLogger(__name__)


class NonHydrostaticConfig:
    """
    Contains necessary parameter to configure a nonhydro run.

    Encapsulates namelist parameters and derived parameters.
    TODO: (magdalena) values should be read from a configuration file.
    Default values are taken from the defaults in the corresponding ICON Fortran namelist files.
    """

    def __init__(
        self,
        itime_scheme: int = 4,
        iadv_rhotheta: int = 2,
        igradp_method: int = 3,
        ndyn_substeps_var: float = 5.0,
        rayleigh_type: int = 2,
        rayleigh_coeff: float = 0.05,
        divdamp_order: int = 24,  # the ICON default is 4,
        idiv_method: int = 1,
        is_iau_active: bool = False,
        iau_wgt_dyn: float = 0.0,
        divdamp_type: int = 3,
        lhdiff_rcf: bool = True,
        l_vert_nested: bool = False,
        l_open_ubc: bool = False,
        rhotheta_offctr: float = -0.1,
        veladv_offctr: float = 0.25,
<<<<<<< HEAD
        max_nudging_coeff: float = 0.02,
        divdamp_fac: float = 0.0025,
=======
        divdamp_fac: float = 0.004,  # checked for corrector after serialization
        max_nudging_coeff: float = 0.075,
>>>>>>> 4a4fb5ab
        divdamp_fac2: float = 0.004,
        divdamp_fac3: float = 0.004,
        divdamp_fac4: float = 0.004,
        divdamp_z: float = 32500.0,
        divdamp_z2: float = 40000.0,
        divdamp_z3: float = 60000.0,
        divdamp_z4: float = 80000.0,
        htop_moist_proc: float = 22500.0,
        ltestcase: bool = False,
    ):
        # parameters from namelist nonhydrostatic_nml

        #: time scheme for the non hydro static model
        self.itime_scheme: int = itime_scheme

        #: Miura scheme for advection of rho and theta
        self.iadv_rhotheta: int = iadv_rhotheta

        #: whether to use open upper boundary conditions
        self.l_open_ubc: bool = l_open_ubc

        #: Use truly horizontal pressure-gradient computation to ensure numerical
        #: stability without heavy orography smoothing
        self.igradp_method: int = igradp_method

        #: number of dynamics substeps per fast-physics timestep
        self.ndyn_substeps_var = ndyn_substeps_var

        #: reduced calling frequency also for horizontal diffusion
        #: TODO (magdalena) to be removed, see discussion between Anurag and Ong Chia Rui
        self.lhdiff_rcf: bool = lhdiff_rcf

        #: type of Rayleigh damping
        self.rayleigh_type: int = rayleigh_type
        # TODO (magdalena) used for calculation of rayleigh_w, rayleigh_vn in mo_vertical_grid.f90
        self.rayleigh_coeff: float = rayleigh_coeff

        #: order of divergence damping
        self.divdamp_order: int = divdamp_order

        #: type of divergence damping
        self.divdamp_type: int = divdamp_type

        #: off-centering for density and potential temperature at interface levels.
        #: Specifying a negative value here reduces the amount of vertical
        #: wind off-centering needed for stability of sound waves.
        self.rhotheta_offctr: float = rhotheta_offctr

        #: off-centering of velocity advection in corrector step
        self.veladv_offctr: float = veladv_offctr
<<<<<<< HEAD
=======
        self.divdamp_fac: float = divdamp_fac
        self.nudge_max_coeff: float = max_nudging_coeff
>>>>>>> 4a4fb5ab

        #: scaling factor for divergence damping (used only if lhdiff_rcf = true)
        self.divdamp_fac: float = divdamp_fac
        self.divdamp_fac2: float = divdamp_fac2
        self.divdamp_fac3: float = divdamp_fac3
        self.divdamp_fac4: float = divdamp_fac4
        self.divdamp_z: float = divdamp_z
        self.divdamp_z2: float = divdamp_z2
        self.divdamp_z3: float = divdamp_z3
        self.divdamp_z4: float = divdamp_z4

        #: height [m] where moist physics is turned off
        self.htop_moist_proc: float = htop_moist_proc

        #: parameters from other namelists:

        #: from mo_interpol_nml.f90
        self.nudge_max_coeff: float = max_nudging_coeff

        #: from mo_run_nml.f90
        #: use vertical nesting
        self.l_vert_nested: bool = l_vert_nested
        self.ltestcase = ltestcase  # TODO (magdalena) handle differently

        #: from mo_initicon_nml.f90/ mo_initicon_config.f90
        #: whether IAU is active at current time
        self.is_iau_active: bool = is_iau_active
        #: IAU weight for dynamics fields
        self.iau_wgt_dyn: float = iau_wgt_dyn

        #: from mo_dynamics_nml.f90
        self.idiv_method: int = idiv_method

        self._validate()

    def _validate(self):
        """Apply consistency checks and validation on configuration parameters."""
        if self.l_open_ubc:
            raise NotImplementedError(
                "Open upper boundary conditions not supported"
                "(to allow vertical motions related to diabatic heating to extend beyond the model top)"
            )

        if self.l_vert_nested:
            raise NotImplementedError("Vertical nesting support not implemented")

        if self.igradp_method != 3:
            raise NotImplementedError("igradp_method can only be 3")

        if self.itime_scheme != 4:
            raise NotImplementedError("itime_scheme can only be 4")

        if self.idiv_method != 1:
            raise NotImplementedError("idiv_method can only be 1")

        if self.divdamp_order != 24:
            raise NotImplementedError("divdamp_order can only be 24")

        if self.divdamp_type == 32:
            raise NotImplementedError("divdamp_type with value 32 not yet implemented")


class NonHydrostaticParams:
    """Calculates derived quantities depending on the NonHydrostaticConfig."""

    def __init__(self, config: NonHydrostaticConfig):
        self.rd_o_cvd: Final[float] = constants.RD / constants.CVD
        self.cvd_o_rd: Final[float] = constants.CVD / constants.RD
        self.rd_o_p0ref: Final[float] = constants.RD / constants.P0REF
        self.grav_o_cpd: Final[float] = constants.GRAV / constants.CPD

        #:  start level for 3D divergence damping terms
        #: this is only different from 0 if divdamp_type == 32: calculation done in mo_vertical_grid.f90
        self.kstart_dd3d: int = 0


class SolveNonhydro:
    def __init__(self, exchange: ExchangeRuntime = SingleNodeExchange()):
        self._exchange = exchange
        self._initialized = False
        self.grid: Optional[IconGrid] = None
        self.config: Optional[NonHydrostaticConfig] = None
        self.params: Optional[NonHydrostaticParams] = None
        self.metric_state_nonhydro: Optional[MetricStateNonHydro] = None
        self.interpolation_state: Optional[InterpolationState] = None
        self.vertical_params: Optional[VerticalModelParams] = None
        self.edge_geometry: Optional[EdgeParams] = None
        self.cell_params: Optional[CellParams] = None
        self.velocity_advection: Optional[VelocityAdvection] = None
        self.l_vert_nested: bool = False
        self.enh_divdamp_fac: Optional[Field[[KDim], float]] = None
        self.scal_divdamp: Optional[Field[[KDim], float]] = None
        self._bdy_divdamp: Optional[Field[[KDim], float]] = None
        self.p_test_run = True
        self.jk_start = 0  # used in stencil_55
        self.ntl1 = 0
        self.ntl2 = 0

    def init(
        self,
        grid: IconGrid,
        config: NonHydrostaticConfig,
        params: NonHydrostaticParams,
        metric_state_nonhydro: MetricStateNonHydro,
        interpolation_state: InterpolationState,
        vertical_params: VerticalModelParams,
        edge_geometry: EdgeParams,
        cell_geometry: CellParams,
        owner_mask: Field[[CellDim], bool],
    ):
        """
        Initialize NonHydrostatic granule with configuration.

        calculates all local fields that are used in nh_solve within the time loop
        """
        self.grid = grid
        self.config: NonHydrostaticConfig = config
        self.params: NonHydrostaticParams = params
        self.metric_state_nonhydro: MetricStateNonHydro = metric_state_nonhydro
        self.interpolation_state: InterpolationState = interpolation_state
        self.vertical_params = vertical_params
        self.edge_geometry = edge_geometry
        self.cell_params = cell_geometry
        self.velocity_advection = VelocityAdvection(
            grid,
            metric_state_nonhydro,
            interpolation_state,
            vertical_params,
            edge_geometry,
            owner_mask,
        )
        self._allocate_local_fields()

        # TODO (magdalena) vertical nesting is only relevant in the context of
        #      horizontal nesting, since we don't support this we should remove this option
        if grid.lvert_nest:
            self.l_vert_nested = True
            self.jk_start = 1
        else:
            self.jk_start = 0

        en_smag_fac_for_zero_nshift.with_backend(run_gtfn)(
            self.vertical_params.vct_a,
            self.config.divdamp_fac,
            self.config.divdamp_fac2,
            self.config.divdamp_fac3,
            self.config.divdamp_fac4,
            self.config.divdamp_z,
            self.config.divdamp_z2,
            self.config.divdamp_z3,
            self.config.divdamp_z4,
            out=self.enh_divdamp_fac,
            offset_provider={"Koff": KDim},
        )

        self.p_test_run = True
        self._initialized = True

    @property
    def initialized(self):
        return self._initialized

    def _allocate_local_fields(self):
        self.z_exner_ex_pr = _allocate(CellDim, KDim, is_halfdim=True, grid=self.grid)
        self.z_exner_ic = _allocate(CellDim, KDim, is_halfdim=True, grid=self.grid)
        self.z_dexner_dz_c_1 = _allocate(CellDim, KDim, grid=self.grid)
        self.z_theta_v_pr_ic = _allocate(CellDim, KDim, is_halfdim=True, grid=self.grid)
        self.z_th_ddz_exner_c = _allocate(CellDim, KDim, grid=self.grid)
        self.z_rth_pr_1 = _allocate(CellDim, KDim, grid=self.grid)
        self.z_rth_pr_2 = _allocate(CellDim, KDim, grid=self.grid)
        self.z_grad_rth_1 = _allocate(CellDim, KDim, grid=self.grid)
        self.z_grad_rth_2 = _allocate(CellDim, KDim, grid=self.grid)
        self.z_grad_rth_3 = _allocate(CellDim, KDim, grid=self.grid)
        self.z_grad_rth_4 = _allocate(CellDim, KDim, grid=self.grid)
        self.z_dexner_dz_c_2 = _allocate(CellDim, KDim, grid=self.grid)
        self.exner_dyn_incr = _allocate(CellDim, KDim, grid=self.grid)
        self.z_hydro_corr = _allocate(EdgeDim, KDim, grid=self.grid)
        self.z_vn_avg = _allocate(EdgeDim, KDim, grid=self.grid)
        self.z_theta_v_fl_e = _allocate(EdgeDim, KDim, grid=self.grid)
        self.z_flxdiv_mass = _allocate(CellDim, KDim, grid=self.grid)
        self.z_flxdiv_theta = _allocate(CellDim, KDim, grid=self.grid)
        self.z_rho_v = _allocate(VertexDim, KDim, grid=self.grid)
        self.z_theta_v_v = _allocate(VertexDim, KDim, grid=self.grid)
        self.z_graddiv2_vn = _allocate(EdgeDim, KDim, grid=self.grid)
        self.k_field = _allocate_indices(KDim, grid=self.grid, is_halfdim=True)
        self.z_w_concorr_me = _allocate(EdgeDim, KDim, grid=self.grid)
        self.z_hydro_corr_horizontal = _allocate(EdgeDim, grid=self.grid)
        self.z_raylfac = _allocate(KDim, grid=self.grid)
        self.enh_divdamp_fac = _allocate(KDim, grid=self.grid)
        self._bdy_divdamp = _allocate(KDim, grid=self.grid)
        self.scal_divdamp = _allocate(KDim, grid=self.grid)

    def set_timelevels(self, nnow, nnew):
        #  Set time levels of ddt_adv fields for call to velocity_tendencies
        if self.config.itime_scheme == 4:
            self.ntl1 = nnow
            self.ntl2 = nnew
        else:
            self.ntl1 = 0
            self.ntl2 = 0

    def time_step(
        self,
        diagnostic_state_nh: DiagnosticStateNonHydro,
        prognostic_state_ls: list[PrognosticState],
        prep_adv: PrepAdvection,
        z_fields: ZFields,  # TODO (Magdalena): move local fields to SolveNonHydro
        nh_constants: NHConstants,
        divdamp_fac_o2: float,
        dtime: float,
        idyn_timestep: float,
        l_recompute: bool,
        l_init: bool,
        nnow: int,
        nnew: int,
        lclean_mflx: bool,
        lprep_adv: bool,
    ):
        log.info(
            f"running timestep: dtime = {dtime}, dyn_timestep = {idyn_timestep}, init = {l_init}, recompute = {l_recompute}, prep_adv = {lprep_adv} "
        )
        start_cell_lb = self.grid.get_start_index(
            CellDim, HorizontalMarkerIndex.lateral_boundary(CellDim)
        )
        end_cell_end = self.grid.get_end_index(CellDim, HorizontalMarkerIndex.end(CellDim))
        start_edge_lb = self.grid.get_start_index(
            EdgeDim, HorizontalMarkerIndex.lateral_boundary(EdgeDim)
        )
        end_edge_local = self.grid.get_end_index(EdgeDim, HorizontalMarkerIndex.local(EdgeDim))
        # # TODO: abishekg7 move this to tests
        if self.p_test_run:
            nhsolve_prog.init_test_fields.with_backend(backend)(
                z_fields.z_rho_e,
                z_fields.z_theta_v_e,
                z_fields.z_dwdz_dd,
                z_fields.z_graddiv_vn,
                start_edge_lb,
                end_edge_local,
                start_cell_lb,
                end_cell_end,
                self.grid.num_levels,
                offset_provider={},
            )

        self.set_timelevels(nnow, nnew)

        self.run_predictor_step(
            diagnostic_state_nh=diagnostic_state_nh,
            prognostic_state=prognostic_state_ls,
            z_fields=z_fields,
            dtime=dtime,
            idyn_timestep=idyn_timestep,
            l_recompute=l_recompute,
            l_init=l_init,
            nnow=nnow,
            nnew=nnew,
        )
        log.info(
            f"running corrector step: dtime = {dtime}, dyn_timestep = {idyn_timestep}, prep_adv = {lprep_adv},  divdamp_fac_od = {divdamp_fac_o2} "
        )
        self.run_corrector_step(
            diagnostic_state_nh=diagnostic_state_nh,
            prognostic_state=prognostic_state_ls,
            z_fields=z_fields,
            prep_adv=prep_adv,
            divdamp_fac_o2=divdamp_fac_o2,
            dtime=dtime,
            nnew=nnew,
            nnow=nnow,
            lclean_mflx=lclean_mflx,
            nh_constants=nh_constants,
            lprep_adv=lprep_adv,
        )
        log.info(
            f"running corrector step: dtime = {dtime}, dyn_timestep = {idyn_timestep}, prep_adv = {lprep_adv},  divdamp_fac_od = {divdamp_fac_o2} "
        )
        start_cell_lb = self.grid.get_start_index(
            CellDim, HorizontalMarkerIndex.lateral_boundary(CellDim)
        )
        end_cell_nudging_minus1 = self.grid.get_end_index(
            CellDim, HorizontalMarkerIndex.nudging(CellDim) - 1
        )
        start_cell_halo = self.grid.get_start_index(CellDim, HorizontalMarkerIndex.halo(CellDim))
        end_cell_end = self.grid.get_end_index(CellDim, HorizontalMarkerIndex.end(CellDim))
        if self.grid.limited_area:
            mo_solve_nonhydro_stencil_66.with_backend(backend)(
                bdy_halo_c=self.metric_state_nonhydro.bdy_halo_c,
                rho=prognostic_state_ls[nnew].rho,
                theta_v=prognostic_state_ls[nnew].theta_v,
                exner=prognostic_state_ls[nnew].exner,
                rd_o_cvd=self.params.rd_o_cvd,
                rd_o_p0ref=self.params.rd_o_p0ref,
                offset_provider={},
                horizontal_start=0,
                horizontal_end=end_cell_end,
                vertical_start=0,
                vertical_end=self.grid.num_levels,
            )

            mo_solve_nonhydro_stencil_67.with_backend(backend)(
                rho=prognostic_state_ls[nnew].rho,
                theta_v=prognostic_state_ls[nnew].theta_v,
                exner=prognostic_state_ls[nnew].exner,
                rd_o_cvd=self.params.rd_o_cvd,
                rd_o_p0ref=self.params.rd_o_p0ref,
                horizontal_start=start_cell_lb,
                horizontal_end=end_cell_nudging_minus1,
                vertical_start=0,
                vertical_end=self.grid.num_levels,
                offset_provider={},
            )

        mo_solve_nonhydro_stencil_68.with_backend(backend)(
            mask_prog_halo_c=self.metric_state_nonhydro.mask_prog_halo_c,
            rho_now=prognostic_state_ls[nnow].rho,
            theta_v_now=prognostic_state_ls[nnow].theta_v,
            exner_new=prognostic_state_ls[nnew].exner,
            exner_now=prognostic_state_ls[nnow].exner,
            rho_new=prognostic_state_ls[nnew].rho,
            theta_v_new=prognostic_state_ls[nnew].theta_v,
            cvd_o_rd=self.params.cvd_o_rd,
            horizontal_start=start_cell_halo,
            horizontal_end=end_cell_end,
            vertical_start=0,
            vertical_end=self.grid.num_levels,
            offset_provider={},
        )

    # flake8: noqa: C901
    def run_predictor_step(
        self,
        diagnostic_state_nh: DiagnosticStateNonHydro,
        prognostic_state: list[PrognosticState],
        z_fields: ZFields,
        dtime: float,
        idyn_timestep: float,
        l_recompute: bool,
        l_init: bool,
        nnow: int,
        nnew: int,
    ):
        log.info(
            f"running predictor step: dtime = {dtime}, dyn_timestep = {idyn_timestep}, init = {l_init}, recompute = {l_recompute} "
        )
        if l_init or l_recompute:
            if self.config.itime_scheme == 4 and not l_init:
                lvn_only = True  # Recompute only vn tendency
            else:
                lvn_only = False

            self.velocity_advection.run_predictor_step(
                vn_only=lvn_only,
                diagnostic_state=diagnostic_state_nh,
                prognostic_state=prognostic_state[nnow],
                z_w_concorr_me=self.z_w_concorr_me,
                z_kin_hor_e=z_fields.z_kin_hor_e,
                z_vt_ie=z_fields.z_vt_ie,
                dtime=dtime,
                ntnd=self.ntl1,
                cell_areas=self.cell_params.area,
            )

        p_dthalf = 0.5 * dtime

        end_cell_end = self.grid.get_end_index(CellDim, HorizontalMarkerIndex.end(CellDim))

        start_cell_local_minus2 = self.grid.get_start_index(
            CellDim, HorizontalMarkerIndex.local(CellDim) - 2
        )
        end_cell_local_minus2 = self.grid.get_end_index(
            CellDim, HorizontalMarkerIndex.local(CellDim) - 2
        )

        start_vertex_lb_plus1 = self.grid.get_start_index(
            VertexDim, HorizontalMarkerIndex.lateral_boundary(VertexDim) + 1
        )  # TODO: check
        end_vertex_local_minus1 = self.grid.get_end_index(
            VertexDim, HorizontalMarkerIndex.local(VertexDim) - 1
        )

        start_cell_lb = self.grid.get_start_index(
            CellDim, HorizontalMarkerIndex.lateral_boundary(CellDim)
        )
        end_cell_nudging_minus1 = self.grid.get_end_index(
            CellDim,
            HorizontalMarkerIndex.nudging(CellDim) - 1,
        )

        start_edge_lb_plus6 = self.grid.get_start_index(
            EdgeDim, HorizontalMarkerIndex.lateral_boundary(EdgeDim) + 6
        )
        end_edge_local_minus1 = self.grid.get_end_index(
            EdgeDim, HorizontalMarkerIndex.local(EdgeDim) - 1
        )
        end_edge_local = self.grid.get_end_index(EdgeDim, HorizontalMarkerIndex.local(EdgeDim))

        start_edge_nudging_plus1 = self.grid.get_start_index(
            EdgeDim, HorizontalMarkerIndex.nudging(EdgeDim) + 1
        )
        end_edge_end = self.grid.get_end_index(EdgeDim, HorizontalMarkerIndex.end(EdgeDim))

        start_edge_lb = self.grid.get_start_index(
            EdgeDim, HorizontalMarkerIndex.lateral_boundary(EdgeDim)
        )
        end_edge_nudging = self.grid.get_end_index(EdgeDim, HorizontalMarkerIndex.nudging(EdgeDim))

        start_edge_lb_plus4 = self.grid.get_start_index(
            EdgeDim, HorizontalMarkerIndex.lateral_boundary(EdgeDim) + 4
        )
        end_edge_local_minus2 = self.grid.get_end_index(
            EdgeDim, HorizontalMarkerIndex.local(EdgeDim) - 2
        )

        start_cell_lb_plus2 = self.grid.get_start_index(
            CellDim, HorizontalMarkerIndex.lateral_boundary(CellDim) + 2
        )
        end_cell_local_minus1 = self.grid.get_end_index(
            CellDim, HorizontalMarkerIndex.local(CellDim) - 1
        )
        end_cell_halo = self.grid.get_end_index(CellDim, HorizontalMarkerIndex.halo(CellDim))
        start_cell_nudging = self.grid.get_start_index(
            CellDim, HorizontalMarkerIndex.nudging(CellDim)
        )
        end_cell_local = self.grid.get_end_index(CellDim, HorizontalMarkerIndex.local(CellDim))

        #  Precompute Rayleigh damping factor
        compute_z_raylfac.with_backend(backend)(
            rayleigh_w=self.metric_state_nonhydro.rayleigh_w,
            dtime=dtime,
            z_raylfac=self.z_raylfac,
            offset_provider={},
        )

        # initialize nest boundary points of z_rth_pr with zero
        if self.grid.limited_area:
            mo_solve_nonhydro_stencil_01.with_backend(backend)(
                z_rth_pr_1=self.z_rth_pr_1,
                z_rth_pr_2=self.z_rth_pr_2,
                horizontal_start=start_cell_lb,
                horizontal_end=end_cell_end,
                vertical_start=0,
                vertical_end=self.grid.num_levels,
                offset_provider={},
            )

        nhsolve_prog.predictor_stencils_2_3.with_backend(backend)(
            exner_exfac=self.metric_state_nonhydro.exner_exfac,
            exner=prognostic_state[nnow].exner,
            exner_ref_mc=self.metric_state_nonhydro.exner_ref_mc,
            exner_pr=diagnostic_state_nh.exner_pr,
            z_exner_ex_pr=self.z_exner_ex_pr,
            horizontal_start=start_cell_lb_plus2,
            horizontal_end=end_cell_local_minus1,
            k_field=self.k_field,
            nlev=self.grid.num_levels,
            vertical_start=0,
            vertical_end=self.grid.num_levels + 1,
            offset_provider={},
        )

        if self.config.igradp_method == 3:
            nhsolve_prog.predictor_stencils_4_5_6.with_backend(backend)(
                wgtfacq_c_dsl=self.metric_state_nonhydro.wgtfacq_c_dsl,
                z_exner_ex_pr=self.z_exner_ex_pr,
                z_exner_ic=self.z_exner_ic,
                wgtfac_c=self.metric_state_nonhydro.wgtfac_c,
                inv_ddqz_z_full=self.metric_state_nonhydro.inv_ddqz_z_full,
                z_dexner_dz_c_1=self.z_dexner_dz_c_1,
                k_field=self.k_field,
                nlev=self.grid.num_levels,
                horizontal_start=start_cell_lb_plus2,
                horizontal_end=end_cell_local_minus1,
                vertical_start=max(1, self.vertical_params.nflatlev),
                vertical_end=self.grid.num_levels + 1,
                offset_provider={"Koff": KDim},
            )

            if self.vertical_params.nflatlev == 1:
                # Perturbation Exner pressure on top half level
                raise NotImplementedError("nflatlev=1 not implemented")

        nhsolve_prog.predictor_stencils_7_8_9.with_backend(backend)(
            rho=prognostic_state[nnow].rho,
            rho_ref_mc=self.metric_state_nonhydro.rho_ref_mc,
            theta_v=prognostic_state[nnow].theta_v,
            theta_ref_mc=self.metric_state_nonhydro.theta_ref_mc,
            rho_ic=diagnostic_state_nh.rho_ic,
            z_rth_pr_1=self.z_rth_pr_1,
            z_rth_pr_2=self.z_rth_pr_2,
            wgtfac_c=self.metric_state_nonhydro.wgtfac_c,
            vwind_expl_wgt=self.metric_state_nonhydro.vwind_expl_wgt,
            exner_pr=diagnostic_state_nh.exner_pr,
            d_exner_dz_ref_ic=self.metric_state_nonhydro.d_exner_dz_ref_ic,
            ddqz_z_half=self.metric_state_nonhydro.ddqz_z_half,
            z_theta_v_pr_ic=self.z_theta_v_pr_ic,
            theta_v_ic=diagnostic_state_nh.theta_v_ic,
            z_th_ddz_exner_c=self.z_th_ddz_exner_c,
            k_field=self.k_field,
            nlev=self.grid.num_levels,
            horizontal_start=start_cell_lb_plus2,
            horizontal_end=end_cell_local_minus1,
            vertical_start=0,
            vertical_end=self.grid.num_levels,
            offset_provider={"Koff": KDim},
        )

        # Perturbation theta at top and surface levels
        nhsolve_prog.predictor_stencils_11_lower_upper.with_backend(backend)(
            wgtfacq_c_dsl=self.metric_state_nonhydro.wgtfacq_c_dsl,
            z_rth_pr=self.z_rth_pr_2,
            theta_ref_ic=self.metric_state_nonhydro.theta_ref_ic,
            z_theta_v_pr_ic=self.z_theta_v_pr_ic,
            theta_v_ic=diagnostic_state_nh.theta_v_ic,
            k_field=self.k_field,
            nlev=self.grid.num_levels,
            horizontal_start=start_cell_lb_plus2,
            horizontal_end=end_cell_local_minus1,
            vertical_start=0,
            vertical_end=self.grid.num_levels + 1,
            offset_provider={"Koff": KDim},
        )

        if self.config.igradp_method == 3:
            # Second vertical derivative of perturbation Exner pressure (hydrostatic approximation)
            mo_solve_nonhydro_stencil_12.with_backend(backend)(
                z_theta_v_pr_ic=self.z_theta_v_pr_ic,
                d2dexdz2_fac1_mc=self.metric_state_nonhydro.d2dexdz2_fac1_mc,
                d2dexdz2_fac2_mc=self.metric_state_nonhydro.d2dexdz2_fac2_mc,
                z_rth_pr_2=self.z_rth_pr_2,
                z_dexner_dz_c_2=self.z_dexner_dz_c_2,
                horizontal_start=start_cell_lb_plus2,
                horizontal_end=end_cell_local_minus1,
                vertical_start=self.vertical_params.nflat_gradp,
                vertical_end=self.grid.num_levels,
                offset_provider={"Koff": KDim},
            )

        # Add computation of z_grad_rth (perturbation density and virtual potential temperature at main levels)
        # at outer halo points: needed for correct calculation of the upwind gradients for Miura scheme

        mo_solve_nonhydro_stencil_13.with_backend(backend)(
            rho=prognostic_state[nnow].rho,
            rho_ref_mc=self.metric_state_nonhydro.rho_ref_mc,
            theta_v=prognostic_state[nnow].theta_v,
            theta_ref_mc=self.metric_state_nonhydro.theta_ref_mc,
            z_rth_pr_1=self.z_rth_pr_1,
            z_rth_pr_2=self.z_rth_pr_2,
            horizontal_start=start_cell_local_minus2,
            horizontal_end=end_cell_local_minus2,
            vertical_start=0,
            vertical_end=self.grid.num_levels,
            offset_provider={},
        )

        # Compute rho and theta at edges for horizontal flux divergence term
        if self.config.iadv_rhotheta == 1:
            mo_icon_interpolation_scalar_cells2verts_scalar_ri_dsl.with_backend(backend)(
                p_cell_in=prognostic_state[nnow].rho,
                c_intp=self.interpolation_state.c_intp,
                p_vert_out=self.z_rho_v,
                horizontal_start=start_vertex_lb_plus1,
                horizontal_end=end_vertex_local_minus1,
                vertical_start=0,
                vertical_end=self.grid.num_levels,  # UBOUND(p_cell_in,2)
                offset_provider={
                    "V2C": self.grid.get_offset_provider("V2C"),
                },
            )
            mo_icon_interpolation_scalar_cells2verts_scalar_ri_dsl.with_backend(backend)(
                p_cell_in=prognostic_state[nnow].theta_v,
                c_intp=self.interpolation_state.c_intp,
                p_vert_out=self.z_theta_v_v,
                horizontal_start=start_vertex_lb_plus1,
                horizontal_end=end_vertex_local_minus1,
                vertical_start=0,
                vertical_end=self.grid.num_levels,  # UBOUND(p_cell_in,2)
                offset_provider={
                    "V2C": self.grid.get_offset_provider("V2C"),
                },
            )
        elif self.config.iadv_rhotheta == 2:
            # Compute Green-Gauss gradients for rho and theta
            mo_math_gradients_grad_green_gauss_cell_dsl.with_backend(backend)(
                p_grad_1_u=self.z_grad_rth_1,
                p_grad_1_v=self.z_grad_rth_2,
                p_grad_2_u=self.z_grad_rth_3,
                p_grad_2_v=self.z_grad_rth_4,
                p_ccpr1=self.z_rth_pr_1,
                p_ccpr2=self.z_rth_pr_2,
                geofac_grg_x=self.interpolation_state.geofac_grg_x,
                geofac_grg_y=self.interpolation_state.geofac_grg_y,
                horizontal_start=start_cell_lb_plus2,
                horizontal_end=end_cell_local_minus1,
                vertical_start=0,
                vertical_end=self.grid.num_levels,  # UBOUND(p_ccpr,2)
                offset_provider={
                    "C2E2CO": self.grid.get_offset_provider("C2E2CO"),
                },
            )
        if self.config.iadv_rhotheta <= 2:
            tmp_0_0 = self.grid.get_start_index(EdgeDim, HorizontalMarkerIndex.local(EdgeDim) - 2)
            offset = 2 if self.config.idiv_method == 1 else 3
            tmp_0_1 = self.grid.get_end_index(
                EdgeDim, HorizontalMarkerIndex.local(EdgeDim) - offset
            )

            set_zero_e_k.with_backend(backend)(
                field=z_fields.z_rho_e,
                horizontal_start=tmp_0_0,
                horizontal_end=tmp_0_1,
                vertical_start=0,
                vertical_end=self.grid.num_levels,
                offset_provider={},
            )

            set_zero_e_k.with_backend(backend)(
                field=z_fields.z_theta_v_e,
                horizontal_start=tmp_0_0,
                horizontal_end=tmp_0_1,
                vertical_start=0,
                vertical_end=self.grid.num_levels,
                offset_provider={},
            )

            # initialize also nest boundary points with zero
            if self.grid.limited_area:
                set_zero_e_k.with_backend(backend)(
                    field=z_fields.z_rho_e,
                    horizontal_start=start_edge_lb,
                    horizontal_end=end_edge_local_minus1,
                    vertical_start=0,
                    vertical_end=self.grid.num_levels,
                    offset_provider={},
                )

                set_zero_e_k.with_backend(backend)(
                    field=z_fields.z_theta_v_e,
                    horizontal_start=start_edge_lb,
                    horizontal_end=end_edge_local_minus1,
                    vertical_start=0,
                    vertical_end=self.grid.num_levels,
                    offset_provider={},
                )

            if self.config.iadv_rhotheta == 2:
                # Compute upwind-biased values for rho and theta starting from centered differences
                # Note: the length of the backward trajectory should be 0.5*dtime*(vn,vt) in order to arrive
                # at a second-order accurate FV discretization, but twice the length is needed for numerical stability

                nhsolve_prog.mo_solve_nonhydro_stencil_16_fused_btraj_traj_o1.with_backend(backend)(
                    p_vn=prognostic_state[nnow].vn,
                    p_vt=diagnostic_state_nh.vt,
                    pos_on_tplane_e_1=self.interpolation_state.pos_on_tplane_e_1,
                    pos_on_tplane_e_2=self.interpolation_state.pos_on_tplane_e_2,
                    primal_normal_cell_1=self.edge_geometry.primal_normal_cell[0],
                    dual_normal_cell_1=self.edge_geometry.dual_normal_cell[0],
                    primal_normal_cell_2=self.edge_geometry.primal_normal_cell[1],
                    dual_normal_cell_2=self.edge_geometry.dual_normal_cell[1],
                    p_dthalf=p_dthalf,
                    rho_ref_me=self.metric_state_nonhydro.rho_ref_me,
                    theta_ref_me=self.metric_state_nonhydro.theta_ref_me,
                    z_grad_rth_1=self.z_grad_rth_1,
                    z_grad_rth_2=self.z_grad_rth_2,
                    z_grad_rth_3=self.z_grad_rth_3,
                    z_grad_rth_4=self.z_grad_rth_4,
                    z_rth_pr_1=self.z_rth_pr_1,
                    z_rth_pr_2=self.z_rth_pr_2,
                    z_rho_e=z_fields.z_rho_e,
                    z_theta_v_e=z_fields.z_theta_v_e,
                    horizontal_start=start_edge_lb_plus6,
                    horizontal_end=end_edge_local_minus1,
                    vertical_start=0,
                    vertical_end=self.grid.num_levels,
                    offset_provider={
                        "E2C": self.grid.get_offset_provider("E2C"),
                        "E2EC": self.grid.get_offset_provider("E2EC"),
                    },
                )

        # Remaining computations at edge points
        mo_solve_nonhydro_stencil_18.with_backend(backend)(
            inv_dual_edge_length=self.edge_geometry.inverse_dual_edge_lengths,
            z_exner_ex_pr=self.z_exner_ex_pr,
            z_gradh_exner=z_fields.z_gradh_exner,
            horizontal_start=start_edge_nudging_plus1,
            horizontal_end=end_edge_local,
            vertical_start=0,
            vertical_end=self.vertical_params.nflatlev,
            offset_provider={
                "E2C": self.grid.get_offset_provider("E2C"),
            },
        )

        if self.config.igradp_method == 3:
            # horizontal gradient of Exner pressure, including metric correction
            # horizontal gradient of Exner pressure, Taylor-expansion-based reconstruction

            mo_solve_nonhydro_stencil_19.with_backend(backend)(
                inv_dual_edge_length=self.edge_geometry.inverse_dual_edge_lengths,
                z_exner_ex_pr=self.z_exner_ex_pr,
                ddxn_z_full=self.metric_state_nonhydro.ddxn_z_full,
                c_lin_e=self.interpolation_state.c_lin_e,
                z_dexner_dz_c_1=self.z_dexner_dz_c_1,
                z_gradh_exner=z_fields.z_gradh_exner,
                horizontal_start=start_edge_nudging_plus1,
                horizontal_end=end_edge_local,
                vertical_start=self.vertical_params.nflatlev,
                vertical_end=int32(self.vertical_params.nflat_gradp + 1),
                offset_provider={
                    "E2C": self.grid.get_offset_provider("E2C"),
                },
            )

            mo_solve_nonhydro_stencil_20.with_backend(backend)(
                inv_dual_edge_length=self.edge_geometry.inverse_dual_edge_lengths,
                z_exner_ex_pr=self.z_exner_ex_pr,
                zdiff_gradp=self.metric_state_nonhydro.zdiff_gradp,
                ikoffset=self.metric_state_nonhydro.vertoffset_gradp,
                z_dexner_dz_c_1=self.z_dexner_dz_c_1,
                z_dexner_dz_c_2=self.z_dexner_dz_c_2,
                z_gradh_exner=z_fields.z_gradh_exner,
                horizontal_start=start_edge_nudging_plus1,
                horizontal_end=end_edge_local,
                vertical_start=int32(self.vertical_params.nflat_gradp + 1),
                vertical_end=self.grid.num_levels,
                offset_provider={
                    "E2C": self.grid.get_offset_provider("E2C"),
                    "E2EC": self.grid.get_offset_provider("E2EC"),
                    "Koff": KDim,
                },
            )
        # compute hydrostatically approximated correction term that replaces downward extrapolation
        if self.config.igradp_method == 3:
            mo_solve_nonhydro_stencil_21.with_backend(backend)(
                theta_v=prognostic_state[nnow].theta_v,
                ikoffset=self.metric_state_nonhydro.vertoffset_gradp,
                zdiff_gradp=self.metric_state_nonhydro.zdiff_gradp,
                theta_v_ic=diagnostic_state_nh.theta_v_ic,
                inv_ddqz_z_full=self.metric_state_nonhydro.inv_ddqz_z_full,
                inv_dual_edge_length=self.edge_geometry.inverse_dual_edge_lengths,
                z_hydro_corr=self.z_hydro_corr,
                grav_o_cpd=self.params.grav_o_cpd,
                horizontal_start=start_edge_nudging_plus1,
                horizontal_end=end_edge_local,
                vertical_start=self.grid.num_levels - 1,
                vertical_end=self.grid.num_levels,
                offset_provider={
                    "E2C": self.grid.get_offset_provider("E2C"),
                    "E2EC": self.grid.get_offset_provider("E2EC"),
                    "Koff": KDim,
                },
            )
        # TODO (Nikki) check when merging fused stencil
        lowest_level = self.grid.num_levels - 1
        hydro_corr_horizontal = as_field((EdgeDim,), self.z_hydro_corr.asnumpy()[:, lowest_level])

        if self.config.igradp_method == 3:
            mo_solve_nonhydro_stencil_22.with_backend(backend)(
                ipeidx_dsl=self.metric_state_nonhydro.ipeidx_dsl,
                pg_exdist=self.metric_state_nonhydro.pg_exdist,
                z_hydro_corr=hydro_corr_horizontal,
                z_gradh_exner=z_fields.z_gradh_exner,
                horizontal_start=start_edge_nudging_plus1,
                horizontal_end=end_edge_end,
                vertical_start=0,
                vertical_end=self.grid.num_levels,
                offset_provider={},
            )

        mo_solve_nonhydro_stencil_24.with_backend(backend)(
            vn_nnow=prognostic_state[nnow].vn,
            ddt_vn_apc_ntl1=diagnostic_state_nh.ddt_vn_apc_pc[self.ntl1],
            ddt_vn_phy=diagnostic_state_nh.ddt_vn_phy,
            z_theta_v_e=z_fields.z_theta_v_e,
            z_gradh_exner=z_fields.z_gradh_exner,
            vn_nnew=prognostic_state[nnew].vn,
            dtime=dtime,
            cpd=constants.CPD,
            horizontal_start=start_edge_nudging_plus1,
            horizontal_end=end_edge_local,
            vertical_start=0,
            vertical_end=self.grid.num_levels,
            offset_provider={},
        )

        if self.config.is_iau_active:
            mo_solve_nonhydro_stencil_28(
                vn_incr=diagnostic_state_nh.vn_incr,
                vn=prognostic_state[nnew].vn,
                iau_wgt_dyn=self.config.iau_wgt_dyn,
                horizontal_start=start_edge_nudging_plus1,
                horizontal_end=end_edge_local,
                vertical_start=0,
                vertical_end=self.grid.num_levels,
                offset_provider={},
            )

        if self.grid.limited_area:
            mo_solve_nonhydro_stencil_29.with_backend(backend)(
                grf_tend_vn=diagnostic_state_nh.grf_tend_vn,
                vn_now=prognostic_state[nnow].vn,
                vn_new=prognostic_state[nnew].vn,
                dtime=dtime,
                horizontal_start=start_edge_lb,
                horizontal_end=end_edge_nudging,
                vertical_start=0,
                vertical_end=self.grid.num_levels,
                offset_provider={},
            )
        log.debug("exchanging prognostic field 'vn' and local field 'z_rho_e'")
        self._exchange.exchange_and_wait(EdgeDim, prognostic_state[nnew].vn, z_fields.z_rho_e)

        mo_solve_nonhydro_stencil_30.with_backend(backend)(
            e_flx_avg=self.interpolation_state.e_flx_avg,
            vn=prognostic_state[nnew].vn,
            geofac_grdiv=self.interpolation_state.geofac_grdiv,
            rbf_vec_coeff_e=self.interpolation_state.rbf_vec_coeff_e,
            z_vn_avg=self.z_vn_avg,
            z_graddiv_vn=z_fields.z_graddiv_vn,
            vt=diagnostic_state_nh.vt,
            horizontal_start=start_edge_lb_plus4,
            horizontal_end=end_edge_local_minus2,
            vertical_start=0,
            vertical_end=self.grid.num_levels,
            offset_provider={
                "E2C2EO": self.grid.get_offset_provider("E2C2EO"),
                "E2C2E": self.grid.get_offset_provider("E2C2E"),
            },
        )

        if self.config.idiv_method == 1:
            mo_solve_nonhydro_stencil_32.with_backend(backend)(
                z_rho_e=z_fields.z_rho_e,
                z_vn_avg=self.z_vn_avg,
                ddqz_z_full_e=self.metric_state_nonhydro.ddqz_z_full_e,
                z_theta_v_e=z_fields.z_theta_v_e,
                mass_fl_e=diagnostic_state_nh.mass_fl_e,
                z_theta_v_fl_e=self.z_theta_v_fl_e,
                horizontal_start=start_edge_lb_plus4,
                horizontal_end=end_edge_local_minus2,
                vertical_start=0,
                vertical_end=self.grid.num_levels,
                offset_provider={},
            )

        nhsolve_prog.predictor_stencils_35_36.with_backend(backend)(
            vn=prognostic_state[nnew].vn,
            ddxn_z_full=self.metric_state_nonhydro.ddxn_z_full,
            ddxt_z_full=self.metric_state_nonhydro.ddxt_z_full,
            vt=diagnostic_state_nh.vt,
            z_w_concorr_me=self.z_w_concorr_me,
            wgtfac_e=self.metric_state_nonhydro.wgtfac_e,
            vn_ie=diagnostic_state_nh.vn_ie,
            z_vt_ie=z_fields.z_vt_ie,
            z_kin_hor_e=z_fields.z_kin_hor_e,
            k_field=self.k_field,
            nflatlev_startindex=self.vertical_params.nflatlev,
            nlev=self.grid.num_levels,
            horizontal_start=start_edge_lb_plus4,
            horizontal_end=end_edge_local_minus2,
            vertical_start=0,
            vertical_end=self.grid.num_levels,
            offset_provider={"Koff": KDim},
        )

        if not self.l_vert_nested:
            nhsolve_prog.predictor_stencils_37_38.with_backend(backend)(
                vn=prognostic_state[nnew].vn,
                vt=diagnostic_state_nh.vt,
                vn_ie=diagnostic_state_nh.vn_ie,
                z_vt_ie=z_fields.z_vt_ie,
                z_kin_hor_e=z_fields.z_kin_hor_e,
                wgtfacq_e_dsl=self.metric_state_nonhydro.wgtfacq_e_dsl,
                k_field=self.k_field,
                nlev=self.grid.num_levels,
                horizontal_start=start_edge_lb_plus4,
                horizontal_end=end_edge_local_minus2,
                vertical_start=0,
                vertical_end=self.grid.num_levels + 1,
                offset_provider={"Koff": KDim},
            )

        nhsolve_prog.stencils_39_40.with_backend(backend)(
            e_bln_c_s=self.interpolation_state.e_bln_c_s,
            z_w_concorr_me=self.z_w_concorr_me,
            wgtfac_c=self.metric_state_nonhydro.wgtfac_c,
            wgtfacq_c_dsl=self.metric_state_nonhydro.wgtfacq_c_dsl,
            w_concorr_c=diagnostic_state_nh.w_concorr_c,
            k_field=self.k_field,
            nflatlev_startindex_plus1=int32(self.vertical_params.nflatlev + 1),
            nlev=self.grid.num_levels,
            horizontal_start=start_cell_lb_plus2,
            horizontal_end=end_cell_local_minus1,
            vertical_start=0,
            vertical_end=self.grid.num_levels + 1,
            offset_provider={
                "C2E": self.grid.get_offset_provider("C2E"),
                "C2CE": self.grid.get_offset_provider("C2CE"),
                "Koff": KDim,
            },
        )

        if self.config.idiv_method == 1:
            mo_solve_nonhydro_stencil_41.with_backend(backend)(
                geofac_div=self.interpolation_state.geofac_div,
                mass_fl_e=diagnostic_state_nh.mass_fl_e,
                z_theta_v_fl_e=self.z_theta_v_fl_e,
                z_flxdiv_mass=self.z_flxdiv_mass,
                z_flxdiv_theta=self.z_flxdiv_theta,
                horizontal_start=start_cell_nudging,
                horizontal_end=end_cell_local,
                vertical_start=0,
                vertical_end=self.grid.num_levels,
                offset_provider={
                    "C2E": self.grid.get_offset_provider("C2E"),
                    "C2CE": self.grid.get_offset_provider("C2CE"),
                },
            )

        nhsolve_prog.stencils_43_44_45_45b.with_backend(backend)(
            z_w_expl=z_fields.z_w_expl,
            w_nnow=prognostic_state[nnow].w,
            ddt_w_adv_ntl1=diagnostic_state_nh.ddt_w_adv_pc[self.ntl1],
            z_th_ddz_exner_c=self.z_th_ddz_exner_c,
            z_contr_w_fl_l=z_fields.z_contr_w_fl_l,
            rho_ic=diagnostic_state_nh.rho_ic,
            w_concorr_c=diagnostic_state_nh.w_concorr_c,
            vwind_expl_wgt=self.metric_state_nonhydro.vwind_expl_wgt,
            z_beta=z_fields.z_beta,
            exner_nnow=prognostic_state[nnow].exner,
            rho_nnow=prognostic_state[nnow].rho,
            theta_v_nnow=prognostic_state[nnow].theta_v,
            inv_ddqz_z_full=self.metric_state_nonhydro.inv_ddqz_z_full,
            z_alpha=z_fields.z_alpha,
            vwind_impl_wgt=self.metric_state_nonhydro.vwind_impl_wgt,
            theta_v_ic=diagnostic_state_nh.theta_v_ic,
            z_q=z_fields.z_q,
            k_field=self.k_field,
            rd=constants.RD,
            cvd=constants.CVD,
            dtime=dtime,
            cpd=constants.CPD,
            nlev=self.grid.num_levels,
            horizontal_start=start_cell_nudging,
            horizontal_end=end_cell_local,
            vertical_start=0,
            vertical_end=self.grid.num_levels + 1,
            offset_provider={},
        )

        if not (self.config.l_open_ubc and self.l_vert_nested):
            mo_solve_nonhydro_stencil_46.with_backend(backend)(
                w_nnew=prognostic_state[nnew].w,
                z_contr_w_fl_l=z_fields.z_contr_w_fl_l,
                horizontal_start=start_cell_nudging,
                horizontal_end=end_cell_local,
                vertical_start=0,
                vertical_end=1,
                offset_provider={},
            )
        nhsolve_prog.stencils_47_48_49.with_backend(backend)(
            w_nnew=prognostic_state[nnew].w,
            z_contr_w_fl_l=z_fields.z_contr_w_fl_l,
            w_concorr_c=diagnostic_state_nh.w_concorr_c,
            z_rho_expl=z_fields.z_rho_expl,
            z_exner_expl=z_fields.z_exner_expl,
            rho_nnow=prognostic_state[nnow].rho,
            inv_ddqz_z_full=self.metric_state_nonhydro.inv_ddqz_z_full,
            z_flxdiv_mass=self.z_flxdiv_mass,
            exner_pr=diagnostic_state_nh.exner_pr,
            z_beta=z_fields.z_beta,
            z_flxdiv_theta=self.z_flxdiv_theta,
            theta_v_ic=diagnostic_state_nh.theta_v_ic,
            ddt_exner_phy=diagnostic_state_nh.ddt_exner_phy,
            k_field=self.k_field,
            dtime=dtime,
            cell_startindex_nudging_plus1=start_cell_nudging,
            cell_endindex_interior=end_cell_local,
            nlev=self.grid.num_levels,
            nlev_k=self.grid.num_levels + 1,
            offset_provider={
                "Koff": KDim,
            },
        )

        if self.config.is_iau_active:
            mo_solve_nonhydro_stencil_50.with_backend(backend)(
                z_fields.z_rho_expl,
                z_fields.z_exner_expl,
                diagnostic_state_nh.rho_incr,
                diagnostic_state_nh.exner_incr,
                self.config.iau_wgt_dyn,
                horizontal_start=start_cell_nudging,
                horizontal_end=end_cell_local,
                vertical_start=0,
                vertical_end=self.grid.num_levels,
                offset_provider={},
            )

        mo_solve_nonhydro_stencil_52.with_backend(backend)(
            vwind_impl_wgt=self.metric_state_nonhydro.vwind_impl_wgt,
            theta_v_ic=diagnostic_state_nh.theta_v_ic,
            ddqz_z_half=self.metric_state_nonhydro.ddqz_z_half,
            z_alpha=z_fields.z_alpha,
            z_beta=z_fields.z_beta,
            z_w_expl=z_fields.z_w_expl,
            z_exner_expl=z_fields.z_exner_expl,
            z_q=z_fields.z_q,
            w=prognostic_state[nnew].w,
            dtime=dtime,
            cpd=constants.CPD,
            horizontal_start=start_cell_nudging,
            horizontal_end=end_cell_local,
            vertical_start=1,
            vertical_end=self.grid.num_levels,
            offset_provider={"Koff": KDim},
        )

        mo_solve_nonhydro_stencil_53.with_backend(backend)(
            z_q=z_fields.z_q,
            w=prognostic_state[nnew].w,
            horizontal_start=start_cell_nudging,
            horizontal_end=end_cell_local,
            vertical_start=1,
            vertical_end=self.grid.num_levels,
            offset_provider={},
        )

        if self.config.rayleigh_type == constants.RAYLEIGH_KLEMP:
            mo_solve_nonhydro_stencil_54.with_backend(backend)(
                z_raylfac=self.z_raylfac,
                w_1=prognostic_state[nnew].w_1,
                w=prognostic_state[nnew].w,
                horizontal_start=start_cell_nudging,
                horizontal_end=end_cell_local,
                vertical_start=1,
                vertical_end=int32(
                    self.vertical_params.index_of_damping_layer + 1
                ),  # +1 since Fortran includes boundaries
                offset_provider={},
            )

        mo_solve_nonhydro_stencil_55.with_backend(backend)(
            z_rho_expl=z_fields.z_rho_expl,
            vwind_impl_wgt=self.metric_state_nonhydro.vwind_impl_wgt,
            inv_ddqz_z_full=self.metric_state_nonhydro.inv_ddqz_z_full,
            rho_ic=diagnostic_state_nh.rho_ic,
            w=prognostic_state[nnew].w,
            z_exner_expl=z_fields.z_exner_expl,
            exner_ref_mc=self.metric_state_nonhydro.exner_ref_mc,
            z_alpha=z_fields.z_alpha,
            z_beta=z_fields.z_beta,
            rho_now=prognostic_state[nnow].rho,
            theta_v_now=prognostic_state[nnow].theta_v,
            exner_now=prognostic_state[nnow].exner,
            rho_new=prognostic_state[nnew].rho,
            exner_new=prognostic_state[nnew].exner,
            theta_v_new=prognostic_state[nnew].theta_v,
            dtime=dtime,
            cvd_o_rd=constants.CVD_O_RD,
            horizontal_start=start_cell_nudging,
            horizontal_end=end_cell_local,
            vertical_start=int32(self.jk_start),
            vertical_end=self.grid.num_levels,
            offset_provider={"Koff": KDim},
        )

        # compute dw/dz for divergence damping term
        if self.config.lhdiff_rcf and self.config.divdamp_type >= 3:
            mo_solve_nonhydro_stencil_56_63.with_backend(backend)(
                inv_ddqz_z_full=self.metric_state_nonhydro.inv_ddqz_z_full,
                w=prognostic_state[nnew].w,
                w_concorr_c=diagnostic_state_nh.w_concorr_c,
                z_dwdz_dd=z_fields.z_dwdz_dd,
                horizontal_start=start_cell_nudging,
                horizontal_end=end_cell_local,
                vertical_start=self.params.kstart_dd3d,
                vertical_end=self.grid.num_levels,
                offset_provider={"Koff": KDim},
            )

        if idyn_timestep == 1:
            mo_solve_nonhydro_stencil_59.with_backend(backend)(
                exner=prognostic_state[nnow].exner,
                exner_dyn_incr=self.exner_dyn_incr,
                horizontal_start=start_cell_nudging,
                horizontal_end=end_cell_local,
                vertical_start=self.vertical_params.kstart_moist,
                vertical_end=self.grid.num_levels,
                offset_provider={},
            )

        if self.grid.limited_area:
            nhsolve_prog.stencils_61_62.with_backend(backend)(
                rho_now=prognostic_state[nnow].rho,
                grf_tend_rho=diagnostic_state_nh.grf_tend_rho,
                theta_v_now=prognostic_state[nnow].theta_v,
                grf_tend_thv=diagnostic_state_nh.grf_tend_thv,
                w_now=prognostic_state[nnow].w,
                grf_tend_w=diagnostic_state_nh.grf_tend_w,
                rho_new=prognostic_state[nnew].rho,
                exner_new=prognostic_state[nnew].exner,
                w_new=prognostic_state[nnew].w,
                k_field=self.k_field,
                dtime=dtime,
                nlev=self.grid.num_levels,
                horizontal_start=start_cell_lb,
                horizontal_end=end_cell_nudging_minus1,
                vertical_start=0,
                vertical_end=int32(self.grid.num_levels + 1),
                offset_provider={},
            )

        if self.config.lhdiff_rcf and self.config.divdamp_type >= 3:
            mo_solve_nonhydro_stencil_56_63.with_backend(backend)(
                inv_ddqz_z_full=self.metric_state_nonhydro.inv_ddqz_z_full,
                w=prognostic_state[nnew].w,
                w_concorr_c=diagnostic_state_nh.w_concorr_c,
                z_dwdz_dd=z_fields.z_dwdz_dd,
                horizontal_start=start_cell_lb,
                horizontal_end=end_cell_nudging_minus1,
                vertical_start=self.params.kstart_dd3d,
                vertical_end=self.grid.num_levels,
                offset_provider={"Koff": KDim},
            )
            log.debug("exchanging prognostic field 'w' and local field 'z_dwdz_dd'")
            self._exchange.exchange_and_wait(CellDim, prognostic_state[nnew].w, z_fields.z_dwdz_dd)
        else:
            log.debug("exchanging prognostic field 'w'")
            self._exchange.exchange_and_wait(CellDim, prognostic_state[nnew].w)

    def run_corrector_step(
        self,
        diagnostic_state_nh: DiagnosticStateNonHydro,
        prognostic_state: list[PrognosticState],
        z_fields: ZFields,
        nh_constants: NHConstants,
        divdamp_fac_o2: float,
        prep_adv: PrepAdvection,
        dtime: float,
        nnew: int,
        nnow: int,
        lclean_mflx: bool,
        lprep_adv: bool,
    ):
        # Inverse value of ndyn_substeps for tracer advection precomputations
        r_nsubsteps = 1.0 / self.config.ndyn_substeps_var

        # scaling factor for second-order divergence damping: divdamp_fac_o2*delta_x**2
        # delta_x**2 is approximated by the mean cell area
        # Coefficient for reduced fourth-order divergence d
        scal_divdamp_o2 = divdamp_fac_o2 * self.cell_params.mean_cell_area

        _calculate_divdamp_fields.with_backend(run_gtfn)(
            self.enh_divdamp_fac,
            int32(self.config.divdamp_order),
            self.cell_params.mean_cell_area,
            divdamp_fac_o2,
            self.config.nudge_max_coeff,
            constants.dbl_eps,
            out=(self.scal_divdamp, self._bdy_divdamp),
            offset_provider={},
        )

        start_cell_lb_plus2 = self.grid.get_start_index(
            CellDim, HorizontalMarkerIndex.lateral_boundary(CellDim) + 2
        )

        start_edge_lb_plus6 = self.grid.get_start_index(
            EdgeDim, HorizontalMarkerIndex.lateral_boundary(EdgeDim) + 6
        )

        start_edge_nudging_plus1 = self.grid.get_start_index(
            EdgeDim, HorizontalMarkerIndex.nudging(EdgeDim) + 1
        )
        end_edge_local = self.grid.get_end_index(EdgeDim, HorizontalMarkerIndex.local(EdgeDim))

        start_edge_lb_plus4 = self.grid.get_start_index(
            EdgeDim, HorizontalMarkerIndex.lateral_boundary(EdgeDim) + 4
        )
        end_edge_local_minus2 = self.grid.get_end_index(
            EdgeDim, HorizontalMarkerIndex.local(EdgeDim) - 2
        )

        start_edge_lb = self.grid.get_start_index(
            EdgeDim, HorizontalMarkerIndex.lateral_boundary(EdgeDim)
        )
        end_edge_end = self.grid.get_end_index(EdgeDim, HorizontalMarkerIndex.end(EdgeDim))

        start_cell_lb = self.grid.get_start_index(
            CellDim, HorizontalMarkerIndex.lateral_boundary(CellDim)
        )
        end_cell_nudging = self.grid.get_end_index(CellDim, HorizontalMarkerIndex.nudging(CellDim))

        start_cell_nudging = self.grid.get_start_index(
            CellDim, HorizontalMarkerIndex.nudging(CellDim)
        )
        end_cell_local = self.grid.get_end_index(CellDim, HorizontalMarkerIndex.local(CellDim))

        lvn_only = False
        log.debug(f"corrector run velocity advection")
        self.velocity_advection.run_corrector_step(
            vn_only=lvn_only,
            diagnostic_state=diagnostic_state_nh,
            prognostic_state=prognostic_state[nnew],
            z_kin_hor_e=z_fields.z_kin_hor_e,
            z_vt_ie=z_fields.z_vt_ie,
            dtime=dtime,
            ntnd=self.ntl2,
            cell_areas=self.cell_params.area,
        )

        nvar = nnew

        #  Precompute Rayleigh damping factor
        compute_z_raylfac.with_backend(backend)(
            self.metric_state_nonhydro.rayleigh_w,
            dtime,
            self.z_raylfac,
            offset_provider={},
        )
        log.debug(f"corrector: start stencil 10")
        mo_solve_nonhydro_stencil_10.with_backend(backend)(
            w=prognostic_state[nnew].w,
            w_concorr_c=diagnostic_state_nh.w_concorr_c,
            ddqz_z_half=self.metric_state_nonhydro.ddqz_z_half,
            rho_now=prognostic_state[nnow].rho,
            rho_var=prognostic_state[nvar].rho,
            theta_now=prognostic_state[nnow].theta_v,
            theta_var=prognostic_state[nvar].theta_v,
            wgtfac_c=self.metric_state_nonhydro.wgtfac_c,
            theta_ref_mc=self.metric_state_nonhydro.theta_ref_mc,
            vwind_expl_wgt=self.metric_state_nonhydro.vwind_expl_wgt,
            exner_pr=diagnostic_state_nh.exner_pr,
            d_exner_dz_ref_ic=self.metric_state_nonhydro.d_exner_dz_ref_ic,
            rho_ic=diagnostic_state_nh.rho_ic,
            z_theta_v_pr_ic=self.z_theta_v_pr_ic,
            theta_v_ic=diagnostic_state_nh.theta_v_ic,
            z_th_ddz_exner_c=self.z_th_ddz_exner_c,
            dtime=dtime,
            wgt_nnow_rth=nh_constants.wgt_nnow_rth,
            wgt_nnew_rth=nh_constants.wgt_nnew_rth,
            horizontal_start=start_cell_lb_plus2,
            horizontal_end=end_cell_local,
            vertical_start=1,
            vertical_end=self.grid.num_levels,
            offset_provider={"Koff": KDim},
        )

        if self.config.l_open_ubc and not self.l_vert_nested:
            raise NotImplementedError("l_open_ubc not implemented")

        log.debug(f"corrector: start stencil 17")
        mo_solve_nonhydro_stencil_17.with_backend(backend)(
            hmask_dd3d=self.metric_state_nonhydro.hmask_dd3d,
            scalfac_dd3d=self.metric_state_nonhydro.scalfac_dd3d,
            inv_dual_edge_length=self.edge_geometry.inverse_dual_edge_lengths,
            z_dwdz_dd=z_fields.z_dwdz_dd,
            z_graddiv_vn=z_fields.z_graddiv_vn,
            horizontal_start=start_edge_lb_plus6,
            horizontal_end=end_edge_local_minus2,
            vertical_start=self.params.kstart_dd3d,
            vertical_end=self.grid.num_levels,
            offset_provider={
                "E2C": self.grid.get_offset_provider("E2C"),
            },
        )

        if self.config.itime_scheme == 4:
            log.debug(f"corrector: start stencil 23")
            mo_solve_nonhydro_stencil_23.with_backend(backend)(
                vn_nnow=prognostic_state[nnow].vn,
                ddt_vn_apc_ntl1=diagnostic_state_nh.ddt_vn_apc_pc[self.ntl1],
                ddt_vn_apc_ntl2=diagnostic_state_nh.ddt_vn_apc_pc[self.ntl2],
                ddt_vn_phy=diagnostic_state_nh.ddt_vn_phy,
                z_theta_v_e=z_fields.z_theta_v_e,
                z_gradh_exner=z_fields.z_gradh_exner,
                vn_nnew=prognostic_state[nnew].vn,
                dtime=dtime,
                wgt_nnow_vel=nh_constants.wgt_nnow_vel,
                wgt_nnew_vel=nh_constants.wgt_nnew_vel,
                cpd=constants.CPD,
                horizontal_start=start_edge_nudging_plus1,
                horizontal_end=end_edge_local,
                vertical_start=0,
                vertical_end=self.grid.num_levels,
                offset_provider={},
            )

        if self.config.lhdiff_rcf and (
            self.config.divdamp_order == 24 or self.config.divdamp_order == 4
        ):
            # verified for e-10
            log.debug(f"corrector start stencil 25")
            mo_solve_nonhydro_stencil_25.with_backend(backend)(
                geofac_grdiv=self.interpolation_state.geofac_grdiv,
                z_graddiv_vn=z_fields.z_graddiv_vn,
                z_graddiv2_vn=self.z_graddiv2_vn,
                horizontal_start=start_edge_nudging_plus1,
                horizontal_end=end_edge_local,
                vertical_start=0,
                vertical_end=self.grid.num_levels,
                offset_provider={
                    "E2C2EO": self.grid.get_offset_provider("E2C2EO"),
                },
            )

        if self.config.lhdiff_rcf:
            if self.config.divdamp_order == 24 and scal_divdamp_o2 > 1.0e-6:
                log.debug(f"corrector: start stencil 26")
                mo_solve_nonhydro_stencil_26.with_backend(backend)(
                    z_graddiv_vn=z_fields.z_graddiv_vn,
                    vn=prognostic_state[nnew].vn,
                    scal_divdamp_o2=scal_divdamp_o2,
                    horizontal_start=start_edge_nudging_plus1,
                    horizontal_end=end_edge_local,
                    vertical_start=0,
                    vertical_end=self.grid.num_levels,
                    offset_provider={},
                )

            # TODO: this does not get accessed in FORTRAN
            if self.config.divdamp_order == 24 and divdamp_fac_o2 <= 4 * self.config.divdamp_fac:
                if self.grid.limited_area:
                    log.debug("corrector: start stencil 27")
                    mo_solve_nonhydro_stencil_27.with_backend(backend)(
                        scal_divdamp=self.scal_divdamp,
                        bdy_divdamp=self._bdy_divdamp,
                        nudgecoeff_e=self.interpolation_state.nudgecoeff_e,
                        z_graddiv2_vn=self.z_graddiv2_vn,
                        vn=prognostic_state[nnew].vn,
                        horizontal_start=start_edge_nudging_plus1,
                        horizontal_end=end_edge_local,
                        vertical_start=0,
                        vertical_end=self.grid.num_levels,
                        offset_provider={},
                    )
                else:
                    log.debug("corrector start stencil 4th order divdamp")
                    mo_solve_nonhydro_4th_order_divdamp.with_backend(backend)(
                        scal_divdamp=self.scal_divdamp,
                        z_graddiv2_vn=self.z_graddiv2_vn,
                        vn=prognostic_state[nnew].vn,
                        horizontal_start=start_edge_nudging_plus1,
                        horizontal_end=end_edge_local,
                        vertical_start=0,
                        vertical_end=self.grid.num_levels,
                        offset_provider={},
                    )

        # TODO: this does not get accessed in FORTRAN
        if self.config.is_iau_active:
            log.debug("corrector start stencil 28")
            mo_solve_nonhydro_stencil_28(
                diagnostic_state_nh.vn_incr,
                prognostic_state[nnew].vn,
                self.config.iau_wgt_dyn,
                horizontal_start=start_edge_nudging_plus1,
                horizontal_end=end_edge_local,
                vertical_start=0,
                vertical_end=self.grid.num_levels,
                offset_provider={},
            )
        log.debug("exchanging prognostic field 'vn'")
        self._exchange.exchange_and_wait(EdgeDim, (prognostic_state[nnew].vn))
        log.debug("corrector: start stencil 31")
        mo_solve_nonhydro_stencil_31.with_backend(backend)(
            e_flx_avg=self.interpolation_state.e_flx_avg,
            vn=prognostic_state[nnew].vn,
            z_vn_avg=self.z_vn_avg,
            horizontal_start=start_edge_lb_plus4,
            horizontal_end=end_edge_local_minus2,
            vertical_start=0,
            vertical_end=self.grid.num_levels,
            offset_provider={
                "E2C2EO": self.grid.get_offset_provider("E2C2EO"),
            },
        )

        if self.config.idiv_method == 1:
            log.debug("corrector: start stencil 32")
            mo_solve_nonhydro_stencil_32.with_backend(backend)(
                z_rho_e=z_fields.z_rho_e,
                z_vn_avg=self.z_vn_avg,
                ddqz_z_full_e=self.metric_state_nonhydro.ddqz_z_full_e,
                z_theta_v_e=z_fields.z_theta_v_e,
                mass_fl_e=diagnostic_state_nh.mass_fl_e,
                z_theta_v_fl_e=self.z_theta_v_fl_e,
                horizontal_start=start_edge_lb_plus4,
                horizontal_end=end_edge_local_minus2,
                vertical_start=0,
                vertical_end=self.grid.num_levels,
                offset_provider={},
            )

            if lprep_adv:  # Preparations for tracer advection
                log.debug("corrector: doing prep advection")
                if lclean_mflx:
                    log.debug("corrector: start stencil 33")
                    mo_solve_nonhydro_stencil_33.with_backend(backend)(
                        vn_traj=prep_adv.vn_traj,
                        mass_flx_me=prep_adv.mass_flx_me,
                        horizontal_start=start_edge_lb,
                        horizontal_end=end_edge_end,
                        vertical_start=0,
                        vertical_end=self.grid.num_levels,
                        offset_provider={},
                    )
                log.debug(f"corrector: start stencil 34")
                mo_solve_nonhydro_stencil_34.with_backend(backend)(
                    z_vn_avg=self.z_vn_avg,
                    mass_fl_e=diagnostic_state_nh.mass_fl_e,
                    vn_traj=prep_adv.vn_traj,
                    mass_flx_me=prep_adv.mass_flx_me,
                    r_nsubsteps=r_nsubsteps,
                    horizontal_start=start_edge_lb_plus4,
                    horizontal_end=end_edge_local_minus2,
                    vertical_start=0,
                    vertical_end=self.grid.num_levels,
                    offset_provider={},
                )

        if self.config.idiv_method == 1:
            # verified for e-9
            log.debug(f"corrector: start stencile 41")
            mo_solve_nonhydro_stencil_41.with_backend(backend)(
                geofac_div=self.interpolation_state.geofac_div,
                mass_fl_e=diagnostic_state_nh.mass_fl_e,
                z_theta_v_fl_e=self.z_theta_v_fl_e,
                z_flxdiv_mass=self.z_flxdiv_mass,
                z_flxdiv_theta=self.z_flxdiv_theta,
                horizontal_start=start_cell_nudging,
                horizontal_end=end_cell_local,
                vertical_start=0,
                vertical_end=self.grid.num_levels,
                offset_provider={
                    "C2E": self.grid.get_offset_provider("C2E"),
                    "C2CE": self.grid.get_offset_provider("C2CE"),
                },
            )

        if self.config.itime_scheme == 4:
            log.debug(f"corrector start stencil 42 44 45 45b")
            nhsolve_prog.stencils_42_44_45_45b.with_backend(backend)(
                z_w_expl=z_fields.z_w_expl,
                w_nnow=prognostic_state[nnow].w,
                ddt_w_adv_ntl1=diagnostic_state_nh.ddt_w_adv_pc[self.ntl1],
                ddt_w_adv_ntl2=diagnostic_state_nh.ddt_w_adv_pc[self.ntl2],
                z_th_ddz_exner_c=self.z_th_ddz_exner_c,
                z_contr_w_fl_l=z_fields.z_contr_w_fl_l,
                rho_ic=diagnostic_state_nh.rho_ic,
                w_concorr_c=diagnostic_state_nh.w_concorr_c,
                vwind_expl_wgt=self.metric_state_nonhydro.vwind_expl_wgt,
                z_beta=z_fields.z_beta,
                exner_nnow=prognostic_state[nnow].exner,
                rho_nnow=prognostic_state[nnow].rho,
                theta_v_nnow=prognostic_state[nnow].theta_v,
                inv_ddqz_z_full=self.metric_state_nonhydro.inv_ddqz_z_full,
                z_alpha=z_fields.z_alpha,
                vwind_impl_wgt=self.metric_state_nonhydro.vwind_impl_wgt,
                theta_v_ic=diagnostic_state_nh.theta_v_ic,
                z_q=z_fields.z_q,
                k_field=self.k_field,
                rd=constants.RD,
                cvd=constants.CVD,
                dtime=dtime,
                cpd=constants.CPD,
                wgt_nnow_vel=nh_constants.wgt_nnow_vel,
                wgt_nnew_vel=nh_constants.wgt_nnew_vel,
                nlev=self.grid.num_levels,
                horizontal_start=start_cell_nudging,
                horizontal_end=end_cell_local,
                vertical_start=0,
                vertical_end=self.grid.num_levels + 1,
                offset_provider={},
            )
        else:
            log.debug(f"corrector start stencil 43 44 45 45b")
            nhsolve_prog.stencils_43_44_45_45b.with_backend(backend)(
                z_w_expl=z_fields.z_w_expl,
                w_nnow=prognostic_state[nnow].w,
                ddt_w_adv_ntl1=diagnostic_state_nh.ddt_w_adv_pc[self.ntl1],
                z_th_ddz_exner_c=self.z_th_ddz_exner_c,
                z_contr_w_fl_l=z_fields.z_contr_w_fl_l,
                rho_ic=diagnostic_state_nh.rho_ic,
                w_concorr_c=diagnostic_state_nh.w_concorr_c,
                vwind_expl_wgt=self.metric_state_nonhydro.vwind_expl_wgt,
                z_beta=z_fields.z_beta,
                exner_nnow=prognostic_state[nnow].exner,
                rho_nnow=prognostic_state[nnow].rho,
                theta_v_nnow=prognostic_state[nnow].theta_v,
                inv_ddqz_z_full=self.metric_state_nonhydro.inv_ddqz_z_full,
                z_alpha=z_fields.z_alpha,
                vwind_impl_wgt=self.metric_state_nonhydro.vwind_impl_wgt,
                theta_v_ic=diagnostic_state_nh.theta_v_ic,
                z_q=z_fields.z_q,
                k_field=self.k_field,
                rd=constants.RD,
                cvd=constants.CVD,
                dtime=dtime,
                cpd=constants.CPD,
                nlev=self.grid.num_levels,
                horizontal_start=start_cell_nudging,
                horizontal_end=end_cell_local,
                vertical_start=0,
                vertical_end=self.grid.num_levels + 1,
                offset_provider={},
            )
        # TODO (magdalena): delete NonHydrostaticConfig. l_open_ubc
        if not self.config.l_open_ubc and not self.l_vert_nested:
            log.debug(f"corrector start stencil 46")
            mo_solve_nonhydro_stencil_46.with_backend(backend)(
                w_nnew=prognostic_state[nnew].w,
                z_contr_w_fl_l=z_fields.z_contr_w_fl_l,
                horizontal_start=start_cell_nudging,
                horizontal_end=end_cell_local,
                vertical_start=0,
                vertical_end=0,
                offset_provider={},
            )

        log.debug(f"corrector start stencil 47 48 49")
        nhsolve_prog.stencils_47_48_49.with_backend(backend)(
            w_nnew=prognostic_state[nnew].w,
            z_contr_w_fl_l=z_fields.z_contr_w_fl_l,
            w_concorr_c=diagnostic_state_nh.w_concorr_c,
            z_rho_expl=z_fields.z_rho_expl,
            z_exner_expl=z_fields.z_exner_expl,
            rho_nnow=prognostic_state[nnow].rho,
            inv_ddqz_z_full=self.metric_state_nonhydro.inv_ddqz_z_full,
            z_flxdiv_mass=self.z_flxdiv_mass,
            exner_pr=diagnostic_state_nh.exner_pr,
            z_beta=z_fields.z_beta,
            z_flxdiv_theta=self.z_flxdiv_theta,
            theta_v_ic=diagnostic_state_nh.theta_v_ic,
            ddt_exner_phy=diagnostic_state_nh.ddt_exner_phy,
            k_field=self.k_field,
            dtime=dtime,
            cell_startindex_nudging_plus1=start_cell_nudging,
            cell_endindex_interior=end_cell_local,
            nlev=self.grid.num_levels,
            nlev_k=self.grid.num_levels + 1,
            offset_provider={
                "Koff": KDim,
            },
        )

        # TODO: this is not tested in green line so far
        if self.config.is_iau_active:
            log.debug(f"corrector start stencil 50")
            mo_solve_nonhydro_stencil_50(
                z_rho_expl=z_fields.z_rho_expl,
                z_exner_expl=z_fields.z_exner_expl,
                rho_incr=diagnostic_state_nh.rho_incr,
                exner_incr=diagnostic_state_nh.exner_incr,
                iau_wgt_dyn=self.config.iau_wgt_dyn,
                horizontal_start=start_cell_nudging,
                horizontal_end=end_cell_local,
                vertical_start=0,
                vertical_end=self.grid.num_levels,
                offset_provider={},
            )
        log.debug(f"corrector start stencil 52")
        mo_solve_nonhydro_stencil_52.with_backend(backend)(
            vwind_impl_wgt=self.metric_state_nonhydro.vwind_impl_wgt,
            theta_v_ic=diagnostic_state_nh.theta_v_ic,
            ddqz_z_half=self.metric_state_nonhydro.ddqz_z_half,
            z_alpha=z_fields.z_alpha,
            z_beta=z_fields.z_beta,
            z_w_expl=z_fields.z_w_expl,
            z_exner_expl=z_fields.z_exner_expl,
            z_q=z_fields.z_q,
            w=prognostic_state[nnew].w,
            dtime=dtime,
            cpd=constants.CPD,
            horizontal_start=start_cell_nudging,
            horizontal_end=end_cell_local,
            vertical_start=1,
            vertical_end=self.grid.num_levels,
            offset_provider={"Koff": KDim},
        )
        log.debug(f"corrector start stencil 53")
        mo_solve_nonhydro_stencil_53.with_backend(backend)(
            z_q=z_fields.z_q,
            w=prognostic_state[nnew].w,
            horizontal_start=start_cell_nudging,
            horizontal_end=end_cell_local,
            vertical_start=1,
            vertical_end=self.grid.num_levels,
            offset_provider={},
        )

        if self.config.rayleigh_type == constants.RAYLEIGH_KLEMP:
            log.debug(f"corrector start stencil 54")
            mo_solve_nonhydro_stencil_54.with_backend(backend)(
                z_raylfac=self.z_raylfac,
                w_1=prognostic_state[nnew].w_1,
                w=prognostic_state[nnew].w,
                horizontal_start=start_cell_nudging,
                horizontal_end=end_cell_local,
                vertical_start=1,
                vertical_end=int32(
                    self.vertical_params.index_of_damping_layer + 1
                ),  # +1 since Fortran includes boundaries
                offset_provider={},
            )
        log.debug(f"corrector start stencil 55")
        mo_solve_nonhydro_stencil_55.with_backend(backend)(
            z_rho_expl=z_fields.z_rho_expl,
            vwind_impl_wgt=self.metric_state_nonhydro.vwind_impl_wgt,
            inv_ddqz_z_full=self.metric_state_nonhydro.inv_ddqz_z_full,
            rho_ic=diagnostic_state_nh.rho_ic,
            w=prognostic_state[nnew].w,
            z_exner_expl=z_fields.z_exner_expl,
            exner_ref_mc=self.metric_state_nonhydro.exner_ref_mc,
            z_alpha=z_fields.z_alpha,
            z_beta=z_fields.z_beta,
            rho_now=prognostic_state[nnow].rho,
            theta_v_now=prognostic_state[nnow].theta_v,
            exner_now=prognostic_state[nnow].exner,
            rho_new=prognostic_state[nnew].rho,
            exner_new=prognostic_state[nnew].exner,
            theta_v_new=prognostic_state[nnew].theta_v,
            dtime=dtime,
            cvd_o_rd=constants.CVD_O_RD,
            horizontal_start=start_cell_nudging,
            horizontal_end=end_cell_local,
            vertical_start=int32(self.jk_start),
            vertical_end=self.grid.num_levels,
            offset_provider={"Koff": KDim},
        )

        if lprep_adv:
            if lclean_mflx:
                log.debug(f"corrector set prep_adv.mass_flx_ic to zero")
                set_zero_c_k.with_backend(backend)(
                    field=prep_adv.mass_flx_ic,
                    horizontal_start=start_cell_nudging,
                    horizontal_end=end_cell_local,
                    vertical_start=0,
                    vertical_end=self.grid.num_levels,
                    offset_provider={},
                )
        log.debug(f"corrector start stencil 58")
        mo_solve_nonhydro_stencil_58.with_backend(backend)(
            z_contr_w_fl_l=z_fields.z_contr_w_fl_l,
            rho_ic=diagnostic_state_nh.rho_ic,
            vwind_impl_wgt=self.metric_state_nonhydro.vwind_impl_wgt,
            w=prognostic_state[nnew].w,
            mass_flx_ic=prep_adv.mass_flx_ic,
            r_nsubsteps=r_nsubsteps,
            horizontal_start=start_cell_nudging,
            horizontal_end=end_cell_local,
            vertical_start=0,
            vertical_end=self.grid.num_levels,
            offset_provider={},
        )
        # TODO (magdalena) stencil_60???

        if lprep_adv:
            if lclean_mflx:
                log.debug(f"corrector set prep_adv.mass_flx_ic to zero")
                set_zero_c_k.with_backend(backend)(
                    field=prep_adv.mass_flx_ic,
                    horizontal_start=start_cell_lb,
                    horizontal_end=end_cell_nudging,
                    vertical_start=0,
                    vertical_end=self.grid.num_levels + 1,
                    offset_provider={},
                )
            log.debug(f" corrector: start stencil 65")
            mo_solve_nonhydro_stencil_65.with_backend(backend)(
                rho_ic=diagnostic_state_nh.rho_ic,
                vwind_expl_wgt=self.metric_state_nonhydro.vwind_expl_wgt,
                vwind_impl_wgt=self.metric_state_nonhydro.vwind_impl_wgt,
                w_now=prognostic_state[nnow].w,
                w_new=prognostic_state[nnew].w,
                w_concorr_c=diagnostic_state_nh.w_concorr_c,
                mass_flx_ic=prep_adv.mass_flx_ic,
                r_nsubsteps=r_nsubsteps,
                horizontal_start=start_cell_lb,
                horizontal_end=end_cell_nudging,
                vertical_start=0,
                vertical_end=self.grid.num_levels,
                offset_provider={},
            )
            log.debug("exchange prognostic fields 'rho' , 'exner', 'w'")
            self._exchange.exchange_and_wait(
                CellDim,
                prognostic_state[nnew].rho,
                prognostic_state[nnew].exner,
                prognostic_state[nnew].w,
            )<|MERGE_RESOLUTION|>--- conflicted
+++ resolved
@@ -193,13 +193,8 @@
         l_open_ubc: bool = False,
         rhotheta_offctr: float = -0.1,
         veladv_offctr: float = 0.25,
-<<<<<<< HEAD
         max_nudging_coeff: float = 0.02,
         divdamp_fac: float = 0.0025,
-=======
-        divdamp_fac: float = 0.004,  # checked for corrector after serialization
-        max_nudging_coeff: float = 0.075,
->>>>>>> 4a4fb5ab
         divdamp_fac2: float = 0.004,
         divdamp_fac3: float = 0.004,
         divdamp_fac4: float = 0.004,
@@ -210,9 +205,7 @@
         htop_moist_proc: float = 22500.0,
         ltestcase: bool = False,
     ):
-        # parameters from namelist nonhydrostatic_nml
-
-        #: time scheme for the non hydro static model
+        # parameters from namelist diffusion_nml
         self.itime_scheme: int = itime_scheme
 
         #: Miura scheme for advection of rho and theta
@@ -250,11 +243,6 @@
 
         #: off-centering of velocity advection in corrector step
         self.veladv_offctr: float = veladv_offctr
-<<<<<<< HEAD
-=======
-        self.divdamp_fac: float = divdamp_fac
-        self.nudge_max_coeff: float = max_nudging_coeff
->>>>>>> 4a4fb5ab
 
         #: scaling factor for divergence damping (used only if lhdiff_rcf = true)
         self.divdamp_fac: float = divdamp_fac
