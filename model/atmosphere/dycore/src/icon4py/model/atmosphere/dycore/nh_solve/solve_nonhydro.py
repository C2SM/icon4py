--- conflicted
+++ resolved
@@ -634,19 +634,6 @@
         log.info(
             f"running timestep: dtime = {dtime}, init = {l_init}, recompute = {l_recompute}, prep_adv = {lprep_adv}  clean_mflx={lclean_mflx} "
         )
-<<<<<<< HEAD
-        cell_domain = h_grid.domain(dims.CellDim)
-        start_cell_lateral_boundary = self.grid.start_index(
-            cell_domain(h_grid.Zone.LATERAL_BOUNDARY)
-        )
-        end_cell_end = self.grid.end_index(cell_domain(h_grid.Zone.END))
-        edge_domain = h_grid.domain(dims.EdgeDim)
-        start_edge_lateral_boundary = self.grid.start_index(
-            edge_domain(h_grid.Zone.LATERAL_BOUNDARY)
-        )
-        end_edge_local = self.grid.end_index(edge_domain(h_grid.Zone.LOCAL))
-=======
->>>>>>> 8f8d8de7
 
         # # TODO: abishekg7 move this to tests
         if self.p_test_run:
@@ -655,17 +642,10 @@
                 self.intermediate_fields.z_theta_v_e,
                 self.intermediate_fields.z_dwdz_dd,
                 self.intermediate_fields.z_graddiv_vn,
-<<<<<<< HEAD
-                start_edge_lateral_boundary,
-                end_edge_local,
-                start_cell_lateral_boundary,
-                end_cell_end,
-=======
                 self._start_edge_lateral_boundary,
                 self._end_edge_local,
                 self._start_cell_lateral_boundary,
                 self._end_cell_end,
->>>>>>> 8f8d8de7
                 vertical_start=gtx.int32(0),
                 vertical_end=self.grid.num_levels,
                 offset_provider={},
@@ -699,16 +679,6 @@
             at_last_substep=at_last_substep,
         )
 
-<<<<<<< HEAD
-        end_cell_lateral_boundary_level_4 = self.grid.end_index(
-            cell_domain(h_grid.Zone.LATERAL_BOUNDARY_LEVEL_4)
-        )
-        start_cell_halo = self.grid.start_index(cell_domain(h_grid.Zone.HALO))
-
-        end_cell_end = self.grid.end_index(cell_domain(h_grid.Zone.END))
-
-=======
->>>>>>> 8f8d8de7
         if self.grid.limited_area:
             compute_theta_and_exner(
                 bdy_halo_c=self.metric_state_nonhydro.bdy_halo_c,
@@ -730,13 +700,8 @@
                 exner=prognostic_state_ls[nnew].exner,
                 rd_o_cvd=self.params.rd_o_cvd,
                 rd_o_p0ref=self.params.rd_o_p0ref,
-<<<<<<< HEAD
-                horizontal_start=start_cell_lateral_boundary,
-                horizontal_end=end_cell_lateral_boundary_level_4,
-=======
                 horizontal_start=self._start_cell_lateral_boundary,
                 horizontal_end=self._end_cell_lateral_boundary_level_4,
->>>>>>> 8f8d8de7
                 vertical_start=0,
                 vertical_end=self.grid.num_levels,
                 offset_provider={},
@@ -792,60 +757,6 @@
                 cell_areas=self.cell_params.area,
             )
 
-<<<<<<< HEAD
-        cell_domain = h_grid.domain(dims.CellDim)
-        edge_domain = h_grid.domain(dims.EdgeDim)
-        vertex_domain = h_grid.domain(dims.VertexDim)
-        end_cell_end = self.grid.end_index(cell_domain(h_grid.Zone.END))
-
-        cell_halo_level_2 = cell_domain(h_grid.Zone.HALO_LEVEL_2)
-        start_cell_halo_level_2 = self.grid.start_index(cell_halo_level_2)
-        end_cell_halo_level_2 = self.grid.end_index(cell_halo_level_2)
-
-        start_vertex_lateral_boundary_level_2 = self.grid.start_index(
-            vertex_domain(h_grid.Zone.LATERAL_BOUNDARY_LEVEL_2)
-        )
-        end_vertex_halo = self.grid.end_index(vertex_domain(h_grid.Zone.HALO))
-
-        start_cell_lateral_boundary = self.grid.start_index(
-            cell_domain(h_grid.Zone.LATERAL_BOUNDARY)
-        )
-        end_cell_lateral_boundary_level_4 = self.grid.end_index(
-            cell_domain(h_grid.Zone.LATERAL_BOUNDARY_LEVEL_4)
-        )
-
-        start_edge_lateral_boundary_level_7 = self.grid.start_index(
-            edge_domain(h_grid.Zone.LATERAL_BOUNDARY_LEVEL_7)
-        )
-        end_edge_halo = self.grid.end_index(edge_domain(h_grid.Zone.HALO))
-        end_edge_local = self.grid.end_index(edge_domain(h_grid.Zone.LOCAL))
-
-        start_edge_nudging_level_2 = self.grid.start_index(edge_domain(h_grid.Zone.NUDGING_LEVEL_2))
-        end_edge_end = self.grid.end_index(edge_domain(h_grid.Zone.END))
-
-        start_edge_lateral_boundary = self.grid.start_index(
-            edge_domain(h_grid.Zone.LATERAL_BOUNDARY)
-        )
-
-        end_edge_nudging = self.grid.end_index(edge_domain(h_grid.Zone.NUDGING))
-
-        start_edge_lateral_boundary_level_5 = self.grid.start_index(
-            edge_domain(h_grid.Zone.LATERAL_BOUNDARY_LEVEL_5)
-        )
-        edge_halo_level_2 = edge_domain(h_grid.Zone.HALO_LEVEL_2)
-        start_edge_halo_level_2 = self.grid.start_index(edge_halo_level_2)
-        end_edge_halo_level_2 = self.grid.end_index(edge_halo_level_2)
-
-        start_cell_lateral_boundary_level_3 = self.grid.start_index(
-            cell_domain(h_grid.Zone.LATERAL_BOUNDARY_LEVEL_3)
-        )
-        end_cell_halo = self.grid.end_index(cell_domain(h_grid.Zone.HALO))
-        start_cell_nudging = self.grid.start_index(cell_domain(h_grid.Zone.NUDGING))
-
-        end_cell_local = self.grid.end_index(cell_domain(h_grid.Zone.LOCAL))
-
-=======
->>>>>>> 8f8d8de7
         #  Precompute Rayleigh damping factor
         solve_nh_utils.compute_z_raylfac(
             rayleigh_w=self.metric_state_nonhydro.rayleigh_w,
@@ -859,13 +770,8 @@
             init_two_cell_kdim_fields_with_zero_vp(
                 cell_kdim_field_with_zero_vp_1=self.z_rth_pr_1,
                 cell_kdim_field_with_zero_vp_2=self.z_rth_pr_2,
-<<<<<<< HEAD
-                horizontal_start=start_cell_lateral_boundary,
-                horizontal_end=end_cell_end,
-=======
                 horizontal_start=self._start_cell_lateral_boundary,
                 horizontal_end=self._end_cell_end,
->>>>>>> 8f8d8de7
                 vertical_start=0,
                 vertical_end=self.grid.num_levels,
                 offset_provider={},
@@ -877,13 +783,8 @@
             exner_ref_mc=self.metric_state_nonhydro.exner_ref_mc,
             exner_pr=diagnostic_state_nh.exner_pr,
             z_exner_ex_pr=self.z_exner_ex_pr,
-<<<<<<< HEAD
-            horizontal_start=start_cell_lateral_boundary_level_3,
-            horizontal_end=end_cell_halo,
-=======
             horizontal_start=self._start_cell_lateral_boundary_level_3,
             horizontal_end=self._end_cell_halo,
->>>>>>> 8f8d8de7
             k_field=self.k_field,
             nlev=self.grid.num_levels,
             vertical_start=0,
@@ -901,13 +802,8 @@
                 z_dexner_dz_c_1=self.z_dexner_dz_c_1,
                 k_field=self.k_field,
                 nlev=self.grid.num_levels,
-<<<<<<< HEAD
-                horizontal_start=start_cell_lateral_boundary_level_3,
-                horizontal_end=end_cell_halo,
-=======
                 horizontal_start=self._start_cell_lateral_boundary_level_3,
                 horizontal_end=self._end_cell_halo,
->>>>>>> 8f8d8de7
                 vertical_start=max(1, self.vertical_params.nflatlev),
                 vertical_end=self.grid.num_levels + 1,
                 offset_provider=self.grid.offset_providers,
@@ -935,13 +831,8 @@
             z_th_ddz_exner_c=self.z_th_ddz_exner_c,
             k_field=self.k_field,
             nlev=self.grid.num_levels,
-<<<<<<< HEAD
-            horizontal_start=start_cell_lateral_boundary_level_3,
-            horizontal_end=end_cell_halo,
-=======
             horizontal_start=self._start_cell_lateral_boundary_level_3,
             horizontal_end=self._end_cell_halo,
->>>>>>> 8f8d8de7
             vertical_start=0,
             vertical_end=self.grid.num_levels,
             offset_provider=self.grid.offset_providers,
@@ -956,13 +847,8 @@
             theta_v_ic=diagnostic_state_nh.theta_v_ic,
             k_field=self.k_field,
             nlev=self.grid.num_levels,
-<<<<<<< HEAD
-            horizontal_start=start_cell_lateral_boundary_level_3,
-            horizontal_end=end_cell_halo,
-=======
             horizontal_start=self._start_cell_lateral_boundary_level_3,
             horizontal_end=self._end_cell_halo,
->>>>>>> 8f8d8de7
             vertical_start=0,
             vertical_end=self.grid.num_levels + 1,
             offset_provider=self.grid.offset_providers,
@@ -976,13 +862,8 @@
                 d2dexdz2_fac2_mc=self.metric_state_nonhydro.d2dexdz2_fac2_mc,
                 z_rth_pr_2=self.z_rth_pr_2,
                 z_dexner_dz_c_2=self.z_dexner_dz_c_2,
-<<<<<<< HEAD
-                horizontal_start=start_cell_lateral_boundary_level_3,
-                horizontal_end=end_cell_halo,
-=======
                 horizontal_start=self._start_cell_lateral_boundary_level_3,
                 horizontal_end=self._end_cell_halo,
->>>>>>> 8f8d8de7
                 vertical_start=self.vertical_params.nflat_gradp,
                 vertical_end=self.grid.num_levels,
                 offset_provider=self.grid.offset_providers,
@@ -998,13 +879,8 @@
             theta_ref_mc=self.metric_state_nonhydro.theta_ref_mc,
             z_rth_pr_1=self.z_rth_pr_1,
             z_rth_pr_2=self.z_rth_pr_2,
-<<<<<<< HEAD
-            horizontal_start=start_cell_halo_level_2,
-            horizontal_end=end_cell_halo_level_2,
-=======
             horizontal_start=self._start_cell_halo_level_2,
             horizontal_end=self._end_cell_halo_level_2,
->>>>>>> 8f8d8de7
             vertical_start=0,
             vertical_end=self.grid.num_levels,
             offset_provider={},
@@ -1016,13 +892,8 @@
                 p_cell_in=prognostic_state[nnow].rho,
                 c_intp=self.interpolation_state.c_intp,
                 p_vert_out=self.z_rho_v,
-<<<<<<< HEAD
-                horizontal_start=start_vertex_lateral_boundary_level_2,
-                horizontal_end=end_vertex_halo,
-=======
                 horizontal_start=self._start_vertex_lateral_boundary_level_2,
                 horizontal_end=self._end_vertex_halo,
->>>>>>> 8f8d8de7
                 vertical_start=0,
                 vertical_end=self.grid.num_levels,  # UBOUND(p_cell_in,2)
                 offset_provider=self.grid.offset_providers,
@@ -1031,13 +902,8 @@
                 p_cell_in=prognostic_state[nnow].theta_v,
                 c_intp=self.interpolation_state.c_intp,
                 p_vert_out=self.z_theta_v_v,
-<<<<<<< HEAD
-                horizontal_start=start_vertex_lateral_boundary_level_2,
-                horizontal_end=end_vertex_halo,
-=======
                 horizontal_start=self._start_vertex_lateral_boundary_level_2,
                 horizontal_end=self._end_vertex_halo,
->>>>>>> 8f8d8de7
                 vertical_start=0,
                 vertical_end=self.grid.num_levels,
                 offset_provider=self.grid.offset_providers,
@@ -1053,13 +919,8 @@
                 p_ccpr2=self.z_rth_pr_2,
                 geofac_grg_x=self.interpolation_state.geofac_grg_x,
                 geofac_grg_y=self.interpolation_state.geofac_grg_y,
-<<<<<<< HEAD
-                horizontal_start=start_cell_lateral_boundary_level_3,
-                horizontal_end=end_cell_halo,
-=======
                 horizontal_start=self._start_cell_lateral_boundary_level_3,
                 horizontal_end=self._end_cell_halo,
->>>>>>> 8f8d8de7
                 vertical_start=0,
                 vertical_end=self.grid.num_levels,  # UBOUND(p_ccpr,2)
                 offset_provider=self.grid.offset_providers,
@@ -1068,13 +929,8 @@
             init_two_edge_kdim_fields_with_zero_wp(
                 edge_kdim_field_with_zero_wp_1=z_fields.z_rho_e,
                 edge_kdim_field_with_zero_wp_2=z_fields.z_theta_v_e,
-<<<<<<< HEAD
-                horizontal_start=start_edge_halo_level_2,
-                horizontal_end=end_edge_halo_level_2,
-=======
                 horizontal_start=self._start_edge_halo_level_2,
                 horizontal_end=self._end_edge_halo_level_2,
->>>>>>> 8f8d8de7
                 vertical_start=0,
                 vertical_end=self.grid.num_levels,
                 offset_provider={},
@@ -1084,13 +940,8 @@
                 init_two_edge_kdim_fields_with_zero_wp(
                     edge_kdim_field_with_zero_wp_1=z_fields.z_rho_e,
                     edge_kdim_field_with_zero_wp_2=z_fields.z_theta_v_e,
-<<<<<<< HEAD
-                    horizontal_start=start_edge_lateral_boundary,
-                    horizontal_end=end_edge_halo,
-=======
                     horizontal_start=self._start_edge_lateral_boundary,
                     horizontal_end=self._end_edge_halo,
->>>>>>> 8f8d8de7
                     vertical_start=0,
                     vertical_end=self.grid.num_levels,
                     offset_provider={},
@@ -1120,13 +971,8 @@
                     z_rth_pr_2=self.z_rth_pr_2,
                     z_rho_e=z_fields.z_rho_e,
                     z_theta_v_e=z_fields.z_theta_v_e,
-<<<<<<< HEAD
-                    horizontal_start=start_edge_lateral_boundary_level_7,
-                    horizontal_end=end_edge_halo,
-=======
                     horizontal_start=self._start_edge_lateral_boundary_level_7,
                     horizontal_end=self._end_edge_halo,
->>>>>>> 8f8d8de7
                     vertical_start=0,
                     vertical_end=self.grid.num_levels,
                     offset_provider=self.grid.offset_providers,
@@ -1137,13 +983,8 @@
             inv_dual_edge_length=self.edge_geometry.inverse_dual_edge_lengths,
             z_exner_ex_pr=self.z_exner_ex_pr,
             z_gradh_exner=z_fields.z_gradh_exner,
-<<<<<<< HEAD
-            horizontal_start=start_edge_nudging_level_2,
-            horizontal_end=end_edge_local,
-=======
             horizontal_start=self._start_edge_nudging_level_2,
             horizontal_end=self._end_edge_local,
->>>>>>> 8f8d8de7
             vertical_start=0,
             vertical_end=self.vertical_params.nflatlev,
             offset_provider=self.grid.offset_providers,
@@ -1160,13 +1001,8 @@
                 c_lin_e=self.interpolation_state.c_lin_e,
                 z_dexner_dz_c_1=self.z_dexner_dz_c_1,
                 z_gradh_exner=z_fields.z_gradh_exner,
-<<<<<<< HEAD
-                horizontal_start=start_edge_nudging_level_2,
-                horizontal_end=end_edge_local,
-=======
                 horizontal_start=self._start_edge_nudging_level_2,
                 horizontal_end=self._end_edge_local,
->>>>>>> 8f8d8de7
                 vertical_start=self.vertical_params.nflatlev,
                 vertical_end=gtx.int32(self.vertical_params.nflat_gradp + 1),
                 offset_provider=self.grid.offset_providers,
@@ -1180,13 +1016,8 @@
                 z_dexner_dz_c_1=self.z_dexner_dz_c_1,
                 z_dexner_dz_c_2=self.z_dexner_dz_c_2,
                 z_gradh_exner=z_fields.z_gradh_exner,
-<<<<<<< HEAD
-                horizontal_start=start_edge_nudging_level_2,
-                horizontal_end=end_edge_local,
-=======
                 horizontal_start=self._start_edge_nudging_level_2,
                 horizontal_end=self._end_edge_local,
->>>>>>> 8f8d8de7
                 vertical_start=gtx.int32(self.vertical_params.nflat_gradp + 1),
                 vertical_end=self.grid.num_levels,
                 offset_provider=self.grid.offset_providers,
@@ -1202,13 +1033,8 @@
                 inv_dual_edge_length=self.edge_geometry.inverse_dual_edge_lengths,
                 z_hydro_corr=self.z_hydro_corr,
                 grav_o_cpd=self.params.grav_o_cpd,
-<<<<<<< HEAD
-                horizontal_start=start_edge_nudging_level_2,
-                horizontal_end=end_edge_local,
-=======
                 horizontal_start=self._start_edge_nudging_level_2,
                 horizontal_end=self._end_edge_local,
->>>>>>> 8f8d8de7
                 vertical_start=self.grid.num_levels - 1,
                 vertical_end=self.grid.num_levels,
                 offset_provider=self.grid.offset_providers,
@@ -1225,13 +1051,8 @@
                 pg_exdist=self.metric_state_nonhydro.pg_exdist,
                 z_hydro_corr=hydro_corr_horizontal,
                 z_gradh_exner=z_fields.z_gradh_exner,
-<<<<<<< HEAD
-                horizontal_start=start_edge_nudging_level_2,
-                horizontal_end=end_edge_end,
-=======
                 horizontal_start=self._start_edge_nudging_level_2,
                 horizontal_end=self._end_edge_end,
->>>>>>> 8f8d8de7
                 vertical_start=0,
                 vertical_end=self.grid.num_levels,
                 offset_provider={},
@@ -1246,13 +1067,8 @@
             vn_nnew=prognostic_state[nnew].vn,
             dtime=dtime,
             cpd=constants.CPD,
-<<<<<<< HEAD
-            horizontal_start=start_edge_nudging_level_2,
-            horizontal_end=end_edge_local,
-=======
             horizontal_start=self._start_edge_nudging_level_2,
             horizontal_end=self._end_edge_local,
->>>>>>> 8f8d8de7
             vertical_start=0,
             vertical_end=self.grid.num_levels,
             offset_provider={},
@@ -1263,13 +1079,8 @@
                 vn_incr=diagnostic_state_nh.vn_incr,
                 vn=prognostic_state[nnew].vn,
                 iau_wgt_dyn=self.config.iau_wgt_dyn,
-<<<<<<< HEAD
-                horizontal_start=start_edge_nudging_level_2,
-                horizontal_end=end_edge_local,
-=======
                 horizontal_start=self._start_edge_nudging_level_2,
                 horizontal_end=self._end_edge_local,
->>>>>>> 8f8d8de7
                 vertical_start=0,
                 vertical_end=self.grid.num_levels,
                 offset_provider={},
@@ -1281,13 +1092,8 @@
                 vn_now=prognostic_state[nnow].vn,
                 vn_new=prognostic_state[nnew].vn,
                 dtime=dtime,
-<<<<<<< HEAD
-                horizontal_start=start_edge_lateral_boundary,
-                horizontal_end=end_edge_nudging,
-=======
                 horizontal_start=self._start_edge_lateral_boundary,
                 horizontal_end=self._end_edge_nudging,
->>>>>>> 8f8d8de7
                 vertical_start=0,
                 vertical_end=self.grid.num_levels,
                 offset_provider={},
@@ -1303,13 +1109,8 @@
             z_vn_avg=self.z_vn_avg,
             z_graddiv_vn=z_fields.z_graddiv_vn,
             vt=diagnostic_state_nh.vt,
-<<<<<<< HEAD
-            horizontal_start=start_edge_lateral_boundary_level_5,
-            horizontal_end=end_edge_halo_level_2,
-=======
             horizontal_start=self._start_edge_lateral_boundary_level_5,
             horizontal_end=self._end_edge_halo_level_2,
->>>>>>> 8f8d8de7
             vertical_start=0,
             vertical_end=self.grid.num_levels,
             offset_provider=self.grid.offset_providers,
@@ -1322,13 +1123,8 @@
             z_theta_v_e=z_fields.z_theta_v_e,
             mass_fl_e=diagnostic_state_nh.mass_fl_e,
             z_theta_v_fl_e=self.z_theta_v_fl_e,
-<<<<<<< HEAD
-            horizontal_start=start_edge_lateral_boundary_level_5,
-            horizontal_end=end_edge_halo_level_2,
-=======
             horizontal_start=self._start_edge_lateral_boundary_level_5,
             horizontal_end=self._end_edge_halo_level_2,
->>>>>>> 8f8d8de7
             vertical_start=0,
             vertical_end=self.grid.num_levels,
             offset_provider={},
@@ -1346,13 +1142,8 @@
             z_kin_hor_e=z_fields.z_kin_hor_e,
             k_field=self.k_field,
             nflatlev_startindex=self.vertical_params.nflatlev,
-<<<<<<< HEAD
-            horizontal_start=start_edge_lateral_boundary_level_5,
-            horizontal_end=end_edge_halo_level_2,
-=======
             horizontal_start=self._start_edge_lateral_boundary_level_5,
             horizontal_end=self._end_edge_halo_level_2,
->>>>>>> 8f8d8de7
             vertical_start=0,
             vertical_end=self.grid.num_levels,
             offset_provider=self.grid.offset_providers,
@@ -1366,13 +1157,8 @@
                 z_vt_ie=z_fields.z_vt_ie,
                 z_kin_hor_e=z_fields.z_kin_hor_e,
                 wgtfacq_e_dsl=self.metric_state_nonhydro.wgtfacq_e,
-<<<<<<< HEAD
-                horizontal_start=start_edge_lateral_boundary_level_5,
-                horizontal_end=end_edge_halo_level_2,
-=======
                 horizontal_start=self._start_edge_lateral_boundary_level_5,
                 horizontal_end=self._end_edge_halo_level_2,
->>>>>>> 8f8d8de7
                 vertical_start=0,
                 vertical_end=self.grid.num_levels + 1,
                 offset_provider=self.grid.offset_providers,
@@ -1387,13 +1173,8 @@
             k_field=self.k_field,
             nflatlev_startindex_plus1=gtx.int32(self.vertical_params.nflatlev + 1),
             nlev=self.grid.num_levels,
-<<<<<<< HEAD
-            horizontal_start=start_cell_lateral_boundary_level_3,
-            horizontal_end=end_cell_halo,
-=======
             horizontal_start=self._start_cell_lateral_boundary_level_3,
             horizontal_end=self._end_cell_halo,
->>>>>>> 8f8d8de7
             vertical_start=0,
             vertical_end=self.grid.num_levels + 1,
             offset_provider=self.grid.offset_providers,
@@ -1598,13 +1379,8 @@
                 k_field=self.k_field,
                 dtime=dtime,
                 nlev=self.grid.num_levels,
-<<<<<<< HEAD
-                horizontal_start=start_cell_lateral_boundary,
-                horizontal_end=end_cell_lateral_boundary_level_4,
-=======
                 horizontal_start=self._start_cell_lateral_boundary,
                 horizontal_end=self._end_cell_lateral_boundary_level_4,
->>>>>>> 8f8d8de7
                 vertical_start=0,
                 vertical_end=gtx.int32(self.grid.num_levels + 1),
                 offset_provider={},
@@ -1616,13 +1392,8 @@
                 w=prognostic_state[nnew].w,
                 w_concorr_c=diagnostic_state_nh.w_concorr_c,
                 z_dwdz_dd=z_fields.z_dwdz_dd,
-<<<<<<< HEAD
-                horizontal_start=start_cell_lateral_boundary,
-                horizontal_end=end_cell_lateral_boundary_level_4,
-=======
                 horizontal_start=self._start_cell_lateral_boundary,
                 horizontal_end=self._end_cell_lateral_boundary_level_4,
->>>>>>> 8f8d8de7
                 vertical_start=self.params.kstart_dd3d,
                 vertical_end=self.grid.num_levels,
                 offset_provider=self.grid.offset_providers,
@@ -1675,41 +1446,6 @@
             offset_provider={},
         )
 
-<<<<<<< HEAD
-        cell_domain = h_grid.domain(dims.CellDim)
-        edge_domain = h_grid.domain(dims.EdgeDim)
-        start_cell_lateral_boundary_level_3 = self.grid.start_index(
-            cell_domain(h_grid.Zone.LATERAL_BOUNDARY_LEVEL_3)
-        )
-
-        start_edge_lateral_boundary_level_7 = self.grid.start_index(
-            edge_domain(h_grid.Zone.LATERAL_BOUNDARY_LEVEL_7)
-        )
-
-        start_edge_nudging_level_2 = self.grid.start_index(edge_domain(h_grid.Zone.NUDGING_LEVEL_2))
-        end_edge_local = self.grid.end_index(edge_domain(h_grid.Zone.LOCAL))
-
-        start_edge_lateral_boundary_level_5 = self.grid.start_index(
-            edge_domain(h_grid.Zone.LATERAL_BOUNDARY_LEVEL_5)
-        )
-        end_edge_halo_level_2 = self.grid.end_index(edge_domain(h_grid.Zone.HALO_LEVEL_2))
-
-        start_edge_lateral_boundary = self.grid.start_index(
-            edge_domain(h_grid.Zone.LATERAL_BOUNDARY)
-        )
-        end_edge_end = self.grid.end_index(edge_domain(h_grid.Zone.END))
-
-        start_cell_lateral_boundary = self.grid.start_index(
-            cell_domain(h_grid.Zone.LATERAL_BOUNDARY)
-        )
-        cell_nudging = cell_domain(h_grid.Zone.NUDGING)
-        end_cell_nudging = self.grid.end_index(cell_nudging)
-
-        start_cell_nudging = self.grid.start_index(cell_nudging)
-        end_cell_local = self.grid.end_index(cell_domain(h_grid.Zone.LOCAL))
-
-=======
->>>>>>> 8f8d8de7
         lvn_only = False
         log.debug(f"corrector run velocity advection")
         self.velocity_advection.run_corrector_step(
@@ -1752,13 +1488,8 @@
             dtime=dtime,
             wgt_nnow_rth=self.params.wgt_nnow_rth,
             wgt_nnew_rth=self.params.wgt_nnew_rth,
-<<<<<<< HEAD
-            horizontal_start=start_cell_lateral_boundary_level_3,
-            horizontal_end=end_cell_local,
-=======
             horizontal_start=self._start_cell_lateral_boundary_level_3,
             horizontal_end=self._end_cell_local,
->>>>>>> 8f8d8de7
             vertical_start=1,
             vertical_end=self.grid.num_levels,
             offset_provider=self.grid.offset_providers,
@@ -1771,13 +1502,8 @@
             inv_dual_edge_length=self.edge_geometry.inverse_dual_edge_lengths,
             z_dwdz_dd=z_fields.z_dwdz_dd,
             z_graddiv_vn=z_fields.z_graddiv_vn,
-<<<<<<< HEAD
-            horizontal_start=start_edge_lateral_boundary_level_7,
-            horizontal_end=end_edge_halo_level_2,
-=======
             horizontal_start=self._start_edge_lateral_boundary_level_7,
             horizontal_end=self._end_edge_halo_level_2,
->>>>>>> 8f8d8de7
             vertical_start=self.params.kstart_dd3d,
             vertical_end=self.grid.num_levels,
             offset_provider=self.grid.offset_providers,
@@ -1797,13 +1523,8 @@
                 wgt_nnow_vel=self.params.wgt_nnow_vel,
                 wgt_nnew_vel=self.params.wgt_nnew_vel,
                 cpd=constants.CPD,
-<<<<<<< HEAD
-                horizontal_start=start_edge_nudging_level_2,
-                horizontal_end=end_edge_local,
-=======
                 horizontal_start=self._start_edge_nudging_level_2,
                 horizontal_end=self._end_edge_local,
->>>>>>> 8f8d8de7
                 vertical_start=0,
                 vertical_end=self.grid.num_levels,
                 offset_provider={},
@@ -1819,13 +1540,8 @@
                 geofac_grdiv=self.interpolation_state.geofac_grdiv,
                 z_graddiv_vn=z_fields.z_graddiv_vn,
                 z_graddiv2_vn=self.z_graddiv2_vn,
-<<<<<<< HEAD
-                horizontal_start=start_edge_nudging_level_2,
-                horizontal_end=end_edge_local,
-=======
                 horizontal_start=self._start_edge_nudging_level_2,
                 horizontal_end=self._end_edge_local,
->>>>>>> 8f8d8de7
                 vertical_start=0,
                 vertical_end=self.grid.num_levels,
                 offset_provider=self.grid.offset_providers,
@@ -1840,13 +1556,8 @@
                 z_graddiv_vn=z_fields.z_graddiv_vn,
                 vn=prognostic_state[nnew].vn,
                 scal_divdamp_o2=scal_divdamp_o2,
-<<<<<<< HEAD
-                horizontal_start=start_edge_nudging_level_2,
-                horizontal_end=end_edge_local,
-=======
                 horizontal_start=self._start_edge_nudging_level_2,
                 horizontal_end=self._end_edge_local,
->>>>>>> 8f8d8de7
                 vertical_start=0,
                 vertical_end=self.grid.num_levels,
                 offset_provider={},
@@ -1865,13 +1576,8 @@
                     nudgecoeff_e=self.interpolation_state.nudgecoeff_e,
                     z_graddiv2_vn=self.z_graddiv2_vn,
                     vn=prognostic_state[nnew].vn,
-<<<<<<< HEAD
-                    horizontal_start=start_edge_nudging_level_2,
-                    horizontal_end=end_edge_local,
-=======
                     horizontal_start=self._start_edge_nudging_level_2,
                     horizontal_end=self._end_edge_local,
->>>>>>> 8f8d8de7
                     vertical_start=0,
                     vertical_end=self.grid.num_levels,
                     offset_provider={},
@@ -1882,13 +1588,8 @@
                     scal_divdamp=self.scal_divdamp,
                     z_graddiv2_vn=self.z_graddiv2_vn,
                     vn=prognostic_state[nnew].vn,
-<<<<<<< HEAD
-                    horizontal_start=start_edge_nudging_level_2,
-                    horizontal_end=end_edge_local,
-=======
                     horizontal_start=self._start_edge_nudging_level_2,
                     horizontal_end=self._end_edge_local,
->>>>>>> 8f8d8de7
                     vertical_start=0,
                     vertical_end=self.grid.num_levels,
                     offset_provider={},
@@ -1901,13 +1602,8 @@
                 diagnostic_state_nh.vn_incr,
                 prognostic_state[nnew].vn,
                 self.config.iau_wgt_dyn,
-<<<<<<< HEAD
-                horizontal_start=start_edge_nudging_level_2,
-                horizontal_end=end_edge_local,
-=======
                 horizontal_start=self._start_edge_nudging_level_2,
                 horizontal_end=self._end_edge_local,
->>>>>>> 8f8d8de7
                 vertical_start=0,
                 vertical_end=self.grid.num_levels,
                 offset_provider={},
@@ -1919,13 +1615,8 @@
             e_flx_avg=self.interpolation_state.e_flx_avg,
             vn=prognostic_state[nnew].vn,
             z_vn_avg=self.z_vn_avg,
-<<<<<<< HEAD
-            horizontal_start=start_edge_lateral_boundary_level_5,
-            horizontal_end=end_edge_halo_level_2,
-=======
             horizontal_start=self._start_edge_lateral_boundary_level_5,
             horizontal_end=self._end_edge_halo_level_2,
->>>>>>> 8f8d8de7
             vertical_start=0,
             vertical_end=self.grid.num_levels,
             offset_provider=self.grid.offset_providers,
@@ -1939,13 +1630,8 @@
             z_theta_v_e=z_fields.z_theta_v_e,
             mass_fl_e=diagnostic_state_nh.mass_fl_e,
             z_theta_v_fl_e=self.z_theta_v_fl_e,
-<<<<<<< HEAD
-            horizontal_start=start_edge_lateral_boundary_level_5,
-            horizontal_end=end_edge_halo_level_2,
-=======
             horizontal_start=self._start_edge_lateral_boundary_level_5,
             horizontal_end=self._end_edge_halo_level_2,
->>>>>>> 8f8d8de7
             vertical_start=0,
             vertical_end=self.grid.num_levels,
             offset_provider={},
@@ -1958,13 +1644,8 @@
                 init_two_edge_kdim_fields_with_zero_wp(
                     edge_kdim_field_with_zero_wp_1=prep_adv.vn_traj,
                     edge_kdim_field_with_zero_wp_2=prep_adv.mass_flx_me,
-<<<<<<< HEAD
-                    horizontal_start=start_edge_lateral_boundary,
-                    horizontal_end=end_edge_end,
-=======
                     horizontal_start=self._start_edge_lateral_boundary,
                     horizontal_end=self._end_edge_end,
->>>>>>> 8f8d8de7
                     vertical_start=0,
                     vertical_end=self.grid.num_levels,
                     offset_provider={},
@@ -1976,13 +1657,8 @@
                 vn_traj=prep_adv.vn_traj,
                 mass_flx_me=prep_adv.mass_flx_me,
                 r_nsubsteps=r_nsubsteps,
-<<<<<<< HEAD
-                horizontal_start=start_edge_lateral_boundary_level_5,
-                horizontal_end=end_edge_halo_level_2,
-=======
                 horizontal_start=self._start_edge_lateral_boundary_level_5,
                 horizontal_end=self._end_edge_halo_level_2,
->>>>>>> 8f8d8de7
                 vertical_start=0,
                 vertical_end=self.grid.num_levels,
                 offset_provider={},
@@ -2237,13 +1913,8 @@
                 log.debug(f"corrector set prep_adv.mass_flx_ic to zero")
                 init_cell_kdim_field_with_zero_wp(
                     field_with_zero_wp=prep_adv.mass_flx_ic,
-<<<<<<< HEAD
-                    horizontal_start=start_cell_lateral_boundary,
-                    horizontal_end=end_cell_nudging,
-=======
                     horizontal_start=self._start_cell_lateral_boundary,
                     horizontal_end=self._end_cell_nudging,
->>>>>>> 8f8d8de7
                     vertical_start=0,
                     vertical_end=self.grid.num_levels + 1,
                     offset_provider={},
@@ -2258,13 +1929,8 @@
                 w_concorr_c=diagnostic_state_nh.w_concorr_c,
                 mass_flx_ic=prep_adv.mass_flx_ic,
                 r_nsubsteps=r_nsubsteps,
-<<<<<<< HEAD
-                horizontal_start=start_cell_lateral_boundary,
-                horizontal_end=end_cell_nudging,
-=======
                 horizontal_start=self._start_cell_lateral_boundary,
                 horizontal_end=self._end_cell_nudging,
->>>>>>> 8f8d8de7
                 vertical_start=0,
                 vertical_end=self.grid.num_levels,
                 offset_provider={},
