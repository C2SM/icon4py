--- conflicted
+++ resolved
@@ -849,8 +849,7 @@
             offset_provider={},
         )
 
-<<<<<<< HEAD
-        if self.config.igradp_method == 3:
+        if self.config.igradp_method == HorizontalPressureDiscretizationType.TAYLOR_HYDRO:
             """
             ``nhsolve_prog.predictor_stencils_4_5_6()``
 
@@ -885,9 +884,6 @@
             flat_lev:
                 height (inclusive) above which the grid is not affected by terrain following.
             """
-=======
-        if self.config.igradp_method == HorizontalPressureDiscretizationType.TAYLOR_HYDRO:
->>>>>>> 0163d41b
             nhsolve_prog.predictor_stencils_4_5_6(
                 wgtfacq_c_dsl=self.metric_state_nonhydro.wgtfacq_c,
                 z_exner_ex_pr=self.z_exner_ex_pr,
@@ -971,8 +967,7 @@
             offset_provider=self.grid.offset_providers,
         )
 
-<<<<<<< HEAD
-        if self.config.igradp_method == 3:
+        if self.config.igradp_method == HorizontalPressureDiscretizationType.TAYLOR_HYDRO:
             """
             z_dexner_dz_c_2 (flat_gradp:nlev-1):
                 Compute second vertical derivative of perturbed exner function at full levels (cell centers) from flat_gradp to the bottom-most level.
@@ -984,9 +979,6 @@
 
             flat_gradp is the maximum height index at which the height of the center of an edge lies within two neighboring cells.
             """
-=======
-        if self.config.igradp_method == HorizontalPressureDiscretizationType.TAYLOR_HYDRO:
->>>>>>> 0163d41b
             # Second vertical derivative of perturbation Exner pressure (hydrostatic approximation)
             compute_approx_of_2nd_vertical_derivative_of_exner(
                 z_theta_v_pr_ic=self.z_theta_v_pr_ic,
@@ -1025,15 +1017,11 @@
         )
 
         # Compute rho and theta at edges for horizontal flux divergence term
-<<<<<<< HEAD
-        if self.config.iadv_rhotheta == 1:
+        if self.config.iadv_rhotheta == RhoThetaAdvectionType.SIMPLE:
             """
             z_rho_v (0:nlev-1):
                 Compute the density at cell vertices at full levels by simple area-weighted interpolation.
             """
-=======
-        if self.config.iadv_rhotheta == RhoThetaAdvectionType.SIMPLE:
->>>>>>> 0163d41b
             mo_icon_interpolation_scalar_cells2verts_scalar_ri_dsl(
                 p_cell_in=prognostic_state[nnow].rho,
                 c_intp=self.interpolation_state.c_intp,
@@ -1058,8 +1046,7 @@
                 vertical_end=self.grid.num_levels,
                 offset_provider=self.grid.offset_providers,
             )
-<<<<<<< HEAD
-        elif self.config.iadv_rhotheta == 2:
+        elif self.config.iadv_rhotheta == RhoThetaAdvectionType.MIURA:
             """
             z_grad_rth_1 (0:nlev-1):
                 Compute x derivative of perturbed rho at full levels (cell center) using the Green theorem. See https://www.cfd-online.com/Wiki/Gradient_computation.
@@ -1070,9 +1057,6 @@
             z_grad_rth_4 (0:nlev-1):
                 Compute y derivative of perturbed virtual temperature at full levels (cell center) using the Green theorem. See https://www.cfd-online.com/Wiki/Gradient_computation.
             """
-=======
-        elif self.config.iadv_rhotheta == RhoThetaAdvectionType.MIURA:
->>>>>>> 0163d41b
             # Compute Green-Gauss gradients for rho and theta
             mo_math_gradients_grad_green_gauss_cell_dsl(
                 p_grad_1_u=self.z_grad_rth_1,
@@ -1110,8 +1094,7 @@
                     vertical_end=self.grid.num_levels,
                     offset_provider={},
                 )
-<<<<<<< HEAD
-            if self.config.iadv_rhotheta == 2:
+            if self.config.iadv_rhotheta == RhoThetaAdvectionType.MIURA:
                 """
                 This long stencil computes rho (density) and theta_v (virtual temperature) on edges.
                 Miura (2007) scheme is adopted. pos_on_tplane_e is the location of neighboring cell centers on (vn, vt) coordinates (normal points inwards and tangent points right-handed).
@@ -1126,9 +1109,6 @@
                 z_theta_v_e (0:nlev-1):
                     theta_v at edges.
                 """
-=======
-            if self.config.iadv_rhotheta == RhoThetaAdvectionType.MIURA:
->>>>>>> 0163d41b
                 # Compute upwind-biased values for rho and theta starting from centered differences
                 # Note: the length of the backward trajectory should be 0.5*dtime*(vn,vt) in order to arrive
                 # at a second-order accurate FV discretization, but twice the length is needed for numerical stability
@@ -1176,8 +1156,7 @@
             offset_provider=self.grid.offset_providers,
         )
 
-<<<<<<< HEAD
-        if self.config.igradp_method == 3:
+        if self.config.igradp_method == HorizontalPressureDiscretizationType.TAYLOR_HYDRO:
             """
             z_gradh_exner (flat_lev:flat_gradp):
                 Compute the horizontal gradient (at constant height) of temporal extrapolation of perturbed exner function at full levels (edge center) by simple first order scheme.
@@ -1185,9 +1164,6 @@
                 dpi/dz is previously computed z_dexner_dz_c_1.
                 dh/dn | s is ddxn_z_full, it is the horizontal gradient across neighboring cells at constant eta at full levels.
             """
-=======
-        if self.config.igradp_method == HorizontalPressureDiscretizationType.TAYLOR_HYDRO:
->>>>>>> 0163d41b
             # horizontal gradient of Exner pressure, including metric correction
             # horizontal gradient of Exner pressure, Taylor-expansion-based reconstruction
 
@@ -1232,8 +1208,7 @@
                 offset_provider=self.grid.offset_providers,
             )
         # compute hydrostatically approximated correction term that replaces downward extrapolation
-<<<<<<< HEAD
-        if self.config.igradp_method == 3:
+        if self.config.igradp_method == HorizontalPressureDiscretizationType.TAYLOR_HYDRO:
             """
             z_hydro_corr (nlev-1):
                 z_hydro_corr = g/(cpd theta_v^2) dtheta_v/dn (h_k - h_k*)
@@ -1243,9 +1218,6 @@
                 et al. 2012.
                 Note that the vertoffset_gradp and zdiff_gradp are recomputed for those special edges in mo_vertical_grid.f90.
             """
-=======
-        if self.config.igradp_method == HorizontalPressureDiscretizationType.TAYLOR_HYDRO:
->>>>>>> 0163d41b
             compute_hydrostatic_correction_term(
                 theta_v=prognostic_state[nnow].theta_v,
                 ikoffset=self.metric_state_nonhydro.vertoffset_gradp,
@@ -1267,16 +1239,12 @@
             (EdgeDim,), self.z_hydro_corr.asnumpy()[:, lowest_level]
         )
 
-<<<<<<< HEAD
-        if self.config.igradp_method == 3:
+        if self.config.igradp_method == HorizontalPressureDiscretizationType.TAYLOR_HYDRO:
             """
             z_gradh_exner (0:nlev-1):
                 Apply the dydrostatic correction term to horizontal gradient (at constant height) of temporal extrapolation of perturbed exner function at full levels (edge center)
                 when neighboring cells are underground beyond a certain limit.
             """
-=======
-        if self.config.igradp_method == HorizontalPressureDiscretizationType.TAYLOR_HYDRO:
->>>>>>> 0163d41b
             apply_hydrostatic_correction_to_horizontal_gradient_of_exner_pressure(
                 ipeidx_dsl=self.metric_state_nonhydro.ipeidx_dsl,
                 pg_exdist=self.metric_state_nonhydro.pg_exdist,
@@ -1707,17 +1675,13 @@
             offset_provider={},
         )
 
-<<<<<<< HEAD
-        if self.config.rayleigh_type == constants.RayleighType.RAYLEIGH_KLEMP:
+        if self.config.rayleigh_type == constants.RayleighType.KLEMP:
             """
             w (1:damp_nlev):
                 Compute the rayleigh damping of vertical velocity at half levels (cell center).
                 w_{k-1/2} = Rayleigh_damping_coeff w_{k-1/2} + (1 - Rayleigh_damping_coeff) w_{-1/2}, where w_{-1/2} is model top vertical velocity. It is zero.
                 Rayleigh_damping_coeff is represented by z_raylfac.
             """
-=======
-        if self.config.rayleigh_type == constants.RayleighType.KLEMP:
->>>>>>> 0163d41b
             apply_rayleigh_damping_mechanism(
                 z_raylfac=self.z_raylfac,
                 w_1=prognostic_state[nnew].w_1,
@@ -2225,30 +2189,14 @@
                 offset_provider={},
             )
 
-<<<<<<< HEAD
-            # verified for e-9
-            log.debug(f"corrector: start stencile 41")
-            """
-            z_flxdiv_mass (0:nlev-1):
-                Compute the divergence of mass flux at full levels (cell center) by Gauss theorem.
-            z_flxdiv_theta (0:nlev-1):
-                Compute the divergence of energy (theta_v * mass) flux at full levels (cell center) by Gauss theorem.
-            """
-            compute_divergence_of_fluxes_of_rho_and_theta(
-                geofac_div=self.interpolation_state.geofac_div,
-                mass_fl_e=diagnostic_state_nh.mass_fl_e,
-                z_theta_v_fl_e=self.z_theta_v_fl_e,
-                z_flxdiv_mass=self.z_flxdiv_mass,
-                z_flxdiv_theta=self.z_flxdiv_theta,
-                horizontal_start=start_cell_nudging,
-                horizontal_end=end_cell_local,
-                vertical_start=0,
-                vertical_end=self.grid.num_levels,
-                offset_provider=self.grid.offset_providers,
-            )
-=======
         # verified for e-9
         log.debug(f"corrector: start stencil 41")
+        """
+        z_flxdiv_mass (0:nlev-1):
+            Compute the divergence of mass flux at full levels (cell center) by Gauss theorem.
+        z_flxdiv_theta (0:nlev-1):
+            Compute the divergence of energy (theta_v * mass) flux at full levels (cell center) by Gauss theorem.
+        """
         compute_divergence_of_fluxes_of_rho_and_theta(
             geofac_div=self.interpolation_state.geofac_div,
             mass_fl_e=diagnostic_state_nh.mass_fl_e,
@@ -2261,7 +2209,6 @@
             vertical_end=self.grid.num_levels,
             offset_provider=self.grid.offset_providers,
         )
->>>>>>> 0163d41b
 
         if self.config.itime_scheme == TimeSteppingScheme.MOST_EFFICIENT:
             log.debug(f"corrector start stencil 42 44 45 45b")
