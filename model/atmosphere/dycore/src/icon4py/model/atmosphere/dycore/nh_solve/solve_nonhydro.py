# ICON4Py - ICON inspired code in Python and GT4Py
#
# Copyright (c) 2022, ETH Zurich and MeteoSwiss
# All rights reserved.
#
# This file is free software: you can redistribute it and/or modify it under
# the terms of the GNU General Public License as published by the
# Free Software Foundation, either version 3 of the License, or any later
# version. See the LICENSE.txt file at the top-level directory of this
# distribution for a copy of the license or check <https://www.gnu.org/licenses/>.
#
# SPDX-License-Identifier: GPL-3.0-or-later
import logging
from dataclasses import dataclass
from typing import Final, Optional
import numpy as np

from gt4py.next import as_field
from gt4py.next.common import Field
from gt4py.next.ffront.fbuiltins import int32
from gt4py.next.program_processors.runners.gtfn import run_gtfn, run_gtfn_cached

import icon4py.model.atmosphere.dycore.nh_solve.solve_nonhydro_program as nhsolve_prog
import icon4py.model.common.constants as constants
from icon4py.model.atmosphere.dycore.compute_pertubation_of_rho_and_theta import (
    compute_pertubation_of_rho_and_theta,
)
from icon4py.model.atmosphere.dycore.copy_cell_kdim_field_to_vp import copy_cell_kdim_field_to_vp
from icon4py.model.atmosphere.dycore.mo_icon_interpolation_scalar_cells2verts_scalar_ri_dsl import (
    mo_icon_interpolation_scalar_cells2verts_scalar_ri_dsl,
)
from icon4py.model.atmosphere.dycore.mo_math_gradients_grad_green_gauss_cell_dsl import (
    mo_math_gradients_grad_green_gauss_cell_dsl,
)
from icon4py.model.atmosphere.dycore.mo_solve_nonhydro_4th_order_divdamp import (
    mo_solve_nonhydro_4th_order_divdamp,
)
from icon4py.model.atmosphere.dycore.mo_solve_nonhydro_stencil_10 import (
    mo_solve_nonhydro_stencil_10,
)
from icon4py.model.atmosphere.dycore.mo_solve_nonhydro_stencil_12 import (
    mo_solve_nonhydro_stencil_12,
)
from icon4py.model.atmosphere.dycore.mo_solve_nonhydro_stencil_17 import (
    mo_solve_nonhydro_stencil_17,
)
from icon4py.model.atmosphere.dycore.mo_solve_nonhydro_stencil_18 import (
    mo_solve_nonhydro_stencil_18,
)
from icon4py.model.atmosphere.dycore.mo_solve_nonhydro_stencil_19 import (
    mo_solve_nonhydro_stencil_19,
)
from icon4py.model.atmosphere.dycore.mo_solve_nonhydro_stencil_20 import (
    mo_solve_nonhydro_stencil_20,
)
from icon4py.model.atmosphere.dycore.mo_solve_nonhydro_stencil_21 import (
    mo_solve_nonhydro_stencil_21,
)
from icon4py.model.atmosphere.dycore.mo_solve_nonhydro_stencil_22 import (
    mo_solve_nonhydro_stencil_22,
)
from icon4py.model.atmosphere.dycore.mo_solve_nonhydro_stencil_23 import (
    mo_solve_nonhydro_stencil_23,
)
from icon4py.model.atmosphere.dycore.mo_solve_nonhydro_stencil_24 import (
    mo_solve_nonhydro_stencil_24,
)
from icon4py.model.atmosphere.dycore.mo_solve_nonhydro_stencil_25 import (
    mo_solve_nonhydro_stencil_25,
)
from icon4py.model.atmosphere.dycore.mo_solve_nonhydro_stencil_26 import (
    mo_solve_nonhydro_stencil_26,
)
from icon4py.model.atmosphere.dycore.mo_solve_nonhydro_stencil_27 import (
    mo_solve_nonhydro_stencil_27,
)
from icon4py.model.atmosphere.dycore.mo_solve_nonhydro_stencil_28 import (
    mo_solve_nonhydro_stencil_28,
)
from icon4py.model.atmosphere.dycore.mo_solve_nonhydro_stencil_29 import (
    mo_solve_nonhydro_stencil_29,
)
from icon4py.model.atmosphere.dycore.mo_solve_nonhydro_stencil_30 import (
    mo_solve_nonhydro_stencil_30,
)
from icon4py.model.atmosphere.dycore.mo_solve_nonhydro_stencil_31 import (
    mo_solve_nonhydro_stencil_31,
)
from icon4py.model.atmosphere.dycore.mo_solve_nonhydro_stencil_32 import (
    mo_solve_nonhydro_stencil_32,
)
from icon4py.model.atmosphere.dycore.mo_solve_nonhydro_stencil_34 import (
    mo_solve_nonhydro_stencil_34,
)
from icon4py.model.atmosphere.dycore.mo_solve_nonhydro_stencil_41 import (
    mo_solve_nonhydro_stencil_41,
)
from icon4py.model.atmosphere.dycore.mo_solve_nonhydro_stencil_50 import (
    mo_solve_nonhydro_stencil_50,
)
from icon4py.model.atmosphere.dycore.mo_solve_nonhydro_stencil_52 import (
    mo_solve_nonhydro_stencil_52,
)
from icon4py.model.atmosphere.dycore.mo_solve_nonhydro_stencil_53 import (
    mo_solve_nonhydro_stencil_53,
)
from icon4py.model.atmosphere.dycore.mo_solve_nonhydro_stencil_54 import (
    mo_solve_nonhydro_stencil_54,
)
from icon4py.model.atmosphere.dycore.mo_solve_nonhydro_stencil_55 import (
    mo_solve_nonhydro_stencil_55,
)
from icon4py.model.atmosphere.dycore.mo_solve_nonhydro_stencil_56_63 import (
    mo_solve_nonhydro_stencil_56_63,
)
from icon4py.model.atmosphere.dycore.mo_solve_nonhydro_stencil_58 import (
    mo_solve_nonhydro_stencil_58,
)
from icon4py.model.atmosphere.dycore.mo_solve_nonhydro_stencil_60 import (
    mo_solve_nonhydro_stencil_60,
)
from icon4py.model.atmosphere.dycore.mo_solve_nonhydro_stencil_65 import (
    mo_solve_nonhydro_stencil_65,
)
from icon4py.model.atmosphere.dycore.mo_solve_nonhydro_stencil_66 import (
    mo_solve_nonhydro_stencil_66,
)
from icon4py.model.atmosphere.dycore.mo_solve_nonhydro_stencil_67 import (
    mo_solve_nonhydro_stencil_67,
)
from icon4py.model.atmosphere.dycore.mo_solve_nonhydro_stencil_68 import (
    mo_solve_nonhydro_stencil_68,
)
from icon4py.model.atmosphere.dycore.set_two_cell_kdim_fields_to_zero_vp import (
    set_two_cell_kdim_fields_to_zero_vp,
)
from icon4py.model.atmosphere.dycore.set_two_cell_kdim_fields_to_zero_wp import (
    set_two_cell_kdim_fields_to_zero_wp,
)
from icon4py.model.atmosphere.dycore.set_two_edge_kdim_fields_to_zero_wp import (
    set_two_edge_kdim_fields_to_zero_wp,
)
from icon4py.model.atmosphere.dycore.state_utils.states import (
    DiagnosticStateNonHydro,
    InterpolationState,
    MetricStateNonHydro,
    PrepAdvection,
)
from icon4py.model.atmosphere.dycore.state_utils.utils import (
    _allocate,
    _allocate_indices,
    _calculate_divdamp_fields,
    compute_z_raylfac,
    set_zero_c_k,
    set_zero_e_k,
)
from icon4py.model.atmosphere.dycore.velocity.velocity_advection import VelocityAdvection
from icon4py.model.common.decomposition.definitions import ExchangeRuntime, SingleNodeExchange
from icon4py.model.common.dimension import CellDim, EdgeDim, KDim, VertexDim
from icon4py.model.common.grid.base import BaseGrid
from icon4py.model.common.grid.horizontal import CellParams, EdgeParams, HorizontalMarkerIndex
from icon4py.model.common.grid.icon import IconGrid
from icon4py.model.common.grid.vertical import VerticalModelParams
from icon4py.model.common.math.smagorinsky import en_smag_fac_for_zero_nshift
from icon4py.model.common.states.prognostic_state import PrognosticState

from gt4py.next.program_processors.runners import gtfn
from gt4py.next.otf.compilation.build_systems import cmake
from gt4py.next.otf.compilation.cache import Strategy


compiler_backend = run_gtfn
compiler_cached_backend = run_gtfn_cached

compiler_cached_release_backend = gtfn.otf_compile_executor.CachedOTFCompileExecutor(
    name="run_gtfn_cached_cmake_release",
    otf_workflow=gtfn.workflow.CachedStep(step=gtfn.run_gtfn.executor.otf_workflow.replace(
        compilation=gtfn.compiler.Compiler(
            cache_strategy=Strategy.PERSISTENT,
            builder_factory=cmake.CMakeFactory(cmake_build_type=cmake.BuildType.RELEASE)
        )),
    hash_function=gtfn.compilation_hash),
)

backend = compiler_cached_release_backend
# flake8: noqa
log = logging.getLogger(__name__)


@dataclass
class IntermediateFields:
    """
    Encapsulate internal fields of SolveNonHydro that contain shared state over predictor and corrector step.

    Encapsulates internal fields used in SolveNonHydro. Fields (and the class!)
    follow the naming convention of ICON to prepend local fields of a module with z_. Contrary to
    other such z_ fields inside SolveNonHydro the fields in this dataclass
    contain state that is built up over the predictor and corrector part in a timestep.
    """

    z_gradh_exner: Field[[EdgeDim, KDim], float]
    z_alpha: Field[
        [EdgeDim, KDim], float
    ]  # TODO: change this back to KHalfDim, but how do we treat it wrt to field_operators and domain?
    z_beta: Field[[CellDim, KDim], float]
    z_w_expl: Field[
        [EdgeDim, KDim], float
    ]  # TODO: change this back to KHalfDim, but how do we treat it wrt to field_operators and domain?
    z_exner_expl: Field[[CellDim, KDim], float]
    z_q: Field[[CellDim, KDim], float]
    z_contr_w_fl_l: Field[
        [EdgeDim, KDim], float
    ]  # TODO: change this back to KHalfDim, but how do we treat it wrt to field_operators and domain?
    z_rho_e: Field[[EdgeDim, KDim], float]
    z_theta_v_e: Field[[EdgeDim, KDim], float]
    z_kin_hor_e: Field[[EdgeDim, KDim], float]
    z_vt_ie: Field[[EdgeDim, KDim], float]
    z_graddiv_vn: Field[[EdgeDim, KDim], float]
    z_rho_expl: Field[[CellDim, KDim], float]
    z_dwdz_dd: Field[[CellDim, KDim], float]

    @classmethod
    def allocate(cls, grid: BaseGrid):
        return IntermediateFields(
            z_gradh_exner=_allocate(EdgeDim, KDim, grid=grid),
            z_alpha=_allocate(CellDim, KDim, is_halfdim=True, grid=grid),
            z_beta=_allocate(CellDim, KDim, grid=grid),
            z_w_expl=_allocate(CellDim, KDim, is_halfdim=True, grid=grid),
            z_exner_expl=_allocate(CellDim, KDim, grid=grid),
            z_q=_allocate(CellDim, KDim, grid=grid),
            z_contr_w_fl_l=_allocate(CellDim, KDim, is_halfdim=True, grid=grid),
            z_rho_e=_allocate(EdgeDim, KDim, grid=grid),
            z_theta_v_e=_allocate(EdgeDim, KDim, grid=grid),
            z_graddiv_vn=_allocate(EdgeDim, KDim, grid=grid),
            z_rho_expl=_allocate(CellDim, KDim, grid=grid),
            z_dwdz_dd=_allocate(CellDim, KDim, grid=grid),
            z_kin_hor_e=_allocate(EdgeDim, KDim, grid=grid),
            z_vt_ie=_allocate(EdgeDim, KDim, grid=grid),
        )


class NonHydrostaticConfig:
    """
    Contains necessary parameter to configure a nonhydro run.

    Encapsulates namelist parameters and derived parameters.
    TODO: (magdalena) values should be read from a configuration file.
    Default values are taken from the defaults in the corresponding ICON Fortran namelist files.
    """

    def __init__(
        self,
        itime_scheme: int = 4,
        iadv_rhotheta: int = 2,
        igradp_method: int = 3,
        ndyn_substeps_var: float = 5.0,
        rayleigh_type: int = 2,
        rayleigh_coeff: float = 0.05,
        divdamp_order: int = 24,  # the ICON default is 4,
        idiv_method: int = 1,
        is_iau_active: bool = False,
        iau_wgt_dyn: float = 0.0,
        divdamp_type: int = 3,
        lhdiff_rcf: bool = True,
        l_vert_nested: bool = False,
        rhotheta_offctr: float = -0.1,
        veladv_offctr: float = 0.25,
        max_nudging_coeff: float = 0.02,
        divdamp_fac: float = 0.0025,
        divdamp_fac2: float = 0.004,
        divdamp_fac3: float = 0.004,
        divdamp_fac4: float = 0.004,
        divdamp_z: float = 32500.0,
        divdamp_z2: float = 40000.0,
        divdamp_z3: float = 60000.0,
        divdamp_z4: float = 80000.0,
        htop_moist_proc: float = 22500.0,
        ltestcase: bool = False,
    ):
        # parameters from namelist diffusion_nml
        self.itime_scheme: int = itime_scheme

        #: Miura scheme for advection of rho and theta
        self.iadv_rhotheta: int = iadv_rhotheta
        #: Use truly horizontal pressure-gradient computation to ensure numerical
        #: stability without heavy orography smoothing
        self.igradp_method: int = igradp_method

        #: number of dynamics substeps per fast-physics timestep
        self.ndyn_substeps_var = ndyn_substeps_var

        #: reduced calling frequency also for horizontal diffusion
        #: TODO (magdalena) to be removed, see discussion between Anurag and Ong Chia Rui
        self.lhdiff_rcf: bool = lhdiff_rcf

        #: type of Rayleigh damping
        self.rayleigh_type: int = rayleigh_type
        # used for calculation of rayleigh_w, rayleigh_vn in mo_vertical_grid.f90
        self.rayleigh_coeff: float = rayleigh_coeff

        #: order of divergence damping
        self.divdamp_order: int = divdamp_order

        #: type of divergence damping
        self.divdamp_type: int = divdamp_type

        #: off-centering for density and potential temperature at interface levels.
        #: Specifying a negative value here reduces the amount of vertical
        #: wind off-centering needed for stability of sound waves.
        self.rhotheta_offctr: float = rhotheta_offctr

        #: off-centering of velocity advection in corrector step
        self.veladv_offctr: float = veladv_offctr

        #: scaling factor for divergence damping (used only if lhdiff_rcf = true)
        self.divdamp_fac: float = divdamp_fac
        self.divdamp_fac2: float = divdamp_fac2
        self.divdamp_fac3: float = divdamp_fac3
        self.divdamp_fac4: float = divdamp_fac4
        self.divdamp_z: float = divdamp_z
        self.divdamp_z2: float = divdamp_z2
        self.divdamp_z3: float = divdamp_z3
        self.divdamp_z4: float = divdamp_z4

        #: height [m] where moist physics is turned off
        self.htop_moist_proc: float = htop_moist_proc

        #: parameters from other namelists:

        #: from mo_interpol_nml.f90
        self.nudge_max_coeff: float = max_nudging_coeff

        #: from mo_run_nml.f90
        #: use vertical nesting
        self.l_vert_nested: bool = l_vert_nested
        self.ltestcase = ltestcase  # TODO (magdalena) handle differently

        #: from mo_initicon_nml.f90/ mo_initicon_config.f90
        #: whether IAU is active at current time
        self.is_iau_active: bool = is_iau_active
        #: IAU weight for dynamics fields
        self.iau_wgt_dyn: float = iau_wgt_dyn

        #: from mo_dynamics_nml.f90
        self.idiv_method: int = idiv_method

        self._validate()

    def _validate(self):
        """Apply consistency checks and validation on configuration parameters."""

        if self.l_vert_nested:
            raise NotImplementedError("Vertical nesting support not implemented")

        if self.igradp_method != 3:
            raise NotImplementedError("igradp_method can only be 3")

        if self.itime_scheme != 4:
            raise NotImplementedError("itime_scheme can only be 4")

        if self.idiv_method != 1:
            raise NotImplementedError("idiv_method can only be 1")

        if self.divdamp_order != 24:
            raise NotImplementedError("divdamp_order can only be 24")

        if self.divdamp_type == 32:
            raise NotImplementedError("divdamp_type with value 32 not yet implemented")


class NonHydrostaticParams:
    """Calculates derived quantities depending on the NonHydrostaticConfig."""

    def __init__(self, config: NonHydrostaticConfig):
        self.rd_o_cvd: Final[float] = constants.RD / constants.CVD
        self.cvd_o_rd: Final[float] = constants.CVD / constants.RD
        self.rd_o_p0ref: Final[float] = constants.RD / constants.P0REF
        self.grav_o_cpd: Final[float] = constants.GRAV / constants.CPD

        #:  start level for 3D divergence damping terms
        #: this is only different from 0 if divdamp_type == 32: calculation done in mo_vertical_grid.f90
        self.kstart_dd3d: Final[int] = 0

        #: Weighting coefficients for velocity advection if tendency averaging is used
        #: The off-centering specified here turned out to be beneficial to numerical
        #: stability in extreme situations
        self.wgt_nnow_vel: Final[float] = 0.5 - config.veladv_offctr
        self.wgt_nnew_vel: Final[float] = 0.5 + config.veladv_offctr

        #: Weighting coefficients for rho and theta at interface levels in the corrector step
        #: This empirically determined weighting minimizes the vertical wind off-centering
        #: needed for numerical stability of vertical sound wave propagation
        self.wgt_nnew_rth: Final[float] = 0.5 + config.rhotheta_offctr
        self.wgt_nnow_rth: Final[float] = 1.0 - self.wgt_nnew_rth


class SolveNonhydro:
    def __init__(self, exchange: ExchangeRuntime = SingleNodeExchange()):
        self._exchange = exchange
        self._initialized = False
        self.grid: Optional[IconGrid] = None
        self.config: Optional[NonHydrostaticConfig] = None
        self.params: Optional[NonHydrostaticParams] = None
        self.metric_state_nonhydro: Optional[MetricStateNonHydro] = None
        self.interpolation_state: Optional[InterpolationState] = None
        self.vertical_params: Optional[VerticalModelParams] = None
        self.edge_geometry: Optional[EdgeParams] = None
        self.cell_params: Optional[CellParams] = None
        self.velocity_advection: Optional[VelocityAdvection] = None
        self.l_vert_nested: bool = False
        self.enh_divdamp_fac: Optional[Field[[KDim], float]] = None
        self.scal_divdamp: Optional[Field[[KDim], float]] = None
        self._bdy_divdamp: Optional[Field[[KDim], float]] = None
        self.p_test_run = True
        self.jk_start = 0  # used in stencil_55
        self.ntl1 = 0
        self.ntl2 = 0

        self.stencil_en_smag_fac_for_zero_nshift = en_smag_fac_for_zero_nshift.with_backend(backend)
        self.stencil_init_test_fields = nhsolve_prog.init_test_fields.with_backend(backend)
        self.stencil_mo_solve_nonhydro_stencil_66 = mo_solve_nonhydro_stencil_66.with_backend(backend)
        self.stencil_mo_solve_nonhydro_stencil_67 = mo_solve_nonhydro_stencil_67.with_backend(backend)
        self.stencil_mo_solve_nonhydro_stencil_68 = mo_solve_nonhydro_stencil_68.with_backend(backend)
        self.stencil_compute_z_raylfac = compute_z_raylfac.with_backend(backend)
        self.stencil_mo_solve_nonhydro_stencil_01 = mo_solve_nonhydro_stencil_01.with_backend(backend)
        self.stencil_predictor_stencils_2_3 = nhsolve_prog.predictor_stencils_2_3.with_backend(backend)
        self.stencil_predictor_stencils_4_5_6 = nhsolve_prog.predictor_stencils_4_5_6.with_backend(backend)
        self.stencil_predictor_stencils_7_8_9 = nhsolve_prog.predictor_stencils_7_8_9.with_backend(backend)
        self.stencil_predictor_stencils_11_lower_upper = nhsolve_prog.predictor_stencils_11_lower_upper.with_backend(backend)
        self.stencil_mo_solve_nonhydro_stencil_12 = mo_solve_nonhydro_stencil_12.with_backend(backend)
        self.stencil_mo_solve_nonhydro_stencil_13 = mo_solve_nonhydro_stencil_13.with_backend(backend)
        self.stencil_mo_icon_interpolation_scalar_cells2verts_scalar_ri_dsl = mo_icon_interpolation_scalar_cells2verts_scalar_ri_dsl.with_backend(backend)
        self.stencil_mo_math_gradients_grad_green_gauss_cell_dsl = mo_math_gradients_grad_green_gauss_cell_dsl.with_backend(backend)
        self.stencil_set_zero_e_k = set_zero_e_k.with_backend(backend)
        self.stencil_set_zero_c_k = set_zero_c_k.with_backend(backend)
        self.stencil_mo_solve_nonhydro_stencil_16_fused_btraj_traj_o1 = nhsolve_prog.mo_solve_nonhydro_stencil_16_fused_btraj_traj_o1.with_backend(backend)
        self.stencil_mo_solve_nonhydro_stencil_18 = mo_solve_nonhydro_stencil_18.with_backend(backend)
        self.stencil_mo_solve_nonhydro_stencil_19 = mo_solve_nonhydro_stencil_19.with_backend(backend)
        self.stencil_mo_solve_nonhydro_stencil_20 = mo_solve_nonhydro_stencil_20.with_backend(backend)
        self.stencil_mo_solve_nonhydro_stencil_21 = mo_solve_nonhydro_stencil_21.with_backend(backend)
        self.stencil_mo_solve_nonhydro_stencil_22 = mo_solve_nonhydro_stencil_22.with_backend(backend)
        self.stencil_mo_solve_nonhydro_stencil_24 = mo_solve_nonhydro_stencil_24.with_backend(backend)
        self.stencil_mo_solve_nonhydro_stencil_29 = mo_solve_nonhydro_stencil_29.with_backend(backend)
        self.stencil_mo_solve_nonhydro_stencil_30 = mo_solve_nonhydro_stencil_30.with_backend(backend)
        self.stencil_mo_solve_nonhydro_stencil_32 = mo_solve_nonhydro_stencil_32.with_backend(backend)
        self.stencil_predictor_stencils_35_36 = nhsolve_prog.predictor_stencils_35_36.with_backend(backend)
        self.stencil_predictor_stencils_37_38 = nhsolve_prog.predictor_stencils_37_38.with_backend(backend)
        self.stencil_39_40 = nhsolve_prog.stencils_39_40.with_backend(backend)
        self.stencil_43_44_45_45b = nhsolve_prog.stencils_43_44_45_45b.with_backend(backend)
        self.stencil_mo_solve_nonhydro_stencil_41 = mo_solve_nonhydro_stencil_41.with_backend(backend)
        self.stencil_mo_solve_nonhydro_stencil_46 = mo_solve_nonhydro_stencil_46.with_backend(backend)
        self.stencil_47_48_49 = nhsolve_prog.stencils_47_48_49.with_backend(backend)
        self.stencil_mo_solve_nonhydro_stencil_50 = mo_solve_nonhydro_stencil_50.with_backend(backend)
        self.stencil_mo_solve_nonhydro_stencil_52 = mo_solve_nonhydro_stencil_52.with_backend(backend)
        self.stencil_mo_solve_nonhydro_stencil_53 = mo_solve_nonhydro_stencil_53.with_backend(backend)
        self.stencil_mo_solve_nonhydro_stencil_54 = mo_solve_nonhydro_stencil_54.with_backend(backend)
        self.stencil_mo_solve_nonhydro_stencil_55 = mo_solve_nonhydro_stencil_55.with_backend(backend)
        self.stencil_mo_solve_nonhydro_stencil_56_63 = mo_solve_nonhydro_stencil_56_63.with_backend(backend)
        self.stencil_mo_solve_nonhydro_stencil_59 = mo_solve_nonhydro_stencil_59.with_backend(backend)
        self.stencil_61_62 = nhsolve_prog.stencils_61_62.with_backend(backend)
        self.stencil_42_44_45_45b = nhsolve_prog.stencils_42_44_45_45b.with_backend(backend)
        self.stencil_calculate_divdamp_fields = _calculate_divdamp_fields.with_backend(backend)
        self.stencil_mo_solve_nonhydro_stencil_10 = mo_solve_nonhydro_stencil_10.with_backend(backend)
        self.stencil_mo_solve_nonhydro_stencil_17 = mo_solve_nonhydro_stencil_17.with_backend(backend)
        self.stencil_mo_solve_nonhydro_stencil_23 = mo_solve_nonhydro_stencil_23.with_backend(backend)
        self.stencil_mo_solve_nonhydro_stencil_25 = mo_solve_nonhydro_stencil_25.with_backend(backend)
        self.stencil_mo_solve_nonhydro_stencil_26 = mo_solve_nonhydro_stencil_26.with_backend(backend)
        self.stencil_mo_solve_nonhydro_stencil_27 = mo_solve_nonhydro_stencil_27.with_backend(backend)
        self.stencil_mo_solve_nonhydro_4th_order_divdamp = mo_solve_nonhydro_4th_order_divdamp.with_backend(backend)
        self.stencil_mo_solve_nonhydro_stencil_31 = mo_solve_nonhydro_stencil_31.with_backend(backend)
        self.stencil_mo_solve_nonhydro_stencil_32 = mo_solve_nonhydro_stencil_32.with_backend(backend)
        self.stencil_mo_solve_nonhydro_stencil_33 = mo_solve_nonhydro_stencil_33.with_backend(backend)
        self.stencil_mo_solve_nonhydro_stencil_34 = mo_solve_nonhydro_stencil_34.with_backend(backend)
        self.stencil_mo_solve_nonhydro_stencil_41 = mo_solve_nonhydro_stencil_41.with_backend(backend)
        self.stencil_mo_solve_nonhydro_stencil_52 = mo_solve_nonhydro_stencil_52.with_backend(backend)
        self.stencil_mo_solve_nonhydro_stencil_53 = mo_solve_nonhydro_stencil_53.with_backend(backend)
        self.stencil_mo_solve_nonhydro_stencil_54 = mo_solve_nonhydro_stencil_54.with_backend(backend)
        self.stencil_mo_solve_nonhydro_stencil_55 = mo_solve_nonhydro_stencil_55.with_backend(backend)
        self.stencil_mo_solve_nonhydro_stencil_58 = mo_solve_nonhydro_stencil_58.with_backend(backend)
        self.stencil_mo_solve_nonhydro_stencil_65 = mo_solve_nonhydro_stencil_65.with_backend(backend)

        self.offset_provider_koff = None
        self.offset_provider_v2c = None
        self.offset_provider_c2e2co = None
        self.offset_provider_e2c_e2ec = None
        self.offset_provider_e2c = None
        self.offset_provider_e2c_e2ec_koff = None
        self.offset_provider_e2c2eo_e2c2e = None
        self.offset_provider_c2e_c2ce_koff = None
        self.offset_provider_c2e_c2ce = None
        self.offset_provider_e2c2eo = None

    def init(
        self,
        grid: IconGrid,
        config: NonHydrostaticConfig,
        params: NonHydrostaticParams,
        metric_state_nonhydro: MetricStateNonHydro,
        interpolation_state: InterpolationState,
        vertical_params: VerticalModelParams,
        edge_geometry: EdgeParams,
        cell_geometry: CellParams,
        owner_mask: Field[[CellDim], bool],
    ):
        """
        Initialize NonHydrostatic granule with configuration.

        calculates all local fields that are used in nh_solve within the time loop
        """
        self.grid = grid
        self.config: NonHydrostaticConfig = config
        self.params: NonHydrostaticParams = params
        self.metric_state_nonhydro: MetricStateNonHydro = metric_state_nonhydro
        self.interpolation_state: InterpolationState = interpolation_state
        self.vertical_params = vertical_params
        self.edge_geometry = edge_geometry
        self.cell_params = cell_geometry
        self.velocity_advection = VelocityAdvection(
            grid,
            metric_state_nonhydro,
            interpolation_state,
            vertical_params,
            edge_geometry,
            owner_mask,
        )
        self._allocate_local_fields()

        # TODO (magdalena) vertical nesting is only relevant in the context of
        #      horizontal nesting, since we don't support this we should remove this option
        if grid.lvert_nest:
            self.l_vert_nested = True
            self.jk_start = 1
        else:
            self.jk_start = 0

<<<<<<< HEAD
        self.offset_provider_koff = {"Koff": KDim}
        self.offset_provider_v2c = {
            "V2C": self.grid.get_offset_provider("V2C"),
        }
        self.offset_provider_c2e2co = {
                    "C2E2CO": self.grid.get_offset_provider("C2E2CO"),
                }
        self.offset_provider_e2c_e2ec = {
                        "E2C": self.grid.get_offset_provider("E2C"),
                        "E2EC": self.grid.get_offset_provider("E2EC"),
                    }
        self.offset_provider_e2c = {
                "E2C": self.grid.get_offset_provider("E2C"),
            }
        self.offset_provider_e2c_e2ec_koff = {
                    "E2C": self.grid.get_offset_provider("E2C"),
                    "E2EC": self.grid.get_offset_provider("E2EC"),
                    "Koff": KDim,
                }
        self.offset_provider_e2c2eo_e2c2e = {
                "E2C2EO": self.grid.get_offset_provider("E2C2EO"),
                "E2C2E": self.grid.get_offset_provider("E2C2E"),
            }
        self.offset_provider_c2e_c2ce_koff = {
                "C2E": self.grid.get_offset_provider("C2E"),
                "C2CE": self.grid.get_offset_provider("C2CE"),
                "Koff": KDim,
            }
        self.offset_provider_c2e_c2ce = {
                    "C2E": self.grid.get_offset_provider("C2E"),
                    "C2CE": self.grid.get_offset_provider("C2CE"),
                }
        self.offset_provider_e2c2eo = {
                    "E2C2EO": self.grid.get_offset_provider("E2C2EO"),
                }

        self.stencil_en_smag_fac_for_zero_nshift(
=======
        en_smag_fac_for_zero_nshift.with_backend(backend)(
>>>>>>> de58e920
            self.vertical_params.vct_a,
            self.config.divdamp_fac,
            self.config.divdamp_fac2,
            self.config.divdamp_fac3,
            self.config.divdamp_fac4,
            self.config.divdamp_z,
            self.config.divdamp_z2,
            self.config.divdamp_z3,
            self.config.divdamp_z4,
            out=self.enh_divdamp_fac,
            offset_provider=self.offset_provider_koff,
        )


        self.p_test_run = True
        self._initialized = True

    @property
    def initialized(self):
        return self._initialized

    def _allocate_local_fields(self):
        self.z_exner_ex_pr = _allocate(CellDim, KDim, is_halfdim=True, grid=self.grid)
        self.z_exner_ic = _allocate(CellDim, KDim, is_halfdim=True, grid=self.grid)
        self.z_dexner_dz_c_1 = _allocate(CellDim, KDim, grid=self.grid)
        self.z_theta_v_pr_ic = _allocate(CellDim, KDim, is_halfdim=True, grid=self.grid)
        self.z_th_ddz_exner_c = _allocate(CellDim, KDim, grid=self.grid)
        self.z_rth_pr_1 = _allocate(CellDim, KDim, grid=self.grid)
        self.z_rth_pr_2 = _allocate(CellDim, KDim, grid=self.grid)
        self.z_grad_rth_1 = _allocate(CellDim, KDim, grid=self.grid)
        self.z_grad_rth_2 = _allocate(CellDim, KDim, grid=self.grid)
        self.z_grad_rth_3 = _allocate(CellDim, KDim, grid=self.grid)
        self.z_grad_rth_4 = _allocate(CellDim, KDim, grid=self.grid)
        self.z_dexner_dz_c_2 = _allocate(CellDim, KDim, grid=self.grid)
        self.z_hydro_corr = _allocate(EdgeDim, KDim, grid=self.grid)
        self.z_vn_avg = _allocate(EdgeDim, KDim, grid=self.grid)
        self.z_theta_v_fl_e = _allocate(EdgeDim, KDim, grid=self.grid)
        self.z_flxdiv_mass = _allocate(CellDim, KDim, grid=self.grid)
        self.z_flxdiv_theta = _allocate(CellDim, KDim, grid=self.grid)
        self.z_rho_v = _allocate(VertexDim, KDim, grid=self.grid)
        self.z_theta_v_v = _allocate(VertexDim, KDim, grid=self.grid)
        self.z_graddiv2_vn = _allocate(EdgeDim, KDim, grid=self.grid)
        self.k_field = _allocate_indices(KDim, grid=self.grid, is_halfdim=True)
        self.z_w_concorr_me = _allocate(EdgeDim, KDim, grid=self.grid)
        self.z_hydro_corr_horizontal = _allocate(EdgeDim, grid=self.grid)
        self.z_raylfac = _allocate(KDim, grid=self.grid)
        self.enh_divdamp_fac = _allocate(KDim, grid=self.grid)
        self._bdy_divdamp = _allocate(KDim, grid=self.grid)
        self.scal_divdamp = _allocate(KDim, grid=self.grid)
        self.intermediate_fields = IntermediateFields.allocate(self.grid)

    def set_timelevels(self, nnow, nnew):
        #  Set time levels of ddt_adv fields for call to velocity_tendencies
        if self.config.itime_scheme == 4:
            self.ntl1 = nnow
            self.ntl2 = nnew
        else:
            self.ntl1 = 0
            self.ntl2 = 0

    def time_step(
        self,
        diagnostic_state_nh: DiagnosticStateNonHydro,
        prognostic_state_ls: list[PrognosticState],
        prep_adv: PrepAdvection,
        divdamp_fac_o2: float,
        dtime: float,
        l_recompute: bool,
        l_init: bool,
        nnow: int,
        nnew: int,
        lclean_mflx: bool,
        lprep_adv: bool,
        at_first_substep: bool,
        at_last_substep: bool,
    ):
        log.info(
            f"running timestep: dtime = {dtime}, init = {l_init}, recompute = {l_recompute}, prep_adv = {lprep_adv}  clean_mflx={lclean_mflx} "
        )
        start_cell_lb = self.grid.get_start_index(
            CellDim, HorizontalMarkerIndex.lateral_boundary(CellDim)
        )
        end_cell_end = self.grid.get_end_index(CellDim, HorizontalMarkerIndex.end(CellDim))
        start_edge_lb = self.grid.get_start_index(
            EdgeDim, HorizontalMarkerIndex.lateral_boundary(EdgeDim)
        )
        end_edge_local = self.grid.get_end_index(EdgeDim, HorizontalMarkerIndex.local(EdgeDim))
        # # TODO: abishekg7 move this to tests
        if self.p_test_run:
<<<<<<< HEAD
            self.stencil_init_test_fields(
                z_fields.z_rho_e,
                z_fields.z_theta_v_e,
                z_fields.z_dwdz_dd,
                z_fields.z_graddiv_vn,
=======
            nhsolve_prog.init_test_fields.with_backend(backend)(
                self.intermediate_fields.z_rho_e,
                self.intermediate_fields.z_theta_v_e,
                self.intermediate_fields.z_dwdz_dd,
                self.intermediate_fields.z_graddiv_vn,
>>>>>>> de58e920
                start_edge_lb,
                end_edge_local,
                start_cell_lb,
                end_cell_end,
                self.grid.num_levels,
                offset_provider={},
            )

        self.set_timelevels(nnow, nnew)

        self.run_predictor_step(
            diagnostic_state_nh=diagnostic_state_nh,
            prognostic_state=prognostic_state_ls,
            z_fields=self.intermediate_fields,
            dtime=dtime,
            l_recompute=l_recompute,
            l_init=l_init,
            at_first_substep=at_first_substep,
            nnow=nnow,
            nnew=nnew,
        )

        self.run_corrector_step(
            diagnostic_state_nh=diagnostic_state_nh,
            prognostic_state=prognostic_state_ls,
            z_fields=self.intermediate_fields,
            prep_adv=prep_adv,
            divdamp_fac_o2=divdamp_fac_o2,
            dtime=dtime,
            nnew=nnew,
            nnow=nnow,
            lclean_mflx=lclean_mflx,
            lprep_adv=lprep_adv,
            at_last_substep=at_last_substep,
        )

        start_cell_lb = self.grid.get_start_index(
            CellDim, HorizontalMarkerIndex.lateral_boundary(CellDim)
        )
        end_cell_nudging_minus1 = self.grid.get_end_index(
            CellDim, HorizontalMarkerIndex.nudging(CellDim) - 1
        )
        start_cell_halo = self.grid.get_start_index(CellDim, HorizontalMarkerIndex.halo(CellDim))
        end_cell_end = self.grid.get_end_index(CellDim, HorizontalMarkerIndex.end(CellDim))
        if self.grid.limited_area:
            self.stencil_mo_solve_nonhydro_stencil_66(
                bdy_halo_c=self.metric_state_nonhydro.bdy_halo_c,
                rho=prognostic_state_ls[nnew].rho,
                theta_v=prognostic_state_ls[nnew].theta_v,
                exner=prognostic_state_ls[nnew].exner,
                rd_o_cvd=self.params.rd_o_cvd,
                rd_o_p0ref=self.params.rd_o_p0ref,
                horizontal_start=0,
                horizontal_end=end_cell_end,
                vertical_start=0,
                vertical_end=self.grid.num_levels,
                offset_provider={},
            )

            self.stencil_mo_solve_nonhydro_stencil_67(
                rho=prognostic_state_ls[nnew].rho,
                theta_v=prognostic_state_ls[nnew].theta_v,
                exner=prognostic_state_ls[nnew].exner,
                rd_o_cvd=self.params.rd_o_cvd,
                rd_o_p0ref=self.params.rd_o_p0ref,
                horizontal_start=start_cell_lb,
                horizontal_end=end_cell_nudging_minus1,
                vertical_start=0,
                vertical_end=self.grid.num_levels,
                offset_provider={},
            )

        self.stencil_mo_solve_nonhydro_stencil_68(
            mask_prog_halo_c=self.metric_state_nonhydro.mask_prog_halo_c,
            rho_now=prognostic_state_ls[nnow].rho,
            theta_v_now=prognostic_state_ls[nnow].theta_v,
            exner_new=prognostic_state_ls[nnew].exner,
            exner_now=prognostic_state_ls[nnow].exner,
            rho_new=prognostic_state_ls[nnew].rho,
            theta_v_new=prognostic_state_ls[nnew].theta_v,
            cvd_o_rd=self.params.cvd_o_rd,
            horizontal_start=start_cell_halo,
            horizontal_end=end_cell_end,
            vertical_start=0,
            vertical_end=self.grid.num_levels,
            offset_provider={},
        )

    def run_predictor_step(
        self,
        diagnostic_state_nh: DiagnosticStateNonHydro,
        prognostic_state: list[PrognosticState],
        z_fields: IntermediateFields,
        dtime: float,
        l_recompute: bool,
        l_init: bool,
        at_first_substep: bool,
        nnow: int,
        nnew: int,
    ):
        log.info(
            f"running predictor step: dtime = {dtime}, init = {l_init}, recompute = {l_recompute} "
        )
        if l_init or l_recompute:
            if self.config.itime_scheme == 4 and not l_init:
                lvn_only = True  # Recompute only vn tendency
            else:
                lvn_only = False

            self.velocity_advection.run_predictor_step(
                vn_only=lvn_only,
                diagnostic_state=diagnostic_state_nh,
                prognostic_state=prognostic_state[nnow],
                z_w_concorr_me=self.z_w_concorr_me,
                z_kin_hor_e=z_fields.z_kin_hor_e,
                z_vt_ie=z_fields.z_vt_ie,
                dtime=dtime,
                ntnd=self.ntl1,
                cell_areas=self.cell_params.area,
            )

        p_dthalf = 0.5 * dtime

        end_cell_end = self.grid.get_end_index(CellDim, HorizontalMarkerIndex.end(CellDim))

        start_cell_local_minus2 = self.grid.get_start_index(
            CellDim, HorizontalMarkerIndex.local(CellDim) - 2
        )
        end_cell_local_minus2 = self.grid.get_end_index(
            CellDim, HorizontalMarkerIndex.local(CellDim) - 2
        )

        start_vertex_lb_plus1 = self.grid.get_start_index(
            VertexDim, HorizontalMarkerIndex.lateral_boundary(VertexDim) + 1
        )  # TODO: check
        end_vertex_local_minus1 = self.grid.get_end_index(
            VertexDim, HorizontalMarkerIndex.local(VertexDim) - 1
        )

        start_cell_lb = self.grid.get_start_index(
            CellDim, HorizontalMarkerIndex.lateral_boundary(CellDim)
        )
        end_cell_nudging_minus1 = self.grid.get_end_index(
            CellDim,
            HorizontalMarkerIndex.nudging(CellDim) - 1,
        )

        start_edge_lb_plus6 = self.grid.get_start_index(
            EdgeDim, HorizontalMarkerIndex.lateral_boundary(EdgeDim) + 6
        )
        end_edge_local_minus1 = self.grid.get_end_index(
            EdgeDim, HorizontalMarkerIndex.local(EdgeDim) - 1
        )
        end_edge_local = self.grid.get_end_index(EdgeDim, HorizontalMarkerIndex.local(EdgeDim))

        start_edge_nudging_plus1 = self.grid.get_start_index(
            EdgeDim, HorizontalMarkerIndex.nudging(EdgeDim) + 1
        )
        end_edge_end = self.grid.get_end_index(EdgeDim, HorizontalMarkerIndex.end(EdgeDim))

        start_edge_lb = self.grid.get_start_index(
            EdgeDim, HorizontalMarkerIndex.lateral_boundary(EdgeDim)
        )
        end_edge_nudging = self.grid.get_end_index(EdgeDim, HorizontalMarkerIndex.nudging(EdgeDim))

        start_edge_lb_plus4 = self.grid.get_start_index(
            EdgeDim, HorizontalMarkerIndex.lateral_boundary(EdgeDim) + 4
        )
        end_edge_local_minus2 = self.grid.get_end_index(
            EdgeDim, HorizontalMarkerIndex.local(EdgeDim) - 2
        )

        start_cell_lb_plus2 = self.grid.get_start_index(
            CellDim, HorizontalMarkerIndex.lateral_boundary(CellDim) + 2
        )

        end_cell_halo = self.grid.get_end_index(CellDim, HorizontalMarkerIndex.halo(CellDim))
        start_cell_nudging = self.grid.get_start_index(
            CellDim, HorizontalMarkerIndex.nudging(CellDim)
        )
        end_cell_local = self.grid.get_end_index(CellDim, HorizontalMarkerIndex.local(CellDim))

        #  Precompute Rayleigh damping factor
        self.stencil_compute_z_raylfac(
            rayleigh_w=self.metric_state_nonhydro.rayleigh_w,
            dtime=dtime,
            z_raylfac=self.z_raylfac,
            offset_provider={},
        )

        # initialize nest boundary points of z_rth_pr with zero
        if self.grid.limited_area:
<<<<<<< HEAD
            self.stencil_mo_solve_nonhydro_stencil_01(
                z_rth_pr_1=self.z_rth_pr_1,
                z_rth_pr_2=self.z_rth_pr_2,
=======
            set_two_cell_kdim_fields_to_zero_vp.with_backend(backend)(
                cell_kdim_field_to_zero_vp_1=self.z_rth_pr_1,
                cell_kdim_field_to_zero_vp_2=self.z_rth_pr_2,
>>>>>>> de58e920
                horizontal_start=start_cell_lb,
                horizontal_end=end_cell_end,
                vertical_start=0,
                vertical_end=self.grid.num_levels,
                offset_provider={},
            )

        self.stencil_predictor_stencils_2_3(
            exner_exfac=self.metric_state_nonhydro.exner_exfac,
            exner=prognostic_state[nnow].exner,
            exner_ref_mc=self.metric_state_nonhydro.exner_ref_mc,
            exner_pr=diagnostic_state_nh.exner_pr,
            z_exner_ex_pr=self.z_exner_ex_pr,
            horizontal_start=start_cell_lb_plus2,
            horizontal_end=end_cell_halo,
            k_field=self.k_field,
            nlev=self.grid.num_levels,
            vertical_start=0,
            vertical_end=self.grid.num_levels + 1,
            offset_provider={},
        )

        if self.config.igradp_method == 3:
            self.stencil_predictor_stencils_4_5_6(
                wgtfacq_c_dsl=self.metric_state_nonhydro.wgtfacq_c,
                z_exner_ex_pr=self.z_exner_ex_pr,
                z_exner_ic=self.z_exner_ic,
                wgtfac_c=self.metric_state_nonhydro.wgtfac_c,
                inv_ddqz_z_full=self.metric_state_nonhydro.inv_ddqz_z_full,
                z_dexner_dz_c_1=self.z_dexner_dz_c_1,
                k_field=self.k_field,
                nlev=self.grid.num_levels,
                horizontal_start=start_cell_lb_plus2,
                horizontal_end=end_cell_halo,
                vertical_start=max(1, self.vertical_params.nflatlev),
                vertical_end=self.grid.num_levels + 1,
                offset_provider=self.offset_provider_koff,
            )

            if self.vertical_params.nflatlev == 1:
                # Perturbation Exner pressure on top half level
                raise NotImplementedError("nflatlev=1 not implemented")

        self.stencil_predictor_stencils_7_8_9(
            rho=prognostic_state[nnow].rho,
            rho_ref_mc=self.metric_state_nonhydro.rho_ref_mc,
            theta_v=prognostic_state[nnow].theta_v,
            theta_ref_mc=self.metric_state_nonhydro.theta_ref_mc,
            rho_ic=diagnostic_state_nh.rho_ic,
            z_rth_pr_1=self.z_rth_pr_1,
            z_rth_pr_2=self.z_rth_pr_2,
            wgtfac_c=self.metric_state_nonhydro.wgtfac_c,
            vwind_expl_wgt=self.metric_state_nonhydro.vwind_expl_wgt,
            exner_pr=diagnostic_state_nh.exner_pr,
            d_exner_dz_ref_ic=self.metric_state_nonhydro.d_exner_dz_ref_ic,
            ddqz_z_half=self.metric_state_nonhydro.ddqz_z_half,
            z_theta_v_pr_ic=self.z_theta_v_pr_ic,
            theta_v_ic=diagnostic_state_nh.theta_v_ic,
            z_th_ddz_exner_c=self.z_th_ddz_exner_c,
            k_field=self.k_field,
            nlev=self.grid.num_levels,
            horizontal_start=start_cell_lb_plus2,
            horizontal_end=end_cell_halo,
            vertical_start=0,
            vertical_end=self.grid.num_levels,
            offset_provider=self.offset_provider_koff,
        )

        # Perturbation theta at top and surface levels
        self.stencil_predictor_stencils_11_lower_upper(
            wgtfacq_c_dsl=self.metric_state_nonhydro.wgtfacq_c,
            z_rth_pr=self.z_rth_pr_2,
            theta_ref_ic=self.metric_state_nonhydro.theta_ref_ic,
            z_theta_v_pr_ic=self.z_theta_v_pr_ic,
            theta_v_ic=diagnostic_state_nh.theta_v_ic,
            k_field=self.k_field,
            nlev=self.grid.num_levels,
            horizontal_start=start_cell_lb_plus2,
            horizontal_end=end_cell_halo,
            vertical_start=0,
            vertical_end=self.grid.num_levels + 1,
            offset_provider=self.offset_provider_koff,
        )

        if self.config.igradp_method == 3:
            # Second vertical derivative of perturbation Exner pressure (hydrostatic approximation)
            self.stencil_mo_solve_nonhydro_stencil_12(
                z_theta_v_pr_ic=self.z_theta_v_pr_ic,
                d2dexdz2_fac1_mc=self.metric_state_nonhydro.d2dexdz2_fac1_mc,
                d2dexdz2_fac2_mc=self.metric_state_nonhydro.d2dexdz2_fac2_mc,
                z_rth_pr_2=self.z_rth_pr_2,
                z_dexner_dz_c_2=self.z_dexner_dz_c_2,
                horizontal_start=start_cell_lb_plus2,
                horizontal_end=end_cell_halo,
                vertical_start=self.vertical_params.nflat_gradp,
                vertical_end=self.grid.num_levels,
                offset_provider=self.offset_provider_koff,
            )

        # Add computation of z_grad_rth (perturbation density and virtual potential temperature at main levels)
        # at outer halo points: needed for correct calculation of the upwind gradients for Miura scheme

<<<<<<< HEAD
        self.stencil_mo_solve_nonhydro_stencil_13(
=======
        compute_pertubation_of_rho_and_theta.with_backend(backend)(
>>>>>>> de58e920
            rho=prognostic_state[nnow].rho,
            rho_ref_mc=self.metric_state_nonhydro.rho_ref_mc,
            theta_v=prognostic_state[nnow].theta_v,
            theta_ref_mc=self.metric_state_nonhydro.theta_ref_mc,
            z_rth_pr_1=self.z_rth_pr_1,
            z_rth_pr_2=self.z_rth_pr_2,
            horizontal_start=start_cell_local_minus2,
            horizontal_end=end_cell_local_minus2,
            vertical_start=0,
            vertical_end=self.grid.num_levels,
            offset_provider={},
        )

        # Compute rho and theta at edges for horizontal flux divergence term
        if self.config.iadv_rhotheta == 1:
            self.stencil_mo_icon_interpolation_scalar_cells2verts_scalar_ri_dsl(
                p_cell_in=prognostic_state[nnow].rho,
                c_intp=self.interpolation_state.c_intp,
                p_vert_out=self.z_rho_v,
                horizontal_start=start_vertex_lb_plus1,
                horizontal_end=end_vertex_local_minus1,
                vertical_start=0,
                vertical_end=self.grid.num_levels,  # UBOUND(p_cell_in,2)
                offset_provider=self.offset_provider_v2c,
            )
            self.stencil_mo_icon_interpolation_scalar_cells2verts_scalar_ri_dsl(
                p_cell_in=prognostic_state[nnow].theta_v,
                c_intp=self.interpolation_state.c_intp,
                p_vert_out=self.z_theta_v_v,
                horizontal_start=start_vertex_lb_plus1,
                horizontal_end=end_vertex_local_minus1,
                vertical_start=0,
<<<<<<< HEAD
                vertical_end=self.grid.num_levels,  # UBOUND(p_cell_in,2)
                offset_provider=self.offset_provider_v2c,
=======
                vertical_end=self.grid.num_levels,
                offset_provider={
                    "V2C": self.grid.get_offset_provider("V2C"),
                },
>>>>>>> de58e920
            )
        elif self.config.iadv_rhotheta == 2:
            # Compute Green-Gauss gradients for rho and theta
            self.stencil_mo_math_gradients_grad_green_gauss_cell_dsl(
                p_grad_1_u=self.z_grad_rth_1,
                p_grad_1_v=self.z_grad_rth_2,
                p_grad_2_u=self.z_grad_rth_3,
                p_grad_2_v=self.z_grad_rth_4,
                p_ccpr1=self.z_rth_pr_1,
                p_ccpr2=self.z_rth_pr_2,
                geofac_grg_x=self.interpolation_state.geofac_grg_x,
                geofac_grg_y=self.interpolation_state.geofac_grg_y,
                horizontal_start=start_cell_lb_plus2,
                horizontal_end=end_cell_halo,
                vertical_start=0,
                vertical_end=self.grid.num_levels,  # UBOUND(p_ccpr,2)
                offset_provider=self.offset_provider_c2e2co,
            )
        if self.config.iadv_rhotheta <= 2:
            tmp_0_0 = self.grid.get_start_index(EdgeDim, HorizontalMarkerIndex.local(EdgeDim) - 2)
            offset = 2 if self.config.idiv_method == 1 else 3
            tmp_0_1 = self.grid.get_end_index(
                EdgeDim, HorizontalMarkerIndex.local(EdgeDim) - offset
            )

            self.stencil_set_zero_e_k(
                field=z_fields.z_rho_e,
                horizontal_start=tmp_0_0,
                horizontal_end=tmp_0_1,
                vertical_start=0,
                vertical_end=self.grid.num_levels,
                offset_provider={},
            )

            self.stencil_set_zero_e_k(
                field=z_fields.z_theta_v_e,
                horizontal_start=tmp_0_0,
                horizontal_end=tmp_0_1,
                vertical_start=0,
                vertical_end=self.grid.num_levels,
                offset_provider={},
            )

            # initialize also nest boundary points with zero
            if self.grid.limited_area:
                self.stencil_set_zero_e_k(
                    field=z_fields.z_rho_e,
                    horizontal_start=start_edge_lb,
                    horizontal_end=end_edge_local_minus1,
                    vertical_start=0,
                    vertical_end=self.grid.num_levels,
                    offset_provider={},
                )

                self.stencil_set_zero_e_k(
                    field=z_fields.z_theta_v_e,
                    horizontal_start=start_edge_lb,
                    horizontal_end=end_edge_local_minus1,
                    vertical_start=0,
                    vertical_end=self.grid.num_levels,
                    offset_provider={},
                )

            if self.config.iadv_rhotheta == 2:
                # Compute upwind-biased values for rho and theta starting from centered differences
                # Note: the length of the backward trajectory should be 0.5*dtime*(vn,vt) in order to arrive
                # at a second-order accurate FV discretization, but twice the length is needed for numerical stability

                self.stencil_mo_solve_nonhydro_stencil_16_fused_btraj_traj_o1(
                    p_vn=prognostic_state[nnow].vn,
                    p_vt=diagnostic_state_nh.vt,
                    pos_on_tplane_e_1=self.interpolation_state.pos_on_tplane_e_1,
                    pos_on_tplane_e_2=self.interpolation_state.pos_on_tplane_e_2,
                    primal_normal_cell_1=self.edge_geometry.primal_normal_cell[0],
                    dual_normal_cell_1=self.edge_geometry.dual_normal_cell[0],
                    primal_normal_cell_2=self.edge_geometry.primal_normal_cell[1],
                    dual_normal_cell_2=self.edge_geometry.dual_normal_cell[1],
                    p_dthalf=p_dthalf,
                    rho_ref_me=self.metric_state_nonhydro.rho_ref_me,
                    theta_ref_me=self.metric_state_nonhydro.theta_ref_me,
                    z_grad_rth_1=self.z_grad_rth_1,
                    z_grad_rth_2=self.z_grad_rth_2,
                    z_grad_rth_3=self.z_grad_rth_3,
                    z_grad_rth_4=self.z_grad_rth_4,
                    z_rth_pr_1=self.z_rth_pr_1,
                    z_rth_pr_2=self.z_rth_pr_2,
                    z_rho_e=z_fields.z_rho_e,
                    z_theta_v_e=z_fields.z_theta_v_e,
                    horizontal_start=start_edge_lb_plus6,
                    horizontal_end=end_edge_local_minus1,
                    vertical_start=0,
                    vertical_end=self.grid.num_levels,
                    offset_provider=self.offset_provider_e2c_e2ec,
                )

        # Remaining computations at edge points
        self.stencil_mo_solve_nonhydro_stencil_18(
            inv_dual_edge_length=self.edge_geometry.inverse_dual_edge_lengths,
            z_exner_ex_pr=self.z_exner_ex_pr,
            z_gradh_exner=z_fields.z_gradh_exner,
            horizontal_start=start_edge_nudging_plus1,
            horizontal_end=end_edge_local,
            vertical_start=0,
            vertical_end=self.vertical_params.nflatlev,
            offset_provider=self.offset_provider_e2c,
        )

        if self.config.igradp_method == 3:
            # horizontal gradient of Exner pressure, including metric correction
            # horizontal gradient of Exner pressure, Taylor-expansion-based reconstruction

            self.stencil_mo_solve_nonhydro_stencil_19(
                inv_dual_edge_length=self.edge_geometry.inverse_dual_edge_lengths,
                z_exner_ex_pr=self.z_exner_ex_pr,
                ddxn_z_full=self.metric_state_nonhydro.ddxn_z_full,
                c_lin_e=self.interpolation_state.c_lin_e,
                z_dexner_dz_c_1=self.z_dexner_dz_c_1,
                z_gradh_exner=z_fields.z_gradh_exner,
                horizontal_start=start_edge_nudging_plus1,
                horizontal_end=end_edge_local,
                vertical_start=self.vertical_params.nflatlev,
                vertical_end=int32(self.vertical_params.nflat_gradp + 1),
                offset_provider=self.offset_provider_e2c,
            )

            self.stencil_mo_solve_nonhydro_stencil_20(
                inv_dual_edge_length=self.edge_geometry.inverse_dual_edge_lengths,
                z_exner_ex_pr=self.z_exner_ex_pr,
                zdiff_gradp=self.metric_state_nonhydro.zdiff_gradp,
                ikoffset=self.metric_state_nonhydro.vertoffset_gradp,
                z_dexner_dz_c_1=self.z_dexner_dz_c_1,
                z_dexner_dz_c_2=self.z_dexner_dz_c_2,
                z_gradh_exner=z_fields.z_gradh_exner,
                horizontal_start=start_edge_nudging_plus1,
                horizontal_end=end_edge_local,
                vertical_start=int32(self.vertical_params.nflat_gradp + 1),
                vertical_end=self.grid.num_levels,
                offset_provider=self.offset_provider_e2c_e2ec_koff,
            )
        # compute hydrostatically approximated correction term that replaces downward extrapolation
        if self.config.igradp_method == 3:
            self.stencil_mo_solve_nonhydro_stencil_21(
                theta_v=prognostic_state[nnow].theta_v,
                ikoffset=self.metric_state_nonhydro.vertoffset_gradp,
                zdiff_gradp=self.metric_state_nonhydro.zdiff_gradp,
                theta_v_ic=diagnostic_state_nh.theta_v_ic,
                inv_ddqz_z_full=self.metric_state_nonhydro.inv_ddqz_z_full,
                inv_dual_edge_length=self.edge_geometry.inverse_dual_edge_lengths,
                z_hydro_corr=self.z_hydro_corr,
                grav_o_cpd=self.params.grav_o_cpd,
                horizontal_start=start_edge_nudging_plus1,
                horizontal_end=end_edge_local,
                vertical_start=self.grid.num_levels - 1,
                vertical_end=self.grid.num_levels,
                offset_provider=self.offset_provider_e2c_e2ec_koff,
            )
        # TODO (Nikki) check when merging fused stencil
        lowest_level = self.grid.num_levels - 1
        hydro_corr_horizontal = as_field((EdgeDim,), self.z_hydro_corr.asnumpy()[:, lowest_level])

        if self.config.igradp_method == 3:
            self.stencil_mo_solve_nonhydro_stencil_22(
                ipeidx_dsl=self.metric_state_nonhydro.ipeidx_dsl,
                pg_exdist=self.metric_state_nonhydro.pg_exdist,
                z_hydro_corr=hydro_corr_horizontal,
                z_gradh_exner=z_fields.z_gradh_exner,
                horizontal_start=start_edge_nudging_plus1,
                horizontal_end=end_edge_end,
                vertical_start=0,
                vertical_end=self.grid.num_levels,
                offset_provider={},
            )

        self.stencil_mo_solve_nonhydro_stencil_24(
            vn_nnow=prognostic_state[nnow].vn,
            ddt_vn_apc_ntl1=diagnostic_state_nh.ddt_vn_apc_pc[self.ntl1],
            ddt_vn_phy=diagnostic_state_nh.ddt_vn_phy,
            z_theta_v_e=z_fields.z_theta_v_e,
            z_gradh_exner=z_fields.z_gradh_exner,
            vn_nnew=prognostic_state[nnew].vn,
            dtime=dtime,
            cpd=constants.CPD,
            horizontal_start=start_edge_nudging_plus1,
            horizontal_end=end_edge_local,
            vertical_start=0,
            vertical_end=self.grid.num_levels,
            offset_provider={},
        )

        if self.config.is_iau_active:
            mo_solve_nonhydro_stencil_28(
                vn_incr=diagnostic_state_nh.vn_incr,
                vn=prognostic_state[nnew].vn,
                iau_wgt_dyn=self.config.iau_wgt_dyn,
                horizontal_start=start_edge_nudging_plus1,
                horizontal_end=end_edge_local,
                vertical_start=0,
                vertical_end=self.grid.num_levels,
                offset_provider={},
            )

        if self.grid.limited_area:
            self.stencil_mo_solve_nonhydro_stencil_29(
                grf_tend_vn=diagnostic_state_nh.grf_tend_vn,
                vn_now=prognostic_state[nnow].vn,
                vn_new=prognostic_state[nnew].vn,
                dtime=dtime,
                horizontal_start=start_edge_lb,
                horizontal_end=end_edge_nudging,
                vertical_start=0,
                vertical_end=self.grid.num_levels,
                offset_provider={},
            )
        log.debug("exchanging prognostic field 'vn' and local field 'z_rho_e'")
        self._exchange.exchange_and_wait(EdgeDim, prognostic_state[nnew].vn, z_fields.z_rho_e)

        self.stencil_mo_solve_nonhydro_stencil_30(
            e_flx_avg=self.interpolation_state.e_flx_avg,
            vn=prognostic_state[nnew].vn,
            geofac_grdiv=self.interpolation_state.geofac_grdiv,
            rbf_vec_coeff_e=self.interpolation_state.rbf_vec_coeff_e,
            z_vn_avg=self.z_vn_avg,
            z_graddiv_vn=z_fields.z_graddiv_vn,
            vt=diagnostic_state_nh.vt,
            horizontal_start=start_edge_lb_plus4,
            horizontal_end=end_edge_local_minus2,
            vertical_start=0,
            vertical_end=self.grid.num_levels,
            offset_provider=self.offset_provider_e2c2eo_e2c2e,
        )

        if self.config.idiv_method == 1:
            self.stencil_mo_solve_nonhydro_stencil_32(
                z_rho_e=z_fields.z_rho_e,
                z_vn_avg=self.z_vn_avg,
                ddqz_z_full_e=self.metric_state_nonhydro.ddqz_z_full_e,
                z_theta_v_e=z_fields.z_theta_v_e,
                mass_fl_e=diagnostic_state_nh.mass_fl_e,
                z_theta_v_fl_e=self.z_theta_v_fl_e,
                horizontal_start=start_edge_lb_plus4,
                horizontal_end=end_edge_local_minus2,
                vertical_start=0,
                vertical_end=self.grid.num_levels,
                offset_provider={},
            )

        self.stencil_predictor_stencils_35_36(
            vn=prognostic_state[nnew].vn,
            ddxn_z_full=self.metric_state_nonhydro.ddxn_z_full,
            ddxt_z_full=self.metric_state_nonhydro.ddxt_z_full,
            vt=diagnostic_state_nh.vt,
            z_w_concorr_me=self.z_w_concorr_me,
            wgtfac_e=self.metric_state_nonhydro.wgtfac_e,
            vn_ie=diagnostic_state_nh.vn_ie,
            z_vt_ie=z_fields.z_vt_ie,
            z_kin_hor_e=z_fields.z_kin_hor_e,
            k_field=self.k_field,
            nflatlev_startindex=self.vertical_params.nflatlev,
            horizontal_start=start_edge_lb_plus4,
            horizontal_end=end_edge_local_minus2,
            vertical_start=0,
            vertical_end=self.grid.num_levels,
            offset_provider=self.offset_provider_koff,
        )

        if not self.l_vert_nested:
            self.stencil_predictor_stencils_37_38(
                vn=prognostic_state[nnew].vn,
                vt=diagnostic_state_nh.vt,
                vn_ie=diagnostic_state_nh.vn_ie,
                z_vt_ie=z_fields.z_vt_ie,
                z_kin_hor_e=z_fields.z_kin_hor_e,
                wgtfacq_e_dsl=self.metric_state_nonhydro.wgtfacq_e,
                horizontal_start=start_edge_lb_plus4,
                horizontal_end=end_edge_local_minus2,
                vertical_start=0,
                vertical_end=self.grid.num_levels + 1,
                offset_provider=self.offset_provider_koff,
            )

        self.stencil_39_40(
            e_bln_c_s=self.interpolation_state.e_bln_c_s,
            z_w_concorr_me=self.z_w_concorr_me,
            wgtfac_c=self.metric_state_nonhydro.wgtfac_c,
            wgtfacq_c_dsl=self.metric_state_nonhydro.wgtfacq_c,
            w_concorr_c=diagnostic_state_nh.w_concorr_c,
            k_field=self.k_field,
            nflatlev_startindex_plus1=int32(self.vertical_params.nflatlev + 1),
            nlev=self.grid.num_levels,
            horizontal_start=start_cell_lb_plus2,
            horizontal_end=end_cell_halo,
            vertical_start=0,
            vertical_end=self.grid.num_levels + 1,
            offset_provider=self.offset_provider_c2e_c2ce_koff,
        )

        if self.config.idiv_method == 1:
            self.stencil_mo_solve_nonhydro_stencil_41(
                geofac_div=self.interpolation_state.geofac_div,
                mass_fl_e=diagnostic_state_nh.mass_fl_e,
                z_theta_v_fl_e=self.z_theta_v_fl_e,
                z_flxdiv_mass=self.z_flxdiv_mass,
                z_flxdiv_theta=self.z_flxdiv_theta,
                horizontal_start=start_cell_nudging,
                horizontal_end=end_cell_local,
                vertical_start=0,
                vertical_end=self.grid.num_levels,
                offset_provider=self.offset_provider_c2e_c2ce,
            )

        self.stencil_43_44_45_45b(
            z_w_expl=z_fields.z_w_expl,
            w_nnow=prognostic_state[nnow].w,
            ddt_w_adv_ntl1=diagnostic_state_nh.ddt_w_adv_pc[self.ntl1],
            z_th_ddz_exner_c=self.z_th_ddz_exner_c,
            z_contr_w_fl_l=z_fields.z_contr_w_fl_l,
            rho_ic=diagnostic_state_nh.rho_ic,
            w_concorr_c=diagnostic_state_nh.w_concorr_c,
            vwind_expl_wgt=self.metric_state_nonhydro.vwind_expl_wgt,
            z_beta=z_fields.z_beta,
            exner_nnow=prognostic_state[nnow].exner,
            rho_nnow=prognostic_state[nnow].rho,
            theta_v_nnow=prognostic_state[nnow].theta_v,
            inv_ddqz_z_full=self.metric_state_nonhydro.inv_ddqz_z_full,
            z_alpha=z_fields.z_alpha,
            vwind_impl_wgt=self.metric_state_nonhydro.vwind_impl_wgt,
            theta_v_ic=diagnostic_state_nh.theta_v_ic,
            z_q=z_fields.z_q,
            k_field=self.k_field,
            rd=constants.RD,
            cvd=constants.CVD,
            dtime=dtime,
            cpd=constants.CPD,
            nlev=self.grid.num_levels,
            horizontal_start=start_cell_nudging,
            horizontal_end=end_cell_local,
            vertical_start=0,
            vertical_end=self.grid.num_levels + 1,
            offset_provider={},
        )

        if not self.l_vert_nested:
<<<<<<< HEAD
            self.stencil_mo_solve_nonhydro_stencil_46(
                w_nnew=prognostic_state[nnew].w,
                z_contr_w_fl_l=z_fields.z_contr_w_fl_l,
=======
            set_two_cell_kdim_fields_to_zero_wp.with_backend(backend)(
                cell_kdim_field_to_zero_wp_1=prognostic_state[nnew].w,
                cell_kdim_field_to_zero_wp_2=z_fields.z_contr_w_fl_l,
>>>>>>> de58e920
                horizontal_start=start_cell_nudging,
                horizontal_end=end_cell_local,
                vertical_start=0,
                vertical_end=1,
                offset_provider={},
            )
        self.stencil_47_48_49(
            w_nnew=prognostic_state[nnew].w,
            z_contr_w_fl_l=z_fields.z_contr_w_fl_l,
            w_concorr_c=diagnostic_state_nh.w_concorr_c,
            z_rho_expl=z_fields.z_rho_expl,
            z_exner_expl=z_fields.z_exner_expl,
            rho_nnow=prognostic_state[nnow].rho,
            inv_ddqz_z_full=self.metric_state_nonhydro.inv_ddqz_z_full,
            z_flxdiv_mass=self.z_flxdiv_mass,
            exner_pr=diagnostic_state_nh.exner_pr,
            z_beta=z_fields.z_beta,
            z_flxdiv_theta=self.z_flxdiv_theta,
            theta_v_ic=diagnostic_state_nh.theta_v_ic,
            ddt_exner_phy=diagnostic_state_nh.ddt_exner_phy,
            k_field=self.k_field,
            dtime=dtime,
            nlev=self.grid.num_levels,
<<<<<<< HEAD
            nlev_k=self.grid.num_levels + 1,
            offset_provider=self.offset_provider_koff,
=======
            horizontal_start=start_cell_nudging,
            horizontal_end=end_cell_local,
            vertical_start=0,
            vertical_end=self.grid.num_levels + 1,
            offset_provider={
                "Koff": KDim,
            },
>>>>>>> de58e920
        )

        if self.config.is_iau_active:
            self.stencil_mo_solve_nonhydro_stencil_50(
                z_fields.z_rho_expl,
                z_fields.z_exner_expl,
                diagnostic_state_nh.rho_incr,
                diagnostic_state_nh.exner_incr,
                self.config.iau_wgt_dyn,
                horizontal_start=start_cell_nudging,
                horizontal_end=end_cell_local,
                vertical_start=0,
                vertical_end=self.grid.num_levels,
                offset_provider={},
            )

        self.stencil_mo_solve_nonhydro_stencil_52(
            vwind_impl_wgt=self.metric_state_nonhydro.vwind_impl_wgt,
            theta_v_ic=diagnostic_state_nh.theta_v_ic,
            ddqz_z_half=self.metric_state_nonhydro.ddqz_z_half,
            z_alpha=z_fields.z_alpha,
            z_beta=z_fields.z_beta,
            z_w_expl=z_fields.z_w_expl,
            z_exner_expl=z_fields.z_exner_expl,
            z_q=z_fields.z_q,
            w=prognostic_state[nnew].w,
            dtime=dtime,
            cpd=constants.CPD,
            horizontal_start=start_cell_nudging,
            horizontal_end=end_cell_local,
            vertical_start=1,
            vertical_end=self.grid.num_levels,
            offset_provider=self.offset_provider_koff,
        )

        self.stencil_mo_solve_nonhydro_stencil_53(
            z_q=z_fields.z_q,
            w=prognostic_state[nnew].w,
            horizontal_start=start_cell_nudging,
            horizontal_end=end_cell_local,
            vertical_start=1,
            vertical_end=self.grid.num_levels,
            offset_provider={},
        )

        if self.config.rayleigh_type == constants.RAYLEIGH_KLEMP:
            self.stencil_mo_solve_nonhydro_stencil_54(
                z_raylfac=self.z_raylfac,
                w_1=prognostic_state[nnew].w_1,
                w=prognostic_state[nnew].w,
                horizontal_start=start_cell_nudging,
                horizontal_end=end_cell_local,
                vertical_start=1,
                vertical_end=int32(
                    self.vertical_params.index_of_damping_layer + 1
                ),  # +1 since Fortran includes boundaries
                offset_provider={},
            )

        self.stencil_mo_solve_nonhydro_stencil_55(
            z_rho_expl=z_fields.z_rho_expl,
            vwind_impl_wgt=self.metric_state_nonhydro.vwind_impl_wgt,
            inv_ddqz_z_full=self.metric_state_nonhydro.inv_ddqz_z_full,
            rho_ic=diagnostic_state_nh.rho_ic,
            w=prognostic_state[nnew].w,
            z_exner_expl=z_fields.z_exner_expl,
            exner_ref_mc=self.metric_state_nonhydro.exner_ref_mc,
            z_alpha=z_fields.z_alpha,
            z_beta=z_fields.z_beta,
            rho_now=prognostic_state[nnow].rho,
            theta_v_now=prognostic_state[nnow].theta_v,
            exner_now=prognostic_state[nnow].exner,
            rho_new=prognostic_state[nnew].rho,
            exner_new=prognostic_state[nnew].exner,
            theta_v_new=prognostic_state[nnew].theta_v,
            dtime=dtime,
            cvd_o_rd=constants.CVD_O_RD,
            horizontal_start=start_cell_nudging,
            horizontal_end=end_cell_local,
            vertical_start=int32(self.jk_start),
            vertical_end=self.grid.num_levels,
            offset_provider=self.offset_provider_koff,
        )

        # compute dw/dz for divergence damping term
        if self.config.lhdiff_rcf and self.config.divdamp_type >= 3:
            self.stencil_mo_solve_nonhydro_stencil_56_63(
                inv_ddqz_z_full=self.metric_state_nonhydro.inv_ddqz_z_full,
                w=prognostic_state[nnew].w,
                w_concorr_c=diagnostic_state_nh.w_concorr_c,
                z_dwdz_dd=z_fields.z_dwdz_dd,
                horizontal_start=start_cell_nudging,
                horizontal_end=end_cell_local,
                vertical_start=self.params.kstart_dd3d,
                vertical_end=self.grid.num_levels,
                offset_provider=self.offset_provider_koff,
            )

<<<<<<< HEAD
        if idyn_timestep == 1:
            self.stencil_mo_solve_nonhydro_stencil_59(
                exner=prognostic_state[nnow].exner,
                exner_dyn_incr=self.exner_dyn_incr,
=======
        if at_first_substep:
            copy_cell_kdim_field_to_vp.with_backend(backend)(
                field=prognostic_state[nnow].exner,
                field_copy=diagnostic_state_nh.exner_dyn_incr,
>>>>>>> de58e920
                horizontal_start=start_cell_nudging,
                horizontal_end=end_cell_local,
                vertical_start=self.vertical_params.kstart_moist,
                vertical_end=self.grid.num_levels,
                offset_provider={},
            )

        if self.grid.limited_area:
            self.stencil_61_62(
                rho_now=prognostic_state[nnow].rho,
                grf_tend_rho=diagnostic_state_nh.grf_tend_rho,
                theta_v_now=prognostic_state[nnow].theta_v,
                grf_tend_thv=diagnostic_state_nh.grf_tend_thv,
                w_now=prognostic_state[nnow].w,
                grf_tend_w=diagnostic_state_nh.grf_tend_w,
                rho_new=prognostic_state[nnew].rho,
                exner_new=prognostic_state[nnew].exner,
                w_new=prognostic_state[nnew].w,
                k_field=self.k_field,
                dtime=dtime,
                nlev=self.grid.num_levels,
                horizontal_start=start_cell_lb,
                horizontal_end=end_cell_nudging_minus1,
                vertical_start=0,
                vertical_end=int32(self.grid.num_levels + 1),
                offset_provider={},
            )

        if self.config.lhdiff_rcf and self.config.divdamp_type >= 3:
            self.stencil_mo_solve_nonhydro_stencil_56_63(
                inv_ddqz_z_full=self.metric_state_nonhydro.inv_ddqz_z_full,
                w=prognostic_state[nnew].w,
                w_concorr_c=diagnostic_state_nh.w_concorr_c,
                z_dwdz_dd=z_fields.z_dwdz_dd,
                horizontal_start=start_cell_lb,
                horizontal_end=end_cell_nudging_minus1,
                vertical_start=self.params.kstart_dd3d,
                vertical_end=self.grid.num_levels,
                offset_provider=self.offset_provider_koff,
            )
            log.debug("exchanging prognostic field 'w' and local field 'z_dwdz_dd'")
            self._exchange.exchange_and_wait(CellDim, prognostic_state[nnew].w, z_fields.z_dwdz_dd)
        else:
            log.debug("exchanging prognostic field 'w'")
            self._exchange.exchange_and_wait(CellDim, prognostic_state[nnew].w)

    def run_corrector_step(
        self,
        diagnostic_state_nh: DiagnosticStateNonHydro,
        prognostic_state: list[PrognosticState],
        z_fields: IntermediateFields,
        divdamp_fac_o2: float,
        prep_adv: PrepAdvection,
        dtime: float,
        nnew: int,
        nnow: int,
        lclean_mflx: bool,
        lprep_adv: bool,
        at_last_substep: bool,
    ):
        log.info(
            f"running corrector step: dtime = {dtime}, prep_adv = {lprep_adv},  divdamp_fac_o2 = {divdamp_fac_o2} clean_mfxl= {lclean_mflx}  "
        )

        # TODO (magdalena) is it correct to to use a config parameter here? the actual number of substeps can vary dynmically...
        #                  should this config parameter exist at all in SolveNonHydro?
        # Inverse value of ndyn_substeps for tracer advection precomputations
        r_nsubsteps = 1.0 / self.config.ndyn_substeps_var

        # scaling factor for second-order divergence damping: divdamp_fac_o2*delta_x**2
        # delta_x**2 is approximated by the mean cell area
        # Coefficient for reduced fourth-order divergence d
        scal_divdamp_o2 = divdamp_fac_o2 * self.cell_params.mean_cell_area

<<<<<<< HEAD
        self.stencil_calculate_divdamp_fields(
=======
        _calculate_divdamp_fields.with_backend(backend)(
>>>>>>> de58e920
            self.enh_divdamp_fac,
            int32(self.config.divdamp_order),
            self.cell_params.mean_cell_area,
            divdamp_fac_o2,
            self.config.nudge_max_coeff,
            constants.dbl_eps,
            out=(self.scal_divdamp, self._bdy_divdamp),
            offset_provider={},
        )

        start_cell_lb_plus2 = self.grid.get_start_index(
            CellDim, HorizontalMarkerIndex.lateral_boundary(CellDim) + 2
        )

        start_edge_lb_plus6 = self.grid.get_start_index(
            EdgeDim, HorizontalMarkerIndex.lateral_boundary(EdgeDim) + 6
        )

        start_edge_nudging_plus1 = self.grid.get_start_index(
            EdgeDim, HorizontalMarkerIndex.nudging(EdgeDim) + 1
        )
        end_edge_local = self.grid.get_end_index(EdgeDim, HorizontalMarkerIndex.local(EdgeDim))

        start_edge_lb_plus4 = self.grid.get_start_index(
            EdgeDim, HorizontalMarkerIndex.lateral_boundary(EdgeDim) + 4
        )
        end_edge_local_minus2 = self.grid.get_end_index(
            EdgeDim, HorizontalMarkerIndex.local(EdgeDim) - 2
        )

        start_edge_lb = self.grid.get_start_index(
            EdgeDim, HorizontalMarkerIndex.lateral_boundary(EdgeDim)
        )
        end_edge_end = self.grid.get_end_index(EdgeDim, HorizontalMarkerIndex.end(EdgeDim))

        start_cell_lb = self.grid.get_start_index(
            CellDim, HorizontalMarkerIndex.lateral_boundary(CellDim)
        )
        end_cell_nudging = self.grid.get_end_index(CellDim, HorizontalMarkerIndex.nudging(CellDim))

        start_cell_nudging = self.grid.get_start_index(
            CellDim, HorizontalMarkerIndex.nudging(CellDim)
        )
        end_cell_local = self.grid.get_end_index(CellDim, HorizontalMarkerIndex.local(CellDim))

        lvn_only = False
        log.debug(f"corrector run velocity advection")
        self.velocity_advection.run_corrector_step(
            vn_only=lvn_only,
            diagnostic_state=diagnostic_state_nh,
            prognostic_state=prognostic_state[nnew],
            z_kin_hor_e=z_fields.z_kin_hor_e,
            z_vt_ie=z_fields.z_vt_ie,
            dtime=dtime,
            ntnd=self.ntl2,
            cell_areas=self.cell_params.area,
        )

        nvar = nnew

        #  Precompute Rayleigh damping factor
        self.stencil_compute_z_raylfac(
            self.metric_state_nonhydro.rayleigh_w,
            dtime,
            self.z_raylfac,
            offset_provider={},
        )
        log.debug(f"corrector: start stencil 10")
        self.stencil_mo_solve_nonhydro_stencil_10(
            w=prognostic_state[nnew].w,
            w_concorr_c=diagnostic_state_nh.w_concorr_c,
            ddqz_z_half=self.metric_state_nonhydro.ddqz_z_half,
            rho_now=prognostic_state[nnow].rho,
            rho_var=prognostic_state[nvar].rho,
            theta_now=prognostic_state[nnow].theta_v,
            theta_var=prognostic_state[nvar].theta_v,
            wgtfac_c=self.metric_state_nonhydro.wgtfac_c,
            theta_ref_mc=self.metric_state_nonhydro.theta_ref_mc,
            vwind_expl_wgt=self.metric_state_nonhydro.vwind_expl_wgt,
            exner_pr=diagnostic_state_nh.exner_pr,
            d_exner_dz_ref_ic=self.metric_state_nonhydro.d_exner_dz_ref_ic,
            rho_ic=diagnostic_state_nh.rho_ic,
            z_theta_v_pr_ic=self.z_theta_v_pr_ic,
            theta_v_ic=diagnostic_state_nh.theta_v_ic,
            z_th_ddz_exner_c=self.z_th_ddz_exner_c,
            dtime=dtime,
            wgt_nnow_rth=self.params.wgt_nnow_rth,
            wgt_nnew_rth=self.params.wgt_nnew_rth,
            horizontal_start=start_cell_lb_plus2,
            horizontal_end=end_cell_local,
            vertical_start=1,
            vertical_end=self.grid.num_levels,
            offset_provider=self.offset_provider_koff,
        )

        log.debug(f"corrector: start stencil 17")
        self.stencil_mo_solve_nonhydro_stencil_17(
            hmask_dd3d=self.metric_state_nonhydro.hmask_dd3d,
            scalfac_dd3d=self.metric_state_nonhydro.scalfac_dd3d,
            inv_dual_edge_length=self.edge_geometry.inverse_dual_edge_lengths,
            z_dwdz_dd=z_fields.z_dwdz_dd,
            z_graddiv_vn=z_fields.z_graddiv_vn,
            horizontal_start=start_edge_lb_plus6,
            horizontal_end=end_edge_local_minus2,
            vertical_start=self.params.kstart_dd3d,
            vertical_end=self.grid.num_levels,
            offset_provider=self.offset_provider_e2c,
        )

        if self.config.itime_scheme == 4:
            log.debug(f"corrector: start stencil 23")
            self.stencil_mo_solve_nonhydro_stencil_23(
                vn_nnow=prognostic_state[nnow].vn,
                ddt_vn_apc_ntl1=diagnostic_state_nh.ddt_vn_apc_pc[self.ntl1],
                ddt_vn_apc_ntl2=diagnostic_state_nh.ddt_vn_apc_pc[self.ntl2],
                ddt_vn_phy=diagnostic_state_nh.ddt_vn_phy,
                z_theta_v_e=z_fields.z_theta_v_e,
                z_gradh_exner=z_fields.z_gradh_exner,
                vn_nnew=prognostic_state[nnew].vn,
                dtime=dtime,
                wgt_nnow_vel=self.params.wgt_nnow_vel,
                wgt_nnew_vel=self.params.wgt_nnew_vel,
                cpd=constants.CPD,
                horizontal_start=start_edge_nudging_plus1,
                horizontal_end=end_edge_local,
                vertical_start=0,
                vertical_end=self.grid.num_levels,
                offset_provider={},
            )

        if self.config.lhdiff_rcf and (
            self.config.divdamp_order == 24 or self.config.divdamp_order == 4
        ):
            # verified for e-10
            log.debug(f"corrector start stencil 25")
            self.stencil_mo_solve_nonhydro_stencil_25(
                geofac_grdiv=self.interpolation_state.geofac_grdiv,
                z_graddiv_vn=z_fields.z_graddiv_vn,
                z_graddiv2_vn=self.z_graddiv2_vn,
                horizontal_start=start_edge_nudging_plus1,
                horizontal_end=end_edge_local,
                vertical_start=0,
                vertical_end=self.grid.num_levels,
                offset_provider=self.offset_provider_e2c2eo,
            )

        if self.config.lhdiff_rcf:
            if self.config.divdamp_order == 24 and scal_divdamp_o2 > 1.0e-6:
                log.debug(f"corrector: start stencil 26")
                self.stencil_mo_solve_nonhydro_stencil_26(
                    z_graddiv_vn=z_fields.z_graddiv_vn,
                    vn=prognostic_state[nnew].vn,
                    scal_divdamp_o2=scal_divdamp_o2,
                    horizontal_start=start_edge_nudging_plus1,
                    horizontal_end=end_edge_local,
                    vertical_start=0,
                    vertical_end=self.grid.num_levels,
                    offset_provider={},
                )

            # TODO: this does not get accessed in FORTRAN
            if self.config.divdamp_order == 24 and divdamp_fac_o2 <= 4 * self.config.divdamp_fac:
                if self.grid.limited_area:
                    log.debug("corrector: start stencil 27")
                    self.stencil_mo_solve_nonhydro_stencil_27(
                        scal_divdamp=self.scal_divdamp,
                        bdy_divdamp=self._bdy_divdamp,
                        nudgecoeff_e=self.interpolation_state.nudgecoeff_e,
                        z_graddiv2_vn=self.z_graddiv2_vn,
                        vn=prognostic_state[nnew].vn,
                        horizontal_start=start_edge_nudging_plus1,
                        horizontal_end=end_edge_local,
                        vertical_start=0,
                        vertical_end=self.grid.num_levels,
                        offset_provider={},
                    )
                else:
                    log.debug("corrector start stencil 4th order divdamp")
                    self.stencil_mo_solve_nonhydro_4th_order_divdamp(
                        scal_divdamp=self.scal_divdamp,
                        z_graddiv2_vn=self.z_graddiv2_vn,
                        vn=prognostic_state[nnew].vn,
                        horizontal_start=start_edge_nudging_plus1,
                        horizontal_end=end_edge_local,
                        vertical_start=0,
                        vertical_end=self.grid.num_levels,
                        offset_provider={},
                    )

        # TODO: this does not get accessed in FORTRAN
        if self.config.is_iau_active:
            log.debug("corrector start stencil 28")
            mo_solve_nonhydro_stencil_28(
                diagnostic_state_nh.vn_incr,
                prognostic_state[nnew].vn,
                self.config.iau_wgt_dyn,
                horizontal_start=start_edge_nudging_plus1,
                horizontal_end=end_edge_local,
                vertical_start=0,
                vertical_end=self.grid.num_levels,
                offset_provider={},
            )
        log.debug("exchanging prognostic field 'vn'")
        self._exchange.exchange_and_wait(EdgeDim, (prognostic_state[nnew].vn))
        log.debug("corrector: start stencil 31")
        self.stencil_mo_solve_nonhydro_stencil_31(
            e_flx_avg=self.interpolation_state.e_flx_avg,
            vn=prognostic_state[nnew].vn,
            z_vn_avg=self.z_vn_avg,
            horizontal_start=start_edge_lb_plus4,
            horizontal_end=end_edge_local_minus2,
            vertical_start=0,
            vertical_end=self.grid.num_levels,
            offset_provider=self.offset_provider_e2c2eo,
        )

        if self.config.idiv_method == 1:
            log.debug("corrector: start stencil 32")
            self.stencil_mo_solve_nonhydro_stencil_32(
                z_rho_e=z_fields.z_rho_e,
                z_vn_avg=self.z_vn_avg,
                ddqz_z_full_e=self.metric_state_nonhydro.ddqz_z_full_e,
                z_theta_v_e=z_fields.z_theta_v_e,
                mass_fl_e=diagnostic_state_nh.mass_fl_e,
                z_theta_v_fl_e=self.z_theta_v_fl_e,
                horizontal_start=start_edge_lb_plus4,
                horizontal_end=end_edge_local_minus2,
                vertical_start=0,
                vertical_end=self.grid.num_levels,
                offset_provider={},
            )

            if lprep_adv:  # Preparations for tracer advection
                log.debug("corrector: doing prep advection")
                if lclean_mflx:
                    log.debug("corrector: start stencil 33")
<<<<<<< HEAD
                    self.stencil_mo_solve_nonhydro_stencil_33(
                        vn_traj=prep_adv.vn_traj,
                        mass_flx_me=prep_adv.mass_flx_me,
=======
                    set_two_edge_kdim_fields_to_zero_wp.with_backend(backend)(
                        edge_kdim_field_to_zero_wp_1=prep_adv.vn_traj,
                        edge_kdim_field_to_zero_wp_2=prep_adv.mass_flx_me,
>>>>>>> de58e920
                        horizontal_start=start_edge_lb,
                        horizontal_end=end_edge_end,
                        vertical_start=0,
                        vertical_end=self.grid.num_levels,
                        offset_provider={},
                    )
                log.debug(f"corrector: start stencil 34")
                self.stencil_mo_solve_nonhydro_stencil_34(
                    z_vn_avg=self.z_vn_avg,
                    mass_fl_e=diagnostic_state_nh.mass_fl_e,
                    vn_traj=prep_adv.vn_traj,
                    mass_flx_me=prep_adv.mass_flx_me,
                    r_nsubsteps=r_nsubsteps,
                    horizontal_start=start_edge_lb_plus4,
                    horizontal_end=end_edge_local_minus2,
                    vertical_start=0,
                    vertical_end=self.grid.num_levels,
                    offset_provider={},
                )

        if self.config.idiv_method == 1:
            # verified for e-9
            log.debug(f"corrector: start stencile 41")
            self.stencil_mo_solve_nonhydro_stencil_41(
                geofac_div=self.interpolation_state.geofac_div,
                mass_fl_e=diagnostic_state_nh.mass_fl_e,
                z_theta_v_fl_e=self.z_theta_v_fl_e,
                z_flxdiv_mass=self.z_flxdiv_mass,
                z_flxdiv_theta=self.z_flxdiv_theta,
                horizontal_start=start_cell_nudging,
                horizontal_end=end_cell_local,
                vertical_start=0,
                vertical_end=self.grid.num_levels,
                offset_provider=self.offset_provider_c2e_c2ce,
            )

        if self.config.itime_scheme == 4:
            log.debug(f"corrector start stencil 42 44 45 45b")
            self.stencil_42_44_45_45b(
                z_w_expl=z_fields.z_w_expl,
                w_nnow=prognostic_state[nnow].w,
                ddt_w_adv_ntl1=diagnostic_state_nh.ddt_w_adv_pc[self.ntl1],
                ddt_w_adv_ntl2=diagnostic_state_nh.ddt_w_adv_pc[self.ntl2],
                z_th_ddz_exner_c=self.z_th_ddz_exner_c,
                z_contr_w_fl_l=z_fields.z_contr_w_fl_l,
                rho_ic=diagnostic_state_nh.rho_ic,
                w_concorr_c=diagnostic_state_nh.w_concorr_c,
                vwind_expl_wgt=self.metric_state_nonhydro.vwind_expl_wgt,
                z_beta=z_fields.z_beta,
                exner_nnow=prognostic_state[nnow].exner,
                rho_nnow=prognostic_state[nnow].rho,
                theta_v_nnow=prognostic_state[nnow].theta_v,
                inv_ddqz_z_full=self.metric_state_nonhydro.inv_ddqz_z_full,
                z_alpha=z_fields.z_alpha,
                vwind_impl_wgt=self.metric_state_nonhydro.vwind_impl_wgt,
                theta_v_ic=diagnostic_state_nh.theta_v_ic,
                z_q=z_fields.z_q,
                k_field=self.k_field,
                rd=constants.RD,
                cvd=constants.CVD,
                dtime=dtime,
                cpd=constants.CPD,
                wgt_nnow_vel=self.params.wgt_nnow_vel,
                wgt_nnew_vel=self.params.wgt_nnew_vel,
                nlev=self.grid.num_levels,
                horizontal_start=start_cell_nudging,
                horizontal_end=end_cell_local,
                vertical_start=0,
                vertical_end=self.grid.num_levels + 1,
                offset_provider={},
            )
        else:
            log.debug(f"corrector start stencil 43 44 45 45b")
            self.stencil_43_44_45_45b(
                z_w_expl=z_fields.z_w_expl,
                w_nnow=prognostic_state[nnow].w,
                ddt_w_adv_ntl1=diagnostic_state_nh.ddt_w_adv_pc[self.ntl1],
                z_th_ddz_exner_c=self.z_th_ddz_exner_c,
                z_contr_w_fl_l=z_fields.z_contr_w_fl_l,
                rho_ic=diagnostic_state_nh.rho_ic,
                w_concorr_c=diagnostic_state_nh.w_concorr_c,
                vwind_expl_wgt=self.metric_state_nonhydro.vwind_expl_wgt,
                z_beta=z_fields.z_beta,
                exner_nnow=prognostic_state[nnow].exner,
                rho_nnow=prognostic_state[nnow].rho,
                theta_v_nnow=prognostic_state[nnow].theta_v,
                inv_ddqz_z_full=self.metric_state_nonhydro.inv_ddqz_z_full,
                z_alpha=z_fields.z_alpha,
                vwind_impl_wgt=self.metric_state_nonhydro.vwind_impl_wgt,
                theta_v_ic=diagnostic_state_nh.theta_v_ic,
                z_q=z_fields.z_q,
                k_field=self.k_field,
                rd=constants.RD,
                cvd=constants.CVD,
                dtime=dtime,
                cpd=constants.CPD,
                nlev=self.grid.num_levels,
                horizontal_start=start_cell_nudging,
                horizontal_end=end_cell_local,
                vertical_start=0,
                vertical_end=self.grid.num_levels + 1,
                offset_provider={},
            )
        if not self.l_vert_nested:
<<<<<<< HEAD
            self.stencil_mo_solve_nonhydro_stencil_46(
                w_nnew=prognostic_state[nnew].w,
                z_contr_w_fl_l=z_fields.z_contr_w_fl_l,
=======
            set_two_cell_kdim_fields_to_zero_wp.with_backend(backend)(
                cell_kdim_field_to_zero_wp_1=prognostic_state[nnew].w,
                cell_kdim_field_to_zero_wp_2=z_fields.z_contr_w_fl_l,
>>>>>>> de58e920
                horizontal_start=start_cell_nudging,
                horizontal_end=end_cell_local,
                vertical_start=0,
                vertical_end=0,
                offset_provider={},
            )

        log.debug(f"corrector start stencil 47 48 49")
        self.stencil_47_48_49(
            w_nnew=prognostic_state[nnew].w,
            z_contr_w_fl_l=z_fields.z_contr_w_fl_l,
            w_concorr_c=diagnostic_state_nh.w_concorr_c,
            z_rho_expl=z_fields.z_rho_expl,
            z_exner_expl=z_fields.z_exner_expl,
            rho_nnow=prognostic_state[nnow].rho,
            inv_ddqz_z_full=self.metric_state_nonhydro.inv_ddqz_z_full,
            z_flxdiv_mass=self.z_flxdiv_mass,
            exner_pr=diagnostic_state_nh.exner_pr,
            z_beta=z_fields.z_beta,
            z_flxdiv_theta=self.z_flxdiv_theta,
            theta_v_ic=diagnostic_state_nh.theta_v_ic,
            ddt_exner_phy=diagnostic_state_nh.ddt_exner_phy,
            k_field=self.k_field,
            dtime=dtime,
            nlev=self.grid.num_levels,
<<<<<<< HEAD
            nlev_k=self.grid.num_levels + 1,
            offset_provider=self.offset_provider_koff,
=======
            horizontal_start=start_cell_nudging,
            horizontal_end=end_cell_local,
            vertical_start=0,
            vertical_end=self.grid.num_levels + 1,
            offset_provider={
                "Koff": KDim,
            },
>>>>>>> de58e920
        )

        # TODO: this is not tested in green line so far
        if self.config.is_iau_active:
            log.debug(f"corrector start stencil 50")
            mo_solve_nonhydro_stencil_50(
                z_rho_expl=z_fields.z_rho_expl,
                z_exner_expl=z_fields.z_exner_expl,
                rho_incr=diagnostic_state_nh.rho_incr,
                exner_incr=diagnostic_state_nh.exner_incr,
                iau_wgt_dyn=self.config.iau_wgt_dyn,
                horizontal_start=start_cell_nudging,
                horizontal_end=end_cell_local,
                vertical_start=0,
                vertical_end=self.grid.num_levels,
                offset_provider={},
            )
        log.debug(f"corrector start stencil 52")
        self.stencil_mo_solve_nonhydro_stencil_52(
            vwind_impl_wgt=self.metric_state_nonhydro.vwind_impl_wgt,
            theta_v_ic=diagnostic_state_nh.theta_v_ic,
            ddqz_z_half=self.metric_state_nonhydro.ddqz_z_half,
            z_alpha=z_fields.z_alpha,
            z_beta=z_fields.z_beta,
            z_w_expl=z_fields.z_w_expl,
            z_exner_expl=z_fields.z_exner_expl,
            z_q=z_fields.z_q,
            w=prognostic_state[nnew].w,
            dtime=dtime,
            cpd=constants.CPD,
            horizontal_start=start_cell_nudging,
            horizontal_end=end_cell_local,
            vertical_start=1,
            vertical_end=self.grid.num_levels,
            offset_provider=self.offset_provider_koff,
        )
        log.debug(f"corrector start stencil 53")
        self.stencil_mo_solve_nonhydro_stencil_53(
            z_q=z_fields.z_q,
            w=prognostic_state[nnew].w,
            horizontal_start=start_cell_nudging,
            horizontal_end=end_cell_local,
            vertical_start=1,
            vertical_end=self.grid.num_levels,
            offset_provider={},
        )

        if self.config.rayleigh_type == constants.RAYLEIGH_KLEMP:
            log.debug(f"corrector start stencil 54")
            self.stencil_mo_solve_nonhydro_stencil_54(
                z_raylfac=self.z_raylfac,
                w_1=prognostic_state[nnew].w_1,
                w=prognostic_state[nnew].w,
                horizontal_start=start_cell_nudging,
                horizontal_end=end_cell_local,
                vertical_start=1,
                vertical_end=int32(
                    self.vertical_params.index_of_damping_layer + 1
                ),  # +1 since Fortran includes boundaries
                offset_provider={},
            )
        log.debug(f"corrector start stencil 55")
        self.stencil_mo_solve_nonhydro_stencil_55(
            z_rho_expl=z_fields.z_rho_expl,
            vwind_impl_wgt=self.metric_state_nonhydro.vwind_impl_wgt,
            inv_ddqz_z_full=self.metric_state_nonhydro.inv_ddqz_z_full,
            rho_ic=diagnostic_state_nh.rho_ic,
            w=prognostic_state[nnew].w,
            z_exner_expl=z_fields.z_exner_expl,
            exner_ref_mc=self.metric_state_nonhydro.exner_ref_mc,
            z_alpha=z_fields.z_alpha,
            z_beta=z_fields.z_beta,
            rho_now=prognostic_state[nnow].rho,
            theta_v_now=prognostic_state[nnow].theta_v,
            exner_now=prognostic_state[nnow].exner,
            rho_new=prognostic_state[nnew].rho,
            exner_new=prognostic_state[nnew].exner,
            theta_v_new=prognostic_state[nnew].theta_v,
            dtime=dtime,
            cvd_o_rd=constants.CVD_O_RD,
            horizontal_start=start_cell_nudging,
            horizontal_end=end_cell_local,
            vertical_start=int32(self.jk_start),
            vertical_end=self.grid.num_levels,
            offset_provider=self.offset_provider_koff,
        )

        if lprep_adv:
            if lclean_mflx:
                log.debug(f"corrector set prep_adv.mass_flx_ic to zero")
                self.stencil_set_zero_c_k(
                    field=prep_adv.mass_flx_ic,
                    horizontal_start=start_cell_nudging,
                    horizontal_end=end_cell_local,
                    vertical_start=0,
                    vertical_end=self.grid.num_levels,
                    offset_provider={},
                )
        log.debug(f"corrector start stencil 58")
        self.stencil_mo_solve_nonhydro_stencil_58(
            z_contr_w_fl_l=z_fields.z_contr_w_fl_l,
            rho_ic=diagnostic_state_nh.rho_ic,
            vwind_impl_wgt=self.metric_state_nonhydro.vwind_impl_wgt,
            w=prognostic_state[nnew].w,
            mass_flx_ic=prep_adv.mass_flx_ic,
            r_nsubsteps=r_nsubsteps,
            horizontal_start=start_cell_nudging,
            horizontal_end=end_cell_local,
            vertical_start=0,
            vertical_end=self.grid.num_levels,
            offset_provider={},
        )
        if at_last_substep:
            mo_solve_nonhydro_stencil_60.with_backend(backend)(
                exner=prognostic_state[nnew].exner,
                ddt_exner_phy=diagnostic_state_nh.ddt_exner_phy,
                exner_dyn_incr=diagnostic_state_nh.exner_dyn_incr,
                ndyn_substeps_var=float(self.config.ndyn_substeps_var),
                dtime=dtime,
                horizontal_start=start_cell_nudging,
                horizontal_end=end_cell_local,
                vertical_start=self.vertical_params.kstart_moist,
                vertical_end=int32(self.grid.num_levels),
                offset_provider={},
            )

        if lprep_adv:
            if lclean_mflx:
                log.debug(f"corrector set prep_adv.mass_flx_ic to zero")
                self.stencil_set_zero_c_k(
                    field=prep_adv.mass_flx_ic,
                    horizontal_start=start_cell_lb,
                    horizontal_end=end_cell_nudging,
                    vertical_start=0,
                    vertical_end=self.grid.num_levels + 1,
                    offset_provider={},
                )
            log.debug(f" corrector: start stencil 65")
            self.stencil_mo_solve_nonhydro_stencil_65(
                rho_ic=diagnostic_state_nh.rho_ic,
                vwind_expl_wgt=self.metric_state_nonhydro.vwind_expl_wgt,
                vwind_impl_wgt=self.metric_state_nonhydro.vwind_impl_wgt,
                w_now=prognostic_state[nnow].w,
                w_new=prognostic_state[nnew].w,
                w_concorr_c=diagnostic_state_nh.w_concorr_c,
                mass_flx_ic=prep_adv.mass_flx_ic,
                r_nsubsteps=r_nsubsteps,
                horizontal_start=start_cell_lb,
                horizontal_end=end_cell_nudging,
                vertical_start=0,
                vertical_end=self.grid.num_levels,
                offset_provider={},
            )
            log.debug("exchange prognostic fields 'rho' , 'exner', 'w'")
            self._exchange.exchange_and_wait(
                CellDim,
                prognostic_state[nnew].rho,
                prognostic_state[nnew].exner,
                prognostic_state[nnew].w,
            )
<|MERGE_RESOLUTION|>--- conflicted
+++ resolved
@@ -422,13 +422,13 @@
         self.stencil_mo_solve_nonhydro_stencil_67 = mo_solve_nonhydro_stencil_67.with_backend(backend)
         self.stencil_mo_solve_nonhydro_stencil_68 = mo_solve_nonhydro_stencil_68.with_backend(backend)
         self.stencil_compute_z_raylfac = compute_z_raylfac.with_backend(backend)
-        self.stencil_mo_solve_nonhydro_stencil_01 = mo_solve_nonhydro_stencil_01.with_backend(backend)
+        self.stencil_set_two_cell_kdim_fields_to_zero_vp = set_two_cell_kdim_fields_to_zero_vp.with_backend(backend)
         self.stencil_predictor_stencils_2_3 = nhsolve_prog.predictor_stencils_2_3.with_backend(backend)
         self.stencil_predictor_stencils_4_5_6 = nhsolve_prog.predictor_stencils_4_5_6.with_backend(backend)
         self.stencil_predictor_stencils_7_8_9 = nhsolve_prog.predictor_stencils_7_8_9.with_backend(backend)
         self.stencil_predictor_stencils_11_lower_upper = nhsolve_prog.predictor_stencils_11_lower_upper.with_backend(backend)
         self.stencil_mo_solve_nonhydro_stencil_12 = mo_solve_nonhydro_stencil_12.with_backend(backend)
-        self.stencil_mo_solve_nonhydro_stencil_13 = mo_solve_nonhydro_stencil_13.with_backend(backend)
+        self.stencil_compute_pertubation_of_rho_and_theta = compute_pertubation_of_rho_and_theta.with_backend(backend)
         self.stencil_mo_icon_interpolation_scalar_cells2verts_scalar_ri_dsl = mo_icon_interpolation_scalar_cells2verts_scalar_ri_dsl.with_backend(backend)
         self.stencil_mo_math_gradients_grad_green_gauss_cell_dsl = mo_math_gradients_grad_green_gauss_cell_dsl.with_backend(backend)
         self.stencil_set_zero_e_k = set_zero_e_k.with_backend(backend)
@@ -448,7 +448,7 @@
         self.stencil_39_40 = nhsolve_prog.stencils_39_40.with_backend(backend)
         self.stencil_43_44_45_45b = nhsolve_prog.stencils_43_44_45_45b.with_backend(backend)
         self.stencil_mo_solve_nonhydro_stencil_41 = mo_solve_nonhydro_stencil_41.with_backend(backend)
-        self.stencil_mo_solve_nonhydro_stencil_46 = mo_solve_nonhydro_stencil_46.with_backend(backend)
+        self.stencil_set_two_cell_kdim_fields_to_zero_wp = set_two_cell_kdim_fields_to_zero_wp.with_backend(backend)
         self.stencil_47_48_49 = nhsolve_prog.stencils_47_48_49.with_backend(backend)
         self.stencil_mo_solve_nonhydro_stencil_50 = mo_solve_nonhydro_stencil_50.with_backend(backend)
         self.stencil_mo_solve_nonhydro_stencil_52 = mo_solve_nonhydro_stencil_52.with_backend(backend)
@@ -456,7 +456,7 @@
         self.stencil_mo_solve_nonhydro_stencil_54 = mo_solve_nonhydro_stencil_54.with_backend(backend)
         self.stencil_mo_solve_nonhydro_stencil_55 = mo_solve_nonhydro_stencil_55.with_backend(backend)
         self.stencil_mo_solve_nonhydro_stencil_56_63 = mo_solve_nonhydro_stencil_56_63.with_backend(backend)
-        self.stencil_mo_solve_nonhydro_stencil_59 = mo_solve_nonhydro_stencil_59.with_backend(backend)
+        self.stencil_copy_cell_kdim_field_to_vp = copy_cell_kdim_field_to_vp.with_backend(backend)
         self.stencil_61_62 = nhsolve_prog.stencils_61_62.with_backend(backend)
         self.stencil_42_44_45_45b = nhsolve_prog.stencils_42_44_45_45b.with_backend(backend)
         self.stencil_calculate_divdamp_fields = _calculate_divdamp_fields.with_backend(backend)
@@ -469,7 +469,7 @@
         self.stencil_mo_solve_nonhydro_4th_order_divdamp = mo_solve_nonhydro_4th_order_divdamp.with_backend(backend)
         self.stencil_mo_solve_nonhydro_stencil_31 = mo_solve_nonhydro_stencil_31.with_backend(backend)
         self.stencil_mo_solve_nonhydro_stencil_32 = mo_solve_nonhydro_stencil_32.with_backend(backend)
-        self.stencil_mo_solve_nonhydro_stencil_33 = mo_solve_nonhydro_stencil_33.with_backend(backend)
+        self.stencil_set_two_edge_kdim_fields_to_zero_wp = set_two_edge_kdim_fields_to_zero_wp.with_backend(backend)
         self.stencil_mo_solve_nonhydro_stencil_34 = mo_solve_nonhydro_stencil_34.with_backend(backend)
         self.stencil_mo_solve_nonhydro_stencil_41 = mo_solve_nonhydro_stencil_41.with_backend(backend)
         self.stencil_mo_solve_nonhydro_stencil_52 = mo_solve_nonhydro_stencil_52.with_backend(backend)
@@ -533,7 +533,6 @@
         else:
             self.jk_start = 0
 
-<<<<<<< HEAD
         self.offset_provider_koff = {"Koff": KDim}
         self.offset_provider_v2c = {
             "V2C": self.grid.get_offset_provider("V2C"),
@@ -571,9 +570,6 @@
                 }
 
         self.stencil_en_smag_fac_for_zero_nshift(
-=======
-        en_smag_fac_for_zero_nshift.with_backend(backend)(
->>>>>>> de58e920
             self.vertical_params.vct_a,
             self.config.divdamp_fac,
             self.config.divdamp_fac2,
@@ -663,19 +659,11 @@
         end_edge_local = self.grid.get_end_index(EdgeDim, HorizontalMarkerIndex.local(EdgeDim))
         # # TODO: abishekg7 move this to tests
         if self.p_test_run:
-<<<<<<< HEAD
             self.stencil_init_test_fields(
-                z_fields.z_rho_e,
-                z_fields.z_theta_v_e,
-                z_fields.z_dwdz_dd,
-                z_fields.z_graddiv_vn,
-=======
-            nhsolve_prog.init_test_fields.with_backend(backend)(
                 self.intermediate_fields.z_rho_e,
                 self.intermediate_fields.z_theta_v_e,
                 self.intermediate_fields.z_dwdz_dd,
                 self.intermediate_fields.z_graddiv_vn,
->>>>>>> de58e920
                 start_edge_lb,
                 end_edge_local,
                 start_cell_lb,
@@ -868,15 +856,9 @@
 
         # initialize nest boundary points of z_rth_pr with zero
         if self.grid.limited_area:
-<<<<<<< HEAD
-            self.stencil_mo_solve_nonhydro_stencil_01(
-                z_rth_pr_1=self.z_rth_pr_1,
-                z_rth_pr_2=self.z_rth_pr_2,
-=======
-            set_two_cell_kdim_fields_to_zero_vp.with_backend(backend)(
+            self.stencil_set_two_cell_kdim_fields_to_zero_vp(
                 cell_kdim_field_to_zero_vp_1=self.z_rth_pr_1,
                 cell_kdim_field_to_zero_vp_2=self.z_rth_pr_2,
->>>>>>> de58e920
                 horizontal_start=start_cell_lb,
                 horizontal_end=end_cell_end,
                 vertical_start=0,
@@ -979,11 +961,7 @@
         # Add computation of z_grad_rth (perturbation density and virtual potential temperature at main levels)
         # at outer halo points: needed for correct calculation of the upwind gradients for Miura scheme
 
-<<<<<<< HEAD
-        self.stencil_mo_solve_nonhydro_stencil_13(
-=======
-        compute_pertubation_of_rho_and_theta.with_backend(backend)(
->>>>>>> de58e920
+        self.stencil_compute_pertubation_of_rho_and_theta(
             rho=prognostic_state[nnow].rho,
             rho_ref_mc=self.metric_state_nonhydro.rho_ref_mc,
             theta_v=prognostic_state[nnow].theta_v,
@@ -1016,15 +994,8 @@
                 horizontal_start=start_vertex_lb_plus1,
                 horizontal_end=end_vertex_local_minus1,
                 vertical_start=0,
-<<<<<<< HEAD
-                vertical_end=self.grid.num_levels,  # UBOUND(p_cell_in,2)
+                vertical_end=self.grid.num_levels,
                 offset_provider=self.offset_provider_v2c,
-=======
-                vertical_end=self.grid.num_levels,
-                offset_provider={
-                    "V2C": self.grid.get_offset_provider("V2C"),
-                },
->>>>>>> de58e920
             )
         elif self.config.iadv_rhotheta == 2:
             # Compute Green-Gauss gradients for rho and theta
@@ -1367,15 +1338,9 @@
         )
 
         if not self.l_vert_nested:
-<<<<<<< HEAD
-            self.stencil_mo_solve_nonhydro_stencil_46(
-                w_nnew=prognostic_state[nnew].w,
-                z_contr_w_fl_l=z_fields.z_contr_w_fl_l,
-=======
-            set_two_cell_kdim_fields_to_zero_wp.with_backend(backend)(
+            self.stencil_set_two_cell_kdim_fields_to_zero_wp(
                 cell_kdim_field_to_zero_wp_1=prognostic_state[nnew].w,
                 cell_kdim_field_to_zero_wp_2=z_fields.z_contr_w_fl_l,
->>>>>>> de58e920
                 horizontal_start=start_cell_nudging,
                 horizontal_end=end_cell_local,
                 vertical_start=0,
@@ -1399,18 +1364,11 @@
             k_field=self.k_field,
             dtime=dtime,
             nlev=self.grid.num_levels,
-<<<<<<< HEAD
-            nlev_k=self.grid.num_levels + 1,
-            offset_provider=self.offset_provider_koff,
-=======
             horizontal_start=start_cell_nudging,
             horizontal_end=end_cell_local,
             vertical_start=0,
             vertical_end=self.grid.num_levels + 1,
-            offset_provider={
-                "Koff": KDim,
-            },
->>>>>>> de58e920
+            offset_provider=self.offset_provider_koff,
         )
 
         if self.config.is_iau_active:
@@ -1509,17 +1467,10 @@
                 offset_provider=self.offset_provider_koff,
             )
 
-<<<<<<< HEAD
-        if idyn_timestep == 1:
-            self.stencil_mo_solve_nonhydro_stencil_59(
-                exner=prognostic_state[nnow].exner,
-                exner_dyn_incr=self.exner_dyn_incr,
-=======
         if at_first_substep:
-            copy_cell_kdim_field_to_vp.with_backend(backend)(
+            self.stencil_copy_cell_kdim_field_to_vp(
                 field=prognostic_state[nnow].exner,
                 field_copy=diagnostic_state_nh.exner_dyn_incr,
->>>>>>> de58e920
                 horizontal_start=start_cell_nudging,
                 horizontal_end=end_cell_local,
                 vertical_start=self.vertical_params.kstart_moist,
@@ -1594,11 +1545,7 @@
         # Coefficient for reduced fourth-order divergence d
         scal_divdamp_o2 = divdamp_fac_o2 * self.cell_params.mean_cell_area
 
-<<<<<<< HEAD
         self.stencil_calculate_divdamp_fields(
-=======
-        _calculate_divdamp_fields.with_backend(backend)(
->>>>>>> de58e920
             self.enh_divdamp_fac,
             int32(self.config.divdamp_order),
             self.cell_params.mean_cell_area,
@@ -1835,15 +1782,9 @@
                 log.debug("corrector: doing prep advection")
                 if lclean_mflx:
                     log.debug("corrector: start stencil 33")
-<<<<<<< HEAD
-                    self.stencil_mo_solve_nonhydro_stencil_33(
-                        vn_traj=prep_adv.vn_traj,
-                        mass_flx_me=prep_adv.mass_flx_me,
-=======
-                    set_two_edge_kdim_fields_to_zero_wp.with_backend(backend)(
+                    self.stencil_set_two_edge_kdim_fields_to_zero_wp(
                         edge_kdim_field_to_zero_wp_1=prep_adv.vn_traj,
                         edge_kdim_field_to_zero_wp_2=prep_adv.mass_flx_me,
->>>>>>> de58e920
                         horizontal_start=start_edge_lb,
                         horizontal_end=end_edge_end,
                         vertical_start=0,
@@ -1948,15 +1889,9 @@
                 offset_provider={},
             )
         if not self.l_vert_nested:
-<<<<<<< HEAD
-            self.stencil_mo_solve_nonhydro_stencil_46(
-                w_nnew=prognostic_state[nnew].w,
-                z_contr_w_fl_l=z_fields.z_contr_w_fl_l,
-=======
-            set_two_cell_kdim_fields_to_zero_wp.with_backend(backend)(
+            self.stencil_set_two_cell_kdim_fields_to_zero_wp(
                 cell_kdim_field_to_zero_wp_1=prognostic_state[nnew].w,
                 cell_kdim_field_to_zero_wp_2=z_fields.z_contr_w_fl_l,
->>>>>>> de58e920
                 horizontal_start=start_cell_nudging,
                 horizontal_end=end_cell_local,
                 vertical_start=0,
@@ -1982,18 +1917,11 @@
             k_field=self.k_field,
             dtime=dtime,
             nlev=self.grid.num_levels,
-<<<<<<< HEAD
-            nlev_k=self.grid.num_levels + 1,
-            offset_provider=self.offset_provider_koff,
-=======
             horizontal_start=start_cell_nudging,
             horizontal_end=end_cell_local,
             vertical_start=0,
             vertical_end=self.grid.num_levels + 1,
-            offset_provider={
-                "Koff": KDim,
-            },
->>>>>>> de58e920
+            offset_provider=self.offset_provider_koff,
         )
 
         # TODO: this is not tested in green line so far
