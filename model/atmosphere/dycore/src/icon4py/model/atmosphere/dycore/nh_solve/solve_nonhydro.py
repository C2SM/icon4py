--- conflicted
+++ resolved
@@ -1696,14 +1696,9 @@
                 offset_provider={},
             )
 
-<<<<<<< HEAD
         # TODO (magdalena): delete NonHydrostaticConfig. l_open_ubc
         if not (self.config.l_open_ubc and self.l_vert_nested):
             mo_solve_nonhydro_stencil_46.with_backend(run_gtfn)(
-=======
-        if not self.config.l_open_ubc and not self.l_vert_nested:
-            mo_solve_nonhydro_stencil_46.with_backend(backend)(
->>>>>>> 867c1c2a
                 w_nnew=prognostic_state[nnew].w,
                 z_contr_w_fl_l=z_fields.z_contr_w_fl_l,
                 horizontal_start=start_cell_nudging,
