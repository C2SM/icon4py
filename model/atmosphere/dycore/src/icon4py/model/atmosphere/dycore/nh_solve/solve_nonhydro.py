--- conflicted
+++ resolved
@@ -64,12 +64,7 @@
     init_test_fields,
     predictor_stencils_2_3,
     predictor_stencils_4_5_6,
-<<<<<<< HEAD
     predictor_stencils_7_8_9,
-=======
-    predictor_stencils_7_8_9_firststep,
-    predictor_stencils_7_8_9_secondstep,
->>>>>>> 814ae300
     predictor_stencils_11_lower_upper,
     compute_horizontal_advection_of_rho_and_theta,
     predictor_stencils_35_36,
@@ -716,7 +711,6 @@
                 offset_provider={},
             )
 
-<<<<<<< HEAD
         """
         z_exner_ex_pr (0:nlev):
             Compute the temporal extrapolation of perturbed exner function at full levels (cell center) using the time backward scheme (page 74 in icon tutorial 2023) for horizontal momentum equations.
@@ -724,8 +718,6 @@
         exner_pr (0:nlev-1):
             Store perturbed exner function at full levels of current time step.
         """
-=======
->>>>>>> 814ae300
         predictor_stencils_2_3(
             exner_exfac=self.metric_state_nonhydro.exner_exfac,
             exner=prognostic_state[nnow].exner,
@@ -771,7 +763,6 @@
                 # Perturbation Exner pressure on top half level
                 raise NotImplementedError("nflatlev=1 not implemented")
 
-<<<<<<< HEAD
         """
         rho_ic & theta_v_ic (1:nlev-1):
             Compute rho and virtual temperature at half levels. rho and virtual temperature at model top boundary and ground are not updated.
@@ -788,9 +779,6 @@
             eta_expl = 1.0 - eta_impl = vwind_expl_wgt
         """
         predictor_stencils_7_8_9(
-=======
-        predictor_stencils_7_8_9_firststep(
->>>>>>> 814ae300
             rho=prognostic_state[nnow].rho,
             rho_ref_mc=self.metric_state_nonhydro.rho_ref_mc,
             theta_v=prognostic_state[nnow].theta_v,
@@ -802,24 +790,9 @@
             vwind_expl_wgt=self.metric_state_nonhydro.vwind_expl_wgt,
             exner_pr=diagnostic_state_nh.exner_pr,
             d_exner_dz_ref_ic=self.metric_state_nonhydro.d_exner_dz_ref_ic,
+            ddqz_z_half=self.metric_state_nonhydro.ddqz_z_half,
             z_theta_v_pr_ic=self.z_theta_v_pr_ic,
             theta_v_ic=diagnostic_state_nh.theta_v_ic,
-            k_field=self.k_field,
-            nlev=self.grid.num_levels,
-            horizontal_start=start_cell_lb_plus2,
-            horizontal_end=end_cell_halo,
-            vertical_start=0,
-            vertical_end=self.grid.num_levels,
-            offset_provider=self.grid.offset_providers,
-        )
-
-        predictor_stencils_7_8_9_secondstep(
-            vwind_expl_wgt=self.metric_state_nonhydro.vwind_expl_wgt,
-            theta_v_ic=diagnostic_state_nh.theta_v_ic,
-            z_theta_v_pr_ic=self.z_theta_v_pr_ic,
-            exner_pr=diagnostic_state_nh.exner_pr,
-            d_exner_dz_ref_ic=self.metric_state_nonhydro.d_exner_dz_ref_ic,
-            ddqz_z_half=self.metric_state_nonhydro.ddqz_z_half,
             z_th_ddz_exner_c=self.z_th_ddz_exner_c,
             k_field=self.k_field,
             nlev=self.grid.num_levels,
@@ -1237,7 +1210,6 @@
             offset_provider={},
         )
 
-<<<<<<< HEAD
         """
         z_w_concorr_me (flat_lev:nlev-1):
             Compute contravariant correction (due to terrain-following coordinates) to vertical wind at
@@ -1251,8 +1223,6 @@
             Compute tangential velocity at half levels (edge center) simply by interpolating two neighboring
             tangential velocity at full levels.
         """
-=======
->>>>>>> 814ae300
         predictor_stencils_35_36(
             vn=prognostic_state[nnew].vn,
             ddxn_z_full=self.metric_state_nonhydro.ddxn_z_full,
@@ -1273,7 +1243,6 @@
         )
 
         if not self.l_vert_nested:
-<<<<<<< HEAD
             """
             vn_ie (0):
                 Compute normal wind at model top (edge center). It is simply set equal to normal wind.
@@ -1294,8 +1263,6 @@
                 The three reference points for extrapolation are at z2, z2', and z3'. Value at z1 is
                 then obtained by quadratic interpolation polynomial based on these three points.
             """
-=======
->>>>>>> 814ae300
             predictor_stencils_37_38(
                 vn=prognostic_state[nnew].vn,
                 vt=diagnostic_state_nh.vt,
@@ -1310,7 +1277,6 @@
                 offset_provider=self.grid.offset_providers,
             )
 
-<<<<<<< HEAD
         """
         w_concorr_c (flat_lev+1:nlev-1):
             Interpolate contravariant correction at edge center from full levels, which is
@@ -1329,8 +1295,6 @@
             The three reference points for extrapolation are at z2, z2', and z3'. Value at z1 is
             then obtained by quadratic interpolation polynomial based on these three points.
         """
-=======
->>>>>>> 814ae300
         stencils_39_40(
             e_bln_c_s=self.interpolation_state.e_bln_c_s,
             z_w_concorr_me=self.z_w_concorr_me,
@@ -1366,7 +1330,6 @@
             offset_provider=self.grid.offset_providers,
         )
 
-<<<<<<< HEAD
         """
         z_w_expl (1:nlev-1):
             Compute the explicit term in vertical momentum equation at half levels (cell center). See the first equation below eq. 3.25 in ICON tutorial 2023.
@@ -1406,8 +1369,6 @@
             Note that it also only has nlev levels because the model top w is not updated, although it is a half-level variable.
             z_q_{k-1/2} = 0
         """
-=======
->>>>>>> 814ae300
         stencils_43_44_45_45b(
             z_w_expl=z_fields.z_w_expl,
             w_nnow=prognostic_state[nnow].w,
@@ -1459,7 +1420,6 @@
                 vertical_end=1,
                 offset_provider={},
             )
-<<<<<<< HEAD
         """
         w^{n+1*} (nlev):
             Set updated w at half levels (cell center) at ground level to the contravariant correction (since we are using terrain following coordinates).
@@ -1490,8 +1450,6 @@
             physics_tendency is represented by ddt_exner_phy.
             TODO (Chia Rui): Why /dz_{k} factor is included in divergence term?
         """
-=======
->>>>>>> 814ae300
         stencils_47_48_49(
             w_nnew=prognostic_state[nnew].w,
             z_contr_w_fl_l=z_fields.z_contr_w_fl_l,
@@ -1669,7 +1627,6 @@
             )
 
         if self.grid.limited_area:
-<<<<<<< HEAD
             """
             rho (0:nlev-1):
                 Add the boundary tendency to the density at full levels (cell center) for limited area simulations.
@@ -1678,8 +1635,6 @@
             w (0:nlev):
                 Add the boundary tendency to the vertical velocity at full levels (cell center) for limited area simulations.
             """
-=======
->>>>>>> 814ae300
             stencils_61_62(
                 rho_now=prognostic_state[nnow].rho,
                 grf_tend_rho=diagnostic_state_nh.grf_tend_rho,
@@ -2081,7 +2036,6 @@
             )
 
         # verified for e-9
-<<<<<<< HEAD
         log.debug(f"corrector: start stencil 41")
         """
         z_flxdiv_mass (0:nlev-1):
@@ -2089,9 +2043,6 @@
         z_flxdiv_theta (0:nlev-1):
             Compute the divergence of energy (theta_v * mass) flux at full levels (cell center) by Gauss theorem.
         """
-=======
-        log.debug(f"corrector: start stencile 41")
->>>>>>> 814ae300
         compute_divergence_of_fluxes_of_rho_and_theta(
             geofac_div=self.interpolation_state.geofac_div,
             mass_fl_e=diagnostic_state_nh.mass_fl_e,
@@ -2107,7 +2058,6 @@
 
         if self.config.itime_scheme == 4:
             log.debug(f"corrector start stencil 42 44 45 45b")
-<<<<<<< HEAD
             """
             z_w_expl (1:nlev-1):
                 Compute the explicit term in vertical momentum equation at half levels (cell center). See the first equation below eq. 3.25 in ICON tutorial 2023.
@@ -2151,8 +2101,6 @@
                 Note that it also only has nlev levels because the model top w is not updated, although it is a half-level variable.
                 z_q_{k-1/2} = 0
             """
-=======
->>>>>>> 814ae300
             stencils_42_44_45_45b(
                 z_w_expl=z_fields.z_w_expl,
                 w_nnow=prognostic_state[nnow].w,
@@ -2188,7 +2136,6 @@
             )
         else:
             log.debug(f"corrector start stencil 43 44 45 45b")
-<<<<<<< HEAD
             """
             z_w_expl (1:nlev-1):
                 Compute the explicit term in vertical momentum equation at half levels (cell center). See the first equation below eq. 3.25 in ICON tutorial 2023.
@@ -2228,8 +2175,6 @@
                 Note that it also only has nlev levels because the model top w is not updated, although it is a half-level variable.
                 z_q_{k-1/2} = 0
             """
-=======
->>>>>>> 814ae300
             stencils_43_44_45_45b(
                 z_w_expl=z_fields.z_w_expl,
                 w_nnow=prognostic_state[nnow].w,
@@ -2272,7 +2217,6 @@
             )
 
         log.debug(f"corrector start stencil 47 48 49")
-<<<<<<< HEAD
         """
         w^{n+1*} (nlev):
             Set updated w at half levels (cell center) at ground level to the contravariant correction (since we are using terrain following coordinates).
@@ -2303,8 +2247,6 @@
             physics_tendency is represented by ddt_exner_phy.
             TODO (Chia Rui): Why /dz_{k} factor is included in divergence term?
         """
-=======
->>>>>>> 814ae300
         stencils_47_48_49(
             w_nnew=prognostic_state[nnew].w,
             z_contr_w_fl_l=z_fields.z_contr_w_fl_l,
