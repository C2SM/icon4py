--- conflicted
+++ resolved
@@ -161,12 +161,10 @@
 from icon4py.model.common.math.smagorinsky import en_smag_fac_for_zero_nshift
 from icon4py.model.common.states.prognostic_state import PrognosticState
 
+
 backend = run_gtfn
 # flake8: noqa
 log = logging.getLogger(__name__)
-
-
-backend = run_gtfn
 
 
 class NonHydrostaticConfig:
@@ -347,7 +345,6 @@
         else:
             self.jk_start = 0
 
-<<<<<<< HEAD
         en_smag_fac_for_zero_nshift.with_backend(run_gtfn)(
             self.vertical_params.vct_a,
             self.config.divdamp_fac,
@@ -360,21 +357,6 @@
             self.config.divdamp_z4,
             out=self.enh_divdamp_fac,
             offset_provider={"Koff": KDim},
-=======
-        out = enh_smag_fac
-        _en_smag_fac_for_zero_nshift.with_backend(run_gtfn)(
-            a_vec, *fac, *z, out=enh_smag_fac, offset_provider={"Koff": KDim}
-        )
-        self.enh_divdamp_fac = enh_smag_fac
-
-        cell_areas_avg = np.sum(cell_areas.asnumpy()) / float(self.grid.num_cells)
-        # TODO @tehrengruber: fix power
-        scal_divdamp_calcs.with_backend(backend)(
-            enh_smag_fac,
-            out,
-            cell_areas_avg,
-            offset_provider={},
->>>>>>> 867c1c2a
         )
 
         self.p_test_run = True
@@ -678,10 +660,6 @@
         )
 
         if self.config.igradp_method == 3:
-<<<<<<< HEAD
-            # TODO (magdalena) should be run over all vertical levels and max(1, self.vertical_params.nflatlev) handled in where inside the stencil
-=======
->>>>>>> 867c1c2a
             nhsolve_prog.predictor_stencils_4_5_6.with_backend(backend)(
                 wgtfacq_c_dsl=self.metric_state_nonhydro.wgtfacq_c_dsl,
                 z_exner_ex_pr=self.z_exner_ex_pr,
@@ -1524,11 +1502,7 @@
             )
 
         if self.config.lhdiff_rcf:
-<<<<<<< HEAD
             if self.config.divdamp_order == 24 and scal_divdamp_o2 > 1.0e-6:
-=======
-            if self.config.divdamp_order == 24 and nh_constants.scal_divdamp_o2 > 1.0e-6:
->>>>>>> 867c1c2a
                 mo_solve_nonhydro_stencil_26.with_backend(backend)(
                     z_graddiv_vn=z_fields.z_graddiv_vn,
                     vn=prognostic_state[nnew].vn,
