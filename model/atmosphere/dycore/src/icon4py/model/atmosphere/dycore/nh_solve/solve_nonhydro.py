--- conflicted
+++ resolved
@@ -633,22 +633,8 @@
         log.info(
             f"running timestep: dtime = {dtime}, init = {l_init}, recompute = {l_recompute}, prep_adv = {lprep_adv}  clean_mflx={lclean_mflx} "
         )
-<<<<<<< HEAD
-        start_cell_lb = self.grid.get_start_index(
-            CellDim, h_grid.HorizontalMarkerIndex.lateral_boundary(CellDim)
-        )
-        end_cell_end = self.grid.get_end_index(CellDim, h_grid.HorizontalMarkerIndex.end(CellDim))
-        start_edge_lb = self.grid.get_start_index(
-            EdgeDim, h_grid.HorizontalMarkerIndex.lateral_boundary(EdgeDim)
-        )
-        end_edge_local = self.grid.get_end_index(
-            EdgeDim, h_grid.HorizontalMarkerIndex.local(EdgeDim)
-        )
-        # TODO: abishekg7 move this to tests
-=======
 
         # # TODO: abishekg7 move this to tests
->>>>>>> c33682ea
         if self.p_test_run:
             nhsolve_prog.init_test_fields(
                 self.intermediate_fields.z_rho_e,
@@ -752,10 +738,6 @@
         log.info(
             f"running predictor step: dtime = {dtime}, init = {l_init}, recompute = {l_recompute} "
         )
-
-        log.debug(f"NNOW {nnow}")
-        log.debug(f"NNEW {nnew}")
-
         if l_init or l_recompute:
             if self.config.itime_scheme == TimeSteppingScheme.MOST_EFFICIENT and not l_init:
                 lvn_only = True  # Recompute only vn tendency
@@ -830,7 +812,7 @@
                 # Perturbation Exner pressure on top half level
                 raise NotImplementedError("nflatlev=1 not implemented")
 
-        nhsolve_prog.predictor_stencils_7_8_9_firststep(
+        nhsolve_prog.predictor_stencils_7_8_9(
             rho=prognostic_state[nnow].rho,
             rho_ref_mc=self.metric_state_nonhydro.rho_ref_mc,
             theta_v=prognostic_state[nnow].theta_v,
@@ -842,24 +824,9 @@
             vwind_expl_wgt=self.metric_state_nonhydro.vwind_expl_wgt,
             exner_pr=diagnostic_state_nh.exner_pr,
             d_exner_dz_ref_ic=self.metric_state_nonhydro.d_exner_dz_ref_ic,
+            ddqz_z_half=self.metric_state_nonhydro.ddqz_z_half,
             z_theta_v_pr_ic=self.z_theta_v_pr_ic,
             theta_v_ic=diagnostic_state_nh.theta_v_ic,
-            k_field=self.k_field,
-            nlev=self.grid.num_levels,
-            horizontal_start=start_cell_lb_plus2,
-            horizontal_end=end_cell_halo,
-            vertical_start=0,
-            vertical_end=self.grid.num_levels,
-            offset_provider=self.grid.offset_providers,
-        )
-
-        nhsolve_prog.predictor_stencils_7_8_9_secondstep(
-            vwind_expl_wgt=self.metric_state_nonhydro.vwind_expl_wgt,
-            theta_v_ic=diagnostic_state_nh.theta_v_ic,
-            z_theta_v_pr_ic=self.z_theta_v_pr_ic,
-            exner_pr=diagnostic_state_nh.exner_pr,
-            d_exner_dz_ref_ic=self.metric_state_nonhydro.d_exner_dz_ref_ic,
-            ddqz_z_half=self.metric_state_nonhydro.ddqz_z_half,
             z_th_ddz_exner_c=self.z_th_ddz_exner_c,
             k_field=self.k_field,
             nlev=self.grid.num_levels,
@@ -917,7 +884,6 @@
             vertical_end=self.grid.num_levels,
             offset_provider={},
         )
-
 
         # Compute rho and theta at edges for horizontal flux divergence term
         if self.config.iadv_rhotheta == RhoThetaAdvectionType.SIMPLE:
@@ -1074,13 +1040,9 @@
             )
         # TODO (Nikki) check when merging fused stencil
         lowest_level = self.grid.num_levels - 1
-<<<<<<< HEAD
-        hydro_corr_horizontal = gtx.as_field((EdgeDim,), self.z_hydro_corr.ndarray[:, lowest_level])
-=======
         hydro_corr_horizontal = gtx.as_field(
-            (dims.EdgeDim,), self.z_hydro_corr.asnumpy()[:, lowest_level]
-        )
->>>>>>> c33682ea
+            (dims.EdgeDim,), self.z_hydro_corr.ndarray[:, lowest_level]
+        )
 
         if self.config.igradp_method == HorizontalPressureDiscretizationType.TAYLOR_HYDRO:
             apply_hydrostatic_correction_to_horizontal_gradient_of_exner_pressure(
