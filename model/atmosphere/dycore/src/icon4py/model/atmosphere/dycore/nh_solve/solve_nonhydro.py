--- conflicted
+++ resolved
@@ -889,56 +889,20 @@
                 offset_provider=self.grid.offset_providers,
             )
         if self.config.iadv_rhotheta <= 2:
-<<<<<<< HEAD
-            tmp_0_0 = self.grid.get_start_index(EdgeDim, HorizontalMarkerIndex.local(EdgeDim) - 2)
-            offset = 2 if self.config.idiv_method == 1 else 3
-            tmp_0_1 = self.grid.get_end_index(
-                EdgeDim, HorizontalMarkerIndex.local(EdgeDim) - offset
-            )
-
-            set_zero_e_k(
-                field=z_fields.z_rho_e,
-                horizontal_start=tmp_0_0,
-                horizontal_end=tmp_0_1,
-                vertical_start=0,
-                vertical_end=self.grid.num_levels,
-                offset_provider={},
-            )
-
-            set_zero_e_k(
-                field=z_fields.z_theta_v_e,
-                horizontal_start=tmp_0_0,
-                horizontal_end=tmp_0_1,
-=======
-            set_two_edge_kdim_fields_to_zero_wp.with_backend(backend)(
+            set_two_edge_kdim_fields_to_zero_wp(
                 edge_kdim_field_to_zero_wp_1=z_fields.z_rho_e,
                 edge_kdim_field_to_zero_wp_2=z_fields.z_theta_v_e,
                 horizontal_start=start_edge_local_minus2,
                 horizontal_end=end_edge_local_minus2,
->>>>>>> e68db25a
                 vertical_start=0,
                 vertical_end=self.grid.num_levels,
                 offset_provider={},
             )
             # initialize also nest boundary points with zero
             if self.grid.limited_area:
-<<<<<<< HEAD
-                set_zero_e_k(
-                    field=z_fields.z_rho_e,
-                    horizontal_start=start_edge_lb,
-                    horizontal_end=end_edge_local_minus1,
-                    vertical_start=0,
-                    vertical_end=self.grid.num_levels,
-                    offset_provider={},
-                )
-
-                set_zero_e_k(
-                    field=z_fields.z_theta_v_e,
-=======
-                set_two_edge_kdim_fields_to_zero_wp.with_backend(backend)(
+                set_two_edge_kdim_fields_to_zero_wp(
                     edge_kdim_field_to_zero_wp_1=z_fields.z_rho_e,
                     edge_kdim_field_to_zero_wp_2=z_fields.z_theta_v_e,
->>>>>>> e68db25a
                     horizontal_start=start_edge_lb,
                     horizontal_end=end_edge_local_minus1,
                     vertical_start=0,
@@ -1113,23 +1077,7 @@
             offset_provider=self.grid.offset_providers,
         )
 
-<<<<<<< HEAD
-        if self.config.idiv_method == 1:
-            compute_mass_flux(
-                z_rho_e=z_fields.z_rho_e,
-                z_vn_avg=self.z_vn_avg,
-                ddqz_z_full_e=self.metric_state_nonhydro.ddqz_z_full_e,
-                z_theta_v_e=z_fields.z_theta_v_e,
-                mass_fl_e=diagnostic_state_nh.mass_fl_e,
-                z_theta_v_fl_e=self.z_theta_v_fl_e,
-                horizontal_start=start_edge_lb_plus4,
-                horizontal_end=end_edge_local_minus2,
-                vertical_start=0,
-                vertical_end=self.grid.num_levels,
-                offset_provider={},
-            )
-=======
-        compute_mass_flux.with_backend(backend)(
+        compute_mass_flux(
             z_rho_e=z_fields.z_rho_e,
             z_vn_avg=self.z_vn_avg,
             ddqz_z_full_e=self.metric_state_nonhydro.ddqz_z_full_e,
@@ -1142,7 +1090,6 @@
             vertical_end=self.grid.num_levels,
             offset_provider={},
         )
->>>>>>> e68db25a
 
         nhsolve_prog.predictor_stencils_35_36(
             vn=prognostic_state[nnew].vn,
@@ -1198,22 +1145,7 @@
             },
         )
 
-<<<<<<< HEAD
-        if self.config.idiv_method == 1:
-            compute_divergence_of_fluxes_of_rho_and_theta(
-                geofac_div=self.interpolation_state.geofac_div,
-                mass_fl_e=diagnostic_state_nh.mass_fl_e,
-                z_theta_v_fl_e=self.z_theta_v_fl_e,
-                z_flxdiv_mass=self.z_flxdiv_mass,
-                z_flxdiv_theta=self.z_flxdiv_theta,
-                horizontal_start=start_cell_nudging,
-                horizontal_end=end_cell_local,
-                vertical_start=0,
-                vertical_end=self.grid.num_levels,
-                offset_provider=self.grid.offset_providers,
-            )
-=======
-        compute_divergence_of_fluxes_of_rho_and_theta.with_backend(backend)(
+        compute_divergence_of_fluxes_of_rho_and_theta(
             geofac_div=self.interpolation_state.geofac_div,
             mass_fl_e=diagnostic_state_nh.mass_fl_e,
             z_theta_v_fl_e=self.z_theta_v_fl_e,
@@ -1228,7 +1160,6 @@
                 "C2CE": self.grid.get_offset_provider("C2CE"),
             },
         )
->>>>>>> e68db25a
 
         nhsolve_prog.stencils_43_44_45_45b(
             z_w_expl=z_fields.z_w_expl,
@@ -1686,14 +1617,8 @@
             offset_provider=self.grid.offset_providers,
         )
 
-<<<<<<< HEAD
-        if self.config.idiv_method == 1:
-            log.debug("corrector: start stencil 32")
-            compute_mass_flux(
-                z_rho_e=z_fields.z_rho_e,
-=======
         log.debug("corrector: start stencil 32")
-        compute_mass_flux.with_backend(backend)(
+        compute_mass_flux(
             z_rho_e=z_fields.z_rho_e,
             z_vn_avg=self.z_vn_avg,
             ddqz_z_full_e=self.metric_state_nonhydro.ddqz_z_full_e,
@@ -1711,7 +1636,7 @@
             log.debug("corrector: doing prep advection")
             if lclean_mflx:
                 log.debug("corrector: start stencil 33")
-                set_two_edge_kdim_fields_to_zero_wp.with_backend(backend)(
+                set_two_edge_kdim_fields_to_zero_wp(
                     edge_kdim_field_to_zero_wp_1=prep_adv.vn_traj,
                     edge_kdim_field_to_zero_wp_2=prep_adv.mass_flx_me,
                     horizontal_start=start_edge_lb,
@@ -1721,8 +1646,7 @@
                     offset_provider={},
                 )
             log.debug(f"corrector: start stencil 34")
-            accumulate_prep_adv_fields.with_backend(backend)(
->>>>>>> e68db25a
+            accumulate_prep_adv_fields(
                 z_vn_avg=self.z_vn_avg,
                 mass_fl_e=diagnostic_state_nh.mass_fl_e,
                 vn_traj=prep_adv.vn_traj,
@@ -1735,37 +1659,6 @@
                 offset_provider={},
             )
 
-<<<<<<< HEAD
-            if lprep_adv:  # Preparations for tracer advection
-                log.debug("corrector: doing prep advection")
-                if lclean_mflx:
-                    log.debug("corrector: start stencil 33")
-                    set_two_edge_kdim_fields_to_zero_wp(
-                        edge_kdim_field_to_zero_wp_1=prep_adv.vn_traj,
-                        edge_kdim_field_to_zero_wp_2=prep_adv.mass_flx_me,
-                        horizontal_start=start_edge_lb,
-                        horizontal_end=end_edge_end,
-                        vertical_start=0,
-                        vertical_end=self.grid.num_levels,
-                        offset_provider={},
-                    )
-                log.debug(f"corrector: start stencil 34")
-                accumulate_prep_adv_fields(
-                    z_vn_avg=self.z_vn_avg,
-                    mass_fl_e=diagnostic_state_nh.mass_fl_e,
-                    vn_traj=prep_adv.vn_traj,
-                    mass_flx_me=prep_adv.mass_flx_me,
-                    r_nsubsteps=r_nsubsteps,
-                    horizontal_start=start_edge_lb_plus4,
-                    horizontal_end=end_edge_local_minus2,
-                    vertical_start=0,
-                    vertical_end=self.grid.num_levels,
-                    offset_provider={},
-                )
-
-        if self.config.idiv_method == 1:
-=======
->>>>>>> e68db25a
             # verified for e-9
             log.debug(f"corrector: start stencile 41")
             compute_divergence_of_fluxes_of_rho_and_theta(
@@ -2013,13 +1906,8 @@
         if lprep_adv:
             if lclean_mflx:
                 log.debug(f"corrector set prep_adv.mass_flx_ic to zero")
-<<<<<<< HEAD
-                set_zero_c_k(
-                    field=prep_adv.mass_flx_ic,
-=======
-                set_cell_kdim_field_to_zero_wp.with_backend(backend)(
+                set_cell_kdim_field_to_zero_wp(
                     field_to_zero_wp=prep_adv.mass_flx_ic,
->>>>>>> e68db25a
                     horizontal_start=start_cell_lb,
                     horizontal_end=end_cell_nudging,
                     vertical_start=0,
