# ICON4Py - ICON inspired code in Python and GT4Py
#
# Copyright (c) 2022-2024, ETH Zurich and MeteoSwiss
# All rights reserved.
#
# Please, refer to the LICENSE file in the root directory.
# SPDX-License-Identifier: BSD-3-Clause

import logging
import dataclasses
from typing import Final, Optional

import gt4py.next as gtx

import icon4py.model.atmosphere.dycore.nh_solve.solve_nonhydro_program as nhsolve_prog
import icon4py.model.common.grid.geometry as geometry
from gt4py.next import backend
from icon4py.model.common import constants
from icon4py.model.atmosphere.dycore.init_cell_kdim_field_with_zero_wp import (
    init_cell_kdim_field_with_zero_wp,
)

from icon4py.model.atmosphere.dycore.accumulate_prep_adv_fields import (
    accumulate_prep_adv_fields,
)
from icon4py.model.atmosphere.dycore.add_analysis_increments_from_data_assimilation import (
    add_analysis_increments_from_data_assimilation,
)
from icon4py.model.atmosphere.dycore.add_analysis_increments_to_vn import (
    add_analysis_increments_to_vn,
)
from icon4py.model.atmosphere.dycore.add_temporal_tendencies_to_vn import (
    add_temporal_tendencies_to_vn,
)
from icon4py.model.atmosphere.dycore.add_temporal_tendencies_to_vn_by_interpolating_between_time_levels import (
    add_temporal_tendencies_to_vn_by_interpolating_between_time_levels,
)
from icon4py.model.atmosphere.dycore.add_vertical_wind_derivative_to_divergence_damping import (
    add_vertical_wind_derivative_to_divergence_damping,
)
from icon4py.model.atmosphere.dycore.apply_2nd_order_divergence_damping import (
    apply_2nd_order_divergence_damping,
)
from icon4py.model.atmosphere.dycore.apply_4th_order_divergence_damping import (
    apply_4th_order_divergence_damping,
)
from icon4py.model.atmosphere.dycore.apply_hydrostatic_correction_to_horizontal_gradient_of_exner_pressure import (
    apply_hydrostatic_correction_to_horizontal_gradient_of_exner_pressure,
)
from icon4py.model.atmosphere.dycore.apply_rayleigh_damping_mechanism import (
    apply_rayleigh_damping_mechanism,
)
from icon4py.model.atmosphere.dycore.apply_weighted_2nd_and_4th_order_divergence_damping import (
    apply_weighted_2nd_and_4th_order_divergence_damping,
)
from icon4py.model.atmosphere.dycore.compute_approx_of_2nd_vertical_derivative_of_exner import (
    compute_approx_of_2nd_vertical_derivative_of_exner,
)
from icon4py.model.atmosphere.dycore.compute_avg_vn import compute_avg_vn
from icon4py.model.atmosphere.dycore.compute_avg_vn_and_graddiv_vn_and_vt import (
    compute_avg_vn_and_graddiv_vn_and_vt,
)
from icon4py.model.atmosphere.dycore.compute_divergence_of_fluxes_of_rho_and_theta import (
    compute_divergence_of_fluxes_of_rho_and_theta,
)
from icon4py.model.atmosphere.dycore.compute_dwdz_for_divergence_damping import (
    compute_dwdz_for_divergence_damping,
)
from icon4py.model.atmosphere.dycore.compute_exner_from_rhotheta import (
    compute_exner_from_rhotheta,
)
from icon4py.model.atmosphere.dycore.compute_graddiv2_of_vn import (
    compute_graddiv2_of_vn,
)
from icon4py.model.atmosphere.dycore.compute_horizontal_gradient_of_exner_pressure_for_flat_coordinates import (
    compute_horizontal_gradient_of_exner_pressure_for_flat_coordinates,
)
from icon4py.model.atmosphere.dycore.compute_horizontal_gradient_of_exner_pressure_for_nonflat_coordinates import (
    compute_horizontal_gradient_of_exner_pressure_for_nonflat_coordinates,
)
from icon4py.model.atmosphere.dycore.compute_horizontal_gradient_of_exner_pressure_for_multiple_levels import (
    compute_horizontal_gradient_of_exner_pressure_for_multiple_levels,
)
from icon4py.model.atmosphere.dycore.compute_hydrostatic_correction_term import (
    compute_hydrostatic_correction_term,
)
from icon4py.model.atmosphere.dycore.compute_mass_flux import compute_mass_flux
from icon4py.model.atmosphere.dycore.compute_perturbation_of_rho_and_theta import (
    compute_perturbation_of_rho_and_theta,
)
from icon4py.model.atmosphere.dycore.compute_results_for_thermodynamic_variables import (
    compute_results_for_thermodynamic_variables,
)
from icon4py.model.atmosphere.dycore.compute_rho_virtual_potential_temperatures_and_pressure_gradient import (
    compute_rho_virtual_potential_temperatures_and_pressure_gradient,
)
from icon4py.model.atmosphere.dycore.compute_theta_and_exner import (
    compute_theta_and_exner,
)
from icon4py.model.atmosphere.dycore.compute_vn_on_lateral_boundary import (
    compute_vn_on_lateral_boundary,
)
from icon4py.model.atmosphere.dycore.copy_cell_kdim_field_to_vp import (
    copy_cell_kdim_field_to_vp,
)
from icon4py.model.atmosphere.dycore.mo_icon_interpolation_scalar_cells2verts_scalar_ri_dsl import (
    mo_icon_interpolation_scalar_cells2verts_scalar_ri_dsl,
)
from icon4py.model.atmosphere.dycore.mo_math_gradients_grad_green_gauss_cell_dsl import (
    mo_math_gradients_grad_green_gauss_cell_dsl,
)
from icon4py.model.atmosphere.dycore.init_two_cell_kdim_fields_with_zero_vp import (
    init_two_cell_kdim_fields_with_zero_vp,
)
from icon4py.model.atmosphere.dycore.init_two_cell_kdim_fields_with_zero_wp import (
    init_two_cell_kdim_fields_with_zero_wp,
)
from icon4py.model.atmosphere.dycore.init_two_edge_kdim_fields_with_zero_wp import (
    init_two_edge_kdim_fields_with_zero_wp,
)
from icon4py.model.atmosphere.dycore.solve_tridiagonal_matrix_for_w_back_substitution import (
    solve_tridiagonal_matrix_for_w_back_substitution,
)
from icon4py.model.atmosphere.dycore.solve_tridiagonal_matrix_for_w_forward_sweep import (
    solve_tridiagonal_matrix_for_w_forward_sweep,
)
from icon4py.model.atmosphere.dycore.state_utils import (
    states as solve_nh_states,
    utils as solve_nh_utils,
)
from icon4py.model.atmosphere.dycore.update_dynamical_exner_time_increment import (
    update_dynamical_exner_time_increment,
)
from icon4py.model.atmosphere.dycore.update_mass_volume_flux import (
    update_mass_volume_flux,
)
from icon4py.model.atmosphere.dycore.update_mass_flux_weighted import (
    update_mass_flux_weighted,
)
from icon4py.model.atmosphere.dycore.update_theta_v import update_theta_v
from icon4py.model.atmosphere.dycore.velocity.velocity_advection import (
    VelocityAdvection,
)
from icon4py.model.common.decomposition import definitions as decomposition
from icon4py.model.common import dimension as dims
from icon4py.model.common.grid import (
    base as grid_def,
    horizontal as h_grid,
    vertical as v_grid,
    icon as icon_grid,
)
from icon4py.model.common.math import smagorinsky
from icon4py.model.common.states import prognostic_state as prognostics
from icon4py.model.common.utils import gt4py_field_allocation as field_alloc
from icon4py.model.common import field_type_aliases as fa
import enum

# flake8: noqa
log = logging.getLogger(__name__)


class TimeSteppingScheme(enum.IntEnum):
    """Parameter called `itime_scheme` in ICON namelist."""

    #: Contravariant vertical velocity is computed in the predictor step only, velocity tendencies are computed in the corrector step only
    MOST_EFFICIENT = 4
    #: Contravariant vertical velocity is computed in both substeps (beneficial for numerical stability in very-high resolution setups with extremely steep slopes)
    STABLE = 5
    #:  As STABLE, but velocity tendencies are also computed in both substeps (no benefit, but more expensive)
    EXPENSIVE = 6


class DivergenceDampingType(enum.IntEnum):
    #: divergence damping acting on 3D divergence
    THREE_DIMENSIONAL = 3
    #: combination of 3D div.damping in the troposphere with transition to 2D div. damping in the stratosphere
    COMBINED = 32


class DivergenceDampingOrder(enum.IntEnum):
    #: 2nd order divergence damping
    SECOND_ORDER = 2
    #: 4th order divergence damping
    FOURTH_ORDER = 4
    #: combined 2nd and 4th orders divergence damping and enhanced vertical wind off - centering during initial spinup phase
    COMBINED = 24


class HorizontalPressureDiscretizationType(enum.IntEnum):
    """Parameter called igradp_method in ICON namelist."""

    #: conventional discretization with metric correction term
    CONVENTIONAL = 1
    #: Taylor-expansion-based reconstruction of pressure
    TAYLOR = 2
    #: Similar discretization as igradp_method_taylor, but uses hydrostatic approximation for downward extrapolation over steep slopes
    TAYLOR_HYDRO = 3
    #: Cubic / quadratic polynomial interpolation for pressure reconstruction
    POLYNOMIAL = 4
    #: Same as igradp_method_polynomial, but hydrostatic approximation for downward extrapolation over steep slopes
    POLYNOMIAL_HYDRO = 5


class RhoThetaAdvectionType(enum.IntEnum):
    """Parameter called iadv_rhotheta in ICON namelist."""

    #: simple 2nd order upwind-biased scheme
    SIMPLE = 1
    #: 2nd order Miura horizontal
    MIURA = 2


@dataclasses.dataclass
class IntermediateFields:
    """
    Encapsulate internal fields of SolveNonHydro that contain shared state over predictor and corrector step.

    Encapsulates internal fields used in SolveNonHydro. Fields (and the class!)
    follow the naming convention of ICON to prepend local fields of a module with z_. Contrary to
    other such z_ fields inside SolveNonHydro the fields in this dataclass
    contain state that is built up over the predictor and corrector part in a timestep.
    """

    z_gradh_exner: fa.EdgeKField[float]
    z_alpha: fa.EdgeKField[
        float
    ]  # TODO: change this back to KHalfDim, but how do we treat it wrt to field_operators and domain?
    z_beta: fa.CellKField[float]
    z_w_expl: fa.EdgeKField[
        float
    ]  # TODO: change this back to KHalfDim, but how do we treat it wrt to field_operators and domain?
    z_exner_expl: fa.CellKField[float]
    z_q: fa.CellKField[float]
    z_contr_w_fl_l: fa.EdgeKField[
        float
    ]  # TODO: change this back to KHalfDim, but how do we treat it wrt to field_operators and domain?
    z_rho_e: fa.EdgeKField[float]
    z_theta_v_e: fa.EdgeKField[float]
    z_kin_hor_e: fa.EdgeKField[float]
    z_vt_ie: fa.EdgeKField[float]
    z_graddiv_vn: fa.EdgeKField[float]
    z_rho_expl: fa.CellKField[float]
    z_dwdz_dd: fa.CellKField[float]

    @classmethod
    def allocate(
        cls,
        grid: grid_def.BaseGrid,
        backend: Optional[backend.Backend] = None,
    ):
        return IntermediateFields(
            z_gradh_exner=field_alloc.allocate_zero_field(
                dims.EdgeDim, dims.KDim, grid=grid, backend=backend
            ),
            z_alpha=field_alloc.allocate_zero_field(
                dims.CellDim, dims.KDim, is_halfdim=True, grid=grid, backend=backend
            ),
            z_beta=field_alloc.allocate_zero_field(
                dims.CellDim, dims.KDim, grid=grid, backend=backend
            ),
            z_w_expl=field_alloc.allocate_zero_field(
                dims.CellDim, dims.KDim, is_halfdim=True, grid=grid, backend=backend
            ),
            z_exner_expl=field_alloc.allocate_zero_field(
                dims.CellDim, dims.KDim, grid=grid, backend=backend
            ),
            z_q=field_alloc.allocate_zero_field(
                dims.CellDim, dims.KDim, grid=grid, backend=backend
            ),
            z_contr_w_fl_l=field_alloc.allocate_zero_field(
                dims.CellDim, dims.KDim, is_halfdim=True, grid=grid, backend=backend
            ),
            z_rho_e=field_alloc.allocate_zero_field(
                dims.EdgeDim, dims.KDim, grid=grid, backend=backend
            ),
            z_theta_v_e=field_alloc.allocate_zero_field(
                dims.EdgeDim, dims.KDim, grid=grid, backend=backend
            ),
            z_graddiv_vn=field_alloc.allocate_zero_field(
                dims.EdgeDim, dims.KDim, grid=grid, backend=backend
            ),
            z_rho_expl=field_alloc.allocate_zero_field(
                dims.CellDim, dims.KDim, grid=grid, backend=backend
            ),
            z_dwdz_dd=field_alloc.allocate_zero_field(
                dims.CellDim, dims.KDim, grid=grid, backend=backend
            ),
            z_kin_hor_e=field_alloc.allocate_zero_field(
                dims.EdgeDim, dims.KDim, grid=grid, backend=backend
            ),
            z_vt_ie=field_alloc.allocate_zero_field(
                dims.EdgeDim, dims.KDim, grid=grid, backend=backend
            ),
        )


class NonHydrostaticConfig:
    """
    Contains necessary parameter to configure a nonhydro run.

    Encapsulates namelist parameters and derived parameters.
    TODO: (magdalena) values should be read from a configuration file.
    Default values are taken from the defaults in the corresponding ICON Fortran namelist files.
    """

    def __init__(
        self,
        itime_scheme: TimeSteppingScheme = TimeSteppingScheme.MOST_EFFICIENT,
        iadv_rhotheta: RhoThetaAdvectionType = RhoThetaAdvectionType.MIURA,
        igradp_method: HorizontalPressureDiscretizationType = HorizontalPressureDiscretizationType.TAYLOR_HYDRO,
        ndyn_substeps_var: float = 5.0,
        rayleigh_type: constants.RayleighType = constants.RayleighType.KLEMP,
        rayleigh_coeff: float = 0.05,
        divdamp_order: DivergenceDampingOrder = DivergenceDampingOrder.COMBINED,  # the ICON default is 4,
        is_iau_active: bool = False,
        iau_wgt_dyn: float = 0.0,
        divdamp_type: DivergenceDampingType = DivergenceDampingType.THREE_DIMENSIONAL,
        divdamp_trans_start: float = 12500.0,
        divdamp_trans_end: float = 17500.0,
        l_vert_nested: bool = False,
        rhotheta_offctr: float = -0.1,
        veladv_offctr: float = 0.25,
        max_nudging_coeff: float = 0.02,
        divdamp_fac: float = 0.0025,
        divdamp_fac2: float = 0.004,
        divdamp_fac3: float = 0.004,
        divdamp_fac4: float = 0.004,
        divdamp_z: float = 32500.0,
        divdamp_z2: float = 40000.0,
        divdamp_z3: float = 60000.0,
        divdamp_z4: float = 80000.0,
    ):
        # parameters from namelist diffusion_nml
        self.itime_scheme: int = itime_scheme

        #: Miura scheme for advection of rho and theta
        self.iadv_rhotheta: int = iadv_rhotheta
        #: Use truly horizontal pressure-gradient computation to ensure numerical
        #: stability without heavy orography smoothing
        self.igradp_method: int = igradp_method

        #: number of dynamics substeps per fast-physics timestep
        self.ndyn_substeps_var = ndyn_substeps_var

        #: type of Rayleigh damping
        self.rayleigh_type: int = rayleigh_type
        # used for calculation of rayleigh_w, rayleigh_vn in mo_vertical_grid.f90
        self.rayleigh_coeff: float = rayleigh_coeff

        #: order of divergence damping
        self.divdamp_order: int = divdamp_order

        #: type of divergence damping
        self.divdamp_type: int = divdamp_type
        #: Lower and upper bound of transition zone between 2D and 3D divergence damping in case of divdamp_type = 32 [m]
        self.divdamp_trans_start: float = divdamp_trans_start
        self.divdamp_trans_end: float = divdamp_trans_end

        #: off-centering for density and potential temperature at interface levels.
        #: Specifying a negative value here reduces the amount of vertical
        #: wind off-centering needed for stability of sound waves.
        self.rhotheta_offctr: float = rhotheta_offctr

        #: off-centering of velocity advection in corrector step
        self.veladv_offctr: float = veladv_offctr

        #: scaling factor for divergence damping
        self.divdamp_fac: float = divdamp_fac
        self.divdamp_fac2: float = divdamp_fac2
        self.divdamp_fac3: float = divdamp_fac3
        self.divdamp_fac4: float = divdamp_fac4
        self.divdamp_z: float = divdamp_z
        self.divdamp_z2: float = divdamp_z2
        self.divdamp_z3: float = divdamp_z3
        self.divdamp_z4: float = divdamp_z4

        #: parameters from other namelists:

        #: from mo_interpol_nml.f90
        self.nudge_max_coeff: float = max_nudging_coeff

        #: from mo_run_nml.f90
        #: use vertical nesting
        self.l_vert_nested: bool = l_vert_nested

        #: from mo_initicon_nml.f90/ mo_initicon_config.f90
        #: whether IAU is active at current time
        self.is_iau_active: bool = is_iau_active
        #: IAU weight for dynamics fields
        self.iau_wgt_dyn: float = iau_wgt_dyn

        self._validate()

    def _validate(self):
        """Apply consistency checks and validation on configuration parameters."""

        if self.l_vert_nested:
            raise NotImplementedError("Vertical nesting support not implemented")

        if self.igradp_method != HorizontalPressureDiscretizationType.TAYLOR_HYDRO:
            raise NotImplementedError("igradp_method can only be 3")

        if self.itime_scheme != TimeSteppingScheme.MOST_EFFICIENT:
            raise NotImplementedError("itime_scheme can only be 4")

        if self.divdamp_order != DivergenceDampingOrder.COMBINED:
            raise NotImplementedError("divdamp_order can only be 24")

        if self.divdamp_type == DivergenceDampingType.COMBINED:
            raise NotImplementedError("divdamp_type with value 32 not yet implemented")


class NonHydrostaticParams:
    """Calculates derived quantities depending on the NonHydrostaticConfig."""

    def __init__(self, config: NonHydrostaticConfig):
        self.rd_o_cvd: Final[float] = constants.RD / constants.CVD
        self.cvd_o_rd: Final[float] = constants.CVD / constants.RD
        self.rd_o_p0ref: Final[float] = constants.RD / constants.P0REF
        self.grav_o_cpd: Final[float] = constants.GRAV / constants.CPD

        #:  start level for 3D divergence damping terms
        #: this is only different from 0 if divdamp_type == 32: calculation done in mo_vertical_grid.f90
        self.kstart_dd3d: Final[int] = 0

        #: Weighting coefficients for velocity advection if tendency averaging is used
        #: The off-centering specified here turned out to be beneficial to numerical
        #: stability in extreme situations
        self.wgt_nnow_vel: Final[float] = 0.5 - config.veladv_offctr
        self.wgt_nnew_vel: Final[float] = 0.5 + config.veladv_offctr

        #: Weighting coefficients for rho and theta at interface levels in the corrector step
        #: This empirically determined weighting minimizes the vertical wind off-centering
        #: needed for numerical stability of vertical sound wave propagation
        self.wgt_nnew_rth: Final[float] = 0.5 + config.rhotheta_offctr
        self.wgt_nnow_rth: Final[float] = 1.0 - self.wgt_nnew_rth


class SolveNonhydro:
    def __init__(
        self,
        grid: icon_grid.IconGrid,
        config: NonHydrostaticConfig,
        params: NonHydrostaticParams,
        metric_state_nonhydro: solve_nh_states.MetricStateNonHydro,
        interpolation_state: solve_nh_states.InterpolationState,
        vertical_params: v_grid.VerticalGrid,
        edge_geometry: geometry.EdgeParams,
        cell_geometry: geometry.CellParams,
        owner_mask: fa.CellField[bool],
        backend: backend.Backend,
        exchange: decomposition.ExchangeRuntime = decomposition.SingleNodeExchange(),
    ):
        self._exchange = exchange
        self._backend = backend

        self._grid = grid
        self._config = config
        self._params = params
        self._metric_state_nonhydro = metric_state_nonhydro
        self._interpolation_state = interpolation_state
        self._vertical_params = vertical_params
        self._edge_geometry = edge_geometry
        self._cell_params = cell_geometry

        self.enh_divdamp_fac: Optional[fa.KField[float]] = None
        self.jk_start = 0  # used in stencil_55
        self.ntl1 = 0
        self.ntl2 = 0

        self._compute_theta_and_exner = compute_theta_and_exner.with_backend(self._backend)
        self._compute_exner_from_rhotheta = compute_exner_from_rhotheta.with_backend(self._backend)
        self._update_theta_v = update_theta_v.with_backend(self._backend)
        self._init_two_cell_kdim_fields_with_zero_vp = (
            init_two_cell_kdim_fields_with_zero_vp.with_backend(self._backend)
        )
        self._compute_approx_of_2nd_vertical_derivative_of_exner = (
            compute_approx_of_2nd_vertical_derivative_of_exner.with_backend(self._backend)
        )
        self._compute_perturbation_of_rho_and_theta = (
            compute_perturbation_of_rho_and_theta.with_backend(self._backend)
        )
        self._mo_icon_interpolation_scalar_cells2verts_scalar_ri_dsl = (
            mo_icon_interpolation_scalar_cells2verts_scalar_ri_dsl.with_backend(self._backend)
        )
        self._mo_math_gradients_grad_green_gauss_cell_dsl = (
            mo_math_gradients_grad_green_gauss_cell_dsl.with_backend(self._backend)
        )
        self._init_two_edge_kdim_fields_with_zero_wp = (
            init_two_edge_kdim_fields_with_zero_wp.with_backend(self._backend)
        )
        self._compute_horizontal_gradient_of_exner_pressure_for_flat_coordinates = (
            compute_horizontal_gradient_of_exner_pressure_for_flat_coordinates.with_backend(
                self._backend
            )
        )
        self._compute_horizontal_gradient_of_exner_pressure_for_nonflat_coordinates = (
            compute_horizontal_gradient_of_exner_pressure_for_nonflat_coordinates.with_backend(
                self._backend
            )
        )
        self._compute_horizontal_gradient_of_exner_pressure_for_multiple_levels = (
            compute_horizontal_gradient_of_exner_pressure_for_multiple_levels.with_backend(
                self._backend
            )
        )
        self._compute_hydrostatic_correction_term = (
            compute_hydrostatic_correction_term.with_backend(self._backend)
        )
        self._apply_hydrostatic_correction_to_horizontal_gradient_of_exner_pressure = (
            apply_hydrostatic_correction_to_horizontal_gradient_of_exner_pressure.with_backend(
                self._backend
            )
        )
        self._add_temporal_tendencies_to_vn = add_temporal_tendencies_to_vn.with_backend(
            self._backend
        )
        self._add_analysis_increments_to_vn = add_analysis_increments_to_vn.with_backend(
            self._backend
        )
        self._compute_vn_on_lateral_boundary = compute_vn_on_lateral_boundary.with_backend(
            self._backend
        )
        self._compute_avg_vn_and_graddiv_vn_and_vt = (
            compute_avg_vn_and_graddiv_vn_and_vt.with_backend(self._backend)
        )
        self._compute_mass_flux = compute_mass_flux.with_backend(self._backend)
        self._compute_divergence_of_fluxes_of_rho_and_theta = (
            compute_divergence_of_fluxes_of_rho_and_theta.with_backend(self._backend)
        )
        self._init_two_cell_kdim_fields_with_zero_wp = (
            init_two_cell_kdim_fields_with_zero_wp.with_backend(self._backend)
        )
        self._add_analysis_increments_from_data_assimilation = (
            add_analysis_increments_from_data_assimilation.with_backend(self._backend)
        )
        self._solve_tridiagonal_matrix_for_w_forward_sweep = (
            solve_tridiagonal_matrix_for_w_forward_sweep.with_backend(self._backend)
        )
        self._solve_tridiagonal_matrix_for_w_back_substitution = (
            solve_tridiagonal_matrix_for_w_back_substitution.with_backend(self._backend)
        )
        self._apply_rayleigh_damping_mechanism = apply_rayleigh_damping_mechanism.with_backend(
            self._backend
        )
        self._compute_results_for_thermodynamic_variables = (
            compute_results_for_thermodynamic_variables.with_backend(self._backend)
        )
        self._compute_dwdz_for_divergence_damping = (
            compute_dwdz_for_divergence_damping.with_backend(self._backend)
        )
        self._copy_cell_kdim_field_to_vp = copy_cell_kdim_field_to_vp.with_backend(self._backend)
        self._compute_rho_virtual_potential_temperatures_and_pressure_gradient = (
            compute_rho_virtual_potential_temperatures_and_pressure_gradient.with_backend(
                self._backend
            )
        )
        self._add_vertical_wind_derivative_to_divergence_damping = (
            add_vertical_wind_derivative_to_divergence_damping.with_backend(self._backend)
        )
        self._add_temporal_tendencies_to_vn_by_interpolating_between_time_levels = (
            add_temporal_tendencies_to_vn_by_interpolating_between_time_levels.with_backend(
                self._backend
            )
        )
        self._compute_graddiv2_of_vn = compute_graddiv2_of_vn.with_backend(self._backend)
        self._apply_2nd_order_divergence_damping = apply_2nd_order_divergence_damping.with_backend(
            self._backend
        )
        self._apply_weighted_2nd_and_4th_order_divergence_damping = (
            apply_weighted_2nd_and_4th_order_divergence_damping.with_backend(self._backend)
        )
        self._apply_4th_order_divergence_damping = apply_4th_order_divergence_damping.with_backend(
            self._backend
        )
        self._compute_avg_vn = compute_avg_vn.with_backend(self._backend)
        self._accumulate_prep_adv_fields = accumulate_prep_adv_fields.with_backend(self._backend)
        self._update_mass_volume_flux = update_mass_volume_flux.with_backend(self._backend)
        self._update_dynamical_exner_time_increment = (
            update_dynamical_exner_time_increment.with_backend(self._backend)
        )
        self._init_cell_kdim_field_with_zero_wp = init_cell_kdim_field_with_zero_wp.with_backend(
            self._backend
        )
        self._update_mass_flux_weighted = update_mass_flux_weighted.with_backend(self._backend)
        self._compute_z_raylfac = solve_nh_utils.compute_z_raylfac.with_backend(self._backend)
        self._predictor_stencils_2_3 = nhsolve_prog.predictor_stencils_2_3.with_backend(
            self._backend
        )
        self._predictor_stencils_4_5_6 = nhsolve_prog.predictor_stencils_4_5_6.with_backend(
            self._backend
        )
        self._compute_pressure_gradient_and_perturbed_rho_and_potential_temperatures = nhsolve_prog.compute_pressure_gradient_and_perturbed_rho_and_potential_temperatures.with_backend(
            self._backend
        )
        self._predictor_stencils_11_lower_upper = (
            nhsolve_prog.predictor_stencils_11_lower_upper.with_backend(self._backend)
        )
        self._compute_horizontal_advection_of_rho_and_theta = (
            nhsolve_prog.compute_horizontal_advection_of_rho_and_theta.with_backend(self._backend)
        )
        self._predictor_stencils_35_36 = nhsolve_prog.predictor_stencils_35_36.with_backend(
            self._backend
        )
        self._predictor_stencils_37_38 = nhsolve_prog.predictor_stencils_37_38.with_backend(
            self._backend
        )
        self._stencils_39_40 = nhsolve_prog.stencils_39_40.with_backend(self._backend)
        self._stencils_43_44_45_45b = nhsolve_prog.stencils_43_44_45_45b.with_backend(self._backend)
        self._stencils_47_48_49 = nhsolve_prog.stencils_47_48_49.with_backend(self._backend)
        self._stencils_61_62 = nhsolve_prog.stencils_61_62.with_backend(self._backend)
        self._en_smag_fac_for_zero_nshift = smagorinsky.en_smag_fac_for_zero_nshift.with_backend(
            self._backend
        )
        self._init_test_fields = nhsolve_prog.init_test_fields.with_backend(self._backend)
        self._stencils_42_44_45_45b = nhsolve_prog.stencils_42_44_45_45b.with_backend(self._backend)

        self.velocity_advection = VelocityAdvection(
            grid,
            metric_state_nonhydro,
            interpolation_state,
            vertical_params,
            edge_geometry,
            owner_mask,
            backend=self._backend,
        )
        self._allocate_local_fields()
        self._determine_local_domains()
        # TODO (magdalena) vertical nesting is only relevant in the context of
        #      horizontal nesting, since we don't support this we should remove this option
        self.l_vert_nested: bool = False
        if grid.lvert_nest:
            self.l_vert_nested = True
            self.jk_start = 1
        else:
            self.jk_start = 0

        self._en_smag_fac_for_zero_nshift(
            self._vertical_params.interface_physical_height,
            self._config.divdamp_fac,
            self._config.divdamp_fac2,
            self._config.divdamp_fac3,
            self._config.divdamp_fac4,
            self._config.divdamp_z,
            self._config.divdamp_z2,
            self._config.divdamp_z3,
            self._config.divdamp_z4,
            self.enh_divdamp_fac,
            offset_provider={"Koff": dims.KDim},
        )

        self.p_test_run = True

    def _allocate_local_fields(self):
        self.z_exner_ex_pr = field_alloc.allocate_zero_field(
            dims.CellDim, dims.KDim, is_halfdim=True, grid=self._grid, backend=self._backend
        )
        self.z_exner_ic = field_alloc.allocate_zero_field(
            dims.CellDim, dims.KDim, is_halfdim=True, grid=self._grid, backend=self._backend
        )
        self.z_dexner_dz_c_1 = field_alloc.allocate_zero_field(
            dims.CellDim, dims.KDim, grid=self._grid, backend=self._backend
        )
        self.z_theta_v_pr_ic = field_alloc.allocate_zero_field(
            dims.CellDim, dims.KDim, is_halfdim=True, grid=self._grid, backend=self._backend
        )
        self.z_th_ddz_exner_c = field_alloc.allocate_zero_field(
            dims.CellDim, dims.KDim, grid=self._grid, backend=self._backend
        )
        self.z_rth_pr_1 = field_alloc.allocate_zero_field(
            dims.CellDim, dims.KDim, grid=self._grid, backend=self._backend
        )
        self.z_rth_pr_2 = field_alloc.allocate_zero_field(
            dims.CellDim, dims.KDim, grid=self._grid, backend=self._backend
        )
        self.z_grad_rth_1 = field_alloc.allocate_zero_field(
            dims.CellDim, dims.KDim, grid=self._grid, backend=self._backend
        )
        self.z_grad_rth_2 = field_alloc.allocate_zero_field(
            dims.CellDim, dims.KDim, grid=self._grid, backend=self._backend
        )
        self.z_grad_rth_3 = field_alloc.allocate_zero_field(
            dims.CellDim, dims.KDim, grid=self._grid, backend=self._backend
        )
        self.z_grad_rth_4 = field_alloc.allocate_zero_field(
            dims.CellDim, dims.KDim, grid=self._grid, backend=self._backend
        )
        self.z_dexner_dz_c_2 = field_alloc.allocate_zero_field(
            dims.CellDim, dims.KDim, grid=self._grid, backend=self._backend
        )
        self.z_hydro_corr = field_alloc.allocate_zero_field(
            dims.EdgeDim, dims.KDim, grid=self._grid, backend=self._backend
        )
        self.z_vn_avg = field_alloc.allocate_zero_field(
            dims.EdgeDim, dims.KDim, grid=self._grid, backend=self._backend
        )
        self.z_theta_v_fl_e = field_alloc.allocate_zero_field(
            dims.EdgeDim, dims.KDim, grid=self._grid, backend=self._backend
        )
        self.z_flxdiv_mass = field_alloc.allocate_zero_field(
            dims.CellDim, dims.KDim, grid=self._grid, backend=self._backend
        )
        self.z_flxdiv_theta = field_alloc.allocate_zero_field(
            dims.CellDim, dims.KDim, grid=self._grid, backend=self._backend
        )
        self.z_rho_v = field_alloc.allocate_zero_field(
            dims.VertexDim, dims.KDim, grid=self._grid, backend=self._backend
        )
        self.z_theta_v_v = field_alloc.allocate_zero_field(
            dims.VertexDim, dims.KDim, grid=self._grid, backend=self._backend
        )
        self.z_graddiv2_vn = field_alloc.allocate_zero_field(
            dims.EdgeDim, dims.KDim, grid=self._grid, backend=self._backend
        )
        self.k_field = field_alloc.allocate_indices(
            dims.KDim, grid=self._grid, backend=self._backend, is_halfdim=True
        )
        self.z_w_concorr_me = field_alloc.allocate_zero_field(
            dims.EdgeDim, dims.KDim, grid=self._grid, backend=self._backend
        )
        self.z_hydro_corr_horizontal = field_alloc.allocate_zero_field(
            dims.EdgeDim, grid=self._grid, backend=self._backend
        )
        self.z_raylfac = field_alloc.allocate_zero_field(
            dims.KDim, grid=self._grid, backend=self._backend
        )
        self.enh_divdamp_fac = field_alloc.allocate_zero_field(
            dims.KDim, grid=self._grid, backend=self._backend
        )
        self._bdy_divdamp = field_alloc.allocate_zero_field(
            dims.KDim, grid=self._grid, backend=self._backend
        )
        self.scal_divdamp = field_alloc.allocate_zero_field(
            dims.KDim, grid=self._grid, backend=self._backend
        )
        self.intermediate_fields = IntermediateFields.allocate(
            grid=self._grid, backend=self._backend
        )

    def _determine_local_domains(self):
        vertex_domain = h_grid.domain(dims.VertexDim)
        cell_domain = h_grid.domain(dims.CellDim)
        cell_halo_level_2 = cell_domain(h_grid.Zone.HALO_LEVEL_2)
        edge_domain = h_grid.domain(dims.EdgeDim)
        edge_halo_level_2 = edge_domain(h_grid.Zone.HALO_LEVEL_2)

        self._start_cell_lateral_boundary = self._grid.start_index(
            cell_domain(h_grid.Zone.LATERAL_BOUNDARY)
        )
        self._start_cell_lateral_boundary_level_3 = self._grid.start_index(
            cell_domain(h_grid.Zone.LATERAL_BOUNDARY_LEVEL_3)
        )
        self._start_cell_nudging = self._grid.start_index(cell_domain(h_grid.Zone.NUDGING))
        self._start_cell_local = self._grid.start_index(cell_domain(h_grid.Zone.LOCAL))
        self._start_cell_halo = self._grid.start_index(cell_domain(h_grid.Zone.HALO))
        self._start_cell_halo_level_2 = self._grid.start_index(cell_halo_level_2)
        self._end_cell_lateral_boundary_level_4 = self._grid.end_index(
            cell_domain(h_grid.Zone.LATERAL_BOUNDARY_LEVEL_4)
        )
        self._end_cell_nudging = self._grid.end_index(cell_domain(h_grid.Zone.NUDGING))
        self._end_cell_local = self._grid.end_index(cell_domain(h_grid.Zone.LOCAL))
        self._end_cell_halo = self._grid.end_index(cell_domain(h_grid.Zone.HALO))
        self._end_cell_halo_level_2 = self._grid.end_index(cell_halo_level_2)
        self._end_cell_end = self._grid.end_index(cell_domain(h_grid.Zone.END))

        self._start_edge_lateral_boundary = self._grid.start_index(
            edge_domain(h_grid.Zone.LATERAL_BOUNDARY)
        )
        self._start_edge_lateral_boundary_level_5 = self._grid.start_index(
            edge_domain(h_grid.Zone.LATERAL_BOUNDARY_LEVEL_5)
        )
        self._start_edge_lateral_boundary_level_7 = self._grid.start_index(
            edge_domain(h_grid.Zone.LATERAL_BOUNDARY_LEVEL_7)
        )
        self._start_edge_nudging_level_2 = self._grid.start_index(
            edge_domain(h_grid.Zone.NUDGING_LEVEL_2)
        )

        self._start_edge_halo_level_2 = self._grid.start_index(edge_halo_level_2)

        self._end_cell_lateral_boundary_level_4 = self._grid.end_index(
            cell_domain(h_grid.Zone.LATERAL_BOUNDARY_LEVEL_4)
        )
        self._end_edge_nudging = self._grid.end_index(edge_domain(h_grid.Zone.NUDGING))
        self._end_edge_local = self._grid.end_index(edge_domain(h_grid.Zone.LOCAL))
        self._end_edge_halo = self._grid.end_index(edge_domain(h_grid.Zone.HALO))
        self._end_edge_halo_level_2 = self._grid.end_index(edge_halo_level_2)
        self._end_edge_end = self._grid.end_index(edge_domain(h_grid.Zone.END))

        self._start_vertex_lateral_boundary_level_2 = self._grid.start_index(
            vertex_domain(h_grid.Zone.LATERAL_BOUNDARY_LEVEL_2)
        )
        self._end_vertex_halo = self._grid.end_index(vertex_domain(h_grid.Zone.HALO))

    def set_timelevels(self, nnow, nnew):
        #  Set time levels of ddt_adv fields for call to velocity_tendencies
        if self._config.itime_scheme == TimeSteppingScheme.MOST_EFFICIENT:
            self.ntl1 = nnow
            self.ntl2 = nnew
        else:
            self.ntl1 = 0
            self.ntl2 = 0

    def time_step(
        self,
        diagnostic_state_nh: solve_nh_states.DiagnosticStateNonHydro,
        prognostic_state_ls: list[prognostics.PrognosticState],
        prep_adv: solve_nh_states.PrepAdvection,
        divdamp_fac_o2: float,
        dtime: float,
        l_recompute: bool,
        l_init: bool,
        nnow: int,
        nnew: int,
        lclean_mflx: bool,
        lprep_adv: bool,
        at_first_substep: bool,
        at_last_substep: bool,
    ):
        log.info(
            f"running timestep: dtime = {dtime}, init = {l_init}, recompute = {l_recompute}, prep_adv = {lprep_adv}  clean_mflx={lclean_mflx} "
        )

        # # TODO: abishekg7 move this to tests
        if self.p_test_run:
            self._init_test_fields(
                self.intermediate_fields.z_rho_e,
                self.intermediate_fields.z_theta_v_e,
                self.intermediate_fields.z_dwdz_dd,
                self.intermediate_fields.z_graddiv_vn,
                self._start_edge_lateral_boundary,
                self._end_edge_local,
                self._start_cell_lateral_boundary,
                self._end_cell_end,
                vertical_start=gtx.int32(0),
                vertical_end=self._grid.num_levels,
                offset_provider={},
            )

        self.set_timelevels(nnow, nnew)

        self.run_predictor_step(
            diagnostic_state_nh=diagnostic_state_nh,
            prognostic_state=prognostic_state_ls,
            z_fields=self.intermediate_fields,
            dtime=dtime,
            l_recompute=l_recompute,
            l_init=l_init,
            at_first_substep=at_first_substep,
            nnow=nnow,
            nnew=nnew,
        )

        self.run_corrector_step(
            diagnostic_state_nh=diagnostic_state_nh,
            prognostic_state=prognostic_state_ls,
            z_fields=self.intermediate_fields,
            prep_adv=prep_adv,
            divdamp_fac_o2=divdamp_fac_o2,
            dtime=dtime,
            nnew=nnew,
            nnow=nnow,
            lclean_mflx=lclean_mflx,
            lprep_adv=lprep_adv,
            at_last_substep=at_last_substep,
        )

        if self._grid.limited_area:
            """
            theta_v (0:nlev-1):
                Update virtual temperature at full levels (cell center) at only halo cells in the boundary interpolation zone by equating it to exner.
            exner (0:nlev-1):
                Update exner function at full levels (cell center) at only halo cells in the boundary interpolation zone using the equation of state (see eq.3.9 in ICON tutorial 2023).
                exner = (rd * rho * exner / p0ref) ^ (rd / cvd)
            """
            self._compute_theta_and_exner(
                bdy_halo_c=self._metric_state_nonhydro.bdy_halo_c,
                rho=prognostic_state_ls[nnew].rho,
                theta_v=prognostic_state_ls[nnew].theta_v,
                exner=prognostic_state_ls[nnew].exner,
                rd_o_cvd=self._params.rd_o_cvd,
                rd_o_p0ref=self._params.rd_o_p0ref,
                horizontal_start=self._start_cell_local,
                horizontal_end=self._end_cell_end,
                vertical_start=0,
                vertical_end=self._grid.num_levels,
                offset_provider={},
            )

            """
            theta_v (0:nlev-1):
                Update virtual temperature at full levels (cell center) at only halo cells in the boundary interpolation zone by equating it to exner.
            exner (0:nlev-1):
                Update exner function at full levels (cell center) at only halo cells in the boundary interpolation zone using the equation of state (see eq.3.9 in ICON tutorial 2023).
                exner = (rd * rho * exner / p0ref) ^ (rd / cvd)
            """
            self._compute_exner_from_rhotheta(
                rho=prognostic_state_ls[nnew].rho,
                theta_v=prognostic_state_ls[nnew].theta_v,
                exner=prognostic_state_ls[nnew].exner,
                rd_o_cvd=self._params.rd_o_cvd,
                rd_o_p0ref=self._params.rd_o_p0ref,
                horizontal_start=self._start_cell_lateral_boundary,
                horizontal_end=self._end_cell_lateral_boundary_level_4,
                vertical_start=0,
                vertical_end=self._grid.num_levels,
                offset_provider={},
            )

        """
        theta_v (0:nlev-1):
            Update virtual temperature at full levels (cell center) at only halo cells in the boundary interpolation zone from the equation of state (see eqs. 3.22 and 3.23 in ICON tutorial 2023).
            rho^{n+1} theta_v^{n+1} = rho^{n} theta_v^{n} + ( cvd * rho^{n} * theta_v^{n} ) / ( rd * pi^{n} ) ( pi^{n+1} - pi^{n} )
        """
        self._update_theta_v(
            mask_prog_halo_c=self._metric_state_nonhydro.mask_prog_halo_c,
            rho_now=prognostic_state_ls[nnow].rho,
            theta_v_now=prognostic_state_ls[nnow].theta_v,
            exner_new=prognostic_state_ls[nnew].exner,
            exner_now=prognostic_state_ls[nnow].exner,
            rho_new=prognostic_state_ls[nnew].rho,
            theta_v_new=prognostic_state_ls[nnew].theta_v,
            cvd_o_rd=self._params.cvd_o_rd,
            horizontal_start=self._start_cell_halo,
            horizontal_end=self._end_cell_end,
            vertical_start=0,
            vertical_end=self._grid.num_levels,
            offset_provider={},
        )

    # flake8: noqa: C901
    def run_predictor_step(
        self,
        diagnostic_state_nh: solve_nh_states.DiagnosticStateNonHydro,
        prognostic_state: list[prognostics.PrognosticState],
        z_fields: IntermediateFields,
        dtime: float,
        l_recompute: bool,
        l_init: bool,
        at_first_substep: bool,
        nnow: int,
        nnew: int,
    ):
        """
        Runs the predictor step of the non-hydrostatic solver.
        """

        log.info(
            f"running predictor step: dtime = {dtime}, init = {l_init}, recompute = {l_recompute} "
        )
        if l_init or l_recompute:
            if self._config.itime_scheme == TimeSteppingScheme.MOST_EFFICIENT and not l_init:
                lvn_only = True  # Recompute only vn tendency
            else:
                lvn_only = False

            self.velocity_advection.run_predictor_step(
                vn_only=lvn_only,
                diagnostic_state=diagnostic_state_nh,
                prognostic_state=prognostic_state[nnow],
                z_w_concorr_me=self.z_w_concorr_me,
                z_kin_hor_e=z_fields.z_kin_hor_e,
                z_vt_ie=z_fields.z_vt_ie,
                dtime=dtime,
                ntnd=self.ntl1,
                cell_areas=self._cell_params.area,
            )

        #  Precompute Rayleigh damping factor
        self._compute_z_raylfac(
            rayleigh_w=self._metric_state_nonhydro.rayleigh_w,
            dtime=dtime,
            z_raylfac=self.z_raylfac,
            offset_provider={},
        )

        # initialize nest boundary points of z_rth_pr with zero
        if self._grid.limited_area:
            self._init_two_cell_kdim_fields_with_zero_vp(
                cell_kdim_field_with_zero_vp_1=self.z_rth_pr_1,
                cell_kdim_field_with_zero_vp_2=self.z_rth_pr_2,
                horizontal_start=self._start_cell_lateral_boundary,
                horizontal_end=self._end_cell_end,
                vertical_start=0,
                vertical_end=self._grid.num_levels,
                offset_provider={},
            )

        # scidoc:
        # Outputs:
        #  - z_exner_ex_pr :
        #     $$
<<<<<<< HEAD
        #     \exnerprime{\ntilde}{\c}{\k} = (1 + \WtimeExner) \exnerprime{\n}{\c}{\k} - \WtimeExner \exnerprime{\n-1}{\c}{\k}, \quad \k \in [0, \nlev) \\
=======
        #     \exnerprime{\ntilde}{\c}{\k} = (1 + \gamma) \exnerprime{\n}{\c}{\k} - \gamma \exnerprime{\n-1}{\c}{\k}, \quad \k \in [0, \nlev) \\
>>>>>>> b493e4af
        #     \exnerprime{\ntilde}{\c}{\nlev} = 0
        #     $$
        #     Compute the temporal extrapolation of perturbed exner function
        #     using the time backward scheme for horizontal momentum equations
<<<<<<< HEAD
        #     (see the |ICONtutorial| page 74).
=======
        #     (see the |ICONTutorial| page 74).
>>>>>>> b493e4af
        #  - exner_pr :
        #     $$
        #     \exnerprime{\n-1}{\c}{\k} = \exnerprime{\ntilde}{\c}{\k}, \qquad \k \in [0, \nlev)
        #     $$
        #     Store perturbed exner function from previous time step.
        #
        # Inputs:
<<<<<<< HEAD
        #  - $\WtimeExner$ : exner_exfac
=======
        #  - $\gamma$ : exner_exfac
>>>>>>> b493e4af
        #  - $\exnerprime{\n}{\c}{\k}$ : exner - exner_ref_mc
        #  - $\exnerprime{\n-1}{\c}{\k}$ : exner_pr
        #
        self._predictor_stencils_2_3(
            exner_exfac=self._metric_state_nonhydro.exner_exfac,
            exner=prognostic_state[nnow].exner,
            exner_ref_mc=self._metric_state_nonhydro.exner_ref_mc,
            exner_pr=diagnostic_state_nh.exner_pr,
            z_exner_ex_pr=self.z_exner_ex_pr,
            horizontal_start=self._start_cell_lateral_boundary_level_3,
            horizontal_end=self._end_cell_halo,
            vertical_start=0,
            vertical_end=self._grid.num_levels + 1,
            offset_provider={},
        )

        if self._config.igradp_method == HorizontalPressureDiscretizationType.TAYLOR_HYDRO:
            # scidoc:
            # Outputs:
            #  - z_exner_ic :
            #     $$
<<<<<<< HEAD
            #     \exnerprime{\ntilde}{\c}{\k-1/2} = \Wlev \exnerprime{\ntilde}{\c}{\k} + (1 - \Wlev) \exnerprime{\ntilde}{\c}{\k-1}, \quad && \k \in [\max(1,\nflatlev), \nlev) \\
            #     \exnerprime{\ntilde}{\c}{\nlev-1/2} = \sum_{\k=\nlev-1}^{\nlev-3} \Wlev_{\k} \exnerprime{\ntilde}{\c}{\k}
            #     $$
            #     Linearly interpolate the perturbation exner computed in
            #     previous stencil from full to half levels. The ground level is
            #     based on quadratic extrapolation (with hydrostatic
            #     assumption?).
=======
            #     \exnerprime{\ntilde}{\c}{\k-1/2} = \nu \exnerprime{\ntilde}{\c}{\k} + (1 - \nu) \exnerprime{\ntilde}{\c}{\k-1}, \quad && \k \in [\max(1,\nflatlev), \nlev) \\
            #     \exnerprime{\ntilde}{\c}{\nlev-1/2} = \sum_{\k=\nlev-1}^{\nlev-3} \beta_{\k} \exnerprime{\ntilde}{\c}{\k}
            #     $$
            #     Linearly interpolate the perturbation exner computed in
            #     previous stencil to half levels. The ground level is based
            #     on quadratic extrapolation (with hydrostatic assumption?).
>>>>>>> b493e4af
            #  - z_dexner_dz_c_1 :
            #     $$
            #     \pdz{\exnerprime{\ntilde}{\c}{\k}} \approx \frac{\exnerprime{\ntilde}{\c}{\k-1/2} - \exnerprime{\ntilde}{\c}{\k+1/2}}{\Dz{\k}}, \quad \k \in [\max(1,\nflatlev), \nlev]
            #     $$
            #     And use the interpolated values to compute the vertical
            #     derivative of perturbation exner at full levels (first order
            #     scheme). $\nflatlev$ is the height (inclusive) above which the
            #     grid is not affected by terrain following.
            #
            # Inputs:
<<<<<<< HEAD
            #  - $\Wlev$ : wgtfac_c
            #  - $\Wlev_{\k}$ : wgtfacq_c
=======
            #  - $\nu$ : wgtfac_c
            #  - $\beta_{\k}$ : wgtfacq_c
>>>>>>> b493e4af
            #  - $\exnerprime{\ntilde}{\c}{\k}$ : z_exner_ex_pr
            #  - $1 / \Dz{\k}$ : inv_ddqz_z_full
            #
            self._predictor_stencils_4_5_6(
                wgtfacq_c_dsl=self._metric_state_nonhydro.wgtfacq_c,
                z_exner_ex_pr=self.z_exner_ex_pr,
                z_exner_ic=self.z_exner_ic,
                wgtfac_c=self._metric_state_nonhydro.wgtfac_c,
                inv_ddqz_z_full=self._metric_state_nonhydro.inv_ddqz_z_full,
                z_dexner_dz_c_1=self.z_dexner_dz_c_1,
                horizontal_start=self._start_cell_lateral_boundary_level_3,
                horizontal_end=self._end_cell_halo,
                vertical_start=max(1, self._vertical_params.nflatlev),
                vertical_end=self._grid.num_levels + 1,
                offset_provider=self._grid.offset_providers,
            )

            if self._vertical_params.nflatlev == 1:
                # Perturbation Exner pressure on top half level
                raise NotImplementedError("nflatlev=1 not implemented")

        """
        rho_ic & theta_v_ic (1:nlev-1):
            Compute rho and virtual temperature at half levels. rho and virtual
            temperature at model top boundary and ground are not updated.
        z_rth_pr_1 (0:nlev-1):
            Compute perturbed rho at full levels (cell center).
        z_rth_pr_2 (0:nlev-1):
            Compute perturbed virtual temperature at full levels (cell center).
        
        $$
        \rho_{k}^{\prime^\tilde{n}} = \hat{\rho_{k}^{\tilde{n}}} - \rho_{0\ k} \\
        $$
        
        z_theta_v_pr_ic (1:nlev-1):
            Compute the perturbed virtual temperature from z_rth_pr_2 at half levels.

        $$
        \theta_{v\ k-1/2}^{\prime \tilde{n}} = \nu \pi_k^{\prime\tilde{n}} + (1 - \nu) \pi_{k-1}^{\prime\tilde{n}} \\
        \nu = \text{wgtfa_c}
        $$

        z_th_ddz_exner_c (1:nlev-1):
            (see eq. 3.19 in icon tutorial 2023) at half levels (cell center) is
            also computed. Its value at the model top is not updated. No ground
            value.
            $$
            theta_v' dpi_0/dz + eta_expl theta_v dpi'/dz
            $$
            dpi_0/dz is d_exner_dz_ref_ic.
            $$
            eta_impl = 0.5 + vwind_offctr = vwind_impl_wgt
            eta_expl = 1.0 - eta_impl = vwind_expl_wgt
            $$
        """
        self._compute_pressure_gradient_and_perturbed_rho_and_potential_temperatures(
            rho=prognostic_state[nnow].rho,
            rho_ref_mc=self._metric_state_nonhydro.rho_ref_mc,
            theta_v=prognostic_state[nnow].theta_v,
            theta_ref_mc=self._metric_state_nonhydro.theta_ref_mc,
            rho_ic=diagnostic_state_nh.rho_ic,
            z_rth_pr_1=self.z_rth_pr_1,
            z_rth_pr_2=self.z_rth_pr_2,
            wgtfac_c=self._metric_state_nonhydro.wgtfac_c,
            vwind_expl_wgt=self._metric_state_nonhydro.vwind_expl_wgt,
            exner_pr=diagnostic_state_nh.exner_pr,
            d_exner_dz_ref_ic=self._metric_state_nonhydro.d_exner_dz_ref_ic,
            ddqz_z_half=self._metric_state_nonhydro.ddqz_z_half,
            z_theta_v_pr_ic=self.z_theta_v_pr_ic,
            theta_v_ic=diagnostic_state_nh.theta_v_ic,
            z_th_ddz_exner_c=self.z_th_ddz_exner_c,
            k_field=self.k_field,
            horizontal_start=self._start_cell_lateral_boundary_level_3,
            horizontal_end=self._end_cell_halo,
            vertical_start=0,
            vertical_end=self._grid.num_levels,
            offset_provider=self._grid.offset_providers,
        )

        """
        z_theta_v_pr_ic (0, nlev):
            Perturbed theta_v at half level at the model top is set to zero.
            Perturbed theta_v at half level at the ground level is computed by quadratic interpolation (hydrostatic assumption?) in the same way as z_exner_ic.
        theta_v_ic (nlev):
            virtual temperature at half level at the ground level is computed by adding theta_ref_ic to z_theta_v_pr_ic.
        """
        # Perturbation theta at top and surface levels
        self._predictor_stencils_11_lower_upper(
            wgtfacq_c_dsl=self._metric_state_nonhydro.wgtfacq_c,
            z_rth_pr=self.z_rth_pr_2,
            theta_ref_ic=self._metric_state_nonhydro.theta_ref_ic,
            z_theta_v_pr_ic=self.z_theta_v_pr_ic,
            theta_v_ic=diagnostic_state_nh.theta_v_ic,
            k_field=self.k_field,
            nlev=self._grid.num_levels,
            horizontal_start=self._start_cell_lateral_boundary_level_3,
            horizontal_end=self._end_cell_halo,
            vertical_start=0,
            vertical_end=self._grid.num_levels + 1,
            offset_provider=self._grid.offset_providers,
        )

        if self._config.igradp_method == HorizontalPressureDiscretizationType.TAYLOR_HYDRO:
            """
            z_dexner_dz_c_2 (flat_gradp:nlev-1):
                Compute second vertical derivative of perturbed exner function at full levels (cell centers) from flat_gradp to the bottom-most level.
                This second vertical derivative is approximated by hydrostatic approximation (see eqs. 13 and 7 in Günther et al. 2012).
                d2pi'/dz2 = - dtheta_v'/dz /theta_v_0 dpi_0/dz - theta_v' d/dz( 1/theta_v_0 dpi_0/dz ), dpi_0/dz = -g /cpd / theta_v_0
                z_dexner_dz_c_2 = 1/2 d2pi'/dz2
                1/theta_v_0 dpi_0/dz is precomputed as d2dexdz2_fac1_mc.
                d/dz( 1/theta_v_0 dpi_0/dz ) is precomputed as d2dexdz2_fac2_mc. It makes use of eq. 15 in Günther et al. 2012 for refernce state of temperature when computing dtheta_v_0/dz

            flat_gradp is the maximum height index at which the height of the center of an edge lies within two neighboring cells.
            """
            # Second vertical derivative of perturbation Exner pressure (hydrostatic approximation)
            self._compute_approx_of_2nd_vertical_derivative_of_exner(
                z_theta_v_pr_ic=self.z_theta_v_pr_ic,
                d2dexdz2_fac1_mc=self._metric_state_nonhydro.d2dexdz2_fac1_mc,
                d2dexdz2_fac2_mc=self._metric_state_nonhydro.d2dexdz2_fac2_mc,
                z_rth_pr_2=self.z_rth_pr_2,
                z_dexner_dz_c_2=self.z_dexner_dz_c_2,
                horizontal_start=self._start_cell_lateral_boundary_level_3,
                horizontal_end=self._end_cell_halo,
                vertical_start=self._vertical_params.nflat_gradp,
                vertical_end=self._grid.num_levels,
                offset_provider=self._grid.offset_providers,
            )

        """
        z_rth_pr_1 (0:nlev-1):
            Compute perturbed rho at full levels (cell center), which is equal to rho - rho_ref_mc.
        z_rth_pr_2 (0:nlev-1):
            Compute perturbed virtual temperature at full levels (cell center), which is equal to theta_v - theta_ref_mc.
        """
        # Add computation of z_grad_rth (perturbation density and virtual potential temperature at main levels)
        # at outer halo points: needed for correct calculation of the upwind gradients for Miura scheme
        self._compute_perturbation_of_rho_and_theta(
            rho=prognostic_state[nnow].rho,
            rho_ref_mc=self._metric_state_nonhydro.rho_ref_mc,
            theta_v=prognostic_state[nnow].theta_v,
            theta_ref_mc=self._metric_state_nonhydro.theta_ref_mc,
            z_rth_pr_1=self.z_rth_pr_1,
            z_rth_pr_2=self.z_rth_pr_2,
            horizontal_start=self._start_cell_halo_level_2,
            horizontal_end=self._end_cell_halo_level_2,
            vertical_start=0,
            vertical_end=self._grid.num_levels,
            offset_provider={},
        )

        # Compute rho and theta at edges for horizontal flux divergence term
        if self._config.iadv_rhotheta == RhoThetaAdvectionType.SIMPLE:
            """
            z_rho_v (0:nlev-1):
                Compute the density at cell vertices at full levels by simple area-weighted interpolation.
            """
            self._mo_icon_interpolation_scalar_cells2verts_scalar_ri_dsl(
                p_cell_in=prognostic_state[nnow].rho,
                c_intp=self._interpolation_state.c_intp,
                p_vert_out=self.z_rho_v,
                horizontal_start=self._start_vertex_lateral_boundary_level_2,
                horizontal_end=self._end_vertex_halo,
                vertical_start=0,
                vertical_end=self._grid.num_levels,  # UBOUND(p_cell_in,2)
                offset_provider=self._grid.offset_providers,
            )
            """
            z_theta_v_v (0:nlev-1):
                Compute the virtual temperature at cell vertices at full levels by simple area-weighted interpolation.
            """
            self._mo_icon_interpolation_scalar_cells2verts_scalar_ri_dsl(
                p_cell_in=prognostic_state[nnow].theta_v,
                c_intp=self._interpolation_state.c_intp,
                p_vert_out=self.z_theta_v_v,
                horizontal_start=self._start_vertex_lateral_boundary_level_2,
                horizontal_end=self._end_vertex_halo,
                vertical_start=0,
                vertical_end=self._grid.num_levels,
                offset_provider=self._grid.offset_providers,
            )
        elif self._config.iadv_rhotheta == RhoThetaAdvectionType.MIURA:
            """
            z_grad_rth_1 (0:nlev-1):
                Compute x derivative of perturbed rho at full levels (cell center) using the Green theorem. See https://www.cfd-online.com/Wiki/Gradient_computation.
            z_grad_rth_2 (0:nlev-1):
                Compute y derivative of perturbed rho at full levels (cell center) using the Green theorem. See https://www.cfd-online.com/Wiki/Gradient_computation.
            z_grad_rth_3 (0:nlev-1):
                Compute x derivative of perturbed virtual temperature at full levels (cell center) using the Green theorem. See https://www.cfd-online.com/Wiki/Gradient_computation.
            z_grad_rth_4 (0:nlev-1):
                Compute y derivative of perturbed virtual temperature at full levels (cell center) using the Green theorem. See https://www.cfd-online.com/Wiki/Gradient_computation.
            """
            # Compute Green-Gauss gradients for rho and theta
            self._mo_math_gradients_grad_green_gauss_cell_dsl(
                p_grad_1_u=self.z_grad_rth_1,
                p_grad_1_v=self.z_grad_rth_2,
                p_grad_2_u=self.z_grad_rth_3,
                p_grad_2_v=self.z_grad_rth_4,
                p_ccpr1=self.z_rth_pr_1,
                p_ccpr2=self.z_rth_pr_2,
                geofac_grg_x=self._interpolation_state.geofac_grg_x,
                geofac_grg_y=self._interpolation_state.geofac_grg_y,
                horizontal_start=self._start_cell_lateral_boundary_level_3,
                horizontal_end=self._end_cell_halo,
                vertical_start=0,
                vertical_end=self._grid.num_levels,  # UBOUND(p_ccpr,2)
                offset_provider=self._grid.offset_providers,
            )
        if self._config.iadv_rhotheta <= 2:
            self._init_two_edge_kdim_fields_with_zero_wp(
                edge_kdim_field_with_zero_wp_1=z_fields.z_rho_e,
                edge_kdim_field_with_zero_wp_2=z_fields.z_theta_v_e,
                horizontal_start=self._start_edge_halo_level_2,
                horizontal_end=self._end_edge_halo_level_2,
                vertical_start=0,
                vertical_end=self._grid.num_levels,
                offset_provider={},
            )
            # initialize also nest boundary points with zero
            if self._grid.limited_area:
                self._init_two_edge_kdim_fields_with_zero_wp(
                    edge_kdim_field_with_zero_wp_1=z_fields.z_rho_e,
                    edge_kdim_field_with_zero_wp_2=z_fields.z_theta_v_e,
                    horizontal_start=self._start_edge_lateral_boundary,
                    horizontal_end=self._end_edge_halo,
                    vertical_start=0,
                    vertical_end=self._grid.num_levels,
                    offset_provider={},
                )
            if self._config.iadv_rhotheta == RhoThetaAdvectionType.MIURA:
                """
                This long stencil computes rho (density) and theta_v (virtual temperature) on edges.
                Miura (2007) scheme is adopted. pos_on_tplane_e is the location of neighboring cell centers on (vn, vt) coordinates (normal points inwards and tangent points right-handed).
                primal_normal_cell and dual_normal_cell are the components of the (vn, vt) vector at location of neighboring cells in (lat, lon) coordinates. vn = vn_lat <lat> + vn_lon <lon>, vt = vt_lat <lat> + vt_lon <lon>
                The distance between back-trajectory point and the nearest cell center is computed first (d_n, d_t) = -(cell_center_n + vn dt/2, cell_center_t + vt dt/2) = d_n vn + d_t vt.
                It is then transformed to (lat, lon) coordinates = (d_lat, d_lon) = (d_y, d_x) by d_n*vn_lat + d_t*vt_lat, d_n*vn_lon + d_t*vt_lon.
                Then, the value at edges is simply p_at_edge = p_at_cell_center + dp/dx d_x + dp/dy d_y

                z_rho_e (0:nlev-1):
                    rho at edges.

                z_theta_v_e (0:nlev-1):
                    theta_v at edges.
                """
                # Compute upwind-biased values for rho and theta starting from centered differences
                # Note: the length of the backward trajectory should be 0.5*dtime*(vn,vt) in order to arrive
                # at a second-order accurate FV discretization, but twice the length is needed for numerical stability
                self._compute_horizontal_advection_of_rho_and_theta(
                    p_vn=prognostic_state[nnow].vn,
                    p_vt=diagnostic_state_nh.vt,
                    pos_on_tplane_e_1=self._interpolation_state.pos_on_tplane_e_1,
                    pos_on_tplane_e_2=self._interpolation_state.pos_on_tplane_e_2,
                    primal_normal_cell_1=self._edge_geometry.primal_normal_cell[0],
                    dual_normal_cell_1=self._edge_geometry.dual_normal_cell[0],
                    primal_normal_cell_2=self._edge_geometry.primal_normal_cell[1],
                    dual_normal_cell_2=self._edge_geometry.dual_normal_cell[1],
                    p_dthalf=(0.5 * dtime),
                    rho_ref_me=self._metric_state_nonhydro.rho_ref_me,
                    theta_ref_me=self._metric_state_nonhydro.theta_ref_me,
                    z_grad_rth_1=self.z_grad_rth_1,
                    z_grad_rth_2=self.z_grad_rth_2,
                    z_grad_rth_3=self.z_grad_rth_3,
                    z_grad_rth_4=self.z_grad_rth_4,
                    z_rth_pr_1=self.z_rth_pr_1,
                    z_rth_pr_2=self.z_rth_pr_2,
                    z_rho_e=z_fields.z_rho_e,
                    z_theta_v_e=z_fields.z_theta_v_e,
                    horizontal_start=self._start_edge_lateral_boundary_level_7,
                    horizontal_end=self._end_edge_halo,
                    vertical_start=0,
                    vertical_end=self._grid.num_levels,
                    offset_provider=self._grid.offset_providers,
                )

        """
        z_gradh_exner (0:flat_lev-1):
            Compute the horizontal gradient of temporal extrapolation of perturbed exner function at full levels (edge center) by simple first order scheme at altitudes witout terrain following effect.
        """
        # Remaining computations at edge points
        self._compute_horizontal_gradient_of_exner_pressure_for_flat_coordinates(
            inv_dual_edge_length=self._edge_geometry.inverse_dual_edge_lengths,
            z_exner_ex_pr=self.z_exner_ex_pr,
            z_gradh_exner=z_fields.z_gradh_exner,
            horizontal_start=self._start_edge_nudging_level_2,
            horizontal_end=self._end_edge_local,
            vertical_start=0,
            vertical_end=self._vertical_params.nflatlev,
            offset_provider=self._grid.offset_providers,
        )

        if self._config.igradp_method == HorizontalPressureDiscretizationType.TAYLOR_HYDRO:
            """
            z_gradh_exner (flat_lev:flat_gradp):
                Compute the horizontal gradient (at constant height) of temporal extrapolation of perturbed exner function at full levels (edge center) by simple first order scheme.
                By coordinate transformation (x, y, z) <-> (x, y, eta), dpi/dn |z = dpi/dn |s + dh/dn |s dpi/dz
                dpi/dz is previously computed z_dexner_dz_c_1.
                dh/dn | s is ddxn_z_full, it is the horizontal gradient across neighboring cells at constant eta at full levels.
            """
            # horizontal gradient of Exner pressure, including metric correction
            # horizontal gradient of Exner pressure, Taylor-expansion-based reconstruction
            self._compute_horizontal_gradient_of_exner_pressure_for_nonflat_coordinates(
                inv_dual_edge_length=self._edge_geometry.inverse_dual_edge_lengths,
                z_exner_ex_pr=self.z_exner_ex_pr,
                ddxn_z_full=self._metric_state_nonhydro.ddxn_z_full,
                c_lin_e=self._interpolation_state.c_lin_e,
                z_dexner_dz_c_1=self.z_dexner_dz_c_1,
                z_gradh_exner=z_fields.z_gradh_exner,
                horizontal_start=self._start_edge_nudging_level_2,
                horizontal_end=self._end_edge_local,
                vertical_start=self._vertical_params.nflatlev,
                vertical_end=gtx.int32(self._vertical_params.nflat_gradp + 1),
                offset_provider=self._grid.offset_providers,
            )

            """
            z_gradh_exner (flat_gradp+1:nlev-1):
                Compute the horizontal gradient (at constant height) of temporal extrapolation of perturbed exner function at full levels (edge center) when the height of neighboring cells is at another k level.
                See eq. 8 in Günther et al. 2012.
                dpi/dn |z = (pi_1 - pi_0 + dpi_1/dz_1 dz_1 - dpi_0/dz_0 dz_0 + d^2pi_1/dz_1^2 dz_1^2/2 - d^2pi_0/dz_0^2 dz_0^2/2) / length
                dpi_0/dz_0 or dpi_1/dz_1 is z_dexner_dz_c_1 computed previously.
                d^2pi_0/dz_0^2 / 2 or d^2pi_1/dz_1^2 / 2  is z_dexner_dz_c_2 computed previously.
                dz is zdiff_gradp.
                neighboring cell k index is vertoffset_gradp.
                Note that the vertoffset_gradp and zdiff_gradp are recomputed for edges which have an neighboring underground cell center in mo_vertical_grid.f90.
                It is explained more in next stencil for computation of hydrostatic correction.
            """
            self._compute_horizontal_gradient_of_exner_pressure_for_multiple_levels(
                inv_dual_edge_length=self._edge_geometry.inverse_dual_edge_lengths,
                z_exner_ex_pr=self.z_exner_ex_pr,
                zdiff_gradp=self._metric_state_nonhydro.zdiff_gradp,
                ikoffset=self._metric_state_nonhydro.vertoffset_gradp,
                z_dexner_dz_c_1=self.z_dexner_dz_c_1,
                z_dexner_dz_c_2=self.z_dexner_dz_c_2,
                z_gradh_exner=z_fields.z_gradh_exner,
                horizontal_start=self._start_edge_nudging_level_2,
                horizontal_end=self._end_edge_local,
                vertical_start=gtx.int32(self._vertical_params.nflat_gradp + 1),
                vertical_end=self._grid.num_levels,
                offset_provider=self._grid.offset_providers,
            )
        # compute hydrostatically approximated correction term that replaces downward extrapolation
        if self._config.igradp_method == HorizontalPressureDiscretizationType.TAYLOR_HYDRO:
            """
            z_hydro_corr (nlev-1):
                z_hydro_corr = g/(cpd theta_v^2) dtheta_v/dn (h_k - h_k*)
                Compute the hydrostatic correction term (see the last term in eq. 10 or 9 in Günther et al. 2012) at full levels (edge center).
                This is only computed for the last or bottom most level because all edge centers which have a neighboring cell center inside terrain
                beyond a certain limit (see last paragraph for discussion on page 3724) use the same correction term at k* level in eq. 10 in Günther
                et al. 2012.
                Note that the vertoffset_gradp and zdiff_gradp are recomputed for those special edges in mo_vertical_grid.f90.
            """
            self._compute_hydrostatic_correction_term(
                theta_v=prognostic_state[nnow].theta_v,
                ikoffset=self._metric_state_nonhydro.vertoffset_gradp,
                zdiff_gradp=self._metric_state_nonhydro.zdiff_gradp,
                theta_v_ic=diagnostic_state_nh.theta_v_ic,
                inv_ddqz_z_full=self._metric_state_nonhydro.inv_ddqz_z_full,
                inv_dual_edge_length=self._edge_geometry.inverse_dual_edge_lengths,
                z_hydro_corr=self.z_hydro_corr,
                grav_o_cpd=self._params.grav_o_cpd,
                horizontal_start=self._start_edge_nudging_level_2,
                horizontal_end=self._end_edge_local,
                vertical_start=self._grid.num_levels - 1,
                vertical_end=self._grid.num_levels,
                offset_provider=self._grid.offset_providers,
            )
        # TODO (Nikki) check when merging fused stencil
        lowest_level = self._grid.num_levels - 1
        hydro_corr_horizontal = gtx.as_field(
            (dims.EdgeDim,),
            self.z_hydro_corr.ndarray[:, lowest_level],
            allocator=self._backend.allocator,
        )

        if self._config.igradp_method == HorizontalPressureDiscretizationType.TAYLOR_HYDRO:
            """
            z_gradh_exner (0:nlev-1):
                Apply the dydrostatic correction term to horizontal gradient (at constant height) of temporal extrapolation of perturbed exner function at full levels (edge center)
                when neighboring cells are underground beyond a certain limit.
            """
            self._apply_hydrostatic_correction_to_horizontal_gradient_of_exner_pressure(
                ipeidx_dsl=self._metric_state_nonhydro.ipeidx_dsl,
                pg_exdist=self._metric_state_nonhydro.pg_exdist,
                z_hydro_corr=hydro_corr_horizontal,
                z_gradh_exner=z_fields.z_gradh_exner,
                horizontal_start=self._start_edge_nudging_level_2,
                horizontal_end=self._end_edge_end,
                vertical_start=0,
                vertical_end=self._grid.num_levels,
                offset_provider={},
            )

        """
        vn (0:nlev-1):
            Add the advection and pressure gradient terms to update the normal velocity.
            vn = vn + dt * (advection - cpd * theta_v * dpi/dz)
            advection is computed in velocity_advection.
        """
        self._add_temporal_tendencies_to_vn(
            vn_nnow=prognostic_state[nnow].vn,
            ddt_vn_apc_ntl1=diagnostic_state_nh.ddt_vn_apc_pc[self.ntl1],
            ddt_vn_phy=diagnostic_state_nh.ddt_vn_phy,
            z_theta_v_e=z_fields.z_theta_v_e,
            z_gradh_exner=z_fields.z_gradh_exner,
            vn_nnew=prognostic_state[nnew].vn,
            dtime=dtime,
            cpd=constants.CPD,
            horizontal_start=self._start_edge_nudging_level_2,
            horizontal_end=self._end_edge_local,
            vertical_start=0,
            vertical_end=self._grid.num_levels,
            offset_provider={},
        )

        if self._config.is_iau_active:
            self._add_analysis_increments_to_vn(
                vn_incr=diagnostic_state_nh.vn_incr,
                vn=prognostic_state[nnew].vn,
                iau_wgt_dyn=self._config.iau_wgt_dyn,
                horizontal_start=self._start_edge_nudging_level_2,
                horizontal_end=self._end_edge_local,
                vertical_start=0,
                vertical_end=self._grid.num_levels,
                offset_provider={},
            )

        if self._grid.limited_area:
            """
            vn (0:nlev-1):
                Add boundary velocity tendendy to the normal velocity.
                vn = vn + dt * grf_tend_vn
            """
            self._compute_vn_on_lateral_boundary(
                grf_tend_vn=diagnostic_state_nh.grf_tend_vn,
                vn_now=prognostic_state[nnow].vn,
                vn_new=prognostic_state[nnew].vn,
                dtime=dtime,
                horizontal_start=self._start_edge_lateral_boundary,
                horizontal_end=self._end_edge_nudging,
                vertical_start=0,
                vertical_end=self._grid.num_levels,
                offset_provider={},
            )
        log.debug("exchanging prognostic field 'vn' and local field 'z_rho_e'")
        self._exchange.exchange_and_wait(dims.EdgeDim, prognostic_state[nnew].vn, z_fields.z_rho_e)

        """
        z_vn_avg (0:nlev-1):
            Compute the averaged normal velocity at full levels (edge center).
            TODO (Chia Rui): Fill in details about how the coefficients are computed.
        z_graddiv_vn (0:nlev-1):
            Compute normal gradient of divergence at full levels (edge center).
            z_graddiv_vn = Del(normal_direction) divergence
        vt (0:nlev-1):
            Compute tangential velocity by rbf interpolation at full levels (edge center).
        """
        self._compute_avg_vn_and_graddiv_vn_and_vt(
            e_flx_avg=self._interpolation_state.e_flx_avg,
            vn=prognostic_state[nnew].vn,
            geofac_grdiv=self._interpolation_state.geofac_grdiv,
            rbf_vec_coeff_e=self._interpolation_state.rbf_vec_coeff_e,
            z_vn_avg=self.z_vn_avg,
            z_graddiv_vn=z_fields.z_graddiv_vn,
            vt=diagnostic_state_nh.vt,
            horizontal_start=self._start_edge_lateral_boundary_level_5,
            horizontal_end=self._end_edge_halo_level_2,
            vertical_start=0,
            vertical_end=self._grid.num_levels,
            offset_provider=self._grid.offset_providers,
        )

        """
        mass_fl_e (0:nlev-1):
            Compute the mass flux at full levels (edge center) by multiplying density with averaged normal velocity (z_vn_avg) computed above.
        z_theta_v_fl_e (0:nlev-1):
            Compute the energy (theta_v * mass) flux by multiplying density with averaged normal velocity (z_vn_avg) computed above.
        """
        self._compute_mass_flux(
            z_rho_e=z_fields.z_rho_e,
            z_vn_avg=self.z_vn_avg,
            ddqz_z_full_e=self._metric_state_nonhydro.ddqz_z_full_e,
            z_theta_v_e=z_fields.z_theta_v_e,
            mass_fl_e=diagnostic_state_nh.mass_fl_e,
            z_theta_v_fl_e=self.z_theta_v_fl_e,
            horizontal_start=self._start_edge_lateral_boundary_level_5,
            horizontal_end=self._end_edge_halo_level_2,
            vertical_start=0,
            vertical_end=self._grid.num_levels,
            offset_provider={},
        )

        """
        z_w_concorr_me (flat_lev:nlev-1):
            Compute contravariant correction (due to terrain-following coordinates) to vertical wind at
            full levels (edge center). The correction is equal to vn dz/dn + vt dz/dt, where t is tangent.
        vn_ie (1:nlev-1):
            Compute normal velocity at half levels (edge center) simply by interpolating two neighboring
            normal velocity at full levels.
        z_kin_hor_e (1:nlev-1):
            Compute the horizontal kinetic energy (vn^2 + vt^2)/2 at full levels (edge center).
        z_vt_ie (1:nlev-1):
            Compute tangential velocity at half levels (edge center) simply by interpolating two neighboring
            tangential velocity at full levels.
        """
        self._predictor_stencils_35_36(
            vn=prognostic_state[nnew].vn,
            ddxn_z_full=self._metric_state_nonhydro.ddxn_z_full,
            ddxt_z_full=self._metric_state_nonhydro.ddxt_z_full,
            vt=diagnostic_state_nh.vt,
            z_w_concorr_me=self.z_w_concorr_me,
            wgtfac_e=self._metric_state_nonhydro.wgtfac_e,
            vn_ie=diagnostic_state_nh.vn_ie,
            z_vt_ie=z_fields.z_vt_ie,
            z_kin_hor_e=z_fields.z_kin_hor_e,
            k_field=self.k_field,
            nflatlev_startindex=self._vertical_params.nflatlev,
            horizontal_start=self._start_edge_lateral_boundary_level_5,
            horizontal_end=self._end_edge_halo_level_2,
            vertical_start=0,
            vertical_end=self._grid.num_levels,
            offset_provider=self._grid.offset_providers,
        )

        if not self.l_vert_nested:
            """
            vn_ie (0):
                Compute normal wind at model top (edge center). It is simply set equal to normal wind.
            z_vt_ie (0):
                Compute tangential wind at model top (edge center). It is simply set equal to tangential wind.
            z_kin_hor_e (0):
                Compute the horizonal kinetic energy (vn^2 + vt^2)/2 at first full level (edge center).
            vn_ie (nlev):
                Compute normal wind at ground level (edge center) by quadratic extrapolation.
                #---------------  z4
                #       z3'
                #---------------  z3
                #       z2'
                #---------------  z2
                #       z1'
                #---------------  z1 (surface)
                #///////////////
                The three reference points for extrapolation are at z2, z2', and z3'. Value at z1 is
                then obtained by quadratic interpolation polynomial based on these three points.
            """
            self._predictor_stencils_37_38(
                vn=prognostic_state[nnew].vn,
                vt=diagnostic_state_nh.vt,
                vn_ie=diagnostic_state_nh.vn_ie,
                z_vt_ie=z_fields.z_vt_ie,
                z_kin_hor_e=z_fields.z_kin_hor_e,
                wgtfacq_e_dsl=self._metric_state_nonhydro.wgtfacq_e,
                horizontal_start=self._start_edge_lateral_boundary_level_5,
                horizontal_end=self._end_edge_halo_level_2,
                vertical_start=0,
                vertical_end=self._grid.num_levels + 1,
                offset_provider=self._grid.offset_providers,
            )

        """
        w_concorr_c (flat_lev+1:nlev-1):
            Interpolate contravariant correction at edge center from full levels, which is
            z_w_concorr_me computed above, to half levels using simple linear interpolation.
        w_concorr_c (nlev):
            Compute contravariant correction at ground level (cell center) by quadratic extrapolation. z_w_concorr_me needs to be first
            linearly interpolated to cell center.
            #---------------  z4
            #       z3'
            #---------------  z3
            #       z2'
            #---------------  z2
            #       z1'
            #---------------  z1 (surface)
            #///////////////
            The three reference points for extrapolation are at z2, z2', and z3'. Value at z1 is
            then obtained by quadratic interpolation polynomial based on these three points.
        """
        self._stencils_39_40(
            e_bln_c_s=self._interpolation_state.e_bln_c_s,
            z_w_concorr_me=self.z_w_concorr_me,
            wgtfac_c=self._metric_state_nonhydro.wgtfac_c,
            wgtfacq_c_dsl=self._metric_state_nonhydro.wgtfacq_c,
            w_concorr_c=diagnostic_state_nh.w_concorr_c,
            k_field=self.k_field,
            nflatlev_startindex_plus1=gtx.int32(self._vertical_params.nflatlev + 1),
            nlev=self._grid.num_levels,
            horizontal_start=self._start_cell_lateral_boundary_level_3,
            horizontal_end=self._end_cell_halo,
            vertical_start=0,
            vertical_end=self._grid.num_levels + 1,
            offset_provider=self._grid.offset_providers,
        )

        """
        z_flxdiv_mass (0:nlev-1):
            Compute the divergence of mass flux at full levels (cell center) by Gauss theorem.
        z_flxdiv_theta (0:nlev-1):
            Compute the divergence of energy (theta_v * mass) flux at full levels (cell center) by Gauss theorem.
        """
        self._compute_divergence_of_fluxes_of_rho_and_theta(
            geofac_div=self._interpolation_state.geofac_div,
            mass_fl_e=diagnostic_state_nh.mass_fl_e,
            z_theta_v_fl_e=self.z_theta_v_fl_e,
            z_flxdiv_mass=self.z_flxdiv_mass,
            z_flxdiv_theta=self.z_flxdiv_theta,
            horizontal_start=self._start_cell_nudging,
            horizontal_end=self._end_cell_local,
            vertical_start=0,
            vertical_end=self._grid.num_levels,
            offset_provider=self._grid.offset_providers,
        )

        """
        z_w_expl (1:nlev-1):
            Compute the explicit term in vertical momentum equation at half levels (cell center). See the first equation below eq. 3.25 in ICON tutorial 2023.
            z_w_expl = advection of w + cpd theta' dpi0/dz + cpd theta (1 - eta_impl) dpi'/dz @ k+1/2 level
            advection of w = ddt_w_adv_pc
            cpd theta' dpi0/dz + cpd theta (1 - eta_impl) dpi'/dz = cpd z_th_ddz_exner_c
            eta_impl = 0.5 + vwind_offctr = vwind_impl_wgt
            eta_expl = 1.0 - eta_impl = vwind_expl_wgt
        z_contr_w_fl_l (1:nlev-1):
            Compute the vertical mass flux at half levels (cell center). See second term on RHS of mass conservation in eq. 3.21 in ICON tutorial 2023.
            z_contr_w_fl_l = rho * (-contravariant_correction + vwind_expl_wgt * w) # TODO (Chia Rui: Check why minus sign)
            eta_impl = 0.5 + vwind_offctr = vwind_impl_wgt
            eta_expl = 1.0 - eta_impl = vwind_expl_wgt
            rho = rho_ic
        z_beta (0:nlev-1):
            Compute component of the coefficients in the tridiagonal matrix of w equation at full levels (cell center).
            See the middle term in each square bracket of eq. 3.27 and unnumbered equation below in ICON tutorial 2023.
            a b 0 0 0
            c a b 0 0
            0 c a b 0
            0 0 c a b
            0 0 0 c a
            z_beta_{k} = dt * rd * pi_{k} / (cvd * rho_{k} * theta_v_{k}) / dz_{k}
        z_alpha (0:nlev-1):
            Compute component of the coefficients in the tridiagonal matrix of w equation at half levels (cell center).
            See the last term in each square bracket of eq. 3.27 and unnumbered equation below in ICON tutorial 2023.
            z_alpha_{k-1/2} = vwind_impl_wgt rho_{k-1/2} theta_v_{k-1/2}
            eta_impl = 0.5 + vwind_offctr = vwind_impl_wgt
            eta_expl = 1.0 - eta_impl = vwind_expl_wgt
            rho_{k-1/2} is precomputed as rho_ic.
            theta_v_{k-1/2} is precomputed as theta_v_ic.
        z_alpha (nlev):
            Compute component of the coefficients in the tridiagonal matrix of w equation at half levels (cell center).
            z_alpha_{k-1/2} = 0
        z_q (0):
            Set the intermediate result for w in tridiagonal solver during forward seep at half levels (cell center) at model top to zero.
            Note that it also only has nlev levels because the model top w is not updated, although it is a half-level variable.
            z_q_{k-1/2} = 0
        """
        self._stencils_43_44_45_45b(
            z_w_expl=z_fields.z_w_expl,
            w_nnow=prognostic_state[nnow].w,
            ddt_w_adv_ntl1=diagnostic_state_nh.ddt_w_adv_pc[self.ntl1],
            z_th_ddz_exner_c=self.z_th_ddz_exner_c,
            z_contr_w_fl_l=z_fields.z_contr_w_fl_l,
            rho_ic=diagnostic_state_nh.rho_ic,
            w_concorr_c=diagnostic_state_nh.w_concorr_c,
            vwind_expl_wgt=self._metric_state_nonhydro.vwind_expl_wgt,
            z_beta=z_fields.z_beta,
            exner_nnow=prognostic_state[nnow].exner,
            rho_nnow=prognostic_state[nnow].rho,
            theta_v_nnow=prognostic_state[nnow].theta_v,
            inv_ddqz_z_full=self._metric_state_nonhydro.inv_ddqz_z_full,
            z_alpha=z_fields.z_alpha,
            vwind_impl_wgt=self._metric_state_nonhydro.vwind_impl_wgt,
            theta_v_ic=diagnostic_state_nh.theta_v_ic,
            z_q=z_fields.z_q,
            k_field=self.k_field,
            rd=constants.RD,
            cvd=constants.CVD,
            dtime=dtime,
            cpd=constants.CPD,
            nlev=self._grid.num_levels,
            horizontal_start=self._start_cell_nudging,
            horizontal_end=self._end_cell_local,
            vertical_start=0,
            vertical_end=self._grid.num_levels + 1,
            offset_provider={},
        )

        if not self.l_vert_nested:
            """
            w (0):
                Set w at half levels (cell center) at model top to zero.
            z_contr_w_fl_l (0):
                Set the vertical mass flux at half levels (cell center) at model top to zero. See second term on RHS of mass conservation in eq. 3.21 in ICON tutorial 2023.
                z_contr_w_fl_l = rho * (-contravariant_correction + vwind_expl_wgt * w) # TODO (Chia Rui: Check why minus sign)
                eta_impl = 0.5 + vwind_offctr = vwind_impl_wgt
                eta_expl = 1.0 - eta_impl = vwind_expl_wgt
                rho = rho_ic
            """
            self._init_two_cell_kdim_fields_with_zero_wp(
                cell_kdim_field_with_zero_wp_1=prognostic_state[nnew].w,
                cell_kdim_field_with_zero_wp_2=z_fields.z_contr_w_fl_l,
                horizontal_start=self._start_cell_nudging,
                horizontal_end=self._end_cell_local,
                vertical_start=0,
                vertical_end=1,
                offset_provider={},
            )
        """
        w^{n+1*} (nlev):
            Set updated w at half levels (cell center) at ground level to the contravariant correction (since we are using terrain following coordinates).
            w_ground = contravariant_correction
        z_contr_w_fl_l (nlev):
            Set the vertical mass flux at half levels (cell center) at ground level to zero. See second term on RHS of mass conservation in eq. 3.21 in ICON tutorial 2023.
            z_contr_w_fl_l = rho * (-contravariant_correction + vwind_expl_wgt * w) # TODO (Chia Rui: Check why minus sign)
            eta_impl = 0.5 + vwind_offctr = vwind_impl_wgt
            eta_expl = 1.0 - eta_impl = vwind_expl_wgt
            rho = rho_ic
        z_rho_expl (0:nlev-1):
            Compute the explicit term in vertical momentum equation at full levels (cell center). See RHS of mass conservation in eq. 3.21 in ICON tutorial 2023.
            z_rho_expl = rho^{n} - dt ( divergence(v^{n+1*} rho^{n}) + vwind_expl_wgt ( rho^{n}_{k-1/2} w^{n}_{k-1/2} - rho^{n}_{k+1/2} w^{n}_{k+1} ) / dz_{k} )
            eta_impl = 0.5 + vwind_offctr = vwind_impl_wgt
            eta_expl = 1.0 - eta_impl = vwind_expl_wgt
            The divergence term on RHS of the equation for z_rho_expl is precomputed as z_flxdiv_mass.
            The mass flux in second term on RHS of the equation for z_rho_expl is precomputed as z_contr_w_fl_l. i.e. z_contr_w_fl_l = vwind_expl_wgt rho^{n}_{k-1/2} w^{n}_{k-1/2}
            TODO (Chia Rui): Why /dz_{k} factor is included in divergence term?
        z_exner_expl (0:nlev-1):
            Compute the explicit term in pressure equation at full levels (cell center). See RHS of thermodynamics equation in eq. 3.21 and the second unnumbered equation below eq. 3.25 in ICON tutorial 2023.
            z_exner_expl = pi'^{n} - dt * rd * pi_{k} / (cvd * rho_{k} * theta_v_{k}) ( divergence(v^{n+1*} rho^{n} theta_v^{n}) + vwind_expl_wgt ( rho^{n}_{k-1/2} w^{n}_{k-1/2} theta_v^{n}_{k-1/2} - rho^{n}_{k+1/2} w^{n}_{k+1} theta_v^{n}_{k+1/2} ) / dz_{k} ) + dt * physics_tendency
            eta_impl = 0.5 + vwind_offctr = vwind_impl_wgt
            eta_expl = 1.0 - eta_impl = vwind_expl_wgt
            pi'^{n} is precomputed as exner_pr.
            dt * rd * pi_{k} / (cvd * rho_{k} * theta_v_{k}) / dz_{k} is precomputed as z_beta.
            The divergence term on RHS of the equation for z_exber_expl is precomputed as z_flxdiv_theta.
            The mass flux in second term on RHS of the equation for z_exner_expl is precomputed as z_contr_w_fl_l, and it is multiplied by theta_v at half levels (which is theta_v_ic) and become energy flux. i.e. z_contr_w_fl_l = vwind_expl_wgt rho^{n}_{k-1/2} w^{n}_{k-1/2}
            physics_tendency is represented by ddt_exner_phy.
            TODO (Chia Rui): Why /dz_{k} factor is included in divergence term?
        """
        self._stencils_47_48_49(
            w_nnew=prognostic_state[nnew].w,
            z_contr_w_fl_l=z_fields.z_contr_w_fl_l,
            w_concorr_c=diagnostic_state_nh.w_concorr_c,
            z_rho_expl=z_fields.z_rho_expl,
            z_exner_expl=z_fields.z_exner_expl,
            rho_nnow=prognostic_state[nnow].rho,
            inv_ddqz_z_full=self._metric_state_nonhydro.inv_ddqz_z_full,
            z_flxdiv_mass=self.z_flxdiv_mass,
            exner_pr=diagnostic_state_nh.exner_pr,
            z_beta=z_fields.z_beta,
            z_flxdiv_theta=self.z_flxdiv_theta,
            theta_v_ic=diagnostic_state_nh.theta_v_ic,
            ddt_exner_phy=diagnostic_state_nh.ddt_exner_phy,
            dtime=dtime,
            horizontal_start=self._start_cell_nudging,
            horizontal_end=self._end_cell_local,
            vertical_start=0,
            vertical_end=self._grid.num_levels + 1,
            offset_provider=self._grid.offset_providers,
        )

        if self._config.is_iau_active:
            self._add_analysis_increments_from_data_assimilation(
                z_fields.z_rho_expl,
                z_fields.z_exner_expl,
                diagnostic_state_nh.rho_incr,
                diagnostic_state_nh.exner_incr,
                self._config.iau_wgt_dyn,
                horizontal_start=self._start_cell_nudging,
                horizontal_end=self._end_cell_local,
                vertical_start=0,
                vertical_end=self._grid.num_levels,
                offset_provider={},
            )

        """
        w (1:nlev-1):
            Update intermediate vertical velocity by forward sweep (RHS of the equation).
        z_q (1:nlev-1):
            Update intermediate upper element of tridiagonal matrix by forward sweep.
            During the forward seep, the middle element is normalized to 1.
        """
        self._solve_tridiagonal_matrix_for_w_forward_sweep(
            vwind_impl_wgt=self._metric_state_nonhydro.vwind_impl_wgt,
            theta_v_ic=diagnostic_state_nh.theta_v_ic,
            ddqz_z_half=self._metric_state_nonhydro.ddqz_z_half,
            z_alpha=z_fields.z_alpha,
            z_beta=z_fields.z_beta,
            z_w_expl=z_fields.z_w_expl,
            z_exner_expl=z_fields.z_exner_expl,
            z_q=z_fields.z_q,
            w=prognostic_state[nnew].w,
            dtime=dtime,
            cpd=constants.CPD,
            horizontal_start=self._start_cell_nudging,
            horizontal_end=self._end_cell_local,
            vertical_start=1,
            vertical_end=self._grid.num_levels,
            offset_provider=self._grid.offset_providers,
        )

        """
        w (1:nlev-1):
            Compute the vertical velocity by backward sweep. Model top and ground level are not updated.
            w_{k-1/2} = w_{k-1/2} + w_{k+1/2} * z_q_{k-1/2}
        """
        self._solve_tridiagonal_matrix_for_w_back_substitution(
            z_q=z_fields.z_q,
            w=prognostic_state[nnew].w,
            horizontal_start=self._start_cell_nudging,
            horizontal_end=self._end_cell_local,
            vertical_start=1,
            vertical_end=self._grid.num_levels,
            offset_provider={},
        )

        if self._config.rayleigh_type == constants.RayleighType.KLEMP:
            """
            w (1:damp_nlev):
                Compute the rayleigh damping of vertical velocity at half levels (cell center).
                w_{k-1/2} = Rayleigh_damping_coeff w_{k-1/2} + (1 - Rayleigh_damping_coeff) w_{-1/2}, where w_{-1/2} is model top vertical velocity. It is zero.
                Rayleigh_damping_coeff is represented by z_raylfac.
            """
            self._apply_rayleigh_damping_mechanism(
                z_raylfac=self.z_raylfac,
                w_1=prognostic_state[nnew].w_1,
                w=prognostic_state[nnew].w,
                horizontal_start=self._start_cell_nudging,
                horizontal_end=self._end_cell_local,
                vertical_start=1,
                vertical_end=gtx.int32(
                    self._vertical_params.end_index_of_damping_layer + 1
                ),  # +1 since Fortran includes boundaries
                offset_provider={},
            )

        """
        rho (0:nlev-1):
            Update the density at full levels (cell center) from the mass conservation equation (see eq. 3.21 in ICON tutorial 2023).
            rho^{n+1} = rho^{n} - dt ( divergence(v^{n+1*} rho^{n}) + vwind_expl_wgt ( rho^{n}_{k-1/2} w^{n}_{k-1/2} - rho^{n}_{k+1/2} w^{n}_{k+1} ) / dz_{k} ) - dt * vwind_impl_wgt ( rho^{n}_{k-1/2} w^{n+1}_{k-1/2} - rho^{n}_{k+1/2} w^{n+1}_{k+1} ) / dz_{k} )
            rho^{n+1} = z_rho_expl - dt * vwind_impl_wgt ( rho^{n}_{k-1/2} w^{n+1}_{k-1/2} - rho^{n}_{k+1/2} w^{n+1}_{k+1} ) / dz_{k} )
            eta_impl = 0.5 + vwind_offctr = vwind_impl_wgt
            eta_expl = 1.0 - eta_impl = vwind_expl_wgt
            Note that rho^{n} is used for the implicit mass flux term.
        exner (0:nlev-1):
            Update exner function at full levels (cell center) from the energy equation (see eq. 3.21 or 3.25 in ICON tutorial 2023).
            z_exner_expl = pi'^{n} - dt * rd * pi_{k} / (cvd * rho_{k} * theta_v_{k}) ( divergence(v^{n+1*} rho^{n} theta_v^{n}) + vwind_expl_wgt ( rho^{n}_{k-1/2} w^{n}_{k-1/2} theta_v^{n}_{k-1/2} - rho^{n}_{k+1/2} w^{n}_{k+1} theta_v^{n}_{k+1/2} ) / dz_{k} ) + dt * physics_tendency
            pi^{n+1} = pi_reference + z_exner_expl - dt * vwind_impl_wgt ( rd * pi^{n} ) / ( cvd * rho^{n} * theta_v^{n} ) ( rho^{n}_{k-1/2} w^{n+1}_{k-1/2} theta_v^{n}_{k-1/2} - rho^{n}_{k+1/2} w^{n+1}_{k+1} theta_v^{n}_{k+1/2} ) / dz_{k} )
            eta_impl = 0.5 + vwind_offctr = vwind_impl_wgt
            eta_expl = 1.0 - eta_impl = vwind_expl_wgt
            Note that rho^{n} and theta_v^{n} are used for the implicit flux term.
            rho^{n}_{k-1/2} theta_v^{n}_{k-1/2} is represented by z_alpha.
            dt * vwind_impl_wgt (rd * pi^{n}) / (cvd * rho^{n} * theta_v^{n} ) / dz_{k} is represented by z_beta.
        theta_v (0:nlev-1):
            Update virtual potential temperature at full levels (cell center) from the equation of state (see eqs. 3.22 and 3.23 in ICON tutorial 2023).
            rho^{n+1} theta_v^{n+1} = rho^{n} theta_v^{n} + ( cvd * rho^{n} * theta_v^{n} ) / ( rd * pi^{n} ) ( pi^{n+1} - pi^{n} )
        """
        self._compute_results_for_thermodynamic_variables(
            z_rho_expl=z_fields.z_rho_expl,
            vwind_impl_wgt=self._metric_state_nonhydro.vwind_impl_wgt,
            inv_ddqz_z_full=self._metric_state_nonhydro.inv_ddqz_z_full,
            rho_ic=diagnostic_state_nh.rho_ic,
            w=prognostic_state[nnew].w,
            z_exner_expl=z_fields.z_exner_expl,
            exner_ref_mc=self._metric_state_nonhydro.exner_ref_mc,
            z_alpha=z_fields.z_alpha,
            z_beta=z_fields.z_beta,
            rho_now=prognostic_state[nnow].rho,
            theta_v_now=prognostic_state[nnow].theta_v,
            exner_now=prognostic_state[nnow].exner,
            rho_new=prognostic_state[nnew].rho,
            exner_new=prognostic_state[nnew].exner,
            theta_v_new=prognostic_state[nnew].theta_v,
            dtime=dtime,
            cvd_o_rd=constants.CVD_O_RD,
            horizontal_start=self._start_cell_nudging,
            horizontal_end=self._end_cell_local,
            vertical_start=gtx.int32(self.jk_start),
            vertical_end=self._grid.num_levels,
            offset_provider=self._grid.offset_providers,
        )

        # compute dw/dz for divergence damping term
        if self._config.divdamp_type >= 3:
            """
            z_dwdz_dd (dd3d_lev:nlev-1):
                Compute vertical derivative of vertical velocity at full levels (cell center).
                z_dwdz_dḍ_{k} = ( w_{k-1/2} - w_{k+1/2} ) / dz_{k} - ( contravariant_correction_{k-1/2} - contravariant_correction_{k+1/2} ) / dz_{k}
                contravariant_correction is precomputed by w_concorr_c at half levels.
            """
            self._compute_dwdz_for_divergence_damping(
                inv_ddqz_z_full=self._metric_state_nonhydro.inv_ddqz_z_full,
                w=prognostic_state[nnew].w,
                w_concorr_c=diagnostic_state_nh.w_concorr_c,
                z_dwdz_dd=z_fields.z_dwdz_dd,
                horizontal_start=self._start_cell_nudging,
                horizontal_end=self._end_cell_local,
                vertical_start=self._params.kstart_dd3d,
                vertical_end=self._grid.num_levels,
                offset_provider=self._grid.offset_providers,
            )

        if at_first_substep:
            self._copy_cell_kdim_field_to_vp(
                field=prognostic_state[nnow].exner,
                field_copy=diagnostic_state_nh.exner_dyn_incr,
                horizontal_start=self._start_cell_nudging,
                horizontal_end=self._end_cell_local,
                vertical_start=self._vertical_params.kstart_moist,
                vertical_end=self._grid.num_levels,
                offset_provider={},
            )

        if self._grid.limited_area:
            """
            rho (0:nlev-1):
                Add the boundary tendency to the density at full levels (cell center) for limited area simulations.
            exner (0:nlev-1):
                Add the boundary tendency to the exner function at full levels (cell center) for limited area simulations.
            w (0:nlev):
                Add the boundary tendency to the vertical velocity at full levels (cell center) for limited area simulations.
            """
            self._stencils_61_62(
                rho_now=prognostic_state[nnow].rho,
                grf_tend_rho=diagnostic_state_nh.grf_tend_rho,
                theta_v_now=prognostic_state[nnow].theta_v,
                grf_tend_thv=diagnostic_state_nh.grf_tend_thv,
                w_now=prognostic_state[nnow].w,
                grf_tend_w=diagnostic_state_nh.grf_tend_w,
                rho_new=prognostic_state[nnew].rho,
                exner_new=prognostic_state[nnew].exner,
                w_new=prognostic_state[nnew].w,
                dtime=dtime,
                horizontal_start=self._start_cell_lateral_boundary,
                horizontal_end=self._end_cell_lateral_boundary_level_4,
                vertical_start=0,
                vertical_end=gtx.int32(self._grid.num_levels + 1),
                offset_provider={},
            )

        if self._config.divdamp_type >= 3:
            """
            z_dwdz_dd (dd3d_lev:nlev-1):
                Compute vertical derivative of vertical velocity at full levels (cell center).
                z_dwdz_dḍ_{k} = ( w_{k-1/2} - w_{k+1/2} ) / dz_{k} - ( contravariant_correction_{k-1/2} - contravariant_correction_{k+1/2} ) / dz_{k}
                contravariant_correction is precomputed by w_concorr_c at half levels.
            """
            self._compute_dwdz_for_divergence_damping(
                inv_ddqz_z_full=self._metric_state_nonhydro.inv_ddqz_z_full,
                w=prognostic_state[nnew].w,
                w_concorr_c=diagnostic_state_nh.w_concorr_c,
                z_dwdz_dd=z_fields.z_dwdz_dd,
                horizontal_start=self._start_cell_lateral_boundary,
                horizontal_end=self._end_cell_lateral_boundary_level_4,
                vertical_start=self._params.kstart_dd3d,
                vertical_end=self._grid.num_levels,
                offset_provider=self._grid.offset_providers,
            )
            log.debug("exchanging prognostic field 'w' and local field 'z_dwdz_dd'")
            self._exchange.exchange_and_wait(
                dims.CellDim, prognostic_state[nnew].w, z_fields.z_dwdz_dd
            )
        else:
            log.debug("exchanging prognostic field 'w'")
            self._exchange.exchange_and_wait(dims.CellDim, prognostic_state[nnew].w)

    def run_corrector_step(
        self,
        diagnostic_state_nh: solve_nh_states.DiagnosticStateNonHydro,
        prognostic_state: list[prognostics.PrognosticState],
        z_fields: IntermediateFields,
        divdamp_fac_o2: float,
        prep_adv: solve_nh_states.PrepAdvection,
        dtime: float,
        nnew: int,
        nnow: int,
        lclean_mflx: bool,
        lprep_adv: bool,
        at_last_substep: bool,
    ):
        log.info(
            f"running corrector step: dtime = {dtime}, prep_adv = {lprep_adv},  "
            f"divdamp_fac_o2 = {divdamp_fac_o2} clean_mfxl= {lclean_mflx}  "
        )

        # TODO (magdalena) is it correct to to use a config parameter here? the actual number of substeps can vary dynmically...
        #                  should this config parameter exist at all in SolveNonHydro?
        # Inverse value of ndyn_substeps for tracer advection precomputations
        r_nsubsteps = 1.0 / self._config.ndyn_substeps_var

        # scaling factor for second-order divergence damping: divdamp_fac_o2*delta_x**2
        # delta_x**2 is approximated by the mean cell area
        # Coefficient for reduced fourth-order divergence d
        scal_divdamp_o2 = divdamp_fac_o2 * self._cell_params.mean_cell_area

        solve_nh_utils._calculate_divdamp_fields(
            self.enh_divdamp_fac,
            gtx.int32(self._config.divdamp_order),
            self._cell_params.mean_cell_area,
            divdamp_fac_o2,
            self._config.nudge_max_coeff,
            constants.DBL_EPS,
            out=(self.scal_divdamp, self._bdy_divdamp),
            offset_provider={},
        )

        lvn_only = False
        log.debug(f"corrector run velocity advection")
        self.velocity_advection.run_corrector_step(
            vn_only=lvn_only,
            diagnostic_state=diagnostic_state_nh,
            prognostic_state=prognostic_state[nnew],
            z_kin_hor_e=z_fields.z_kin_hor_e,
            z_vt_ie=z_fields.z_vt_ie,
            dtime=dtime,
            ntnd=self.ntl2,
            cell_areas=self._cell_params.area,
        )

        nvar = nnew

        self._compute_z_raylfac(
            self._metric_state_nonhydro.rayleigh_w,
            dtime,
            self.z_raylfac,
            offset_provider={},
        )
        log.debug(f"corrector: start stencil 10")
        """
        rho_ic (1:nlev-1):
            Compute the density at half levels (cell center) that includes the vertical mass flux term. Its value at the model top and ground level is not updated.
            wgt_nnew_rth = 0.5 + rhotheta_offctr
            wgt_nnow_rth = 1.0 - wgt_nnew_rth
            rho_avg_{k} = wgt_nnow_rth rho^{n}_{k} + wgt_nnew_rth rho^{n+1*}_{k}
            rho_{k-1/2} = vertical_weight rho_avg_{k-1} + (1 - vertical_weight) rho_avg_{k} - dt (w^{n+1*}_{k-1/2} - contravariant_correction^{n+1*}_{k-1/2} ) / dz_{k-1/2}
        z_theta_v_pr_ic (1:nlev-1):
            Compute the perturbed virtual temperature at half levels (cell center). Its value at the model top and ground level is not updated.
            wgt_nnew_rth = 0.5 + rhotheta_offctr
            wgt_nnow_rth = 1.0 - wgt_nnew_rth
            theta_v_avg_{k} = wgt_nnow_rth theta_v^{n}_{k} + wgt_nnew_rth theta_v^{n+1*}_{k}
            perturbed_theta_v_avg_{k} = theta_v_avg_{k} - theta_v_ref_{k}
            z_theta_v_pr_ic{k-1/2} = vertical_weight perturbed_theta_v_avg_{k-1} + (1 - vertical_weight) perturbed_theta_v_avg_{k}
        theta_v_ic (1:nlev-1):
            Compute the virtual temperature at half levels (cell center) that includes the vertical flux term. Its value at the model top and ground level is not updated.
            wgt_nnew_rth = 0.5 + rhotheta_offctr
            wgt_nnow_rth = 1.0 - wgt_nnew_rth
            rho_avg_{k} = wgt_nnow_rth theta_v^{n}_{k} + wgt_nnew_rth theta_v^{n+1*}_{k}
            rho_{k-1/2} = vertical_weight theta_v_avg_{k-1} + (1 - vertical_weight) theta_v_avg_{k} - dt (w^{n+1*}_{k-1/2} - contravariant_correction^{n+1*}_{k-1/2} ) / dz_{k-1/2}
        z_th_ddz_exner_c (1:nlev-1):
            theta_v' dpi_0/dz + eta_expl theta_v dpi'/dz (see the last two terms on the RHS of vertical momentum equation in eq. 3.21 in icon tutorial 2023) at half levels (cell center) is also computed. Its value at the model top is not updated. No ground value.
            z_th_ddz_exner_c_{k-1/2} = vwind_expl_wgt theta_v_ic_{k-1/2} (exner_pr_{k-1} - exner_pr_{k}) / dz_{k-1/2} + perturbed_theta_v_avg_{k} dpi0/dz_{k-1/2}
            eta_impl = 0.5 + vwind_offctr = vwind_impl_wgt
            eta_expl = 1.0 - eta_impl = vwind_expl_wgt
        """
        self._compute_rho_virtual_potential_temperatures_and_pressure_gradient(
            w=prognostic_state[nnew].w,
            w_concorr_c=diagnostic_state_nh.w_concorr_c,
            ddqz_z_half=self._metric_state_nonhydro.ddqz_z_half,
            rho_now=prognostic_state[nnow].rho,
            rho_var=prognostic_state[nvar].rho,
            theta_now=prognostic_state[nnow].theta_v,
            theta_var=prognostic_state[nvar].theta_v,
            wgtfac_c=self._metric_state_nonhydro.wgtfac_c,
            theta_ref_mc=self._metric_state_nonhydro.theta_ref_mc,
            vwind_expl_wgt=self._metric_state_nonhydro.vwind_expl_wgt,
            exner_pr=diagnostic_state_nh.exner_pr,
            d_exner_dz_ref_ic=self._metric_state_nonhydro.d_exner_dz_ref_ic,
            rho_ic=diagnostic_state_nh.rho_ic,
            z_theta_v_pr_ic=self.z_theta_v_pr_ic,
            theta_v_ic=diagnostic_state_nh.theta_v_ic,
            z_th_ddz_exner_c=self.z_th_ddz_exner_c,
            dtime=dtime,
            wgt_nnow_rth=self._params.wgt_nnow_rth,
            wgt_nnew_rth=self._params.wgt_nnew_rth,
            horizontal_start=self._start_cell_lateral_boundary_level_3,
            horizontal_end=self._end_cell_local,
            vertical_start=1,
            vertical_end=self._grid.num_levels,
            offset_provider=self._grid.offset_providers,
        )

        log.debug(f"corrector: start stencil 17")
        """
        z_graddiv_vn (dd3d_lev:nlev-1):
            Add vertical wind derivative to the normal gradient of divergence at full levels (edge center).
            z_graddiv_vn_{k} = z_graddiv_vn_{k} + scalfac_dd3d_{k} d2w_{k}/dzdn
        """
        self._add_vertical_wind_derivative_to_divergence_damping(
            hmask_dd3d=self._metric_state_nonhydro.hmask_dd3d,
            scalfac_dd3d=self._metric_state_nonhydro.scalfac_dd3d,
            inv_dual_edge_length=self._edge_geometry.inverse_dual_edge_lengths,
            z_dwdz_dd=z_fields.z_dwdz_dd,
            z_graddiv_vn=z_fields.z_graddiv_vn,
            horizontal_start=self._start_edge_lateral_boundary_level_7,
            horizontal_end=self._end_edge_halo_level_2,
            vertical_start=self._params.kstart_dd3d,
            vertical_end=self._grid.num_levels,
            offset_provider=self._grid.offset_providers,
        )

        if self._config.itime_scheme == TimeSteppingScheme.MOST_EFFICIENT:
            log.debug(f"corrector: start stencil 23")
            """
            vn (0:nlev-1):
                Update the normal wind at full levels (edge center) in the corrector step (see the horizontal momentum equaton in eq. 3.21 in ICON tutoral 2023 and the assumption below that simplifies the computation).
                The second term on the RHS is cpd z_theta_v_e z_gradh_exner.
                vn^{n+1}_{k} = vn^{n}_{k} - dt advection_avg_{k} - cpd theta_v dpi/dn
                advection_avg_{k} = wgt_nnow_vel advection^{n}_{k} + wgt_nnew_rth advecton^{n+1*}_{k}
                ddt_vn_apc_pc[self.ntl2] is computed in velocity advecton corrector step.
                wgt_nnew_vel = 0.5 + veladv_offctr
                wgt_nnow_vel = 1.0 - wgt_nnew_vel
            """
            self._add_temporal_tendencies_to_vn_by_interpolating_between_time_levels(
                vn_nnow=prognostic_state[nnow].vn,
                ddt_vn_apc_ntl1=diagnostic_state_nh.ddt_vn_apc_pc[self.ntl1],
                ddt_vn_apc_ntl2=diagnostic_state_nh.ddt_vn_apc_pc[self.ntl2],
                ddt_vn_phy=diagnostic_state_nh.ddt_vn_phy,
                z_theta_v_e=z_fields.z_theta_v_e,
                z_gradh_exner=z_fields.z_gradh_exner,
                vn_nnew=prognostic_state[nnew].vn,
                dtime=dtime,
                wgt_nnow_vel=self._params.wgt_nnow_vel,
                wgt_nnew_vel=self._params.wgt_nnew_vel,
                cpd=constants.CPD,
                horizontal_start=self._start_edge_nudging_level_2,
                horizontal_end=self._end_edge_local,
                vertical_start=0,
                vertical_end=self._grid.num_levels,
                offset_provider={},
            )

        if (
            self._config.divdamp_order == DivergenceDampingOrder.COMBINED
            or self._config.divdamp_order == DivergenceDampingOrder.FOURTH_ORDER
        ):
            # verified for e-10
            log.debug(f"corrector start stencil 25")
            """
            z_graddiv2_vn (0:nlev-1):
                Compute the double laplacian of vn at full levels (edge center).
            """
            self._compute_graddiv2_of_vn(
                geofac_grdiv=self._interpolation_state.geofac_grdiv,
                z_graddiv_vn=z_fields.z_graddiv_vn,
                z_graddiv2_vn=self.z_graddiv2_vn,
                horizontal_start=self._start_edge_nudging_level_2,
                horizontal_end=self._end_edge_local,
                vertical_start=0,
                vertical_end=self._grid.num_levels,
                offset_provider=self._grid.offset_providers,
            )

        if (
            self._config.divdamp_order == DivergenceDampingOrder.COMBINED
            and scal_divdamp_o2 > 1.0e-6
        ):
            log.debug(f"corrector: start stencil 26")
            """
            vn (0:nlev-1):
                Apply the divergence damping to vn at full levels (edge center).
                vn = vn + scal_divdamp_o2 * Del(normal_direction) Div(vn)
            """
            self._apply_2nd_order_divergence_damping(
                z_graddiv_vn=z_fields.z_graddiv_vn,
                vn=prognostic_state[nnew].vn,
                scal_divdamp_o2=scal_divdamp_o2,
                horizontal_start=self._start_edge_nudging_level_2,
                horizontal_end=self._end_edge_local,
                vertical_start=0,
                vertical_end=self._grid.num_levels,
                offset_provider={},
            )

        # TODO: this does not get accessed in FORTRAN
        if (
            self._config.divdamp_order == DivergenceDampingOrder.COMBINED
            and divdamp_fac_o2 <= 4 * self._config.divdamp_fac
        ):
            if self._grid.limited_area:
                log.debug("corrector: start stencil 27")
                """
                vn (0:nlev-1):
                    Apply the higher order divergence damping to vn at full levels (edge center).
                    vn = vn + (scal_divdamp + bdy_divdamp * nudgecoeff_e) * Del(normal_direction) Div( Del(normal_direction) Div(vn) )
                """
                self._apply_weighted_2nd_and_4th_order_divergence_damping(
                    scal_divdamp=self.scal_divdamp,
                    bdy_divdamp=self._bdy_divdamp,
                    nudgecoeff_e=self._interpolation_state.nudgecoeff_e,
                    z_graddiv2_vn=self.z_graddiv2_vn,
                    vn=prognostic_state[nnew].vn,
                    horizontal_start=self._start_edge_nudging_level_2,
                    horizontal_end=self._end_edge_local,
                    vertical_start=0,
                    vertical_end=self._grid.num_levels,
                    offset_provider={},
                )
            else:
                log.debug("corrector start stencil 4th order divdamp")
                """
                vn (0:nlev-1):
                    Apply the higher order divergence damping to vn at full levels (edge center).
                    vn = vn + scal_divdamp * Del(normal_direction) Div( Del(normal_direction) Div(vn) )
                """
                self._apply_4th_order_divergence_damping(
                    scal_divdamp=self.scal_divdamp,
                    z_graddiv2_vn=self.z_graddiv2_vn,
                    vn=prognostic_state[nnew].vn,
                    horizontal_start=self._start_edge_nudging_level_2,
                    horizontal_end=self._end_edge_local,
                    vertical_start=0,
                    vertical_end=self._grid.num_levels,
                    offset_provider={},
                )

        # TODO: this does not get accessed in FORTRAN
        if self._config.is_iau_active:
            log.debug("corrector start stencil 28")
            self._add_analysis_increments_to_vn(
                diagnostic_state_nh.vn_incr,
                prognostic_state[nnew].vn,
                self._config.iau_wgt_dyn,
                horizontal_start=self._start_edge_nudging_level_2,
                horizontal_end=self._end_edge_local,
                vertical_start=0,
                vertical_end=self._grid.num_levels,
                offset_provider={},
            )
        log.debug("exchanging prognostic field 'vn'")
        self._exchange.exchange_and_wait(dims.EdgeDim, (prognostic_state[nnew].vn))
        log.debug("corrector: start stencil 31")
        """
        z_vn_avg (0:nlev-1):
            Compute the averaged normal velocity at full levels (edge center).
            TODO (Chia Rui): Fill in details about how the coefficients are computed.
        """
        self._compute_avg_vn(
            e_flx_avg=self._interpolation_state.e_flx_avg,
            vn=prognostic_state[nnew].vn,
            z_vn_avg=self.z_vn_avg,
            horizontal_start=self._start_edge_lateral_boundary_level_5,
            horizontal_end=self._end_edge_halo_level_2,
            vertical_start=0,
            vertical_end=self._grid.num_levels,
            offset_provider=self._grid.offset_providers,
        )

        log.debug("corrector: start stencil 32")
        """
        mass_fl_e (0:nlev-1):
            Compute the mass flux at full levels (edge center) by multiplying density with averaged normal velocity (z_vn_avg) computed above.
        z_theta_v_fl_e (0:nlev-1):
            Compute the energy (theta_v * mass) flux by multiplying density with averaged normal velocity (z_vn_avg) computed above.
        """
        self._compute_mass_flux(
            z_rho_e=z_fields.z_rho_e,
            z_vn_avg=self.z_vn_avg,
            ddqz_z_full_e=self._metric_state_nonhydro.ddqz_z_full_e,
            z_theta_v_e=z_fields.z_theta_v_e,
            mass_fl_e=diagnostic_state_nh.mass_fl_e,
            z_theta_v_fl_e=self.z_theta_v_fl_e,
            horizontal_start=self._start_edge_lateral_boundary_level_5,
            horizontal_end=self._end_edge_halo_level_2,
            vertical_start=0,
            vertical_end=self._grid.num_levels,
            offset_provider={},
        )

        if lprep_adv:  # Preparations for tracer advection
            log.debug("corrector: doing prep advection")
            if lclean_mflx:
                log.debug("corrector: start stencil 33")
                self._init_two_edge_kdim_fields_with_zero_wp(
                    edge_kdim_field_with_zero_wp_1=prep_adv.vn_traj,
                    edge_kdim_field_with_zero_wp_2=prep_adv.mass_flx_me,
                    horizontal_start=self._start_edge_lateral_boundary,
                    horizontal_end=self._end_edge_end,
                    vertical_start=0,
                    vertical_end=self._grid.num_levels,
                    offset_provider={},
                )
            log.debug(f"corrector: start stencil 34")
            self._accumulate_prep_adv_fields(
                z_vn_avg=self.z_vn_avg,
                mass_fl_e=diagnostic_state_nh.mass_fl_e,
                vn_traj=prep_adv.vn_traj,
                mass_flx_me=prep_adv.mass_flx_me,
                r_nsubsteps=r_nsubsteps,
                horizontal_start=self._start_edge_lateral_boundary_level_5,
                horizontal_end=self._end_edge_halo_level_2,
                vertical_start=0,
                vertical_end=self._grid.num_levels,
                offset_provider={},
            )

        # verified for e-9
        log.debug(f"corrector: start stencil 41")
        """
        z_flxdiv_mass (0:nlev-1):
            Compute the divergence of mass flux at full levels (cell center) by Gauss theorem.
        z_flxdiv_theta (0:nlev-1):
            Compute the divergence of energy (theta_v * mass) flux at full levels (cell center) by Gauss theorem.
        """
        self._compute_divergence_of_fluxes_of_rho_and_theta(
            geofac_div=self._interpolation_state.geofac_div,
            mass_fl_e=diagnostic_state_nh.mass_fl_e,
            z_theta_v_fl_e=self.z_theta_v_fl_e,
            z_flxdiv_mass=self.z_flxdiv_mass,
            z_flxdiv_theta=self.z_flxdiv_theta,
            horizontal_start=self._start_cell_nudging,
            horizontal_end=self._end_cell_local,
            vertical_start=0,
            vertical_end=self._grid.num_levels,
            offset_provider=self._grid.offset_providers,
        )

        if self._config.itime_scheme == TimeSteppingScheme.MOST_EFFICIENT:
            log.debug(f"corrector start stencil 42 44 45 45b")
            """
            z_w_expl (1:nlev-1):
                Compute the explicit term in vertical momentum equation at half levels (cell center). See the first equation below eq. 3.25 in ICON tutorial 2023.
                z_w_expl = advection of w + cpd theta' dpi0/dz + cpd theta (1 - eta_impl) dpi'/dz @ k+1/2 level
                advection of w_{k} = wgt_nnow_vel advection^{n}_{k} + wgt_nnew_rth advecton^{n+1*}_{k}
                advection^{n} is ddt_vn_apc_pc[self.ntl1], which is computed in predictor step.
                advection^{n+1*} is ddt_vn_apc_pc[self.ntl2], which is computed in velocity advecton corrector step.
                wgt_nnew_vel = 0.5 + veladv_offctr
                wgt_nnow_vel = 1.0 - wgt_nnew_vel
                cpd theta' dpi0/dz + cpd theta (1 - eta_impl) dpi'/dz = cpd z_th_ddz_exner_c
                eta_impl = 0.5 + vwind_offctr = vwind_impl_wgt
                eta_expl = 1.0 - eta_impl = vwind_expl_wgt
            z_contr_w_fl_l (1:nlev-1):
                Compute the vertical mass flux at half levels (cell center). See second term on RHS of mass conservation in eq. 3.21 in ICON tutorial 2023.
                z_contr_w_fl_l = rho * (-contravariant_correction + vwind_expl_wgt * w) # TODO (Chia Rui: Check why minus sign)
                eta_impl = 0.5 + vwind_offctr = vwind_impl_wgt
                eta_expl = 1.0 - eta_impl = vwind_expl_wgt
                rho = rho_ic
            z_beta (0:nlev-1):
                Compute component of the coefficients in the tridiagonal matrix of w equation at full levels (cell center).
                See the middle term in each square bracket of eq. 3.27 and unnumbered equation below in ICON tutorial 2023.
                a b 0 0 0
                c a b 0 0
                0 c a b 0
                0 0 c a b
                0 0 0 c a
                z_beta_{k} = dt * rd * pi_{k} / (cvd * rho_{k} * theta_v_{k}) / dz_{k}
            z_alpha (0:nlev-1):
                Compute component of the coefficients in the tridiagonal matrix of w equation at half levels (cell center).
                See the last term in each square bracket of eq. 3.27 and unnumbered equation below in ICON tutorial 2023.
                z_alpha_{k-1/2} = vwind_impl_wgt rho_{k-1/2} theta_v_{k-1/2}
                eta_impl = 0.5 + vwind_offctr = vwind_impl_wgt
                eta_expl = 1.0 - eta_impl = vwind_expl_wgt
                rho_{k-1/2} is precomputed as rho_ic.
                theta_v_{k-1/2} is precomputed as theta_v_ic.
            z_alpha (nlev):
                Compute component of the coefficients in the tridiagonal matrix of w equation at half levels (cell center).
                z_alpha_{k-1/2} = 0
            z_q (0):
                Set the intermediate result for w in tridiagonal solver during forward seep at half levels (cell center) at model top to zero.
                Note that it also only has nlev levels because the model top w is not updated, although it is a half-level variable.
                z_q_{k-1/2} = 0
            """
            self._stencils_42_44_45_45b(
                z_w_expl=z_fields.z_w_expl,
                w_nnow=prognostic_state[nnow].w,
                ddt_w_adv_ntl1=diagnostic_state_nh.ddt_w_adv_pc[self.ntl1],
                ddt_w_adv_ntl2=diagnostic_state_nh.ddt_w_adv_pc[self.ntl2],
                z_th_ddz_exner_c=self.z_th_ddz_exner_c,
                z_contr_w_fl_l=z_fields.z_contr_w_fl_l,
                rho_ic=diagnostic_state_nh.rho_ic,
                w_concorr_c=diagnostic_state_nh.w_concorr_c,
                vwind_expl_wgt=self._metric_state_nonhydro.vwind_expl_wgt,
                z_beta=z_fields.z_beta,
                exner_nnow=prognostic_state[nnow].exner,
                rho_nnow=prognostic_state[nnow].rho,
                theta_v_nnow=prognostic_state[nnow].theta_v,
                inv_ddqz_z_full=self._metric_state_nonhydro.inv_ddqz_z_full,
                z_alpha=z_fields.z_alpha,
                vwind_impl_wgt=self._metric_state_nonhydro.vwind_impl_wgt,
                theta_v_ic=diagnostic_state_nh.theta_v_ic,
                z_q=z_fields.z_q,
                k_field=self.k_field,
                rd=constants.RD,
                cvd=constants.CVD,
                dtime=dtime,
                cpd=constants.CPD,
                wgt_nnow_vel=self._params.wgt_nnow_vel,
                wgt_nnew_vel=self._params.wgt_nnew_vel,
                nlev=self._grid.num_levels,
                horizontal_start=self._start_cell_nudging,
                horizontal_end=self._end_cell_local,
                vertical_start=0,
                vertical_end=self._grid.num_levels + 1,
                offset_provider={},
            )
        else:
            log.debug(f"corrector start stencil 43 44 45 45b")
            """
            z_w_expl (1:nlev-1):
                Compute the explicit term in vertical momentum equation at half levels (cell center). See the first equation below eq. 3.25 in ICON tutorial 2023.
                z_w_expl = advection of w + cpd theta' dpi0/dz + cpd theta (1 - eta_impl) dpi'/dz @ k+1/2 level
                advection of w = ddt_w_adv_pc
                cpd theta' dpi0/dz + cpd theta (1 - eta_impl) dpi'/dz = cpd z_th_ddz_exner_c
                eta_impl = 0.5 + vwind_offctr = vwind_impl_wgt
                eta_expl = 1.0 - eta_impl = vwind_expl_wgt
            z_contr_w_fl_l (1:nlev-1):
                Compute the vertical mass flux at half levels (cell center). See second term on RHS of mass conservation in eq. 3.21 in ICON tutorial 2023.
                z_contr_w_fl_l = rho * (-contravariant_correction + vwind_expl_wgt * w) # TODO (Chia Rui: Check why minus sign)
                eta_impl = 0.5 + vwind_offctr = vwind_impl_wgt
                eta_expl = 1.0 - eta_impl = vwind_expl_wgt
                rho = rho_ic
            z_beta (0:nlev-1):
                Compute component of the coefficients in the tridiagonal matrix of w equation at full levels (cell center).
                See the middle term in each square bracket of eq. 3.27 and unnumbered equation below in ICON tutorial 2023.
                a b 0 0 0
                c a b 0 0
                0 c a b 0
                0 0 c a b
                0 0 0 c a
                z_beta_{k} = dt * rd * pi_{k} / (cvd * rho_{k} * theta_v_{k}) / dz_{k}
            z_alpha (0:nlev-1):
                Compute component of the coefficients in the tridiagonal matrix of w equation at half levels (cell center).
                See the last term in each square bracket of eq. 3.27 and unnumbered equation below in ICON tutorial 2023.
                z_alpha_{k-1/2} = vwind_impl_wgt rho_{k-1/2} theta_v_{k-1/2}
                eta_impl = 0.5 + vwind_offctr = vwind_impl_wgt
                eta_expl = 1.0 - eta_impl = vwind_expl_wgt
                rho_{k-1/2} is precomputed as rho_ic.
                theta_v_{k-1/2} is precomputed as theta_v_ic.
            z_alpha (nlev):
                Compute component of the coefficients in the tridiagonal matrix of w equation at half levels (cell center).
                z_alpha_{k-1/2} = 0
            z_q (0):
                Set the intermediate result for w in tridiagonal solver during forward seep at half levels (cell center) at model top to zero.
                Note that it also only has nlev levels because the model top w is not updated, although it is a half-level variable.
                z_q_{k-1/2} = 0
            """
            self._stencils_43_44_45_45b(
                z_w_expl=z_fields.z_w_expl,
                w_nnow=prognostic_state[nnow].w,
                ddt_w_adv_ntl1=diagnostic_state_nh.ddt_w_adv_pc[self.ntl1],
                z_th_ddz_exner_c=self.z_th_ddz_exner_c,
                z_contr_w_fl_l=z_fields.z_contr_w_fl_l,
                rho_ic=diagnostic_state_nh.rho_ic,
                w_concorr_c=diagnostic_state_nh.w_concorr_c,
                vwind_expl_wgt=self._metric_state_nonhydro.vwind_expl_wgt,
                z_beta=z_fields.z_beta,
                exner_nnow=prognostic_state[nnow].exner,
                rho_nnow=prognostic_state[nnow].rho,
                theta_v_nnow=prognostic_state[nnow].theta_v,
                inv_ddqz_z_full=self._metric_state_nonhydro.inv_ddqz_z_full,
                z_alpha=z_fields.z_alpha,
                vwind_impl_wgt=self._metric_state_nonhydro.vwind_impl_wgt,
                theta_v_ic=diagnostic_state_nh.theta_v_ic,
                z_q=z_fields.z_q,
                k_field=self.k_field,
                rd=constants.RD,
                cvd=constants.CVD,
                dtime=dtime,
                cpd=constants.CPD,
                nlev=self._grid.num_levels,
                horizontal_start=self._start_cell_nudging,
                horizontal_end=self._end_cell_local,
                vertical_start=0,
                vertical_end=self._grid.num_levels + 1,
                offset_provider={},
            )
        if not self.l_vert_nested:
            self._init_two_cell_kdim_fields_with_zero_wp(
                cell_kdim_field_with_zero_wp_1=prognostic_state[nnew].w,
                cell_kdim_field_with_zero_wp_2=z_fields.z_contr_w_fl_l,
                horizontal_start=self._start_cell_nudging,
                horizontal_end=self._end_cell_local,
                vertical_start=0,
                vertical_end=0,
                offset_provider={},
            )

        log.debug(f"corrector start stencil 47 48 49")
        """
        w^{n+1*} (nlev):
            Set updated w at half levels (cell center) at ground level to the contravariant correction (since we are using terrain following coordinates).
            w_ground = contravariant_correction
        z_contr_w_fl_l (nlev):
            Set the vertical mass flux at half levels (cell center) at ground level to zero. See second term on RHS of mass conservation in eq. 3.21 in ICON tutorial 2023.
            z_contr_w_fl_l = rho * (-contravariant_correction + vwind_expl_wgt * w) # TODO (Chia Rui: Check why minus sign)
            eta_impl = 0.5 + vwind_offctr = vwind_impl_wgt
            eta_expl = 1.0 - eta_impl = vwind_expl_wgt
            rho = rho_ic
        z_rho_expl (0:nlev-1):
            Compute the explicit term in vertical momentum equation at full levels (cell center). See RHS of mass conservation in eq. 3.21 in ICON tutorial 2023.
            z_rho_expl = rho^{n} - dt ( divergence(v^{n+1*} rho^{n}) + vwind_expl_wgt ( rho^{n}_{k-1/2} w^{n}_{k-1/2} - rho^{n}_{k+1/2} w^{n}_{k+1} ) / dz_{k} )
            eta_impl = 0.5 + vwind_offctr = vwind_impl_wgt
            eta_expl = 1.0 - eta_impl = vwind_expl_wgt
            The divergence term on RHS of the equation for z_rho_expl is precomputed as z_flxdiv_mass.
            The mass flux in second term on RHS of the equation for z_rho_expl is precomputed as z_contr_w_fl_l. i.e. z_contr_w_fl_l = vwind_expl_wgt rho^{n}_{k-1/2} w^{n}_{k-1/2}
            TODO (Chia Rui): Why /dz_{k} factor is included in divergence term?
        z_exner_expl (0:nlev-1):
            Compute the explicit term in pressure equation at full levels (cell center). See RHS of thermodynamics equation in eq. 3.21 and the second unnumbered equation below eq. 3.25 in ICON tutorial 2023.
            z_exner_expl = pi'^{n} - dt * rd * pi_{k} / (cvd * rho_{k} * theta_v_{k}) ( divergence(v^{n+1*} rho^{n} theta_v^{n}) + vwind_expl_wgt ( rho^{n}_{k-1/2} w^{n}_{k-1/2} theta_v^{n}_{k-1/2} - rho^{n}_{k+1/2} w^{n}_{k+1} theta_v^{n}_{k+1/2} ) / dz_{k} ) + dt * physics_tendency
            eta_impl = 0.5 + vwind_offctr = vwind_impl_wgt
            eta_expl = 1.0 - eta_impl = vwind_expl_wgt
            pi'^{n} is precomputed as exner_pr.
            dt * rd * pi_{k} / (cvd * rho_{k} * theta_v_{k}) / dz_{k} is precomputed as z_beta.
            The divergence term on RHS of the equation for z_exber_expl is precomputed as z_flxdiv_theta.
            The mass flux in second term on RHS of the equation for z_exner_expl is precomputed as z_contr_w_fl_l, and it is multiplied by virtual temperature at half levels (which is theta_v_ic) and become energy flux. i.e. z_contr_w_fl_l = vwind_expl_wgt rho^{n}_{k-1/2} w^{n}_{k-1/2}
            physics_tendency is represented by ddt_exner_phy.
            TODO (Chia Rui): Why /dz_{k} factor is included in divergence term?
        """
        self._stencils_47_48_49(
            w_nnew=prognostic_state[nnew].w,
            z_contr_w_fl_l=z_fields.z_contr_w_fl_l,
            w_concorr_c=diagnostic_state_nh.w_concorr_c,
            z_rho_expl=z_fields.z_rho_expl,
            z_exner_expl=z_fields.z_exner_expl,
            rho_nnow=prognostic_state[nnow].rho,
            inv_ddqz_z_full=self._metric_state_nonhydro.inv_ddqz_z_full,
            z_flxdiv_mass=self.z_flxdiv_mass,
            exner_pr=diagnostic_state_nh.exner_pr,
            z_beta=z_fields.z_beta,
            z_flxdiv_theta=self.z_flxdiv_theta,
            theta_v_ic=diagnostic_state_nh.theta_v_ic,
            ddt_exner_phy=diagnostic_state_nh.ddt_exner_phy,
            dtime=dtime,
            horizontal_start=self._start_cell_nudging,
            horizontal_end=self._end_cell_local,
            vertical_start=0,
            vertical_end=self._grid.num_levels + 1,
            offset_provider=self._grid.offset_providers,
        )

        # TODO: this is not tested in green line so far
        if self._config.is_iau_active:
            log.debug(f"corrector start stencil 50")
            self._add_analysis_increments_from_data_assimilation(
                z_rho_expl=z_fields.z_rho_expl,
                z_exner_expl=z_fields.z_exner_expl,
                rho_incr=diagnostic_state_nh.rho_incr,
                exner_incr=diagnostic_state_nh.exner_incr,
                iau_wgt_dyn=self._config.iau_wgt_dyn,
                horizontal_start=self._start_cell_nudging,
                horizontal_end=self._end_cell_local,
                vertical_start=0,
                vertical_end=self._grid.num_levels,
                offset_provider={},
            )
        log.debug(f"corrector start stencil 52")
        """
        w (1:nlev-1):
            Update intermediate vertical velocity by forward sweep (RHS of the equation).
        z_q (1:nlev-1):
            Update intermediate upper element of tridiagonal matrix by forward sweep.
            During the forward seep, the middle element is normalized to 1.
        """
        self._solve_tridiagonal_matrix_for_w_forward_sweep(
            vwind_impl_wgt=self._metric_state_nonhydro.vwind_impl_wgt,
            theta_v_ic=diagnostic_state_nh.theta_v_ic,
            ddqz_z_half=self._metric_state_nonhydro.ddqz_z_half,
            z_alpha=z_fields.z_alpha,
            z_beta=z_fields.z_beta,
            z_w_expl=z_fields.z_w_expl,
            z_exner_expl=z_fields.z_exner_expl,
            z_q=z_fields.z_q,
            w=prognostic_state[nnew].w,
            dtime=dtime,
            cpd=constants.CPD,
            horizontal_start=self._start_cell_nudging,
            horizontal_end=self._end_cell_local,
            vertical_start=1,
            vertical_end=self._grid.num_levels,
            offset_provider=self._grid.offset_providers,
        )
        log.debug(f"corrector start stencil 53")
        """
        w (1:nlev-1):
            Compute the vertical velocity by backward sweep. Model top and ground level are not updated.
            w_{k-1/2} = w_{k-1/2} + w_{k+1/2} * z_q_{k-1/2}
        """
        self._solve_tridiagonal_matrix_for_w_back_substitution(
            z_q=z_fields.z_q,
            w=prognostic_state[nnew].w,
            horizontal_start=self._start_cell_nudging,
            horizontal_end=self._end_cell_local,
            vertical_start=1,
            vertical_end=self._grid.num_levels,
            offset_provider={},
        )

        if self._config.rayleigh_type == constants.RayleighType.KLEMP:
            log.debug(f"corrector start stencil 54")
            """
            w (1:damp_nlev):
                Compute the rayleigh damping of vertical velocity at half levels (cell center).
                w_{k-1/2} = Rayleigh_damping_coeff w_{k-1/2} + (1 - Rayleigh_damping_coeff) w_{-1/2}, where w_{-1/2} is model top vertical velocity. It is zero.
                Rayleigh_damping_coeff is represented by z_raylfac.
            """
            self._apply_rayleigh_damping_mechanism(
                z_raylfac=self.z_raylfac,
                w_1=prognostic_state[nnew].w_1,
                w=prognostic_state[nnew].w,
                horizontal_start=self._start_cell_nudging,
                horizontal_end=self._end_cell_local,
                vertical_start=1,
                vertical_end=gtx.int32(
                    self._vertical_params.end_index_of_damping_layer + 1
                ),  # +1 since Fortran includes boundaries
                offset_provider={},
            )
        log.debug(f"corrector start stencil 55")
        """
        rho (0:nlev-1):
            Update the density at full levels (cell center) from the mass conservation equation (see eq. 3.21 in ICON tutorial 2023).
            rho^{n+1} = rho^{n} - dt ( divergence(v^{n+1*} rho^{n}) + vwind_expl_wgt ( rho^{n}_{k-1/2} w^{n}_{k-1/2} - rho^{n}_{k+1/2} w^{n}_{k+1} ) / dz_{k} ) - dt * vwind_impl_wgt ( rho^{n}_{k-1/2} w^{n+1}_{k-1/2} - rho^{n}_{k+1/2} w^{n+1}_{k+1} ) / dz_{k} )
            rho^{n+1} = z_rho_expl - dt * vwind_impl_wgt ( rho^{n}_{k-1/2} w^{n+1}_{k-1/2} - rho^{n}_{k+1/2} w^{n+1}_{k+1} ) / dz_{k} )
            eta_impl = 0.5 + vwind_offctr = vwind_impl_wgt
            eta_expl = 1.0 - eta_impl = vwind_expl_wgt
            Note that rho^{n} is used for the implicit mass flux term.
        exner (0:nlev-1):
            Update exner function at full levels (cell center) from the energy equation (see eq. 3.21 or 3.25 in ICON tutorial 2023).
            z_exner_expl = pi'^{n} - dt * rd * pi_{k} / (cvd * rho_{k} * theta_v_{k}) ( divergence(v^{n+1*} rho^{n} theta_v^{n}) + vwind_expl_wgt ( rho^{n}_{k-1/2} w^{n}_{k-1/2} theta_v^{n}_{k-1/2} - rho^{n}_{k+1/2} w^{n}_{k+1} theta_v^{n}_{k+1/2} ) / dz_{k} ) + dt * physics_tendency
            pi^{n+1} = pi_reference + z_exner_expl - dt * vwind_impl_wgt ( rd * pi^{n} ) / ( cvd * rho^{n} * theta_v^{n} ) ( rho^{n}_{k-1/2} w^{n+1}_{k-1/2} theta_v^{n}_{k-1/2} - rho^{n}_{k+1/2} w^{n+1}_{k+1} theta_v^{n}_{k+1/2} ) / dz_{k} )
            eta_impl = 0.5 + vwind_offctr = vwind_impl_wgt
            eta_expl = 1.0 - eta_impl = vwind_expl_wgt
            Note that rho^{n} and theta_v^{n} are used for the implicit flux term.
            rho^{n}_{k-1/2} theta_v^{n}_{k-1/2} is represented by z_alpha.
            dt * vwind_impl_wgt (rd * pi^{n}) / (cvd * rho^{n} * theta_v^{n} ) / dz_{k} is represented by z_beta.
        theta_v (0:nlev-1):
            Update virtual potential temperature at full levels (cell center) from the equation of state (see eqs. 3.22 and 3.23 in ICON tutorial 2023).
            rho^{n+1} theta_v^{n+1} = rho^{n} theta_v^{n} + ( cvd * rho^{n} * theta_v^{n} ) / ( rd * pi^{n} ) ( pi^{n+1} - pi^{n} )
        """
        self._compute_results_for_thermodynamic_variables(
            z_rho_expl=z_fields.z_rho_expl,
            vwind_impl_wgt=self._metric_state_nonhydro.vwind_impl_wgt,
            inv_ddqz_z_full=self._metric_state_nonhydro.inv_ddqz_z_full,
            rho_ic=diagnostic_state_nh.rho_ic,
            w=prognostic_state[nnew].w,
            z_exner_expl=z_fields.z_exner_expl,
            exner_ref_mc=self._metric_state_nonhydro.exner_ref_mc,
            z_alpha=z_fields.z_alpha,
            z_beta=z_fields.z_beta,
            rho_now=prognostic_state[nnow].rho,
            theta_v_now=prognostic_state[nnow].theta_v,
            exner_now=prognostic_state[nnow].exner,
            rho_new=prognostic_state[nnew].rho,
            exner_new=prognostic_state[nnew].exner,
            theta_v_new=prognostic_state[nnew].theta_v,
            dtime=dtime,
            cvd_o_rd=constants.CVD_O_RD,
            horizontal_start=self._start_cell_nudging,
            horizontal_end=self._end_cell_local,
            vertical_start=gtx.int32(self.jk_start),
            vertical_end=self._grid.num_levels,
            offset_provider=self._grid.offset_providers,
        )

        if lprep_adv:
            if lclean_mflx:
                log.debug(f"corrector set prep_adv.mass_flx_ic to zero")
                self._init_two_cell_kdim_fields_with_zero_wp(
                    prep_adv.mass_flx_ic,
                    prep_adv.vol_flx_ic,
                    horizontal_start=self._start_cell_nudging,
                    horizontal_end=self._end_cell_local,
                    vertical_start=0,
                    vertical_end=self._grid.num_levels,
                    offset_provider={},
                )
        log.debug(f"corrector start stencil 58")
        self._update_mass_volume_flux(
            z_contr_w_fl_l=z_fields.z_contr_w_fl_l,
            rho_ic=diagnostic_state_nh.rho_ic,
            vwind_impl_wgt=self._metric_state_nonhydro.vwind_impl_wgt,
            w=prognostic_state[nnew].w,
            mass_flx_ic=prep_adv.mass_flx_ic,
            vol_flx_ic=prep_adv.vol_flx_ic,
            r_nsubsteps=r_nsubsteps,
            horizontal_start=self._start_cell_nudging,
            horizontal_end=self._end_cell_local,
            vertical_start=1,
            vertical_end=self._grid.num_levels,
            offset_provider={},
        )
        if at_last_substep:
            self._update_dynamical_exner_time_increment(
                exner=prognostic_state[nnew].exner,
                ddt_exner_phy=diagnostic_state_nh.ddt_exner_phy,
                exner_dyn_incr=diagnostic_state_nh.exner_dyn_incr,
                ndyn_substeps_var=float(self._config.ndyn_substeps_var),
                dtime=dtime,
                horizontal_start=self._start_cell_nudging,
                horizontal_end=self._end_cell_local,
                vertical_start=self._vertical_params.kstart_moist,
                vertical_end=gtx.int32(self._grid.num_levels),
                offset_provider={},
            )

        if lprep_adv:
            if lclean_mflx:
                log.debug(f"corrector set prep_adv.mass_flx_ic to zero")
                self._init_cell_kdim_field_with_zero_wp(
                    field_with_zero_wp=prep_adv.mass_flx_ic,
                    horizontal_start=self._start_cell_lateral_boundary,
                    horizontal_end=self._end_cell_nudging,
                    vertical_start=0,
                    vertical_end=self._grid.num_levels + 1,
                    offset_provider={},
                )
            log.debug(f" corrector: start stencil 65")
            self._update_mass_flux_weighted(
                rho_ic=diagnostic_state_nh.rho_ic,
                vwind_expl_wgt=self._metric_state_nonhydro.vwind_expl_wgt,
                vwind_impl_wgt=self._metric_state_nonhydro.vwind_impl_wgt,
                w_now=prognostic_state[nnow].w,
                w_new=prognostic_state[nnew].w,
                w_concorr_c=diagnostic_state_nh.w_concorr_c,
                mass_flx_ic=prep_adv.mass_flx_ic,
                r_nsubsteps=r_nsubsteps,
                horizontal_start=self._start_cell_lateral_boundary,
                horizontal_end=self._end_cell_nudging,
                vertical_start=0,
                vertical_end=self._grid.num_levels,
                offset_provider={},
            )
            log.debug("exchange prognostic fields 'rho' , 'exner', 'w'")
            self._exchange.exchange_and_wait(
                dims.CellDim,
                prognostic_state[nnew].rho,
                prognostic_state[nnew].exner,
                prognostic_state[nnew].w,
            )<|MERGE_RESOLUTION|>--- conflicted
+++ resolved
@@ -990,20 +990,12 @@
         # Outputs:
         #  - z_exner_ex_pr :
         #     $$
-<<<<<<< HEAD
         #     \exnerprime{\ntilde}{\c}{\k} = (1 + \WtimeExner) \exnerprime{\n}{\c}{\k} - \WtimeExner \exnerprime{\n-1}{\c}{\k}, \quad \k \in [0, \nlev) \\
-=======
-        #     \exnerprime{\ntilde}{\c}{\k} = (1 + \gamma) \exnerprime{\n}{\c}{\k} - \gamma \exnerprime{\n-1}{\c}{\k}, \quad \k \in [0, \nlev) \\
->>>>>>> b493e4af
         #     \exnerprime{\ntilde}{\c}{\nlev} = 0
         #     $$
         #     Compute the temporal extrapolation of perturbed exner function
         #     using the time backward scheme for horizontal momentum equations
-<<<<<<< HEAD
-        #     (see the |ICONtutorial| page 74).
-=======
         #     (see the |ICONTutorial| page 74).
->>>>>>> b493e4af
         #  - exner_pr :
         #     $$
         #     \exnerprime{\n-1}{\c}{\k} = \exnerprime{\ntilde}{\c}{\k}, \qquad \k \in [0, \nlev)
@@ -1011,11 +1003,7 @@
         #     Store perturbed exner function from previous time step.
         #
         # Inputs:
-<<<<<<< HEAD
         #  - $\WtimeExner$ : exner_exfac
-=======
-        #  - $\gamma$ : exner_exfac
->>>>>>> b493e4af
         #  - $\exnerprime{\n}{\c}{\k}$ : exner - exner_ref_mc
         #  - $\exnerprime{\n-1}{\c}{\k}$ : exner_pr
         #
@@ -1037,39 +1025,25 @@
             # Outputs:
             #  - z_exner_ic :
             #     $$
-<<<<<<< HEAD
             #     \exnerprime{\ntilde}{\c}{\k-1/2} = \Wlev \exnerprime{\ntilde}{\c}{\k} + (1 - \Wlev) \exnerprime{\ntilde}{\c}{\k-1}, \quad && \k \in [\max(1,\nflatlev), \nlev) \\
             #     \exnerprime{\ntilde}{\c}{\nlev-1/2} = \sum_{\k=\nlev-1}^{\nlev-3} \Wlev_{\k} \exnerprime{\ntilde}{\c}{\k}
             #     $$
-            #     Linearly interpolate the perturbation exner computed in
+            #     Linearly interpolate the perturbation exner computed in the
             #     previous stencil from full to half levels. The ground level is
             #     based on quadratic extrapolation (with hydrostatic
-            #     assumption?).
-=======
-            #     \exnerprime{\ntilde}{\c}{\k-1/2} = \nu \exnerprime{\ntilde}{\c}{\k} + (1 - \nu) \exnerprime{\ntilde}{\c}{\k-1}, \quad && \k \in [\max(1,\nflatlev), \nlev) \\
-            #     \exnerprime{\ntilde}{\c}{\nlev-1/2} = \sum_{\k=\nlev-1}^{\nlev-3} \beta_{\k} \exnerprime{\ntilde}{\c}{\k}
-            #     $$
-            #     Linearly interpolate the perturbation exner computed in
-            #     previous stencil to half levels. The ground level is based
-            #     on quadratic extrapolation (with hydrostatic assumption?).
->>>>>>> b493e4af
+            #     assumption?). $\nflatlev$ is the height (inclusive) above
+            #     which the grid is not affected by terrain following.
             #  - z_dexner_dz_c_1 :
             #     $$
             #     \pdz{\exnerprime{\ntilde}{\c}{\k}} \approx \frac{\exnerprime{\ntilde}{\c}{\k-1/2} - \exnerprime{\ntilde}{\c}{\k+1/2}}{\Dz{\k}}, \quad \k \in [\max(1,\nflatlev), \nlev]
             #     $$
             #     And use the interpolated values to compute the vertical
             #     derivative of perturbation exner at full levels (first order
-            #     scheme). $\nflatlev$ is the height (inclusive) above which the
-            #     grid is not affected by terrain following.
+            #     scheme).
             #
             # Inputs:
-<<<<<<< HEAD
             #  - $\Wlev$ : wgtfac_c
             #  - $\Wlev_{\k}$ : wgtfacq_c
-=======
-            #  - $\nu$ : wgtfac_c
-            #  - $\beta_{\k}$ : wgtfacq_c
->>>>>>> b493e4af
             #  - $\exnerprime{\ntilde}{\c}{\k}$ : z_exner_ex_pr
             #  - $1 / \Dz{\k}$ : inv_ddqz_z_full
             #
