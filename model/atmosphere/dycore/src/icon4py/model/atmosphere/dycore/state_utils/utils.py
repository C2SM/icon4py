# ICON4Py - ICON inspired code in Python and GT4Py
#
# Copyright (c) 2022, ETH Zurich and MeteoSwiss
# All rights reserved.
#
# This file is free software: you can redistribute it and/or modify it under
# the terms of the GNU General Public License as published by the
# Free Software Foundation, either version 3 of the License, or any later
# version. See the LICENSE.txt file at the top-level directory of this
# distribution for a copy of the license or check <https://www.gnu.org/licenses/>.
#
# SPDX-License-Identifier: GPL-3.0-or-later

import numpy as np
from gt4py.next.common import Dimension, Field
from gt4py.next.ffront.decorator import field_operator, program
from gt4py.next.ffront.fbuiltins import (  # noqa: A004 # import gt4py builtin
    abs,
    broadcast,
    int32,
    maximum,
)
from gt4py.next.iterator.embedded import np_as_located_field

from icon4py.model.common.dimension import CellDim, EdgeDim, KDim, VertexDim


def zero_field(grid, *dims: Dimension, is_halfdim=False, dtype=float):
    shapex = tuple(map(lambda x: grid.size[x], dims))
    if is_halfdim:
        assert len(shapex) == 2
        shapex = (shapex[0], shapex[1] + 1)
    return np_as_located_field(*dims)(np.zeros(shapex, dtype=dtype))


def indices_field(dim: Dimension, grid, is_halfdim, dtype=int):
    shapex = grid.size[dim] + 1 if is_halfdim else grid.size[dim]
    return np_as_located_field(dim)(np.arange(shapex, dtype=dtype))


def _allocate(*dims: Dimension, grid, is_halfdim=False, dtype=float):
    return zero_field(grid, *dims, is_halfdim=is_halfdim, dtype=dtype)


def _allocate_indices(*dims: Dimension, grid, is_halfdim=False, dtype=int32):
    return indices_field(*dims, grid=grid, is_halfdim=is_halfdim, dtype=dtype)


@field_operator
def _scale_k(field: Field[[KDim], float], factor: float) -> Field[[KDim], float]:
    return field * factor


@program
def scale_k(field: Field[[KDim], float], factor: float, scaled_field: Field[[KDim], float]):
    _scale_k(field, factor, out=scaled_field)


@field_operator
def _set_zero_v_k() -> Field[[VertexDim, KDim], float]:
    return broadcast(0.0, (VertexDim, KDim))


@program
def set_zero_v_k(field: Field[[VertexDim, KDim], float]):
    _set_zero_v_k(out=field)


@field_operator
def _set_zero_e_k() -> Field[[EdgeDim, KDim], float]:
    return broadcast(0.0, (EdgeDim, KDim))


@program
def set_zero_e_k(
    field: Field[[EdgeDim, KDim], float],
    horizontal_start: int32,
    horizontal_end: int32,
    vertical_start: int32,
    vertical_end: int32,
):
    _set_zero_e_k(
        out=field,
        domain={
            EdgeDim: (horizontal_start, horizontal_end),
            KDim: (vertical_start, vertical_end),
        },
    )


@field_operator
def _set_zero_c_k() -> Field[[CellDim, KDim], float]:
    return broadcast(0.0, (CellDim, KDim))


@program
def set_zero_c_k(
    field: Field[[CellDim, KDim], float],
    horizontal_start: int32,
    horizontal_end: int32,
    vertical_start: int32,
    vertical_end: int32,
):
    _set_zero_c_k(
        out=field,
        domain={
            CellDim: (horizontal_start, horizontal_end),
            KDim: (vertical_start, vertical_end),
        },
    )


@field_operator
def _calculate_bdy_divdamp(
    scal_divdamp: Field[[KDim], float], nudge_max_coeff: float, dbl_eps: float
) -> Field[[KDim], float]:
    return 0.75 / (nudge_max_coeff + dbl_eps) * abs(scal_divdamp)


@field_operator
def _calculate_scal_divdamp(
    enh_divdamp_fac: Field[[KDim], float],
    divdamp_order: int32,
    mean_cell_area: float,
    divdamp_fac_o2: float,
) -> Field[[KDim], float]:
    enh_divdamp_fac = (
        maximum(0.0, enh_divdamp_fac - 0.25 * divdamp_fac_o2)
        if divdamp_order == 24
        else enh_divdamp_fac
    )
    return -enh_divdamp_fac * mean_cell_area**2.0


@field_operator
def _calculate_divdamp_fields(
    enh_divdamp_fac: Field[[KDim], float],
    divdamp_order: int32,
    mean_cell_area: float,
    divdamp_fac_o2: float,
    nudge_max_coeff: float,
    dbl_eps: float,
) -> tuple[Field[[KDim], float], Field[[KDim], float]]:
    scal_divdamp = _calculate_scal_divdamp(
        enh_divdamp_fac, divdamp_order, mean_cell_area, divdamp_fac_o2
    )
    bdy_divdamp = _calculate_bdy_divdamp(scal_divdamp, nudge_max_coeff, dbl_eps)
    return (scal_divdamp, bdy_divdamp)


@field_operator
def _compute_z_raylfac(rayleigh_w: Field[[KDim], float], dtime: float) -> Field[[KDim], float]:
    return 1.0 / (1.0 + dtime * rayleigh_w)


@program
def compute_z_raylfac(
    rayleigh_w: Field[[KDim], float], dtime: float, z_raylfac: Field[[KDim], float]
):
<<<<<<< HEAD
    _compute_z_raylfac(rayleigh_w, dtime, out=z_raylfac)
=======
    _compute_z_raylfac(rayleigh_w, dtime, out=z_raylfac)


@field_operator
def _scal_divdamp_calcs(
    enh_divdamp_fac: Field[[KDim], float], mean_cell_area: float
) -> Field[[KDim], float]:
    return -enh_divdamp_fac * mean_cell_area**2


@program
def scal_divdamp_calcs(
    enh_divdamp_fac: Field[[KDim], float],
    out: Field[[KDim], float],
    mean_cell_area: float,
):
    _scal_divdamp_calcs(enh_divdamp_fac, mean_cell_area, out=out)
>>>>>>> 16dafa34
<|MERGE_RESOLUTION|>--- conflicted
+++ resolved
@@ -129,7 +129,7 @@
         if divdamp_order == 24
         else enh_divdamp_fac
     )
-    return -enh_divdamp_fac * mean_cell_area**2.0
+    return -enh_divdamp_fac * mean_cell_area**2
 
 
 @field_operator
@@ -157,24 +157,4 @@
 def compute_z_raylfac(
     rayleigh_w: Field[[KDim], float], dtime: float, z_raylfac: Field[[KDim], float]
 ):
-<<<<<<< HEAD
-    _compute_z_raylfac(rayleigh_w, dtime, out=z_raylfac)
-=======
-    _compute_z_raylfac(rayleigh_w, dtime, out=z_raylfac)
-
-
-@field_operator
-def _scal_divdamp_calcs(
-    enh_divdamp_fac: Field[[KDim], float], mean_cell_area: float
-) -> Field[[KDim], float]:
-    return -enh_divdamp_fac * mean_cell_area**2
-
-
-@program
-def scal_divdamp_calcs(
-    enh_divdamp_fac: Field[[KDim], float],
-    out: Field[[KDim], float],
-    mean_cell_area: float,
-):
-    _scal_divdamp_calcs(enh_divdamp_fac, mean_cell_area, out=out)
->>>>>>> 16dafa34
+    _compute_z_raylfac(rayleigh_w, dtime, out=z_raylfac)