# ICON4Py - ICON inspired code in Python and GT4Py
#
# Copyright (c) 2022, ETH Zurich and MeteoSwiss
# All rights reserved.
#
# This file is free software: you can redistribute it and/or modify it under
# the terms of the GNU General Public License as published by the
# Free Software Foundation, either version 3 of the License, or any later
# version. See the LICENSE.txt file at the top-level directory of this
# distribution for a copy of the license or check <https://www.gnu.org/licenses/>.
#
# SPDX-License-Identifier: GPL-3.0-or-later

<<<<<<< HEAD
import numpy as np
from gt4py.next import as_field
from gt4py.next.common import Dimension
from gt4py.next.ffront.decorator import field_operator, program
=======
import gt4py.next as gtx
>>>>>>> b4e9967f
from gt4py.next.ffront.fbuiltins import (
    abs,
    broadcast,
    maximum,
)

from icon4py.model.common import field_type_aliases as fa
from icon4py.model.common.dimension import EdgeDim, KDim
from icon4py.model.common.settings import backend
from icon4py.model.common.type_alias import wpfloat


<<<<<<< HEAD
def indices_field(dim: Dimension, grid, is_halfdim, dtype=int):
    shapex = grid.size[dim] + 1 if is_halfdim else grid.size[dim]
    return as_field((dim,), np.arange(shapex, dtype=dtype))


def zero_field(grid, *dims: Dimension, is_halfdim=False, dtype=float):
    shapex = tuple(map(lambda x: grid.size[x], dims))
    if is_halfdim:
        assert len(shapex) == 2
        shapex = (shapex[0], shapex[1] + 1)
    return as_field(dims, np.zeros(shapex, dtype=dtype))


def _allocate(*dims: Dimension, grid, is_halfdim=False, dtype=float):
    return zero_field(grid, *dims, is_halfdim=is_halfdim, dtype=dtype)


def _allocate_indices(*dims: Dimension, grid, is_halfdim=False, dtype=int32):
    return indices_field(*dims, grid=grid, is_halfdim=is_halfdim, dtype=dtype)


@field_operator
def _scale_k(field: fa.KField[float], factor: float) -> fa.KField[float]:
    return field * factor


@program(backend=backend)
def scale_k(field: fa.KField[float], factor: float, scaled_field: fa.KField[float]):
=======
@gtx.field_operator
def _scale_k(field: gtx.Field[[KDim], float], factor: float) -> gtx.Field[[KDim], float]:
    return field * factor


@gtx.program(backend=backend)
def scale_k(field: gtx.Field[[KDim], float], factor: float, scaled_field: gtx.Field[[KDim], float]):
>>>>>>> b4e9967f
    _scale_k(field, factor, out=scaled_field)


@gtx.field_operator
def _broadcast_zero_to_three_edge_kdim_fields_wp() -> (
    tuple[
<<<<<<< HEAD
        fa.EdgeKField[wpfloat],
        fa.EdgeKField[wpfloat],
        fa.EdgeKField[wpfloat],
=======
        gtx.Field[[EdgeDim, KDim], wpfloat],
        gtx.Field[[EdgeDim, KDim], wpfloat],
        gtx.Field[[EdgeDim, KDim], wpfloat],
>>>>>>> b4e9967f
    ]
):
    return (
        broadcast(wpfloat("0.0"), (EdgeDim, KDim)),
        broadcast(wpfloat("0.0"), (EdgeDim, KDim)),
        broadcast(wpfloat("0.0"), (EdgeDim, KDim)),
    )


@gtx.field_operator
def _calculate_bdy_divdamp(
<<<<<<< HEAD
    scal_divdamp: fa.KField[float], nudge_max_coeff: float, dbl_eps: float
) -> fa.KField[float]:
=======
    scal_divdamp: gtx.Field[[KDim], float], nudge_max_coeff: float, dbl_eps: float
) -> gtx.Field[[KDim], float]:
>>>>>>> b4e9967f
    return 0.75 / (nudge_max_coeff + dbl_eps) * abs(scal_divdamp)


@gtx.field_operator
def _calculate_scal_divdamp(
<<<<<<< HEAD
    enh_divdamp_fac: fa.KField[float],
    divdamp_order: int32,
    mean_cell_area: float,
    divdamp_fac_o2: float,
) -> fa.KField[float]:
=======
    enh_divdamp_fac: gtx.Field[[KDim], float],
    divdamp_order: gtx.int32,
    mean_cell_area: float,
    divdamp_fac_o2: float,
) -> gtx.Field[[KDim], float]:
>>>>>>> b4e9967f
    enh_divdamp_fac = (
        maximum(0.0, enh_divdamp_fac - 0.25 * divdamp_fac_o2)
        if divdamp_order == 24
        else enh_divdamp_fac
    )
    return -enh_divdamp_fac * mean_cell_area**2


@gtx.field_operator
def _calculate_divdamp_fields(
<<<<<<< HEAD
    enh_divdamp_fac: fa.KField[float],
    divdamp_order: int32,
=======
    enh_divdamp_fac: gtx.Field[[KDim], float],
    divdamp_order: gtx.int32,
>>>>>>> b4e9967f
    mean_cell_area: float,
    divdamp_fac_o2: float,
    nudge_max_coeff: float,
    dbl_eps: float,
<<<<<<< HEAD
) -> tuple[fa.KField[float], fa.KField[float]]:
=======
) -> tuple[gtx.Field[[KDim], float], gtx.Field[[KDim], float]]:
>>>>>>> b4e9967f
    scal_divdamp = _calculate_scal_divdamp(
        enh_divdamp_fac, divdamp_order, mean_cell_area, divdamp_fac_o2
    )
    bdy_divdamp = _calculate_bdy_divdamp(scal_divdamp, nudge_max_coeff, dbl_eps)
    return (scal_divdamp, bdy_divdamp)


<<<<<<< HEAD
@field_operator
def _compute_z_raylfac(rayleigh_w: fa.KField[float], dtime: float) -> fa.KField[float]:
    return 1.0 / (1.0 + dtime * rayleigh_w)


@program(backend=backend)
def compute_z_raylfac(rayleigh_w: fa.KField[float], dtime: float, z_raylfac: fa.KField[float]):
=======
@gtx.field_operator
def _compute_z_raylfac(
    rayleigh_w: gtx.Field[[KDim], float], dtime: float
) -> gtx.Field[[KDim], float]:
    return 1.0 / (1.0 + dtime * rayleigh_w)


@gtx.program(backend=backend)
def compute_z_raylfac(
    rayleigh_w: gtx.Field[[KDim], float], dtime: float, z_raylfac: gtx.Field[[KDim], float]
):
>>>>>>> b4e9967f
    _compute_z_raylfac(rayleigh_w, dtime, out=z_raylfac)<|MERGE_RESOLUTION|>--- conflicted
+++ resolved
@@ -11,14 +11,7 @@
 #
 # SPDX-License-Identifier: GPL-3.0-or-later
 
-<<<<<<< HEAD
-import numpy as np
-from gt4py.next import as_field
-from gt4py.next.common import Dimension
-from gt4py.next.ffront.decorator import field_operator, program
-=======
 import gt4py.next as gtx
->>>>>>> b4e9967f
 from gt4py.next.ffront.fbuiltins import (
     abs,
     broadcast,
@@ -31,59 +24,22 @@
 from icon4py.model.common.type_alias import wpfloat
 
 
-<<<<<<< HEAD
-def indices_field(dim: Dimension, grid, is_halfdim, dtype=int):
-    shapex = grid.size[dim] + 1 if is_halfdim else grid.size[dim]
-    return as_field((dim,), np.arange(shapex, dtype=dtype))
-
-
-def zero_field(grid, *dims: Dimension, is_halfdim=False, dtype=float):
-    shapex = tuple(map(lambda x: grid.size[x], dims))
-    if is_halfdim:
-        assert len(shapex) == 2
-        shapex = (shapex[0], shapex[1] + 1)
-    return as_field(dims, np.zeros(shapex, dtype=dtype))
-
-
-def _allocate(*dims: Dimension, grid, is_halfdim=False, dtype=float):
-    return zero_field(grid, *dims, is_halfdim=is_halfdim, dtype=dtype)
-
-
-def _allocate_indices(*dims: Dimension, grid, is_halfdim=False, dtype=int32):
-    return indices_field(*dims, grid=grid, is_halfdim=is_halfdim, dtype=dtype)
-
-
-@field_operator
+@gtx.field_operator
 def _scale_k(field: fa.KField[float], factor: float) -> fa.KField[float]:
     return field * factor
 
 
-@program(backend=backend)
+@gtx.program(backend=backend)
 def scale_k(field: fa.KField[float], factor: float, scaled_field: fa.KField[float]):
-=======
-@gtx.field_operator
-def _scale_k(field: gtx.Field[[KDim], float], factor: float) -> gtx.Field[[KDim], float]:
-    return field * factor
-
-
-@gtx.program(backend=backend)
-def scale_k(field: gtx.Field[[KDim], float], factor: float, scaled_field: gtx.Field[[KDim], float]):
->>>>>>> b4e9967f
     _scale_k(field, factor, out=scaled_field)
 
 
 @gtx.field_operator
 def _broadcast_zero_to_three_edge_kdim_fields_wp() -> (
     tuple[
-<<<<<<< HEAD
         fa.EdgeKField[wpfloat],
         fa.EdgeKField[wpfloat],
         fa.EdgeKField[wpfloat],
-=======
-        gtx.Field[[EdgeDim, KDim], wpfloat],
-        gtx.Field[[EdgeDim, KDim], wpfloat],
-        gtx.Field[[EdgeDim, KDim], wpfloat],
->>>>>>> b4e9967f
     ]
 ):
     return (
@@ -95,31 +51,18 @@
 
 @gtx.field_operator
 def _calculate_bdy_divdamp(
-<<<<<<< HEAD
     scal_divdamp: fa.KField[float], nudge_max_coeff: float, dbl_eps: float
 ) -> fa.KField[float]:
-=======
-    scal_divdamp: gtx.Field[[KDim], float], nudge_max_coeff: float, dbl_eps: float
-) -> gtx.Field[[KDim], float]:
->>>>>>> b4e9967f
     return 0.75 / (nudge_max_coeff + dbl_eps) * abs(scal_divdamp)
 
 
 @gtx.field_operator
 def _calculate_scal_divdamp(
-<<<<<<< HEAD
     enh_divdamp_fac: fa.KField[float],
-    divdamp_order: int32,
+    divdamp_order: gtx.int32,
     mean_cell_area: float,
     divdamp_fac_o2: float,
 ) -> fa.KField[float]:
-=======
-    enh_divdamp_fac: gtx.Field[[KDim], float],
-    divdamp_order: gtx.int32,
-    mean_cell_area: float,
-    divdamp_fac_o2: float,
-) -> gtx.Field[[KDim], float]:
->>>>>>> b4e9967f
     enh_divdamp_fac = (
         maximum(0.0, enh_divdamp_fac - 0.25 * divdamp_fac_o2)
         if divdamp_order == 24
@@ -130,22 +73,13 @@
 
 @gtx.field_operator
 def _calculate_divdamp_fields(
-<<<<<<< HEAD
     enh_divdamp_fac: fa.KField[float],
-    divdamp_order: int32,
-=======
-    enh_divdamp_fac: gtx.Field[[KDim], float],
     divdamp_order: gtx.int32,
->>>>>>> b4e9967f
     mean_cell_area: float,
     divdamp_fac_o2: float,
     nudge_max_coeff: float,
     dbl_eps: float,
-<<<<<<< HEAD
 ) -> tuple[fa.KField[float], fa.KField[float]]:
-=======
-) -> tuple[gtx.Field[[KDim], float], gtx.Field[[KDim], float]]:
->>>>>>> b4e9967f
     scal_divdamp = _calculate_scal_divdamp(
         enh_divdamp_fac, divdamp_order, mean_cell_area, divdamp_fac_o2
     )
@@ -153,25 +87,11 @@
     return (scal_divdamp, bdy_divdamp)
 
 
-<<<<<<< HEAD
-@field_operator
+@gtx.field_operator
 def _compute_z_raylfac(rayleigh_w: fa.KField[float], dtime: float) -> fa.KField[float]:
     return 1.0 / (1.0 + dtime * rayleigh_w)
 
 
-@program(backend=backend)
+@gtx.program(backend=backend)
 def compute_z_raylfac(rayleigh_w: fa.KField[float], dtime: float, z_raylfac: fa.KField[float]):
-=======
-@gtx.field_operator
-def _compute_z_raylfac(
-    rayleigh_w: gtx.Field[[KDim], float], dtime: float
-) -> gtx.Field[[KDim], float]:
-    return 1.0 / (1.0 + dtime * rayleigh_w)
-
-
-@gtx.program(backend=backend)
-def compute_z_raylfac(
-    rayleigh_w: gtx.Field[[KDim], float], dtime: float, z_raylfac: gtx.Field[[KDim], float]
-):
->>>>>>> b4e9967f
     _compute_z_raylfac(rayleigh_w, dtime, out=z_raylfac)