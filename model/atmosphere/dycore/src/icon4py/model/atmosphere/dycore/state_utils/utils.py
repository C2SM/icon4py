# ICON4Py - ICON inspired code in Python and GT4Py
#
# Copyright (c) 2022, ETH Zurich and MeteoSwiss
# All rights reserved.
#
# This file is free software: you can redistribute it and/or modify it under
# the terms of the GNU General Public License as published by the
# Free Software Foundation, either version 3 of the License, or any later
# version. See the LICENSE.txt file at the top-level directory of this
# distribution for a copy of the license or check <https://www.gnu.org/licenses/>.
#
# SPDX-License-Identifier: GPL-3.0-or-later

import numpy as np
from gt4py.next import as_field
from gt4py.next.common import Dimension, Field
from gt4py.next.ffront.decorator import field_operator, program
from gt4py.next.ffront.fbuiltins import (  # noqa: A004 # import gt4py builtin
    abs,
    broadcast,
    int32,
    maximum,
)
<<<<<<< HEAD
import gt4py.next as gtx
=======
>>>>>>> b1bfb8a2

from icon4py.model.common.dimension import CellDim, EdgeDim, KDim, VertexDim


def indices_field(dim: Dimension, grid, is_halfdim, dtype=int):
    shapex = grid.size[dim] + 1 if is_halfdim else grid.size[dim]
    return as_field((dim,), np.arange(shapex, dtype=dtype))


def zero_field(grid, *dims: Dimension, is_halfdim=False, dtype=float):
    shapex = tuple(map(lambda x: grid.size[x], dims))
    if is_halfdim:
        assert len(shapex) == 2
        shapex = (shapex[0], shapex[1] + 1)
<<<<<<< HEAD
    return gtx.as_field(domain=dims, data=np.zeros(shapex, dtype=dtype))


def indices_field(dim: Dimension, grid, is_halfdim, dtype=int):
    shapex = grid.size[dim] + 1 if is_halfdim else grid.size[dim]
    return gtx.as_field(domain=[dim], data=np.arange(shapex, dtype=dtype))
=======
    return as_field(dims, np.zeros(shapex, dtype=dtype))
>>>>>>> b1bfb8a2


def _allocate(*dims: Dimension, grid, is_halfdim=False, dtype=float):
    return zero_field(grid, *dims, is_halfdim=is_halfdim, dtype=dtype)


def _allocate_indices(*dims: Dimension, grid, is_halfdim=False, dtype=int32):
    return indices_field(*dims, grid=grid, is_halfdim=is_halfdim, dtype=dtype)


@field_operator
def _scale_k(field: Field[[KDim], float], factor: float) -> Field[[KDim], float]:
    return field * factor


@program
def scale_k(field: Field[[KDim], float], factor: float, scaled_field: Field[[KDim], float]):
    _scale_k(field, factor, out=scaled_field)


@field_operator
def _set_zero_v_k() -> Field[[VertexDim, KDim], float]:
    return broadcast(0.0, (VertexDim, KDim))


@program
def set_zero_v_k(field: Field[[VertexDim, KDim], float]):
    _set_zero_v_k(out=field)


@field_operator
def _set_zero_e_k() -> Field[[EdgeDim, KDim], float]:
    return broadcast(0.0, (EdgeDim, KDim))


@program
def set_zero_e_k(
    field: Field[[EdgeDim, KDim], float],
    horizontal_start: int32,
    horizontal_end: int32,
    vertical_start: int32,
    vertical_end: int32,
):
    _set_zero_e_k(
        out=field,
        domain={
            EdgeDim: (horizontal_start, horizontal_end),
            KDim: (vertical_start, vertical_end),
        },
    )


@field_operator
def _set_zero_c_k() -> Field[[CellDim, KDim], float]:
    return broadcast(0.0, (CellDim, KDim))


@program
def set_zero_c_k(
    field: Field[[CellDim, KDim], float],
    horizontal_start: int32,
    horizontal_end: int32,
    vertical_start: int32,
    vertical_end: int32,
):
    _set_zero_c_k(
        out=field,
        domain={
            CellDim: (horizontal_start, horizontal_end),
            KDim: (vertical_start, vertical_end),
        },
    )


@field_operator
def _calculate_bdy_divdamp(
    scal_divdamp: Field[[KDim], float], nudge_max_coeff: float, dbl_eps: float
) -> Field[[KDim], float]:
    return 0.75 / (nudge_max_coeff + dbl_eps) * abs(scal_divdamp)


@field_operator
def _calculate_scal_divdamp(
    enh_divdamp_fac: Field[[KDim], float],
    divdamp_order: int32,
    mean_cell_area: float,
    divdamp_fac_o2: float,
) -> Field[[KDim], float]:
    enh_divdamp_fac = (
        maximum(0.0, enh_divdamp_fac - 0.25 * divdamp_fac_o2)
        if divdamp_order == 24
        else enh_divdamp_fac
    )
    return -enh_divdamp_fac * mean_cell_area**2


@field_operator
def _calculate_divdamp_fields(
    enh_divdamp_fac: Field[[KDim], float],
    divdamp_order: int32,
    mean_cell_area: float,
    divdamp_fac_o2: float,
    nudge_max_coeff: float,
    dbl_eps: float,
) -> tuple[Field[[KDim], float], Field[[KDim], float]]:
    scal_divdamp = _calculate_scal_divdamp(
        enh_divdamp_fac, divdamp_order, mean_cell_area, divdamp_fac_o2
    )
    bdy_divdamp = _calculate_bdy_divdamp(scal_divdamp, nudge_max_coeff, dbl_eps)
    return (scal_divdamp, bdy_divdamp)


@field_operator
def _compute_z_raylfac(rayleigh_w: Field[[KDim], float], dtime: float) -> Field[[KDim], float]:
    return 1.0 / (1.0 + dtime * rayleigh_w)


@program
def compute_z_raylfac(
    rayleigh_w: Field[[KDim], float], dtime: float, z_raylfac: Field[[KDim], float]
):
    _compute_z_raylfac(rayleigh_w, dtime, out=z_raylfac)<|MERGE_RESOLUTION|>--- conflicted
+++ resolved
@@ -21,10 +21,6 @@
     int32,
     maximum,
 )
-<<<<<<< HEAD
-import gt4py.next as gtx
-=======
->>>>>>> b1bfb8a2
 
 from icon4py.model.common.dimension import CellDim, EdgeDim, KDim, VertexDim
 
@@ -39,16 +35,7 @@
     if is_halfdim:
         assert len(shapex) == 2
         shapex = (shapex[0], shapex[1] + 1)
-<<<<<<< HEAD
-    return gtx.as_field(domain=dims, data=np.zeros(shapex, dtype=dtype))
-
-
-def indices_field(dim: Dimension, grid, is_halfdim, dtype=int):
-    shapex = grid.size[dim] + 1 if is_halfdim else grid.size[dim]
-    return gtx.as_field(domain=[dim], data=np.arange(shapex, dtype=dtype))
-=======
     return as_field(dims, np.zeros(shapex, dtype=dtype))
->>>>>>> b1bfb8a2
 
 
 def _allocate(*dims: Dimension, grid, is_halfdim=False, dtype=float):
