# ICON4Py - ICON inspired code in Python and GT4Py
#
# Copyright (c) 2022-2024, ETH Zurich and MeteoSwiss
# All rights reserved.
#
# Please, refer to the LICENSE file in the root directory.
# SPDX-License-Identifier: BSD-3-Clause

from sphinx.ext import autodoc
import re
import inspect
import types, typing
import ast

class FullMethodDocumenter(autodoc.MethodDocumenter):
    """
    'Fully' document a method, i.e. picking up and processing all 'tagged'
    comment blocks in its source code.
    """

    objtype = 'full'
    priority = autodoc.MethodDocumenter.priority - 1

    # Configuration options
    docstring_keyword = 'scidoc'
    var_type_in_inputs = True
    var_type_formatting = '``'
    print_variable_longnames = True

    def get_doc(self):
        # Override the default get_doc method to pick up all docstrings in the
        # source code
        source = inspect.getsource(self.object) # this is only the source of the method, not the whole file

        docstrings = self.get_docstring_blocks(source, self.docstring_keyword)

        docstrings_list = []
        for idocstr, docstring in enumerate(docstrings):
            formatted_docstr = None

            # Get some useful information on the following method call
            call_string = self.get_next_method_call(source, source.find(docstring) + len(docstring))
            next_method_info = self.get_method_info(call_string)
            # and process a scientific documentation docstring
            formatted_docstr = docstring.splitlines()
            formatted_docstr = self.format_docstring_block(formatted_docstr, self.docstring_keyword)
            formatted_docstr = self.add_header(formatted_docstr, next_method_info)
            formatted_docstr = self.process_scidocstrlines(formatted_docstr, next_method_info)
            formatted_docstr = self.add_next_method_call(formatted_docstr, call_string)

            if formatted_docstr is not None:
                if idocstr < len(docstrings)-1: # Add footer
                    formatted_docstr = self.add_footer(formatted_docstr)
                # add the processed docstring to the list
                docstrings_list.append(formatted_docstr)

        return docstrings_list
    
    def get_docstring_blocks(self, source, keyword):
        # which in this implementation are comment blocks
        comment_blocks = []
        source_lines = source.splitlines()
        in_block = False
        current_block = []
        for line in source_lines:
            stripped_line = line.strip()
            if stripped_line.startswith(f'# {keyword}:'):
                if in_block:
                    comment_blocks.append('\n'.join(current_block))
                    current_block = []
                in_block = True
                current_block.append(line)
            elif in_block:
                if stripped_line.startswith('#'):
                    current_block.append(line)
                else:
                    in_block = False
                    comment_blocks.append('\n'.join(current_block))
                    current_block = []
        if current_block:
            comment_blocks.append('\n'.join(current_block))
        return comment_blocks

    def format_docstring_block(self, docstr_lines, keyword):
        # Clean up and format
        if docstr_lines[0].strip().startswith(f'# {keyword}:'):
            docstr_lines.pop(0) # remove the {keyword} prefix
        while docstr_lines[0].strip() == '#':
            # strip empty lines from the beginning
            docstr_lines.pop(0)
        # strip leading and trailing whitespace of every line (maintain indentation)
        # as well as comment character and space (indent+2)
        indent = len(docstr_lines[0]) - len(docstr_lines[0].lstrip(' '))
        docstr_lines = [line[min(indent+2,len(line)):].rstrip() for line in docstr_lines]
        # strip empty lines from the end
        while docstr_lines[-1] == '':
            docstr_lines.pop(-1)
        return docstr_lines
    
    def add_header(self, docstr_lines, method_info):
        # Add a title with ReST formatting
        method_name = method_info['module_local_name'] + '.' + method_info['method_name']
        method_full_name = method_info['module_full_name'] + '.' + method_name
        title = f':meth:`{method_name}()<{method_full_name}>`'
        docstr_lines.insert(0, title)
        docstr_lines.insert(1, '='*len(title))
        docstr_lines.insert(2, '')
        return docstr_lines

    def add_footer(self, docstr_lines):
        # Add a horizontal line at the end of the docstring
        docstr_lines.append('')
        docstr_lines.append('.. raw:: html')
        docstr_lines.append('')
        docstr_lines.append('   <hr>')
        # and add one empty line at the end
        docstr_lines.append('')
        return docstr_lines

    def process_scidocstrlines(self, docstr_lines, next_method_info):
        # "Special" treatment of specific lines / blocks

        latex_multiline_block = False
        past_inputs = False

        def insert_before_first_non_space(s, char_to_insert):
            for i, char in enumerate(s):
                if char != ' ':
                    return s[:i] + char_to_insert + s[i:]
            return s

        for iline, line in enumerate(docstr_lines):

            # Make collapsible Inputs section
            if line.startswith('Inputs:'):
                past_inputs = True
                docstr_lines[iline] = '.. collapse:: Inputs'
                docstr_lines.insert(iline+1, '')

            # Identify LaTeX multiline blocks and align equations to the left
            elif '$$' in line:
                if not latex_multiline_block and '\\\\' in docstr_lines[iline+1]:
                    latex_multiline_block=True
                    continue
                else:
                    latex_multiline_block=False
            if latex_multiline_block:
                docstr_lines[iline] = insert_before_first_non_space(line, '&')

            # Add type information to variable names (only in bullet point lines)
            if (not latex_multiline_block) and ('-' in line) and (':' in line):
                if past_inputs and not self.var_type_in_inputs:
                    continue
                indent = len(line) - len(line.lstrip())
                split_line = line.split()
                for variable, var_type in next_method_info['var_types'].items():
                    if variable in split_line:
                        # Replace only exact matches
                        for j, part in enumerate(split_line):
                            if part == variable:
                                if self.print_variable_longnames:
                                    # long name version
                                    var_longname = next_method_info['var_longnames_map'][variable]
                                    var_longname = '*' + '.'.join(var_longname.split('.')[:-1]) + '*. **' + var_longname.split('.')[-1] + '**'
                                    split_line[j] = f"{var_longname} {self.var_type_formatting}{var_type}{self.var_type_formatting}"
                                else:
                                    # short name version
                                    split_line[j] = f"{variable} {self.var_type_formatting}{var_type}{self.var_type_formatting}"
                        docstr_lines[iline] = ' '*indent + ' '.join(split_line)

        return docstr_lines

    def add_next_method_call(self, docstr_lines, formatted_call):
        # Add the source string of the next method call as a collapsible block
        docstr_lines.append('')
        docstr_lines.append('.. collapse:: Source code')
        docstr_lines.append('')
        docstr_lines.append('   .. code-block:: python')
        docstr_lines.append('')
        docstr_lines += ['      ' + line for line in formatted_call]
        return docstr_lines

    def get_next_method_call(self, source, index_start):
        # Find the next method call in the source code using a stack to find the
        # matching closing round brackets
        remaining_source = source[index_start:]
        stack = []
        start_index = None
        end_index = None
        for i, char in enumerate(remaining_source):
            if char == '(':
                if not stack:
                    start_index = i
                stack.append(char)
            elif char == ')':
                stack.pop()
                if not stack:
                    end_index = i
                    break
        if start_index is not None and end_index is not None:
            call_start_line = source[:index_start].count('\n')+1
            call_end_line = call_start_line + remaining_source[:end_index].count('\n')-1
            call_string = self.format_code_block(source.splitlines()[call_start_line:call_end_line+1])
            return call_string
        return None

    def format_code_block(self, code_lines):
        # Clean up and format
        while code_lines[0] == '':
            # strip empty lines from the beginning
            code_lines.pop(0)
        # strip leading and trailing whitespace of every line (maintain indentation)
        indent = len(code_lines[0]) - len(code_lines[0].lstrip(' '))
        code_lines = [line[indent:].rstrip() for line in code_lines]
        # strip empty lines from the end
        while code_lines[-1] == '':
            code_lines.pop(-1)
        return code_lines


    def get_method_info(self, call_string):
        method_info = {}
        local_method_name = call_string[0].split('(')[0] # get the method name from the call string (remove open bracket)
        # Get the module of this method from its name
        parent_name = local_method_name.split('.')[0]
        method_name = local_method_name.split('.')[-1]
        if parent_name in self.module.__dict__.keys():
            # we are importing directly from a module
            module_obj = getattr(self.module, parent_name)
            method_obj = getattr(module_obj, method_name)
            module_full_name = module_obj.__name__
        elif parent_name == 'self':
            # the method was renamed in the present class
            class_and_method_name = re.sub(self.modname, '', self.fullname)[1:]
            class_name = class_and_method_name.split('.')[0]
            class_obj = getattr(self.module, class_name)
            # Check if the method is defined in the class
            if hasattr(class_obj, method_name):
                method_obj = getattr(class_obj, method_name)
            else:
                # Handle the case where the method is imported and renamed in the class
                for attr_name in dir(class_obj):
                    attr = getattr(class_obj, attr_name)
                    if callable(attr) and hasattr(attr, '__name__') and attr.__name__ == method_name:
                        method_obj = attr
                        break
                else:
                    # Handle the case where the method is assigned to an instance variable using AST
                    source = inspect.getsource(class_obj)
                    tree = ast.parse(source)
                    for node in ast.walk(tree):
                        if isinstance(node, ast.FunctionDef) and node.name == '__init__':
                            for stmt in node.body:
                                if isinstance(stmt, ast.Assign):
                                    for target in stmt.targets:
                                        if isinstance(target, ast.Attribute) and target.attr == method_name:
                                            if isinstance(stmt.value, ast.Attribute):
                                                original_method_name = stmt.value.attr
                                                if hasattr(class_obj, original_method_name):
                                                    method_obj = getattr(class_obj, original_method_name)
                                                    break
                                            elif isinstance(stmt.value, ast.Name):
                                                original_method_name = stmt.value.id
                                                if original_method_name in self.module.__dict__.keys():
                                                    module_obj = getattr(self.module, original_method_name)
                                                    method_obj = getattr(module_obj, method_name)
                                                    module_full_name = module_obj.__name__
                                                    break
                                            elif isinstance(stmt.value, ast.Call):
                                                # Traverse the call chain to get the original method and module
                                                call_chain = []
                                                current_node = stmt.value.func
                                                while isinstance(current_node, (ast.Attribute, ast.Name)):
                                                    if isinstance(current_node, ast.Attribute):
                                                        call_chain.append(current_node.attr)
                                                        current_node = current_node.value
                                                    elif isinstance(current_node, ast.Name):
                                                        call_chain.append(current_node.id)
                                                        break
                                                call_chain.reverse()
                                                if call_chain[-1] == 'with_backend':
                                                    # remove it from the call chain
                                                    call_chain.pop()
                                                if len(call_chain) == 1:
                                                    # the method is imported directly, e.g.
                                                    # from solve_nonhydro_program import stencil
                                                    # self._stencil = stencil.with_backend(...)
                                                    original_method_name = call_chain[0]
                                                    if original_method_name in self.module.__dict__.keys() and not isinstance(getattr(self.module, original_method_name), types.ModuleType):
                                                        # method_obj.definition_stage.definition.__module__
                                                        method_obj = getattr(self.module, original_method_name)
                                                        if type(method_obj).__module__.startswith('gt4py') and type(method_obj).__name__ == 'Program':
                                                            # it's a decorated gt4py program
                                                            module_full_name = method_obj.definition_stage.definition.__module__
                                                            break
                                                elif len(call_chain) >= 2:
                                                    # the method is called from a module import, e.g.
                                                    # import solve_nonhydro_program as nhsolve_prog
                                                    # self._stencil = nhsolve_prog.stencil.with_backend(...)
                                                    module_name = call_chain[0]
                                                    original_method_name = call_chain[1]
                                                    if module_name in self.module.__dict__.keys() and isinstance(getattr(self.module, module_name), types.ModuleType):
                                                        module_obj = getattr(self.module, module_name)
                                                        method_obj = getattr(module_obj, original_method_name)
                                                        module_full_name = module_obj.__name__
                                                        break
        #
        method_info['call_string'] = call_string
        method_info['method_name'] = method_name
        method_info['module_local_name'] = parent_name
        method_info['module_full_name'] = module_full_name
        method_info['annotations'] = method_obj.definition_stage.definition.__annotations__ if type(method_obj).__name__ == 'Program' else method_obj.__annotations__
<<<<<<< HEAD
        method_info['var_names_map'] = self.map_variable_names(call_string)
=======
        method_info['var_names_map'], method_info['var_longnames_map'] = self.map_variable_names(call_string)
>>>>>>> 7db92033
        method_info['var_types'] = self.map_variable_types(method_info)
        return method_info

    def map_variable_names(self, function_call_str):
        # Extract argument names and their values using regex
        pattern = r'(\w+)\s*=\s*([^,]+)'
        matches = re.findall(pattern, ''.join(function_call_str))
        # Create a dictionary to map variable names to their full argument names
        variable_map = {}
        variable_longnames_map = {}
        for arg_name, arg_value in matches:
            # Extract the last part of the argument value after the last period
            short_name = arg_value.split('.')[-1]
            variable_map[arg_name] = short_name
            variable_longnames_map[short_name] = arg_value
        return variable_map, variable_longnames_map
    
    def map_variable_types(self, method_info):
        # Map variable short names (*not arg name*) to their types using the
        # annotations
        var_types = {}
        for arg_name, var_type in method_info['annotations'].items():
            if arg_name in method_info['var_names_map'].keys():
                var_types[method_info['var_names_map'][arg_name]] = self.format_type_string(var_type)
        return var_types
    
    # TODO: Implement a more sophisticated way to convert type strings to human-readable format
    def format_type_string(self, var_type):
        if isinstance(var_type, typing._GenericAlias):
            origin = var_type.__origin__
            assert origin.__name__ == 'Field' and origin.__module__.startswith('gt4py')
            args = var_type.__args__
            origin_str = origin.__name__ if hasattr(origin, '__name__') else str(origin).split('.')[-1]
            args_str = ', '.join(self.format_type_string(arg) for arg in args)
            return f"{origin_str}[{args_str}]"
        elif hasattr(var_type, '__name__') and var_type.__name__ != 'Dims':
            return var_type.__name__
        else:
            type_str = str(var_type)
            # Replace class types like <class 'numpy.int32'> with int32
            type_str = re.sub(r"<class '([\w\.]+)'>", lambda m: m.group(1).split('.')[-1], type_str)
            # Replace gt4py.next.common.Field[...] with Field[...]
            type_str = re.sub(r"gt4py\.next\.common\.", "", type_str)
            # Replace Dimension(value='K', kind=<DimensionKind.VERTICAL: 'vertical'>) with K
            type_str = re.sub(r"Dimension\(value='(\w+)', kind=<DimensionKind\.\w+: '\w+'>\)", r"\1", type_str)
            return type_str<|MERGE_RESOLUTION|>--- conflicted
+++ resolved
@@ -310,11 +310,7 @@
         method_info['module_local_name'] = parent_name
         method_info['module_full_name'] = module_full_name
         method_info['annotations'] = method_obj.definition_stage.definition.__annotations__ if type(method_obj).__name__ == 'Program' else method_obj.__annotations__
-<<<<<<< HEAD
-        method_info['var_names_map'] = self.map_variable_names(call_string)
-=======
         method_info['var_names_map'], method_info['var_longnames_map'] = self.map_variable_names(call_string)
->>>>>>> 7db92033
         method_info['var_types'] = self.map_variable_types(method_info)
         return method_info
 
