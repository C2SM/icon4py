# ICON4Py - ICON inspired code in Python and GT4Py
#
# Copyright (c) 2022, ETH Zurich and MeteoSwiss
# All rights reserved.
#
# This file is free software: you can redistribute it and/or modify it under
# the terms of the GNU General Public License as published by the
# Free Software Foundation, either version 3 of the License, or any later
# version. See the LICENSE.txt file at the top-level directory of this
# distribution for a copy of the license or check <https://www.gnu.org/licenses/>.
#
# SPDX-License-Identifier: GPL-3.0-or-later

import numpy as np
import pytest

from icon4py.model.atmosphere.dycore.mo_solve_nonhydro_stencil_16_fused_btraj_traj_o1 import (
    mo_solve_nonhydro_stencil_16_fused_btraj_traj_o1,
)
from icon4py.model.common.dimension import CellDim, E2CDim, ECDim, EdgeDim, KDim
<<<<<<< HEAD
from icon4py.model.common.test_utils.helpers import (
    StencilTest,
    as_1D_sparse_field,
    random_field,
)
=======
from icon4py.model.common.test_utils.helpers import StencilTest, as_1D_sparse_field, random_field
>>>>>>> 10e848c9


class TestComputeBtraj(StencilTest):
    PROGRAM = mo_solve_nonhydro_stencil_16_fused_btraj_traj_o1
    OUTPUTS = ("z_rho_e", "z_theta_v_e")

    @staticmethod
    def compute_btraj_numpy(
        mesh,
        p_vn: np.array,
        p_vt: np.array,
        pos_on_tplane_e_1: np.array,
        pos_on_tplane_e_2: np.array,
        primal_normal_cell_1: np.array,
        dual_normal_cell_1: np.array,
        primal_normal_cell_2: np.array,
        dual_normal_cell_2: np.array,
        p_dthalf: float,
        **kwargs,
    ) -> np.array:
        lvn_pos = np.where(p_vn > 0.0, True, False)
        pos_on_tplane_e_1 = np.expand_dims(pos_on_tplane_e_1, axis=-1)
        pos_on_tplane_e_2 = np.expand_dims(pos_on_tplane_e_2, axis=-1)
        primal_normal_cell_1 = np.expand_dims(primal_normal_cell_1, axis=-1)
        dual_normal_cell_1 = np.expand_dims(dual_normal_cell_1, axis=-1)
        primal_normal_cell_2 = np.expand_dims(primal_normal_cell_2, axis=-1)
        dual_normal_cell_2 = np.expand_dims(dual_normal_cell_2, axis=-1)

        z_ntdistv_bary_1 = -(
            p_vn * p_dthalf + np.where(lvn_pos, pos_on_tplane_e_1[:, 0], pos_on_tplane_e_1[:, 1])
        )
        z_ntdistv_bary_2 = -(
            p_vt * p_dthalf + np.where(lvn_pos, pos_on_tplane_e_2[:, 0], pos_on_tplane_e_2[:, 1])
        )

        p_distv_bary_1 = np.where(
            lvn_pos,
            z_ntdistv_bary_1 * primal_normal_cell_1[:, 0]
            + z_ntdistv_bary_2 * dual_normal_cell_1[:, 0],
            z_ntdistv_bary_1 * primal_normal_cell_1[:, 1]
            + z_ntdistv_bary_2 * dual_normal_cell_1[:, 1],
        )

        p_distv_bary_2 = np.where(
            lvn_pos,
            z_ntdistv_bary_1 * primal_normal_cell_2[:, 0]
            + z_ntdistv_bary_2 * dual_normal_cell_2[:, 0],
            z_ntdistv_bary_1 * primal_normal_cell_2[:, 1]
            + z_ntdistv_bary_2 * dual_normal_cell_2[:, 1],
        )

        return p_distv_bary_1, p_distv_bary_2

    @staticmethod
    def sten_16_numpy(
        mesh,
        p_vn: np.array,
        rho_ref_me: np.array,
        theta_ref_me: np.array,
        p_distv_bary_1: np.array,
        p_distv_bary_2: np.array,
        z_grad_rth_1: np.array,
        z_grad_rth_2: np.array,
        z_grad_rth_3: np.array,
        z_grad_rth_4: np.array,
        z_rth_pr_1: np.array,
        z_rth_pr_2: np.array,
        **kwargs,
    ) -> np.array:
        z_rth_pr_1_e2c = z_rth_pr_1[mesh.e2c]
        z_rth_pr_2_e2c = z_rth_pr_2[mesh.e2c]
        z_grad_rth_1_e2c = z_grad_rth_1[mesh.e2c]
        z_grad_rth_2_e2c = z_grad_rth_2[mesh.e2c]
        z_grad_rth_3_e2c = z_grad_rth_3[mesh.e2c]
        z_grad_rth_4_e2c = z_grad_rth_4[mesh.e2c]

        z_rho_e = np.where(
            p_vn > 0,
            rho_ref_me
            + z_rth_pr_1_e2c[:, 0]
            + p_distv_bary_1 * z_grad_rth_1_e2c[:, 0]
            + p_distv_bary_2 * z_grad_rth_2_e2c[:, 0],
            rho_ref_me
            + z_rth_pr_1_e2c[:, 1]
            + p_distv_bary_1 * z_grad_rth_1_e2c[:, 1]
            + p_distv_bary_2 * z_grad_rth_2_e2c[:, 1],
        )

        z_theta_v_e = np.where(
            p_vn > 0,
            theta_ref_me
            + z_rth_pr_2_e2c[:, 0]
            + p_distv_bary_1 * z_grad_rth_3_e2c[:, 0]
            + p_distv_bary_2 * z_grad_rth_4_e2c[:, 0],
            theta_ref_me
            + z_rth_pr_2_e2c[:, 1]
            + p_distv_bary_1 * z_grad_rth_3_e2c[:, 1]
            + p_distv_bary_2 * z_grad_rth_4_e2c[:, 1],
        )

        return z_rho_e, z_theta_v_e

    @classmethod
    def reference(
        cls,
        mesh,
        p_vn: np.array,
        p_vt: np.array,
        pos_on_tplane_e_1: np.array,
        pos_on_tplane_e_2: np.array,
        primal_normal_cell_1: np.array,
        dual_normal_cell_1: np.array,
        primal_normal_cell_2: np.array,
        dual_normal_cell_2: np.array,
        p_dthalf: float,
        rho_ref_me: np.array,
        theta_ref_me: np.array,
        z_grad_rth_1: np.array,
        z_grad_rth_2: np.array,
        z_grad_rth_3: np.array,
        z_grad_rth_4: np.array,
        z_rth_pr_1: np.array,
        z_rth_pr_2: np.array,
        **kwargs,
    ):
        pos_on_tplane_e_1 = pos_on_tplane_e_1.reshape(mesh.e2c.shape)
        pos_on_tplane_e_2 = pos_on_tplane_e_2.reshape(mesh.e2c.shape)
        primal_normal_cell_1 = primal_normal_cell_1.reshape(mesh.e2c.shape)
        dual_normal_cell_1 = dual_normal_cell_1.reshape(mesh.e2c.shape)
        primal_normal_cell_2 = primal_normal_cell_2.reshape(mesh.e2c.shape)
        dual_normal_cell_2 = dual_normal_cell_2.reshape(mesh.e2c.shape)

        p_distv_bary_1, p_distv_bary_2 = cls.compute_btraj_numpy(
            mesh,
            p_vn,
            p_vt,
            pos_on_tplane_e_1,
            pos_on_tplane_e_2,
            primal_normal_cell_1,
            dual_normal_cell_1,
            primal_normal_cell_2,
            dual_normal_cell_2,
            p_dthalf,
        )

        z_rho_e, z_theta_v_e = cls.sten_16_numpy(
            mesh,
            p_vn,
            rho_ref_me,
            theta_ref_me,
            p_distv_bary_1,
            p_distv_bary_2,
            z_grad_rth_1,
            z_grad_rth_2,
            z_grad_rth_3,
            z_grad_rth_4,
            z_rth_pr_1,
            z_rth_pr_2,
        )

        return dict(z_rho_e=z_rho_e, z_theta_v_e=z_theta_v_e)

    @pytest.fixture
    def input_data(self, mesh):
        p_vn = random_field(mesh, EdgeDim, KDim)
        p_vt = random_field(mesh, EdgeDim, KDim)
        pos_on_tplane_e_1 = random_field(mesh, EdgeDim, E2CDim)
        pos_on_tplane_e_1_new = as_1D_sparse_field(pos_on_tplane_e_1, ECDim)
        pos_on_tplane_e_2 = random_field(mesh, EdgeDim, E2CDim)
        pos_on_tplane_e_2_new = as_1D_sparse_field(pos_on_tplane_e_2, ECDim)
        primal_normal_cell_1 = random_field(mesh, EdgeDim, E2CDim)
        primal_normal_cell_1_new = as_1D_sparse_field(primal_normal_cell_1, ECDim)
        dual_normal_cell_1 = random_field(mesh, EdgeDim, E2CDim)
        dual_normal_cell_1_new = as_1D_sparse_field(dual_normal_cell_1, ECDim)
        primal_normal_cell_2 = random_field(mesh, EdgeDim, E2CDim)
        primal_normal_cell_2_new = as_1D_sparse_field(primal_normal_cell_2, ECDim)
        dual_normal_cell_2 = random_field(mesh, EdgeDim, E2CDim)
        dual_normal_cell_2_new = as_1D_sparse_field(dual_normal_cell_2, ECDim)
        p_dthalf = 2.0

        rho_ref_me = random_field(mesh, EdgeDim, KDim)
        theta_ref_me = random_field(mesh, EdgeDim, KDim)
        z_grad_rth_1 = random_field(mesh, CellDim, KDim)
        z_grad_rth_2 = random_field(mesh, CellDim, KDim)
        z_grad_rth_3 = random_field(mesh, CellDim, KDim)
        z_grad_rth_4 = random_field(mesh, CellDim, KDim)
        z_rth_pr_1 = random_field(mesh, CellDim, KDim)
        z_rth_pr_2 = random_field(mesh, CellDim, KDim)
        z_rho_e = random_field(mesh, EdgeDim, KDim)
        z_theta_v_e = random_field(mesh, EdgeDim, KDim)

        return dict(
            p_vn=p_vn,
            p_vt=p_vt,
            pos_on_tplane_e_1=pos_on_tplane_e_1_new,
            pos_on_tplane_e_2=pos_on_tplane_e_2_new,
            primal_normal_cell_1=primal_normal_cell_1_new,
            dual_normal_cell_1=dual_normal_cell_1_new,
            primal_normal_cell_2=primal_normal_cell_2_new,
            dual_normal_cell_2=dual_normal_cell_2_new,
            p_dthalf=p_dthalf,
            rho_ref_me=rho_ref_me,
            theta_ref_me=theta_ref_me,
            z_grad_rth_1=z_grad_rth_1,
            z_grad_rth_2=z_grad_rth_2,
            z_grad_rth_3=z_grad_rth_3,
            z_grad_rth_4=z_grad_rth_4,
            z_rth_pr_1=z_rth_pr_1,
            z_rth_pr_2=z_rth_pr_2,
            z_rho_e=z_rho_e,
            z_theta_v_e=z_theta_v_e,
        )<|MERGE_RESOLUTION|>--- conflicted
+++ resolved
@@ -18,15 +18,7 @@
     mo_solve_nonhydro_stencil_16_fused_btraj_traj_o1,
 )
 from icon4py.model.common.dimension import CellDim, E2CDim, ECDim, EdgeDim, KDim
-<<<<<<< HEAD
-from icon4py.model.common.test_utils.helpers import (
-    StencilTest,
-    as_1D_sparse_field,
-    random_field,
-)
-=======
 from icon4py.model.common.test_utils.helpers import StencilTest, as_1D_sparse_field, random_field
->>>>>>> 10e848c9
 
 
 class TestComputeBtraj(StencilTest):
