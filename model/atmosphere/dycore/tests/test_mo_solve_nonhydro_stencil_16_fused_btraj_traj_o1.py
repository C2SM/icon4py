# ICON4Py - ICON inspired code in Python and GT4Py
#
# Copyright (c) 2022, ETH Zurich and MeteoSwiss
# All rights reserved.
#
# This file is free software: you can redistribute it and/or modify it under
# the terms of the GNU General Public License as published by the
# Free Software Foundation, either version 3 of the License, or any later
# version. See the LICENSE.txt file at the top-level directory of this
# distribution for a copy of the license or check <https://www.gnu.org/licenses/>.
#
# SPDX-License-Identifier: GPL-3.0-or-later

import numpy as np
import pytest

from icon4py.model.atmosphere.dycore.mo_solve_nonhydro_stencil_16_fused_btraj_traj_o1 import (
    mo_solve_nonhydro_stencil_16_fused_btraj_traj_o1,
)
from icon4py.model.common.dimension import CellDim, E2CDim, ECDim, EdgeDim, KDim
from icon4py.model.common.test_utils.helpers import (
    StencilTest,
    as_1D_sparse_field,
    random_field,
)
<<<<<<< HEAD
from icon4py.model.common.test_utils.simple_mesh import SimpleMesh


def compute_btraj_numpy(
    p_vn: np.array,
    p_vt: np.array,
    pos_on_tplane_e_1: np.array,
    pos_on_tplane_e_2: np.array,
    primal_normal_cell_1: np.array,
    dual_normal_cell_1: np.array,
    primal_normal_cell_2: np.array,
    dual_normal_cell_2: np.array,
    p_dthalf: float,
) -> np.array:
    lvn_pos = np.where(p_vn > 0.0, True, False)
    pos_on_tplane_e_1 = np.expand_dims(pos_on_tplane_e_1, axis=-1)
    pos_on_tplane_e_2 = np.expand_dims(pos_on_tplane_e_2, axis=-1)
    primal_normal_cell_1 = np.expand_dims(primal_normal_cell_1, axis=-1)
    dual_normal_cell_1 = np.expand_dims(dual_normal_cell_1, axis=-1)
    primal_normal_cell_2 = np.expand_dims(primal_normal_cell_2, axis=-1)
    dual_normal_cell_2 = np.expand_dims(dual_normal_cell_2, axis=-1)

    z_ntdistv_bary_1 = -(
        p_vn * p_dthalf
        + np.where(lvn_pos, pos_on_tplane_e_1[:, 0], pos_on_tplane_e_1[:, 1])
    )
    z_ntdistv_bary_2 = -(
        p_vt * p_dthalf
        + np.where(lvn_pos, pos_on_tplane_e_2[:, 0], pos_on_tplane_e_2[:, 1])
    )

    p_distv_bary_1 = np.where(
        lvn_pos,
        z_ntdistv_bary_1 * primal_normal_cell_1[:, 0]
        + z_ntdistv_bary_2 * dual_normal_cell_1[:, 0],
        z_ntdistv_bary_1 * primal_normal_cell_1[:, 1]
        + z_ntdistv_bary_2 * dual_normal_cell_1[:, 1],
    )

    p_distv_bary_2 = np.where(
        lvn_pos,
        z_ntdistv_bary_1 * primal_normal_cell_2[:, 0]
        + z_ntdistv_bary_2 * dual_normal_cell_2[:, 0],
        z_ntdistv_bary_1 * primal_normal_cell_2[:, 1]
        + z_ntdistv_bary_2 * dual_normal_cell_2[:, 1],
    )

    return p_distv_bary_1, p_distv_bary_2


def sten_16_numpy(
    e2c: np.array,
    p_vn: np.array,
    rho_ref_me: np.array,
    theta_ref_me: np.array,
    p_distv_bary_1: np.array,
    p_distv_bary_2: np.array,
    z_grad_rth_1: np.array,
    z_grad_rth_2: np.array,
    z_grad_rth_3: np.array,
    z_grad_rth_4: np.array,
    z_rth_pr_1: np.array,
    z_rth_pr_2: np.array,
) -> np.array:
    z_rth_pr_1_e2c = z_rth_pr_1[e2c]
    z_rth_pr_2_e2c = z_rth_pr_2[e2c]
    z_grad_rth_1_e2c = z_grad_rth_1[e2c]
    z_grad_rth_2_e2c = z_grad_rth_2[e2c]
    z_grad_rth_3_e2c = z_grad_rth_3[e2c]
    z_grad_rth_4_e2c = z_grad_rth_4[e2c]

    z_rho_e = np.where(
        p_vn > 0,
        rho_ref_me
        + z_rth_pr_1_e2c[:, 0]
        + p_distv_bary_1 * z_grad_rth_1_e2c[:, 0]
        + p_distv_bary_2 * z_grad_rth_2_e2c[:, 0],
        rho_ref_me
        + z_rth_pr_1_e2c[:, 1]
        + p_distv_bary_1 * z_grad_rth_1_e2c[:, 1]
        + p_distv_bary_2 * z_grad_rth_2_e2c[:, 1],
    )

    z_theta_v_e = np.where(
        p_vn > 0,
        theta_ref_me
        + z_rth_pr_2_e2c[:, 0]
        + p_distv_bary_1 * z_grad_rth_3_e2c[:, 0]
        + p_distv_bary_2 * z_grad_rth_4_e2c[:, 0],
        theta_ref_me
        + z_rth_pr_2_e2c[:, 1]
        + p_distv_bary_1 * z_grad_rth_3_e2c[:, 1]
        + p_distv_bary_2 * z_grad_rth_4_e2c[:, 1],
    )

    return z_rho_e, z_theta_v_e


def mo_solve_nonhydro_stencil_16_fused_btraj_traj_o1_numpy(
    e2c: np.array,
    p_vn: np.array,
    p_vt: np.array,
    pos_on_tplane_e_1: np.array,
    pos_on_tplane_e_2: np.array,
    primal_normal_cell_1: np.array,
    dual_normal_cell_1: np.array,
    primal_normal_cell_2: np.array,
    dual_normal_cell_2: np.array,
    p_dthalf: float,
    rho_ref_me: np.array,
    theta_ref_me: np.array,
    z_grad_rth_1: np.array,
    z_grad_rth_2: np.array,
    z_grad_rth_3: np.array,
    z_grad_rth_4: np.array,
    z_rth_pr_1: np.array,
    z_rth_pr_2: np.array,
):
    p_distv_bary_1, p_distv_bary_2 = compute_btraj_numpy(
        p_vn,
        p_vt,
        pos_on_tplane_e_1,
        pos_on_tplane_e_2,
        primal_normal_cell_1,
        dual_normal_cell_1,
        primal_normal_cell_2,
        dual_normal_cell_2,
        p_dthalf,
    )

    z_rho_e, z_theta_v_e = sten_16_numpy(
        e2c,
        p_vn,
        rho_ref_me,
        theta_ref_me,
        p_distv_bary_1,
        p_distv_bary_2,
        z_grad_rth_1,
        z_grad_rth_2,
        z_grad_rth_3,
        z_grad_rth_4,
        z_rth_pr_1,
        z_rth_pr_2,
    )

    return z_rho_e, z_theta_v_e


def test_mo_solve_nonhydro_stencil_16_fused_btraj_traj_o1():
    mesh = SimpleMesh()

    p_vn = random_field(mesh, EdgeDim, KDim)
    p_vt = random_field(mesh, EdgeDim, KDim)
    pos_on_tplane_e_1 = random_field(mesh, EdgeDim, E2CDim)
    pos_on_tplane_e_1_new = as_1D_sparse_field(pos_on_tplane_e_1, ECDim)
    pos_on_tplane_e_2 = random_field(mesh, EdgeDim, E2CDim)
    pos_on_tplane_e_2_new = as_1D_sparse_field(pos_on_tplane_e_2, ECDim)
    primal_normal_cell_1 = random_field(mesh, EdgeDim, E2CDim)
    primal_normal_cell_1_new = as_1D_sparse_field(primal_normal_cell_1, ECDim)
    dual_normal_cell_1 = random_field(mesh, EdgeDim, E2CDim)
    dual_normal_cell_1_new = as_1D_sparse_field(dual_normal_cell_1, ECDim)
    primal_normal_cell_2 = random_field(mesh, EdgeDim, E2CDim)
    primal_normal_cell_2_new = as_1D_sparse_field(primal_normal_cell_2, ECDim)
    dual_normal_cell_2 = random_field(mesh, EdgeDim, E2CDim)
    dual_normal_cell_2_new = as_1D_sparse_field(dual_normal_cell_2, ECDim)
    p_dthalf = 2.0

    rho_ref_me = random_field(mesh, EdgeDim, KDim)
    theta_ref_me = random_field(mesh, EdgeDim, KDim)
    z_grad_rth_1 = random_field(mesh, CellDim, KDim)
    z_grad_rth_2 = random_field(mesh, CellDim, KDim)
    z_grad_rth_3 = random_field(mesh, CellDim, KDim)
    z_grad_rth_4 = random_field(mesh, CellDim, KDim)
    z_rth_pr_1 = random_field(mesh, CellDim, KDim)
    z_rth_pr_2 = random_field(mesh, CellDim, KDim)
    z_rho_e = random_field(mesh, EdgeDim, KDim)
    z_theta_v_e = random_field(mesh, EdgeDim, KDim)

    (
        z_rho_e_ref,
        z_theta_v_e_ref,
    ) = mo_solve_nonhydro_stencil_16_fused_btraj_traj_o1_numpy(
        mesh.e2c,
        np.asarray(p_vn),
        np.asarray(p_vt),
        np.asarray(pos_on_tplane_e_1),
        np.asarray(pos_on_tplane_e_2),
        np.asarray(primal_normal_cell_1),
        np.asarray(dual_normal_cell_1),
        np.asarray(primal_normal_cell_2),
        np.asarray(dual_normal_cell_2),
        p_dthalf,
        np.asarray(rho_ref_me),
        np.asarray(theta_ref_me),
        np.asarray(z_grad_rth_1),
        np.asarray(z_grad_rth_2),
        np.asarray(z_grad_rth_3),
        np.asarray(z_grad_rth_4),
        np.asarray(z_rth_pr_1),
        np.asarray(z_rth_pr_2),
    )

    mo_solve_nonhydro_stencil_16_fused_btraj_traj_o1(
        p_vn,
        p_vt,
        pos_on_tplane_e_1_new,
        pos_on_tplane_e_2_new,
        primal_normal_cell_1_new,
        dual_normal_cell_1_new,
        primal_normal_cell_2_new,
        dual_normal_cell_2_new,
        p_dthalf,
        rho_ref_me,
        theta_ref_me,
        z_grad_rth_1,
        z_grad_rth_2,
        z_grad_rth_3,
        z_grad_rth_4,
        z_rth_pr_1,
        z_rth_pr_2,
        z_rho_e,
        z_theta_v_e,
        offset_provider={
            "E2C": mesh.get_e2c_offset_provider(),
            "E2EC": StridedNeighborOffsetProvider(EdgeDim, ECDim, mesh.n_e2c),
        },
    )
    assert np.allclose(z_rho_e, z_rho_e_ref)
    assert np.allclose(z_theta_v_e, z_theta_v_e_ref)
=======


class TestComputeBtraj(StencilTest):
    PROGRAM = mo_solve_nonhydro_stencil_16_fused_btraj_traj_o1
    OUTPUTS = ("z_rho_e", "z_theta_v_e")

    @staticmethod
    def compute_btraj_numpy(
        mesh,
        p_vn: np.array,
        p_vt: np.array,
        pos_on_tplane_e_1: np.array,
        pos_on_tplane_e_2: np.array,
        primal_normal_cell_1: np.array,
        dual_normal_cell_1: np.array,
        primal_normal_cell_2: np.array,
        dual_normal_cell_2: np.array,
        p_dthalf: float,
        **kwargs,
    ) -> np.array:
        lvn_pos = np.where(p_vn > 0.0, True, False)
        pos_on_tplane_e_1 = np.expand_dims(pos_on_tplane_e_1, axis=-1)
        pos_on_tplane_e_2 = np.expand_dims(pos_on_tplane_e_2, axis=-1)
        primal_normal_cell_1 = np.expand_dims(primal_normal_cell_1, axis=-1)
        dual_normal_cell_1 = np.expand_dims(dual_normal_cell_1, axis=-1)
        primal_normal_cell_2 = np.expand_dims(primal_normal_cell_2, axis=-1)
        dual_normal_cell_2 = np.expand_dims(dual_normal_cell_2, axis=-1)

        z_ntdistv_bary_1 = -(
            p_vn * p_dthalf + np.where(lvn_pos, pos_on_tplane_e_1[:, 0], pos_on_tplane_e_1[:, 1])
        )
        z_ntdistv_bary_2 = -(
            p_vt * p_dthalf + np.where(lvn_pos, pos_on_tplane_e_2[:, 0], pos_on_tplane_e_2[:, 1])
        )

        p_distv_bary_1 = np.where(
            lvn_pos,
            z_ntdistv_bary_1 * primal_normal_cell_1[:, 0]
            + z_ntdistv_bary_2 * dual_normal_cell_1[:, 0],
            z_ntdistv_bary_1 * primal_normal_cell_1[:, 1]
            + z_ntdistv_bary_2 * dual_normal_cell_1[:, 1],
        )

        p_distv_bary_2 = np.where(
            lvn_pos,
            z_ntdistv_bary_1 * primal_normal_cell_2[:, 0]
            + z_ntdistv_bary_2 * dual_normal_cell_2[:, 0],
            z_ntdistv_bary_1 * primal_normal_cell_2[:, 1]
            + z_ntdistv_bary_2 * dual_normal_cell_2[:, 1],
        )

        return p_distv_bary_1, p_distv_bary_2

    @staticmethod
    def sten_16_numpy(
        mesh,
        p_vn: np.array,
        rho_ref_me: np.array,
        theta_ref_me: np.array,
        p_distv_bary_1: np.array,
        p_distv_bary_2: np.array,
        z_grad_rth_1: np.array,
        z_grad_rth_2: np.array,
        z_grad_rth_3: np.array,
        z_grad_rth_4: np.array,
        z_rth_pr_1: np.array,
        z_rth_pr_2: np.array,
        **kwargs,
    ) -> np.array:
        z_rth_pr_1_e2c = z_rth_pr_1[mesh.e2c]
        z_rth_pr_2_e2c = z_rth_pr_2[mesh.e2c]
        z_grad_rth_1_e2c = z_grad_rth_1[mesh.e2c]
        z_grad_rth_2_e2c = z_grad_rth_2[mesh.e2c]
        z_grad_rth_3_e2c = z_grad_rth_3[mesh.e2c]
        z_grad_rth_4_e2c = z_grad_rth_4[mesh.e2c]

        z_rho_e = np.where(
            p_vn > 0,
            rho_ref_me
            + z_rth_pr_1_e2c[:, 0]
            + p_distv_bary_1 * z_grad_rth_1_e2c[:, 0]
            + p_distv_bary_2 * z_grad_rth_2_e2c[:, 0],
            rho_ref_me
            + z_rth_pr_1_e2c[:, 1]
            + p_distv_bary_1 * z_grad_rth_1_e2c[:, 1]
            + p_distv_bary_2 * z_grad_rth_2_e2c[:, 1],
        )

        z_theta_v_e = np.where(
            p_vn > 0,
            theta_ref_me
            + z_rth_pr_2_e2c[:, 0]
            + p_distv_bary_1 * z_grad_rth_3_e2c[:, 0]
            + p_distv_bary_2 * z_grad_rth_4_e2c[:, 0],
            theta_ref_me
            + z_rth_pr_2_e2c[:, 1]
            + p_distv_bary_1 * z_grad_rth_3_e2c[:, 1]
            + p_distv_bary_2 * z_grad_rth_4_e2c[:, 1],
        )

        return z_rho_e, z_theta_v_e

    @classmethod
    def reference(
        cls,
        mesh,
        p_vn: np.array,
        p_vt: np.array,
        pos_on_tplane_e_1: np.array,
        pos_on_tplane_e_2: np.array,
        primal_normal_cell_1: np.array,
        dual_normal_cell_1: np.array,
        primal_normal_cell_2: np.array,
        dual_normal_cell_2: np.array,
        p_dthalf: float,
        rho_ref_me: np.array,
        theta_ref_me: np.array,
        z_grad_rth_1: np.array,
        z_grad_rth_2: np.array,
        z_grad_rth_3: np.array,
        z_grad_rth_4: np.array,
        z_rth_pr_1: np.array,
        z_rth_pr_2: np.array,
        **kwargs,
    ):
        pos_on_tplane_e_1 = pos_on_tplane_e_1.reshape(mesh.e2c.shape)
        pos_on_tplane_e_2 = pos_on_tplane_e_2.reshape(mesh.e2c.shape)
        primal_normal_cell_1 = primal_normal_cell_1.reshape(mesh.e2c.shape)
        dual_normal_cell_1 = dual_normal_cell_1.reshape(mesh.e2c.shape)
        primal_normal_cell_2 = primal_normal_cell_2.reshape(mesh.e2c.shape)
        dual_normal_cell_2 = dual_normal_cell_2.reshape(mesh.e2c.shape)

        p_distv_bary_1, p_distv_bary_2 = cls.compute_btraj_numpy(
            mesh,
            p_vn,
            p_vt,
            pos_on_tplane_e_1,
            pos_on_tplane_e_2,
            primal_normal_cell_1,
            dual_normal_cell_1,
            primal_normal_cell_2,
            dual_normal_cell_2,
            p_dthalf,
        )

        z_rho_e, z_theta_v_e = cls.sten_16_numpy(
            mesh,
            p_vn,
            rho_ref_me,
            theta_ref_me,
            p_distv_bary_1,
            p_distv_bary_2,
            z_grad_rth_1,
            z_grad_rth_2,
            z_grad_rth_3,
            z_grad_rth_4,
            z_rth_pr_1,
            z_rth_pr_2,
        )

        return dict(z_rho_e=z_rho_e, z_theta_v_e=z_theta_v_e)

    @pytest.fixture
    def input_data(self, mesh):
        p_vn = random_field(mesh, EdgeDim, KDim)
        p_vt = random_field(mesh, EdgeDim, KDim)
        pos_on_tplane_e_1 = random_field(mesh, EdgeDim, E2CDim)
        pos_on_tplane_e_1_new = as_1D_sparse_field(pos_on_tplane_e_1, ECDim)
        pos_on_tplane_e_2 = random_field(mesh, EdgeDim, E2CDim)
        pos_on_tplane_e_2_new = as_1D_sparse_field(pos_on_tplane_e_2, ECDim)
        primal_normal_cell_1 = random_field(mesh, EdgeDim, E2CDim)
        primal_normal_cell_1_new = as_1D_sparse_field(primal_normal_cell_1, ECDim)
        dual_normal_cell_1 = random_field(mesh, EdgeDim, E2CDim)
        dual_normal_cell_1_new = as_1D_sparse_field(dual_normal_cell_1, ECDim)
        primal_normal_cell_2 = random_field(mesh, EdgeDim, E2CDim)
        primal_normal_cell_2_new = as_1D_sparse_field(primal_normal_cell_2, ECDim)
        dual_normal_cell_2 = random_field(mesh, EdgeDim, E2CDim)
        dual_normal_cell_2_new = as_1D_sparse_field(dual_normal_cell_2, ECDim)
        p_dthalf = 2.0

        rho_ref_me = random_field(mesh, EdgeDim, KDim)
        theta_ref_me = random_field(mesh, EdgeDim, KDim)
        z_grad_rth_1 = random_field(mesh, CellDim, KDim)
        z_grad_rth_2 = random_field(mesh, CellDim, KDim)
        z_grad_rth_3 = random_field(mesh, CellDim, KDim)
        z_grad_rth_4 = random_field(mesh, CellDim, KDim)
        z_rth_pr_1 = random_field(mesh, CellDim, KDim)
        z_rth_pr_2 = random_field(mesh, CellDim, KDim)
        z_rho_e = random_field(mesh, EdgeDim, KDim)
        z_theta_v_e = random_field(mesh, EdgeDim, KDim)

        return dict(
            p_vn=p_vn,
            p_vt=p_vt,
            pos_on_tplane_e_1=pos_on_tplane_e_1_new,
            pos_on_tplane_e_2=pos_on_tplane_e_2_new,
            primal_normal_cell_1=primal_normal_cell_1_new,
            dual_normal_cell_1=dual_normal_cell_1_new,
            primal_normal_cell_2=primal_normal_cell_2_new,
            dual_normal_cell_2=dual_normal_cell_2_new,
            p_dthalf=p_dthalf,
            rho_ref_me=rho_ref_me,
            theta_ref_me=theta_ref_me,
            z_grad_rth_1=z_grad_rth_1,
            z_grad_rth_2=z_grad_rth_2,
            z_grad_rth_3=z_grad_rth_3,
            z_grad_rth_4=z_grad_rth_4,
            z_rth_pr_1=z_rth_pr_1,
            z_rth_pr_2=z_rth_pr_2,
            z_rho_e=z_rho_e,
            z_theta_v_e=z_theta_v_e,
        )
>>>>>>> 841b772e
<|MERGE_RESOLUTION|>--- conflicted
+++ resolved
@@ -23,237 +23,6 @@
     as_1D_sparse_field,
     random_field,
 )
-<<<<<<< HEAD
-from icon4py.model.common.test_utils.simple_mesh import SimpleMesh
-
-
-def compute_btraj_numpy(
-    p_vn: np.array,
-    p_vt: np.array,
-    pos_on_tplane_e_1: np.array,
-    pos_on_tplane_e_2: np.array,
-    primal_normal_cell_1: np.array,
-    dual_normal_cell_1: np.array,
-    primal_normal_cell_2: np.array,
-    dual_normal_cell_2: np.array,
-    p_dthalf: float,
-) -> np.array:
-    lvn_pos = np.where(p_vn > 0.0, True, False)
-    pos_on_tplane_e_1 = np.expand_dims(pos_on_tplane_e_1, axis=-1)
-    pos_on_tplane_e_2 = np.expand_dims(pos_on_tplane_e_2, axis=-1)
-    primal_normal_cell_1 = np.expand_dims(primal_normal_cell_1, axis=-1)
-    dual_normal_cell_1 = np.expand_dims(dual_normal_cell_1, axis=-1)
-    primal_normal_cell_2 = np.expand_dims(primal_normal_cell_2, axis=-1)
-    dual_normal_cell_2 = np.expand_dims(dual_normal_cell_2, axis=-1)
-
-    z_ntdistv_bary_1 = -(
-        p_vn * p_dthalf
-        + np.where(lvn_pos, pos_on_tplane_e_1[:, 0], pos_on_tplane_e_1[:, 1])
-    )
-    z_ntdistv_bary_2 = -(
-        p_vt * p_dthalf
-        + np.where(lvn_pos, pos_on_tplane_e_2[:, 0], pos_on_tplane_e_2[:, 1])
-    )
-
-    p_distv_bary_1 = np.where(
-        lvn_pos,
-        z_ntdistv_bary_1 * primal_normal_cell_1[:, 0]
-        + z_ntdistv_bary_2 * dual_normal_cell_1[:, 0],
-        z_ntdistv_bary_1 * primal_normal_cell_1[:, 1]
-        + z_ntdistv_bary_2 * dual_normal_cell_1[:, 1],
-    )
-
-    p_distv_bary_2 = np.where(
-        lvn_pos,
-        z_ntdistv_bary_1 * primal_normal_cell_2[:, 0]
-        + z_ntdistv_bary_2 * dual_normal_cell_2[:, 0],
-        z_ntdistv_bary_1 * primal_normal_cell_2[:, 1]
-        + z_ntdistv_bary_2 * dual_normal_cell_2[:, 1],
-    )
-
-    return p_distv_bary_1, p_distv_bary_2
-
-
-def sten_16_numpy(
-    e2c: np.array,
-    p_vn: np.array,
-    rho_ref_me: np.array,
-    theta_ref_me: np.array,
-    p_distv_bary_1: np.array,
-    p_distv_bary_2: np.array,
-    z_grad_rth_1: np.array,
-    z_grad_rth_2: np.array,
-    z_grad_rth_3: np.array,
-    z_grad_rth_4: np.array,
-    z_rth_pr_1: np.array,
-    z_rth_pr_2: np.array,
-) -> np.array:
-    z_rth_pr_1_e2c = z_rth_pr_1[e2c]
-    z_rth_pr_2_e2c = z_rth_pr_2[e2c]
-    z_grad_rth_1_e2c = z_grad_rth_1[e2c]
-    z_grad_rth_2_e2c = z_grad_rth_2[e2c]
-    z_grad_rth_3_e2c = z_grad_rth_3[e2c]
-    z_grad_rth_4_e2c = z_grad_rth_4[e2c]
-
-    z_rho_e = np.where(
-        p_vn > 0,
-        rho_ref_me
-        + z_rth_pr_1_e2c[:, 0]
-        + p_distv_bary_1 * z_grad_rth_1_e2c[:, 0]
-        + p_distv_bary_2 * z_grad_rth_2_e2c[:, 0],
-        rho_ref_me
-        + z_rth_pr_1_e2c[:, 1]
-        + p_distv_bary_1 * z_grad_rth_1_e2c[:, 1]
-        + p_distv_bary_2 * z_grad_rth_2_e2c[:, 1],
-    )
-
-    z_theta_v_e = np.where(
-        p_vn > 0,
-        theta_ref_me
-        + z_rth_pr_2_e2c[:, 0]
-        + p_distv_bary_1 * z_grad_rth_3_e2c[:, 0]
-        + p_distv_bary_2 * z_grad_rth_4_e2c[:, 0],
-        theta_ref_me
-        + z_rth_pr_2_e2c[:, 1]
-        + p_distv_bary_1 * z_grad_rth_3_e2c[:, 1]
-        + p_distv_bary_2 * z_grad_rth_4_e2c[:, 1],
-    )
-
-    return z_rho_e, z_theta_v_e
-
-
-def mo_solve_nonhydro_stencil_16_fused_btraj_traj_o1_numpy(
-    e2c: np.array,
-    p_vn: np.array,
-    p_vt: np.array,
-    pos_on_tplane_e_1: np.array,
-    pos_on_tplane_e_2: np.array,
-    primal_normal_cell_1: np.array,
-    dual_normal_cell_1: np.array,
-    primal_normal_cell_2: np.array,
-    dual_normal_cell_2: np.array,
-    p_dthalf: float,
-    rho_ref_me: np.array,
-    theta_ref_me: np.array,
-    z_grad_rth_1: np.array,
-    z_grad_rth_2: np.array,
-    z_grad_rth_3: np.array,
-    z_grad_rth_4: np.array,
-    z_rth_pr_1: np.array,
-    z_rth_pr_2: np.array,
-):
-    p_distv_bary_1, p_distv_bary_2 = compute_btraj_numpy(
-        p_vn,
-        p_vt,
-        pos_on_tplane_e_1,
-        pos_on_tplane_e_2,
-        primal_normal_cell_1,
-        dual_normal_cell_1,
-        primal_normal_cell_2,
-        dual_normal_cell_2,
-        p_dthalf,
-    )
-
-    z_rho_e, z_theta_v_e = sten_16_numpy(
-        e2c,
-        p_vn,
-        rho_ref_me,
-        theta_ref_me,
-        p_distv_bary_1,
-        p_distv_bary_2,
-        z_grad_rth_1,
-        z_grad_rth_2,
-        z_grad_rth_3,
-        z_grad_rth_4,
-        z_rth_pr_1,
-        z_rth_pr_2,
-    )
-
-    return z_rho_e, z_theta_v_e
-
-
-def test_mo_solve_nonhydro_stencil_16_fused_btraj_traj_o1():
-    mesh = SimpleMesh()
-
-    p_vn = random_field(mesh, EdgeDim, KDim)
-    p_vt = random_field(mesh, EdgeDim, KDim)
-    pos_on_tplane_e_1 = random_field(mesh, EdgeDim, E2CDim)
-    pos_on_tplane_e_1_new = as_1D_sparse_field(pos_on_tplane_e_1, ECDim)
-    pos_on_tplane_e_2 = random_field(mesh, EdgeDim, E2CDim)
-    pos_on_tplane_e_2_new = as_1D_sparse_field(pos_on_tplane_e_2, ECDim)
-    primal_normal_cell_1 = random_field(mesh, EdgeDim, E2CDim)
-    primal_normal_cell_1_new = as_1D_sparse_field(primal_normal_cell_1, ECDim)
-    dual_normal_cell_1 = random_field(mesh, EdgeDim, E2CDim)
-    dual_normal_cell_1_new = as_1D_sparse_field(dual_normal_cell_1, ECDim)
-    primal_normal_cell_2 = random_field(mesh, EdgeDim, E2CDim)
-    primal_normal_cell_2_new = as_1D_sparse_field(primal_normal_cell_2, ECDim)
-    dual_normal_cell_2 = random_field(mesh, EdgeDim, E2CDim)
-    dual_normal_cell_2_new = as_1D_sparse_field(dual_normal_cell_2, ECDim)
-    p_dthalf = 2.0
-
-    rho_ref_me = random_field(mesh, EdgeDim, KDim)
-    theta_ref_me = random_field(mesh, EdgeDim, KDim)
-    z_grad_rth_1 = random_field(mesh, CellDim, KDim)
-    z_grad_rth_2 = random_field(mesh, CellDim, KDim)
-    z_grad_rth_3 = random_field(mesh, CellDim, KDim)
-    z_grad_rth_4 = random_field(mesh, CellDim, KDim)
-    z_rth_pr_1 = random_field(mesh, CellDim, KDim)
-    z_rth_pr_2 = random_field(mesh, CellDim, KDim)
-    z_rho_e = random_field(mesh, EdgeDim, KDim)
-    z_theta_v_e = random_field(mesh, EdgeDim, KDim)
-
-    (
-        z_rho_e_ref,
-        z_theta_v_e_ref,
-    ) = mo_solve_nonhydro_stencil_16_fused_btraj_traj_o1_numpy(
-        mesh.e2c,
-        np.asarray(p_vn),
-        np.asarray(p_vt),
-        np.asarray(pos_on_tplane_e_1),
-        np.asarray(pos_on_tplane_e_2),
-        np.asarray(primal_normal_cell_1),
-        np.asarray(dual_normal_cell_1),
-        np.asarray(primal_normal_cell_2),
-        np.asarray(dual_normal_cell_2),
-        p_dthalf,
-        np.asarray(rho_ref_me),
-        np.asarray(theta_ref_me),
-        np.asarray(z_grad_rth_1),
-        np.asarray(z_grad_rth_2),
-        np.asarray(z_grad_rth_3),
-        np.asarray(z_grad_rth_4),
-        np.asarray(z_rth_pr_1),
-        np.asarray(z_rth_pr_2),
-    )
-
-    mo_solve_nonhydro_stencil_16_fused_btraj_traj_o1(
-        p_vn,
-        p_vt,
-        pos_on_tplane_e_1_new,
-        pos_on_tplane_e_2_new,
-        primal_normal_cell_1_new,
-        dual_normal_cell_1_new,
-        primal_normal_cell_2_new,
-        dual_normal_cell_2_new,
-        p_dthalf,
-        rho_ref_me,
-        theta_ref_me,
-        z_grad_rth_1,
-        z_grad_rth_2,
-        z_grad_rth_3,
-        z_grad_rth_4,
-        z_rth_pr_1,
-        z_rth_pr_2,
-        z_rho_e,
-        z_theta_v_e,
-        offset_provider={
-            "E2C": mesh.get_e2c_offset_provider(),
-            "E2EC": StridedNeighborOffsetProvider(EdgeDim, ECDim, mesh.n_e2c),
-        },
-    )
-    assert np.allclose(z_rho_e, z_rho_e_ref)
-    assert np.allclose(z_theta_v_e, z_theta_v_e_ref)
-=======
 
 
 class TestComputeBtraj(StencilTest):
@@ -465,5 +234,4 @@
             z_rth_pr_2=z_rth_pr_2,
             z_rho_e=z_rho_e,
             z_theta_v_e=z_theta_v_e,
-        )
->>>>>>> 841b772e
+        )