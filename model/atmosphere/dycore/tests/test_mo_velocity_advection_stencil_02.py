--- conflicted
+++ resolved
@@ -18,32 +18,11 @@
     mo_velocity_advection_stencil_02,
 )
 from icon4py.model.common.dimension import EdgeDim, KDim
-<<<<<<< HEAD
-from icon4py.model.common.test_utils.helpers import random_field, zero_field
-from icon4py.model.common.test_utils.simple_mesh import SimpleMesh
-
-
-def mo_velocity_advection_stencil_02_vn_ie_numpy(
-    wgtfac_e: np.array, vn: np.array
-) -> np.array:
-    vn_ie_k_minus_1 = np.roll(vn, shift=1, axis=1)
-    vn_ie = wgtfac_e * vn + (1.0 - wgtfac_e) * vn_ie_k_minus_1
-    return vn_ie
-
-
-def mo_velocity_advection_stencil_02_z_kin_hor_e_numpy(
-    vn: np.array, vt: np.array
-) -> np.array:
-    z_kin_hor_e = 0.5 * (vn * vn + vt * vt)
-    return z_kin_hor_e
-
-=======
 from icon4py.model.common.test_utils.helpers import (
     StencilTest,
     random_field,
     zero_field,
 )
->>>>>>> 841b772e
 
 
 class TestMoVelocityAdvectionStencil02VnIe(StencilTest):
