# ICON4Py - ICON inspired code in Python and GT4Py
#
# Copyright (c) 2022, ETH Zurich and MeteoSwiss
# All rights reserved.
#
# This file is free software: you can redistribute it and/or modify it under
# the terms of the GNU General Public License as published by the
# Free Software Foundation, either version 3 of the License, or any later
# version. See the LICENSE.txt file at the top-level directory of this
# distribution for a copy of the license or check <https://www.gnu.org/licenses/>.
#
# SPDX-License-Identifier: GPL-3.0-or-later

import numpy as np
import pytest
from gt4py.next.ffront.fbuiltins import int32

from icon4py.model.atmosphere.dycore.mo_solve_nonhydro_stencil_13 import (
    mo_solve_nonhydro_stencil_13,
)
from icon4py.model.common.dimension import CellDim, KDim
from icon4py.model.common.test_utils.helpers import StencilTest, random_field, zero_field
from icon4py.model.common.type_alias import vpfloat, wpfloat


class TestMoSolveNonhydroStencil13(StencilTest):
    PROGRAM = mo_solve_nonhydro_stencil_13
    OUTPUTS = ("z_rth_pr_1", "z_rth_pr_2")

    @staticmethod
    def reference(
        grid,
        rho: np.array,
        rho_ref_mc: np.array,
        theta_v: np.array,
        theta_ref_mc: np.array,
        **kwargs,
    ) -> dict:
        z_rth_pr_1 = rho - rho_ref_mc
        z_rth_pr_2 = theta_v - theta_ref_mc
        return dict(z_rth_pr_1=z_rth_pr_1, z_rth_pr_2=z_rth_pr_2)

    @pytest.fixture
<<<<<<< HEAD
    def input_data(self, mesh):
        rho = random_field(mesh, CellDim, KDim, dtype=wpfloat)
        rho_ref_mc = random_field(mesh, CellDim, KDim, dtype=vpfloat)
        theta_v = random_field(mesh, CellDim, KDim, dtype=wpfloat)
        theta_ref_mc = random_field(mesh, CellDim, KDim, dtype=vpfloat)
        z_rth_pr_1 = zero_field(mesh, CellDim, KDim, dtype=vpfloat)
        z_rth_pr_2 = zero_field(mesh, CellDim, KDim, dtype=vpfloat)
=======
    def input_data(self, grid):
        rho = random_field(grid, CellDim, KDim)
        rho_ref_mc = random_field(grid, CellDim, KDim)
        theta_v = random_field(grid, CellDim, KDim)
        theta_ref_mc = random_field(grid, CellDim, KDim)
        z_rth_pr_1 = zero_field(grid, CellDim, KDim)
        z_rth_pr_2 = zero_field(grid, CellDim, KDim)
>>>>>>> f8004aae

        return dict(
            rho=rho,
            rho_ref_mc=rho_ref_mc,
            theta_v=theta_v,
            theta_ref_mc=theta_ref_mc,
            z_rth_pr_1=z_rth_pr_1,
            z_rth_pr_2=z_rth_pr_2,
            horizontal_start=int32(0),
            horizontal_end=int32(grid.num_cells),
            vertical_start=int32(0),
            vertical_end=int32(grid.num_levels),
        )<|MERGE_RESOLUTION|>--- conflicted
+++ resolved
@@ -41,23 +41,13 @@
         return dict(z_rth_pr_1=z_rth_pr_1, z_rth_pr_2=z_rth_pr_2)
 
     @pytest.fixture
-<<<<<<< HEAD
-    def input_data(self, mesh):
-        rho = random_field(mesh, CellDim, KDim, dtype=wpfloat)
-        rho_ref_mc = random_field(mesh, CellDim, KDim, dtype=vpfloat)
-        theta_v = random_field(mesh, CellDim, KDim, dtype=wpfloat)
-        theta_ref_mc = random_field(mesh, CellDim, KDim, dtype=vpfloat)
-        z_rth_pr_1 = zero_field(mesh, CellDim, KDim, dtype=vpfloat)
-        z_rth_pr_2 = zero_field(mesh, CellDim, KDim, dtype=vpfloat)
-=======
     def input_data(self, grid):
-        rho = random_field(grid, CellDim, KDim)
-        rho_ref_mc = random_field(grid, CellDim, KDim)
-        theta_v = random_field(grid, CellDim, KDim)
-        theta_ref_mc = random_field(grid, CellDim, KDim)
-        z_rth_pr_1 = zero_field(grid, CellDim, KDim)
-        z_rth_pr_2 = zero_field(grid, CellDim, KDim)
->>>>>>> f8004aae
+        rho = random_field(grid, CellDim, KDim, dtype=wpfloat)
+        rho_ref_mc = random_field(grid, CellDim, KDim, dtype=vpfloat)
+        theta_v = random_field(grid, CellDim, KDim, dtype=wpfloat)
+        theta_ref_mc = random_field(grid, CellDim, KDim, dtype=vpfloat)
+        z_rth_pr_1 = zero_field(grid, CellDim, KDim, dtype=vpfloat)
+        z_rth_pr_2 = zero_field(grid, CellDim, KDim, dtype=vpfloat)
 
         return dict(
             rho=rho,
