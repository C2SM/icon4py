--- conflicted
+++ resolved
@@ -36,35 +36,19 @@
     OUTPUTS = ("ddt_vn_apc",)
 
     @pytest.fixture
-<<<<<<< HEAD
-    def input_data(self, mesh):
-        levelmask = random_mask(mesh, KDim, extend={KDim: 1})
-        c_lin_e = random_field(mesh, EdgeDim, E2CDim, dtype=wpfloat)
-        z_w_con_c_full = random_field(mesh, CellDim, KDim, dtype=vpfloat)
-        ddqz_z_full_e = random_field(mesh, EdgeDim, KDim, dtype=vpfloat)
-        area_edge = random_field(mesh, EdgeDim)
-        tangent_orientation = random_field(mesh, EdgeDim)
-        inv_primal_edge_length = random_field(mesh, EdgeDim)
-        zeta = random_field(mesh, VertexDim, KDim, dtype=vpfloat)
-        geofac_grdiv = random_field(mesh, EdgeDim, E2C2EODim)
-        vn = random_field(mesh, EdgeDim, KDim)
-        ddt_vn_apc = random_field(mesh, EdgeDim, KDim, dtype=vpfloat)
-        cfl_w_limit = vpfloat("4.0")
-=======
     def input_data(self, grid):
         levelmask = random_mask(grid, KDim, extend={KDim: 1})
-        c_lin_e = random_field(grid, EdgeDim, E2CDim)
-        z_w_con_c_full = random_field(grid, CellDim, KDim)
-        ddqz_z_full_e = random_field(grid, EdgeDim, KDim)
+        c_lin_e = random_field(grid, EdgeDim, E2CDim, dtype=wpfloat)
+        z_w_con_c_full = random_field(grid, CellDim, KDim, dtype=vpfloat)
+        ddqz_z_full_e = random_field(grid, EdgeDim, KDim, dtype=vpfloat)
         area_edge = random_field(grid, EdgeDim)
         tangent_orientation = random_field(grid, EdgeDim)
         inv_primal_edge_length = random_field(grid, EdgeDim)
-        zeta = random_field(grid, VertexDim, KDim)
+        zeta = random_field(grid, VertexDim, KDim, dtype=vpfloat)
         geofac_grdiv = random_field(grid, EdgeDim, E2C2EODim)
         vn = random_field(grid, EdgeDim, KDim)
-        ddt_vn_apc = random_field(grid, EdgeDim, KDim)
-        cfl_w_limit = 4.0
->>>>>>> f8004aae
+        ddt_vn_apc = random_field(grid, EdgeDim, KDim, dtype=vpfloat)
+        cfl_w_limit = vpfloat("4.0")
         scalfac_exdiff = 6.0
         dtime = 2.0
         return dict(
