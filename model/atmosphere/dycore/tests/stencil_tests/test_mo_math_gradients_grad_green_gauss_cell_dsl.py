# ICON4Py - ICON inspired code in Python and GT4Py
#
# Copyright (c) 2022, ETH Zurich and MeteoSwiss
# All rights reserved.
#
# This file is free software: you can redistribute it and/or modify it under
# the terms of the GNU General Public License as published by the
# Free Software Foundation, either version 3 of the License, or any later
# version. See the LICENSE.txt file at the top-level directory of this
# distribution for a copy of the license or check <https://www.gnu.org/licenses/>.
#
# SPDX-License-Identifier: GPL-3.0-or-later

import numpy as np
import pytest
from gt4py.next.ffront.fbuiltins import int32

from icon4py.model.atmosphere.dycore.mo_math_gradients_grad_green_gauss_cell_dsl import (
    mo_math_gradients_grad_green_gauss_cell_dsl,
)
from icon4py.model.common.dimension import C2E2CODim, CellDim, KDim
from icon4py.model.common.test_utils.helpers import StencilTest, random_field, zero_field
from icon4py.model.common.type_alias import vpfloat, wpfloat


class TestMoMathGradientsGradGreenGaussCellDsl(StencilTest):
    PROGRAM = mo_math_gradients_grad_green_gauss_cell_dsl
    OUTPUTS = ("p_grad_1_u", "p_grad_1_v", "p_grad_2_u", "p_grad_2_v")

    @staticmethod
    def reference(
        grid,
        p_ccpr1: np.array,
        p_ccpr2: np.array,
        geofac_grg_x: np.array,
        geofac_grg_y: np.array,
        **kwargs,
    ) -> tuple[np.array]:
        c2e2cO = grid.connectivities[C2E2CODim]
        geofac_grg_x = np.expand_dims(geofac_grg_x, axis=-1)
        p_grad_1_u = np.sum(
            np.where((c2e2cO != -1)[:, :, np.newaxis], geofac_grg_x * p_ccpr1[c2e2cO], 0), axis=1
        )
        geofac_grg_y = np.expand_dims(geofac_grg_y, axis=-1)
        p_grad_1_v = np.sum(
            np.where((c2e2cO != -1)[:, :, np.newaxis], geofac_grg_y * p_ccpr1[c2e2cO], 0), axis=1
        )
        p_grad_2_u = np.sum(
            np.where((c2e2cO != -1)[:, :, np.newaxis], geofac_grg_x * p_ccpr2[c2e2cO], 0), axis=1
        )
        p_grad_2_v = np.sum(
            np.where((c2e2cO != -1)[:, :, np.newaxis], geofac_grg_y * p_ccpr2[c2e2cO], 0), axis=1
        )
        return dict(
            p_grad_1_u=p_grad_1_u,
            p_grad_1_v=p_grad_1_v,
            p_grad_2_u=p_grad_2_u,
            p_grad_2_v=p_grad_2_v,
        )

    @pytest.fixture
<<<<<<< HEAD
    def input_data(self, mesh):
        p_ccpr1 = random_field(mesh, CellDim, KDim, dtype=vpfloat)
        p_ccpr2 = random_field(mesh, CellDim, KDim, dtype=vpfloat)
        geofac_grg_x = random_field(mesh, CellDim, C2E2CODim, dtype=wpfloat)
        geofac_grg_y = random_field(mesh, CellDim, C2E2CODim, dtype=wpfloat)
        p_grad_1_u = zero_field(mesh, CellDim, KDim, dtype=vpfloat)
        p_grad_1_v = zero_field(mesh, CellDim, KDim, dtype=vpfloat)
        p_grad_2_u = zero_field(mesh, CellDim, KDim, dtype=vpfloat)
        p_grad_2_v = zero_field(mesh, CellDim, KDim, dtype=vpfloat)
=======
    def input_data(self, grid):
        p_ccpr1 = random_field(grid, CellDim, KDim)
        p_ccpr2 = random_field(grid, CellDim, KDim)
        geofac_grg_x = random_field(grid, CellDim, C2E2CODim)
        geofac_grg_y = random_field(grid, CellDim, C2E2CODim)
        p_grad_1_u = zero_field(grid, CellDim, KDim)
        p_grad_1_v = zero_field(grid, CellDim, KDim)
        p_grad_2_u = zero_field(grid, CellDim, KDim)
        p_grad_2_v = zero_field(grid, CellDim, KDim)
>>>>>>> f8004aae

        return dict(
            p_grad_1_u=p_grad_1_u,
            p_grad_1_v=p_grad_1_v,
            p_grad_2_u=p_grad_2_u,
            p_grad_2_v=p_grad_2_v,
            p_ccpr1=p_ccpr1,
            p_ccpr2=p_ccpr2,
            geofac_grg_x=geofac_grg_x,
            geofac_grg_y=geofac_grg_y,
            horizontal_start=int32(0),
            horizontal_end=int32(grid.num_cells),
            vertical_start=int32(0),
            vertical_end=int32(grid.num_levels),
        )<|MERGE_RESOLUTION|>--- conflicted
+++ resolved
@@ -59,27 +59,15 @@
         )
 
     @pytest.fixture
-<<<<<<< HEAD
-    def input_data(self, mesh):
-        p_ccpr1 = random_field(mesh, CellDim, KDim, dtype=vpfloat)
-        p_ccpr2 = random_field(mesh, CellDim, KDim, dtype=vpfloat)
-        geofac_grg_x = random_field(mesh, CellDim, C2E2CODim, dtype=wpfloat)
-        geofac_grg_y = random_field(mesh, CellDim, C2E2CODim, dtype=wpfloat)
-        p_grad_1_u = zero_field(mesh, CellDim, KDim, dtype=vpfloat)
-        p_grad_1_v = zero_field(mesh, CellDim, KDim, dtype=vpfloat)
-        p_grad_2_u = zero_field(mesh, CellDim, KDim, dtype=vpfloat)
-        p_grad_2_v = zero_field(mesh, CellDim, KDim, dtype=vpfloat)
-=======
     def input_data(self, grid):
-        p_ccpr1 = random_field(grid, CellDim, KDim)
-        p_ccpr2 = random_field(grid, CellDim, KDim)
-        geofac_grg_x = random_field(grid, CellDim, C2E2CODim)
-        geofac_grg_y = random_field(grid, CellDim, C2E2CODim)
-        p_grad_1_u = zero_field(grid, CellDim, KDim)
-        p_grad_1_v = zero_field(grid, CellDim, KDim)
-        p_grad_2_u = zero_field(grid, CellDim, KDim)
-        p_grad_2_v = zero_field(grid, CellDim, KDim)
->>>>>>> f8004aae
+        p_ccpr1 = random_field(grid, CellDim, KDim, dtype=vpfloat)
+        p_ccpr2 = random_field(grid, CellDim, KDim, dtype=vpfloat)
+        geofac_grg_x = random_field(grid, CellDim, C2E2CODim, dtype=wpfloat)
+        geofac_grg_y = random_field(grid, CellDim, C2E2CODim, dtype=wpfloat)
+        p_grad_1_u = zero_field(grid, CellDim, KDim, dtype=vpfloat)
+        p_grad_1_v = zero_field(grid, CellDim, KDim, dtype=vpfloat)
+        p_grad_2_u = zero_field(grid, CellDim, KDim, dtype=vpfloat)
+        p_grad_2_v = zero_field(grid, CellDim, KDim, dtype=vpfloat)
 
         return dict(
             p_grad_1_u=p_grad_1_u,
