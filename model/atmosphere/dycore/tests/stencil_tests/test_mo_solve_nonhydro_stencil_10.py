--- conflicted
+++ resolved
@@ -89,50 +89,26 @@
         )
 
     @pytest.fixture
-<<<<<<< HEAD
-    def input_data(self, mesh):
+    def input_data(self, grid):
         dtime = wpfloat("1.0")
         wgt_nnow_rth = wpfloat("2.0")
         wgt_nnew_rth = wpfloat("3.0")
-        w = random_field(mesh, CellDim, KDim, dtype=wpfloat)
-        w_concorr_c = random_field(mesh, CellDim, KDim, dtype=vpfloat)
-        ddqz_z_half = random_field(mesh, CellDim, KDim, dtype=vpfloat)
-        rho_now = random_field(mesh, CellDim, KDim, dtype=wpfloat)
-        rho_var = random_field(mesh, CellDim, KDim, dtype=wpfloat)
-        theta_now = random_field(mesh, CellDim, KDim, dtype=wpfloat)
-        theta_var = random_field(mesh, CellDim, KDim, dtype=wpfloat)
-        wgtfac_c = random_field(mesh, CellDim, KDim, dtype=vpfloat)
-        theta_ref_mc = random_field(mesh, CellDim, KDim, dtype=vpfloat)
-        vwind_expl_wgt = random_field(mesh, CellDim, dtype=wpfloat)
-        exner_pr = random_field(mesh, CellDim, KDim, dtype=wpfloat)
-        d_exner_dz_ref_ic = random_field(mesh, CellDim, KDim, dtype=vpfloat)
-        rho_ic = zero_field(mesh, CellDim, KDim, dtype=wpfloat)
-        z_theta_v_pr_ic = zero_field(mesh, CellDim, KDim, dtype=vpfloat)
-        theta_v_ic = zero_field(mesh, CellDim, KDim, dtype=wpfloat)
-        z_th_ddz_exner_c = zero_field(mesh, CellDim, KDim, dtype=vpfloat)
-=======
-    def input_data(self, grid):
-        dtime = 1.0
-        wgt_nnow_rth = 2.0
-        wgt_nnew_rth = 3.0
-        w = random_field(grid, CellDim, KDim)
-        w_concorr_c = random_field(grid, CellDim, KDim)
-        ddqz_z_half = random_field(grid, CellDim, KDim)
-        rho_now = random_field(grid, CellDim, KDim)
-        rho_var = random_field(grid, CellDim, KDim)
-        theta_now = random_field(grid, CellDim, KDim)
-        theta_var = random_field(grid, CellDim, KDim)
-        wgtfac_c = random_field(grid, CellDim, KDim)
-        theta_ref_mc = random_field(grid, CellDim, KDim)
-        vwind_expl_wgt = random_field(grid, CellDim)
-        exner_pr = random_field(grid, CellDim, KDim)
-        d_exner_dz_ref_ic = random_field(grid, CellDim, KDim)
-        rho_ic = zero_field(grid, CellDim, KDim)
-        z_theta_v_pr_ic = zero_field(grid, CellDim, KDim)
-        theta_v_ic = zero_field(grid, CellDim, KDim)
-        z_th_ddz_exner_c = zero_field(grid, CellDim, KDim)
->>>>>>> f8004aae
-
+        w = random_field(grid, CellDim, KDim, dtype=wpfloat)
+        w_concorr_c = random_field(grid, CellDim, KDim, dtype=vpfloat)
+        ddqz_z_half = random_field(grid, CellDim, KDim, dtype=vpfloat)
+        rho_now = random_field(grid, CellDim, KDim, dtype=wpfloat)
+        rho_var = random_field(grid, CellDim, KDim, dtype=wpfloat)
+        theta_now = random_field(grid, CellDim, KDim, dtype=wpfloat)
+        theta_var = random_field(grid, CellDim, KDim, dtype=wpfloat)
+        wgtfac_c = random_field(grid, CellDim, KDim, dtype=vpfloat)
+        theta_ref_mc = random_field(grid, CellDim, KDim, dtype=vpfloat)
+        vwind_expl_wgt = random_field(grid, CellDim, dtype=wpfloat)
+        exner_pr = random_field(grid, CellDim, KDim, dtype=wpfloat)
+        d_exner_dz_ref_ic = random_field(grid, CellDim, KDim, dtype=vpfloat)
+        rho_ic = zero_field(grid, CellDim, KDim, dtype=wpfloat)
+        z_theta_v_pr_ic = zero_field(grid, CellDim, KDim, dtype=vpfloat)
+        theta_v_ic = zero_field(grid, CellDim, KDim, dtype=wpfloat)
+        z_th_ddz_exner_c = zero_field(grid, CellDim, KDim, dtype=vpfloat)
         return dict(
             w=w,
             w_concorr_c=w_concorr_c,
