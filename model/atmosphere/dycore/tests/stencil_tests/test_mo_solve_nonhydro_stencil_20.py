# ICON4Py - ICON inspired code in Python and GT4Py
#
# Copyright (c) 2022, ETH Zurich and MeteoSwiss
# All rights reserved.
#
# This file is free software: you can redistribute it and/or modify it under
# the terms of the GNU General Public License as published by the
# Free Software Foundation, either version 3 of the License, or any later
# version. See the LICENSE.txt file at the top-level directory of this
# distribution for a copy of the license or check <https://www.gnu.org/licenses/>.
#
# SPDX-License-Identifier: GPL-3.0-or-later

import numpy as np
import pytest
from gt4py.next.ffront.fbuiltins import int32

from icon4py.model.atmosphere.dycore.mo_solve_nonhydro_stencil_20 import (
    mo_solve_nonhydro_stencil_20,
)
from icon4py.model.common.dimension import CellDim, E2CDim, ECDim, EdgeDim, KDim
from icon4py.model.common.test_utils.helpers import (
    StencilTest,
    flatten_first_two_dims,
    random_field,
    zero_field,
)


def mo_solve_nonhydro_stencil_20_numpy(
    mesh,
    inv_dual_edge_length: np.array,
    z_exner_ex_pr: np.array,
    zdiff_gradp: np.array,
    ikoffset: np.array,
    z_dexner_dz_c_1: np.array,
    z_dexner_dz_c_2: np.array,
) -> np.array:
    def _apply_index_field(shape, to_index, neighbor_table, offset_field):
        indexed = np.zeros(shape)
        for iprimary in range(shape[0]):
            for isparse in range(shape[1]):
                for ik in range(shape[2]):
                    indexed[iprimary, isparse, ik] = to_index[
                        neighbor_table[iprimary, isparse],
                        ik + offset_field[iprimary, isparse, ik],
                    ]
        return indexed

    zdiff_gradp_idx = 1 if len(zdiff_gradp.shape) == 2 else 2
    full_shape = mesh.e2c.shape + zdiff_gradp.shape[zdiff_gradp_idx:]
    zdiff_gradp = zdiff_gradp.reshape(full_shape)
    ikoffset = ikoffset.reshape(full_shape)
    inv_dual_edge_length = np.expand_dims(inv_dual_edge_length, -1)

    z_exner_ex_pr_at_kidx = _apply_index_field(full_shape, z_exner_ex_pr, mesh.e2c, ikoffset)
    z_dexner_dz_c_1_at_kidx = _apply_index_field(full_shape, z_dexner_dz_c_1, mesh.e2c, ikoffset)
    z_dexner_dz_c_2_at_kidx = _apply_index_field(full_shape, z_dexner_dz_c_2, mesh.e2c, ikoffset)

    def at_neighbor(i):
        return z_exner_ex_pr_at_kidx[:, i, :] + zdiff_gradp[:, i, :] * (
            z_dexner_dz_c_1_at_kidx[:, i, :]
            + zdiff_gradp[:, i, :] * z_dexner_dz_c_2_at_kidx[:, i, :]
        )

    sum_expr = at_neighbor(1) - at_neighbor(0)

    z_gradh_exner = inv_dual_edge_length * sum_expr
    return z_gradh_exner


class TestMoSolveNonHydroStencil20(StencilTest):
    PROGRAM = mo_solve_nonhydro_stencil_20
    OUTPUTS = ("z_gradh_exner",)

    @staticmethod
    def reference(
        grid,
        inv_dual_edge_length: np.array,
        z_exner_ex_pr: np.array,
        zdiff_gradp: np.array,
        ikoffset: np.array,
        z_dexner_dz_c_1: np.array,
        z_dexner_dz_c_2: np.array,
        **kwargs,
    ) -> dict:
<<<<<<< HEAD
=======
        def _apply_index_field(shape, to_index, neighbor_table, offset_field):
            indexed = np.zeros(shape)
            for iprimary in range(shape[0]):
                for isparse in range(shape[1]):
                    for ik in range(shape[2]):
                        indexed[iprimary, isparse, ik] = to_index[
                            neighbor_table[iprimary, isparse],
                            ik + offset_field[iprimary, isparse, ik],
                        ]
            return indexed

        e2c = grid.connectivities[E2CDim]
        full_shape = e2c.shape + zdiff_gradp.shape[1:]
        zdiff_gradp = zdiff_gradp.reshape(full_shape)
        ikoffset = ikoffset.reshape(full_shape)
        inv_dual_edge_length = np.expand_dims(inv_dual_edge_length, -1)

        z_exner_ex_pr_at_kidx = _apply_index_field(full_shape, z_exner_ex_pr, e2c, ikoffset)
        z_dexner_dz_c_1_at_kidx = _apply_index_field(full_shape, z_dexner_dz_c_1, e2c, ikoffset)
        z_dexner_dz_c_2_at_kidx = _apply_index_field(full_shape, z_dexner_dz_c_2, e2c, ikoffset)

        def at_neighbor(i):
            return z_exner_ex_pr_at_kidx[:, i, :] + zdiff_gradp[:, i, :] * (
                z_dexner_dz_c_1_at_kidx[:, i, :]
                + zdiff_gradp[:, i, :] * z_dexner_dz_c_2_at_kidx[:, i, :]
            )
>>>>>>> 0583c30c

        z_gradh_exner = mo_solve_nonhydro_stencil_20_numpy(
            mesh,
            inv_dual_edge_length,
            z_exner_ex_pr,
            zdiff_gradp,
            ikoffset,
            z_dexner_dz_c_1,
            z_dexner_dz_c_2,
        )
        return dict(z_gradh_exner=z_gradh_exner)

    @pytest.fixture
    def input_data(self, grid):
        if np.any(grid.connectivities[E2CDim] == -1):
            pytest.xfail("Stencil does not support missing neighbors.")

        inv_dual_edge_length = random_field(grid, EdgeDim)
        z_exner_ex_pr = random_field(grid, CellDim, KDim)
        zdiff_gradp = random_field(grid, EdgeDim, E2CDim, KDim)
        ikoffset = zero_field(grid, EdgeDim, E2CDim, KDim, dtype=int32)

        rng = np.random.default_rng()
        for k in range(grid.num_levels):
            # construct offsets that reach all k-levels except the last (because we are using the entries of this field with `+1`)
            ikoffset[:, :, k] = rng.integers(
                low=0 - k,
                high=grid.num_levels - k - 1,
                size=(ikoffset.shape[0], ikoffset.shape[1]),
            )

        zdiff_gradp_new = flatten_first_two_dims(ECDim, KDim, field=zdiff_gradp)
        ikoffset_new = flatten_first_two_dims(ECDim, KDim, field=ikoffset)

        z_dexner_dz_c_1 = random_field(grid, CellDim, KDim)
        z_dexner_dz_c_2 = random_field(grid, CellDim, KDim)
        z_gradh_exner = zero_field(grid, EdgeDim, KDim)

        return dict(
            inv_dual_edge_length=inv_dual_edge_length,
            z_exner_ex_pr=z_exner_ex_pr,
            zdiff_gradp=zdiff_gradp_new,
            ikoffset=ikoffset_new,
            z_dexner_dz_c_1=z_dexner_dz_c_1,
            z_dexner_dz_c_2=z_dexner_dz_c_2,
            z_gradh_exner=z_gradh_exner,
            horizontal_start=int32(0),
            horizontal_end=int32(grid.num_edges),
            vertical_start=int32(0),
            vertical_end=int32(grid.num_levels),
        )<|MERGE_RESOLUTION|>--- conflicted
+++ resolved
@@ -28,7 +28,7 @@
 
 
 def mo_solve_nonhydro_stencil_20_numpy(
-    mesh,
+    grid,
     inv_dual_edge_length: np.array,
     z_exner_ex_pr: np.array,
     zdiff_gradp: np.array,
@@ -47,15 +47,15 @@
                     ]
         return indexed
 
-    zdiff_gradp_idx = 1 if len(zdiff_gradp.shape) == 2 else 2
-    full_shape = mesh.e2c.shape + zdiff_gradp.shape[zdiff_gradp_idx:]
+    e2c = grid.connectivities[E2CDim]
+    full_shape = e2c.shape + zdiff_gradp.shape[1:]
     zdiff_gradp = zdiff_gradp.reshape(full_shape)
     ikoffset = ikoffset.reshape(full_shape)
     inv_dual_edge_length = np.expand_dims(inv_dual_edge_length, -1)
 
-    z_exner_ex_pr_at_kidx = _apply_index_field(full_shape, z_exner_ex_pr, mesh.e2c, ikoffset)
-    z_dexner_dz_c_1_at_kidx = _apply_index_field(full_shape, z_dexner_dz_c_1, mesh.e2c, ikoffset)
-    z_dexner_dz_c_2_at_kidx = _apply_index_field(full_shape, z_dexner_dz_c_2, mesh.e2c, ikoffset)
+    z_exner_ex_pr_at_kidx = _apply_index_field(full_shape, z_exner_ex_pr, e2c, ikoffset)
+    z_dexner_dz_c_1_at_kidx = _apply_index_field(full_shape, z_dexner_dz_c_1, e2c, ikoffset)
+    z_dexner_dz_c_2_at_kidx = _apply_index_field(full_shape, z_dexner_dz_c_2, e2c, ikoffset)
 
     def at_neighbor(i):
         return z_exner_ex_pr_at_kidx[:, i, :] + zdiff_gradp[:, i, :] * (
@@ -84,38 +84,9 @@
         z_dexner_dz_c_2: np.array,
         **kwargs,
     ) -> dict:
-<<<<<<< HEAD
-=======
-        def _apply_index_field(shape, to_index, neighbor_table, offset_field):
-            indexed = np.zeros(shape)
-            for iprimary in range(shape[0]):
-                for isparse in range(shape[1]):
-                    for ik in range(shape[2]):
-                        indexed[iprimary, isparse, ik] = to_index[
-                            neighbor_table[iprimary, isparse],
-                            ik + offset_field[iprimary, isparse, ik],
-                        ]
-            return indexed
-
-        e2c = grid.connectivities[E2CDim]
-        full_shape = e2c.shape + zdiff_gradp.shape[1:]
-        zdiff_gradp = zdiff_gradp.reshape(full_shape)
-        ikoffset = ikoffset.reshape(full_shape)
-        inv_dual_edge_length = np.expand_dims(inv_dual_edge_length, -1)
-
-        z_exner_ex_pr_at_kidx = _apply_index_field(full_shape, z_exner_ex_pr, e2c, ikoffset)
-        z_dexner_dz_c_1_at_kidx = _apply_index_field(full_shape, z_dexner_dz_c_1, e2c, ikoffset)
-        z_dexner_dz_c_2_at_kidx = _apply_index_field(full_shape, z_dexner_dz_c_2, e2c, ikoffset)
-
-        def at_neighbor(i):
-            return z_exner_ex_pr_at_kidx[:, i, :] + zdiff_gradp[:, i, :] * (
-                z_dexner_dz_c_1_at_kidx[:, i, :]
-                + zdiff_gradp[:, i, :] * z_dexner_dz_c_2_at_kidx[:, i, :]
-            )
->>>>>>> 0583c30c
 
         z_gradh_exner = mo_solve_nonhydro_stencil_20_numpy(
-            mesh,
+            grid,
             inv_dual_edge_length,
             z_exner_ex_pr,
             zdiff_gradp,
