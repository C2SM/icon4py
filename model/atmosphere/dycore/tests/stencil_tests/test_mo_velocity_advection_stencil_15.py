--- conflicted
+++ resolved
@@ -33,17 +33,10 @@
         return dict(z_w_con_c_full=z_w_con_c_full)
 
     @pytest.fixture
-<<<<<<< HEAD
-    def input_data(self, mesh):
-        z_w_con_c = random_field(mesh, CellDim, KDim, extend={KDim: 1}, dtype=vpfloat)
+    def input_data(self, grid):
+        z_w_con_c = random_field(grid, CellDim, KDim, extend={KDim: 1}, dtype=vpfloat)
 
-        z_w_con_c_full = zero_field(mesh, CellDim, KDim, dtype=vpfloat)
-=======
-    def input_data(self, grid):
-        z_w_con_c = random_field(grid, CellDim, KDim, extend={KDim: 1})
-
-        z_w_con_c_full = zero_field(grid, CellDim, KDim)
->>>>>>> f8004aae
+        z_w_con_c_full = zero_field(grid, CellDim, KDim, dtype=vpfloat)
 
         return dict(
             z_w_con_c=z_w_con_c,
