--- conflicted
+++ resolved
@@ -34,23 +34,13 @@
         return dict(vn_ie=vn_ie, z_vt_ie=z_vt_ie, z_kin_hor_e=z_kin_hor_e)
 
     @pytest.fixture
-<<<<<<< HEAD
-    def input_data(self, mesh):
-        vn = random_field(mesh, EdgeDim, KDim, dtype=wpfloat)
-        vt = random_field(mesh, EdgeDim, KDim, dtype=vpfloat)
+    def input_data(self, grid):
+        vn = random_field(grid, EdgeDim, KDim, dtype=wpfloat)
+        vt = random_field(grid, EdgeDim, KDim, dtype=vpfloat)
 
-        vn_ie = zero_field(mesh, EdgeDim, KDim, dtype=vpfloat)
-        z_vt_ie = zero_field(mesh, EdgeDim, KDim, dtype=vpfloat)
-        z_kin_hor_e = zero_field(mesh, EdgeDim, KDim, dtype=vpfloat)
-=======
-    def input_data(self, grid):
-        vn = random_field(grid, EdgeDim, KDim)
-        vt = random_field(grid, EdgeDim, KDim)
-
-        vn_ie = zero_field(grid, EdgeDim, KDim)
-        z_vt_ie = zero_field(grid, EdgeDim, KDim)
-        z_kin_hor_e = zero_field(grid, EdgeDim, KDim)
->>>>>>> f8004aae
+        vn_ie = zero_field(grid, EdgeDim, KDim, dtype=vpfloat)
+        z_vt_ie = zero_field(grid, EdgeDim, KDim, dtype=vpfloat)
+        z_kin_hor_e = zero_field(grid, EdgeDim, KDim, dtype=vpfloat)
 
         return dict(
             vn=vn,
