--- conflicted
+++ resolved
@@ -39,17 +39,10 @@
         )
 
     @pytest.fixture
-<<<<<<< HEAD
-    def input_data(self, mesh):
-        p_cell_in = random_field(mesh, CellDim, KDim, dtype=wpfloat)
-        c_intp = random_field(mesh, VertexDim, V2CDim, dtype=wpfloat)
-        p_vert_out = zero_field(mesh, VertexDim, KDim, dtype=vpfloat)
-=======
     def input_data(self, grid):
-        p_cell_in = random_field(grid, CellDim, KDim)
-        c_intp = random_field(grid, VertexDim, V2CDim)
-        p_vert_out = zero_field(grid, VertexDim, KDim)
->>>>>>> f8004aae
+        p_cell_in = random_field(grid, CellDim, KDim, dtype=wpfloat)
+        c_intp = random_field(grid, VertexDim, V2CDim, dtype=wpfloat)
+        p_vert_out = zero_field(grid, VertexDim, KDim, dtype=vpfloat)
 
         return dict(
             p_cell_in=p_cell_in,
