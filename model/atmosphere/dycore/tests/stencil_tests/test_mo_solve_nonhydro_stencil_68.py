--- conflicted
+++ resolved
@@ -50,27 +50,15 @@
         return dict(theta_v_new=theta_v_new)
 
     @pytest.fixture
-<<<<<<< HEAD
-    def input_data(self, mesh):
-        mask_prog_halo_c = random_mask(mesh, CellDim)
-        rho_now = random_field(mesh, CellDim, KDim, dtype=wpfloat)
-        theta_v_now = random_field(mesh, CellDim, KDim, dtype=wpfloat)
-        exner_new = random_field(mesh, CellDim, KDim, dtype=wpfloat)
-        exner_now = random_field(mesh, CellDim, KDim, dtype=wpfloat)
-        rho_new = random_field(mesh, CellDim, KDim, dtype=wpfloat)
-        theta_v_new = random_field(mesh, CellDim, KDim, dtype=wpfloat)
-        cvd_o_rd = wpfloat("10.0")
-=======
     def input_data(self, grid):
         mask_prog_halo_c = random_mask(grid, CellDim)
-        rho_now = random_field(grid, CellDim, KDim)
-        theta_v_now = random_field(grid, CellDim, KDim)
-        exner_new = random_field(grid, CellDim, KDim)
-        exner_now = random_field(grid, CellDim, KDim)
-        rho_new = random_field(grid, CellDim, KDim)
-        theta_v_new = random_field(grid, CellDim, KDim)
-        cvd_o_rd = 10.0
->>>>>>> f8004aae
+        rho_now = random_field(grid, CellDim, KDim, dtype=wpfloat)
+        theta_v_now = random_field(grid, CellDim, KDim, dtype=wpfloat)
+        exner_new = random_field(grid, CellDim, KDim, dtype=wpfloat)
+        exner_now = random_field(grid, CellDim, KDim, dtype=wpfloat)
+        rho_new = random_field(grid, CellDim, KDim, dtype=wpfloat)
+        theta_v_new = random_field(grid, CellDim, KDim, dtype=wpfloat)
+        cvd_o_rd = wpfloat("10.0")
 
         return dict(
             mask_prog_halo_c=mask_prog_halo_c,
