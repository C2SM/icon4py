# ICON4Py - ICON inspired code in Python and GT4Py
#
# Copyright (c) 2022, ETH Zurich and MeteoSwiss
# All rights reserved.
#
# This file is free software: you can redistribute it and/or modify it under
# the terms of the GNU General Public License as published by the
# Free Software Foundation, either version 3 of the License, or any later
# version. See the LICENSE.txt file at the top-level directory of this
# distribution for a copy of the license or check <https://www.gnu.org/licenses/>.
#
# SPDX-License-Identifier: GPL-3.0-or-later

import numpy as np
import pytest

from icon4py.model.atmosphere.dycore.mo_velocity_advection_stencil_16 import (
    mo_velocity_advection_stencil_16,
)
from icon4py.model.common.dimension import CellDim, KDim
from icon4py.model.common.test_utils.helpers import StencilTest, random_field, zero_field
from icon4py.model.common.type_alias import vpfloat, wpfloat


class TestMoVelocityAdvectionStencil16(StencilTest):
    PROGRAM = mo_velocity_advection_stencil_16
    OUTPUTS = ("ddt_w_adv",)

    @staticmethod
    def reference(
        grid,
        z_w_con_c: np.array,
        w: np.array,
        coeff1_dwdz: np.array,
        coeff2_dwdz: np.array,
        **kwargs,
    ) -> dict:
        ddt_w_adv = np.zeros_like(coeff1_dwdz)
        ddt_w_adv[:, 1:] = -z_w_con_c[:, 1:] * (
            w[:, :-2] * coeff1_dwdz[:, 1:]
            - w[:, 2:] * coeff2_dwdz[:, 1:]
            + w[:, 1:-1] * (coeff2_dwdz[:, 1:] - coeff1_dwdz[:, 1:])
        )
        return dict(ddt_w_adv=ddt_w_adv)

    @pytest.fixture
<<<<<<< HEAD
    def input_data(self, mesh):
        z_w_con_c = random_field(mesh, CellDim, KDim, dtype=vpfloat)
        w = random_field(mesh, CellDim, KDim, extend={KDim: 1}, dtype=wpfloat)
        coeff1_dwdz = random_field(mesh, CellDim, KDim, dtype=vpfloat)
        coeff2_dwdz = random_field(mesh, CellDim, KDim, dtype=vpfloat)
        ddt_w_adv = zero_field(mesh, CellDim, KDim, dtype=vpfloat)
=======
    def input_data(self, grid):
        z_w_con_c = random_field(grid, CellDim, KDim)
        w = random_field(grid, CellDim, KDim, extend={KDim: 1})
        coeff1_dwdz = random_field(grid, CellDim, KDim)
        coeff2_dwdz = random_field(grid, CellDim, KDim)
        ddt_w_adv = zero_field(grid, CellDim, KDim)
>>>>>>> f8004aae

        return dict(
            z_w_con_c=z_w_con_c,
            w=w,
            coeff1_dwdz=coeff1_dwdz,
            coeff2_dwdz=coeff2_dwdz,
            ddt_w_adv=ddt_w_adv,
        )<|MERGE_RESOLUTION|>--- conflicted
+++ resolved
@@ -44,21 +44,12 @@
         return dict(ddt_w_adv=ddt_w_adv)
 
     @pytest.fixture
-<<<<<<< HEAD
-    def input_data(self, mesh):
-        z_w_con_c = random_field(mesh, CellDim, KDim, dtype=vpfloat)
-        w = random_field(mesh, CellDim, KDim, extend={KDim: 1}, dtype=wpfloat)
-        coeff1_dwdz = random_field(mesh, CellDim, KDim, dtype=vpfloat)
-        coeff2_dwdz = random_field(mesh, CellDim, KDim, dtype=vpfloat)
-        ddt_w_adv = zero_field(mesh, CellDim, KDim, dtype=vpfloat)
-=======
     def input_data(self, grid):
-        z_w_con_c = random_field(grid, CellDim, KDim)
-        w = random_field(grid, CellDim, KDim, extend={KDim: 1})
-        coeff1_dwdz = random_field(grid, CellDim, KDim)
-        coeff2_dwdz = random_field(grid, CellDim, KDim)
-        ddt_w_adv = zero_field(grid, CellDim, KDim)
->>>>>>> f8004aae
+        z_w_con_c = random_field(grid, CellDim, KDim, dtype=vpfloat)
+        w = random_field(grid, CellDim, KDim, extend={KDim: 1}, dtype=wpfloat)
+        coeff1_dwdz = random_field(grid, CellDim, KDim, dtype=vpfloat)
+        coeff2_dwdz = random_field(grid, CellDim, KDim, dtype=vpfloat)
+        ddt_w_adv = zero_field(grid, CellDim, KDim, dtype=vpfloat)
 
         return dict(
             z_w_con_c=z_w_con_c,
