# ICON4Py - ICON inspired code in Python and GT4Py
#
# Copyright (c) 2022, ETH Zurich and MeteoSwiss
# All rights reserved.
#
# This file is free software: you can redistribute it and/or modify it under
# the terms of the GNU General Public License as published by the
# Free Software Foundation, either version 3 of the License, or any later
# version. See the LICENSE.txt file at the top-level directory of this
# distribution for a copy of the license or check <https://www.gnu.org/licenses/>.
#
# SPDX-License-Identifier: GPL-3.0-or-later

import numpy as np
import pytest
from gt4py.next.ffront.fbuiltins import int32

from icon4py.model.atmosphere.dycore.mo_solve_nonhydro_stencil_22 import (
    mo_solve_nonhydro_stencil_22,
)
from icon4py.model.common.dimension import EdgeDim, KDim
from icon4py.model.common.test_utils.helpers import StencilTest, random_field, random_mask
from icon4py.model.common.type_alias import vpfloat


class TestMoSolveNonhydroStencil22(StencilTest):
    PROGRAM = mo_solve_nonhydro_stencil_22
    OUTPUTS = ("z_gradh_exner",)

    @staticmethod
    def reference(
        grid,
        ipeidx_dsl: np.array,
        pg_exdist: np.array,
        z_hydro_corr: np.array,
        z_gradh_exner: np.array,
        **kwargs,
    ) -> dict:
        z_hydro_corr = np.expand_dims(z_hydro_corr, axis=-1)
        z_gradh_exner = np.where(
            ipeidx_dsl, z_gradh_exner + z_hydro_corr * pg_exdist, z_gradh_exner
        )
        return dict(z_gradh_exner=z_gradh_exner)

    @pytest.fixture
<<<<<<< HEAD
    def input_data(self, mesh):
        ipeidx_dsl = random_mask(mesh, EdgeDim, KDim)
        pg_exdist = random_field(mesh, EdgeDim, KDim, dtype=vpfloat)
        z_hydro_corr = random_field(mesh, EdgeDim, dtype=vpfloat)
        z_gradh_exner = random_field(mesh, EdgeDim, KDim, dtype=vpfloat)
=======
    def input_data(self, grid):
        ipeidx_dsl = random_mask(grid, EdgeDim, KDim)
        pg_exdist = random_field(grid, EdgeDim, KDim)
        z_hydro_corr = random_field(grid, EdgeDim)
        z_gradh_exner = random_field(grid, EdgeDim, KDim)
>>>>>>> f8004aae

        return dict(
            ipeidx_dsl=ipeidx_dsl,
            pg_exdist=pg_exdist,
            z_hydro_corr=z_hydro_corr,
            z_gradh_exner=z_gradh_exner,
            horizontal_start=int32(0),
            horizontal_end=int32(grid.num_edges),
            vertical_start=int32(0),
            vertical_end=int32(grid.num_levels),
        )<|MERGE_RESOLUTION|>--- conflicted
+++ resolved
@@ -43,19 +43,11 @@
         return dict(z_gradh_exner=z_gradh_exner)
 
     @pytest.fixture
-<<<<<<< HEAD
-    def input_data(self, mesh):
-        ipeidx_dsl = random_mask(mesh, EdgeDim, KDim)
-        pg_exdist = random_field(mesh, EdgeDim, KDim, dtype=vpfloat)
-        z_hydro_corr = random_field(mesh, EdgeDim, dtype=vpfloat)
-        z_gradh_exner = random_field(mesh, EdgeDim, KDim, dtype=vpfloat)
-=======
     def input_data(self, grid):
         ipeidx_dsl = random_mask(grid, EdgeDim, KDim)
-        pg_exdist = random_field(grid, EdgeDim, KDim)
-        z_hydro_corr = random_field(grid, EdgeDim)
-        z_gradh_exner = random_field(grid, EdgeDim, KDim)
->>>>>>> f8004aae
+        pg_exdist = random_field(grid, EdgeDim, KDim, dtype=vpfloat)
+        z_hydro_corr = random_field(grid, EdgeDim, dtype=vpfloat)
+        z_gradh_exner = random_field(grid, EdgeDim, KDim, dtype=vpfloat)
 
         return dict(
             ipeidx_dsl=ipeidx_dsl,
