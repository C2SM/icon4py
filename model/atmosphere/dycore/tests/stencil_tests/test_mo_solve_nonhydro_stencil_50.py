# ICON4Py - ICON inspired code in Python and GT4Py
#
# Copyright (c) 2022, ETH Zurich and MeteoSwiss
# All rights reserved.
#
# This file is free software: you can redistribute it and/or modify it under
# the terms of the GNU General Public License as published by the
# Free Software Foundation, either version 3 of the License, or any later
# version. See the LICENSE.txt file at the top-level directory of this
# distribution for a copy of the license or check <https://www.gnu.org/licenses/>.
#
# SPDX-License-Identifier: GPL-3.0-or-later

import numpy as np
import pytest
from gt4py.next.ffront.fbuiltins import int32

from icon4py.model.atmosphere.dycore.mo_solve_nonhydro_stencil_50 import (
    mo_solve_nonhydro_stencil_50,
)
from icon4py.model.common.dimension import CellDim, KDim
from icon4py.model.common.test_utils.helpers import StencilTest, random_field
from icon4py.model.common.type_alias import vpfloat, wpfloat


class TestMoSolveNonhydroStencil50(StencilTest):
    PROGRAM = mo_solve_nonhydro_stencil_50
    OUTPUTS = ("z_rho_expl", "z_exner_expl")

    @staticmethod
    def reference(
        grid,
        z_rho_expl: np.array,
        rho_incr: np.array,
        z_exner_expl: np.array,
        exner_incr: np.array,
        iau_wgt_dyn,
        **kwargs,
    ) -> dict:
        z_rho_expl = z_rho_expl + iau_wgt_dyn * rho_incr
        z_exner_expl = z_exner_expl + iau_wgt_dyn * exner_incr
        return dict(z_rho_expl=z_rho_expl, z_exner_expl=z_exner_expl)

    @pytest.fixture
<<<<<<< HEAD
    def input_data(self, mesh):
        z_exner_expl = random_field(mesh, CellDim, KDim, dtype=wpfloat)
        exner_incr = random_field(mesh, CellDim, KDim, dtype=vpfloat)
        z_rho_expl = random_field(mesh, CellDim, KDim, dtype=wpfloat)
        rho_incr = random_field(mesh, CellDim, KDim, dtype=vpfloat)
        iau_wgt_dyn = wpfloat("8.0")
=======
    def input_data(self, grid):
        z_exner_expl = random_field(grid, CellDim, KDim)
        exner_incr = random_field(grid, CellDim, KDim)
        z_rho_expl = random_field(grid, CellDim, KDim)
        rho_incr = random_field(grid, CellDim, KDim)
        iau_wgt_dyn = 8.0
>>>>>>> f8004aae

        return dict(
            z_rho_expl=z_rho_expl,
            z_exner_expl=z_exner_expl,
            rho_incr=rho_incr,
            exner_incr=exner_incr,
            iau_wgt_dyn=iau_wgt_dyn,
            horizontal_start=int32(0),
            horizontal_end=int32(grid.num_cells),
            vertical_start=int32(0),
            vertical_end=int32(grid.num_levels),
        )<|MERGE_RESOLUTION|>--- conflicted
+++ resolved
@@ -42,21 +42,12 @@
         return dict(z_rho_expl=z_rho_expl, z_exner_expl=z_exner_expl)
 
     @pytest.fixture
-<<<<<<< HEAD
-    def input_data(self, mesh):
-        z_exner_expl = random_field(mesh, CellDim, KDim, dtype=wpfloat)
-        exner_incr = random_field(mesh, CellDim, KDim, dtype=vpfloat)
-        z_rho_expl = random_field(mesh, CellDim, KDim, dtype=wpfloat)
-        rho_incr = random_field(mesh, CellDim, KDim, dtype=vpfloat)
+    def input_data(self, grid):
+        z_exner_expl = random_field(grid, CellDim, KDim, dtype=wpfloat)
+        exner_incr = random_field(grid, CellDim, KDim, dtype=vpfloat)
+        z_rho_expl = random_field(grid, CellDim, KDim, dtype=wpfloat)
+        rho_incr = random_field(grid, CellDim, KDim, dtype=vpfloat)
         iau_wgt_dyn = wpfloat("8.0")
-=======
-    def input_data(self, grid):
-        z_exner_expl = random_field(grid, CellDim, KDim)
-        exner_incr = random_field(grid, CellDim, KDim)
-        z_rho_expl = random_field(grid, CellDim, KDim)
-        rho_incr = random_field(grid, CellDim, KDim)
-        iau_wgt_dyn = 8.0
->>>>>>> f8004aae
 
         return dict(
             z_rho_expl=z_rho_expl,
