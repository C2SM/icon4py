# ICON4Py - ICON inspired code in Python and GT4Py
#
# Copyright (c) 2022, ETH Zurich and MeteoSwiss
# All rights reserved.
#
# This file is free software: you can redistribute it and/or modify it under
# the terms of the GNU General Public License as published by the
# Free Software Foundation, either version 3 of the License, or any later
# version. See the LICENSE.txt file at the top-level directory of this
# distribution for a copy of the license or check <https://www.gnu.org/licenses/>.
#
# SPDX-License-Identifier: GPL-3.0-or-later

import numpy as np
import pytest
from gt4py.next.ffront.fbuiltins import int32

from icon4py.model.atmosphere.dycore.mo_solve_nonhydro_stencil_55 import (
    mo_solve_nonhydro_stencil_55,
)
from icon4py.model.common.dimension import CellDim, KDim
from icon4py.model.common.test_utils.helpers import StencilTest, random_field, zero_field
from icon4py.model.common.type_alias import vpfloat, wpfloat


class TestMoSolveNonhydroStencil55(StencilTest):
    PROGRAM = mo_solve_nonhydro_stencil_55
    OUTPUTS = ("rho_new", "exner_new", "theta_v_new")

    @staticmethod
    def reference(
        grid,
        z_rho_expl: np.array,
        vwind_impl_wgt: np.array,
        inv_ddqz_z_full: np.array,
        rho_ic: np.array,
        w: np.array,
        z_exner_expl: np.array,
        exner_ref_mc: np.array,
        z_alpha: np.array,
        z_beta: np.array,
        rho_now: np.array,
        theta_v_now: np.array,
        exner_now: np.array,
        dtime,
        cvd_o_rd,
        **kwargs,
    ) -> dict:
        rho_ic_offset_1 = rho_ic[:, 1:]
        w_offset_0 = w[:, :-1]
        w_offset_1 = w[:, 1:]
        z_alpha_offset_1 = z_alpha[:, 1:]
        vwind_impl_wgt = np.expand_dims(vwind_impl_wgt, axis=1)
        rho_new = z_rho_expl - vwind_impl_wgt * dtime * inv_ddqz_z_full * (
            rho_ic[:, :-1] * w_offset_0 - rho_ic_offset_1 * w_offset_1
        )
        exner_new = (
            z_exner_expl
            + exner_ref_mc
            - z_beta * (z_alpha[:, :-1] * w_offset_0 - z_alpha_offset_1 * w_offset_1)
        )
        theta_v_new = (
            rho_now * theta_v_now * ((exner_new / exner_now - 1.0) * cvd_o_rd + 1.0) / rho_new
        )
        return dict(rho_new=rho_new, exner_new=exner_new, theta_v_new=theta_v_new)

    @pytest.fixture
<<<<<<< HEAD
    def input_data(self, mesh):
        z_rho_expl = random_field(mesh, CellDim, KDim, dtype=wpfloat)
        vwind_impl_wgt = random_field(mesh, CellDim, dtype=wpfloat)
        inv_ddqz_z_full = random_field(mesh, CellDim, KDim, dtype=vpfloat)
        rho_ic = random_field(mesh, CellDim, KDim, extend={KDim: 1}, dtype=wpfloat)
        w = random_field(mesh, CellDim, KDim, extend={KDim: 1}, dtype=wpfloat)
        z_exner_expl = random_field(mesh, CellDim, KDim, dtype=wpfloat)
        exner_ref_mc = random_field(mesh, CellDim, KDim, dtype=vpfloat)
        z_alpha = random_field(mesh, CellDim, KDim, extend={KDim: 1}, dtype=vpfloat)
        z_beta = random_field(mesh, CellDim, KDim, dtype=vpfloat)
        rho_now = random_field(mesh, CellDim, KDim, dtype=wpfloat)
        theta_v_now = random_field(mesh, CellDim, KDim, dtype=wpfloat)
        exner_now = random_field(mesh, CellDim, KDim, dtype=wpfloat)
        rho_new = zero_field(mesh, CellDim, KDim, dtype=wpfloat)
        exner_new = zero_field(mesh, CellDim, KDim, dtype=wpfloat)
        theta_v_new = zero_field(mesh, CellDim, KDim, dtype=wpfloat)
        dtime = wpfloat("5.0")
        cvd_o_rd = wpfloat("9.0")
=======
    def input_data(self, grid):
        z_rho_expl = random_field(grid, CellDim, KDim)
        vwind_impl_wgt = random_field(grid, CellDim)
        inv_ddqz_z_full = random_field(grid, CellDim, KDim)
        rho_ic = random_field(grid, CellDim, KDim, extend={KDim: 1})
        w = random_field(grid, CellDim, KDim, extend={KDim: 1})
        z_exner_expl = random_field(grid, CellDim, KDim)
        exner_ref_mc = random_field(grid, CellDim, KDim)
        z_alpha = random_field(grid, CellDim, KDim, extend={KDim: 1})
        z_beta = random_field(grid, CellDim, KDim)
        rho_now = random_field(grid, CellDim, KDim)
        theta_v_now = random_field(grid, CellDim, KDim)
        exner_now = random_field(grid, CellDim, KDim)
        rho_new = zero_field(grid, CellDim, KDim)
        exner_new = zero_field(grid, CellDim, KDim)
        theta_v_new = zero_field(grid, CellDim, KDim)
        dtime = 5.0
        cvd_o_rd = 9.0
>>>>>>> f8004aae

        return dict(
            z_rho_expl=z_rho_expl,
            vwind_impl_wgt=vwind_impl_wgt,
            inv_ddqz_z_full=inv_ddqz_z_full,
            rho_ic=rho_ic,
            w=w,
            z_exner_expl=z_exner_expl,
            exner_ref_mc=exner_ref_mc,
            z_alpha=z_alpha,
            z_beta=z_beta,
            rho_now=rho_now,
            theta_v_now=theta_v_now,
            exner_now=exner_now,
            rho_new=rho_new,
            exner_new=exner_new,
            theta_v_new=theta_v_new,
            dtime=dtime,
            cvd_o_rd=cvd_o_rd,
            horizontal_start=int32(0),
            horizontal_end=int32(grid.num_cells),
            vertical_start=int32(0),
            vertical_end=int32(grid.num_levels),
        )<|MERGE_RESOLUTION|>--- conflicted
+++ resolved
@@ -65,45 +65,24 @@
         return dict(rho_new=rho_new, exner_new=exner_new, theta_v_new=theta_v_new)
 
     @pytest.fixture
-<<<<<<< HEAD
-    def input_data(self, mesh):
-        z_rho_expl = random_field(mesh, CellDim, KDim, dtype=wpfloat)
-        vwind_impl_wgt = random_field(mesh, CellDim, dtype=wpfloat)
-        inv_ddqz_z_full = random_field(mesh, CellDim, KDim, dtype=vpfloat)
-        rho_ic = random_field(mesh, CellDim, KDim, extend={KDim: 1}, dtype=wpfloat)
-        w = random_field(mesh, CellDim, KDim, extend={KDim: 1}, dtype=wpfloat)
-        z_exner_expl = random_field(mesh, CellDim, KDim, dtype=wpfloat)
-        exner_ref_mc = random_field(mesh, CellDim, KDim, dtype=vpfloat)
-        z_alpha = random_field(mesh, CellDim, KDim, extend={KDim: 1}, dtype=vpfloat)
-        z_beta = random_field(mesh, CellDim, KDim, dtype=vpfloat)
-        rho_now = random_field(mesh, CellDim, KDim, dtype=wpfloat)
-        theta_v_now = random_field(mesh, CellDim, KDim, dtype=wpfloat)
-        exner_now = random_field(mesh, CellDim, KDim, dtype=wpfloat)
-        rho_new = zero_field(mesh, CellDim, KDim, dtype=wpfloat)
-        exner_new = zero_field(mesh, CellDim, KDim, dtype=wpfloat)
-        theta_v_new = zero_field(mesh, CellDim, KDim, dtype=wpfloat)
+    def input_data(self, grid):
+        z_rho_expl = random_field(grid, CellDim, KDim, dtype=wpfloat)
+        vwind_impl_wgt = random_field(grid, CellDim, dtype=wpfloat)
+        inv_ddqz_z_full = random_field(grid, CellDim, KDim, dtype=vpfloat)
+        rho_ic = random_field(grid, CellDim, KDim, extend={KDim: 1}, dtype=wpfloat)
+        w = random_field(grid, CellDim, KDim, extend={KDim: 1}, dtype=wpfloat)
+        z_exner_expl = random_field(grid, CellDim, KDim, dtype=wpfloat)
+        exner_ref_mc = random_field(grid, CellDim, KDim, dtype=vpfloat)
+        z_alpha = random_field(grid, CellDim, KDim, extend={KDim: 1}, dtype=vpfloat)
+        z_beta = random_field(grid, CellDim, KDim, dtype=vpfloat)
+        rho_now = random_field(grid, CellDim, KDim, dtype=wpfloat)
+        theta_v_now = random_field(grid, CellDim, KDim, dtype=wpfloat)
+        exner_now = random_field(grid, CellDim, KDim, dtype=wpfloat)
+        rho_new = zero_field(grid, CellDim, KDim, dtype=wpfloat)
+        exner_new = zero_field(grid, CellDim, KDim, dtype=wpfloat)
+        theta_v_new = zero_field(grid, CellDim, KDim, dtype=wpfloat)
         dtime = wpfloat("5.0")
         cvd_o_rd = wpfloat("9.0")
-=======
-    def input_data(self, grid):
-        z_rho_expl = random_field(grid, CellDim, KDim)
-        vwind_impl_wgt = random_field(grid, CellDim)
-        inv_ddqz_z_full = random_field(grid, CellDim, KDim)
-        rho_ic = random_field(grid, CellDim, KDim, extend={KDim: 1})
-        w = random_field(grid, CellDim, KDim, extend={KDim: 1})
-        z_exner_expl = random_field(grid, CellDim, KDim)
-        exner_ref_mc = random_field(grid, CellDim, KDim)
-        z_alpha = random_field(grid, CellDim, KDim, extend={KDim: 1})
-        z_beta = random_field(grid, CellDim, KDim)
-        rho_now = random_field(grid, CellDim, KDim)
-        theta_v_now = random_field(grid, CellDim, KDim)
-        exner_now = random_field(grid, CellDim, KDim)
-        rho_new = zero_field(grid, CellDim, KDim)
-        exner_new = zero_field(grid, CellDim, KDim)
-        theta_v_new = zero_field(grid, CellDim, KDim)
-        dtime = 5.0
-        cvd_o_rd = 9.0
->>>>>>> f8004aae
 
         return dict(
             z_rho_expl=z_rho_expl,
