# ICON4Py - ICON inspired code in Python and GT4Py
#
# Copyright (c) 2022, ETH Zurich and MeteoSwiss
# All rights reserved.
#
# This file is free software: you can redistribute it and/or modify it under
# the terms of the GNU General Public License as published by the
# Free Software Foundation, either version 3 of the License, or any later
# version. See the LICENSE.txt file at the top-level directory of this
# distribution for a copy of the license or check <https://www.gnu.org/licenses/>.
#
# SPDX-License-Identifier: GPL-3.0-or-later

import numpy as np
import pytest
from gt4py.next.ffront.fbuiltins import int32

from icon4py.model.atmosphere.dycore.mo_solve_nonhydro_stencil_27 import (
    mo_solve_nonhydro_stencil_27,
)
from icon4py.model.common.dimension import EdgeDim, KDim
from icon4py.model.common.test_utils.helpers import StencilTest, random_field
from icon4py.model.common.type_alias import vpfloat, wpfloat


class TestMoSolveNonhydroStencil27(StencilTest):
    PROGRAM = mo_solve_nonhydro_stencil_27
    OUTPUTS = ("vn",)

    @staticmethod
    def reference(
        grid,
        scal_divdamp: np.array,
        bdy_divdamp: np.array,
        nudgecoeff_e: np.array,
        z_graddiv2_vn: np.array,
        vn: np.array,
        **kwargs,
    ) -> dict:
        nudgecoeff_e = np.expand_dims(nudgecoeff_e, axis=-1)
        vn = vn + (scal_divdamp + bdy_divdamp * nudgecoeff_e) * z_graddiv2_vn
        return dict(vn=vn)

    @pytest.fixture
<<<<<<< HEAD
    def input_data(self, mesh):
        scal_divdamp = random_field(mesh, KDim, dtype=wpfloat)
        bdy_divdamp = random_field(mesh, KDim, dtype=wpfloat)
        nudgecoeff_e = random_field(mesh, EdgeDim, dtype=wpfloat)
        z_graddiv2_vn = random_field(mesh, EdgeDim, KDim, dtype=vpfloat)
        vn = random_field(mesh, EdgeDim, KDim, dtype=wpfloat)
=======
    def input_data(self, grid):
        scal_divdamp = random_field(grid, KDim)
        bdy_divdamp = random_field(grid, KDim)
        nudgecoeff_e = random_field(grid, EdgeDim)
        z_graddiv2_vn = random_field(grid, EdgeDim, KDim)
        vn = random_field(grid, EdgeDim, KDim)
>>>>>>> f8004aae

        return dict(
            scal_divdamp=scal_divdamp,
            bdy_divdamp=bdy_divdamp,
            nudgecoeff_e=nudgecoeff_e,
            z_graddiv2_vn=z_graddiv2_vn,
            vn=vn,
            horizontal_start=int32(0),
            horizontal_end=int32(grid.num_edges),
            vertical_start=int32(0),
            vertical_end=int32(grid.num_levels),
        )<|MERGE_RESOLUTION|>--- conflicted
+++ resolved
@@ -42,21 +42,12 @@
         return dict(vn=vn)
 
     @pytest.fixture
-<<<<<<< HEAD
-    def input_data(self, mesh):
-        scal_divdamp = random_field(mesh, KDim, dtype=wpfloat)
-        bdy_divdamp = random_field(mesh, KDim, dtype=wpfloat)
-        nudgecoeff_e = random_field(mesh, EdgeDim, dtype=wpfloat)
-        z_graddiv2_vn = random_field(mesh, EdgeDim, KDim, dtype=vpfloat)
-        vn = random_field(mesh, EdgeDim, KDim, dtype=wpfloat)
-=======
     def input_data(self, grid):
-        scal_divdamp = random_field(grid, KDim)
-        bdy_divdamp = random_field(grid, KDim)
-        nudgecoeff_e = random_field(grid, EdgeDim)
-        z_graddiv2_vn = random_field(grid, EdgeDim, KDim)
-        vn = random_field(grid, EdgeDim, KDim)
->>>>>>> f8004aae
+        scal_divdamp = random_field(grid, KDim, dtype=wpfloat)
+        bdy_divdamp = random_field(grid, KDim, dtype=wpfloat)
+        nudgecoeff_e = random_field(grid, EdgeDim, dtype=wpfloat)
+        z_graddiv2_vn = random_field(grid, EdgeDim, KDim, dtype=vpfloat)
+        vn = random_field(grid, EdgeDim, KDim, dtype=wpfloat)
 
         return dict(
             scal_divdamp=scal_divdamp,
