--- conflicted
+++ resolved
@@ -35,17 +35,10 @@
         return dict(w=w)
 
     @pytest.fixture
-<<<<<<< HEAD
-    def input_data(self, mesh):
-        z_raylfac = random_field(mesh, KDim, dtype=wpfloat)
-        w_1 = random_field(mesh, CellDim, dtype=wpfloat)
-        w = random_field(mesh, CellDim, KDim, dtype=wpfloat)
-=======
     def input_data(self, grid):
-        z_raylfac = random_field(grid, KDim)
-        w_1 = random_field(grid, CellDim)
-        w = random_field(grid, CellDim, KDim)
->>>>>>> f8004aae
+        z_raylfac = random_field(grid, KDim, dtype=wpfloat)
+        w_1 = random_field(grid, CellDim, dtype=wpfloat)
+        w = random_field(grid, CellDim, KDim, dtype=wpfloat)
 
         return dict(
             z_raylfac=z_raylfac,
