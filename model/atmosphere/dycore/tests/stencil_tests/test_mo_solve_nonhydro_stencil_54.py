# ICON4Py - ICON inspired code in Python and GT4Py
#
# Copyright (c) 2022, ETH Zurich and MeteoSwiss
# All rights reserved.
#
# This file is free software: you can redistribute it and/or modify it under
# the terms of the GNU General Public License as published by the
# Free Software Foundation, either version 3 of the License, or any later
# version. See the LICENSE.txt file at the top-level directory of this
# distribution for a copy of the license or check <https://www.gnu.org/licenses/>.
#
# SPDX-License-Identifier: GPL-3.0-or-later

import numpy as np
import pytest
from gt4py.next.ffront.fbuiltins import int32

from icon4py.model.atmosphere.dycore.mo_solve_nonhydro_stencil_54 import (
    mo_solve_nonhydro_stencil_54,
)
from icon4py.model.common.dimension import CellDim, KDim
from icon4py.model.common.test_utils.helpers import StencilTest, random_field


def mo_solve_nonhydro_stencil_54_numpy(
    mesh, z_raylfac: np.array, w_1: np.array, w: np.array
) -> np.array:
    z_raylfac = np.expand_dims(z_raylfac, axis=0)
    # w_1 = np.expand_dims(w_1, axis=-1)
    w = z_raylfac * w + (1.0 - z_raylfac) * w_1
    return w


class TestMoSolveNonhydroStencil54(StencilTest):
    PROGRAM = mo_solve_nonhydro_stencil_54
    OUTPUTS = ("w",)

    @staticmethod
<<<<<<< HEAD
    def reference(mesh, z_raylfac: np.array, w_1: np.array, w: np.array, **kwargs) -> dict:
        w = mo_solve_nonhydro_stencil_54_numpy(mesh, z_raylfac, w_1, w)
        return dict(w=w)

    @pytest.fixture
    def input_data(self, mesh):
        z_raylfac = random_field(mesh, KDim)
        w_1 = random_field(mesh, CellDim, KDim)
        w = random_field(mesh, CellDim, KDim)
=======
    def reference(grid, z_raylfac: np.array, w_1: np.array, w: np.array, **kwargs) -> np.array:
        z_raylfac = np.expand_dims(z_raylfac, axis=0)
        w_1 = np.expand_dims(w_1, axis=-1)
        w = z_raylfac * w + (1.0 - z_raylfac) * w_1
        return dict(w=w)

    @pytest.fixture
    def input_data(self, grid):
        z_raylfac = random_field(grid, KDim)
        w_1 = random_field(grid, CellDim)
        w = random_field(grid, CellDim, KDim)
>>>>>>> 3d06c91b

        return dict(
            z_raylfac=z_raylfac,
            w_1=w_1,
            w=w,
            horizontal_start=int32(0),
            horizontal_end=int32(grid.num_cells),
            vertical_start=int32(0),
            vertical_end=int32(grid.num_levels),
        )<|MERGE_RESOLUTION|>--- conflicted
+++ resolved
@@ -23,7 +23,7 @@
 
 
 def mo_solve_nonhydro_stencil_54_numpy(
-    mesh, z_raylfac: np.array, w_1: np.array, w: np.array
+    grid, z_raylfac: np.array, w_1: np.array, w: np.array
 ) -> np.array:
     z_raylfac = np.expand_dims(z_raylfac, axis=0)
     # w_1 = np.expand_dims(w_1, axis=-1)
@@ -36,21 +36,8 @@
     OUTPUTS = ("w",)
 
     @staticmethod
-<<<<<<< HEAD
-    def reference(mesh, z_raylfac: np.array, w_1: np.array, w: np.array, **kwargs) -> dict:
-        w = mo_solve_nonhydro_stencil_54_numpy(mesh, z_raylfac, w_1, w)
-        return dict(w=w)
-
-    @pytest.fixture
-    def input_data(self, mesh):
-        z_raylfac = random_field(mesh, KDim)
-        w_1 = random_field(mesh, CellDim, KDim)
-        w = random_field(mesh, CellDim, KDim)
-=======
-    def reference(grid, z_raylfac: np.array, w_1: np.array, w: np.array, **kwargs) -> np.array:
-        z_raylfac = np.expand_dims(z_raylfac, axis=0)
-        w_1 = np.expand_dims(w_1, axis=-1)
-        w = z_raylfac * w + (1.0 - z_raylfac) * w_1
+    def reference(grid, z_raylfac: np.array, w_1: np.array, w: np.array, **kwargs) -> dict:
+        w = mo_solve_nonhydro_stencil_54_numpy(grid, z_raylfac, w_1, w)
         return dict(w=w)
 
     @pytest.fixture
@@ -58,7 +45,6 @@
         z_raylfac = random_field(grid, KDim)
         w_1 = random_field(grid, CellDim)
         w = random_field(grid, CellDim, KDim)
->>>>>>> 3d06c91b
 
         return dict(
             z_raylfac=z_raylfac,
