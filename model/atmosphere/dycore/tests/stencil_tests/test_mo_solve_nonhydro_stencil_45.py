# ICON4Py - ICON inspired code in Python and GT4Py
#
# Copyright (c) 2022, ETH Zurich and MeteoSwiss
# All rights reserved.
#
# This file is free software: you can redistribute it and/or modify it under
# the terms of the GNU General Public License as published by the
# Free Software Foundation, either version 3 of the License, or any later
# version. See the LICENSE.txt file at the top-level directory of this
# distribution for a copy of the license or check <https://www.gnu.org/licenses/>.
#
# SPDX-License-Identifier: GPL-3.0-or-later

import numpy as np
import pytest

from icon4py.model.atmosphere.dycore.mo_solve_nonhydro_stencil_45 import (
    mo_solve_nonhydro_stencil_45,
)
from icon4py.model.common.dimension import CellDim, KDim
from icon4py.model.common.test_utils.helpers import StencilTest, zero_field
from icon4py.model.common.type_alias import vpfloat


class TestMoSolveNonhydroStencil45(StencilTest):
    PROGRAM = mo_solve_nonhydro_stencil_45
    OUTPUTS = ("z_alpha",)

    @staticmethod
    def reference(grid, z_alpha: np.array, **kwargs) -> dict:
        z_alpha = np.zeros_like(z_alpha)
        return dict(z_alpha=z_alpha)

    @pytest.fixture
<<<<<<< HEAD
    def input_data(self, mesh):
        z_alpha = zero_field(mesh, CellDim, KDim, dtype=vpfloat)
=======
    def input_data(self, grid):
        z_alpha = zero_field(grid, CellDim, KDim)
>>>>>>> f8004aae

        return dict(
            z_alpha=z_alpha,
        )<|MERGE_RESOLUTION|>--- conflicted
+++ resolved
@@ -32,13 +32,8 @@
         return dict(z_alpha=z_alpha)
 
     @pytest.fixture
-<<<<<<< HEAD
-    def input_data(self, mesh):
-        z_alpha = zero_field(mesh, CellDim, KDim, dtype=vpfloat)
-=======
     def input_data(self, grid):
-        z_alpha = zero_field(grid, CellDim, KDim)
->>>>>>> f8004aae
+        z_alpha = zero_field(grid, CellDim, KDim, dtype=vpfloat)
 
         return dict(
             z_alpha=z_alpha,
