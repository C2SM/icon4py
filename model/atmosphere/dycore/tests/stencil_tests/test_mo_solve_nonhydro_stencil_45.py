--- conflicted
+++ resolved
@@ -21,7 +21,7 @@
 from icon4py.model.common.test_utils.helpers import StencilTest, zero_field
 
 
-def mo_solve_nonhydro_stencil_45_numpy(mesh, z_alpha: np.array) -> np.array:
+def mo_solve_nonhydro_stencil_45_numpy(grid, z_alpha: np.array) -> np.array:
     z_alpha = np.zeros_like(z_alpha)
     return z_alpha
 
@@ -31,13 +31,8 @@
     OUTPUTS = ("z_alpha",)
 
     @staticmethod
-<<<<<<< HEAD
-    def reference(mesh, z_alpha: np.array, **kwargs) -> dict:
-        z_alpha = mo_solve_nonhydro_stencil_45_numpy(mesh, z_alpha)
-=======
     def reference(grid, z_alpha: np.array, **kwargs) -> dict:
-        z_alpha = np.zeros_like(z_alpha)
->>>>>>> 3d06c91b
+        z_alpha = mo_solve_nonhydro_stencil_45_numpy(grid, z_alpha)
         return dict(z_alpha=z_alpha)
 
     @pytest.fixture
