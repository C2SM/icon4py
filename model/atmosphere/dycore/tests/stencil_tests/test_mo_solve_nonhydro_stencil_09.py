--- conflicted
+++ resolved
@@ -59,31 +59,17 @@
         )
 
     @pytest.fixture
-<<<<<<< HEAD
-    def input_data(self, mesh):
-        wgtfac_c = random_field(mesh, CellDim, KDim, dtype=vpfloat)
-        z_rth_pr_2 = random_field(mesh, CellDim, KDim, dtype=vpfloat)
-        theta_v = random_field(mesh, CellDim, KDim, dtype=wpfloat)
-        vwind_expl_wgt = random_field(mesh, CellDim, dtype=wpfloat)
-        exner_pr = random_field(mesh, CellDim, KDim, dtype=wpfloat)
-        d_exner_dz_ref_ic = random_field(mesh, CellDim, KDim, dtype=vpfloat)
-        ddqz_z_half = random_field(mesh, CellDim, KDim, dtype=vpfloat)
-        z_theta_v_pr_ic = zero_field(mesh, CellDim, KDim, dtype=vpfloat)
-        theta_v_ic = zero_field(mesh, CellDim, KDim, dtype=wpfloat)
-        z_th_ddz_exner_c = zero_field(mesh, CellDim, KDim, dtype=vpfloat)
-=======
     def input_data(self, grid):
-        wgtfac_c = random_field(grid, CellDim, KDim)
-        z_rth_pr_2 = random_field(grid, CellDim, KDim)
-        theta_v = random_field(grid, CellDim, KDim)
-        vwind_expl_wgt = random_field(grid, CellDim)
-        exner_pr = random_field(grid, CellDim, KDim)
-        d_exner_dz_ref_ic = random_field(grid, CellDim, KDim)
-        ddqz_z_half = random_field(grid, CellDim, KDim)
-        z_theta_v_pr_ic = zero_field(grid, CellDim, KDim)
-        theta_v_ic = zero_field(grid, CellDim, KDim)
-        z_th_ddz_exner_c = zero_field(grid, CellDim, KDim)
->>>>>>> f8004aae
+        wgtfac_c = random_field(grid, CellDim, KDim, dtype=vpfloat)
+        z_rth_pr_2 = random_field(grid, CellDim, KDim, dtype=vpfloat)
+        theta_v = random_field(grid, CellDim, KDim, dtype=wpfloat)
+        vwind_expl_wgt = random_field(grid, CellDim, dtype=wpfloat)
+        exner_pr = random_field(grid, CellDim, KDim, dtype=wpfloat)
+        d_exner_dz_ref_ic = random_field(grid, CellDim, KDim, dtype=vpfloat)
+        ddqz_z_half = random_field(grid, CellDim, KDim, dtype=vpfloat)
+        z_theta_v_pr_ic = zero_field(grid, CellDim, KDim, dtype=vpfloat)
+        theta_v_ic = zero_field(grid, CellDim, KDim, dtype=wpfloat)
+        z_th_ddz_exner_c = zero_field(grid, CellDim, KDim, dtype=vpfloat)
 
         return dict(
             wgtfac_c=wgtfac_c,
