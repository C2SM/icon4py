--- conflicted
+++ resolved
@@ -42,21 +42,12 @@
         return dict(vn_traj=vn_traj, mass_flx_me=mass_flx_me)
 
     @pytest.fixture
-<<<<<<< HEAD
-    def input_data(self, mesh):
-        mass_fl_e = random_field(mesh, EdgeDim, KDim, dtype=wpfloat)
-        mass_flx_me = random_field(mesh, EdgeDim, KDim, dtype=wpfloat)
-        z_vn_avg = random_field(mesh, EdgeDim, KDim, dtype=wpfloat)
-        vn_traj = random_field(mesh, EdgeDim, KDim, dtype=wpfloat)
+    def input_data(self, grid):
+        mass_fl_e = random_field(grid, EdgeDim, KDim, dtype=wpfloat)
+        mass_flx_me = random_field(grid, EdgeDim, KDim, dtype=wpfloat)
+        z_vn_avg = random_field(grid, EdgeDim, KDim, dtype=wpfloat)
+        vn_traj = random_field(grid, EdgeDim, KDim, dtype=wpfloat)
         r_nsubsteps = wpfloat("9.0")
-=======
-    def input_data(self, grid):
-        mass_fl_e = random_field(grid, EdgeDim, KDim)
-        mass_flx_me = random_field(grid, EdgeDim, KDim)
-        z_vn_avg = random_field(grid, EdgeDim, KDim)
-        vn_traj = random_field(grid, EdgeDim, KDim)
-        r_nsubsteps = 9.0
->>>>>>> f8004aae
 
         return dict(
             z_vn_avg=z_vn_avg,
