# ICON4Py - ICON inspired code in Python and GT4Py
#
# Copyright (c) 2022, ETH Zurich and MeteoSwiss
# All rights reserved.
#
# This file is free software: you can redistribute it and/or modify it under
# the terms of the GNU General Public License as published by the
# Free Software Foundation, either version 3 of the License, or any later
# version. See the LICENSE.txt file at the top-level directory of this
# distribution for a copy of the license or check <https://www.gnu.org/licenses/>.
#
# SPDX-License-Identifier: GPL-3.0-or-later

import numpy as np
import pytest

from icon4py.model.atmosphere.dycore.mo_solve_nonhydro_stencil_16_fused_btraj_traj_o1 import (
    mo_solve_nonhydro_stencil_16_fused_btraj_traj_o1,
)
from icon4py.model.common.dimension import CellDim, E2CDim, ECDim, EdgeDim, KDim
from icon4py.model.common.test_utils.helpers import StencilTest, as_1D_sparse_field, random_field
from icon4py.model.common.type_alias import vpfloat, wpfloat


class TestComputeBtraj(StencilTest):
    PROGRAM = mo_solve_nonhydro_stencil_16_fused_btraj_traj_o1
    OUTPUTS = ("z_rho_e", "z_theta_v_e")

    @staticmethod
    def compute_btraj_numpy(
        grid,
        p_vn: np.array,
        p_vt: np.array,
        pos_on_tplane_e_1: np.array,
        pos_on_tplane_e_2: np.array,
        primal_normal_cell_1: np.array,
        dual_normal_cell_1: np.array,
        primal_normal_cell_2: np.array,
        dual_normal_cell_2: np.array,
        p_dthalf: float,
        **kwargs,
    ) -> np.array:
        lvn_pos = np.where(p_vn > wpfloat("0.0"), True, False)
        pos_on_tplane_e_1 = np.expand_dims(pos_on_tplane_e_1, axis=-1)
        pos_on_tplane_e_2 = np.expand_dims(pos_on_tplane_e_2, axis=-1)
        primal_normal_cell_1 = np.expand_dims(primal_normal_cell_1, axis=-1)
        dual_normal_cell_1 = np.expand_dims(dual_normal_cell_1, axis=-1)
        primal_normal_cell_2 = np.expand_dims(primal_normal_cell_2, axis=-1)
        dual_normal_cell_2 = np.expand_dims(dual_normal_cell_2, axis=-1)

        z_ntdistv_bary_1 = -(
            p_vn * p_dthalf + np.where(lvn_pos, pos_on_tplane_e_1[:, 0], pos_on_tplane_e_1[:, 1])
        )
        z_ntdistv_bary_2 = -(
            p_vt * p_dthalf + np.where(lvn_pos, pos_on_tplane_e_2[:, 0], pos_on_tplane_e_2[:, 1])
        )

        p_distv_bary_1 = np.where(
            lvn_pos,
            z_ntdistv_bary_1 * primal_normal_cell_1[:, 0]
            + z_ntdistv_bary_2 * dual_normal_cell_1[:, 0],
            z_ntdistv_bary_1 * primal_normal_cell_1[:, 1]
            + z_ntdistv_bary_2 * dual_normal_cell_1[:, 1],
        )

        p_distv_bary_2 = np.where(
            lvn_pos,
            z_ntdistv_bary_1 * primal_normal_cell_2[:, 0]
            + z_ntdistv_bary_2 * dual_normal_cell_2[:, 0],
            z_ntdistv_bary_1 * primal_normal_cell_2[:, 1]
            + z_ntdistv_bary_2 * dual_normal_cell_2[:, 1],
        )

        return p_distv_bary_1, p_distv_bary_2

    @staticmethod
    def sten_16_numpy(
        grid,
        p_vn: np.array,
        rho_ref_me: np.array,
        theta_ref_me: np.array,
        p_distv_bary_1: np.array,
        p_distv_bary_2: np.array,
        z_grad_rth_1: np.array,
        z_grad_rth_2: np.array,
        z_grad_rth_3: np.array,
        z_grad_rth_4: np.array,
        z_rth_pr_1: np.array,
        z_rth_pr_2: np.array,
        **kwargs,
    ) -> np.array:
        e2c = grid.connectivities[E2CDim]
        z_rth_pr_1_e2c = z_rth_pr_1[e2c]
        z_rth_pr_2_e2c = z_rth_pr_2[e2c]
        z_grad_rth_1_e2c = z_grad_rth_1[e2c]
        z_grad_rth_2_e2c = z_grad_rth_2[e2c]
        z_grad_rth_3_e2c = z_grad_rth_3[e2c]
        z_grad_rth_4_e2c = z_grad_rth_4[e2c]

        z_rho_e = np.where(
            p_vn > 0,
            rho_ref_me
            + z_rth_pr_1_e2c[:, 0]
            + p_distv_bary_1 * z_grad_rth_1_e2c[:, 0]
            + p_distv_bary_2 * z_grad_rth_2_e2c[:, 0],
            rho_ref_me
            + z_rth_pr_1_e2c[:, 1]
            + p_distv_bary_1 * z_grad_rth_1_e2c[:, 1]
            + p_distv_bary_2 * z_grad_rth_2_e2c[:, 1],
        )

        z_theta_v_e = np.where(
            p_vn > 0,
            theta_ref_me
            + z_rth_pr_2_e2c[:, 0]
            + p_distv_bary_1 * z_grad_rth_3_e2c[:, 0]
            + p_distv_bary_2 * z_grad_rth_4_e2c[:, 0],
            theta_ref_me
            + z_rth_pr_2_e2c[:, 1]
            + p_distv_bary_1 * z_grad_rth_3_e2c[:, 1]
            + p_distv_bary_2 * z_grad_rth_4_e2c[:, 1],
        )

        return z_rho_e, z_theta_v_e

    @classmethod
    def reference(
        cls,
        grid,
        p_vn: np.array,
        p_vt: np.array,
        pos_on_tplane_e_1: np.array,
        pos_on_tplane_e_2: np.array,
        primal_normal_cell_1: np.array,
        dual_normal_cell_1: np.array,
        primal_normal_cell_2: np.array,
        dual_normal_cell_2: np.array,
        p_dthalf: float,
        rho_ref_me: np.array,
        theta_ref_me: np.array,
        z_grad_rth_1: np.array,
        z_grad_rth_2: np.array,
        z_grad_rth_3: np.array,
        z_grad_rth_4: np.array,
        z_rth_pr_1: np.array,
        z_rth_pr_2: np.array,
        **kwargs,
    ):
        e2c = grid.connectivities[E2CDim]
        pos_on_tplane_e_1 = pos_on_tplane_e_1.reshape(e2c.shape)
        pos_on_tplane_e_2 = pos_on_tplane_e_2.reshape(e2c.shape)
        primal_normal_cell_1 = primal_normal_cell_1.reshape(e2c.shape)
        dual_normal_cell_1 = dual_normal_cell_1.reshape(e2c.shape)
        primal_normal_cell_2 = primal_normal_cell_2.reshape(e2c.shape)
        dual_normal_cell_2 = dual_normal_cell_2.reshape(e2c.shape)

        p_distv_bary_1, p_distv_bary_2 = cls.compute_btraj_numpy(
            grid,
            p_vn,
            p_vt,
            pos_on_tplane_e_1,
            pos_on_tplane_e_2,
            primal_normal_cell_1,
            dual_normal_cell_1,
            primal_normal_cell_2,
            dual_normal_cell_2,
            p_dthalf,
        )

        z_rho_e, z_theta_v_e = cls.sten_16_numpy(
            grid,
            p_vn,
            rho_ref_me,
            theta_ref_me,
            p_distv_bary_1,
            p_distv_bary_2,
            z_grad_rth_1,
            z_grad_rth_2,
            z_grad_rth_3,
            z_grad_rth_4,
            z_rth_pr_1,
            z_rth_pr_2,
        )

        return dict(z_rho_e=z_rho_e, z_theta_v_e=z_theta_v_e)

    @pytest.fixture
    def input_data(self, grid):
<<<<<<< HEAD
        p_vn = random_field(grid, EdgeDim, KDim, dtype=wpfloat)
        p_vt = random_field(grid, EdgeDim, KDim, dtype=vpfloat)
        pos_on_tplane_e_1 = random_field(grid, EdgeDim, E2CDim, dtype=wpfloat)
=======
        if np.any(grid.connectivities[E2CDim] == -1):
            pytest.xfail("Stencil does not support missing neighbors.")

        p_vn = random_field(grid, EdgeDim, KDim)
        p_vt = random_field(grid, EdgeDim, KDim)
        pos_on_tplane_e_1 = random_field(grid, EdgeDim, E2CDim)
>>>>>>> 0583c30c
        pos_on_tplane_e_1_new = as_1D_sparse_field(pos_on_tplane_e_1, ECDim)
        pos_on_tplane_e_2 = random_field(grid, EdgeDim, E2CDim, dtype=wpfloat)
        pos_on_tplane_e_2_new = as_1D_sparse_field(pos_on_tplane_e_2, ECDim)
        primal_normal_cell_1 = random_field(grid, EdgeDim, E2CDim, dtype=wpfloat)
        primal_normal_cell_1_new = as_1D_sparse_field(primal_normal_cell_1, ECDim)
        dual_normal_cell_1 = random_field(grid, EdgeDim, E2CDim, dtype=wpfloat)
        dual_normal_cell_1_new = as_1D_sparse_field(dual_normal_cell_1, ECDim)
        primal_normal_cell_2 = random_field(grid, EdgeDim, E2CDim, dtype=wpfloat)
        primal_normal_cell_2_new = as_1D_sparse_field(primal_normal_cell_2, ECDim)
        dual_normal_cell_2 = random_field(grid, EdgeDim, E2CDim, dtype=wpfloat)
        dual_normal_cell_2_new = as_1D_sparse_field(dual_normal_cell_2, ECDim)
        p_dthalf = wpfloat("2.0")

        rho_ref_me = random_field(grid, EdgeDim, KDim, dtype=vpfloat)
        theta_ref_me = random_field(grid, EdgeDim, KDim, dtype=vpfloat)
        z_grad_rth_1 = random_field(grid, CellDim, KDim, dtype=vpfloat)
        z_grad_rth_2 = random_field(grid, CellDim, KDim, dtype=vpfloat)
        z_grad_rth_3 = random_field(grid, CellDim, KDim, dtype=vpfloat)
        z_grad_rth_4 = random_field(grid, CellDim, KDim, dtype=vpfloat)
        z_rth_pr_1 = random_field(grid, CellDim, KDim, dtype=vpfloat)
        z_rth_pr_2 = random_field(grid, CellDim, KDim, dtype=vpfloat)
        z_rho_e = random_field(grid, EdgeDim, KDim, dtype=wpfloat)
        z_theta_v_e = random_field(grid, EdgeDim, KDim, dtype=wpfloat)

        return dict(
            p_vn=p_vn,
            p_vt=p_vt,
            pos_on_tplane_e_1=pos_on_tplane_e_1_new,
            pos_on_tplane_e_2=pos_on_tplane_e_2_new,
            primal_normal_cell_1=primal_normal_cell_1_new,
            dual_normal_cell_1=dual_normal_cell_1_new,
            primal_normal_cell_2=primal_normal_cell_2_new,
            dual_normal_cell_2=dual_normal_cell_2_new,
            p_dthalf=p_dthalf,
            rho_ref_me=rho_ref_me,
            theta_ref_me=theta_ref_me,
            z_grad_rth_1=z_grad_rth_1,
            z_grad_rth_2=z_grad_rth_2,
            z_grad_rth_3=z_grad_rth_3,
            z_grad_rth_4=z_grad_rth_4,
            z_rth_pr_1=z_rth_pr_1,
            z_rth_pr_2=z_rth_pr_2,
            z_rho_e=z_rho_e,
            z_theta_v_e=z_theta_v_e,
        )<|MERGE_RESOLUTION|>--- conflicted
+++ resolved
@@ -186,18 +186,12 @@
 
     @pytest.fixture
     def input_data(self, grid):
-<<<<<<< HEAD
+        if np.any(grid.connectivities[E2CDim] == -1):
+            pytest.xfail("Stencil does not support missing neighbors.")
+
         p_vn = random_field(grid, EdgeDim, KDim, dtype=wpfloat)
         p_vt = random_field(grid, EdgeDim, KDim, dtype=vpfloat)
         pos_on_tplane_e_1 = random_field(grid, EdgeDim, E2CDim, dtype=wpfloat)
-=======
-        if np.any(grid.connectivities[E2CDim] == -1):
-            pytest.xfail("Stencil does not support missing neighbors.")
-
-        p_vn = random_field(grid, EdgeDim, KDim)
-        p_vt = random_field(grid, EdgeDim, KDim)
-        pos_on_tplane_e_1 = random_field(grid, EdgeDim, E2CDim)
->>>>>>> 0583c30c
         pos_on_tplane_e_1_new = as_1D_sparse_field(pos_on_tplane_e_1, ECDim)
         pos_on_tplane_e_2 = random_field(grid, EdgeDim, E2CDim, dtype=wpfloat)
         pos_on_tplane_e_2_new = as_1D_sparse_field(pos_on_tplane_e_2, ECDim)
