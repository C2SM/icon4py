--- conflicted
+++ resolved
@@ -44,31 +44,17 @@
         return dict(rho_new=rho_new, exner_new=exner_new, w_new=w_new)
 
     @pytest.fixture
-<<<<<<< HEAD
-    def input_data(self, mesh):
-        rho_now = random_field(mesh, CellDim, KDim, dtype=wpfloat)
-        grf_tend_rho = random_field(mesh, CellDim, KDim, dtype=wpfloat)
-        theta_v_now = random_field(mesh, CellDim, KDim, dtype=wpfloat)
-        grf_tend_thv = random_field(mesh, CellDim, KDim, dtype=wpfloat)
-        w_now = random_field(mesh, CellDim, KDim, dtype=wpfloat)
-        grf_tend_w = random_field(mesh, CellDim, KDim, dtype=wpfloat)
+    def input_data(self, grid):
+        rho_now = random_field(grid, CellDim, KDim, dtype=wpfloat)
+        grf_tend_rho = random_field(grid, CellDim, KDim, dtype=wpfloat)
+        theta_v_now = random_field(grid, CellDim, KDim, dtype=wpfloat)
+        grf_tend_thv = random_field(grid, CellDim, KDim, dtype=wpfloat)
+        w_now = random_field(grid, CellDim, KDim, dtype=wpfloat)
+        grf_tend_w = random_field(grid, CellDim, KDim, dtype=wpfloat)
         dtime = wpfloat("5.0")
-        rho_new = zero_field(mesh, CellDim, KDim, dtype=wpfloat)
-        exner_new = zero_field(mesh, CellDim, KDim, dtype=wpfloat)
-        w_new = zero_field(mesh, CellDim, KDim, dtype=wpfloat)
-=======
-    def input_data(self, grid):
-        rho_now = random_field(grid, CellDim, KDim)
-        grf_tend_rho = random_field(grid, CellDim, KDim)
-        theta_v_now = random_field(grid, CellDim, KDim)
-        grf_tend_thv = random_field(grid, CellDim, KDim)
-        w_now = random_field(grid, CellDim, KDim)
-        grf_tend_w = random_field(grid, CellDim, KDim)
-        dtime = 5.0
-        rho_new = zero_field(grid, CellDim, KDim)
-        exner_new = zero_field(grid, CellDim, KDim)
-        w_new = zero_field(grid, CellDim, KDim)
->>>>>>> f8004aae
+        rho_new = zero_field(grid, CellDim, KDim, dtype=wpfloat)
+        exner_new = zero_field(grid, CellDim, KDim, dtype=wpfloat)
+        w_new = zero_field(grid, CellDim, KDim, dtype=wpfloat)
 
         return dict(
             rho_now=rho_now,
