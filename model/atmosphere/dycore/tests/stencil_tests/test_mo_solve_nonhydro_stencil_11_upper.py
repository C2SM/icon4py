--- conflicted
+++ resolved
@@ -46,21 +46,12 @@
         return dict(z_theta_v_pr_ic=z_theta_v_pr_ic_ref, theta_v_ic=theta_v_ic)
 
     @pytest.fixture
-<<<<<<< HEAD
-    def input_data(self, mesh):
-        wgtfacq_c = random_field(mesh, CellDim, KDim, dtype=vpfloat)
-        z_rth_pr = random_field(mesh, CellDim, KDim, dtype=vpfloat)
-        theta_ref_ic = random_field(mesh, CellDim, KDim, dtype=vpfloat)
-        z_theta_v_pr_ic = random_field(mesh, CellDim, KDim, dtype=vpfloat)
-        theta_v_ic = zero_field(mesh, CellDim, KDim, dtype=wpfloat)
-=======
     def input_data(self, grid):
-        wgtfacq_c = random_field(grid, CellDim, KDim)
-        z_rth_pr = random_field(grid, CellDim, KDim)
-        theta_ref_ic = random_field(grid, CellDim, KDim)
-        z_theta_v_pr_ic = random_field(grid, CellDim, KDim)
-        theta_v_ic = zero_field(grid, CellDim, KDim)
->>>>>>> f8004aae
+        wgtfacq_c = random_field(grid, CellDim, KDim, dtype=vpfloat)
+        z_rth_pr = random_field(grid, CellDim, KDim, dtype=vpfloat)
+        theta_ref_ic = random_field(grid, CellDim, KDim, dtype=vpfloat)
+        z_theta_v_pr_ic = random_field(grid, CellDim, KDim, dtype=vpfloat)
+        theta_v_ic = zero_field(grid, CellDim, KDim, dtype=wpfloat)
 
         return dict(
             wgtfacq_c=wgtfacq_c,
