--- conflicted
+++ resolved
@@ -40,21 +40,12 @@
         return dict(z_exner_ex_pr=z_exner_ex_pr, exner_pr=exner_pr)
 
     @pytest.fixture
-<<<<<<< HEAD
-    def input_data(self, mesh):
-        exner = random_field(mesh, CellDim, KDim, dtype=wpfloat)
-        exner_ref_mc = random_field(mesh, CellDim, KDim, dtype=vpfloat)
-        exner_pr = zero_field(mesh, CellDim, KDim, dtype=wpfloat)
-        exner_exfac = random_field(mesh, CellDim, KDim, dtype=vpfloat)
-        z_exner_ex_pr = zero_field(mesh, CellDim, KDim, dtype=vpfloat)
-=======
     def input_data(self, grid):
-        exner = random_field(grid, CellDim, KDim)
-        exner_ref_mc = random_field(grid, CellDim, KDim)
-        exner_pr = zero_field(grid, CellDim, KDim)
-        exner_exfac = random_field(grid, CellDim, KDim)
-        z_exner_ex_pr = zero_field(grid, CellDim, KDim)
->>>>>>> f8004aae
+        exner = random_field(grid, CellDim, KDim, dtype=wpfloat)
+        exner_ref_mc = random_field(grid, CellDim, KDim, dtype=vpfloat)
+        exner_pr = zero_field(grid, CellDim, KDim, dtype=wpfloat)
+        exner_exfac = random_field(grid, CellDim, KDim, dtype=vpfloat)
+        z_exner_ex_pr = zero_field(grid, CellDim, KDim, dtype=vpfloat)
 
         return dict(
             exner_exfac=exner_exfac,
