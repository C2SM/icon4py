--- conflicted
+++ resolved
@@ -47,23 +47,13 @@
         return dict(theta_v=theta_v, exner=exner)
 
     @pytest.fixture
-<<<<<<< HEAD
-    def input_data(self, mesh):
+    def input_data(self, grid):
         rd_o_cvd = wpfloat("10.0")
         rd_o_p0ref = wpfloat("20.0")
-        bdy_halo_c = random_mask(mesh, CellDim)
-        exner = random_field(mesh, CellDim, KDim, low=1, high=2, dtype=wpfloat)
-        rho = random_field(mesh, CellDim, KDim, low=1, high=2, dtype=wpfloat)
-        theta_v = random_field(mesh, CellDim, KDim, low=1, high=2, dtype=wpfloat)
-=======
-    def input_data(self, grid):
-        rd_o_cvd = 10.0
-        rd_o_p0ref = 20.0
         bdy_halo_c = random_mask(grid, CellDim)
-        exner = random_field(grid, CellDim, KDim, low=1, high=2)
-        rho = random_field(grid, CellDim, KDim, low=1, high=2)
-        theta_v = random_field(grid, CellDim, KDim, low=1, high=2)
->>>>>>> f8004aae
+        exner = random_field(grid, CellDim, KDim, low=1, high=2, dtype=wpfloat)
+        rho = random_field(grid, CellDim, KDim, low=1, high=2, dtype=wpfloat)
+        theta_v = random_field(grid, CellDim, KDim, low=1, high=2, dtype=wpfloat)
 
         return dict(
             bdy_halo_c=bdy_halo_c,
