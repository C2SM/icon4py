--- conflicted
+++ resolved
@@ -39,21 +39,12 @@
         return dict(z_w_concorr_me=z_w_concorr_me)
 
     @pytest.fixture
-<<<<<<< HEAD
-    def input_data(self, mesh):
-        vn = random_field(mesh, EdgeDim, KDim, dtype=wpfloat)
-        ddxn_z_full = random_field(mesh, EdgeDim, KDim, dtype=vpfloat)
-        ddxt_z_full = random_field(mesh, EdgeDim, KDim, dtype=vpfloat)
-        vt = random_field(mesh, EdgeDim, KDim, dtype=vpfloat)
-        z_w_concorr_me = zero_field(mesh, EdgeDim, KDim, dtype=vpfloat)
-=======
     def input_data(self, grid):
-        vn = random_field(grid, EdgeDim, KDim)
-        ddxn_z_full = random_field(grid, EdgeDim, KDim)
-        ddxt_z_full = random_field(grid, EdgeDim, KDim)
-        vt = random_field(grid, EdgeDim, KDim)
-        z_w_concorr_me = zero_field(grid, EdgeDim, KDim)
->>>>>>> f8004aae
+        vn = random_field(grid, EdgeDim, KDim, dtype=wpfloat)
+        ddxn_z_full = random_field(grid, EdgeDim, KDim, dtype=vpfloat)
+        ddxt_z_full = random_field(grid, EdgeDim, KDim, dtype=vpfloat)
+        vt = random_field(grid, EdgeDim, KDim, dtype=vpfloat)
+        z_w_concorr_me = zero_field(grid, EdgeDim, KDim, dtype=vpfloat)
 
         return dict(
             vn=vn,
