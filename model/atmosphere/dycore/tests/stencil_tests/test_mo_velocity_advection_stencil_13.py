--- conflicted
+++ resolved
@@ -32,15 +32,9 @@
         return dict(z_w_con_c=z_w_con_c)
 
     @pytest.fixture
-<<<<<<< HEAD
-    def input_data(self, mesh):
-        z_w_con_c = random_field(mesh, CellDim, KDim, dtype=vpfloat)
-        w_concorr_c = random_field(mesh, CellDim, KDim, dtype=vpfloat)
-=======
     def input_data(self, grid):
-        z_w_con_c = random_field(grid, CellDim, KDim)
-        w_concorr_c = random_field(grid, CellDim, KDim)
->>>>>>> f8004aae
+        z_w_con_c = random_field(grid, CellDim, KDim, dtype=vpfloat)
+        w_concorr_c = random_field(grid, CellDim, KDim, dtype=vpfloat)
 
         return dict(
             w_concorr_c=w_concorr_c,
