--- conflicted
+++ resolved
@@ -37,17 +37,10 @@
         return dict(rot_vec=rot_vec)
 
     @pytest.fixture
-<<<<<<< HEAD
-    def input_data(self, mesh):
-        vec_e = random_field(mesh, EdgeDim, KDim, dtype=wpfloat)
-        geofac_rot = random_field(mesh, VertexDim, V2EDim, dtype=wpfloat)
-        rot_vec = zero_field(mesh, VertexDim, KDim, dtype=vpfloat)
-=======
     def input_data(self, grid):
-        vec_e = random_field(grid, EdgeDim, KDim)
-        geofac_rot = random_field(grid, VertexDim, V2EDim)
-        rot_vec = zero_field(grid, VertexDim, KDim)
->>>>>>> f8004aae
+        vec_e = random_field(grid, EdgeDim, KDim, dtype=wpfloat)
+        geofac_rot = random_field(grid, VertexDim, V2EDim, dtype=wpfloat)
+        rot_vec = zero_field(grid, VertexDim, KDim, dtype=vpfloat)
 
         return dict(
             vec_e=vec_e,
