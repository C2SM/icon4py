--- conflicted
+++ resolved
@@ -28,18 +28,18 @@
 
 
 def mo_solve_nonhydro_stencil_41_numpy(
-    mesh,
+    grid,
     geofac_div: np.array,
     mass_fl_e: np.array,
     z_theta_v_fl_e: np.array,
 ) -> tuple[np.array, np.array]:
     geofac_div = np.expand_dims(geofac_div, axis=-1)
     z_flxdiv_mass = np.sum(
-        geofac_div[mesh.get_c2ce_offset_provider().table] * mass_fl_e[mesh.c2e],
+        geofac_div[grid.get_c2ce_offset_provider().table] * mass_fl_e[grid.c2e],
         axis=1,
     )
     z_flxdiv_theta = np.sum(
-        geofac_div[mesh.get_c2ce_offset_provider().table] * z_theta_v_fl_e[mesh.c2e],
+        geofac_div[grid.get_c2ce_offset_provider().table] * z_theta_v_fl_e[grid.c2e],
         axis=1,
     )
     return z_flxdiv_mass, z_flxdiv_theta
@@ -56,14 +56,24 @@
         mass_fl_e: np.array,
         z_theta_v_fl_e: np.array,
         **kwargs,
-<<<<<<< HEAD
     ) -> dict:
         z_flxdiv_mass, z_flxdiv_theta = mo_solve_nonhydro_stencil_41_numpy(
-            mesh,
+            grid,
             geofac_div,
             mass_fl_e,
             z_theta_v_fl_e,
-=======
+        )
+class TestMoSolveNonhydroStencil41(StencilTest):
+    PROGRAM = mo_solve_nonhydro_stencil_41
+    OUTPUTS = ("z_flxdiv_mass", "z_flxdiv_theta")
+
+    @staticmethod
+    def reference(
+        grid,
+        geofac_div: np.array,
+        mass_fl_e: np.array,
+        z_theta_v_fl_e: np.array,
+        **kwargs,
     ) -> tuple[np.array]:
         c2e = grid.connectivities[C2EDim]
         geofac_div = np.expand_dims(geofac_div, axis=-1)
@@ -74,7 +84,6 @@
         z_flxdiv_theta = np.sum(
             geofac_div[grid.get_offset_provider("C2CE").table] * z_theta_v_fl_e[c2e],
             axis=1,
->>>>>>> 3d06c91b
         )
         return dict(z_flxdiv_mass=z_flxdiv_mass, z_flxdiv_theta=z_flxdiv_theta)
 
