--- conflicted
+++ resolved
@@ -53,21 +53,12 @@
         return dict(z_flxdiv_mass=z_flxdiv_mass, z_flxdiv_theta=z_flxdiv_theta)
 
     @pytest.fixture
-<<<<<<< HEAD
-    def input_data(self, mesh):
-        geofac_div = as_1D_sparse_field(random_field(mesh, CellDim, C2EDim, dtype=wpfloat), CEDim)
-        z_theta_v_fl_e = random_field(mesh, EdgeDim, KDim, dtype=wpfloat)
-        z_flxdiv_theta = zero_field(mesh, CellDim, KDim, dtype=vpfloat)
-        mass_fl_e = random_field(mesh, EdgeDim, KDim, dtype=wpfloat)
-        z_flxdiv_mass = zero_field(mesh, CellDim, KDim, dtype=vpfloat)
-=======
     def input_data(self, grid):
-        geofac_div = as_1D_sparse_field(random_field(grid, CellDim, C2EDim), CEDim)
-        z_theta_v_fl_e = random_field(grid, EdgeDim, KDim)
-        z_flxdiv_theta = zero_field(grid, CellDim, KDim)
-        mass_fl_e = random_field(grid, EdgeDim, KDim)
-        z_flxdiv_mass = zero_field(grid, CellDim, KDim)
->>>>>>> f8004aae
+        geofac_div = as_1D_sparse_field(random_field(grid, CellDim, C2EDim, dtype=wpfloat), CEDim)
+        z_theta_v_fl_e = random_field(grid, EdgeDim, KDim, dtype=wpfloat)
+        z_flxdiv_theta = zero_field(grid, CellDim, KDim, dtype=vpfloat)
+        mass_fl_e = random_field(grid, EdgeDim, KDim, dtype=wpfloat)
+        z_flxdiv_mass = zero_field(grid, CellDim, KDim, dtype=vpfloat)
 
         return dict(
             geofac_div=geofac_div,
