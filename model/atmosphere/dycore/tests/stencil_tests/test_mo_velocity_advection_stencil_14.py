--- conflicted
+++ resolved
@@ -59,23 +59,13 @@
         )
 
     @pytest.fixture
-<<<<<<< HEAD
-    def input_data(self, mesh):
-        ddqz_z_half = random_field(mesh, CellDim, KDim, dtype=vpfloat)
-        z_w_con_c = random_field(mesh, CellDim, KDim, dtype=vpfloat)
-        cfl_clipping = random_mask(mesh, CellDim, KDim, dtype=bool)
-        vcfl = zero_field(mesh, CellDim, KDim, dtype=vpfloat)
+    def input_data(self, grid):
+        ddqz_z_half = random_field(grid, CellDim, KDim, dtype=vpfloat)
+        z_w_con_c = random_field(grid, CellDim, KDim, dtype=vpfloat)
+        cfl_clipping = random_mask(grid, CellDim, KDim, dtype=bool)
+        vcfl = zero_field(grid, CellDim, KDim, dtype=vpfloat)
         cfl_w_limit = vpfloat("5.0")
         dtime = wpfloat("9.0")
-=======
-    def input_data(self, grid):
-        ddqz_z_half = random_field(grid, CellDim, KDim)
-        z_w_con_c = random_field(grid, CellDim, KDim)
-        cfl_clipping = random_mask(grid, CellDim, KDim, dtype=bool)
-        vcfl = zero_field(grid, CellDim, KDim)
-        cfl_w_limit = 5.0
-        dtime = 9.0
->>>>>>> f8004aae
 
         return dict(
             ddqz_z_half=ddqz_z_half,
