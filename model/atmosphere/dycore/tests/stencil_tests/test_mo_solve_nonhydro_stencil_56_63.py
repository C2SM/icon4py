# ICON4Py - ICON inspired code in Python and GT4Py
#
# Copyright (c) 2022, ETH Zurich and MeteoSwiss
# All rights reserved.
#
# This file is free software: you can redistribute it and/or modify it under
# the terms of the GNU General Public License as published by the
# Free Software Foundation, either version 3 of the License, or any later
# version. See the LICENSE.txt file at the top-level directory of this
# distribution for a copy of the license or check <https://www.gnu.org/licenses/>.
#
# SPDX-License-Identifier: GPL-3.0-or-later

import numpy as np
import pytest
from gt4py.next.ffront.fbuiltins import int32

from icon4py.model.atmosphere.dycore.mo_solve_nonhydro_stencil_56_63 import (
    mo_solve_nonhydro_stencil_56_63,
)
from icon4py.model.common.dimension import CellDim, KDim
from icon4py.model.common.test_utils.helpers import StencilTest, random_field
from icon4py.model.common.type_alias import vpfloat, wpfloat


def mo_solve_nonhydro_stencil_56_63_numpy(
    grid, inv_ddqz_z_full: np.array, w: np.array, w_concorr_c: np.array
) -> np.array:
    z_dwdz_dd = inv_ddqz_z_full * (
        (w[:, :-1] - w[:, 1:]) - (w_concorr_c[:, :-1] - w_concorr_c[:, 1:])
    )
    return z_dwdz_dd


class TestMoSolveNonhydroStencil5663(StencilTest):
    PROGRAM = mo_solve_nonhydro_stencil_56_63
    OUTPUTS = ("z_dwdz_dd",)

    @staticmethod
    def reference(
        grid, inv_ddqz_z_full: np.array, w: np.array, w_concorr_c: np.array, **kwargs
<<<<<<< HEAD
    ) -> np.array:
        z_dwdz_dd = mo_solve_nonhydro_stencil_56_63_numpy(grid, inv_ddqz_z_full, w, w_concorr_c)
        return z_dwdz_dd
=======
    ) -> dict:
        z_dwdz_dd = inv_ddqz_z_full * (
            (w[:, :-1] - w[:, 1:]) - (w_concorr_c[:, :-1] - w_concorr_c[:, 1:])
        )
        return dict(z_dwdz_dd=z_dwdz_dd)
>>>>>>> 4a4fb5ab

    @pytest.fixture
    def input_data(self, grid):
        inv_ddqz_z_full = random_field(grid, CellDim, KDim, dtype=vpfloat)
        w = random_field(grid, CellDim, KDim, extend={KDim: 1}, dtype=wpfloat)
        w_concorr_c = random_field(grid, CellDim, KDim, extend={KDim: 1}, dtype=vpfloat)
        z_dwdz_dd = random_field(grid, CellDim, KDim, dtype=vpfloat)

        return dict(
            inv_ddqz_z_full=inv_ddqz_z_full,
            w=w,
            w_concorr_c=w_concorr_c,
            z_dwdz_dd=z_dwdz_dd,
            horizontal_start=int32(0),
            horizontal_end=int32(grid.num_cells),
            vertical_start=int32(0),
            vertical_end=int32(grid.num_levels),
        )<|MERGE_RESOLUTION|>--- conflicted
+++ resolved
@@ -39,17 +39,9 @@
     @staticmethod
     def reference(
         grid, inv_ddqz_z_full: np.array, w: np.array, w_concorr_c: np.array, **kwargs
-<<<<<<< HEAD
-    ) -> np.array:
+    ) -> dict:
         z_dwdz_dd = mo_solve_nonhydro_stencil_56_63_numpy(grid, inv_ddqz_z_full, w, w_concorr_c)
         return z_dwdz_dd
-=======
-    ) -> dict:
-        z_dwdz_dd = inv_ddqz_z_full * (
-            (w[:, :-1] - w[:, 1:]) - (w_concorr_c[:, :-1] - w_concorr_c[:, 1:])
-        )
-        return dict(z_dwdz_dd=z_dwdz_dd)
->>>>>>> 4a4fb5ab
 
     @pytest.fixture
     def input_data(self, grid):
