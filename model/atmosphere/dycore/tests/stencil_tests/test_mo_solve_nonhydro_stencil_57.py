# ICON4Py - ICON inspired code in Python and GT4Py
#
# Copyright (c) 2022, ETH Zurich and MeteoSwiss
# All rights reserved.
#
# This file is free software: you can redistribute it and/or modify it under
# the terms of the GNU General Public License as published by the
# Free Software Foundation, either version 3 of the License, or any later
# version. See the LICENSE.txt file at the top-level directory of this
# distribution for a copy of the license or check <https://www.gnu.org/licenses/>.
#
# SPDX-License-Identifier: GPL-3.0-or-later

import numpy as np
import pytest

from icon4py.model.atmosphere.dycore.mo_solve_nonhydro_stencil_57 import (
    mo_solve_nonhydro_stencil_57,
)
from icon4py.model.common.dimension import CellDim, KDim
from icon4py.model.common.test_utils.helpers import StencilTest, zero_field
from icon4py.model.common.type_alias import wpfloat


class TestMoSolveNonhydroStencil57(StencilTest):
    PROGRAM = mo_solve_nonhydro_stencil_57
    OUTPUTS = ("mass_flx_ic",)

    @staticmethod
    def reference(grid, mass_flx_ic: np.array, **kwargs) -> dict:
        mass_flx_ic = np.zeros_like(mass_flx_ic)
        return dict(mass_flx_ic=mass_flx_ic)

    @pytest.fixture
<<<<<<< HEAD
    def input_data(self, mesh):
        mass_flx_ic = zero_field(mesh, CellDim, KDim, dtype=wpfloat)
=======
    def input_data(self, grid):
        mass_flx_ic = zero_field(grid, CellDim, KDim)
>>>>>>> f8004aae

        return dict(
            mass_flx_ic=mass_flx_ic,
        )<|MERGE_RESOLUTION|>--- conflicted
+++ resolved
@@ -32,13 +32,8 @@
         return dict(mass_flx_ic=mass_flx_ic)
 
     @pytest.fixture
-<<<<<<< HEAD
-    def input_data(self, mesh):
-        mass_flx_ic = zero_field(mesh, CellDim, KDim, dtype=wpfloat)
-=======
     def input_data(self, grid):
-        mass_flx_ic = zero_field(grid, CellDim, KDim)
->>>>>>> f8004aae
+        mass_flx_ic = zero_field(grid, CellDim, KDim, dtype=wpfloat)
 
         return dict(
             mass_flx_ic=mass_flx_ic,
