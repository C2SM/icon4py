--- conflicted
+++ resolved
@@ -37,17 +37,10 @@
         return dict(z_vn_avg=z_vn_avg)
 
     @pytest.fixture
-<<<<<<< HEAD
-    def input_data(self, mesh):
-        e_flx_avg = random_field(mesh, EdgeDim, E2C2EODim, dtype=wpfloat)
-        vn = random_field(mesh, EdgeDim, KDim, dtype=wpfloat)
-        z_vn_avg = zero_field(mesh, EdgeDim, KDim, dtype=wpfloat)
-=======
     def input_data(self, grid):
-        e_flx_avg = random_field(grid, EdgeDim, E2C2EODim)
-        vn = random_field(grid, EdgeDim, KDim)
-        z_vn_avg = zero_field(grid, EdgeDim, KDim)
->>>>>>> f8004aae
+        e_flx_avg = random_field(grid, EdgeDim, E2C2EODim, dtype=wpfloat)
+        vn = random_field(grid, EdgeDim, KDim, dtype=wpfloat)
+        z_vn_avg = zero_field(grid, EdgeDim, KDim, dtype=wpfloat)
 
         return dict(
             e_flx_avg=e_flx_avg,
