# ICON4Py - ICON inspired code in Python and GT4Py
#
# Copyright (c) 2022, ETH Zurich and MeteoSwiss
# All rights reserved.
#
# This file is free software: you can redistribute it and/or modify it under
# the terms of the GNU General Public License as published by the
# Free Software Foundation, either version 3 of the License, or any later
# version. See the LICENSE.txt file at the top-level directory of this
# distribution for a copy of the license or check <https://www.gnu.org/licenses/>.
#
# SPDX-License-Identifier: GPL-3.0-or-later

import numpy as np
import pytest as pytest
from gt4py.next.ffront.fbuiltins import int32

from icon4py.model.atmosphere.dycore.mo_solve_nonhydro_stencil_01 import (
    mo_solve_nonhydro_stencil_01,
)
from icon4py.model.common.dimension import CellDim, KDim
from icon4py.model.common.test_utils.helpers import StencilTest, random_field
from icon4py.model.common.type_alias import vpfloat


class TestMoSolveNonhydroStencil01(StencilTest):
    PROGRAM = mo_solve_nonhydro_stencil_01
    OUTPUTS = ("z_rth_pr_1", "z_rth_pr_2")

    @staticmethod
    def reference(
        grid,
        z_rth_pr_1: np.array,
        z_rth_pr_2: np.array,
        **kwargs,
    ) -> tuple[np.array]:
        z_rth_pr_1 = np.zeros_like(z_rth_pr_1)
        z_rth_pr_2 = np.zeros_like(z_rth_pr_2)
        return dict(z_rth_pr_1=z_rth_pr_1, z_rth_pr_2=z_rth_pr_2)

    @pytest.fixture
<<<<<<< HEAD
    def input_data(self, mesh):
        z_rth_pr_1 = random_field(mesh, CellDim, KDim, dtype=vpfloat)
        z_rth_pr_2 = random_field(mesh, CellDim, KDim, dtype=vpfloat)
=======
    def input_data(self, grid):
        z_rth_pr_1 = random_field(grid, CellDim, KDim)
        z_rth_pr_2 = random_field(grid, CellDim, KDim)
>>>>>>> f8004aae

        return dict(
            z_rth_pr_1=z_rth_pr_1,
            z_rth_pr_2=z_rth_pr_2,
            horizontal_start=int32(0),
            horizontal_end=int32(grid.num_cells),
            vertical_start=int32(0),
            vertical_end=int32(grid.num_levels),
        )<|MERGE_RESOLUTION|>--- conflicted
+++ resolved
@@ -39,15 +39,9 @@
         return dict(z_rth_pr_1=z_rth_pr_1, z_rth_pr_2=z_rth_pr_2)
 
     @pytest.fixture
-<<<<<<< HEAD
-    def input_data(self, mesh):
-        z_rth_pr_1 = random_field(mesh, CellDim, KDim, dtype=vpfloat)
-        z_rth_pr_2 = random_field(mesh, CellDim, KDim, dtype=vpfloat)
-=======
     def input_data(self, grid):
         z_rth_pr_1 = random_field(grid, CellDim, KDim)
         z_rth_pr_2 = random_field(grid, CellDim, KDim)
->>>>>>> f8004aae
 
         return dict(
             z_rth_pr_1=z_rth_pr_1,
