# ICON4Py - ICON inspired code in Python and GT4Py
#
# Copyright (c) 2022, ETH Zurich and MeteoSwiss
# All rights reserved.
#
# This file is free software: you can redistribute it and/or modify it under
# the terms of the GNU General Public License as published by the
# Free Software Foundation, either version 3 of the License, or any later
# version. See the LICENSE.txt file at the top-level directory of this
# distribution for a copy of the license or check <https://www.gnu.org/licenses/>.
#
# SPDX-License-Identifier: GPL-3.0-or-later

import numpy as np
import pytest
from gt4py.next.ffront.fbuiltins import int32

from icon4py.model.atmosphere.dycore.mo_solve_nonhydro_stencil_28 import (
    mo_solve_nonhydro_stencil_28,
)
from icon4py.model.common.dimension import EdgeDim, KDim
from icon4py.model.common.test_utils.helpers import StencilTest, random_field
from icon4py.model.common.type_alias import vpfloat, wpfloat


class TestMoSolveNonhydroStencil28(StencilTest):
    PROGRAM = mo_solve_nonhydro_stencil_28
    OUTPUTS = ("vn",)

    @staticmethod
    def reference(grid, vn_incr: np.array, vn: np.array, iau_wgt_dyn, **kwargs) -> np.array:
        vn = vn + (iau_wgt_dyn * vn_incr)
        return dict(vn=vn)

    @pytest.fixture
<<<<<<< HEAD
    def input_data(self, mesh):
        vn_incr = random_field(mesh, EdgeDim, KDim, dtype=vpfloat)
        vn = random_field(mesh, EdgeDim, KDim, dtype=wpfloat)
        iau_wgt_dyn = wpfloat("5.0")
=======
    def input_data(self, grid):
        vn_incr = random_field(grid, EdgeDim, KDim)
        vn = random_field(grid, EdgeDim, KDim)
        iau_wgt_dyn = 5.0
>>>>>>> f8004aae

        return dict(
            vn_incr=vn_incr,
            vn=vn,
            iau_wgt_dyn=iau_wgt_dyn,
            horizontal_start=int32(0),
            horizontal_end=int32(grid.num_edges),
            vertical_start=int32(0),
            vertical_end=int32(grid.num_levels),
        )<|MERGE_RESOLUTION|>--- conflicted
+++ resolved
@@ -33,17 +33,10 @@
         return dict(vn=vn)
 
     @pytest.fixture
-<<<<<<< HEAD
-    def input_data(self, mesh):
-        vn_incr = random_field(mesh, EdgeDim, KDim, dtype=vpfloat)
-        vn = random_field(mesh, EdgeDim, KDim, dtype=wpfloat)
+    def input_data(self, grid):
+        vn_incr = random_field(grid, EdgeDim, KDim, dtype=vpfloat)
+        vn = random_field(grid, EdgeDim, KDim, dtype=wpfloat)
         iau_wgt_dyn = wpfloat("5.0")
-=======
-    def input_data(self, grid):
-        vn_incr = random_field(grid, EdgeDim, KDim)
-        vn = random_field(grid, EdgeDim, KDim)
-        iau_wgt_dyn = 5.0
->>>>>>> f8004aae
 
         return dict(
             vn_incr=vn_incr,
