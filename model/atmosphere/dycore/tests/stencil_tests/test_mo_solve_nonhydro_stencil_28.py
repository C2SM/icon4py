# ICON4Py - ICON inspired code in Python and GT4Py
#
# Copyright (c) 2022, ETH Zurich and MeteoSwiss
# All rights reserved.
#
# This file is free software: you can redistribute it and/or modify it under
# the terms of the GNU General Public License as published by the
# Free Software Foundation, either version 3 of the License, or any later
# version. See the LICENSE.txt file at the top-level directory of this
# distribution for a copy of the license or check <https://www.gnu.org/licenses/>.
#
# SPDX-License-Identifier: GPL-3.0-or-later

import numpy as np
import pytest
from gt4py.next.ffront.fbuiltins import int32

from icon4py.model.atmosphere.dycore.mo_solve_nonhydro_stencil_28 import (
    mo_solve_nonhydro_stencil_28,
)
from icon4py.model.common.dimension import EdgeDim, KDim
from icon4py.model.common.test_utils.helpers import StencilTest, random_field


def mo_solve_nonhydro_stencil_28_numpy(
    mesh, vn_incr: np.array, vn: np.array, iau_wgt_dyn: float
) -> np.array:
    vn = vn + (iau_wgt_dyn * vn_incr)
    return vn


class TestMoSolveNonhydroStencil28(StencilTest):
    PROGRAM = mo_solve_nonhydro_stencil_28
    OUTPUTS = ("vn",)

    @staticmethod
<<<<<<< HEAD
    def reference(mesh, vn_incr: np.array, vn: np.array, iau_wgt_dyn: float, **kwargs) -> dict:
        vn = mo_solve_nonhydro_stencil_28_numpy(mesh, vn_incr, vn, iau_wgt_dyn)
=======
    def reference(grid, vn_incr: np.array, vn: np.array, iau_wgt_dyn, **kwargs) -> np.array:
        vn = vn + (iau_wgt_dyn * vn_incr)
>>>>>>> 0583c30c
        return dict(vn=vn)

    @pytest.fixture
    def input_data(self, grid):
        vn_incr = random_field(grid, EdgeDim, KDim)
        vn = random_field(grid, EdgeDim, KDim)
        iau_wgt_dyn = 5.0

        return dict(
            vn_incr=vn_incr,
            vn=vn,
            iau_wgt_dyn=iau_wgt_dyn,
            horizontal_start=int32(0),
            horizontal_end=int32(grid.num_edges),
            vertical_start=int32(0),
            vertical_end=int32(grid.num_levels),
        )<|MERGE_RESOLUTION|>--- conflicted
+++ resolved
@@ -23,7 +23,7 @@
 
 
 def mo_solve_nonhydro_stencil_28_numpy(
-    mesh, vn_incr: np.array, vn: np.array, iau_wgt_dyn: float
+    grid, vn_incr: np.array, vn: np.array, iau_wgt_dyn: float
 ) -> np.array:
     vn = vn + (iau_wgt_dyn * vn_incr)
     return vn
@@ -34,13 +34,8 @@
     OUTPUTS = ("vn",)
 
     @staticmethod
-<<<<<<< HEAD
-    def reference(mesh, vn_incr: np.array, vn: np.array, iau_wgt_dyn: float, **kwargs) -> dict:
-        vn = mo_solve_nonhydro_stencil_28_numpy(mesh, vn_incr, vn, iau_wgt_dyn)
-=======
-    def reference(grid, vn_incr: np.array, vn: np.array, iau_wgt_dyn, **kwargs) -> np.array:
-        vn = vn + (iau_wgt_dyn * vn_incr)
->>>>>>> 0583c30c
+    def reference(grid, vn_incr: np.array, vn: np.array, iau_wgt_dyn: float, **kwargs) -> dict:
+        vn = mo_solve_nonhydro_stencil_28_numpy(grid, vn_incr, vn, iau_wgt_dyn)
         return dict(vn=vn)
 
     @pytest.fixture
