--- conflicted
+++ resolved
@@ -40,20 +40,13 @@
         return dict(z_gradh_exner=z_gradh_exner)
 
     @pytest.fixture
-<<<<<<< HEAD
-    def input_data(self, mesh):
-        inv_dual_edge_length = random_field(mesh, EdgeDim, dtype=wpfloat)
-        z_exner_ex_pr = random_field(mesh, CellDim, KDim, dtype=vpfloat)
-        z_gradh_exner = random_field(mesh, EdgeDim, KDim, dtype=vpfloat)
-=======
     def input_data(self, grid):
         if np.any(grid.connectivities[E2CDim] == -1):
             pytest.xfail("Stencil does not support missing neighbors.")
 
-        inv_dual_edge_length = random_field(grid, EdgeDim)
-        z_exner_ex_pr = random_field(grid, CellDim, KDim)
-        z_gradh_exner = random_field(grid, EdgeDim, KDim)
->>>>>>> f8004aae
+        inv_dual_edge_length = random_field(grid, EdgeDim, dtype=wpfloat)
+        z_exner_ex_pr = random_field(grid, CellDim, KDim, dtype=vpfloat)
+        z_gradh_exner = random_field(grid, EdgeDim, KDim, dtype=vpfloat)
 
         return dict(
             inv_dual_edge_length=inv_dual_edge_length,
