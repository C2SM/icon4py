--- conflicted
+++ resolved
@@ -22,15 +22,16 @@
 
 
 def mo_solve_nonhydro_stencil_39_numpy(
-    mesh, e_bln_c_s: np.array, z_w_concorr_me: np.array, wgtfac_c: np.array
+    grid, e_bln_c_s: np.array, z_w_concorr_me: np.array, wgtfac_c: np.array
 ) -> np.array:
-    c2e_shape = mesh.c2e.shape
+    c2e = grid.connectivities[C2EDim]
+    c2e_shape = c2e.shape
     c2ce_table = np.arange(c2e_shape[0] * c2e_shape[1]).reshape(c2e_shape)
 
     e_bln_c_s = np.expand_dims(e_bln_c_s, axis=-1)
     z_w_concorr_me_offset_1 = np.roll(z_w_concorr_me, shift=1, axis=1)
-    z_w_concorr_mc_m0 = np.sum(e_bln_c_s[c2ce_table] * z_w_concorr_me[mesh.c2e], axis=1)
-    z_w_concorr_mc_m1 = np.sum(e_bln_c_s[c2ce_table] * z_w_concorr_me_offset_1[mesh.c2e], axis=1)
+    z_w_concorr_mc_m0 = np.sum(e_bln_c_s[c2ce_table] * z_w_concorr_me[c2e], axis=1)
+    z_w_concorr_mc_m1 = np.sum(e_bln_c_s[c2ce_table] * z_w_concorr_me_offset_1[c2e], axis=1)
     w_concorr_c = wgtfac_c * z_w_concorr_mc_m0 + (1.0 - wgtfac_c) * z_w_concorr_mc_m1
     w_concorr_c[:, 0] = 0
     return w_concorr_c
@@ -47,24 +48,8 @@
         z_w_concorr_me: np.array,
         wgtfac_c: np.array,
         **kwargs,
-<<<<<<< HEAD
-    ) -> np.array:
-        c2e = grid.connectivities[C2EDim]
-        c2e_shape = c2e.shape
-        c2ce_table = np.arange(c2e_shape[0] * c2e_shape[1]).reshape(c2e_shape)
-
-        e_bln_c_s = np.expand_dims(e_bln_c_s, axis=-1)
-        z_w_concorr_me_offset_1 = np.roll(z_w_concorr_me, shift=1, axis=1)
-        z_w_concorr_mc_m0 = np.sum(e_bln_c_s[c2ce_table] * z_w_concorr_me[c2e], axis=1)
-        z_w_concorr_mc_m1 = np.sum(
-            e_bln_c_s[c2ce_table] * z_w_concorr_me_offset_1[c2e], axis=1
-        )
-        w_concorr_c = wgtfac_c * z_w_concorr_mc_m0 + (1.0 - wgtfac_c) * z_w_concorr_mc_m1
-        w_concorr_c[:, 0] = 0
-=======
     ) -> dict:
-        w_concorr_c = mo_solve_nonhydro_stencil_39_numpy(mesh, e_bln_c_s, z_w_concorr_me, wgtfac_c)
->>>>>>> 22aa2742
+        w_concorr_c = mo_solve_nonhydro_stencil_39_numpy(grid, e_bln_c_s, z_w_concorr_me, wgtfac_c)
         return dict(w_concorr_c=w_concorr_c)
 
     @pytest.fixture
