# ICON4Py - ICON inspired code in Python and GT4Py
#
# Copyright (c) 2022, ETH Zurich and MeteoSwiss
# All rights reserved.
#
# This file is free software: you can redistribute it and/or modify it under
# the terms of the GNU General Public License as published by the
# Free Software Foundation, either version 3 of the License, or any later
# version. See the LICENSE.txt file at the top-level directory of this
# distribution for a copy of the license or check <https://www.gnu.org/licenses/>.
#
# SPDX-License-Identifier: GPL-3.0-or-later

import numpy as np
import pytest
from gt4py.next.ffront.fbuiltins import int32

from icon4py.model.atmosphere.dycore.mo_solve_nonhydro_stencil_19 import (
    mo_solve_nonhydro_stencil_19,
)
from icon4py.model.common.dimension import CellDim, E2CDim, EdgeDim, KDim
from icon4py.model.common.test_utils.helpers import StencilTest, random_field
from icon4py.model.common.type_alias import vpfloat, wpfloat


class TestMoSolveNonhydroStencil19(StencilTest):
    PROGRAM = mo_solve_nonhydro_stencil_19
    OUTPUTS = ("z_gradh_exner",)

    @staticmethod
    def reference(
        grid,
        inv_dual_edge_length: np.array,
        z_exner_ex_pr: np.array,
        ddxn_z_full: np.array,
        c_lin_e: np.array,
        z_dexner_dz_c_1: np.array,
        **kwargs,
    ) -> dict:
        e2c = grid.connectivities[E2CDim]
        inv_dual_edge_length = np.expand_dims(inv_dual_edge_length, axis=-1)
        c_lin_e = np.expand_dims(c_lin_e, axis=-1)

        z_exner_ex_pr_e2c = z_exner_ex_pr[e2c]
        z_exner_ex_weighted = z_exner_ex_pr_e2c[:, 1] - z_exner_ex_pr_e2c[:, 0]

        z_gradh_exner = inv_dual_edge_length * z_exner_ex_weighted - ddxn_z_full * np.sum(
            c_lin_e * z_dexner_dz_c_1[e2c], axis=1
        )
        return dict(z_gradh_exner=z_gradh_exner)

    @pytest.fixture
<<<<<<< HEAD
    def input_data(self, mesh):
        inv_dual_edge_length = random_field(mesh, EdgeDim, dtype=wpfloat)
        z_exner_ex_pr = random_field(mesh, CellDim, KDim, dtype=vpfloat)
        ddxn_z_full = random_field(mesh, EdgeDim, KDim, dtype=vpfloat)
        c_lin_e = random_field(mesh, EdgeDim, E2CDim, dtype=wpfloat)
        z_dexner_dz_c_1 = random_field(mesh, CellDim, KDim, dtype=vpfloat)
        z_gradh_exner = random_field(mesh, EdgeDim, KDim, dtype=vpfloat)
=======
    def input_data(self, grid):
        if np.any(grid.connectivities[E2CDim] == -1):
            pytest.xfail("Stencil does not support missing neighbors.")

        inv_dual_edge_length = random_field(grid, EdgeDim)
        z_exner_ex_pr = random_field(grid, CellDim, KDim)
        ddxn_z_full = random_field(grid, EdgeDim, KDim)
        c_lin_e = random_field(grid, EdgeDim, E2CDim)
        z_dexner_dz_c_1 = random_field(grid, CellDim, KDim)
        z_gradh_exner = random_field(grid, EdgeDim, KDim)
>>>>>>> f8004aae

        return dict(
            inv_dual_edge_length=inv_dual_edge_length,
            z_exner_ex_pr=z_exner_ex_pr,
            ddxn_z_full=ddxn_z_full,
            c_lin_e=c_lin_e,
            z_dexner_dz_c_1=z_dexner_dz_c_1,
            z_gradh_exner=z_gradh_exner,
            horizontal_start=int32(0),
            horizontal_end=int32(grid.num_edges),
            vertical_start=int32(0),
            vertical_end=int32(grid.num_levels),
        )<|MERGE_RESOLUTION|>--- conflicted
+++ resolved
@@ -50,26 +50,16 @@
         return dict(z_gradh_exner=z_gradh_exner)
 
     @pytest.fixture
-<<<<<<< HEAD
-    def input_data(self, mesh):
-        inv_dual_edge_length = random_field(mesh, EdgeDim, dtype=wpfloat)
-        z_exner_ex_pr = random_field(mesh, CellDim, KDim, dtype=vpfloat)
-        ddxn_z_full = random_field(mesh, EdgeDim, KDim, dtype=vpfloat)
-        c_lin_e = random_field(mesh, EdgeDim, E2CDim, dtype=wpfloat)
-        z_dexner_dz_c_1 = random_field(mesh, CellDim, KDim, dtype=vpfloat)
-        z_gradh_exner = random_field(mesh, EdgeDim, KDim, dtype=vpfloat)
-=======
     def input_data(self, grid):
         if np.any(grid.connectivities[E2CDim] == -1):
             pytest.xfail("Stencil does not support missing neighbors.")
 
-        inv_dual_edge_length = random_field(grid, EdgeDim)
-        z_exner_ex_pr = random_field(grid, CellDim, KDim)
-        ddxn_z_full = random_field(grid, EdgeDim, KDim)
-        c_lin_e = random_field(grid, EdgeDim, E2CDim)
-        z_dexner_dz_c_1 = random_field(grid, CellDim, KDim)
-        z_gradh_exner = random_field(grid, EdgeDim, KDim)
->>>>>>> f8004aae
+        inv_dual_edge_length = random_field(grid, EdgeDim, dtype=wpfloat)
+        z_exner_ex_pr = random_field(grid, CellDim, KDim, dtype=vpfloat)
+        ddxn_z_full = random_field(grid, EdgeDim, KDim, dtype=vpfloat)
+        c_lin_e = random_field(grid, EdgeDim, E2CDim, dtype=wpfloat)
+        z_dexner_dz_c_1 = random_field(grid, CellDim, KDim, dtype=vpfloat)
+        z_gradh_exner = random_field(grid, EdgeDim, KDim, dtype=vpfloat)
 
         return dict(
             inv_dual_edge_length=inv_dual_edge_length,
