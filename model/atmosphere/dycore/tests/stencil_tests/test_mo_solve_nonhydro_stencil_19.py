# ICON4Py - ICON inspired code in Python and GT4Py
#
# Copyright (c) 2022, ETH Zurich and MeteoSwiss
# All rights reserved.
#
# This file is free software: you can redistribute it and/or modify it under
# the terms of the GNU General Public License as published by the
# Free Software Foundation, either version 3 of the License, or any later
# version. See the LICENSE.txt file at the top-level directory of this
# distribution for a copy of the license or check <https://www.gnu.org/licenses/>.
#
# SPDX-License-Identifier: GPL-3.0-or-later

import numpy as np
import pytest
from gt4py.next.ffront.fbuiltins import int32

from icon4py.model.atmosphere.dycore.mo_solve_nonhydro_stencil_19 import (
    mo_solve_nonhydro_stencil_19,
)
from icon4py.model.common.dimension import CellDim, E2CDim, EdgeDim, KDim
from icon4py.model.common.test_utils.helpers import StencilTest, random_field


def mo_solve_nonhydro_stencil_19_numpy(
    mesh,
    inv_dual_edge_length: np.array,
    z_exner_ex_pr: np.array,
    ddxn_z_full: np.array,
    c_lin_e: np.array,
    z_dexner_dz_c_1: np.array,
) -> np.array:
    inv_dual_edge_length = np.expand_dims(inv_dual_edge_length, axis=-1)
    c_lin_e = np.expand_dims(c_lin_e, axis=-1)

    z_exner_ex_pr_e2c = z_exner_ex_pr[mesh.e2c]
    z_exner_ex_weighted = z_exner_ex_pr_e2c[:, 1] - z_exner_ex_pr_e2c[:, 0]

    z_gradh_exner = inv_dual_edge_length * z_exner_ex_weighted - ddxn_z_full * np.sum(
        c_lin_e * z_dexner_dz_c_1[mesh.e2c], axis=1
    )
    return z_gradh_exner


class TestMoSolveNonhydroStencil19(StencilTest):
    PROGRAM = mo_solve_nonhydro_stencil_19
    OUTPUTS = ("z_gradh_exner",)

    @staticmethod
    def reference(
        grid,
        inv_dual_edge_length: np.array,
        z_exner_ex_pr: np.array,
        ddxn_z_full: np.array,
        c_lin_e: np.array,
        z_dexner_dz_c_1: np.array,
        **kwargs,
    ) -> dict:
<<<<<<< HEAD
        z_gradh_exner = mo_solve_nonhydro_stencil_19_numpy(
            mesh, inv_dual_edge_length, z_exner_ex_pr, ddxn_z_full, c_lin_e, z_dexner_dz_c_1
=======
        e2c = grid.connectivities[E2CDim]
        inv_dual_edge_length = np.expand_dims(inv_dual_edge_length, axis=-1)
        c_lin_e = np.expand_dims(c_lin_e, axis=-1)

        z_exner_ex_pr_e2c = z_exner_ex_pr[e2c]
        z_exner_ex_weighted = z_exner_ex_pr_e2c[:, 1] - z_exner_ex_pr_e2c[:, 0]

        z_gradh_exner = inv_dual_edge_length * z_exner_ex_weighted - ddxn_z_full * np.sum(
            c_lin_e * z_dexner_dz_c_1[e2c], axis=1
>>>>>>> 0583c30c
        )
        return dict(z_gradh_exner=z_gradh_exner)

    @pytest.fixture
    def input_data(self, grid):
        if np.any(grid.connectivities[E2CDim] == -1):
            pytest.xfail("Stencil does not support missing neighbors.")

        inv_dual_edge_length = random_field(grid, EdgeDim)
        z_exner_ex_pr = random_field(grid, CellDim, KDim)
        ddxn_z_full = random_field(grid, EdgeDim, KDim)
        c_lin_e = random_field(grid, EdgeDim, E2CDim)
        z_dexner_dz_c_1 = random_field(grid, CellDim, KDim)
        z_gradh_exner = random_field(grid, EdgeDim, KDim)

        return dict(
            inv_dual_edge_length=inv_dual_edge_length,
            z_exner_ex_pr=z_exner_ex_pr,
            ddxn_z_full=ddxn_z_full,
            c_lin_e=c_lin_e,
            z_dexner_dz_c_1=z_dexner_dz_c_1,
            z_gradh_exner=z_gradh_exner,
            horizontal_start=int32(0),
            horizontal_end=int32(grid.num_edges),
            vertical_start=int32(0),
            vertical_end=int32(grid.num_levels),
        )<|MERGE_RESOLUTION|>--- conflicted
+++ resolved
@@ -23,21 +23,22 @@
 
 
 def mo_solve_nonhydro_stencil_19_numpy(
-    mesh,
+    grid,
     inv_dual_edge_length: np.array,
     z_exner_ex_pr: np.array,
     ddxn_z_full: np.array,
     c_lin_e: np.array,
     z_dexner_dz_c_1: np.array,
 ) -> np.array:
+    e2c = grid.connectivities[E2CDim]
     inv_dual_edge_length = np.expand_dims(inv_dual_edge_length, axis=-1)
     c_lin_e = np.expand_dims(c_lin_e, axis=-1)
 
-    z_exner_ex_pr_e2c = z_exner_ex_pr[mesh.e2c]
+    z_exner_ex_pr_e2c = z_exner_ex_pr[e2c]
     z_exner_ex_weighted = z_exner_ex_pr_e2c[:, 1] - z_exner_ex_pr_e2c[:, 0]
 
     z_gradh_exner = inv_dual_edge_length * z_exner_ex_weighted - ddxn_z_full * np.sum(
-        c_lin_e * z_dexner_dz_c_1[mesh.e2c], axis=1
+        c_lin_e * z_dexner_dz_c_1[e2c], axis=1
     )
     return z_gradh_exner
 
@@ -56,20 +57,8 @@
         z_dexner_dz_c_1: np.array,
         **kwargs,
     ) -> dict:
-<<<<<<< HEAD
         z_gradh_exner = mo_solve_nonhydro_stencil_19_numpy(
-            mesh, inv_dual_edge_length, z_exner_ex_pr, ddxn_z_full, c_lin_e, z_dexner_dz_c_1
-=======
-        e2c = grid.connectivities[E2CDim]
-        inv_dual_edge_length = np.expand_dims(inv_dual_edge_length, axis=-1)
-        c_lin_e = np.expand_dims(c_lin_e, axis=-1)
-
-        z_exner_ex_pr_e2c = z_exner_ex_pr[e2c]
-        z_exner_ex_weighted = z_exner_ex_pr_e2c[:, 1] - z_exner_ex_pr_e2c[:, 0]
-
-        z_gradh_exner = inv_dual_edge_length * z_exner_ex_weighted - ddxn_z_full * np.sum(
-            c_lin_e * z_dexner_dz_c_1[e2c], axis=1
->>>>>>> 0583c30c
+            grid, inv_dual_edge_length, z_exner_ex_pr, ddxn_z_full, c_lin_e, z_dexner_dz_c_1
         )
         return dict(z_gradh_exner=z_gradh_exner)
 
