# ICON4Py - ICON inspired code in Python and GT4Py
#
# Copyright (c) 2022, ETH Zurich and MeteoSwiss
# All rights reserved.
#
# This file is free software: you can redistribute it and/or modify it under
# the terms of the GNU General Public License as published by the
# Free Software Foundation, either version 3 of the License, or any later
# version. See the LICENSE.txt file at the top-level directory of this
# distribution for a copy of the license or check <https://www.gnu.org/licenses/>.
#
# SPDX-License-Identifier: GPL-3.0-or-later

import numpy as np
import pytest
from gt4py.next.ffront.fbuiltins import int32

from icon4py.model.atmosphere.dycore.mo_solve_nonhydro_stencil_29 import (
    mo_solve_nonhydro_stencil_29,
)
from icon4py.model.common.dimension import EdgeDim, KDim
from icon4py.model.common.test_utils.helpers import StencilTest, random_field, zero_field
from icon4py.model.common.type_alias import wpfloat


class TestMoSolveNonhydroStencil29(StencilTest):
    PROGRAM = mo_solve_nonhydro_stencil_29
    OUTPUTS = ("vn_new",)

    @staticmethod
    def reference(grid, grf_tend_vn: np.array, vn_now: np.array, dtime, **kwargs) -> dict:
        vn_new = vn_now + dtime * grf_tend_vn
        return dict(vn_new=vn_new)

    @pytest.fixture
<<<<<<< HEAD
    def input_data(self, mesh):
        grf_tend_vn = random_field(mesh, EdgeDim, KDim, dtype=wpfloat)
        vn_now = random_field(mesh, EdgeDim, KDim, dtype=wpfloat)
        vn_new = zero_field(mesh, EdgeDim, KDim, dtype=wpfloat)
        dtime = wpfloat("6.0")
=======
    def input_data(self, grid):
        grf_tend_vn = random_field(grid, EdgeDim, KDim)
        vn_now = random_field(grid, EdgeDim, KDim)
        vn_new = zero_field(grid, EdgeDim, KDim)
        dtime = 6.0
>>>>>>> f8004aae

        return dict(
            grf_tend_vn=grf_tend_vn,
            vn_now=vn_now,
            vn_new=vn_new,
            dtime=dtime,
            horizontal_start=int32(0),
            horizontal_end=int32(grid.num_edges),
            vertical_start=int32(0),
            vertical_end=int32(grid.num_levels),
        )<|MERGE_RESOLUTION|>--- conflicted
+++ resolved
@@ -33,19 +33,11 @@
         return dict(vn_new=vn_new)
 
     @pytest.fixture
-<<<<<<< HEAD
-    def input_data(self, mesh):
-        grf_tend_vn = random_field(mesh, EdgeDim, KDim, dtype=wpfloat)
-        vn_now = random_field(mesh, EdgeDim, KDim, dtype=wpfloat)
-        vn_new = zero_field(mesh, EdgeDim, KDim, dtype=wpfloat)
+    def input_data(self, grid):
+        grf_tend_vn = random_field(grid, EdgeDim, KDim, dtype=wpfloat)
+        vn_now = random_field(grid, EdgeDim, KDim, dtype=wpfloat)
+        vn_new = zero_field(grid, EdgeDim, KDim, dtype=wpfloat)
         dtime = wpfloat("6.0")
-=======
-    def input_data(self, grid):
-        grf_tend_vn = random_field(grid, EdgeDim, KDim)
-        vn_now = random_field(grid, EdgeDim, KDim)
-        vn_new = zero_field(grid, EdgeDim, KDim)
-        dtime = 6.0
->>>>>>> f8004aae
 
         return dict(
             grf_tend_vn=grf_tend_vn,
