# ICON4Py - ICON inspired code in Python and GT4Py
#
# Copyright (c) 2022, ETH Zurich and MeteoSwiss
# All rights reserved.
#
# This file is free software: you can redistribute it and/or modify it under
# the terms of the GNU General Public License as published by the
# Free Software Foundation, either version 3 of the License, or any later
# version. See the LICENSE.txt file at the top-level directory of this
# distribution for a copy of the license or check <https://www.gnu.org/licenses/>.
#
# SPDX-License-Identifier: GPL-3.0-or-later

import numpy as np
import pytest
from gt4py.next.ffront.fbuiltins import int32

from icon4py.model.atmosphere.dycore.mo_solve_nonhydro_stencil_46 import (
    mo_solve_nonhydro_stencil_46,
)
from icon4py.model.common.dimension import CellDim, KDim
from icon4py.model.common.test_utils.helpers import StencilTest, zero_field
from icon4py.model.common.type_alias import wpfloat


class TestMoSolveNonhydroStencil46(StencilTest):
    PROGRAM = mo_solve_nonhydro_stencil_46
    OUTPUTS = ("w_nnew", "z_contr_w_fl_l")

    @staticmethod
    def reference(grid, w_nnew: np.array, z_contr_w_fl_l: np.array, **kwargs) -> dict:
        w_nnew = np.zeros_like(w_nnew)
        z_contr_w_fl_l = np.zeros_like(z_contr_w_fl_l)
        return dict(w_nnew=w_nnew, z_contr_w_fl_l=z_contr_w_fl_l)

    @pytest.fixture
<<<<<<< HEAD
    def input_data(self, mesh):
        z_contr_w_fl_l = zero_field(mesh, CellDim, KDim, dtype=wpfloat)
        w_nnew = zero_field(mesh, CellDim, KDim, dtype=wpfloat)
=======
    def input_data(self, grid):
        z_contr_w_fl_l = zero_field(grid, CellDim, KDim)
        w_nnew = zero_field(grid, CellDim, KDim)
>>>>>>> f8004aae

        return dict(
            w_nnew=w_nnew,
            z_contr_w_fl_l=z_contr_w_fl_l,
            horizontal_start=int32(0),
            horizontal_end=int32(grid.num_cells),
            vertical_start=int32(0),
            vertical_end=int32(grid.num_levels),
        )<|MERGE_RESOLUTION|>--- conflicted
+++ resolved
@@ -34,15 +34,9 @@
         return dict(w_nnew=w_nnew, z_contr_w_fl_l=z_contr_w_fl_l)
 
     @pytest.fixture
-<<<<<<< HEAD
-    def input_data(self, mesh):
-        z_contr_w_fl_l = zero_field(mesh, CellDim, KDim, dtype=wpfloat)
-        w_nnew = zero_field(mesh, CellDim, KDim, dtype=wpfloat)
-=======
     def input_data(self, grid):
-        z_contr_w_fl_l = zero_field(grid, CellDim, KDim)
-        w_nnew = zero_field(grid, CellDim, KDim)
->>>>>>> f8004aae
+        z_contr_w_fl_l = zero_field(grid, CellDim, KDim, dtype=wpfloat)
+        w_nnew = zero_field(grid, CellDim, KDim, dtype=wpfloat)
 
         return dict(
             w_nnew=w_nnew,
