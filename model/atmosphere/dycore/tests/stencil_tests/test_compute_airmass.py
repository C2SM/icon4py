--- conflicted
+++ resolved
@@ -32,19 +32,11 @@
         return dict(airmass_out=airmass_out)
 
     @pytest.fixture
-<<<<<<< HEAD
-    def input_data(self, mesh):
-        rho_in = random_field(mesh, CellDim, KDim, dtype=wpfloat)
-        ddqz_z_full_in = random_field(mesh, CellDim, KDim, dtype=wpfloat)
-        deepatmo_t1mc_in = random_field(mesh, KDim, dtype=wpfloat)
-        airmass_out = random_field(mesh, CellDim, KDim, dtype=wpfloat)
-=======
     def input_data(self, grid):
-        rho_in = random_field(grid, CellDim, KDim)
-        ddqz_z_full_in = random_field(grid, CellDim, KDim)
-        deepatmo_t1mc_in = random_field(grid, KDim)
-        airmass_out = random_field(grid, CellDim, KDim)
->>>>>>> f8004aae
+        rho_in = random_field(grid, CellDim, KDim, dtype=wpfloat)
+        ddqz_z_full_in = random_field(grid, CellDim, KDim, dtype=wpfloat)
+        deepatmo_t1mc_in = random_field(grid, KDim, dtype=wpfloat)
+        airmass_out = random_field(grid, CellDim, KDim, dtype=wpfloat)
         return dict(
             rho_in=rho_in,
             ddqz_z_full_in=ddqz_z_full_in,
