# ICON4Py - ICON inspired code in Python and GT4Py
#
# Copyright (c) 2022, ETH Zurich and MeteoSwiss
# All rights reserved.
#
# This file is free software: you can redistribute it and/or modify it under
# the terms of the GNU General Public License as published by the
# Free Software Foundation, either version 3 of the License, or any later
# version. See the LICENSE.txt file at the top-level directory of this
# distribution for a copy of the license or check <https://www.gnu.org/licenses/>.
#
# SPDX-License-Identifier: GPL-3.0-or-later

import numpy as np
import pytest
from gt4py.next.ffront.fbuiltins import int32

from icon4py.model.atmosphere.dycore.mo_solve_nonhydro_stencil_59 import (
    mo_solve_nonhydro_stencil_59,
)
from icon4py.model.common.dimension import CellDim, KDim
from icon4py.model.common.test_utils.helpers import StencilTest, random_field, zero_field
from icon4py.model.common.type_alias import vpfloat, wpfloat


class TestMoSolveNonhydroStencil59(StencilTest):
    PROGRAM = mo_solve_nonhydro_stencil_59
    OUTPUTS = ("exner_dyn_incr",)

    @staticmethod
    def reference(grid, exner: np.array, **kwargs) -> dict:
        exner_dyn_incr = exner
        return dict(exner_dyn_incr=exner_dyn_incr)

    @pytest.fixture
<<<<<<< HEAD
    def input_data(self, mesh):
        exner = random_field(mesh, CellDim, KDim, dtype=wpfloat)
        exner_dyn_incr = zero_field(mesh, CellDim, KDim, dtype=vpfloat)
=======
    def input_data(self, grid):
        exner = random_field(grid, CellDim, KDim)
        exner_dyn_incr = zero_field(grid, CellDim, KDim)
>>>>>>> f8004aae

        return dict(
            exner=exner,
            exner_dyn_incr=exner_dyn_incr,
            horizontal_start=int32(0),
            horizontal_end=int32(grid.num_cells),
            vertical_start=int32(0),
            vertical_end=int32(grid.num_levels),
        )<|MERGE_RESOLUTION|>--- conflicted
+++ resolved
@@ -33,15 +33,9 @@
         return dict(exner_dyn_incr=exner_dyn_incr)
 
     @pytest.fixture
-<<<<<<< HEAD
-    def input_data(self, mesh):
-        exner = random_field(mesh, CellDim, KDim, dtype=wpfloat)
-        exner_dyn_incr = zero_field(mesh, CellDim, KDim, dtype=vpfloat)
-=======
     def input_data(self, grid):
-        exner = random_field(grid, CellDim, KDim)
-        exner_dyn_incr = zero_field(grid, CellDim, KDim)
->>>>>>> f8004aae
+        exner = random_field(grid, CellDim, KDim, dtype=wpfloat)
+        exner_dyn_incr = zero_field(grid, CellDim, KDim, dtype=vpfloat)
 
         return dict(
             exner=exner,
