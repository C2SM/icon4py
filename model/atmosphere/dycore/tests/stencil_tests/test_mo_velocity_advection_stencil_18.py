--- conflicted
+++ resolved
@@ -78,35 +78,19 @@
         return dict(ddt_w_adv=ddt_w_adv)
 
     @pytest.fixture
-<<<<<<< HEAD
-    def input_data(self, mesh):
-        levmask = random_mask(mesh, KDim)
-        cfl_clipping = random_mask(mesh, CellDim, KDim)
-        owner_mask = random_mask(mesh, CellDim)
-        z_w_con_c = random_field(mesh, CellDim, KDim, dtype=vpfloat)
-        ddqz_z_half = random_field(mesh, CellDim, KDim, dtype=vpfloat)
-        area = random_field(mesh, CellDim, dtype=wpfloat)
-        geofac_n2s = random_field(mesh, CellDim, C2E2CODim, dtype=wpfloat)
-        w = random_field(mesh, CellDim, KDim, dtype=wpfloat)
-        ddt_w_adv = random_field(mesh, CellDim, KDim, dtype=vpfloat)
-        scalfac_exdiff = wpfloat("10.0")
-        cfl_w_limit = vpfloat("3.0")
-        dtime = wpfloat("2.0")
-=======
     def input_data(self, grid):
         levmask = random_mask(grid, KDim)
         cfl_clipping = random_mask(grid, CellDim, KDim)
         owner_mask = random_mask(grid, CellDim)
-        z_w_con_c = random_field(grid, CellDim, KDim)
-        ddqz_z_half = random_field(grid, CellDim, KDim)
-        area = random_field(grid, CellDim)
-        geofac_n2s = random_field(grid, CellDim, C2E2CODim)
-        w = random_field(grid, CellDim, KDim)
-        ddt_w_adv = random_field(grid, CellDim, KDim)
-        scalfac_exdiff = 10.0
-        cfl_w_limit = 3.0
-        dtime = 2.0
->>>>>>> f8004aae
+        z_w_con_c = random_field(grid, CellDim, KDim, dtype=vpfloat)
+        ddqz_z_half = random_field(grid, CellDim, KDim, dtype=vpfloat)
+        area = random_field(grid, CellDim, dtype=wpfloat)
+        geofac_n2s = random_field(grid, CellDim, C2E2CODim, dtype=wpfloat)
+        w = random_field(grid, CellDim, KDim, dtype=wpfloat)
+        ddt_w_adv = random_field(grid, CellDim, KDim, dtype=vpfloat)
+        scalfac_exdiff = wpfloat("10.0")
+        cfl_w_limit = vpfloat("3.0")
+        dtime = wpfloat("2.0")
 
         return dict(
             levmask=levmask,
