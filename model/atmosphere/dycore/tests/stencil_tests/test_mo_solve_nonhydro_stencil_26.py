# ICON4Py - ICON inspired code in Python and GT4Py
#
# Copyright (c) 2022, ETH Zurich and MeteoSwiss
# All rights reserved.
#
# This file is free software: you can redistribute it and/or modify it under
# the terms of the GNU General Public License as published by the
# Free Software Foundation, either version 3 of the License, or any later
# version. See the LICENSE.txt file at the top-level directory of this
# distribution for a copy of the license or check <https://www.gnu.org/licenses/>.
#
# SPDX-License-Identifier: GPL-3.0-or-later

import numpy as np
import pytest
from gt4py.next.ffront.fbuiltins import int32

from icon4py.model.atmosphere.dycore.mo_solve_nonhydro_stencil_26 import (
    mo_solve_nonhydro_stencil_26,
)
from icon4py.model.common.dimension import EdgeDim, KDim
from icon4py.model.common.test_utils.helpers import StencilTest, random_field


def mo_solve_nonhydro_stencil_26_numpy(
    mesh, z_graddiv_vn: np.array, vn: np.array, scal_divdamp_o2: float
) -> np.array:
    vn = vn + (scal_divdamp_o2 * z_graddiv_vn)
    return vn


class TestMoSolveNonhydroStencil26(StencilTest):
    PROGRAM = mo_solve_nonhydro_stencil_26
    OUTPUTS = ("vn",)

    @staticmethod
<<<<<<< HEAD
    def reference(
        mesh, z_graddiv_vn: np.array, vn: np.array, scal_divdamp_o2: float, **kwargs
    ) -> dict:
        vn = mo_solve_nonhydro_stencil_26_numpy(mesh, z_graddiv_vn, vn, scal_divdamp_o2)
=======
    def reference(grid, z_graddiv_vn: np.array, vn: np.array, scal_divdamp_o2, **kwargs) -> dict:
        vn = vn + (scal_divdamp_o2 * z_graddiv_vn)
>>>>>>> 0583c30c
        return dict(vn=vn)

    @pytest.fixture
    def input_data(self, grid):
        z_graddiv_vn = random_field(grid, EdgeDim, KDim)
        vn = random_field(grid, EdgeDim, KDim)
        scal_divdamp_o2 = 5.0

        return dict(
            z_graddiv_vn=z_graddiv_vn,
            vn=vn,
            scal_divdamp_o2=scal_divdamp_o2,
            horizontal_start=int32(0),
            horizontal_end=int32(grid.num_edges),
            vertical_start=int32(0),
            vertical_end=int32(grid.num_levels),
        )<|MERGE_RESOLUTION|>--- conflicted
+++ resolved
@@ -23,7 +23,7 @@
 
 
 def mo_solve_nonhydro_stencil_26_numpy(
-    mesh, z_graddiv_vn: np.array, vn: np.array, scal_divdamp_o2: float
+    grid, z_graddiv_vn: np.array, vn: np.array, scal_divdamp_o2: float
 ) -> np.array:
     vn = vn + (scal_divdamp_o2 * z_graddiv_vn)
     return vn
@@ -34,15 +34,10 @@
     OUTPUTS = ("vn",)
 
     @staticmethod
-<<<<<<< HEAD
     def reference(
-        mesh, z_graddiv_vn: np.array, vn: np.array, scal_divdamp_o2: float, **kwargs
+        grid, z_graddiv_vn: np.array, vn: np.array, scal_divdamp_o2: float, **kwargs
     ) -> dict:
-        vn = mo_solve_nonhydro_stencil_26_numpy(mesh, z_graddiv_vn, vn, scal_divdamp_o2)
-=======
-    def reference(grid, z_graddiv_vn: np.array, vn: np.array, scal_divdamp_o2, **kwargs) -> dict:
-        vn = vn + (scal_divdamp_o2 * z_graddiv_vn)
->>>>>>> 0583c30c
+        vn = mo_solve_nonhydro_stencil_26_numpy(grid, z_graddiv_vn, vn, scal_divdamp_o2)
         return dict(vn=vn)
 
     @pytest.fixture
