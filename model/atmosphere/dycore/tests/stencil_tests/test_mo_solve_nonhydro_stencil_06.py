--- conflicted
+++ resolved
@@ -32,17 +32,10 @@
         return dict(z_dexner_dz_c_1=z_dexner_dz_c_1)
 
     @pytest.fixture
-<<<<<<< HEAD
-    def input_data(self, mesh):
-        z_exner_ic = random_field(mesh, CellDim, KDim, extend={KDim: 1}, dtype=vpfloat)
-        inv_ddqz_z_full = random_field(mesh, CellDim, KDim, dtype=vpfloat)
-        z_dexner_dz_c_1 = zero_field(mesh, CellDim, KDim, dtype=vpfloat)
-=======
     def input_data(self, grid):
-        z_exner_ic = random_field(grid, CellDim, KDim, extend={KDim: 1})
-        inv_ddqz_z_full = random_field(grid, CellDim, KDim)
-        z_dexner_dz_c_1 = zero_field(grid, CellDim, KDim)
->>>>>>> f8004aae
+        z_exner_ic = random_field(grid, CellDim, KDim, extend={KDim: 1}, dtype=vpfloat)
+        inv_ddqz_z_full = random_field(grid, CellDim, KDim, dtype=vpfloat)
+        z_dexner_dz_c_1 = zero_field(grid, CellDim, KDim, dtype=vpfloat)
 
         return dict(
             z_exner_ic=z_exner_ic,
