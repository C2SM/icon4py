--- conflicted
+++ resolved
@@ -48,27 +48,15 @@
         return dict(mass_flx_ic=mass_flx_ic)
 
     @pytest.fixture
-<<<<<<< HEAD
-    def input_data(self, mesh):
+    def input_data(self, grid):
         r_nsubsteps = wpfloat("10.0")
-        rho_ic = random_field(mesh, CellDim, KDim, dtype=wpfloat)
-        vwind_expl_wgt = random_field(mesh, CellDim, dtype=wpfloat)
-        vwind_impl_wgt = random_field(mesh, CellDim, dtype=wpfloat)
-        w_now = random_field(mesh, CellDim, KDim, dtype=wpfloat)
-        w_new = random_field(mesh, CellDim, KDim, dtype=wpfloat)
-        w_concorr_c = random_field(mesh, CellDim, KDim, dtype=vpfloat)
-        mass_flx_ic = random_field(mesh, CellDim, KDim, dtype=wpfloat)
-=======
-    def input_data(self, grid):
-        r_nsubsteps = 10.0
-        rho_ic = random_field(grid, CellDim, KDim)
-        vwind_expl_wgt = random_field(grid, CellDim)
-        vwind_impl_wgt = random_field(grid, CellDim)
-        w_now = random_field(grid, CellDim, KDim)
-        w_new = random_field(grid, CellDim, KDim)
-        w_concorr_c = random_field(grid, CellDim, KDim)
-        mass_flx_ic = random_field(grid, CellDim, KDim)
->>>>>>> f8004aae
+        rho_ic = random_field(grid, CellDim, KDim, dtype=wpfloat)
+        vwind_expl_wgt = random_field(grid, CellDim, dtype=wpfloat)
+        vwind_impl_wgt = random_field(grid, CellDim, dtype=wpfloat)
+        w_now = random_field(grid, CellDim, KDim, dtype=wpfloat)
+        w_new = random_field(grid, CellDim, KDim, dtype=wpfloat)
+        w_concorr_c = random_field(grid, CellDim, KDim, dtype=vpfloat)
+        mass_flx_ic = random_field(grid, CellDim, KDim, dtype=wpfloat)
 
         return dict(
             rho_ic=rho_ic,
