--- conflicted
+++ resolved
@@ -56,30 +56,18 @@
         return dict(z_v_grad_w=z_v_grad_w)
 
     @pytest.fixture
-<<<<<<< HEAD
-    def input_data(self, mesh):
-        vn_ie = random_field(mesh, EdgeDim, KDim, dtype=vpfloat)
-        inv_dual_edge_length = random_field(mesh, EdgeDim, dtype=wpfloat)
-        w = random_field(mesh, CellDim, KDim, dtype=wpfloat)
-        z_vt_ie = random_field(mesh, EdgeDim, KDim, dtype=vpfloat)
-        inv_primal_edge_length = random_field(mesh, EdgeDim, dtype=wpfloat)
-        tangent_orientation = random_field(mesh, EdgeDim, dtype=wpfloat)
-        z_w_v = random_field(mesh, VertexDim, KDim, dtype=vpfloat)
-        z_v_grad_w = zero_field(mesh, EdgeDim, KDim, dtype=vpfloat)
-=======
     def input_data(self, grid):
         if np.any(grid.connectivities[E2CDim] == -1) or np.any(grid.connectivities[E2VDim] == -1):
             pytest.xfail("Stencil does not support missing neighbors.")
 
-        vn_ie = random_field(grid, EdgeDim, KDim)
-        inv_dual_edge_length = random_field(grid, EdgeDim)
-        w = random_field(grid, CellDim, KDim)
-        z_vt_ie = random_field(grid, EdgeDim, KDim)
-        inv_primal_edge_length = random_field(grid, EdgeDim)
-        tangent_orientation = random_field(grid, EdgeDim)
-        z_w_v = random_field(grid, VertexDim, KDim)
-        z_v_grad_w = zero_field(grid, EdgeDim, KDim)
->>>>>>> f8004aae
+        vn_ie = random_field(grid, EdgeDim, KDim, dtype=vpfloat)
+        inv_dual_edge_length = random_field(grid, EdgeDim, dtype=wpfloat)
+        w = random_field(grid, CellDim, KDim, dtype=wpfloat)
+        z_vt_ie = random_field(grid, EdgeDim, KDim, dtype=vpfloat)
+        inv_primal_edge_length = random_field(grid, EdgeDim, dtype=wpfloat)
+        tangent_orientation = random_field(grid, EdgeDim, dtype=wpfloat)
+        z_w_v = random_field(grid, VertexDim, KDim, dtype=vpfloat)
+        z_v_grad_w = zero_field(grid, EdgeDim, KDim, dtype=vpfloat)
 
         return dict(
             vn_ie=vn_ie,
