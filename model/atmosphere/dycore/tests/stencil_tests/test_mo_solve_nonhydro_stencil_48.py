--- conflicted
+++ resolved
@@ -58,37 +58,20 @@
         return dict(z_rho_expl=z_rho_expl, z_exner_expl=z_exner_expl)
 
     @pytest.fixture
-<<<<<<< HEAD
-    def input_data(self, mesh):
+    def input_data(self, grid):
         dtime = wpfloat("1.0")
-        rho_nnow = random_field(mesh, CellDim, KDim, dtype=wpfloat)
-        inv_ddqz_z_full = random_field(mesh, CellDim, KDim, dtype=vpfloat)
-        z_flxdiv_mass = random_field(mesh, CellDim, KDim, dtype=vpfloat)
-        z_contr_w_fl_l = random_field(mesh, CellDim, KDim, extend={KDim: 1}, dtype=wpfloat)
-        exner_pr = random_field(mesh, CellDim, KDim, dtype=wpfloat)
-        z_beta = random_field(mesh, CellDim, KDim, dtype=vpfloat)
-        z_flxdiv_theta = random_field(mesh, CellDim, KDim, dtype=vpfloat)
-        theta_v_ic = random_field(mesh, CellDim, KDim, extend={KDim: 1}, dtype=wpfloat)
-        ddt_exner_phy = random_field(mesh, CellDim, KDim, dtype=vpfloat)
+        rho_nnow = random_field(grid, CellDim, KDim, dtype=wpfloat)
+        inv_ddqz_z_full = random_field(grid, CellDim, KDim, dtype=vpfloat)
+        z_flxdiv_mass = random_field(grid, CellDim, KDim, dtype=vpfloat)
+        z_contr_w_fl_l = random_field(grid, CellDim, KDim, extend={KDim: 1}, dtype=wpfloat)
+        exner_pr = random_field(grid, CellDim, KDim, dtype=wpfloat)
+        z_beta = random_field(grid, CellDim, KDim, dtype=vpfloat)
+        z_flxdiv_theta = random_field(grid, CellDim, KDim, dtype=vpfloat)
+        theta_v_ic = random_field(grid, CellDim, KDim, extend={KDim: 1}, dtype=wpfloat)
+        ddt_exner_phy = random_field(grid, CellDim, KDim, dtype=vpfloat)
 
-        z_rho_expl = zero_field(mesh, CellDim, KDim, dtype=wpfloat)
-        z_exner_expl = zero_field(mesh, CellDim, KDim, dtype=wpfloat)
-=======
-    def input_data(self, grid):
-        dtime = 1.0
-        rho_nnow = random_field(grid, CellDim, KDim)
-        inv_ddqz_z_full = random_field(grid, CellDim, KDim)
-        z_flxdiv_mass = random_field(grid, CellDim, KDim)
-        z_contr_w_fl_l = random_field(grid, CellDim, KDim, extend={KDim: 1})
-        exner_pr = random_field(grid, CellDim, KDim)
-        z_beta = random_field(grid, CellDim, KDim)
-        z_flxdiv_theta = random_field(grid, CellDim, KDim)
-        theta_v_ic = random_field(grid, CellDim, KDim, extend={KDim: 1})
-        ddt_exner_phy = random_field(grid, CellDim, KDim)
-
-        z_rho_expl = zero_field(grid, CellDim, KDim)
-        z_exner_expl = zero_field(grid, CellDim, KDim)
->>>>>>> f8004aae
+        z_rho_expl = zero_field(grid, CellDim, KDim, dtype=wpfloat)
+        z_exner_expl = zero_field(grid, CellDim, KDim, dtype=wpfloat)
 
         return dict(
             z_rho_expl=z_rho_expl,
