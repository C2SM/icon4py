# ICON4Py - ICON inspired code in Python and GT4Py
#
# Copyright (c) 2022, ETH Zurich and MeteoSwiss
# All rights reserved.
#
# This file is free software: you can redistribute it and/or modify it under
# the terms of the GNU General Public License as published by the
# Free Software Foundation, either version 3 of the License, or any later
# version. See the LICENSE.txt file at the top-level directory of this
# distribution for a copy of the license or check <https://www.gnu.org/licenses/>.
#
# SPDX-License-Identifier: GPL-3.0-or-later

import numpy as np
import pytest
from gt4py.next.ffront.fbuiltins import int32

from icon4py.model.atmosphere.dycore.mo_solve_nonhydro_stencil_25 import (
    mo_solve_nonhydro_stencil_25,
)
from icon4py.model.common.dimension import E2C2EODim, EdgeDim, KDim
from icon4py.model.common.test_utils.helpers import StencilTest, random_field, zero_field
from icon4py.model.common.type_alias import vpfloat, wpfloat


def mo_solve_nonhydro_stencil_25_numpy(
    grid, geofac_grdiv: np.array, z_graddiv_vn: np.array
) -> np.array:
    e2c2eO = grid.connectivities[E2C2EODim]
    geofac_grdiv = np.expand_dims(geofac_grdiv, axis=-1)
    z_graddiv2_vn = np.sum(
        np.where((e2c2eO != -1)[:, :, np.newaxis], z_graddiv_vn[e2c2eO] * geofac_grdiv, 0),
        axis=1,
    )
    return z_graddiv2_vn


class TestMoSolveNonhydroStencil25(StencilTest):
    PROGRAM = mo_solve_nonhydro_stencil_25
    OUTPUTS = ("z_graddiv2_vn",)

    @staticmethod
<<<<<<< HEAD
    def reference(grid, geofac_grdiv: np.array, z_graddiv_vn: np.array, **kwargs) -> np.array:
        z_graddiv2_vn = mo_solve_nonhydro_stencil_25_numpy(grid, geofac_grdiv, z_graddiv_vn)
=======
    def reference(grid, geofac_grdiv: np.array, z_graddiv_vn: np.array, **kwargs) -> dict:
        e2c2eO = grid.connectivities[E2C2EODim]
        geofac_grdiv = np.expand_dims(geofac_grdiv, axis=-1)
        z_graddiv2_vn = np.sum(
            np.where((e2c2eO != -1)[:, :, np.newaxis], z_graddiv_vn[e2c2eO] * geofac_grdiv, 0),
            axis=1,
        )
>>>>>>> 4a4fb5ab
        return dict(z_graddiv2_vn=z_graddiv2_vn)

    @pytest.fixture
    def input_data(self, grid):
        z_graddiv_vn = random_field(grid, EdgeDim, KDim, dtype=vpfloat)
        geofac_grdiv = random_field(grid, EdgeDim, E2C2EODim, dtype=wpfloat)
        z_graddiv2_vn = zero_field(grid, EdgeDim, KDim, dtype=vpfloat)

        return dict(
            geofac_grdiv=geofac_grdiv,
            z_graddiv_vn=z_graddiv_vn,
            z_graddiv2_vn=z_graddiv2_vn,
            horizontal_start=int32(0),
            horizontal_end=int32(grid.num_edges),
            vertical_start=int32(0),
            vertical_end=int32(grid.num_levels),
        )<|MERGE_RESOLUTION|>--- conflicted
+++ resolved
@@ -40,18 +40,8 @@
     OUTPUTS = ("z_graddiv2_vn",)
 
     @staticmethod
-<<<<<<< HEAD
-    def reference(grid, geofac_grdiv: np.array, z_graddiv_vn: np.array, **kwargs) -> np.array:
+    def reference(grid, geofac_grdiv: np.array, z_graddiv_vn: np.array, **kwargs) -> dict:
         z_graddiv2_vn = mo_solve_nonhydro_stencil_25_numpy(grid, geofac_grdiv, z_graddiv_vn)
-=======
-    def reference(grid, geofac_grdiv: np.array, z_graddiv_vn: np.array, **kwargs) -> dict:
-        e2c2eO = grid.connectivities[E2C2EODim]
-        geofac_grdiv = np.expand_dims(geofac_grdiv, axis=-1)
-        z_graddiv2_vn = np.sum(
-            np.where((e2c2eO != -1)[:, :, np.newaxis], z_graddiv_vn[e2c2eO] * geofac_grdiv, 0),
-            axis=1,
-        )
->>>>>>> 4a4fb5ab
         return dict(z_graddiv2_vn=z_graddiv2_vn)
 
     @pytest.fixture
