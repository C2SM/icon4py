# ICON4Py - ICON inspired code in Python and GT4Py
#
# Copyright (c) 2022, ETH Zurich and MeteoSwiss
# All rights reserved.
#
# This file is free software: you can redistribute it and/or modify it under
# the terms of the GNU General Public License as published by the
# Free Software Foundation, either version 3 of the License, or any later
# version. See the LICENSE.txt file at the top-level directory of this
# distribution for a copy of the license or check <https://www.gnu.org/licenses/>.
#
# SPDX-License-Identifier: GPL-3.0-or-later

import numpy as np
import pytest
from gt4py.next.ffront.fbuiltins import int32

from icon4py.model.atmosphere.dycore.mo_solve_nonhydro_stencil_25 import (
    mo_solve_nonhydro_stencil_25,
)
from icon4py.model.common.dimension import E2C2EODim, EdgeDim, KDim
from icon4py.model.common.test_utils.helpers import StencilTest, random_field, zero_field


def mo_solve_nonhydro_stencil_25_numpy(
    mesh, geofac_grdiv: np.array, z_graddiv_vn: np.array
) -> np.array:
    geofac_grdiv = np.expand_dims(geofac_grdiv, axis=-1)
    z_graddiv2_vn = np.sum(z_graddiv_vn[mesh.e2c2eO] * geofac_grdiv, axis=1)
    return z_graddiv2_vn


class TestMoSolveNonhydroStencil25(StencilTest):
    PROGRAM = mo_solve_nonhydro_stencil_25
    OUTPUTS = ("z_graddiv2_vn",)

    @staticmethod
<<<<<<< HEAD
    def reference(mesh, geofac_grdiv: np.array, z_graddiv_vn: np.array, **kwargs) -> np.array:
        z_graddiv2_vn = mo_solve_nonhydro_stencil_25_numpy(mesh, geofac_grdiv, z_graddiv_vn)
=======
    def reference(grid, geofac_grdiv: np.array, z_graddiv_vn: np.array, **kwargs) -> np.array:
        e2c2eO = grid.connectivities[E2C2EODim]
        geofac_grdiv = np.expand_dims(geofac_grdiv, axis=-1)
        z_graddiv2_vn = np.sum(
            np.where((e2c2eO != -1)[:, :, np.newaxis], z_graddiv_vn[e2c2eO] * geofac_grdiv, 0),
            axis=1,
        )
>>>>>>> 0583c30c
        return dict(z_graddiv2_vn=z_graddiv2_vn)

    @pytest.fixture
    def input_data(self, grid):
        z_graddiv_vn = random_field(grid, EdgeDim, KDim)
        geofac_grdiv = random_field(grid, EdgeDim, E2C2EODim)
        z_graddiv2_vn = zero_field(grid, EdgeDim, KDim)

        return dict(
            geofac_grdiv=geofac_grdiv,
            z_graddiv_vn=z_graddiv_vn,
            z_graddiv2_vn=z_graddiv2_vn,
            horizontal_start=int32(0),
            horizontal_end=int32(grid.num_edges),
            vertical_start=int32(0),
            vertical_end=int32(grid.num_levels),
        )<|MERGE_RESOLUTION|>--- conflicted
+++ resolved
@@ -23,10 +23,14 @@
 
 
 def mo_solve_nonhydro_stencil_25_numpy(
-    mesh, geofac_grdiv: np.array, z_graddiv_vn: np.array
+    grid, geofac_grdiv: np.array, z_graddiv_vn: np.array
 ) -> np.array:
+    e2c2eO = grid.connectivities[E2C2EODim]
     geofac_grdiv = np.expand_dims(geofac_grdiv, axis=-1)
-    z_graddiv2_vn = np.sum(z_graddiv_vn[mesh.e2c2eO] * geofac_grdiv, axis=1)
+    z_graddiv2_vn = np.sum(
+        np.where((e2c2eO != -1)[:, :, np.newaxis], z_graddiv_vn[e2c2eO] * geofac_grdiv, 0),
+        axis=1,
+    )
     return z_graddiv2_vn
 
 
@@ -35,18 +39,8 @@
     OUTPUTS = ("z_graddiv2_vn",)
 
     @staticmethod
-<<<<<<< HEAD
-    def reference(mesh, geofac_grdiv: np.array, z_graddiv_vn: np.array, **kwargs) -> np.array:
-        z_graddiv2_vn = mo_solve_nonhydro_stencil_25_numpy(mesh, geofac_grdiv, z_graddiv_vn)
-=======
     def reference(grid, geofac_grdiv: np.array, z_graddiv_vn: np.array, **kwargs) -> np.array:
-        e2c2eO = grid.connectivities[E2C2EODim]
-        geofac_grdiv = np.expand_dims(geofac_grdiv, axis=-1)
-        z_graddiv2_vn = np.sum(
-            np.where((e2c2eO != -1)[:, :, np.newaxis], z_graddiv_vn[e2c2eO] * geofac_grdiv, 0),
-            axis=1,
-        )
->>>>>>> 0583c30c
+        z_graddiv2_vn = mo_solve_nonhydro_stencil_25_numpy(grid, geofac_grdiv, z_graddiv_vn)
         return dict(z_graddiv2_vn=z_graddiv2_vn)
 
     @pytest.fixture
