--- conflicted
+++ resolved
@@ -22,7 +22,7 @@
 
 
 def mo_solve_nonhydro_stencil_47_numpy(
-    mesh, w_concorr_c: np.array, z_contr_w_fl_l: np.array
+    grid, w_concorr_c: np.array, z_contr_w_fl_l: np.array
 ) -> tuple[np.array, np.array]:
     w_nnew = w_concorr_c
     z_contr_w_fl_l = np.zeros_like(z_contr_w_fl_l)
@@ -34,16 +34,10 @@
     OUTPUTS = ("w_nnew", "z_contr_w_fl_l")
 
     @staticmethod
-<<<<<<< HEAD
-    def reference(mesh, w_concorr_c: np.array, z_contr_w_fl_l: np.array, **kwargs) -> dict:
+    def reference(grid, w_concorr_c: np.array, z_contr_w_fl_l: np.array, **kwargs) -> dict:
         w_nnew, z_contr_w_fl_l = mo_solve_nonhydro_stencil_47_numpy(
-            mesh, w_concorr_c, z_contr_w_fl_l
+            grid, w_concorr_c, z_contr_w_fl_l
         )
-=======
-    def reference(grid, w_concorr_c: np.array, z_contr_w_fl_l: np.array, **kwargs) -> dict:
-        w_nnew = w_concorr_c
-        z_contr_w_fl_l = np.zeros_like(z_contr_w_fl_l)
->>>>>>> 3d06c91b
         return dict(w_nnew=w_nnew, z_contr_w_fl_l=z_contr_w_fl_l)
 
     @pytest.fixture
