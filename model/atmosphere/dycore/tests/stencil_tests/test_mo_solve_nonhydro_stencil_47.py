--- conflicted
+++ resolved
@@ -33,17 +33,10 @@
         return dict(w_nnew=w_nnew, z_contr_w_fl_l=z_contr_w_fl_l)
 
     @pytest.fixture
-<<<<<<< HEAD
-    def input_data(self, mesh):
-        w_concorr_c = random_field(mesh, CellDim, KDim, dtype=vpfloat)
-        z_contr_w_fl_l = zero_field(mesh, CellDim, KDim, dtype=wpfloat)
-        w_nnew = zero_field(mesh, CellDim, KDim, dtype=wpfloat)
-=======
     def input_data(self, grid):
-        w_concorr_c = random_field(grid, CellDim, KDim)
-        z_contr_w_fl_l = zero_field(grid, CellDim, KDim)
-        w_nnew = zero_field(grid, CellDim, KDim)
->>>>>>> f8004aae
+        w_concorr_c = random_field(grid, CellDim, KDim, dtype=vpfloat)
+        z_contr_w_fl_l = zero_field(grid, CellDim, KDim, dtype=wpfloat)
+        w_nnew = zero_field(grid, CellDim, KDim, dtype=wpfloat)
 
         return dict(
             w_nnew=w_nnew,
