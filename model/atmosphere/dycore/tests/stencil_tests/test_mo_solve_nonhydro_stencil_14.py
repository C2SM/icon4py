--- conflicted
+++ resolved
@@ -34,15 +34,9 @@
         return dict(z_rho_e=z_rho_e, z_theta_v_e=z_theta_v_e)
 
     @pytest.fixture
-<<<<<<< HEAD
-    def input_data(self, mesh):
-        z_rho_e = zero_field(mesh, EdgeDim, KDim, dtype=wpfloat)
-        z_theta_v_e = zero_field(mesh, EdgeDim, KDim, dtype=wpfloat)
-=======
     def input_data(self, grid):
-        z_rho_e = zero_field(grid, EdgeDim, KDim)
-        z_theta_v_e = zero_field(grid, EdgeDim, KDim)
->>>>>>> f8004aae
+        z_rho_e = zero_field(grid, EdgeDim, KDim, dtype=wpfloat)
+        z_theta_v_e = zero_field(grid, EdgeDim, KDim, dtype=wpfloat)
 
         return dict(
             z_rho_e=z_rho_e,
