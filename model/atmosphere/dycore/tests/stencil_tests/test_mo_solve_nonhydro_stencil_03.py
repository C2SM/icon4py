# ICON4Py - ICON inspired code in Python and GT4Py
#
# Copyright (c) 2022, ETH Zurich and MeteoSwiss
# All rights reserved.
#
# This file is free software: you can redistribute it and/or modify it under
# the terms of the GNU General Public License as published by the
# Free Software Foundation, either version 3 of the License, or any later
# version. See the LICENSE.txt file at the top-level directory of this
# distribution for a copy of the license or check <https://www.gnu.org/licenses/>.
#
# SPDX-License-Identifier: GPL-3.0-or-later

import numpy as np
import pytest

from icon4py.model.atmosphere.dycore.mo_solve_nonhydro_stencil_03 import (
    mo_solve_nonhydro_stencil_03,
)
from icon4py.model.common.dimension import CellDim, KDim
from icon4py.model.common.test_utils.helpers import StencilTest, random_field
from icon4py.model.common.type_alias import vpfloat


class TestMoSolveNonhydroStencil03(StencilTest):
    PROGRAM = mo_solve_nonhydro_stencil_03
    OUTPUTS = ("z_exner_ex_pr",)

    @staticmethod
    def reference(grid, z_exner_ex_pr: np.array, **kwargs) -> dict:
        z_exner_ex_pr = np.zeros_like(z_exner_ex_pr)
        return dict(z_exner_ex_pr=z_exner_ex_pr)

    @pytest.fixture
<<<<<<< HEAD
    def input_data(self, mesh):
        z_exner_ex_pr = random_field(mesh, CellDim, KDim, dtype=vpfloat)
=======
    def input_data(self, grid):
        z_exner_ex_pr = random_field(grid, CellDim, KDim)
>>>>>>> f8004aae

        return dict(
            z_exner_ex_pr=z_exner_ex_pr,
        )<|MERGE_RESOLUTION|>--- conflicted
+++ resolved
@@ -32,13 +32,8 @@
         return dict(z_exner_ex_pr=z_exner_ex_pr)
 
     @pytest.fixture
-<<<<<<< HEAD
-    def input_data(self, mesh):
-        z_exner_ex_pr = random_field(mesh, CellDim, KDim, dtype=vpfloat)
-=======
     def input_data(self, grid):
-        z_exner_ex_pr = random_field(grid, CellDim, KDim)
->>>>>>> f8004aae
+        z_exner_ex_pr = random_field(grid, CellDim, KDim, dtype=vpfloat)
 
         return dict(
             z_exner_ex_pr=z_exner_ex_pr,
