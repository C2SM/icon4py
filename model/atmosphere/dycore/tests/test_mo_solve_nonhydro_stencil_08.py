--- conflicted
+++ resolved
@@ -18,41 +18,6 @@
     mo_solve_nonhydro_stencil_08,
 )
 from icon4py.model.common.dimension import CellDim, KDim
-<<<<<<< HEAD
-from icon4py.model.common.test_utils.helpers import (
-    StencilTest,
-    random_field,
-    zero_field,
-)
-
-
-class TestMoSolveNonhydroStencil08(StencilTest):
-    PROGRAM = mo_solve_nonhydro_stencil_08
-    OUTPUTS = ("rho_ic", "z_rth_pr_1", "z_rth_pr_2")
-
-    @pytest.fixture
-    def input_data(self, mesh):
-        wgtfac_c = random_field(mesh, CellDim, KDim)
-        rho = random_field(mesh, CellDim, KDim)
-        rho_ref_mc = random_field(mesh, CellDim, KDim)
-        theta_v = random_field(mesh, CellDim, KDim)
-        theta_ref_mc = random_field(mesh, CellDim, KDim)
-        rho_ic = zero_field(mesh, CellDim, KDim)
-        z_rth_pr_1 = zero_field(mesh, CellDim, KDim)
-        z_rth_pr_2 = zero_field(mesh, CellDim, KDim)
-
-        return dict(
-            wgtfac_c=wgtfac_c,
-            rho=rho,
-            rho_ref_mc=rho_ref_mc,
-            theta_v=theta_v,
-            theta_ref_mc=theta_ref_mc,
-            rho_ic=rho_ic,
-            z_rth_pr_1=z_rth_pr_1,
-            z_rth_pr_2=z_rth_pr_2,
-        )
-
-=======
 from icon4py.model.common.test_utils.helpers import StencilTest, random_field, zero_field
 
 
@@ -82,7 +47,6 @@
             z_rth_pr_2=z_rth_pr_2,
         )
 
->>>>>>> 10e848c9
     @staticmethod
     def reference(
         mesh,
