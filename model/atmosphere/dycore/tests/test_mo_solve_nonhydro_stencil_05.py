--- conflicted
+++ resolved
@@ -18,15 +18,7 @@
     mo_solve_nonhydro_stencil_05,
 )
 from icon4py.model.common.dimension import CellDim, KDim
-<<<<<<< HEAD
-from icon4py.model.common.test_utils.helpers import (
-    StencilTest,
-    random_field,
-    zero_field,
-)
-=======
 from icon4py.model.common.test_utils.helpers import StencilTest, random_field, zero_field
->>>>>>> 10e848c9
 
 
 class TestMoSolveNonhydroStencil05(StencilTest):
