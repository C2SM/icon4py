# ICON4Py - ICON inspired code in Python and GT4Py
#
# Copyright (c) 2022, ETH Zurich and MeteoSwiss
# All rights reserved.
#
# This file is free software: you can redistribute it and/or modify it under
# the terms of the GNU General Public License as published by the
# Free Software Foundation, either version 3 of the License, or any later
# version. See the LICENSE.txt file at the top-level directory of this
# distribution for a copy of the license or check <https://www.gnu.org/licenses/>.
#
# SPDX-License-Identifier: GPL-3.0-or-later

import numpy as np
import pytest

from icon4py.model.atmosphere.dycore.calculate_nabla2_of_theta import calculate_nabla2_of_theta
from icon4py.model.common.dimension import C2EDim, CEDim, CellDim, EdgeDim, KDim
from icon4py.model.common.test_utils.helpers import (
    StencilTest,
    as_1D_sparse_field,
    random_field,
    zero_field,
)
<<<<<<< HEAD


class TestCalculateNabla2OfTheta(StencilTest):
    PROGRAM = calculate_nabla2_of_theta
    OUTPUTS = ("z_temp",)

    @staticmethod
    def reference(mesh, z_nabla2_e: np.array, geofac_div: np.array, **kwargs) -> np.array:
        geofac_div = geofac_div.reshape(mesh.c2e.shape)
        geofac_div = np.expand_dims(geofac_div, axis=-1)
        z_temp = np.sum(z_nabla2_e[mesh.c2e] * geofac_div, axis=1)  # sum along edge dimension
        return dict(z_temp=z_temp)

    @pytest.fixture
    def input_data(self, mesh):
        z_nabla2_e = random_field(mesh, EdgeDim, KDim)
        geofac_div = random_field(mesh, CellDim, C2EDim)
        geofac_div_new = as_1D_sparse_field(geofac_div, CEDim)

        z_temp = zero_field(mesh, CellDim, KDim)

=======


class TestCalculateNabla2OfTheta(StencilTest):
    PROGRAM = calculate_nabla2_of_theta
    OUTPUTS = ("z_temp",)

    @staticmethod
    def reference(mesh, z_nabla2_e: np.array, geofac_div: np.array, **kwargs) -> np.array:
        geofac_div = geofac_div.reshape(mesh.c2e.shape)
        geofac_div = np.expand_dims(geofac_div, axis=-1)
        z_temp = np.sum(z_nabla2_e[mesh.c2e] * geofac_div, axis=1)  # sum along edge dimension
        return dict(z_temp=z_temp)

    @pytest.fixture
    def input_data(self, mesh):
        z_nabla2_e = random_field(mesh, EdgeDim, KDim)
        geofac_div = random_field(mesh, CellDim, C2EDim)
        geofac_div_new = as_1D_sparse_field(geofac_div, CEDim)

        z_temp = zero_field(mesh, CellDim, KDim)

>>>>>>> 10e848c9
        return dict(z_nabla2_e=z_nabla2_e, geofac_div=geofac_div_new, z_temp=z_temp)<|MERGE_RESOLUTION|>--- conflicted
+++ resolved
@@ -22,7 +22,6 @@
     random_field,
     zero_field,
 )
-<<<<<<< HEAD
 
 
 class TestCalculateNabla2OfTheta(StencilTest):
@@ -44,27 +43,4 @@
 
         z_temp = zero_field(mesh, CellDim, KDim)
 
-=======
-
-
-class TestCalculateNabla2OfTheta(StencilTest):
-    PROGRAM = calculate_nabla2_of_theta
-    OUTPUTS = ("z_temp",)
-
-    @staticmethod
-    def reference(mesh, z_nabla2_e: np.array, geofac_div: np.array, **kwargs) -> np.array:
-        geofac_div = geofac_div.reshape(mesh.c2e.shape)
-        geofac_div = np.expand_dims(geofac_div, axis=-1)
-        z_temp = np.sum(z_nabla2_e[mesh.c2e] * geofac_div, axis=1)  # sum along edge dimension
-        return dict(z_temp=z_temp)
-
-    @pytest.fixture
-    def input_data(self, mesh):
-        z_nabla2_e = random_field(mesh, EdgeDim, KDim)
-        geofac_div = random_field(mesh, CellDim, C2EDim)
-        geofac_div_new = as_1D_sparse_field(geofac_div, CEDim)
-
-        z_temp = zero_field(mesh, CellDim, KDim)
-
->>>>>>> 10e848c9
         return dict(z_nabla2_e=z_nabla2_e, geofac_div=geofac_div_new, z_temp=z_temp)