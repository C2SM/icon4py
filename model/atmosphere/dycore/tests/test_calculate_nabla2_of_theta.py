--- conflicted
+++ resolved
@@ -45,22 +45,4 @@
 
         z_temp = zero_field(mesh, CellDim, KDim)
 
-<<<<<<< HEAD
-    out = zero_field(mesh, CellDim, KDim)
-
-    ref = calculate_nabla2_of_theta_numpy(
-        mesh.c2e, np.asarray(z_nabla2_e), np.asarray(geofac_div)
-    )
-    calculate_nabla2_of_theta(
-        z_nabla2_e,
-        geofac_div_new,
-        out,
-        offset_provider={
-            "C2E": mesh.get_c2e_offset_provider(),
-            "C2CE": StridedNeighborOffsetProvider(CellDim, CEDim, mesh.n_c2e),
-        },
-    )
-    assert np.allclose(out, ref)
-=======
-        return dict(z_nabla2_e=z_nabla2_e, geofac_div=geofac_div_new, z_temp=z_temp)
->>>>>>> 841b772e
+        return dict(z_nabla2_e=z_nabla2_e, geofac_div=geofac_div_new, z_temp=z_temp)