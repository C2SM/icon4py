# ICON4Py - ICON inspired code in Python and GT4Py
#
# Copyright (c) 2022-2024, ETH Zurich and MeteoSwiss
# All rights reserved.
#
# Please, refer to the LICENSE file in the root directory.
# SPDX-License-Identifier: BSD-3-Clause


import numpy as np
import pytest
from gt4py.next import typing as gtx_typing

from icon4py.model.atmosphere.dycore import dycore_states, solve_nonhydro as nh
<<<<<<< HEAD
from icon4py.model.common import dimension as dims, utils as common_utils
from icon4py.model.common.decomposition import definitions, mpi_decomposition
from icon4py.model.common.grid import states as grid_states, vertical as v_grid
from icon4py.model.common.utils import data_allocation as data_alloc
from icon4py.model.testing import definitions as test_defs, parallel_helpers, test_utils
=======
from icon4py.model.common import dimension as dims, type_alias as ta
from icon4py.model.common.decomposition import definitions, mpi_decomposition
from icon4py.model.common.grid import icon, states as grid_states, vertical as v_grid
from icon4py.model.common.utils import data_allocation as data_alloc
from icon4py.model.testing import definitions as test_defs, parallel_helpers, serialbox, test_utils
>>>>>>> 3cedba9a

from .. import utils
from ..fixtures import *  # noqa: F403


@pytest.mark.parametrize("processor_props", [True], indirect=True)
@pytest.mark.datatest
@pytest.mark.parametrize(
    "experiment, istep_init, step_date_init, substep_init, istep_exit, step_date_exit, substep_exit",
    [
        (
            test_defs.Experiments.MCH_CH_R04B09,
            1,
            "2021-06-20T12:00:10.000",
            1,
            2,
            "2021-06-20T12:00:10.000",
            1,
        )
    ],
)
@pytest.mark.mpi
def test_run_solve_nonhydro_single_step(
<<<<<<< HEAD
    istep_init,
    istep_exit,
    step_date_init,
    step_date_exit,
    experiment,
    ndyn_substeps,
    icon_grid,
    savepoint_nonhydro_init,
    lowest_layer_thickness,
    model_top_height,
    stretch_factor,
    damping_height,
    grid_savepoint,
    metrics_savepoint,
    interpolation_savepoint,
    savepoint_nonhydro_exit,
    savepoint_nonhydro_step_final,
    processor_props,  # : F811 fixture
    decomposition_info,  # : F811 fixture
    backend,
):
=======
    istep_init: int,
    istep_exit: int,
    step_date_init: str,
    step_date_exit: str,
    substep_init: int,
    experiment: test_defs.Experiment,
    ndyn_substeps: int,
    icon_grid: icon.IconGrid,
    savepoint_nonhydro_init: serialbox.IconNonHydroInitSavepoint,
    lowest_layer_thickness: ta.wpfloat,
    model_top_height: ta.wpfloat,
    stretch_factor: ta.wpfloat,
    damping_height: ta.wpfloat,
    grid_savepoint: serialbox.IconGridSavepoint,
    metrics_savepoint: serialbox.MetricSavepoint,
    interpolation_savepoint: serialbox.InterpolationSavepoint,
    savepoint_nonhydro_exit: serialbox.IconNonHydroExitSavepoint,
    savepoint_nonhydro_step_final: serialbox.IconNonHydroFinalSavepoint,
    processor_props: definitions.ProcessProperties,
    decomposition_info: definitions.DecompositionInfo,  # : F811 fixture
    backend: gtx_typing.Backend | None,
) -> None:
>>>>>>> 3cedba9a
    parallel_helpers.check_comm_size(processor_props)
    print(
        f"rank={processor_props.rank}/{processor_props.comm_size}: inializing dycore for experiment 'mch_ch_r04_b09_dsl"
    )
    print(
        f"local cells = {decomposition_info.global_index(dims.CellDim, definitions.DecompositionInfo.EntryType.ALL).shape} "
        f"local edges = {decomposition_info.global_index(dims.EdgeDim, definitions.DecompositionInfo.EntryType.ALL).shape} "
        f"local vertices = {decomposition_info.global_index(dims.VertexDim, definitions.DecompositionInfo.EntryType.ALL).shape}"
    )
    owned_cells = decomposition_info.owner_mask(dims.CellDim)
    print(
        f"rank={processor_props.rank}/{processor_props.comm_size}:  GHEX context setup: from {processor_props.comm_name} with {processor_props.comm_size} nodes"
    )
    print(
        f"rank={processor_props.rank}/{processor_props.comm_size}: number of halo cells {np.count_nonzero(np.invert(owned_cells))}"
    )
    print(
        f"rank={processor_props.rank}/{processor_props.comm_size}: number of halo edges {np.count_nonzero(np.invert( decomposition_info.owner_mask(dims.EdgeDim)))}"
    )
    print(
        f"rank={processor_props.rank}/{processor_props.comm_size}: number of halo cells {np.count_nonzero(np.invert(owned_cells))}"
    )

    config = test_defs.construct_nonhydrostatic_config(experiment)
    nonhydro_params = nh.NonHydrostaticParams(config)
    vertical_config = v_grid.VerticalGridConfig(
        icon_grid.num_levels,
        lowest_layer_thickness=lowest_layer_thickness,
        model_top_height=model_top_height,
        stretch_factor=stretch_factor,
        rayleigh_damping_height=damping_height,
    )
    vertical_params = utils.create_vertical_params(vertical_config, grid_savepoint)
    dtime = savepoint_nonhydro_init.get_metadata("dtime").get("dtime")
    lprep_adv = savepoint_nonhydro_init.get_metadata("prep_adv").get("prep_adv")
    prep_adv = dycore_states.PrepAdvection(
        vn_traj=savepoint_nonhydro_init.vn_traj(),
        mass_flx_me=savepoint_nonhydro_init.mass_flx_me(),
        dynamical_vertical_mass_flux_at_cells_on_half_levels=savepoint_nonhydro_init.mass_flx_ic(),
        dynamical_vertical_volumetric_flux_at_cells_on_half_levels=data_alloc.zero_field(
            icon_grid, dims.CellDim, dims.KDim, allocator=backend
        ),
    )

    diagnostic_state_nh = utils.construct_diagnostics(savepoint_nonhydro_init, icon_grid, backend)

    interpolation_state = utils.construct_interpolation_state(interpolation_savepoint)
    metric_state_nonhydro = utils.construct_metric_state(metrics_savepoint, grid_savepoint)
    second_order_divdamp_factor = savepoint_nonhydro_init.divdamp_fac_o2()
    at_initial_timestep = True
    cell_geometry: grid_states.CellParams = grid_savepoint.construct_cell_geometry()
    edge_geometry: grid_states.EdgeParams = grid_savepoint.construct_edge_geometry()

    prognostic_states = utils.create_prognostic_states(savepoint_nonhydro_init)

    exchange = definitions.create_exchange(processor_props, decomposition_info)

    solve_nonhydro = nh.SolveNonhydro(
        grid=icon_grid,
        config=config,
        params=nonhydro_params,
        metric_state_nonhydro=metric_state_nonhydro,
        interpolation_state=interpolation_state,
        vertical_params=vertical_params,
        edge_geometry=edge_geometry,
        cell_geometry=cell_geometry,
        owner_mask=grid_savepoint.c_owner_mask(),
        backend=backend,
        exchange=exchange,
    )

    print(
        f"rank={processor_props.rank}/{processor_props.comm_size}:  entering : solve_nonhydro.time_step"
    )

    solve_nonhydro.time_step(
        diagnostic_state_nh=diagnostic_state_nh,
        prognostic_states=prognostic_states,
        prep_adv=prep_adv,
        second_order_divdamp_factor=second_order_divdamp_factor,
        dtime=dtime,
        ndyn_substeps_var=ndyn_substeps,
        at_initial_timestep=at_initial_timestep,
        lprep_adv=lprep_adv,
        at_first_substep=(substep_init == 1),
        at_last_substep=(substep_init == ndyn_substeps),
    )
    print(f"rank={processor_props.rank}/{processor_props.comm_size}: dycore step run ")

    expected_theta_v = savepoint_nonhydro_step_final.theta_v_new().asnumpy()
    calculated_theta_v = prognostic_states.next.theta_v.asnumpy()
    assert test_utils.dallclose(
        expected_theta_v,
        calculated_theta_v,
    )
    expected_exner = savepoint_nonhydro_step_final.exner_new().asnumpy()
    calculated_exner = prognostic_states.next.exner.asnumpy()
    assert test_utils.dallclose(
        expected_exner,
        calculated_exner,
    )
    assert test_utils.dallclose(
        savepoint_nonhydro_exit.vn_new().asnumpy(),
        prognostic_states.next.vn.asnumpy(),
        rtol=1e-10,
    )
    assert test_utils.dallclose(
        savepoint_nonhydro_exit.w_new().asnumpy(),
        prognostic_states.next.w.asnumpy(),
        atol=8e-14,
    )
    assert test_utils.dallclose(
        savepoint_nonhydro_exit.rho_new().asnumpy(),
        prognostic_states.next.rho.asnumpy(),
    )

    assert test_utils.dallclose(
<<<<<<< HEAD
=======
        savepoint_nonhydro_exit.rho_ic().asnumpy(),
        diagnostic_state_nh.rho_at_cells_on_half_levels.asnumpy(),
    )

    assert test_utils.dallclose(
>>>>>>> 3cedba9a
        savepoint_nonhydro_exit.theta_v_ic().asnumpy(),
        diagnostic_state_nh.theta_v_at_cells_on_half_levels.asnumpy(),
    )

    assert test_utils.dallclose(
        savepoint_nonhydro_exit.mass_fl_e().asnumpy(),
        diagnostic_state_nh.mass_flux_at_edges_on_model_levels.asnumpy(),
        rtol=1e-10,
    )

    assert test_utils.dallclose(
        savepoint_nonhydro_exit.mass_flx_me().asnumpy(),
        prep_adv.mass_flx_me.asnumpy(),
        rtol=1e-10,
    )
    assert test_utils.dallclose(
        savepoint_nonhydro_exit.vn_traj().asnumpy(),
        prep_adv.vn_traj.asnumpy(),
        rtol=1e-10,
    )<|MERGE_RESOLUTION|>--- conflicted
+++ resolved
@@ -12,19 +12,11 @@
 from gt4py.next import typing as gtx_typing
 
 from icon4py.model.atmosphere.dycore import dycore_states, solve_nonhydro as nh
-<<<<<<< HEAD
-from icon4py.model.common import dimension as dims, utils as common_utils
-from icon4py.model.common.decomposition import definitions, mpi_decomposition
-from icon4py.model.common.grid import states as grid_states, vertical as v_grid
-from icon4py.model.common.utils import data_allocation as data_alloc
-from icon4py.model.testing import definitions as test_defs, parallel_helpers, test_utils
-=======
 from icon4py.model.common import dimension as dims, type_alias as ta
 from icon4py.model.common.decomposition import definitions, mpi_decomposition
 from icon4py.model.common.grid import icon, states as grid_states, vertical as v_grid
 from icon4py.model.common.utils import data_allocation as data_alloc
 from icon4py.model.testing import definitions as test_defs, parallel_helpers, serialbox, test_utils
->>>>>>> 3cedba9a
 
 from .. import utils
 from ..fixtures import *  # noqa: F403
@@ -48,29 +40,6 @@
 )
 @pytest.mark.mpi
 def test_run_solve_nonhydro_single_step(
-<<<<<<< HEAD
-    istep_init,
-    istep_exit,
-    step_date_init,
-    step_date_exit,
-    experiment,
-    ndyn_substeps,
-    icon_grid,
-    savepoint_nonhydro_init,
-    lowest_layer_thickness,
-    model_top_height,
-    stretch_factor,
-    damping_height,
-    grid_savepoint,
-    metrics_savepoint,
-    interpolation_savepoint,
-    savepoint_nonhydro_exit,
-    savepoint_nonhydro_step_final,
-    processor_props,  # : F811 fixture
-    decomposition_info,  # : F811 fixture
-    backend,
-):
-=======
     istep_init: int,
     istep_exit: int,
     step_date_init: str,
@@ -93,7 +62,6 @@
     decomposition_info: definitions.DecompositionInfo,  # : F811 fixture
     backend: gtx_typing.Backend | None,
 ) -> None:
->>>>>>> 3cedba9a
     parallel_helpers.check_comm_size(processor_props)
     print(
         f"rank={processor_props.rank}/{processor_props.comm_size}: inializing dycore for experiment 'mch_ch_r04_b09_dsl"
@@ -211,14 +179,11 @@
     )
 
     assert test_utils.dallclose(
-<<<<<<< HEAD
-=======
         savepoint_nonhydro_exit.rho_ic().asnumpy(),
         diagnostic_state_nh.rho_at_cells_on_half_levels.asnumpy(),
     )
 
     assert test_utils.dallclose(
->>>>>>> 3cedba9a
         savepoint_nonhydro_exit.theta_v_ic().asnumpy(),
         diagnostic_state_nh.theta_v_at_cells_on_half_levels.asnumpy(),
     )
