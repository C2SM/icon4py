# ICON4Py - ICON inspired code in Python and GT4Py
#
# Copyright (c) 2022-2024, ETH Zurich and MeteoSwiss
# All rights reserved.
#
# Please, refer to the LICENSE file in the root directory.
# SPDX-License-Identifier: BSD-3-Clause

# ICON4Py - ICON inspired code in Python and GT4Py
#
# Copyright (c) 2022, ETH Zurich and MeteoSwiss
# All rights reserved.
#
# This file is free software: you can redistribute it and/or modify it under
# the terms of the GNU General Public License as published by the
# Free Software Foundation, either version 3 of the License, or any later
# version. See the LICENSE.txt file at the top-level directory of this
# distribution for a copy of the license or check <https://www.gnu.org/licenses/>.
#
# SPDX-License-Identifier: GPL-3.0-or-later
from typing import Any

import gt4py.next as gtx
import numpy as np
import pytest

from icon4py.model.atmosphere.dycore.dycore_states import HorizontalPressureDiscretizationType
from icon4py.model.atmosphere.dycore.stencils.compute_cell_diagnostics_for_dycore import (
    compute_perturbed_quantities_and_interpolation,
)
from icon4py.model.common import dimension as dims
from icon4py.model.common.grid import base, horizontal as h_grid
from icon4py.model.common.states import utils as state_utils
from icon4py.model.common.utils import data_allocation as data_alloc
from icon4py.model.testing import definitions, stencil_tests

from .test_compute_approx_of_2nd_vertical_derivative_of_exner import (
    compute_approx_of_2nd_vertical_derivative_of_exner_numpy,
)
from .test_compute_perturbation_of_rho_and_theta import compute_perturbation_of_rho_and_theta_numpy
from .test_compute_perturbation_of_rho_and_theta_and_rho_interface_cell_centers import (
    compute_perturbation_of_rho_and_theta_and_rho_interface_cell_centers_numpy,
)
from .test_compute_virtual_potential_temperatures_and_pressure_gradient import (
    compute_virtual_potential_temperatures_and_pressure_gradient_numpy,
)
from .test_extrapolate_temporally_exner_pressure import extrapolate_temporally_exner_pressure_numpy
from .test_interpolate_cell_field_to_half_levels_vp import (
    interpolate_cell_field_to_half_levels_vp_numpy,
)
from .test_interpolate_to_surface import interpolate_to_surface_numpy
from .test_set_theta_v_prime_ic_at_lower_boundary import (
    set_theta_v_prime_ic_at_lower_boundary_numpy,
)


horzpres_discr_type = HorizontalPressureDiscretizationType()


def compute_first_vertical_derivative_numpy(
    cell_kdim_field: np.ndarray, inv_ddqz_z_full: np.ndarray
) -> np.ndarray:
    first_vertical_derivative = (cell_kdim_field[:, :-1] - cell_kdim_field[:, 1:]) * inv_ddqz_z_full
    return first_vertical_derivative


@pytest.mark.uses_concat_where
class TestComputePerturbedQuantitiesAndInterpolation(stencil_tests.StencilTest):
    PROGRAM = compute_perturbed_quantities_and_interpolation
    OUTPUTS = (
        "temporal_extrapolation_of_perturbed_exner",
        "perturbed_exner_at_cells_on_model_levels",
        "exner_at_cells_on_half_levels",
        "ddz_of_temporal_extrapolation_of_perturbed_exner_on_model_levels",
        "perturbed_rho_at_cells_on_model_levels",
        "perturbed_theta_v_at_cells_on_model_levels",
        "rho_at_cells_on_half_levels",
        "perturbed_theta_v_at_cells_on_half_levels",
        "theta_v_at_cells_on_half_levels",
        "pressure_buoyancy_acceleration_at_cells_on_half_levels",
        "d2dz2_of_temporal_extrapolation_of_perturbed_exner_on_model_levels",
    )
    STATIC_PARAMS = {
        stencil_tests.StandardStaticVariants.NONE: (),
        stencil_tests.StandardStaticVariants.COMPILE_TIME_DOMAIN: (
            "limited_area",
            "igradp_method",
            "start_cell_lateral_boundary_level_3",
            "start_cell_halo_level_2",
            "end_cell_end",
            "end_cell_halo",
            "end_cell_halo_level_2",
            "start_cell_lateral_boundary",
            "horizontal_start",
            "horizontal_end",
            "vertical_start",
            "vertical_end",
            "nflatlev",
            "nflat_gradp",
        ),
        stencil_tests.StandardStaticVariants.COMPILE_TIME_VERTICAL: (
            "limited_area",
            "igradp_method",
            "vertical_start",
            "vertical_end",
            "nflatlev",
            "nflat_gradp",
        ),
    }

    @staticmethod
    def reference(
        connectivities: dict[gtx.Dimension, np.ndarray],
        current_rho: np.ndarray,
        reference_rho_at_cells_on_model_levels: np.ndarray,
        current_theta_v: np.ndarray,
        reference_theta_at_cells_on_model_levels: np.ndarray,
        perturbed_rho_at_cells_on_model_levels: np.ndarray,
        perturbed_theta_v_at_cells_on_model_levels: np.ndarray,
        perturbed_theta_v_at_cells_on_half_levels: np.ndarray,
        reference_theta_at_cells_on_half_levels: np.ndarray,
        wgtfacq_c: np.ndarray,
        wgtfac_c: np.ndarray,
        exner_w_explicit_weight_parameter: np.ndarray,
        perturbed_exner_at_cells_on_model_levels: np.ndarray,
        ddz_of_reference_exner_at_cells_on_half_levels: np.ndarray,
        ddqz_z_half: np.ndarray,
        pressure_buoyancy_acceleration_at_cells_on_half_levels: np.ndarray,
        rho_at_cells_on_half_levels: np.ndarray,
        exner_at_cells_on_half_levels: np.ndarray,
        time_extrapolation_parameter_for_exner: np.ndarray,
        current_exner: np.ndarray,
        reference_exner_at_cells_on_model_levels: np.ndarray,
        temporal_extrapolation_of_perturbed_exner: np.ndarray,
        ddz_of_temporal_extrapolation_of_perturbed_exner_on_model_levels: np.ndarray,
        d2dz2_of_temporal_extrapolation_of_perturbed_exner_on_model_levels: np.ndarray,
        theta_v_at_cells_on_half_levels: np.ndarray,
        inv_ddqz_z_full: np.ndarray,
        d2dexdz2_fac1_mc: np.ndarray,
        d2dexdz2_fac2_mc: np.ndarray,
        igradp_method: gtx.int32,
        nflatlev: gtx.int32,
        nflat_gradp: gtx.int32,
        start_cell_lateral_boundary: gtx.int32,
        start_cell_lateral_boundary_level_3: gtx.int32,
        start_cell_halo_level_2: gtx.int32,
        end_cell_halo: gtx.int32,
        end_cell_halo_level_2: gtx.int32,
        **kwargs: Any,
    ) -> dict:
        vert_idx = np.arange(kwargs["surface_level"])
        cell = np.arange(end_cell_halo_level_2)
        horz_idx = cell[:, np.newaxis]
        surface_level = kwargs["surface_level"]

        (
            perturbed_rho_at_cells_on_model_levels,
            perturbed_theta_v_at_cells_on_model_levels[:, : surface_level - 1],
        ) = np.where(
            (start_cell_lateral_boundary <= horz_idx)
            & (horz_idx < start_cell_lateral_boundary_level_3),
            (
                np.zeros_like(perturbed_rho_at_cells_on_model_levels),
                np.zeros_like(perturbed_theta_v_at_cells_on_model_levels[:, : surface_level - 1]),
            ),
            (
                perturbed_rho_at_cells_on_model_levels,
                perturbed_theta_v_at_cells_on_model_levels[:, : surface_level - 1],
            ),
        )

        (
            temporal_extrapolation_of_perturbed_exner[:, : surface_level - 1],
            perturbed_exner_at_cells_on_model_levels,
        ) = np.where(
            (start_cell_lateral_boundary_level_3 <= horz_idx) & (horz_idx < end_cell_halo),
            extrapolate_temporally_exner_pressure_numpy(
                connectivities=connectivities,
                exner=current_exner,
                exner_ref_mc=reference_exner_at_cells_on_model_levels,
                exner_pr=perturbed_exner_at_cells_on_model_levels,
                exner_exfac=time_extrapolation_parameter_for_exner,
            ),
            (
                temporal_extrapolation_of_perturbed_exner[:, : surface_level - 1],
                perturbed_exner_at_cells_on_model_levels,
            ),
        )

        temporal_extrapolation_of_perturbed_exner = np.where(
            (start_cell_lateral_boundary_level_3 <= horz_idx)
            & (horz_idx < end_cell_halo)
            & (vert_idx == surface_level - 1),
            np.zeros_like(temporal_extrapolation_of_perturbed_exner),
            temporal_extrapolation_of_perturbed_exner,
        )
        if igradp_method == horzpres_discr_type.TAYLOR_HYDRO:
            exner_at_cells_on_half_levels = np.where(
                (start_cell_lateral_boundary_level_3 <= horz_idx)
                & (horz_idx < end_cell_halo)
                & (vert_idx == surface_level - 1),
                interpolate_to_surface_numpy(
                    interpolant=temporal_extrapolation_of_perturbed_exner,
                    wgtfacq_c=wgtfacq_c,
                    interpolation_to_surface=exner_at_cells_on_half_levels,
                ),
                exner_at_cells_on_half_levels,
            )
            exner_at_cells_on_half_levels = np.where(
                (start_cell_lateral_boundary_level_3 <= horz_idx)
                & (horz_idx < end_cell_halo)
                & (max(1, nflatlev) <= vert_idx)
                & (vert_idx < surface_level - 1),
                interpolate_cell_field_to_half_levels_vp_numpy(
                    wgtfac_c=wgtfac_c, interpolant=temporal_extrapolation_of_perturbed_exner
                ),
                exner_at_cells_on_half_levels,
            )

            ddz_of_temporal_extrapolation_of_perturbed_exner_on_model_levels = np.where(
                (start_cell_lateral_boundary_level_3 <= horz_idx)
                & (horz_idx < end_cell_halo)
                & (nflatlev <= vert_idx[: surface_level - 1]),
                compute_first_vertical_derivative_numpy(
                    cell_kdim_field=exner_at_cells_on_half_levels, inv_ddqz_z_full=inv_ddqz_z_full
                ),
                ddz_of_temporal_extrapolation_of_perturbed_exner_on_model_levels,
            )

        (
            perturbed_rho_at_cells_on_model_levels,
            perturbed_theta_v_at_cells_on_model_levels[:, : surface_level - 1],
        ) = np.where(
            (start_cell_lateral_boundary_level_3 <= horz_idx)
            & (horz_idx < end_cell_halo)
            & (vert_idx[: surface_level - 1] == gtx.int32(0)),
            compute_perturbation_of_rho_and_theta_numpy(
                rho=current_rho,
                rho_ref_mc=reference_rho_at_cells_on_model_levels,
                theta_v=current_theta_v,
                theta_ref_mc=reference_theta_at_cells_on_model_levels,
            ),
            (
                perturbed_rho_at_cells_on_model_levels,
                perturbed_theta_v_at_cells_on_model_levels[:, : surface_level - 1],
            ),
        )

        (
            rho_at_cells_on_half_levels,
            perturbed_rho_at_cells_on_model_levels,
            perturbed_theta_v_at_cells_on_model_levels[:, : surface_level - 1],
        ) = np.where(
            (start_cell_lateral_boundary_level_3 <= horz_idx)
            & (horz_idx < end_cell_halo)
            & (vert_idx[: surface_level - 1] >= gtx.int32(1)),
            compute_perturbation_of_rho_and_theta_and_rho_interface_cell_centers_numpy(
                wgtfac_c=wgtfac_c[:, : surface_level - 1],
                rho=current_rho,
                rho_ref_mc=reference_rho_at_cells_on_model_levels,
                theta_v=current_theta_v,
                theta_ref_mc=reference_theta_at_cells_on_model_levels,
            ),
            (
                rho_at_cells_on_half_levels,
                perturbed_rho_at_cells_on_model_levels,
                perturbed_theta_v_at_cells_on_model_levels[:, : surface_level - 1],
            ),
        )

        (
            perturbed_theta_v_at_cells_on_half_levels[:, : surface_level - 1],
            theta_v_at_cells_on_half_levels[:, : surface_level - 1],
            pressure_buoyancy_acceleration_at_cells_on_half_levels,
        ) = np.where(
            (start_cell_lateral_boundary_level_3 <= horz_idx)
            & (horz_idx < end_cell_halo)
            & (vert_idx[: surface_level - 1] >= gtx.int32(1)),
            compute_virtual_potential_temperatures_and_pressure_gradient_numpy(
                connectivities=connectivities,
                wgtfac_c=wgtfac_c[:, : surface_level - 1],
                z_rth_pr_2=perturbed_theta_v_at_cells_on_model_levels[:, : surface_level - 1],
                theta_v=current_theta_v,
                vwind_expl_wgt=exner_w_explicit_weight_parameter,
                exner_pr=perturbed_exner_at_cells_on_model_levels,
                d_exner_dz_ref_ic=ddz_of_reference_exner_at_cells_on_half_levels,
                ddqz_z_half=ddqz_z_half,
            ),
            (
                perturbed_theta_v_at_cells_on_half_levels[:, : surface_level - 1],
                theta_v_at_cells_on_half_levels[:, : surface_level - 1],
                pressure_buoyancy_acceleration_at_cells_on_half_levels,
            ),
        )

        (perturbed_theta_v_at_cells_on_half_levels, theta_v_at_cells_on_half_levels) = np.where(
            (vert_idx == surface_level - 1)
            & (start_cell_lateral_boundary_level_3 <= horz_idx)
            & (horz_idx < end_cell_halo),
            set_theta_v_prime_ic_at_lower_boundary_numpy(
                wgtfacq_c=wgtfacq_c,
                z_rth_pr=perturbed_theta_v_at_cells_on_model_levels,
                theta_ref_ic=reference_theta_at_cells_on_half_levels,
                z_theta_v_pr_ic=np.zeros_like(perturbed_theta_v_at_cells_on_half_levels),
                theta_v_ic=np.zeros_like(theta_v_at_cells_on_half_levels),
            ),
            (perturbed_theta_v_at_cells_on_half_levels, theta_v_at_cells_on_half_levels),
        )
        if igradp_method == horzpres_discr_type.TAYLOR_HYDRO:
            d2dz2_of_temporal_extrapolation_of_perturbed_exner_on_model_levels = np.where(
                (start_cell_lateral_boundary_level_3 <= horz_idx)
                & (horz_idx < end_cell_halo)
                & (nflat_gradp <= vert_idx[: surface_level - 1]),
                compute_approx_of_2nd_vertical_derivative_of_exner_numpy(
                    z_theta_v_pr_ic=perturbed_theta_v_at_cells_on_half_levels,
                    d2dexdz2_fac1_mc=d2dexdz2_fac1_mc,
                    d2dexdz2_fac2_mc=d2dexdz2_fac2_mc,
                    z_rth_pr_2=perturbed_theta_v_at_cells_on_model_levels[:, : surface_level - 1],
                ),
                d2dz2_of_temporal_extrapolation_of_perturbed_exner_on_model_levels,
            )

        (
            perturbed_rho_at_cells_on_model_levels,
            perturbed_theta_v_at_cells_on_model_levels[:, : surface_level - 1],
        ) = np.where(
            (start_cell_halo_level_2 <= horz_idx) & (horz_idx < end_cell_halo_level_2),
            compute_perturbation_of_rho_and_theta_numpy(
                rho=current_rho,
                rho_ref_mc=reference_rho_at_cells_on_model_levels,
                theta_v=current_theta_v,
                theta_ref_mc=reference_theta_at_cells_on_model_levels,
            ),
            (
                perturbed_rho_at_cells_on_model_levels,
                perturbed_theta_v_at_cells_on_model_levels[:, : surface_level - 1],
            ),
        )

        return dict(
            temporal_extrapolation_of_perturbed_exner=temporal_extrapolation_of_perturbed_exner,
            perturbed_exner_at_cells_on_model_levels=perturbed_exner_at_cells_on_model_levels,
            exner_at_cells_on_half_levels=exner_at_cells_on_half_levels,
            ddz_of_temporal_extrapolation_of_perturbed_exner_on_model_levels=ddz_of_temporal_extrapolation_of_perturbed_exner_on_model_levels,
            perturbed_rho_at_cells_on_model_levels=perturbed_rho_at_cells_on_model_levels,
            perturbed_theta_v_at_cells_on_model_levels=perturbed_theta_v_at_cells_on_model_levels,
            rho_at_cells_on_half_levels=rho_at_cells_on_half_levels,
            perturbed_theta_v_at_cells_on_half_levels=perturbed_theta_v_at_cells_on_half_levels,
            theta_v_at_cells_on_half_levels=theta_v_at_cells_on_half_levels,
            pressure_buoyancy_acceleration_at_cells_on_half_levels=pressure_buoyancy_acceleration_at_cells_on_half_levels,
            d2dz2_of_temporal_extrapolation_of_perturbed_exner_on_model_levels=d2dz2_of_temporal_extrapolation_of_perturbed_exner_on_model_levels,
        )

    @pytest.fixture
    def input_data(self, grid: base.Grid) -> dict[str, gtx.Field | state_utils.ScalarType]:
        reference_rho_at_cells_on_model_levels = data_alloc.random_field(
            grid, dims.CellDim, dims.KDim
        )
        reference_theta_at_cells_on_model_levels = data_alloc.random_field(
            grid, dims.CellDim, dims.KDim
        )
        wgtfacq_c = data_alloc.random_field(grid, dims.CellDim, dims.KDim, extend={dims.KDim: 1})
        perturbed_rho_at_cells_on_model_levels = data_alloc.zero_field(
            grid, dims.CellDim, dims.KDim
        )
        perturbed_theta_v_at_cells_on_model_levels = data_alloc.zero_field(
            grid, dims.CellDim, dims.KDim, extend={dims.KDim: 1}
        )
        perturbed_theta_v_at_cells_on_half_levels = data_alloc.zero_field(
            grid, dims.CellDim, dims.KDim, extend={dims.KDim: 1}
        )
        reference_theta_at_cells_on_half_levels = data_alloc.random_field(
            grid, dims.CellDim, dims.KDim, extend={dims.KDim: 1}
        )
        d2dexdz2_fac1_mc = data_alloc.random_field(grid, dims.CellDim, dims.KDim)
        d2dexdz2_fac2_mc = data_alloc.random_field(grid, dims.CellDim, dims.KDim)
        wgtfac_c = data_alloc.random_field(grid, dims.CellDim, dims.KDim, extend={dims.KDim: 1})
        exner_w_explicit_weight_parameter = data_alloc.random_field(grid, dims.CellDim)
        perturbed_exner_at_cells_on_model_levels = data_alloc.zero_field(
            grid, dims.CellDim, dims.KDim
        )
        ddz_of_reference_exner_at_cells_on_half_levels = data_alloc.random_field(
            grid, dims.CellDim, dims.KDim
        )
        ddqz_z_half = data_alloc.random_field(grid, dims.CellDim, dims.KDim)
        pressure_buoyancy_acceleration_at_cells_on_half_levels = data_alloc.zero_field(
            grid, dims.CellDim, dims.KDim
        )
        rho_at_cells_on_half_levels = data_alloc.zero_field(grid, dims.CellDim, dims.KDim)
        exner_at_cells_on_half_levels = data_alloc.zero_field(
            grid, dims.CellDim, dims.KDim, extend={dims.KDim: 1}
        )
        time_extrapolation_parameter_for_exner = data_alloc.random_field(
            grid, dims.CellDim, dims.KDim
        )
        current_exner = data_alloc.random_field(grid, dims.CellDim, dims.KDim)
        reference_exner_at_cells_on_model_levels = data_alloc.random_field(
            grid, dims.CellDim, dims.KDim
        )
        temporal_extrapolation_of_perturbed_exner = data_alloc.zero_field(
            grid, dims.CellDim, dims.KDim, extend={dims.KDim: 1}
        )
        ddz_of_temporal_extrapolation_of_perturbed_exner_on_model_levels = data_alloc.zero_field(
            grid, dims.CellDim, dims.KDim
        )
        d2dz2_of_temporal_extrapolation_of_perturbed_exner_on_model_levels = data_alloc.zero_field(
            grid, dims.CellDim, dims.KDim
        )
        theta_v_at_cells_on_half_levels = data_alloc.zero_field(
            grid, dims.CellDim, dims.KDim, extend={dims.KDim: 1}
        )
        inv_ddqz_z_full = data_alloc.random_field(grid, dims.CellDim, dims.KDim)
        current_rho = data_alloc.random_field(grid, dims.CellDim, dims.KDim)
        current_theta_v = data_alloc.random_field(grid, dims.CellDim, dims.KDim)

        igradp_method = horzpres_discr_type.TAYLOR_HYDRO

        cell_domain = h_grid.domain(dims.CellDim)
        start_cell_lateral_boundary = grid.start_index(cell_domain(h_grid.Zone.LATERAL_BOUNDARY))
        start_cell_lateral_boundary_level_3 = grid.start_index(
            cell_domain(h_grid.Zone.LATERAL_BOUNDARY_LEVEL_3)
        )
        end_cell_halo = grid.end_index(cell_domain(h_grid.Zone.HALO))
        start_cell_halo_level_2 = grid.start_index(cell_domain(h_grid.Zone.HALO_LEVEL_2))
        end_cell_halo_level_2 = grid.end_index(cell_domain(h_grid.Zone.HALO_LEVEL_2))

        nflatlev = 4
        nflat_gradp = 27

        return dict(
            temporal_extrapolation_of_perturbed_exner=temporal_extrapolation_of_perturbed_exner,
            ddz_of_temporal_extrapolation_of_perturbed_exner_on_model_levels=ddz_of_temporal_extrapolation_of_perturbed_exner_on_model_levels,
            d2dz2_of_temporal_extrapolation_of_perturbed_exner_on_model_levels=d2dz2_of_temporal_extrapolation_of_perturbed_exner_on_model_levels,
            perturbed_exner_at_cells_on_model_levels=perturbed_exner_at_cells_on_model_levels,
            exner_at_cells_on_half_levels=exner_at_cells_on_half_levels,
            perturbed_rho_at_cells_on_model_levels=perturbed_rho_at_cells_on_model_levels,
            perturbed_theta_v_at_cells_on_model_levels=perturbed_theta_v_at_cells_on_model_levels,
            rho_at_cells_on_half_levels=rho_at_cells_on_half_levels,
            perturbed_theta_v_at_cells_on_half_levels=perturbed_theta_v_at_cells_on_half_levels,
            theta_v_at_cells_on_half_levels=theta_v_at_cells_on_half_levels,
            current_rho=current_rho,
            reference_rho_at_cells_on_model_levels=reference_rho_at_cells_on_model_levels,
            current_theta_v=current_theta_v,
            reference_theta_at_cells_on_model_levels=reference_theta_at_cells_on_model_levels,
            reference_theta_at_cells_on_half_levels=reference_theta_at_cells_on_half_levels,
            wgtfacq_c=wgtfacq_c,
            wgtfac_c=wgtfac_c,
            exner_w_explicit_weight_parameter=exner_w_explicit_weight_parameter,
            ddz_of_reference_exner_at_cells_on_half_levels=ddz_of_reference_exner_at_cells_on_half_levels,
            ddqz_z_half=ddqz_z_half,
            pressure_buoyancy_acceleration_at_cells_on_half_levels=pressure_buoyancy_acceleration_at_cells_on_half_levels,
            time_extrapolation_parameter_for_exner=time_extrapolation_parameter_for_exner,
            current_exner=current_exner,
            reference_exner_at_cells_on_model_levels=reference_exner_at_cells_on_model_levels,
            inv_ddqz_z_full=inv_ddqz_z_full,
            d2dexdz2_fac1_mc=d2dexdz2_fac1_mc,
            d2dexdz2_fac2_mc=d2dexdz2_fac2_mc,
            igradp_method=igradp_method,
            nflatlev=nflatlev,
            nflat_gradp=nflat_gradp,
            start_cell_lateral_boundary=start_cell_lateral_boundary,
            start_cell_lateral_boundary_level_3=start_cell_lateral_boundary_level_3,
            start_cell_halo_level_2=start_cell_halo_level_2,
            end_cell_halo=end_cell_halo,
            end_cell_halo_level_2=end_cell_halo_level_2,
<<<<<<< HEAD
            horizontal_start=0,
            horizontal_end=grid.num_cells,
            vertical_start=0,
            vertical_end=grid.num_levels + 1,
        )


@pytest.mark.continuous_benchmarking
class TestComputePerturbedQuantitiesAndInterpolationContinuousBenchmarking(
    TestComputePerturbedQuantitiesAndInterpolation
):
    @pytest.fixture
    def input_data(self, grid: base.Grid) -> dict[str, gtx.Field | state_utils.ScalarType]:
        assert (
            grid.id == definitions.GridUUIDs.MCH_OPR_R19B08_DOMAIN01
        ), "This test only works with the icon_benchmark grid."
        base_data = TestComputePerturbedQuantitiesAndInterpolation.input_data.__wrapped__(
            self, grid
        )
        base_data["nflatlev"] = 6
        base_data["nflat_gradp"] = 35
        return base_data
=======
            model_top=0,
            surface_level=grid.num_levels + 1,
        )
>>>>>>> 96787234
<|MERGE_RESOLUTION|>--- conflicted
+++ resolved
@@ -463,11 +463,8 @@
             start_cell_halo_level_2=start_cell_halo_level_2,
             end_cell_halo=end_cell_halo,
             end_cell_halo_level_2=end_cell_halo_level_2,
-<<<<<<< HEAD
-            horizontal_start=0,
-            horizontal_end=grid.num_cells,
-            vertical_start=0,
-            vertical_end=grid.num_levels + 1,
+            model_top=0,
+            surface_level=grid.num_levels + 1,
         )
 
 
@@ -485,9 +482,4 @@
         )
         base_data["nflatlev"] = 6
         base_data["nflat_gradp"] = 35
-        return base_data
-=======
-            model_top=0,
-            surface_level=grid.num_levels + 1,
-        )
->>>>>>> 96787234
+        return base_data