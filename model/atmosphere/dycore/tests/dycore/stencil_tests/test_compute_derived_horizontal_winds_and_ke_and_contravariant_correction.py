--- conflicted
+++ resolved
@@ -281,26 +281,13 @@
             horizontal_advection_of_w_at_edges_on_half_levels=horizontal_advection_of_w_at_edges_on_half_levels,
         )
 
-<<<<<<< HEAD
-    # TODO(ricoh): Add True case. Blocked by test failure (issue: #875)
     @pytest.fixture(
-        params=[{"skip_compute_predictor_vertical_advection": value} for value in [False]],
+        params=[{"skip_compute_predictor_vertical_advection": value} for value in [True, False]],
         ids=lambda param: f"skip_compute_predictor_vertical_advection={param['skip_compute_predictor_vertical_advection']}",
-    )
-    def input_data(
-        self, request: pytest.FixtureRequest, grid: base.Grid
-    ) -> dict[str, gtx.Field | state_utils.ScalarType]:
-        skip_compute_predictor_vertical_advection = request.param[
-            "skip_compute_predictor_vertical_advection"
-        ]
-=======
-    @pytest.fixture(
-        params=[{"skip_compute_predictor_vertical_advection": value} for value in [True, False]]
     )
     def input_data(
         self, grid: base.Grid, request: pytest.FixtureRequest
     ) -> dict[str, gtx.Field | state_utils.ScalarType]:
->>>>>>> 393bf7b7
         horizontal_advection_of_w_at_edges_on_half_levels = data_alloc.zero_field(
             grid, dims.EdgeDim, dims.KDim
         )
@@ -328,15 +315,11 @@
         c_intp = data_alloc.random_field(grid, dims.VertexDim, dims.V2CDim)
 
         nlev = grid.num_levels
-<<<<<<< HEAD
         nflatlev = (grid.num_levels * 3) // 10
-=======
-        nflatlev = 11
 
         skip_compute_predictor_vertical_advection = request.param[
             "skip_compute_predictor_vertical_advection"
         ]
->>>>>>> 393bf7b7
 
         horizontal_start = 0
         horizontal_end = grid.num_edges
