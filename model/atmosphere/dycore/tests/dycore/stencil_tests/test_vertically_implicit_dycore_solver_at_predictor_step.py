--- conflicted
+++ resolved
@@ -66,11 +66,7 @@
         "exner_dynamical_increment",
     )
     STATIC_PARAMS = {
-<<<<<<< HEAD
-        # stencil_tests.StandardStaticVariants.NONE: (),
-=======
         stencil_tests.StandardStaticVariants.NONE: (),
->>>>>>> 4239768a
         stencil_tests.StandardStaticVariants.COMPILE_TIME_DOMAIN: (
             "start_cell_index_nudging",
             "end_cell_index_local",
@@ -86,31 +82,6 @@
             "is_iau_active",
             "at_first_substep",
         ),
-<<<<<<< HEAD
-        # stencil_tests.StandardStaticVariants.COMPILE_TIME_VERTICAL: (
-        #     "end_index_of_damping_layer",
-        #     "kstart_moist",
-        #     "flat_level_index_plus1",
-        #     "vertical_start_index_model_top",
-        #     "vertical_end_index_model_surface",
-        #     "divdamp_type",
-        #     "rayleigh_type",
-        #     "is_iau_active",
-        #     "at_first_substep",
-        # ),
-    }
-
-    # TODO(pstark): rm this again:
-    FIND_RTOL = True
-
-    if ta.precision == "single":
-        # RTOL = 1e-4
-        # ATOL = constants.VP_EPS * 50
-        # RTOL = 3e-2
-        # ATOL = 1e-4
-        RTOL = 1e-1
-        ATOL = 1e-2
-=======
         stencil_tests.StandardStaticVariants.COMPILE_TIME_VERTICAL: (
             "end_index_of_damping_layer",
             "kstart_moist",
@@ -123,7 +94,9 @@
             "at_first_substep",
         ),
     }
->>>>>>> 4239768a
+    if ta.precision == "single":
+        RTOL = 1e-1
+        ATOL = 1e-2
 
     @staticmethod
     def reference(
@@ -426,6 +399,135 @@
             exner_dynamical_increment=exner_dynamical_increment,
         )
 
+    # @pytest.fixture(
+    #     params=[{"at_first_substep": value} for value in [True, False]],
+    #     ids=lambda param: f"at_first_substep[{param['at_first_substep']}]",
+    # )
+    # def input_data(
+    #     self, request: pytest.FixtureRequest, grid: base.Grid
+    # ) -> dict[str, gtx.Field | state_utils.ScalarType]:
+    #     geofac_div = data_alloc.random_field(grid, dims.CellDim, dims.C2EDim)
+    #     mass_flux_at_edges_on_model_levels = data_alloc.random_field(grid, dims.EdgeDim, dims.KDim)
+    #     theta_v_flux_at_edges_on_model_levels = data_alloc.random_field(
+    #         grid, dims.EdgeDim, dims.KDim
+    #     )
+    #     predictor_vertical_wind_advective_tendency = data_alloc.random_field(
+    #         grid, dims.CellDim, dims.KDim, extend={dims.KDim: 1}
+    #     )
+    #     pressure_buoyancy_acceleration_at_cells_on_half_levels = data_alloc.random_field(
+    #         grid, dims.CellDim, dims.KDim
+    #     )
+    #     rho_at_cells_on_half_levels = data_alloc.random_field(
+    #         grid, dims.CellDim, dims.KDim, extend={dims.KDim: 1}, low=1.0e-5
+    #     )
+    #     contravariant_correction_at_cells_on_half_levels = data_alloc.zero_field(
+    #         grid, dims.CellDim, dims.KDim, extend={dims.KDim: 1}
+    #     )
+    #     contravariant_correction_at_edges_on_model_levels = data_alloc.random_field(
+    #         grid, dims.EdgeDim, dims.KDim
+    #     )
+    #     exner_w_explicit_weight_parameter = data_alloc.random_field(grid, dims.CellDim)
+    #     current_exner = data_alloc.random_field(grid, dims.CellDim, dims.KDim, low=1.0e-5)
+    #     current_rho = data_alloc.random_field(grid, dims.CellDim, dims.KDim, low=1.0e-5)
+    #     current_theta_v = data_alloc.random_field(grid, dims.CellDim, dims.KDim, low=1.0e-5)
+    #     current_w = data_alloc.random_field(grid, dims.CellDim, dims.KDim, extend={dims.KDim: 1})
+    #     inv_ddqz_z_full = data_alloc.random_field(grid, dims.CellDim, dims.KDim, low=1.0e-5)
+    #     exner_w_implicit_weight_parameter = data_alloc.random_field(grid, dims.CellDim)
+    #     theta_v_at_cells_on_half_levels = data_alloc.random_field(
+    #         grid, dims.CellDim, dims.KDim, extend={dims.KDim: 1}, low=1.0e-5
+    #     )
+    #     perturbed_exner_at_cells_on_model_levels = data_alloc.random_field(
+    #         grid, dims.CellDim, dims.KDim
+    #     )
+    #     exner_tendency_due_to_slow_physics = data_alloc.random_field(grid, dims.CellDim, dims.KDim)
+    #     rho_iau_increment = data_alloc.random_field(grid, dims.CellDim, dims.KDim)
+    #     exner_iau_increment = data_alloc.random_field(grid, dims.CellDim, dims.KDim)
+    #     ddqz_z_half = data_alloc.random_field(grid, dims.CellDim, dims.KDim, low=1.0e-5)
+    #     rayleigh_damping_factor = data_alloc.random_field(grid, dims.KDim)
+    #     reference_exner_at_cells_on_model_levels = data_alloc.random_field(
+    #         grid, dims.CellDim, dims.KDim, low=1.0e-5
+    #     )
+    #     e_bln_c_s = data_alloc.random_field(
+    #         grid, dims.CellDim, dims.C2EDim, low=1.0e-5, high=0.99999
+    #     )
+    #     wgtfac_c = data_alloc.random_field(grid, dims.CellDim, dims.KDim, low=1.0e-5, high=0.99999)
+    #     wgtfacq_c = data_alloc.random_field(grid, dims.CellDim, dims.KDim, low=1.0e-5, high=0.99999)
+
+    #     next_w = data_alloc.zero_field(grid, dims.CellDim, dims.KDim, extend={dims.KDim: 1})
+    #     next_rho = data_alloc.constant_field(grid, 1.0e-5, dims.CellDim, dims.KDim)
+    #     next_exner = data_alloc.constant_field(grid, 1.0e-5, dims.CellDim, dims.KDim)
+    #     next_theta_v = data_alloc.constant_field(grid, 1.0e-5, dims.CellDim, dims.KDim)
+    #     dwdz_at_cells_on_model_levels = data_alloc.zero_field(grid, dims.CellDim, dims.KDim)
+    #     exner_dynamical_increment = data_alloc.zero_field(grid, dims.CellDim, dims.KDim)
+
+    #     is_iau_active = True
+    #     at_first_substep = request.param["at_first_substep"]
+    #     rayleigh_type = 2
+    #     divdamp_type = 3
+    #     end_index_of_damping_layer = 3
+    #     kstart_moist = 1
+    #     flat_level_index_plus1 = 3
+    #     dtime = 0.001
+    #     iau_wgt_dyn = 1.0
+
+    #     cell_domain = h_grid.domain(dims.CellDim)
+    #     start_cell_nudging = grid.start_index(cell_domain(h_grid.Zone.NUDGING))
+    #     end_cell_local = grid.end_index(cell_domain(h_grid.Zone.LOCAL))
+    #     start_cell_index_lateral_lvl3 = grid.start_index(
+    #         cell_domain(h_grid.Zone.LATERAL_BOUNDARY_LEVEL_3)
+    #     )
+    #     end_cell_index_halo_lvl1 = grid.end_index(cell_domain(h_grid.Zone.HALO))
+
+    #     return dict(
+    #         contravariant_correction_at_cells_on_half_levels=contravariant_correction_at_cells_on_half_levels,
+    #         next_w=next_w,
+    #         next_rho=next_rho,
+    #         next_exner=next_exner,
+    #         next_theta_v=next_theta_v,
+    #         dwdz_at_cells_on_model_levels=dwdz_at_cells_on_model_levels,
+    #         exner_dynamical_increment=exner_dynamical_increment,
+    #         geofac_div=geofac_div,
+    #         mass_flux_at_edges_on_model_levels=mass_flux_at_edges_on_model_levels,
+    #         theta_v_flux_at_edges_on_model_levels=theta_v_flux_at_edges_on_model_levels,
+    #         predictor_vertical_wind_advective_tendency=predictor_vertical_wind_advective_tendency,
+    #         pressure_buoyancy_acceleration_at_cells_on_half_levels=pressure_buoyancy_acceleration_at_cells_on_half_levels,
+    #         rho_at_cells_on_half_levels=rho_at_cells_on_half_levels,
+    #         contravariant_correction_at_edges_on_model_levels=contravariant_correction_at_edges_on_model_levels,
+    #         exner_w_explicit_weight_parameter=exner_w_explicit_weight_parameter,
+    #         current_exner=current_exner,
+    #         current_rho=current_rho,
+    #         current_theta_v=current_theta_v,
+    #         current_w=current_w,
+    #         inv_ddqz_z_full=inv_ddqz_z_full,
+    #         exner_w_implicit_weight_parameter=exner_w_implicit_weight_parameter,
+    #         theta_v_at_cells_on_half_levels=theta_v_at_cells_on_half_levels,
+    #         perturbed_exner_at_cells_on_model_levels=perturbed_exner_at_cells_on_model_levels,
+    #         exner_tendency_due_to_slow_physics=exner_tendency_due_to_slow_physics,
+    #         rho_iau_increment=rho_iau_increment,
+    #         exner_iau_increment=exner_iau_increment,
+    #         ddqz_z_half=ddqz_z_half,
+    #         rayleigh_damping_factor=rayleigh_damping_factor,
+    #         reference_exner_at_cells_on_model_levels=reference_exner_at_cells_on_model_levels,
+    #         e_bln_c_s=e_bln_c_s,
+    #         wgtfac_c=wgtfac_c,
+    #         wgtfacq_c=wgtfacq_c,
+    #         iau_wgt_dyn=iau_wgt_dyn,
+    #         dtime=dtime,
+    #         is_iau_active=is_iau_active,
+    #         rayleigh_type=rayleigh_type,
+    #         divdamp_type=divdamp_type,
+    #         at_first_substep=at_first_substep,
+    #         end_index_of_damping_layer=end_index_of_damping_layer,
+    #         kstart_moist=kstart_moist,
+    #         flat_level_index_plus1=flat_level_index_plus1,
+    #         start_cell_index_nudging=start_cell_nudging,
+    #         end_cell_index_local=end_cell_local,
+    #         start_cell_index_lateral_lvl3=start_cell_index_lateral_lvl3,
+    #         end_cell_index_halo_lvl1=end_cell_index_halo_lvl1,
+    #         vertical_start_index_model_top=gtx.int32(0),
+    #         vertical_end_index_model_surface=gtx.int32(grid.num_levels + 1),
+    #     )
+
     @pytest.fixture(
         params=[{"at_first_substep": value} for value in [True, False]],
         ids=lambda param: f"at_first_substep[{param['at_first_substep']}]",
@@ -433,220 +535,94 @@
     def input_data(
         self, request: pytest.FixtureRequest, grid: base.Grid
     ) -> dict[str, gtx.Field | state_utils.ScalarType]:
-        geofac_div = data_alloc.random_field(grid, dims.CellDim, dims.C2EDim)
-        mass_flux_at_edges_on_model_levels = data_alloc.random_field(grid, dims.EdgeDim, dims.KDim)
-        theta_v_flux_at_edges_on_model_levels = data_alloc.random_field(
-            grid, dims.EdgeDim, dims.KDim
-        )
-        predictor_vertical_wind_advective_tendency = data_alloc.random_field(
-            grid, dims.CellDim, dims.KDim, extend={dims.KDim: 1}
-        )
-        pressure_buoyancy_acceleration_at_cells_on_half_levels = data_alloc.random_field(
-            grid, dims.CellDim, dims.KDim
-        )
-        rho_at_cells_on_half_levels = data_alloc.random_field(
-            grid, dims.CellDim, dims.KDim, extend={dims.KDim: 1}, low=1.0e-5
-        )
-        contravariant_correction_at_cells_on_half_levels = data_alloc.zero_field(
-            grid, dims.CellDim, dims.KDim, extend={dims.KDim: 1}
-        )
-        contravariant_correction_at_edges_on_model_levels = data_alloc.random_field(
-            grid, dims.EdgeDim, dims.KDim
-        )
-        exner_w_explicit_weight_parameter = data_alloc.random_field(grid, dims.CellDim)
-        current_exner = data_alloc.random_field(grid, dims.CellDim, dims.KDim, low=1.0e-5)
-        current_rho = data_alloc.random_field(grid, dims.CellDim, dims.KDim, low=1.0e-5)
-        current_theta_v = data_alloc.random_field(grid, dims.CellDim, dims.KDim, low=1.0e-5)
-        current_w = data_alloc.random_field(grid, dims.CellDim, dims.KDim, extend={dims.KDim: 1})
-        inv_ddqz_z_full = data_alloc.random_field(grid, dims.CellDim, dims.KDim, low=1.0e-5)
-        exner_w_implicit_weight_parameter = data_alloc.random_field(grid, dims.CellDim)
-        theta_v_at_cells_on_half_levels = data_alloc.random_field(
-            grid, dims.CellDim, dims.KDim, extend={dims.KDim: 1}, low=1.0e-5
-        )
-        perturbed_exner_at_cells_on_model_levels = data_alloc.random_field(
-            grid, dims.CellDim, dims.KDim
-        )
-        exner_tendency_due_to_slow_physics = data_alloc.random_field(grid, dims.CellDim, dims.KDim)
-        rho_iau_increment = data_alloc.random_field(grid, dims.CellDim, dims.KDim)
-        exner_iau_increment = data_alloc.random_field(grid, dims.CellDim, dims.KDim)
-        ddqz_z_half = data_alloc.random_field(grid, dims.CellDim, dims.KDim, low=1.0e-5)
-        rayleigh_damping_factor = data_alloc.random_field(grid, dims.KDim)
-        reference_exner_at_cells_on_model_levels = data_alloc.random_field(
-            grid, dims.CellDim, dims.KDim, low=1.0e-5
-        )
-        e_bln_c_s = data_alloc.random_field(
-            grid, dims.CellDim, dims.C2EDim, low=1.0e-5, high=0.99999
-        )
-        wgtfac_c = data_alloc.random_field(grid, dims.CellDim, dims.KDim, low=1.0e-5, high=0.99999)
-        wgtfacq_c = data_alloc.random_field(grid, dims.CellDim, dims.KDim, low=1.0e-5, high=0.99999)
-
-        next_w = data_alloc.zero_field(grid, dims.CellDim, dims.KDim, extend={dims.KDim: 1})
-        next_rho = data_alloc.constant_field(grid, 1.0e-5, dims.CellDim, dims.KDim)
-        next_exner = data_alloc.constant_field(grid, 1.0e-5, dims.CellDim, dims.KDim)
-        next_theta_v = data_alloc.constant_field(grid, 1.0e-5, dims.CellDim, dims.KDim)
-        dwdz_at_cells_on_model_levels = data_alloc.zero_field(grid, dims.CellDim, dims.KDim)
-        exner_dynamical_increment = data_alloc.zero_field(grid, dims.CellDim, dims.KDim)
-
-        is_iau_active = True
-        at_first_substep = request.param["at_first_substep"]
-        rayleigh_type = 2
-        divdamp_type = 3
-        end_index_of_damping_layer = 3
-        kstart_moist = 1
-        flat_level_index_plus1 = 3
-        dtime = 0.001
-        iau_wgt_dyn = 1.0
+        random_fields = data_alloc.get_random_fields(
+            grid,
+            [
+                "geofac_div",
+                "mass_flux_at_edges_on_model_levels",
+                "theta_v_flux_at_edges_on_model_levels",
+                "pressure_buoyancy_acceleration_at_cells_on_half_levels",
+                "contravariant_correction_at_edges_on_model_levels",
+                "exner_w_explicit_weight_parameter",
+                "exner_w_implicit_weight_parameter",
+                "perturbed_exner_at_cells_on_model_levels",
+                "exner_tendency_due_to_slow_physics",
+                "rho_iau_increment",
+                "exner_iau_increment",
+                "rayleigh_damping_factor",
+                "predictor_vertical_wind_advective_tendency",
+                "contravariant_correction_at_cells_on_half_levels",
+                "current_w",
+            ],
+        )
+
+        random_with_low = data_alloc.get_random_fields(
+            grid,
+            [
+                "current_exner",
+                "current_rho",
+                "rho_at_cells_on_half_levels",
+                "inv_ddqz_z_full",
+                "ddqz_z_half",
+                "reference_exner_at_cells_on_model_levels",
+            ],
+            low=1.0e-5,
+        )  # "current_theta_v"
+
+        random_low_and_high = data_alloc.get_random_fields(
+            grid, ["e_bln_c_s", "wgtfac_c", "wgtfacq_c"], low=1.0e-5, high=0.99999
+        )
+
+        # out vars
+        zero_fields = data_alloc.get_zero_fields(
+            grid,
+            [
+                "dwdz_at_cells_on_model_levels",
+                "exner_dynamical_increment",
+                "next_rho",
+                "next_exner",
+                "next_w",
+            ],
+        )
+
+        # theta_fields = data_alloc.get_random_fields(grid, ["next_theta_v", "current_theta_v", "theta_v_at_cells_on_half_levels"], low=1.0e-5)
+        theta_fields = data_alloc.get_random_fields(
+            grid,
+            ["next_theta_v", "current_theta_v", "theta_v_at_cells_on_half_levels"],
+            low=250,
+            high=320,
+        )
+        # TODO(pstark): add rho and exner fields that are random deviations from the hydrostatic atmosphere to work with more realistic magnitudes (and potentially have a better handle for analysing error propagation)
 
         cell_domain = h_grid.domain(dims.CellDim)
-        start_cell_nudging = grid.start_index(cell_domain(h_grid.Zone.NUDGING))
-        end_cell_local = grid.end_index(cell_domain(h_grid.Zone.LOCAL))
-        start_cell_index_lateral_lvl3 = grid.start_index(
-            cell_domain(h_grid.Zone.LATERAL_BOUNDARY_LEVEL_3)
-        )
-        end_cell_index_halo_lvl1 = grid.end_index(cell_domain(h_grid.Zone.HALO))
-
-        return dict(
-            contravariant_correction_at_cells_on_half_levels=contravariant_correction_at_cells_on_half_levels,
-            next_w=next_w,
-            next_rho=next_rho,
-            next_exner=next_exner,
-            next_theta_v=next_theta_v,
-            dwdz_at_cells_on_model_levels=dwdz_at_cells_on_model_levels,
-            exner_dynamical_increment=exner_dynamical_increment,
-            geofac_div=geofac_div,
-            mass_flux_at_edges_on_model_levels=mass_flux_at_edges_on_model_levels,
-            theta_v_flux_at_edges_on_model_levels=theta_v_flux_at_edges_on_model_levels,
-            predictor_vertical_wind_advective_tendency=predictor_vertical_wind_advective_tendency,
-            pressure_buoyancy_acceleration_at_cells_on_half_levels=pressure_buoyancy_acceleration_at_cells_on_half_levels,
-            rho_at_cells_on_half_levels=rho_at_cells_on_half_levels,
-            contravariant_correction_at_edges_on_model_levels=contravariant_correction_at_edges_on_model_levels,
-            exner_w_explicit_weight_parameter=exner_w_explicit_weight_parameter,
-            current_exner=current_exner,
-            current_rho=current_rho,
-            current_theta_v=current_theta_v,
-            current_w=current_w,
-            inv_ddqz_z_full=inv_ddqz_z_full,
-            exner_w_implicit_weight_parameter=exner_w_implicit_weight_parameter,
-            theta_v_at_cells_on_half_levels=theta_v_at_cells_on_half_levels,
-            perturbed_exner_at_cells_on_model_levels=perturbed_exner_at_cells_on_model_levels,
-            exner_tendency_due_to_slow_physics=exner_tendency_due_to_slow_physics,
-            rho_iau_increment=rho_iau_increment,
-            exner_iau_increment=exner_iau_increment,
-            ddqz_z_half=ddqz_z_half,
-            rayleigh_damping_factor=rayleigh_damping_factor,
-            reference_exner_at_cells_on_model_levels=reference_exner_at_cells_on_model_levels,
-            e_bln_c_s=e_bln_c_s,
-            wgtfac_c=wgtfac_c,
-            wgtfacq_c=wgtfacq_c,
-            iau_wgt_dyn=iau_wgt_dyn,
-            dtime=dtime,
-            is_iau_active=is_iau_active,
-            rayleigh_type=rayleigh_type,
-            divdamp_type=divdamp_type,
-            at_first_substep=at_first_substep,
-            end_index_of_damping_layer=end_index_of_damping_layer,
-            kstart_moist=kstart_moist,
-            flat_level_index_plus1=flat_level_index_plus1,
-            start_cell_index_nudging=start_cell_nudging,
-            end_cell_index_local=end_cell_local,
-            start_cell_index_lateral_lvl3=start_cell_index_lateral_lvl3,
-            end_cell_index_halo_lvl1=end_cell_index_halo_lvl1,
-            vertical_start_index_model_top=gtx.int32(0),
-            vertical_end_index_model_surface=gtx.int32(grid.num_levels + 1),
-        )
-
-<<<<<<< HEAD
-    # @pytest.fixture
-    # def input_data(self, grid: base.Grid) -> dict[str, gtx.Field | state_utils.ScalarType]:
-    #     random_fields = data_alloc.get_random_fields(
-    #         grid,
-    #         [
-    #             "geofac_div",
-    #             "mass_flux_at_edges_on_model_levels",
-    #             "theta_v_flux_at_edges_on_model_levels",
-    #             "pressure_buoyancy_acceleration_at_cells_on_half_levels",
-    #             "contravariant_correction_at_edges_on_model_levels",
-    #             "exner_w_explicit_weight_parameter",
-    #             "exner_w_implicit_weight_parameter",
-    #             "perturbed_exner_at_cells_on_model_levels",
-    #             "exner_tendency_due_to_slow_physics",
-    #             "rho_iau_increment",
-    #             "exner_iau_increment",
-    #             "rayleigh_damping_factor",
-    #             "predictor_vertical_wind_advective_tendency",
-    #             "contravariant_correction_at_cells_on_half_levels",
-    #             "current_w",
-    #         ],
-    #     )
-
-    #     random_with_low = data_alloc.get_random_fields(
-    #         grid,
-    #         [
-    #             "current_exner",
-    #             "current_rho",
-    #             "rho_at_cells_on_half_levels",
-    #             "inv_ddqz_z_full",
-    #             "ddqz_z_half",
-    #             "reference_exner_at_cells_on_model_levels",
-    #         ],
-    #         low=1.0e-5,
-    #     )  # "current_theta_v"
-
-    #     random_low_and_high = data_alloc.get_random_fields(
-    #         grid, ["e_bln_c_s", "wgtfac_c", "wgtfacq_c"], low=1.0e-5, high=0.99999
-    #     )
-
-    #     # out vars
-    #     zero_fields = data_alloc.get_zero_fields(
-    #         grid,
-    #         [
-    #             "dwdz_at_cells_on_model_levels",
-    #             "exner_dynamical_increment",
-    #             "next_rho",
-    #             "next_exner",
-    #             "next_w",
-    #         ],
-    #     )
-
-    #     # theta_fields = data_alloc.get_random_fields(grid, ["next_theta_v", "current_theta_v", "theta_v_at_cells_on_half_levels"], low=1.0e-5)
-    #     theta_fields = data_alloc.get_random_fields(
-    #         grid,
-    #         ["next_theta_v", "current_theta_v", "theta_v_at_cells_on_half_levels"],
-    #         low=250,
-    #         high=320,
-    #     )
-    #     # TODO(pstark): add rho and exner fields that are random deviations from the hydrostatic atmosphere to work with more realistic magnitudes (and potentially have a better handle for analysing error propagation)
-
-    #     cell_domain = h_grid.domain(dims.CellDim)
-
-    #     # return random_fields | random_with_extend | random_with_extend_and_low | random_with_low | random_low_and_high | constant_fields | zero_fields | \
-    #     return (
-    #         random_fields
-    #         | random_with_low
-    #         | random_low_and_high
-    #         | zero_fields
-    #         | theta_fields
-    #         | dict(
-    #             is_iau_active=True,
-    #             at_first_substep=True,
-    #             rayleigh_type=2,
-    #             divdamp_type=3,
-    #             end_index_of_damping_layer=3,
-    #             kstart_moist=1,
-    #             flat_level_index_plus1=3,
-    #             dtime=ta.wpfloat(0.001),
-    #             iau_wgt_dyn=ta.wpfloat(1.0),
-    #             start_cell_index_nudging=grid.start_index(cell_domain(h_grid.Zone.NUDGING)),
-    #             end_cell_index_local=grid.end_index(cell_domain(h_grid.Zone.LOCAL)),
-    #             start_cell_index_lateral_lvl3=grid.start_index(
-    #                 cell_domain(h_grid.Zone.LATERAL_BOUNDARY_LEVEL_3)
-    #             ),
-    #             end_cell_index_halo_lvl1=grid.end_index(cell_domain(h_grid.Zone.HALO)),
-    #             vertical_start_index_model_top=gtx.int32(0),
-    #             vertical_end_index_model_surface=gtx.int32(grid.num_levels + 1),
-    #         )
-    #     )
-=======
+
+        # return random_fields | random_with_extend | random_with_extend_and_low | random_with_low | random_low_and_high | constant_fields | zero_fields | \
+        return (
+            random_fields
+            | random_with_low
+            | random_low_and_high
+            | zero_fields
+            | theta_fields
+            | dict(
+                is_iau_active=True,
+                at_first_substep=request.param["at_first_substep"],
+                rayleigh_type=2,
+                divdamp_type=3,
+                end_index_of_damping_layer=3,
+                kstart_moist=1,
+                flat_level_index_plus1=3,
+                dtime=ta.wpfloat(0.001),
+                iau_wgt_dyn=ta.wpfloat(1.0),
+                start_cell_index_nudging=grid.start_index(cell_domain(h_grid.Zone.NUDGING)),
+                end_cell_index_local=grid.end_index(cell_domain(h_grid.Zone.LOCAL)),
+                start_cell_index_lateral_lvl3=grid.start_index(
+                    cell_domain(h_grid.Zone.LATERAL_BOUNDARY_LEVEL_3)
+                ),
+                end_cell_index_halo_lvl1=grid.end_index(cell_domain(h_grid.Zone.HALO)),
+                vertical_start_index_model_top=gtx.int32(0),
+                vertical_end_index_model_surface=gtx.int32(grid.num_levels + 1),
+            )
+        )
 
 @pytest.mark.continuous_benchmarking
 class TestVerticallyImplicitSolverAtPredictorStepContinuousBenchmarking(
@@ -667,5 +643,4 @@
         base_data["divdamp_type"] = 32
         base_data["end_index_of_damping_layer"] = 13
         base_data["kstart_moist"] = 0
-        return base_data
->>>>>>> 4239768a
+        return base_data