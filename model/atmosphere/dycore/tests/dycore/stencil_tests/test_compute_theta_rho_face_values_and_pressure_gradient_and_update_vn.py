--- conflicted
+++ resolved
@@ -12,10 +12,6 @@
 import numpy as np
 import pytest
 
-<<<<<<< HEAD
-=======
-import icon4py.model.common.type_alias as ta
->>>>>>> 4239768a
 from icon4py.model.atmosphere.dycore.dycore_states import (
     HorizontalPressureDiscretizationType,
     RhoThetaAdvectionType,
@@ -27,11 +23,7 @@
 from icon4py.model.common.grid import base, horizontal as h_grid
 from icon4py.model.common.type_alias import precision, vpfloat, wpfloat
 from icon4py.model.common.utils import data_allocation as data_alloc
-<<<<<<< HEAD
 from icon4py.model.testing import stencil_tests
-=======
-from icon4py.model.testing import definitions, stencil_tests
->>>>>>> 4239768a
 
 
 rhotheta_avd_type = RhoThetaAdvectionType()
@@ -129,13 +121,8 @@
     return rho_at_edges_on_model_levels, theta_v_at_edges_on_model_levels
 
 
-<<<<<<< HEAD
 @pytest.mark.single_precision_ready
-# @pytest.mark.embedded_remap_error #TODO(pstark): find out why this deselects
-# @pytest.mark.skip_value_error
-=======
 @pytest.mark.embedded_remap_error
->>>>>>> 4239768a
 @pytest.mark.uses_as_offset
 class TestComputeThetaRhoPressureGradientAndUpdateVn(stencil_tests.StencilTest):
     PROGRAM = compute_theta_rho_face_values_and_pressure_gradient_and_update_vn
@@ -146,15 +133,9 @@
         "next_vn",
     )
     STATIC_PARAMS = {
-<<<<<<< HEAD
-        # stencil_tests.StandardStaticVariants.NONE: (),
-        stencil_tests.StandardStaticVariants.COMPILE_TIME_DOMAIN: (
-            # "iau_wgt_dyn",
-=======
         stencil_tests.StandardStaticVariants.NONE: (),
         stencil_tests.StandardStaticVariants.COMPILE_TIME_DOMAIN: (
             "iau_wgt_dyn",
->>>>>>> 4239768a
             "is_iau_active",
             "limited_area",
             "start_edge_lateral_boundary",
@@ -169,25 +150,6 @@
             "vertical_start",
             "vertical_end",
         ),
-<<<<<<< HEAD
-        # stencil_tests.StandardStaticVariants.COMPILE_TIME_VERTICAL: (
-        #     "end_index_of_damping_layer",
-        #     "kstart_moist",
-        #     "flat_level_index_plus1",
-        #     "vertical_start_index_model_top",
-        #     "vertical_end_index_model_surface",
-        #     "divdamp_type",
-        #     "rayleigh_type",
-        #     "is_iau_active",
-        #     "at_first_substep",
-        # ),
-    }
-    # TODO(pstark): rm this again:
-    FIND_RTOL = True
-    if precision == "single":
-        RTOL = 3e-2
-        ATOL = 1e-2
-=======
         stencil_tests.StandardStaticVariants.COMPILE_TIME_VERTICAL: (
             "is_iau_active",
             "limited_area",
@@ -197,7 +159,9 @@
             "vertical_end",
         ),
     }
->>>>>>> 4239768a
+    if precision == "single":
+        RTOL = 3e-2
+        ATOL = 1e-2
 
     @staticmethod
     def reference(
@@ -517,7 +481,6 @@
             ],
         )
 
-<<<<<<< HEAD
         edge_domain = h_grid.domain(dims.EdgeDim)
         return (
             random_fields
@@ -551,57 +514,6 @@
                 vertical_end=grid.num_levels,
             )
         )
-=======
-        return dict(
-            rho_at_edges_on_model_levels=rho_at_edges_on_model_levels,
-            theta_v_at_edges_on_model_levels=theta_v_at_edges_on_model_levels,
-            horizontal_pressure_gradient=horizontal_pressure_gradient,
-            next_vn=next_vn,
-            current_vn=current_vn,
-            tangential_wind=tangential_wind,
-            reference_rho_at_edges_on_model_levels=reference_rho_at_edges_on_model_levels,
-            reference_theta_at_edges_on_model_levels=reference_theta_at_edges_on_model_levels,
-            perturbed_rho_at_cells_on_model_levels=perturbed_rho_at_cells_on_model_levels,
-            perturbed_theta_v_at_cells_on_model_levels=perturbed_theta_v_at_cells_on_model_levels,
-            temporal_extrapolation_of_perturbed_exner=temporal_extrapolation_of_perturbed_exner,
-            ddz_of_temporal_extrapolation_of_perturbed_exner_on_model_levels=ddz_of_temporal_extrapolation_of_perturbed_exner_on_model_levels,
-            d2dz2_of_temporal_extrapolation_of_perturbed_exner_on_model_levels=d2dz2_of_temporal_extrapolation_of_perturbed_exner_on_model_levels,
-            hydrostatic_correction_on_lowest_level=hydrostatic_correction_on_lowest_level,
-            predictor_normal_wind_advective_tendency=predictor_normal_wind_advective_tendency,
-            normal_wind_tendency_due_to_slow_physics_process=normal_wind_tendency_due_to_slow_physics_process,
-            normal_wind_iau_increment=normal_wind_iau_increment,
-            grf_tend_vn=grf_tend_vn,
-            geofac_grg_x=geofac_grg_x,
-            geofac_grg_y=geofac_grg_y,
-            pos_on_tplane_e_x=pos_on_tplane_e_x,
-            pos_on_tplane_e_y=pos_on_tplane_e_y,
-            primal_normal_cell_x=primal_normal_cell_x,
-            dual_normal_cell_x=dual_normal_cell_x,
-            primal_normal_cell_y=primal_normal_cell_y,
-            dual_normal_cell_y=dual_normal_cell_y,
-            ddxn_z_full=ddxn_z_full,
-            c_lin_e=c_lin_e,
-            ikoffset=ikoffset,
-            zdiff_gradp=zdiff_gradp,
-            ipeidx_dsl=ipeidx_dsl,
-            pg_exdist=pg_exdist,
-            inv_dual_edge_length=inv_dual_edge_length,
-            dtime=dtime,
-            iau_wgt_dyn=iau_wgt_dyn,
-            is_iau_active=is_iau_active,
-            limited_area=limited_area,
-            nflatlev=nflatlev,
-            nflat_gradp=nflat_gradp,
-            start_edge_lateral_boundary=start_edge_lateral_boundary,
-            start_edge_lateral_boundary_level_7=start_edge_lateral_boundary_level_7,
-            start_edge_nudging_level_2=start_edge_nudging_level_2,
-            end_edge_nudging=end_edge_nudging,
-            end_edge_halo=end_edge_halo,
-            horizontal_start=0,
-            horizontal_end=grid.num_edges,
-            vertical_start=0,
-            vertical_end=grid.num_levels,
-        )
 
 
 @pytest.mark.continuous_benchmarking
@@ -618,5 +530,4 @@
         base_data["nflatlev"] = 5
         base_data["nflat_gradp"] = 34
         base_data["start_edge_lateral_boundary"] = 0
-        return base_data
->>>>>>> 4239768a
+        return base_data