# ICON4Py - ICON inspired code in Python and GT4Py
#
# Copyright (c) 2022-2024, ETH Zurich and MeteoSwiss
# All rights reserved.
#
# Please, refer to the LICENSE file in the root directory.
# SPDX-License-Identifier: BSD-3-Clause

from __future__ import annotations

<<<<<<< HEAD
from typing import Optional

import gt4py.next.typing as gtx_typing
=======
from gt4py.next import backend as gtx_backend
>>>>>>> b30000f1

from icon4py.model.atmosphere.dycore import dycore_states
from icon4py.model.common import dimension as dims, utils as common_utils
from icon4py.model.common.grid import icon as icon_grid, vertical as v_grid
from icon4py.model.common.states import prognostic_state as prognostics
from icon4py.model.common.utils import data_allocation as data_alloc
from icon4py.model.testing import serialbox as sb


def construct_interpolation_state(
    savepoint: sb.InterpolationSavepoint,
) -> dycore_states.InterpolationState:
    grg = savepoint.geofac_grg()
    return dycore_states.InterpolationState(
        c_lin_e=savepoint.c_lin_e(),
        c_intp=savepoint.c_intp(),
        e_flx_avg=savepoint.e_flx_avg(),
        geofac_grdiv=savepoint.geofac_grdiv(),
        geofac_rot=savepoint.geofac_rot(),
        pos_on_tplane_e_1=savepoint.pos_on_tplane_e_x(),
        pos_on_tplane_e_2=savepoint.pos_on_tplane_e_y(),
        rbf_vec_coeff_e=savepoint.rbf_vec_coeff_e(),
        e_bln_c_s=savepoint.e_bln_c_s(),
        rbf_coeff_1=savepoint.rbf_vec_coeff_v1(),
        rbf_coeff_2=savepoint.rbf_vec_coeff_v2(),
        geofac_div=savepoint.geofac_div(),
        geofac_n2s=savepoint.geofac_n2s(),
        geofac_grg_x=grg[0],
        geofac_grg_y=grg[1],
        nudgecoeff_e=savepoint.nudgecoeff_e(),
    )


def construct_metric_state(
    metrics_savepoint: sb.MetricSavepoint, grid_savepoint: sb.IconGridSavepoint
) -> dycore_states.MetricStateNonHydro:
    return dycore_states.MetricStateNonHydro(
        bdy_halo_c=metrics_savepoint.bdy_halo_c(),
        mask_prog_halo_c=metrics_savepoint.mask_prog_halo_c(),
        rayleigh_w=metrics_savepoint.rayleigh_w(),
        time_extrapolation_parameter_for_exner=metrics_savepoint.exner_exfac(),
        reference_exner_at_cells_on_model_levels=metrics_savepoint.exner_ref_mc(),
        wgtfac_c=metrics_savepoint.wgtfac_c(),
        wgtfacq_c=metrics_savepoint.wgtfacq_c_dsl(),
        inv_ddqz_z_full=metrics_savepoint.inv_ddqz_z_full(),
        reference_rho_at_cells_on_model_levels=metrics_savepoint.rho_ref_mc(),
        reference_theta_at_cells_on_model_levels=metrics_savepoint.theta_ref_mc(),
        exner_w_explicit_weight_parameter=metrics_savepoint.vwind_expl_wgt(),
        ddz_of_reference_exner_at_cells_on_half_levels=metrics_savepoint.d_exner_dz_ref_ic(),
        ddqz_z_half=metrics_savepoint.ddqz_z_half(),
        reference_theta_at_cells_on_half_levels=metrics_savepoint.theta_ref_ic(),
        d2dexdz2_fac1_mc=metrics_savepoint.d2dexdz2_fac1_mc(),
        d2dexdz2_fac2_mc=metrics_savepoint.d2dexdz2_fac2_mc(),
        reference_rho_at_edges_on_model_levels=metrics_savepoint.rho_ref_me(),
        reference_theta_at_edges_on_model_levels=metrics_savepoint.theta_ref_me(),
        ddxn_z_full=metrics_savepoint.ddxn_z_full(),
        zdiff_gradp=metrics_savepoint.zdiff_gradp(),
        vertoffset_gradp=metrics_savepoint.vertoffset_gradp(),
        nflat_gradp=grid_savepoint.nflat_gradp(),
        pg_edgeidx_dsl=metrics_savepoint.pg_edgeidx_dsl(),
        pg_exdist=metrics_savepoint.pg_exdist(),
        ddqz_z_full_e=metrics_savepoint.ddqz_z_full_e(),
        ddxt_z_full=metrics_savepoint.ddxt_z_full(),
        wgtfac_e=metrics_savepoint.wgtfac_e(),
        wgtfacq_e=metrics_savepoint.wgtfacq_e_dsl(grid_savepoint.num(dims.KDim)),
        exner_w_implicit_weight_parameter=metrics_savepoint.vwind_impl_wgt(),
        horizontal_mask_for_3d_divdamp=metrics_savepoint.hmask_dd3d(),
        scaling_factor_for_3d_divdamp=metrics_savepoint.scalfac_dd3d(),
        coeff1_dwdz=metrics_savepoint.coeff1_dwdz(),
        coeff2_dwdz=metrics_savepoint.coeff2_dwdz(),
        coeff_gradekin=metrics_savepoint.coeff_gradekin(),
    )


def create_vertical_params(
    vertical_config: v_grid.VerticalGridConfig,
    sp: sb.IconGridSavepoint,
) -> v_grid.VerticalGrid:
    return v_grid.VerticalGrid(
        config=vertical_config,
        vct_a=sp.vct_a(),
        vct_b=sp.vct_b(),
    )


def construct_diagnostics(
    init_savepoint: sb.IconNonHydroInitSavepoint,
    grid: icon_grid.IconGrid,
<<<<<<< HEAD
    backend: Optional[gtx_typing.Backend],
=======
    backend: gtx_backend.Backend | None,
>>>>>>> b30000f1
    swap_vertical_wind_advective_tendency: bool = False,
) -> dycore_states.DiagnosticStateNonHydro:
    current_index, next_index = (1, 0) if swap_vertical_wind_advective_tendency else (0, 1)
    return dycore_states.DiagnosticStateNonHydro(
        max_vertical_cfl=0.0,
        theta_v_at_cells_on_half_levels=init_savepoint.theta_v_ic(),
        perturbed_exner_at_cells_on_model_levels=init_savepoint.exner_pr(),
        rho_at_cells_on_half_levels=init_savepoint.rho_ic(),
        exner_tendency_due_to_slow_physics=init_savepoint.ddt_exner_phy(),
        grf_tend_rho=init_savepoint.grf_tend_rho(),
        grf_tend_thv=init_savepoint.grf_tend_thv(),
        grf_tend_w=init_savepoint.grf_tend_w(),
        mass_flux_at_edges_on_model_levels=init_savepoint.mass_fl_e(),
        normal_wind_tendency_due_to_slow_physics_process=init_savepoint.ddt_vn_phy(),
        grf_tend_vn=init_savepoint.grf_tend_vn(),
        normal_wind_advective_tendency=common_utils.PredictorCorrectorPair(
            init_savepoint.ddt_vn_apc_pc(0), init_savepoint.ddt_vn_apc_pc(1)
        ),
        vertical_wind_advective_tendency=common_utils.PredictorCorrectorPair(
            init_savepoint.ddt_w_adv_pc(current_index), init_savepoint.ddt_w_adv_pc(next_index)
        ),
        tangential_wind=init_savepoint.vt(),
        vn_on_half_levels=init_savepoint.vn_ie(),
        contravariant_correction_at_cells_on_half_levels=init_savepoint.w_concorr_c(),
        rho_iau_increment=data_alloc.zero_field(grid, dims.CellDim, dims.KDim, backend=backend),
        normal_wind_iau_increment=data_alloc.zero_field(
            grid, dims.EdgeDim, dims.KDim, backend=backend
        ),
        exner_iau_increment=data_alloc.zero_field(grid, dims.CellDim, dims.KDim, backend=backend),
        exner_dynamical_increment=init_savepoint.exner_dyn_incr(),
    )


def create_prognostic_states(
    sp: sb.IconNonHydroInitSavepoint,
) -> common_utils.TimeStepPair[prognostics.PrognosticState]:
    prognostic_state_nnow = prognostics.PrognosticState(
        w=sp.w_now(),
        vn=sp.vn_now(),
        theta_v=sp.theta_v_now(),
        rho=sp.rho_now(),
        exner=sp.exner_now(),
    )
    prognostic_state_nnew = prognostics.PrognosticState(
        w=sp.w_new(),
        vn=sp.vn_new(),
        theta_v=sp.theta_v_new(),
        rho=sp.rho_new(),
        exner=sp.exner_new(),
    )
    prognostic_states = common_utils.TimeStepPair(prognostic_state_nnow, prognostic_state_nnew)
    return prognostic_states<|MERGE_RESOLUTION|>--- conflicted
+++ resolved
@@ -8,13 +8,7 @@
 
 from __future__ import annotations
 
-<<<<<<< HEAD
-from typing import Optional
-
 import gt4py.next.typing as gtx_typing
-=======
-from gt4py.next import backend as gtx_backend
->>>>>>> b30000f1
 
 from icon4py.model.atmosphere.dycore import dycore_states
 from icon4py.model.common import dimension as dims, utils as common_utils
@@ -103,11 +97,7 @@
 def construct_diagnostics(
     init_savepoint: sb.IconNonHydroInitSavepoint,
     grid: icon_grid.IconGrid,
-<<<<<<< HEAD
-    backend: Optional[gtx_typing.Backend],
-=======
-    backend: gtx_backend.Backend | None,
->>>>>>> b30000f1
+    backend: gtx_typing.Backend | None,
     swap_vertical_wind_advective_tendency: bool = False,
 ) -> dycore_states.DiagnosticStateNonHydro:
     current_index, next_index = (1, 0) if swap_vertical_wind_advective_tendency else (0, 1)
