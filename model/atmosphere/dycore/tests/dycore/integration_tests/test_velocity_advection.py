# ICON4Py - ICON inspired code in Python and GT4Py
#
# Copyright (c) 2022-2024, ETH Zurich and MeteoSwiss
# All rights reserved.
#
# Please, refer to the LICENSE file in the root directory.
# SPDX-License-Identifier: BSD-3-Clause
import logging

import gt4py.next as gtx
import numpy as np
import pytest
from gt4py.next import typing as gtx_typing

from icon4py.model.atmosphere.dycore import dycore_states, velocity_advection as advection
from icon4py.model.atmosphere.dycore.stencils.compute_advection_in_horizontal_momentum_equation import (
    compute_advection_in_horizontal_momentum_equation,
)
from icon4py.model.atmosphere.dycore.stencils.compute_advection_in_vertical_momentum_equation import (
    compute_advection_in_vertical_momentum_equation,
    compute_contravariant_correction_and_advection_in_vertical_momentum_equation,
)
from icon4py.model.atmosphere.dycore.stencils.compute_derived_horizontal_winds_and_ke_and_contravariant_correction import (
    compute_derived_horizontal_winds_and_ke_and_contravariant_correction,
)
from icon4py.model.common import dimension as dims, type_alias as ta, utils as common_utils
from icon4py.model.common.grid import (
    horizontal as h_grid,
    icon,
    states as grid_states,
    vertical as v_grid,
)
from icon4py.model.common.states import prognostic_state as prognostics
from icon4py.model.common.type_alias import vpfloat
from icon4py.model.common.utils import data_allocation as data_alloc
<<<<<<< HEAD
from icon4py.model.testing import definitions, test_utils
from icon4py.model.testing.test_utils import vp_eps, wp_eps
=======
from icon4py.model.testing import definitions, serialbox, test_utils
>>>>>>> 7d0778e3

from .. import utils
from ..fixtures import *  # noqa: F403


atol_2eps = 2 * vp_eps  # for double ≈ 4.44e-16, for single ≈ 2.38e-7
rtol_8eps = 8 * vp_eps  # for double ≈ 1.78e-15, for single ≈ 9.54e-7

log = logging.getLogger(__name__)


def _compare_cfl(
    vertical_cfl: np.ndarray,
    icon_result_cfl_clipping: np.ndarray,
    icon_result_max_vcfl_dyn: float,
    horizontal_start: int,
    horizontal_end: int,
    vertical_start: int,
    vertical_end: int,
    rtol: vpfloat = rtol_8eps,
    atol: vpfloat = atol_2eps,
) -> None:
    cfl_clipping_mask = np.where(np.abs(vertical_cfl) > 0.0, True, False)
    assert (
        cfl_clipping_mask[horizontal_start:horizontal_end, vertical_start:vertical_end]
        == icon_result_cfl_clipping[horizontal_start:horizontal_end, vertical_start:vertical_end]
    ).all()

    assert (
        np.abs(vertical_cfl[horizontal_start:horizontal_end, :].max() - icon_result_max_vcfl_dyn)
        <= atol + rtol * icon_result_max_vcfl_dyn
    )


def create_vertical_params(
    vertical_config: v_grid.VerticalGridConfig, grid_savepoint: serialbox.IconGridSavepoint
) -> v_grid.VerticalGrid:
    return v_grid.VerticalGrid(
        config=vertical_config, vct_a=grid_savepoint.vct_a(), vct_b=grid_savepoint.vct_b()
    )


@pytest.mark.embedded_static_args
@pytest.mark.datatest
@pytest.mark.parametrize(
    "experiment, step_date_init",
    [
        (definitions.Experiments.MCH_CH_R04B09, "2021-06-20T12:00:10.000"),
        (definitions.Experiments.EXCLAIM_APE, "2000-01-01T00:00:02.000"),
    ],
)
def test_verify_velocity_init_against_savepoint(
    interpolation_savepoint: serialbox.InterpolationSavepoint,
    step_date_init: str,
    grid_savepoint: serialbox.IconGridSavepoint,
    icon_grid: icon.IconGrid,
    metrics_savepoint: serialbox.MetricSavepoint,
    lowest_layer_thickness: ta.wpfloat,
    model_top_height: ta.wpfloat,
    stretch_factor: ta.wpfloat,
    damping_height: ta.wpfloat,
    experiment: definitions.Experiment,
    backend: gtx_typing.Backend | None,
) -> None:
    interpolation_state = utils.construct_interpolation_state(interpolation_savepoint)
    metric_state_nonhydro = utils.construct_metric_state(metrics_savepoint, grid_savepoint)
    vertical_config = v_grid.VerticalGridConfig(
        icon_grid.num_levels,
        lowest_layer_thickness=lowest_layer_thickness,
        model_top_height=model_top_height,
        stretch_factor=stretch_factor,
        rayleigh_damping_height=damping_height,
    )
    vertical_params = create_vertical_params(vertical_config, grid_savepoint)

    velocity_advection = advection.VelocityAdvection(
        grid=icon_grid,
        metric_state=metric_state_nonhydro,
        interpolation_state=interpolation_state,
        vertical_params=vertical_params,
        edge_params=grid_savepoint.construct_edge_geometry(),
        owner_mask=grid_savepoint.c_owner_mask(),
        backend=backend,
    )
    assert velocity_advection.cfl_w_limit == 0.65
    assert velocity_advection.scalfac_exdiff == 0.05
    assert test_utils.dallclose(velocity_advection.vertical_cfl.asnumpy(), 0.0)


@pytest.mark.embedded_static_args
@pytest.mark.datatest
@pytest.mark.parametrize(
    "experiment, step_date_init",
    [
        (definitions.Experiments.MCH_CH_R04B09, "2021-06-20T12:00:10.000"),
        (definitions.Experiments.EXCLAIM_APE, "2000-01-01T00:00:02.000"),
    ],
)
def test_scale_factors_by_dtime(
    interpolation_savepoint,
    metrics_savepoint,
    experiment,
    step_date_init,
    savepoint_velocity_init,
    icon_grid,
    grid_savepoint,
    lowest_layer_thickness,
    model_top_height,
    stretch_factor,
    damping_height,
    backend,
):
    dtime = savepoint_velocity_init.dtime()
    interpolation_state = utils.construct_interpolation_state(interpolation_savepoint)
    metric_state_nonhydro = utils.construct_metric_state(metrics_savepoint, grid_savepoint)
    vertical_config = v_grid.VerticalGridConfig(
        icon_grid.num_levels,
        lowest_layer_thickness=lowest_layer_thickness,
        model_top_height=model_top_height,
        stretch_factor=stretch_factor,
        rayleigh_damping_height=damping_height,
    )
    vertical_params = create_vertical_params(vertical_config, grid_savepoint)

    velocity_advection = advection.VelocityAdvection(
        grid=icon_grid,
        metric_state=metric_state_nonhydro,
        interpolation_state=interpolation_state,
        vertical_params=vertical_params,
        edge_params=grid_savepoint.construct_edge_geometry(),
        owner_mask=grid_savepoint.c_owner_mask(),
        backend=backend,
    )
    (cfl_w_limit, scalfac_exdiff) = velocity_advection._scale_factors_by_dtime(dtime)
    assert cfl_w_limit == savepoint_velocity_init.cfl_w_limit()
    assert scalfac_exdiff == savepoint_velocity_init.scalfac_exdiff()


@pytest.mark.embedded_remap_error
@pytest.mark.datatest
@pytest.mark.parametrize(
    "experiment, step_date_init, step_date_exit",
    [
        (
            definitions.Experiments.MCH_CH_R04B09,
            "2021-06-20T12:00:10.000",
            "2021-06-20T12:00:10.000",
        ),
        (
            definitions.Experiments.MCH_CH_R04B09,
            "2021-06-20T12:00:20.000",
            "2021-06-20T12:00:20.000",
        ),
        (definitions.Experiments.EXCLAIM_APE, "2000-01-01T00:00:02.000", "2000-01-01T00:00:02.000"),
    ],
)
def test_velocity_predictor_step(
    experiment,
    step_date_init,
    step_date_exit,
    *,
    lowest_layer_thickness,
    model_top_height,
    stretch_factor,
    damping_height,
    icon_grid,
    grid_savepoint,
    savepoint_velocity_init,
    metrics_savepoint,
    interpolation_savepoint,
    savepoint_velocity_exit,
    backend,
    caplog,
):
    caplog.set_level(logging.WARN)
    init_savepoint = savepoint_velocity_init
    vn_only = init_savepoint.vn_only()
    dtime = init_savepoint.dtime()

    diagnostic_state = dycore_states.DiagnosticStateNonHydro(
        max_vertical_cfl=0.0,
        tangential_wind=init_savepoint.vt(),
        vn_on_half_levels=init_savepoint.vn_ie(),
        contravariant_correction_at_cells_on_half_levels=init_savepoint.w_concorr_c(),
        theta_v_at_cells_on_half_levels=None,
        perturbed_exner_at_cells_on_model_levels=None,
        rho_at_cells_on_half_levels=None,
        exner_tendency_due_to_slow_physics=None,
        grf_tend_rho=None,
        grf_tend_thv=None,
        grf_tend_w=None,
        mass_flux_at_edges_on_model_levels=None,
        normal_wind_tendency_due_to_slow_physics_process=None,
        grf_tend_vn=None,
        normal_wind_advective_tendency=common_utils.PredictorCorrectorPair(
            init_savepoint.ddt_vn_apc_pc(0), init_savepoint.ddt_vn_apc_pc(1)
        ),
        vertical_wind_advective_tendency=common_utils.PredictorCorrectorPair(
            init_savepoint.ddt_w_adv_pc(0), init_savepoint.ddt_w_adv_pc(1)
        ),
        rho_iau_increment=None,
        normal_wind_iau_increment=None,
        exner_iau_increment=None,
        exner_dynamical_increment=None,
    )
    prognostic_state = prognostics.PrognosticState(
        w=init_savepoint.w(),
        vn=init_savepoint.vn(),
        theta_v=None,
        rho=None,
        exner=None,
    )
    interpolation_state = utils.construct_interpolation_state(interpolation_savepoint)
    metric_state_nonhydro = utils.construct_metric_state(metrics_savepoint, grid_savepoint)

    cell_geometry = grid_savepoint.construct_cell_geometry()
    edge_geometry = grid_savepoint.construct_edge_geometry()

    vertical_config = v_grid.VerticalGridConfig(
        icon_grid.num_levels,
        lowest_layer_thickness=lowest_layer_thickness,
        model_top_height=model_top_height,
        stretch_factor=stretch_factor,
        rayleigh_damping_height=damping_height,
    )
    vertical_params = create_vertical_params(vertical_config, grid_savepoint)

    velocity_advection = advection.VelocityAdvection(
        grid=icon_grid,
        metric_state=metric_state_nonhydro,
        interpolation_state=interpolation_state,
        vertical_params=vertical_params,
        edge_params=edge_geometry,
        owner_mask=grid_savepoint.c_owner_mask(),
        backend=backend,
    )

    velocity_advection.run_predictor_step(
        skip_compute_predictor_vertical_advection=vn_only,
        diagnostic_state=diagnostic_state,
        prognostic_state=prognostic_state,
        contravariant_correction_at_edges_on_model_levels=init_savepoint.z_w_concorr_me(),
        horizontal_kinetic_energy_at_edges_on_model_levels=init_savepoint.z_kin_hor_e(),
        tangential_wind_on_half_levels=init_savepoint.z_vt_ie(),
        dtime=dtime,
        cell_areas=cell_geometry.area,
    )

    icon_result_ddt_vn_apc_pc = savepoint_velocity_exit.ddt_vn_apc_pc(0).asnumpy()
    icon_result_ddt_w_adv_pc = savepoint_velocity_exit.ddt_w_adv_pc(0).asnumpy()
    icon_result_vn_ie = savepoint_velocity_exit.vn_ie().asnumpy()
    icon_result_vt = savepoint_velocity_exit.vt().asnumpy()
    icon_result_w_concorr_c = savepoint_velocity_exit.w_concorr_c().asnumpy()
    icon_result_max_vcfl_dyn = savepoint_velocity_exit.max_vcfl_dyn()

    assert test_utils.dallclose(
        diagnostic_state.tangential_wind.asnumpy(), icon_result_vt, atol=1.0e-14
    )

    assert test_utils.dallclose(
        diagnostic_state.vn_on_half_levels.asnumpy(), icon_result_vn_ie, atol=1.0e-14
    )

    start_cell_nudging = icon_grid.start_index(h_grid.domain(dims.CellDim)(h_grid.Zone.NUDGING))
    assert test_utils.dallclose(
        diagnostic_state.contravariant_correction_at_cells_on_half_levels.asnumpy()[
            start_cell_nudging:, vertical_params.nflatlev + 1 : icon_grid.num_levels
        ],
        icon_result_w_concorr_c[
            start_cell_nudging:, vertical_params.nflatlev + 1 : icon_grid.num_levels
        ],
        atol=1.0e-15,
    )

    assert test_utils.dallclose(
        diagnostic_state.vertical_wind_advective_tendency.predictor.asnumpy()[
            start_cell_nudging:, :
        ],
        icon_result_ddt_w_adv_pc[start_cell_nudging:, :],
        atol=5.0e-16,
        rtol=1.0e-10,
    )

    assert test_utils.dallclose(
        diagnostic_state.normal_wind_advective_tendency.predictor.asnumpy(),
        icon_result_ddt_vn_apc_pc,
        atol=1.0e-15,
    )

    assert diagnostic_state.max_vertical_cfl == icon_result_max_vcfl_dyn


@pytest.mark.embedded_remap_error
@pytest.mark.datatest
@pytest.mark.parametrize("istep_init, istep_exit", [(2, 2)])
@pytest.mark.parametrize(
    "experiment, step_date_init, step_date_exit",
    [
        (
            definitions.Experiments.MCH_CH_R04B09,
            "2021-06-20T12:00:10.000",
            "2021-06-20T12:00:10.000",
        ),
        (
            definitions.Experiments.MCH_CH_R04B09,
            "2021-06-20T12:00:20.000",
            "2021-06-20T12:00:20.000",
        ),
        (definitions.Experiments.EXCLAIM_APE, "2000-01-01T00:00:02.000", "2000-01-01T00:00:02.000"),
    ],
)
def test_velocity_corrector_step(
    istep_init,
    istep_exit,
    experiment,
    step_date_init,
    step_date_exit,
    *,
    lowest_layer_thickness,
    model_top_height,
    stretch_factor,
    damping_height,
    icon_grid,
    grid_savepoint,
    savepoint_velocity_init,
    savepoint_velocity_exit,
    interpolation_savepoint,
    metrics_savepoint,
    backend,
):
    init_savepoint = savepoint_velocity_init
    vn_only = init_savepoint.vn_only()
    dtime = init_savepoint.dtime()

    assert not vn_only

    diagnostic_state = dycore_states.DiagnosticStateNonHydro(
        max_vertical_cfl=0.0,
        tangential_wind=init_savepoint.vt(),
        vn_on_half_levels=init_savepoint.vn_ie(),
        contravariant_correction_at_cells_on_half_levels=init_savepoint.w_concorr_c(),
        theta_v_at_cells_on_half_levels=None,
        perturbed_exner_at_cells_on_model_levels=None,
        rho_at_cells_on_half_levels=None,
        exner_tendency_due_to_slow_physics=None,
        grf_tend_rho=None,
        grf_tend_thv=None,
        grf_tend_w=None,
        mass_flux_at_edges_on_model_levels=None,
        normal_wind_tendency_due_to_slow_physics_process=None,
        grf_tend_vn=None,
        normal_wind_advective_tendency=common_utils.PredictorCorrectorPair(
            init_savepoint.ddt_vn_apc_pc(0), init_savepoint.ddt_vn_apc_pc(1)
        ),
        vertical_wind_advective_tendency=common_utils.PredictorCorrectorPair(
            init_savepoint.ddt_w_adv_pc(0), init_savepoint.ddt_w_adv_pc(1)
        ),
        rho_iau_increment=None,
        normal_wind_iau_increment=None,
        exner_iau_increment=None,  # sp.exner_incr(),
        exner_dynamical_increment=None,
    )
    prognostic_state = prognostics.PrognosticState(
        w=init_savepoint.w(),
        vn=init_savepoint.vn(),
        theta_v=None,
        rho=None,
        exner=None,
    )

    interpolation_state = utils.construct_interpolation_state(interpolation_savepoint)

    metric_state_nonhydro = utils.construct_metric_state(metrics_savepoint, grid_savepoint)

    cell_geometry = grid_savepoint.construct_cell_geometry()
    edge_geometry = grid_savepoint.construct_edge_geometry()

    vertical_config = v_grid.VerticalGridConfig(
        icon_grid.num_levels,
        lowest_layer_thickness=lowest_layer_thickness,
        model_top_height=model_top_height,
        stretch_factor=stretch_factor,
        rayleigh_damping_height=damping_height,
    )
    vertical_params = create_vertical_params(vertical_config, grid_savepoint)

    velocity_advection = advection.VelocityAdvection(
        grid=icon_grid,
        metric_state=metric_state_nonhydro,
        interpolation_state=interpolation_state,
        vertical_params=vertical_params,
        edge_params=edge_geometry,
        owner_mask=grid_savepoint.c_owner_mask(),
        backend=backend,
    )

    velocity_advection.run_corrector_step(
        diagnostic_state=diagnostic_state,
        prognostic_state=prognostic_state,
        horizontal_kinetic_energy_at_edges_on_model_levels=init_savepoint.z_kin_hor_e(),
        tangential_wind_on_half_levels=init_savepoint.z_vt_ie(),
        dtime=dtime,
        cell_areas=cell_geometry.area,
    )

    icon_result_ddt_vn_apc_pc = savepoint_velocity_exit.ddt_vn_apc_pc(1).asnumpy()
    icon_result_ddt_w_adv_pc = savepoint_velocity_exit.ddt_w_adv_pc(1).asnumpy()
    icon_result_max_vcfl_dyn = savepoint_velocity_exit.max_vcfl_dyn()

    start_cell_nudging = icon_grid.start_index(h_grid.domain(dims.CellDim)(h_grid.Zone.NUDGING))
    assert test_utils.dallclose(
        diagnostic_state.vertical_wind_advective_tendency.corrector.asnumpy()[
            start_cell_nudging:, :
        ],
        icon_result_ddt_w_adv_pc[start_cell_nudging:, :],
        atol=5.0e-16,
    )
    assert test_utils.dallclose(
        diagnostic_state.normal_wind_advective_tendency.corrector.asnumpy(),
        icon_result_ddt_vn_apc_pc,
        atol=5.0e-16,
    )

    assert diagnostic_state.max_vertical_cfl == icon_result_max_vcfl_dyn


@pytest.mark.datatest
@pytest.mark.embedded_remap_error
@pytest.mark.parametrize(
    "experiment, step_date_init, step_date_exit",
    [
        (
            definitions.Experiments.MCH_CH_R04B09,
            "2021-06-20T12:00:10.000",
            "2021-06-20T12:00:10.000",
        ),
        (definitions.Experiments.EXCLAIM_APE, "2000-01-01T00:00:02.000", "2000-01-01T00:00:02.000"),
    ],
)
def test_compute_derived_horizontal_winds_and_ke_and_contravariant_correction(
    experiment,
    step_date_init,
    step_date_exit,
    *,
    icon_grid,
    grid_savepoint,
    interpolation_savepoint,
    metrics_savepoint,
    savepoint_velocity_init,
    savepoint_velocity_exit,
    backend,
):
    edge_domain = h_grid.domain(dims.EdgeDim)

    tangential_wind_on_half_levels = savepoint_velocity_init.z_vt_ie()
    tangential_wind = savepoint_velocity_init.vt()
    vn_on_half_levels = savepoint_velocity_init.vn_ie()
    horizontal_kinetic_energy_at_edges_on_model_levels = savepoint_velocity_init.z_kin_hor_e()
    horizontal_advection_of_w_at_edges_on_half_levels = data_alloc.zero_field(
        icon_grid, dims.EdgeDim, dims.KDim, allocator=backend
    )
    vn = savepoint_velocity_init.vn()
    w = savepoint_velocity_init.w()

    rbf_vec_coeff_e = interpolation_savepoint.rbf_vec_coeff_e()
    wgtfac_e = metrics_savepoint.wgtfac_e()
    ddxn_z_full = metrics_savepoint.ddxn_z_full()
    ddxt_z_full = metrics_savepoint.ddxt_z_full()
    contravariant_correction_at_edges_on_model_levels = savepoint_velocity_init.z_w_concorr_me()
    wgtfacq_e = metrics_savepoint.wgtfacq_e_dsl(icon_grid.num_levels)
    nflatlev = grid_savepoint.nflatlev()
    c_intp = interpolation_savepoint.c_intp()
    inv_dual_edge_length = grid_savepoint.inv_dual_edge_length()
    inv_primal_edge_length = grid_savepoint.inverse_primal_edge_lengths()
    tangent_orientation = grid_savepoint.tangent_orientation()

    skip_compute_predictor_vertical_advection = savepoint_velocity_init.vn_only()
    # TODO(havogt): we need a test where skip_compute_predictor_vertical_advection is True!

    horizontal_start = icon_grid.start_index(edge_domain(h_grid.Zone.LATERAL_BOUNDARY_LEVEL_5))
    horizontal_end = icon_grid.end_index(edge_domain(h_grid.Zone.HALO_LEVEL_2))

    icon_result_vt = savepoint_velocity_exit.vt()
    icon_result_z_vt_ie = savepoint_velocity_exit.z_vt_ie()
    icon_result_vn_ie = savepoint_velocity_exit.vn_ie()
    icon_result_z_kin_hor_e = savepoint_velocity_exit.z_kin_hor_e()
    icon_result_z_w_concorr_me = savepoint_velocity_exit.z_w_concorr_me()
    icon_result_z_v_grad_w = savepoint_velocity_exit.z_v_grad_w()

    compute_derived_horizontal_winds_and_ke_and_contravariant_correction.with_backend(backend)(
        tangential_wind=tangential_wind,
        tangential_wind_on_half_levels=tangential_wind_on_half_levels,
        vn_on_half_levels=vn_on_half_levels,
        horizontal_kinetic_energy_at_edges_on_model_levels=horizontal_kinetic_energy_at_edges_on_model_levels,
        contravariant_correction_at_edges_on_model_levels=contravariant_correction_at_edges_on_model_levels,
        horizontal_advection_of_w_at_edges_on_half_levels=horizontal_advection_of_w_at_edges_on_half_levels,
        vn=vn,
        w=w,
        rbf_vec_coeff_e=rbf_vec_coeff_e,
        wgtfac_e=wgtfac_e,
        ddxn_z_full=ddxn_z_full,
        ddxt_z_full=ddxt_z_full,
        wgtfacq_e=wgtfacq_e,
        c_intp=c_intp,
        inv_dual_edge_length=inv_dual_edge_length,
        inv_primal_edge_length=inv_primal_edge_length,
        tangent_orientation=tangent_orientation,
        skip_compute_predictor_vertical_advection=skip_compute_predictor_vertical_advection,
        nflatlev=gtx.int32(nflatlev),
        horizontal_start=horizontal_start,
        horizontal_end=horizontal_end,
        vertical_start=gtx.int32(0),
        vertical_end=gtx.int32(icon_grid.num_levels + 1),
        offset_provider={
            "E2C": icon_grid.get_connectivity("E2C"),
            "E2V": icon_grid.get_connectivity("E2V"),
            "V2C": icon_grid.get_connectivity("V2C"),
            "E2C2E": icon_grid.get_connectivity("E2C2E"),
            "Koff": dims.KDim,
        },
    )

    assert test_utils.dallclose(
        icon_result_vt.asnumpy(), tangential_wind.asnumpy(), rtol=1.0e-14, atol=1.0e-14
    )
    assert test_utils.dallclose(
        icon_result_z_vt_ie.asnumpy(),
        tangential_wind_on_half_levels.asnumpy(),
        rtol=1.0e-14,
        atol=1.0e-14,
    )
    assert test_utils.dallclose(
        icon_result_vn_ie.asnumpy(), vn_on_half_levels.asnumpy(), rtol=1.0e-15, atol=1.0e-15
    )
    assert test_utils.dallclose(
        icon_result_z_kin_hor_e.asnumpy(),
        horizontal_kinetic_energy_at_edges_on_model_levels.asnumpy(),
        rtol=1.0e-14,
        atol=1.0e-14,
    )
    assert test_utils.dallclose(
        icon_result_z_w_concorr_me.asnumpy(),
        contravariant_correction_at_edges_on_model_levels.asnumpy(),
        rtol=1.0e-15,
        atol=1.0e-15,
    )
    # the restriction is ok, as this is a velocity advection temporary
    lateral_boundary_7 = icon_grid.start_index(edge_domain(h_grid.Zone.LATERAL_BOUNDARY_LEVEL_7))
    halo_1 = icon_grid.end_index(edge_domain(h_grid.Zone.HALO))
    assert test_utils.dallclose(
        icon_result_z_v_grad_w.asnumpy()[lateral_boundary_7:halo_1, :],
        horizontal_advection_of_w_at_edges_on_half_levels.asnumpy()[lateral_boundary_7:halo_1, :],
        rtol=1.0e-15,
        atol=1.0e-15,
    )


@pytest.mark.datatest
@pytest.mark.uses_concat_where
@pytest.mark.parametrize(
    "experiment, step_date_init, step_date_exit",
    [
        (
            definitions.Experiments.MCH_CH_R04B09,
            "2021-06-20T12:00:10.000",
            "2021-06-20T12:00:10.000",
        ),
        (
            definitions.Experiments.MCH_CH_R04B09,
            "2021-06-20T12:00:20.000",
            "2021-06-20T12:00:20.000",
        ),
        (definitions.Experiments.EXCLAIM_APE, "2000-01-01T00:00:02.000", "2000-01-01T00:00:02.000"),
    ],
)
@pytest.mark.parametrize("istep_init, istep_exit", [(1, 1)])
def test_compute_contravariant_correction_and_advection_in_vertical_momentum_equation(
    experiment,
    step_date_init,
    step_date_exit,
    istep_init,
    istep_exit,
    *,
    icon_grid,
    grid_savepoint,
    interpolation_savepoint,
    metrics_savepoint,
    savepoint_velocity_exit,
    backend,
    savepoint_velocity_init,
):
    scalfac_exdiff = savepoint_velocity_init.scalfac_exdiff()
    cfl_w_limit = savepoint_velocity_init.cfl_w_limit()
    ddqz_z_half = metrics_savepoint.ddqz_z_half()
    contravariant_correction_at_edges_on_model_levels = savepoint_velocity_exit.z_w_concorr_me()
    contravariant_correction_at_cells_on_half_levels = savepoint_velocity_init.w_concorr_c()
    w = savepoint_velocity_init.w()
    horizontal_advection_of_w_at_edges_on_half_levels = savepoint_velocity_exit.z_v_grad_w()
    vertical_wind_advective_tendency = savepoint_velocity_init.ddt_w_adv_pc(istep_init - 1)
    contravariant_corrected_w_at_cells_on_model_levels = savepoint_velocity_init.z_w_con_c_full()
    vertical_cfl = data_alloc.zero_field(
        icon_grid, dims.CellDim, dims.KDim, dtype=ta.vpfloat, allocator=backend
    )
    skip_compute_predictor_vertical_advection = savepoint_velocity_init.lvn_only()

    coeff1_dwdz = metrics_savepoint.coeff1_dwdz()
    coeff2_dwdz = metrics_savepoint.coeff2_dwdz()
    e_bln_c_s = interpolation_savepoint.e_bln_c_s()
    wgtfac_c = metrics_savepoint.wgtfac_c()
    owner_mask = grid_savepoint.c_owner_mask()
    area = grid_savepoint.cell_areas()
    geofac_n2s = interpolation_savepoint.geofac_n2s()

    icon_result_z_w_con_c_full = savepoint_velocity_exit.z_w_con_c_full()
    icon_result_ddt_w_adv = savepoint_velocity_exit.ddt_w_adv_pc(istep_exit - 1)
    icon_result_w_concorr_c = savepoint_velocity_exit.w_concorr_c()
    icon_result_cfl_clipping = savepoint_velocity_exit.cfl_clipping()
    icon_result_max_vcfl_dyn = savepoint_velocity_exit.max_vcfl_dyn()

    end_index_of_damping_layer = grid_savepoint.nrdmax()

    dtime = savepoint_velocity_init.dtime()
    cell_domain = h_grid.domain(dims.CellDim)
    start_cell_nudging_for_vertical_wind_advective_tendency = icon_grid.start_index(
        cell_domain(h_grid.Zone.NUDGING)
    )
    end_cell_local_for_vertical_wind_advective_tendency = icon_grid.end_index(
        cell_domain(h_grid.Zone.LOCAL)
    )
    horizontal_start = icon_grid.start_index(cell_domain(h_grid.Zone.LATERAL_BOUNDARY_LEVEL_4))
    horizontal_end = icon_grid.end_index(cell_domain(h_grid.Zone.HALO))
    vertical_start = 0
    vertical_end = icon_grid.num_levels
    compute_contravariant_correction_and_advection_in_vertical_momentum_equation.with_backend(
        backend
    )(
        contravariant_correction_at_cells_on_half_levels=contravariant_correction_at_cells_on_half_levels,
        vertical_wind_advective_tendency=vertical_wind_advective_tendency,
        contravariant_corrected_w_at_cells_on_model_levels=contravariant_corrected_w_at_cells_on_model_levels,
        vertical_cfl=vertical_cfl,
        w=w,
        horizontal_advection_of_w_at_edges_on_half_levels=horizontal_advection_of_w_at_edges_on_half_levels,
        contravariant_correction_at_edges_on_model_levels=contravariant_correction_at_edges_on_model_levels,
        coeff1_dwdz=coeff1_dwdz,
        coeff2_dwdz=coeff2_dwdz,
        e_bln_c_s=e_bln_c_s,
        wgtfac_c=wgtfac_c,
        ddqz_z_half=ddqz_z_half,
        area=area,
        geofac_n2s=geofac_n2s,
        owner_mask=owner_mask,
        scalfac_exdiff=scalfac_exdiff,
        cfl_w_limit=cfl_w_limit,
        dtime=dtime,
        skip_compute_predictor_vertical_advection=skip_compute_predictor_vertical_advection,
        nflatlev=grid_savepoint.nflatlev(),
        end_index_of_damping_layer=end_index_of_damping_layer,
        horizontal_start=horizontal_start,
        horizontal_end=horizontal_end,
        vertical_start=vertical_start,
        vertical_end=vertical_end,
        offset_provider={
            "C2E": icon_grid.get_connectivity("C2E"),
            "C2E2CO": icon_grid.get_connectivity("C2E2CO"),
            "V2C": icon_grid.get_connectivity("V2C"),
            "E2C": icon_grid.get_connectivity("E2C"),
            "E2V": icon_grid.get_connectivity("E2V"),
            "Koff": dims.KDim,
        },
    )

    assert test_utils.dallclose(
        icon_result_w_concorr_c.asnumpy(),
        contravariant_correction_at_cells_on_half_levels.asnumpy(),
        rtol=1.0e-15,
        atol=1.0e-15,
    )

    assert test_utils.dallclose(
        icon_result_z_w_con_c_full.asnumpy(),
        contravariant_corrected_w_at_cells_on_model_levels.asnumpy(),
        rtol=1.0e-15,
        atol=1.0e-15,
    )
    assert test_utils.dallclose(
        icon_result_ddt_w_adv.asnumpy()[
            start_cell_nudging_for_vertical_wind_advective_tendency:end_cell_local_for_vertical_wind_advective_tendency,
            :,
        ],
        vertical_wind_advective_tendency.asnumpy()[
            start_cell_nudging_for_vertical_wind_advective_tendency:end_cell_local_for_vertical_wind_advective_tendency,
            :,
        ],
        rtol=1.0e-15,
        atol=1.0e-15,
    )

    # TODO(OngChia): currently direct comparison of vcfl_dsl is not possible because it is not properly updated in icon run
    _compare_cfl(
        vertical_cfl.asnumpy(),
        icon_result_cfl_clipping.asnumpy(),
        icon_result_max_vcfl_dyn,
        horizontal_start,
        horizontal_end,
        max(2, end_index_of_damping_layer - 2),
        icon_grid.num_levels - 3,
    )


@pytest.mark.datatest
@pytest.mark.embedded_remap_error
@pytest.mark.parametrize(
    "experiment, step_date_init, step_date_exit",
    [
        (
            definitions.Experiments.MCH_CH_R04B09,
            "2021-06-20T12:00:10.000",
            "2021-06-20T12:00:10.000",
        ),
        (
            definitions.Experiments.MCH_CH_R04B09,
            "2021-06-20T12:00:20.000",
            "2021-06-20T12:00:20.000",
        ),
        (definitions.Experiments.EXCLAIM_APE, "2000-01-01T00:00:02.000", "2000-01-01T00:00:02.000"),
    ],
)
@pytest.mark.single_precision_ready
@pytest.mark.parametrize("istep_init, istep_exit", [(2, 2)])
def test_compute_advection_in_vertical_momentum_equation(
    experiment,
    step_date_init,
    step_date_exit,
    istep_init,
    istep_exit,
    *,
    icon_grid,
    grid_savepoint,
    interpolation_savepoint,
    metrics_savepoint,
    savepoint_velocity_exit,
    savepoint_velocity_init,
    backend,
):
    scalfac_exdiff = savepoint_velocity_init.scalfac_exdiff()
    cfl_w_limit = savepoint_velocity_init.cfl_w_limit()
    ddqz_z_half = metrics_savepoint.ddqz_z_half()
    contravariant_correction_at_cells_on_half_levels = savepoint_velocity_exit.w_concorr_c()
    w = savepoint_velocity_init.w()
    tangential_wind_on_half_levels = savepoint_velocity_exit.z_vt_ie()
    vn_on_half_levels = savepoint_velocity_exit.vn_ie()
    vertical_wind_advective_tendency = savepoint_velocity_init.ddt_w_adv_pc(istep_init - 1)
    contravariant_corrected_w_at_cells_on_model_levels = savepoint_velocity_init.z_w_con_c_full()
    vertical_cfl = data_alloc.zero_field(
        icon_grid, dims.CellDim, dims.KDim, dtype=ta.vpfloat, allocator=backend
    )

    coeff1_dwdz = metrics_savepoint.coeff1_dwdz()
    coeff2_dwdz = metrics_savepoint.coeff2_dwdz()
    c_intp = interpolation_savepoint.c_intp()
    inv_dual_edge_length = grid_savepoint.inv_dual_edge_length()
    inv_primal_edge_length = grid_savepoint.inverse_primal_edge_lengths()
    tangent_orientation = grid_savepoint.tangent_orientation()
    e_bln_c_s = interpolation_savepoint.e_bln_c_s()
    owner_mask = grid_savepoint.c_owner_mask()
    area = grid_savepoint.cell_areas()
    geofac_n2s = interpolation_savepoint.geofac_n2s()

    icon_result_z_w_con_c_full = savepoint_velocity_exit.z_w_con_c_full()
    icon_result_ddt_w_adv = savepoint_velocity_exit.ddt_w_adv_pc(istep_exit - 1)
    icon_result_cfl_clipping = savepoint_velocity_exit.cfl_clipping()
    icon_result_max_vcfl_dyn = savepoint_velocity_exit.max_vcfl_dyn()

    end_index_of_damping_layer = grid_savepoint.nrdmax()

    dtime = savepoint_velocity_init.dtime()
    cell_domain = h_grid.domain(dims.CellDim)
    start_cell_nudging_for_vertical_wind_advective_tendency = icon_grid.start_index(
        cell_domain(h_grid.Zone.NUDGING)
    )
    end_cell_local_for_vertical_wind_advective_tendency = icon_grid.end_index(
        cell_domain(h_grid.Zone.LOCAL)
    )
    horizontal_start = icon_grid.start_index(cell_domain(h_grid.Zone.LATERAL_BOUNDARY_LEVEL_4))
    horizontal_end = icon_grid.end_index(cell_domain(h_grid.Zone.HALO))
    vertical_start = 0
    vertical_end = icon_grid.num_levels
    compute_advection_in_vertical_momentum_equation.with_backend(backend)(
        vertical_wind_advective_tendency=vertical_wind_advective_tendency,
        contravariant_corrected_w_at_cells_on_model_levels=contravariant_corrected_w_at_cells_on_model_levels,
        vertical_cfl=vertical_cfl,
        w=w,
        tangential_wind_on_half_levels=tangential_wind_on_half_levels,
        vn_on_half_levels=vn_on_half_levels,
        contravariant_correction_at_cells_on_half_levels=contravariant_correction_at_cells_on_half_levels,
        coeff1_dwdz=coeff1_dwdz,
        coeff2_dwdz=coeff2_dwdz,
        c_intp=c_intp,
        inv_dual_edge_length=inv_dual_edge_length,
        inv_primal_edge_length=inv_primal_edge_length,
        tangent_orientation=tangent_orientation,
        e_bln_c_s=e_bln_c_s,
        ddqz_z_half=ddqz_z_half,
        area=area,
        geofac_n2s=geofac_n2s,
        owner_mask=owner_mask,
        scalfac_exdiff=scalfac_exdiff,
        cfl_w_limit=cfl_w_limit,
        dtime=dtime,
        end_index_of_damping_layer=end_index_of_damping_layer,
        horizontal_start=horizontal_start,
        horizontal_end=horizontal_end,
        vertical_start=vertical_start,
        vertical_end=vertical_end,
        offset_provider={
            "C2E": icon_grid.get_connectivity("C2E"),
            "C2E2CO": icon_grid.get_connectivity("C2E2CO"),
            "V2C": icon_grid.get_connectivity("V2C"),
            "E2C": icon_grid.get_connectivity("E2C"),
            "E2V": icon_grid.get_connectivity("E2V"),
            "Koff": dims.KDim,
        },
    )

    assert test_utils.dallclose(
        icon_result_z_w_con_c_full.asnumpy(),
        contravariant_corrected_w_at_cells_on_model_levels.asnumpy(),
        rtol=rtol_8eps,
        atol=atol_2eps,
    )

    start_idx = start_cell_nudging_for_vertical_wind_advective_tendency
    end_idx = end_cell_local_for_vertical_wind_advective_tendency
    fortran_res = icon_result_ddt_w_adv[start_idx:end_idx, :].asnumpy()
    icon4py_res = vertical_wind_advective_tendency[start_idx:end_idx, :].asnumpy()

    assert test_utils.dallclose(fortran_res, icon4py_res, rtol=rtol_8eps, atol=atol_2eps)

    # TODO(OngChia): currently direct comparison of vcfl_dsl is not possible because it is not properly updated in icon run
    _compare_cfl(
        vertical_cfl.asnumpy(),
        icon_result_cfl_clipping.asnumpy(),
        icon_result_max_vcfl_dyn,
        horizontal_start,
        horizontal_end,
        max(2, end_index_of_damping_layer - 2),
        icon_grid.num_levels - 3,
    )


@pytest.mark.datatest
@pytest.mark.embedded_remap_error
@pytest.mark.parametrize(
    "experiment, step_date_init, step_date_exit",
    [
        (
            definitions.Experiments.MCH_CH_R04B09,
            "2021-06-20T12:00:10.000",
            "2021-06-20T12:00:10.000",
        ),
        (definitions.Experiments.EXCLAIM_APE, "2000-01-01T00:00:02.000", "2000-01-01T00:00:02.000"),
    ],
)
@pytest.mark.single_precision_ready
@pytest.mark.parametrize("istep_init, istep_exit", [(1, 1), (2, 2)])
def test_compute_advection_in_horizontal_momentum_equation(
    experiment,
    step_date_init,
    step_date_exit,
    istep_init,
    istep_exit,
    *,
    icon_grid,
    grid_savepoint,
    interpolation_savepoint,
    metrics_savepoint,
    backend,
    savepoint_velocity_init,
    savepoint_velocity_exit,
):
    vn = savepoint_velocity_init.vn()
    horizontal_kinetic_energy_at_edges_on_model_levels = savepoint_velocity_exit.z_kin_hor_e()
    tangential_wind = savepoint_velocity_exit.vt()
    contravariant_corrected_w_at_cells_on_model_levels = savepoint_velocity_exit.z_w_con_c_full()
    vn_on_half_levels = savepoint_velocity_exit.vn_ie()
    normal_wind_advective_tendency = savepoint_velocity_init.ddt_vn_apc_pc(istep_init - 1)

    e_bln_c_s = interpolation_savepoint.e_bln_c_s()
    geofac_rot = interpolation_savepoint.geofac_rot()
    coeff_gradekin = metrics_savepoint.coeff_gradekin()
    coriolis_frequency = grid_savepoint.f_e()
    c_lin_e = interpolation_savepoint.c_lin_e()
    ddqz_z_full_e = metrics_savepoint.ddqz_z_full_e()
    area_edge = grid_savepoint.edge_areas()
    tangent_orientation = grid_savepoint.tangent_orientation()
    inv_primal_edge_length = grid_savepoint.inverse_primal_edge_lengths()
    geofac_grdiv = interpolation_savepoint.geofac_grdiv()

    edge_domain = h_grid.domain(dims.EdgeDim)

    start_edge_nudging_level_2 = icon_grid.start_index(edge_domain(h_grid.Zone.NUDGING_LEVEL_2))
    end_edge_local = icon_grid.end_index(edge_domain(h_grid.Zone.LOCAL))

    dtime = savepoint_velocity_init.dtime()
    end_index_of_damping_layer = grid_savepoint.nrdmax()

    icon_result_ddt_vn_apc = savepoint_velocity_exit.ddt_vn_apc_pc(istep_exit - 1)

    scalfac_exdiff = savepoint_velocity_init.scalfac_exdiff()
    cfl_w_limit = savepoint_velocity_init.cfl_w_limit()
    max_vertical_cfl = savepoint_velocity_exit.max_vcfl_dyn()
    apply_extra_diffusion_on_vn = max_vertical_cfl > cfl_w_limit * dtime

    compute_advection_in_horizontal_momentum_equation.with_backend(backend)(
        normal_wind_advective_tendency=normal_wind_advective_tendency,
        vn=vn,
        horizontal_kinetic_energy_at_edges_on_model_levels=horizontal_kinetic_energy_at_edges_on_model_levels,
        tangential_wind=tangential_wind,
        coriolis_frequency=coriolis_frequency,
        contravariant_corrected_w_at_cells_on_model_levels=contravariant_corrected_w_at_cells_on_model_levels,
        vn_on_half_levels=vn_on_half_levels,
        e_bln_c_s=e_bln_c_s,
        geofac_rot=geofac_rot,
        coeff_gradekin=coeff_gradekin,
        c_lin_e=c_lin_e,
        ddqz_z_full_e=ddqz_z_full_e,
        area_edge=area_edge,
        tangent_orientation=tangent_orientation,
        inv_primal_edge_length=inv_primal_edge_length,
        geofac_grdiv=geofac_grdiv,
        cfl_w_limit=cfl_w_limit,
        scalfac_exdiff=scalfac_exdiff,
        dtime=dtime,
        apply_extra_diffusion_on_vn=apply_extra_diffusion_on_vn,
        end_index_of_damping_layer=end_index_of_damping_layer,
        horizontal_start=start_edge_nudging_level_2,
        horizontal_end=end_edge_local,
        vertical_start=0,
        vertical_end=icon_grid.num_levels,
        offset_provider={
            "V2E": icon_grid.get_connectivity("V2E"),
            "E2V": icon_grid.get_connectivity("E2V"),
            "E2C": icon_grid.get_connectivity("E2C"),
            "E2C2EO": icon_grid.get_connectivity("E2C2EO"),
            "C2E": icon_grid.get_connectivity("C2E"),
            "Koff": dims.KDim,
        },
    )

    assert test_utils.dallclose(
        icon_result_ddt_vn_apc.asnumpy(),
        normal_wind_advective_tendency.asnumpy(),
        rtol=rtol_8eps,
        atol=atol_2eps,
    )<|MERGE_RESOLUTION|>--- conflicted
+++ resolved
@@ -33,12 +33,9 @@
 from icon4py.model.common.states import prognostic_state as prognostics
 from icon4py.model.common.type_alias import vpfloat
 from icon4py.model.common.utils import data_allocation as data_alloc
-<<<<<<< HEAD
-from icon4py.model.testing import definitions, test_utils
+
+from icon4py.model.testing import definitions, serialbox, test_utils
 from icon4py.model.testing.test_utils import vp_eps, wp_eps
-=======
-from icon4py.model.testing import definitions, serialbox, test_utils
->>>>>>> 7d0778e3
 
 from .. import utils
 from ..fixtures import *  # noqa: F403
