--- conflicted
+++ resolved
@@ -1274,11 +1274,7 @@
     rhotheta_implicit_weight_parameter = sp_init.wgt_nnew_rth()
 
     perturbed_theta_v_at_cells_on_half_levels = data_alloc.zero_field(
-<<<<<<< HEAD
-        icon_grid, dims.CellDim, dims.KDim, extend={dims.KDim: 1}, backend=backend, dtype=vpfloat
-=======
-        icon_grid, dims.CellDim, dims.KDim, extend={dims.KDim: 1}, allocator=backend
->>>>>>> d3ab9199
+        icon_grid, dims.CellDim, dims.KDim, extend={dims.KDim: 1}, allocator=backend, dtype=vpfloat
     )
     pressure_buoyancy_acceleration_at_cells_on_half_levels = data_alloc.zero_field(
         icon_grid, dims.CellDim, dims.KDim, allocator=backend
