# ICON4Py - ICON inspired code in Python and GT4Py
#
# Copyright (c) 2022, ETH Zurich and MeteoSwiss
# All rights reserved.
#
# This file is free software: you can redistribute it and/or modify it under
# the terms of the GNU General Public License as published by the
# Free Software Foundation, either version 3 of the License, or any later
# version. See the LICENSE.txt file at the top-level directory of this
# distribution for a copy of the license or check <https://www.gnu.org/licenses/>.
#
# SPDX-License-Identifier: GPL-3.0-or-later

import numpy as np
import pytest
from gt4py.next.ffront.fbuiltins import int32

from icon4py.model.atmosphere.dycore.mo_advection_traj_btraj_compute_o1_dsl import (
    mo_advection_traj_btraj_compute_o1_dsl,
)
from icon4py.model.common.dimension import E2CDim, ECDim, EdgeDim, KDim
from icon4py.model.common.test_utils.helpers import (
    StencilTest,
    as_1D_sparse_field,
    constant_field,
    random_field,
)


class TestMoAdvectionTrajBtrajComputeO1Dsl(StencilTest):
    PROGRAM = mo_advection_traj_btraj_compute_o1_dsl
    OUTPUTS = ("p_cell_idx", "p_cell_blk", "p_distv_bary_1", "p_distv_bary_2")

    @staticmethod
    def reference(
        mesh,
        p_vn: np.array,
        p_vt: np.array,
        cell_idx: np.array,
        cell_blk: np.array,
        pos_on_tplane_e_1: np.array,
        pos_on_tplane_e_2: np.array,
        primal_normal_cell_1: np.array,
        dual_normal_cell_1: np.array,
        primal_normal_cell_2: np.array,
        dual_normal_cell_2: np.array,
        p_dthalf: float,
        **kwargs,
    ) -> np.array:
        cell_idx = cell_idx.reshape(mesh.e2c.shape)
        cell_blk = cell_blk.reshape(mesh.e2c.shape)
        pos_on_tplane_e_1 = pos_on_tplane_e_1.reshape(mesh.e2c.shape)
        pos_on_tplane_e_2 = pos_on_tplane_e_2.reshape(mesh.e2c.shape)
        primal_normal_cell_1 = primal_normal_cell_1.reshape(mesh.e2c.shape)
        primal_normal_cell_2 = primal_normal_cell_2.reshape(mesh.e2c.shape)
        dual_normal_cell_1 = dual_normal_cell_1.reshape(mesh.e2c.shape)
        dual_normal_cell_2 = dual_normal_cell_2.reshape(mesh.e2c.shape)

<<<<<<< HEAD
    z_ntdistv_bary_1 = -(
        p_vn * p_dthalf
        + np.where(lvn_pos, pos_on_tplane_e_1[:, 0], pos_on_tplane_e_1[:, 1])
    )
    z_ntdistv_bary_2 = -(
        p_vt * p_dthalf
        + np.where(lvn_pos, pos_on_tplane_e_2[:, 0], pos_on_tplane_e_2[:, 1])
    )

    p_distv_bary_1 = np.where(
        lvn_pos,
        z_ntdistv_bary_1 * primal_normal_cell_1[:, 0]
        + z_ntdistv_bary_2 * dual_normal_cell_1[:, 0],
        z_ntdistv_bary_1 * primal_normal_cell_1[:, 1]
        + z_ntdistv_bary_2 * dual_normal_cell_1[:, 1],
    )

    p_distv_bary_2 = np.where(
        lvn_pos,
        z_ntdistv_bary_1 * primal_normal_cell_2[:, 0]
        + z_ntdistv_bary_2 * dual_normal_cell_2[:, 0],
        z_ntdistv_bary_1 * primal_normal_cell_2[:, 1]
        + z_ntdistv_bary_2 * dual_normal_cell_2[:, 1],
    )
=======
        lvn_pos = np.where(p_vn > 0.0, True, False)
        cell_idx = np.expand_dims(cell_idx, axis=-1)
        cell_blk = np.expand_dims(cell_blk, axis=-1)
        pos_on_tplane_e_1 = np.expand_dims(pos_on_tplane_e_1, axis=-1)
        pos_on_tplane_e_2 = np.expand_dims(pos_on_tplane_e_2, axis=-1)
        primal_normal_cell_1 = np.expand_dims(primal_normal_cell_1, axis=-1)
        dual_normal_cell_1 = np.expand_dims(dual_normal_cell_1, axis=-1)
        primal_normal_cell_2 = np.expand_dims(primal_normal_cell_2, axis=-1)
        dual_normal_cell_2 = np.expand_dims(dual_normal_cell_2, axis=-1)

        p_cell_idx = np.where(lvn_pos, cell_idx[:, 0], cell_idx[:, 1])
        p_cell_blk = np.where(lvn_pos, cell_blk[:, 0], cell_blk[:, 1])

        z_ntdistv_bary_1 = -(
            p_vn * p_dthalf + np.where(lvn_pos, pos_on_tplane_e_1[:, 0], pos_on_tplane_e_1[:, 1])
        )
        z_ntdistv_bary_2 = -(
            p_vt * p_dthalf + np.where(lvn_pos, pos_on_tplane_e_2[:, 0], pos_on_tplane_e_2[:, 1])
        )
>>>>>>> 841b772e

        p_distv_bary_1 = np.where(
            lvn_pos,
            z_ntdistv_bary_1 * primal_normal_cell_1[:, 0]
            + z_ntdistv_bary_2 * dual_normal_cell_1[:, 0],
            z_ntdistv_bary_1 * primal_normal_cell_1[:, 1]
            + z_ntdistv_bary_2 * dual_normal_cell_1[:, 1],
        )

        p_distv_bary_2 = np.where(
            lvn_pos,
            z_ntdistv_bary_1 * primal_normal_cell_2[:, 0]
            + z_ntdistv_bary_2 * dual_normal_cell_2[:, 0],
            z_ntdistv_bary_1 * primal_normal_cell_2[:, 1]
            + z_ntdistv_bary_2 * dual_normal_cell_2[:, 1],
        )

        return dict(
            p_cell_idx=p_cell_idx,
            p_cell_blk=p_cell_blk,
            p_distv_bary_1=p_distv_bary_1,
            p_distv_bary_2=p_distv_bary_2,
        )

    @pytest.fixture
    def input_data(self, mesh):
        p_vn = random_field(mesh, EdgeDim, KDim)
        p_vt = random_field(mesh, EdgeDim, KDim)
        cell_idx = np.asarray(mesh.e2c, dtype=int32)
        cell_idx_new = as_1D_sparse_field(cell_idx, ECDim)
        cell_blk = constant_field(mesh, 1, EdgeDim, E2CDim, dtype=int32)
        cell_blk_new = as_1D_sparse_field(cell_blk, ECDim)
        pos_on_tplane_e_1 = random_field(mesh, EdgeDim, E2CDim)
        pos_on_tplane_e_1_new = as_1D_sparse_field(pos_on_tplane_e_1, ECDim)
        pos_on_tplane_e_2 = random_field(mesh, EdgeDim, E2CDim)
        pos_on_tplane_e_2_new = as_1D_sparse_field(pos_on_tplane_e_2, ECDim)
        primal_normal_cell_1 = random_field(mesh, EdgeDim, E2CDim)
        primal_normal_cell_1_new = as_1D_sparse_field(primal_normal_cell_1, ECDim)
        dual_normal_cell_1 = random_field(mesh, EdgeDim, E2CDim)
        dual_normal_cell_1_new = as_1D_sparse_field(dual_normal_cell_1, ECDim)
        primal_normal_cell_2 = random_field(mesh, EdgeDim, E2CDim)
        primal_normal_cell_2_new = as_1D_sparse_field(primal_normal_cell_2, ECDim)
        dual_normal_cell_2 = random_field(mesh, EdgeDim, E2CDim)
        dual_normal_cell_2_new = as_1D_sparse_field(dual_normal_cell_2, ECDim)
        p_cell_idx = constant_field(mesh, 0, EdgeDim, KDim, dtype=int32)
        p_cell_blk = constant_field(mesh, 0, EdgeDim, KDim, dtype=int32)
        p_distv_bary_1 = random_field(mesh, EdgeDim, KDim)
        p_distv_bary_2 = random_field(mesh, EdgeDim, KDim)
        p_dthalf = 2.0

        return dict(
            p_vn=p_vn,
            p_vt=p_vt,
            cell_idx=cell_idx_new,
            cell_blk=cell_blk_new,
            pos_on_tplane_e_1=pos_on_tplane_e_1_new,
            pos_on_tplane_e_2=pos_on_tplane_e_2_new,
            primal_normal_cell_1=primal_normal_cell_1_new,
            dual_normal_cell_1=dual_normal_cell_1_new,
            primal_normal_cell_2=primal_normal_cell_2_new,
            dual_normal_cell_2=dual_normal_cell_2_new,
            p_cell_idx=p_cell_idx,
            p_cell_blk=p_cell_blk,
            p_distv_bary_1=p_distv_bary_1,
            p_distv_bary_2=p_distv_bary_2,
            p_dthalf=p_dthalf,
        )<|MERGE_RESOLUTION|>--- conflicted
+++ resolved
@@ -56,32 +56,6 @@
         dual_normal_cell_1 = dual_normal_cell_1.reshape(mesh.e2c.shape)
         dual_normal_cell_2 = dual_normal_cell_2.reshape(mesh.e2c.shape)
 
-<<<<<<< HEAD
-    z_ntdistv_bary_1 = -(
-        p_vn * p_dthalf
-        + np.where(lvn_pos, pos_on_tplane_e_1[:, 0], pos_on_tplane_e_1[:, 1])
-    )
-    z_ntdistv_bary_2 = -(
-        p_vt * p_dthalf
-        + np.where(lvn_pos, pos_on_tplane_e_2[:, 0], pos_on_tplane_e_2[:, 1])
-    )
-
-    p_distv_bary_1 = np.where(
-        lvn_pos,
-        z_ntdistv_bary_1 * primal_normal_cell_1[:, 0]
-        + z_ntdistv_bary_2 * dual_normal_cell_1[:, 0],
-        z_ntdistv_bary_1 * primal_normal_cell_1[:, 1]
-        + z_ntdistv_bary_2 * dual_normal_cell_1[:, 1],
-    )
-
-    p_distv_bary_2 = np.where(
-        lvn_pos,
-        z_ntdistv_bary_1 * primal_normal_cell_2[:, 0]
-        + z_ntdistv_bary_2 * dual_normal_cell_2[:, 0],
-        z_ntdistv_bary_1 * primal_normal_cell_2[:, 1]
-        + z_ntdistv_bary_2 * dual_normal_cell_2[:, 1],
-    )
-=======
         lvn_pos = np.where(p_vn > 0.0, True, False)
         cell_idx = np.expand_dims(cell_idx, axis=-1)
         cell_blk = np.expand_dims(cell_blk, axis=-1)
@@ -96,12 +70,13 @@
         p_cell_blk = np.where(lvn_pos, cell_blk[:, 0], cell_blk[:, 1])
 
         z_ntdistv_bary_1 = -(
-            p_vn * p_dthalf + np.where(lvn_pos, pos_on_tplane_e_1[:, 0], pos_on_tplane_e_1[:, 1])
+            p_vn * p_dthalf
+            + np.where(lvn_pos, pos_on_tplane_e_1[:, 0], pos_on_tplane_e_1[:, 1])
         )
         z_ntdistv_bary_2 = -(
-            p_vt * p_dthalf + np.where(lvn_pos, pos_on_tplane_e_2[:, 0], pos_on_tplane_e_2[:, 1])
+            p_vt * p_dthalf
+            + np.where(lvn_pos, pos_on_tplane_e_2[:, 0], pos_on_tplane_e_2[:, 1])
         )
->>>>>>> 841b772e
 
         p_distv_bary_1 = np.where(
             lvn_pos,
