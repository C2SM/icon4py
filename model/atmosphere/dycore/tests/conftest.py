--- conflicted
+++ resolved
@@ -12,11 +12,8 @@
 # SPDX-License-Identifier: GPL-3.0-or-later
 
 
-<<<<<<< HEAD
 from icon4py.model.common.test_utils.helpers import backend, mesh  # noqa F401
-=======
-from icon4py.model.common.test_utils.fixtures import (  # noqa F401
-    backend,
+from icon4py.model.common.test_utils.datatest_helpers import (  # noqa F401
     damping_height,
     data_provider,
     datapath,
@@ -27,7 +24,6 @@
     istep,
     jstep,
     linit,
-    mesh,
     metrics_savepoint,
     processor_props,
     ranked_data_path,
@@ -39,5 +35,4 @@
     step_date_exit,
     step_date_init,
     vn_only,
-)
->>>>>>> f64c0fc0
+)