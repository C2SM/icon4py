# ICON4Py - ICON inspired code in Python and GT4Py
#
# Copyright (c) 2022, ETH Zurich and MeteoSwiss
# All rights reserved.
#
# This file is free software: you can redistribute it and/or modify it under
# the terms of the GNU General Public License as published by the
# Free Software Foundation, either version 3 of the License, or any later
# version. See the LICENSE.txt file at the top-level directory of this
# distribution for a copy of the license or check <https://www.gnu.org/licenses/>.
#
# SPDX-License-Identifier: GPL-3.0-or-later


<<<<<<< HEAD
from icon4py.model.common.test_utils.helpers import backend, mesh  # noqa F401
from icon4py.model.common.test_utils.pytest_config import (  # noqa: F401
    pytest_addoption,
    pytest_configure,
    pytest_generate_tests,
    pytest_runtest_setup,
=======
from icon4py.model.common.test_utils.fixtures import (  # noqa F401
    backend,
    damping_height,
    data_provider,
    datapath,
    download_ser_data,
    grid_savepoint,
    icon_grid,
    linit,
    mesh,
    step_date_exit,
    step_date_init,
>>>>>>> 83d82cb0
)<|MERGE_RESOLUTION|>--- conflicted
+++ resolved
@@ -12,25 +12,4 @@
 # SPDX-License-Identifier: GPL-3.0-or-later
 
 
-<<<<<<< HEAD
-from icon4py.model.common.test_utils.helpers import backend, mesh  # noqa F401
-from icon4py.model.common.test_utils.pytest_config import (  # noqa: F401
-    pytest_addoption,
-    pytest_configure,
-    pytest_generate_tests,
-    pytest_runtest_setup,
-=======
-from icon4py.model.common.test_utils.fixtures import (  # noqa F401
-    backend,
-    damping_height,
-    data_provider,
-    datapath,
-    download_ser_data,
-    grid_savepoint,
-    icon_grid,
-    linit,
-    mesh,
-    step_date_exit,
-    step_date_init,
->>>>>>> 83d82cb0
-)+from icon4py.model.common.test_utils.helpers import backend, mesh  # noqa F401