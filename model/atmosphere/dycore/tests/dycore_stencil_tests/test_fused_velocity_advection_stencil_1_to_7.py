--- conflicted
+++ resolved
@@ -95,17 +95,12 @@
             (vn_ie[:, :nlev], z_vt_ie, z_kin_hor_e),
         )
 
-<<<<<<< HEAD
         condition4 = k == nlev
         vn_ie = np.where(
             condition4,
-            mo_velocity_advection_stencil_06_numpy(grid, wgtfacq_e, vn),
+            extrapolate_at_top_numpy(grid, wgtfacq_e, vn),
             vn_ie,
         )
-=======
-        condition4 = k == nlevp1
-        vn_ie = np.where(condition4, extrapolate_at_top_numpy(wgtfacq_e_dsl, vn), vn_ie)
->>>>>>> fe0a0b49
 
         condition5 = (nflatlev <= k_nlev) & (k_nlev < nlev)
         z_w_concorr_me = np.where(
