--- conflicted
+++ resolved
@@ -13,10 +13,7 @@
     fused_velocity_advection_stencil_1_to_7,
 )
 from icon4py.model.common import dimension as dims
-<<<<<<< HEAD
-from icon4py.model.common.grid import base as base_grid, horizontal as h_grid, icon as icon_grid
-=======
->>>>>>> 77a7a684
+from icon4py.model.common.grid import base as base_grid, horizontal as h_grid
 from icon4py.model.common.utils import data_allocation as data_alloc
 from icon4py.model.testing.helpers import StencilTest
 
