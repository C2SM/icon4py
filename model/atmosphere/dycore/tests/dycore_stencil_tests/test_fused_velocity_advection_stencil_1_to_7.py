# ICON4Py - ICON inspired code in Python and GT4Py
#
# Copyright (c) 2022, ETH Zurich and MeteoSwiss
# All rights reserved.
#
# This file is free software: you can redistribute it and/or modify it under
# the terms of the GNU General Public License as published by the
# Free Software Foundation, either version 3 of the License, or any later
# version. See the LICENSE.txt file at the top-level directory of this
# distribution for a copy of the license or check <https://www.gnu.org/licenses/>.
#
<<<<<<< HEAD
# SPDX-License-Identifier: GPL-3.0-or-later
=======
# SPDX-License-Identifier: GPL-3.0-or-later

import numpy as np
import pytest
from gt4py.next.ffront.fbuiltins import int32

from icon4py.model.atmosphere.dycore.fused_velocity_advection_stencil_1_to_7 import (
    fused_velocity_advection_stencil_1_to_7,
)
from icon4py.model.atmosphere.dycore.state_utils.utils import indices_field
from icon4py.model.common.dimension import CellDim, E2C2EDim, EdgeDim, KDim, V2CDim, VertexDim
from icon4py.model.common.test_utils.helpers import StencilTest, random_field, zero_field

from .test_compute_contravariant_correction import compute_contravariant_correction_numpy
from .test_compute_horizontal_advection_term_for_vertical_velocity import (
    compute_horizontal_advection_term_for_vertical_velocity_numpy,
)
from .test_compute_horizontal_kinetic_energy import compute_horizontal_kinetic_energy_numpy
from .test_compute_tangential_wind import compute_tangential_wind_numpy
from .test_extrapolate_at_top import extrapolate_at_top_numpy
from .test_interpolate_vn_to_ie_and_compute_ekin_on_edges import (
    interpolate_vn_to_ie_and_compute_ekin_on_edges_numpy,
)
from .test_interpolate_vt_to_ie import interpolate_vt_to_ie_numpy
from .test_mo_icon_interpolation_scalar_cells2verts_scalar_ri_dsl import (
    mo_icon_interpolation_scalar_cells2verts_scalar_ri_dsl_numpy,
)


class TestFusedVelocityAdvectionStencil1To7(StencilTest):
    PROGRAM = fused_velocity_advection_stencil_1_to_7
    OUTPUTS = (
        "vt",
        "vn_ie",
        "z_kin_hor_e",
        "z_w_concorr_me",
        "z_v_grad_w",
    )

    @staticmethod
    def _fused_velocity_advection_stencil_1_to_6_numpy(
        grid,
        vn,
        rbf_vec_coeff_e,
        wgtfac_e,
        ddxn_z_full,
        ddxt_z_full,
        z_w_concorr_me,
        wgtfacq_e,
        nflatlev,
        z_vt_ie,
        vt,
        vn_ie,
        z_kin_hor_e,
        k,
        nlev,
        lvn_only,
    ):

        k = k[np.newaxis, :]
        k_nlev = k[:, :-1]

        condition1 = k_nlev < nlev
        vt = np.where(
            condition1,
            compute_tangential_wind_numpy(grid, vn, rbf_vec_coeff_e),
            vt,
        )

        condition2 = (1 <= k_nlev) & (k_nlev < nlev)
        vn_ie[:, :-1], z_kin_hor_e = np.where(
            condition2,
            interpolate_vn_to_ie_and_compute_ekin_on_edges_numpy(grid, wgtfac_e, vn, vt),
            (vn_ie[:, :nlev], z_kin_hor_e),
        )

        if not lvn_only:
            z_vt_ie = np.where(
                condition2,
                interpolate_vt_to_ie_numpy(grid, wgtfac_e, vt),
                z_vt_ie,
            )

        condition3 = k_nlev == 0
        vn_ie[:, :nlev], z_vt_ie, z_kin_hor_e = np.where(
            condition3,
            compute_horizontal_kinetic_energy_numpy(vn, vt),
            (vn_ie[:, :nlev], z_vt_ie, z_kin_hor_e),
        )

        condition4 = k == nlev
        vn_ie = np.where(
            condition4,
            extrapolate_at_top_numpy(grid, wgtfacq_e, vn),
            vn_ie,
        )

        condition5 = (nflatlev <= k_nlev) & (k_nlev < nlev)
        z_w_concorr_me = np.where(
            condition5,
            compute_contravariant_correction_numpy(vn, ddxn_z_full, ddxt_z_full, vt),
            z_w_concorr_me,
        )

        return vt, vn_ie, z_kin_hor_e, z_w_concorr_me

    @classmethod
    def reference(
        cls,
        grid,
        vn,
        rbf_vec_coeff_e,
        wgtfac_e,
        ddxn_z_full,
        ddxt_z_full,
        z_w_concorr_me,
        wgtfacq_e,
        nflatlev,
        c_intp,
        w,
        inv_dual_edge_length,
        inv_primal_edge_length,
        tangent_orientation,
        z_vt_ie,
        vt,
        vn_ie,
        z_kin_hor_e,
        z_v_grad_w,
        k,
        istep,
        nlev,
        lvn_only,
        edge,
        lateral_boundary_7,
        halo_1,
        **kwargs,
    ):

        k_nlev = k[:-1]

        if istep == 1:
            (
                vt,
                vn_ie,
                z_kin_hor_e,
                z_w_concorr_me,
            ) = cls._fused_velocity_advection_stencil_1_to_6_numpy(
                grid,
                vn,
                rbf_vec_coeff_e,
                wgtfac_e,
                ddxn_z_full,
                ddxt_z_full,
                z_w_concorr_me,
                wgtfacq_e,
                nflatlev,
                z_vt_ie,
                vt,
                vn_ie,
                z_kin_hor_e,
                k,
                nlev,
                lvn_only,
            )

        edge = edge[:, np.newaxis]

        condition_mask = (lateral_boundary_7 <= edge) & (edge < halo_1) & (k_nlev < nlev)

        z_v_w = mo_icon_interpolation_scalar_cells2verts_scalar_ri_dsl_numpy(grid, w, c_intp)

        if not lvn_only:
            z_v_grad_w = np.where(
                condition_mask,
                compute_horizontal_advection_term_for_vertical_velocity_numpy(
                    grid,
                    vn_ie[:, :-1],
                    inv_dual_edge_length,
                    w,
                    z_vt_ie,
                    inv_primal_edge_length,
                    tangent_orientation,
                    z_v_w,
                ),
                z_v_grad_w,
            )

        return dict(
            vt=vt,
            vn_ie=vn_ie,
            z_kin_hor_e=z_kin_hor_e,
            z_w_concorr_me=z_w_concorr_me,
            z_v_grad_w=z_v_grad_w,
        )

    @pytest.fixture
    def input_data(self, grid, uses_icon_grid_with_otf):
        pytest.skip(
            "Verification of z_v_grad_w currently not working, because numpy version incorrect."
        )
        if uses_icon_grid_with_otf:
            pytest.skip(
                "Execution domain needs to be restricted or boundary taken into account in stencil."
            )

        c_intp = random_field(grid, VertexDim, V2CDim)
        vn = random_field(grid, EdgeDim, KDim)
        rbf_vec_coeff_e = random_field(grid, EdgeDim, E2C2EDim)
        vt = zero_field(grid, EdgeDim, KDim)
        wgtfac_e = random_field(grid, EdgeDim, KDim)
        vn_ie = zero_field(grid, EdgeDim, KDim, extend={KDim: 1})
        z_kin_hor_e = zero_field(grid, EdgeDim, KDim)
        z_vt_ie = zero_field(grid, EdgeDim, KDim)
        ddxn_z_full = random_field(grid, EdgeDim, KDim)
        ddxt_z_full = random_field(grid, EdgeDim, KDim)
        z_w_concorr_me = zero_field(grid, EdgeDim, KDim)
        inv_dual_edge_length = random_field(grid, EdgeDim)
        w = random_field(grid, CellDim, KDim)
        inv_primal_edge_length = random_field(grid, EdgeDim)
        tangent_orientation = random_field(grid, EdgeDim)
        z_v_grad_w = zero_field(grid, EdgeDim, KDim)
        wgtfacq_e = random_field(grid, EdgeDim, KDim)

        k = indices_field(KDim, grid, is_halfdim=True, dtype=int32)

        edge = zero_field(grid, EdgeDim, dtype=int32)
        for e in range(grid.num_edges):
            edge[e] = e

        nlev = grid.num_levels
        nflatlev = 13

        istep = 1
        lvn_only = False

        lateral_boundary_7 = 0
        halo_1 = grid.num_edges

        horizontal_start = 0
        horizontal_end = grid.num_edges
        vertical_start = 0
        vertical_end = nlev + 1

        return dict(
            vn=vn,
            rbf_vec_coeff_e=rbf_vec_coeff_e,
            wgtfac_e=wgtfac_e,
            ddxn_z_full=ddxn_z_full,
            ddxt_z_full=ddxt_z_full,
            z_w_concorr_me=z_w_concorr_me,
            wgtfacq_e=wgtfacq_e,
            nflatlev=nflatlev,
            c_intp=c_intp,
            w=w,
            inv_dual_edge_length=inv_dual_edge_length,
            inv_primal_edge_length=inv_primal_edge_length,
            tangent_orientation=tangent_orientation,
            z_vt_ie=z_vt_ie,
            vt=vt,
            vn_ie=vn_ie,
            z_kin_hor_e=z_kin_hor_e,
            z_v_grad_w=z_v_grad_w,
            k=k,
            istep=istep,
            nlev=nlev,
            lvn_only=lvn_only,
            edge=edge,
            lateral_boundary_7=lateral_boundary_7,
            halo_1=halo_1,
            horizontal_start=horizontal_start,
            horizontal_end=horizontal_end,
            vertical_start=vertical_start,
            vertical_end=vertical_end,
        )
>>>>>>> a32640c8
<|MERGE_RESOLUTION|>--- conflicted
+++ resolved
@@ -9,9 +9,6 @@
 # version. See the LICENSE.txt file at the top-level directory of this
 # distribution for a copy of the license or check <https://www.gnu.org/licenses/>.
 #
-<<<<<<< HEAD
-# SPDX-License-Identifier: GPL-3.0-or-later
-=======
 # SPDX-License-Identifier: GPL-3.0-or-later
 
 import numpy as np
@@ -285,5 +282,4 @@
             horizontal_end=horizontal_end,
             vertical_start=vertical_start,
             vertical_end=vertical_end,
-        )
->>>>>>> a32640c8
+        )