--- conflicted
+++ resolved
@@ -69,55 +69,35 @@
         condition1 = k_nlev < nlev
         vt = np.where(
             condition1,
-<<<<<<< HEAD
-            mo_velocity_advection_stencil_01_numpy(grid, vn, rbf_vec_coeff_e),
-=======
             compute_tangential_wind_numpy(connectivities, vn, rbf_vec_coeff_e),
->>>>>>> b54843c5
             vt,
         )
 
         condition2 = (1 <= k_nlev) & (k_nlev < nlev)
         vn_ie[:, :-1], z_kin_hor_e = np.where(
             condition2,
-<<<<<<< HEAD
-            mo_velocity_advection_stencil_02_numpy(grid, wgtfac_e, vn, vt),
-=======
             interpolate_vn_to_ie_and_compute_ekin_on_edges_numpy(wgtfac_e, vn, vt),
->>>>>>> b54843c5
             (vn_ie[:, :nlev], z_kin_hor_e),
         )
 
         if not lvn_only:
             z_vt_ie = np.where(
                 condition2,
-<<<<<<< HEAD
-                mo_velocity_advection_stencil_03_numpy(grid, wgtfac_e, vt),
-=======
                 interpolate_vt_to_interface_edges_numpy(wgtfac_e, vt),
->>>>>>> b54843c5
                 z_vt_ie,
             )
 
         condition3 = k_nlev == 0
         vn_ie[:, :nlev], z_vt_ie, z_kin_hor_e = np.where(
             condition3,
-<<<<<<< HEAD
-            mo_velocity_advection_stencil_05_numpy(vn, vt),
-=======
             compute_horizontal_kinetic_energy_numpy(vn, vt),
->>>>>>> b54843c5
             (vn_ie[:, :nlev], z_vt_ie, z_kin_hor_e),
         )
 
         condition4 = k == nlev
         vn_ie = np.where(
             condition4,
-<<<<<<< HEAD
-            mo_velocity_advection_stencil_06_numpy(grid, wgtfacq_e, vn),
-=======
             extrapolate_at_top_numpy(wgtfacq_e, vn),
->>>>>>> b54843c5
             vn_ie,
         )
 
@@ -163,8 +143,6 @@
     ):
         k_nlev = k[:-1]
 
-        k_nlev = k[:-1]
-
         if istep == 1:
             (
                 vt,
@@ -195,11 +173,7 @@
 
         condition_mask = (lateral_boundary_7 <= edge) & (edge < halo_1) & (k_nlev < nlev)
 
-<<<<<<< HEAD
-        z_v_w = mo_icon_interpolation_scalar_cells2verts_scalar_ri_dsl_numpy(grid, w, c_intp)
-=======
         z_w_v = mo_icon_interpolation_scalar_cells2verts_scalar_ri_dsl_numpy(grid, w, c_intp)
->>>>>>> b54843c5
 
         if not lvn_only:
             z_v_grad_w = np.where(
@@ -212,7 +186,7 @@
                     z_vt_ie,
                     inv_primal_edge_length,
                     tangent_orientation,
-                    z_v_w,
+                    z_w_v,
                 ),
                 z_v_grad_w,
             )
@@ -226,30 +200,6 @@
         )
 
     @pytest.fixture
-<<<<<<< HEAD
-    def input_data(self, grid):
-        c_intp = random_field(grid, VertexDim, V2CDim)
-        vn = random_field(grid, EdgeDim, KDim)
-        rbf_vec_coeff_e = random_field(grid, EdgeDim, E2C2EDim)
-        vt = zero_field(grid, EdgeDim, KDim)
-        wgtfac_e = random_field(grid, EdgeDim, KDim)
-        vn_ie = zero_field(grid, EdgeDim, KDim, extend={KDim: 1})
-        z_kin_hor_e = zero_field(grid, EdgeDim, KDim)
-        z_vt_ie = zero_field(grid, EdgeDim, KDim)
-        ddxn_z_full = random_field(grid, EdgeDim, KDim)
-        ddxt_z_full = random_field(grid, EdgeDim, KDim)
-        z_w_concorr_me = zero_field(grid, EdgeDim, KDim)
-        inv_dual_edge_length = random_field(grid, EdgeDim)
-        w = random_field(grid, CellDim, KDim)
-        inv_primal_edge_length = random_field(grid, EdgeDim)
-        tangent_orientation = random_field(grid, EdgeDim)
-        z_v_grad_w = zero_field(grid, EdgeDim, KDim)
-        wgtfacq_e = random_field(grid, EdgeDim, KDim)
-
-        k = indices_field(KDim, grid, is_halfdim=True, dtype=int32)
-
-        edge = zero_field(grid, EdgeDim, dtype=int32)
-=======
     def input_data(self, grid: base_grid.BaseGrid) -> dict:
         c_intp = data_alloc.random_field(grid, dims.VertexDim, dims.V2CDim)
         vn = data_alloc.random_field(grid, dims.EdgeDim, dims.KDim)
@@ -272,7 +222,6 @@
         k = data_alloc.index_field(grid=grid, dim=dims.KDim, extend={dims.KDim: 1})
 
         edge = data_alloc.zero_field(grid, dims.EdgeDim, dtype=gtx.int32)
->>>>>>> b54843c5
         for e in range(grid.num_edges):
             edge[e] = e
 
@@ -282,15 +231,10 @@
         istep = 1
         lvn_only = False
 
-<<<<<<< HEAD
-        lateral_boundary_7 = 0
-        halo_1 = grid.num_edges
-=======
         edge_domain = h_grid.domain(dims.EdgeDim)
         # For the ICON grid we use the proper domain bounds (otherwise we will run into non-protected skip values)
         lateral_boundary_7 = grid.start_index(edge_domain(h_grid.Zone.LATERAL_BOUNDARY_LEVEL_7))
         halo_1 = grid.end_index(edge_domain(h_grid.Zone.HALO))
->>>>>>> b54843c5
 
         horizontal_start = 0
         horizontal_end = grid.num_edges
