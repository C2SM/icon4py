<<<<<<< HEAD
=======
# ICON4Py - ICON inspired code in Python and GT4Py
#
# Copyright (c) 2022, ETH Zurich and MeteoSwiss
# All rights reserved.
#
# This file is free software: you can redistribute it and/or modify it under
# the terms of the GNU General Public License as published by the
# Free Software Foundation, either version 3 of the License, or any later
# version. See the LICENSE.txt file at the top-level directory of this
# distribution for a copy of the license or check <https://www.gnu.org/licenses/>.
#
# SPDX-License-Identifier: GPL-3.0-or-later

import numpy as np
import pytest
from gt4py.next.ffront.fbuiltins import int32

from icon4py.model.atmosphere.dycore.fused_velocity_advection_stencil_1_to_7 import (
    fused_velocity_advection_stencil_1_to_7,
)
from icon4py.model.atmosphere.dycore.state_utils.utils import indices_field
from icon4py.model.common.dimension import CellDim, E2C2EDim, EdgeDim, KDim, V2CDim, VertexDim
from icon4py.model.common.test_utils.helpers import StencilTest, random_field, zero_field

from .test_compute_contravariant_correction import compute_contravariant_correction_numpy
from .test_compute_horizontal_advection_term_for_vertical_velocity import (
    compute_horizontal_advection_term_for_vertical_velocity_numpy,
)
from .test_compute_horizontal_kinetic_energy import compute_horizontal_kinetic_energy_numpy
from .test_compute_tangential_wind import compute_tangential_wind_numpy
from .test_extrapolate_at_top import extrapolate_at_top_numpy
from .test_interpolate_vn_to_ie_and_compute_ekin_on_edges import (
    interpolate_vn_to_ie_and_compute_ekin_on_edges_numpy,
)
from .test_interpolate_vt_to_ie import interpolate_vt_to_ie_numpy
from .test_mo_icon_interpolation_scalar_cells2verts_scalar_ri_dsl import (
    mo_icon_interpolation_scalar_cells2verts_scalar_ri_dsl_numpy,
)


class TestFusedVelocityAdvectionStencil1To7(StencilTest):
    PROGRAM = fused_velocity_advection_stencil_1_to_7
    OUTPUTS = (
        "vt",
        "vn_ie",
        "z_kin_hor_e",
        "z_w_concorr_me",
        "z_v_grad_w",
    )

    @staticmethod
    def _fused_velocity_advection_stencil_1_to_6_numpy(
        grid,
        vn,
        rbf_vec_coeff_e,
        wgtfac_e,
        ddxn_z_full,
        ddxt_z_full,
        z_w_concorr_me,
        wgtfacq_e,
        nflatlev,
        z_vt_ie,
        vt,
        vn_ie,
        z_kin_hor_e,
        k,
        nlev,
        lvn_only,
    ):

        k = k[np.newaxis, :]
        k_nlev = k[:, :-1]

        condition1 = k_nlev < nlev
        vt = np.where(
            condition1,
            compute_tangential_wind_numpy(grid, vn, rbf_vec_coeff_e),
            vt,
        )

        condition2 = (1 <= k_nlev) & (k_nlev < nlev)
        vn_ie[:, :-1], z_kin_hor_e = np.where(
            condition2,
            interpolate_vn_to_ie_and_compute_ekin_on_edges_numpy(grid, wgtfac_e, vn, vt),
            (vn_ie[:, :nlev], z_kin_hor_e),
        )

        if not lvn_only:
            z_vt_ie = np.where(
                condition2,
                interpolate_vt_to_ie_numpy(grid, wgtfac_e, vt),
                z_vt_ie,
            )

        condition3 = k_nlev == 0
        vn_ie[:, :nlev], z_vt_ie, z_kin_hor_e = np.where(
            condition3,
            compute_horizontal_kinetic_energy_numpy(vn, vt),
            (vn_ie[:, :nlev], z_vt_ie, z_kin_hor_e),
        )

        condition4 = k == nlev
        vn_ie = np.where(
            condition4,
            extrapolate_at_top_numpy(grid, wgtfacq_e, vn),
            vn_ie,
        )

        condition5 = (nflatlev <= k_nlev) & (k_nlev < nlev)
        z_w_concorr_me = np.where(
            condition5,
            compute_contravariant_correction_numpy(vn, ddxn_z_full, ddxt_z_full, vt),
            z_w_concorr_me,
        )

        return vt, vn_ie, z_kin_hor_e, z_w_concorr_me

    @classmethod
    def reference(
        cls,
        grid,
        vn,
        rbf_vec_coeff_e,
        wgtfac_e,
        ddxn_z_full,
        ddxt_z_full,
        z_w_concorr_me,
        wgtfacq_e,
        nflatlev,
        c_intp,
        w,
        inv_dual_edge_length,
        inv_primal_edge_length,
        tangent_orientation,
        z_vt_ie,
        vt,
        vn_ie,
        z_kin_hor_e,
        z_v_grad_w,
        k,
        istep,
        nlev,
        lvn_only,
        edge,
        lateral_boundary_7,
        halo_1,
        **kwargs,
    ):

        k_nlev = k[:-1]

        if istep == 1:
            (
                vt,
                vn_ie,
                z_kin_hor_e,
                z_w_concorr_me,
            ) = cls._fused_velocity_advection_stencil_1_to_6_numpy(
                grid,
                vn,
                rbf_vec_coeff_e,
                wgtfac_e,
                ddxn_z_full,
                ddxt_z_full,
                z_w_concorr_me,
                wgtfacq_e,
                nflatlev,
                z_vt_ie,
                vt,
                vn_ie,
                z_kin_hor_e,
                k,
                nlev,
                lvn_only,
            )

        edge = edge[:, np.newaxis]

        condition_mask = (lateral_boundary_7 <= edge) & (edge < halo_1) & (k_nlev < nlev)

        z_v_w = mo_icon_interpolation_scalar_cells2verts_scalar_ri_dsl_numpy(grid, w, c_intp)

        if not lvn_only:
            z_v_grad_w = np.where(
                condition_mask,
                compute_horizontal_advection_term_for_vertical_velocity_numpy(
                    grid,
                    vn_ie[:, :-1],
                    inv_dual_edge_length,
                    w,
                    z_vt_ie,
                    inv_primal_edge_length,
                    tangent_orientation,
                    z_v_w,
                ),
                z_v_grad_w,
            )

        return dict(
            vt=vt,
            vn_ie=vn_ie,
            z_kin_hor_e=z_kin_hor_e,
            z_w_concorr_me=z_w_concorr_me,
            z_v_grad_w=z_v_grad_w,
        )

    @pytest.fixture
    def input_data(self, grid, uses_icon_grid_with_otf):
        pytest.skip(
            "Verification of z_v_grad_w currently not working, because numpy version incorrect."
        )
        if uses_icon_grid_with_otf:
            pytest.skip(
                "Execution domain needs to be restricted or boundary taken into account in stencil."
            )

        c_intp = random_field(grid, VertexDim, V2CDim)
        vn = random_field(grid, EdgeDim, KDim)
        rbf_vec_coeff_e = random_field(grid, EdgeDim, E2C2EDim)
        vt = zero_field(grid, EdgeDim, KDim)
        wgtfac_e = random_field(grid, EdgeDim, KDim)
        vn_ie = zero_field(grid, EdgeDim, KDim, extend={KDim: 1})
        z_kin_hor_e = zero_field(grid, EdgeDim, KDim)
        z_vt_ie = zero_field(grid, EdgeDim, KDim)
        ddxn_z_full = random_field(grid, EdgeDim, KDim)
        ddxt_z_full = random_field(grid, EdgeDim, KDim)
        z_w_concorr_me = zero_field(grid, EdgeDim, KDim)
        inv_dual_edge_length = random_field(grid, EdgeDim)
        w = random_field(grid, CellDim, KDim)
        inv_primal_edge_length = random_field(grid, EdgeDim)
        tangent_orientation = random_field(grid, EdgeDim)
        z_v_grad_w = zero_field(grid, EdgeDim, KDim)
        wgtfacq_e = random_field(grid, EdgeDim, KDim)

        k = indices_field(KDim, grid, is_halfdim=True, dtype=int32)

        edge = zero_field(grid, EdgeDim, dtype=int32)
        for e in range(grid.num_edges):
            edge[e] = e

        nlev = grid.num_levels
        nflatlev = 13

        istep = 1
        lvn_only = False

        lateral_boundary_7 = 0
        halo_1 = grid.num_edges

        horizontal_start = 0
        horizontal_end = grid.num_edges
        vertical_start = 0
        vertical_end = nlev + 1

        return dict(
            vn=vn,
            rbf_vec_coeff_e=rbf_vec_coeff_e,
            wgtfac_e=wgtfac_e,
            ddxn_z_full=ddxn_z_full,
            ddxt_z_full=ddxt_z_full,
            z_w_concorr_me=z_w_concorr_me,
            wgtfacq_e=wgtfacq_e,
            nflatlev=nflatlev,
            c_intp=c_intp,
            w=w,
            inv_dual_edge_length=inv_dual_edge_length,
            inv_primal_edge_length=inv_primal_edge_length,
            tangent_orientation=tangent_orientation,
            z_vt_ie=z_vt_ie,
            vt=vt,
            vn_ie=vn_ie,
            z_kin_hor_e=z_kin_hor_e,
            z_v_grad_w=z_v_grad_w,
            k=k,
            istep=istep,
            nlev=nlev,
            lvn_only=lvn_only,
            edge=edge,
            lateral_boundary_7=lateral_boundary_7,
            halo_1=halo_1,
            horizontal_start=horizontal_start,
            horizontal_end=horizontal_end,
            vertical_start=vertical_start,
            vertical_end=vertical_end,
        )
>>>>>>> a32640c8
<|MERGE_RESOLUTION|>--- conflicted
+++ resolved
@@ -1,5 +1,3 @@
-<<<<<<< HEAD
-=======
 # ICON4Py - ICON inspired code in Python and GT4Py
 #
 # Copyright (c) 2022, ETH Zurich and MeteoSwiss
@@ -284,5 +282,4 @@
             horizontal_end=horizontal_end,
             vertical_start=vertical_start,
             vertical_end=vertical_end,
-        )
->>>>>>> a32640c8
+        )