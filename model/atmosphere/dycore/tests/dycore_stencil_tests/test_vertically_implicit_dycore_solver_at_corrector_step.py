# ICON4Py - ICON inspired code in Python and GT4Py
#
# Copyright (c) 2022-2024, ETH Zurich and MeteoSwiss
# All rights reserved.
#
# Please, refer to the LICENSE file in the root directory.
# SPDX-License-Identifier: BSD-3-Clause
from typing import Any

import gt4py.next as gtx
import numpy as np
import pytest
from gt4py.next.ffront.fbuiltins import int32

from icon4py.model.atmosphere.dycore.stencils.vertically_implicit_dycore_solver import (
    vertically_implicit_solver_at_corrector_step,
)
from icon4py.model.common import (
    constants,
    dimension as dims,
    model_options,
)
from icon4py.model.common.grid import base, horizontal as h_grid
from icon4py.model.common.states import utils as state_utils
from icon4py.model.common.utils import data_allocation as data_alloc
from icon4py.model.testing import helpers

from .test_add_analysis_increments_from_data_assimilation import (
    add_analysis_increments_from_data_assimilation_numpy,
)
from .test_apply_rayleigh_damping_mechanism import (
    apply_rayleigh_damping_mechanism_numpy,
)
from .test_compute_explicit_part_for_rho_and_exner import (
    compute_explicit_part_for_rho_and_exner_numpy,
)
from .test_compute_explicit_vertical_wind_from_advection_and_vertical_wind_density import (
    compute_explicit_vertical_wind_from_advection_and_vertical_wind_density_numpy,
)
from .test_compute_results_for_thermodynamic_variables import (
    compute_results_for_thermodynamic_variables_numpy,
)
from .test_compute_solver_coefficients_matrix import (
    compute_solver_coefficients_matrix_numpy,
)
from .test_set_lower_boundary_condition_for_w_and_contravariant_correction import (
    set_lower_boundary_condition_for_w_and_contravariant_correction_numpy,
)
from .test_solve_tridiagonal_matrix_for_w_back_substitution import (
    solve_tridiagonal_matrix_for_w_back_substitution_numpy,
)
from .test_solve_tridiagonal_matrix_for_w_forward_sweep import (
    solve_tridiagonal_matrix_for_w_forward_sweep_numpy,
)
from .test_update_dynamical_exner_time_increment import update_dynamical_exner_time_increment_numpy
from .test_update_mass_volume_flux import update_mass_volume_flux_numpy


def compute_divergence_of_fluxes_of_rho_and_theta_numpy(
    connectivities: dict[gtx.Dimension, np.ndarray],
    geofac_div: np.ndarray,
    mass_flux_at_edges_on_model_levels: np.ndarray,
    theta_v_flux_at_edges_on_model_levels: np.ndarray,
) -> tuple[np.ndarray, np.ndarray]:
    c2e = connectivities[dims.C2EDim]
    c2ce = helpers.as_1d_connectivity(c2e)
    geofac_div = np.expand_dims(geofac_div, axis=-1)

    divergence_of_mass_wp = np.sum(
        geofac_div[c2ce] * mass_flux_at_edges_on_model_levels[c2e], axis=1
    )
    divergence_of_theta_v_wp = np.sum(
        geofac_div[c2ce] * theta_v_flux_at_edges_on_model_levels[c2e], axis=1
    )
    return (divergence_of_mass_wp, divergence_of_theta_v_wp)


class TestVerticallyImplicitSolverAtCorrectorStep(helpers.StencilTest):
    PROGRAM = vertically_implicit_solver_at_corrector_step
    OUTPUTS = (
        "vertical_mass_flux_at_cells_on_half_levels",
        "tridiagonal_beta_coeff_at_cells_on_model_levels",
        "tridiagonal_alpha_coeff_at_cells_on_half_levels",
        "next_w",
        "rho_explicit_term",
        "exner_explicit_term",
        "next_rho",
        "next_exner",
        "next_theta_v",
        "dynamical_vertical_mass_flux_at_cells_on_half_levels",
        "dynamical_vertical_volumetric_flux_at_cells_on_half_levels",
        "exner_dynamical_increment",
    )
    MARKERS = (pytest.mark.infinite_concat_where,)

    @staticmethod
    def reference(
        connectivities: dict[gtx.Dimension, np.ndarray],
        vertical_mass_flux_at_cells_on_half_levels: np.ndarray,
        tridiagonal_beta_coeff_at_cells_on_model_levels: np.ndarray,
        tridiagonal_alpha_coeff_at_cells_on_half_levels: np.ndarray,
        next_w: np.ndarray,
        rho_explicit_term: np.ndarray,
        exner_explicit_term: np.ndarray,
        next_rho: np.ndarray,
        next_exner: np.ndarray,
        next_theta_v: np.ndarray,
        dynamical_vertical_mass_flux_at_cells_on_half_levels: np.ndarray,
        dynamical_vertical_volumetric_flux_at_cells_on_half_levels: np.ndarray,
        exner_dynamical_increment: np.ndarray,
        geofac_div: np.ndarray,
        mass_flux_at_edges_on_model_levels: np.ndarray,
        theta_v_flux_at_edges_on_model_levels: np.ndarray,
        predictor_vertical_wind_advective_tendency: np.ndarray,
        corrector_vertical_wind_advective_tendency: np.ndarray,
        pressure_buoyancy_acceleration_at_cells_on_half_levels: np.ndarray,
        rho_at_cells_on_half_levels: np.ndarray,
        contravariant_correction_at_cells_on_half_levels: np.ndarray,
        exner_w_explicit_weight_parameter: np.ndarray,
        current_exner: np.ndarray,
        current_rho: np.ndarray,
        current_theta_v: np.ndarray,
        current_w: np.ndarray,
        inv_ddqz_z_full: np.ndarray,
        exner_w_implicit_weight_parameter: np.ndarray,
        theta_v_at_cells_on_half_levels: np.ndarray,
        perturbed_exner_at_cells_on_model_levels: np.ndarray,
        exner_tendency_due_to_slow_physics: np.ndarray,
        rho_iau_increment: np.ndarray,
        exner_iau_increment: np.ndarray,
        ddqz_z_half: np.ndarray,
        rayleigh_damping_factor: np.ndarray,
        reference_exner_at_cells_on_model_levels: np.ndarray,
        advection_explicit_weight_parameter: float,
        advection_implicit_weight_parameter: float,
        lprep_adv: bool,
        r_nsubsteps: float,
        ndyn_substeps_var: float,
        iau_wgt_dyn: float,
        dtime: float,
        is_iau_active: bool,
        rayleigh_type: int,
        at_first_substep: bool,
        at_last_substep: bool,
        end_index_of_damping_layer: int,
        kstart_moist: int,
        **kwargs: Any,
    ) -> dict:
        horizontal_start = kwargs["start_cell_index_nudging"]
        horizontal_end = kwargs["end_cell_index_local"]
        n_lev = kwargs["vertical_end_index_model_surface"] - 1
        horz_idx = np.asarray(np.arange(exner_dynamical_increment.shape[0]))
        horz_idx = horz_idx[:, np.newaxis]
        vert_idx = np.arange(exner_dynamical_increment.shape[1])

        divergence_of_mass = np.zeros_like(current_rho)
        divergence_of_theta_v = np.zeros_like(current_theta_v)
        divergence_of_mass, divergence_of_theta_v = np.where(
            (horizontal_start <= horz_idx) & (horz_idx < horizontal_end),
            compute_divergence_of_fluxes_of_rho_and_theta_numpy(
                connectivities=connectivities,
                geofac_div=geofac_div,
                mass_flux_at_edges_on_model_levels=mass_flux_at_edges_on_model_levels,
                theta_v_flux_at_edges_on_model_levels=theta_v_flux_at_edges_on_model_levels,
            ),
            (divergence_of_mass, divergence_of_theta_v),
        )

        w_explicit_term = np.zeros_like(current_rho)
        tridiagonal_intermediate_result = np.zeros_like(current_rho)

        (w_explicit_term, vertical_mass_flux_at_cells_on_half_levels[:, :n_lev]) = np.where(
            (horizontal_start <= horz_idx) & (horz_idx < horizontal_end) & (vert_idx >= int32(1)),
            compute_explicit_vertical_wind_from_advection_and_vertical_wind_density_numpy(
                connectivities=connectivities,
                w_nnow=current_w[:, :n_lev],
                ddt_w_adv_ntl1=predictor_vertical_wind_advective_tendency[:, :n_lev],
                ddt_w_adv_ntl2=corrector_vertical_wind_advective_tendency[:, :n_lev],
                z_th_ddz_exner_c=pressure_buoyancy_acceleration_at_cells_on_half_levels,
                rho_ic=rho_at_cells_on_half_levels[:, :n_lev],
                w_concorr_c=contravariant_correction_at_cells_on_half_levels[:, :n_lev],
                vwind_expl_wgt=exner_w_explicit_weight_parameter,
                dtime=dtime,
                wgt_nnow_vel=advection_explicit_weight_parameter,
                wgt_nnew_vel=advection_implicit_weight_parameter,
                cpd=constants.CPD,
            ),
            (w_explicit_term, vertical_mass_flux_at_cells_on_half_levels[:, :n_lev]),
        )

        (
            tridiagonal_beta_coeff_at_cells_on_model_levels,
            tridiagonal_alpha_coeff_at_cells_on_half_levels[:, :n_lev],
        ) = np.where(
            (horizontal_start <= horz_idx) & (horz_idx < horizontal_end),
            compute_solver_coefficients_matrix_numpy(
                connectivities=connectivities,
                exner_nnow=current_exner,
                rho_nnow=current_rho,
                theta_v_nnow=current_theta_v,
                inv_ddqz_z_full=inv_ddqz_z_full,
                vwind_impl_wgt=exner_w_implicit_weight_parameter,
                theta_v_ic=theta_v_at_cells_on_half_levels[:, :n_lev],
                rho_ic=rho_at_cells_on_half_levels[:, :n_lev],
                dtime=dtime,
                rd=constants.RD,
                cvd=constants.CVD,
            ),
            (
                tridiagonal_beta_coeff_at_cells_on_model_levels,
                tridiagonal_alpha_coeff_at_cells_on_half_levels[:, :n_lev],
            ),
        )
        tridiagonal_alpha_coeff_at_cells_on_half_levels[
            horizontal_start:horizontal_end, n_lev
        ] = 0.0
        tridiagonal_intermediate_result[horizontal_start:horizontal_end, 0] = 0.0

        next_w[horizontal_start:horizontal_end, 0] = 0.0
        vertical_mass_flux_at_cells_on_half_levels[horizontal_start:horizontal_end, 0] = 0.0

        (
            next_w[horizontal_start:horizontal_end, n_lev],
            vertical_mass_flux_at_cells_on_half_levels[horizontal_start:horizontal_end, n_lev],
        ) = set_lower_boundary_condition_for_w_and_contravariant_correction_numpy(
            connectivities,
            w_concorr_c=contravariant_correction_at_cells_on_half_levels[
                horizontal_start:horizontal_end, n_lev
            ],
            z_contr_w_fl_l=vertical_mass_flux_at_cells_on_half_levels[
                horizontal_start:horizontal_end, n_lev
            ],
        )

        # 48 and 49 are identical except for bounds
        (rho_explicit_term, exner_explicit_term) = np.where(
            (horizontal_start <= horz_idx) & (horz_idx < horizontal_end),
            compute_explicit_part_for_rho_and_exner_numpy(
                connectivities=connectivities,
                rho_nnow=current_rho,
                inv_ddqz_z_full=inv_ddqz_z_full,
                z_flxdiv_mass=divergence_of_mass,
                z_contr_w_fl_l=vertical_mass_flux_at_cells_on_half_levels,
                exner_pr=perturbed_exner_at_cells_on_model_levels,
                z_beta=tridiagonal_beta_coeff_at_cells_on_model_levels,
                z_flxdiv_theta=divergence_of_theta_v,
                theta_v_ic=theta_v_at_cells_on_half_levels,
                ddt_exner_phy=exner_tendency_due_to_slow_physics,
                dtime=dtime,
            ),
            (rho_explicit_term, exner_explicit_term),
        )

        if is_iau_active:
            (rho_explicit_term, exner_explicit_term) = np.where(
                (horizontal_start <= horz_idx) & (horz_idx < horizontal_end),
                add_analysis_increments_from_data_assimilation_numpy(
                    connectivities=connectivities,
                    z_rho_expl=rho_explicit_term,
                    z_exner_expl=exner_explicit_term,
                    rho_incr=rho_iau_increment,
                    exner_incr=exner_iau_increment,
                    iau_wgt_dyn=iau_wgt_dyn,
                ),
                (rho_explicit_term, exner_explicit_term),
            )

        tridiagonal_intermediate_result, next_w[:, :n_lev] = np.where(
            (horizontal_start <= horz_idx) & (horz_idx < horizontal_end),
            solve_tridiagonal_matrix_for_w_forward_sweep_numpy(
                vwind_impl_wgt=exner_w_implicit_weight_parameter,
                theta_v_ic=theta_v_at_cells_on_half_levels[:, :n_lev],
                ddqz_z_half=ddqz_z_half,
                z_alpha=tridiagonal_alpha_coeff_at_cells_on_half_levels,
                z_beta=tridiagonal_beta_coeff_at_cells_on_model_levels,
                z_w_expl=w_explicit_term,
                z_exner_expl=exner_explicit_term,
                z_q_ref=tridiagonal_intermediate_result,
                w_ref=next_w[:, :n_lev],
                dtime=dtime,
                cpd=constants.CPD,
            ),
            (tridiagonal_intermediate_result, next_w[:, :n_lev]),
        )

        next_w[:, :n_lev] = np.where(
            (horizontal_start <= horz_idx) & (horz_idx < horizontal_end),
            solve_tridiagonal_matrix_for_w_back_substitution_numpy(
                connectivities=connectivities,
                z_q=tridiagonal_intermediate_result[:, :n_lev],
                w=next_w[:, :n_lev],
            ),
            next_w[:, :n_lev],
        )

        w_1 = next_w[:, 0]
        if rayleigh_type == model_options.RayleighType.KLEMP:
            next_w[:, :n_lev] = np.where(
                (horizontal_start <= horz_idx)
                & (horz_idx < horizontal_end)
                & (vert_idx >= 1)
                & (vert_idx < (end_index_of_damping_layer + 1)),
                apply_rayleigh_damping_mechanism_numpy(
                    connectivities=connectivities,
                    z_raylfac=rayleigh_damping_factor,
                    w_1=w_1,
                    w=next_w[:, :n_lev],
                ),
                next_w[:, :n_lev],
            )

        next_rho, next_exner, next_theta_v = np.where(
            (horizontal_start <= horz_idx) & (horz_idx < horizontal_end),
            compute_results_for_thermodynamic_variables_numpy(
                connectivities=connectivities,
                z_rho_expl=rho_explicit_term,
                vwind_impl_wgt=exner_w_implicit_weight_parameter,
                inv_ddqz_z_full=inv_ddqz_z_full,
                rho_ic=rho_at_cells_on_half_levels,
                w=next_w,
                z_exner_expl=exner_explicit_term,
                exner_ref_mc=reference_exner_at_cells_on_model_levels,
                z_alpha=tridiagonal_alpha_coeff_at_cells_on_half_levels,
                z_beta=tridiagonal_beta_coeff_at_cells_on_model_levels,
                rho_now=current_rho,
                theta_v_now=current_theta_v,
                exner_now=current_exner,
                dtime=dtime,
            ),
            (next_rho, next_exner, next_theta_v),
        )

        if lprep_adv:
            if at_first_substep:
                dynamical_vertical_mass_flux_at_cells_on_half_levels = np.zeros_like(
                    vertical_mass_flux_at_cells_on_half_levels
                )
                dynamical_vertical_volumetric_flux_at_cells_on_half_levels = np.zeros_like(
                    vertical_mass_flux_at_cells_on_half_levels
                )

            (
                dynamical_vertical_mass_flux_at_cells_on_half_levels[:, :n_lev],
                dynamical_vertical_volumetric_flux_at_cells_on_half_levels[:, :n_lev],
            ) = np.where(
                (horizontal_start <= horz_idx) & (horz_idx < horizontal_end) & (vert_idx >= 1),
                update_mass_volume_flux_numpy(
                    connectivities=connectivities,
                    z_contr_w_fl_l=vertical_mass_flux_at_cells_on_half_levels[:, :n_lev],
                    rho_ic=rho_at_cells_on_half_levels[:, :n_lev],
                    vwind_impl_wgt=exner_w_implicit_weight_parameter,
                    w=next_w[:, :n_lev],
                    mass_flx_ic=dynamical_vertical_mass_flux_at_cells_on_half_levels[:, :n_lev],
                    vol_flx_ic=dynamical_vertical_volumetric_flux_at_cells_on_half_levels[
                        :, :n_lev
                    ],
                    r_nsubsteps=r_nsubsteps,
                ),
                (
                    dynamical_vertical_mass_flux_at_cells_on_half_levels[:, :n_lev],
                    dynamical_vertical_volumetric_flux_at_cells_on_half_levels[:, :n_lev],
                ),
            )

        exner_dynamical_increment = (
            np.where(
                (horizontal_start <= horz_idx)
                & (horz_idx < horizontal_end)
                & (vert_idx >= kstart_moist)
                & (vert_idx < n_lev),
                update_dynamical_exner_time_increment_numpy(
                    connectivities=connectivities,
                    exner=next_exner,
                    ddt_exner_phy=exner_tendency_due_to_slow_physics,
                    exner_dyn_incr=exner_dynamical_increment,
                    ndyn_substeps_var=ndyn_substeps_var,
                    dtime=dtime,
                ),
                exner_dynamical_increment,
            )
            if at_last_substep
            else exner_dynamical_increment
        )

        return dict(
            vertical_mass_flux_at_cells_on_half_levels=vertical_mass_flux_at_cells_on_half_levels,
            tridiagonal_beta_coeff_at_cells_on_model_levels=tridiagonal_beta_coeff_at_cells_on_model_levels,
            tridiagonal_alpha_coeff_at_cells_on_half_levels=tridiagonal_alpha_coeff_at_cells_on_half_levels,
            next_w=next_w,
            rho_explicit_term=rho_explicit_term,
            exner_explicit_term=exner_explicit_term,
            next_rho=next_rho,
            next_exner=next_exner,
            next_theta_v=next_theta_v,
            dynamical_vertical_mass_flux_at_cells_on_half_levels=dynamical_vertical_mass_flux_at_cells_on_half_levels,
            dynamical_vertical_volumetric_flux_at_cells_on_half_levels=dynamical_vertical_volumetric_flux_at_cells_on_half_levels,
            exner_dynamical_increment=exner_dynamical_increment,
        )

    @pytest.fixture
    def input_data(self, grid: base.BaseGrid) -> dict[str, gtx.Field | state_utils.ScalarType]:
        geofac_div = data_alloc.random_field(grid, dims.CEDim)
        mass_flux_at_edges_on_model_levels = data_alloc.random_field(grid, dims.EdgeDim, dims.KDim)
        theta_v_flux_at_edges_on_model_levels = data_alloc.random_field(
            grid, dims.EdgeDim, dims.KDim
        )
        current_w = data_alloc.random_field(grid, dims.CellDim, dims.KDim)
        predictor_vertical_wind_advective_tendency = data_alloc.random_field(
            grid, dims.CellDim, dims.KDim, extend={dims.KDim: 1}
        )
        corrector_vertical_wind_advective_tendency = data_alloc.random_field(
            grid, dims.CellDim, dims.KDim, extend={dims.KDim: 1}
        )
        pressure_buoyancy_acceleration_at_cells_on_half_levels = data_alloc.random_field(
            grid, dims.CellDim, dims.KDim
        )
        rho_at_cells_on_half_levels = data_alloc.random_field(
            grid, dims.CellDim, dims.KDim, extend={dims.KDim: 1}, low=1.0e-5
        )
        contravariant_correction_at_cells_on_half_levels = data_alloc.random_field(
            grid, dims.CellDim, dims.KDim, extend={dims.KDim: 1}
        )
        exner_w_explicit_weight_parameter = data_alloc.random_field(grid, dims.CellDim)
        current_exner = data_alloc.random_field(grid, dims.CellDim, dims.KDim, low=1.0e-5)
        current_rho = data_alloc.random_field(grid, dims.CellDim, dims.KDim, low=1.0e-5)
        current_theta_v = data_alloc.random_field(grid, dims.CellDim, dims.KDim, low=1.0e-5)
        inv_ddqz_z_full = data_alloc.random_field(grid, dims.CellDim, dims.KDim, low=1.0e-5)
        exner_w_implicit_weight_parameter = data_alloc.random_field(grid, dims.CellDim)
        theta_v_at_cells_on_half_levels = data_alloc.random_field(
            grid, dims.CellDim, dims.KDim, extend={dims.KDim: 1}, low=1.0e-5
        )
        perturbed_exner_at_cells_on_model_levels = data_alloc.random_field(
            grid, dims.CellDim, dims.KDim
        )
        exner_tendency_due_to_slow_physics = data_alloc.random_field(grid, dims.CellDim, dims.KDim)
        rho_iau_increment = data_alloc.random_field(grid, dims.CellDim, dims.KDim)
        exner_iau_increment = data_alloc.random_field(grid, dims.CellDim, dims.KDim)
        ddqz_z_half = data_alloc.random_field(grid, dims.CellDim, dims.KDim, low=1.0e-5)
        rayleigh_damping_factor = data_alloc.random_field(grid, dims.KDim)
        reference_exner_at_cells_on_model_levels = data_alloc.random_field(
            grid, dims.CellDim, dims.KDim, low=1.0e-5
        )

        vertical_mass_flux_at_cells_on_half_levels = data_alloc.zero_field(
            grid, dims.CellDim, dims.KDim, extend={dims.KDim: 1}
        )
        tridiagonal_beta_coeff_at_cells_on_model_levels = data_alloc.zero_field(
            grid, dims.CellDim, dims.KDim
        )
        tridiagonal_alpha_coeff_at_cells_on_half_levels = data_alloc.zero_field(
            grid, dims.CellDim, dims.KDim, extend={dims.KDim: 1}
        )
        next_w = data_alloc.zero_field(grid, dims.CellDim, dims.KDim, extend={dims.KDim: 1})
        rho_explicit_term = data_alloc.constant_field(grid, 1.0e-5, dims.CellDim, dims.KDim)
        exner_explicit_term = data_alloc.constant_field(grid, 1.0e-5, dims.CellDim, dims.KDim)
        next_rho = data_alloc.constant_field(grid, 1.0e-5, dims.CellDim, dims.KDim)
        next_exner = data_alloc.constant_field(grid, 1.0e-5, dims.CellDim, dims.KDim)
        next_theta_v = data_alloc.constant_field(grid, 1.0e-5, dims.CellDim, dims.KDim)
        exner_dynamical_increment = data_alloc.zero_field(grid, dims.CellDim, dims.KDim)
        dynamical_vertical_mass_flux_at_cells_on_half_levels = data_alloc.zero_field(
            grid, dims.CellDim, dims.KDim, extend={dims.KDim: 1}
        )
        dynamical_vertical_volumetric_flux_at_cells_on_half_levels = data_alloc.zero_field(
            grid, dims.CellDim, dims.KDim, extend={dims.KDim: 1}
        )

        lprep_adv = True
        r_nsubsteps = 0.5
        is_iau_active = True
        at_first_substep = True
        rayleigh_type = 2
        end_index_of_damping_layer = 3
        at_last_substep = True
        kstart_moist = 1
        dtime = 0.001
        veladv_offctr = 0.25
        advection_explicit_weight_parameter = 0.5 - veladv_offctr
        advection_implicit_weight_parameter = 0.5 + veladv_offctr
        iau_wgt_dyn = 1.0
        ndyn_substeps_var = 0.5

        cell_domain = h_grid.domain(dims.CellDim)
        start_cell_nudging = grid.start_index(cell_domain(h_grid.Zone.NUDGING))
        end_cell_local = grid.end_index(cell_domain(h_grid.Zone.LOCAL))

        return dict(
            vertical_mass_flux_at_cells_on_half_levels=vertical_mass_flux_at_cells_on_half_levels,
            tridiagonal_beta_coeff_at_cells_on_model_levels=tridiagonal_beta_coeff_at_cells_on_model_levels,
            tridiagonal_alpha_coeff_at_cells_on_half_levels=tridiagonal_alpha_coeff_at_cells_on_half_levels,
            next_w=next_w,
            rho_explicit_term=rho_explicit_term,
            exner_explicit_term=exner_explicit_term,
            next_rho=next_rho,
            next_exner=next_exner,
            next_theta_v=next_theta_v,
            dynamical_vertical_mass_flux_at_cells_on_half_levels=dynamical_vertical_mass_flux_at_cells_on_half_levels,
            dynamical_vertical_volumetric_flux_at_cells_on_half_levels=dynamical_vertical_volumetric_flux_at_cells_on_half_levels,
            exner_dynamical_increment=exner_dynamical_increment,
            geofac_div=geofac_div,
            mass_flux_at_edges_on_model_levels=mass_flux_at_edges_on_model_levels,
            theta_v_flux_at_edges_on_model_levels=theta_v_flux_at_edges_on_model_levels,
            predictor_vertical_wind_advective_tendency=predictor_vertical_wind_advective_tendency,
            corrector_vertical_wind_advective_tendency=corrector_vertical_wind_advective_tendency,
            pressure_buoyancy_acceleration_at_cells_on_half_levels=pressure_buoyancy_acceleration_at_cells_on_half_levels,
            rho_at_cells_on_half_levels=rho_at_cells_on_half_levels,
            contravariant_correction_at_cells_on_half_levels=contravariant_correction_at_cells_on_half_levels,
            exner_w_explicit_weight_parameter=exner_w_explicit_weight_parameter,
            current_exner=current_exner,
            current_rho=current_rho,
            current_theta_v=current_theta_v,
            current_w=current_w,
            inv_ddqz_z_full=inv_ddqz_z_full,
            exner_w_implicit_weight_parameter=exner_w_implicit_weight_parameter,
            theta_v_at_cells_on_half_levels=theta_v_at_cells_on_half_levels,
            perturbed_exner_at_cells_on_model_levels=perturbed_exner_at_cells_on_model_levels,
            exner_tendency_due_to_slow_physics=exner_tendency_due_to_slow_physics,
            rho_iau_increment=rho_iau_increment,
            exner_iau_increment=exner_iau_increment,
            ddqz_z_half=ddqz_z_half,
            rayleigh_damping_factor=rayleigh_damping_factor,
            reference_exner_at_cells_on_model_levels=reference_exner_at_cells_on_model_levels,
            advection_explicit_weight_parameter=advection_explicit_weight_parameter,
            advection_implicit_weight_parameter=advection_implicit_weight_parameter,
            lprep_adv=lprep_adv,
            r_nsubsteps=r_nsubsteps,
            ndyn_substeps_var=ndyn_substeps_var,
            iau_wgt_dyn=iau_wgt_dyn,
            dtime=dtime,
            is_iau_active=is_iau_active,
            rayleigh_type=rayleigh_type,
            at_first_substep=at_first_substep,
            at_last_substep=at_last_substep,
            end_index_of_damping_layer=end_index_of_damping_layer,
            kstart_moist=kstart_moist,
            start_cell_index_nudging=start_cell_nudging,
            end_cell_index_local=end_cell_local,
<<<<<<< HEAD
            vertical_start_index_model_top=0,
            vertical_end_index_model_surface=grid.num_levels + 1,
=======
            vertical_start_index_model_top=gtx.int32(0),
            vertical_end_index_model_surface=gtx.int32(grid.num_levels + 1),
>>>>>>> eac3853c
        )<|MERGE_RESOLUTION|>--- conflicted
+++ resolved
@@ -534,11 +534,6 @@
             kstart_moist=kstart_moist,
             start_cell_index_nudging=start_cell_nudging,
             end_cell_index_local=end_cell_local,
-<<<<<<< HEAD
-            vertical_start_index_model_top=0,
-            vertical_end_index_model_surface=grid.num_levels + 1,
-=======
             vertical_start_index_model_top=gtx.int32(0),
             vertical_end_index_model_surface=gtx.int32(grid.num_levels + 1),
->>>>>>> eac3853c
         )