--- conflicted
+++ resolved
@@ -31,15 +31,9 @@
     z_w_expl: np.ndarray,
     z_q_ref: np.ndarray,
     w_ref: np.ndarray,
-<<<<<<< HEAD
-    dtime,
-    cpd,
-) -> tuple[np.ndarray]:
-=======
     dtime: ta.wpfloat,
     cpd: ta.wpfloat,
 ) -> tuple[np.ndarray, np.ndarray]:
->>>>>>> 924e40d9
     z_q = np.copy(z_q_ref)
     w = np.copy(w_ref)
     vwind_impl_wgt = np.expand_dims(vwind_impl_wgt, axis=-1)
