--- conflicted
+++ resolved
@@ -18,30 +18,7 @@
 from icon4py.model.testing.helpers import StencilTest
 
 
-<<<<<<< HEAD
-def compute_solver_coefficients_matrix_numpy(
-    grid,
-    exner_nnow: np.array,
-    rho_nnow: np.array,
-    theta_v_nnow: np.array,
-    inv_ddqz_z_full: np.array,
-    vwind_impl_wgt: np.array,
-    theta_v_ic: np.array,
-    rho_ic: np.array,
-    dtime,
-    rd,
-    cvd,
-) -> tuple[np.array, np.array]:
-    z_beta = dtime * rd * exner_nnow / (cvd * rho_nnow * theta_v_nnow) * inv_ddqz_z_full
-    vwind_impl_wgt = np.expand_dims(vwind_impl_wgt, axis=-1)
-    z_alpha = vwind_impl_wgt * theta_v_ic * rho_ic
-    return z_beta, z_alpha
-
-
-class TestMoSolveNonhydroStencil44(StencilTest):
-=======
 class TestComputeSolverCoefficientsMatrix(StencilTest):
->>>>>>> 1d0c14f1
     PROGRAM = compute_solver_coefficients_matrix
     OUTPUTS = ("z_beta", "z_alpha")
 
@@ -60,19 +37,10 @@
         cvd,
         **kwargs,
     ) -> dict:
-        z_beta, z_alpha = compute_solver_coefficients_matrix_numpy(
-            grid,
-            exner_nnow,
-            rho_nnow,
-            theta_v_nnow,
-            inv_ddqz_z_full,
-            vwind_impl_wgt,
-            theta_v_ic,
-            rho_ic,
-            dtime,
-            rd,
-            cvd,
-        )
+        z_beta = dtime * rd * exner_nnow / (cvd * rho_nnow * theta_v_nnow) * inv_ddqz_z_full
+
+        vwind_impl_wgt = np.expand_dims(vwind_impl_wgt, axis=-1)
+        z_alpha = vwind_impl_wgt * theta_v_ic * rho_ic
         return dict(z_beta=z_beta, z_alpha=z_alpha)
 
     @pytest.fixture
