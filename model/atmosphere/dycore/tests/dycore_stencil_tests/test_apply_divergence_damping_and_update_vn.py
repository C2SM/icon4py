--- conflicted
+++ resolved
@@ -60,12 +60,6 @@
         is_iau_active: gtx.int32,
         limited_area: gtx.int32,
         divdamp_order: gtx.int32,
-<<<<<<< HEAD
-        starting_vertical_index_for_3d_divdamp: gtx.int32,
-=======
-        end_edge_halo_level_2: gtx.int32,
-        start_edge_lateral_boundary_level_7: gtx.int32,
->>>>>>> 832feab4
         start_edge_nudging_level_2: gtx.int32,
         end_edge_local: gtx.int32,
         horizontal_start: gtx.int32,
@@ -85,20 +79,11 @@
             dwdz_at_edges_on_model_levels[:, 1] - dwdz_at_edges_on_model_levels[:, 0]
         )
 
-        horizontal_gradient_of_total_divergence = np.where(
-<<<<<<< HEAD
-            vert_idx >= starting_vertical_index_for_3d_divdamp,
-=======
-            (start_edge_lateral_boundary_level_7 <= horz_idx) & (horz_idx < end_edge_halo_level_2),
->>>>>>> 832feab4
-            horizontal_gradient_of_normal_wind_divergence
-            + (
-                horizontal_mask_for_3d_divdamp
-                * scaling_factor_for_3d_divdamp
-                * inv_dual_edge_length
-                * weighted_dwdz_at_edges_on_model_levels
-            ),
-            horizontal_gradient_of_normal_wind_divergence,
+        horizontal_gradient_of_total_divergence = horizontal_gradient_of_normal_wind_divergence + (
+            horizontal_mask_for_3d_divdamp
+            * scaling_factor_for_3d_divdamp
+            * inv_dual_edge_length
+            * weighted_dwdz_at_edges_on_model_levels
         )
 
         next_vn = np.where(
@@ -259,12 +244,6 @@
             is_iau_active=is_iau_active,
             limited_area=limited_area,
             divdamp_order=divdamp_order,
-<<<<<<< HEAD
-            starting_vertical_index_for_3d_divdamp=starting_vertical_index_for_3d_divdamp,
-=======
-            end_edge_halo_level_2=end_edge_halo_level_2,
-            start_edge_lateral_boundary_level_7=start_edge_lateral_boundary_level_7,
->>>>>>> 832feab4
             start_edge_nudging_level_2=start_edge_nudging_level_2,
             end_edge_local=end_edge_local,
             horizontal_start=start_edge_lateral_boundary_level_7,
