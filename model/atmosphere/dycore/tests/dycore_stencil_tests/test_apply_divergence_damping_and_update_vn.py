# ICON4Py - ICON inspired code in Python and GT4Py
#
# Copyright (c) 2022-2024, ETH Zurich and MeteoSwiss
# All rights reserved.
#
# Please, refer to the LICENSE file in the root directory.
# SPDX-License-Identifier: BSD-3-Clause

import gt4py.next as gtx
import numpy as np
import pytest

import icon4py.model.common.type_alias as ta
import icon4py.model.testing.helpers as test_helpers
from icon4py.model.atmosphere.dycore.dycore_states import DivergenceDampingOrder
from icon4py.model.atmosphere.dycore.stencils.compute_edge_diagnostics_for_dycore_and_update_vn import (
    apply_divergence_damping_and_update_vn,
)
from icon4py.model.common import constants, dimension as dims
from icon4py.model.common.grid import base, horizontal as h_grid
from icon4py.model.common.utils import data_allocation as data_alloc


divergence_damp_order = DivergenceDampingOrder()


class TestApplyDivergenceDampingAndUpdateVn(test_helpers.StencilTest):
    PROGRAM = apply_divergence_damping_and_update_vn
    OUTPUTS = ("next_vn",)

    MARKERS = (pytest.mark.embedded_remap_error,)

    @staticmethod
    def reference(
        connectivities: dict[gtx.Dimension, np.ndarray],
        horizontal_gradient_of_normal_wind_divergence: np.ndarray,
        next_vn: np.ndarray,
        current_vn: np.ndarray,
        dwdz_at_cells_on_model_levels: np.ndarray,
        predictor_normal_wind_advective_tendency: np.ndarray,
        corrector_normal_wind_advective_tendency: np.ndarray,
        normal_wind_tendency_due_to_slow_physics_process: np.ndarray,
        normal_wind_iau_increment: np.ndarray,
        theta_v_at_edges_on_model_levels: np.ndarray,
        horizontal_pressure_gradient: np.ndarray,
        reduced_fourth_order_divdamp_coeff_at_nest_boundary: np.ndarray,
        fourth_order_divdamp_scaling_coeff: np.ndarray,
        second_order_divdamp_scaling_coeff: ta.wpfloat,
        horizontal_mask_for_3d_divdamp: np.ndarray,
        scaling_factor_for_3d_divdamp: np.ndarray,
        inv_dual_edge_length: np.ndarray,
        nudgecoeff_e: np.ndarray,
        geofac_grdiv: np.ndarray,
        advection_explicit_weight_parameter: ta.wpfloat,
        advection_implicit_weight_parameter: ta.wpfloat,
        dtime: ta.wpfloat,
        iau_wgt_dyn: ta.wpfloat,
        is_iau_active: gtx.int32,
        limited_area: gtx.int32,
<<<<<<< HEAD
        divdamp_order: gtx.int32,
=======
        apply_2nd_order_divergence_damping: bool,
        apply_4th_order_divergence_damping: bool,
>>>>>>> cb3e6822
        horizontal_start: gtx.int32,
        horizontal_end: gtx.int32,
        vertical_start: gtx.int32,
        vertical_end: gtx.int32,
    ) -> dict:
        horz_idx = np.arange(horizontal_end)[:, np.newaxis]

        scaling_factor_for_3d_divdamp = np.expand_dims(scaling_factor_for_3d_divdamp, axis=0)
        horizontal_mask_for_3d_divdamp = np.expand_dims(horizontal_mask_for_3d_divdamp, axis=-1)
        inv_dual_edge_length = np.expand_dims(inv_dual_edge_length, axis=-1)

        e2c = connectivities[dims.E2CDim]
        dwdz_at_edges_on_model_levels = dwdz_at_cells_on_model_levels[e2c]
        weighted_dwdz_at_edges_on_model_levels = (
            dwdz_at_edges_on_model_levels[:, 1] - dwdz_at_edges_on_model_levels[:, 0]
        )

        horizontal_gradient_of_total_divergence = horizontal_gradient_of_normal_wind_divergence + (
            horizontal_mask_for_3d_divdamp
            * scaling_factor_for_3d_divdamp
            * inv_dual_edge_length
            * weighted_dwdz_at_edges_on_model_levels
        )

        next_vn = np.where(
            (horizontal_start <= horz_idx) & (horz_idx < horizontal_end),
            current_vn
            + dtime
            * (
                advection_explicit_weight_parameter * predictor_normal_wind_advective_tendency
                + advection_implicit_weight_parameter * corrector_normal_wind_advective_tendency
                + normal_wind_tendency_due_to_slow_physics_process
                - constants.CPD * theta_v_at_edges_on_model_levels * horizontal_pressure_gradient
            ),
            next_vn,
        )

        if apply_4th_order_divergence_damping:
            e2c2eO = connectivities[dims.E2C2EODim]
            # verified for e-10
            squared_horizontal_gradient_of_total_divergence = np.where(
                (horizontal_start <= horz_idx) & (horz_idx < horizontal_end),
                np.sum(
                    np.where(
                        (e2c2eO != -1)[:, :, np.newaxis],
                        horizontal_gradient_of_total_divergence[e2c2eO]
                        * np.expand_dims(geofac_grdiv, axis=-1),
                        0,
                    ),
                    axis=1,
                ),
                np.zeros_like(horizontal_gradient_of_total_divergence),
            )

        if apply_2nd_order_divergence_damping:
            next_vn = np.where(
                (horizontal_start <= horz_idx) & (horz_idx < horizontal_end),
                next_vn
                + (second_order_divdamp_scaling_coeff * horizontal_gradient_of_total_divergence),
                next_vn,
            )

        if apply_4th_order_divergence_damping:
            if limited_area:
                next_vn = np.where(
                    (horizontal_start <= horz_idx) & (horz_idx < horizontal_end),
                    next_vn
                    + (
                        fourth_order_divdamp_scaling_coeff
                        + reduced_fourth_order_divdamp_coeff_at_nest_boundary
                        * np.expand_dims(nudgecoeff_e, axis=-1)
                    )
                    * squared_horizontal_gradient_of_total_divergence,
                    next_vn,
                )
            else:
                next_vn = np.where(
                    (horizontal_start <= horz_idx) & (horz_idx < horizontal_end),
                    next_vn
                    + (
                        np.expand_dims(fourth_order_divdamp_scaling_coeff, axis=0)
                        * squared_horizontal_gradient_of_total_divergence
                    ),
                    next_vn,
                )

        if is_iau_active:
            next_vn = np.where(
                (horizontal_start <= horz_idx) & (horz_idx < horizontal_end),
                next_vn + (iau_wgt_dyn * normal_wind_iau_increment),
                next_vn,
            )

        return dict(next_vn=next_vn)

    @pytest.fixture(params=[True, False])
    def input_data(self, request: pytest.FixtureRequest, grid: base.Grid) -> dict:
        current_vn = data_alloc.random_field(grid, dims.EdgeDim, dims.KDim)
        horizontal_mask_for_3d_divdamp = data_alloc.random_field(grid, dims.EdgeDim)
        scaling_factor_for_3d_divdamp = data_alloc.random_field(grid, dims.KDim)
        dwdz_at_cells_on_model_levels = data_alloc.random_field(grid, dims.CellDim, dims.KDim)
        inv_dual_edge_length = data_alloc.random_field(grid, dims.EdgeDim)
        corrector_normal_wind_advective_tendency = data_alloc.random_field(
            grid, dims.EdgeDim, dims.KDim
        )
        predictor_normal_wind_advective_tendency = data_alloc.random_field(
            grid, dims.EdgeDim, dims.KDim
        )
        normal_wind_tendency_due_to_slow_physics_process = data_alloc.random_field(
            grid, dims.EdgeDim, dims.KDim
        )
        horizontal_gradient_of_normal_wind_divergence = data_alloc.random_field(
            grid, dims.EdgeDim, dims.KDim
        )
        normal_wind_iau_increment = data_alloc.random_field(grid, dims.EdgeDim, dims.KDim)
        next_vn = data_alloc.random_field(grid, dims.EdgeDim, dims.KDim)
        theta_v_at_edges_on_model_levels = data_alloc.random_field(grid, dims.EdgeDim, dims.KDim)
        horizontal_pressure_gradient = data_alloc.random_field(grid, dims.EdgeDim, dims.KDim)
        geofac_grdiv = data_alloc.random_field(grid, dims.EdgeDim, dims.E2C2EODim)
        fourth_order_divdamp_scaling_coeff = data_alloc.random_field(grid, dims.KDim)
        reduced_fourth_order_divdamp_coeff_at_nest_boundary = data_alloc.random_field(
            grid, dims.KDim
        )
        nudgecoeff_e = data_alloc.random_field(grid, dims.EdgeDim)

        dtime = 0.9
        advection_implicit_weight_parameter = 0.75
        advection_explicit_weight_parameter = 0.25
        iau_wgt_dyn = 1.0
        is_iau_active = True
        fourth_order_divdamp_factor = 0.004
        second_order_divdamp_factor = 0.012
        divdamp_order = 24
        second_order_divdamp_scaling_coeff = 194588.14247428576
        apply_2nd_order_divergence_damping = (divdamp_order == divergence_damp_order.COMBINED) and (
            second_order_divdamp_scaling_coeff > 1.0e-6
        )
        apply_4th_order_divergence_damping = (
            divdamp_order == divergence_damp_order.FOURTH_ORDER
        ) or (
            (divdamp_order == divergence_damp_order.COMBINED)
            and (second_order_divdamp_factor <= (4.0 * fourth_order_divdamp_factor))
        )

        limited_area = request.param
        edge_domain = h_grid.domain(dims.EdgeDim)

        start_edge_nudging_level_2 = grid.start_index(edge_domain(h_grid.Zone.NUDGING_LEVEL_2))
        end_edge_local = grid.end_index(edge_domain(h_grid.Zone.LOCAL))

        return dict(
            horizontal_gradient_of_normal_wind_divergence=horizontal_gradient_of_normal_wind_divergence,
            next_vn=next_vn,
            current_vn=current_vn,
            dwdz_at_cells_on_model_levels=dwdz_at_cells_on_model_levels,
            predictor_normal_wind_advective_tendency=predictor_normal_wind_advective_tendency,
            corrector_normal_wind_advective_tendency=corrector_normal_wind_advective_tendency,
            normal_wind_tendency_due_to_slow_physics_process=normal_wind_tendency_due_to_slow_physics_process,
            normal_wind_iau_increment=normal_wind_iau_increment,
            theta_v_at_edges_on_model_levels=theta_v_at_edges_on_model_levels,
            horizontal_pressure_gradient=horizontal_pressure_gradient,
            reduced_fourth_order_divdamp_coeff_at_nest_boundary=reduced_fourth_order_divdamp_coeff_at_nest_boundary,
            fourth_order_divdamp_scaling_coeff=fourth_order_divdamp_scaling_coeff,
            second_order_divdamp_scaling_coeff=second_order_divdamp_scaling_coeff,
            horizontal_mask_for_3d_divdamp=horizontal_mask_for_3d_divdamp,
            scaling_factor_for_3d_divdamp=scaling_factor_for_3d_divdamp,
            inv_dual_edge_length=inv_dual_edge_length,
            nudgecoeff_e=nudgecoeff_e,
            geofac_grdiv=geofac_grdiv,
            advection_explicit_weight_parameter=advection_explicit_weight_parameter,
            advection_implicit_weight_parameter=advection_implicit_weight_parameter,
            dtime=dtime,
            iau_wgt_dyn=iau_wgt_dyn,
            is_iau_active=is_iau_active,
            limited_area=limited_area,
<<<<<<< HEAD
            divdamp_order=divdamp_order,
=======
            apply_2nd_order_divergence_damping=apply_2nd_order_divergence_damping,
            apply_4th_order_divergence_damping=apply_4th_order_divergence_damping,
>>>>>>> cb3e6822
            horizontal_start=start_edge_nudging_level_2,
            horizontal_end=end_edge_local,
            vertical_start=0,
            vertical_end=grid.num_levels,
        )<|MERGE_RESOLUTION|>--- conflicted
+++ resolved
@@ -57,12 +57,8 @@
         iau_wgt_dyn: ta.wpfloat,
         is_iau_active: gtx.int32,
         limited_area: gtx.int32,
-<<<<<<< HEAD
-        divdamp_order: gtx.int32,
-=======
         apply_2nd_order_divergence_damping: bool,
         apply_4th_order_divergence_damping: bool,
->>>>>>> cb3e6822
         horizontal_start: gtx.int32,
         horizontal_end: gtx.int32,
         vertical_start: gtx.int32,
@@ -238,12 +234,8 @@
             iau_wgt_dyn=iau_wgt_dyn,
             is_iau_active=is_iau_active,
             limited_area=limited_area,
-<<<<<<< HEAD
-            divdamp_order=divdamp_order,
-=======
             apply_2nd_order_divergence_damping=apply_2nd_order_divergence_damping,
             apply_4th_order_divergence_damping=apply_4th_order_divergence_damping,
->>>>>>> cb3e6822
             horizontal_start=start_edge_nudging_level_2,
             horizontal_end=end_edge_local,
             vertical_start=0,
