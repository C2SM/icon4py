--- conflicted
+++ resolved
@@ -82,11 +82,9 @@
             ddqz_z_full_e,
         )
 
-<<<<<<< HEAD
+
         condition = (np.maximum(3, end_index_of_damping_layer - 2) - 1 <= k) & (k < nlev - 4)
-=======
-        condition = (np.maximum(3, nrdmax - 2) - 1 <= k) & (k < nlev - 4)
->>>>>>> 91e200e8
+
         normal_wind_advective_tendency_extra_diffu = (
             add_extra_diffusion_for_normal_wind_tendency_approaching_cfl_numpy(
                 connectivities,
