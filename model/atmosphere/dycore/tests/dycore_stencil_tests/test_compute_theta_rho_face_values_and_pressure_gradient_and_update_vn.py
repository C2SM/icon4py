# ICON4Py - ICON inspired code in Python and GT4Py
#
# Copyright (c) 2022-2024, ETH Zurich and MeteoSwiss
# All rights reserved.
#
# Please, refer to the LICENSE file in the root directory.
# SPDX-License-Identifier: BSD-3-Clause

from typing import Any

import gt4py.next as gtx
import numpy as np
import pytest

import icon4py.model.common.type_alias as ta
import icon4py.model.testing.helpers as test_helpers
from icon4py.model.atmosphere.dycore.dycore_states import (
    HorizontalPressureDiscretizationType,
    RhoThetaAdvectionType,
)
from icon4py.model.atmosphere.dycore.stencils.compute_edge_diagnostics_for_dycore_and_update_vn import (
    compute_theta_rho_face_values_and_pressure_gradient_and_update_vn,
)
from icon4py.model.common import constants, dimension as dims
from icon4py.model.common.grid import base, horizontal as h_grid
from icon4py.model.common.utils import data_allocation as data_alloc


rhotheta_avd_type = RhoThetaAdvectionType()
horzpres_discr_type = HorizontalPressureDiscretizationType()


def compute_theta_rho_face_value_by_miura_scheme_numpy(
    connectivities: dict[gtx.Dimension, np.ndarray],
    vn: np.ndarray,
    tangential_wind: np.ndarray,
    pos_on_tplane_e_x: np.ndarray,
    pos_on_tplane_e_y: np.ndarray,
    primal_normal_cell_x: np.ndarray,
    dual_normal_cell_x: np.ndarray,
    primal_normal_cell_y: np.ndarray,
    dual_normal_cell_y: np.ndarray,
    p_dthalf: float,
    reference_rho_at_edges_on_model_levels: np.ndarray,
    reference_theta_at_edges_on_model_levels: np.ndarray,
    ddx_perturbed_rho: np.ndarray,
    ddy_perturbed_rho: np.ndarray,
    ddx_perturbed_theta_v: np.ndarray,
    ddy_perturbed_theta_v: np.ndarray,
    perturbed_rho_at_cells_on_model_levels: np.ndarray,
    perturbed_theta_v_at_cells_on_model_levels: np.ndarray,
    **kwargs: Any,
) -> tuple[np.ndarray, np.ndarray]:
    e2c = connectivities[dims.E2CDim]
    pos_on_tplane_e_x = pos_on_tplane_e_x.reshape(e2c.shape)
    pos_on_tplane_e_y = pos_on_tplane_e_y.reshape(e2c.shape)
    primal_normal_cell_x = primal_normal_cell_x.reshape(e2c.shape)
    dual_normal_cell_x = dual_normal_cell_x.reshape(e2c.shape)
    primal_normal_cell_y = primal_normal_cell_y.reshape(e2c.shape)
    dual_normal_cell_y = dual_normal_cell_y.reshape(e2c.shape)

    lvn_pos = np.where(vn > 0.0, True, False)
    pos_on_tplane_e_x = np.expand_dims(pos_on_tplane_e_x, axis=-1)
    pos_on_tplane_e_y = np.expand_dims(pos_on_tplane_e_y, axis=-1)
    primal_normal_cell_x = np.expand_dims(primal_normal_cell_x, axis=-1)
    dual_normal_cell_x = np.expand_dims(dual_normal_cell_x, axis=-1)
    primal_normal_cell_y = np.expand_dims(primal_normal_cell_y, axis=-1)
    dual_normal_cell_y = np.expand_dims(dual_normal_cell_y, axis=-1)

    z_ntdistv_bary_1 = -(
        vn * p_dthalf + np.where(lvn_pos, pos_on_tplane_e_x[:, 0], pos_on_tplane_e_x[:, 1])
    )
    z_ntdistv_bary_2 = -(
        tangential_wind * p_dthalf
        + np.where(lvn_pos, pos_on_tplane_e_y[:, 0], pos_on_tplane_e_y[:, 1])
    )

    p_distv_bary_1 = np.where(
        lvn_pos,
        z_ntdistv_bary_1 * primal_normal_cell_x[:, 0] + z_ntdistv_bary_2 * dual_normal_cell_x[:, 0],
        z_ntdistv_bary_1 * primal_normal_cell_x[:, 1] + z_ntdistv_bary_2 * dual_normal_cell_x[:, 1],
    )

    p_distv_bary_2 = np.where(
        lvn_pos,
        z_ntdistv_bary_1 * primal_normal_cell_y[:, 0] + z_ntdistv_bary_2 * dual_normal_cell_y[:, 0],
        z_ntdistv_bary_1 * primal_normal_cell_y[:, 1] + z_ntdistv_bary_2 * dual_normal_cell_y[:, 1],
    )

    perturbed_rho_e2c = perturbed_rho_at_cells_on_model_levels[e2c]
    perturbed_theta_v_e2c = perturbed_theta_v_at_cells_on_model_levels[e2c]
    ddx_perturbed_rho_e2c = ddx_perturbed_rho[e2c]
    ddy_perturbed_rho_e2c = ddy_perturbed_rho[e2c]
    ddx_perturbed_theta_v_e2c = ddx_perturbed_theta_v[e2c]
    ddy_perturbed_theta_v_e2c = ddy_perturbed_theta_v[e2c]

    rho_at_edges_on_model_levels = np.where(
        vn > 0,
        reference_rho_at_edges_on_model_levels
        + perturbed_rho_e2c[:, 0]
        + p_distv_bary_1 * ddx_perturbed_rho_e2c[:, 0]
        + p_distv_bary_2 * ddy_perturbed_rho_e2c[:, 0],
        reference_rho_at_edges_on_model_levels
        + perturbed_rho_e2c[:, 1]
        + p_distv_bary_1 * ddx_perturbed_rho_e2c[:, 1]
        + p_distv_bary_2 * ddy_perturbed_rho_e2c[:, 1],
    )

    theta_v_at_edges_on_model_levels = np.where(
        vn > 0,
        reference_theta_at_edges_on_model_levels
        + perturbed_theta_v_e2c[:, 0]
        + p_distv_bary_1 * ddx_perturbed_theta_v_e2c[:, 0]
        + p_distv_bary_2 * ddy_perturbed_theta_v_e2c[:, 0],
        reference_theta_at_edges_on_model_levels
        + perturbed_theta_v_e2c[:, 1]
        + p_distv_bary_1 * ddx_perturbed_theta_v_e2c[:, 1]
        + p_distv_bary_2 * ddy_perturbed_theta_v_e2c[:, 1],
    )

    return rho_at_edges_on_model_levels, theta_v_at_edges_on_model_levels


class TestComputeThetaRhoPressureGradientAndUpdateVn(test_helpers.StencilTest):
    PROGRAM = compute_theta_rho_face_values_and_pressure_gradient_and_update_vn
    OUTPUTS = (
        "rho_at_edges_on_model_levels",
        "theta_v_at_edges_on_model_levels",
        "horizontal_pressure_gradient",
        "next_vn",
    )

    MARKERS = (
        pytest.mark.uses_as_offset,
        pytest.mark.skip_value_error,
        pytest.mark.embedded_remap_error,
    )

    @staticmethod
    def reference(
        connectivities: dict[gtx.Dimension, np.ndarray],
        rho_at_edges_on_model_levels: np.ndarray,
        theta_v_at_edges_on_model_levels: np.ndarray,
        horizontal_pressure_gradient: np.ndarray,
        next_vn: np.ndarray,
        current_vn: np.ndarray,
        tangential_wind: np.ndarray,
        reference_rho_at_edges_on_model_levels: np.ndarray,
        reference_theta_at_edges_on_model_levels: np.ndarray,
        perturbed_rho_at_cells_on_model_levels: np.ndarray,
        perturbed_theta_v_at_cells_on_model_levels: np.ndarray,
        temporal_extrapolation_of_perturbed_exner: np.ndarray,
        ddz_of_temporal_extrapolation_of_perturbed_exner_on_model_levels: np.ndarray,
        d2dz2_of_temporal_extrapolation_of_perturbed_exner_on_model_levels: np.ndarray,
        hydrostatic_correction_on_lowest_level: np.ndarray,
        predictor_normal_wind_advective_tendency: np.ndarray,
<<<<<<< HEAD
        normal_wind_tendency_due_to_physics_process: np.ndarray,
        normal_wind_iau_increment: np.ndarray,
=======
        normal_wind_tendency_due_to_slow_physics_process: np.ndarray,
        normal_wind_iau_increments: np.ndarray,
>>>>>>> 008015f4
        geofac_grg_x: np.ndarray,
        geofac_grg_y: np.ndarray,
        pos_on_tplane_e_x: np.ndarray,
        pos_on_tplane_e_y: np.ndarray,
        primal_normal_cell_x: np.ndarray,
        dual_normal_cell_x: np.ndarray,
        primal_normal_cell_y: np.ndarray,
        dual_normal_cell_y: np.ndarray,
        ddxn_z_full: np.ndarray,
        c_lin_e: np.ndarray,
        ikoffset: np.ndarray,
        zdiff_gradp: np.ndarray,
        ipeidx_dsl: np.ndarray,
        pg_exdist: np.ndarray,
        inv_dual_edge_length: np.ndarray,
        dtime: ta.wpfloat,
        iau_wgt_dyn: ta.wpfloat,
        is_iau_active: gtx.int32,
        limited_area: gtx.int32,
        iadv_rhotheta: gtx.int32,
        igradp_method: gtx.int32,
        start_edge_halo_level_2: gtx.int32,
        end_edge_halo_level_2: gtx.int32,
        start_edge_lateral_boundary: gtx.int32,
        end_edge_halo: gtx.int32,
        start_edge_lateral_boundary_level_7: gtx.int32,
        start_edge_nudging_level_2: gtx.int32,
        end_edge_local: gtx.int32,
        end_edge_end: gtx.int32,
        nflatlev: gtx.int32,
        nflat_gradp: gtx.int32,
        horizontal_end: gtx.int32,
        vertical_end: gtx.int32,
        **kwargs: Any,
    ) -> dict:
        vert_idx = np.arange(vertical_end)
        horz_idx = np.arange(horizontal_end)[:, np.newaxis]
        default_shape = perturbed_rho_at_cells_on_model_levels.shape

        ddx_perturbed_rho = np.zeros(default_shape)
        ddy_perturbed_rho = np.zeros(default_shape)
        ddx_perturbed_theta_v = np.zeros(default_shape)
        ddy_perturbed_theta_v = np.zeros(default_shape)

        if iadv_rhotheta == rhotheta_avd_type.MIURA:
            # Compute Green-Gauss gradients for rho and theta
            c2e2cO = connectivities[dims.C2E2CODim]

            geofac_grg_x = np.expand_dims(geofac_grg_x, axis=-1)
            ddx_perturbed_rho = np.sum(
                np.where(
                    (c2e2cO != -1)[:, :, np.newaxis],
                    geofac_grg_x * perturbed_rho_at_cells_on_model_levels[c2e2cO],
                    0,
                ),
                axis=1,
            )
            ddx_perturbed_theta_v = np.sum(
                np.where(
                    (c2e2cO != -1)[:, :, np.newaxis],
                    geofac_grg_x * perturbed_theta_v_at_cells_on_model_levels[c2e2cO],
                    0,
                ),
                axis=1,
            )

            geofac_grg_y = np.expand_dims(geofac_grg_y, axis=-1)
            ddy_perturbed_rho = np.sum(
                np.where(
                    (c2e2cO != -1)[:, :, np.newaxis],
                    geofac_grg_y * perturbed_rho_at_cells_on_model_levels[c2e2cO],
                    0,
                ),
                axis=1,
            )
            ddy_perturbed_theta_v = np.sum(
                np.where(
                    (c2e2cO != -1)[:, :, np.newaxis],
                    geofac_grg_y * perturbed_theta_v_at_cells_on_model_levels[c2e2cO],
                    0,
                ),
                axis=1,
            )

        if iadv_rhotheta <= 2:
            # if idiv_method == 1:
            (rho_at_edges_on_model_levels, theta_v_at_edges_on_model_levels) = np.where(
                (horz_idx >= start_edge_halo_level_2) & (horz_idx < end_edge_halo_level_2),
                (
                    np.zeros_like(rho_at_edges_on_model_levels),
                    np.zeros_like(theta_v_at_edges_on_model_levels),
                ),
                (rho_at_edges_on_model_levels, theta_v_at_edges_on_model_levels),
            )

            # initialize also nest boundary points with zero
            if limited_area:
                (rho_at_edges_on_model_levels, theta_v_at_edges_on_model_levels) = np.where(
                    (horz_idx >= start_edge_lateral_boundary) & (horz_idx < end_edge_halo),
                    (
                        np.zeros_like(rho_at_edges_on_model_levels),
                        np.zeros_like(theta_v_at_edges_on_model_levels),
                    ),
                    (rho_at_edges_on_model_levels, theta_v_at_edges_on_model_levels),
                )

            if iadv_rhotheta == rhotheta_avd_type.MIURA:
                # Compute upwind-biased values for rho and theta starting from centered differences
                # Note: the length of the backward trajectory should be 0.5*dtime*(vn,tangential_wind) in order to arrive
                # at a second-order accurate FV discretization, but twice the length is needed for numerical stability
                (rho_at_edges_on_model_levels, theta_v_at_edges_on_model_levels) = np.where(
                    (start_edge_lateral_boundary_level_7 <= horz_idx) & (horz_idx < end_edge_halo),
                    compute_theta_rho_face_value_by_miura_scheme_numpy(
                        connectivities=connectivities,
                        vn=current_vn,
                        tangential_wind=tangential_wind,
                        pos_on_tplane_e_x=pos_on_tplane_e_x,
                        pos_on_tplane_e_y=pos_on_tplane_e_y,
                        primal_normal_cell_x=primal_normal_cell_x,
                        dual_normal_cell_x=dual_normal_cell_x,
                        primal_normal_cell_y=primal_normal_cell_y,
                        dual_normal_cell_y=dual_normal_cell_y,
                        p_dthalf=float(0.5 * dtime),
                        reference_rho_at_edges_on_model_levels=reference_rho_at_edges_on_model_levels,
                        reference_theta_at_edges_on_model_levels=reference_theta_at_edges_on_model_levels,
                        ddx_perturbed_rho=ddx_perturbed_rho,
                        ddy_perturbed_rho=ddy_perturbed_rho,
                        ddx_perturbed_theta_v=ddx_perturbed_theta_v,
                        ddy_perturbed_theta_v=ddy_perturbed_theta_v,
                        perturbed_rho_at_cells_on_model_levels=perturbed_rho_at_cells_on_model_levels,
                        perturbed_theta_v_at_cells_on_model_levels=perturbed_theta_v_at_cells_on_model_levels,
                    ),
                    (rho_at_edges_on_model_levels, theta_v_at_edges_on_model_levels),
                )

        # Remaining computations at edge points
        e2c = connectivities[dims.E2CDim]
        temporal_extrapolation_of_perturbed_exner_at_edges = (
            temporal_extrapolation_of_perturbed_exner[e2c]
        )
        weighted_temporal_extrapolation_of_perturbed_exner_at_edges = (
            temporal_extrapolation_of_perturbed_exner_at_edges[:, 1]
            - temporal_extrapolation_of_perturbed_exner_at_edges[:, 0]
        )
        inv_dual_edge_length = np.expand_dims(inv_dual_edge_length, axis=-1)

        horizontal_pressure_gradient = np.where(
            (start_edge_nudging_level_2 <= horz_idx)
            & (horz_idx < end_edge_local)
            & (vert_idx < nflatlev),
            inv_dual_edge_length * weighted_temporal_extrapolation_of_perturbed_exner_at_edges,
            horizontal_pressure_gradient,
        )

        if igradp_method == horzpres_discr_type.TAYLOR_HYDRO:

            def _apply_index_field_for_multi_level_pressure_gradient(
                shape: tuple,
                to_index: np.ndarray,
                neighbor_table: np.ndarray,
                offset_field: np.ndarray,
            ) -> np.ndarray:
                indexed = np.zeros(shape)
                for iprimary in range(shape[0]):
                    for isparse in range(shape[1]):
                        for ik in range(shape[2]):
                            indexed[iprimary, isparse, ik] = to_index[
                                neighbor_table[iprimary, isparse],
                                ik + offset_field[iprimary, isparse, ik],
                            ]
                return indexed

            def at_neighbor(i: int) -> np.ndarray:
                return temporal_extrapolation_of_perturbed_exner_at_kidx[:, i, :] + zdiff_gradp[
                    :, i, :
                ] * (
                    ddz_of_temporal_extrapolation_of_perturbed_exner_on_model_levels_at_kidx[
                        :, i, :
                    ]
                    + zdiff_gradp[:, i, :]
                    * d2dz2_of_temporal_extrapolation_of_perturbed_exner_on_model_levels_at_kidx[
                        :, i, :
                    ]
                )

            c_lin_e = np.expand_dims(c_lin_e, axis=-1)

            # horizontal gradient of Exner pressure, including metric correction
            # horizontal gradient of Exner pressure, Taylor-expansion-based reconstruction
            horizontal_pressure_gradient = np.where(
                (start_edge_nudging_level_2 <= horz_idx)
                & (horz_idx < end_edge_local)
                & (vert_idx >= nflatlev)
                & (vert_idx < (nflat_gradp + gtx.int32(1))),
                inv_dual_edge_length * weighted_temporal_extrapolation_of_perturbed_exner_at_edges
                - ddxn_z_full
                * np.sum(
                    c_lin_e * ddz_of_temporal_extrapolation_of_perturbed_exner_on_model_levels[e2c],
                    axis=1,
                ),
                horizontal_pressure_gradient,
            )

            full_shape = e2c.shape + zdiff_gradp.shape[1:]
            zdiff_gradp = zdiff_gradp.reshape(full_shape)
            ikoffset = ikoffset.reshape(full_shape)

            temporal_extrapolation_of_perturbed_exner_at_kidx = (
                _apply_index_field_for_multi_level_pressure_gradient(
                    full_shape, temporal_extrapolation_of_perturbed_exner, e2c, ikoffset
                )
            )
            ddz_of_temporal_extrapolation_of_perturbed_exner_on_model_levels_at_kidx = (
                _apply_index_field_for_multi_level_pressure_gradient(
                    full_shape,
                    ddz_of_temporal_extrapolation_of_perturbed_exner_on_model_levels,
                    e2c,
                    ikoffset,
                )
            )
            d2dz2_of_temporal_extrapolation_of_perturbed_exner_on_model_levels_at_kidx = (
                _apply_index_field_for_multi_level_pressure_gradient(
                    full_shape,
                    d2dz2_of_temporal_extrapolation_of_perturbed_exner_on_model_levels,
                    e2c,
                    ikoffset,
                )
            )
            sum_expr = at_neighbor(1) - at_neighbor(0)
            horizontal_pressure_gradient = np.where(
                (start_edge_nudging_level_2 <= horz_idx)
                & (horz_idx < end_edge_local)
                & (vert_idx >= (nflat_gradp + gtx.int32(1))),
                inv_dual_edge_length * sum_expr,
                horizontal_pressure_gradient,
            )

            hydrostatic_correction = np.repeat(
                np.expand_dims(hydrostatic_correction_on_lowest_level, axis=-1),
                horizontal_pressure_gradient.shape[1],
                axis=1,
            )
            horizontal_pressure_gradient = np.where(
                (start_edge_nudging_level_2 <= horz_idx) & (horz_idx < end_edge_end),
                np.where(
                    ipeidx_dsl,
                    horizontal_pressure_gradient + hydrostatic_correction * pg_exdist,
                    horizontal_pressure_gradient,
                ),
                horizontal_pressure_gradient,
            )

        next_vn = np.where(
            (start_edge_nudging_level_2 <= horz_idx) & (horz_idx < end_edge_local),
            current_vn
            + dtime
            * (
                predictor_normal_wind_advective_tendency
<<<<<<< HEAD
                + normal_wind_tendency_due_to_physics_process
                - constants.CPD * theta_v_at_edges_on_model_levels * horizontal_pressure_gradient
=======
                + normal_wind_tendency_due_to_slow_physics_process
                - cpd * theta_v_at_edges_on_model_levels * horizontal_pressure_gradient
>>>>>>> 008015f4
            ),
            next_vn,
        )

        if is_iau_active:
            next_vn = np.where(
                (start_edge_nudging_level_2 <= horz_idx) & (horz_idx < end_edge_local),
                next_vn + (iau_wgt_dyn * normal_wind_iau_increment),
                next_vn,
            )

        return dict(
            rho_at_edges_on_model_levels=rho_at_edges_on_model_levels,
            theta_v_at_edges_on_model_levels=theta_v_at_edges_on_model_levels,
            horizontal_pressure_gradient=horizontal_pressure_gradient,
            next_vn=next_vn,
        )

    @pytest.fixture
    def input_data(self, grid: base.BaseGrid) -> dict:
        geofac_grg_x = data_alloc.random_field(grid, dims.CellDim, dims.C2E2CODim)
        geofac_grg_y = data_alloc.random_field(grid, dims.CellDim, dims.C2E2CODim)
        current_vn = data_alloc.random_field(grid, dims.EdgeDim, dims.KDim)
        tangential_wind = data_alloc.random_field(grid, dims.EdgeDim, dims.KDim)
        pos_on_tplane_e_x = data_alloc.random_field(grid, dims.ECDim)
        pos_on_tplane_e_y = data_alloc.random_field(grid, dims.ECDim)
        primal_normal_cell_x = data_alloc.random_field(grid, dims.ECDim)
        dual_normal_cell_x = data_alloc.random_field(grid, dims.ECDim)
        primal_normal_cell_y = data_alloc.random_field(grid, dims.ECDim)
        dual_normal_cell_y = data_alloc.random_field(grid, dims.ECDim)
        reference_rho_at_edges_on_model_levels = data_alloc.random_field(
            grid, dims.EdgeDim, dims.KDim
        )
        reference_theta_at_edges_on_model_levels = data_alloc.random_field(
            grid, dims.EdgeDim, dims.KDim
        )
        perturbed_rho_at_cells_on_model_levels = data_alloc.random_field(
            grid, dims.CellDim, dims.KDim
        )
        perturbed_theta_v_at_cells_on_model_levels = data_alloc.random_field(
            grid, dims.CellDim, dims.KDim
        )
        ddxn_z_full = data_alloc.random_field(grid, dims.EdgeDim, dims.KDim)
        c_lin_e = data_alloc.random_field(grid, dims.EdgeDim, dims.E2CDim)
        temporal_extrapolation_of_perturbed_exner = data_alloc.random_field(
            grid, dims.CellDim, dims.KDim
        )
        ddz_of_temporal_extrapolation_of_perturbed_exner_on_model_levels = data_alloc.random_field(
            grid, dims.CellDim, dims.KDim
        )
        d2dz2_of_temporal_extrapolation_of_perturbed_exner_on_model_levels = (
            data_alloc.random_field(grid, dims.CellDim, dims.KDim)
        )
        hydrostatic_correction_on_lowest_level = data_alloc.random_field(grid, dims.EdgeDim)
        zdiff_gradp = data_alloc.random_field(grid, dims.ECDim, dims.KDim)
        ipeidx_dsl = data_alloc.random_mask(grid, dims.EdgeDim, dims.KDim)
        pg_exdist = data_alloc.random_field(grid, dims.EdgeDim, dims.KDim)
        inv_dual_edge_length = data_alloc.random_field(grid, dims.EdgeDim)
        predictor_normal_wind_advective_tendency = data_alloc.random_field(
            grid, dims.EdgeDim, dims.KDim
        )
        normal_wind_tendency_due_to_slow_physics_process = data_alloc.random_field(
            grid, dims.EdgeDim, dims.KDim
        )
        normal_wind_iau_increment = data_alloc.random_field(grid, dims.EdgeDim, dims.KDim)
        next_vn = data_alloc.random_field(grid, dims.EdgeDim, dims.KDim)
        theta_v_at_edges_on_model_levels = data_alloc.random_field(grid, dims.EdgeDim, dims.KDim)
        horizontal_pressure_gradient = data_alloc.random_field(grid, dims.EdgeDim, dims.KDim)
        rho_at_edges_on_model_levels = data_alloc.random_field(grid, dims.EdgeDim, dims.KDim)

        ikoffset = data_alloc.zero_field(
            grid, dims.EdgeDim, dims.E2CDim, dims.KDim, dtype=gtx.int32
        )
        rng = np.random.default_rng()
        k_levels = grid.num_levels

        ikoffset_np = np.zeros_like(ikoffset.asnumpy())
        for k in range(k_levels):
            # construct offsets that reach all k-levels except the last (because we are using the entries of this field with `+1`)
            ikoffset_np[:, :, k] = rng.integers(
                low=0 - k,
                high=k_levels - k - 1,
                size=(ikoffset.asnumpy().shape[0], ikoffset.asnumpy().shape[1]),
            )
        ikoffset = data_alloc.flatten_first_two_dims(dims.ECDim, dims.KDim, field=ikoffset_np)

        dtime = 0.9
        iau_wgt_dyn = 1.0
        is_iau_active = True
        limited_area = True
        iadv_rhotheta = 2
        igradp_method = 3
        edge_domain = h_grid.domain(dims.EdgeDim)

        start_edge_halo_level_2 = grid.start_index(edge_domain(h_grid.Zone.HALO_LEVEL_2))
        end_edge_halo_level_2 = grid.end_index(edge_domain(h_grid.Zone.HALO_LEVEL_2))
        start_edge_lateral_boundary = grid.end_index(edge_domain(h_grid.Zone.LATERAL_BOUNDARY))
        end_edge_halo = grid.end_index(edge_domain(h_grid.Zone.HALO))
        start_edge_lateral_boundary_level_7 = grid.start_index(
            edge_domain(h_grid.Zone.LATERAL_BOUNDARY_LEVEL_7)
        )
        start_edge_nudging_level_2 = grid.start_index(edge_domain(h_grid.Zone.NUDGING_LEVEL_2))
        end_edge_local = grid.end_index(edge_domain(h_grid.Zone.LOCAL))
        end_edge_end = grid.num_edges
        nflatlev = 4
        nflat_gradp = 27

        return dict(
            rho_at_edges_on_model_levels=rho_at_edges_on_model_levels,
            theta_v_at_edges_on_model_levels=theta_v_at_edges_on_model_levels,
            horizontal_pressure_gradient=horizontal_pressure_gradient,
            next_vn=next_vn,
            current_vn=current_vn,
            tangential_wind=tangential_wind,
            reference_rho_at_edges_on_model_levels=reference_rho_at_edges_on_model_levels,
            reference_theta_at_edges_on_model_levels=reference_theta_at_edges_on_model_levels,
            perturbed_rho_at_cells_on_model_levels=perturbed_rho_at_cells_on_model_levels,
            perturbed_theta_v_at_cells_on_model_levels=perturbed_theta_v_at_cells_on_model_levels,
            temporal_extrapolation_of_perturbed_exner=temporal_extrapolation_of_perturbed_exner,
            ddz_of_temporal_extrapolation_of_perturbed_exner_on_model_levels=ddz_of_temporal_extrapolation_of_perturbed_exner_on_model_levels,
            d2dz2_of_temporal_extrapolation_of_perturbed_exner_on_model_levels=d2dz2_of_temporal_extrapolation_of_perturbed_exner_on_model_levels,
            hydrostatic_correction_on_lowest_level=hydrostatic_correction_on_lowest_level,
            predictor_normal_wind_advective_tendency=predictor_normal_wind_advective_tendency,
<<<<<<< HEAD
            normal_wind_tendency_due_to_physics_process=normal_wind_tendency_due_to_physics_process,
            normal_wind_iau_increment=normal_wind_iau_increment,
=======
            normal_wind_tendency_due_to_slow_physics_process=normal_wind_tendency_due_to_slow_physics_process,
            normal_wind_iau_increments=normal_wind_iau_increments,
>>>>>>> 008015f4
            geofac_grg_x=geofac_grg_x,
            geofac_grg_y=geofac_grg_y,
            pos_on_tplane_e_x=pos_on_tplane_e_x,
            pos_on_tplane_e_y=pos_on_tplane_e_y,
            primal_normal_cell_x=primal_normal_cell_x,
            dual_normal_cell_x=dual_normal_cell_x,
            primal_normal_cell_y=primal_normal_cell_y,
            dual_normal_cell_y=dual_normal_cell_y,
            ddxn_z_full=ddxn_z_full,
            c_lin_e=c_lin_e,
            ikoffset=ikoffset,
            zdiff_gradp=zdiff_gradp,
            ipeidx_dsl=ipeidx_dsl,
            pg_exdist=pg_exdist,
            inv_dual_edge_length=inv_dual_edge_length,
            dtime=dtime,
            iau_wgt_dyn=iau_wgt_dyn,
            is_iau_active=is_iau_active,
            limited_area=limited_area,
            iadv_rhotheta=iadv_rhotheta,
            igradp_method=igradp_method,
            nflatlev=nflatlev,
            nflat_gradp=nflat_gradp,
            start_edge_halo_level_2=start_edge_halo_level_2,
            end_edge_halo_level_2=end_edge_halo_level_2,
            start_edge_lateral_boundary=start_edge_lateral_boundary,
            end_edge_halo=end_edge_halo,
            start_edge_lateral_boundary_level_7=start_edge_lateral_boundary_level_7,
            start_edge_nudging_level_2=start_edge_nudging_level_2,
            end_edge_local=end_edge_local,
            end_edge_end=end_edge_end,
            horizontal_start=0,
            horizontal_end=grid.num_edges,
            vertical_start=0,
            vertical_end=grid.num_levels,
        )<|MERGE_RESOLUTION|>--- conflicted
+++ resolved
@@ -154,13 +154,8 @@
         d2dz2_of_temporal_extrapolation_of_perturbed_exner_on_model_levels: np.ndarray,
         hydrostatic_correction_on_lowest_level: np.ndarray,
         predictor_normal_wind_advective_tendency: np.ndarray,
-<<<<<<< HEAD
-        normal_wind_tendency_due_to_physics_process: np.ndarray,
+        normal_wind_tendency_due_to_slow_physics_process: np.ndarray,
         normal_wind_iau_increment: np.ndarray,
-=======
-        normal_wind_tendency_due_to_slow_physics_process: np.ndarray,
-        normal_wind_iau_increments: np.ndarray,
->>>>>>> 008015f4
         geofac_grg_x: np.ndarray,
         geofac_grg_y: np.ndarray,
         pos_on_tplane_e_x: np.ndarray,
@@ -419,13 +414,8 @@
             + dtime
             * (
                 predictor_normal_wind_advective_tendency
-<<<<<<< HEAD
-                + normal_wind_tendency_due_to_physics_process
+                + normal_wind_tendency_due_to_slow_physics_process
                 - constants.CPD * theta_v_at_edges_on_model_levels * horizontal_pressure_gradient
-=======
-                + normal_wind_tendency_due_to_slow_physics_process
-                - cpd * theta_v_at_edges_on_model_levels * horizontal_pressure_gradient
->>>>>>> 008015f4
             ),
             next_vn,
         )
@@ -549,13 +539,8 @@
             d2dz2_of_temporal_extrapolation_of_perturbed_exner_on_model_levels=d2dz2_of_temporal_extrapolation_of_perturbed_exner_on_model_levels,
             hydrostatic_correction_on_lowest_level=hydrostatic_correction_on_lowest_level,
             predictor_normal_wind_advective_tendency=predictor_normal_wind_advective_tendency,
-<<<<<<< HEAD
-            normal_wind_tendency_due_to_physics_process=normal_wind_tendency_due_to_physics_process,
+            normal_wind_tendency_due_to_slow_physics_process=normal_wind_tendency_due_to_slow_physics_process,
             normal_wind_iau_increment=normal_wind_iau_increment,
-=======
-            normal_wind_tendency_due_to_slow_physics_process=normal_wind_tendency_due_to_slow_physics_process,
-            normal_wind_iau_increments=normal_wind_iau_increments,
->>>>>>> 008015f4
             geofac_grg_x=geofac_grg_x,
             geofac_grg_y=geofac_grg_y,
             pos_on_tplane_e_x=pos_on_tplane_e_x,
