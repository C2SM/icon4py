# ICON4Py - ICON inspired code in Python and GT4Py
#
# Copyright (c) 2022-2024, ETH Zurich and MeteoSwiss
# All rights reserved.
#
# Please, refer to the LICENSE file in the root directory.
# SPDX-License-Identifier: BSD-3-Clause
import gt4py.next as gtx
import numpy as np
import pytest

from icon4py.model.atmosphere.dycore.stencils.compute_hydrostatic_correction_term import (
    compute_hydrostatic_correction_term,
)
from icon4py.model.common import dimension as dims
from icon4py.model.common.type_alias import vpfloat, wpfloat
from icon4py.model.common.utils.data_allocation import (
    flatten_first_two_dims,
    random_field,
    zero_field,
)
<<<<<<< HEAD
from icon4py.model.common.type_alias import vpfloat, wpfloat


def compute_hydrostatic_correction_term_numpy(
    grid,
    theta_v: np.array,
    ikoffset: np.array,
    zdiff_gradp: np.array,
    theta_v_ic: np.array,
    inv_ddqz_z_full: np.array,
    inv_dual_edge_length: np.array,
    grav_o_cpd: float,
) -> np.array:
=======
from icon4py.model.testing.helpers import StencilTest


def compute_hydrostatic_correction_term_numpy(
    connectivities: dict[gtx.Dimension, np.ndarray],
    theta_v: np.ndarray,
    ikoffset: np.ndarray,
    zdiff_gradp: np.ndarray,
    theta_v_ic: np.ndarray,
    inv_ddqz_z_full: np.ndarray,
    inv_dual_edge_length: np.ndarray,
    grav_o_cpd: float,
) -> np.ndarray:
>>>>>>> 1d0c14f1
    def _apply_index_field(shape, to_index, neighbor_table, offset_field):
        indexed, indexed_p1 = np.zeros(shape), np.zeros(shape)
        for iprimary in range(shape[0]):
            for isparse in range(shape[1]):
                for ik in range(shape[2]):
                    indexed[iprimary, isparse, ik] = to_index[
                        neighbor_table[iprimary, isparse],
                        ik + offset_field[iprimary, isparse, ik],
                    ]
                    indexed_p1[iprimary, isparse, ik] = to_index[
                        neighbor_table[iprimary, isparse],
                        ik + offset_field[iprimary, isparse, ik] + 1,
                    ]
        return indexed, indexed_p1

<<<<<<< HEAD
    e2c = grid.connectivities[E2CDim]
=======
    e2c = connectivities[dims.E2CDim]
>>>>>>> 1d0c14f1
    full_shape = e2c.shape + zdiff_gradp.shape[1:]
    zdiff_gradp = zdiff_gradp.reshape(full_shape)
    ikoffset = ikoffset.reshape(full_shape)

    inv_dual_edge_length = np.expand_dims(inv_dual_edge_length, -1)

    theta_v_at_kidx, _ = _apply_index_field(full_shape, theta_v, e2c, ikoffset)

    theta_v_ic_at_kidx, theta_v_ic_at_kidx_p1 = _apply_index_field(
        full_shape, theta_v_ic, e2c, ikoffset
    )

    inv_ddqz_z_full_at_kidx, _ = _apply_index_field(full_shape, inv_ddqz_z_full, e2c, ikoffset)

    z_theta1 = (
        theta_v_at_kidx[:, 0, :]
        + zdiff_gradp[:, 0, :]
        * (theta_v_ic_at_kidx[:, 0, :] - theta_v_ic_at_kidx_p1[:, 0, :])
        * inv_ddqz_z_full_at_kidx[:, 0, :]
    )

    z_theta2 = (
        theta_v_at_kidx[:, 1, :]
        + zdiff_gradp[:, 1, :]
        * (theta_v_ic_at_kidx[:, 1, :] - theta_v_ic_at_kidx_p1[:, 1, :])
        * inv_ddqz_z_full_at_kidx[:, 1, :]
    )

    z_hydro_corr = (
        grav_o_cpd
        * inv_dual_edge_length
        * (z_theta2 - z_theta1)
        * 4.0
        / ((z_theta1 + z_theta2) ** 2)
    )
<<<<<<< HEAD

    return z_hydro_corr


class TestMoSolveNonHydroStencil21(StencilTest):
=======
    return z_hydro_corr


class TestComputeHydrostaticCorrectionTerm(StencilTest):
>>>>>>> 1d0c14f1
    OUTPUTS = ("z_hydro_corr",)
    PROGRAM = compute_hydrostatic_correction_term
    MARKERS = (pytest.mark.uses_as_offset, pytest.mark.skip_value_error)

    @staticmethod
    def reference(
        connectivities: dict[gtx.Dimension, np.ndarray],
        theta_v: np.ndarray,
        ikoffset: np.ndarray,
        zdiff_gradp: np.ndarray,
        theta_v_ic: np.ndarray,
        inv_ddqz_z_full: np.ndarray,
        inv_dual_edge_length: np.ndarray,
        grav_o_cpd: float,
        **kwargs,
    ) -> dict:
        z_hydro_corr = compute_hydrostatic_correction_term_numpy(
<<<<<<< HEAD
            grid,
=======
            connectivities,
>>>>>>> 1d0c14f1
            theta_v,
            ikoffset,
            zdiff_gradp,
            theta_v_ic,
            inv_ddqz_z_full,
            inv_dual_edge_length,
            grav_o_cpd,
        )
        return dict(z_hydro_corr=z_hydro_corr)

    @pytest.fixture
    def input_data(self, grid):
        ikoffset = zero_field(grid, dims.EdgeDim, dims.E2CDim, dims.KDim, dtype=gtx.int32)
        rng = np.random.default_rng()
        for k in range(grid.num_levels):
            # construct offsets that reach all k-levels except the last (because we are using the entries of this field with `+1`)
            ikoffset[:, :, k] = rng.integers(
                low=0 - k,
                high=grid.num_levels - k - 1,
                size=(ikoffset.shape[0], ikoffset.shape[1]),
            )

        theta_v = random_field(grid, dims.CellDim, dims.KDim, dtype=wpfloat)
        zdiff_gradp = random_field(grid, dims.EdgeDim, dims.E2CDim, dims.KDim, dtype=vpfloat)
        theta_v_ic = random_field(grid, dims.CellDim, dims.KDim, dtype=wpfloat)
        inv_ddqz_z_full = random_field(grid, dims.CellDim, dims.KDim, dtype=vpfloat)
        inv_dual_edge_length = random_field(grid, dims.EdgeDim, dtype=wpfloat)
        grav_o_cpd = wpfloat("10.0")

        zdiff_gradp_new = flatten_first_two_dims(dims.ECDim, dims.KDim, field=zdiff_gradp)
        ikoffset_new = flatten_first_two_dims(dims.ECDim, dims.KDim, field=ikoffset)

        z_hydro_corr = zero_field(grid, dims.EdgeDim, dims.KDim, dtype=vpfloat)

        return dict(
            theta_v=theta_v,
            ikoffset=ikoffset_new,
            z_hydro_corr=z_hydro_corr,
            zdiff_gradp=zdiff_gradp_new,
            theta_v_ic=theta_v_ic,
            inv_ddqz_z_full=inv_ddqz_z_full,
            inv_dual_edge_length=inv_dual_edge_length,
            grav_o_cpd=grav_o_cpd,
            horizontal_start=0,
            horizontal_end=gtx.int32(grid.num_edges),
            vertical_start=0,
            vertical_end=gtx.int32(grid.num_levels),
        )<|MERGE_RESOLUTION|>--- conflicted
+++ resolved
@@ -19,21 +19,6 @@
     random_field,
     zero_field,
 )
-<<<<<<< HEAD
-from icon4py.model.common.type_alias import vpfloat, wpfloat
-
-
-def compute_hydrostatic_correction_term_numpy(
-    grid,
-    theta_v: np.array,
-    ikoffset: np.array,
-    zdiff_gradp: np.array,
-    theta_v_ic: np.array,
-    inv_ddqz_z_full: np.array,
-    inv_dual_edge_length: np.array,
-    grav_o_cpd: float,
-) -> np.array:
-=======
 from icon4py.model.testing.helpers import StencilTest
 
 
@@ -47,7 +32,6 @@
     inv_dual_edge_length: np.ndarray,
     grav_o_cpd: float,
 ) -> np.ndarray:
->>>>>>> 1d0c14f1
     def _apply_index_field(shape, to_index, neighbor_table, offset_field):
         indexed, indexed_p1 = np.zeros(shape), np.zeros(shape)
         for iprimary in range(shape[0]):
@@ -63,11 +47,7 @@
                     ]
         return indexed, indexed_p1
 
-<<<<<<< HEAD
-    e2c = grid.connectivities[E2CDim]
-=======
     e2c = connectivities[dims.E2CDim]
->>>>>>> 1d0c14f1
     full_shape = e2c.shape + zdiff_gradp.shape[1:]
     zdiff_gradp = zdiff_gradp.reshape(full_shape)
     ikoffset = ikoffset.reshape(full_shape)
@@ -103,18 +83,10 @@
         * 4.0
         / ((z_theta1 + z_theta2) ** 2)
     )
-<<<<<<< HEAD
-
-    return z_hydro_corr
-
-
-class TestMoSolveNonHydroStencil21(StencilTest):
-=======
     return z_hydro_corr
 
 
 class TestComputeHydrostaticCorrectionTerm(StencilTest):
->>>>>>> 1d0c14f1
     OUTPUTS = ("z_hydro_corr",)
     PROGRAM = compute_hydrostatic_correction_term
     MARKERS = (pytest.mark.uses_as_offset, pytest.mark.skip_value_error)
@@ -132,11 +104,7 @@
         **kwargs,
     ) -> dict:
         z_hydro_corr = compute_hydrostatic_correction_term_numpy(
-<<<<<<< HEAD
-            grid,
-=======
             connectivities,
->>>>>>> 1d0c14f1
             theta_v,
             ikoffset,
             zdiff_gradp,
