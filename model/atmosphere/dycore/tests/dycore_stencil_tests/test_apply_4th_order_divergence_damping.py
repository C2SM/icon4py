--- conflicted
+++ resolved
@@ -27,15 +27,6 @@
     vn = vn + (scal_divdamp * z_graddiv2_vn)
     return dict(vn=vn)
 
-def apply_4th_order_divergence_damping_numpy(
-    grid,
-    scal_divdamp: np.array,
-    z_graddiv2_vn: np.array,
-    vn: np.array,
-) -> np.array:
-    scal_divdamp = np.expand_dims(scal_divdamp, axis=0)
-    vn = vn + (scal_divdamp * z_graddiv2_vn)
-    return dict(vn=vn)
 
 class TestApply4thOrderDivergenceDamping(StencilTest):
     PROGRAM = apply_4th_order_divergence_damping
@@ -49,11 +40,7 @@
         vn: np.array,
         **kwargs,
     ) -> dict:
-<<<<<<< HEAD
-        vn = mo_solve_nonhydro_4th_order_divdamp_numpy(grid, scal_divdamp, z_graddiv2_vn, vn)
-=======
         vn = apply_4th_order_divergence_damping_numpy(scal_divdamp, z_graddiv2_vn, vn)
->>>>>>> 1d0c14f1
         return dict(vn=vn)
 
     @pytest.fixture
