# ICON4Py - ICON inspired code in Python and GT4Py
#
# Copyright (c) 2022, ETH Zurich and MeteoSwiss
# All rights reserved.
#
# This file is free software: you can redistribute it and/or modify it under
# the terms of the GNU General Public License as published by the
# Free Software Foundation, either version 3 of the License, or any later
# version. See the LICENSE.txt file at the top-level directory of this
# distribution for a copy of the license or check <https://www.gnu.org/licenses/>.
#
# SPDX-License-Identifier: GPL-3.0-or-later

import numpy as np
import pytest
from gt4py.next.ffront.fbuiltins import int32

from icon4py.model.atmosphere.dycore.apply_4th_order_divergence_damping import (
    apply_4th_order_divergence_damping,
)
from icon4py.model.common.dimension import EdgeDim, KDim
from icon4py.model.common.test_utils.helpers import StencilTest, random_field
from icon4py.model.common.type_alias import vpfloat, wpfloat

<<<<<<< HEAD
def mo_solve_nonhydro_4th_order_divdamp_numpy(
=======
def apply_4th_order_divergence_damping_numpy(
>>>>>>> ae7ab8af
    grid,
    scal_divdamp: np.array,
    z_graddiv2_vn: np.array,
    vn: np.array,
) -> np.array:
    scal_divdamp = np.expand_dims(scal_divdamp, axis=0)
    vn = vn + (scal_divdamp * z_graddiv2_vn)
    return dict(vn=vn)

class TestMoSolveNonhydro4thOrderDivdamp(StencilTest):
    PROGRAM = apply_4th_order_divergence_damping
    OUTPUTS = ("vn",)

    @staticmethod
    def reference(
        grid,
        scal_divdamp: np.array,
        z_graddiv2_vn: np.array,
        vn: np.array,
        **kwargs,
    ) -> dict:
        vn = mo_solve_nonhydro_4th_order_divdamp_numpy(grid, scal_divdamp, z_graddiv2_vn, vn)
        return dict(vn=vn)

    @pytest.fixture
    def input_data(self, grid):
        scal_divdamp = random_field(grid, KDim, dtype=wpfloat)
        z_graddiv2_vn = random_field(grid, EdgeDim, KDim, dtype=vpfloat)
        vn = random_field(grid, EdgeDim, KDim, dtype=wpfloat)

        return dict(
            scal_divdamp=scal_divdamp,
            z_graddiv2_vn=z_graddiv2_vn,
            vn=vn,
            horizontal_start=int32(0),
            horizontal_end=int32(grid.num_edges),
            vertical_start=int32(0),
            vertical_end=int32(grid.num_levels),
        )<|MERGE_RESOLUTION|>--- conflicted
+++ resolved
@@ -22,11 +22,7 @@
 from icon4py.model.common.test_utils.helpers import StencilTest, random_field
 from icon4py.model.common.type_alias import vpfloat, wpfloat
 
-<<<<<<< HEAD
-def mo_solve_nonhydro_4th_order_divdamp_numpy(
-=======
 def apply_4th_order_divergence_damping_numpy(
->>>>>>> ae7ab8af
     grid,
     scal_divdamp: np.array,
     z_graddiv2_vn: np.array,
