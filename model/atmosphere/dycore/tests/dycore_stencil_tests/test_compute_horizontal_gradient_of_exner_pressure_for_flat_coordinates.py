# ICON4Py - ICON inspired code in Python and GT4Py
#
# Copyright (c) 2022, ETH Zurich and MeteoSwiss
# All rights reserved.
#
# This file is free software: you can redistribute it and/or modify it under
# the terms of the GNU General Public License as published by the
# Free Software Foundation, either version 3 of the License, or any later
# version. See the LICENSE.txt file at the top-level directory of this
# distribution for a copy of the license or check <https://www.gnu.org/licenses/>.
#
# SPDX-License-Identifier: GPL-3.0-or-later

import numpy as np
import pytest
from gt4py.next.ffront.fbuiltins import int32

from icon4py.model.atmosphere.dycore.compute_horizontal_gradient_of_exner_pressure_for_flat_coordinates import (
    compute_horizontal_gradient_of_exner_pressure_for_flat_coordinates,
)
from icon4py.model.common.dimension import CellDim, E2CDim, EdgeDim, KDim
from icon4py.model.common.test_utils.helpers import StencilTest, random_field
from icon4py.model.common.type_alias import vpfloat, wpfloat

def compute_horizontal_gradient_of_exner_pressure_for_flat_coordinates_numpy(
    grid, inv_dual_edge_length: np.array, z_exner_ex_pr: np.array
) -> np.array:
    inv_dual_edge_length = np.expand_dims(inv_dual_edge_length, axis=-1)

    z_exner_ex_pr_e2c = z_exner_ex_pr[grid.connectivities[E2CDim]]
    z_exner_ex_weighted = z_exner_ex_pr_e2c[:, 1] - z_exner_ex_pr_e2c[:, 0]

    z_gradh_exner = inv_dual_edge_length * z_exner_ex_weighted

    return z_gradh_exner

def mo_solve_nonhydro_stencil_18_numpy(
    grid, inv_dual_edge_length: np.array, z_exner_ex_pr: np.array
) -> np.array:
    inv_dual_edge_length = np.expand_dims(inv_dual_edge_length, axis=-1)

    z_exner_ex_pr_e2c = z_exner_ex_pr[grid.connectivities[E2CDim]]
    z_exner_ex_weighted = z_exner_ex_pr_e2c[:, 1] - z_exner_ex_pr_e2c[:, 0]

    z_gradh_exner = inv_dual_edge_length * z_exner_ex_weighted
    return z_gradh_exner


class TestMoSolveNonhydroStencil18(StencilTest):
    PROGRAM = compute_horizontal_gradient_of_exner_pressure_for_flat_coordinates
    OUTPUTS = ("z_gradh_exner",)

    @staticmethod
    def reference(grid, inv_dual_edge_length: np.array, z_exner_ex_pr: np.array, **kwargs) -> dict:
<<<<<<< HEAD
        z_gradh_exner = mo_solve_nonhydro_stencil_18_numpy(
            grid, inv_dual_edge_length, z_exner_ex_pr
        )
=======
        z_gradh_exner = compute_horizontal_gradient_of_exner_pressure_for_flat_coordinates_numpy(grid, inv_dual_edge_length, z_exner_ex_pr)
>>>>>>> 8479428e
        return dict(z_gradh_exner=z_gradh_exner)

    @pytest.fixture
    def input_data(self, grid):
        if np.any(grid.connectivities[E2CDim] == -1):
            pytest.xfail("Stencil does not support missing neighbors.")

        inv_dual_edge_length = random_field(grid, EdgeDim, dtype=wpfloat)
        z_exner_ex_pr = random_field(grid, CellDim, KDim, dtype=vpfloat)
        z_gradh_exner = random_field(grid, EdgeDim, KDim, dtype=vpfloat)

        return dict(
            inv_dual_edge_length=inv_dual_edge_length,
            z_exner_ex_pr=z_exner_ex_pr,
            z_gradh_exner=z_gradh_exner,
            horizontal_start=int32(0),
            horizontal_end=int32(grid.num_edges),
            vertical_start=int32(0),
            vertical_end=int32(grid.num_levels),
        )<|MERGE_RESOLUTION|>--- conflicted
+++ resolved
@@ -34,31 +34,13 @@
 
     return z_gradh_exner
 
-def mo_solve_nonhydro_stencil_18_numpy(
-    grid, inv_dual_edge_length: np.array, z_exner_ex_pr: np.array
-) -> np.array:
-    inv_dual_edge_length = np.expand_dims(inv_dual_edge_length, axis=-1)
-
-    z_exner_ex_pr_e2c = z_exner_ex_pr[grid.connectivities[E2CDim]]
-    z_exner_ex_weighted = z_exner_ex_pr_e2c[:, 1] - z_exner_ex_pr_e2c[:, 0]
-
-    z_gradh_exner = inv_dual_edge_length * z_exner_ex_weighted
-    return z_gradh_exner
-
-
 class TestMoSolveNonhydroStencil18(StencilTest):
     PROGRAM = compute_horizontal_gradient_of_exner_pressure_for_flat_coordinates
     OUTPUTS = ("z_gradh_exner",)
 
     @staticmethod
     def reference(grid, inv_dual_edge_length: np.array, z_exner_ex_pr: np.array, **kwargs) -> dict:
-<<<<<<< HEAD
-        z_gradh_exner = mo_solve_nonhydro_stencil_18_numpy(
-            grid, inv_dual_edge_length, z_exner_ex_pr
-        )
-=======
         z_gradh_exner = compute_horizontal_gradient_of_exner_pressure_for_flat_coordinates_numpy(grid, inv_dual_edge_length, z_exner_ex_pr)
->>>>>>> 8479428e
         return dict(z_gradh_exner=z_gradh_exner)
 
     @pytest.fixture
