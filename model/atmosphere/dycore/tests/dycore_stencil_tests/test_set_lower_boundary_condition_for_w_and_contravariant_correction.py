--- conflicted
+++ resolved
@@ -18,30 +18,14 @@
 from icon4py.model.testing.helpers import StencilTest
 
 
-<<<<<<< HEAD
-def set_lower_boundary_condition_for_w_and_contravariant_correction_numpy(
-    grid, w_concorr_c: np.array, z_contr_w_fl_l: np.array
-) -> tuple[np.array, np.array]:
-    w_nnew = w_concorr_c
-    z_contr_w_fl_l = np.zeros_like(z_contr_w_fl_l)
-    return w_nnew, z_contr_w_fl_l
-
-
-class TestMoSolveNonhydroStencil47(StencilTest):
-=======
 class TestInitLowerBoundaryConditionForWAndContravariantCorrection(StencilTest):
->>>>>>> 1d0c14f1
     PROGRAM = set_lower_boundary_condition_for_w_and_contravariant_correction
     OUTPUTS = ("w_nnew", "z_contr_w_fl_l")
 
     @staticmethod
     def reference(grid, w_concorr_c: np.array, z_contr_w_fl_l: np.array, **kwargs) -> dict:
-        (
-            w_nnew,
-            z_contr_w_fl_l,
-        ) = set_lower_boundary_condition_for_w_and_contravariant_correction_numpy(
-            grid, w_concorr_c, z_contr_w_fl_l
-        )
+        w_nnew = w_concorr_c
+        z_contr_w_fl_l = np.zeros_like(z_contr_w_fl_l)
         return dict(w_nnew=w_nnew, z_contr_w_fl_l=z_contr_w_fl_l)
 
     @pytest.fixture
