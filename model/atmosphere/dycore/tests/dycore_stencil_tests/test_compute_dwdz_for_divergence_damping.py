# ICON4Py - ICON inspired code in Python and GT4Py
#
# Copyright (c) 2022-2024, ETH Zurich and MeteoSwiss
# All rights reserved.
#
# Please, refer to the LICENSE file in the root directory.
# SPDX-License-Identifier: BSD-3-Clause
import gt4py.next as gtx
import numpy as np
import pytest

from icon4py.model.atmosphere.dycore.stencils.compute_dwdz_for_divergence_damping import (
    compute_dwdz_for_divergence_damping,
)
from icon4py.model.common import dimension as dims
from icon4py.model.common.type_alias import vpfloat, wpfloat
from icon4py.model.common.utils.data_allocation import random_field
from icon4py.model.testing.helpers import StencilTest


<<<<<<< HEAD
def compute_dwdz_for_divergence_damping_numpy(
    grid,
    inv_ddqz_z_full: np.array,
    w: np.array,
    w_concorr_c: np.array,
) -> np.array:
    z_dwdz_dd = inv_ddqz_z_full * (
        (w[:, :-1] - w[:, 1:]) - (w_concorr_c[:, :-1] - w_concorr_c[:, 1:])
    )
    return z_dwdz_dd


class TestMoSolveNonhydroStencil5663(StencilTest):
=======
class TestComputeDwdzForDivergenceDamping(StencilTest):
>>>>>>> 1d0c14f1
    PROGRAM = compute_dwdz_for_divergence_damping
    OUTPUTS = ("z_dwdz_dd",)

    @staticmethod
    def reference(
        grid, inv_ddqz_z_full: np.array, w: np.array, w_concorr_c: np.array, **kwargs
    ) -> dict:
        z_dwdz_dd = compute_dwdz_for_divergence_damping_numpy(
            grid,
            inv_ddqz_z_full,
            w,
            w_concorr_c,
        )
        return dict(z_dwdz_dd=z_dwdz_dd)

    @pytest.fixture
    def input_data(self, grid):
        inv_ddqz_z_full = random_field(grid, dims.CellDim, dims.KDim, dtype=vpfloat)
        w = random_field(grid, dims.CellDim, dims.KDim, extend={dims.KDim: 1}, dtype=wpfloat)
        w_concorr_c = random_field(
            grid, dims.CellDim, dims.KDim, extend={dims.KDim: 1}, dtype=vpfloat
        )
        z_dwdz_dd = random_field(grid, dims.CellDim, dims.KDim, dtype=vpfloat)

        return dict(
            inv_ddqz_z_full=inv_ddqz_z_full,
            w=w,
            w_concorr_c=w_concorr_c,
            z_dwdz_dd=z_dwdz_dd,
            horizontal_start=0,
            horizontal_end=gtx.int32(grid.num_cells),
            vertical_start=0,
            vertical_end=gtx.int32(grid.num_levels),
        )<|MERGE_RESOLUTION|>--- conflicted
+++ resolved
@@ -18,23 +18,7 @@
 from icon4py.model.testing.helpers import StencilTest
 
 
-<<<<<<< HEAD
-def compute_dwdz_for_divergence_damping_numpy(
-    grid,
-    inv_ddqz_z_full: np.array,
-    w: np.array,
-    w_concorr_c: np.array,
-) -> np.array:
-    z_dwdz_dd = inv_ddqz_z_full * (
-        (w[:, :-1] - w[:, 1:]) - (w_concorr_c[:, :-1] - w_concorr_c[:, 1:])
-    )
-    return z_dwdz_dd
-
-
-class TestMoSolveNonhydroStencil5663(StencilTest):
-=======
 class TestComputeDwdzForDivergenceDamping(StencilTest):
->>>>>>> 1d0c14f1
     PROGRAM = compute_dwdz_for_divergence_damping
     OUTPUTS = ("z_dwdz_dd",)
 
@@ -42,11 +26,8 @@
     def reference(
         grid, inv_ddqz_z_full: np.array, w: np.array, w_concorr_c: np.array, **kwargs
     ) -> dict:
-        z_dwdz_dd = compute_dwdz_for_divergence_damping_numpy(
-            grid,
-            inv_ddqz_z_full,
-            w,
-            w_concorr_c,
+        z_dwdz_dd = inv_ddqz_z_full * (
+            (w[:, :-1] - w[:, 1:]) - (w_concorr_c[:, :-1] - w_concorr_c[:, 1:])
         )
         return dict(z_dwdz_dd=z_dwdz_dd)
 
