# ICON4Py - ICON inspired code in Python and GT4Py
#
# Copyright (c) 2022-2024, ETH Zurich and MeteoSwiss
# All rights reserved.
#
# Please, refer to the LICENSE file in the root directory.
# SPDX-License-Identifier: BSD-3-Clause
import gt4py.next as gtx
import numpy as np
import pytest

from icon4py.model.atmosphere.dycore.stencils.mo_math_gradients_grad_green_gauss_cell_dsl import (
    mo_math_gradients_grad_green_gauss_cell_dsl,
)
from icon4py.model.common import dimension as dims
from icon4py.model.common.type_alias import vpfloat, wpfloat
from icon4py.model.common.utils.data_allocation import random_field, zero_field
from icon4py.model.testing.helpers import StencilTest


def mo_math_gradients_grad_green_gauss_cell_dsl_numpy(
    connectivities: dict[gtx.Dimension, np.ndarray],
    p_ccpr1: np.ndarray,
    p_ccpr2: np.ndarray,
    geofac_grg_x: np.ndarray,
    geofac_grg_y: np.ndarray,
) -> tuple[np.ndarray, ...]:
    c2e2cO = connectivities[dims.C2E2CODim]
    geofac_grg_x = np.expand_dims(geofac_grg_x, axis=-1)
    p_grad_1_u = np.sum(
        np.where((c2e2cO != -1)[:, :, np.newaxis], geofac_grg_x * p_ccpr1[c2e2cO], 0), axis=1
    )
    geofac_grg_y = np.expand_dims(geofac_grg_y, axis=-1)
    p_grad_1_v = np.sum(
        np.where((c2e2cO != -1)[:, :, np.newaxis], geofac_grg_y * p_ccpr1[c2e2cO], 0), axis=1
    )
    p_grad_2_u = np.sum(
        np.where((c2e2cO != -1)[:, :, np.newaxis], geofac_grg_x * p_ccpr2[c2e2cO], 0), axis=1
    )
    p_grad_2_v = np.sum(
        np.where((c2e2cO != -1)[:, :, np.newaxis], geofac_grg_y * p_ccpr2[c2e2cO], 0), axis=1
    )
    return (
        p_grad_1_u,
        p_grad_1_v,
        p_grad_2_u,
        p_grad_2_v,
    )


def mo_math_gradients_grad_green_gauss_cell_dsl_numpy(
    grid,
    p_ccpr1: np.array,
    p_ccpr2: np.array,
    geofac_grg_x: np.array,
    geofac_grg_y: np.array,
) -> tuple[np.array]:
    c2e2cO = grid.connectivities[C2E2CODim]
    geofac_grg_x = np.expand_dims(geofac_grg_x, axis=-1)
    p_grad_1_u = np.sum(
        np.where((c2e2cO != -1)[:, :, np.newaxis], geofac_grg_x * p_ccpr1[c2e2cO], 0), axis=1
    )
    geofac_grg_y = np.expand_dims(geofac_grg_y, axis=-1)
    p_grad_1_v = np.sum(
        np.where((c2e2cO != -1)[:, :, np.newaxis], geofac_grg_y * p_ccpr1[c2e2cO], 0), axis=1
    )
    p_grad_2_u = np.sum(
        np.where((c2e2cO != -1)[:, :, np.newaxis], geofac_grg_x * p_ccpr2[c2e2cO], 0), axis=1
    )
    p_grad_2_v = np.sum(
        np.where((c2e2cO != -1)[:, :, np.newaxis], geofac_grg_y * p_ccpr2[c2e2cO], 0), axis=1
    )
    return p_grad_1_u, p_grad_1_v, p_grad_2_u, p_grad_2_v


class TestMoMathGradientsGradGreenGaussCellDsl(StencilTest):
    PROGRAM = mo_math_gradients_grad_green_gauss_cell_dsl
    OUTPUTS = ("p_grad_1_u", "p_grad_1_v", "p_grad_2_u", "p_grad_2_v")
    MARKERS = (pytest.mark.embedded_remap_error,)

    @staticmethod
    def reference(
        connectivities: dict[gtx.Dimension, np.ndarray],
        p_ccpr1: np.ndarray,
        p_ccpr2: np.ndarray,
        geofac_grg_x: np.ndarray,
        geofac_grg_y: np.ndarray,
        **kwargs,
    ) -> dict:
        (
            p_grad_1_u,
            p_grad_1_v,
            p_grad_2_u,
            p_grad_2_v,
        ) = mo_math_gradients_grad_green_gauss_cell_dsl_numpy(
<<<<<<< HEAD
            grid, p_ccpr1, p_ccpr2, geofac_grg_x, geofac_grg_y
=======
            connectivities, p_ccpr1, p_ccpr2, geofac_grg_x, geofac_grg_y
>>>>>>> 1d0c14f1
        )
        return dict(
            p_grad_1_u=p_grad_1_u,
            p_grad_1_v=p_grad_1_v,
            p_grad_2_u=p_grad_2_u,
            p_grad_2_v=p_grad_2_v,
        )

    @pytest.fixture
    def input_data(self, grid):
        p_ccpr1 = random_field(grid, dims.CellDim, dims.KDim, dtype=vpfloat)
        p_ccpr2 = random_field(grid, dims.CellDim, dims.KDim, dtype=vpfloat)
        geofac_grg_x = random_field(grid, dims.CellDim, dims.C2E2CODim, dtype=wpfloat)
        geofac_grg_y = random_field(grid, dims.CellDim, dims.C2E2CODim, dtype=wpfloat)
        p_grad_1_u = zero_field(grid, dims.CellDim, dims.KDim, dtype=vpfloat)
        p_grad_1_v = zero_field(grid, dims.CellDim, dims.KDim, dtype=vpfloat)
        p_grad_2_u = zero_field(grid, dims.CellDim, dims.KDim, dtype=vpfloat)
        p_grad_2_v = zero_field(grid, dims.CellDim, dims.KDim, dtype=vpfloat)

        return dict(
            p_grad_1_u=p_grad_1_u,
            p_grad_1_v=p_grad_1_v,
            p_grad_2_u=p_grad_2_u,
            p_grad_2_v=p_grad_2_v,
            p_ccpr1=p_ccpr1,
            p_ccpr2=p_ccpr2,
            geofac_grg_x=geofac_grg_x,
            geofac_grg_y=geofac_grg_y,
            horizontal_start=0,
            horizontal_end=gtx.int32(grid.num_cells),
            vertical_start=0,
            vertical_end=gtx.int32(grid.num_levels),
        )<|MERGE_RESOLUTION|>--- conflicted
+++ resolved
@@ -48,31 +48,6 @@
     )
 
 
-def mo_math_gradients_grad_green_gauss_cell_dsl_numpy(
-    grid,
-    p_ccpr1: np.array,
-    p_ccpr2: np.array,
-    geofac_grg_x: np.array,
-    geofac_grg_y: np.array,
-) -> tuple[np.array]:
-    c2e2cO = grid.connectivities[C2E2CODim]
-    geofac_grg_x = np.expand_dims(geofac_grg_x, axis=-1)
-    p_grad_1_u = np.sum(
-        np.where((c2e2cO != -1)[:, :, np.newaxis], geofac_grg_x * p_ccpr1[c2e2cO], 0), axis=1
-    )
-    geofac_grg_y = np.expand_dims(geofac_grg_y, axis=-1)
-    p_grad_1_v = np.sum(
-        np.where((c2e2cO != -1)[:, :, np.newaxis], geofac_grg_y * p_ccpr1[c2e2cO], 0), axis=1
-    )
-    p_grad_2_u = np.sum(
-        np.where((c2e2cO != -1)[:, :, np.newaxis], geofac_grg_x * p_ccpr2[c2e2cO], 0), axis=1
-    )
-    p_grad_2_v = np.sum(
-        np.where((c2e2cO != -1)[:, :, np.newaxis], geofac_grg_y * p_ccpr2[c2e2cO], 0), axis=1
-    )
-    return p_grad_1_u, p_grad_1_v, p_grad_2_u, p_grad_2_v
-
-
 class TestMoMathGradientsGradGreenGaussCellDsl(StencilTest):
     PROGRAM = mo_math_gradients_grad_green_gauss_cell_dsl
     OUTPUTS = ("p_grad_1_u", "p_grad_1_v", "p_grad_2_u", "p_grad_2_v")
@@ -93,11 +68,7 @@
             p_grad_2_u,
             p_grad_2_v,
         ) = mo_math_gradients_grad_green_gauss_cell_dsl_numpy(
-<<<<<<< HEAD
-            grid, p_ccpr1, p_ccpr2, geofac_grg_x, geofac_grg_y
-=======
             connectivities, p_ccpr1, p_ccpr2, geofac_grg_x, geofac_grg_y
->>>>>>> 1d0c14f1
         )
         return dict(
             p_grad_1_u=p_grad_1_u,
