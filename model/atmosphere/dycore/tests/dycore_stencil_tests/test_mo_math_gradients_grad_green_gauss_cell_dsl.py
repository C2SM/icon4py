--- conflicted
+++ resolved
@@ -9,45 +9,17 @@
 import numpy as np
 import pytest
 
-<<<<<<< HEAD
-from icon4py.model.atmosphere.dycore.grad_green_gauss_cell import (
-    grad_green_gauss_cell,
-=======
 from icon4py.model.atmosphere.dycore.stencils.mo_math_gradients_grad_green_gauss_cell_dsl import (
     mo_math_gradients_grad_green_gauss_cell_dsl,
->>>>>>> c032bd05
 )
 from icon4py.model.common import dimension as dims
 from icon4py.model.common.type_alias import vpfloat, wpfloat
 from icon4py.model.common.utils.data_allocation import random_field, zero_field
 from icon4py.model.testing.helpers import StencilTest
 
-def grad_green_gauss_cell_numpy(
-    grid,
-    p_ccpr1: np.array,
-    p_ccpr2: np.array,
-    geofac_grg_x: np.array,
-    geofac_grg_y: np.array,
-) -> tuple[np.array]:
-    c2e2cO = grid.connectivities[C2E2CODim]
-    geofac_grg_x = np.expand_dims(geofac_grg_x, axis=-1)
-    p_grad_1_u = np.sum(
-        np.where((c2e2cO != -1)[:, :, np.newaxis], geofac_grg_x * p_ccpr1[c2e2cO], 0), axis=1
-    )
-    geofac_grg_y = np.expand_dims(geofac_grg_y, axis=-1)
-    p_grad_1_v = np.sum(
-        np.where((c2e2cO != -1)[:, :, np.newaxis], geofac_grg_y * p_ccpr1[c2e2cO], 0), axis=1
-    )
-    p_grad_2_u = np.sum(
-        np.where((c2e2cO != -1)[:, :, np.newaxis], geofac_grg_x * p_ccpr2[c2e2cO], 0), axis=1
-    )
-    p_grad_2_v = np.sum(
-        np.where((c2e2cO != -1)[:, :, np.newaxis], geofac_grg_y * p_ccpr2[c2e2cO], 0), axis=1
-    )
-    return p_grad_1_u, p_grad_1_v, p_grad_2_u, p_grad_2_v
 
 class TestMoMathGradientsGradGreenGaussCellDsl(StencilTest):
-    PROGRAM = grad_green_gauss_cell
+    PROGRAM = mo_math_gradients_grad_green_gauss_cell_dsl
     OUTPUTS = ("p_grad_1_u", "p_grad_1_v", "p_grad_2_u", "p_grad_2_v")
     MARKERS = (pytest.mark.embedded_remap_error,)
 
@@ -60,9 +32,6 @@
         geofac_grg_y: np.ndarray,
         **kwargs,
     ) -> dict:
-<<<<<<< HEAD
-        p_grad_1_u, p_grad_1_v, p_grad_2_u, p_grad_2_v = grad_green_gauss_cell_numpy(grid, p_ccpr1, p_ccpr2, geofac_grg_x, geofac_grg_y)
-=======
         c2e2cO = connectivities[dims.C2E2CODim]
         geofac_grg_x = np.expand_dims(geofac_grg_x, axis=-1)
         p_grad_1_u = np.sum(
@@ -78,7 +47,6 @@
         p_grad_2_v = np.sum(
             np.where((c2e2cO != -1)[:, :, np.newaxis], geofac_grg_y * p_ccpr2[c2e2cO], 0), axis=1
         )
->>>>>>> c032bd05
         return dict(
             p_grad_1_u=p_grad_1_u,
             p_grad_1_v=p_grad_1_v,
