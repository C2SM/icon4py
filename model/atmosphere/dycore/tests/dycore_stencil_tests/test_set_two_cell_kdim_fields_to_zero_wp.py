--- conflicted
+++ resolved
@@ -3,78 +3,5 @@
 # Copyright (c) 2022-2024, ETH Zurich and MeteoSwiss
 # All rights reserved.
 #
-<<<<<<< HEAD
-# This file is free software: you can redistribute it and/or modify it under
-# the terms of the GNU General Public License as published by the
-# Free Software Foundation, either version 3 of the License, or any later
-# version. See the LICENSE.txt file at the top-level directory of this
-# distribution for a copy of the license or check <https://www.gnu.org/licenses/>.
-#
-# SPDX-License-Identifier: GPL-3.0-or-later
-
-import numpy as np
-import pytest
-from gt4py.next.ffront.fbuiltins import int32
-
-from icon4py.model.atmosphere.dycore.set_two_cell_kdim_fields_to_zero_wp import (
-    set_two_cell_kdim_fields_to_zero_wp,
-)
-from icon4py.model.common.dimension import CellDim, KDim
-from icon4py.model.common.test_utils.helpers import StencilTest, zero_field
-from icon4py.model.common.type_alias import wpfloat
-
-
-def set_two_cell_kdim_fields_to_zero_wp_numpy(
-    grid,
-    cell_kdim_field_to_zero_wp_1: np.array,
-    cell_kdim_field_to_zero_wp_2: np.array,
-) -> tuple[np.array, np.array]:
-    cell_kdim_field_to_zero_wp_1 = np.zeros_like(cell_kdim_field_to_zero_wp_1)
-    cell_kdim_field_to_zero_wp_2 = np.zeros_like(cell_kdim_field_to_zero_wp_2)
-    return (
-        cell_kdim_field_to_zero_wp_1,
-        cell_kdim_field_to_zero_wp_2,
-    )
-
-
-class TestMoSolveNonhydroStencil46(StencilTest):
-    PROGRAM = set_two_cell_kdim_fields_to_zero_wp
-    OUTPUTS = ("cell_kdim_field_to_zero_wp_1", "cell_kdim_field_to_zero_wp_2")
-
-    @staticmethod
-    def reference(
-        grid,
-        cell_kdim_field_to_zero_wp_1: np.array,
-        cell_kdim_field_to_zero_wp_2: np.array,
-        **kwargs,
-    ) -> dict:
-        (
-            cell_kdim_field_to_zero_wp_1,
-            cell_kdim_field_to_zero_wp_2,
-        ) = set_two_cell_kdim_fields_to_zero_wp_numpy(
-            grid,
-            cell_kdim_field_to_zero_wp_1,
-            cell_kdim_field_to_zero_wp_2,
-        )
-        return dict(
-            cell_kdim_field_to_zero_wp_1=cell_kdim_field_to_zero_wp_1,
-            cell_kdim_field_to_zero_wp_2=cell_kdim_field_to_zero_wp_2,
-        )
-
-    @pytest.fixture
-    def input_data(self, grid):
-        cell_kdim_field_to_zero_wp_1 = zero_field(grid, CellDim, KDim, dtype=wpfloat)
-        cell_kdim_field_to_zero_wp_2 = zero_field(grid, CellDim, KDim, dtype=wpfloat)
-
-        return dict(
-            cell_kdim_field_to_zero_wp_1=cell_kdim_field_to_zero_wp_1,
-            cell_kdim_field_to_zero_wp_2=cell_kdim_field_to_zero_wp_2,
-            horizontal_start=int32(0),
-            horizontal_end=int32(grid.num_cells),
-            vertical_start=int32(0),
-            vertical_end=int32(grid.num_levels),
-        )
-=======
 # Please, refer to the LICENSE file in the root directory.
 # SPDX-License-Identifier: BSD-3-Clause
->>>>>>> 1d0c14f1
