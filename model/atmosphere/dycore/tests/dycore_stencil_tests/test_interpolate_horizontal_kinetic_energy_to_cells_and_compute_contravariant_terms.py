# ICON4Py - ICON inspired code in Python and GT4Py
#
# Copyright (c) 2022-2024, ETH Zurich and MeteoSwiss
# All rights reserved.
#
# Please, refer to the LICENSE file in the root directory.
# SPDX-License-Identifier: BSD-3-Clause

import gt4py.next as gtx
import numpy as np
import pytest

import icon4py.model.testing.helpers as test_helpers
from icon4py.model.atmosphere.dycore.stencils.compute_cell_diagnostics_for_velocity_advection import (
    interpolate_horizontal_kinetic_energy_to_cells_and_compute_contravariant_terms,
)
from icon4py.model.common import dimension as dims, type_alias as ta
from icon4py.model.common.grid import base, horizontal as h_grid
from icon4py.model.common.states import utils as state_utils
from icon4py.model.common.utils import data_allocation as data_alloc

from .test_copy_cell_kdim_field_to_vp import copy_cell_kdim_field_to_vp_numpy
from .test_correct_contravariant_vertical_velocity import (
    correct_contravariant_vertical_velocity_numpy,
)
from .test_init_cell_kdim_field_with_zero_vp import init_cell_kdim_field_with_zero_vp_numpy
from .test_interpolate_cell_field_to_half_levels_vp import (
    interpolate_cell_field_to_half_levels_vp_numpy,
)
from .test_interpolate_to_cell_center import interpolate_to_cell_center_numpy


class TestInterpolateHorizontalKineticWnergyToCellsAndComputeContravariantTerms(
    test_helpers.StencilTest
):
    PROGRAM = interpolate_horizontal_kinetic_energy_to_cells_and_compute_contravariant_terms
    OUTPUTS = (
        "horizontal_kinetic_energy_at_cells_on_model_levels",
        "contravariant_correction_at_cells_on_half_levels",
        "contravariant_corrected_w_at_cells_on_half_levels",
    )
<<<<<<< HEAD
    MARKERS = pytest.mark.infinite_concat_where
=======
    MARKERS = (pytest.mark.infinite_concat_where,)
>>>>>>> 7eb26e2f

    @staticmethod
    def reference(
        connectivities: dict[gtx.Dimension, np.ndarray],
        horizontal_kinetic_energy_at_cells_on_model_levels: np.ndarray,
        contravariant_correction_at_cells_on_half_levels: np.ndarray,
        contravariant_corrected_w_at_cells_on_half_levels: np.ndarray,
        w: np.ndarray,
        horizontal_kinetic_energy_at_edges_on_model_levels: np.ndarray,
        contravariant_correction_at_edges_on_model_levels: np.ndarray,
        e_bln_c_s: np.ndarray,
        wgtfac_c: np.ndarray,
        nflatlev: ta.wpfloat,
        nlev: ta.wpfloat,
        horizontal_start: int,
        horizontal_end: int,
        vertical_start: int,
        vertical_end: int,
    ) -> dict:
        k = np.arange(0, nlev + 1)
        k_nlev = k[:-1]

        horizontal_kinetic_energy_at_cells_on_model_levels_cp = (
            horizontal_kinetic_energy_at_cells_on_model_levels.copy()
        )
        contravariant_correction_at_cells_on_half_levels_cp = (
            contravariant_correction_at_cells_on_half_levels.copy()
        )
        contravariant_corrected_w_at_cells_on_half_levels_cp = (
            contravariant_corrected_w_at_cells_on_half_levels.copy()
        )

        horizontal_kinetic_energy_at_cells_on_model_levels = np.where(
            k_nlev < nlev,
            interpolate_to_cell_center_numpy(
                connectivities, horizontal_kinetic_energy_at_edges_on_model_levels, e_bln_c_s
            ),
            horizontal_kinetic_energy_at_cells_on_model_levels,
        )

        contravariant_correction_at_cell = np.where(
            k_nlev >= nflatlev,
            interpolate_to_cell_center_numpy(
                connectivities, contravariant_correction_at_edges_on_model_levels, e_bln_c_s
            ),
            0.0,
        )

        contravariant_correction_at_cells_on_half_levels = np.where(
            (nflatlev + 1 <= k_nlev) & (k_nlev < nlev),
            interpolate_cell_field_to_half_levels_vp_numpy(
                wgtfac_c=wgtfac_c, interpolant=contravariant_correction_at_cell
            ),
            contravariant_correction_at_cells_on_half_levels,
        )

        contravariant_corrected_w_at_cells_on_half_levels = np.where(
            k < nlev,
            copy_cell_kdim_field_to_vp_numpy(w),
            init_cell_kdim_field_with_zero_vp_numpy(
                contravariant_corrected_w_at_cells_on_half_levels
            ),
        )

        contravariant_corrected_w_at_cells_on_half_levels[:, :-1] = np.where(
            (nflatlev + 1 <= k_nlev) & (k_nlev < nlev),
            correct_contravariant_vertical_velocity_numpy(
                contravariant_corrected_w_at_cells_on_half_levels[:, :-1],
                contravariant_correction_at_cells_on_half_levels,
            ),
            contravariant_corrected_w_at_cells_on_half_levels[:, :-1],
        )
        horizontal_kinetic_energy_at_cells_on_model_levels_cp[
            horizontal_start:horizontal_end, :
        ] = horizontal_kinetic_energy_at_cells_on_model_levels[horizontal_start:horizontal_end, :]
        contravariant_correction_at_cells_on_half_levels_cp[
            horizontal_start:horizontal_end, :
        ] = contravariant_correction_at_cells_on_half_levels[horizontal_start:horizontal_end, :]
        contravariant_corrected_w_at_cells_on_half_levels_cp[
            horizontal_start:horizontal_end, :
        ] = contravariant_corrected_w_at_cells_on_half_levels[horizontal_start:horizontal_end, :]

        return dict(
            horizontal_kinetic_energy_at_cells_on_model_levels=horizontal_kinetic_energy_at_cells_on_model_levels_cp,
            contravariant_correction_at_cells_on_half_levels=contravariant_correction_at_cells_on_half_levels_cp,
            contravariant_corrected_w_at_cells_on_half_levels=contravariant_corrected_w_at_cells_on_half_levels_cp,
        )

    @pytest.fixture
    def input_data(self, grid: base.BaseGrid) -> dict[str, gtx.Field | state_utils.ScalarType]:
        horizontal_kinetic_energy_at_cells_on_model_levels = data_alloc.zero_field(
            grid, dims.CellDim, dims.KDim
        )
        contravariant_correction_at_cells_on_half_levels = data_alloc.zero_field(
            grid, dims.CellDim, dims.KDim
        )
        contravariant_corrected_w_at_cells_on_half_levels = data_alloc.zero_field(
            grid, dims.CellDim, dims.KDim, extend={dims.KDim: 1}
        )
        w = data_alloc.random_field(grid, dims.CellDim, dims.KDim, extend={dims.KDim: 1})
        horizontal_kinetic_energy_at_edges_on_model_levels = data_alloc.random_field(
            grid, dims.EdgeDim, dims.KDim
        )
        contravariant_correction_at_edges_on_model_levels = data_alloc.random_field(
            grid, dims.EdgeDim, dims.KDim
        )
        e_bln_c_s = data_alloc.random_field(grid, dims.CEDim)
        wgtfac_c = data_alloc.random_field(grid, dims.CellDim, dims.KDim)
        nlev = grid.num_levels
        nflatlev = 4

        cell_domain = h_grid.domain(dims.CellDim)
        horizontal_start = grid.start_index(cell_domain(h_grid.Zone.LATERAL_BOUNDARY_LEVEL_4))
        horizontal_end = grid.end_index(cell_domain(h_grid.Zone.HALO))
        vertical_start = 0
        vertical_end = nlev + 1

        return dict(
            horizontal_kinetic_energy_at_cells_on_model_levels=horizontal_kinetic_energy_at_cells_on_model_levels,
            contravariant_correction_at_cells_on_half_levels=contravariant_correction_at_cells_on_half_levels,
            contravariant_corrected_w_at_cells_on_half_levels=contravariant_corrected_w_at_cells_on_half_levels,
            w=w,
            horizontal_kinetic_energy_at_edges_on_model_levels=horizontal_kinetic_energy_at_edges_on_model_levels,
            contravariant_correction_at_edges_on_model_levels=contravariant_correction_at_edges_on_model_levels,
            e_bln_c_s=e_bln_c_s,
            wgtfac_c=wgtfac_c,
            nflatlev=nflatlev,
            nlev=nlev,
            horizontal_start=horizontal_start,
            horizontal_end=horizontal_end,
            vertical_start=vertical_start,
            vertical_end=vertical_end,
        )<|MERGE_RESOLUTION|>--- conflicted
+++ resolved
@@ -39,11 +39,7 @@
         "contravariant_correction_at_cells_on_half_levels",
         "contravariant_corrected_w_at_cells_on_half_levels",
     )
-<<<<<<< HEAD
-    MARKERS = pytest.mark.infinite_concat_where
-=======
     MARKERS = (pytest.mark.infinite_concat_where,)
->>>>>>> 7eb26e2f
 
     @staticmethod
     def reference(
