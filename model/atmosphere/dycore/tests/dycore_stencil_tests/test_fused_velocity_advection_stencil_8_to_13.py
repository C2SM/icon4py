# ICON4Py - ICON inspired code in Python and GT4Py
#
# Copyright (c) 2022-2024, ETH Zurich and MeteoSwiss
# All rights reserved.
#
# Please, refer to the LICENSE file in the root directory.
# SPDX-License-Identifier: BSD-3-Clause

import gt4py.next as gtx
import numpy as np
import pytest

from icon4py.model.atmosphere.dycore.stencils.fused_velocity_advection_stencil_8_to_13 import (
    fused_velocity_advection_stencil_8_to_13,
)
from icon4py.model.common import dimension as dims, type_alias as ta
from icon4py.model.common.grid import horizontal as h_grid
from icon4py.model.common.utils import data_allocation as data_alloc
from icon4py.model.testing.helpers import StencilTest

from .test_copy_cell_kdim_field_to_vp import copy_cell_kdim_field_to_vp_numpy
from .test_correct_contravariant_vertical_velocity import (
    correct_contravariant_vertical_velocity_numpy,
)
from .test_init_cell_kdim_field_with_zero_vp import init_cell_kdim_field_with_zero_vp_numpy
from .test_interpolate_to_cell_center import interpolate_to_cell_center_numpy
from .test_interpolate_to_half_levels_vp import interpolate_to_half_levels_vp_numpy


class TestFusedVelocityAdvectionStencil8To13(StencilTest):
    PROGRAM = fused_velocity_advection_stencil_8_to_13
    OUTPUTS = (
        "z_ekinh",
        "w_concorr_c",
        "z_w_con_c",
    )
    MARKERS = (pytest.mark.requires_concat_where,)

    @staticmethod
    def reference(
        connectivities: dict[gtx.Dimension, np.ndarray],
        z_kin_hor_e: np.ndarray,
        e_bln_c_s: np.ndarray,
        z_w_concorr_me: np.ndarray,
        wgtfac_c: np.ndarray,
        w: np.ndarray,
        z_w_concorr_mc: np.ndarray,
        w_concorr_c: np.ndarray,
        z_ekinh: np.ndarray,
        k: np.ndarray,
        cell: np.ndarray,
        istep: int,
        nlev: ta.wpfloat,
        nflatlev: ta.wpfloat,
        z_w_con_c: np.ndarray,
        lateral_boundary_4: int,
        lateral_boundary_3: int,
        end_halo: int,
        horizontal_start: int,
        horizontal_end: int,
        vertical_start: int,
        vertical_end: int,
    ) -> dict:
        lateral_boundary = lateral_boundary_4 if istep == 1 else lateral_boundary_3
        k_nlev = k[:-1]

        z_ekinh_cp = z_ekinh.copy()
        w_concorr_c_cp = w_concorr_c.copy()
        z_w_con_c_cp = z_w_con_c.copy()

        z_ekinh = np.where(
            k_nlev < nlev,
            interpolate_to_cell_center_numpy(connectivities, z_kin_hor_e, e_bln_c_s),
            z_ekinh,
        )

        if istep == 1:
            z_w_concorr_mc = interpolate_to_cell_center_numpy(
                connectivities, z_w_concorr_me, e_bln_c_s
            )

            w_concorr_c = np.where(
                (nflatlev + 1 <= k_nlev) & (k_nlev < nlev),
                interpolate_to_half_levels_vp_numpy(wgtfac_c=wgtfac_c, interpolant=z_w_concorr_mc),
                w_concorr_c,
            )

        z_w_con_c = np.where(
            k < nlev,
            copy_cell_kdim_field_to_vp_numpy(w),
            init_cell_kdim_field_with_zero_vp_numpy(z_w_con_c),
        )

        z_w_con_c[:, :-1] = np.where(
            (nflatlev + 1 <= k_nlev) & (k_nlev < nlev),
            correct_contravariant_vertical_velocity_numpy(z_w_con_c[:, :-1], w_concorr_c),
            z_w_con_c[:, :-1],
        )
        z_ekinh_cp[lateral_boundary:end_halo, :] = z_ekinh[lateral_boundary:end_halo, :]
        w_concorr_c_cp[lateral_boundary:end_halo, :] = w_concorr_c[lateral_boundary:end_halo, :]
        z_w_con_c_cp[lateral_boundary:end_halo, :] = z_w_con_c[lateral_boundary:end_halo, :]

        return dict(
            z_ekinh=z_ekinh_cp,
            w_concorr_c=w_concorr_c_cp,
            z_w_con_c=z_w_con_c_cp,
        )

    @pytest.fixture
    def input_data(self, grid):
<<<<<<< HEAD
        z_kin_hor_e = random_field(grid, dims.EdgeDim, dims.KDim)
        e_bln_c_s = random_field(grid, dims.CellDim, dims.C2EDim)
        z_ekinh = zero_field(grid, dims.CellDim, dims.KDim)
        z_w_concorr_me = random_field(grid, dims.EdgeDim, dims.KDim)
        z_w_concorr_mc = zero_field(grid, dims.CellDim, dims.KDim)
        wgtfac_c = random_field(grid, dims.CellDim, dims.KDim)
        w_concorr_c = zero_field(grid, dims.CellDim, dims.KDim)
        w = random_field(grid, dims.CellDim, dims.KDim, extend={dims.KDim: 1})
        z_w_con_c = zero_field(grid, dims.CellDim, dims.KDim, extend={dims.KDim: 1})

        k = data_alloc.allocate_indices(dims.KDim, grid=grid, is_halfdim=True)
        cell = data_alloc.allocate_indices(dims.CellDim, grid=grid)
=======
        z_kin_hor_e = data_alloc.random_field(grid, dims.EdgeDim, dims.KDim)
        e_bln_c_s = data_alloc.random_field(grid, dims.CEDim)
        z_ekinh = data_alloc.zero_field(grid, dims.CellDim, dims.KDim)
        z_w_concorr_me = data_alloc.random_field(grid, dims.EdgeDim, dims.KDim)
        z_w_concorr_mc = data_alloc.zero_field(grid, dims.CellDim, dims.KDim)
        wgtfac_c = data_alloc.random_field(grid, dims.CellDim, dims.KDim)
        w_concorr_c = data_alloc.zero_field(grid, dims.CellDim, dims.KDim)
        w = data_alloc.random_field(grid, dims.CellDim, dims.KDim, extend={dims.KDim: 1})
        z_w_con_c = data_alloc.zero_field(grid, dims.CellDim, dims.KDim, extend={dims.KDim: 1})

        k = data_alloc.index_field(grid=grid, dim=dims.KDim, extend={dims.KDim: 1})
>>>>>>> 588a2857

        nlev = grid.num_levels
        nflatlev = 4

        istep = 1

        cell_domain = h_grid.domain(dims.CellDim)
        lateral_boundary_3 = (
            grid.start_index(cell_domain(h_grid.Zone.LATERAL_BOUNDARY_LEVEL_3))
            if hasattr(grid, "start_index")
            else 0
        )
        lateral_boundary_4 = (
            grid.start_index(cell_domain(h_grid.Zone.LATERAL_BOUNDARY_LEVEL_4))
            if hasattr(grid, "start_index")
            else 0
        )
        end_halo = (
            grid.end_index(cell_domain(h_grid.Zone.HALO)) if hasattr(grid, "end_index") else 0
        )

        horizontal_start = 0
        horizontal_end = grid.num_cells
        vertical_start = 0
        vertical_end = nlev + 1

        return dict(
            z_kin_hor_e=z_kin_hor_e,
            e_bln_c_s=e_bln_c_s,
            z_w_concorr_me=z_w_concorr_me,
            wgtfac_c=wgtfac_c,
            w=w,
            z_w_concorr_mc=z_w_concorr_mc,
            w_concorr_c=w_concorr_c,
            z_ekinh=z_ekinh,
            z_w_con_c=z_w_con_c,
            k=k,
            cell=cell,
            istep=istep,
            nlev=nlev,
            nflatlev=nflatlev,
            lateral_boundary_4=lateral_boundary_4,
            lateral_boundary_3=lateral_boundary_3,
            end_halo=end_halo,
            horizontal_start=horizontal_start,
            horizontal_end=horizontal_end,
            vertical_start=vertical_start,
            vertical_end=vertical_end,
        )<|MERGE_RESOLUTION|>--- conflicted
+++ resolved
@@ -108,7 +108,6 @@
 
     @pytest.fixture
     def input_data(self, grid):
-<<<<<<< HEAD
         z_kin_hor_e = random_field(grid, dims.EdgeDim, dims.KDim)
         e_bln_c_s = random_field(grid, dims.CellDim, dims.C2EDim)
         z_ekinh = zero_field(grid, dims.CellDim, dims.KDim)
@@ -121,19 +120,6 @@
 
         k = data_alloc.allocate_indices(dims.KDim, grid=grid, is_halfdim=True)
         cell = data_alloc.allocate_indices(dims.CellDim, grid=grid)
-=======
-        z_kin_hor_e = data_alloc.random_field(grid, dims.EdgeDim, dims.KDim)
-        e_bln_c_s = data_alloc.random_field(grid, dims.CEDim)
-        z_ekinh = data_alloc.zero_field(grid, dims.CellDim, dims.KDim)
-        z_w_concorr_me = data_alloc.random_field(grid, dims.EdgeDim, dims.KDim)
-        z_w_concorr_mc = data_alloc.zero_field(grid, dims.CellDim, dims.KDim)
-        wgtfac_c = data_alloc.random_field(grid, dims.CellDim, dims.KDim)
-        w_concorr_c = data_alloc.zero_field(grid, dims.CellDim, dims.KDim)
-        w = data_alloc.random_field(grid, dims.CellDim, dims.KDim, extend={dims.KDim: 1})
-        z_w_con_c = data_alloc.zero_field(grid, dims.CellDim, dims.KDim, extend={dims.KDim: 1})
-
-        k = data_alloc.index_field(grid=grid, dim=dims.KDim, extend={dims.KDim: 1})
->>>>>>> 588a2857
 
         nlev = grid.num_levels
         nflatlev = 4
