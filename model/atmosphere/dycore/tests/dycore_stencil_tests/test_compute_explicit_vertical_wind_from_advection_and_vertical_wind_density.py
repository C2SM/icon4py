# ICON4Py - ICON inspired code in Python and GT4Py
#
# Copyright (c) 2022-2024, ETH Zurich and MeteoSwiss
# All rights reserved.
#
# Please, refer to the LICENSE file in the root directory.
# SPDX-License-Identifier: BSD-3-Clause
import gt4py.next as gtx
import numpy as np
import pytest

from icon4py.model.atmosphere.dycore.stencils.compute_explicit_vertical_wind_from_advection_and_vertical_wind_density import (
    compute_explicit_vertical_wind_from_advection_and_vertical_wind_density,
)
from icon4py.model.common import dimension as dims
from icon4py.model.common.type_alias import vpfloat, wpfloat
from icon4py.model.common.utils.data_allocation import random_field, zero_field
from icon4py.model.testing.helpers import StencilTest


<<<<<<< HEAD
def compute_explicit_vertical_wind_from_advection_and_vertical_wind_density_numpy(
    grid,
    w_nnow: np.array,
    ddt_w_adv_ntl1: np.array,
    ddt_w_adv_ntl2: np.array,
    z_th_ddz_exner_c: np.array,
    rho_ic: np.array,
    w_concorr_c: np.array,
    vwind_expl_wgt: np.array,
    dtime: wpfloat,
    wgt_nnow_vel: wpfloat,
    wgt_nnew_vel: wpfloat,
    cpd: wpfloat,
) -> tuple[np.array, np.array]:
    z_w_expl = w_nnow + dtime * (
        wgt_nnow_vel * ddt_w_adv_ntl1 + wgt_nnew_vel * ddt_w_adv_ntl2 - cpd * z_th_ddz_exner_c
    )
    vwind_expl_wgt = np.expand_dims(vwind_expl_wgt, axis=-1)
    z_contr_w_fl_l = rho_ic * (-w_concorr_c + vwind_expl_wgt * w_nnow)
    return z_w_expl, z_contr_w_fl_l


class TestMoSolveNonhydroStencil42(StencilTest):
=======
class TestComputeExplicitVerticalWindFromAdvectionAndVerticalWindDensity(StencilTest):
>>>>>>> 1d0c14f1
    PROGRAM = compute_explicit_vertical_wind_from_advection_and_vertical_wind_density
    OUTPUTS = ("z_w_expl", "z_contr_w_fl_l")

    @staticmethod
    def reference(
        grid,
        w_nnow: np.array,
        ddt_w_adv_ntl1: np.array,
        ddt_w_adv_ntl2: np.array,
        z_th_ddz_exner_c: np.array,
        rho_ic: np.array,
        w_concorr_c: np.array,
        vwind_expl_wgt: np.array,
        dtime,
        wgt_nnow_vel,
        wgt_nnew_vel,
        cpd,
        **kwargs,
    ) -> dict:
        (
            z_w_expl,
            z_contr_w_fl_l,
        ) = compute_explicit_vertical_wind_from_advection_and_vertical_wind_density_numpy(
            grid,
            w_nnow,
            ddt_w_adv_ntl1,
            ddt_w_adv_ntl2,
            z_th_ddz_exner_c,
            rho_ic,
            w_concorr_c,
            vwind_expl_wgt,
            dtime,
            wgt_nnow_vel,
            wgt_nnew_vel,
            cpd,
        )
        return dict(z_w_expl=z_w_expl, z_contr_w_fl_l=z_contr_w_fl_l)

    @pytest.fixture
    def input_data(self, grid):
        w_nnow = random_field(grid, dims.CellDim, dims.KDim, dtype=wpfloat)
        ddt_w_adv_ntl1 = random_field(grid, dims.CellDim, dims.KDim, dtype=vpfloat)
        ddt_w_adv_ntl2 = random_field(grid, dims.CellDim, dims.KDim, dtype=vpfloat)
        z_th_ddz_exner_c = random_field(grid, dims.CellDim, dims.KDim, dtype=vpfloat)
        z_w_expl = zero_field(grid, dims.CellDim, dims.KDim, dtype=wpfloat)
        rho_ic = random_field(grid, dims.CellDim, dims.KDim, dtype=wpfloat)
        w_concorr_c = random_field(grid, dims.CellDim, dims.KDim, dtype=vpfloat)
        vwind_expl_wgt = random_field(grid, dims.CellDim, dtype=wpfloat)
        z_contr_w_fl_l = zero_field(grid, dims.CellDim, dims.KDim, dtype=wpfloat)
        dtime = wpfloat("5.0")
        wgt_nnow_vel = wpfloat("8.0")
        wgt_nnew_vel = wpfloat("9.0")
        cpd = wpfloat("10.0")

        return dict(
            z_w_expl=z_w_expl,
            w_nnow=w_nnow,
            ddt_w_adv_ntl1=ddt_w_adv_ntl1,
            ddt_w_adv_ntl2=ddt_w_adv_ntl2,
            z_th_ddz_exner_c=z_th_ddz_exner_c,
            z_contr_w_fl_l=z_contr_w_fl_l,
            rho_ic=rho_ic,
            w_concorr_c=w_concorr_c,
            vwind_expl_wgt=vwind_expl_wgt,
            dtime=dtime,
            wgt_nnow_vel=wgt_nnow_vel,
            wgt_nnew_vel=wgt_nnew_vel,
            cpd=cpd,
            horizontal_start=0,
            horizontal_end=gtx.int32(grid.num_cells),
            vertical_start=0,
            vertical_end=gtx.int32(grid.num_levels),
        )<|MERGE_RESOLUTION|>--- conflicted
+++ resolved
@@ -18,33 +18,7 @@
 from icon4py.model.testing.helpers import StencilTest
 
 
-<<<<<<< HEAD
-def compute_explicit_vertical_wind_from_advection_and_vertical_wind_density_numpy(
-    grid,
-    w_nnow: np.array,
-    ddt_w_adv_ntl1: np.array,
-    ddt_w_adv_ntl2: np.array,
-    z_th_ddz_exner_c: np.array,
-    rho_ic: np.array,
-    w_concorr_c: np.array,
-    vwind_expl_wgt: np.array,
-    dtime: wpfloat,
-    wgt_nnow_vel: wpfloat,
-    wgt_nnew_vel: wpfloat,
-    cpd: wpfloat,
-) -> tuple[np.array, np.array]:
-    z_w_expl = w_nnow + dtime * (
-        wgt_nnow_vel * ddt_w_adv_ntl1 + wgt_nnew_vel * ddt_w_adv_ntl2 - cpd * z_th_ddz_exner_c
-    )
-    vwind_expl_wgt = np.expand_dims(vwind_expl_wgt, axis=-1)
-    z_contr_w_fl_l = rho_ic * (-w_concorr_c + vwind_expl_wgt * w_nnow)
-    return z_w_expl, z_contr_w_fl_l
-
-
-class TestMoSolveNonhydroStencil42(StencilTest):
-=======
 class TestComputeExplicitVerticalWindFromAdvectionAndVerticalWindDensity(StencilTest):
->>>>>>> 1d0c14f1
     PROGRAM = compute_explicit_vertical_wind_from_advection_and_vertical_wind_density
     OUTPUTS = ("z_w_expl", "z_contr_w_fl_l")
 
@@ -63,24 +37,12 @@
         wgt_nnew_vel,
         cpd,
         **kwargs,
-    ) -> dict:
-        (
-            z_w_expl,
-            z_contr_w_fl_l,
-        ) = compute_explicit_vertical_wind_from_advection_and_vertical_wind_density_numpy(
-            grid,
-            w_nnow,
-            ddt_w_adv_ntl1,
-            ddt_w_adv_ntl2,
-            z_th_ddz_exner_c,
-            rho_ic,
-            w_concorr_c,
-            vwind_expl_wgt,
-            dtime,
-            wgt_nnow_vel,
-            wgt_nnew_vel,
-            cpd,
+    ) -> tuple[np.array]:
+        z_w_expl = w_nnow + dtime * (
+            wgt_nnow_vel * ddt_w_adv_ntl1 + wgt_nnew_vel * ddt_w_adv_ntl2 - cpd * z_th_ddz_exner_c
         )
+        vwind_expl_wgt = np.expand_dims(vwind_expl_wgt, axis=-1)
+        z_contr_w_fl_l = rho_ic * (-w_concorr_c + vwind_expl_wgt * w_nnow)
         return dict(z_w_expl=z_w_expl, z_contr_w_fl_l=z_contr_w_fl_l)
 
     @pytest.fixture
