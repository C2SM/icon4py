# ICON4Py - ICON inspired code in Python and GT4Py
#
# Copyright (c) 2022-2024, ETH Zurich and MeteoSwiss
# All rights reserved.
#
# Please, refer to the LICENSE file in the root directory.
# SPDX-License-Identifier: BSD-3-Clause
from typing import Any

import gt4py.next as gtx
import numpy as np
import pytest

from icon4py.model.atmosphere.dycore.stencils.compute_explicit_vertical_wind_from_advection_and_vertical_wind_density import (
    compute_explicit_vertical_wind_from_advection_and_vertical_wind_density,
)
from icon4py.model.common import dimension as dims, type_alias as ta
from icon4py.model.common.grid import base
from icon4py.model.common.states import utils as state_utils
from icon4py.model.common.utils import data_allocation as data_alloc
from icon4py.model.testing.helpers import StencilTest


def compute_explicit_vertical_wind_from_advection_and_vertical_wind_density_numpy(
    grid,
    w_nnow: np.ndarray,
    ddt_w_adv_ntl1: np.ndarray,
    ddt_w_adv_ntl2: np.ndarray,
    z_th_ddz_exner_c: np.ndarray,
    rho_ic: np.ndarray,
    w_concorr_c: np.ndarray,
    vwind_expl_wgt: np.ndarray,
    dtime: float,
    wgt_nnow_vel: float,
    wgt_nnew_vel: float,
    cpd: float,
) -> tuple[np.ndarray, np.ndarray]:
    z_w_expl = w_nnow + dtime * (
        wgt_nnow_vel * ddt_w_adv_ntl1 + wgt_nnew_vel * ddt_w_adv_ntl2 - cpd * z_th_ddz_exner_c
    )
    vwind_expl_wgt = np.expand_dims(vwind_expl_wgt, axis=-1)
    z_contr_w_fl_l = rho_ic * (-w_concorr_c + vwind_expl_wgt * w_nnow)
    return (z_w_expl, z_contr_w_fl_l)


class TestComputeExplicitVerticalWindFromAdvectionAndVerticalWindDensity(StencilTest):
    PROGRAM = compute_explicit_vertical_wind_from_advection_and_vertical_wind_density
    OUTPUTS = ("z_w_expl", "z_contr_w_fl_l")

    @staticmethod
    def reference(
<<<<<<< HEAD
        grid,
=======
        connectivities: dict[gtx.Dimension, np.ndarray],
>>>>>>> 924e40d9
        w_nnow: np.ndarray,
        ddt_w_adv_ntl1: np.ndarray,
        ddt_w_adv_ntl2: np.ndarray,
        z_th_ddz_exner_c: np.ndarray,
        rho_ic: np.ndarray,
        w_concorr_c: np.ndarray,
        vwind_expl_wgt: np.ndarray,
<<<<<<< HEAD
        dtime: float,
        wgt_nnow_vel: float,
        wgt_nnew_vel: float,
        cpd: float,
        **kwargs,
    ) -> dict:
        (
            z_w_expl,
            z_contr_w_fl_l,
        ) = compute_explicit_vertical_wind_from_advection_and_vertical_wind_density_numpy(
            grid,
            w_nnow=w_nnow,
            ddt_w_adv_ntl1=ddt_w_adv_ntl1,
            ddt_w_adv_ntl2=ddt_w_adv_ntl2,
            z_th_ddz_exner_c=z_th_ddz_exner_c,
            rho_ic=rho_ic,
            w_concorr_c=w_concorr_c,
            vwind_expl_wgt=vwind_expl_wgt,
            dtime=dtime,
            wgt_nnow_vel=wgt_nnow_vel,
            wgt_nnew_vel=wgt_nnew_vel,
            cpd=cpd,
=======
        dtime: ta.wpfloat,
        wgt_nnow_vel: ta.wpfloat,
        wgt_nnew_vel: ta.wpfloat,
        cpd: ta.wpfloat,
        **kwargs: Any,
    ) -> dict:
        z_w_expl = w_nnow + dtime * (
            wgt_nnow_vel * ddt_w_adv_ntl1 + wgt_nnew_vel * ddt_w_adv_ntl2 - cpd * z_th_ddz_exner_c
>>>>>>> 924e40d9
        )
        return dict(z_w_expl=z_w_expl, z_contr_w_fl_l=z_contr_w_fl_l)

    @pytest.fixture
    def input_data(self, grid: base.BaseGrid) -> dict[str, gtx.Field | state_utils.ScalarType]:
        w_nnow = data_alloc.random_field(grid, dims.CellDim, dims.KDim, dtype=ta.wpfloat)
        ddt_w_adv_ntl1 = data_alloc.random_field(grid, dims.CellDim, dims.KDim, dtype=ta.vpfloat)
        ddt_w_adv_ntl2 = data_alloc.random_field(grid, dims.CellDim, dims.KDim, dtype=ta.vpfloat)
        z_th_ddz_exner_c = data_alloc.random_field(grid, dims.CellDim, dims.KDim, dtype=ta.vpfloat)
        z_w_expl = data_alloc.zero_field(grid, dims.CellDim, dims.KDim, dtype=ta.wpfloat)
        rho_ic = data_alloc.random_field(grid, dims.CellDim, dims.KDim, dtype=ta.wpfloat)
        w_concorr_c = data_alloc.random_field(grid, dims.CellDim, dims.KDim, dtype=ta.vpfloat)
        vwind_expl_wgt = data_alloc.random_field(grid, dims.CellDim, dtype=ta.wpfloat)
        z_contr_w_fl_l = data_alloc.zero_field(grid, dims.CellDim, dims.KDim, dtype=ta.wpfloat)
        dtime = ta.wpfloat("5.0")
        wgt_nnow_vel = ta.wpfloat("8.0")
        wgt_nnew_vel = ta.wpfloat("9.0")
        cpd = ta.wpfloat("10.0")

        return dict(
            z_w_expl=z_w_expl,
            w_nnow=w_nnow,
            ddt_w_adv_ntl1=ddt_w_adv_ntl1,
            ddt_w_adv_ntl2=ddt_w_adv_ntl2,
            z_th_ddz_exner_c=z_th_ddz_exner_c,
            z_contr_w_fl_l=z_contr_w_fl_l,
            rho_ic=rho_ic,
            w_concorr_c=w_concorr_c,
            vwind_expl_wgt=vwind_expl_wgt,
            dtime=dtime,
            wgt_nnow_vel=wgt_nnow_vel,
            wgt_nnew_vel=wgt_nnew_vel,
            cpd=cpd,
            horizontal_start=0,
            horizontal_end=gtx.int32(grid.num_cells),
            vertical_start=0,
            vertical_end=gtx.int32(grid.num_levels),
        )<|MERGE_RESOLUTION|>--- conflicted
+++ resolved
@@ -22,7 +22,7 @@
 
 
 def compute_explicit_vertical_wind_from_advection_and_vertical_wind_density_numpy(
-    grid,
+    connectivities,
     w_nnow: np.ndarray,
     ddt_w_adv_ntl1: np.ndarray,
     ddt_w_adv_ntl2: np.ndarray,
@@ -49,11 +49,7 @@
 
     @staticmethod
     def reference(
-<<<<<<< HEAD
-        grid,
-=======
         connectivities: dict[gtx.Dimension, np.ndarray],
->>>>>>> 924e40d9
         w_nnow: np.ndarray,
         ddt_w_adv_ntl1: np.ndarray,
         ddt_w_adv_ntl2: np.ndarray,
@@ -61,18 +57,17 @@
         rho_ic: np.ndarray,
         w_concorr_c: np.ndarray,
         vwind_expl_wgt: np.ndarray,
-<<<<<<< HEAD
-        dtime: float,
-        wgt_nnow_vel: float,
-        wgt_nnew_vel: float,
-        cpd: float,
-        **kwargs,
+        dtime: ta.wpfloat,
+        wgt_nnow_vel: ta.wpfloat,
+        wgt_nnew_vel: ta.wpfloat,
+        cpd: ta.wpfloat,
+        **kwargs: Any,
     ) -> dict:
         (
             z_w_expl,
             z_contr_w_fl_l,
         ) = compute_explicit_vertical_wind_from_advection_and_vertical_wind_density_numpy(
-            grid,
+            connectivities=connectivities,
             w_nnow=w_nnow,
             ddt_w_adv_ntl1=ddt_w_adv_ntl1,
             ddt_w_adv_ntl2=ddt_w_adv_ntl2,
@@ -84,16 +79,6 @@
             wgt_nnow_vel=wgt_nnow_vel,
             wgt_nnew_vel=wgt_nnew_vel,
             cpd=cpd,
-=======
-        dtime: ta.wpfloat,
-        wgt_nnow_vel: ta.wpfloat,
-        wgt_nnew_vel: ta.wpfloat,
-        cpd: ta.wpfloat,
-        **kwargs: Any,
-    ) -> dict:
-        z_w_expl = w_nnow + dtime * (
-            wgt_nnow_vel * ddt_w_adv_ntl1 + wgt_nnew_vel * ddt_w_adv_ntl2 - cpd * z_th_ddz_exner_c
->>>>>>> 924e40d9
         )
         return dict(z_w_expl=z_w_expl, z_contr_w_fl_l=z_contr_w_fl_l)
 
