# ICON4Py - ICON inspired code in Python and GT4Py
#
# Copyright (c) 2022-2024, ETH Zurich and MeteoSwiss
# All rights reserved.
#
# Please, refer to the LICENSE file in the root directory.
# SPDX-License-Identifier: BSD-3-Clause
from typing import Any

import gt4py.next as gtx
import numpy as np
import pytest

from icon4py.model.atmosphere.dycore.stencils.solve_tridiagonal_matrix_for_w_back_substitution import (
    solve_tridiagonal_matrix_for_w_back_substitution,
)
from icon4py.model.common import dimension as dims
from icon4py.model.common.grid import base
from icon4py.model.common.states import utils as state_utils
from icon4py.model.common.type_alias import vpfloat, wpfloat
from icon4py.model.common.utils.data_allocation import random_field
from icon4py.model.testing.helpers import StencilTest


def solve_tridiagonal_matrix_for_w_back_substitution_numpy(
    grid,
    z_q: np.ndarray,
    w: np.ndarray,
) -> np.ndarray:
    w_new = np.zeros_like(w)
    last_k_level = w.shape[1] - 1

    w_new[:, last_k_level] = w[:, last_k_level]
    for k in reversed(range(1, last_k_level)):
        w_new[:, k] = w[:, k] + w_new[:, k + 1] * z_q[:, k]
    w_new[:, 0] = w[:, 0]
    return w


class TestSolveTridiagonalMatrixForWBackSubstitution(StencilTest):
    PROGRAM = solve_tridiagonal_matrix_for_w_back_substitution
    OUTPUTS = ("w",)

    @staticmethod
<<<<<<< HEAD
    def reference(grid, z_q: np.ndarray, w: np.ndarray, **kwargs) -> dict:
        w_new = solve_tridiagonal_matrix_for_w_back_substitution_numpy(grid, z_q=z_q, w=w)
=======
    def reference(
        connectivities: dict[gtx.Dimension, np.ndarray],
        z_q: np.ndarray,
        w: np.ndarray,
        **kwargs: Any,
    ) -> dict:
        w_new = np.zeros_like(w)
        last_k_level = w.shape[1] - 1

        w_new[:, last_k_level] = w[:, last_k_level]
        for k in reversed(range(1, last_k_level)):
            w_new[:, k] = w[:, k] + w_new[:, k + 1] * z_q[:, k]
        w_new[:, 0] = w[:, 0]
>>>>>>> 924e40d9
        return dict(w=w_new)

    @pytest.fixture
    def input_data(self, grid: base.BaseGrid) -> dict[str, gtx.Field | state_utils.ScalarType]:
        z_q = random_field(grid, dims.CellDim, dims.KDim, dtype=vpfloat)
        w = random_field(grid, dims.CellDim, dims.KDim, dtype=wpfloat)
        h_start = 0
        h_end = gtx.int32(grid.num_cells)
        v_start = 1
        v_end = gtx.int32(grid.num_levels)
        return dict(
            z_q=z_q,
            w=w,
            horizontal_start=h_start,
            horizontal_end=h_end,
            vertical_start=v_start,
            vertical_end=v_end,
        )<|MERGE_RESOLUTION|>--- conflicted
+++ resolved
@@ -23,7 +23,7 @@
 
 
 def solve_tridiagonal_matrix_for_w_back_substitution_numpy(
-    grid,
+    connectivities,
     z_q: np.ndarray,
     w: np.ndarray,
 ) -> np.ndarray:
@@ -42,24 +42,13 @@
     OUTPUTS = ("w",)
 
     @staticmethod
-<<<<<<< HEAD
-    def reference(grid, z_q: np.ndarray, w: np.ndarray, **kwargs) -> dict:
-        w_new = solve_tridiagonal_matrix_for_w_back_substitution_numpy(grid, z_q=z_q, w=w)
-=======
     def reference(
         connectivities: dict[gtx.Dimension, np.ndarray],
         z_q: np.ndarray,
         w: np.ndarray,
         **kwargs: Any,
     ) -> dict:
-        w_new = np.zeros_like(w)
-        last_k_level = w.shape[1] - 1
-
-        w_new[:, last_k_level] = w[:, last_k_level]
-        for k in reversed(range(1, last_k_level)):
-            w_new[:, k] = w[:, k] + w_new[:, k + 1] * z_q[:, k]
-        w_new[:, 0] = w[:, 0]
->>>>>>> 924e40d9
+        w_new = solve_tridiagonal_matrix_for_w_back_substitution_numpy(connectivities, z_q=z_q, w=w)
         return dict(w=w_new)
 
     @pytest.fixture
