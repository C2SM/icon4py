# ICON4Py - ICON inspired code in Python and GT4Py
#
# Copyright (c) 2022-2024, ETH Zurich and MeteoSwiss
# All rights reserved.
#
# Please, refer to the LICENSE file in the root directory.
# SPDX-License-Identifier: BSD-3-Clause
from typing import Any

import gt4py.next as gtx
import numpy as np
import pytest

from icon4py.model.atmosphere.dycore.stencils.compute_horizontal_gradient_of_exner_pressure_for_multiple_levels import (
    compute_horizontal_gradient_of_exner_pressure_for_multiple_levels,
)
from icon4py.model.common import dimension as dims, type_alias as ta
from icon4py.model.common.grid import base
from icon4py.model.common.states import utils as state_utils
from icon4py.model.common.utils.data_allocation import (
    flatten_first_two_dims,
    random_field,
    zero_field,
)
from icon4py.model.testing.helpers import StencilTest


def compute_horizontal_gradient_of_exner_pressure_for_multiple_levels_numpy(
    connectivities: dict[gtx.Dimension, np.ndarray],
    inv_dual_edge_length: np.ndarray,
    z_exner_ex_pr: np.ndarray,
    zdiff_gradp: np.ndarray,
    ikoffset: np.ndarray,
    z_dexner_dz_c_1: np.ndarray,
    z_dexner_dz_c_2: np.ndarray,
) -> np.ndarray:
    def _apply_index_field(shape, to_index, neighbor_table, offset_field):
        indexed = np.zeros(shape)
        for iprimary in range(shape[0]):
            for isparse in range(shape[1]):
                for ik in range(shape[2]):
                    indexed[iprimary, isparse, ik] = to_index[
                        neighbor_table[iprimary, isparse],
                        ik + offset_field[iprimary, isparse, ik],
                    ]
        return indexed

    e2c = connectivities[dims.E2CDim]
    full_shape = e2c.shape + zdiff_gradp.shape[2:]
    zdiff_gradp = zdiff_gradp.reshape(full_shape)
    ikoffset = ikoffset.reshape(full_shape)
    inv_dual_edge_length = np.expand_dims(inv_dual_edge_length, -1)

    z_exner_ex_pr_at_kidx = _apply_index_field(full_shape, z_exner_ex_pr, e2c, ikoffset)
    z_dexner_dz_c_1_at_kidx = _apply_index_field(full_shape, z_dexner_dz_c_1, e2c, ikoffset)
    z_dexner_dz_c_2_at_kidx = _apply_index_field(full_shape, z_dexner_dz_c_2, e2c, ikoffset)

    def at_neighbor(i):
        return z_exner_ex_pr_at_kidx[:, i, :] + zdiff_gradp[:, i, :] * (
            z_dexner_dz_c_1_at_kidx[:, i, :]
            + zdiff_gradp[:, i, :] * z_dexner_dz_c_2_at_kidx[:, i, :]
        )

    sum_expr = at_neighbor(1) - at_neighbor(0)

    z_gradh_exner = inv_dual_edge_length * sum_expr
    return z_gradh_exner


class TestComputeHorizontalGradientOfExnerPressureForMultipleLevels(StencilTest):
    PROGRAM = compute_horizontal_gradient_of_exner_pressure_for_multiple_levels
    OUTPUTS = ("z_gradh_exner",)
    MARKERS = (pytest.mark.uses_as_offset, pytest.mark.skip_value_error)

    @staticmethod
    def reference(
        connectivities: dict[gtx.Dimension, np.ndarray],
        inv_dual_edge_length: np.ndarray,
        z_exner_ex_pr: np.ndarray,
        zdiff_gradp: np.ndarray,
        ikoffset: np.ndarray,
        z_dexner_dz_c_1: np.ndarray,
        z_dexner_dz_c_2: np.ndarray,
        **kwargs: Any,
    ) -> dict:
<<<<<<< HEAD
        z_gradh_exner = compute_horizontal_gradient_of_exner_pressure_for_multiple_levels_numpy(
            connectivities,
            inv_dual_edge_length,
            z_exner_ex_pr,
            zdiff_gradp,
            ikoffset,
            z_dexner_dz_c_1,
            z_dexner_dz_c_2,
        )
=======
        def _apply_index_field(
            shape: tuple, to_index: np.ndarray, neighbor_table: np.ndarray, offset_field: np.ndarray
        ) -> np.ndarray:
            indexed = np.zeros(shape)
            for iprimary in range(shape[0]):
                for isparse in range(shape[1]):
                    for ik in range(shape[2]):
                        indexed[iprimary, isparse, ik] = to_index[
                            neighbor_table[iprimary, isparse],
                            ik + offset_field[iprimary, isparse, ik],
                        ]
            return indexed

        e2c = connectivities[dims.E2CDim]
        full_shape = e2c.shape + zdiff_gradp.shape[1:]
        zdiff_gradp = zdiff_gradp.reshape(full_shape)
        ikoffset = ikoffset.reshape(full_shape)
        inv_dual_edge_length = np.expand_dims(inv_dual_edge_length, -1)

        z_exner_ex_pr_at_kidx = _apply_index_field(full_shape, z_exner_ex_pr, e2c, ikoffset)
        z_dexner_dz_c_1_at_kidx = _apply_index_field(full_shape, z_dexner_dz_c_1, e2c, ikoffset)
        z_dexner_dz_c_2_at_kidx = _apply_index_field(full_shape, z_dexner_dz_c_2, e2c, ikoffset)

        def at_neighbor(i: int) -> np.ndarray:
            return z_exner_ex_pr_at_kidx[:, i, :] + zdiff_gradp[:, i, :] * (
                z_dexner_dz_c_1_at_kidx[:, i, :]
                + zdiff_gradp[:, i, :] * z_dexner_dz_c_2_at_kidx[:, i, :]
            )

        sum_expr = at_neighbor(1) - at_neighbor(0)

        z_gradh_exner = inv_dual_edge_length * sum_expr
>>>>>>> 56b18602
        return dict(z_gradh_exner=z_gradh_exner)

    @pytest.fixture
    def input_data(self, grid: base.BaseGrid) -> dict[str, gtx.Field | state_utils.ScalarType]:
        inv_dual_edge_length = random_field(grid, dims.EdgeDim, dtype=ta.wpfloat)
        z_exner_ex_pr = random_field(grid, dims.CellDim, dims.KDim, dtype=ta.vpfloat)
        zdiff_gradp = random_field(grid, dims.EdgeDim, dims.E2CDim, dims.KDim, dtype=ta.vpfloat)
        ikoffset = zero_field(grid, dims.EdgeDim, dims.E2CDim, dims.KDim, dtype=gtx.int32).asnumpy()
        rng = np.random.default_rng()
        for k in range(grid.num_levels):
            # construct offsets that reach all k-levels except the last (because we are using the entries of this field with `+1`)
            ikoffset[:, :, k] = rng.integers(
                low=0 - k,
                high=grid.num_levels - k - 1,
                size=(ikoffset.shape[0], ikoffset.shape[1]),
            )

        zdiff_gradp_new = flatten_first_two_dims(dims.ECDim, dims.KDim, field=zdiff_gradp)
        ikoffset_new = flatten_first_two_dims(dims.ECDim, dims.KDim, field=ikoffset)

        z_dexner_dz_c_1 = random_field(grid, dims.CellDim, dims.KDim, dtype=ta.vpfloat)
        z_dexner_dz_c_2 = random_field(grid, dims.CellDim, dims.KDim, dtype=ta.vpfloat)
        z_gradh_exner = zero_field(grid, dims.EdgeDim, dims.KDim, dtype=ta.vpfloat)

        return dict(
            inv_dual_edge_length=inv_dual_edge_length,
            z_exner_ex_pr=z_exner_ex_pr,
            zdiff_gradp=zdiff_gradp_new,
            ikoffset=ikoffset_new,
            z_dexner_dz_c_1=z_dexner_dz_c_1,
            z_dexner_dz_c_2=z_dexner_dz_c_2,
            z_gradh_exner=z_gradh_exner,
            horizontal_start=0,
            horizontal_end=gtx.int32(grid.num_edges),
            vertical_start=0,
            vertical_end=gtx.int32(grid.num_levels),
        )<|MERGE_RESOLUTION|>--- conflicted
+++ resolved
@@ -25,48 +25,6 @@
 from icon4py.model.testing.helpers import StencilTest
 
 
-def compute_horizontal_gradient_of_exner_pressure_for_multiple_levels_numpy(
-    connectivities: dict[gtx.Dimension, np.ndarray],
-    inv_dual_edge_length: np.ndarray,
-    z_exner_ex_pr: np.ndarray,
-    zdiff_gradp: np.ndarray,
-    ikoffset: np.ndarray,
-    z_dexner_dz_c_1: np.ndarray,
-    z_dexner_dz_c_2: np.ndarray,
-) -> np.ndarray:
-    def _apply_index_field(shape, to_index, neighbor_table, offset_field):
-        indexed = np.zeros(shape)
-        for iprimary in range(shape[0]):
-            for isparse in range(shape[1]):
-                for ik in range(shape[2]):
-                    indexed[iprimary, isparse, ik] = to_index[
-                        neighbor_table[iprimary, isparse],
-                        ik + offset_field[iprimary, isparse, ik],
-                    ]
-        return indexed
-
-    e2c = connectivities[dims.E2CDim]
-    full_shape = e2c.shape + zdiff_gradp.shape[2:]
-    zdiff_gradp = zdiff_gradp.reshape(full_shape)
-    ikoffset = ikoffset.reshape(full_shape)
-    inv_dual_edge_length = np.expand_dims(inv_dual_edge_length, -1)
-
-    z_exner_ex_pr_at_kidx = _apply_index_field(full_shape, z_exner_ex_pr, e2c, ikoffset)
-    z_dexner_dz_c_1_at_kidx = _apply_index_field(full_shape, z_dexner_dz_c_1, e2c, ikoffset)
-    z_dexner_dz_c_2_at_kidx = _apply_index_field(full_shape, z_dexner_dz_c_2, e2c, ikoffset)
-
-    def at_neighbor(i):
-        return z_exner_ex_pr_at_kidx[:, i, :] + zdiff_gradp[:, i, :] * (
-            z_dexner_dz_c_1_at_kidx[:, i, :]
-            + zdiff_gradp[:, i, :] * z_dexner_dz_c_2_at_kidx[:, i, :]
-        )
-
-    sum_expr = at_neighbor(1) - at_neighbor(0)
-
-    z_gradh_exner = inv_dual_edge_length * sum_expr
-    return z_gradh_exner
-
-
 class TestComputeHorizontalGradientOfExnerPressureForMultipleLevels(StencilTest):
     PROGRAM = compute_horizontal_gradient_of_exner_pressure_for_multiple_levels
     OUTPUTS = ("z_gradh_exner",)
@@ -83,17 +41,6 @@
         z_dexner_dz_c_2: np.ndarray,
         **kwargs: Any,
     ) -> dict:
-<<<<<<< HEAD
-        z_gradh_exner = compute_horizontal_gradient_of_exner_pressure_for_multiple_levels_numpy(
-            connectivities,
-            inv_dual_edge_length,
-            z_exner_ex_pr,
-            zdiff_gradp,
-            ikoffset,
-            z_dexner_dz_c_1,
-            z_dexner_dz_c_2,
-        )
-=======
         def _apply_index_field(
             shape: tuple, to_index: np.ndarray, neighbor_table: np.ndarray, offset_field: np.ndarray
         ) -> np.ndarray:
@@ -126,7 +73,6 @@
         sum_expr = at_neighbor(1) - at_neighbor(0)
 
         z_gradh_exner = inv_dual_edge_length * sum_expr
->>>>>>> 56b18602
         return dict(z_gradh_exner=z_gradh_exner)
 
     @pytest.fixture
