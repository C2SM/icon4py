# ICON4Py - ICON inspired code in Python and GT4Py
#
# Copyright (c) 2022-2024, ETH Zurich and MeteoSwiss
# All rights reserved.
#
# Please, refer to the LICENSE file in the root directory.
# SPDX-License-Identifier: BSD-3-Clause
from typing import Any

import gt4py.next as gtx
import numpy as np
import pytest

from icon4py.model.atmosphere.dycore.stencils.add_analysis_increments_from_data_assimilation import (
    add_analysis_increments_from_data_assimilation,
)
from icon4py.model.common import dimension as dims, type_alias as ta
from icon4py.model.common.grid import base
from icon4py.model.common.states import utils as state_utils
from icon4py.model.common.utils import data_allocation as data_alloc
from icon4py.model.testing.helpers import StencilTest


def add_analysis_increments_from_data_assimilation_numpy(
    grid,
    z_rho_expl: np.ndarray,
    rho_incr: np.ndarray,
    z_exner_expl: np.ndarray,
    exner_incr: np.ndarray,
    iau_wgt_dyn: float,
) -> tuple[np.ndarray, np.ndarray]:
    z_rho_expl = z_rho_expl + iau_wgt_dyn * rho_incr
    z_exner_expl = z_exner_expl + iau_wgt_dyn * exner_incr
    return (z_rho_expl, z_exner_expl)


class TestAddAnalysisIncrementsFromDataAssimilation(StencilTest):
    PROGRAM = add_analysis_increments_from_data_assimilation
    OUTPUTS = ("z_rho_expl", "z_exner_expl")

    @staticmethod
    def reference(
<<<<<<< HEAD
        grid,
=======
        connectivities: dict[gtx.Dimension, np.ndarray],
>>>>>>> 924e40d9
        z_rho_expl: np.ndarray,
        rho_incr: np.ndarray,
        z_exner_expl: np.ndarray,
        exner_incr: np.ndarray,
<<<<<<< HEAD
        iau_wgt_dyn: float,
        **kwargs,
=======
        iau_wgt_dyn: ta.wpfloat,
        **kwargs: Any,
>>>>>>> 924e40d9
    ) -> dict:
        z_rho_expl, z_exner_expl = add_analysis_increments_from_data_assimilation_numpy(
            grid,
            z_rho_expl=z_rho_expl,
            rho_incr=rho_incr,
            z_exner_expl=z_exner_expl,
            exner_incr=exner_incr,
            iau_wgt_dyn=iau_wgt_dyn,
        )
        return dict(z_rho_expl=z_rho_expl, z_exner_expl=z_exner_expl)

    @pytest.fixture
    def input_data(self, grid: base.BaseGrid) -> dict[str, gtx.Field | state_utils.ScalarType]:
        z_exner_expl = data_alloc.random_field(grid, dims.CellDim, dims.KDim, dtype=ta.wpfloat)
        exner_incr = data_alloc.random_field(grid, dims.CellDim, dims.KDim, dtype=ta.vpfloat)
        z_rho_expl = data_alloc.random_field(grid, dims.CellDim, dims.KDim, dtype=ta.wpfloat)
        rho_incr = data_alloc.random_field(grid, dims.CellDim, dims.KDim, dtype=ta.vpfloat)
        iau_wgt_dyn = ta.wpfloat("8.0")

        return dict(
            z_rho_expl=z_rho_expl,
            z_exner_expl=z_exner_expl,
            rho_incr=rho_incr,
            exner_incr=exner_incr,
            iau_wgt_dyn=iau_wgt_dyn,
            horizontal_start=0,
            horizontal_end=gtx.int32(grid.num_cells),
            vertical_start=0,
            vertical_end=gtx.int32(grid.num_levels),
        )<|MERGE_RESOLUTION|>--- conflicted
+++ resolved
@@ -22,7 +22,7 @@
 
 
 def add_analysis_increments_from_data_assimilation_numpy(
-    grid,
+    connectivities,
     z_rho_expl: np.ndarray,
     rho_incr: np.ndarray,
     z_exner_expl: np.ndarray,
@@ -40,25 +40,16 @@
 
     @staticmethod
     def reference(
-<<<<<<< HEAD
-        grid,
-=======
         connectivities: dict[gtx.Dimension, np.ndarray],
->>>>>>> 924e40d9
         z_rho_expl: np.ndarray,
         rho_incr: np.ndarray,
         z_exner_expl: np.ndarray,
         exner_incr: np.ndarray,
-<<<<<<< HEAD
-        iau_wgt_dyn: float,
-        **kwargs,
-=======
         iau_wgt_dyn: ta.wpfloat,
         **kwargs: Any,
->>>>>>> 924e40d9
     ) -> dict:
         z_rho_expl, z_exner_expl = add_analysis_increments_from_data_assimilation_numpy(
-            grid,
+            connectivities,
             z_rho_expl=z_rho_expl,
             rho_incr=rho_incr,
             z_exner_expl=z_exner_expl,
