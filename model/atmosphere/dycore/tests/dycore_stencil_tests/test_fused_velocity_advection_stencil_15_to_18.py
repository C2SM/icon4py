# ICON4Py - ICON inspired code in Python and GT4Py
#
# Copyright (c) 2022-2024, ETH Zurich and MeteoSwiss
# All rights reserved.
#
# Please, refer to the LICENSE file in the root directory.
# SPDX-License-Identifier: BSD-3-Clause
import gt4py.next as gtx
import numpy as np
import pytest

from icon4py.model.atmosphere.dycore.stencils.fused_velocity_advection_stencil_15_to_18 import (
    fused_velocity_advection_stencil_15_to_18,
)
from icon4py.model.common import dimension as dims
from icon4py.model.common.grid import horizontal as h_grid
<<<<<<< HEAD
=======
from icon4py.model.common.utils import data_allocation as data_alloc
>>>>>>> ecd2bdcf
from icon4py.model.testing.helpers import StencilTest

from .test_add_extra_diffusion_for_w_con_approaching_cfl import (
    add_extra_diffusion_for_w_con_approaching_cfl_numpy,
)
from .test_add_interpolated_horizontal_advection_of_w import (
    add_interpolated_horizontal_advection_of_w_numpy,
)
from .test_compute_advective_vertical_wind_tendency import (
    compute_advective_vertical_wind_tendency_numpy,
)
from .test_interpolate_contravariant_vertical_velocity_to_full_levels import (
    interpolate_contravariant_vertical_velocity_to_full_levels_numpy,
)


def _fused_velocity_advection_stencil_16_to_18(
    connectivities: dict[gtx.Dimension, np.ndarray],
    z_w_con_c,
    w,
    coeff1_dwdz,
    coeff2_dwdz,
    ddt_w_adv,
    e_bln_c_s,
    z_v_grad_w,
    levelmask,
    cfl_clipping,
    owner_mask,
    ddqz_z_half,
    area,
    geofac_n2s,
    cell,
    k,
    scalfac_exdiff,
    cfl_w_limit,
    dtime,
    cell_lower_bound,
    cell_upper_bound,
    nlev,
    nrdmax,
    extra_diffu,
):
    cell = cell[:, np.newaxis]

    condition1 = (cell_lower_bound <= cell) & (cell < cell_upper_bound) & (k >= 1)

    ddt_w_adv = np.where(
        condition1,
        compute_advective_vertical_wind_tendency_numpy(
            z_w_con_c[:, :-1], w, coeff1_dwdz, coeff2_dwdz
        ),
        ddt_w_adv,
    )

    ddt_w_adv = np.where(
        condition1,
        add_interpolated_horizontal_advection_of_w_numpy(
            connectivities, e_bln_c_s, z_v_grad_w, ddt_w_adv
        ),
        ddt_w_adv,
    )

    condition2 = (
        (cell_lower_bound <= cell)
        & (cell < cell_upper_bound)
        & (np.maximum(2, nrdmax - 2) <= k)
        & (k < nlev - 3)
    )

    if extra_diffu:
        ddt_w_adv = np.where(
            condition2,
            add_extra_diffusion_for_w_con_approaching_cfl_numpy(
                connectivities,
                levelmask,
                cfl_clipping,
                owner_mask,
                z_w_con_c[:, :-1],
                ddqz_z_half,
                area,
                geofac_n2s,
                w[:, :-1],
                ddt_w_adv,
                scalfac_exdiff,
                cfl_w_limit,
                dtime,
            ),
            ddt_w_adv,
        )

    return ddt_w_adv


class TestFusedVelocityAdvectionStencil15To18(StencilTest):
    PROGRAM = fused_velocity_advection_stencil_15_to_18
    OUTPUTS = (
        "z_w_con_c_full",
        "ddt_w_adv",
    )
    MARKERS = (pytest.mark.embedded_remap_error,)

    @staticmethod
    def reference(
        connectivities: dict[gtx.Dimension, np.ndarray],
        z_w_con_c,
        w,
        coeff1_dwdz,
        coeff2_dwdz,
        ddt_w_adv,
        e_bln_c_s,
        z_v_grad_w,
        levelmask,
        cfl_clipping,
        owner_mask,
        ddqz_z_half,
        area,
        geofac_n2s,
        z_w_con_c_full,
        cell,
        k,
        scalfac_exdiff,
        cfl_w_limit,
        dtime,
        cell_lower_bound,
        cell_upper_bound,
        nlev,
        nrdmax,
        lvn_only,
        extra_diffu,
        z_w_con_c_full,
        start_cell_lateral_boundary,
        end_cell_halo,
        **kwargs,
    ):
<<<<<<< HEAD
        z_w_con_c_full[
            start_cell_lateral_boundary:end_cell_halo, :
        ] = interpolate_contravariant_vertical_velocity_to_full_levels_numpy(z_w_con_c)
=======
        # We need to store the initial return field, because we only compute on a subdomain.
        z_w_con_c_full_ret = z_w_con_c_full.copy()
        ddt_w_adv_ret = ddt_w_adv.copy()

        z_w_con_c_full = interpolate_contravariant_vertical_velocity_to_full_levels_numpy(z_w_con_c)
>>>>>>> ecd2bdcf

        if not lvn_only:
            ddt_w_adv = _fused_velocity_advection_stencil_16_to_18(
                connectivities,
                z_w_con_c,
                w,
                coeff1_dwdz,
                coeff2_dwdz,
                ddt_w_adv,
                e_bln_c_s,
                z_v_grad_w,
                levelmask,
                cfl_clipping,
                owner_mask,
                ddqz_z_half,
                area,
                geofac_n2s,
                cell,
                k,
                scalfac_exdiff,
                cfl_w_limit,
                dtime,
                cell_lower_bound,
                cell_upper_bound,
                nlev,
                nrdmax,
                extra_diffu,
            )

        # Apply the slicing.
        horizontal_start = kwargs["horizontal_start"]
        horizontal_end = kwargs["horizontal_end"]
        vertical_start = kwargs["vertical_start"]
        vertical_end = kwargs["vertical_end"]

        z_w_con_c_full_ret[
            horizontal_start:horizontal_end, vertical_start:vertical_end
        ] = z_w_con_c_full[horizontal_start:horizontal_end, vertical_start:vertical_end]
        ddt_w_adv_ret[horizontal_start:horizontal_end, vertical_start:vertical_end] = ddt_w_adv[
            horizontal_start:horizontal_end, vertical_start:vertical_end
        ]

        return dict(z_w_con_c_full=z_w_con_c_full_ret, ddt_w_adv=ddt_w_adv_ret)

    @pytest.fixture
    def input_data(self, grid) -> dict:
        z_w_con_c = data_alloc.random_field(grid, dims.CellDim, dims.KDim, extend={dims.KDim: 1})
        w = data_alloc.random_field(grid, dims.CellDim, dims.KDim, extend={dims.KDim: 1})
        coeff1_dwdz = data_alloc.random_field(grid, dims.CellDim, dims.KDim)
        coeff2_dwdz = data_alloc.random_field(grid, dims.CellDim, dims.KDim)

        z_v_grad_w = data_alloc.random_field(grid, dims.EdgeDim, dims.KDim)
        e_bln_c_s = data_alloc.random_field(grid, dims.CEDim)

        levelmask = data_alloc.random_mask(grid, dims.KDim)
        cfl_clipping = data_alloc.random_mask(grid, dims.CellDim, dims.KDim)
        owner_mask = data_alloc.random_mask(grid, dims.CellDim)
        ddqz_z_half = data_alloc.random_field(grid, dims.CellDim, dims.KDim)
        area = data_alloc.random_field(grid, dims.CellDim)
        geofac_n2s = data_alloc.random_field(grid, dims.CellDim, dims.C2E2CODim)

        z_w_con_c_full = data_alloc.zero_field(grid, dims.CellDim, dims.KDim)
        ddt_w_adv = data_alloc.zero_field(grid, dims.CellDim, dims.KDim)

        scalfac_exdiff = 10.0
        cfl_w_limit = 3.0
        dtime = 2.0

        k = data_alloc.zero_field(grid, dims.KDim, dtype=gtx.int32)
        for level in range(grid.num_levels):
            k[level] = level

        cell = data_alloc.zero_field(grid, dims.CellDim, dtype=gtx.int32)
        for c in range(grid.num_cells):
            cell[c] = c

        nlev = grid.num_levels
        nrdmax = 5
        extra_diffu = True

<<<<<<< HEAD
        cell_lower_bound = 2
        cell_upper_bound = 4
        istep = 1
        cell_domain = h_grid.domain(dims.EdgeDim)
        start_cell_lateral_boundary = (
            grid.start_index(cell_domain(h_grid.Zone.LATERAL_BOUNDARY_LEVEL_4))
            if istep == 1
            else grid.start_index(cell_domain(h_grid.Zone.LATERAL_BOUNDARY_LEVEL_3))
            if hasattr(grid, "start_index")
            else 0
        )
        end_cell_halo = (
            grid.end_index(cell_domain(h_grid.Zone.HALO)) if hasattr(grid, "end_index") else 0
        )

=======
>>>>>>> ecd2bdcf
        lvn_only = False

        cell_domain = h_grid.domain(dims.CellDim)
        cell_lower_bound = grid.start_index(cell_domain(h_grid.Zone.NUDGING))
        cell_upper_bound = grid.end_index(cell_domain(h_grid.Zone.LOCAL))
        horizontal_start = grid.start_index(cell_domain(h_grid.Zone.LATERAL_BOUNDARY_LEVEL_4))
        horizontal_end = grid.end_index(cell_domain(h_grid.Zone.HALO))
        vertical_start = 0
        vertical_end = nlev

        return dict(
            z_w_con_c=z_w_con_c,
            w=w,
            coeff1_dwdz=coeff1_dwdz,
            coeff2_dwdz=coeff2_dwdz,
            ddt_w_adv=ddt_w_adv,
            e_bln_c_s=e_bln_c_s,
            z_v_grad_w=z_v_grad_w,
            levelmask=levelmask,
            cfl_clipping=cfl_clipping,
            owner_mask=owner_mask,
            ddqz_z_half=ddqz_z_half,
            area=area,
            geofac_n2s=geofac_n2s,
            cell=cell,
            k=k,
            scalfac_exdiff=scalfac_exdiff,
            cfl_w_limit=cfl_w_limit,
            dtime=dtime,
            cell_lower_bound=cell_lower_bound,
            cell_upper_bound=cell_upper_bound,
            nlev=nlev,
            nrdmax=nrdmax,
            lvn_only=lvn_only,
            extra_diffu=extra_diffu,
            z_w_con_c_full=z_w_con_c_full,
<<<<<<< HEAD
            start_cell_lateral_boundary=start_cell_lateral_boundary,
            end_cell_halo=end_cell_halo,
=======
            horizontal_start=horizontal_start,
            horizontal_end=horizontal_end,
            vertical_start=vertical_start,
            vertical_end=vertical_end,
>>>>>>> ecd2bdcf
        )<|MERGE_RESOLUTION|>--- conflicted
+++ resolved
@@ -14,10 +14,7 @@
 )
 from icon4py.model.common import dimension as dims
 from icon4py.model.common.grid import horizontal as h_grid
-<<<<<<< HEAD
-=======
 from icon4py.model.common.utils import data_allocation as data_alloc
->>>>>>> ecd2bdcf
 from icon4py.model.testing.helpers import StencilTest
 
 from .test_add_extra_diffusion_for_w_con_approaching_cfl import (
@@ -135,7 +132,6 @@
         ddqz_z_half,
         area,
         geofac_n2s,
-        z_w_con_c_full,
         cell,
         k,
         scalfac_exdiff,
@@ -152,17 +148,11 @@
         end_cell_halo,
         **kwargs,
     ):
-<<<<<<< HEAD
-        z_w_con_c_full[
-            start_cell_lateral_boundary:end_cell_halo, :
-        ] = interpolate_contravariant_vertical_velocity_to_full_levels_numpy(z_w_con_c)
-=======
         # We need to store the initial return field, because we only compute on a subdomain.
         z_w_con_c_full_ret = z_w_con_c_full.copy()
         ddt_w_adv_ret = ddt_w_adv.copy()
 
         z_w_con_c_full = interpolate_contravariant_vertical_velocity_to_full_levels_numpy(z_w_con_c)
->>>>>>> ecd2bdcf
 
         if not lvn_only:
             ddt_w_adv = _fused_velocity_advection_stencil_16_to_18(
@@ -243,7 +233,6 @@
         nrdmax = 5
         extra_diffu = True
 
-<<<<<<< HEAD
         cell_lower_bound = 2
         cell_upper_bound = 4
         istep = 1
@@ -259,8 +248,6 @@
             grid.end_index(cell_domain(h_grid.Zone.HALO)) if hasattr(grid, "end_index") else 0
         )
 
-=======
->>>>>>> ecd2bdcf
         lvn_only = False
 
         cell_domain = h_grid.domain(dims.CellDim)
@@ -297,13 +284,10 @@
             lvn_only=lvn_only,
             extra_diffu=extra_diffu,
             z_w_con_c_full=z_w_con_c_full,
-<<<<<<< HEAD
             start_cell_lateral_boundary=start_cell_lateral_boundary,
             end_cell_halo=end_cell_halo,
-=======
             horizontal_start=horizontal_start,
             horizontal_end=horizontal_end,
             vertical_start=vertical_start,
             vertical_end=vertical_end,
->>>>>>> ecd2bdcf
         )