--- conflicted
+++ resolved
@@ -118,11 +118,7 @@
         "z_w_con_c_full",
         "ddt_w_adv",
     )
-<<<<<<< HEAD
-    MARKERS = (pytest.mark.requires_concat_where,)
-=======
-    MARKERS = (pytest.mark.embedded_remap_error,)
->>>>>>> 9bab5b12
+    MARKERS = (pytest.mark.requires_concat_where,pytest.mark.embedded_remap_error,)
 
     @staticmethod
     def reference(
