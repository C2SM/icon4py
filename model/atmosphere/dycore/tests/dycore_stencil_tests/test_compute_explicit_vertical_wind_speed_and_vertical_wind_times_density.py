# ICON4Py - ICON inspired code in Python and GT4Py
#
# Copyright (c) 2022-2024, ETH Zurich and MeteoSwiss
# All rights reserved.
#
# Please, refer to the LICENSE file in the root directory.
# SPDX-License-Identifier: BSD-3-Clause
from typing import Any

import gt4py.next as gtx
import numpy as np
import pytest

from icon4py.model.atmosphere.dycore.stencils.compute_explicit_vertical_wind_speed_and_vertical_wind_times_density import (
    compute_explicit_vertical_wind_speed_and_vertical_wind_times_density,
)
from icon4py.model.common import dimension as dims
from icon4py.model.common.grid import base
from icon4py.model.common.states import utils as state_utils
from icon4py.model.common.type_alias import vpfloat, wpfloat
from icon4py.model.common.utils.data_allocation import random_field, zero_field
from icon4py.model.testing.helpers import StencilTest


def compute_explicit_vertical_wind_speed_and_vertical_wind_times_density_numpy(
    grid,
    w_nnow: np.ndarray,
    ddt_w_adv_ntl1: np.ndarray,
    z_th_ddz_exner_c: np.ndarray,
    rho_ic: np.ndarray,
    w_concorr_c: np.ndarray,
    vwind_expl_wgt: np.ndarray,
    dtime: float,
    cpd: float,
) -> tuple[np.ndarray, np.ndarray]:
    vwind_expl_wgt = np.expand_dims(vwind_expl_wgt, -1)
    z_w_expl = w_nnow + dtime * (ddt_w_adv_ntl1 - cpd * z_th_ddz_exner_c)
    z_contr_w_fl_l = rho_ic * (-w_concorr_c + vwind_expl_wgt * w_nnow)
    return (z_w_expl, z_contr_w_fl_l)


class TestComputeExplicitVerticalWindSpeedAndVerticalWindTimesDensity(StencilTest):
    PROGRAM = compute_explicit_vertical_wind_speed_and_vertical_wind_times_density
    OUTPUTS = ("z_w_expl", "z_contr_w_fl_l")

    @staticmethod
    def reference(
<<<<<<< HEAD
        grid,
=======
        connectivities: dict[gtx.Dimension, np.ndarray],
>>>>>>> 924e40d9
        w_nnow: np.ndarray,
        ddt_w_adv_ntl1: np.ndarray,
        z_th_ddz_exner_c: np.ndarray,
        rho_ic: np.ndarray,
        w_concorr_c: np.ndarray,
        vwind_expl_wgt: np.ndarray,
        dtime: float,
        cpd: float,
        **kwargs: Any,
    ) -> dict:
        (
            z_w_expl,
            z_contr_w_fl_l,
        ) = compute_explicit_vertical_wind_speed_and_vertical_wind_times_density_numpy(
            grid,
            w_nnow=w_nnow,
            ddt_w_adv_ntl1=ddt_w_adv_ntl1,
            z_th_ddz_exner_c=z_th_ddz_exner_c,
            rho_ic=rho_ic,
            w_concorr_c=w_concorr_c,
            vwind_expl_wgt=vwind_expl_wgt,
            dtime=dtime,
            cpd=cpd,
        )
        return dict(z_w_expl=z_w_expl, z_contr_w_fl_l=z_contr_w_fl_l)

    @pytest.fixture
    def input_data(self, grid: base.BaseGrid) -> dict[str, gtx.Field | state_utils.ScalarType]:
        w_nnow = random_field(grid, dims.CellDim, dims.KDim, dtype=wpfloat)
        ddt_w_adv_ntl1 = random_field(grid, dims.CellDim, dims.KDim, dtype=vpfloat)
        z_th_ddz_exner_c = random_field(grid, dims.CellDim, dims.KDim, dtype=vpfloat)
        z_w_expl = zero_field(grid, dims.CellDim, dims.KDim, dtype=wpfloat)
        rho_ic = random_field(grid, dims.CellDim, dims.KDim, dtype=wpfloat)
        w_concorr_c = random_field(grid, dims.CellDim, dims.KDim, dtype=vpfloat)
        vwind_expl_wgt = random_field(grid, dims.CellDim, dtype=wpfloat)
        z_contr_w_fl_l = zero_field(grid, dims.CellDim, dims.KDim, dtype=wpfloat)
        dtime = wpfloat("5.0")
        cpd = wpfloat("10.0")

        return dict(
            z_w_expl=z_w_expl,
            w_nnow=w_nnow,
            ddt_w_adv_ntl1=ddt_w_adv_ntl1,
            z_th_ddz_exner_c=z_th_ddz_exner_c,
            z_contr_w_fl_l=z_contr_w_fl_l,
            rho_ic=rho_ic,
            w_concorr_c=w_concorr_c,
            vwind_expl_wgt=vwind_expl_wgt,
            dtime=dtime,
            cpd=cpd,
            horizontal_start=0,
            horizontal_end=gtx.int32(grid.num_cells),
            vertical_start=0,
            vertical_end=gtx.int32(grid.num_levels),
        )<|MERGE_RESOLUTION|>--- conflicted
+++ resolved
@@ -23,7 +23,7 @@
 
 
 def compute_explicit_vertical_wind_speed_and_vertical_wind_times_density_numpy(
-    grid,
+    connectivities,
     w_nnow: np.ndarray,
     ddt_w_adv_ntl1: np.ndarray,
     z_th_ddz_exner_c: np.ndarray,
@@ -45,11 +45,7 @@
 
     @staticmethod
     def reference(
-<<<<<<< HEAD
-        grid,
-=======
         connectivities: dict[gtx.Dimension, np.ndarray],
->>>>>>> 924e40d9
         w_nnow: np.ndarray,
         ddt_w_adv_ntl1: np.ndarray,
         z_th_ddz_exner_c: np.ndarray,
@@ -64,7 +60,7 @@
             z_w_expl,
             z_contr_w_fl_l,
         ) = compute_explicit_vertical_wind_speed_and_vertical_wind_times_density_numpy(
-            grid,
+            connectivities,
             w_nnow=w_nnow,
             ddt_w_adv_ntl1=ddt_w_adv_ntl1,
             z_th_ddz_exner_c=z_th_ddz_exner_c,
