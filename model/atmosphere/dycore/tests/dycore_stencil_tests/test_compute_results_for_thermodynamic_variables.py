--- conflicted
+++ resolved
@@ -22,7 +22,7 @@
 
 
 def compute_results_for_thermodynamic_variables_numpy(
-    grid,
+    connectivities,
     z_rho_expl: np.ndarray,
     vwind_impl_wgt: np.ndarray,
     inv_ddqz_z_full: np.ndarray,
@@ -61,11 +61,7 @@
 
     @staticmethod
     def reference(
-<<<<<<< HEAD
-        grid,
-=======
         connectivities: dict[gtx.Dimension, np.ndarray],
->>>>>>> 924e40d9
         z_rho_expl: np.ndarray,
         vwind_impl_wgt: np.ndarray,
         inv_ddqz_z_full: np.ndarray,
@@ -78,18 +74,12 @@
         rho_now: np.ndarray,
         theta_v_now: np.ndarray,
         exner_now: np.ndarray,
-<<<<<<< HEAD
-        dtime: float,
-        cvd_o_rd: float,
-        **kwargs,
-=======
         dtime: ta.wpfloat,
         cvd_o_rd: ta.wpfloat,
         **kwargs: Any,
->>>>>>> 924e40d9
     ) -> dict:
         (rho_new, exner_new, theta_v_new) = compute_results_for_thermodynamic_variables_numpy(
-            grid,
+            connectivities,
             z_rho_expl=z_rho_expl,
             vwind_impl_wgt=vwind_impl_wgt,
             inv_ddqz_z_full=inv_ddqz_z_full,
