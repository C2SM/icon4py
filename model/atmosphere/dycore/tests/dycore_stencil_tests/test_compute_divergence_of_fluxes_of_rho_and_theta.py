--- conflicted
+++ resolved
@@ -32,11 +32,6 @@
         c2e = connectivities[dims.C2EDim]
         c2ce = helpers.as_1d_connectivity(c2e)
         geofac_div = np.expand_dims(geofac_div, axis=-1)
-<<<<<<< HEAD
-        c2ce = grid.get_offset_provider("C2CE").ndarray
-
-=======
->>>>>>> 4aa3df31
         z_flxdiv_mass = np.sum(
             geofac_div[c2ce] * mass_fl_e[c2e],
             axis=1,
