--- conflicted
+++ resolved
@@ -29,23 +29,7 @@
     return z_gradh_exner
 
 
-<<<<<<< HEAD
-def apply_hydrostatic_correction_to_horizontal_gradient_of_exner_pressure_numpy(
-    grid,
-    ipeidx_dsl: np.array,
-    pg_exdist: np.array,
-    z_hydro_corr: np.array,
-    z_gradh_exner: np.array,
-) -> np.array:
-    # z_hydro_corr = np.expand_dims(z_hydro_corr, axis=-1)
-    z_gradh_exner = np.where(ipeidx_dsl, z_gradh_exner + z_hydro_corr * pg_exdist, z_gradh_exner)
-    return z_gradh_exner
-
-
-class TestMoSolveNonhydroStencil22(StencilTest):
-=======
 class TestApplyHydrostaticCorrectionToHorizontalGradientOfExnerPressure(StencilTest):
->>>>>>> 1d0c14f1
     PROGRAM = apply_hydrostatic_correction_to_horizontal_gradient_of_exner_pressure
     OUTPUTS = ("z_gradh_exner",)
 
@@ -59,10 +43,6 @@
         **kwargs,
     ) -> dict:
         z_gradh_exner = apply_hydrostatic_correction_to_horizontal_gradient_of_exner_pressure_numpy(
-<<<<<<< HEAD
-            grid,
-=======
->>>>>>> 1d0c14f1
             ipeidx_dsl,
             pg_exdist,
             z_hydro_corr,
@@ -72,17 +52,10 @@
 
     @pytest.fixture
     def input_data(self, grid):
-<<<<<<< HEAD
-        ipeidx_dsl = random_mask(grid, EdgeDim, KDim)
-        pg_exdist = random_field(grid, EdgeDim, KDim, dtype=vpfloat)
-        z_hydro_corr = random_field(grid, EdgeDim, KDim, dtype=vpfloat)
-        z_gradh_exner = random_field(grid, EdgeDim, KDim, dtype=vpfloat)
-=======
         ipeidx_dsl = random_mask(grid, dims.EdgeDim, dims.KDim)
         pg_exdist = random_field(grid, dims.EdgeDim, dims.KDim, dtype=vpfloat)
         z_hydro_corr = random_field(grid, dims.EdgeDim, dtype=vpfloat)
         z_gradh_exner = random_field(grid, dims.EdgeDim, dims.KDim, dtype=vpfloat)
->>>>>>> 1d0c14f1
 
         return dict(
             ipeidx_dsl=ipeidx_dsl,
