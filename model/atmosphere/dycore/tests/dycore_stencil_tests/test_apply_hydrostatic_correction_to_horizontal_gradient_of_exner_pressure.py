--- conflicted
+++ resolved
@@ -22,43 +22,22 @@
 from icon4py.model.testing.helpers import StencilTest
 
 
-def apply_hydrostatic_correction_to_horizontal_gradient_of_exner_pressure_numpy(
-    ipeidx_dsl: np.ndarray,
-    pg_exdist: np.ndarray,
-    z_hydro_corr: np.ndarray,
-    z_gradh_exner: np.ndarray,
-) -> np.ndarray:
-    z_hydro_corr = np.expand_dims(z_hydro_corr, axis=-1)
-    z_gradh_exner = np.where(ipeidx_dsl, z_gradh_exner + z_hydro_corr * pg_exdist, z_gradh_exner)
-    return z_gradh_exner
-
-
 class TestApplyHydrostaticCorrectionToHorizontalGradientOfExnerPressure(StencilTest):
     PROGRAM = apply_hydrostatic_correction_to_horizontal_gradient_of_exner_pressure
     OUTPUTS = ("z_gradh_exner",)
 
     @staticmethod
     def reference(
-<<<<<<< HEAD
-        grid,
-=======
         connectivities: dict[gtx.Dimension, np.ndarray],
->>>>>>> 56b18602
         ipeidx_dsl: np.ndarray,
         pg_exdist: np.ndarray,
         z_hydro_corr: np.ndarray,
         z_gradh_exner: np.ndarray,
-<<<<<<< HEAD
-        **kwargs,
-=======
         **kwargs: Any,
->>>>>>> 56b18602
     ) -> dict:
-        z_gradh_exner = apply_hydrostatic_correction_to_horizontal_gradient_of_exner_pressure_numpy(
-            ipeidx_dsl,
-            pg_exdist,
-            z_hydro_corr,
-            z_gradh_exner,
+        z_hydro_corr = np.expand_dims(z_hydro_corr, axis=-1)
+        z_gradh_exner = np.where(
+            ipeidx_dsl, z_gradh_exner + z_hydro_corr * pg_exdist, z_gradh_exner
         )
         return dict(z_gradh_exner=z_gradh_exner)
 
