# ICON4Py - ICON inspired code in Python and GT4Py
#
# Copyright (c) 2022, ETH Zurich and MeteoSwiss
# All rights reserved.
#
# This file is free software: you can redistribute it and/or modify it under
# the terms of the GNU General Public License as published by the
# Free Software Foundation, either version 3 of the License, or any later
# version. See the LICENSE.txt file at the top-level directory of this
# distribution for a copy of the license or check <https://www.gnu.org/licenses/>.
#
# SPDX-License-Identifier: GPL-3.0-or-later

import numpy as np
import pytest
from gt4py.next.ffront.fbuiltins import int32

from icon4py.model.atmosphere.dycore.apply_hydrostatic_correction_to_horizontal_gradient_of_exner_pressure import (
    apply_hydrostatic_correction_to_horizontal_gradient_of_exner_pressure,
)
from icon4py.model.common.dimension import EdgeDim, KDim
from icon4py.model.common.test_utils.helpers import StencilTest, random_field, random_mask
from icon4py.model.common.type_alias import vpfloat

def apply_hydrostatic_correction_to_horizontal_gradient_of_exner_pressure_numpy(
    grid,
    ipeidx_dsl: np.array,
    pg_exdist: np.array,
    z_hydro_corr: np.array,
    z_gradh_exner: np.array,
) -> np.array:
    #z_hydro_corr = np.expand_dims(z_hydro_corr, axis=-1)
    z_gradh_exner = np.where(
        ipeidx_dsl, z_gradh_exner + z_hydro_corr * pg_exdist, z_gradh_exner
    )
    return z_gradh_exner

def mo_solve_nonhydro_stencil_22_numpy(
    grid,
    ipeidx_dsl: np.array,
    pg_exdist: np.array,
    z_hydro_corr: np.array,
    z_gradh_exner: np.array,
) -> np.array:
    z_hydro_corr = np.expand_dims(z_hydro_corr, axis=-1)
    z_gradh_exner = np.where(ipeidx_dsl, z_gradh_exner + z_hydro_corr * pg_exdist, z_gradh_exner)
    return z_gradh_exner


class TestMoSolveNonhydroStencil22(StencilTest):
    PROGRAM = apply_hydrostatic_correction_to_horizontal_gradient_of_exner_pressure
    OUTPUTS = ("z_gradh_exner",)

    @staticmethod
    def reference(
        grid,
        ipeidx_dsl: np.array,
        pg_exdist: np.array,
        z_hydro_corr: np.array,
        z_gradh_exner: np.array,
        **kwargs,
    ) -> dict:
<<<<<<< HEAD
        z_gradh_exner = mo_solve_nonhydro_stencil_22_numpy(
            grid,
            ipeidx_dsl,
            pg_exdist,
            z_hydro_corr,
            z_gradh_exner,
        )
=======
        z_gradh_exner = apply_hydrostatic_correction_to_horizontal_gradient_of_exner_pressure_numpy(grid, ipeidx_dsl, pg_exdist, z_hydro_corr, z_gradh_exner,)
>>>>>>> 8479428e
        return dict(z_gradh_exner=z_gradh_exner)

    @pytest.fixture
    def input_data(self, grid):
        ipeidx_dsl = random_mask(grid, EdgeDim, KDim)
        pg_exdist = random_field(grid, EdgeDim, KDim, dtype=vpfloat)
        z_hydro_corr = random_field(grid, EdgeDim, KDim, dtype=vpfloat)
        z_gradh_exner = random_field(grid, EdgeDim, KDim, dtype=vpfloat)

        return dict(
            ipeidx_dsl=ipeidx_dsl,
            pg_exdist=pg_exdist,
            z_hydro_corr=z_hydro_corr,
            z_gradh_exner=z_gradh_exner,
            horizontal_start=int32(0),
            horizontal_end=int32(grid.num_edges),
            vertical_start=int32(0),
            vertical_end=int32(grid.num_levels),
        )<|MERGE_RESOLUTION|>--- conflicted
+++ resolved
@@ -35,18 +35,6 @@
     )
     return z_gradh_exner
 
-def mo_solve_nonhydro_stencil_22_numpy(
-    grid,
-    ipeidx_dsl: np.array,
-    pg_exdist: np.array,
-    z_hydro_corr: np.array,
-    z_gradh_exner: np.array,
-) -> np.array:
-    z_hydro_corr = np.expand_dims(z_hydro_corr, axis=-1)
-    z_gradh_exner = np.where(ipeidx_dsl, z_gradh_exner + z_hydro_corr * pg_exdist, z_gradh_exner)
-    return z_gradh_exner
-
-
 class TestMoSolveNonhydroStencil22(StencilTest):
     PROGRAM = apply_hydrostatic_correction_to_horizontal_gradient_of_exner_pressure
     OUTPUTS = ("z_gradh_exner",)
@@ -60,17 +48,7 @@
         z_gradh_exner: np.array,
         **kwargs,
     ) -> dict:
-<<<<<<< HEAD
-        z_gradh_exner = mo_solve_nonhydro_stencil_22_numpy(
-            grid,
-            ipeidx_dsl,
-            pg_exdist,
-            z_hydro_corr,
-            z_gradh_exner,
-        )
-=======
         z_gradh_exner = apply_hydrostatic_correction_to_horizontal_gradient_of_exner_pressure_numpy(grid, ipeidx_dsl, pg_exdist, z_hydro_corr, z_gradh_exner,)
->>>>>>> 8479428e
         return dict(z_gradh_exner=z_gradh_exner)
 
     @pytest.fixture
