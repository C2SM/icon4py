# ICON4Py - ICON inspired code in Python and GT4Py
#
# Copyright (c) 2022-2024, ETH Zurich and MeteoSwiss
# All rights reserved.
#
# Please, refer to the LICENSE file in the root directory.
# SPDX-License-Identifier: BSD-3-Clause
from typing import Any

import gt4py.next as gtx
import numpy as np
import pytest

from icon4py.model.atmosphere.dycore.stencils.compute_virtual_potential_temperatures_and_pressure_gradient import (
    compute_virtual_potential_temperatures_and_pressure_gradient,
)
from icon4py.model.common import dimension as dims
from icon4py.model.common.grid import base
from icon4py.model.common.states import utils as state_utils
from icon4py.model.common.type_alias import vpfloat, wpfloat
from icon4py.model.common.utils.data_allocation import random_field, zero_field
from icon4py.model.testing.helpers import StencilTest


def compute_virtual_potential_temperatures_and_pressure_gradient_numpy(
    wgtfac_c: np.ndarray,
    z_rth_pr_2: np.ndarray,
    theta_v: np.ndarray,
    vwind_expl_wgt: np.ndarray,
    exner_pr: np.ndarray,
    d_exner_dz_ref_ic: np.ndarray,
    ddqz_z_half: np.ndarray,
) -> tuple[np.ndarray, np.ndarray, np.ndarray]:
    z_rth_pr_2_offset = np.roll(z_rth_pr_2, axis=1, shift=1)
    theta_v_offset = np.roll(theta_v, axis=1, shift=1)
    exner_pr_offset = np.roll(exner_pr, axis=1, shift=1)
    vwind_expl_wgt = np.expand_dims(vwind_expl_wgt, axis=-1)

    z_theta_v_pr_ic = wgtfac_c * z_rth_pr_2 + (1.0 - wgtfac_c) * z_rth_pr_2_offset
    z_theta_v_pr_ic[:, 0] = 0
    theta_v_ic = wgtfac_c * theta_v + (1 - wgtfac_c) * theta_v_offset
    theta_v_ic[:, 0] = 0
    z_th_ddz_exner_c = (
        vwind_expl_wgt * theta_v_ic * (exner_pr_offset - exner_pr) / ddqz_z_half
        + z_theta_v_pr_ic * d_exner_dz_ref_ic
    )
    z_th_ddz_exner_c[:, 0] = 0

    return (
        z_theta_v_pr_ic,
        theta_v_ic,
        z_th_ddz_exner_c,
    )


class TestComputeVirtualPotentialTemperaturesAndPressureGradient(StencilTest):
    PROGRAM = compute_virtual_potential_temperatures_and_pressure_gradient
    OUTPUTS = ("z_theta_v_pr_ic", "theta_v_ic", "z_th_ddz_exner_c")

    @staticmethod
    def reference(
<<<<<<< HEAD
        grid,
=======
        connectivities: dict[gtx.Dimension, np.ndarray],
>>>>>>> 0baefac2
        wgtfac_c: np.ndarray,
        z_rth_pr_2: np.ndarray,
        theta_v: np.ndarray,
        vwind_expl_wgt: np.ndarray,
        exner_pr: np.ndarray,
        d_exner_dz_ref_ic: np.ndarray,
        ddqz_z_half: np.ndarray,
<<<<<<< HEAD
        **kwargs,
    ) -> dict:
        (
            z_theta_v_pr_ic,
            theta_v_ic,
            z_th_ddz_exner_c,
        ) = compute_virtual_potential_temperatures_and_pressure_gradient_numpy(
            wgtfac_c=wgtfac_c,
            z_rth_pr_2=z_rth_pr_2,
            theta_v=theta_v,
            vwind_expl_wgt=vwind_expl_wgt,
            exner_pr=exner_pr,
            d_exner_dz_ref_ic=d_exner_dz_ref_ic,
            ddqz_z_half=ddqz_z_half,
=======
        **kwargs: Any,
    ) -> dict:
        z_rth_pr_2_offset = np.roll(z_rth_pr_2, axis=1, shift=1)
        theta_v_offset = np.roll(theta_v, axis=1, shift=1)
        exner_pr_offset = np.roll(exner_pr, axis=1, shift=1)
        vwind_expl_wgt = np.expand_dims(vwind_expl_wgt, axis=-1)

        z_theta_v_pr_ic = wgtfac_c * z_rth_pr_2 + (1.0 - wgtfac_c) * z_rth_pr_2_offset
        z_theta_v_pr_ic[:, 0] = 0
        theta_v_ic = wgtfac_c * theta_v + (1 - wgtfac_c) * theta_v_offset
        theta_v_ic[:, 0] = 0
        z_th_ddz_exner_c = (
            vwind_expl_wgt * theta_v_ic * (exner_pr_offset - exner_pr) / ddqz_z_half
            + z_theta_v_pr_ic * d_exner_dz_ref_ic
>>>>>>> 0baefac2
        )

        return dict(
            z_theta_v_pr_ic=z_theta_v_pr_ic,
            theta_v_ic=theta_v_ic,
            z_th_ddz_exner_c=z_th_ddz_exner_c,
        )

    @pytest.fixture
    def input_data(self, grid: base.BaseGrid) -> dict[str, gtx.Field | state_utils.ScalarType]:
        wgtfac_c = random_field(grid, dims.CellDim, dims.KDim, dtype=vpfloat)
        z_rth_pr_2 = random_field(grid, dims.CellDim, dims.KDim, dtype=vpfloat)
        theta_v = random_field(grid, dims.CellDim, dims.KDim, dtype=wpfloat)
        vwind_expl_wgt = random_field(grid, dims.CellDim, dtype=wpfloat)
        exner_pr = random_field(grid, dims.CellDim, dims.KDim, dtype=wpfloat)
        d_exner_dz_ref_ic = random_field(grid, dims.CellDim, dims.KDim, dtype=vpfloat)
        ddqz_z_half = random_field(grid, dims.CellDim, dims.KDim, dtype=vpfloat)
        z_theta_v_pr_ic = zero_field(grid, dims.CellDim, dims.KDim, dtype=vpfloat)
        theta_v_ic = zero_field(grid, dims.CellDim, dims.KDim, dtype=wpfloat)
        z_th_ddz_exner_c = zero_field(grid, dims.CellDim, dims.KDim, dtype=vpfloat)

        return dict(
            wgtfac_c=wgtfac_c,
            z_rth_pr_2=z_rth_pr_2,
            theta_v=theta_v,
            vwind_expl_wgt=vwind_expl_wgt,
            exner_pr=exner_pr,
            d_exner_dz_ref_ic=d_exner_dz_ref_ic,
            ddqz_z_half=ddqz_z_half,
            z_theta_v_pr_ic=z_theta_v_pr_ic,
            theta_v_ic=theta_v_ic,
            z_th_ddz_exner_c=z_th_ddz_exner_c,
            horizontal_start=0,
            horizontal_end=gtx.int32(grid.num_cells),
            vertical_start=1,
            vertical_end=gtx.int32(grid.num_levels),
        )<|MERGE_RESOLUTION|>--- conflicted
+++ resolved
@@ -23,6 +23,7 @@
 
 
 def compute_virtual_potential_temperatures_and_pressure_gradient_numpy(
+    connectivities: dict[gtx.Dimension, np.ndarray],
     wgtfac_c: np.ndarray,
     z_rth_pr_2: np.ndarray,
     theta_v: np.ndarray,
@@ -30,6 +31,7 @@
     exner_pr: np.ndarray,
     d_exner_dz_ref_ic: np.ndarray,
     ddqz_z_half: np.ndarray,
+    **kwargs: Any,
 ) -> tuple[np.ndarray, np.ndarray, np.ndarray]:
     z_rth_pr_2_offset = np.roll(z_rth_pr_2, axis=1, shift=1)
     theta_v_offset = np.roll(theta_v, axis=1, shift=1)
@@ -59,11 +61,7 @@
 
     @staticmethod
     def reference(
-<<<<<<< HEAD
         grid,
-=======
-        connectivities: dict[gtx.Dimension, np.ndarray],
->>>>>>> 0baefac2
         wgtfac_c: np.ndarray,
         z_rth_pr_2: np.ndarray,
         theta_v: np.ndarray,
@@ -71,7 +69,6 @@
         exner_pr: np.ndarray,
         d_exner_dz_ref_ic: np.ndarray,
         ddqz_z_half: np.ndarray,
-<<<<<<< HEAD
         **kwargs,
     ) -> dict:
         (
@@ -86,22 +83,6 @@
             exner_pr=exner_pr,
             d_exner_dz_ref_ic=d_exner_dz_ref_ic,
             ddqz_z_half=ddqz_z_half,
-=======
-        **kwargs: Any,
-    ) -> dict:
-        z_rth_pr_2_offset = np.roll(z_rth_pr_2, axis=1, shift=1)
-        theta_v_offset = np.roll(theta_v, axis=1, shift=1)
-        exner_pr_offset = np.roll(exner_pr, axis=1, shift=1)
-        vwind_expl_wgt = np.expand_dims(vwind_expl_wgt, axis=-1)
-
-        z_theta_v_pr_ic = wgtfac_c * z_rth_pr_2 + (1.0 - wgtfac_c) * z_rth_pr_2_offset
-        z_theta_v_pr_ic[:, 0] = 0
-        theta_v_ic = wgtfac_c * theta_v + (1 - wgtfac_c) * theta_v_offset
-        theta_v_ic[:, 0] = 0
-        z_th_ddz_exner_c = (
-            vwind_expl_wgt * theta_v_ic * (exner_pr_offset - exner_pr) / ddqz_z_half
-            + z_theta_v_pr_ic * d_exner_dz_ref_ic
->>>>>>> 0baefac2
         )
 
         return dict(
