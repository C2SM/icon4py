--- conflicted
+++ resolved
@@ -23,7 +23,7 @@
 
 
 def apply_rayleigh_damping_mechanism_numpy(
-    grid, z_raylfac: np.ndarray, w_1: np.ndarray, w: np.ndarray
+    connectivities, z_raylfac: np.ndarray, w_1: np.ndarray, w: np.ndarray
 ) -> np.ndarray:
     # z_raylfac = np.expand_dims(z_raylfac, axis=0)
     # w_1 = np.expand_dims(w_1, axis=-1)
@@ -36,10 +36,6 @@
     OUTPUTS = ("w",)
 
     @staticmethod
-<<<<<<< HEAD
-    def reference(grid, z_raylfac: np.ndarray, w_1: np.ndarray, w: np.ndarray, **kwargs) -> dict:
-        w = apply_rayleigh_damping_mechanism_numpy(grid, z_raylfac, w_1, w)
-=======
     def reference(
         connectivities: dict[gtx.Dimension, np.ndarray],
         z_raylfac: np.ndarray,
@@ -47,10 +43,7 @@
         w: np.ndarray,
         **kwargs: Any,
     ) -> dict:
-        z_raylfac = np.expand_dims(z_raylfac, axis=0)
-        w_1 = np.expand_dims(w_1, axis=-1)
-        w = z_raylfac * w + (1.0 - z_raylfac) * w_1
->>>>>>> 924e40d9
+        w = apply_rayleigh_damping_mechanism_numpy(connectivities, z_raylfac, w_1, w)
         return dict(w=w)
 
     @pytest.fixture
