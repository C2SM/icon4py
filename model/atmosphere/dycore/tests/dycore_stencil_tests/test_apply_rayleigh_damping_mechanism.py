--- conflicted
+++ resolved
@@ -18,26 +18,15 @@
 from icon4py.model.testing.helpers import StencilTest
 
 
-<<<<<<< HEAD
-def apply_rayleigh_damping_mechanism_numpy(
-    grid, z_raylfac: np.array, w_1: np.array, w: np.array
-) -> np.array:
-    z_raylfac = np.expand_dims(z_raylfac, axis=0)
-    # w_1 = np.expand_dims(w_1, axis=-1)
-    w = z_raylfac * w + (1.0 - z_raylfac) * w_1
-    return w
-
-
-class TestMoSolveNonhydroStencil54(StencilTest):
-=======
 class TestApplyRayleighDampingMechanism(StencilTest):
->>>>>>> 1d0c14f1
     PROGRAM = apply_rayleigh_damping_mechanism
     OUTPUTS = ("w",)
 
     @staticmethod
     def reference(grid, z_raylfac: np.array, w_1: np.array, w: np.array, **kwargs) -> dict:
-        w = apply_rayleigh_damping_mechanism_numpy(grid, z_raylfac, w_1, w)
+        z_raylfac = np.expand_dims(z_raylfac, axis=0)
+        w_1 = np.expand_dims(w_1, axis=-1)
+        w = z_raylfac * w + (1.0 - z_raylfac) * w_1
         return dict(w=w)
 
     @pytest.fixture
