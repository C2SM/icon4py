# ICON4Py - ICON inspired code in Python and GT4Py
#
# Copyright (c) 2022-2024, ETH Zurich and MeteoSwiss
# All rights reserved.
#
# Please, refer to the LICENSE file in the root directory.
# SPDX-License-Identifier: BSD-3-Clause
from typing import Any

import gt4py.next as gtx
import numpy as np
import pytest

from icon4py.model.atmosphere.dycore.stencils.compute_rho_virtual_potential_temperatures_and_pressure_gradient import (
    compute_rho_virtual_potential_temperatures_and_pressure_gradient,
)
from icon4py.model.common import dimension as dims, type_alias as ta
from icon4py.model.common.grid import base
from icon4py.model.common.states import utils as state_utils
from icon4py.model.common.utils import data_allocation as data_alloc
from icon4py.model.testing.helpers import StencilTest


def compute_rho_virtual_potential_temperatures_and_pressure_gradient_numpy(
    w: np.ndarray,
    w_concorr_c: np.ndarray,
    ddqz_z_half: np.ndarray,
    rho_now: np.ndarray,
    rho_var: np.ndarray,
    theta_now: np.ndarray,
    theta_var: np.ndarray,
    wgtfac_c: np.ndarray,
    theta_ref_mc: np.ndarray,
    vwind_expl_wgt: np.ndarray,
    exner_pr: np.ndarray,
    d_exner_dz_ref_ic: np.ndarray,
    dtime: float,
    wgt_nnow_rth: float,
    wgt_nnew_rth: float,
):
    vwind_expl_wgt = np.expand_dims(vwind_expl_wgt, axis=-1)
    rho_now_offset = np.roll(rho_now, shift=1, axis=1)
    rho_var_offset = np.roll(rho_var, shift=1, axis=1)
    theta_now_offset = np.roll(theta_now, shift=1, axis=1)
    theta_var_offset = np.roll(theta_var, shift=1, axis=1)
    theta_ref_mc_offset = np.roll(theta_ref_mc, shift=1, axis=1)
    exner_pr_offset = np.roll(exner_pr, shift=1, axis=1)

    z_w_backtraj = -(w - w_concorr_c) * dtime * 0.5 / ddqz_z_half
    z_rho_tavg_m1 = wgt_nnow_rth * rho_now_offset + wgt_nnew_rth * rho_var_offset
    z_theta_tavg_m1 = wgt_nnow_rth * theta_now_offset + wgt_nnew_rth * theta_var_offset
    z_rho_tavg = wgt_nnow_rth * rho_now + wgt_nnew_rth * rho_var
    z_theta_tavg = wgt_nnow_rth * theta_now + wgt_nnew_rth * theta_var
    rho_ic = (
        wgtfac_c * z_rho_tavg
        + (1 - wgtfac_c) * z_rho_tavg_m1
        + z_w_backtraj * (z_rho_tavg_m1 - z_rho_tavg)
    )
    rho_ic[:, 0] = 0
    z_theta_v_pr_mc_m1 = z_theta_tavg_m1 - theta_ref_mc_offset
    z_theta_v_pr_mc = z_theta_tavg - theta_ref_mc
    z_theta_v_pr_ic = wgtfac_c * z_theta_v_pr_mc + (1 - wgtfac_c) * z_theta_v_pr_mc_m1
    z_theta_v_pr_ic[:, 0] = 0
    theta_v_ic = (
        wgtfac_c * z_theta_tavg
        + (1 - wgtfac_c) * z_theta_tavg_m1
        + z_w_backtraj * (z_theta_tavg_m1 - z_theta_tavg)
    )
    theta_v_ic[:, 0] = 0
    z_th_ddz_exner_c = (
        vwind_expl_wgt * theta_v_ic * (exner_pr_offset - exner_pr) / ddqz_z_half
        + z_theta_v_pr_ic * d_exner_dz_ref_ic
    )
    z_th_ddz_exner_c[:, 0] = 0
    return (rho_ic, z_theta_v_pr_ic, theta_v_ic, z_th_ddz_exner_c)


class TestComputeRhoVirtualPotentialTemperaturesAndPressureGradient(StencilTest):
    PROGRAM = compute_rho_virtual_potential_temperatures_and_pressure_gradient
    OUTPUTS = ("rho_ic", "z_theta_v_pr_ic", "theta_v_ic", "z_th_ddz_exner_c")

    @staticmethod
    def reference(
<<<<<<< HEAD
        grid,
=======
        connectivities: dict[gtx.Dimension, np.ndarray],
>>>>>>> 0baefac2
        w: np.ndarray,
        w_concorr_c: np.ndarray,
        ddqz_z_half: np.ndarray,
        rho_now: np.ndarray,
        rho_var: np.ndarray,
        theta_now: np.ndarray,
        theta_var: np.ndarray,
        wgtfac_c: np.ndarray,
        theta_ref_mc: np.ndarray,
        vwind_expl_wgt: np.ndarray,
        exner_pr: np.ndarray,
        d_exner_dz_ref_ic: np.ndarray,
<<<<<<< HEAD
        dtime: float,
        wgt_nnow_rth: float,
        wgt_nnew_rth: float,
        **kwargs,
    ) -> dict:
        (
            rho_ic,
            z_theta_v_pr_ic,
            theta_v_ic,
            z_th_ddz_exner_c,
        ) = compute_rho_virtual_potential_temperatures_and_pressure_gradient_numpy(
            w=w,
            w_concorr_c=w_concorr_c,
            ddqz_z_half=ddqz_z_half,
            rho_now=rho_now,
            rho_var=rho_var,
            theta_now=theta_now,
            theta_var=theta_var,
            wgtfac_c=wgtfac_c,
            theta_ref_mc=theta_ref_mc,
            vwind_expl_wgt=vwind_expl_wgt,
            exner_pr=exner_pr,
            d_exner_dz_ref_ic=d_exner_dz_ref_ic,
            dtime=dtime,
            wgt_nnow_rth=wgt_nnow_rth,
            wgt_nnew_rth=wgt_nnew_rth,
=======
        dtime: ta.wpfloat,
        wgt_nnow_rth: ta.wpfloat,
        wgt_nnew_rth: ta.wpfloat,
        **kwargs: Any,
    ) -> dict:
        vwind_expl_wgt = np.expand_dims(vwind_expl_wgt, axis=-1)
        rho_now_offset = np.roll(rho_now, shift=1, axis=1)
        rho_var_offset = np.roll(rho_var, shift=1, axis=1)
        theta_now_offset = np.roll(theta_now, shift=1, axis=1)
        theta_var_offset = np.roll(theta_var, shift=1, axis=1)
        theta_ref_mc_offset = np.roll(theta_ref_mc, shift=1, axis=1)
        exner_pr_offset = np.roll(exner_pr, shift=1, axis=1)

        z_w_backtraj = -(w - w_concorr_c) * dtime * 0.5 / ddqz_z_half
        z_rho_tavg_m1 = wgt_nnow_rth * rho_now_offset + wgt_nnew_rth * rho_var_offset
        z_theta_tavg_m1 = wgt_nnow_rth * theta_now_offset + wgt_nnew_rth * theta_var_offset
        z_rho_tavg = wgt_nnow_rth * rho_now + wgt_nnew_rth * rho_var
        z_theta_tavg = wgt_nnow_rth * theta_now + wgt_nnew_rth * theta_var
        rho_ic = (
            wgtfac_c * z_rho_tavg
            + (1 - wgtfac_c) * z_rho_tavg_m1
            + z_w_backtraj * (z_rho_tavg_m1 - z_rho_tavg)
        )
        rho_ic[:, 0] = 0
        z_theta_v_pr_mc_m1 = z_theta_tavg_m1 - theta_ref_mc_offset
        z_theta_v_pr_mc = z_theta_tavg - theta_ref_mc
        z_theta_v_pr_ic = wgtfac_c * z_theta_v_pr_mc + (1 - wgtfac_c) * z_theta_v_pr_mc_m1
        z_theta_v_pr_ic[:, 0] = 0
        theta_v_ic = (
            wgtfac_c * z_theta_tavg
            + (1 - wgtfac_c) * z_theta_tavg_m1
            + z_w_backtraj * (z_theta_tavg_m1 - z_theta_tavg)
        )
        theta_v_ic[:, 0] = 0
        z_th_ddz_exner_c = (
            vwind_expl_wgt * theta_v_ic * (exner_pr_offset - exner_pr) / ddqz_z_half
            + z_theta_v_pr_ic * d_exner_dz_ref_ic
>>>>>>> 0baefac2
        )
        return dict(
            rho_ic=rho_ic,
            z_theta_v_pr_ic=z_theta_v_pr_ic,
            theta_v_ic=theta_v_ic,
            z_th_ddz_exner_c=z_th_ddz_exner_c,
        )

    @pytest.fixture
    def input_data(self, grid: base.BaseGrid) -> dict[str, gtx.Field | state_utils.ScalarType]:
        dtime = ta.wpfloat("1.0")
        wgt_nnow_rth = ta.wpfloat("2.0")
        wgt_nnew_rth = ta.wpfloat("3.0")
        w = data_alloc.random_field(grid, dims.CellDim, dims.KDim, dtype=ta.wpfloat)
        w_concorr_c = data_alloc.random_field(grid, dims.CellDim, dims.KDim, dtype=ta.vpfloat)
        ddqz_z_half = data_alloc.random_field(grid, dims.CellDim, dims.KDim, dtype=ta.vpfloat)
        rho_now = data_alloc.random_field(grid, dims.CellDim, dims.KDim, dtype=ta.wpfloat)
        rho_var = data_alloc.random_field(grid, dims.CellDim, dims.KDim, dtype=ta.wpfloat)
        theta_now = data_alloc.random_field(grid, dims.CellDim, dims.KDim, dtype=ta.wpfloat)
        theta_var = data_alloc.random_field(grid, dims.CellDim, dims.KDim, dtype=ta.wpfloat)
        wgtfac_c = data_alloc.random_field(grid, dims.CellDim, dims.KDim, dtype=ta.vpfloat)
        theta_ref_mc = data_alloc.random_field(grid, dims.CellDim, dims.KDim, dtype=ta.vpfloat)
        vwind_expl_wgt = data_alloc.random_field(grid, dims.CellDim, dtype=ta.wpfloat)
        exner_pr = data_alloc.random_field(grid, dims.CellDim, dims.KDim, dtype=ta.wpfloat)
        d_exner_dz_ref_ic = data_alloc.random_field(grid, dims.CellDim, dims.KDim, dtype=ta.vpfloat)
        rho_ic = data_alloc.zero_field(grid, dims.CellDim, dims.KDim, dtype=ta.wpfloat)
        z_theta_v_pr_ic = data_alloc.zero_field(grid, dims.CellDim, dims.KDim, dtype=ta.vpfloat)
        theta_v_ic = data_alloc.zero_field(grid, dims.CellDim, dims.KDim, dtype=ta.wpfloat)
        z_th_ddz_exner_c = data_alloc.zero_field(grid, dims.CellDim, dims.KDim, dtype=ta.vpfloat)
        return dict(
            w=w,
            w_concorr_c=w_concorr_c,
            ddqz_z_half=ddqz_z_half,
            rho_now=rho_now,
            rho_var=rho_var,
            theta_now=theta_now,
            theta_var=theta_var,
            wgtfac_c=wgtfac_c,
            theta_ref_mc=theta_ref_mc,
            vwind_expl_wgt=vwind_expl_wgt,
            exner_pr=exner_pr,
            d_exner_dz_ref_ic=d_exner_dz_ref_ic,
            rho_ic=rho_ic,
            z_theta_v_pr_ic=z_theta_v_pr_ic,
            theta_v_ic=theta_v_ic,
            z_th_ddz_exner_c=z_th_ddz_exner_c,
            dtime=dtime,
            wgt_nnow_rth=wgt_nnow_rth,
            wgt_nnew_rth=wgt_nnew_rth,
            horizontal_start=0,
            horizontal_end=gtx.int32(grid.num_cells),
            vertical_start=1,
            vertical_end=gtx.int32(grid.num_levels),
        )<|MERGE_RESOLUTION|>--- conflicted
+++ resolved
@@ -37,7 +37,7 @@
     dtime: float,
     wgt_nnow_rth: float,
     wgt_nnew_rth: float,
-):
+) -> tuple[np.ndarray]:
     vwind_expl_wgt = np.expand_dims(vwind_expl_wgt, axis=-1)
     rho_now_offset = np.roll(rho_now, shift=1, axis=1)
     rho_var_offset = np.roll(rho_var, shift=1, axis=1)
@@ -81,11 +81,7 @@
 
     @staticmethod
     def reference(
-<<<<<<< HEAD
-        grid,
-=======
         connectivities: dict[gtx.Dimension, np.ndarray],
->>>>>>> 0baefac2
         w: np.ndarray,
         w_concorr_c: np.ndarray,
         ddqz_z_half: np.ndarray,
@@ -98,11 +94,10 @@
         vwind_expl_wgt: np.ndarray,
         exner_pr: np.ndarray,
         d_exner_dz_ref_ic: np.ndarray,
-<<<<<<< HEAD
-        dtime: float,
-        wgt_nnow_rth: float,
-        wgt_nnew_rth: float,
-        **kwargs,
+        dtime: ta.wpfloat,
+        wgt_nnow_rth: ta.wpfloat,
+        wgt_nnew_rth: ta.wpfloat,
+        **kwargs: Any,
     ) -> dict:
         (
             rho_ic,
@@ -125,45 +120,6 @@
             dtime=dtime,
             wgt_nnow_rth=wgt_nnow_rth,
             wgt_nnew_rth=wgt_nnew_rth,
-=======
-        dtime: ta.wpfloat,
-        wgt_nnow_rth: ta.wpfloat,
-        wgt_nnew_rth: ta.wpfloat,
-        **kwargs: Any,
-    ) -> dict:
-        vwind_expl_wgt = np.expand_dims(vwind_expl_wgt, axis=-1)
-        rho_now_offset = np.roll(rho_now, shift=1, axis=1)
-        rho_var_offset = np.roll(rho_var, shift=1, axis=1)
-        theta_now_offset = np.roll(theta_now, shift=1, axis=1)
-        theta_var_offset = np.roll(theta_var, shift=1, axis=1)
-        theta_ref_mc_offset = np.roll(theta_ref_mc, shift=1, axis=1)
-        exner_pr_offset = np.roll(exner_pr, shift=1, axis=1)
-
-        z_w_backtraj = -(w - w_concorr_c) * dtime * 0.5 / ddqz_z_half
-        z_rho_tavg_m1 = wgt_nnow_rth * rho_now_offset + wgt_nnew_rth * rho_var_offset
-        z_theta_tavg_m1 = wgt_nnow_rth * theta_now_offset + wgt_nnew_rth * theta_var_offset
-        z_rho_tavg = wgt_nnow_rth * rho_now + wgt_nnew_rth * rho_var
-        z_theta_tavg = wgt_nnow_rth * theta_now + wgt_nnew_rth * theta_var
-        rho_ic = (
-            wgtfac_c * z_rho_tavg
-            + (1 - wgtfac_c) * z_rho_tavg_m1
-            + z_w_backtraj * (z_rho_tavg_m1 - z_rho_tavg)
-        )
-        rho_ic[:, 0] = 0
-        z_theta_v_pr_mc_m1 = z_theta_tavg_m1 - theta_ref_mc_offset
-        z_theta_v_pr_mc = z_theta_tavg - theta_ref_mc
-        z_theta_v_pr_ic = wgtfac_c * z_theta_v_pr_mc + (1 - wgtfac_c) * z_theta_v_pr_mc_m1
-        z_theta_v_pr_ic[:, 0] = 0
-        theta_v_ic = (
-            wgtfac_c * z_theta_tavg
-            + (1 - wgtfac_c) * z_theta_tavg_m1
-            + z_w_backtraj * (z_theta_tavg_m1 - z_theta_tavg)
-        )
-        theta_v_ic[:, 0] = 0
-        z_th_ddz_exner_c = (
-            vwind_expl_wgt * theta_v_ic * (exner_pr_offset - exner_pr) / ddqz_z_half
-            + z_theta_v_pr_ic * d_exner_dz_ref_ic
->>>>>>> 0baefac2
         )
         return dict(
             rho_ic=rho_ic,
