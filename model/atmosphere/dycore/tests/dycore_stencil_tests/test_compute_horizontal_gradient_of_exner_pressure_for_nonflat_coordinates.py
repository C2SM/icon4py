--- conflicted
+++ resolved
@@ -23,11 +23,7 @@
 from icon4py.model.common.type_alias import vpfloat, wpfloat
 
 
-<<<<<<< HEAD
-def mo_solve_nonhydro_stencil_19_numpy(
-=======
 def compute_horizontal_gradient_of_exner_pressure_for_nonflat_coordinates_numpy(
->>>>>>> 8479428e
     grid,
     inv_dual_edge_length: np.array,
     z_exner_ex_pr: np.array,
@@ -45,13 +41,8 @@
     z_gradh_exner = inv_dual_edge_length * z_exner_ex_weighted - ddxn_z_full * np.sum(
         c_lin_e * z_dexner_dz_c_1[e2c], axis=1
     )
-<<<<<<< HEAD
-    return z_gradh_exner
-
-=======
 
     return z_gradh_exner
->>>>>>> 8479428e
 
 class TestMoSolveNonhydroStencil19(StencilTest):
     PROGRAM = compute_horizontal_gradient_of_exner_pressure_for_nonflat_coordinates
@@ -67,11 +58,6 @@
         z_dexner_dz_c_1: np.array,
         **kwargs,
     ) -> dict:
-<<<<<<< HEAD
-        z_gradh_exner = mo_solve_nonhydro_stencil_19_numpy(
-            grid, inv_dual_edge_length, z_exner_ex_pr, ddxn_z_full, c_lin_e, z_dexner_dz_c_1
-        )
-=======
         z_gradh_exner = compute_horizontal_gradient_of_exner_pressure_for_nonflat_coordinates_numpy(
                             grid,
                             inv_dual_edge_length,
@@ -80,7 +66,6 @@
                             c_lin_e,
                             z_dexner_dz_c_1,
                         )
->>>>>>> 8479428e
         return dict(z_gradh_exner=z_gradh_exner)
 
     @pytest.fixture
