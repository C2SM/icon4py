--- conflicted
+++ resolved
@@ -18,32 +18,7 @@
 from icon4py.model.testing.helpers import StencilTest
 
 
-<<<<<<< HEAD
-def compute_horizontal_gradient_of_exner_pressure_for_nonflat_coordinates_numpy(
-    grid,
-    inv_dual_edge_length: np.array,
-    z_exner_ex_pr: np.array,
-    ddxn_z_full: np.array,
-    c_lin_e: np.array,
-    z_dexner_dz_c_1: np.array,
-) -> np.array:
-    e2c = grid.connectivities[E2CDim]
-    inv_dual_edge_length = np.expand_dims(inv_dual_edge_length, axis=-1)
-    c_lin_e = np.expand_dims(c_lin_e, axis=-1)
-
-    z_exner_ex_pr_e2c = z_exner_ex_pr[e2c]
-    z_exner_ex_weighted = z_exner_ex_pr_e2c[:, 1] - z_exner_ex_pr_e2c[:, 0]
-
-    z_gradh_exner = inv_dual_edge_length * z_exner_ex_weighted - ddxn_z_full * np.sum(
-        c_lin_e * z_dexner_dz_c_1[e2c], axis=1
-    )
-
-    return z_gradh_exner
-
-class TestMoSolveNonhydroStencil19(StencilTest):
-=======
 class TestComputeHorizontalGradientOfExnerPressureForNonflatCoordinates(StencilTest):
->>>>>>> c032bd05
     PROGRAM = compute_horizontal_gradient_of_exner_pressure_for_nonflat_coordinates
     OUTPUTS = ("z_gradh_exner",)
     MARKERS = (pytest.mark.skip_value_error,)
@@ -58,16 +33,6 @@
         z_dexner_dz_c_1: np.ndarray,
         **kwargs,
     ) -> dict:
-<<<<<<< HEAD
-        z_gradh_exner = compute_horizontal_gradient_of_exner_pressure_for_nonflat_coordinates_numpy(
-                            grid,
-                            inv_dual_edge_length,
-                            z_exner_ex_pr,
-                            ddxn_z_full,
-                            c_lin_e,
-                            z_dexner_dz_c_1,
-                        )
-=======
         e2c = connectivities[dims.E2CDim]
         inv_dual_edge_length = np.expand_dims(inv_dual_edge_length, axis=-1)
         c_lin_e = np.expand_dims(c_lin_e, axis=-1)
@@ -78,7 +43,6 @@
         z_gradh_exner = inv_dual_edge_length * z_exner_ex_weighted - ddxn_z_full * np.sum(
             c_lin_e * z_dexner_dz_c_1[e2c], axis=1
         )
->>>>>>> c032bd05
         return dict(z_gradh_exner=z_gradh_exner)
 
     @pytest.fixture
