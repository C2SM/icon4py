# ICON4Py - ICON inspired code in Python and GT4Py
#
# Copyright (c) 2022-2024, ETH Zurich and MeteoSwiss
# All rights reserved.
#
# Please, refer to the LICENSE file in the root directory.
# SPDX-License-Identifier: BSD-3-Clause
import gt4py.next as gtx
import numpy as np
import pytest

from icon4py.model.atmosphere.dycore.stencils.add_vertical_wind_derivative_to_divergence_damping import (
    add_vertical_wind_derivative_to_divergence_damping,
)
from icon4py.model.common import dimension as dims, type_alias as ta
from icon4py.model.common.utils import data_allocation as data_alloc
from icon4py.model.testing import helpers

def add_vertical_wind_derivative_to_divergence_damping_numpy(
    grid,
    hmask_dd3d: np.array,
    scalfac_dd3d: np.array,
    inv_dual_edge_length: np.array,
    z_dwdz_dd: np.array,
    z_graddiv_vn: np.array,
) -> np.array:
    scalfac_dd3d = np.expand_dims(scalfac_dd3d, axis=0)
    hmask_dd3d = np.expand_dims(hmask_dd3d, axis=-1)
    inv_dual_edge_length = np.expand_dims(inv_dual_edge_length, axis=-1)

    z_dwdz_dd_e2c = z_dwdz_dd[grid.connectivities[E2CDim]]
    z_dwdz_dd_weighted = z_dwdz_dd_e2c[:, 1] - z_dwdz_dd_e2c[:, 0]

    z_graddiv_vn = z_graddiv_vn + (
        hmask_dd3d * scalfac_dd3d * inv_dual_edge_length * z_dwdz_dd_weighted
    )

    return z_graddiv_vn

class TestAddVerticalWindDerivativeToDivergenceDamping(helpers.StencilTest):
    PROGRAM = add_vertical_wind_derivative_to_divergence_damping
    OUTPUTS = ("z_graddiv_vn",)
    MARKERS = (pytest.mark.skip_value_error,)

    @staticmethod
    def reference(
        connectivities: dict[gtx.Dimension, np.ndarray],
        hmask_dd3d: np.ndarray,
        scalfac_dd3d: np.ndarray,
        inv_dual_edge_length: np.ndarray,
        z_dwdz_dd: np.ndarray,
        z_graddiv_vn: np.ndarray,
        **kwargs,
    ) -> dict:
<<<<<<< HEAD
        z_graddiv_vn = add_vertical_wind_derivative_to_divergence_damping_numpy(
                            grid,
                            hmask_dd3d,
                            scalfac_dd3d,
                            inv_dual_edge_length,
                            z_dwdz_dd,
                            z_graddiv_vn
                        )
=======
        scalfac_dd3d = np.expand_dims(scalfac_dd3d, axis=0)
        hmask_dd3d = np.expand_dims(hmask_dd3d, axis=-1)
        inv_dual_edge_length = np.expand_dims(inv_dual_edge_length, axis=-1)

        e2c = connectivities[dims.E2CDim]
        z_dwdz_dd_e2c = z_dwdz_dd[e2c]
        z_dwdz_dd_weighted = z_dwdz_dd_e2c[:, 1] - z_dwdz_dd_e2c[:, 0]

        z_graddiv_vn = z_graddiv_vn + (
            hmask_dd3d * scalfac_dd3d * inv_dual_edge_length * z_dwdz_dd_weighted
        )
>>>>>>> c032bd05
        return dict(z_graddiv_vn=z_graddiv_vn)

    @pytest.fixture
    def input_data(self, grid):
        hmask_dd3d = data_alloc.random_field(grid, dims.EdgeDim, dtype=ta.wpfloat)
        scalfac_dd3d = data_alloc.random_field(grid, dims.KDim, dtype=ta.wpfloat)
        inv_dual_edge_length = data_alloc.random_field(grid, dims.EdgeDim, dtype=ta.wpfloat)
        z_dwdz_dd = data_alloc.random_field(grid, dims.CellDim, dims.KDim, dtype=ta.vpfloat)
        z_graddiv_vn = data_alloc.random_field(grid, dims.EdgeDim, dims.KDim, dtype=ta.vpfloat)

        return dict(
            hmask_dd3d=hmask_dd3d,
            scalfac_dd3d=scalfac_dd3d,
            inv_dual_edge_length=inv_dual_edge_length,
            z_dwdz_dd=z_dwdz_dd,
            z_graddiv_vn=z_graddiv_vn,
            horizontal_start=0,
            horizontal_end=gtx.int32(grid.num_edges),
            vertical_start=0,
            vertical_end=gtx.int32(grid.num_levels),
        )<|MERGE_RESOLUTION|>--- conflicted
+++ resolved
@@ -16,26 +16,6 @@
 from icon4py.model.common.utils import data_allocation as data_alloc
 from icon4py.model.testing import helpers
 
-def add_vertical_wind_derivative_to_divergence_damping_numpy(
-    grid,
-    hmask_dd3d: np.array,
-    scalfac_dd3d: np.array,
-    inv_dual_edge_length: np.array,
-    z_dwdz_dd: np.array,
-    z_graddiv_vn: np.array,
-) -> np.array:
-    scalfac_dd3d = np.expand_dims(scalfac_dd3d, axis=0)
-    hmask_dd3d = np.expand_dims(hmask_dd3d, axis=-1)
-    inv_dual_edge_length = np.expand_dims(inv_dual_edge_length, axis=-1)
-
-    z_dwdz_dd_e2c = z_dwdz_dd[grid.connectivities[E2CDim]]
-    z_dwdz_dd_weighted = z_dwdz_dd_e2c[:, 1] - z_dwdz_dd_e2c[:, 0]
-
-    z_graddiv_vn = z_graddiv_vn + (
-        hmask_dd3d * scalfac_dd3d * inv_dual_edge_length * z_dwdz_dd_weighted
-    )
-
-    return z_graddiv_vn
 
 class TestAddVerticalWindDerivativeToDivergenceDamping(helpers.StencilTest):
     PROGRAM = add_vertical_wind_derivative_to_divergence_damping
@@ -52,16 +32,6 @@
         z_graddiv_vn: np.ndarray,
         **kwargs,
     ) -> dict:
-<<<<<<< HEAD
-        z_graddiv_vn = add_vertical_wind_derivative_to_divergence_damping_numpy(
-                            grid,
-                            hmask_dd3d,
-                            scalfac_dd3d,
-                            inv_dual_edge_length,
-                            z_dwdz_dd,
-                            z_graddiv_vn
-                        )
-=======
         scalfac_dd3d = np.expand_dims(scalfac_dd3d, axis=0)
         hmask_dd3d = np.expand_dims(hmask_dd3d, axis=-1)
         inv_dual_edge_length = np.expand_dims(inv_dual_edge_length, axis=-1)
@@ -73,7 +43,6 @@
         z_graddiv_vn = z_graddiv_vn + (
             hmask_dd3d * scalfac_dd3d * inv_dual_edge_length * z_dwdz_dd_weighted
         )
->>>>>>> c032bd05
         return dict(z_graddiv_vn=z_graddiv_vn)
 
     @pytest.fixture
