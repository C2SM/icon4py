# ICON4Py - ICON inspired code in Python and GT4Py
#
# Copyright (c) 2022-2024, ETH Zurich and MeteoSwiss
# All rights reserved.
#
# Please, refer to the LICENSE file in the root directory.
# SPDX-License-Identifier: BSD-3-Clause
import gt4py.next as gtx
import numpy as np
import pytest

from icon4py.model.atmosphere.dycore.stencils.add_vertical_wind_derivative_to_divergence_damping import (
    add_vertical_wind_derivative_to_divergence_damping,
)
from icon4py.model.common import dimension as dims, type_alias as ta
from icon4py.model.common.utils import data_allocation as data_alloc
from icon4py.model.testing import helpers


def add_vertical_wind_derivative_to_divergence_damping_numpy(
    connectivities: dict[gtx.Dimension, np.ndarray],
    hmask_dd3d: np.ndarray,
    scalfac_dd3d: np.ndarray,
    inv_dual_edge_length: np.ndarray,
    z_dwdz_dd: np.ndarray,
    z_graddiv_vn: np.ndarray,
) -> np.ndarray:
    scalfac_dd3d = np.expand_dims(scalfac_dd3d, axis=0)
    hmask_dd3d = np.expand_dims(hmask_dd3d, axis=-1)
    inv_dual_edge_length = np.expand_dims(inv_dual_edge_length, axis=-1)

    e2c = connectivities[dims.E2CDim]
    z_dwdz_dd_e2c = z_dwdz_dd[e2c]
    z_dwdz_dd_weighted = z_dwdz_dd_e2c[:, 1] - z_dwdz_dd_e2c[:, 0]

    z_graddiv_vn = z_graddiv_vn + (
        hmask_dd3d * scalfac_dd3d * inv_dual_edge_length * z_dwdz_dd_weighted
    )
    return z_graddiv_vn

<<<<<<< HEAD
def add_vertical_wind_derivative_to_divergence_damping_numpy(
    grid,
    hmask_dd3d: np.array,
    scalfac_dd3d: np.array,
    inv_dual_edge_length: np.array,
    z_dwdz_dd: np.array,
    z_graddiv_vn: np.array,
) -> np.array:
    scalfac_dd3d = np.expand_dims(scalfac_dd3d, axis=0)
    hmask_dd3d = np.expand_dims(hmask_dd3d, axis=-1)
    inv_dual_edge_length = np.expand_dims(inv_dual_edge_length, axis=-1)

    z_dwdz_dd_e2c = z_dwdz_dd[grid.connectivities[E2CDim]]
    z_dwdz_dd_weighted = z_dwdz_dd_e2c[:, 1] - z_dwdz_dd_e2c[:, 0]

    z_graddiv_vn = z_graddiv_vn + (
        hmask_dd3d * scalfac_dd3d * inv_dual_edge_length * z_dwdz_dd_weighted
    )

    return z_graddiv_vn


class TestMoSolveNonhydroStencil17(StencilTest):
=======

class TestAddVerticalWindDerivativeToDivergenceDamping(helpers.StencilTest):
>>>>>>> 1d0c14f1
    PROGRAM = add_vertical_wind_derivative_to_divergence_damping
    OUTPUTS = ("z_graddiv_vn",)
    MARKERS = (pytest.mark.skip_value_error,)

    @staticmethod
    def reference(
        connectivities: dict[gtx.Dimension, np.ndarray],
        hmask_dd3d: np.ndarray,
        scalfac_dd3d: np.ndarray,
        inv_dual_edge_length: np.ndarray,
        z_dwdz_dd: np.ndarray,
        z_graddiv_vn: np.ndarray,
        **kwargs,
    ) -> dict:
        z_graddiv_vn = add_vertical_wind_derivative_to_divergence_damping_numpy(
<<<<<<< HEAD
            grid, hmask_dd3d, scalfac_dd3d, inv_dual_edge_length, z_dwdz_dd, z_graddiv_vn
=======
            connectivities,
            hmask_dd3d,
            scalfac_dd3d,
            inv_dual_edge_length,
            z_dwdz_dd,
            z_graddiv_vn,
>>>>>>> 1d0c14f1
        )
        return dict(z_graddiv_vn=z_graddiv_vn)

    @pytest.fixture
    def input_data(self, grid):
        hmask_dd3d = data_alloc.random_field(grid, dims.EdgeDim, dtype=ta.wpfloat)
        scalfac_dd3d = data_alloc.random_field(grid, dims.KDim, dtype=ta.wpfloat)
        inv_dual_edge_length = data_alloc.random_field(grid, dims.EdgeDim, dtype=ta.wpfloat)
        z_dwdz_dd = data_alloc.random_field(grid, dims.CellDim, dims.KDim, dtype=ta.vpfloat)
        z_graddiv_vn = data_alloc.random_field(grid, dims.EdgeDim, dims.KDim, dtype=ta.vpfloat)

        return dict(
            hmask_dd3d=hmask_dd3d,
            scalfac_dd3d=scalfac_dd3d,
            inv_dual_edge_length=inv_dual_edge_length,
            z_dwdz_dd=z_dwdz_dd,
            z_graddiv_vn=z_graddiv_vn,
            horizontal_start=0,
            horizontal_end=gtx.int32(grid.num_edges),
            vertical_start=0,
            vertical_end=gtx.int32(grid.num_levels),
        )<|MERGE_RESOLUTION|>--- conflicted
+++ resolved
@@ -38,34 +38,8 @@
     )
     return z_graddiv_vn
 
-<<<<<<< HEAD
-def add_vertical_wind_derivative_to_divergence_damping_numpy(
-    grid,
-    hmask_dd3d: np.array,
-    scalfac_dd3d: np.array,
-    inv_dual_edge_length: np.array,
-    z_dwdz_dd: np.array,
-    z_graddiv_vn: np.array,
-) -> np.array:
-    scalfac_dd3d = np.expand_dims(scalfac_dd3d, axis=0)
-    hmask_dd3d = np.expand_dims(hmask_dd3d, axis=-1)
-    inv_dual_edge_length = np.expand_dims(inv_dual_edge_length, axis=-1)
-
-    z_dwdz_dd_e2c = z_dwdz_dd[grid.connectivities[E2CDim]]
-    z_dwdz_dd_weighted = z_dwdz_dd_e2c[:, 1] - z_dwdz_dd_e2c[:, 0]
-
-    z_graddiv_vn = z_graddiv_vn + (
-        hmask_dd3d * scalfac_dd3d * inv_dual_edge_length * z_dwdz_dd_weighted
-    )
-
-    return z_graddiv_vn
-
-
-class TestMoSolveNonhydroStencil17(StencilTest):
-=======
 
 class TestAddVerticalWindDerivativeToDivergenceDamping(helpers.StencilTest):
->>>>>>> 1d0c14f1
     PROGRAM = add_vertical_wind_derivative_to_divergence_damping
     OUTPUTS = ("z_graddiv_vn",)
     MARKERS = (pytest.mark.skip_value_error,)
@@ -81,16 +55,12 @@
         **kwargs,
     ) -> dict:
         z_graddiv_vn = add_vertical_wind_derivative_to_divergence_damping_numpy(
-<<<<<<< HEAD
-            grid, hmask_dd3d, scalfac_dd3d, inv_dual_edge_length, z_dwdz_dd, z_graddiv_vn
-=======
             connectivities,
             hmask_dd3d,
             scalfac_dd3d,
             inv_dual_edge_length,
             z_dwdz_dd,
             z_graddiv_vn,
->>>>>>> 1d0c14f1
         )
         return dict(z_graddiv_vn=z_graddiv_vn)
 
