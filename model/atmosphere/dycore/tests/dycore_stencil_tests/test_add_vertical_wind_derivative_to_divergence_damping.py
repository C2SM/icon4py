# ICON4Py - ICON inspired code in Python and GT4Py
#
# Copyright (c) 2022-2024, ETH Zurich and MeteoSwiss
# All rights reserved.
#
# Please, refer to the LICENSE file in the root directory.
# SPDX-License-Identifier: BSD-3-Clause
import gt4py.next as gtx
import numpy as np
import pytest

from icon4py.model.atmosphere.dycore.stencils.add_vertical_wind_derivative_to_divergence_damping import (
    add_vertical_wind_derivative_to_divergence_damping,
)
from icon4py.model.common import dimension as dims, type_alias as ta
from icon4py.model.common.utils import data_allocation as data_alloc
from icon4py.model.testing import helpers


class TestAddVerticalWindDerivativeToDivergenceDamping(helpers.StencilTest):
    PROGRAM = add_vertical_wind_derivative_to_divergence_damping
    OUTPUTS = ("z_graddiv_vn",)
    MARKERS = (pytest.mark.skip_value_error,)

    @staticmethod
    def reference(
        connectivities: dict[gtx.Dimension, np.ndarray],
        hmask_dd3d: np.ndarray,
        scalfac_dd3d: np.ndarray,
        inv_dual_edge_length: np.ndarray,
        z_dwdz_dd: np.ndarray,
        z_graddiv_vn: np.ndarray,
        **kwargs,
    ) -> dict:
        scalfac_dd3d = np.expand_dims(scalfac_dd3d, axis=0)
        hmask_dd3d = np.expand_dims(hmask_dd3d, axis=-1)
        inv_dual_edge_length = np.expand_dims(inv_dual_edge_length, axis=-1)

        e2c = connectivities[dims.E2CDim]
        z_dwdz_dd_e2c = z_dwdz_dd[e2c]
        z_dwdz_dd_weighted = z_dwdz_dd_e2c[:, 1] - z_dwdz_dd_e2c[:, 0]

        z_graddiv_vn = z_graddiv_vn + (
            hmask_dd3d * scalfac_dd3d * inv_dual_edge_length * z_dwdz_dd_weighted
        )
        return dict(z_graddiv_vn=z_graddiv_vn)

    @pytest.fixture
    def input_data(self, grid):
<<<<<<< HEAD
        hmask_dd3d = random_field(grid, dims.EdgeDim, dtype=wpfloat)
        scalfac_dd3d = random_field(grid, dims.KDim, dtype=wpfloat)
        inv_dual_edge_length = random_field(grid, dims.EdgeDim, dtype=wpfloat)
        z_dwdz_dd = random_field(grid, dims.CellDim, dims.KDim, dtype=vpfloat)
        z_graddiv_vn = random_field(grid, dims.EdgeDim, dims.KDim, dtype=vpfloat)
=======
        if np.any(data_alloc.as_numpy(grid.connectivities[dims.E2CDim]) == -1):
            pytest.xfail("Stencil does not support missing neighbors.")

        hmask_dd3d = data_alloc.random_field(grid, dims.EdgeDim, dtype=ta.wpfloat)
        scalfac_dd3d = data_alloc.random_field(grid, dims.KDim, dtype=ta.wpfloat)
        inv_dual_edge_length = data_alloc.random_field(grid, dims.EdgeDim, dtype=ta.wpfloat)
        z_dwdz_dd = data_alloc.random_field(grid, dims.CellDim, dims.KDim, dtype=ta.vpfloat)
        z_graddiv_vn = data_alloc.random_field(grid, dims.EdgeDim, dims.KDim, dtype=ta.vpfloat)
>>>>>>> e61ca68f

        return dict(
            hmask_dd3d=hmask_dd3d,
            scalfac_dd3d=scalfac_dd3d,
            inv_dual_edge_length=inv_dual_edge_length,
            z_dwdz_dd=z_dwdz_dd,
            z_graddiv_vn=z_graddiv_vn,
            horizontal_start=0,
            horizontal_end=gtx.int32(grid.num_edges),
            vertical_start=0,
            vertical_end=gtx.int32(grid.num_levels),
        )<|MERGE_RESOLUTION|>--- conflicted
+++ resolved
@@ -47,22 +47,11 @@
 
     @pytest.fixture
     def input_data(self, grid):
-<<<<<<< HEAD
-        hmask_dd3d = random_field(grid, dims.EdgeDim, dtype=wpfloat)
-        scalfac_dd3d = random_field(grid, dims.KDim, dtype=wpfloat)
-        inv_dual_edge_length = random_field(grid, dims.EdgeDim, dtype=wpfloat)
-        z_dwdz_dd = random_field(grid, dims.CellDim, dims.KDim, dtype=vpfloat)
-        z_graddiv_vn = random_field(grid, dims.EdgeDim, dims.KDim, dtype=vpfloat)
-=======
-        if np.any(data_alloc.as_numpy(grid.connectivities[dims.E2CDim]) == -1):
-            pytest.xfail("Stencil does not support missing neighbors.")
-
         hmask_dd3d = data_alloc.random_field(grid, dims.EdgeDim, dtype=ta.wpfloat)
         scalfac_dd3d = data_alloc.random_field(grid, dims.KDim, dtype=ta.wpfloat)
         inv_dual_edge_length = data_alloc.random_field(grid, dims.EdgeDim, dtype=ta.wpfloat)
         z_dwdz_dd = data_alloc.random_field(grid, dims.CellDim, dims.KDim, dtype=ta.vpfloat)
         z_graddiv_vn = data_alloc.random_field(grid, dims.EdgeDim, dims.KDim, dtype=ta.vpfloat)
->>>>>>> e61ca68f
 
         return dict(
             hmask_dd3d=hmask_dd3d,
