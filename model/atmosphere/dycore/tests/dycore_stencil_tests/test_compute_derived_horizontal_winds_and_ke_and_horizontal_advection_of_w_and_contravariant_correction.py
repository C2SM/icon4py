--- conflicted
+++ resolved
@@ -153,20 +153,12 @@
         tangent_orientation: np.ndarray,
         skip_compute_predictor_vertical_advection: bool,
         k: np.ndarray,
-<<<<<<< HEAD
         # TODO fix reference
         # edge: np.ndarray,
-        nflatlev: np.ndarray,
+        nflatlev: int,
         # nlev: int,
         # lateral_boundary_7: int,
         # halo_1: int,
-=======
-        edge: np.ndarray,
-        nflatlev: int,
-        nlev: int,
-        lateral_boundary_7: int,
-        halo_1: int,
->>>>>>> a3d9eb6a
         horizontal_start: int,
         horizontal_end: int,
         vertical_start: int,
