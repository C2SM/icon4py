--- conflicted
+++ resolved
@@ -65,10 +65,10 @@
         skip_compute_predictor_vertical_advection: bool,
         k: np.ndarray,
         nflatlev: int,
-        nlev: int,
     ) -> tuple[np.ndarray, ...]:
         k = k[np.newaxis, :]
         k_nlev = k[:, :-1]
+        nlev = k_nlev.shape[1]
 
         condition1 = k_nlev < nlev
         tangential_wind = np.where(
@@ -152,27 +152,15 @@
         inv_primal_edge_length: np.ndarray,
         tangent_orientation: np.ndarray,
         skip_compute_predictor_vertical_advection: bool,
-<<<<<<< HEAD
-        k: np.ndarray,
-        # TODO fix reference
-        # edge: np.ndarray,
-        nflatlev: np.ndarray,
-        # nlev: int,
-        # lateral_boundary_7: int,
-        # halo_1: int,
-=======
         nflatlev: int,
-        nlev: int,
-        lateral_boundary_7: int,
-        halo_1: int,
->>>>>>> d4904c0c
         horizontal_start: int,
         horizontal_end: int,
         vertical_start: int,
         vertical_end: int,
     ) -> dict:
-        k = np.arange(nlev + 1)
+        k = np.arange(vertical_end) # nlev + 1
         k_nlev = k[:-1]
+        nlev = k_nlev.shape[1]
 
         (
             tangential_wind,
@@ -196,13 +184,12 @@
             skip_compute_predictor_vertical_advection,
             k,
             nflatlev,
-            nlev,
         )
 
         edge = np.arange(tangential_wind.shape[0])
         edge = edge[:, np.newaxis]
 
-        condition_mask = (lateral_boundary_7 <= edge) & (edge < halo_1) & (k_nlev < nlev)
+        condition_mask = k_nlev < nlev
 
         khalf_w_at_edge = mo_icon_interpolation_scalar_cells2verts_scalar_ri_dsl_numpy(
             connectivities, w, c_intp
@@ -268,10 +255,8 @@
 
         edge_domain = h_grid.domain(dims.EdgeDim)
         # For the ICON grid we use the proper domain bounds (otherwise we will run into non-protected skip values)
-        lateral_boundary_7 = grid.start_index(edge_domain(h_grid.Zone.LATERAL_BOUNDARY_LEVEL_7))
-        halo_1 = grid.end_index(edge_domain(h_grid.Zone.HALO))
-        horizontal_start = 0
-        horizontal_end = grid.num_edges
+        horizontal_start = grid.start_index(edge_domain(h_grid.Zone.LATERAL_BOUNDARY_LEVEL_5))
+        horizontal_end = grid.end_index(edge_domain(h_grid.Zone.HALO_LEVEL_2))
         vertical_start = 0
         vertical_end = nlev + 1
 
@@ -294,15 +279,7 @@
             inv_primal_edge_length=inv_primal_edge_length,
             tangent_orientation=tangent_orientation,
             skip_compute_predictor_vertical_advection=skip_compute_predictor_vertical_advection,
-<<<<<<< HEAD
-            k=k,
-            # edge=edge,
-=======
->>>>>>> d4904c0c
             nflatlev=nflatlev,
-            # nlev=nlev,
-            # lateral_boundary_7=lateral_boundary_7,
-            # halo_1=halo_1,
             horizontal_start=horizontal_start,
             horizontal_end=horizontal_end,
             vertical_start=vertical_start,
