# ICON4Py - ICON inspired code in Python and GT4Py
#
# Copyright (c) 2022, ETH Zurich and MeteoSwiss
# All rights reserved.
#
# This file is free software: you can redistribute it and/or modify it under
# the terms of the GNU General Public License as published by the
# Free Software Foundation, either version 3 of the License, or any later
# version. See the LICENSE.txt file at the top-level directory of this
# distribution for a copy of the license or check <https://www.gnu.org/licenses/>.
#
# SPDX-License-Identifier: GPL-3.0-or-later

import numpy as np
import pytest
from gt4py.next.ffront.fbuiltins import int32

from icon4py.model.atmosphere.dycore.add_temporal_tendencies_to_vn_by_interpolating_between_time_levels import (
    add_temporal_tendencies_to_vn_by_interpolating_between_time_levels,
)
from icon4py.model.common.dimension import EdgeDim, KDim
from icon4py.model.common.test_utils.helpers import StencilTest, random_field, zero_field
from icon4py.model.common.type_alias import vpfloat, wpfloat

def add_temporal_tendencies_to_vn_by_interpolating_between_time_levels_numpy(
    grid,
    vn_nnow: np.array,
    ddt_vn_apc_ntl1: np.array,
    ddt_vn_apc_ntl2: np.array,
    ddt_vn_phy: np.array,
    z_theta_v_e: np.array,
    z_gradh_exner: np.array,
    dtime,
    wgt_nnow_vel,
    wgt_nnew_vel,
    cpd,
) -> np.array:
    vn_nnew = vn_nnow + dtime * (
        wgt_nnow_vel * ddt_vn_apc_ntl1
        + wgt_nnew_vel * ddt_vn_apc_ntl2
        + ddt_vn_phy
        - cpd * z_theta_v_e * z_gradh_exner
    )
    return vn_nnew

def mo_solve_nonhydro_stencil_23_numpy(
    vn_nnow: np.array,
    ddt_vn_apc_ntl1: np.array,
    ddt_vn_apc_ntl2: np.array,
    ddt_vn_phy: np.array,
    z_theta_v_e: np.array,
    z_gradh_exner: np.array,
    dtime: float,
    wgt_nnow_vel: float,
    wgt_nnew_vel: float,
    cpd: float,
) -> np.array:
    vn_nnew = vn_nnow + dtime * (
        wgt_nnow_vel * ddt_vn_apc_ntl1
        + wgt_nnew_vel * ddt_vn_apc_ntl2
        + ddt_vn_phy
        - cpd * z_theta_v_e * z_gradh_exner
    )
    return vn_nnew


class TestMoSolveNonhydroStencil23(StencilTest):
    PROGRAM = add_temporal_tendencies_to_vn_by_interpolating_between_time_levels
    OUTPUTS = ("vn_nnew",)

    @staticmethod
    def reference(
        grid,
        vn_nnow: np.array,
        ddt_vn_apc_ntl1: np.array,
        ddt_vn_apc_ntl2: np.array,
        ddt_vn_phy: np.array,
        z_theta_v_e: np.array,
        z_gradh_exner: np.array,
        dtime: float,
        wgt_nnow_vel: float,
        wgt_nnew_vel: float,
        cpd: float,
        **kwargs,
    ) -> dict:
<<<<<<< HEAD
        vn_nnew = mo_solve_nonhydro_stencil_23_numpy(
            vn_nnow,
            ddt_vn_apc_ntl1,
            ddt_vn_apc_ntl2,
            ddt_vn_phy,
            z_theta_v_e,
            z_gradh_exner,
            dtime,
            wgt_nnow_vel,
            wgt_nnew_vel,
            cpd,
        )
=======
        vn_nnew = add_temporal_tendencies_to_vn_by_interpolating_between_time_levels_numpy( grid, vn_nnow, ddt_vn_apc_ntl1, ddt_vn_apc_ntl2, ddt_vn_phy, z_theta_v_e, z_gradh_exner, dtime, wgt_nnow_vel, wgt_nnew_vel, cpd,)
>>>>>>> 8479428e
        return dict(vn_nnew=vn_nnew)

    @pytest.fixture
    def input_data(self, grid):
        vn_nnow = random_field(grid, EdgeDim, KDim, dtype=wpfloat)
        ddt_vn_apc_ntl1 = random_field(grid, EdgeDim, KDim, dtype=vpfloat)
        ddt_vn_apc_ntl2 = random_field(grid, EdgeDim, KDim, dtype=vpfloat)
        ddt_vn_phy = random_field(grid, EdgeDim, KDim, dtype=vpfloat)
        z_theta_v_e = random_field(grid, EdgeDim, KDim, dtype=wpfloat)
        z_gradh_exner = random_field(grid, EdgeDim, KDim, dtype=vpfloat)
        vn_nnew = zero_field(grid, EdgeDim, KDim, dtype=wpfloat)
        dtime = wpfloat("5.0")
        wgt_nnow_vel = wpfloat("8.0")
        wgt_nnew_vel = wpfloat("7.0")
        cpd = wpfloat("2.0")

        return dict(
            vn_nnow=vn_nnow,
            ddt_vn_apc_ntl1=ddt_vn_apc_ntl1,
            ddt_vn_apc_ntl2=ddt_vn_apc_ntl2,
            ddt_vn_phy=ddt_vn_phy,
            z_theta_v_e=z_theta_v_e,
            z_gradh_exner=z_gradh_exner,
            vn_nnew=vn_nnew,
            dtime=dtime,
            wgt_nnow_vel=wgt_nnow_vel,
            wgt_nnew_vel=wgt_nnew_vel,
            cpd=cpd,
            horizontal_start=int32(0),
            horizontal_end=int32(grid.num_edges),
            vertical_start=int32(0),
            vertical_end=int32(grid.num_levels),
        )<|MERGE_RESOLUTION|>--- conflicted
+++ resolved
@@ -43,27 +43,6 @@
     )
     return vn_nnew
 
-def mo_solve_nonhydro_stencil_23_numpy(
-    vn_nnow: np.array,
-    ddt_vn_apc_ntl1: np.array,
-    ddt_vn_apc_ntl2: np.array,
-    ddt_vn_phy: np.array,
-    z_theta_v_e: np.array,
-    z_gradh_exner: np.array,
-    dtime: float,
-    wgt_nnow_vel: float,
-    wgt_nnew_vel: float,
-    cpd: float,
-) -> np.array:
-    vn_nnew = vn_nnow + dtime * (
-        wgt_nnow_vel * ddt_vn_apc_ntl1
-        + wgt_nnew_vel * ddt_vn_apc_ntl2
-        + ddt_vn_phy
-        - cpd * z_theta_v_e * z_gradh_exner
-    )
-    return vn_nnew
-
-
 class TestMoSolveNonhydroStencil23(StencilTest):
     PROGRAM = add_temporal_tendencies_to_vn_by_interpolating_between_time_levels
     OUTPUTS = ("vn_nnew",)
@@ -77,28 +56,13 @@
         ddt_vn_phy: np.array,
         z_theta_v_e: np.array,
         z_gradh_exner: np.array,
-        dtime: float,
-        wgt_nnow_vel: float,
-        wgt_nnew_vel: float,
-        cpd: float,
+        dtime,
+        wgt_nnow_vel,
+        wgt_nnew_vel,
+        cpd,
         **kwargs,
     ) -> dict:
-<<<<<<< HEAD
-        vn_nnew = mo_solve_nonhydro_stencil_23_numpy(
-            vn_nnow,
-            ddt_vn_apc_ntl1,
-            ddt_vn_apc_ntl2,
-            ddt_vn_phy,
-            z_theta_v_e,
-            z_gradh_exner,
-            dtime,
-            wgt_nnow_vel,
-            wgt_nnew_vel,
-            cpd,
-        )
-=======
         vn_nnew = add_temporal_tendencies_to_vn_by_interpolating_between_time_levels_numpy( grid, vn_nnow, ddt_vn_apc_ntl1, ddt_vn_apc_ntl2, ddt_vn_phy, z_theta_v_e, z_gradh_exner, dtime, wgt_nnow_vel, wgt_nnew_vel, cpd,)
->>>>>>> 8479428e
         return dict(vn_nnew=vn_nnew)
 
     @pytest.fixture
