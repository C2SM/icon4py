# ICON4Py - ICON inspired code in Python and GT4Py
#
# Copyright (c) 2022-2024, ETH Zurich and MeteoSwiss
# All rights reserved.
#
# Please, refer to the LICENSE file in the root directory.
# SPDX-License-Identifier: BSD-3-Clause
import gt4py.next as gtx
import numpy as np
import pytest

from icon4py.model.atmosphere.dycore.stencils.add_temporal_tendencies_to_vn_by_interpolating_between_time_levels import (
    add_temporal_tendencies_to_vn_by_interpolating_between_time_levels,
)
from icon4py.model.common import dimension as dims
from icon4py.model.common.type_alias import vpfloat, wpfloat
from icon4py.model.common.utils.data_allocation import random_field, zero_field
from icon4py.model.testing.helpers import StencilTest


def add_temporal_tendencies_to_vn_by_interpolating_between_time_levels_numpy(
    vn_nnow: np.array,
    ddt_vn_apc_ntl1: np.array,
    ddt_vn_apc_ntl2: np.array,
    ddt_vn_phy: np.array,
    z_theta_v_e: np.array,
    z_gradh_exner: np.array,
    dtime,
    wgt_nnow_vel,
    wgt_nnew_vel,
    cpd,
) -> np.array:
    vn_nnew = vn_nnow + dtime * (
        wgt_nnow_vel * ddt_vn_apc_ntl1
        + wgt_nnew_vel * ddt_vn_apc_ntl2
        + ddt_vn_phy
        - cpd * z_theta_v_e * z_gradh_exner
    )
    return vn_nnew


<<<<<<< HEAD
def add_temporal_tendencies_to_vn_by_interpolating_between_time_levels_numpy(
    grid,
    vn_nnow: np.array,
    ddt_vn_apc_ntl1: np.array,
    ddt_vn_apc_ntl2: np.array,
    ddt_vn_phy: np.array,
    z_theta_v_e: np.array,
    z_gradh_exner: np.array,
    dtime,
    wgt_nnow_vel,
    wgt_nnew_vel,
    cpd,
) -> np.array:
    vn_nnew = vn_nnow + dtime * (
        wgt_nnow_vel * ddt_vn_apc_ntl1
        + wgt_nnew_vel * ddt_vn_apc_ntl2
        + ddt_vn_phy
        - cpd * z_theta_v_e * z_gradh_exner
    )
    return vn_nnew


class TestMoSolveNonhydroStencil23(StencilTest):
=======
class TestAddTemporalTendenciesToVnByInterpolatingBetweenTimeLevels(StencilTest):
>>>>>>> 1d0c14f1
    PROGRAM = add_temporal_tendencies_to_vn_by_interpolating_between_time_levels
    OUTPUTS = ("vn_nnew",)

    @staticmethod
    def reference(
        grid,
        vn_nnow: np.array,
        ddt_vn_apc_ntl1: np.array,
        ddt_vn_apc_ntl2: np.array,
        ddt_vn_phy: np.array,
        z_theta_v_e: np.array,
        z_gradh_exner: np.array,
        dtime,
        wgt_nnow_vel,
        wgt_nnew_vel,
        cpd,
        **kwargs,
    ) -> dict:
        vn_nnew = add_temporal_tendencies_to_vn_by_interpolating_between_time_levels_numpy(
<<<<<<< HEAD
            grid,
=======
>>>>>>> 1d0c14f1
            vn_nnow,
            ddt_vn_apc_ntl1,
            ddt_vn_apc_ntl2,
            ddt_vn_phy,
            z_theta_v_e,
            z_gradh_exner,
            dtime,
            wgt_nnow_vel,
            wgt_nnew_vel,
            cpd,
        )
        return dict(vn_nnew=vn_nnew)

    @pytest.fixture
    def input_data(self, grid):
        vn_nnow = random_field(grid, dims.EdgeDim, dims.KDim, dtype=wpfloat)
        ddt_vn_apc_ntl1 = random_field(grid, dims.EdgeDim, dims.KDim, dtype=vpfloat)
        ddt_vn_apc_ntl2 = random_field(grid, dims.EdgeDim, dims.KDim, dtype=vpfloat)
        ddt_vn_phy = random_field(grid, dims.EdgeDim, dims.KDim, dtype=vpfloat)
        z_theta_v_e = random_field(grid, dims.EdgeDim, dims.KDim, dtype=wpfloat)
        z_gradh_exner = random_field(grid, dims.EdgeDim, dims.KDim, dtype=vpfloat)
        vn_nnew = zero_field(grid, dims.EdgeDim, dims.KDim, dtype=wpfloat)
        dtime = wpfloat("5.0")
        wgt_nnow_vel = wpfloat("8.0")
        wgt_nnew_vel = wpfloat("7.0")
        cpd = wpfloat("2.0")

        return dict(
            vn_nnow=vn_nnow,
            ddt_vn_apc_ntl1=ddt_vn_apc_ntl1,
            ddt_vn_apc_ntl2=ddt_vn_apc_ntl2,
            ddt_vn_phy=ddt_vn_phy,
            z_theta_v_e=z_theta_v_e,
            z_gradh_exner=z_gradh_exner,
            vn_nnew=vn_nnew,
            dtime=dtime,
            wgt_nnow_vel=wgt_nnow_vel,
            wgt_nnew_vel=wgt_nnew_vel,
            cpd=cpd,
            horizontal_start=0,
            horizontal_end=gtx.int32(grid.num_edges),
            vertical_start=0,
            vertical_end=gtx.int32(grid.num_levels),
        )<|MERGE_RESOLUTION|>--- conflicted
+++ resolved
@@ -39,33 +39,7 @@
     return vn_nnew
 
 
-<<<<<<< HEAD
-def add_temporal_tendencies_to_vn_by_interpolating_between_time_levels_numpy(
-    grid,
-    vn_nnow: np.array,
-    ddt_vn_apc_ntl1: np.array,
-    ddt_vn_apc_ntl2: np.array,
-    ddt_vn_phy: np.array,
-    z_theta_v_e: np.array,
-    z_gradh_exner: np.array,
-    dtime,
-    wgt_nnow_vel,
-    wgt_nnew_vel,
-    cpd,
-) -> np.array:
-    vn_nnew = vn_nnow + dtime * (
-        wgt_nnow_vel * ddt_vn_apc_ntl1
-        + wgt_nnew_vel * ddt_vn_apc_ntl2
-        + ddt_vn_phy
-        - cpd * z_theta_v_e * z_gradh_exner
-    )
-    return vn_nnew
-
-
-class TestMoSolveNonhydroStencil23(StencilTest):
-=======
 class TestAddTemporalTendenciesToVnByInterpolatingBetweenTimeLevels(StencilTest):
->>>>>>> 1d0c14f1
     PROGRAM = add_temporal_tendencies_to_vn_by_interpolating_between_time_levels
     OUTPUTS = ("vn_nnew",)
 
@@ -85,10 +59,6 @@
         **kwargs,
     ) -> dict:
         vn_nnew = add_temporal_tendencies_to_vn_by_interpolating_between_time_levels_numpy(
-<<<<<<< HEAD
-            grid,
-=======
->>>>>>> 1d0c14f1
             vn_nnow,
             ddt_vn_apc_ntl1,
             ddt_vn_apc_ntl2,
