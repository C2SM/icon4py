--- conflicted
+++ resolved
@@ -28,25 +28,13 @@
     vn = vn + (iau_wgt_dyn * vn_incr)
     return vn
 
-def mo_solve_nonhydro_stencil_28_numpy(
-    grid, vn_incr: np.array, vn: np.array, iau_wgt_dyn: float
-) -> np.array:
-    vn = vn + (iau_wgt_dyn * vn_incr)
-    return vn
-
-
 class TestMoSolveNonhydroStencil28(StencilTest):
     PROGRAM = add_analysis_increments_to_vn
     OUTPUTS = ("vn",)
 
     @staticmethod
-<<<<<<< HEAD
-    def reference(grid, vn_incr: np.array, vn: np.array, iau_wgt_dyn: float, **kwargs) -> dict:
-        vn = mo_solve_nonhydro_stencil_28_numpy(grid, vn_incr, vn, iau_wgt_dyn)
-=======
     def reference(grid, vn_incr: np.array, vn: np.array, iau_wgt_dyn, **kwargs) -> dict:
         vn = add_analysis_increments_to_vn_numpy(grid, vn_incr, vn, iau_wgt_dyn)
->>>>>>> 8479428e
         return dict(vn=vn)
 
     @pytest.fixture
