# ICON4Py - ICON inspired code in Python and GT4Py
#
# Copyright (c) 2022-2024, ETH Zurich and MeteoSwiss
# All rights reserved.
#
# Please, refer to the LICENSE file in the root directory.
# SPDX-License-Identifier: BSD-3-Clause
from typing import Any

import gt4py.next as gtx
import numpy as np
import pytest

import icon4py.model.common.type_alias as ta
from icon4py.model.atmosphere.dycore.stencils.add_analysis_increments_to_vn import (
    add_analysis_increments_to_vn,
)
from icon4py.model.common import dimension as dims
from icon4py.model.common.grid import base
from icon4py.model.common.states import utils as state_utils
from icon4py.model.common.type_alias import vpfloat, wpfloat
from icon4py.model.common.utils.data_allocation import random_field
from icon4py.model.testing.helpers import StencilTest


def add_analysis_increments_to_vn_numpy(vn_incr: np.array, vn: np.array, iau_wgt_dyn) -> np.array:
    vn = vn + (iau_wgt_dyn * vn_incr)
    return vn


class TestAddAnalysisIncrementsToVn(StencilTest):
    PROGRAM = add_analysis_increments_to_vn
    OUTPUTS = ("vn",)

    @staticmethod
<<<<<<< HEAD
    def reference(grid, vn_incr: np.array, vn: np.array, iau_wgt_dyn, **kwargs) -> dict:
        vn = add_analysis_increments_to_vn_numpy(vn_incr, vn, iau_wgt_dyn)
=======
    def reference(
        connectivities: dict[gtx.Dimension, np.ndarray],
        vn_incr: np.ndarray,
        vn: np.ndarray,
        iau_wgt_dyn: ta.wpfloat,
        **kwargs: Any,
    ) -> dict:
        vn = vn + (iau_wgt_dyn * vn_incr)
>>>>>>> 924e40d9
        return dict(vn=vn)

    @pytest.fixture
    def input_data(self, grid: base.BaseGrid) -> dict[str, gtx.Field | state_utils.ScalarType]:
        vn_incr = random_field(grid, dims.EdgeDim, dims.KDim, dtype=vpfloat)
        vn = random_field(grid, dims.EdgeDim, dims.KDim, dtype=wpfloat)
        iau_wgt_dyn = wpfloat("5.0")

        return dict(
            vn_incr=vn_incr,
            vn=vn,
            iau_wgt_dyn=iau_wgt_dyn,
            horizontal_start=0,
            horizontal_end=gtx.int32(grid.num_edges),
            vertical_start=0,
            vertical_end=gtx.int32(grid.num_levels),
        )<|MERGE_RESOLUTION|>--- conflicted
+++ resolved
@@ -23,7 +23,9 @@
 from icon4py.model.testing.helpers import StencilTest
 
 
-def add_analysis_increments_to_vn_numpy(vn_incr: np.array, vn: np.array, iau_wgt_dyn) -> np.array:
+def add_analysis_increments_to_vn_numpy(
+    vn_incr: np.ndarray, vn: np.ndarray, iau_wgt_dyn: ta.wpfloat
+) -> np.ndarray:
     vn = vn + (iau_wgt_dyn * vn_incr)
     return vn
 
@@ -33,10 +35,6 @@
     OUTPUTS = ("vn",)
 
     @staticmethod
-<<<<<<< HEAD
-    def reference(grid, vn_incr: np.array, vn: np.array, iau_wgt_dyn, **kwargs) -> dict:
-        vn = add_analysis_increments_to_vn_numpy(vn_incr, vn, iau_wgt_dyn)
-=======
     def reference(
         connectivities: dict[gtx.Dimension, np.ndarray],
         vn_incr: np.ndarray,
@@ -44,8 +42,7 @@
         iau_wgt_dyn: ta.wpfloat,
         **kwargs: Any,
     ) -> dict:
-        vn = vn + (iau_wgt_dyn * vn_incr)
->>>>>>> 924e40d9
+        vn = add_analysis_increments_to_vn_numpy(vn_incr, vn, iau_wgt_dyn)
         return dict(vn=vn)
 
     @pytest.fixture
