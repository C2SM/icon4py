# ICON4Py - ICON inspired code in Python and GT4Py
#
# Copyright (c) 2022, ETH Zurich and MeteoSwiss
# All rights reserved.
#
# This file is free software: you can redistribute it and/or modify it under
# the terms of the GNU General Public License as published by the
# Free Software Foundation, either version 3 of the License, or any later
# version. See the LICENSE.txt file at the top-level directory of this
# distribution for a copy of the license or check <https://www.gnu.org/licenses/>.
#
# SPDX-License-Identifier: GPL-3.0-or-later

import numpy as np
import pytest
from gt4py.next.ffront.fbuiltins import int32

from icon4py.model.atmosphere.dycore.apply_2nd_order_divergence_damping import (
    apply_2nd_order_divergence_damping,
)
from icon4py.model.common.dimension import EdgeDim, KDim
from icon4py.model.common.test_utils.helpers import StencilTest, random_field
from icon4py.model.common.type_alias import vpfloat, wpfloat


<<<<<<< HEAD
def mo_solve_nonhydro_stencil_26_numpy(
    grid, z_graddiv_vn: np.array, vn: np.array, scal_divdamp_o2: float
=======
def apply_2nd_order_divergence_damping_numpy(
    grid, z_graddiv_vn: np.array, vn: np.array, scal_divdamp_o2
>>>>>>> 8479428e
) -> np.array:
    vn = vn + (scal_divdamp_o2 * z_graddiv_vn)
    return vn

<<<<<<< HEAD

=======
>>>>>>> 8479428e
class TestMoSolveNonhydroStencil26(StencilTest):
    PROGRAM = apply_2nd_order_divergence_damping
    OUTPUTS = ("vn",)

    @staticmethod
<<<<<<< HEAD
    def reference(
        grid, z_graddiv_vn: np.array, vn: np.array, scal_divdamp_o2: float, **kwargs
    ) -> dict:
        vn = mo_solve_nonhydro_stencil_26_numpy(grid, z_graddiv_vn, vn, scal_divdamp_o2)
=======
    def reference(grid, z_graddiv_vn: np.array, vn: np.array, scal_divdamp_o2, **kwargs) -> dict:
        vn = apply_2nd_order_divergence_damping_numpy(grid, z_graddiv_vn, vn, scal_divdamp_o2)
>>>>>>> 8479428e
        return dict(vn=vn)

    @pytest.fixture
    def input_data(self, grid):
        z_graddiv_vn = random_field(grid, EdgeDim, KDim, dtype=vpfloat)
        vn = random_field(grid, EdgeDim, KDim, dtype=wpfloat)
        scal_divdamp_o2 = wpfloat("5.0")

        return dict(
            z_graddiv_vn=z_graddiv_vn,
            vn=vn,
            scal_divdamp_o2=scal_divdamp_o2,
            horizontal_start=int32(0),
            horizontal_end=int32(grid.num_edges),
            vertical_start=int32(0),
            vertical_end=int32(grid.num_levels),
        )<|MERGE_RESOLUTION|>--- conflicted
+++ resolved
@@ -23,35 +23,19 @@
 from icon4py.model.common.type_alias import vpfloat, wpfloat
 
 
-<<<<<<< HEAD
-def mo_solve_nonhydro_stencil_26_numpy(
-    grid, z_graddiv_vn: np.array, vn: np.array, scal_divdamp_o2: float
-=======
 def apply_2nd_order_divergence_damping_numpy(
     grid, z_graddiv_vn: np.array, vn: np.array, scal_divdamp_o2
->>>>>>> 8479428e
 ) -> np.array:
     vn = vn + (scal_divdamp_o2 * z_graddiv_vn)
     return vn
 
-<<<<<<< HEAD
-
-=======
->>>>>>> 8479428e
 class TestMoSolveNonhydroStencil26(StencilTest):
     PROGRAM = apply_2nd_order_divergence_damping
     OUTPUTS = ("vn",)
 
     @staticmethod
-<<<<<<< HEAD
-    def reference(
-        grid, z_graddiv_vn: np.array, vn: np.array, scal_divdamp_o2: float, **kwargs
-    ) -> dict:
-        vn = mo_solve_nonhydro_stencil_26_numpy(grid, z_graddiv_vn, vn, scal_divdamp_o2)
-=======
     def reference(grid, z_graddiv_vn: np.array, vn: np.array, scal_divdamp_o2, **kwargs) -> dict:
         vn = apply_2nd_order_divergence_damping_numpy(grid, z_graddiv_vn, vn, scal_divdamp_o2)
->>>>>>> 8479428e
         return dict(vn=vn)
 
     @pytest.fixture
