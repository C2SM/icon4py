--- conflicted
+++ resolved
@@ -42,20 +42,6 @@
     ) -> tuple[np.array]:
         c2e = grid.connectivities[C2EDim]
         geofac_div = np.expand_dims(geofac_div, axis=-1)
-<<<<<<< HEAD
-
-        if grid.config.on_gpu:
-            connectivity = grid.get_offset_provider("C2CE").table.get()
-        else:
-            connectivity = grid.get_offset_provider("C2CE").table
-
-        z_flxdiv_mass = np.sum(
-            geofac_div[connectivity] * mass_fl_e[c2e],
-            axis=1,
-        )
-        z_flxdiv_theta = np.sum(
-            geofac_div[connectivity] * z_theta_v_fl_e[c2e],
-=======
         c2ce = grid.get_offset_provider("C2CE").table
 
         z_flxdiv_mass = np.sum(
@@ -64,7 +50,6 @@
         )
         z_flxdiv_theta = np.sum(
             geofac_div[c2ce] * z_theta_v_fl_e[c2e],
->>>>>>> 0efbeeb2
             axis=1,
         )
         return dict(z_flxdiv_mass=z_flxdiv_mass, z_flxdiv_theta=z_flxdiv_theta)
