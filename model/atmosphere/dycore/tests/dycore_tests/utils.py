# ICON4Py - ICON inspired code in Python and GT4Py
#
# Copyright (c) 2022-2024, ETH Zurich and MeteoSwiss
# All rights reserved.
#
# Please, refer to the LICENSE file in the root directory.
# SPDX-License-Identifier: BSD-3-Clause


from typing import Optional

from gt4py.next import backend as gtx_backend

from icon4py.model.atmosphere.dycore import dycore_states, solve_nonhydro as solve_nh
from icon4py.model.common import dimension as dims, utils as common_utils
from icon4py.model.common.grid import icon as icon_grid, vertical as v_grid
from icon4py.model.common.states import prognostic_state as prognostics
from icon4py.model.common.utils import data_allocation as data_alloc
from icon4py.model.testing import serialbox as sb


def construct_interpolation_state(
    savepoint: sb.InterpolationSavepoint,
) -> dycore_states.InterpolationState:
    grg = savepoint.geofac_grg()
    return dycore_states.InterpolationState(
        c_lin_e=savepoint.c_lin_e(),
        c_intp=savepoint.c_intp(),
        e_flx_avg=savepoint.e_flx_avg(),
        geofac_grdiv=savepoint.geofac_grdiv(),
        geofac_rot=savepoint.geofac_rot(),
        pos_on_tplane_e_1=savepoint.pos_on_tplane_e_x(),
        pos_on_tplane_e_2=savepoint.pos_on_tplane_e_y(),
        rbf_vec_coeff_e=savepoint.rbf_vec_coeff_e(),
        e_bln_c_s=data_alloc.flatten_first_two_dims(dims.CEDim, field=savepoint.e_bln_c_s()),
        rbf_coeff_1=savepoint.rbf_vec_coeff_v1(),
        rbf_coeff_2=savepoint.rbf_vec_coeff_v2(),
        geofac_div=data_alloc.flatten_first_two_dims(dims.CEDim, field=savepoint.geofac_div()),
        geofac_n2s=savepoint.geofac_n2s(),
        geofac_grg_x=grg[0],
        geofac_grg_y=grg[1],
        nudgecoeff_e=savepoint.nudgecoeff_e(),
    )


def construct_metric_state(
    savepoint: sb.MetricSavepoint, num_k_lev
) -> dycore_states.MetricStateNonHydro:
    return dycore_states.MetricStateNonHydro(
        bdy_halo_c=savepoint.bdy_halo_c(),
        mask_prog_halo_c=savepoint.mask_prog_halo_c(),
        rayleigh_w=savepoint.rayleigh_w(),
        time_extrapolation_parameter_for_exner=savepoint.exner_exfac(),
        reference_exner_at_cells_on_model_levels=savepoint.exner_ref_mc(),
        wgtfac_c=savepoint.wgtfac_c(),
        wgtfacq_c=savepoint.wgtfacq_c_dsl(),
        inv_ddqz_z_full=savepoint.inv_ddqz_z_full(),
<<<<<<< HEAD
        rho_ref_mc=savepoint.rho_ref_mc(),
        theta_ref_mc=savepoint.theta_ref_mc(),
        vertical_explicit_weight=savepoint.vwind_expl_wgt(),
        d_exner_dz_ref_ic=savepoint.d_exner_dz_ref_ic(),
=======
        reference_rho_at_cells_on_model_levels=savepoint.rho_ref_mc(),
        reference_theta_at_cells_on_model_levels=savepoint.theta_ref_mc(),
        vwind_expl_wgt=savepoint.vwind_expl_wgt(),
        ddz_of_reference_exner_at_cells_on_half_levels=savepoint.d_exner_dz_ref_ic(),
>>>>>>> 008015f4
        ddqz_z_half=savepoint.ddqz_z_half(),
        reference_theta_at_cells_on_half_levels=savepoint.theta_ref_ic(),
        d2dexdz2_fac1_mc=savepoint.d2dexdz2_fac1_mc(),
        d2dexdz2_fac2_mc=savepoint.d2dexdz2_fac2_mc(),
        reference_rho_at_edges_on_model_levels=savepoint.rho_ref_me(),
        reference_theta_at_edges_on_model_levels=savepoint.theta_ref_me(),
        ddxn_z_full=savepoint.ddxn_z_full(),
        zdiff_gradp=savepoint.zdiff_gradp(),
        vertoffset_gradp=savepoint.vertoffset_gradp(),
        pg_edgeidx_dsl=savepoint.pg_edgeidx_dsl(),
        pg_exdist=savepoint.pg_exdist(),
        ddqz_z_full_e=savepoint.ddqz_z_full_e(),
        ddxt_z_full=savepoint.ddxt_z_full(),
        wgtfac_e=savepoint.wgtfac_e(),
        wgtfacq_e=savepoint.wgtfacq_e_dsl(num_k_lev),
        vertical_implicit_weight=savepoint.vwind_impl_wgt(),
        horizontal_mask_for_3d_divdamp=savepoint.hmask_dd3d(),
        scaling_factor_for_3d_divdamp=savepoint.scalfac_dd3d(),
        coeff1_dwdz=savepoint.coeff1_dwdz(),
        coeff2_dwdz=savepoint.coeff2_dwdz(),
        coeff_gradekin=savepoint.coeff_gradekin(),
    )


def construct_solve_nh_config(name: str, ndyn: int = 5):
    if name.lower() in "mch_ch_r04b09_dsl":
        return _mch_ch_r04b09_dsl_nonhydrostatic_config(ndyn)
    elif name.lower() in "exclaim_ape_r02b04":
        return _exclaim_ape_nonhydrostatic_config(ndyn)


def _mch_ch_r04b09_dsl_nonhydrostatic_config(ndyn: int):
    """Create configuration matching the mch_chR04b09_dsl experiment."""
    config = solve_nh.NonHydrostaticConfig(
        ndyn_substeps_var=ndyn,
        divdamp_order=dycore_states.DivergenceDampingOrder.COMBINED,
        iau_wgt_dyn=1.0,
        fourth_order_divdamp_factor=0.004,
        max_nudging_coeff=0.075,
    )
    return config


def _exclaim_ape_nonhydrostatic_config(ndyn: int):
    """Create configuration for EXCLAIM APE experiment."""
    return solve_nh.NonHydrostaticConfig(
        rayleigh_coeff=0.1,
        divdamp_order=24,
        ndyn_substeps_var=ndyn,
    )


def create_vertical_params(
    vertical_config: v_grid.VerticalGridConfig,
    sp: sb.IconGridSavepoint,
):
    return v_grid.VerticalGrid(
        config=vertical_config,
        vct_a=sp.vct_a(),
        vct_b=sp.vct_b(),
        _min_index_flat_horizontal_grad_pressure=sp.nflat_gradp(),
    )


def construct_diagnostics(
    init_savepoint: sb.IconNonHydroInitSavepoint,
    grid: icon_grid.IconGrid,
    backend: Optional[gtx_backend.Backend],
    swap_vertical_wind_advective_tendency: bool = False,
):
    current_index, next_index = (1, 0) if swap_vertical_wind_advective_tendency else (0, 1)
    return dycore_states.DiagnosticStateNonHydro(
        theta_v_at_cells_on_half_levels=init_savepoint.theta_v_ic(),
        perturbed_exner_at_cells_on_model_levels=init_savepoint.exner_pr(),
        rho_at_cells_on_half_levels=init_savepoint.rho_ic(),
        ddt_exner_phy=init_savepoint.ddt_exner_phy(),
        grf_tend_rho=init_savepoint.grf_tend_rho(),
        grf_tend_thv=init_savepoint.grf_tend_thv(),
        grf_tend_w=init_savepoint.grf_tend_w(),
<<<<<<< HEAD
        mass_flux_at_edges_on_model_levels=init_savepoint.mass_fl_e(),
        normal_wind_tendency_due_to_physics_process=init_savepoint.ddt_vn_phy(),
=======
        mass_fl_e=init_savepoint.mass_fl_e(),
        normal_wind_tendency_due_to_slow_physics_process=init_savepoint.ddt_vn_phy(),
>>>>>>> 008015f4
        grf_tend_vn=init_savepoint.grf_tend_vn(),
        normal_wind_advective_tendency=common_utils.PredictorCorrectorPair(
            init_savepoint.ddt_vn_apc_pc(0), init_savepoint.ddt_vn_apc_pc(1)
        ),
        vertical_wind_advective_tendency=common_utils.PredictorCorrectorPair(
            init_savepoint.ddt_w_adv_pc(current_index), init_savepoint.ddt_w_adv_pc(next_index)
        ),
        tangential_wind=init_savepoint.vt(),
        vn_on_half_levels=init_savepoint.vn_ie(),
        contravariant_correction_at_cells_on_half_levels=init_savepoint.w_concorr_c(),
        rho_iau_increment=data_alloc.zero_field(grid, dims.CellDim, dims.KDim, backend=backend),
        normal_wind_iau_increment=data_alloc.zero_field(
            grid, dims.EdgeDim, dims.KDim, backend=backend
        ),
        exner_iau_increment=data_alloc.zero_field(grid, dims.CellDim, dims.KDim, backend=backend),
        exner_dynamical_increment=init_savepoint.exner_dyn_incr(),
    )


def create_prognostic_states(sp) -> common_utils.TimeStepPair[prognostics.PrognosticState]:
    prognostic_state_nnow = prognostics.PrognosticState(
        w=sp.w_now(),
        vn=sp.vn_now(),
        theta_v=sp.theta_v_now(),
        rho=sp.rho_now(),
        exner=sp.exner_now(),
    )
    prognostic_state_nnew = prognostics.PrognosticState(
        w=sp.w_new(),
        vn=sp.vn_new(),
        theta_v=sp.theta_v_new(),
        rho=sp.rho_new(),
        exner=sp.exner_new(),
    )
    prognostic_states = common_utils.TimeStepPair(prognostic_state_nnow, prognostic_state_nnew)
    return prognostic_states<|MERGE_RESOLUTION|>--- conflicted
+++ resolved
@@ -55,17 +55,10 @@
         wgtfac_c=savepoint.wgtfac_c(),
         wgtfacq_c=savepoint.wgtfacq_c_dsl(),
         inv_ddqz_z_full=savepoint.inv_ddqz_z_full(),
-<<<<<<< HEAD
-        rho_ref_mc=savepoint.rho_ref_mc(),
-        theta_ref_mc=savepoint.theta_ref_mc(),
-        vertical_explicit_weight=savepoint.vwind_expl_wgt(),
-        d_exner_dz_ref_ic=savepoint.d_exner_dz_ref_ic(),
-=======
         reference_rho_at_cells_on_model_levels=savepoint.rho_ref_mc(),
         reference_theta_at_cells_on_model_levels=savepoint.theta_ref_mc(),
-        vwind_expl_wgt=savepoint.vwind_expl_wgt(),
+        vertical_explicit_weight=savepoint.vwind_expl_wgt(),
         ddz_of_reference_exner_at_cells_on_half_levels=savepoint.d_exner_dz_ref_ic(),
->>>>>>> 008015f4
         ddqz_z_half=savepoint.ddqz_z_half(),
         reference_theta_at_cells_on_half_levels=savepoint.theta_ref_ic(),
         d2dexdz2_fac1_mc=savepoint.d2dexdz2_fac1_mc(),
@@ -141,17 +134,12 @@
         theta_v_at_cells_on_half_levels=init_savepoint.theta_v_ic(),
         perturbed_exner_at_cells_on_model_levels=init_savepoint.exner_pr(),
         rho_at_cells_on_half_levels=init_savepoint.rho_ic(),
-        ddt_exner_phy=init_savepoint.ddt_exner_phy(),
+        exner_tendency_due_to_slow_physics=init_savepoint.ddt_exner_phy(),
         grf_tend_rho=init_savepoint.grf_tend_rho(),
         grf_tend_thv=init_savepoint.grf_tend_thv(),
         grf_tend_w=init_savepoint.grf_tend_w(),
-<<<<<<< HEAD
         mass_flux_at_edges_on_model_levels=init_savepoint.mass_fl_e(),
-        normal_wind_tendency_due_to_physics_process=init_savepoint.ddt_vn_phy(),
-=======
-        mass_fl_e=init_savepoint.mass_fl_e(),
         normal_wind_tendency_due_to_slow_physics_process=init_savepoint.ddt_vn_phy(),
->>>>>>> 008015f4
         grf_tend_vn=init_savepoint.grf_tend_vn(),
         normal_wind_advective_tendency=common_utils.PredictorCorrectorPair(
             init_savepoint.ddt_vn_apc_pc(0), init_savepoint.ddt_vn_apc_pc(1)
