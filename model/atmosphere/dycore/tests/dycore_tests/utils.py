# ICON4Py - ICON inspired code in Python and GT4Py
#
# Copyright (c) 2022-2024, ETH Zurich and MeteoSwiss
# All rights reserved.
#
# Please, refer to the LICENSE file in the root directory.
# SPDX-License-Identifier: BSD-3-Clause


from typing import Optional

from gt4py.next import backend as gtx_backend

from icon4py.model.atmosphere.dycore import dycore_states, solve_nonhydro as solve_nh
from icon4py.model.common import dimension as dims, utils as common_utils
from icon4py.model.common.grid import icon as icon_grid, vertical as v_grid
from icon4py.model.common.states import prognostic_state as prognostics
from icon4py.model.common.utils import data_allocation as data_alloc
from icon4py.model.testing import serialbox as sb


def construct_interpolation_state(
    savepoint: sb.InterpolationSavepoint,
) -> dycore_states.InterpolationState:
    grg = savepoint.geofac_grg()
    return dycore_states.InterpolationState(
        c_lin_e=savepoint.c_lin_e(),
        c_intp=savepoint.c_intp(),
        e_flx_avg=savepoint.e_flx_avg(),
        geofac_grdiv=savepoint.geofac_grdiv(),
        geofac_rot=savepoint.geofac_rot(),
        pos_on_tplane_e_1=savepoint.pos_on_tplane_e_x(),
        pos_on_tplane_e_2=savepoint.pos_on_tplane_e_y(),
        rbf_vec_coeff_e=savepoint.rbf_vec_coeff_e(),
        e_bln_c_s=data_alloc.flatten_first_two_dims(dims.CEDim, field=savepoint.e_bln_c_s()),
        rbf_coeff_1=savepoint.rbf_vec_coeff_v1(),
        rbf_coeff_2=savepoint.rbf_vec_coeff_v2(),
        geofac_div=data_alloc.flatten_first_two_dims(dims.CEDim, field=savepoint.geofac_div()),
        geofac_n2s=savepoint.geofac_n2s(),
        geofac_grg_x=grg[0],
        geofac_grg_y=grg[1],
        nudgecoeff_e=savepoint.nudgecoeff_e(),
    )


def construct_metric_state(
    savepoint: sb.MetricSavepoint, num_k_lev
) -> dycore_states.MetricStateNonHydro:
    return dycore_states.MetricStateNonHydro(
        bdy_halo_c=savepoint.bdy_halo_c(),
        mask_prog_halo_c=savepoint.mask_prog_halo_c(),
        rayleigh_w=savepoint.rayleigh_w(),
        time_extrapolation_parameter_for_exner=savepoint.exner_exfac(),
        reference_exner_at_cells_on_model_levels=savepoint.exner_ref_mc(),
        wgtfac_c=savepoint.wgtfac_c(),
        wgtfacq_c=savepoint.wgtfacq_c_dsl(),
        inv_ddqz_z_full=savepoint.inv_ddqz_z_full(),
        reference_rho_at_cells_on_model_levels=savepoint.rho_ref_mc(),
        reference_theta_at_cells_on_model_levels=savepoint.theta_ref_mc(),
        vwind_expl_wgt=savepoint.vwind_expl_wgt(),
        ddz_of_reference_exner_at_cells_on_half_levels=savepoint.d_exner_dz_ref_ic(),
        ddqz_z_half=savepoint.ddqz_z_half(),
        reference_theta_at_cells_on_half_levels=savepoint.theta_ref_ic(),
        d2dexdz2_fac1_mc=savepoint.d2dexdz2_fac1_mc(),
        d2dexdz2_fac2_mc=savepoint.d2dexdz2_fac2_mc(),
        reference_rho_at_edges_on_model_levels=savepoint.rho_ref_me(),
        reference_theta_at_edges_on_model_levels=savepoint.theta_ref_me(),
        ddxn_z_full=savepoint.ddxn_z_full(),
        zdiff_gradp=savepoint.zdiff_gradp(),
        vertoffset_gradp=savepoint.vertoffset_gradp(),
        pg_edgeidx_dsl=savepoint.pg_edgeidx_dsl(),
        pg_exdist=savepoint.pg_exdist(),
        ddqz_z_full_e=savepoint.ddqz_z_full_e(),
        ddxt_z_full=savepoint.ddxt_z_full(),
        wgtfac_e=savepoint.wgtfac_e(),
        wgtfacq_e=savepoint.wgtfacq_e_dsl(num_k_lev),
        vwind_impl_wgt=savepoint.vwind_impl_wgt(),
        horizontal_mask_for_3d_divdamp=savepoint.hmask_dd3d(),
        scaling_factor_for_3d_divdamp=savepoint.scalfac_dd3d(),
        coeff1_dwdz=savepoint.coeff1_dwdz(),
        coeff2_dwdz=savepoint.coeff2_dwdz(),
        coeff_gradekin=savepoint.coeff_gradekin(),
    )


def construct_solve_nh_config(name: str, ndyn: int = 5):
    if name.lower() in "mch_ch_r04b09_dsl":
        return _mch_ch_r04b09_dsl_nonhydrostatic_config(ndyn)
    elif name.lower() in "exclaim_ape_r02b04":
        return _exclaim_ape_nonhydrostatic_config(ndyn)


def _mch_ch_r04b09_dsl_nonhydrostatic_config(ndyn: int):
    """Create configuration matching the mch_chR04b09_dsl experiment."""
    config = solve_nh.NonHydrostaticConfig(
        ndyn_substeps_var=ndyn,
        divdamp_order=dycore_states.DivergenceDampingOrder.COMBINED,
        iau_wgt_dyn=1.0,
        fourth_order_divdamp_factor=0.004,
        max_nudging_coeff=0.075,
    )
    return config


def _exclaim_ape_nonhydrostatic_config(ndyn: int):
    """Create configuration for EXCLAIM APE experiment."""
    return solve_nh.NonHydrostaticConfig(
        rayleigh_coeff=0.1,
        divdamp_order=24,
        ndyn_substeps_var=ndyn,
    )


def create_vertical_params(
    vertical_config: v_grid.VerticalGridConfig,
    sp: sb.IconGridSavepoint,
):
    return v_grid.VerticalGrid(
        config=vertical_config,
        vct_a=sp.vct_a(),
        vct_b=sp.vct_b(),
        _min_index_flat_horizontal_grad_pressure=sp.nflat_gradp(),
    )


def construct_diagnostics(
    init_savepoint: sb.IconNonHydroInitSavepoint,
    grid: icon_grid.IconGrid,
    backend: Optional[gtx_backend.Backend],
    swap_vertical_wind_advective_tendency: bool = False,
):
    current_index, next_index = (1, 0) if swap_vertical_wind_advective_tendency else (0, 1)
    return dycore_states.DiagnosticStateNonHydro(
        theta_v_at_cells_on_half_levels=init_savepoint.theta_v_ic(),
<<<<<<< HEAD
        perturbed_exner_at_cells_on_model_levels=init_savepoint.exner_pr(),
        rho_at_cells_on_half_levels=init_savepoint.rho_ic(),
=======
        exner_pr=init_savepoint.exner_pr(),
        rho_ic=init_savepoint.rho_ic(),
>>>>>>> 17132e90
        ddt_exner_phy=init_savepoint.ddt_exner_phy(),
        grf_tend_rho=init_savepoint.grf_tend_rho(),
        grf_tend_thv=init_savepoint.grf_tend_thv(),
        grf_tend_w=init_savepoint.grf_tend_w(),
        mass_fl_e=init_savepoint.mass_fl_e(),
<<<<<<< HEAD
        normal_wind_tendency_due_to_slow_physics_process=init_savepoint.ddt_vn_phy(),
=======
        normal_wind_tendency_due_to_physics_process=init_savepoint.ddt_vn_phy(),
>>>>>>> 17132e90
        grf_tend_vn=init_savepoint.grf_tend_vn(),
        normal_wind_advective_tendency=common_utils.PredictorCorrectorPair(
            init_savepoint.ddt_vn_apc_pc(0), init_savepoint.ddt_vn_apc_pc(1)
        ),
        vertical_wind_advective_tendency=common_utils.PredictorCorrectorPair(
            init_savepoint.ddt_w_adv_pc(current_index), init_savepoint.ddt_w_adv_pc(next_index)
        ),
        tangential_wind=init_savepoint.vt(),
        vn_on_half_levels=init_savepoint.vn_ie(),
        contravariant_correction_at_cells_on_half_levels=init_savepoint.w_concorr_c(),
<<<<<<< HEAD
        rho_incr=None,  # sp.rho_incr(),
        normal_wind_iau_increments=None,  # sp.vn_incr(),
        exner_incr=None,  # sp.exner_incr(),
=======
        rho_incr=data_alloc.zero_field(grid, dims.CellDim, dims.KDim, backend=backend),
        normal_wind_iau_increments=data_alloc.zero_field(
            grid, dims.EdgeDim, dims.KDim, backend=backend
        ),
        exner_incr=data_alloc.zero_field(grid, dims.CellDim, dims.KDim, backend=backend),
>>>>>>> 17132e90
        exner_dyn_incr=init_savepoint.exner_dyn_incr(),
    )


def create_prognostic_states(sp) -> common_utils.TimeStepPair[prognostics.PrognosticState]:
    prognostic_state_nnow = prognostics.PrognosticState(
        w=sp.w_now(),
        vn=sp.vn_now(),
        theta_v=sp.theta_v_now(),
        rho=sp.rho_now(),
        exner=sp.exner_now(),
    )
    prognostic_state_nnew = prognostics.PrognosticState(
        w=sp.w_new(),
        vn=sp.vn_new(),
        theta_v=sp.theta_v_new(),
        rho=sp.rho_new(),
        exner=sp.exner_new(),
    )
    prognostic_states = common_utils.TimeStepPair(prognostic_state_nnow, prognostic_state_nnew)
    return prognostic_states<|MERGE_RESOLUTION|>--- conflicted
+++ resolved
@@ -132,23 +132,14 @@
     current_index, next_index = (1, 0) if swap_vertical_wind_advective_tendency else (0, 1)
     return dycore_states.DiagnosticStateNonHydro(
         theta_v_at_cells_on_half_levels=init_savepoint.theta_v_ic(),
-<<<<<<< HEAD
         perturbed_exner_at_cells_on_model_levels=init_savepoint.exner_pr(),
         rho_at_cells_on_half_levels=init_savepoint.rho_ic(),
-=======
-        exner_pr=init_savepoint.exner_pr(),
-        rho_ic=init_savepoint.rho_ic(),
->>>>>>> 17132e90
         ddt_exner_phy=init_savepoint.ddt_exner_phy(),
         grf_tend_rho=init_savepoint.grf_tend_rho(),
         grf_tend_thv=init_savepoint.grf_tend_thv(),
         grf_tend_w=init_savepoint.grf_tend_w(),
         mass_fl_e=init_savepoint.mass_fl_e(),
-<<<<<<< HEAD
         normal_wind_tendency_due_to_slow_physics_process=init_savepoint.ddt_vn_phy(),
-=======
-        normal_wind_tendency_due_to_physics_process=init_savepoint.ddt_vn_phy(),
->>>>>>> 17132e90
         grf_tend_vn=init_savepoint.grf_tend_vn(),
         normal_wind_advective_tendency=common_utils.PredictorCorrectorPair(
             init_savepoint.ddt_vn_apc_pc(0), init_savepoint.ddt_vn_apc_pc(1)
@@ -159,17 +150,11 @@
         tangential_wind=init_savepoint.vt(),
         vn_on_half_levels=init_savepoint.vn_ie(),
         contravariant_correction_at_cells_on_half_levels=init_savepoint.w_concorr_c(),
-<<<<<<< HEAD
-        rho_incr=None,  # sp.rho_incr(),
-        normal_wind_iau_increments=None,  # sp.vn_incr(),
-        exner_incr=None,  # sp.exner_incr(),
-=======
         rho_incr=data_alloc.zero_field(grid, dims.CellDim, dims.KDim, backend=backend),
         normal_wind_iau_increments=data_alloc.zero_field(
             grid, dims.EdgeDim, dims.KDim, backend=backend
         ),
         exner_incr=data_alloc.zero_field(grid, dims.CellDim, dims.KDim, backend=backend),
->>>>>>> 17132e90
         exner_dyn_incr=init_savepoint.exner_dyn_incr(),
     )
 
