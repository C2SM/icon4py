--- conflicted
+++ resolved
@@ -125,13 +125,9 @@
 
 def construct_diagnostics(
     init_savepoint: sb.IconNonHydroInitSavepoint,
-<<<<<<< HEAD
     grid: icon_grid.IconGrid,
     backend: Optional[gtx_backend.Backend],
-    swap_ddt_w_adv_pc: bool = False,
-=======
     swap_vertical_wind_advective_tendency: bool = False,
->>>>>>> 56b18602
 ):
     current_index, next_index = (1, 0) if swap_vertical_wind_advective_tendency else (0, 1)
     return dycore_states.DiagnosticStateNonHydro(
@@ -151,23 +147,14 @@
         vertical_wind_advective_tendency=common_utils.PredictorCorrectorPair(
             init_savepoint.ddt_w_adv_pc(current_index), init_savepoint.ddt_w_adv_pc(next_index)
         ),
-<<<<<<< HEAD
-        vt=init_savepoint.vt(),
-        vn_ie=init_savepoint.vn_ie(),
-        w_concorr_c=init_savepoint.w_concorr_c(),
+        tangential_wind=init_savepoint.vt(),
+        vn_on_half_levels=init_savepoint.vn_ie(),
+        contravariant_correction_at_cells_on_half_levels=init_savepoint.w_concorr_c(),
         rho_incr=data_alloc.zero_field(grid, dims.CellDim, dims.KDim, backend=backend),
         normal_wind_iau_increments=data_alloc.zero_field(
             grid, dims.EdgeDim, dims.KDim, backend=backend
         ),
         exner_incr=data_alloc.zero_field(grid, dims.CellDim, dims.KDim, backend=backend),
-=======
-        tangential_wind=init_savepoint.vt(),
-        vn_on_half_levels=init_savepoint.vn_ie(),
-        contravariant_correction_at_cells_on_half_levels=init_savepoint.w_concorr_c(),
-        rho_incr=None,  # sp.rho_incr(),
-        vn_incr=None,  # sp.vn_incr(),
-        exner_incr=None,  # sp.exner_incr(),
->>>>>>> 56b18602
         exner_dyn_incr=init_savepoint.exner_dyn_incr(),
     )
 
