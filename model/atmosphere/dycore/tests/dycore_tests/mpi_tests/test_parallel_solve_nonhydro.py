# ICON4Py - ICON inspired code in Python and GT4Py
#
# Copyright (c) 2022-2024, ETH Zurich and MeteoSwiss
# All rights reserved.
#
# Please, refer to the LICENSE file in the root directory.
# SPDX-License-Identifier: BSD-3-Clause

import numpy as np
import pytest

from icon4py.model.atmosphere.dycore.nh_solve import solve_nonhydro as nh
from icon4py.model.atmosphere.dycore.state_utils import states
from icon4py.model.common import dimension as dims
from icon4py.model.common.decomposition import definitions
from icon4py.model.common.grid import geometry, vertical as v_grid
from icon4py.model.common.test_utils import helpers, parallel_helpers

<<<<<<< HEAD
from .. import conftest
=======
from .. import utils
>>>>>>> 043e7bcc


@pytest.mark.datatest
@pytest.mark.parametrize(
    "istep_init, jstep_init, step_date_init,istep_exit, jstep_exit, step_date_exit",
    [(1, 0, "2021-06-20T12:00:10.000", 2, 0, "2021-06-20T12:00:10.000")],
)
@pytest.mark.mpi
def test_run_solve_nonhydro_single_step(
    istep_init,
    istep_exit,
    jstep_init,
    jstep_exit,
    step_date_init,
    step_date_exit,
    experiment,
    ndyn_substeps,
    icon_grid,
    savepoint_nonhydro_init,
    lowest_layer_thickness,
    model_top_height,
    stretch_factor,
    damping_height,
    grid_savepoint,
    savepoint_velocity_init,
    metrics_savepoint,
    interpolation_savepoint,
    savepoint_nonhydro_exit,
    savepoint_nonhydro_step_exit,
    processor_props,  # : F811 fixture
    decomposition_info,  # : F811 fixture
    backend,
):
    parallel_helpers.check_comm_size(processor_props)
    print(
        f"rank={processor_props.rank}/{processor_props.comm_size}: inializing dycore for experiment 'mch_ch_r04_b09_dsl"
    )
    print(
        f"rank={processor_props.rank}/{processor_props.comm_size}: decomposition info : klevels = {decomposition_info.klevels} "
        f"local cells = {decomposition_info.global_index(dims.CellDim, definitions.DecompositionInfo.EntryType.ALL).shape} "
        f"local edges = {decomposition_info.global_index(dims.EdgeDim, definitions.DecompositionInfo.EntryType.ALL).shape} "
        f"local vertices = {decomposition_info.global_index(dims.VertexDim, definitions.DecompositionInfo.EntryType.ALL).shape}"
    )
    owned_cells = decomposition_info.owner_mask(dims.CellDim)
    print(
        f"rank={processor_props.rank}/{processor_props.comm_size}:  GHEX context setup: from {processor_props.comm_name} with {processor_props.comm_size} nodes"
    )
    print(
        f"rank={processor_props.rank}/{processor_props.comm_size}: number of halo cells {np.count_nonzero(np.invert(owned_cells))}"
    )
    print(
        f"rank={processor_props.rank}/{processor_props.comm_size}: number of halo edges {np.count_nonzero(np.invert( decomposition_info.owner_mask(dims.EdgeDim)))}"
    )
    print(
        f"rank={processor_props.rank}/{processor_props.comm_size}: number of halo cells {np.count_nonzero(np.invert(owned_cells))}"
    )

<<<<<<< HEAD
    config = conftest.construct_solve_nh_config(experiment, ndyn_substeps=ndyn_substeps)
=======
    config = utils.construct_solve_nh_config(experiment, ndyn_substeps=ndyn_substeps)
>>>>>>> 043e7bcc
    sp = savepoint_nonhydro_init
    sp_step_exit = savepoint_nonhydro_step_exit
    nonhydro_params = nh.NonHydrostaticParams(config)
    vertical_config = v_grid.VerticalGridConfig(
        icon_grid.num_levels,
        lowest_layer_thickness=lowest_layer_thickness,
        model_top_height=model_top_height,
        stretch_factor=stretch_factor,
        rayleigh_damping_height=damping_height,
    )
    vertical_params = v_grid.VerticalGrid(
        config=vertical_config,
        vct_a=grid_savepoint.vct_a(),
        vct_b=grid_savepoint.vct_b(),
        _min_index_flat_horizontal_grad_pressure=grid_savepoint.nflat_gradp(),
    )
    sp_v = savepoint_velocity_init
    dtime = sp_v.get_metadata("dtime").get("dtime")
    lprep_adv = sp_v.get_metadata("prep_adv").get("prep_adv")
    clean_mflx = sp_v.get_metadata("clean_mflx").get("clean_mflx")
    prep_adv = states.PrepAdvection(
        vn_traj=sp.vn_traj(),
        mass_flx_me=sp.mass_flx_me(),
        mass_flx_ic=sp.mass_flx_ic(),
        vol_flx_ic=helpers.zero_field(icon_grid, dims.CellDim, dims.KDim),
    )

    nnow = 0
    nnew = 1
    recompute = sp_v.get_metadata("recompute").get("recompute")
    linit = sp_v.get_metadata("linit").get("linit")

    diagnostic_state_nh = states.DiagnosticStateNonHydro(
        theta_v_ic=sp.theta_v_ic(),
        exner_pr=sp.exner_pr(),
        rho_ic=sp.rho_ic(),
        ddt_exner_phy=sp.ddt_exner_phy(),
        grf_tend_rho=sp.grf_tend_rho(),
        grf_tend_thv=sp.grf_tend_thv(),
        grf_tend_w=sp.grf_tend_w(),
        mass_fl_e=sp.mass_fl_e(),
        ddt_vn_phy=sp.ddt_vn_phy(),
        grf_tend_vn=sp.grf_tend_vn(),
        ddt_vn_apc_ntl1=sp_v.ddt_vn_apc_pc(1),
        ddt_vn_apc_ntl2=sp_v.ddt_vn_apc_pc(2),
        ddt_w_adv_ntl1=sp_v.ddt_w_adv_pc(1),
        ddt_w_adv_ntl2=sp_v.ddt_w_adv_pc(2),
        vt=sp_v.vt(),
        vn_ie=sp_v.vn_ie(),
        w_concorr_c=sp_v.w_concorr_c(),
        rho_incr=None,  # sp.rho_incr(),
        vn_incr=None,  # sp.vn_incr(),
        exner_incr=None,  # sp.exner_incr(),
        exner_dyn_incr=sp.exner_dyn_incr(),
    )
    initial_divdamp_fac = sp.divdamp_fac_o2()
<<<<<<< HEAD
    interpolation_state = conftest.construct_interpolation_state(interpolation_savepoint)
    metric_state_nonhydro = conftest.construct_nh_metric_state(
        metrics_savepoint, icon_grid.num_levels
    )
=======
    interpolation_state = utils.construct_interpolation_state(interpolation_savepoint)
    metric_state_nonhydro = utils.construct_metric_state(metrics_savepoint, icon_grid.num_levels)
>>>>>>> 043e7bcc

    cell_geometry: geometry.CellParams = grid_savepoint.construct_cell_geometry()
    edge_geometry: geometry.EdgeParams = grid_savepoint.construct_edge_geometry()

<<<<<<< HEAD
    prognostic_state_ls = conftest.create_prognostic_states(sp)
=======
    prognostic_state_ls = utils.create_prognostic_states(sp)
>>>>>>> 043e7bcc
    prognostic_state_nnew = prognostic_state_ls[1]

    exchange = definitions.create_exchange(processor_props, decomposition_info)

    solve_nonhydro = nh.SolveNonhydro(backend, exchange)
    solve_nonhydro.init(
        grid=icon_grid,
        config=config,
        params=nonhydro_params,
        metric_state_nonhydro=metric_state_nonhydro,
        interpolation_state=interpolation_state,
        vertical_params=vertical_params,
        edge_geometry=edge_geometry,
        cell_geometry=cell_geometry,
        owner_mask=grid_savepoint.c_owner_mask(),
    )

    print(
        f"rank={processor_props.rank}/{processor_props.comm_size}:  entering : solve_nonhydro.time_step"
    )

    solve_nonhydro.time_step(
        diagnostic_state_nh=diagnostic_state_nh,
        prognostic_state_ls=prognostic_state_ls,
        prep_adv=prep_adv,
        divdamp_fac_o2=initial_divdamp_fac,
        dtime=dtime,
        l_recompute=recompute,
        l_init=linit,
        nnew=nnew,
        nnow=nnow,
        lclean_mflx=clean_mflx,
        lprep_adv=lprep_adv,
        at_first_substep=jstep_init == 0,
        at_last_substep=jstep_init == (ndyn_substeps - 1),
    )
    print(f"rank={processor_props.rank}/{processor_props.comm_size}: dycore step run ")

    expected_theta_v = sp_step_exit.theta_v_new().asnumpy()
    calculated_theta_v = prognostic_state_nnew.theta_v.asnumpy()
    assert helpers.dallclose(
        expected_theta_v,
        calculated_theta_v,
    )
    expected_exner = sp_step_exit.exner_new().asnumpy()
    calculated_exner = prognostic_state_nnew.exner.asnumpy()
    assert helpers.dallclose(
        expected_exner,
        calculated_exner,
    )
    assert helpers.dallclose(
        savepoint_nonhydro_exit.vn_new().asnumpy(),
        prognostic_state_nnew.vn.asnumpy(),
        rtol=1e-10,
    )
    assert helpers.dallclose(
        savepoint_nonhydro_exit.w_new().asnumpy(),
        prognostic_state_nnew.w.asnumpy(),
        atol=8e-14,
    )
    assert helpers.dallclose(
        savepoint_nonhydro_exit.rho_new().asnumpy(),
        prognostic_state_nnew.rho.asnumpy(),
    )

    assert helpers.dallclose(
        savepoint_nonhydro_exit.rho_ic().asnumpy(),
        diagnostic_state_nh.rho_ic.asnumpy(),
    )

    assert helpers.dallclose(
        savepoint_nonhydro_exit.theta_v_ic().asnumpy(),
        diagnostic_state_nh.theta_v_ic.asnumpy(),
    )

    assert helpers.dallclose(
        savepoint_nonhydro_exit.mass_fl_e().asnumpy(),
        diagnostic_state_nh.mass_fl_e.asnumpy(),
        rtol=1e-10,
    )

    assert helpers.dallclose(
        savepoint_nonhydro_exit.mass_flx_me().asnumpy(),
        prep_adv.mass_flx_me.asnumpy(),
        rtol=1e-10,
    )
    assert helpers.dallclose(
        savepoint_nonhydro_exit.vn_traj().asnumpy(),
        prep_adv.vn_traj.asnumpy(),
        rtol=1e-10,
    )<|MERGE_RESOLUTION|>--- conflicted
+++ resolved
@@ -16,11 +16,7 @@
 from icon4py.model.common.grid import geometry, vertical as v_grid
 from icon4py.model.common.test_utils import helpers, parallel_helpers
 
-<<<<<<< HEAD
-from .. import conftest
-=======
 from .. import utils
->>>>>>> 043e7bcc
 
 
 @pytest.mark.datatest
@@ -78,11 +74,7 @@
         f"rank={processor_props.rank}/{processor_props.comm_size}: number of halo cells {np.count_nonzero(np.invert(owned_cells))}"
     )
 
-<<<<<<< HEAD
-    config = conftest.construct_solve_nh_config(experiment, ndyn_substeps=ndyn_substeps)
-=======
     config = utils.construct_solve_nh_config(experiment, ndyn_substeps=ndyn_substeps)
->>>>>>> 043e7bcc
     sp = savepoint_nonhydro_init
     sp_step_exit = savepoint_nonhydro_step_exit
     nonhydro_params = nh.NonHydrostaticParams(config)
@@ -139,24 +131,13 @@
         exner_dyn_incr=sp.exner_dyn_incr(),
     )
     initial_divdamp_fac = sp.divdamp_fac_o2()
-<<<<<<< HEAD
-    interpolation_state = conftest.construct_interpolation_state(interpolation_savepoint)
-    metric_state_nonhydro = conftest.construct_nh_metric_state(
-        metrics_savepoint, icon_grid.num_levels
-    )
-=======
     interpolation_state = utils.construct_interpolation_state(interpolation_savepoint)
     metric_state_nonhydro = utils.construct_metric_state(metrics_savepoint, icon_grid.num_levels)
->>>>>>> 043e7bcc
 
     cell_geometry: geometry.CellParams = grid_savepoint.construct_cell_geometry()
     edge_geometry: geometry.EdgeParams = grid_savepoint.construct_edge_geometry()
 
-<<<<<<< HEAD
-    prognostic_state_ls = conftest.create_prognostic_states(sp)
-=======
     prognostic_state_ls = utils.create_prognostic_states(sp)
->>>>>>> 043e7bcc
     prognostic_state_nnew = prognostic_state_ls[1]
 
     exchange = definitions.create_exchange(processor_props, decomposition_info)
