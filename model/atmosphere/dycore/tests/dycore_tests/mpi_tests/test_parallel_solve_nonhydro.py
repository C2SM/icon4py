# ICON4Py - ICON inspired code in Python and GT4Py
#
# Copyright (c) 2022-2024, ETH Zurich and MeteoSwiss
# All rights reserved.
#
# Please, refer to the LICENSE file in the root directory.
# SPDX-License-Identifier: BSD-3-Clause

import numpy as np
import pytest

from icon4py.model.atmosphere.dycore.nh_solve import solve_nonhydro as nh
from icon4py.model.atmosphere.dycore.state_utils import states
from icon4py.model.common import dimension as dims
from icon4py.model.common.decomposition import definitions
from icon4py.model.common.grid import geometry, vertical as v_grid
from icon4py.model.common.test_utils import helpers, parallel_helpers

from .. import test_solve_nonhydro, utils


@pytest.mark.datatest
@pytest.mark.parametrize(
    "istep_init, jstep_init, step_date_init,istep_exit, jstep_exit, step_date_exit",
    [(1, 0, "2021-06-20T12:00:10.000", 2, 0, "2021-06-20T12:00:10.000")],
)
@pytest.mark.mpi
def test_run_solve_nonhydro_single_step(
    istep_init,
    istep_exit,
    jstep_init,
    jstep_exit,
    step_date_init,
    step_date_exit,
    experiment,
    ndyn_substeps,
    icon_grid,
    savepoint_nonhydro_init,
    lowest_layer_thickness,
    model_top_height,
    stretch_factor,
    damping_height,
    grid_savepoint,
    savepoint_velocity_init,
    metrics_savepoint,
    interpolation_savepoint,
    savepoint_nonhydro_exit,
    savepoint_nonhydro_step_exit,
    processor_props,  # : F811 fixture
    decomposition_info,  # : F811 fixture
    backend,
):
    parallel_helpers.check_comm_size(processor_props)
    print(
        f"rank={processor_props.rank}/{processor_props.comm_size}: inializing dycore for experiment 'mch_ch_r04_b09_dsl"
    )
    print(
        f"rank={processor_props.rank}/{processor_props.comm_size}: decomposition info : klevels = {decomposition_info.klevels} "
        f"local cells = {decomposition_info.global_index(dims.CellDim, definitions.DecompositionInfo.EntryType.ALL).shape} "
        f"local edges = {decomposition_info.global_index(dims.EdgeDim, definitions.DecompositionInfo.EntryType.ALL).shape} "
        f"local vertices = {decomposition_info.global_index(dims.VertexDim, definitions.DecompositionInfo.EntryType.ALL).shape}"
    )
    owned_cells = decomposition_info.owner_mask(dims.CellDim)
    print(
        f"rank={processor_props.rank}/{processor_props.comm_size}:  GHEX context setup: from {processor_props.comm_name} with {processor_props.comm_size} nodes"
    )
    print(
        f"rank={processor_props.rank}/{processor_props.comm_size}: number of halo cells {np.count_nonzero(np.invert(owned_cells))}"
    )
    print(
        f"rank={processor_props.rank}/{processor_props.comm_size}: number of halo edges {np.count_nonzero(np.invert( decomposition_info.owner_mask(dims.EdgeDim)))}"
    )
    print(
        f"rank={processor_props.rank}/{processor_props.comm_size}: number of halo cells {np.count_nonzero(np.invert(owned_cells))}"
    )

    config = utils.construct_config(experiment, ndyn_substeps=ndyn_substeps)
    sp = savepoint_nonhydro_init
    sp_step_exit = savepoint_nonhydro_step_exit
    nonhydro_params = nh.NonHydrostaticParams(config)
    vertical_config = v_grid.VerticalGridConfig(
        icon_grid.num_levels,
        lowest_layer_thickness=lowest_layer_thickness,
        model_top_height=model_top_height,
        stretch_factor=stretch_factor,
        rayleigh_damping_height=damping_height,
    )
    vertical_params = v_grid.VerticalGrid(
        config=vertical_config,
        vct_a=grid_savepoint.vct_a(),
        vct_b=grid_savepoint.vct_b(),
        _min_index_flat_horizontal_grad_pressure=grid_savepoint.nflat_gradp(),
    )
    sp_v = savepoint_velocity_init
    dtime = sp_v.get_metadata("dtime").get("dtime")
    lprep_adv = sp_v.get_metadata("prep_adv").get("prep_adv")
    clean_mflx = sp_v.get_metadata("clean_mflx").get("clean_mflx")
    prep_adv = states.PrepAdvection(
        vn_traj=sp.vn_traj(),
        mass_flx_me=sp.mass_flx_me(),
        mass_flx_ic=sp.mass_flx_ic(),
        vol_flx_ic=helpers.zero_field(icon_grid, dims.CellDim, dims.KDim),
    )

    nnow = 0
    nnew = 1
    recompute = sp_v.get_metadata("recompute").get("recompute")
    linit = sp_v.get_metadata("linit").get("linit")

    diagnostic_state_nh = states.DiagnosticStateNonHydro(
        theta_v_ic=sp.theta_v_ic(),
        exner_pr=sp.exner_pr(),
        rho_ic=sp.rho_ic(),
        ddt_exner_phy=sp.ddt_exner_phy(),
        grf_tend_rho=sp.grf_tend_rho(),
        grf_tend_thv=sp.grf_tend_thv(),
        grf_tend_w=sp.grf_tend_w(),
        mass_fl_e=sp.mass_fl_e(),
        ddt_vn_phy=sp.ddt_vn_phy(),
        grf_tend_vn=sp.grf_tend_vn(),
        ddt_vn_apc_ntl1=sp_v.ddt_vn_apc_pc(1),
        ddt_vn_apc_ntl2=sp_v.ddt_vn_apc_pc(2),
        ddt_w_adv_ntl1=sp_v.ddt_w_adv_pc(1),
        ddt_w_adv_ntl2=sp_v.ddt_w_adv_pc(2),
        vt=sp_v.vt(),
        vn_ie=sp_v.vn_ie(),
        w_concorr_c=sp_v.w_concorr_c(),
        rho_incr=None,  # sp.rho_incr(),
        vn_incr=None,  # sp.vn_incr(),
        exner_incr=None,  # sp.exner_incr(),
        exner_dyn_incr=sp.exner_dyn_incr(),
    )
    initial_divdamp_fac = sp.divdamp_fac_o2()
    interpolation_state = utils.construct_interpolation_state_for_nonhydro(interpolation_savepoint)
    metric_state_nonhydro = utils.construct_nh_metric_state(metrics_savepoint, icon_grid.num_levels)

    cell_geometry: geometry.CellParams = grid_savepoint.construct_cell_geometry()
    edge_geometry: geometry.EdgeParams = grid_savepoint.construct_edge_geometry()

    prognostic_state_ls = test_solve_nonhydro.create_prognostic_states(sp)
    prognostic_state_nnew = prognostic_state_ls[1]

    exchange = definitions.create_exchange(processor_props, decomposition_info)

<<<<<<< HEAD
    solve_nonhydro = nh.SolveNonhydro(
=======
    solve_nonhydro = nh.SolveNonhydro(backend, exchange)
    solve_nonhydro.init(
>>>>>>> 89e24334
        grid=icon_grid,
        config=config,
        params=nonhydro_params,
        metric_state_nonhydro=metric_state_nonhydro,
        interpolation_state=interpolation_state,
        vertical_params=vertical_params,
        edge_geometry=edge_geometry,
        cell_geometry=cell_geometry,
        owner_mask=grid_savepoint.c_owner_mask(),
        exchange=exchange,
    )

    print(
        f"rank={processor_props.rank}/{processor_props.comm_size}:  entering : solve_nonhydro.time_step"
    )

    solve_nonhydro.time_step(
        diagnostic_state_nh=diagnostic_state_nh,
        prognostic_state_ls=prognostic_state_ls,
        prep_adv=prep_adv,
        divdamp_fac_o2=initial_divdamp_fac,
        dtime=dtime,
        l_recompute=recompute,
        l_init=linit,
        nnew=nnew,
        nnow=nnow,
        lclean_mflx=clean_mflx,
        lprep_adv=lprep_adv,
        at_first_substep=jstep_init == 0,
        at_last_substep=jstep_init == (ndyn_substeps - 1),
    )
    print(f"rank={processor_props.rank}/{processor_props.comm_size}: dycore step run ")

    expected_theta_v = sp_step_exit.theta_v_new().asnumpy()
    calculated_theta_v = prognostic_state_nnew.theta_v.asnumpy()
    assert helpers.dallclose(
        expected_theta_v,
        calculated_theta_v,
    )
    expected_exner = sp_step_exit.exner_new().asnumpy()
    calculated_exner = prognostic_state_nnew.exner.asnumpy()
    assert helpers.dallclose(
        expected_exner,
        calculated_exner,
    )
    assert helpers.dallclose(
        savepoint_nonhydro_exit.vn_new().asnumpy(),
        prognostic_state_nnew.vn.asnumpy(),
        rtol=1e-10,
    )
    assert helpers.dallclose(
        savepoint_nonhydro_exit.w_new().asnumpy(),
        prognostic_state_nnew.w.asnumpy(),
        atol=8e-14,
    )
    assert helpers.dallclose(
        savepoint_nonhydro_exit.rho_new().asnumpy(),
        prognostic_state_nnew.rho.asnumpy(),
    )

    assert helpers.dallclose(
        savepoint_nonhydro_exit.rho_ic().asnumpy(),
        diagnostic_state_nh.rho_ic.asnumpy(),
    )

    assert helpers.dallclose(
        savepoint_nonhydro_exit.theta_v_ic().asnumpy(),
        diagnostic_state_nh.theta_v_ic.asnumpy(),
    )

    assert helpers.dallclose(
        savepoint_nonhydro_exit.mass_fl_e().asnumpy(),
        diagnostic_state_nh.mass_fl_e.asnumpy(),
        rtol=1e-10,
    )

    assert helpers.dallclose(
        savepoint_nonhydro_exit.mass_flx_me().asnumpy(),
        prep_adv.mass_flx_me.asnumpy(),
        rtol=1e-10,
    )
    assert helpers.dallclose(
        savepoint_nonhydro_exit.vn_traj().asnumpy(),
        prep_adv.vn_traj.asnumpy(),
        rtol=1e-10,
    )<|MERGE_RESOLUTION|>--- conflicted
+++ resolved
@@ -142,12 +142,7 @@
 
     exchange = definitions.create_exchange(processor_props, decomposition_info)
 
-<<<<<<< HEAD
     solve_nonhydro = nh.SolveNonhydro(
-=======
-    solve_nonhydro = nh.SolveNonhydro(backend, exchange)
-    solve_nonhydro.init(
->>>>>>> 89e24334
         grid=icon_grid,
         config=config,
         params=nonhydro_params,
@@ -157,6 +152,7 @@
         edge_geometry=edge_geometry,
         cell_geometry=cell_geometry,
         owner_mask=grid_savepoint.c_owner_mask(),
+        backend=backend,
         exchange=exchange,
     )
 
