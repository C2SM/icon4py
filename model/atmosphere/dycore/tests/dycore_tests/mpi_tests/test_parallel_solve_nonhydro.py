# ICON4Py - ICON inspired code in Python and GT4Py
#
# Copyright (c) 2022-2024, ETH Zurich and MeteoSwiss
# All rights reserved.
#
# Please, refer to the LICENSE file in the root directory.
# SPDX-License-Identifier: BSD-3-Clause

import numpy as np
import pytest

from icon4py.model.atmosphere.dycore import dycore_states, solve_nonhydro as nh
from icon4py.model.common import dimension as dims, utils as common_utils
from icon4py.model.common.decomposition import definitions
from icon4py.model.common.grid import states as grid_states, vertical as v_grid
from icon4py.model.common.utils import data_allocation as data_alloc
from icon4py.model.testing import helpers, parallel_helpers

from .. import utils


@pytest.mark.embedded_rempar_error
@pytest.mark.datatest
@pytest.mark.parametrize(
    "istep_init, jstep_init, step_date_init,istep_exit, jstep_exit, step_date_exit",
    [(1, 0, "2021-06-20T12:00:10.000", 2, 0, "2021-06-20T12:00:10.000")],
)
@pytest.mark.mpi
def test_run_solve_nonhydro_single_step(
    istep_init,
    istep_exit,
    jstep_init,
    jstep_exit,
    step_date_init,
    step_date_exit,
    experiment,
    ndyn_substeps,
    icon_grid,
    savepoint_nonhydro_init,
    lowest_layer_thickness,
    model_top_height,
    stretch_factor,
    damping_height,
    grid_savepoint,
    savepoint_velocity_init,
    metrics_savepoint,
    interpolation_savepoint,
    savepoint_nonhydro_exit,
    savepoint_nonhydro_step_final,
    processor_props,  # : F811 fixture
    decomposition_info,  # : F811 fixture
    backend,
):
    parallel_helpers.check_comm_size(processor_props)
    print(
        f"rank={processor_props.rank}/{processor_props.comm_size}: inializing dycore for experiment 'mch_ch_r04_b09_dsl"
    )
    print(
        f"rank={processor_props.rank}/{processor_props.comm_size}: decomposition info : klevels = {decomposition_info.klevels} "
        f"local cells = {decomposition_info.global_index(dims.CellDim, definitions.DecompositionInfo.EntryType.ALL).shape} "
        f"local edges = {decomposition_info.global_index(dims.EdgeDim, definitions.DecompositionInfo.EntryType.ALL).shape} "
        f"local vertices = {decomposition_info.global_index(dims.VertexDim, definitions.DecompositionInfo.EntryType.ALL).shape}"
    )
    owned_cells = decomposition_info.owner_mask(dims.CellDim)
    print(
        f"rank={processor_props.rank}/{processor_props.comm_size}:  GHEX context setup: from {processor_props.comm_name} with {processor_props.comm_size} nodes"
    )
    print(
        f"rank={processor_props.rank}/{processor_props.comm_size}: number of halo cells {np.count_nonzero(np.invert(owned_cells))}"
    )
    print(
        f"rank={processor_props.rank}/{processor_props.comm_size}: number of halo edges {np.count_nonzero(np.invert( decomposition_info.owner_mask(dims.EdgeDim)))}"
    )
    print(
        f"rank={processor_props.rank}/{processor_props.comm_size}: number of halo cells {np.count_nonzero(np.invert(owned_cells))}"
    )

    config = utils.construct_solve_nh_config(experiment, ndyn=ndyn_substeps)
    sp = savepoint_nonhydro_init
    sp_step_exit = savepoint_nonhydro_step_final
    nonhydro_params = nh.NonHydrostaticParams(config)
    vertical_config = v_grid.VerticalGridConfig(
        icon_grid.num_levels,
        lowest_layer_thickness=lowest_layer_thickness,
        model_top_height=model_top_height,
        stretch_factor=stretch_factor,
        rayleigh_damping_height=damping_height,
    )
    vertical_params = v_grid.VerticalGrid(
        config=vertical_config,
        vct_a=grid_savepoint.vct_a(),
        vct_b=grid_savepoint.vct_b(),
        _min_index_flat_horizontal_grad_pressure=grid_savepoint.nflat_gradp(),
    )
    sp_v = savepoint_velocity_init
    dtime = sp_v.get_metadata("dtime").get("dtime")
    lprep_adv = sp_v.get_metadata("prep_adv").get("prep_adv")
    # clean_mflx = sp_v.get_metadata("clean_mflx").get("clean_mflx")  # noqa: ERA001 [commented-out-code]
    prep_adv = dycore_states.PrepAdvection(
        vn_traj=sp.vn_traj(),
        mass_flx_me=sp.mass_flx_me(),
        mass_flx_ic=sp.mass_flx_ic(),
        vol_flx_ic=data_alloc.zero_field(icon_grid, dims.CellDim, dims.KDim, backend=backend),
    )

    recompute = sp_v.get_metadata("recompute").get("recompute")
    # linit = sp_v.get_metadata("linit").get("linit")  # noqa: ERA001 [commented-out-code]

    diagnostic_state_nh = dycore_states.DiagnosticStateNonHydro(
        theta_v_ic=sp.theta_v_ic(),
        exner_pr=sp.exner_pr(),
        rho_ic=sp.rho_ic(),
        ddt_exner_phy=sp.ddt_exner_phy(),
        grf_tend_rho=sp.grf_tend_rho(),
        grf_tend_thv=sp.grf_tend_thv(),
        grf_tend_w=sp.grf_tend_w(),
        mass_fl_e=sp.mass_fl_e(),
        ddt_vn_phy=sp.ddt_vn_phy(),
        grf_tend_vn=sp.grf_tend_vn(),
<<<<<<< HEAD
        ddt_vn_apc_pc=common_utils.PredictorCorrectorPair(
            sp_v.ddt_vn_apc_pc(0), sp_v.ddt_vn_apc_pc(1)
        ),
        ddt_w_adv_pc=common_utils.PredictorCorrectorPair(
            sp_v.ddt_w_adv_pc(0), sp_v.ddt_w_adv_pc(1)
=======
        normal_wind_advective_tendency=common_utils.PredictorCorrectorPair(
            sp_v.ddt_vn_apc_pc(1), sp_v.ddt_vn_apc_pc(2)
        ),
        vertical_wind_advective_tendency=common_utils.PredictorCorrectorPair(
            sp_v.ddt_w_adv_pc(1), sp_v.ddt_w_adv_pc(2)
>>>>>>> 9ccd31b6
        ),
        tangential_wind=sp_v.vt(),
        vn_on_half_levels=sp_v.vn_ie(),
        contravariant_correction_at_cells_on_half_levels=sp_v.w_concorr_c(),
        rho_incr=None,  # sp.rho_incr(),
        vn_incr=None,  # sp.vn_incr(),
        exner_incr=None,  # sp.exner_incr(),
        exner_dyn_incr=sp.exner_dyn_incr(),
    )
    initial_divdamp_fac = sp.divdamp_fac_o2()
    interpolation_state = utils.construct_interpolation_state(interpolation_savepoint)
    metric_state_nonhydro = utils.construct_metric_state(metrics_savepoint, icon_grid.num_levels)

    cell_geometry: grid_states.CellParams = grid_savepoint.construct_cell_geometry()
    edge_geometry: grid_states.EdgeParams = grid_savepoint.construct_edge_geometry()

    prognostic_states = utils.create_prognostic_states(sp)

    exchange = definitions.create_exchange(processor_props, decomposition_info)

    solve_nonhydro = nh.SolveNonhydro(
        grid=icon_grid,
        config=config,
        params=nonhydro_params,
        metric_state_nonhydro=metric_state_nonhydro,
        interpolation_state=interpolation_state,
        vertical_params=vertical_params,
        edge_geometry=edge_geometry,
        cell_geometry=cell_geometry,
        owner_mask=grid_savepoint.c_owner_mask(),
        backend=backend,
        exchange=exchange,
    )

    print(
        f"rank={processor_props.rank}/{processor_props.comm_size}:  entering : solve_nonhydro.time_step"
    )

    solve_nonhydro.time_step(
        diagnostic_state_nh=diagnostic_state_nh,
        prognostic_states=prognostic_states,
        prep_adv=prep_adv,
        divdamp_fac_o2=initial_divdamp_fac,
        dtime=dtime,
        at_initial_timestep=recompute,
        lprep_adv=lprep_adv,
        at_first_substep=jstep_init == 0,
        at_last_substep=jstep_init == (ndyn_substeps - 1),
    )
    print(f"rank={processor_props.rank}/{processor_props.comm_size}: dycore step run ")

    expected_theta_v = sp_step_exit.theta_v_new().asnumpy()
    calculated_theta_v = prognostic_states.next.theta_v.asnumpy()
    assert helpers.dallclose(
        expected_theta_v,
        calculated_theta_v,
    )
    expected_exner = sp_step_exit.exner_new().asnumpy()
    calculated_exner = prognostic_states.next.exner.asnumpy()
    assert helpers.dallclose(
        expected_exner,
        calculated_exner,
    )
    assert helpers.dallclose(
        savepoint_nonhydro_exit.vn_new().asnumpy(),
        prognostic_states.next.vn.asnumpy(),
        rtol=1e-10,
    )
    assert helpers.dallclose(
        savepoint_nonhydro_exit.w_new().asnumpy(),
        prognostic_states.next.w.asnumpy(),
        atol=8e-14,
    )
    assert helpers.dallclose(
        savepoint_nonhydro_exit.rho_new().asnumpy(),
        prognostic_states.next.rho.asnumpy(),
    )

    assert helpers.dallclose(
        savepoint_nonhydro_exit.rho_ic().asnumpy(),
        diagnostic_state_nh.rho_ic.asnumpy(),
    )

    assert helpers.dallclose(
        savepoint_nonhydro_exit.theta_v_ic().asnumpy(),
        diagnostic_state_nh.theta_v_ic.asnumpy(),
    )

    assert helpers.dallclose(
        savepoint_nonhydro_exit.mass_fl_e().asnumpy(),
        diagnostic_state_nh.mass_fl_e.asnumpy(),
        rtol=1e-10,
    )

    assert helpers.dallclose(
        savepoint_nonhydro_exit.mass_flx_me().asnumpy(),
        prep_adv.mass_flx_me.asnumpy(),
        rtol=1e-10,
    )
    assert helpers.dallclose(
        savepoint_nonhydro_exit.vn_traj().asnumpy(),
        prep_adv.vn_traj.asnumpy(),
        rtol=1e-10,
    )<|MERGE_RESOLUTION|>--- conflicted
+++ resolved
@@ -10,7 +10,7 @@
 import pytest
 
 from icon4py.model.atmosphere.dycore import dycore_states, solve_nonhydro as nh
-from icon4py.model.common import dimension as dims, utils as common_utils
+from icon4py.model.common import dimension as dims
 from icon4py.model.common.decomposition import definitions
 from icon4py.model.common.grid import states as grid_states, vertical as v_grid
 from icon4py.model.common.utils import data_allocation as data_alloc
@@ -22,17 +22,21 @@
 @pytest.mark.embedded_rempar_error
 @pytest.mark.datatest
 @pytest.mark.parametrize(
-    "istep_init, jstep_init, step_date_init,istep_exit, jstep_exit, step_date_exit",
-    [(1, 0, "2021-06-20T12:00:10.000", 2, 0, "2021-06-20T12:00:10.000")],
+    "istep_init, substep_init,istep_exit, substep_exit, at_initial_timestep",
+    [(1, 1, 2, 1, True)],
+)
+@pytest.mark.parametrize(
+    "step_date_init, step_date_exit", [("2021-06-20T12:00:10.000", "2021-06-20T12:00:10.000")]
 )
 @pytest.mark.mpi
 def test_run_solve_nonhydro_single_step(
     istep_init,
     istep_exit,
-    jstep_init,
-    jstep_exit,
+    substep_init,
+    substep_exit,
     step_date_init,
     step_date_exit,
+    at_initial_timestep,
     experiment,
     ndyn_substeps,
     icon_grid,
@@ -42,7 +46,6 @@
     stretch_factor,
     damping_height,
     grid_savepoint,
-    savepoint_velocity_init,
     metrics_savepoint,
     interpolation_savepoint,
     savepoint_nonhydro_exit,
@@ -86,16 +89,11 @@
         stretch_factor=stretch_factor,
         rayleigh_damping_height=damping_height,
     )
-    vertical_params = v_grid.VerticalGrid(
-        config=vertical_config,
-        vct_a=grid_savepoint.vct_a(),
-        vct_b=grid_savepoint.vct_b(),
-        _min_index_flat_horizontal_grad_pressure=grid_savepoint.nflat_gradp(),
-    )
-    sp_v = savepoint_velocity_init
-    dtime = sp_v.get_metadata("dtime").get("dtime")
-    lprep_adv = sp_v.get_metadata("prep_adv").get("prep_adv")
-    # clean_mflx = sp_v.get_metadata("clean_mflx").get("clean_mflx")  # noqa: ERA001 [commented-out-code]
+    vertical_params = utils.create_vertical_params(vertical_config, grid_savepoint)
+
+    dtime = savepoint_nonhydro_init.get_metadata("dtime").get("dtime")
+    initial_divdamp_fac = sp.divdamp_fac_o2()
+    lprep_adv = savepoint_nonhydro_init.get_metadata("prep_adv").get("prep_adv")
     prep_adv = dycore_states.PrepAdvection(
         vn_traj=sp.vn_traj(),
         mass_flx_me=sp.mass_flx_me(),
@@ -103,50 +101,13 @@
         vol_flx_ic=data_alloc.zero_field(icon_grid, dims.CellDim, dims.KDim, backend=backend),
     )
 
-    recompute = sp_v.get_metadata("recompute").get("recompute")
-    # linit = sp_v.get_metadata("linit").get("linit")  # noqa: ERA001 [commented-out-code]
+    diagnostic_state_nh = utils.construct_diagnostics(sp)
 
-    diagnostic_state_nh = dycore_states.DiagnosticStateNonHydro(
-        theta_v_ic=sp.theta_v_ic(),
-        exner_pr=sp.exner_pr(),
-        rho_ic=sp.rho_ic(),
-        ddt_exner_phy=sp.ddt_exner_phy(),
-        grf_tend_rho=sp.grf_tend_rho(),
-        grf_tend_thv=sp.grf_tend_thv(),
-        grf_tend_w=sp.grf_tend_w(),
-        mass_fl_e=sp.mass_fl_e(),
-        ddt_vn_phy=sp.ddt_vn_phy(),
-        grf_tend_vn=sp.grf_tend_vn(),
-<<<<<<< HEAD
-        ddt_vn_apc_pc=common_utils.PredictorCorrectorPair(
-            sp_v.ddt_vn_apc_pc(0), sp_v.ddt_vn_apc_pc(1)
-        ),
-        ddt_w_adv_pc=common_utils.PredictorCorrectorPair(
-            sp_v.ddt_w_adv_pc(0), sp_v.ddt_w_adv_pc(1)
-=======
-        normal_wind_advective_tendency=common_utils.PredictorCorrectorPair(
-            sp_v.ddt_vn_apc_pc(1), sp_v.ddt_vn_apc_pc(2)
-        ),
-        vertical_wind_advective_tendency=common_utils.PredictorCorrectorPair(
-            sp_v.ddt_w_adv_pc(1), sp_v.ddt_w_adv_pc(2)
->>>>>>> 9ccd31b6
-        ),
-        tangential_wind=sp_v.vt(),
-        vn_on_half_levels=sp_v.vn_ie(),
-        contravariant_correction_at_cells_on_half_levels=sp_v.w_concorr_c(),
-        rho_incr=None,  # sp.rho_incr(),
-        vn_incr=None,  # sp.vn_incr(),
-        exner_incr=None,  # sp.exner_incr(),
-        exner_dyn_incr=sp.exner_dyn_incr(),
-    )
-    initial_divdamp_fac = sp.divdamp_fac_o2()
     interpolation_state = utils.construct_interpolation_state(interpolation_savepoint)
     metric_state_nonhydro = utils.construct_metric_state(metrics_savepoint, icon_grid.num_levels)
 
     cell_geometry: grid_states.CellParams = grid_savepoint.construct_cell_geometry()
     edge_geometry: grid_states.EdgeParams = grid_savepoint.construct_edge_geometry()
-
-    prognostic_states = utils.create_prognostic_states(sp)
 
     exchange = definitions.create_exchange(processor_props, decomposition_info)
 
@@ -163,7 +124,7 @@
         backend=backend,
         exchange=exchange,
     )
-
+    prognostic_states = utils.create_prognostic_states(sp)
     print(
         f"rank={processor_props.rank}/{processor_props.comm_size}:  entering : solve_nonhydro.time_step"
     )
@@ -174,10 +135,10 @@
         prep_adv=prep_adv,
         divdamp_fac_o2=initial_divdamp_fac,
         dtime=dtime,
-        at_initial_timestep=recompute,
+        at_initial_timestep=at_initial_timestep,
         lprep_adv=lprep_adv,
-        at_first_substep=jstep_init == 0,
-        at_last_substep=jstep_init == (ndyn_substeps - 1),
+        at_first_substep=substep_init == 1,
+        at_last_substep=substep_init == ndyn_substeps,
     )
     print(f"rank={processor_props.rank}/{processor_props.comm_size}: dycore step run ")
 
