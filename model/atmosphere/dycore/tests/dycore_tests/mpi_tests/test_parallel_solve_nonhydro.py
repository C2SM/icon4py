--- conflicted
+++ resolved
@@ -13,21 +13,8 @@
 from icon4py.model.atmosphere.dycore.state_utils import states
 from icon4py.model.common import dimension as dims
 from icon4py.model.common.decomposition import definitions
-<<<<<<< HEAD
-from icon4py.model.common.grid.geometry import CellParams, EdgeParams
-from icon4py.model.common.grid.vertical import VerticalGridConfig, VerticalGridParams
-from icon4py.model.common.test_utils.datatest_fixtures import (  # noqa : F401 fixture
-    decomposition_info,
-)
-from icon4py.model.common.test_utils.helpers import dallclose, zero_field
-from icon4py.model.common.test_utils.parallel_helpers import (  # noqa : F401 fixture
-    check_comm_size,
-    processor_props,
-)
-=======
-from icon4py.model.common.grid import horizontal as h_grid, vertical as v_grid
+from icon4py.model.common.grid import geometry, vertical as v_grid
 from icon4py.model.common.test_utils import helpers, parallel_helpers
->>>>>>> e27c5ce3
 
 from .. import test_solve_nonhydro, utils
 
@@ -146,8 +133,8 @@
     interpolation_state = utils.construct_interpolation_state_for_nonhydro(interpolation_savepoint)
     metric_state_nonhydro = utils.construct_nh_metric_state(metrics_savepoint, icon_grid.num_levels)
 
-    cell_geometry: h_grid.CellParams = grid_savepoint.construct_cell_geometry()
-    edge_geometry: h_grid.EdgeParams = grid_savepoint.construct_edge_geometry()
+    cell_geometry: geometry.CellParams = grid_savepoint.construct_cell_geometry()
+    edge_geometry: geometry.EdgeParams = grid_savepoint.construct_edge_geometry()
 
     prognostic_state_ls = test_solve_nonhydro.create_prognostic_states(sp)
     prognostic_state_nnew = prognostic_state_ls[1]
