# ICON4Py - ICON inspired code in Python and GT4Py
#
# Copyright (c) 2022-2024, ETH Zurich and MeteoSwiss
# All rights reserved.
#
# Please, refer to the LICENSE file in the root directory.
# SPDX-License-Identifier: BSD-3-Clause
import gt4py.next as gtx
import numpy as np

from icon4py.model.atmosphere.dycore import dycore_utils
from icon4py.model.common import constants, dimension as dims
from icon4py.model.common.grid import simple as simple_grid
from icon4py.model.common.utils import data_allocation as data_alloc
from icon4py.model.testing import helpers


def fourth_order_divdamp_scaling_coeff_for_order_24_numpy(
    a: np.ndarray, factor: float, mean_cell_area: float
):
    a = np.maximum(0.0, a - 0.25 * factor)
    return -a * mean_cell_area**2


<<<<<<< HEAD
def calculate_reduced_fourth_order_divdamp_coeff_at_nest_boundary_numpy(coeff: float, field: np.array):
=======
def reduced_fourth_order_divdamp_coeff_at_nest_boundary_numpy(coeff: float, field: np.ndarray):
>>>>>>> 17132e90
    return 0.75 / (coeff + constants.DBL_EPS) * np.abs(field)


def test_calculate_fourth_order_divdamp_scaling_coeff_order_24(backend):
    second_order_divdamp_factor = 3.0
    divdamp_order = 24
    mean_cell_area = 1000.0
    grid = simple_grid.SimpleGrid()
<<<<<<< HEAD
    interpolated_fourth_order_divdamp_factor = data_alloc.random_field(grid, dims.KDim, backend=backend)
=======
    interpolated_fourth_order_divdamp_factor = data_alloc.random_field(
        grid, dims.KDim, backend=backend
    )
>>>>>>> 17132e90
    out = data_alloc.random_field(grid, dims.KDim, backend=backend)

    dycore_utils._calculate_fourth_order_divdamp_scaling_coeff.with_backend(backend)(
        interpolated_fourth_order_divdamp_factor=interpolated_fourth_order_divdamp_factor,
        second_order_divdamp_factor=second_order_divdamp_factor,
        divdamp_order=divdamp_order,
        mean_cell_area=mean_cell_area,
        out=out,
        offset_provider={},
    )

<<<<<<< HEAD
    ref = scal_divdamp_for_order_24_numpy(interpolated_fourth_order_divdamp_factor.asnumpy(), second_order_divdamp_factor, mean_cell_area)
=======
    ref = fourth_order_divdamp_scaling_coeff_for_order_24_numpy(
        interpolated_fourth_order_divdamp_factor.asnumpy(),
        second_order_divdamp_factor,
        mean_cell_area,
    )
>>>>>>> 17132e90
    assert helpers.dallclose(ref, out.asnumpy())


def test_calculate_fourth_order_divdamp_scaling_coeff_any_order(backend):
    second_order_divdamp_factor = 4.2
    divdamp_order = 3
    mean_cell_area = 1000.0
    grid = simple_grid.SimpleGrid()
<<<<<<< HEAD
    interpolated_fourth_order_divdamp_factor = data_alloc.random_field(grid, dims.KDim, backend=backend)
=======
    interpolated_fourth_order_divdamp_factor = data_alloc.random_field(
        grid, dims.KDim, backend=backend
    )
>>>>>>> 17132e90
    out = data_alloc.random_field(grid, dims.KDim, backend=backend)

    dycore_utils._calculate_fourth_order_divdamp_scaling_coeff.with_backend(backend)(
        interpolated_fourth_order_divdamp_factor=interpolated_fourth_order_divdamp_factor,
        second_order_divdamp_factor=second_order_divdamp_factor,
        divdamp_order=divdamp_order,
        mean_cell_area=mean_cell_area,
        out=out,
        offset_provider={},
    )
    enhanced_factor = -interpolated_fourth_order_divdamp_factor.asnumpy() * mean_cell_area**2
    assert helpers.dallclose(enhanced_factor, out.asnumpy())


def test_calculate_reduced_fourth_order_divdamp_coeff_at_nest_boundary(backend):
    grid = simple_grid.SimpleGrid()
    fourth_order_divdamp_scaling_coeff = data_alloc.random_field(grid, dims.KDim, backend=backend)
    out = data_alloc.zero_field(grid, dims.KDim, backend=backend)
    coeff = 0.3
<<<<<<< HEAD
    dycore_utils._calculate_reduced_fourth_order_divdamp_coeff_at_nest_boundary.with_backend(backend)(
        scal_divdamp, coeff, constants.DBL_EPS, out=out, offset_provider={}
    )
    assert helpers.dallclose(out.asnumpy(), calculate_reduced_fourth_order_divdamp_coeff_at_nest_boundary_numpy(coeff, scal_divdamp.asnumpy()))
=======
    dycore_utils._calculate_reduced_fourth_order_divdamp_coeff_at_nest_boundary.with_backend(
        backend
    )(fourth_order_divdamp_scaling_coeff, coeff, constants.DBL_EPS, out=out, offset_provider={})
    assert helpers.dallclose(
        out.asnumpy(),
        reduced_fourth_order_divdamp_coeff_at_nest_boundary_numpy(
            coeff, fourth_order_divdamp_scaling_coeff.asnumpy()
        ),
    )
>>>>>>> 17132e90


def test_calculate_divdamp_fields(backend):
    grid = simple_grid.SimpleGrid()
    divdamp_field = data_alloc.random_field(grid, dims.KDim, backend=backend)
    fourth_order_divdamp_scaling_coeff = data_alloc.zero_field(grid, dims.KDim, backend=backend)
    reduced_fourth_order_divdamp_coeff_at_nest_boundary = data_alloc.zero_field(
        grid, dims.KDim, backend=backend
    )
    divdamp_order = gtx.int32(24)
    mean_cell_area = 1000.0
    second_order_divdamp_factor = 0.7
    nudge_max_coeff = 0.3

    scaled_ref = fourth_order_divdamp_scaling_coeff_for_order_24_numpy(
        divdamp_field.asnumpy(), second_order_divdamp_factor, mean_cell_area
    )

<<<<<<< HEAD
    boundary_ref = calculate_reduced_fourth_order_divdamp_coeff_at_nest_boundary_numpy(nudge_max_coeff, scaled_ref)
=======
    reduced_fourth_order_divdamp_coeff_at_nest_boundary_ref = (
        reduced_fourth_order_divdamp_coeff_at_nest_boundary_numpy(nudge_max_coeff, scaled_ref)
    )
>>>>>>> 17132e90

    dycore_utils._calculate_divdamp_fields.with_backend(backend)(
        divdamp_field,
        divdamp_order,
        mean_cell_area,
        second_order_divdamp_factor,
        nudge_max_coeff,
        constants.DBL_EPS,
        out=(
            fourth_order_divdamp_scaling_coeff,
            reduced_fourth_order_divdamp_coeff_at_nest_boundary,
        ),
        offset_provider={},
    )
    helpers.dallclose(fourth_order_divdamp_scaling_coeff.asnumpy(), scaled_ref)
    helpers.dallclose(
        reduced_fourth_order_divdamp_coeff_at_nest_boundary.asnumpy(),
        reduced_fourth_order_divdamp_coeff_at_nest_boundary_ref,
    )<|MERGE_RESOLUTION|>--- conflicted
+++ resolved
@@ -22,11 +22,9 @@
     return -a * mean_cell_area**2
 
 
-<<<<<<< HEAD
-def calculate_reduced_fourth_order_divdamp_coeff_at_nest_boundary_numpy(coeff: float, field: np.array):
-=======
-def reduced_fourth_order_divdamp_coeff_at_nest_boundary_numpy(coeff: float, field: np.ndarray):
->>>>>>> 17132e90
+def calculate_reduced_fourth_order_divdamp_coeff_at_nest_boundary_numpy(
+    coeff: float, field: np.array
+):
     return 0.75 / (coeff + constants.DBL_EPS) * np.abs(field)
 
 
@@ -35,13 +33,9 @@
     divdamp_order = 24
     mean_cell_area = 1000.0
     grid = simple_grid.SimpleGrid()
-<<<<<<< HEAD
-    interpolated_fourth_order_divdamp_factor = data_alloc.random_field(grid, dims.KDim, backend=backend)
-=======
     interpolated_fourth_order_divdamp_factor = data_alloc.random_field(
         grid, dims.KDim, backend=backend
     )
->>>>>>> 17132e90
     out = data_alloc.random_field(grid, dims.KDim, backend=backend)
 
     dycore_utils._calculate_fourth_order_divdamp_scaling_coeff.with_backend(backend)(
@@ -53,15 +47,11 @@
         offset_provider={},
     )
 
-<<<<<<< HEAD
-    ref = scal_divdamp_for_order_24_numpy(interpolated_fourth_order_divdamp_factor.asnumpy(), second_order_divdamp_factor, mean_cell_area)
-=======
     ref = fourth_order_divdamp_scaling_coeff_for_order_24_numpy(
         interpolated_fourth_order_divdamp_factor.asnumpy(),
         second_order_divdamp_factor,
         mean_cell_area,
     )
->>>>>>> 17132e90
     assert helpers.dallclose(ref, out.asnumpy())
 
 
@@ -70,13 +60,9 @@
     divdamp_order = 3
     mean_cell_area = 1000.0
     grid = simple_grid.SimpleGrid()
-<<<<<<< HEAD
-    interpolated_fourth_order_divdamp_factor = data_alloc.random_field(grid, dims.KDim, backend=backend)
-=======
     interpolated_fourth_order_divdamp_factor = data_alloc.random_field(
         grid, dims.KDim, backend=backend
     )
->>>>>>> 17132e90
     out = data_alloc.random_field(grid, dims.KDim, backend=backend)
 
     dycore_utils._calculate_fourth_order_divdamp_scaling_coeff.with_backend(backend)(
@@ -96,22 +82,15 @@
     fourth_order_divdamp_scaling_coeff = data_alloc.random_field(grid, dims.KDim, backend=backend)
     out = data_alloc.zero_field(grid, dims.KDim, backend=backend)
     coeff = 0.3
-<<<<<<< HEAD
-    dycore_utils._calculate_reduced_fourth_order_divdamp_coeff_at_nest_boundary.with_backend(backend)(
-        scal_divdamp, coeff, constants.DBL_EPS, out=out, offset_provider={}
-    )
-    assert helpers.dallclose(out.asnumpy(), calculate_reduced_fourth_order_divdamp_coeff_at_nest_boundary_numpy(coeff, scal_divdamp.asnumpy()))
-=======
     dycore_utils._calculate_reduced_fourth_order_divdamp_coeff_at_nest_boundary.with_backend(
         backend
     )(fourth_order_divdamp_scaling_coeff, coeff, constants.DBL_EPS, out=out, offset_provider={})
     assert helpers.dallclose(
         out.asnumpy(),
-        reduced_fourth_order_divdamp_coeff_at_nest_boundary_numpy(
+        calculate_reduced_fourth_order_divdamp_coeff_at_nest_boundary_numpy(
             coeff, fourth_order_divdamp_scaling_coeff.asnumpy()
         ),
     )
->>>>>>> 17132e90
 
 
 def test_calculate_divdamp_fields(backend):
@@ -130,13 +109,9 @@
         divdamp_field.asnumpy(), second_order_divdamp_factor, mean_cell_area
     )
 
-<<<<<<< HEAD
-    boundary_ref = calculate_reduced_fourth_order_divdamp_coeff_at_nest_boundary_numpy(nudge_max_coeff, scaled_ref)
-=======
     reduced_fourth_order_divdamp_coeff_at_nest_boundary_ref = (
-        reduced_fourth_order_divdamp_coeff_at_nest_boundary_numpy(nudge_max_coeff, scaled_ref)
+        calculate_reduced_fourth_order_divdamp_coeff_at_nest_boundary_numpy(nudge_max_coeff, scaled_ref)
     )
->>>>>>> 17132e90
 
     dycore_utils._calculate_divdamp_fields.with_backend(backend)(
         divdamp_field,
