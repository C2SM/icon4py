# ICON4Py - ICON inspired code in Python and GT4Py
#
# Copyright (c) 2022-2024, ETH Zurich and MeteoSwiss
# All rights reserved.
#
# Please, refer to the LICENSE file in the root directory.
# SPDX-License-Identifier: BSD-3-Clause
import logging

import gt4py.next as gtx
import pytest

from icon4py.model.atmosphere.dycore import (
    dycore_states,
    velocity_advection as advection,
)
from icon4py.model.atmosphere.dycore.stencils import (
    compute_advection_in_horizontal_momentum_equation,
    compute_advection_in_vertical_momentum_equation,
    compute_cell_diagnostics_for_velocity_advection,
    compute_edge_diagnostics_for_velocity_advection,
)
from icon4py.model.common import dimension as dims, utils as common_utils
from icon4py.model.common.grid import (
    horizontal as h_grid,
    states as grid_states,
    vertical as v_grid,
)
from icon4py.model.common.states import prognostic_state as prognostics
from icon4py.model.common.utils import data_allocation as data_alloc
from icon4py.model.testing import datatest_utils as dt_utils, helpers

from . import utils


log = logging.getLogger(__name__)


def create_vertical_params(vertical_config, grid_savepoint):
    return v_grid.VerticalGrid(
        config=vertical_config,
        vct_a=grid_savepoint.vct_a(),
        vct_b=grid_savepoint.vct_b(),
        _min_index_flat_horizontal_grad_pressure=grid_savepoint.nflat_gradp(),
    )


@pytest.mark.datatest
@pytest.mark.parametrize(
    "experiment, step_date_init",
    [
        (dt_utils.REGIONAL_EXPERIMENT, "2021-06-20T12:00:10.000"),
        (dt_utils.GLOBAL_EXPERIMENT, "2000-01-01T00:00:02.000"),
    ],
)
def test_verify_velocity_init_against_savepoint(
    interpolation_savepoint,
    step_date_init,
    grid_savepoint,
    icon_grid,
    metrics_savepoint,
    lowest_layer_thickness,
    model_top_height,
    stretch_factor,
    damping_height,
    experiment,
    backend,
):
    interpolation_state = utils.construct_interpolation_state(interpolation_savepoint)
    metric_state_nonhydro = utils.construct_metric_state(metrics_savepoint, icon_grid.num_levels)
    vertical_config = v_grid.VerticalGridConfig(
        icon_grid.num_levels,
        lowest_layer_thickness=lowest_layer_thickness,
        model_top_height=model_top_height,
        stretch_factor=stretch_factor,
        rayleigh_damping_height=damping_height,
    )
    vertical_params = create_vertical_params(vertical_config, grid_savepoint)

    velocity_advection = advection.VelocityAdvection(
        grid=icon_grid,
        metric_state=metric_state_nonhydro,
        interpolation_state=interpolation_state,
        vertical_params=vertical_params,
        edge_params=grid_savepoint.construct_edge_geometry(),
        owner_mask=grid_savepoint.c_owner_mask(),
        backend=backend,
    )
    assert velocity_advection.cfl_w_limit == 0.65
    assert velocity_advection.scalfac_exdiff == 0.05
    assert helpers.dallclose(velocity_advection.cfl_clipping.asnumpy(), 0.0)
    assert helpers.dallclose(velocity_advection.vcfl_dsl.asnumpy(), 0.0)


@pytest.mark.datatest
@pytest.mark.datatest
@pytest.mark.parametrize(
    "experiment, step_date_init",
    [
        (dt_utils.REGIONAL_EXPERIMENT, "2021-06-20T12:00:10.000"),
        (dt_utils.GLOBAL_EXPERIMENT, "2000-01-01T00:00:02.000"),
    ],
)
def test_scale_factors_by_dtime(savepoint_velocity_init, icon_grid, backend):
    dtime = savepoint_velocity_init.get_metadata("dtime").get("dtime")
    velocity_advection = advection.VelocityAdvection(
        grid=icon_grid,
        metric_state=None,
        interpolation_state=None,
        vertical_params=None,
        edge_params=None,
        owner_mask=None,
        backend=backend,
    )
    (cfl_w_limit, scalfac_exdiff) = velocity_advection._scale_factors_by_dtime(dtime)
    assert cfl_w_limit == savepoint_velocity_init.cfl_w_limit()
    assert scalfac_exdiff == savepoint_velocity_init.scalfac_exdiff()


@pytest.mark.embedded_remap_error
@pytest.mark.datatest
@pytest.mark.parametrize(
    "experiment, step_date_init, step_date_exit",
    [
        (dt_utils.REGIONAL_EXPERIMENT, "2021-06-20T12:00:10.000", "2021-06-20T12:00:10.000"),
        (dt_utils.GLOBAL_EXPERIMENT, "2000-01-01T00:00:02.000", "2000-01-01T00:00:02.000"),
    ],
)
def test_velocity_predictor_step(
    experiment,
    istep_init,
    istep_exit,
    step_date_init,
    step_date_exit,
    substep_init,
    substep_exit,
    lowest_layer_thickness,
    model_top_height,
    stretch_factor,
    damping_height,
    icon_grid,
    grid_savepoint,
    savepoint_velocity_init,
    metrics_savepoint,
    interpolation_savepoint,
    savepoint_velocity_exit,
    backend,
    caplog,
):
    caplog.set_level(logging.WARN)
    init_savepoint = savepoint_velocity_init
    vn_only = init_savepoint.vn_only()
    dtime = init_savepoint.get_metadata("dtime").get("dtime")

    diagnostic_state = dycore_states.DiagnosticStateNonHydro(
        tangential_wind=init_savepoint.vt(),
        vn_on_half_levels=init_savepoint.vn_ie(),
        contravariant_correction_at_cells_on_half_levels=init_savepoint.w_concorr_c(),
        theta_v_at_cells_on_half_levels=None,
<<<<<<< HEAD
        perturbed_exner_at_cells_on_model_levels=None,
        rho_at_cells_on_half_levels=None,
=======
        exner_pr=None,
        rho_ic=None,
>>>>>>> 17132e90
        ddt_exner_phy=None,
        grf_tend_rho=None,
        grf_tend_thv=None,
        grf_tend_w=None,
        mass_fl_e=None,
<<<<<<< HEAD
        normal_wind_tendency_due_to_slow_physics_process=None,
=======
        normal_wind_tendency_due_to_physics_process=None,
>>>>>>> 17132e90
        grf_tend_vn=None,
        normal_wind_advective_tendency=common_utils.PredictorCorrectorPair(
            init_savepoint.ddt_vn_apc_pc(0), init_savepoint.ddt_vn_apc_pc(1)
        ),
        vertical_wind_advective_tendency=common_utils.PredictorCorrectorPair(
            init_savepoint.ddt_w_adv_pc(0), init_savepoint.ddt_w_adv_pc(1)
        ),
        rho_incr=None,
        normal_wind_iau_increments=None,
        exner_incr=None,
        exner_dyn_incr=None,
    )
    prognostic_state = prognostics.PrognosticState(
        w=init_savepoint.w(),
        vn=init_savepoint.vn(),
        theta_v=None,
        rho=None,
        exner=None,
    )
    interpolation_state = utils.construct_interpolation_state(interpolation_savepoint)
    metric_state_nonhydro = utils.construct_metric_state(metrics_savepoint, icon_grid.num_levels)

    cell_geometry: grid_states.CellParams = grid_savepoint.construct_cell_geometry()
    edge_geometry: grid_states.EdgeParams = grid_savepoint.construct_edge_geometry()

    vertical_config = v_grid.VerticalGridConfig(
        icon_grid.num_levels,
        lowest_layer_thickness=lowest_layer_thickness,
        model_top_height=model_top_height,
        stretch_factor=stretch_factor,
        rayleigh_damping_height=damping_height,
    )
    vertical_params = create_vertical_params(vertical_config, grid_savepoint)

    velocity_advection = advection.VelocityAdvection(
        grid=icon_grid,
        metric_state=metric_state_nonhydro,
        interpolation_state=interpolation_state,
        vertical_params=vertical_params,
        edge_params=edge_geometry,
        owner_mask=grid_savepoint.c_owner_mask(),
        backend=backend,
    )

    velocity_advection.run_predictor_step(
        skip_compute_predictor_vertical_advection=vn_only,
        diagnostic_state=diagnostic_state,
        prognostic_state=prognostic_state,
        contravariant_correction_at_edges_on_model_levels=init_savepoint.z_w_concorr_me(),
        horizontal_kinetic_energy_at_edges_on_model_levels=init_savepoint.z_kin_hor_e(),
        tangential_wind_on_half_levels=init_savepoint.z_vt_ie(),
        dtime=dtime,
        cell_areas=cell_geometry.area,
    )

    icon_result_ddt_vn_apc_pc = savepoint_velocity_exit.ddt_vn_apc_pc(0).asnumpy()
    icon_result_ddt_w_adv_pc = savepoint_velocity_exit.ddt_w_adv_pc(0).asnumpy()
    icon_result_vn_ie = savepoint_velocity_exit.vn_ie().asnumpy()
    icon_result_vt = savepoint_velocity_exit.vt().asnumpy()
    icon_result_w_concorr_c = savepoint_velocity_exit.w_concorr_c().asnumpy()
    icon_result_z_v_grad_w = savepoint_velocity_exit.z_v_grad_w().asnumpy()

    # stencil 01
    assert helpers.dallclose(
        diagnostic_state.tangential_wind.asnumpy(), icon_result_vt, atol=1.0e-14
    )
    # stencil 02,05
    assert helpers.dallclose(
        diagnostic_state.vn_on_half_levels.asnumpy(), icon_result_vn_ie, atol=1.0e-14
    )

    start_edge_lateral_boundary_6 = icon_grid.start_index(
        h_grid.domain(dims.EdgeDim)(h_grid.Zone.LATERAL_BOUNDARY_LEVEL_7)
    )
    # stencil 07
    if not vn_only:
        assert helpers.dallclose(
            icon_result_z_v_grad_w[start_edge_lateral_boundary_6:, :],
            velocity_advection._horizontal_advection_of_w_at_edges_on_half_levels.asnumpy()[
                start_edge_lateral_boundary_6:, :
            ],
            atol=1.0e-16,
        )

    # stencil 08
    start_cell_nudging = icon_grid.start_index(h_grid.domain(dims.CellDim)(h_grid.Zone.NUDGING))
    assert helpers.dallclose(
        savepoint_velocity_exit.z_ekinh().asnumpy()[start_cell_nudging:, :],
        velocity_advection._horizontal_kinetic_energy_at_cells_on_model_levels.asnumpy()[
            start_cell_nudging:, :
        ],
    )
    # stencil 10
    assert helpers.dallclose(
        diagnostic_state.contravariant_correction_at_cells_on_half_levels.asnumpy()[
            start_cell_nudging:, vertical_params.nflatlev + 1 : icon_grid.num_levels
        ],
        icon_result_w_concorr_c[
            start_cell_nudging:, vertical_params.nflatlev + 1 : icon_grid.num_levels
        ],
        atol=1.0e-15,
    )
    # stencil 11,12,13,14
    assert helpers.dallclose(
        velocity_advection._contravariant_corrected_w_at_cells_on_half_levels.asnumpy()[
            start_cell_nudging:, :
        ],
        savepoint_velocity_exit.z_w_con_c().asnumpy()[start_cell_nudging:, :],
        atol=1.0e-15,
    )

    # stencil 16
    assert helpers.dallclose(
        diagnostic_state.vertical_wind_advective_tendency.predictor.asnumpy()[
            start_cell_nudging:, :
        ],
        icon_result_ddt_w_adv_pc[start_cell_nudging:, :],
        atol=5.0e-16,
        rtol=1.0e-10,
    )
    # stencil 19
    assert helpers.dallclose(
        diagnostic_state.normal_wind_advective_tendency.predictor.asnumpy(),
        icon_result_ddt_vn_apc_pc,
        atol=1.0e-15,
    )


@pytest.mark.embedded_remap_error
@pytest.mark.datatest
@pytest.mark.parametrize("istep_init, istep_exit", [(2, 2)])
@pytest.mark.parametrize(
    "experiment, step_date_init, step_date_exit",
    [
        (dt_utils.REGIONAL_EXPERIMENT, "2021-06-20T12:00:10.000", "2021-06-20T12:00:10.000"),
        (dt_utils.GLOBAL_EXPERIMENT, "2000-01-01T00:00:02.000", "2000-01-01T00:00:02.000"),
    ],
)
def test_velocity_corrector_step(
    istep_init,
    istep_exit,
    substep_init,
    step_date_init,
    step_date_exit,
    lowest_layer_thickness,
    model_top_height,
    stretch_factor,
    damping_height,
    icon_grid,
    grid_savepoint,
    savepoint_velocity_init,
    savepoint_velocity_exit,
    interpolation_savepoint,
    metrics_savepoint,
    backend,
):
    init_savepoint = savepoint_velocity_init
    vn_only = init_savepoint.vn_only()
    dtime = init_savepoint.get_metadata("dtime").get("dtime")

    assert not vn_only

    diagnostic_state = dycore_states.DiagnosticStateNonHydro(
        tangential_wind=init_savepoint.vt(),
        vn_on_half_levels=init_savepoint.vn_ie(),
        contravariant_correction_at_cells_on_half_levels=init_savepoint.w_concorr_c(),
        theta_v_at_cells_on_half_levels=None,
<<<<<<< HEAD
        perturbed_exner_at_cells_on_model_levels=None,
        rho_at_cells_on_half_levels=None,
=======
        exner_pr=None,
        rho_ic=None,
>>>>>>> 17132e90
        ddt_exner_phy=None,
        grf_tend_rho=None,
        grf_tend_thv=None,
        grf_tend_w=None,
        mass_fl_e=None,
<<<<<<< HEAD
        normal_wind_tendency_due_to_slow_physics_process=None,
=======
        normal_wind_tendency_due_to_physics_process=None,
>>>>>>> 17132e90
        grf_tend_vn=None,
        normal_wind_advective_tendency=common_utils.PredictorCorrectorPair(
            init_savepoint.ddt_vn_apc_pc(0), init_savepoint.ddt_vn_apc_pc(1)
        ),
        vertical_wind_advective_tendency=common_utils.PredictorCorrectorPair(
            init_savepoint.ddt_w_adv_pc(0), init_savepoint.ddt_w_adv_pc(1)
        ),
<<<<<<< HEAD
        rho_incr=None,  # sp.rho_incr(),
        normal_wind_iau_increments=None,  # sp.vn_incr(),
=======
        rho_incr=None,
        normal_wind_iau_increments=None,
>>>>>>> 17132e90
        exner_incr=None,  # sp.exner_incr(),
        exner_dyn_incr=None,
    )
    prognostic_state = prognostics.PrognosticState(
        w=init_savepoint.w(),
        vn=init_savepoint.vn(),
        theta_v=None,
        rho=None,
        exner=None,
    )

    interpolation_state = utils.construct_interpolation_state(interpolation_savepoint)

    metric_state_nonhydro = utils.construct_metric_state(metrics_savepoint, icon_grid.num_levels)

    cell_geometry: grid_states.CellParams = grid_savepoint.construct_cell_geometry()
    edge_geometry: grid_states.EdgeParams = grid_savepoint.construct_edge_geometry()

    vertical_config = v_grid.VerticalGridConfig(
        icon_grid.num_levels,
        lowest_layer_thickness=lowest_layer_thickness,
        model_top_height=model_top_height,
        stretch_factor=stretch_factor,
        rayleigh_damping_height=damping_height,
    )
    vertical_params = create_vertical_params(vertical_config, grid_savepoint)

    velocity_advection = advection.VelocityAdvection(
        grid=icon_grid,
        metric_state=metric_state_nonhydro,
        interpolation_state=interpolation_state,
        vertical_params=vertical_params,
        edge_params=edge_geometry,
        owner_mask=grid_savepoint.c_owner_mask(),
        backend=backend,
    )

    velocity_advection.run_corrector_step(
        diagnostic_state=diagnostic_state,
        prognostic_state=prognostic_state,
        horizontal_kinetic_energy_at_edges_on_model_levels=init_savepoint.z_kin_hor_e(),
        tangential_wind_on_half_levels=init_savepoint.z_vt_ie(),
        dtime=dtime,
        cell_areas=cell_geometry.area,
    )

    icon_result_ddt_vn_apc_pc = savepoint_velocity_exit.ddt_vn_apc_pc(1).asnumpy()
    icon_result_ddt_w_adv_pc = savepoint_velocity_exit.ddt_w_adv_pc(1).asnumpy()
    icon_result_z_v_grad_w = savepoint_velocity_exit.z_v_grad_w().asnumpy()

    # stencil 07
    start_cell_lateral_boundary_level_7 = icon_grid.start_index(
        h_grid.domain(dims.EdgeDim)(h_grid.Zone.LATERAL_BOUNDARY_LEVEL_7)
    )
    assert helpers.dallclose(
        velocity_advection._horizontal_advection_of_w_at_edges_on_half_levels.asnumpy()[
            start_cell_lateral_boundary_level_7:, :
        ],
        icon_result_z_v_grad_w[start_cell_lateral_boundary_level_7:, :],
        atol=1e-16,
    )
    # stencil 08
    start_cell_nudging = icon_grid.start_index(h_grid.domain(dims.CellDim)(h_grid.Zone.NUDGING))
    assert helpers.dallclose(
        velocity_advection._horizontal_kinetic_energy_at_cells_on_model_levels.asnumpy()[
            start_cell_nudging:, :
        ],
        savepoint_velocity_exit.z_ekinh().asnumpy()[start_cell_nudging:, :],
    )

    # stencil 11,12,13,14
    assert helpers.dallclose(
        velocity_advection._contravariant_corrected_w_at_cells_on_half_levels.asnumpy()[
            start_cell_nudging:, :
        ],
        savepoint_velocity_exit.z_w_con_c().asnumpy()[start_cell_nudging:, :],
    )
    # stencil 16
    assert helpers.dallclose(
        diagnostic_state.vertical_wind_advective_tendency.corrector.asnumpy()[
            start_cell_nudging:, :
        ],
        icon_result_ddt_w_adv_pc[start_cell_nudging:, :],
        atol=5.0e-16,
    )
    # stencil 19
    assert helpers.dallclose(
        diagnostic_state.normal_wind_advective_tendency.corrector.asnumpy(),
        icon_result_ddt_vn_apc_pc,
        atol=5.0e-16,
    )


@pytest.mark.datatest
@pytest.mark.embedded_remap_error
@pytest.mark.parametrize(
    "experiment, step_date_init, step_date_exit",
    [
        (dt_utils.REGIONAL_EXPERIMENT, "2021-06-20T12:00:10.000", "2021-06-20T12:00:10.000"),
        (dt_utils.GLOBAL_EXPERIMENT, "2000-01-01T00:00:02.000", "2000-01-01T00:00:02.000"),
    ],
)
def test_compute_edge_diagnostics_for_velocity_advection_in_predictor_step(
    icon_grid,
    grid_savepoint,
    savepoint_compute_edge_diagnostics_for_velocity_advection_exit,
    interpolation_savepoint,
    metrics_savepoint,
    savepoint_velocity_init,
    savepoint_velocity_exit,
    step_date_init,
    step_date_exit,
    substep_init,
    istep_init,
    istep_exit,
    backend,
):
    edge_domain = h_grid.domain(dims.EdgeDim)

    tangential_wind_on_half_levels = savepoint_velocity_init.z_vt_ie()
    tangential_wind = savepoint_velocity_init.vt()
    vn_on_half_levels = savepoint_velocity_init.vn_ie()
    horizontal_kinetic_energy_at_edges_on_model_levels = savepoint_velocity_init.z_kin_hor_e()
    horizontal_advection_of_w_at_edges_on_half_levels = data_alloc.zero_field(
        icon_grid, dims.EdgeDim, dims.KDim, backend=backend
    )
    vn = savepoint_velocity_init.vn()
    w = savepoint_velocity_init.w()

    rbf_vec_coeff_e = interpolation_savepoint.rbf_vec_coeff_e()
    wgtfac_e = metrics_savepoint.wgtfac_e()
    ddxn_z_full = metrics_savepoint.ddxn_z_full()
    ddxt_z_full = metrics_savepoint.ddxt_z_full()
    contravariant_correction_at_edges_on_model_levels = savepoint_velocity_init.z_w_concorr_me()
    wgtfacq_e = metrics_savepoint.wgtfacq_e_dsl(icon_grid.num_levels)
    nflatlev = grid_savepoint.nflatlev()
    c_intp = interpolation_savepoint.c_intp()
    inv_dual_edge_length = grid_savepoint.inv_dual_edge_length()
    inv_primal_edge_length = grid_savepoint.inverse_primal_edge_lengths()
    tangent_orientation = grid_savepoint.tangent_orientation()

    skip_compute_predictor_vertical_advection = savepoint_velocity_init.vn_only()
    # TODO(havogt): we need a test where skip_compute_predictor_vertical_advection is True!

    horizontal_start = icon_grid.start_index(edge_domain(h_grid.Zone.LATERAL_BOUNDARY_LEVEL_5))
    horizontal_end = icon_grid.end_index(edge_domain(h_grid.Zone.HALO_LEVEL_2))

    vt_ref = savepoint_compute_edge_diagnostics_for_velocity_advection_exit.vt()
    z_vt_ie_ref = savepoint_velocity_exit.z_vt_ie()
    vn_ie_ref = savepoint_compute_edge_diagnostics_for_velocity_advection_exit.vn_ie()
    z_kin_hor_e_ref = savepoint_compute_edge_diagnostics_for_velocity_advection_exit.z_kin_hor_e()
    z_w_concorr_me_ref = (
        savepoint_compute_edge_diagnostics_for_velocity_advection_exit.z_w_concorr_me()
    )
    z_v_grad_w_ref = savepoint_compute_edge_diagnostics_for_velocity_advection_exit.z_v_grad_w()

    compute_edge_diagnostics_for_velocity_advection.compute_derived_horizontal_winds_and_ke_and_horizontal_advection_of_w_and_contravariant_correction.with_backend(
        backend
    )(
        tangential_wind=tangential_wind,
        tangential_wind_on_half_levels=tangential_wind_on_half_levels,
        vn_on_half_levels=vn_on_half_levels,
        horizontal_kinetic_energy_at_edges_on_model_levels=horizontal_kinetic_energy_at_edges_on_model_levels,
        contravariant_correction_at_edges_on_model_levels=contravariant_correction_at_edges_on_model_levels,
        horizontal_advection_of_w_at_edges_on_half_levels=horizontal_advection_of_w_at_edges_on_half_levels,
        vn=vn,
        w=w,
        rbf_vec_coeff_e=rbf_vec_coeff_e,
        wgtfac_e=wgtfac_e,
        ddxn_z_full=ddxn_z_full,
        ddxt_z_full=ddxt_z_full,
        wgtfacq_e=wgtfacq_e,
        c_intp=c_intp,
        inv_dual_edge_length=inv_dual_edge_length,
        inv_primal_edge_length=inv_primal_edge_length,
        tangent_orientation=tangent_orientation,
        skip_compute_predictor_vertical_advection=skip_compute_predictor_vertical_advection,
        nflatlev=gtx.int32(nflatlev),
        horizontal_start=horizontal_start,
        horizontal_end=horizontal_end,
        vertical_start=gtx.int32(0),
        vertical_end=gtx.int32(icon_grid.num_levels + 1),
        offset_provider={
            "E2C": icon_grid.get_offset_provider("E2C"),
            "E2V": icon_grid.get_offset_provider("E2V"),
            "V2C": icon_grid.get_offset_provider("V2C"),
            "E2C2E": icon_grid.get_offset_provider("E2C2E"),
            "Koff": dims.KDim,
        },
    )

    assert helpers.dallclose(
        vt_ref.asnumpy(), tangential_wind.asnumpy(), rtol=1.0e-14, atol=1.0e-14
    )
    assert helpers.dallclose(
        z_vt_ie_ref.asnumpy(), tangential_wind_on_half_levels.asnumpy(), rtol=1.0e-14, atol=1.0e-14
    )
    assert helpers.dallclose(
        vn_ie_ref.asnumpy(), vn_on_half_levels.asnumpy(), rtol=1.0e-15, atol=1.0e-15
    )
    assert helpers.dallclose(
        z_kin_hor_e_ref.asnumpy(),
        horizontal_kinetic_energy_at_edges_on_model_levels.asnumpy(),
        rtol=1.0e-14,
        atol=1.0e-14,
    )
    assert helpers.dallclose(
        z_w_concorr_me_ref.asnumpy(),
        contravariant_correction_at_edges_on_model_levels.asnumpy(),
        rtol=1.0e-15,
        atol=1.0e-15,
    )
    # the restriction is ok, as this is a velocity advection temporary
    lateral_boundary_7 = icon_grid.start_index(edge_domain(h_grid.Zone.LATERAL_BOUNDARY_LEVEL_7))
    halo_1 = icon_grid.end_index(edge_domain(h_grid.Zone.HALO))
    assert helpers.dallclose(
        z_v_grad_w_ref.asnumpy()[lateral_boundary_7:halo_1, :],
        horizontal_advection_of_w_at_edges_on_half_levels.asnumpy()[lateral_boundary_7:halo_1, :],
        rtol=1.0e-15,
        atol=1.0e-15,
    )


@pytest.mark.datatest
@pytest.mark.infinite_concat_where
@pytest.mark.parametrize(
    "experiment, step_date_init, step_date_exit",
    [
        (dt_utils.REGIONAL_EXPERIMENT, "2021-06-20T12:00:10.000", "2021-06-20T12:00:10.000"),
        (dt_utils.GLOBAL_EXPERIMENT, "2000-01-01T00:00:02.000", "2000-01-01T00:00:02.000"),
    ],
)
@pytest.mark.parametrize("istep_init, istep_exit", [(2, 2)])
def test_compute_edge_diagnostics_for_velocity_advection_in_corrector_step(
    icon_grid,
    grid_savepoint,
    savepoint_compute_edge_diagnostics_for_velocity_advection_exit,
    interpolation_savepoint,
    metrics_savepoint,
    savepoint_velocity_init,
    savepoint_velocity_exit,
    step_date_init,
    step_date_exit,
    substep_init,
    istep_init,
    istep_exit,
    backend,
):
    edge_domain = h_grid.domain(dims.EdgeDim)

    tangential_wind_on_half_levels = savepoint_velocity_init.z_vt_ie()
    vn_on_half_levels = savepoint_velocity_init.vn_ie()
    horizontal_advection_of_w_at_edges_on_half_levels = data_alloc.zero_field(
        icon_grid, dims.EdgeDim, dims.KDim, backend=backend
    )
    w = savepoint_velocity_init.w()

    c_intp = interpolation_savepoint.c_intp()
    inv_dual_edge_length = grid_savepoint.inv_dual_edge_length()
    inv_primal_edge_length = grid_savepoint.inverse_primal_edge_lengths()
    tangent_orientation = grid_savepoint.tangent_orientation()

    horizontal_start = icon_grid.start_index(edge_domain(h_grid.Zone.LATERAL_BOUNDARY_LEVEL_7))
    horizontal_end = icon_grid.end_index(edge_domain(h_grid.Zone.HALO))

    z_v_grad_w_ref = savepoint_compute_edge_diagnostics_for_velocity_advection_exit.z_v_grad_w()

    compute_edge_diagnostics_for_velocity_advection.compute_horizontal_advection_of_w.with_backend(
        backend
    )(
        horizontal_advection_of_w_at_edges_on_half_levels=horizontal_advection_of_w_at_edges_on_half_levels,
        w=w,
        tangential_wind_on_half_levels=tangential_wind_on_half_levels,
        vn_on_half_levels=vn_on_half_levels,
        c_intp=c_intp,
        inv_dual_edge_length=inv_dual_edge_length,
        inv_primal_edge_length=inv_primal_edge_length,
        tangent_orientation=tangent_orientation,
        horizontal_start=horizontal_start,
        horizontal_end=horizontal_end,
        vertical_start=gtx.int32(0),
        vertical_end=gtx.int32(icon_grid.num_levels),
        offset_provider={
            "E2C": icon_grid.get_offset_provider("E2C"),
            "E2V": icon_grid.get_offset_provider("E2V"),
            "V2C": icon_grid.get_offset_provider("V2C"),
            "E2C2E": icon_grid.get_offset_provider("E2C2E"),
            "Koff": dims.KDim,
        },
    )

    assert helpers.dallclose(
        z_v_grad_w_ref.asnumpy()[horizontal_start:horizontal_end, :],
        horizontal_advection_of_w_at_edges_on_half_levels.asnumpy()[
            horizontal_start:horizontal_end, :
        ],
        rtol=1.0e-15,
        atol=1.0e-15,
    )


@pytest.mark.datatest
@pytest.mark.embedded_remap_error
@pytest.mark.parametrize(
    "experiment, step_date_init, step_date_exit",
    [
        (dt_utils.REGIONAL_EXPERIMENT, "2021-06-20T12:00:10.000", "2021-06-20T12:00:10.000"),
        (dt_utils.GLOBAL_EXPERIMENT, "2000-01-01T00:00:02.000", "2000-01-01T00:00:02.000"),
    ],
)
def test_compute_cell_diagnostics_for_velocity_advection_predictor(
    icon_grid,
    grid_savepoint,
    savepoint_compute_cell_diagnostics_for_velocity_advection_init,
    savepoint_compute_cell_diagnostics_for_velocity_advection_exit,
    metrics_savepoint,
    interpolation_savepoint,
    istep_init,
    istep_exit,
    substep_init,
    substep_exit,
    step_date_init,
    step_date_exit,
    backend,
):
    cell_domain = h_grid.domain(dims.CellDim)
    z_ekinh_ref = savepoint_compute_cell_diagnostics_for_velocity_advection_exit.z_ekinh()
    w_concorr_c_ref = savepoint_compute_cell_diagnostics_for_velocity_advection_exit.w_concorr_c()
    z_w_con_c_ref = savepoint_compute_cell_diagnostics_for_velocity_advection_exit.z_w_con_c()

    horizontal_kinetic_energy_at_edges_on_model_levels = (
        savepoint_compute_cell_diagnostics_for_velocity_advection_init.z_kin_hor_e()
    )
    contravariant_correction_at_edges_on_model_levels = (
        savepoint_compute_cell_diagnostics_for_velocity_advection_init.z_w_concorr_me()
    )
    w = savepoint_compute_cell_diagnostics_for_velocity_advection_init.w()
    contravariant_correction_at_cells_on_half_levels = (
        savepoint_compute_cell_diagnostics_for_velocity_advection_init.w_concorr_c()
    )
    horizontal_kinetic_energy_at_cells_on_model_levels = (
        savepoint_compute_cell_diagnostics_for_velocity_advection_init.z_ekinh()
    )
    contravariant_corrected_w_at_cells_on_half_levels = (
        savepoint_compute_cell_diagnostics_for_velocity_advection_init.z_w_con_c()
    )

    e_bln_c_s = data_alloc.flatten_first_two_dims(
        dims.CEDim, field=interpolation_savepoint.e_bln_c_s()
    )
    wgtfac_c = metrics_savepoint.wgtfac_c()

    nflatlev = grid_savepoint.nflatlev()
    lateral_boundary_4 = icon_grid.start_index(cell_domain(h_grid.Zone.LATERAL_BOUNDARY_LEVEL_4))
    end_halo = icon_grid.end_index(cell_domain(h_grid.Zone.HALO))

    compute_cell_diagnostics_for_velocity_advection.interpolate_horizontal_kinetic_energy_to_cells_and_compute_contravariant_terms.with_backend(
        backend
    )(
        horizontal_kinetic_energy_at_cells_on_model_levels=horizontal_kinetic_energy_at_cells_on_model_levels,
        contravariant_correction_at_cells_on_half_levels=contravariant_correction_at_cells_on_half_levels,
        contravariant_corrected_w_at_cells_on_half_levels=contravariant_corrected_w_at_cells_on_half_levels,
        w=w,
        horizontal_kinetic_energy_at_edges_on_model_levels=horizontal_kinetic_energy_at_edges_on_model_levels,
        contravariant_correction_at_edges_on_model_levels=contravariant_correction_at_edges_on_model_levels,
        e_bln_c_s=e_bln_c_s,
        wgtfac_c=wgtfac_c,
        nflatlev=nflatlev,
        nlev=icon_grid.num_levels,
        horizontal_start=lateral_boundary_4,
        horizontal_end=end_halo,
        vertical_start=0,
        vertical_end=icon_grid.num_levels + 1,
        offset_provider={
            "C2E": icon_grid.get_offset_provider("C2E"),
            "C2CE": icon_grid.get_offset_provider("C2CE"),
            "Koff": dims.KDim,
        },
    )

    assert helpers.dallclose(
        z_ekinh_ref.asnumpy(),
        horizontal_kinetic_energy_at_cells_on_model_levels.asnumpy(),
        rtol=1.0e-15,
        atol=1.0e-15,
    )
    assert helpers.dallclose(
        w_concorr_c_ref.asnumpy(),
        contravariant_correction_at_cells_on_half_levels.asnumpy(),
        rtol=1.0e-15,
        atol=1.0e-15,
    )
    assert helpers.dallclose(
        z_w_con_c_ref.asnumpy(),
        contravariant_corrected_w_at_cells_on_half_levels.asnumpy(),
        rtol=1.0e-15,
        atol=1.0e-15,
    )


@pytest.mark.datatest
@pytest.mark.embedded_remap_error
@pytest.mark.parametrize(
    "experiment, step_date_init, step_date_exit",
    [
        (dt_utils.REGIONAL_EXPERIMENT, "2021-06-20T12:00:10.000", "2021-06-20T12:00:10.000"),
        (dt_utils.GLOBAL_EXPERIMENT, "2000-01-01T00:00:02.000", "2000-01-01T00:00:02.000"),
    ],
)
@pytest.mark.parametrize("istep_init, istep_exit", [(2, 2)])
def test_compute_cell_diagnostics_for_velocity_advection_corrector(
    icon_grid,
    grid_savepoint,
    savepoint_compute_cell_diagnostics_for_velocity_advection_init,
    savepoint_compute_cell_diagnostics_for_velocity_advection_exit,
    metrics_savepoint,
    interpolation_savepoint,
    istep_init,
    istep_exit,
    substep_init,
    substep_exit,
    step_date_init,
    step_date_exit,
    backend,
):
    cell_domain = h_grid.domain(dims.CellDim)
    z_ekinh_ref = savepoint_compute_cell_diagnostics_for_velocity_advection_exit.z_ekinh()
    w_concorr_c_ref = savepoint_compute_cell_diagnostics_for_velocity_advection_exit.w_concorr_c()
    z_w_con_c_ref = savepoint_compute_cell_diagnostics_for_velocity_advection_exit.z_w_con_c()

    horizontal_kinetic_energy_at_edges_on_model_levels = (
        savepoint_compute_cell_diagnostics_for_velocity_advection_init.z_kin_hor_e()
    )
    w = savepoint_compute_cell_diagnostics_for_velocity_advection_init.w()
    contravariant_correction_at_cells_on_half_levels = (
        savepoint_compute_cell_diagnostics_for_velocity_advection_init.w_concorr_c()
    )
    horizontal_kinetic_energy_at_cells_on_model_levels = (
        savepoint_compute_cell_diagnostics_for_velocity_advection_init.z_ekinh()
    )
    contravariant_corrected_w_at_cells_on_half_levels = (
        savepoint_compute_cell_diagnostics_for_velocity_advection_init.z_w_con_c()
    )

    e_bln_c_s = data_alloc.flatten_first_two_dims(
        dims.CEDim, field=interpolation_savepoint.e_bln_c_s()
    )
    nflatlev = grid_savepoint.nflatlev()
    lateral_boundary_4 = icon_grid.start_index(cell_domain(h_grid.Zone.LATERAL_BOUNDARY_LEVEL_4))
    end_halo = icon_grid.end_index(cell_domain(h_grid.Zone.HALO))

    compute_cell_diagnostics_for_velocity_advection.interpolate_horizontal_kinetic_energy_to_cells_and_compute_contravariant_corrected_w.with_backend(
        backend
    )(
        horizontal_kinetic_energy_at_cells_on_model_levels=horizontal_kinetic_energy_at_cells_on_model_levels,
        contravariant_correction_at_cells_on_half_levels=contravariant_correction_at_cells_on_half_levels,
        contravariant_corrected_w_at_cells_on_half_levels=contravariant_corrected_w_at_cells_on_half_levels,
        w=w,
        horizontal_kinetic_energy_at_edges_on_model_levels=horizontal_kinetic_energy_at_edges_on_model_levels,
        e_bln_c_s=e_bln_c_s,
        nflatlev=nflatlev,
        nlev=icon_grid.num_levels,
        # TODO: serialization test works for lateral_boundary_4 but not on lateral_boundary_3, but it should be in lateral_boundary_3 in driver code
        horizontal_start=lateral_boundary_4,
        horizontal_end=end_halo,
        vertical_start=0,
        vertical_end=icon_grid.num_levels + 1,
        offset_provider={
            "C2E": icon_grid.get_offset_provider("C2E"),
            "C2CE": icon_grid.get_offset_provider("C2CE"),
            "Koff": dims.KDim,
        },
    )

    assert helpers.dallclose(
        z_ekinh_ref.asnumpy(),
        horizontal_kinetic_energy_at_cells_on_model_levels.asnumpy(),
        rtol=1.0e-15,
        atol=1.0e-15,
    )
    assert helpers.dallclose(
        w_concorr_c_ref.asnumpy(),
        contravariant_correction_at_cells_on_half_levels.asnumpy(),
        rtol=1.0e-15,
        atol=1.0e-15,
    )
    assert helpers.dallclose(
        z_w_con_c_ref.asnumpy(),
        contravariant_corrected_w_at_cells_on_half_levels.asnumpy(),
        rtol=1.0e-15,
        atol=1.0e-15,
    )


@pytest.mark.datatest
@pytest.mark.embedded_remap_error
@pytest.mark.parametrize(
    "experiment, step_date_init, step_date_exit",
    [
        (dt_utils.REGIONAL_EXPERIMENT, "2021-06-20T12:00:10.000", "2021-06-20T12:00:10.000"),
        (dt_utils.GLOBAL_EXPERIMENT, "2000-01-01T00:00:02.000", "2000-01-01T00:00:02.000"),
    ],
)
@pytest.mark.parametrize("istep_init, istep_exit", [(1, 1), (2, 2)])
def test_compute_advection_in_vertical_momentum_equation(
    icon_grid,
    grid_savepoint,
    savepoint_compute_advection_in_vertical_momentum_equation_init,
    savepoint_compute_advection_in_vertical_momentum_equation_exit,
    savepoint_compute_cell_diagnostics_for_velocity_advection_exit,
    interpolation_savepoint,
    metrics_savepoint,
    savepoint_velocity_exit,
    backend,
    savepoint_velocity_init,
    step_date_init,
    step_date_exit,
    substep_init,
    substep_exit,
    istep_init,
    istep_exit,
):
    scalfac_exdiff = savepoint_velocity_init.scalfac_exdiff()
    cfl_w_limit = savepoint_velocity_init.cfl_w_limit()
    ddqz_z_half = metrics_savepoint.ddqz_z_half()
    # calculate cfl_clipping
    z_w_con_c_8_13 = (
        savepoint_compute_cell_diagnostics_for_velocity_advection_exit.z_w_con_c().asnumpy()
    )
    cfl_clipping_np = z_w_con_c_8_13 > (cfl_w_limit * ddqz_z_half.asnumpy())
    cfl_clipping = gtx.as_field((dims.CellDim, dims.KDim), cfl_clipping_np, allocator=backend)
    contravariant_corrected_w_at_cells_on_half_levels = (
        savepoint_compute_advection_in_vertical_momentum_equation_init.z_w_con_c()
    )
    w = savepoint_compute_advection_in_vertical_momentum_equation_init.w()
    vertical_wind_advective_tendency = (
        savepoint_compute_advection_in_vertical_momentum_equation_init.ddt_w_adv()
    )
    horizontal_advection_of_w_at_edges_on_half_levels = (
        savepoint_compute_advection_in_vertical_momentum_equation_init.z_v_grad_w()
    )

    contravariant_corrected_w_at_cells_on_model_levels = (
        savepoint_compute_advection_in_vertical_momentum_equation_init.z_w_con_c_full()
    )
    skip_compute_predictor_vertical_advection = (
        savepoint_compute_advection_in_vertical_momentum_equation_init.lvn_only()
    )

    coeff1_dwdz = metrics_savepoint.coeff1_dwdz()
    coeff2_dwdz = metrics_savepoint.coeff2_dwdz()
    e_bln_c_s = data_alloc.flatten_first_two_dims(
        dims.CEDim, field=interpolation_savepoint.e_bln_c_s(), backend=backend
    )
    owner_mask = grid_savepoint.c_owner_mask()
    area = grid_savepoint.cell_areas()
    geofac_n2s = interpolation_savepoint.geofac_n2s()

    z_w_con_c_full_ref = (
        savepoint_compute_advection_in_vertical_momentum_equation_exit.z_w_con_c_full()
    )
    ddt_w_adv_ref = savepoint_compute_advection_in_vertical_momentum_equation_exit.ddt_w_adv()

    nrdmax = grid_savepoint.nrdmax()

    dtime = 5.0
    cell_domain = h_grid.domain(dims.CellDim)
    start_cell_nudging_for_vertical_wind_advective_tendency = icon_grid.start_index(
        cell_domain(h_grid.Zone.NUDGING)
    )
    end_cell_local_for_vertical_wind_advective_tendency = icon_grid.end_index(
        cell_domain(h_grid.Zone.LOCAL)
    )
    horizontal_start = icon_grid.start_index(cell_domain(h_grid.Zone.LATERAL_BOUNDARY_LEVEL_4))
    horizontal_end = icon_grid.end_index(cell_domain(h_grid.Zone.HALO))
    vertical_start = 0
    vertical_end = icon_grid.num_levels
    compute_advection_in_vertical_momentum_equation.compute_advection_in_vertical_momentum_equation.with_backend(
        backend
    )(
        contravariant_corrected_w_at_cells_on_model_levels=contravariant_corrected_w_at_cells_on_model_levels,
        vertical_wind_advective_tendency=vertical_wind_advective_tendency,
        w=w,
        contravariant_corrected_w_at_cells_on_half_levels=contravariant_corrected_w_at_cells_on_half_levels,
        horizontal_advection_of_w_at_edges_on_half_levels=horizontal_advection_of_w_at_edges_on_half_levels,
        coeff1_dwdz=coeff1_dwdz,
        coeff2_dwdz=coeff2_dwdz,
        e_bln_c_s=e_bln_c_s,
        ddqz_z_half=ddqz_z_half,
        area=area,
        geofac_n2s=geofac_n2s,
        cfl_clipping=cfl_clipping,
        owner_mask=owner_mask,
        scalfac_exdiff=scalfac_exdiff,
        cfl_w_limit=cfl_w_limit,
        dtime=dtime,
        skip_compute_predictor_vertical_advection=skip_compute_predictor_vertical_advection,
        nlev=icon_grid.num_levels,
        nrdmax=nrdmax,
        horizontal_start=horizontal_start,
        horizontal_end=horizontal_end,
        vertical_start=vertical_start,
        vertical_end=vertical_end,
        offset_provider={
            "C2E": icon_grid.get_offset_provider("C2E"),
            "C2CE": icon_grid.get_offset_provider("C2CE"),
            "C2E2CO": icon_grid.get_offset_provider("C2E2CO"),
            "Koff": dims.KDim,
        },
    )

    assert helpers.dallclose(
        z_w_con_c_full_ref.asnumpy(),
        contravariant_corrected_w_at_cells_on_model_levels.asnumpy(),
        rtol=1.0e-15,
        atol=1.0e-15,
    )
    assert helpers.dallclose(
        ddt_w_adv_ref.asnumpy()[
            start_cell_nudging_for_vertical_wind_advective_tendency:end_cell_local_for_vertical_wind_advective_tendency,
            :,
        ],
        vertical_wind_advective_tendency.asnumpy()[
            start_cell_nudging_for_vertical_wind_advective_tendency:end_cell_local_for_vertical_wind_advective_tendency,
            :,
        ],
        rtol=1.0e-15,
        atol=1.0e-15,
    )


@pytest.mark.datatest
@pytest.mark.embedded_remap_error
@pytest.mark.parametrize(
    "experiment, step_date_init, step_date_exit",
    [
        (dt_utils.REGIONAL_EXPERIMENT, "2021-06-20T12:00:10.000", "2021-06-20T12:00:10.000"),
        (dt_utils.GLOBAL_EXPERIMENT, "2000-01-01T00:00:02.000", "2000-01-01T00:00:02.000"),
    ],
)
@pytest.mark.parametrize("istep_init, istep_exit", [(1, 1), (2, 2)])
def test_compute_advection_in_horizontal_momentum_equation(
    icon_grid,
    grid_savepoint,
    savepoint_compute_advection_in_horizontal_momentum_equation_init,
    savepoint_compute_advection_in_horizontal_momentum_equation_exit,
    interpolation_savepoint,
    metrics_savepoint,
    backend,
    savepoint_velocity_init,
    istep_init,
    istep_exit,
    substep_init,
    step_date_init,
    step_date_exit,
):
    vn = savepoint_compute_advection_in_horizontal_momentum_equation_init.vn()
    horizontal_kinetic_energy_at_edges_on_model_levels = (
        savepoint_compute_advection_in_horizontal_momentum_equation_init.z_kin_hor_e()
    )
    horizontal_kinetic_energy_at_cells_on_model_levels = (
        savepoint_compute_advection_in_horizontal_momentum_equation_init.z_ekinh()
    )
    tangential_wind = savepoint_compute_advection_in_horizontal_momentum_equation_init.vt()
    contravariant_corrected_w_at_cells_on_model_levels = (
        savepoint_compute_advection_in_horizontal_momentum_equation_init.z_w_con_c_full()
    )
    vn_on_half_levels = savepoint_compute_advection_in_horizontal_momentum_equation_init.vn_ie()
    levelmask = savepoint_compute_advection_in_horizontal_momentum_equation_init.levelmask()
    normal_wind_advective_tendency = (
        savepoint_compute_advection_in_horizontal_momentum_equation_init.ddt_vn_apc()
    )

    geofac_rot = interpolation_savepoint.geofac_rot()
    coeff_gradekin = metrics_savepoint.coeff_gradekin()
    coriolis_frequency = grid_savepoint.f_e()
    c_lin_e = interpolation_savepoint.c_lin_e()
    ddqz_z_full_e = metrics_savepoint.ddqz_z_full_e()
    area_edge = grid_savepoint.edge_areas()
    tangent_orientation = grid_savepoint.tangent_orientation()
    inv_primal_edge_length = grid_savepoint.inverse_primal_edge_lengths()
    geofac_grdiv = interpolation_savepoint.geofac_grdiv()

    edge_domain = h_grid.domain(dims.EdgeDim)

    start_edge_nudging_level_2 = icon_grid.start_index(edge_domain(h_grid.Zone.NUDGING_LEVEL_2))
    end_edge_local = icon_grid.end_index(edge_domain(h_grid.Zone.LOCAL))

    d_time = savepoint_velocity_init.get_metadata("dtime").get("dtime")
    nrdmax = grid_savepoint.nrdmax()

    ddt_vn_apc_ref = savepoint_compute_advection_in_horizontal_momentum_equation_exit.ddt_vn_apc()

    scalfac_exdiff = savepoint_velocity_init.scalfac_exdiff()
    cfl_w_limit = savepoint_velocity_init.cfl_w_limit()

    compute_advection_in_horizontal_momentum_equation.compute_advection_in_horizontal_momentum_equation.with_backend(
        backend
    )(
        normal_wind_advective_tendency=normal_wind_advective_tendency,
        vn=vn,
        horizontal_kinetic_energy_at_edges_on_model_levels=horizontal_kinetic_energy_at_edges_on_model_levels,
        horizontal_kinetic_energy_at_cells_on_model_levels=horizontal_kinetic_energy_at_cells_on_model_levels,
        tangential_wind=tangential_wind,
        coriolis_frequency=coriolis_frequency,
        contravariant_corrected_w_at_cells_on_model_levels=contravariant_corrected_w_at_cells_on_model_levels,
        vn_on_half_levels=vn_on_half_levels,
        geofac_rot=geofac_rot,
        coeff_gradekin=coeff_gradekin,
        c_lin_e=c_lin_e,
        ddqz_z_full_e=ddqz_z_full_e,
        levelmask=levelmask,
        area_edge=area_edge,
        tangent_orientation=tangent_orientation,
        inv_primal_edge_length=inv_primal_edge_length,
        geofac_grdiv=geofac_grdiv,
        cfl_w_limit=cfl_w_limit,
        scalfac_exdiff=scalfac_exdiff,
        d_time=d_time,
        nlev=icon_grid.num_levels,
        nrdmax=nrdmax,
        horizontal_start=start_edge_nudging_level_2,
        horizontal_end=end_edge_local,
        vertical_start=0,
        vertical_end=icon_grid.num_levels,
        offset_provider={
            "V2E": icon_grid.get_offset_provider("V2E"),
            "E2EC": icon_grid.get_offset_provider("E2EC"),
            "E2V": icon_grid.get_offset_provider("E2V"),
            "E2C": icon_grid.get_offset_provider("E2C"),
            "E2C2EO": icon_grid.get_offset_provider("E2C2EO"),
            "Koff": dims.KDim,
        },
    )

    assert helpers.dallclose(
        ddt_vn_apc_ref.asnumpy(),
        normal_wind_advective_tendency.asnumpy(),
        rtol=1.0e-15,
        atol=1.0e-15,
    )<|MERGE_RESOLUTION|>--- conflicted
+++ resolved
@@ -157,23 +157,14 @@
         vn_on_half_levels=init_savepoint.vn_ie(),
         contravariant_correction_at_cells_on_half_levels=init_savepoint.w_concorr_c(),
         theta_v_at_cells_on_half_levels=None,
-<<<<<<< HEAD
         perturbed_exner_at_cells_on_model_levels=None,
         rho_at_cells_on_half_levels=None,
-=======
-        exner_pr=None,
-        rho_ic=None,
->>>>>>> 17132e90
         ddt_exner_phy=None,
         grf_tend_rho=None,
         grf_tend_thv=None,
         grf_tend_w=None,
         mass_fl_e=None,
-<<<<<<< HEAD
         normal_wind_tendency_due_to_slow_physics_process=None,
-=======
-        normal_wind_tendency_due_to_physics_process=None,
->>>>>>> 17132e90
         grf_tend_vn=None,
         normal_wind_advective_tendency=common_utils.PredictorCorrectorPair(
             init_savepoint.ddt_vn_apc_pc(0), init_savepoint.ddt_vn_apc_pc(1)
@@ -341,23 +332,14 @@
         vn_on_half_levels=init_savepoint.vn_ie(),
         contravariant_correction_at_cells_on_half_levels=init_savepoint.w_concorr_c(),
         theta_v_at_cells_on_half_levels=None,
-<<<<<<< HEAD
         perturbed_exner_at_cells_on_model_levels=None,
         rho_at_cells_on_half_levels=None,
-=======
-        exner_pr=None,
-        rho_ic=None,
->>>>>>> 17132e90
         ddt_exner_phy=None,
         grf_tend_rho=None,
         grf_tend_thv=None,
         grf_tend_w=None,
         mass_fl_e=None,
-<<<<<<< HEAD
         normal_wind_tendency_due_to_slow_physics_process=None,
-=======
-        normal_wind_tendency_due_to_physics_process=None,
->>>>>>> 17132e90
         grf_tend_vn=None,
         normal_wind_advective_tendency=common_utils.PredictorCorrectorPair(
             init_savepoint.ddt_vn_apc_pc(0), init_savepoint.ddt_vn_apc_pc(1)
@@ -365,13 +347,8 @@
         vertical_wind_advective_tendency=common_utils.PredictorCorrectorPair(
             init_savepoint.ddt_w_adv_pc(0), init_savepoint.ddt_w_adv_pc(1)
         ),
-<<<<<<< HEAD
-        rho_incr=None,  # sp.rho_incr(),
-        normal_wind_iau_increments=None,  # sp.vn_incr(),
-=======
         rho_incr=None,
         normal_wind_iau_increments=None,
->>>>>>> 17132e90
         exner_incr=None,  # sp.exner_incr(),
         exner_dyn_incr=None,
     )
