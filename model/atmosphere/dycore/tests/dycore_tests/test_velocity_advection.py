# ICON4Py - ICON inspired code in Python and GT4Py
#
# Copyright (c) 2022-2024, ETH Zurich and MeteoSwiss
# All rights reserved.
#
# Please, refer to the LICENSE file in the root directory.
# SPDX-License-Identifier: BSD-3-Clause
import logging

import gt4py.next as gtx
import pytest

from icon4py.model.atmosphere.dycore import (
    dycore_states,
    velocity_advection as advection,
)
from icon4py.model.atmosphere.dycore.stencils import (
    compute_advection_in_horizontal_momentum_equation,
    compute_advection_in_vertical_momentum_equation,
    compute_cell_diagnostics_for_velocity_advection,
    compute_edge_diagnostics_for_velocity_advection,
)
from icon4py.model.common import dimension as dims, utils as common_utils
from icon4py.model.common.grid import (
    horizontal as h_grid,
    states as grid_states,
    vertical as v_grid,
)
from icon4py.model.common.states import prognostic_state as prognostics
from icon4py.model.common.utils import data_allocation as data_alloc
from icon4py.model.testing import datatest_utils as dt_utils, helpers

from . import utils


log = logging.getLogger(__name__)


def create_vertical_params(vertical_config, grid_savepoint):
    return v_grid.VerticalGrid(
        config=vertical_config,
        vct_a=grid_savepoint.vct_a(),
        vct_b=grid_savepoint.vct_b(),
        _min_index_flat_horizontal_grad_pressure=grid_savepoint.nflat_gradp(),
    )


@pytest.mark.datatest
@pytest.mark.parametrize(
    "experiment, step_date_init",
    [
        (dt_utils.REGIONAL_EXPERIMENT, "2021-06-20T12:00:10.000"),
        (dt_utils.GLOBAL_EXPERIMENT, "2000-01-01T00:00:02.000"),
    ],
)
def test_verify_velocity_init_against_savepoint(
    interpolation_savepoint,
    step_date_init,
    grid_savepoint,
    icon_grid,
    metrics_savepoint,
    lowest_layer_thickness,
    model_top_height,
    stretch_factor,
    damping_height,
    experiment,
    backend,
):
    interpolation_state = utils.construct_interpolation_state(interpolation_savepoint)
    metric_state_nonhydro = utils.construct_metric_state(metrics_savepoint, icon_grid.num_levels)
    vertical_config = v_grid.VerticalGridConfig(
        icon_grid.num_levels,
        lowest_layer_thickness=lowest_layer_thickness,
        model_top_height=model_top_height,
        stretch_factor=stretch_factor,
        rayleigh_damping_height=damping_height,
    )
    vertical_params = create_vertical_params(vertical_config, grid_savepoint)

    velocity_advection = advection.VelocityAdvection(
        grid=icon_grid,
        metric_state=metric_state_nonhydro,
        interpolation_state=interpolation_state,
        vertical_params=vertical_params,
        edge_params=grid_savepoint.construct_edge_geometry(),
        owner_mask=grid_savepoint.c_owner_mask(),
        backend=backend,
    )
    assert velocity_advection.cfl_w_limit == 0.65
    assert velocity_advection.scalfac_exdiff == 0.05
    assert helpers.dallclose(velocity_advection.cfl_clipping.asnumpy(), 0.0)
    assert helpers.dallclose(velocity_advection.vcfl_dsl.asnumpy(), 0.0)


@pytest.mark.datatest
@pytest.mark.datatest
@pytest.mark.parametrize(
    "experiment, step_date_init",
    [
        (dt_utils.REGIONAL_EXPERIMENT, "2021-06-20T12:00:10.000"),
        (dt_utils.GLOBAL_EXPERIMENT, "2000-01-01T00:00:02.000"),
    ],
)
def test_scale_factors_by_dtime(savepoint_velocity_init, icon_grid, backend):
    dtime = savepoint_velocity_init.get_metadata("dtime").get("dtime")
    velocity_advection = advection.VelocityAdvection(
        grid=icon_grid,
        metric_state=None,
        interpolation_state=None,
        vertical_params=None,
        edge_params=None,
        owner_mask=None,
        backend=backend,
    )
    (cfl_w_limit, scalfac_exdiff) = velocity_advection._scale_factors_by_dtime(dtime)
    assert cfl_w_limit == savepoint_velocity_init.cfl_w_limit()
    assert scalfac_exdiff == savepoint_velocity_init.scalfac_exdiff()


@pytest.mark.embedded_remap_error
@pytest.mark.datatest
@pytest.mark.parametrize("istep_init, istep_exit", [(1, 1)])
@pytest.mark.parametrize(
    "experiment, step_date_init, step_date_exit",
    [
        (dt_utils.REGIONAL_EXPERIMENT, "2021-06-20T12:00:10.000", "2021-06-20T12:00:10.000"),
        (dt_utils.GLOBAL_EXPERIMENT, "2000-01-01T00:00:02.000", "2000-01-01T00:00:02.000"),
    ],
)
def test_velocity_predictor_step(
    experiment,
    istep_init,
    istep_exit,
    step_date_init,
    step_date_exit,
    substep_init,
    substep_exit,
    lowest_layer_thickness,
    model_top_height,
    stretch_factor,
    damping_height,
    icon_grid,
    grid_savepoint,
    savepoint_velocity_init,
    metrics_savepoint,
    interpolation_savepoint,
    savepoint_velocity_exit,
    backend,
    caplog,
):
    caplog.set_level(logging.WARN)
    init_savepoint = savepoint_velocity_init
    vn_only = init_savepoint.vn_only()
    dtime = init_savepoint.get_metadata("dtime").get("dtime")

    diagnostic_state = dycore_states.DiagnosticStateNonHydro(
        tangential_wind=init_savepoint.vt(),
        vn_on_half_levels=init_savepoint.vn_ie(),
        contravariant_correction_at_cells_on_half_levels=init_savepoint.w_concorr_c(),
        theta_v_ic=None,
        exner_pr=None,
        rho_ic=None,
        ddt_exner_phy=None,
        grf_tend_rho=None,
        grf_tend_thv=None,
        grf_tend_w=None,
        mass_fl_e=None,
        ddt_vn_phy=None,
        grf_tend_vn=None,
        normal_wind_advective_tendency=common_utils.PredictorCorrectorPair(
            init_savepoint.ddt_vn_apc_pc(0), init_savepoint.ddt_vn_apc_pc(1)
        ),
        vertical_wind_advective_tendency=common_utils.PredictorCorrectorPair(
            init_savepoint.ddt_w_adv_pc(0), init_savepoint.ddt_w_adv_pc(1)
        ),
        rho_incr=None,
        vn_incr=None,
        exner_incr=None,
        exner_dyn_incr=None,
    )
    prognostic_state = prognostics.PrognosticState(
        w=init_savepoint.w(),
        vn=init_savepoint.vn(),
        theta_v=None,
        rho=None,
        exner=None,
    )
    interpolation_state = utils.construct_interpolation_state(interpolation_savepoint)
    metric_state_nonhydro = utils.construct_metric_state(metrics_savepoint, icon_grid.num_levels)

    cell_geometry: grid_states.CellParams = grid_savepoint.construct_cell_geometry()
    edge_geometry: grid_states.EdgeParams = grid_savepoint.construct_edge_geometry()

    vertical_config = v_grid.VerticalGridConfig(
        icon_grid.num_levels,
        lowest_layer_thickness=lowest_layer_thickness,
        model_top_height=model_top_height,
        stretch_factor=stretch_factor,
        rayleigh_damping_height=damping_height,
    )
    vertical_params = create_vertical_params(vertical_config, grid_savepoint)

    velocity_advection = advection.VelocityAdvection(
        grid=icon_grid,
        metric_state=metric_state_nonhydro,
        interpolation_state=interpolation_state,
        vertical_params=vertical_params,
        edge_params=edge_geometry,
        owner_mask=grid_savepoint.c_owner_mask(),
        backend=backend,
    )

    velocity_advection.run_predictor_step(
        skip_compute_predictor_vertical_advection=vn_only,
        diagnostic_state=diagnostic_state,
        prognostic_state=prognostic_state,
        contravariant_correction_at_edges_on_model_levels=init_savepoint.z_w_concorr_me(),
        horizontal_kinetic_energy_at_edges_on_model_levels=init_savepoint.z_kin_hor_e(),
        tangential_wind_on_half_levels=init_savepoint.z_vt_ie(),
        dtime=dtime,
        cell_areas=cell_geometry.area,
    )

    icon_result_ddt_vn_apc_pc = savepoint_velocity_exit.ddt_vn_apc_pc(0).asnumpy()
    icon_result_ddt_w_adv_pc = savepoint_velocity_exit.ddt_w_adv_pc(0).asnumpy()
    icon_result_vn_ie = savepoint_velocity_exit.vn_ie().asnumpy()
    icon_result_vt = savepoint_velocity_exit.vt().asnumpy()
    icon_result_w_concorr_c = savepoint_velocity_exit.w_concorr_c().asnumpy()
    icon_result_z_v_grad_w = savepoint_velocity_exit.z_v_grad_w().asnumpy()

    # stencil 01
    assert helpers.dallclose(
        diagnostic_state.tangential_wind.asnumpy(), icon_result_vt, atol=1.0e-14
    )
    # stencil 02,05
    assert helpers.dallclose(
        diagnostic_state.vn_on_half_levels.asnumpy(), icon_result_vn_ie, atol=1.0e-14
    )

    start_edge_lateral_boundary_6 = icon_grid.start_index(
        h_grid.domain(dims.EdgeDim)(h_grid.Zone.LATERAL_BOUNDARY_LEVEL_7)
    )
    # stencil 07
    if not vn_only:
        assert helpers.dallclose(
            icon_result_z_v_grad_w[start_edge_lateral_boundary_6:, :],
            velocity_advection._horizontal_advection_of_w_at_edges_on_half_levels.asnumpy()[
                start_edge_lateral_boundary_6:, :
            ],
            atol=1.0e-16,
        )

    # stencil 08
    start_cell_nudging = icon_grid.start_index(h_grid.domain(dims.CellDim)(h_grid.Zone.NUDGING))
    assert helpers.dallclose(
        savepoint_velocity_exit.z_ekinh().asnumpy()[start_cell_nudging:, :],
        velocity_advection._horizontal_kinetic_energy_at_cells_on_model_levels.asnumpy()[
            start_cell_nudging:, :
        ],
    )
    # stencil 10
    assert helpers.dallclose(
        diagnostic_state.contravariant_correction_at_cells_on_half_levels.asnumpy()[
            start_cell_nudging:, vertical_params.nflatlev + 1 : icon_grid.num_levels
        ],
        icon_result_w_concorr_c[
            start_cell_nudging:, vertical_params.nflatlev + 1 : icon_grid.num_levels
        ],
        atol=1.0e-15,
    )
    # stencil 11,12,13,14
    assert helpers.dallclose(
        velocity_advection._contravariant_corrected_w_at_cells_on_half_levels.asnumpy()[
            start_cell_nudging:, :
        ],
        savepoint_velocity_exit.z_w_con_c().asnumpy()[start_cell_nudging:, :],
        atol=1.0e-15,
    )

    # stencil 16
    assert helpers.dallclose(
        diagnostic_state.vertical_wind_advective_tendency.predictor.asnumpy()[
            start_cell_nudging:, :
        ],
        icon_result_ddt_w_adv_pc[start_cell_nudging:, :],
        atol=5.0e-16,
        rtol=1.0e-10,
    )
    # stencil 19
    assert helpers.dallclose(
        diagnostic_state.normal_wind_advective_tendency.predictor.asnumpy(),
        icon_result_ddt_vn_apc_pc,
        atol=1.0e-15,
    )


@pytest.mark.embedded_remap_error
@pytest.mark.datatest
@pytest.mark.parametrize("istep_init, istep_exit", [(2, 2)])
@pytest.mark.parametrize(
    "experiment, step_date_init, step_date_exit",
    [
        (dt_utils.REGIONAL_EXPERIMENT, "2021-06-20T12:00:10.000", "2021-06-20T12:00:10.000"),
        (dt_utils.GLOBAL_EXPERIMENT, "2000-01-01T00:00:02.000", "2000-01-01T00:00:02.000"),
    ],
)
def test_velocity_corrector_step(
    istep_init,
    istep_exit,
    substep_init,
    step_date_init,
    step_date_exit,
    lowest_layer_thickness,
    model_top_height,
    stretch_factor,
    damping_height,
    icon_grid,
    grid_savepoint,
    savepoint_velocity_init,
    savepoint_velocity_exit,
    interpolation_savepoint,
    metrics_savepoint,
    backend,
):
    init_savepoint = savepoint_velocity_init
    vn_only = init_savepoint.vn_only()
    dtime = init_savepoint.get_metadata("dtime").get("dtime")

    assert not vn_only

    diagnostic_state = dycore_states.DiagnosticStateNonHydro(
        tangential_wind=init_savepoint.vt(),
        vn_on_half_levels=init_savepoint.vn_ie(),
        contravariant_correction_at_cells_on_half_levels=init_savepoint.w_concorr_c(),
        theta_v_ic=None,
        exner_pr=None,
        rho_ic=None,
        ddt_exner_phy=None,
        grf_tend_rho=None,
        grf_tend_thv=None,
        grf_tend_w=None,
        mass_fl_e=None,
        ddt_vn_phy=None,
        grf_tend_vn=None,
        normal_wind_advective_tendency=common_utils.PredictorCorrectorPair(
            init_savepoint.ddt_vn_apc_pc(0), init_savepoint.ddt_vn_apc_pc(1)
        ),
        vertical_wind_advective_tendency=common_utils.PredictorCorrectorPair(
            init_savepoint.ddt_w_adv_pc(0), init_savepoint.ddt_w_adv_pc(1)
        ),
        rho_incr=None,  # sp.rho_incr(),
        vn_incr=None,  # sp.vn_incr(),
        exner_incr=None,  # sp.exner_incr(),
        exner_dyn_incr=None,
    )
    prognostic_state = prognostics.PrognosticState(
        w=init_savepoint.w(),
        vn=init_savepoint.vn(),
        theta_v=None,
        rho=None,
        exner=None,
    )

    interpolation_state = utils.construct_interpolation_state(interpolation_savepoint)

    metric_state_nonhydro = utils.construct_metric_state(metrics_savepoint, icon_grid.num_levels)

    cell_geometry: grid_states.CellParams = grid_savepoint.construct_cell_geometry()
    edge_geometry: grid_states.EdgeParams = grid_savepoint.construct_edge_geometry()

    vertical_config = v_grid.VerticalGridConfig(
        icon_grid.num_levels,
        lowest_layer_thickness=lowest_layer_thickness,
        model_top_height=model_top_height,
        stretch_factor=stretch_factor,
        rayleigh_damping_height=damping_height,
    )
    vertical_params = create_vertical_params(vertical_config, grid_savepoint)

    velocity_advection = advection.VelocityAdvection(
        grid=icon_grid,
        metric_state=metric_state_nonhydro,
        interpolation_state=interpolation_state,
        vertical_params=vertical_params,
        edge_params=edge_geometry,
        owner_mask=grid_savepoint.c_owner_mask(),
        backend=backend,
    )

    velocity_advection.run_corrector_step(
        diagnostic_state=diagnostic_state,
        prognostic_state=prognostic_state,
        horizontal_kinetic_energy_at_edges_on_model_levels=init_savepoint.z_kin_hor_e(),
        tangential_wind_on_half_levels=init_savepoint.z_vt_ie(),
        dtime=dtime,
        cell_areas=cell_geometry.area,
    )

    icon_result_ddt_vn_apc_pc = savepoint_velocity_exit.ddt_vn_apc_pc(1).asnumpy()
    icon_result_ddt_w_adv_pc = savepoint_velocity_exit.ddt_w_adv_pc(1).asnumpy()
    icon_result_z_v_grad_w = savepoint_velocity_exit.z_v_grad_w().asnumpy()

    # stencil 07
    start_cell_lateral_boundary_level_7 = icon_grid.start_index(
        h_grid.domain(dims.EdgeDim)(h_grid.Zone.LATERAL_BOUNDARY_LEVEL_7)
    )
    assert helpers.dallclose(
        velocity_advection._horizontal_advection_of_w_at_edges_on_half_levels.asnumpy()[
            start_cell_lateral_boundary_level_7:, :
        ],
        icon_result_z_v_grad_w[start_cell_lateral_boundary_level_7:, :],
        atol=1e-16,
    )
    # stencil 08
    start_cell_nudging = icon_grid.start_index(h_grid.domain(dims.CellDim)(h_grid.Zone.NUDGING))
    assert helpers.dallclose(
        velocity_advection._horizontal_kinetic_energy_at_cells_on_model_levels.asnumpy()[
            start_cell_nudging:, :
        ],
        savepoint_velocity_exit.z_ekinh().asnumpy()[start_cell_nudging:, :],
    )

    # stencil 11,12,13,14
    assert helpers.dallclose(
        velocity_advection._contravariant_corrected_w_at_cells_on_half_levels.asnumpy()[
            start_cell_nudging:, :
        ],
        savepoint_velocity_exit.z_w_con_c().asnumpy()[start_cell_nudging:, :],
    )
    # stencil 16
    assert helpers.dallclose(
        diagnostic_state.vertical_wind_advective_tendency.corrector.asnumpy()[
            start_cell_nudging:, :
        ],
        icon_result_ddt_w_adv_pc[start_cell_nudging:, :],
        atol=5.0e-16,
    )
    # stencil 19
    assert helpers.dallclose(
        diagnostic_state.normal_wind_advective_tendency.corrector.asnumpy(),
        icon_result_ddt_vn_apc_pc,
        atol=5.0e-16,
    )


@pytest.mark.datatest
@pytest.mark.embedded_remap_error
@pytest.mark.parametrize(
    "experiment, step_date_init, step_date_exit",
    [
        (dt_utils.REGIONAL_EXPERIMENT, "2021-06-20T12:00:10.000", "2021-06-20T12:00:10.000"),
        (dt_utils.GLOBAL_EXPERIMENT, "2000-01-01T00:00:02.000", "2000-01-01T00:00:02.000"),
    ],
)
@pytest.mark.parametrize("istep_init", [1])
def test_compute_edge_diagnostics_for_velocity_advection_in_predictor_step(
    icon_grid,
    grid_savepoint,
    savepoint_compute_edge_diagnostics_for_velocity_advection_exit,
    interpolation_savepoint,
    metrics_savepoint,
    savepoint_velocity_init,
    savepoint_velocity_exit,
    step_date_init,
    step_date_exit,
    substep_init,
    istep_init,
    backend,
):
    edge_domain = h_grid.domain(dims.EdgeDim)

    tangential_wind_on_half_levels = savepoint_velocity_init.z_vt_ie()
    tangential_wind = savepoint_velocity_init.vt()
    vn_on_half_levels = savepoint_velocity_init.vn_ie()
    horizontal_kinetic_energy_at_edges_on_model_levels = savepoint_velocity_init.z_kin_hor_e()
    horizontal_advection_of_w_at_edges_on_half_levels = data_alloc.zero_field(
        icon_grid, dims.EdgeDim, dims.KDim, backend=backend
    )
    vn = savepoint_velocity_init.vn()
    w = savepoint_velocity_init.w()

    rbf_vec_coeff_e = interpolation_savepoint.rbf_vec_coeff_e()
    wgtfac_e = metrics_savepoint.wgtfac_e()
    ddxn_z_full = metrics_savepoint.ddxn_z_full()
    ddxt_z_full = metrics_savepoint.ddxt_z_full()
    contravariant_correction_at_edges_on_model_levels = savepoint_velocity_init.z_w_concorr_me()
    wgtfacq_e = metrics_savepoint.wgtfacq_e_dsl(icon_grid.num_levels)
    nflatlev = grid_savepoint.nflatlev()
    c_intp = interpolation_savepoint.c_intp()
    inv_dual_edge_length = grid_savepoint.inv_dual_edge_length()
    inv_primal_edge_length = grid_savepoint.inverse_primal_edge_lengths()
    tangent_orientation = grid_savepoint.tangent_orientation()

    skip_compute_predictor_vertical_advection = savepoint_velocity_init.vn_only()
    # TODO(havogt): we need a test where skip_compute_predictor_vertical_advection is True!

    horizontal_start = icon_grid.start_index(edge_domain(h_grid.Zone.LATERAL_BOUNDARY_LEVEL_5))
    horizontal_end = icon_grid.end_index(edge_domain(h_grid.Zone.HALO_LEVEL_2))

    vt_ref = savepoint_compute_edge_diagnostics_for_velocity_advection_exit.vt()
    z_vt_ie_ref = savepoint_velocity_exit.z_vt_ie()
    vn_ie_ref = savepoint_compute_edge_diagnostics_for_velocity_advection_exit.vn_ie()
    z_kin_hor_e_ref = savepoint_compute_edge_diagnostics_for_velocity_advection_exit.z_kin_hor_e()
    z_w_concorr_me_ref = (
        savepoint_compute_edge_diagnostics_for_velocity_advection_exit.z_w_concorr_me()
    )
    z_v_grad_w_ref = savepoint_compute_edge_diagnostics_for_velocity_advection_exit.z_v_grad_w()

    compute_edge_diagnostics_for_velocity_advection.compute_derived_horizontal_winds_and_ke_and_horizontal_advection_of_w_and_contravariant_correction.with_backend(
        backend
    )(
        tangential_wind=tangential_wind,
        tangential_wind_on_half_levels=tangential_wind_on_half_levels,
        vn_on_half_levels=vn_on_half_levels,
        horizontal_kinetic_energy_at_edges_on_model_levels=horizontal_kinetic_energy_at_edges_on_model_levels,
        contravariant_correction_at_edges_on_model_levels=contravariant_correction_at_edges_on_model_levels,
        horizontal_advection_of_w_at_edges_on_half_levels=horizontal_advection_of_w_at_edges_on_half_levels,
        vn=vn,
        w=w,
        rbf_vec_coeff_e=rbf_vec_coeff_e,
        wgtfac_e=wgtfac_e,
        ddxn_z_full=ddxn_z_full,
        ddxt_z_full=ddxt_z_full,
        wgtfacq_e=wgtfacq_e,
        c_intp=c_intp,
        inv_dual_edge_length=inv_dual_edge_length,
        inv_primal_edge_length=inv_primal_edge_length,
        tangent_orientation=tangent_orientation,
        skip_compute_predictor_vertical_advection=skip_compute_predictor_vertical_advection,
        nflatlev=gtx.int32(nflatlev),
        horizontal_start=horizontal_start,
        horizontal_end=horizontal_end,
        vertical_start=gtx.int32(0),
        vertical_end=gtx.int32(icon_grid.num_levels + 1),
        offset_provider={
            "E2C": icon_grid.get_offset_provider("E2C"),
            "E2V": icon_grid.get_offset_provider("E2V"),
            "V2C": icon_grid.get_offset_provider("V2C"),
            "E2C2E": icon_grid.get_offset_provider("E2C2E"),
            "Koff": dims.KDim,
        },
    )

    assert helpers.dallclose(
        vt_ref.asnumpy(), tangential_wind.asnumpy(), rtol=1.0e-14, atol=1.0e-14
    )
    assert helpers.dallclose(
        z_vt_ie_ref.asnumpy(), tangential_wind_on_half_levels.asnumpy(), rtol=1.0e-14, atol=1.0e-14
    )
    assert helpers.dallclose(
        vn_ie_ref.asnumpy(), vn_on_half_levels.asnumpy(), rtol=1.0e-15, atol=1.0e-15
    )
    assert helpers.dallclose(
        z_kin_hor_e_ref.asnumpy(),
        horizontal_kinetic_energy_at_edges_on_model_levels.asnumpy(),
        rtol=1.0e-14,
        atol=1.0e-14,
    )
    assert helpers.dallclose(
        z_w_concorr_me_ref.asnumpy(),
        contravariant_correction_at_edges_on_model_levels.asnumpy(),
        rtol=1.0e-15,
        atol=1.0e-15,
    )
    # the restriction is ok, as this is a velocity advection temporary
    lateral_boundary_7 = icon_grid.start_index(edge_domain(h_grid.Zone.LATERAL_BOUNDARY_LEVEL_7))
    halo_1 = icon_grid.end_index(edge_domain(h_grid.Zone.HALO))
    assert helpers.dallclose(
        z_v_grad_w_ref.asnumpy()[lateral_boundary_7:halo_1, :],
        horizontal_advection_of_w_at_edges_on_half_levels.asnumpy()[lateral_boundary_7:halo_1, :],
        rtol=1.0e-15,
        atol=1.0e-15,
    )


@pytest.mark.datatest
@pytest.mark.infinite_concat_where
@pytest.mark.parametrize(
    "experiment, step_date_init, step_date_exit",
    [
        (dt_utils.REGIONAL_EXPERIMENT, "2021-06-20T12:00:10.000", "2021-06-20T12:00:10.000"),
        (dt_utils.GLOBAL_EXPERIMENT, "2000-01-01T00:00:02.000", "2000-01-01T00:00:02.000"),
    ],
)
@pytest.mark.parametrize("istep_init", [2])
def test_compute_edge_diagnostics_for_velocity_advection_in_corrector_step(
    icon_grid,
    grid_savepoint,
    savepoint_compute_edge_diagnostics_for_velocity_advection_exit,
    interpolation_savepoint,
    metrics_savepoint,
    savepoint_velocity_init,
    savepoint_velocity_exit,
    step_date_init,
    step_date_exit,
    substep_init,
    istep_init,
    backend,
):
    edge_domain = h_grid.domain(dims.EdgeDim)

    tangential_wind_on_half_levels = savepoint_velocity_init.z_vt_ie()
    vn_on_half_levels = savepoint_velocity_init.vn_ie()
    horizontal_advection_of_w_at_edges_on_half_levels = data_alloc.zero_field(
        icon_grid, dims.EdgeDim, dims.KDim, backend=backend
    )
    w = savepoint_velocity_init.w()

    c_intp = interpolation_savepoint.c_intp()
    inv_dual_edge_length = grid_savepoint.inv_dual_edge_length()
    inv_primal_edge_length = grid_savepoint.inverse_primal_edge_lengths()
    tangent_orientation = grid_savepoint.tangent_orientation()

    horizontal_start = icon_grid.start_index(edge_domain(h_grid.Zone.LATERAL_BOUNDARY_LEVEL_7))
    horizontal_end = icon_grid.end_index(edge_domain(h_grid.Zone.HALO))

    z_v_grad_w_ref = savepoint_compute_edge_diagnostics_for_velocity_advection_exit.z_v_grad_w()

    compute_edge_diagnostics_for_velocity_advection.compute_horizontal_advection_of_w.with_backend(
        backend
    )(
        horizontal_advection_of_w_at_edges_on_half_levels=horizontal_advection_of_w_at_edges_on_half_levels,
        w=w,
        tangential_wind_on_half_levels=tangential_wind_on_half_levels,
        vn_on_half_levels=vn_on_half_levels,
        c_intp=c_intp,
        inv_dual_edge_length=inv_dual_edge_length,
        inv_primal_edge_length=inv_primal_edge_length,
        tangent_orientation=tangent_orientation,
        horizontal_start=horizontal_start,
        horizontal_end=horizontal_end,
        vertical_start=gtx.int32(0),
        vertical_end=gtx.int32(icon_grid.num_levels),
        offset_provider={
            "E2C": icon_grid.get_offset_provider("E2C"),
            "E2V": icon_grid.get_offset_provider("E2V"),
            "V2C": icon_grid.get_offset_provider("V2C"),
            "E2C2E": icon_grid.get_offset_provider("E2C2E"),
            "Koff": dims.KDim,
        },
    )

    assert helpers.dallclose(
        z_v_grad_w_ref.asnumpy()[horizontal_start:horizontal_end, :],
        horizontal_advection_of_w_at_edges_on_half_levels.asnumpy()[
            horizontal_start:horizontal_end, :
        ],
        rtol=1.0e-15,
        atol=1.0e-15,
    )


@pytest.mark.datatest
@pytest.mark.embedded_remap_error
@pytest.mark.parametrize(
    "experiment, step_date_init, step_date_exit",
    [
        (dt_utils.REGIONAL_EXPERIMENT, "2021-06-20T12:00:10.000", "2021-06-20T12:00:10.000"),
        (dt_utils.GLOBAL_EXPERIMENT, "2000-01-01T00:00:02.000", "2000-01-01T00:00:02.000"),
    ],
)
@pytest.mark.parametrize("istep_init", [1])
def test_compute_cell_diagnostics_for_velocity_advection_predictor(
    icon_grid,
    grid_savepoint,
    savepoint_compute_cell_diagnostics_for_velocity_advection_init,
    savepoint_compute_cell_diagnostics_for_velocity_advection_exit,
    metrics_savepoint,
    interpolation_savepoint,
    istep_init,
    substep_init,
    substep_exit,
    step_date_init,
    step_date_exit,
    backend,
):
    cell_domain = h_grid.domain(dims.CellDim)
    z_ekinh_ref = savepoint_compute_cell_diagnostics_for_velocity_advection_exit.z_ekinh()
    w_concorr_c_ref = savepoint_compute_cell_diagnostics_for_velocity_advection_exit.w_concorr_c()
    z_w_con_c_ref = savepoint_compute_cell_diagnostics_for_velocity_advection_exit.z_w_con_c()

    horizontal_kinetic_energy_at_edges_on_model_levels = (
        savepoint_compute_cell_diagnostics_for_velocity_advection_init.z_kin_hor_e()
    )
    contravariant_correction_at_edges_on_model_levels = (
        savepoint_compute_cell_diagnostics_for_velocity_advection_init.z_w_concorr_me()
    )
    w = savepoint_compute_cell_diagnostics_for_velocity_advection_init.w()
    contravariant_correction_at_cells_on_half_levels = (
        savepoint_compute_cell_diagnostics_for_velocity_advection_init.w_concorr_c()
    )
    horizontal_kinetic_energy_at_cells_on_model_levels = (
        savepoint_compute_cell_diagnostics_for_velocity_advection_init.z_ekinh()
    )
    contravariant_corrected_w_at_cells_on_half_levels = (
        savepoint_compute_cell_diagnostics_for_velocity_advection_init.z_w_con_c()
    )

    e_bln_c_s = data_alloc.flatten_first_two_dims(
        dims.CEDim, field=interpolation_savepoint.e_bln_c_s()
    )
    wgtfac_c = metrics_savepoint.wgtfac_c()

    nflatlev = grid_savepoint.nflatlev()
    lateral_boundary_4 = icon_grid.start_index(cell_domain(h_grid.Zone.LATERAL_BOUNDARY_LEVEL_4))
    end_halo = icon_grid.end_index(cell_domain(h_grid.Zone.HALO))

    compute_cell_diagnostics_for_velocity_advection.interpolate_horizontal_kinetic_energy_to_cells_and_compute_contravariant_terms.with_backend(
        backend
    )(
        horizontal_kinetic_energy_at_cells_on_model_levels=horizontal_kinetic_energy_at_cells_on_model_levels,
        contravariant_correction_at_cells_on_half_levels=contravariant_correction_at_cells_on_half_levels,
        contravariant_corrected_w_at_cells_on_half_levels=contravariant_corrected_w_at_cells_on_half_levels,
        w=w,
        horizontal_kinetic_energy_at_edges_on_model_levels=horizontal_kinetic_energy_at_edges_on_model_levels,
        contravariant_correction_at_edges_on_model_levels=contravariant_correction_at_edges_on_model_levels,
        e_bln_c_s=e_bln_c_s,
        wgtfac_c=wgtfac_c,
        nflatlev=nflatlev,
        nlev=icon_grid.num_levels,
        horizontal_start=lateral_boundary_4,
        horizontal_end=end_halo,
        vertical_start=0,
        vertical_end=icon_grid.num_levels + 1,
        offset_provider={
            "C2E": icon_grid.get_offset_provider("C2E"),
            "C2CE": icon_grid.get_offset_provider("C2CE"),
            "Koff": dims.KDim,
        },
    )

    assert helpers.dallclose(
        z_ekinh_ref.asnumpy(),
        horizontal_kinetic_energy_at_cells_on_model_levels.asnumpy(),
        rtol=1.0e-15,
        atol=1.0e-15,
    )
    assert helpers.dallclose(
        w_concorr_c_ref.asnumpy(),
        contravariant_correction_at_cells_on_half_levels.asnumpy(),
        rtol=1.0e-15,
        atol=1.0e-15,
    )
    assert helpers.dallclose(
        z_w_con_c_ref.asnumpy(),
        contravariant_corrected_w_at_cells_on_half_levels.asnumpy(),
        rtol=1.0e-15,
        atol=1.0e-15,
    )


@pytest.mark.datatest
@pytest.mark.embedded_remap_error
@pytest.mark.parametrize(
    "experiment, step_date_init, step_date_exit",
    [
        (dt_utils.REGIONAL_EXPERIMENT, "2021-06-20T12:00:10.000", "2021-06-20T12:00:10.000"),
        (dt_utils.GLOBAL_EXPERIMENT, "2000-01-01T00:00:02.000", "2000-01-01T00:00:02.000"),
    ],
)
@pytest.mark.parametrize("istep_init", [2])
def test_compute_cell_diagnostics_for_velocity_advection_corrector(
    icon_grid,
    grid_savepoint,
    savepoint_compute_cell_diagnostics_for_velocity_advection_init,
    savepoint_compute_cell_diagnostics_for_velocity_advection_exit,
    metrics_savepoint,
    interpolation_savepoint,
    istep_init,
    substep_init,
    substep_exit,
    step_date_init,
    step_date_exit,
    backend,
):
    cell_domain = h_grid.domain(dims.CellDim)
    z_ekinh_ref = savepoint_compute_cell_diagnostics_for_velocity_advection_exit.z_ekinh()
    w_concorr_c_ref = savepoint_compute_cell_diagnostics_for_velocity_advection_exit.w_concorr_c()
    z_w_con_c_ref = savepoint_compute_cell_diagnostics_for_velocity_advection_exit.z_w_con_c()

    horizontal_kinetic_energy_at_edges_on_model_levels = (
        savepoint_compute_cell_diagnostics_for_velocity_advection_init.z_kin_hor_e()
    )
    w = savepoint_compute_cell_diagnostics_for_velocity_advection_init.w()
    contravariant_correction_at_cells_on_half_levels = (
        savepoint_compute_cell_diagnostics_for_velocity_advection_init.w_concorr_c()
    )
    horizontal_kinetic_energy_at_cells_on_model_levels = (
        savepoint_compute_cell_diagnostics_for_velocity_advection_init.z_ekinh()
    )
    contravariant_corrected_w_at_cells_on_half_levels = (
        savepoint_compute_cell_diagnostics_for_velocity_advection_init.z_w_con_c()
    )

    e_bln_c_s = data_alloc.flatten_first_two_dims(
        dims.CEDim, field=interpolation_savepoint.e_bln_c_s()
    )
    nflatlev = grid_savepoint.nflatlev()
    lateral_boundary_4 = icon_grid.start_index(cell_domain(h_grid.Zone.LATERAL_BOUNDARY_LEVEL_4))
    end_halo = icon_grid.end_index(cell_domain(h_grid.Zone.HALO))

    compute_cell_diagnostics_for_velocity_advection.interpolate_horizontal_kinetic_energy_to_cells_and_compute_contravariant_corrected_w.with_backend(
        backend
    )(
        horizontal_kinetic_energy_at_cells_on_model_levels=horizontal_kinetic_energy_at_cells_on_model_levels,
        contravariant_correction_at_cells_on_half_levels=contravariant_correction_at_cells_on_half_levels,
        contravariant_corrected_w_at_cells_on_half_levels=contravariant_corrected_w_at_cells_on_half_levels,
        w=w,
        horizontal_kinetic_energy_at_edges_on_model_levels=horizontal_kinetic_energy_at_edges_on_model_levels,
        e_bln_c_s=e_bln_c_s,
        nflatlev=nflatlev,
        nlev=icon_grid.num_levels,
        # TODO: serialization test works for lateral_boundary_4 but not on lateral_boundary_3, but it should be in lateral_boundary_3 in driver code
        horizontal_start=lateral_boundary_4,
        horizontal_end=end_halo,
        vertical_start=0,
        vertical_end=icon_grid.num_levels + 1,
        offset_provider={
            "C2E": icon_grid.get_offset_provider("C2E"),
            "C2CE": icon_grid.get_offset_provider("C2CE"),
            "Koff": dims.KDim,
        },
    )

    assert helpers.dallclose(
        z_ekinh_ref.asnumpy(),
        horizontal_kinetic_energy_at_cells_on_model_levels.asnumpy(),
        rtol=1.0e-15,
        atol=1.0e-15,
    )
    assert helpers.dallclose(
        w_concorr_c_ref.asnumpy(),
        contravariant_correction_at_cells_on_half_levels.asnumpy(),
        rtol=1.0e-15,
        atol=1.0e-15,
    )
    assert helpers.dallclose(
        z_w_con_c_ref.asnumpy(),
        contravariant_corrected_w_at_cells_on_half_levels.asnumpy(),
        rtol=1.0e-15,
        atol=1.0e-15,
    )


@pytest.mark.datatest
@pytest.mark.embedded_remap_error
@pytest.mark.parametrize(
    "experiment, step_date_init, step_date_exit",
    [
        (dt_utils.REGIONAL_EXPERIMENT, "2021-06-20T12:00:10.000", "2021-06-20T12:00:10.000"),
        (dt_utils.GLOBAL_EXPERIMENT, "2000-01-01T00:00:02.000", "2000-01-01T00:00:02.000"),
    ],
)
@pytest.mark.parametrize("istep_init", [1, 2])
def test_compute_advection_in_vertical_momentum_equation(
    icon_grid,
    grid_savepoint,
    savepoint_compute_advection_in_vertical_momentum_equation_init,
    savepoint_compute_advection_in_vertical_momentum_equation_exit,
    savepoint_compute_cell_diagnostics_for_velocity_advection_exit,
    interpolation_savepoint,
    metrics_savepoint,
    savepoint_velocity_exit,
    backend,
    savepoint_velocity_init,
    step_date_init,
    step_date_exit,
    substep_init,
    substep_exit,
    istep_init,
):
    scalfac_exdiff = savepoint_velocity_init.scalfac_exdiff()
    cfl_w_limit = savepoint_velocity_init.cfl_w_limit()
    ddqz_z_half = metrics_savepoint.ddqz_z_half()
    # calculate cfl_clipping
    z_w_con_c_8_13 = (
        savepoint_compute_cell_diagnostics_for_velocity_advection_exit.z_w_con_c().asnumpy()
    )
    cfl_clipping_np = z_w_con_c_8_13 > (cfl_w_limit * ddqz_z_half.asnumpy())
    cfl_clipping = gtx.as_field((dims.CellDim, dims.KDim), cfl_clipping_np, allocator=backend)
    contravariant_corrected_w_at_cells_on_half_levels = (
        savepoint_compute_advection_in_vertical_momentum_equation_init.z_w_con_c()
    )
    w = savepoint_compute_advection_in_vertical_momentum_equation_init.w()
    vertical_wind_advective_tendency = (
        savepoint_compute_advection_in_vertical_momentum_equation_init.ddt_w_adv()
    )
    horizontal_advection_of_w_at_edges_on_half_levels = (
        savepoint_compute_advection_in_vertical_momentum_equation_init.z_v_grad_w()
    )

    contravariant_corrected_w_at_cells_on_model_levels = (
        savepoint_compute_advection_in_vertical_momentum_equation_init.z_w_con_c_full()
    )
    skip_compute_predictor_vertical_advection = (
        savepoint_compute_advection_in_vertical_momentum_equation_init.lvn_only()
    )

    coeff1_dwdz = metrics_savepoint.coeff1_dwdz()
    coeff2_dwdz = metrics_savepoint.coeff2_dwdz()
    e_bln_c_s = data_alloc.flatten_first_two_dims(
        dims.CEDim, field=interpolation_savepoint.e_bln_c_s(), backend=backend
    )
    owner_mask = grid_savepoint.c_owner_mask()
    area = grid_savepoint.cell_areas()
    geofac_n2s = interpolation_savepoint.geofac_n2s()

    z_w_con_c_full_ref = (
        savepoint_compute_advection_in_vertical_momentum_equation_exit.z_w_con_c_full()
    )
    ddt_w_adv_ref = savepoint_compute_advection_in_vertical_momentum_equation_exit.ddt_w_adv()

<<<<<<< HEAD
    end_index_of_damping_layer = grid_savepoint.nrdmax()[0]
=======
    nrdmax = grid_savepoint.nrdmax()
>>>>>>> 91e200e8

    dtime = 5.0
    cell_domain = h_grid.domain(dims.CellDim)
    start_cell_nudging_for_vertical_wind_advective_tendency = icon_grid.start_index(
        cell_domain(h_grid.Zone.NUDGING)
    )
    end_cell_local_for_vertical_wind_advective_tendency = icon_grid.end_index(
        cell_domain(h_grid.Zone.LOCAL)
    )
    horizontal_start = icon_grid.start_index(cell_domain(h_grid.Zone.LATERAL_BOUNDARY_LEVEL_4))
    horizontal_end = icon_grid.end_index(cell_domain(h_grid.Zone.HALO))
    vertical_start = 0
    vertical_end = icon_grid.num_levels
    compute_advection_in_vertical_momentum_equation.compute_advection_in_vertical_momentum_equation.with_backend(
        backend
    )(
        contravariant_corrected_w_at_cells_on_model_levels=contravariant_corrected_w_at_cells_on_model_levels,
        vertical_wind_advective_tendency=vertical_wind_advective_tendency,
        w=w,
        contravariant_corrected_w_at_cells_on_half_levels=contravariant_corrected_w_at_cells_on_half_levels,
        horizontal_advection_of_w_at_edges_on_half_levels=horizontal_advection_of_w_at_edges_on_half_levels,
        coeff1_dwdz=coeff1_dwdz,
        coeff2_dwdz=coeff2_dwdz,
        e_bln_c_s=e_bln_c_s,
        ddqz_z_half=ddqz_z_half,
        area=area,
        geofac_n2s=geofac_n2s,
        cfl_clipping=cfl_clipping,
        owner_mask=owner_mask,
        scalfac_exdiff=scalfac_exdiff,
        cfl_w_limit=cfl_w_limit,
        dtime=dtime,
        skip_compute_predictor_vertical_advection=skip_compute_predictor_vertical_advection,
        nlev=icon_grid.num_levels,
        end_index_of_damping_layer=end_index_of_damping_layer,
        horizontal_start=horizontal_start,
        horizontal_end=horizontal_end,
        vertical_start=vertical_start,
        vertical_end=vertical_end,
        offset_provider={
            "C2E": icon_grid.get_offset_provider("C2E"),
            "C2CE": icon_grid.get_offset_provider("C2CE"),
            "C2E2CO": icon_grid.get_offset_provider("C2E2CO"),
            "Koff": dims.KDim,
        },
    )

    assert helpers.dallclose(
        z_w_con_c_full_ref.asnumpy(),
        contravariant_corrected_w_at_cells_on_model_levels.asnumpy(),
        rtol=1.0e-15,
        atol=1.0e-15,
    )
    assert helpers.dallclose(
        ddt_w_adv_ref.asnumpy()[
            start_cell_nudging_for_vertical_wind_advective_tendency:end_cell_local_for_vertical_wind_advective_tendency,
            :,
        ],
        vertical_wind_advective_tendency.asnumpy()[
            start_cell_nudging_for_vertical_wind_advective_tendency:end_cell_local_for_vertical_wind_advective_tendency,
            :,
        ],
        rtol=1.0e-15,
        atol=1.0e-15,
    )


@pytest.mark.datatest
@pytest.mark.embedded_remap_error
@pytest.mark.parametrize(
    "experiment, step_date_init, step_date_exit",
    [
        (dt_utils.REGIONAL_EXPERIMENT, "2021-06-20T12:00:10.000", "2021-06-20T12:00:10.000"),
        (dt_utils.GLOBAL_EXPERIMENT, "2000-01-01T00:00:02.000", "2000-01-01T00:00:02.000"),
    ],
)
@pytest.mark.parametrize("istep_init", [1, 2])
def test_compute_advection_in_horizontal_momentum_equation(
    icon_grid,
    grid_savepoint,
    savepoint_compute_advection_in_horizontal_momentum_equation_init,
    savepoint_compute_advection_in_horizontal_momentum_equation_exit,
    interpolation_savepoint,
    metrics_savepoint,
    backend,
    savepoint_velocity_init,
    istep_init,
    substep_init,
    step_date_init,
    step_date_exit,
):
    vn = savepoint_compute_advection_in_horizontal_momentum_equation_init.vn()
    horizontal_kinetic_energy_at_edges_on_model_levels = (
        savepoint_compute_advection_in_horizontal_momentum_equation_init.z_kin_hor_e()
    )
    horizontal_kinetic_energy_at_cells_on_model_levels = (
        savepoint_compute_advection_in_horizontal_momentum_equation_init.z_ekinh()
    )
    tangential_wind = savepoint_compute_advection_in_horizontal_momentum_equation_init.vt()
    contravariant_corrected_w_at_cells_on_model_levels = (
        savepoint_compute_advection_in_horizontal_momentum_equation_init.z_w_con_c_full()
    )
    vn_on_half_levels = savepoint_compute_advection_in_horizontal_momentum_equation_init.vn_ie()
    levelmask = savepoint_compute_advection_in_horizontal_momentum_equation_init.levelmask()
    normal_wind_advective_tendency = (
        savepoint_compute_advection_in_horizontal_momentum_equation_init.ddt_vn_apc()
    )

    geofac_rot = interpolation_savepoint.geofac_rot()
    coeff_gradekin = metrics_savepoint.coeff_gradekin()
    coriolis_frequency = grid_savepoint.f_e()
    c_lin_e = interpolation_savepoint.c_lin_e()
    ddqz_z_full_e = metrics_savepoint.ddqz_z_full_e()
    area_edge = grid_savepoint.edge_areas()
    tangent_orientation = grid_savepoint.tangent_orientation()
    inv_primal_edge_length = grid_savepoint.inverse_primal_edge_lengths()
    geofac_grdiv = interpolation_savepoint.geofac_grdiv()

    edge_domain = h_grid.domain(dims.EdgeDim)

    start_edge_nudging_level_2 = icon_grid.start_index(edge_domain(h_grid.Zone.NUDGING_LEVEL_2))
    end_edge_local = icon_grid.end_index(edge_domain(h_grid.Zone.LOCAL))

    d_time = savepoint_velocity_init.get_metadata("dtime").get("dtime")
<<<<<<< HEAD
    end_index_of_damping_layer = grid_savepoint.nrdmax()[0]
=======
    nrdmax = grid_savepoint.nrdmax()
>>>>>>> 91e200e8

    ddt_vn_apc_ref = savepoint_compute_advection_in_horizontal_momentum_equation_exit.ddt_vn_apc()

    scalfac_exdiff = savepoint_velocity_init.scalfac_exdiff()
    cfl_w_limit = savepoint_velocity_init.cfl_w_limit()

    compute_advection_in_horizontal_momentum_equation.compute_advection_in_horizontal_momentum_equation.with_backend(
        backend
    )(
        normal_wind_advective_tendency=normal_wind_advective_tendency,
        vn=vn,
        horizontal_kinetic_energy_at_edges_on_model_levels=horizontal_kinetic_energy_at_edges_on_model_levels,
        horizontal_kinetic_energy_at_cells_on_model_levels=horizontal_kinetic_energy_at_cells_on_model_levels,
        tangential_wind=tangential_wind,
        coriolis_frequency=coriolis_frequency,
        contravariant_corrected_w_at_cells_on_model_levels=contravariant_corrected_w_at_cells_on_model_levels,
        vn_on_half_levels=vn_on_half_levels,
        geofac_rot=geofac_rot,
        coeff_gradekin=coeff_gradekin,
        c_lin_e=c_lin_e,
        ddqz_z_full_e=ddqz_z_full_e,
        levelmask=levelmask,
        area_edge=area_edge,
        tangent_orientation=tangent_orientation,
        inv_primal_edge_length=inv_primal_edge_length,
        geofac_grdiv=geofac_grdiv,
        cfl_w_limit=cfl_w_limit,
        scalfac_exdiff=scalfac_exdiff,
        d_time=d_time,
        nlev=icon_grid.num_levels,
        end_index_of_damping_layer=end_index_of_damping_layer,
        horizontal_start=start_edge_nudging_level_2,
        horizontal_end=end_edge_local,
        vertical_start=0,
        vertical_end=icon_grid.num_levels,
        offset_provider={
            "V2E": icon_grid.get_offset_provider("V2E"),
            "E2EC": icon_grid.get_offset_provider("E2EC"),
            "E2V": icon_grid.get_offset_provider("E2V"),
            "E2C": icon_grid.get_offset_provider("E2C"),
            "E2C2EO": icon_grid.get_offset_provider("E2C2EO"),
            "Koff": dims.KDim,
        },
    )

    assert helpers.dallclose(
        ddt_vn_apc_ref.asnumpy(),
        normal_wind_advective_tendency.asnumpy(),
        rtol=1.0e-15,
        atol=1.0e-15,
    )<|MERGE_RESOLUTION|>--- conflicted
+++ resolved
@@ -910,11 +910,8 @@
     )
     ddt_w_adv_ref = savepoint_compute_advection_in_vertical_momentum_equation_exit.ddt_w_adv()
 
-<<<<<<< HEAD
     end_index_of_damping_layer = grid_savepoint.nrdmax()[0]
-=======
-    nrdmax = grid_savepoint.nrdmax()
->>>>>>> 91e200e8
+
 
     dtime = 5.0
     cell_domain = h_grid.domain(dims.CellDim)
@@ -1039,11 +1036,8 @@
     end_edge_local = icon_grid.end_index(edge_domain(h_grid.Zone.LOCAL))
 
     d_time = savepoint_velocity_init.get_metadata("dtime").get("dtime")
-<<<<<<< HEAD
     end_index_of_damping_layer = grid_savepoint.nrdmax()[0]
-=======
-    nrdmax = grid_savepoint.nrdmax()
->>>>>>> 91e200e8
+
 
     ddt_vn_apc_ref = savepoint_compute_advection_in_horizontal_momentum_equation_exit.ddt_vn_apc()
 
