# ICON4Py - ICON inspired code in Python and GT4Py
#
# Copyright (c) 2022-2024, ETH Zurich and MeteoSwiss
# All rights reserved.
#
# Please, refer to the LICENSE file in the root directory.
# SPDX-License-Identifier: BSD-3-Clause
import logging

import gt4py.next as gtx
import pytest

from icon4py.model.atmosphere.dycore import (
    dycore_states,
    velocity_advection as advection,
)
from icon4py.model.atmosphere.dycore.stencils import (
    compute_advection_in_horizontal_momentum_equation,
    compute_advection_in_vertical_momentum_equation,
    compute_cell_diagnostics_for_velocity_advection,
    compute_edge_diagnostics_for_velocity_advection,
)
from icon4py.model.common import dimension as dims, utils as common_utils
from icon4py.model.common.grid import (
    horizontal as h_grid,
    states as grid_states,
    vertical as v_grid,
)
from icon4py.model.common.states import prognostic_state as prognostics
from icon4py.model.common.utils import data_allocation as data_alloc
from icon4py.model.testing import datatest_utils as dt_utils, helpers

from . import utils


log = logging.getLogger(__name__)


def create_vertical_params(vertical_config, grid_savepoint):
    return v_grid.VerticalGrid(
        config=vertical_config,
        vct_a=grid_savepoint.vct_a(),
        vct_b=grid_savepoint.vct_b(),
        _min_index_flat_horizontal_grad_pressure=grid_savepoint.nflat_gradp(),
    )


@pytest.mark.datatest
@pytest.mark.parametrize(
    "experiment, step_date_init",
    [
        (dt_utils.REGIONAL_EXPERIMENT, "2021-06-20T12:00:10.000"),
        (dt_utils.GLOBAL_EXPERIMENT, "2000-01-01T00:00:02.000"),
    ],
)
def test_verify_velocity_init_against_savepoint(
    interpolation_savepoint,
    step_date_init,
    grid_savepoint,
    icon_grid,
    metrics_savepoint,
    lowest_layer_thickness,
    model_top_height,
    stretch_factor,
    damping_height,
    experiment,
    backend,
):
    interpolation_state = utils.construct_interpolation_state(interpolation_savepoint)
    metric_state_nonhydro = utils.construct_metric_state(metrics_savepoint, icon_grid.num_levels)
    vertical_config = v_grid.VerticalGridConfig(
        icon_grid.num_levels,
        lowest_layer_thickness=lowest_layer_thickness,
        model_top_height=model_top_height,
        stretch_factor=stretch_factor,
        rayleigh_damping_height=damping_height,
    )
    vertical_params = create_vertical_params(vertical_config, grid_savepoint)

    velocity_advection = advection.VelocityAdvection(
        grid=icon_grid,
        metric_state=metric_state_nonhydro,
        interpolation_state=interpolation_state,
        vertical_params=vertical_params,
        edge_params=grid_savepoint.construct_edge_geometry(),
        owner_mask=grid_savepoint.c_owner_mask(),
        backend=backend,
    )
    assert velocity_advection.cfl_w_limit == 0.65
    assert velocity_advection.scalfac_exdiff == 0.05
    assert helpers.dallclose(velocity_advection.cfl_clipping.asnumpy(), 0.0)
    assert helpers.dallclose(velocity_advection.vcfl_dsl.asnumpy(), 0.0)


@pytest.mark.datatest
@pytest.mark.datatest
@pytest.mark.parametrize(
    "experiment, step_date_init",
    [
        (dt_utils.REGIONAL_EXPERIMENT, "2021-06-20T12:00:10.000"),
        (dt_utils.GLOBAL_EXPERIMENT, "2000-01-01T00:00:02.000"),
    ],
)
def test_scale_factors_by_dtime(savepoint_velocity_init, icon_grid, backend):
    dtime = savepoint_velocity_init.get_metadata("dtime").get("dtime")
    velocity_advection = advection.VelocityAdvection(
        grid=icon_grid,
        metric_state=None,
        interpolation_state=None,
        vertical_params=None,
        edge_params=None,
        owner_mask=None,
        backend=backend,
    )
    (cfl_w_limit, scalfac_exdiff) = velocity_advection._scale_factors_by_dtime(dtime)
    assert cfl_w_limit == savepoint_velocity_init.cfl_w_limit()
    assert scalfac_exdiff == savepoint_velocity_init.scalfac_exdiff()


@pytest.mark.embedded_remap_error
@pytest.mark.datatest
@pytest.mark.parametrize(
    "experiment, step_date_init, step_date_exit",
    [
        (dt_utils.REGIONAL_EXPERIMENT, "2021-06-20T12:00:10.000", "2021-06-20T12:00:10.000"),
        (dt_utils.GLOBAL_EXPERIMENT, "2000-01-01T00:00:02.000", "2000-01-01T00:00:02.000"),
    ],
)
def test_velocity_predictor_step(
    experiment,
    istep_init,
    istep_exit,
    step_date_init,
    step_date_exit,
    substep_init,
    substep_exit,
    lowest_layer_thickness,
    model_top_height,
    stretch_factor,
    damping_height,
    icon_grid,
    grid_savepoint,
    savepoint_velocity_init,
    metrics_savepoint,
    interpolation_savepoint,
    savepoint_velocity_exit,
    backend,
    caplog,
):
    caplog.set_level(logging.WARN)
    init_savepoint = savepoint_velocity_init
    vn_only = init_savepoint.vn_only()
    dtime = init_savepoint.get_metadata("dtime").get("dtime")

    diagnostic_state = dycore_states.DiagnosticStateNonHydro(
        tangential_wind=init_savepoint.vt(),
        vn_on_half_levels=init_savepoint.vn_ie(),
        contravariant_correction_at_cells_on_half_levels=init_savepoint.w_concorr_c(),
        theta_v_at_cells_on_half_levels=None,
        perturbed_exner_at_cells_on_model_levels=None,
        rho_at_cells_on_half_levels=None,
        ddt_exner_phy=None,
        grf_tend_rho=None,
        grf_tend_thv=None,
        grf_tend_w=None,
<<<<<<< HEAD
        mass_flux_at_edges_on_model_levels=None,
        normal_wind_tendency_due_to_physics_process=None,
=======
        mass_fl_e=None,
        normal_wind_tendency_due_to_slow_physics_process=None,
>>>>>>> 008015f4
        grf_tend_vn=None,
        normal_wind_advective_tendency=common_utils.PredictorCorrectorPair(
            init_savepoint.ddt_vn_apc_pc(0), init_savepoint.ddt_vn_apc_pc(1)
        ),
        vertical_wind_advective_tendency=common_utils.PredictorCorrectorPair(
            init_savepoint.ddt_w_adv_pc(0), init_savepoint.ddt_w_adv_pc(1)
        ),
        rho_iau_increment=None,
        normal_wind_iau_increment=None,
        exner_iau_increment=None,
        exner_dynamical_increment=None,
    )
    prognostic_state = prognostics.PrognosticState(
        w=init_savepoint.w(),
        vn=init_savepoint.vn(),
        theta_v=None,
        rho=None,
        exner=None,
    )
    interpolation_state = utils.construct_interpolation_state(interpolation_savepoint)
    metric_state_nonhydro = utils.construct_metric_state(metrics_savepoint, icon_grid.num_levels)

    cell_geometry: grid_states.CellParams = grid_savepoint.construct_cell_geometry()
    edge_geometry: grid_states.EdgeParams = grid_savepoint.construct_edge_geometry()

    vertical_config = v_grid.VerticalGridConfig(
        icon_grid.num_levels,
        lowest_layer_thickness=lowest_layer_thickness,
        model_top_height=model_top_height,
        stretch_factor=stretch_factor,
        rayleigh_damping_height=damping_height,
    )
    vertical_params = create_vertical_params(vertical_config, grid_savepoint)

    velocity_advection = advection.VelocityAdvection(
        grid=icon_grid,
        metric_state=metric_state_nonhydro,
        interpolation_state=interpolation_state,
        vertical_params=vertical_params,
        edge_params=edge_geometry,
        owner_mask=grid_savepoint.c_owner_mask(),
        backend=backend,
    )

    velocity_advection.run_predictor_step(
        skip_compute_predictor_vertical_advection=vn_only,
        diagnostic_state=diagnostic_state,
        prognostic_state=prognostic_state,
        contravariant_correction_at_edges_on_model_levels=init_savepoint.z_w_concorr_me(),
        horizontal_kinetic_energy_at_edges_on_model_levels=init_savepoint.z_kin_hor_e(),
        tangential_wind_on_half_levels=init_savepoint.z_vt_ie(),
        dtime=dtime,
        cell_areas=cell_geometry.area,
    )

    icon_result_ddt_vn_apc_pc = savepoint_velocity_exit.ddt_vn_apc_pc(0).asnumpy()
    icon_result_ddt_w_adv_pc = savepoint_velocity_exit.ddt_w_adv_pc(0).asnumpy()
    icon_result_vn_ie = savepoint_velocity_exit.vn_ie().asnumpy()
    icon_result_vt = savepoint_velocity_exit.vt().asnumpy()
    icon_result_w_concorr_c = savepoint_velocity_exit.w_concorr_c().asnumpy()
    icon_result_z_v_grad_w = savepoint_velocity_exit.z_v_grad_w().asnumpy()

    # stencil 01
    assert helpers.dallclose(
        diagnostic_state.tangential_wind.asnumpy(), icon_result_vt, atol=1.0e-14
    )
    # stencil 02,05
    assert helpers.dallclose(
        diagnostic_state.vn_on_half_levels.asnumpy(), icon_result_vn_ie, atol=1.0e-14
    )

    start_edge_lateral_boundary_6 = icon_grid.start_index(
        h_grid.domain(dims.EdgeDim)(h_grid.Zone.LATERAL_BOUNDARY_LEVEL_7)
    )
    # stencil 07
    if not vn_only:
        assert helpers.dallclose(
            icon_result_z_v_grad_w[start_edge_lateral_boundary_6:, :],
            velocity_advection._horizontal_advection_of_w_at_edges_on_half_levels.asnumpy()[
                start_edge_lateral_boundary_6:, :
            ],
            atol=1.0e-16,
        )

    # stencil 08
    start_cell_nudging = icon_grid.start_index(h_grid.domain(dims.CellDim)(h_grid.Zone.NUDGING))
    assert helpers.dallclose(
        savepoint_velocity_exit.z_ekinh().asnumpy()[start_cell_nudging:, :],
        velocity_advection._horizontal_kinetic_energy_at_cells_on_model_levels.asnumpy()[
            start_cell_nudging:, :
        ],
    )
    # stencil 10
    assert helpers.dallclose(
        diagnostic_state.contravariant_correction_at_cells_on_half_levels.asnumpy()[
            start_cell_nudging:, vertical_params.nflatlev + 1 : icon_grid.num_levels
        ],
        icon_result_w_concorr_c[
            start_cell_nudging:, vertical_params.nflatlev + 1 : icon_grid.num_levels
        ],
        atol=1.0e-15,
    )
    # stencil 11,12,13,14
    assert helpers.dallclose(
        velocity_advection._contravariant_corrected_w_at_cells_on_half_levels.asnumpy()[
            start_cell_nudging:, :
        ],
        savepoint_velocity_exit.z_w_con_c().asnumpy()[start_cell_nudging:, :],
        atol=1.0e-15,
    )

    # stencil 16
    assert helpers.dallclose(
        diagnostic_state.vertical_wind_advective_tendency.predictor.asnumpy()[
            start_cell_nudging:, :
        ],
        icon_result_ddt_w_adv_pc[start_cell_nudging:, :],
        atol=5.0e-16,
        rtol=1.0e-10,
    )
    # stencil 19
    assert helpers.dallclose(
        diagnostic_state.normal_wind_advective_tendency.predictor.asnumpy(),
        icon_result_ddt_vn_apc_pc,
        atol=1.0e-15,
    )


@pytest.mark.embedded_remap_error
@pytest.mark.datatest
@pytest.mark.parametrize("istep_init, istep_exit", [(2, 2)])
@pytest.mark.parametrize(
    "experiment, step_date_init, step_date_exit",
    [
        (dt_utils.REGIONAL_EXPERIMENT, "2021-06-20T12:00:10.000", "2021-06-20T12:00:10.000"),
        (dt_utils.GLOBAL_EXPERIMENT, "2000-01-01T00:00:02.000", "2000-01-01T00:00:02.000"),
    ],
)
def test_velocity_corrector_step(
    istep_init,
    istep_exit,
    substep_init,
    step_date_init,
    step_date_exit,
    lowest_layer_thickness,
    model_top_height,
    stretch_factor,
    damping_height,
    icon_grid,
    grid_savepoint,
    savepoint_velocity_init,
    savepoint_velocity_exit,
    interpolation_savepoint,
    metrics_savepoint,
    backend,
):
    init_savepoint = savepoint_velocity_init
    vn_only = init_savepoint.vn_only()
    dtime = init_savepoint.get_metadata("dtime").get("dtime")

    assert not vn_only

    diagnostic_state = dycore_states.DiagnosticStateNonHydro(
        tangential_wind=init_savepoint.vt(),
        vn_on_half_levels=init_savepoint.vn_ie(),
        contravariant_correction_at_cells_on_half_levels=init_savepoint.w_concorr_c(),
        theta_v_at_cells_on_half_levels=None,
        perturbed_exner_at_cells_on_model_levels=None,
        rho_at_cells_on_half_levels=None,
        ddt_exner_phy=None,
        grf_tend_rho=None,
        grf_tend_thv=None,
        grf_tend_w=None,
<<<<<<< HEAD
        mass_flux_at_edges_on_model_levels=None,
        normal_wind_tendency_due_to_physics_process=None,
=======
        mass_fl_e=None,
        normal_wind_tendency_due_to_slow_physics_process=None,
>>>>>>> 008015f4
        grf_tend_vn=None,
        normal_wind_advective_tendency=common_utils.PredictorCorrectorPair(
            init_savepoint.ddt_vn_apc_pc(0), init_savepoint.ddt_vn_apc_pc(1)
        ),
        vertical_wind_advective_tendency=common_utils.PredictorCorrectorPair(
            init_savepoint.ddt_w_adv_pc(0), init_savepoint.ddt_w_adv_pc(1)
        ),
        rho_iau_increment=None,
        normal_wind_iau_increment=None,
        exner_iau_increment=None,  # sp.exner_incr(),
        exner_dynamical_increment=None,
    )
    prognostic_state = prognostics.PrognosticState(
        w=init_savepoint.w(),
        vn=init_savepoint.vn(),
        theta_v=None,
        rho=None,
        exner=None,
    )

    interpolation_state = utils.construct_interpolation_state(interpolation_savepoint)

    metric_state_nonhydro = utils.construct_metric_state(metrics_savepoint, icon_grid.num_levels)

    cell_geometry: grid_states.CellParams = grid_savepoint.construct_cell_geometry()
    edge_geometry: grid_states.EdgeParams = grid_savepoint.construct_edge_geometry()

    vertical_config = v_grid.VerticalGridConfig(
        icon_grid.num_levels,
        lowest_layer_thickness=lowest_layer_thickness,
        model_top_height=model_top_height,
        stretch_factor=stretch_factor,
        rayleigh_damping_height=damping_height,
    )
    vertical_params = create_vertical_params(vertical_config, grid_savepoint)

    velocity_advection = advection.VelocityAdvection(
        grid=icon_grid,
        metric_state=metric_state_nonhydro,
        interpolation_state=interpolation_state,
        vertical_params=vertical_params,
        edge_params=edge_geometry,
        owner_mask=grid_savepoint.c_owner_mask(),
        backend=backend,
    )

    velocity_advection.run_corrector_step(
        diagnostic_state=diagnostic_state,
        prognostic_state=prognostic_state,
        horizontal_kinetic_energy_at_edges_on_model_levels=init_savepoint.z_kin_hor_e(),
        tangential_wind_on_half_levels=init_savepoint.z_vt_ie(),
        dtime=dtime,
        cell_areas=cell_geometry.area,
    )

    icon_result_ddt_vn_apc_pc = savepoint_velocity_exit.ddt_vn_apc_pc(1).asnumpy()
    icon_result_ddt_w_adv_pc = savepoint_velocity_exit.ddt_w_adv_pc(1).asnumpy()
    icon_result_z_v_grad_w = savepoint_velocity_exit.z_v_grad_w().asnumpy()

    # stencil 07
    start_cell_lateral_boundary_level_7 = icon_grid.start_index(
        h_grid.domain(dims.EdgeDim)(h_grid.Zone.LATERAL_BOUNDARY_LEVEL_7)
    )
    assert helpers.dallclose(
        velocity_advection._horizontal_advection_of_w_at_edges_on_half_levels.asnumpy()[
            start_cell_lateral_boundary_level_7:, :
        ],
        icon_result_z_v_grad_w[start_cell_lateral_boundary_level_7:, :],
        atol=1e-16,
    )
    # stencil 08
    start_cell_nudging = icon_grid.start_index(h_grid.domain(dims.CellDim)(h_grid.Zone.NUDGING))
    assert helpers.dallclose(
        velocity_advection._horizontal_kinetic_energy_at_cells_on_model_levels.asnumpy()[
            start_cell_nudging:, :
        ],
        savepoint_velocity_exit.z_ekinh().asnumpy()[start_cell_nudging:, :],
    )

    # stencil 11,12,13,14
    assert helpers.dallclose(
        velocity_advection._contravariant_corrected_w_at_cells_on_half_levels.asnumpy()[
            start_cell_nudging:, :
        ],
        savepoint_velocity_exit.z_w_con_c().asnumpy()[start_cell_nudging:, :],
    )
    # stencil 16
    assert helpers.dallclose(
        diagnostic_state.vertical_wind_advective_tendency.corrector.asnumpy()[
            start_cell_nudging:, :
        ],
        icon_result_ddt_w_adv_pc[start_cell_nudging:, :],
        atol=5.0e-16,
    )
    # stencil 19
    assert helpers.dallclose(
        diagnostic_state.normal_wind_advective_tendency.corrector.asnumpy(),
        icon_result_ddt_vn_apc_pc,
        atol=5.0e-16,
    )


@pytest.mark.datatest
@pytest.mark.embedded_remap_error
@pytest.mark.parametrize(
    "experiment, step_date_init, step_date_exit",
    [
        (dt_utils.REGIONAL_EXPERIMENT, "2021-06-20T12:00:10.000", "2021-06-20T12:00:10.000"),
        (dt_utils.GLOBAL_EXPERIMENT, "2000-01-01T00:00:02.000", "2000-01-01T00:00:02.000"),
    ],
)
def test_compute_edge_diagnostics_for_velocity_advection_in_predictor_step(
    icon_grid,
    grid_savepoint,
    savepoint_compute_edge_diagnostics_for_velocity_advection_exit,
    interpolation_savepoint,
    metrics_savepoint,
    savepoint_velocity_init,
    savepoint_velocity_exit,
    step_date_init,
    step_date_exit,
    substep_init,
    istep_init,
    istep_exit,
    backend,
):
    edge_domain = h_grid.domain(dims.EdgeDim)

    tangential_wind_on_half_levels = savepoint_velocity_init.z_vt_ie()
    tangential_wind = savepoint_velocity_init.vt()
    vn_on_half_levels = savepoint_velocity_init.vn_ie()
    horizontal_kinetic_energy_at_edges_on_model_levels = savepoint_velocity_init.z_kin_hor_e()
    horizontal_advection_of_w_at_edges_on_half_levels = data_alloc.zero_field(
        icon_grid, dims.EdgeDim, dims.KDim, backend=backend
    )
    vn = savepoint_velocity_init.vn()
    w = savepoint_velocity_init.w()

    rbf_vec_coeff_e = interpolation_savepoint.rbf_vec_coeff_e()
    wgtfac_e = metrics_savepoint.wgtfac_e()
    ddxn_z_full = metrics_savepoint.ddxn_z_full()
    ddxt_z_full = metrics_savepoint.ddxt_z_full()
    contravariant_correction_at_edges_on_model_levels = savepoint_velocity_init.z_w_concorr_me()
    wgtfacq_e = metrics_savepoint.wgtfacq_e_dsl(icon_grid.num_levels)
    nflatlev = grid_savepoint.nflatlev()
    c_intp = interpolation_savepoint.c_intp()
    inv_dual_edge_length = grid_savepoint.inv_dual_edge_length()
    inv_primal_edge_length = grid_savepoint.inverse_primal_edge_lengths()
    tangent_orientation = grid_savepoint.tangent_orientation()

    skip_compute_predictor_vertical_advection = savepoint_velocity_init.vn_only()
    # TODO(havogt): we need a test where skip_compute_predictor_vertical_advection is True!

    horizontal_start = icon_grid.start_index(edge_domain(h_grid.Zone.LATERAL_BOUNDARY_LEVEL_5))
    horizontal_end = icon_grid.end_index(edge_domain(h_grid.Zone.HALO_LEVEL_2))

    vt_ref = savepoint_compute_edge_diagnostics_for_velocity_advection_exit.vt()
    z_vt_ie_ref = savepoint_velocity_exit.z_vt_ie()
    vn_ie_ref = savepoint_compute_edge_diagnostics_for_velocity_advection_exit.vn_ie()
    z_kin_hor_e_ref = savepoint_compute_edge_diagnostics_for_velocity_advection_exit.z_kin_hor_e()
    z_w_concorr_me_ref = (
        savepoint_compute_edge_diagnostics_for_velocity_advection_exit.z_w_concorr_me()
    )
    z_v_grad_w_ref = savepoint_compute_edge_diagnostics_for_velocity_advection_exit.z_v_grad_w()

    compute_edge_diagnostics_for_velocity_advection.compute_derived_horizontal_winds_and_ke_and_horizontal_advection_of_w_and_contravariant_correction.with_backend(
        backend
    )(
        tangential_wind=tangential_wind,
        tangential_wind_on_half_levels=tangential_wind_on_half_levels,
        vn_on_half_levels=vn_on_half_levels,
        horizontal_kinetic_energy_at_edges_on_model_levels=horizontal_kinetic_energy_at_edges_on_model_levels,
        contravariant_correction_at_edges_on_model_levels=contravariant_correction_at_edges_on_model_levels,
        horizontal_advection_of_w_at_edges_on_half_levels=horizontal_advection_of_w_at_edges_on_half_levels,
        vn=vn,
        w=w,
        rbf_vec_coeff_e=rbf_vec_coeff_e,
        wgtfac_e=wgtfac_e,
        ddxn_z_full=ddxn_z_full,
        ddxt_z_full=ddxt_z_full,
        wgtfacq_e=wgtfacq_e,
        c_intp=c_intp,
        inv_dual_edge_length=inv_dual_edge_length,
        inv_primal_edge_length=inv_primal_edge_length,
        tangent_orientation=tangent_orientation,
        skip_compute_predictor_vertical_advection=skip_compute_predictor_vertical_advection,
        nflatlev=gtx.int32(nflatlev),
        horizontal_start=horizontal_start,
        horizontal_end=horizontal_end,
        vertical_start=gtx.int32(0),
        vertical_end=gtx.int32(icon_grid.num_levels + 1),
        offset_provider={
            "E2C": icon_grid.get_offset_provider("E2C"),
            "E2V": icon_grid.get_offset_provider("E2V"),
            "V2C": icon_grid.get_offset_provider("V2C"),
            "E2C2E": icon_grid.get_offset_provider("E2C2E"),
            "Koff": dims.KDim,
        },
    )

    assert helpers.dallclose(
        vt_ref.asnumpy(), tangential_wind.asnumpy(), rtol=1.0e-14, atol=1.0e-14
    )
    assert helpers.dallclose(
        z_vt_ie_ref.asnumpy(), tangential_wind_on_half_levels.asnumpy(), rtol=1.0e-14, atol=1.0e-14
    )
    assert helpers.dallclose(
        vn_ie_ref.asnumpy(), vn_on_half_levels.asnumpy(), rtol=1.0e-15, atol=1.0e-15
    )
    assert helpers.dallclose(
        z_kin_hor_e_ref.asnumpy(),
        horizontal_kinetic_energy_at_edges_on_model_levels.asnumpy(),
        rtol=1.0e-14,
        atol=1.0e-14,
    )
    assert helpers.dallclose(
        z_w_concorr_me_ref.asnumpy(),
        contravariant_correction_at_edges_on_model_levels.asnumpy(),
        rtol=1.0e-15,
        atol=1.0e-15,
    )
    # the restriction is ok, as this is a velocity advection temporary
    lateral_boundary_7 = icon_grid.start_index(edge_domain(h_grid.Zone.LATERAL_BOUNDARY_LEVEL_7))
    halo_1 = icon_grid.end_index(edge_domain(h_grid.Zone.HALO))
    assert helpers.dallclose(
        z_v_grad_w_ref.asnumpy()[lateral_boundary_7:halo_1, :],
        horizontal_advection_of_w_at_edges_on_half_levels.asnumpy()[lateral_boundary_7:halo_1, :],
        rtol=1.0e-15,
        atol=1.0e-15,
    )


@pytest.mark.datatest
@pytest.mark.infinite_concat_where
@pytest.mark.parametrize(
    "experiment, step_date_init, step_date_exit",
    [
        (dt_utils.REGIONAL_EXPERIMENT, "2021-06-20T12:00:10.000", "2021-06-20T12:00:10.000"),
        (dt_utils.GLOBAL_EXPERIMENT, "2000-01-01T00:00:02.000", "2000-01-01T00:00:02.000"),
    ],
)
@pytest.mark.parametrize("istep_init, istep_exit", [(2, 2)])
def test_compute_edge_diagnostics_for_velocity_advection_in_corrector_step(
    icon_grid,
    grid_savepoint,
    savepoint_compute_edge_diagnostics_for_velocity_advection_exit,
    interpolation_savepoint,
    metrics_savepoint,
    savepoint_velocity_init,
    savepoint_velocity_exit,
    step_date_init,
    step_date_exit,
    substep_init,
    istep_init,
    istep_exit,
    backend,
):
    edge_domain = h_grid.domain(dims.EdgeDim)

    tangential_wind_on_half_levels = savepoint_velocity_init.z_vt_ie()
    vn_on_half_levels = savepoint_velocity_init.vn_ie()
    horizontal_advection_of_w_at_edges_on_half_levels = data_alloc.zero_field(
        icon_grid, dims.EdgeDim, dims.KDim, backend=backend
    )
    w = savepoint_velocity_init.w()

    c_intp = interpolation_savepoint.c_intp()
    inv_dual_edge_length = grid_savepoint.inv_dual_edge_length()
    inv_primal_edge_length = grid_savepoint.inverse_primal_edge_lengths()
    tangent_orientation = grid_savepoint.tangent_orientation()

    horizontal_start = icon_grid.start_index(edge_domain(h_grid.Zone.LATERAL_BOUNDARY_LEVEL_7))
    horizontal_end = icon_grid.end_index(edge_domain(h_grid.Zone.HALO))

    z_v_grad_w_ref = savepoint_compute_edge_diagnostics_for_velocity_advection_exit.z_v_grad_w()

    compute_edge_diagnostics_for_velocity_advection.compute_horizontal_advection_of_w.with_backend(
        backend
    )(
        horizontal_advection_of_w_at_edges_on_half_levels=horizontal_advection_of_w_at_edges_on_half_levels,
        w=w,
        tangential_wind_on_half_levels=tangential_wind_on_half_levels,
        vn_on_half_levels=vn_on_half_levels,
        c_intp=c_intp,
        inv_dual_edge_length=inv_dual_edge_length,
        inv_primal_edge_length=inv_primal_edge_length,
        tangent_orientation=tangent_orientation,
        horizontal_start=horizontal_start,
        horizontal_end=horizontal_end,
        vertical_start=gtx.int32(0),
        vertical_end=gtx.int32(icon_grid.num_levels),
        offset_provider={
            "E2C": icon_grid.get_offset_provider("E2C"),
            "E2V": icon_grid.get_offset_provider("E2V"),
            "V2C": icon_grid.get_offset_provider("V2C"),
            "E2C2E": icon_grid.get_offset_provider("E2C2E"),
            "Koff": dims.KDim,
        },
    )

    assert helpers.dallclose(
        z_v_grad_w_ref.asnumpy()[horizontal_start:horizontal_end, :],
        horizontal_advection_of_w_at_edges_on_half_levels.asnumpy()[
            horizontal_start:horizontal_end, :
        ],
        rtol=1.0e-15,
        atol=1.0e-15,
    )


@pytest.mark.datatest
@pytest.mark.embedded_remap_error
@pytest.mark.parametrize(
    "experiment, step_date_init, step_date_exit",
    [
        (dt_utils.REGIONAL_EXPERIMENT, "2021-06-20T12:00:10.000", "2021-06-20T12:00:10.000"),
        (dt_utils.GLOBAL_EXPERIMENT, "2000-01-01T00:00:02.000", "2000-01-01T00:00:02.000"),
    ],
)
def test_compute_cell_diagnostics_for_velocity_advection_predictor(
    icon_grid,
    grid_savepoint,
    savepoint_compute_cell_diagnostics_for_velocity_advection_init,
    savepoint_compute_cell_diagnostics_for_velocity_advection_exit,
    metrics_savepoint,
    interpolation_savepoint,
    istep_init,
    istep_exit,
    substep_init,
    substep_exit,
    step_date_init,
    step_date_exit,
    backend,
):
    cell_domain = h_grid.domain(dims.CellDim)
    z_ekinh_ref = savepoint_compute_cell_diagnostics_for_velocity_advection_exit.z_ekinh()
    w_concorr_c_ref = savepoint_compute_cell_diagnostics_for_velocity_advection_exit.w_concorr_c()
    z_w_con_c_ref = savepoint_compute_cell_diagnostics_for_velocity_advection_exit.z_w_con_c()

    horizontal_kinetic_energy_at_edges_on_model_levels = (
        savepoint_compute_cell_diagnostics_for_velocity_advection_init.z_kin_hor_e()
    )
    contravariant_correction_at_edges_on_model_levels = (
        savepoint_compute_cell_diagnostics_for_velocity_advection_init.z_w_concorr_me()
    )
    w = savepoint_compute_cell_diagnostics_for_velocity_advection_init.w()
    contravariant_correction_at_cells_on_half_levels = (
        savepoint_compute_cell_diagnostics_for_velocity_advection_init.w_concorr_c()
    )
    horizontal_kinetic_energy_at_cells_on_model_levels = (
        savepoint_compute_cell_diagnostics_for_velocity_advection_init.z_ekinh()
    )
    contravariant_corrected_w_at_cells_on_half_levels = (
        savepoint_compute_cell_diagnostics_for_velocity_advection_init.z_w_con_c()
    )

    e_bln_c_s = data_alloc.flatten_first_two_dims(
        dims.CEDim, field=interpolation_savepoint.e_bln_c_s()
    )
    wgtfac_c = metrics_savepoint.wgtfac_c()

    nflatlev = grid_savepoint.nflatlev()
    lateral_boundary_4 = icon_grid.start_index(cell_domain(h_grid.Zone.LATERAL_BOUNDARY_LEVEL_4))
    end_halo = icon_grid.end_index(cell_domain(h_grid.Zone.HALO))

    compute_cell_diagnostics_for_velocity_advection.interpolate_horizontal_kinetic_energy_to_cells_and_compute_contravariant_terms.with_backend(
        backend
    )(
        horizontal_kinetic_energy_at_cells_on_model_levels=horizontal_kinetic_energy_at_cells_on_model_levels,
        contravariant_correction_at_cells_on_half_levels=contravariant_correction_at_cells_on_half_levels,
        contravariant_corrected_w_at_cells_on_half_levels=contravariant_corrected_w_at_cells_on_half_levels,
        w=w,
        horizontal_kinetic_energy_at_edges_on_model_levels=horizontal_kinetic_energy_at_edges_on_model_levels,
        contravariant_correction_at_edges_on_model_levels=contravariant_correction_at_edges_on_model_levels,
        e_bln_c_s=e_bln_c_s,
        wgtfac_c=wgtfac_c,
        nflatlev=nflatlev,
        nlev=icon_grid.num_levels,
        horizontal_start=lateral_boundary_4,
        horizontal_end=end_halo,
        vertical_start=0,
        vertical_end=icon_grid.num_levels + 1,
        offset_provider={
            "C2E": icon_grid.get_offset_provider("C2E"),
            "C2CE": icon_grid.get_offset_provider("C2CE"),
            "Koff": dims.KDim,
        },
    )

    assert helpers.dallclose(
        z_ekinh_ref.asnumpy(),
        horizontal_kinetic_energy_at_cells_on_model_levels.asnumpy(),
        rtol=1.0e-15,
        atol=1.0e-15,
    )
    assert helpers.dallclose(
        w_concorr_c_ref.asnumpy(),
        contravariant_correction_at_cells_on_half_levels.asnumpy(),
        rtol=1.0e-15,
        atol=1.0e-15,
    )
    assert helpers.dallclose(
        z_w_con_c_ref.asnumpy(),
        contravariant_corrected_w_at_cells_on_half_levels.asnumpy(),
        rtol=1.0e-15,
        atol=1.0e-15,
    )


@pytest.mark.datatest
@pytest.mark.embedded_remap_error
@pytest.mark.parametrize(
    "experiment, step_date_init, step_date_exit",
    [
        (dt_utils.REGIONAL_EXPERIMENT, "2021-06-20T12:00:10.000", "2021-06-20T12:00:10.000"),
        (dt_utils.GLOBAL_EXPERIMENT, "2000-01-01T00:00:02.000", "2000-01-01T00:00:02.000"),
    ],
)
@pytest.mark.parametrize("istep_init, istep_exit", [(2, 2)])
def test_compute_cell_diagnostics_for_velocity_advection_corrector(
    icon_grid,
    grid_savepoint,
    savepoint_compute_cell_diagnostics_for_velocity_advection_init,
    savepoint_compute_cell_diagnostics_for_velocity_advection_exit,
    metrics_savepoint,
    interpolation_savepoint,
    istep_init,
    istep_exit,
    substep_init,
    substep_exit,
    step_date_init,
    step_date_exit,
    backend,
):
    cell_domain = h_grid.domain(dims.CellDim)
    z_ekinh_ref = savepoint_compute_cell_diagnostics_for_velocity_advection_exit.z_ekinh()
    w_concorr_c_ref = savepoint_compute_cell_diagnostics_for_velocity_advection_exit.w_concorr_c()
    z_w_con_c_ref = savepoint_compute_cell_diagnostics_for_velocity_advection_exit.z_w_con_c()

    horizontal_kinetic_energy_at_edges_on_model_levels = (
        savepoint_compute_cell_diagnostics_for_velocity_advection_init.z_kin_hor_e()
    )
    w = savepoint_compute_cell_diagnostics_for_velocity_advection_init.w()
    contravariant_correction_at_cells_on_half_levels = (
        savepoint_compute_cell_diagnostics_for_velocity_advection_init.w_concorr_c()
    )
    horizontal_kinetic_energy_at_cells_on_model_levels = (
        savepoint_compute_cell_diagnostics_for_velocity_advection_init.z_ekinh()
    )
    contravariant_corrected_w_at_cells_on_half_levels = (
        savepoint_compute_cell_diagnostics_for_velocity_advection_init.z_w_con_c()
    )

    e_bln_c_s = data_alloc.flatten_first_two_dims(
        dims.CEDim, field=interpolation_savepoint.e_bln_c_s()
    )
    nflatlev = grid_savepoint.nflatlev()
    lateral_boundary_4 = icon_grid.start_index(cell_domain(h_grid.Zone.LATERAL_BOUNDARY_LEVEL_4))
    end_halo = icon_grid.end_index(cell_domain(h_grid.Zone.HALO))

    compute_cell_diagnostics_for_velocity_advection.interpolate_horizontal_kinetic_energy_to_cells_and_compute_contravariant_corrected_w.with_backend(
        backend
    )(
        horizontal_kinetic_energy_at_cells_on_model_levels=horizontal_kinetic_energy_at_cells_on_model_levels,
        contravariant_correction_at_cells_on_half_levels=contravariant_correction_at_cells_on_half_levels,
        contravariant_corrected_w_at_cells_on_half_levels=contravariant_corrected_w_at_cells_on_half_levels,
        w=w,
        horizontal_kinetic_energy_at_edges_on_model_levels=horizontal_kinetic_energy_at_edges_on_model_levels,
        e_bln_c_s=e_bln_c_s,
        nflatlev=nflatlev,
        nlev=icon_grid.num_levels,
        # TODO: serialization test works for lateral_boundary_4 but not on lateral_boundary_3, but it should be in lateral_boundary_3 in driver code
        horizontal_start=lateral_boundary_4,
        horizontal_end=end_halo,
        vertical_start=0,
        vertical_end=icon_grid.num_levels + 1,
        offset_provider={
            "C2E": icon_grid.get_offset_provider("C2E"),
            "C2CE": icon_grid.get_offset_provider("C2CE"),
            "Koff": dims.KDim,
        },
    )

    assert helpers.dallclose(
        z_ekinh_ref.asnumpy(),
        horizontal_kinetic_energy_at_cells_on_model_levels.asnumpy(),
        rtol=1.0e-15,
        atol=1.0e-15,
    )
    assert helpers.dallclose(
        w_concorr_c_ref.asnumpy(),
        contravariant_correction_at_cells_on_half_levels.asnumpy(),
        rtol=1.0e-15,
        atol=1.0e-15,
    )
    assert helpers.dallclose(
        z_w_con_c_ref.asnumpy(),
        contravariant_corrected_w_at_cells_on_half_levels.asnumpy(),
        rtol=1.0e-15,
        atol=1.0e-15,
    )


@pytest.mark.datatest
@pytest.mark.embedded_remap_error
@pytest.mark.parametrize(
    "experiment, step_date_init, step_date_exit",
    [
        (dt_utils.REGIONAL_EXPERIMENT, "2021-06-20T12:00:10.000", "2021-06-20T12:00:10.000"),
        (dt_utils.GLOBAL_EXPERIMENT, "2000-01-01T00:00:02.000", "2000-01-01T00:00:02.000"),
    ],
)
@pytest.mark.parametrize("istep_init, istep_exit", [(1, 1), (2, 2)])
def test_compute_advection_in_vertical_momentum_equation(
    icon_grid,
    grid_savepoint,
    savepoint_compute_advection_in_vertical_momentum_equation_init,
    savepoint_compute_advection_in_vertical_momentum_equation_exit,
    savepoint_compute_cell_diagnostics_for_velocity_advection_exit,
    interpolation_savepoint,
    metrics_savepoint,
    savepoint_velocity_exit,
    backend,
    savepoint_velocity_init,
    step_date_init,
    step_date_exit,
    substep_init,
    substep_exit,
    istep_init,
    istep_exit,
):
    scalfac_exdiff = savepoint_velocity_init.scalfac_exdiff()
    cfl_w_limit = savepoint_velocity_init.cfl_w_limit()
    ddqz_z_half = metrics_savepoint.ddqz_z_half()
    # calculate cfl_clipping
    z_w_con_c_8_13 = (
        savepoint_compute_cell_diagnostics_for_velocity_advection_exit.z_w_con_c().asnumpy()
    )
    cfl_clipping_np = z_w_con_c_8_13 > (cfl_w_limit * ddqz_z_half.asnumpy())
    cfl_clipping = gtx.as_field((dims.CellDim, dims.KDim), cfl_clipping_np, allocator=backend)
    contravariant_corrected_w_at_cells_on_half_levels = (
        savepoint_compute_advection_in_vertical_momentum_equation_init.z_w_con_c()
    )
    w = savepoint_compute_advection_in_vertical_momentum_equation_init.w()
    vertical_wind_advective_tendency = (
        savepoint_compute_advection_in_vertical_momentum_equation_init.ddt_w_adv()
    )
    horizontal_advection_of_w_at_edges_on_half_levels = (
        savepoint_compute_advection_in_vertical_momentum_equation_init.z_v_grad_w()
    )

    contravariant_corrected_w_at_cells_on_model_levels = (
        savepoint_compute_advection_in_vertical_momentum_equation_init.z_w_con_c_full()
    )
    skip_compute_predictor_vertical_advection = (
        savepoint_compute_advection_in_vertical_momentum_equation_init.lvn_only()
    )

    coeff1_dwdz = metrics_savepoint.coeff1_dwdz()
    coeff2_dwdz = metrics_savepoint.coeff2_dwdz()
    e_bln_c_s = data_alloc.flatten_first_two_dims(
        dims.CEDim, field=interpolation_savepoint.e_bln_c_s(), backend=backend
    )
    owner_mask = grid_savepoint.c_owner_mask()
    area = grid_savepoint.cell_areas()
    geofac_n2s = interpolation_savepoint.geofac_n2s()

    z_w_con_c_full_ref = (
        savepoint_compute_advection_in_vertical_momentum_equation_exit.z_w_con_c_full()
    )
    ddt_w_adv_ref = savepoint_compute_advection_in_vertical_momentum_equation_exit.ddt_w_adv()

    end_index_of_damping_layer = grid_savepoint.nrdmax()

    dtime = 5.0
    cell_domain = h_grid.domain(dims.CellDim)
    start_cell_nudging_for_vertical_wind_advective_tendency = icon_grid.start_index(
        cell_domain(h_grid.Zone.NUDGING)
    )
    end_cell_local_for_vertical_wind_advective_tendency = icon_grid.end_index(
        cell_domain(h_grid.Zone.LOCAL)
    )
    horizontal_start = icon_grid.start_index(cell_domain(h_grid.Zone.LATERAL_BOUNDARY_LEVEL_4))
    horizontal_end = icon_grid.end_index(cell_domain(h_grid.Zone.HALO))
    vertical_start = 0
    vertical_end = icon_grid.num_levels
    compute_advection_in_vertical_momentum_equation.compute_advection_in_vertical_momentum_equation.with_backend(
        backend
    )(
        contravariant_corrected_w_at_cells_on_model_levels=contravariant_corrected_w_at_cells_on_model_levels,
        vertical_wind_advective_tendency=vertical_wind_advective_tendency,
        w=w,
        contravariant_corrected_w_at_cells_on_half_levels=contravariant_corrected_w_at_cells_on_half_levels,
        horizontal_advection_of_w_at_edges_on_half_levels=horizontal_advection_of_w_at_edges_on_half_levels,
        coeff1_dwdz=coeff1_dwdz,
        coeff2_dwdz=coeff2_dwdz,
        e_bln_c_s=e_bln_c_s,
        ddqz_z_half=ddqz_z_half,
        area=area,
        geofac_n2s=geofac_n2s,
        cfl_clipping=cfl_clipping,
        owner_mask=owner_mask,
        scalfac_exdiff=scalfac_exdiff,
        cfl_w_limit=cfl_w_limit,
        dtime=dtime,
        skip_compute_predictor_vertical_advection=skip_compute_predictor_vertical_advection,
        nlev=icon_grid.num_levels,
        end_index_of_damping_layer=end_index_of_damping_layer,
        horizontal_start=horizontal_start,
        horizontal_end=horizontal_end,
        vertical_start=vertical_start,
        vertical_end=vertical_end,
        offset_provider={
            "C2E": icon_grid.get_offset_provider("C2E"),
            "C2CE": icon_grid.get_offset_provider("C2CE"),
            "C2E2CO": icon_grid.get_offset_provider("C2E2CO"),
            "Koff": dims.KDim,
        },
    )

    assert helpers.dallclose(
        z_w_con_c_full_ref.asnumpy(),
        contravariant_corrected_w_at_cells_on_model_levels.asnumpy(),
        rtol=1.0e-15,
        atol=1.0e-15,
    )
    assert helpers.dallclose(
        ddt_w_adv_ref.asnumpy()[
            start_cell_nudging_for_vertical_wind_advective_tendency:end_cell_local_for_vertical_wind_advective_tendency,
            :,
        ],
        vertical_wind_advective_tendency.asnumpy()[
            start_cell_nudging_for_vertical_wind_advective_tendency:end_cell_local_for_vertical_wind_advective_tendency,
            :,
        ],
        rtol=1.0e-15,
        atol=1.0e-15,
    )


@pytest.mark.datatest
@pytest.mark.embedded_remap_error
@pytest.mark.parametrize(
    "experiment, step_date_init, step_date_exit",
    [
        (dt_utils.REGIONAL_EXPERIMENT, "2021-06-20T12:00:10.000", "2021-06-20T12:00:10.000"),
        (dt_utils.GLOBAL_EXPERIMENT, "2000-01-01T00:00:02.000", "2000-01-01T00:00:02.000"),
    ],
)
@pytest.mark.parametrize("istep_init, istep_exit", [(1, 1), (2, 2)])
def test_compute_advection_in_horizontal_momentum_equation(
    icon_grid,
    grid_savepoint,
    savepoint_compute_advection_in_horizontal_momentum_equation_init,
    savepoint_compute_advection_in_horizontal_momentum_equation_exit,
    interpolation_savepoint,
    metrics_savepoint,
    backend,
    savepoint_velocity_init,
    istep_init,
    istep_exit,
    substep_init,
    step_date_init,
    step_date_exit,
):
    vn = savepoint_compute_advection_in_horizontal_momentum_equation_init.vn()
    horizontal_kinetic_energy_at_edges_on_model_levels = (
        savepoint_compute_advection_in_horizontal_momentum_equation_init.z_kin_hor_e()
    )
    horizontal_kinetic_energy_at_cells_on_model_levels = (
        savepoint_compute_advection_in_horizontal_momentum_equation_init.z_ekinh()
    )
    tangential_wind = savepoint_compute_advection_in_horizontal_momentum_equation_init.vt()
    contravariant_corrected_w_at_cells_on_model_levels = (
        savepoint_compute_advection_in_horizontal_momentum_equation_init.z_w_con_c_full()
    )
    vn_on_half_levels = savepoint_compute_advection_in_horizontal_momentum_equation_init.vn_ie()
    levelmask = savepoint_compute_advection_in_horizontal_momentum_equation_init.levelmask()
    normal_wind_advective_tendency = (
        savepoint_compute_advection_in_horizontal_momentum_equation_init.ddt_vn_apc()
    )

    geofac_rot = interpolation_savepoint.geofac_rot()
    coeff_gradekin = metrics_savepoint.coeff_gradekin()
    coriolis_frequency = grid_savepoint.f_e()
    c_lin_e = interpolation_savepoint.c_lin_e()
    ddqz_z_full_e = metrics_savepoint.ddqz_z_full_e()
    area_edge = grid_savepoint.edge_areas()
    tangent_orientation = grid_savepoint.tangent_orientation()
    inv_primal_edge_length = grid_savepoint.inverse_primal_edge_lengths()
    geofac_grdiv = interpolation_savepoint.geofac_grdiv()

    edge_domain = h_grid.domain(dims.EdgeDim)

    start_edge_nudging_level_2 = icon_grid.start_index(edge_domain(h_grid.Zone.NUDGING_LEVEL_2))
    end_edge_local = icon_grid.end_index(edge_domain(h_grid.Zone.LOCAL))

    d_time = savepoint_velocity_init.get_metadata("dtime").get("dtime")
    end_index_of_damping_layer = grid_savepoint.nrdmax()

    ddt_vn_apc_ref = savepoint_compute_advection_in_horizontal_momentum_equation_exit.ddt_vn_apc()

    scalfac_exdiff = savepoint_velocity_init.scalfac_exdiff()
    cfl_w_limit = savepoint_velocity_init.cfl_w_limit()

    compute_advection_in_horizontal_momentum_equation.compute_advection_in_horizontal_momentum_equation.with_backend(
        backend
    )(
        normal_wind_advective_tendency=normal_wind_advective_tendency,
        vn=vn,
        horizontal_kinetic_energy_at_edges_on_model_levels=horizontal_kinetic_energy_at_edges_on_model_levels,
        horizontal_kinetic_energy_at_cells_on_model_levels=horizontal_kinetic_energy_at_cells_on_model_levels,
        tangential_wind=tangential_wind,
        coriolis_frequency=coriolis_frequency,
        contravariant_corrected_w_at_cells_on_model_levels=contravariant_corrected_w_at_cells_on_model_levels,
        vn_on_half_levels=vn_on_half_levels,
        geofac_rot=geofac_rot,
        coeff_gradekin=coeff_gradekin,
        c_lin_e=c_lin_e,
        ddqz_z_full_e=ddqz_z_full_e,
        levelmask=levelmask,
        area_edge=area_edge,
        tangent_orientation=tangent_orientation,
        inv_primal_edge_length=inv_primal_edge_length,
        geofac_grdiv=geofac_grdiv,
        cfl_w_limit=cfl_w_limit,
        scalfac_exdiff=scalfac_exdiff,
        d_time=d_time,
        nlev=icon_grid.num_levels,
        end_index_of_damping_layer=end_index_of_damping_layer,
        horizontal_start=start_edge_nudging_level_2,
        horizontal_end=end_edge_local,
        vertical_start=0,
        vertical_end=icon_grid.num_levels,
        offset_provider={
            "V2E": icon_grid.get_offset_provider("V2E"),
            "E2EC": icon_grid.get_offset_provider("E2EC"),
            "E2V": icon_grid.get_offset_provider("E2V"),
            "E2C": icon_grid.get_offset_provider("E2C"),
            "E2C2EO": icon_grid.get_offset_provider("E2C2EO"),
            "Koff": dims.KDim,
        },
    )

    assert helpers.dallclose(
        ddt_vn_apc_ref.asnumpy(),
        normal_wind_advective_tendency.asnumpy(),
        rtol=1.0e-15,
        atol=1.0e-15,
    )<|MERGE_RESOLUTION|>--- conflicted
+++ resolved
@@ -159,17 +159,12 @@
         theta_v_at_cells_on_half_levels=None,
         perturbed_exner_at_cells_on_model_levels=None,
         rho_at_cells_on_half_levels=None,
-        ddt_exner_phy=None,
+        exner_tendency_due_to_slow_physics=None,
         grf_tend_rho=None,
         grf_tend_thv=None,
         grf_tend_w=None,
-<<<<<<< HEAD
         mass_flux_at_edges_on_model_levels=None,
-        normal_wind_tendency_due_to_physics_process=None,
-=======
-        mass_fl_e=None,
         normal_wind_tendency_due_to_slow_physics_process=None,
->>>>>>> 008015f4
         grf_tend_vn=None,
         normal_wind_advective_tendency=common_utils.PredictorCorrectorPair(
             init_savepoint.ddt_vn_apc_pc(0), init_savepoint.ddt_vn_apc_pc(1)
@@ -339,17 +334,12 @@
         theta_v_at_cells_on_half_levels=None,
         perturbed_exner_at_cells_on_model_levels=None,
         rho_at_cells_on_half_levels=None,
-        ddt_exner_phy=None,
+        exner_tendency_due_to_slow_physics=None,
         grf_tend_rho=None,
         grf_tend_thv=None,
         grf_tend_w=None,
-<<<<<<< HEAD
         mass_flux_at_edges_on_model_levels=None,
-        normal_wind_tendency_due_to_physics_process=None,
-=======
-        mass_fl_e=None,
         normal_wind_tendency_due_to_slow_physics_process=None,
->>>>>>> 008015f4
         grf_tend_vn=None,
         normal_wind_advective_tendency=common_utils.PredictorCorrectorPair(
             init_savepoint.ddt_vn_apc_pc(0), init_savepoint.ddt_vn_apc_pc(1)
