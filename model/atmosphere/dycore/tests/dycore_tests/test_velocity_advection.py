--- conflicted
+++ resolved
@@ -114,19 +114,12 @@
 
 @pytest.mark.datatest
 @pytest.mark.parametrize(
-<<<<<<< HEAD
-    "istep_exit, jstep_exit, velocity_istep_init, velocity_jstep_init, step_date_init, step_date_exit, vn_only_init, vn_only_exit",
-    [(1, 0, 1, 0, "2021-06-20T12:00:10.000", "2021-06-20T12:00:10.000", False, False)],
-)
-def test_velocity_predictor_step(
-=======
     "istep_init, istep_exit, step_date_init, step_date_exit",
     [(1, 1, "2021-06-20T12:00:10.000", "2021-06-20T12:00:10.000")],
 )
 def test_velocity_predictor_step(
     istep_init,
     istep_exit,
->>>>>>> d2ae0e59
     step_date_init,
     step_date_exit,
     damping_height,
@@ -275,19 +268,12 @@
 
 @pytest.mark.datatest
 @pytest.mark.parametrize(
-<<<<<<< HEAD
-    "istep_exit, jstep_exit, velocity_istep_init, velocity_jstep_init, step_date_init, step_date_exit",
-    [(2, 0, 2, 0, "2021-06-20T12:00:10.000", "2021-06-20T12:00:10.000")],
-)
-def test_velocity_corrector_step(
-=======
     "istep_init, istep_exit, step_date_init, step_date_exit",
     [(2, 2, "2021-06-20T12:00:10.000", "2021-06-20T12:00:10.000")],
 )
 def test_velocity_corrector_step(
     istep_init,
     istep_exit,
->>>>>>> d2ae0e59
     step_date_init,
     step_date_exit,
     damping_height,
