--- conflicted
+++ resolved
@@ -82,14 +82,13 @@
     assert helpers.dallclose(velocity_advection.vcfl_dsl.asnumpy(), 0.0)
 
 
-# TODO (@halungge) re-enable global with new data
 @pytest.mark.datatest
 @pytest.mark.datatest
 @pytest.mark.parametrize(
     "experiment, step_date_init",
     [
         ("mch_ch_r04b09_dsl", "2021-06-20T12:00:10.000"),
-        # ("exclaim_ape_R02B04", "2000-01-01T00:00:02.000"),
+        ("exclaim_ape_R02B04", "2000-01-01T00:00:02.000"),
     ],
 )
 def test_scale_factors_by_dtime(savepoint_velocity_init, icon_grid, backend):
@@ -110,16 +109,12 @@
 
 @pytest.mark.embedded_remap_error
 @pytest.mark.datatest
-<<<<<<< HEAD
-@pytest.mark.parametrize("istep_init, istep_exit, substep", [(1, 1, 1)])
-=======
 @pytest.mark.parametrize("istep_init, substep_init, istep_exit, substep_exit ", [(1, 1, 1, 1)])
->>>>>>> 259795bb
 @pytest.mark.parametrize(
     "experiment, step_date_init, step_date_exit",
     [
         (dt_utils.REGIONAL_EXPERIMENT, "2021-06-20T12:00:10.000", "2021-06-20T12:00:10.000"),
-        # (dt_utils.GLOBAL_EXPERIMENT, "2000-01-01T00:00:02.000", "2000-01-01T00:00:02.000"),
+        (dt_utils.GLOBAL_EXPERIMENT, "2000-01-01T00:00:02.000", "2000-01-01T00:00:02.000"),
     ],
 )
 def test_velocity_predictor_step(
@@ -143,16 +138,10 @@
     backend,
     caplog,
 ):
-<<<<<<< HEAD
-    sp_v = savepoint_velocity_init
-    vn_only = sp_v.vn_only()
-    dtime = sp_v.get_metadata("dtime").get("dtime")
-=======
     caplog.set_level(logging.WARN)
     init_savepoint = savepoint_velocity_init
     vn_only = init_savepoint.vn_only()
     dtime = init_savepoint.get_metadata("dtime").get("dtime")
->>>>>>> 259795bb
 
     diagnostic_state = dycore_states.DiagnosticStateNonHydro(
         vt=init_savepoint.vt(),
@@ -169,17 +158,10 @@
         ddt_vn_phy=None,
         grf_tend_vn=None,
         ddt_vn_apc_pc=common_utils.PredictorCorrectorPair(
-<<<<<<< HEAD
-            sp_v.ddt_vn_apc_pc(0), sp_v.ddt_vn_apc_pc(1)
-        ),
-        ddt_w_adv_pc=common_utils.PredictorCorrectorPair(
-            sp_v.ddt_w_adv_pc(0), sp_v.ddt_w_adv_pc(1)
-=======
             init_savepoint.ddt_vn_apc_pc(0), init_savepoint.ddt_vn_apc_pc(1)
         ),
         ddt_w_adv_pc=common_utils.PredictorCorrectorPair(
             init_savepoint.ddt_w_adv_pc(0), init_savepoint.ddt_w_adv_pc(1)
->>>>>>> 259795bb
         ),
         rho_incr=None,
         vn_incr=None,
@@ -303,26 +285,18 @@
 
 @pytest.mark.embedded_remap_error
 @pytest.mark.datatest
-<<<<<<< HEAD
-@pytest.mark.parametrize("istep_init, istep_exit, substep", [(2, 2, 1)])
-=======
 @pytest.mark.parametrize("istep_init, istep_exit, substep_init", [(2, 2, 1)])
->>>>>>> 259795bb
 @pytest.mark.parametrize(
     "experiment, step_date_init, step_date_exit",
     [
         (dt_utils.REGIONAL_EXPERIMENT, "2021-06-20T12:00:10.000", "2021-06-20T12:00:10.000"),
-        # (dt_utils.GLOBAL_EXPERIMENT, "2000-01-01T00:00:02.000", "2000-01-01T00:00:02.000"),
+        (dt_utils.GLOBAL_EXPERIMENT, "2000-01-01T00:00:02.000", "2000-01-01T00:00:02.000"),
     ],
 )
 def test_velocity_corrector_step(
     istep_init,
     istep_exit,
-<<<<<<< HEAD
-    substep,
-=======
     substep_init,
->>>>>>> 259795bb
     step_date_init,
     step_date_exit,
     lowest_layer_thickness,
@@ -337,15 +311,9 @@
     metrics_savepoint,
     backend,
 ):
-<<<<<<< HEAD
-    sp_v = savepoint_velocity_init
-    vn_only = sp_v.vn_only()
-    dtime = sp_v.get_metadata("dtime").get("dtime")
-=======
     init_savepoint = savepoint_velocity_init
     vn_only = init_savepoint.vn_only()
     dtime = init_savepoint.get_metadata("dtime").get("dtime")
->>>>>>> 259795bb
 
     assert not vn_only
 
@@ -364,17 +332,10 @@
         ddt_vn_phy=None,
         grf_tend_vn=None,
         ddt_vn_apc_pc=common_utils.PredictorCorrectorPair(
-<<<<<<< HEAD
-            sp_v.ddt_vn_apc_pc(0), sp_v.ddt_vn_apc_pc(1)
-        ),
-        ddt_w_adv_pc=common_utils.PredictorCorrectorPair(
-            sp_v.ddt_w_adv_pc(0), sp_v.ddt_w_adv_pc(1)
-=======
             init_savepoint.ddt_vn_apc_pc(0), init_savepoint.ddt_vn_apc_pc(1)
         ),
         ddt_w_adv_pc=common_utils.PredictorCorrectorPair(
             init_savepoint.ddt_w_adv_pc(0), init_savepoint.ddt_w_adv_pc(1)
->>>>>>> 259795bb
         ),
         rho_incr=None,  # sp.rho_incr(),
         vn_incr=None,  # sp.vn_incr(),
