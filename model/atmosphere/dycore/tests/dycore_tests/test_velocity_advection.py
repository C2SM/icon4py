# ICON4Py - ICON inspired code in Python and GT4Py
#
# Copyright (c) 2022, ETH Zurich and MeteoSwiss
# All rights reserved.
#
# This file is free software: you can redistribute it and/or modify it under
# the terms of the GNU General Public License as published by the
# Free Software Foundation, either version 3 of the License, or any later
# version. See the LICENSE.txt file at the top-level directory of this
# distribution for a copy of the license or check <https://www.gnu.org/licenses/>.
#
# SPDX-License-Identifier: GPL-3.0-or-later

import pytest
from gt4py.next.ffront.fbuiltins import int32

from icon4py.model.atmosphere.dycore.state_utils.diagnostic_state import DiagnosticStateNonHydro
from icon4py.model.atmosphere.dycore.velocity.velocity_advection import VelocityAdvection
from icon4py.model.common.dimension import CellDim, EdgeDim
from icon4py.model.common.grid.horizontal import CellParams, EdgeParams, HorizontalMarkerIndex
from icon4py.model.common.grid.vertical import VerticalModelParams
from icon4py.model.common.states.prognostic_state import PrognosticState
from icon4py.model.common.test_utils.helpers import dallclose


@pytest.mark.datatest
def test_scalfactors(savepoint_velocity_init, icon_grid):
    dtime = savepoint_velocity_init.get_metadata("dtime").get("dtime")
    velocity_advection = VelocityAdvection(
        grid=icon_grid,
        metric_state=None,
        interpolation_state=None,
        vertical_params=None,
        edge_params=None,
        owner_mask=None,
    )
    (cfl_w_limit, scalfac_exdiff) = velocity_advection._scale_factors_by_dtime(dtime)
    assert cfl_w_limit == savepoint_velocity_init.cfl_w_limit()
    assert scalfac_exdiff == savepoint_velocity_init.scalfac_exdiff()


@pytest.mark.datatest
def test_velocity_init(
    savepoint_velocity_init,
    interpolation_savepoint,
    grid_savepoint,
    icon_grid,
    metrics_savepoint,
    step_date_init,
    damping_height,
):
    interpolation_state = interpolation_savepoint.construct_interpolation_state_for_nonhydro()
    metric_state_nonhydro = metrics_savepoint.construct_nh_metric_state(icon_grid.num_levels)

    vertical_params = VerticalModelParams(
        vct_a=grid_savepoint.vct_a(),
        rayleigh_damping_height=damping_height,
        nflat_gradp=int32(grid_savepoint.nflat_gradp()),
        nflatlev=int32(grid_savepoint.nflatlev()),
    )

    velocity_advection = VelocityAdvection(
        grid=icon_grid,
        metric_state=metric_state_nonhydro,
        interpolation_state=interpolation_state,
        vertical_params=vertical_params,
        edge_params=grid_savepoint.construct_edge_geometry(),
        owner_mask=grid_savepoint.c_owner_mask(),
    )

    assert dallclose(0.0, velocity_advection.cfl_clipping.asnumpy())
    assert dallclose(False, velocity_advection.levmask.asnumpy())
    assert dallclose(0.0, velocity_advection.vcfl_dsl.asnumpy())

    assert velocity_advection.cfl_w_limit == 0.65
    assert velocity_advection.scalfac_exdiff == 0.05


@pytest.mark.datatest
@pytest.mark.parametrize(
    "experiment, step_date_init, damping_height",
    [
        ("mch_ch_r04b09_dsl", "2021-06-20T12:00:10.000", 12500.0),
        ("exclaim_ape_R02B04", "2000-01-01T00:00:02.000", 50000.0),
    ],
)
def test_verify_velocity_init_against_regular_savepoint(
    savepoint_velocity_init,
    interpolation_savepoint,
    grid_savepoint,
    icon_grid,
    metrics_savepoint,
    damping_height,
    experiment,
):
    savepoint = savepoint_velocity_init
    dtime = savepoint.get_metadata("dtime").get("dtime")

    interpolation_state = interpolation_savepoint.construct_interpolation_state_for_nonhydro()
    metric_state_nonhydro = metrics_savepoint.construct_nh_metric_state(icon_grid.num_levels)
    vertical_params = VerticalModelParams(
        vct_a=grid_savepoint.vct_a(),
        rayleigh_damping_height=damping_height,
        nflat_gradp=int32(grid_savepoint.nflat_gradp()),
        nflatlev=int32(grid_savepoint.nflatlev()),
    )

    velocity_advection = VelocityAdvection(
        grid=icon_grid,
        metric_state=metric_state_nonhydro,
        interpolation_state=interpolation_state,
        vertical_params=vertical_params,
        edge_params=grid_savepoint.construct_edge_geometry(),
        owner_mask=grid_savepoint.c_owner_mask(),
    )

    assert savepoint.cfl_w_limit() == velocity_advection.cfl_w_limit / dtime
    assert savepoint.scalfac_exdiff() == velocity_advection.scalfac_exdiff / (
        dtime * (0.85 - savepoint.cfl_w_limit() * dtime)
    )


@pytest.mark.datatest
@pytest.mark.parametrize("istep_init, istep_exit", [(1, 1)])
@pytest.mark.parametrize(
    "experiment,step_date_init, step_date_exit, damping_height",
    [
        ("mch_ch_r04b09_dsl", "2021-06-20T12:00:10.000", "2021-06-20T12:00:10.000", 12500.0),
        ("exclaim_ape_R02B04", "2000-01-01T00:00:02.000", "2000-01-01T00:00:02.000", 50000.0),
    ],
)
def test_velocity_predictor_step(
    experiment,
    istep_init,
    istep_exit,
    step_date_init,
    step_date_exit,
    damping_height,
    icon_grid,
    grid_savepoint,
    savepoint_velocity_init,
    metrics_savepoint,
    interpolation_savepoint,
    savepoint_velocity_exit,
):
    sp_v = savepoint_velocity_init
    vn_only = sp_v.get_metadata("vn_only").get("vn_only")
    ntnd = sp_v.get_metadata("ntnd").get("ntnd")
    dtime = sp_v.get_metadata("dtime").get("dtime")

    diagnostic_state = DiagnosticStateNonHydro(
        vt=sp_v.vt(),
        vn_ie=sp_v.vn_ie(),
        w_concorr_c=sp_v.w_concorr_c(),
        theta_v_ic=None,
        exner_pr=None,
        rho_ic=None,
        ddt_exner_phy=None,
        grf_tend_rho=None,
        grf_tend_thv=None,
        grf_tend_w=None,
        mass_fl_e=None,
        ddt_vn_phy=None,
        grf_tend_vn=None,
        ddt_vn_apc_ntl1=sp_v.ddt_vn_apc_pc(1),
        ddt_vn_apc_ntl2=sp_v.ddt_vn_apc_pc(2),
        ddt_w_adv_ntl1=sp_v.ddt_w_adv_pc(1),
        ddt_w_adv_ntl2=sp_v.ddt_w_adv_pc(2),
        rho_incr=None,  # sp.rho_incr(),
        vn_incr=None,  # sp.vn_incr(),
        exner_incr=None,  # sp.exner_incr(),
    )
    prognostic_state = PrognosticState(
        w=sp_v.w(),
        vn=sp_v.vn(),
        theta_v=None,
        rho=None,
        exner=None,
    )
    interpolation_state = interpolation_savepoint.construct_interpolation_state_for_nonhydro()

    metric_state_nonhydro = metrics_savepoint.construct_nh_metric_state(icon_grid.num_levels)

    cell_geometry: CellParams = grid_savepoint.construct_cell_geometry()
    edge_geometry: EdgeParams = grid_savepoint.construct_edge_geometry()

    vertical_params = VerticalModelParams(
        vct_a=grid_savepoint.vct_a(),
        rayleigh_damping_height=damping_height,
        nflatlev=int32(grid_savepoint.nflatlev()),
        nflat_gradp=int32(grid_savepoint.nflat_gradp()),
    )

    velocity_advection = VelocityAdvection(
        grid=icon_grid,
        metric_state=metric_state_nonhydro,
        interpolation_state=interpolation_state,
        vertical_params=vertical_params,
        edge_params=edge_geometry,
        owner_mask=grid_savepoint.c_owner_mask(),
    )

    velocity_advection.run_predictor_step(
        vn_only=vn_only,
        diagnostic_state=diagnostic_state,
        prognostic_state=prognostic_state,
        z_w_concorr_me=sp_v.z_w_concorr_me(),
        z_kin_hor_e=sp_v.z_kin_hor_e(),
        z_vt_ie=sp_v.z_vt_ie(),
        dtime=dtime,
        ntnd=ntnd - 1,
        cell_areas=cell_geometry.area,
    )

    icon_result_ddt_vn_apc_pc = savepoint_velocity_exit.ddt_vn_apc_pc(ntnd).asnumpy()
    icon_result_ddt_w_adv_pc = savepoint_velocity_exit.ddt_w_adv_pc(ntnd).asnumpy()
    icon_result_vn_ie = savepoint_velocity_exit.vn_ie().asnumpy()
    icon_result_vt = savepoint_velocity_exit.vt().asnumpy()
    icon_result_w_concorr_c = savepoint_velocity_exit.w_concorr_c().asnumpy()
    icon_result_z_w_concorr_mc = savepoint_velocity_exit.z_w_concorr_mc().asnumpy()
    icon_result_z_v_grad_w = savepoint_velocity_exit.z_v_grad_w().asnumpy()

    # stencil 01
    assert dallclose(icon_result_vt, diagnostic_state.vt.asnumpy(), atol=1.0e-14)
    # stencil 02,05
    assert dallclose(icon_result_vn_ie, diagnostic_state.vn_ie.asnumpy(), atol=1.0e-14)
    # stencil 07
<<<<<<< HEAD
    start_edge_lateral_boundary_6 = icon_grid.get_start_index(
        EdgeDim, HorizontalMarkerIndex.lateral_boundary(EdgeDim) + 6
    )
    assert dallclose(
        icon_result_z_v_grad_w[start_edge_lateral_boundary_6:, :],
        velocity_advection.z_v_grad_w.asnumpy()[start_edge_lateral_boundary_6:, :],
        atol=1.0e-16,
    )
=======
    if not vn_only:
        assert dallclose(
            icon_result_z_v_grad_w.asnumpy()[3777:31558, :],
            velocity_advection.z_v_grad_w.asnumpy()[3777:31558, :],
            atol=1.0e-16,
        )

>>>>>>> 84d1742f
    # stencil 08
    start_cell_nudging = icon_grid.get_start_index(
        CellDim, HorizontalMarkerIndex.nudging(CellDim)
    )  # 3316
    assert dallclose(
        savepoint_velocity_exit.z_ekinh().asnumpy()[start_cell_nudging:, :],
        velocity_advection.z_ekinh.asnumpy()[start_cell_nudging:, :],
    )
    # stencil 09
    assert dallclose(
        icon_result_z_w_concorr_mc[
            start_cell_nudging:, vertical_params.nflatlev : icon_grid.num_levels
        ],
        velocity_advection.z_w_concorr_mc.asnumpy()[
            start_cell_nudging:, vertical_params.nflatlev : icon_grid.num_levels
        ],
        atol=1.0e-15,
    )
    # stencil 10
    assert dallclose(
        icon_result_w_concorr_c[
            start_cell_nudging:, vertical_params.nflatlev + 1 : icon_grid.num_levels
        ],
        diagnostic_state.w_concorr_c.asnumpy()[
            start_cell_nudging:, vertical_params.nflatlev + 1 : icon_grid.num_levels
        ],
        atol=1.0e-15,
    )
    # stencil 11,12,13,14
    assert dallclose(
        savepoint_velocity_exit.z_w_con_c().asnumpy()[start_cell_nudging:, :],
        velocity_advection.z_w_con_c.asnumpy()[start_cell_nudging:, :],
        atol=1.0e-15,
    )
    # stencil 16
    assert dallclose(
        icon_result_ddt_w_adv_pc[start_cell_nudging:, :],
        diagnostic_state.ddt_w_adv_pc[ntnd - 1].asnumpy()[start_cell_nudging:, :],
        atol=5.0e-16,
        rtol=1.0e-10,
    )
    # stencil 19
    assert dallclose(
        icon_result_ddt_vn_apc_pc,
        diagnostic_state.ddt_vn_apc_pc[ntnd - 1].asnumpy(),
        atol=1.0e-15,
    )


@pytest.mark.datatest
@pytest.mark.parametrize("istep_init, istep_exit", [(2, 2)])
@pytest.mark.parametrize(
    "experiment, step_date_init, step_date_exit, damping_height",
    [
        ("mch_ch_r04b09_dsl", "2021-06-20T12:00:10.000", "2021-06-20T12:00:10.000", 12500.0),
        ("exclaim_ape_R02B04", "2000-01-01T00:00:02.000", "2000-01-01T00:00:02.000", 50000.0),
    ],
)
def test_velocity_corrector_step(
    istep_init,
    istep_exit,
    step_date_init,
    step_date_exit,
    damping_height,
    icon_grid,
    grid_savepoint,
    savepoint_velocity_init,
    savepoint_velocity_exit,
    interpolation_savepoint,
    metrics_savepoint,
):
    sp_v = savepoint_velocity_init
    vn_only = sp_v.get_metadata("vn_only").get("vn_only")
    ntnd = sp_v.get_metadata("ntnd").get("ntnd")
    dtime = sp_v.get_metadata("dtime").get("dtime")

    diagnostic_state = DiagnosticStateNonHydro(
        vt=sp_v.vt(),
        vn_ie=sp_v.vn_ie(),
        w_concorr_c=sp_v.w_concorr_c(),
        theta_v_ic=None,
        exner_pr=None,
        rho_ic=None,
        ddt_exner_phy=None,
        grf_tend_rho=None,
        grf_tend_thv=None,
        grf_tend_w=None,
        mass_fl_e=None,
        ddt_vn_phy=None,
        grf_tend_vn=None,
        ddt_vn_apc_ntl1=sp_v.ddt_vn_apc_pc(1),
        ddt_vn_apc_ntl2=sp_v.ddt_vn_apc_pc(2),
        ddt_w_adv_ntl1=sp_v.ddt_w_adv_pc(1),
        ddt_w_adv_ntl2=sp_v.ddt_w_adv_pc(2),
        rho_incr=None,  # sp.rho_incr(),
        vn_incr=None,  # sp.vn_incr(),
        exner_incr=None,  # sp.exner_incr(),
    )
    prognostic_state = PrognosticState(
        w=sp_v.w(),
        vn=sp_v.vn(),
        theta_v=None,
        rho=None,
        exner=None,
    )

    interpolation_state = interpolation_savepoint.construct_interpolation_state_for_nonhydro()

    metric_state_nonhydro = metrics_savepoint.construct_nh_metric_state(icon_grid.num_levels)

    cell_geometry: CellParams = grid_savepoint.construct_cell_geometry()
    edge_geometry: EdgeParams = grid_savepoint.construct_edge_geometry()

    vertical_params = VerticalModelParams(
        vct_a=grid_savepoint.vct_a(),
        rayleigh_damping_height=damping_height,
        nflatlev=int32(grid_savepoint.nflatlev()),
        nflat_gradp=int32(grid_savepoint.nflat_gradp()),
    )

    velocity_advection = VelocityAdvection(
        grid=icon_grid,
        metric_state=metric_state_nonhydro,
        interpolation_state=interpolation_state,
        vertical_params=vertical_params,
        edge_params=edge_geometry,
        owner_mask=grid_savepoint.c_owner_mask(),
    )

    velocity_advection.run_corrector_step(
        vn_only=vn_only,
        diagnostic_state=diagnostic_state,
        prognostic_state=prognostic_state,
        z_kin_hor_e=sp_v.z_kin_hor_e(),
        z_vt_ie=sp_v.z_vt_ie(),
        dtime=dtime,
        ntnd=ntnd - 1,
        cell_areas=cell_geometry.area,
    )

    icon_result_ddt_vn_apc_pc = savepoint_velocity_exit.ddt_vn_apc_pc(ntnd).asnumpy()
    icon_result_ddt_w_adv_pc = savepoint_velocity_exit.ddt_w_adv_pc(ntnd).asnumpy()
    icon_result_z_v_grad_w = savepoint_velocity_exit.z_v_grad_w().asnumpy()

    # stencil 07
    start_cells_lateral_boundary_d = icon_grid.get_start_index(
        EdgeDim, HorizontalMarkerIndex.lateral_boundary(EdgeDim) + 6
    )
    assert dallclose(
        icon_result_z_v_grad_w[start_cells_lateral_boundary_d:, :],
        velocity_advection.z_v_grad_w.asnumpy()[start_cells_lateral_boundary_d:, :],
        atol=1e-16,
    )
    # stencil 08
    start_cell_nudging = icon_grid.get_start_index(CellDim, HorizontalMarkerIndex.nudging(CellDim))
    assert dallclose(
        savepoint_velocity_exit.z_ekinh().asnumpy()[start_cell_nudging:, :],
        velocity_advection.z_ekinh.asnumpy()[start_cell_nudging:, :],
    )

    # stencil 11,12,13,14
    assert dallclose(
        savepoint_velocity_exit.z_w_con_c().asnumpy()[start_cell_nudging:, :],
        velocity_advection.z_w_con_c.asnumpy()[start_cell_nudging:, :],
    )
    # stencil 16
    assert dallclose(
        icon_result_ddt_w_adv_pc[start_cell_nudging:, :],
        diagnostic_state.ddt_w_adv_pc[ntnd - 1].asnumpy()[start_cell_nudging:, :],
        atol=5.0e-16,
    )
    # stencil 19
    assert dallclose(
        icon_result_ddt_vn_apc_pc,
        diagnostic_state.ddt_vn_apc_pc[ntnd - 1].asnumpy(),
        atol=5.0e-16,
    )<|MERGE_RESOLUTION|>--- conflicted
+++ resolved
@@ -224,25 +224,18 @@
     assert dallclose(icon_result_vt, diagnostic_state.vt.asnumpy(), atol=1.0e-14)
     # stencil 02,05
     assert dallclose(icon_result_vn_ie, diagnostic_state.vn_ie.asnumpy(), atol=1.0e-14)
-    # stencil 07
-<<<<<<< HEAD
+
     start_edge_lateral_boundary_6 = icon_grid.get_start_index(
         EdgeDim, HorizontalMarkerIndex.lateral_boundary(EdgeDim) + 6
     )
-    assert dallclose(
-        icon_result_z_v_grad_w[start_edge_lateral_boundary_6:, :],
-        velocity_advection.z_v_grad_w.asnumpy()[start_edge_lateral_boundary_6:, :],
-        atol=1.0e-16,
-    )
-=======
+    # stencil 07
     if not vn_only:
         assert dallclose(
-            icon_result_z_v_grad_w.asnumpy()[3777:31558, :],
-            velocity_advection.z_v_grad_w.asnumpy()[3777:31558, :],
+            velocity_advection.z_v_grad_w.asnumpy()[start_edge_lateral_boundary_6:, :],
+            icon_result_z_v_grad_w[start_edge_lateral_boundary_6:, :],
             atol=1.0e-16,
         )
 
->>>>>>> 84d1742f
     # stencil 08
     start_cell_nudging = icon_grid.get_start_index(
         CellDim, HorizontalMarkerIndex.nudging(CellDim)
