# ICON4Py - ICON inspired code in Python and GT4Py
#
# Copyright (c) 2022-2024, ETH Zurich and MeteoSwiss
# All rights reserved.
#
# Please, refer to the LICENSE file in the root directory.
# SPDX-License-Identifier: BSD-3-Clause
import pytest

import icon4py.model.common.grid.geometry as geometry
from icon4py.model.atmosphere.dycore.state_utils import states as solve_nh_states
from icon4py.model.atmosphere.dycore.velocity import velocity_advection as vel_adv
from icon4py.model.common import dimension as dims
from icon4py.model.common.grid import horizontal as h_grid, vertical as v_grid
from icon4py.model.common.states import prognostic_state as prognostics
from icon4py.model.common.test_utils import datatest_utils as dt_utils, helpers

<<<<<<< HEAD
from . import conftest
=======
from . import utils
>>>>>>> 043e7bcc


def create_vertical_params(vertical_config, grid_savepoint):
    return v_grid.VerticalGrid(
        config=vertical_config,
        vct_a=grid_savepoint.vct_a(),
        vct_b=grid_savepoint.vct_b(),
        _min_index_flat_horizontal_grad_pressure=grid_savepoint.nflat_gradp(),
    )


@pytest.mark.datatest
def test_scalfactors(savepoint_velocity_init, icon_grid, backend):
    dtime = savepoint_velocity_init.get_metadata("dtime").get("dtime")
    velocity_advection = vel_adv.VelocityAdvection(
        grid=icon_grid,
        metric_state=None,
        interpolation_state=None,
        vertical_params=None,
        edge_params=None,
        owner_mask=None,
        backend=backend,
    )
    (cfl_w_limit, scalfac_exdiff) = velocity_advection._scale_factors_by_dtime(dtime)
    assert cfl_w_limit == savepoint_velocity_init.cfl_w_limit()
    assert scalfac_exdiff == savepoint_velocity_init.scalfac_exdiff()


@pytest.mark.datatest
def test_velocity_init(
    savepoint_velocity_init,
    interpolation_savepoint,
    grid_savepoint,
    icon_grid,
    metrics_savepoint,
    step_date_init,
    lowest_layer_thickness,
    model_top_height,
    stretch_factor,
    damping_height,
    backend,
):
<<<<<<< HEAD
    interpolation_state = conftest.construct_interpolation_state(interpolation_savepoint)
    metric_state_nonhydro = conftest.construct_nh_metric_state(
        metrics_savepoint, icon_grid.num_levels
    )
=======
    interpolation_state = utils.construct_interpolation_state(interpolation_savepoint)
    metric_state_nonhydro = utils.construct_metric_state(metrics_savepoint, icon_grid.num_levels)
>>>>>>> 043e7bcc

    vertical_config = v_grid.VerticalGridConfig(
        icon_grid.num_levels,
        lowest_layer_thickness=lowest_layer_thickness,
        model_top_height=model_top_height,
        stretch_factor=stretch_factor,
        rayleigh_damping_height=damping_height,
    )
    vertical_params = create_vertical_params(vertical_config, grid_savepoint)

    velocity_advection = vel_adv.VelocityAdvection(
        grid=icon_grid,
        metric_state=metric_state_nonhydro,
        interpolation_state=interpolation_state,
        vertical_params=vertical_params,
        edge_params=grid_savepoint.construct_edge_geometry(),
        owner_mask=grid_savepoint.c_owner_mask(),
        backend=backend,
    )

    assert helpers.dallclose(velocity_advection.cfl_clipping.asnumpy(), 0.0)
    assert helpers.dallclose(velocity_advection.levmask.asnumpy(), False)
    assert helpers.dallclose(velocity_advection.vcfl_dsl.asnumpy(), 0.0)

    assert velocity_advection.cfl_w_limit == 0.65
    assert velocity_advection.scalfac_exdiff == 0.05


@pytest.mark.datatest
@pytest.mark.parametrize(
    "experiment, step_date_init",
    [
        ("mch_ch_r04b09_dsl", "2021-06-20T12:00:10.000"),
        ("exclaim_ape_R02B04", "2000-01-01T00:00:02.000"),
    ],
)
def test_verify_velocity_init_against_regular_savepoint(
    savepoint_velocity_init,
    interpolation_savepoint,
    grid_savepoint,
    icon_grid,
    metrics_savepoint,
    lowest_layer_thickness,
    model_top_height,
    stretch_factor,
    damping_height,
    experiment,
    backend,
):
    savepoint = savepoint_velocity_init
    dtime = savepoint.get_metadata("dtime").get("dtime")

<<<<<<< HEAD
    interpolation_state = conftest.construct_interpolation_state(interpolation_savepoint)
    metric_state_nonhydro = conftest.construct_nh_metric_state(
        metrics_savepoint, icon_grid.num_levels
    )
=======
    interpolation_state = utils.construct_interpolation_state(interpolation_savepoint)
    metric_state_nonhydro = utils.construct_metric_state(metrics_savepoint, icon_grid.num_levels)
>>>>>>> 043e7bcc
    vertical_config = v_grid.VerticalGridConfig(
        icon_grid.num_levels,
        lowest_layer_thickness=lowest_layer_thickness,
        model_top_height=model_top_height,
        stretch_factor=stretch_factor,
        rayleigh_damping_height=damping_height,
    )
    vertical_params = create_vertical_params(vertical_config, grid_savepoint)

    velocity_advection = vel_adv.VelocityAdvection(
        grid=icon_grid,
        metric_state=metric_state_nonhydro,
        interpolation_state=interpolation_state,
        vertical_params=vertical_params,
        edge_params=grid_savepoint.construct_edge_geometry(),
        owner_mask=grid_savepoint.c_owner_mask(),
        backend=backend,
    )

    assert savepoint.cfl_w_limit() == velocity_advection.cfl_w_limit / dtime
    assert savepoint.scalfac_exdiff() == velocity_advection.scalfac_exdiff / (
        dtime * (0.85 - savepoint.cfl_w_limit() * dtime)
    )


@pytest.mark.datatest
@pytest.mark.parametrize("istep_init, istep_exit", [(1, 1)])
@pytest.mark.parametrize(
    "experiment,step_date_init, step_date_exit",
    [
        (dt_utils.REGIONAL_EXPERIMENT, "2021-06-20T12:00:10.000", "2021-06-20T12:00:10.000"),
        (dt_utils.GLOBAL_EXPERIMENT, "2000-01-01T00:00:02.000", "2000-01-01T00:00:02.000"),
    ],
)
def test_velocity_predictor_step(
    experiment,
    istep_init,
    istep_exit,
    step_date_init,
    step_date_exit,
    lowest_layer_thickness,
    model_top_height,
    stretch_factor,
    damping_height,
    icon_grid,
    grid_savepoint,
    savepoint_velocity_init,
    metrics_savepoint,
    interpolation_savepoint,
    savepoint_velocity_exit,
    backend,
):
    sp_v = savepoint_velocity_init
    vn_only = sp_v.get_metadata("vn_only").get("vn_only")
    ntnd = sp_v.get_metadata("ntnd").get("ntnd")
    dtime = sp_v.get_metadata("dtime").get("dtime")

    diagnostic_state = solve_nh_states.DiagnosticStateNonHydro(
        vt=sp_v.vt(),
        vn_ie=sp_v.vn_ie(),
        w_concorr_c=sp_v.w_concorr_c(),
        theta_v_ic=None,
        exner_pr=None,
        rho_ic=None,
        ddt_exner_phy=None,
        grf_tend_rho=None,
        grf_tend_thv=None,
        grf_tend_w=None,
        mass_fl_e=None,
        ddt_vn_phy=None,
        grf_tend_vn=None,
        ddt_vn_apc_ntl1=sp_v.ddt_vn_apc_pc(1),
        ddt_vn_apc_ntl2=sp_v.ddt_vn_apc_pc(2),
        ddt_w_adv_ntl1=sp_v.ddt_w_adv_pc(1),
        ddt_w_adv_ntl2=sp_v.ddt_w_adv_pc(2),
        rho_incr=None,  # sp.rho_incr(),
        vn_incr=None,  # sp.vn_incr(),
        exner_incr=None,  # sp.exner_incr(),
        exner_dyn_incr=None,
    )
    prognostic_state = prognostics.PrognosticState(
        w=sp_v.w(),
        vn=sp_v.vn(),
        theta_v=None,
        rho=None,
        exner=None,
    )
<<<<<<< HEAD
    interpolation_state = conftest.construct_interpolation_state(interpolation_savepoint)
    metric_state_nonhydro = conftest.construct_nh_metric_state(
        metrics_savepoint, icon_grid.num_levels
    )
=======
    interpolation_state = utils.construct_interpolation_state(interpolation_savepoint)
    metric_state_nonhydro = utils.construct_metric_state(metrics_savepoint, icon_grid.num_levels)
>>>>>>> 043e7bcc

    cell_geometry: geometry.CellParams = grid_savepoint.construct_cell_geometry()
    edge_geometry: geometry.EdgeParams = grid_savepoint.construct_edge_geometry()

    vertical_config = v_grid.VerticalGridConfig(
        icon_grid.num_levels,
        lowest_layer_thickness=lowest_layer_thickness,
        model_top_height=model_top_height,
        stretch_factor=stretch_factor,
        rayleigh_damping_height=damping_height,
    )
    vertical_params = create_vertical_params(vertical_config, grid_savepoint)

    velocity_advection = vel_adv.VelocityAdvection(
        grid=icon_grid,
        metric_state=metric_state_nonhydro,
        interpolation_state=interpolation_state,
        vertical_params=vertical_params,
        edge_params=edge_geometry,
        owner_mask=grid_savepoint.c_owner_mask(),
        backend=backend,
    )

    velocity_advection.run_predictor_step(
        vn_only=vn_only,
        diagnostic_state=diagnostic_state,
        prognostic_state=prognostic_state,
        z_w_concorr_me=sp_v.z_w_concorr_me(),
        z_kin_hor_e=sp_v.z_kin_hor_e(),
        z_vt_ie=sp_v.z_vt_ie(),
        dtime=dtime,
        ntnd=ntnd - 1,
        cell_areas=cell_geometry.area,
    )

    icon_result_ddt_vn_apc_pc = savepoint_velocity_exit.ddt_vn_apc_pc(ntnd).asnumpy()
    icon_result_ddt_w_adv_pc = savepoint_velocity_exit.ddt_w_adv_pc(ntnd).asnumpy()
    icon_result_vn_ie = savepoint_velocity_exit.vn_ie().asnumpy()
    icon_result_vt = savepoint_velocity_exit.vt().asnumpy()
    icon_result_w_concorr_c = savepoint_velocity_exit.w_concorr_c().asnumpy()
    icon_result_z_w_concorr_mc = savepoint_velocity_exit.z_w_concorr_mc().asnumpy()
    icon_result_z_v_grad_w = savepoint_velocity_exit.z_v_grad_w().asnumpy()

    # stencil 01
    assert helpers.dallclose(diagnostic_state.vt.asnumpy(), icon_result_vt, atol=1.0e-14)
    # stencil 02,05
    assert helpers.dallclose(diagnostic_state.vn_ie.asnumpy(), icon_result_vn_ie, atol=1.0e-14)

    start_edge_lateral_boundary_6 = icon_grid.start_index(
        h_grid.domain(dims.EdgeDim)(h_grid.Zone.LATERAL_BOUNDARY_LEVEL_7)
    )
    # stencil 07
    if not vn_only:
        assert helpers.dallclose(
            icon_result_z_v_grad_w[start_edge_lateral_boundary_6:, :],
            velocity_advection.z_v_grad_w.asnumpy()[start_edge_lateral_boundary_6:, :],
            atol=1.0e-16,
        )

    # stencil 08
    start_cell_nudging = icon_grid.start_index(h_grid.domain(dims.CellDim)(h_grid.Zone.NUDGING))
    assert helpers.dallclose(
        savepoint_velocity_exit.z_ekinh().asnumpy()[start_cell_nudging:, :],
        velocity_advection.z_ekinh.asnumpy()[start_cell_nudging:, :],
    )
    # stencil 09
    assert helpers.dallclose(
        velocity_advection.z_w_concorr_mc.asnumpy()[
            start_cell_nudging:, vertical_params.nflatlev : icon_grid.num_levels
        ],
        icon_result_z_w_concorr_mc[
            start_cell_nudging:, vertical_params.nflatlev : icon_grid.num_levels
        ],
        atol=1.0e-15,
    )
    # stencil 10
    assert helpers.dallclose(
        diagnostic_state.w_concorr_c.asnumpy()[
            start_cell_nudging:, vertical_params.nflatlev + 1 : icon_grid.num_levels
        ],
        icon_result_w_concorr_c[
            start_cell_nudging:, vertical_params.nflatlev + 1 : icon_grid.num_levels
        ],
        atol=1.0e-15,
    )
    # stencil 11,12,13,14
    assert helpers.dallclose(
        velocity_advection.z_w_con_c.asnumpy()[start_cell_nudging:, :],
        savepoint_velocity_exit.z_w_con_c().asnumpy()[start_cell_nudging:, :],
        atol=1.0e-15,
    )
    # stencil 16
    assert helpers.dallclose(
        diagnostic_state.ddt_w_adv_pc[ntnd - 1].asnumpy()[start_cell_nudging:, :],
        icon_result_ddt_w_adv_pc[start_cell_nudging:, :],
        atol=5.0e-16,
        rtol=1.0e-10,
    )
    # stencil 19
    assert helpers.dallclose(
        diagnostic_state.ddt_vn_apc_pc[ntnd - 1].asnumpy(),
        icon_result_ddt_vn_apc_pc,
        atol=1.0e-15,
    )


@pytest.mark.datatest
@pytest.mark.parametrize("istep_init, istep_exit", [(2, 2)])
@pytest.mark.parametrize(
    "experiment, step_date_init, step_date_exit",
    [
        (dt_utils.REGIONAL_EXPERIMENT, "2021-06-20T12:00:10.000", "2021-06-20T12:00:10.000"),
        (dt_utils.GLOBAL_EXPERIMENT, "2000-01-01T00:00:02.000", "2000-01-01T00:00:02.000"),
    ],
)
def test_velocity_corrector_step(
    istep_init,
    istep_exit,
    step_date_init,
    step_date_exit,
    lowest_layer_thickness,
    model_top_height,
    stretch_factor,
    damping_height,
    icon_grid,
    grid_savepoint,
    savepoint_velocity_init,
    savepoint_velocity_exit,
    interpolation_savepoint,
    metrics_savepoint,
    backend,
):
    sp_v = savepoint_velocity_init
    vn_only = sp_v.get_metadata("vn_only").get("vn_only")
    ntnd = sp_v.get_metadata("ntnd").get("ntnd")
    dtime = sp_v.get_metadata("dtime").get("dtime")

    diagnostic_state = solve_nh_states.DiagnosticStateNonHydro(
        vt=sp_v.vt(),
        vn_ie=sp_v.vn_ie(),
        w_concorr_c=sp_v.w_concorr_c(),
        theta_v_ic=None,
        exner_pr=None,
        rho_ic=None,
        ddt_exner_phy=None,
        grf_tend_rho=None,
        grf_tend_thv=None,
        grf_tend_w=None,
        mass_fl_e=None,
        ddt_vn_phy=None,
        grf_tend_vn=None,
        ddt_vn_apc_ntl1=sp_v.ddt_vn_apc_pc(1),
        ddt_vn_apc_ntl2=sp_v.ddt_vn_apc_pc(2),
        ddt_w_adv_ntl1=sp_v.ddt_w_adv_pc(1),
        ddt_w_adv_ntl2=sp_v.ddt_w_adv_pc(2),
        rho_incr=None,  # sp.rho_incr(),
        vn_incr=None,  # sp.vn_incr(),
        exner_incr=None,  # sp.exner_incr(),
        exner_dyn_incr=None,
    )
    prognostic_state = prognostics.PrognosticState(
        w=sp_v.w(),
        vn=sp_v.vn(),
        theta_v=None,
        rho=None,
        exner=None,
    )

<<<<<<< HEAD
    interpolation_state = conftest.construct_interpolation_state(interpolation_savepoint)

    metric_state_nonhydro = conftest.construct_nh_metric_state(
        metrics_savepoint, icon_grid.num_levels
    )
=======
    interpolation_state = utils.construct_interpolation_state(interpolation_savepoint)

    metric_state_nonhydro = utils.construct_metric_state(metrics_savepoint, icon_grid.num_levels)
>>>>>>> 043e7bcc

    cell_geometry: geometry.CellParams = grid_savepoint.construct_cell_geometry()
    edge_geometry: geometry.EdgeParams = grid_savepoint.construct_edge_geometry()

    vertical_config = v_grid.VerticalGridConfig(
        icon_grid.num_levels,
        lowest_layer_thickness=lowest_layer_thickness,
        model_top_height=model_top_height,
        stretch_factor=stretch_factor,
        rayleigh_damping_height=damping_height,
    )
    vertical_params = create_vertical_params(vertical_config, grid_savepoint)

    velocity_advection = vel_adv.VelocityAdvection(
        grid=icon_grid,
        metric_state=metric_state_nonhydro,
        interpolation_state=interpolation_state,
        vertical_params=vertical_params,
        edge_params=edge_geometry,
        owner_mask=grid_savepoint.c_owner_mask(),
        backend=backend,
    )

    velocity_advection.run_corrector_step(
        vn_only=vn_only,
        diagnostic_state=diagnostic_state,
        prognostic_state=prognostic_state,
        z_kin_hor_e=sp_v.z_kin_hor_e(),
        z_vt_ie=sp_v.z_vt_ie(),
        dtime=dtime,
        ntnd=ntnd - 1,
        cell_areas=cell_geometry.area,
    )

    icon_result_ddt_vn_apc_pc = savepoint_velocity_exit.ddt_vn_apc_pc(ntnd).asnumpy()
    icon_result_ddt_w_adv_pc = savepoint_velocity_exit.ddt_w_adv_pc(ntnd).asnumpy()
    icon_result_z_v_grad_w = savepoint_velocity_exit.z_v_grad_w().asnumpy()

    # stencil 07
    start_cell_lateral_boundary_level_7 = icon_grid.start_index(
        h_grid.domain(dims.EdgeDim)(h_grid.Zone.LATERAL_BOUNDARY_LEVEL_7)
    )
    assert helpers.dallclose(
        velocity_advection.z_v_grad_w.asnumpy()[start_cell_lateral_boundary_level_7:, :],
        icon_result_z_v_grad_w[start_cell_lateral_boundary_level_7:, :],
        atol=1e-16,
    )
    # stencil 08
    start_cell_nudging = icon_grid.start_index(h_grid.domain(dims.CellDim)(h_grid.Zone.NUDGING))
    assert helpers.dallclose(
        velocity_advection.z_ekinh.asnumpy()[start_cell_nudging:, :],
        savepoint_velocity_exit.z_ekinh().asnumpy()[start_cell_nudging:, :],
    )

    # stencil 11,12,13,14
    assert helpers.dallclose(
        velocity_advection.z_w_con_c.asnumpy()[start_cell_nudging:, :],
        savepoint_velocity_exit.z_w_con_c().asnumpy()[start_cell_nudging:, :],
    )
    # stencil 16
    assert helpers.dallclose(
        diagnostic_state.ddt_w_adv_pc[ntnd - 1].asnumpy()[start_cell_nudging:, :],
        icon_result_ddt_w_adv_pc[start_cell_nudging:, :],
        atol=5.0e-16,
    )
    # stencil 19
    assert helpers.dallclose(
        diagnostic_state.ddt_vn_apc_pc[ntnd - 1].asnumpy(),
        icon_result_ddt_vn_apc_pc,
        atol=5.0e-16,
    )<|MERGE_RESOLUTION|>--- conflicted
+++ resolved
@@ -15,11 +15,7 @@
 from icon4py.model.common.states import prognostic_state as prognostics
 from icon4py.model.common.test_utils import datatest_utils as dt_utils, helpers
 
-<<<<<<< HEAD
-from . import conftest
-=======
 from . import utils
->>>>>>> 043e7bcc
 
 
 def create_vertical_params(vertical_config, grid_savepoint):
@@ -62,15 +58,8 @@
     damping_height,
     backend,
 ):
-<<<<<<< HEAD
-    interpolation_state = conftest.construct_interpolation_state(interpolation_savepoint)
-    metric_state_nonhydro = conftest.construct_nh_metric_state(
-        metrics_savepoint, icon_grid.num_levels
-    )
-=======
     interpolation_state = utils.construct_interpolation_state(interpolation_savepoint)
     metric_state_nonhydro = utils.construct_metric_state(metrics_savepoint, icon_grid.num_levels)
->>>>>>> 043e7bcc
 
     vertical_config = v_grid.VerticalGridConfig(
         icon_grid.num_levels,
@@ -123,15 +112,8 @@
     savepoint = savepoint_velocity_init
     dtime = savepoint.get_metadata("dtime").get("dtime")
 
-<<<<<<< HEAD
-    interpolation_state = conftest.construct_interpolation_state(interpolation_savepoint)
-    metric_state_nonhydro = conftest.construct_nh_metric_state(
-        metrics_savepoint, icon_grid.num_levels
-    )
-=======
     interpolation_state = utils.construct_interpolation_state(interpolation_savepoint)
     metric_state_nonhydro = utils.construct_metric_state(metrics_savepoint, icon_grid.num_levels)
->>>>>>> 043e7bcc
     vertical_config = v_grid.VerticalGridConfig(
         icon_grid.num_levels,
         lowest_layer_thickness=lowest_layer_thickness,
@@ -219,15 +201,8 @@
         rho=None,
         exner=None,
     )
-<<<<<<< HEAD
-    interpolation_state = conftest.construct_interpolation_state(interpolation_savepoint)
-    metric_state_nonhydro = conftest.construct_nh_metric_state(
-        metrics_savepoint, icon_grid.num_levels
-    )
-=======
     interpolation_state = utils.construct_interpolation_state(interpolation_savepoint)
     metric_state_nonhydro = utils.construct_metric_state(metrics_savepoint, icon_grid.num_levels)
->>>>>>> 043e7bcc
 
     cell_geometry: geometry.CellParams = grid_savepoint.construct_cell_geometry()
     edge_geometry: geometry.EdgeParams = grid_savepoint.construct_edge_geometry()
@@ -396,17 +371,9 @@
         exner=None,
     )
 
-<<<<<<< HEAD
-    interpolation_state = conftest.construct_interpolation_state(interpolation_savepoint)
-
-    metric_state_nonhydro = conftest.construct_nh_metric_state(
-        metrics_savepoint, icon_grid.num_levels
-    )
-=======
     interpolation_state = utils.construct_interpolation_state(interpolation_savepoint)
 
     metric_state_nonhydro = utils.construct_metric_state(metrics_savepoint, icon_grid.num_levels)
->>>>>>> 043e7bcc
 
     cell_geometry: geometry.CellParams = grid_savepoint.construct_cell_geometry()
     edge_geometry: geometry.EdgeParams = grid_savepoint.construct_edge_geometry()
