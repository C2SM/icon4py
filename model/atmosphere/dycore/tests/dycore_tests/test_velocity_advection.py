# ICON4Py - ICON inspired code in Python and GT4Py
#
# Copyright (c) 2022, ETH Zurich and MeteoSwiss
# All rights reserved.
#
# This file is free software: you can redistribute it and/or modify it under
# the terms of the GNU General Public License as published by the
# Free Software Foundation, either version 3 of the License, or any later
# version. See the LICENSE.txt file at the top-level directory of this
# distribution for a copy of the license or check <https://www.gnu.org/licenses/>.
#
# SPDX-License-Identifier: GPL-3.0-or-later

import pytest
from gt4py.next.ffront.fbuiltins import int32

from icon4py.model.atmosphere.dycore.state_utils.diagnostic_state import DiagnosticStateNonHydro
from icon4py.model.atmosphere.dycore.velocity.velocity_advection import VelocityAdvection
from icon4py.model.common.grid.horizontal import CellParams, EdgeParams
from icon4py.model.common.grid.vertical import VerticalModelParams
from icon4py.model.common.states.prognostic_state import PrognosticState
from icon4py.model.common.test_utils.helpers import dallclose


@pytest.mark.datatest
def test_scalfactors(savepoint_velocity_init, icon_grid):
    dtime = savepoint_velocity_init.get_metadata("dtime").get("dtime")
    velocity_advection = VelocityAdvection(
        grid=icon_grid,
        metric_state=None,
        interpolation_state=None,
        vertical_params=None,
        edge_params=None,
        owner_mask=None,
    )
    (cfl_w_limit, scalfac_exdiff) = velocity_advection._scale_factors_by_dtime(dtime)
    assert cfl_w_limit == savepoint_velocity_init.cfl_w_limit()
    assert scalfac_exdiff == savepoint_velocity_init.scalfac_exdiff()


@pytest.mark.datatest
def test_velocity_init(
    savepoint_velocity_init,
    interpolation_savepoint,
    grid_savepoint,
    icon_grid,
    metrics_savepoint,
    step_date_init,
    damping_height,
):
    interpolation_state = interpolation_savepoint.construct_interpolation_state_for_nonhydro()
    metric_state_nonhydro = metrics_savepoint.construct_nh_metric_state(icon_grid.num_levels)

    vertical_params = VerticalModelParams(
        vct_a=grid_savepoint.vct_a(),
        rayleigh_damping_height=damping_height,
        nflat_gradp=int32(grid_savepoint.nflat_gradp()),
        nflatlev=int32(grid_savepoint.nflatlev()),
    )

    velocity_advection = VelocityAdvection(
        grid=icon_grid,
        metric_state=metric_state_nonhydro,
        interpolation_state=interpolation_state,
        vertical_params=vertical_params,
        edge_params=grid_savepoint.construct_edge_geometry(),
        owner_mask=grid_savepoint.c_owner_mask(),
    )

    assert dallclose(0.0, velocity_advection.cfl_clipping.asnumpy())
    assert dallclose(False, velocity_advection.levmask.asnumpy())
    assert dallclose(0.0, velocity_advection.vcfl_dsl.asnumpy())

    assert velocity_advection.cfl_w_limit == 0.65
    assert velocity_advection.scalfac_exdiff == 0.05


@pytest.mark.datatest
def test_verify_velocity_init_against_regular_savepoint(
    savepoint_velocity_init,
    interpolation_savepoint,
    grid_savepoint,
    icon_grid,
    metrics_savepoint,
    damping_height,
):
    savepoint = savepoint_velocity_init
    dtime = savepoint.get_metadata("dtime").get("dtime")

    interpolation_state = interpolation_savepoint.construct_interpolation_state_for_nonhydro()
    metric_state_nonhydro = metrics_savepoint.construct_nh_metric_state(icon_grid.num_levels)
    vertical_params = VerticalModelParams(
        vct_a=grid_savepoint.vct_a(),
        rayleigh_damping_height=damping_height,
        nflat_gradp=int32(grid_savepoint.nflat_gradp()),
        nflatlev=int32(grid_savepoint.nflatlev()),
    )

    velocity_advection = VelocityAdvection(
        grid=icon_grid,
        metric_state=metric_state_nonhydro,
        interpolation_state=interpolation_state,
        vertical_params=vertical_params,
        edge_params=grid_savepoint.construct_edge_geometry(),
        owner_mask=grid_savepoint.c_owner_mask(),
    )

    assert savepoint.cfl_w_limit() == velocity_advection.cfl_w_limit / dtime
    assert savepoint.scalfac_exdiff() == velocity_advection.scalfac_exdiff / (
        dtime * (0.85 - savepoint.cfl_w_limit() * dtime)
    )


@pytest.mark.datatest
@pytest.mark.parametrize(
    "istep_init, istep_exit, step_date_init, step_date_exit",
    [(1, 1, "2021-06-20T12:00:10.000", "2021-06-20T12:00:10.000")],
)
def test_velocity_predictor_step(
    istep_init,
    istep_exit,
    step_date_init,
    step_date_exit,
    damping_height,
    icon_grid,
    grid_savepoint,
    savepoint_velocity_init,
    metrics_savepoint,
    interpolation_savepoint,
    savepoint_velocity_exit,
):
    sp_v = savepoint_velocity_init
    vn_only = sp_v.get_metadata("vn_only").get("vn_only")
    ntnd = sp_v.get_metadata("ntnd").get("ntnd")
    dtime = sp_v.get_metadata("dtime").get("dtime")

    diagnostic_state = DiagnosticStateNonHydro(
        vt=sp_v.vt(),
        vn_ie=sp_v.vn_ie(),
        w_concorr_c=sp_v.w_concorr_c(),
        theta_v_ic=None,
        exner_pr=None,
        rho_ic=None,
        ddt_exner_phy=None,
        grf_tend_rho=None,
        grf_tend_thv=None,
        grf_tend_w=None,
        mass_fl_e=None,
        ddt_vn_phy=None,
        grf_tend_vn=None,
        ddt_vn_apc_ntl1=sp_v.ddt_vn_apc_pc(1),
        ddt_vn_apc_ntl2=sp_v.ddt_vn_apc_pc(2),
        ddt_w_adv_ntl1=sp_v.ddt_w_adv_pc(1),
        ddt_w_adv_ntl2=sp_v.ddt_w_adv_pc(2),
        rho_incr=None,  # sp.rho_incr(),
        vn_incr=None,  # sp.vn_incr(),
        exner_incr=None,  # sp.exner_incr(),
    )
    prognostic_state = PrognosticState(
        w=sp_v.w(),
        vn=sp_v.vn(),
        theta_v=None,
        rho=None,
        exner=None,
    )
    interpolation_state = interpolation_savepoint.construct_interpolation_state_for_nonhydro()

    metric_state_nonhydro = metrics_savepoint.construct_nh_metric_state(icon_grid.num_levels)

    cell_geometry: CellParams = grid_savepoint.construct_cell_geometry()
    edge_geometry: EdgeParams = grid_savepoint.construct_edge_geometry()

    vertical_params = VerticalModelParams(
        vct_a=grid_savepoint.vct_a(),
        rayleigh_damping_height=damping_height,
        nflatlev=int32(grid_savepoint.nflatlev()),
        nflat_gradp=int32(grid_savepoint.nflat_gradp()),
    )

    velocity_advection = VelocityAdvection(
        grid=icon_grid,
        metric_state=metric_state_nonhydro,
        interpolation_state=interpolation_state,
        vertical_params=vertical_params,
        edge_params=edge_geometry,
        owner_mask=grid_savepoint.c_owner_mask(),
    )

    velocity_advection.run_predictor_step(
        vn_only=vn_only,
        diagnostic_state=diagnostic_state,
        prognostic_state=prognostic_state,
        z_w_concorr_me=sp_v.z_w_concorr_me(),
        z_kin_hor_e=sp_v.z_kin_hor_e(),
        z_vt_ie=sp_v.z_vt_ie(),
        dtime=dtime,
        ntnd=ntnd - 1,
        cell_areas=cell_geometry.area,
    )

    icon_result_ddt_vn_apc_pc = savepoint_velocity_exit.ddt_vn_apc_pc(ntnd).asnumpy()
    icon_result_ddt_w_adv_pc = savepoint_velocity_exit.ddt_w_adv_pc(ntnd).asnumpy()
    icon_result_vn_ie = savepoint_velocity_exit.vn_ie().asnumpy()
    icon_result_vt = savepoint_velocity_exit.vt().asnumpy()
    icon_result_w_concorr_c = savepoint_velocity_exit.w_concorr_c().asnumpy()
    icon_result_z_w_concorr_mc = savepoint_velocity_exit.z_w_concorr_mc().asnumpy()
    icon_result_z_v_grad_w = savepoint_velocity_exit.z_v_grad_w().asnumpy()

    # stencil 01
    assert dallclose(icon_result_vt, diagnostic_state.vt.asnumpy(), atol=1.0e-14)
    # stencil 02,05
    assert dallclose(icon_result_vn_ie, diagnostic_state.vn_ie.asnumpy(), atol=1.0e-14)
    # stencil 07
<<<<<<< HEAD
    if not vn_only:
        assert dallclose(
            np.asarray(icon_result_z_v_grad_w)[3777:31558, :],
            np.asarray(velocity_advection.z_v_grad_w)[3777:31558, :],
            atol=1.0e-16,
        )
=======
    assert dallclose(
        icon_result_z_v_grad_w[3777:31558, :],
        velocity_advection.z_v_grad_w.asnumpy()[3777:31558, :],
        atol=1.0e-16,
    )
>>>>>>> 2d2460af
    # stencil 08
    assert dallclose(
        savepoint_velocity_exit.z_ekinh().asnumpy()[3316:20896, :],
        velocity_advection.z_ekinh.asnumpy()[3316:20896, :],
    )
    # stencil 09
    assert dallclose(
        icon_result_z_w_concorr_mc[3316:20896, vertical_params.nflatlev : icon_grid.num_levels],
        velocity_advection.z_w_concorr_mc.asnumpy()[
            3316:20896, vertical_params.nflatlev : icon_grid.num_levels
        ],
        atol=1.0e-15,
    )
    # stencil 10
    assert dallclose(
        icon_result_w_concorr_c[3316:20896, vertical_params.nflatlev + 1 : icon_grid.num_levels],
        diagnostic_state.w_concorr_c.asnumpy()[
            3316:20896, vertical_params.nflatlev + 1 : icon_grid.num_levels
        ],
        atol=1.0e-15,
    )
    # stencil 11,12,13,14
    assert dallclose(
        savepoint_velocity_exit.z_w_con_c().asnumpy()[3316:20896, :],
        velocity_advection.z_w_con_c.asnumpy()[3316:20896, :],
        atol=1.0e-15,
    )
    # stencil 16
    assert dallclose(
        icon_result_ddt_w_adv_pc[3316:20896, :],
        diagnostic_state.ddt_w_adv_pc[ntnd - 1].asnumpy()[3316:20896, :],
        atol=5.0e-16,
        rtol=1.0e-10,
    )
    # stencil 19 level 0 not verifying
    assert dallclose(
        icon_result_ddt_vn_apc_pc[5387:31558, 0:65],
        diagnostic_state.ddt_vn_apc_pc[ntnd - 1].asnumpy()[5387:31558, 0:65],
        atol=1.0e-15,
    )


@pytest.mark.datatest
@pytest.mark.parametrize(
    "istep_init, istep_exit, step_date_init, step_date_exit",
    [(2, 2, "2021-06-20T12:00:10.000", "2021-06-20T12:00:10.000")],
)
def test_velocity_corrector_step(
    istep_init,
    istep_exit,
    step_date_init,
    step_date_exit,
    damping_height,
    icon_grid,
    grid_savepoint,
    savepoint_velocity_init,
    savepoint_velocity_exit,
    interpolation_savepoint,
    metrics_savepoint,
):
    sp_v = savepoint_velocity_init
    vn_only = sp_v.get_metadata("vn_only").get("vn_only")
    ntnd = sp_v.get_metadata("ntnd").get("ntnd")
    dtime = sp_v.get_metadata("dtime").get("dtime")

    diagnostic_state = DiagnosticStateNonHydro(
        vt=sp_v.vt(),
        vn_ie=sp_v.vn_ie(),
        w_concorr_c=sp_v.w_concorr_c(),
        theta_v_ic=None,
        exner_pr=None,
        rho_ic=None,
        ddt_exner_phy=None,
        grf_tend_rho=None,
        grf_tend_thv=None,
        grf_tend_w=None,
        mass_fl_e=None,
        ddt_vn_phy=None,
        grf_tend_vn=None,
        ddt_vn_apc_ntl1=sp_v.ddt_vn_apc_pc(1),
        ddt_vn_apc_ntl2=sp_v.ddt_vn_apc_pc(2),
        ddt_w_adv_ntl1=sp_v.ddt_w_adv_pc(1),
        ddt_w_adv_ntl2=sp_v.ddt_w_adv_pc(2),
        rho_incr=None,  # sp.rho_incr(),
        vn_incr=None,  # sp.vn_incr(),
        exner_incr=None,  # sp.exner_incr(),
    )
    prognostic_state = PrognosticState(
        w=sp_v.w(),
        vn=sp_v.vn(),
        theta_v=None,
        rho=None,
        exner=None,
    )

    interpolation_state = interpolation_savepoint.construct_interpolation_state_for_nonhydro()

    metric_state_nonhydro = metrics_savepoint.construct_nh_metric_state(icon_grid.num_levels)

    cell_geometry: CellParams = grid_savepoint.construct_cell_geometry()
    edge_geometry: EdgeParams = grid_savepoint.construct_edge_geometry()

    vertical_params = VerticalModelParams(
        vct_a=grid_savepoint.vct_a(),
        rayleigh_damping_height=damping_height,
        nflatlev=int32(grid_savepoint.nflatlev()),
        nflat_gradp=int32(grid_savepoint.nflat_gradp()),
    )

    velocity_advection = VelocityAdvection(
        grid=icon_grid,
        metric_state=metric_state_nonhydro,
        interpolation_state=interpolation_state,
        vertical_params=vertical_params,
        edge_params=edge_geometry,
        owner_mask=grid_savepoint.c_owner_mask(),
    )

    velocity_advection.run_corrector_step(
        vn_only=vn_only,
        diagnostic_state=diagnostic_state,
        prognostic_state=prognostic_state,
        z_kin_hor_e=sp_v.z_kin_hor_e(),
        z_vt_ie=sp_v.z_vt_ie(),
        dtime=dtime,
        ntnd=ntnd - 1,
        cell_areas=cell_geometry.area,
    )

    icon_result_ddt_vn_apc_pc = savepoint_velocity_exit.ddt_vn_apc_pc(ntnd).asnumpy()
    icon_result_ddt_w_adv_pc = savepoint_velocity_exit.ddt_w_adv_pc(ntnd).asnumpy()
    icon_result_z_v_grad_w = savepoint_velocity_exit.z_v_grad_w().asnumpy()

    # stencil 07
    assert dallclose(
        icon_result_z_v_grad_w[3777:31558, :],
        velocity_advection.z_v_grad_w.asnumpy()[3777:31558, :],
        atol=1e-16,
    )
    # stencil 08
    assert dallclose(
        savepoint_velocity_exit.z_ekinh().asnumpy()[3316:20896, :],
        velocity_advection.z_ekinh.asnumpy()[3316:20896, :],
    )

    # stencil 11,12,13,14
    assert dallclose(
        savepoint_velocity_exit.z_w_con_c().asnumpy()[3316:20896, :],
        velocity_advection.z_w_con_c.asnumpy()[3316:20896, :],
    )
    # stencil 16
    assert dallclose(
        icon_result_ddt_w_adv_pc[3316:20896, :],
        diagnostic_state.ddt_w_adv_pc[ntnd - 1].asnumpy()[3316:20896, :],
        atol=5.0e-16,
    )
    # stencil 19 level 0 not verifying
    assert dallclose(
        icon_result_ddt_vn_apc_pc[5387:31558, 0:65],
        diagnostic_state.ddt_vn_apc_pc[ntnd - 1].asnumpy()[5387:31558, 0:65],
        atol=5.0e-16,
    )<|MERGE_RESOLUTION|>--- conflicted
+++ resolved
@@ -211,20 +211,13 @@
     # stencil 02,05
     assert dallclose(icon_result_vn_ie, diagnostic_state.vn_ie.asnumpy(), atol=1.0e-14)
     # stencil 07
-<<<<<<< HEAD
     if not vn_only:
         assert dallclose(
-            np.asarray(icon_result_z_v_grad_w)[3777:31558, :],
-            np.asarray(velocity_advection.z_v_grad_w)[3777:31558, :],
+            icon_result_z_v_grad_w.asnumpy()[3777:31558, :],
+            velocity_advection.z_v_grad_w.asnumpy()[3777:31558, :],
             atol=1.0e-16,
         )
-=======
-    assert dallclose(
-        icon_result_z_v_grad_w[3777:31558, :],
-        velocity_advection.z_v_grad_w.asnumpy()[3777:31558, :],
-        atol=1.0e-16,
-    )
->>>>>>> 2d2460af
+
     # stencil 08
     assert dallclose(
         savepoint_velocity_exit.z_ekinh().asnumpy()[3316:20896, :],
