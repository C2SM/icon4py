--- conflicted
+++ resolved
@@ -250,7 +250,7 @@
         atol=5.0e-16,
         rtol=1.0e-10,
     )
-    # stencil 19:
+    # stencil 19
     assert dallclose(
         icon_result_ddt_vn_apc_pc,
         diagnostic_state.ddt_vn_apc_pc[ntnd - 1].asnumpy(),
@@ -374,12 +374,7 @@
     )
     # stencil 19
     assert dallclose(
-<<<<<<< HEAD
-        icon_result_ddt_vn_apc_pc[5387:31558, 0:65],
-        diagnostic_state.ddt_vn_apc_pc[ntnd - 1].asnumpy()[5387:31558, 0:65],
-=======
         icon_result_ddt_vn_apc_pc,
         diagnostic_state.ddt_vn_apc_pc[ntnd - 1].asnumpy(),
->>>>>>> 867c1c2a
         atol=5.0e-16,
     )