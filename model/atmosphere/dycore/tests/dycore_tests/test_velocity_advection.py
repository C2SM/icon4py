--- conflicted
+++ resolved
@@ -8,13 +8,10 @@
 import pytest
 
 from icon4py.model.atmosphere.dycore import dycore_states, velocity_advection as advection
-<<<<<<< HEAD
-from icon4py.model.atmosphere.dycore.stencils import fused_velocity_advection_stencil_1_to_7
-
-=======
 from icon4py.model.atmosphere.dycore.stencils import fused_velocity_advection_stencil_19_to_20, \
     fused_velocity_advection_stencil_15_to_18, fused_velocity_advection_stencil_8_to_13
->>>>>>> cfeaac30
+from icon4py.model.atmosphere.dycore.stencils import fused_velocity_advection_stencil_1_to_7
+
 from icon4py.model.common import dimension as dims, utils as common_utils
 from icon4py.model.common.grid import (
     horizontal as h_grid,
@@ -23,14 +20,6 @@
 )
 from icon4py.model.common.states import prognostic_state as prognostics
 from icon4py.model.testing import datatest_utils as dt_utils, helpers
-<<<<<<< HEAD
-from icon4py.model.common.utils import data_allocation as data_alloc
-
-from model.common.tests.grid_tests.utils import horizontal_dim
-from . import utils
-import gt4py.next as gtx
-import numpy as np
-=======
 from icon4py.model.common.utils.data_allocation import (
     as_1D_sparse_field,
     random_field,
@@ -41,7 +30,6 @@
 import gt4py.next as gtx
 import numpy as np
 
->>>>>>> cfeaac30
 
 def create_vertical_params(vertical_config, grid_savepoint):
     return v_grid.VerticalGrid(
@@ -474,11 +462,7 @@
         atol=5.0e-16,
     )
 
-<<<<<<< HEAD
-@pytest.mark.dataset
-=======
 @pytest.mark.datatest
->>>>>>> cfeaac30
 @pytest.mark.parametrize(
     "experiment, step_date_init, step_date_exit",
     [
@@ -486,7 +470,245 @@
         #(dt_utils.GLOBAL_EXPERIMENT, "2000-01-01T00:00:02.000", "2000-01-01T00:00:02.000"),
     ],
 )
-<<<<<<< HEAD
+def test_velocity_fused_19_20(
+    step_date_init,
+    step_date_exit,
+    icon_grid,
+    grid_savepoint,
+    savepoint_velocity_init,
+    savepoint_velocity_exit,
+    interpolation_savepoint,
+    metrics_savepoint,
+    backend,
+):
+    vn = savepoint_velocity_init.vn_something() # TODO
+    geofac_rot = interpolation_savepoint.geofac_rot()
+    z_kin_hor_e = savepoint_velocity_init.init_z_kin_hor_e_19_20() # TODO
+    coeff_gradekin = metrics_savepoint.coeff_gradekin()
+    z_ekinh = savepoint_velocity_init.init_z_ekinh_19_20() # TODO
+    vt = savepoint_velocity_init.init_vt_19_20() # TODO
+    f_e = grid_savepoint.f_e()
+    c_lin_e = interpolation_savepoint.c_lin_e()
+    z_w_con_c_full = savepoint_velocity_init.init_z_w_con_c_full_19_20() # TODO
+    vn_ie = savepoint_velocity_init.init_vn_ie_19_20() # TODO
+    ddqz_z_full_e = metrics_savepoint.ddqz_z_full_e()
+    levelmask = savepoint_velocity_init.init_levelmask_19_20() # TODO
+    area_edge = grid_savepoint.edge_areas()
+    tangent_orientation = grid_savepoint.tangent_orientation()
+    inv_primal_edge_length = grid_savepoint.inv_primal_edge_length()
+    geofac_grdiv = interpolation_savepoint.geofac_grdiv()
+    ddt_vn_apc = savepoint_velocity_init.init_ddt_vn_apc_19_20() # TODO
+    k = gtx.as_field((dims.KDim,), np.arange(icon_grid.num_levels, dtype=gtx.int32))
+
+    d_time = 2.0
+    extra_diffu = True
+    nrdmax = grid_savepoint.nrdmax()
+
+    ddt_vn_apc_ref = savepoint_velocity_exit.x_ddt_vn_apc_19_20() # TODO
+    edge_domain = h_grid.domain(dims.EdgeDim)
+    horizontal_start = icon_grid.start_index(edge_domain(h_grid.Zone.LATERAL_BOUNDARY_LEVEL_2))
+
+    scalfac_exdiff = savepoint_velocity_init.scalfac_exdiff()
+    cfl_w_limit = savepoint_velocity_init.cfl_w_limit()
+
+    fused_velocity_advection_stencil_19_to_20.fused_velocity_advection_stencil_19_to_20.with_backend(backend)(
+        vn=vn,
+        geofac_rot=geofac_rot,
+        z_kin_hor_e=z_kin_hor_e,
+        coeff_gradekin=coeff_gradekin,
+        z_ekinh=z_ekinh,
+        vt=vt,
+        f_e=f_e,
+        c_lin_e=c_lin_e,
+        z_w_con_c_full=z_w_con_c_full,
+        vn_ie=vn_ie,
+        ddqz_z_full_e=ddqz_z_full_e,
+        levelmask=levelmask,
+        area_edge=area_edge,
+        tangent_orientation=tangent_orientation,
+        inv_primal_edge_length=inv_primal_edge_length,
+        geofac_grdiv=geofac_grdiv,
+        ddt_vn_apc=ddt_vn_apc,
+        k=k,
+        cfl_w_limit=cfl_w_limit,
+        scalfac_exdiff=scalfac_exdiff,
+        d_time=d_time,
+        extra_diffu=extra_diffu,
+        nlev=icon_grid.num_levels,
+        nrdmax=nrdmax,
+        horizontal_start=horizontal_start,
+        horizontal_end=icon_grid.num_edges,
+        vertical_start=0,
+        vertical_end=icon_grid.num_levels,
+        offset_provider={"V2E": icon_grid.get_offset_provider("V2E"),
+                         "E2EC": icon_grid.get_offset_provider("E2EC"),
+                         "E2V": icon_grid.get_offset_provider("E2V"),
+                         "E2C": icon_grid.get_offset_provider("E2C"),
+                         "E2C2EO": icon_grid.get_offset_provider("E2C2EO"),
+                         "Koff": dims.KDim}
+    )
+
+    assert helpers.dallclose(ddt_vn_apc_ref.asnumpy(), ddt_vn_apc.asnumpy())
+
+
+@pytest.mark.datatest
+@pytest.mark.parametrize(
+    "experiment, step_date_init, step_date_exit",
+    [
+        (dt_utils.REGIONAL_EXPERIMENT, "2021-06-20T12:00:10.000", "2021-06-20T12:00:10.000"),
+        #(dt_utils.GLOBAL_EXPERIMENT, "2000-01-01T00:00:02.000", "2000-01-01T00:00:02.000"),
+    ],
+)
+def test_velocity_fused_15_18(
+    step_date_init,
+    step_date_exit,
+    icon_grid,
+    grid_savepoint,
+    savepoint_velocity_init,
+    savepoint_velocity_exit,
+    interpolation_savepoint,
+    metrics_savepoint,
+    savepoint_nonhydro_exit,
+    backend,
+):
+    z_w_con_c = savepoint_velocity_init.init_z_w_con_c_15_18() # TODO
+    w = savepoint_velocity_init.init_w_15_18() # TODO
+    coeff1_dwdz = metrics_savepoint.coeff1_dwdz()
+    coeff2_dwdz = metrics_savepoint.coeff2_dwdz()
+    ddt_w_adv = savepoint_velocity_init.init_ddt_w_adv_15_18() # TODO
+    e_bln_c_s = interpolation_savepoint.e_bln_c_s()
+    z_v_grad_w = savepoint_velocity_init.init_z_v_grad_w_15_18() # TODO
+    levelmask = savepoint_velocity_init.init_levelmask_15_18() # TODO
+    cfl_clipping = savepoint_nonhydro_exit.cfl_clipping()
+    owner_mask = grid_savepoint.c_owner_mask()
+    ddqz_z_half = metrics_savepoint.ddqz_z_half()
+    area = grid_savepoint.cell_areas()
+    geofac_n2s = interpolation_savepoint.geofac_n2s()
+    z_w_con_c_full = savepoint_velocity_init.init_z_w_con_c_full_15_18() # TODO
+    z_w_con_c_full_ref = savepoint_velocity_exit.x_z_w_con_c_full_15_18() # TODO
+    ddt_w_adv_ref = savepoint_velocity_exit.x_ddt_w_adv_15_18() # TODO
+
+    k = gtx.as_field((dims.KDim,), np.arange(icon_grid.num_levels, dtype=gtx.int32))
+    cell = gtx.as_field((dims.CellDim,), np.arange(icon_grid.num_cells, dtype=gtx.int32))
+
+    nrdmax = grid_savepoint.nrdmax()
+    extra_diffu = True
+
+    cell_lower_bound = 2  # TODO
+    cell_upper_bound = 4  # TODO
+
+    lvn_only = False
+
+    scalfac_exdiff = savepoint_velocity_init.scalfac_exdiff()
+    cfl_w_limit = savepoint_velocity_init.cfl_w_limit()
+    dtime = 2.0
+
+    fused_velocity_advection_stencil_15_to_18.fused_velocity_advection_stencil_15_to_18.with_backend(backend)(
+        z_w_con_c=z_w_con_c,
+        w=w,
+        coeff1_dwdz=coeff1_dwdz,
+        coeff2_dwdz=coeff2_dwdz,
+        ddt_w_adv=ddt_w_adv,
+        e_bln_c_s=e_bln_c_s,
+        z_v_grad_w=z_v_grad_w,
+        levelmask=levelmask,
+        cfl_clipping=cfl_clipping,
+        owner_mask=owner_mask,
+        ddqz_z_half=ddqz_z_half,
+        area=area,
+        geofac_n2s=geofac_n2s,
+        z_w_con_c_full=z_w_con_c_full,
+        cell=cell,
+        k=k,
+        scalfac_exdiff=scalfac_exdiff,
+        cfl_w_limit=cfl_w_limit,
+        dtime=dtime,
+        cell_lower_bound=cell_lower_bound,
+        cell_upper_bound=cell_upper_bound,
+        nlev=icon_grid.num_levels,
+        nrdmax=nrdmax,
+        lvn_only=lvn_only,
+        extra_diffu=extra_diffu,
+        offset_provider={"C2E": icon_grid.get_offset_provider("C2E"),
+                         "C2CE": icon_grid.get_offset_provider("C2CE"),
+                         "C2E2CO": icon_grid.get_offset_provider("C2E2CO"),
+                         "Koff": dims.KDim}
+    )
+
+    assert helpers.dallclose(z_w_con_c_full_ref.asnumpy(), z_w_con_c_full.asnumpy())
+    assert helpers.dallclose(ddt_w_adv_ref.asnumpy(), ddt_w_adv.asnumpy())
+
+@pytest.mark.datatest
+@pytest.mark.parametrize(
+    "experiment, step_date_init, step_date_exit",
+    [
+        (dt_utils.REGIONAL_EXPERIMENT, "2021-06-20T12:00:10.000", "2021-06-20T12:00:10.000"),
+        #(dt_utils.GLOBAL_EXPERIMENT, "2000-01-01T00:00:02.000", "2000-01-01T00:00:02.000"),
+    ],
+)
+def test_velocity_fused_8_13(
+    step_date_init,
+    step_date_exit,
+    icon_grid,
+    grid_savepoint,
+    savepoint_velocity_init,
+    savepoint_velocity_exit,
+    metrics_savepoint,
+    istep,
+    backend,
+):
+    z_ekinh_ref = savepoint_velocity_exit.x_z_ekinh_8_13()  # TODO
+    w_concorr_c_ref = savepoint_velocity_exit.x_w_concorr_c_8_13()  # TODO
+    z_w_con_c_ref = savepoint_velocity_exit.x_z_w_con_c_8_13()  # TODO
+
+    w = savepoint_velocity_init.init_w_8_13()  # TODO
+    e_bln_c_s = savepoint_velocity_init.init_e_bln_c_s_8_13()
+    z_kin_hor_e = savepoint_velocity_init.init_z_kin_hor_e_8_13()  # TODO
+    z_w_concorr_me = savepoint_velocity_init.init_z_w_concorr_me_8_13()  # TODO
+    wgtfac_c = metrics_savepoint.wgtfac_c()
+    z_w_concorr_mc = savepoint_velocity_init.init_z_w_concorr_mc_8_13()  # TODO
+    w_concorr_c = savepoint_velocity_init.init_w_concorr_c_8_13()  # TODO
+    z_ekinh = savepoint_velocity_init.init_z_ekinh_8_13()  # TODO
+
+    k = gtx.as_field((dims.KDim,), np.arange(icon_grid.num_levels, dtype=gtx.int32))
+    z_w_con_c = savepoint_velocity_exit.init_z_w_con_c_8_13()
+
+    nflatlev = grid_savepoint.nflatlev()
+
+    fused_velocity_advection_stencil_8_to_13.fused_velocity_advection_stencil_8_to_13.with_backend(backend)(
+        z_kin_hor_e=z_kin_hor_e,
+        e_bln_c_s=e_bln_c_s,
+        z_w_concorr_me=z_w_concorr_me,
+        wgtfac_c=wgtfac_c,
+        w=w,
+        z_w_concorr_mc=z_w_concorr_mc,
+        w_concorr_c=w_concorr_c,
+        z_ekinh=z_ekinh,
+        z_w_con_c=z_w_con_c,
+        k=k,
+        istep=istep,
+        nlev=icon_grid.num_levels,
+        nflatlev=nflatlev,
+        horizontal_start=0,
+        horizontal_end=icon_grid.num_cells,
+        vertical_start=0,
+        vertical_end=icon_grid.num_levels+1,
+        offset_provider={"C2E": icon_grid.get_offset_provider("C2E"),
+                         "Koff": dims.KDim}
+    )
+    assert helpers.dallclose(z_ekinh_ref.asnumpy(), z_ekinh.asnumpy())
+    assert helpers.dallclose(w_concorr_c_ref.asnumpy(), w_concorr_c.asnumpy())
+    assert helpers.dallclose(z_w_con_c_ref.asnumpy(), z_w_con_c.asnumpy())
+
+
+@pytest.mark.dataset
+@pytest.mark.parametrize(
+    "experiment, step_date_init, step_date_exit",
+    [
+        (dt_utils.REGIONAL_EXPERIMENT, "2021-06-20T12:00:10.000", "2021-06-20T12:00:10.000"),
+        #(dt_utils.GLOBAL_EXPERIMENT, "2000-01-01T00:00:02.000", "2000-01-01T00:00:02.000"),
+    ],
+)
 def test_velocity_fussed_1_7(
     step_date_init,
     step_date_exit,
@@ -612,235 +834,4 @@
 assert helpers.dallclose(vn_ie.asnumpy(), vn_ie.asnumpy())
 assert helpers.dallclose(z_kin_hor_e.asnumpy(), z_kin_hor_e.asnumpy())
 assert helpers.dallclose(z_w_concorr_me.asnumpy(), z_w_concorr_me.asnumpy())
-assert helpers.dallclose(z_v_grad_w.asnumpy(), z_v_grad_w.asnumpy())
-=======
-def test_velocity_fused_19_20(
-    step_date_init,
-    step_date_exit,
-    icon_grid,
-    grid_savepoint,
-    savepoint_velocity_init,
-    savepoint_velocity_exit,
-    interpolation_savepoint,
-    metrics_savepoint,
-    backend,
-):
-    vn = savepoint_velocity_init.vn_something() # TODO
-    geofac_rot = interpolation_savepoint.geofac_rot()
-    z_kin_hor_e = savepoint_velocity_init.init_z_kin_hor_e_19_20() # TODO
-    coeff_gradekin = metrics_savepoint.coeff_gradekin()
-    z_ekinh = savepoint_velocity_init.init_z_ekinh_19_20() # TODO
-    vt = savepoint_velocity_init.init_vt_19_20() # TODO
-    f_e = grid_savepoint.f_e()
-    c_lin_e = interpolation_savepoint.c_lin_e()
-    z_w_con_c_full = savepoint_velocity_init.init_z_w_con_c_full_19_20() # TODO
-    vn_ie = savepoint_velocity_init.init_vn_ie_19_20() # TODO
-    ddqz_z_full_e = metrics_savepoint.ddqz_z_full_e()
-    levelmask = savepoint_velocity_init.init_levelmask_19_20() # TODO
-    area_edge = grid_savepoint.edge_areas()
-    tangent_orientation = grid_savepoint.tangent_orientation()
-    inv_primal_edge_length = grid_savepoint.inv_primal_edge_length()
-    geofac_grdiv = interpolation_savepoint.geofac_grdiv()
-    ddt_vn_apc = savepoint_velocity_init.init_ddt_vn_apc_19_20() # TODO
-    k = gtx.as_field((dims.KDim,), np.arange(icon_grid.num_levels, dtype=gtx.int32))
-
-    d_time = 2.0
-    extra_diffu = True
-    nrdmax = grid_savepoint.nrdmax()
-
-    ddt_vn_apc_ref = savepoint_velocity_exit.x_ddt_vn_apc_19_20() # TODO
-    edge_domain = h_grid.domain(dims.EdgeDim)
-    horizontal_start = icon_grid.start_index(edge_domain(h_grid.Zone.LATERAL_BOUNDARY_LEVEL_2))
-
-    scalfac_exdiff = savepoint_velocity_init.scalfac_exdiff()
-    cfl_w_limit = savepoint_velocity_init.cfl_w_limit()
-
-    fused_velocity_advection_stencil_19_to_20.fused_velocity_advection_stencil_19_to_20.with_backend(backend)(
-        vn=vn,
-        geofac_rot=geofac_rot,
-        z_kin_hor_e=z_kin_hor_e,
-        coeff_gradekin=coeff_gradekin,
-        z_ekinh=z_ekinh,
-        vt=vt,
-        f_e=f_e,
-        c_lin_e=c_lin_e,
-        z_w_con_c_full=z_w_con_c_full,
-        vn_ie=vn_ie,
-        ddqz_z_full_e=ddqz_z_full_e,
-        levelmask=levelmask,
-        area_edge=area_edge,
-        tangent_orientation=tangent_orientation,
-        inv_primal_edge_length=inv_primal_edge_length,
-        geofac_grdiv=geofac_grdiv,
-        ddt_vn_apc=ddt_vn_apc,
-        k=k,
-        cfl_w_limit=cfl_w_limit,
-        scalfac_exdiff=scalfac_exdiff,
-        d_time=d_time,
-        extra_diffu=extra_diffu,
-        nlev=icon_grid.num_levels,
-        nrdmax=nrdmax,
-        horizontal_start=horizontal_start,
-        horizontal_end=icon_grid.num_edges,
-        vertical_start=0,
-        vertical_end=icon_grid.num_levels,
-        offset_provider={"V2E": icon_grid.get_offset_provider("V2E"),
-                         "E2EC": icon_grid.get_offset_provider("E2EC"),
-                         "E2V": icon_grid.get_offset_provider("E2V"),
-                         "E2C": icon_grid.get_offset_provider("E2C"),
-                         "E2C2EO": icon_grid.get_offset_provider("E2C2EO"),
-                         "Koff": dims.KDim}
-    )
-
-    assert helpers.dallclose(ddt_vn_apc_ref.asnumpy(), ddt_vn_apc.asnumpy())
-
-
-@pytest.mark.datatest
-@pytest.mark.parametrize(
-    "experiment, step_date_init, step_date_exit",
-    [
-        (dt_utils.REGIONAL_EXPERIMENT, "2021-06-20T12:00:10.000", "2021-06-20T12:00:10.000"),
-        #(dt_utils.GLOBAL_EXPERIMENT, "2000-01-01T00:00:02.000", "2000-01-01T00:00:02.000"),
-    ],
-)
-def test_velocity_fused_15_18(
-    step_date_init,
-    step_date_exit,
-    icon_grid,
-    grid_savepoint,
-    savepoint_velocity_init,
-    savepoint_velocity_exit,
-    interpolation_savepoint,
-    metrics_savepoint,
-    savepoint_nonhydro_exit,
-    backend,
-):
-    z_w_con_c = savepoint_velocity_init.init_z_w_con_c_15_18() # TODO
-    w = savepoint_velocity_init.init_w_15_18() # TODO
-    coeff1_dwdz = metrics_savepoint.coeff1_dwdz()
-    coeff2_dwdz = metrics_savepoint.coeff2_dwdz()
-    ddt_w_adv = savepoint_velocity_init.init_ddt_w_adv_15_18() # TODO
-    e_bln_c_s = interpolation_savepoint.e_bln_c_s()
-    z_v_grad_w = savepoint_velocity_init.init_z_v_grad_w_15_18() # TODO
-    levelmask = savepoint_velocity_init.init_levelmask_15_18() # TODO
-    cfl_clipping = savepoint_nonhydro_exit.cfl_clipping()
-    owner_mask = grid_savepoint.c_owner_mask()
-    ddqz_z_half = metrics_savepoint.ddqz_z_half()
-    area = grid_savepoint.cell_areas()
-    geofac_n2s = interpolation_savepoint.geofac_n2s()
-    z_w_con_c_full = savepoint_velocity_init.init_z_w_con_c_full_15_18() # TODO
-    z_w_con_c_full_ref = savepoint_velocity_exit.x_z_w_con_c_full_15_18() # TODO
-    ddt_w_adv_ref = savepoint_velocity_exit.x_ddt_w_adv_15_18() # TODO
-
-    k = gtx.as_field((dims.KDim,), np.arange(icon_grid.num_levels, dtype=gtx.int32))
-    cell = gtx.as_field((dims.CellDim,), np.arange(icon_grid.num_cells, dtype=gtx.int32))
-
-    nrdmax = grid_savepoint.nrdmax()
-    extra_diffu = True
-
-    cell_lower_bound = 2  # TODO
-    cell_upper_bound = 4  # TODO
-
-    lvn_only = False
-
-    scalfac_exdiff = savepoint_velocity_init.scalfac_exdiff()
-    cfl_w_limit = savepoint_velocity_init.cfl_w_limit()
-    dtime = 2.0
-
-    fused_velocity_advection_stencil_15_to_18.fused_velocity_advection_stencil_15_to_18.with_backend(backend)(
-        z_w_con_c=z_w_con_c,
-        w=w,
-        coeff1_dwdz=coeff1_dwdz,
-        coeff2_dwdz=coeff2_dwdz,
-        ddt_w_adv=ddt_w_adv,
-        e_bln_c_s=e_bln_c_s,
-        z_v_grad_w=z_v_grad_w,
-        levelmask=levelmask,
-        cfl_clipping=cfl_clipping,
-        owner_mask=owner_mask,
-        ddqz_z_half=ddqz_z_half,
-        area=area,
-        geofac_n2s=geofac_n2s,
-        z_w_con_c_full=z_w_con_c_full,
-        cell=cell,
-        k=k,
-        scalfac_exdiff=scalfac_exdiff,
-        cfl_w_limit=cfl_w_limit,
-        dtime=dtime,
-        cell_lower_bound=cell_lower_bound,
-        cell_upper_bound=cell_upper_bound,
-        nlev=icon_grid.num_levels,
-        nrdmax=nrdmax,
-        lvn_only=lvn_only,
-        extra_diffu=extra_diffu,
-        offset_provider={"C2E": icon_grid.get_offset_provider("C2E"),
-                         "C2CE": icon_grid.get_offset_provider("C2CE"),
-                         "C2E2CO": icon_grid.get_offset_provider("C2E2CO"),
-                         "Koff": dims.KDim}
-    )
-
-    assert helpers.dallclose(z_w_con_c_full_ref.asnumpy(), z_w_con_c_full.asnumpy())
-    assert helpers.dallclose(ddt_w_adv_ref.asnumpy(), ddt_w_adv.asnumpy())
-
-@pytest.mark.datatest
-@pytest.mark.parametrize(
-    "experiment, step_date_init, step_date_exit",
-    [
-        (dt_utils.REGIONAL_EXPERIMENT, "2021-06-20T12:00:10.000", "2021-06-20T12:00:10.000"),
-        #(dt_utils.GLOBAL_EXPERIMENT, "2000-01-01T00:00:02.000", "2000-01-01T00:00:02.000"),
-    ],
-)
-def test_velocity_fused_8_13(
-    step_date_init,
-    step_date_exit,
-    icon_grid,
-    grid_savepoint,
-    savepoint_velocity_init,
-    savepoint_velocity_exit,
-    metrics_savepoint,
-    istep,
-    backend,
-):
-    z_ekinh_ref = savepoint_velocity_exit.x_z_ekinh_8_13()  # TODO
-    w_concorr_c_ref = savepoint_velocity_exit.x_w_concorr_c_8_13()  # TODO
-    z_w_con_c_ref = savepoint_velocity_exit.x_z_w_con_c_8_13()  # TODO
-
-    w = savepoint_velocity_init.init_w_8_13()  # TODO
-    e_bln_c_s = savepoint_velocity_init.init_e_bln_c_s_8_13()
-    z_kin_hor_e = savepoint_velocity_init.init_z_kin_hor_e_8_13()  # TODO
-    z_w_concorr_me = savepoint_velocity_init.init_z_w_concorr_me_8_13()  # TODO
-    wgtfac_c = metrics_savepoint.wgtfac_c()
-    z_w_concorr_mc = savepoint_velocity_init.init_z_w_concorr_mc_8_13()  # TODO
-    w_concorr_c = savepoint_velocity_init.init_w_concorr_c_8_13()  # TODO
-    z_ekinh = savepoint_velocity_init.init_z_ekinh_8_13()  # TODO
-
-    k = gtx.as_field((dims.KDim,), np.arange(icon_grid.num_levels, dtype=gtx.int32))
-    z_w_con_c = savepoint_velocity_exit.init_z_w_con_c_8_13()
-
-    nflatlev = grid_savepoint.nflatlev()
-
-    fused_velocity_advection_stencil_8_to_13.fused_velocity_advection_stencil_8_to_13.with_backend(backend)(
-        z_kin_hor_e=z_kin_hor_e,
-        e_bln_c_s=e_bln_c_s,
-        z_w_concorr_me=z_w_concorr_me,
-        wgtfac_c=wgtfac_c,
-        w=w,
-        z_w_concorr_mc=z_w_concorr_mc,
-        w_concorr_c=w_concorr_c,
-        z_ekinh=z_ekinh,
-        z_w_con_c=z_w_con_c,
-        k=k,
-        istep=istep,
-        nlev=icon_grid.num_levels,
-        nflatlev=nflatlev,
-        horizontal_start=0,
-        horizontal_end=icon_grid.num_cells,
-        vertical_start=0,
-        vertical_end=icon_grid.num_levels+1,
-        offset_provider={"C2E": icon_grid.get_offset_provider("C2E"),
-                         "Koff": dims.KDim}
-    )
-    assert helpers.dallclose(z_ekinh_ref.asnumpy(), z_ekinh.asnumpy())
-    assert helpers.dallclose(w_concorr_c_ref.asnumpy(), w_concorr_c.asnumpy())
-    assert helpers.dallclose(z_w_con_c_ref.asnumpy(), z_w_con_c.asnumpy())
->>>>>>> cfeaac30
+assert helpers.dallclose(z_v_grad_w.asnumpy(), z_v_grad_w.asnumpy())