--- conflicted
+++ resolved
@@ -20,13 +20,6 @@
     interpolation_savepoint,
     istep_exit,
     istep_init,
-<<<<<<< HEAD
-    substep_init,
-    substep_exit,
-    jstep_exit,
-    jstep_init,
-=======
->>>>>>> 6ed5aa0c
     linit,
     substep_init,
     substep_exit,
