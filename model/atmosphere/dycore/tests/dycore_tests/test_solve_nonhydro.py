# ICON4Py - ICON inspired code in Python and GT4Py
#
# Copyright (c) 2022-2024, ETH Zurich and MeteoSwiss
# All rights reserved.
#
# Please, refer to the LICENSE file in the root directory.
# SPDX-License-Identifier: BSD-3-Clause

import logging

import pytest

import icon4py.model.common.grid.states as grid_states
from icon4py.model.atmosphere.dycore import (
    dycore_states,
    dycore_utils,
    solve_nonhydro as solve_nh,
)
from icon4py.model.common import constants, dimension as dims
from icon4py.model.common.grid import horizontal as h_grid, vertical as v_grid
from icon4py.model.common.math import smagorinsky
from icon4py.model.common.utils import data_allocation as data_alloc
from icon4py.model.testing import (
    datatest_utils as dt_utils,
    helpers,
)

from . import utils


@pytest.mark.datatest
def test_validate_divdamp_fields_against_savepoint_values(
    grid_savepoint, savepoint_nonhydro_init, icon_grid, backend
):
    config = solve_nh.NonHydrostaticConfig()
    divdamp_fac_o2 = 0.032
    mean_cell_area = grid_savepoint.mean_cell_area()
<<<<<<< HEAD
    enh_divdamp_fac = data_alloc.zero_field(icon_grid, dims.KDim, extend={dims.KDim: 1})
    scal_divdamp = data_alloc.zero_field(icon_grid, dims.KDim, extend={dims.KDim: 1})
    bdy_divdamp = data_alloc.zero_field(icon_grid, dims.KDim, extend={dims.KDim: 1})
=======
    enh_divdamp_fac = data_alloc.allocate_zero_field(
        dims.KDim, grid=icon_grid, is_halfdim=False, backend=backend
    )
    scal_divdamp = data_alloc.allocate_zero_field(
        dims.KDim, grid=icon_grid, is_halfdim=False, backend=backend
    )
    bdy_divdamp = data_alloc.allocate_zero_field(
        dims.KDim, grid=icon_grid, is_halfdim=False, backend=backend
    )
>>>>>>> 3ffe8594
    smagorinsky.en_smag_fac_for_zero_nshift.with_backend(backend)(
        grid_savepoint.vct_a(),
        config.divdamp_fac,
        config.divdamp_fac2,
        config.divdamp_fac3,
        config.divdamp_fac4,
        config.divdamp_z,
        config.divdamp_z2,
        config.divdamp_z3,
        config.divdamp_z4,
        enh_divdamp_fac,
        offset_provider={"Koff": dims.KDim},
    )
    dycore_utils._calculate_scal_divdamp.with_backend(backend)(
        enh_divdamp_fac=enh_divdamp_fac,
        divdamp_order=config.divdamp_order,
        mean_cell_area=mean_cell_area,
        divdamp_fac_o2=divdamp_fac_o2,
        out=scal_divdamp,
        offset_provider={},
    )
    dycore_utils._calculate_bdy_divdamp.with_backend(backend)(
        scal_divdamp,
        config.nudge_max_coeff,
        constants.DBL_EPS,
        out=bdy_divdamp,
        offset_provider={},
    )

    assert helpers.dallclose(
        scal_divdamp.asnumpy(), savepoint_nonhydro_init.scal_divdamp().asnumpy()
    )
    assert helpers.dallclose(bdy_divdamp.asnumpy(), savepoint_nonhydro_init.bdy_divdamp().asnumpy())


@pytest.mark.datatest
@pytest.mark.parametrize("experiment", [dt_utils.REGIONAL_EXPERIMENT])
@pytest.mark.parametrize(
    "istep_init, jstep_init, step_date_init, istep_exit, jstep_exit, step_date_exit, vn_only, at_initial_timestep",
    [
        (1, 0, "2021-06-20T12:00:10.000", 1, 0, "2021-06-20T12:00:10.000", False, True),
        (2, 0, "2021-06-20T12:00:10.000", 2, 0, "2021-06-20T12:00:10.000", False, True),
        (1, 1, "2021-06-20T12:00:10.000", 1, 1, "2021-06-20T12:00:10.000", True, True),
        (2, 1, "2021-06-20T12:00:10.000", 2, 1, "2021-06-20T12:00:10.000", False, True),
        (1, 0, "2021-06-20T12:00:20.000", 1, 0, "2021-06-20T12:00:20.000", True, False),
        (2, 0, "2021-06-20T12:00:20.000", 2, 0, "2021-06-20T12:00:20.000", False, False),
        (1, 1, "2021-06-20T12:00:20.000", 1, 1, "2021-06-20T12:00:20.000", True, False),
        (2, 1, "2021-06-20T12:00:20.000", 2, 1, "2021-06-20T12:00:20.000", False, False),
    ],
)
def test_time_step_flags(
    experiment,
    istep_init,
    jstep_init,
    step_date_init,
    istep_exit,
    jstep_exit,
    step_date_exit,
    vn_only,
    at_initial_timestep,
    savepoint_nonhydro_init,
):
    sp = savepoint_nonhydro_init
    recompute = sp.get_metadata("recompute").get("recompute")
    clean_mflx = sp.get_metadata("clean_mflx").get("clean_mflx")
    linit = sp.get_metadata("linit").get("linit")

    assert recompute == (jstep_init == 0)
    assert clean_mflx == (jstep_init == 0)
    assert linit == (at_initial_timestep and (jstep_init == 0))


@pytest.mark.embedded_remap_error
@pytest.mark.datatest
@pytest.mark.parametrize("istep_init, istep_exit, at_initial_timestep", [(1, 1, True)])
@pytest.mark.parametrize(
    "experiment, step_date_init, step_date_exit",
    [
        (
            dt_utils.REGIONAL_EXPERIMENT,
            "2021-06-20T12:00:10.000",
            "2021-06-20T12:00:10.000",
        ),
        (
            dt_utils.GLOBAL_EXPERIMENT,
            "2000-01-01T00:00:02.000",
            "2000-01-01T00:00:02.000",
        ),
    ],
)
def test_nonhydro_predictor_step(
    istep_init,
    istep_exit,
    jstep_init,
    step_date_init,
    step_date_exit,
    icon_grid,
    savepoint_nonhydro_init,
    lowest_layer_thickness,
    model_top_height,
    stretch_factor,
    damping_height,
    grid_savepoint,
    metrics_savepoint,
    interpolation_savepoint,
    savepoint_nonhydro_exit,
    experiment,
    ndyn_substeps,
    at_initial_timestep,
    caplog,
    backend,
):
    caplog.set_level(logging.DEBUG)
    config = utils.construct_solve_nh_config(experiment, ndyn_substeps)
    sp = savepoint_nonhydro_init
    sp_exit = savepoint_nonhydro_exit
    nonhydro_params = solve_nh.NonHydrostaticParams(config)
    vertical_config = v_grid.VerticalGridConfig(
        icon_grid.num_levels,
        lowest_layer_thickness=lowest_layer_thickness,
        model_top_height=model_top_height,
        stretch_factor=stretch_factor,
        rayleigh_damping_height=damping_height,
    )
    vertical_params = utils.create_vertical_params(vertical_config, grid_savepoint)
    dtime = sp.get_metadata("dtime").get("dtime")

    diagnostic_state_nh = utils.construct_diagnostics(sp)

    interpolation_state = utils.construct_interpolation_state(interpolation_savepoint)
    metric_state_nonhydro = utils.construct_metric_state(metrics_savepoint, icon_grid.num_levels)

    cell_geometry: grid_states.CellParams = grid_savepoint.construct_cell_geometry()
    edge_geometry: grid_states.EdgeParams = grid_savepoint.construct_edge_geometry()

    solve_nonhydro = solve_nh.SolveNonhydro(
        grid=icon_grid,
        config=config,
        params=nonhydro_params,
        metric_state_nonhydro=metric_state_nonhydro,
        interpolation_state=interpolation_state,
        vertical_params=vertical_params,
        edge_geometry=edge_geometry,
        cell_geometry=cell_geometry,
        owner_mask=grid_savepoint.c_owner_mask(),
        backend=backend,
    )
    nlev = icon_grid.num_levels
    at_first_substep = jstep_init == 0

    prognostic_states = utils.create_prognostic_states(sp)
    solve_nonhydro.update_time_levels_for_velocity_tendencies(
        diagnostic_state_nh,
        at_first_substep=at_first_substep,
        at_initial_timestep=at_initial_timestep,
    )

    solve_nonhydro.run_predictor_step(
        diagnostic_state_nh=diagnostic_state_nh,
        prognostic_states=prognostic_states,
        z_fields=solve_nonhydro.intermediate_fields,
        dtime=dtime,
        at_initial_timestep=at_initial_timestep,
        at_first_substep=at_first_substep,
    )

    cell_domain = h_grid.domain(dims.CellDim)
    edge_domain = h_grid.domain(dims.EdgeDim)

    cell_start_lateral_boundary_level_2 = icon_grid.start_index(
        cell_domain(h_grid.Zone.LATERAL_BOUNDARY_LEVEL_3)
    )
    cell_start_nudging = icon_grid.start_index(cell_domain(h_grid.Zone.NUDGING))

    edge_start_lateral_boundary_level_5 = icon_grid.start_index(
        edge_domain(h_grid.Zone.LATERAL_BOUNDARY_LEVEL_5)
    )
    edge_start_lateral_boundary_level_7 = icon_grid.start_index(
        edge_domain(h_grid.Zone.LATERAL_BOUNDARY_LEVEL_7)
    )
    edge_start_nudging_level_2 = icon_grid.start_index(edge_domain(h_grid.Zone.NUDGING_LEVEL_2))

    # stencils 2, 3
    assert helpers.dallclose(
        diagnostic_state_nh.exner_pr.asnumpy()[cell_start_lateral_boundary_level_2:, :],
        sp_exit.exner_pr().asnumpy()[cell_start_lateral_boundary_level_2:, :],
    )
    assert helpers.dallclose(
        solve_nonhydro.z_exner_ex_pr.asnumpy()[cell_start_lateral_boundary_level_2:, :],
        sp_exit.z_exner_ex_pr().asnumpy()[cell_start_lateral_boundary_level_2:, :],
    )

    # stencils 4,5
    assert helpers.dallclose(
        solve_nonhydro.z_exner_ic.asnumpy()[cell_start_lateral_boundary_level_2:, nlev - 1],
        sp_exit.z_exner_ic().asnumpy()[cell_start_lateral_boundary_level_2:, nlev - 1],
    )
    nflatlev = vertical_params.nflatlev
    assert helpers.dallclose(
        solve_nonhydro.z_exner_ic.asnumpy()[
            cell_start_lateral_boundary_level_2:, nflatlev : nlev - 1
        ],
        sp_exit.z_exner_ic().asnumpy()[cell_start_lateral_boundary_level_2:, nflatlev : nlev - 1],
        rtol=1.0e-9,
    )
    # stencil 6
    assert helpers.dallclose(
        solve_nonhydro.z_dexner_dz_c_1.asnumpy()[cell_start_lateral_boundary_level_2:, nflatlev:],
        sp_exit.z_dexner_dz_c(1).asnumpy()[cell_start_lateral_boundary_level_2:, nflatlev:],
        atol=5e-18,
    )

    # stencils 7,8,9
    assert helpers.dallclose(
        diagnostic_state_nh.rho_ic.asnumpy()[cell_start_lateral_boundary_level_2:, :],
        sp_exit.rho_ic().asnumpy()[cell_start_lateral_boundary_level_2:, :],
    )

    assert helpers.dallclose(
        solve_nonhydro.z_th_ddz_exner_c.asnumpy()[cell_start_lateral_boundary_level_2:, 1:],
        sp_exit.z_th_ddz_exner_c().asnumpy()[cell_start_lateral_boundary_level_2:, 1:],
        rtol=2.0e-12,
    )

    # stencils 7,8,9, 11
    assert helpers.dallclose(
        solve_nonhydro.z_theta_v_pr_ic.asnumpy()[cell_start_lateral_boundary_level_2:, :],
        sp_exit.z_theta_v_pr_ic().asnumpy()[cell_start_lateral_boundary_level_2:, :],
    )
    assert helpers.dallclose(
        diagnostic_state_nh.theta_v_ic.asnumpy()[cell_start_lateral_boundary_level_2:, :],
        sp_exit.theta_v_ic().asnumpy()[cell_start_lateral_boundary_level_2:, :],
    )
    # stencils 7,8,9, 13
    assert helpers.dallclose(
        solve_nonhydro.z_rth_pr_1.asnumpy()[cell_start_lateral_boundary_level_2:, :],
        sp_exit.z_rth_pr(1).asnumpy()[cell_start_lateral_boundary_level_2:, :],
    )
    assert helpers.dallclose(
        solve_nonhydro.z_rth_pr_2.asnumpy()[cell_start_lateral_boundary_level_2:, :],
        sp_exit.z_rth_pr(2).asnumpy()[cell_start_lateral_boundary_level_2:, :],
    )

    # stencils 12
    nflat_gradp = vertical_params.nflat_gradp
    assert helpers.dallclose(
        solve_nonhydro.z_dexner_dz_c_2.asnumpy()[
            cell_start_lateral_boundary_level_2:, nflat_gradp:
        ],
        sp_exit.z_dexner_dz_c(2).asnumpy()[cell_start_lateral_boundary_level_2:, nflat_gradp:],
        atol=1e-22,
    )

    # grad_green_gauss_cell_dsl
    assert helpers.dallclose(
        solve_nonhydro.z_grad_rth_1.asnumpy()[cell_start_lateral_boundary_level_2:, :],
        sp_exit.z_grad_rth(1).asnumpy()[cell_start_lateral_boundary_level_2:, :],
        rtol=1e-6,
        atol=1e-21,
    )
    assert helpers.dallclose(
        solve_nonhydro.z_grad_rth_2.asnumpy()[cell_start_lateral_boundary_level_2:, :],
        sp_exit.z_grad_rth(2).asnumpy()[cell_start_lateral_boundary_level_2:, :],
        rtol=1e-6,
        atol=1e-21,
    )
    assert helpers.dallclose(
        solve_nonhydro.z_grad_rth_3.asnumpy()[cell_start_lateral_boundary_level_2:, :],
        sp_exit.z_grad_rth(3).asnumpy()[cell_start_lateral_boundary_level_2:, :],
        rtol=5e-6,
        atol=1e-17,
    )
    assert helpers.dallclose(
        solve_nonhydro.z_grad_rth_4.asnumpy()[cell_start_lateral_boundary_level_2:, :],
        sp_exit.z_grad_rth(4).asnumpy()[cell_start_lateral_boundary_level_2:, :],
        rtol=1e-6,
        atol=1e-21,
    )

    # compute_horizontal_advection_of_rho_and_theta
    assert helpers.dallclose(
        solve_nonhydro.intermediate_fields.z_rho_e.asnumpy()[
            edge_start_lateral_boundary_level_7:, :
        ],
        sp_exit.z_rho_e().asnumpy()[edge_start_lateral_boundary_level_7:, :],
    )
    assert helpers.dallclose(
        solve_nonhydro.intermediate_fields.z_theta_v_e.asnumpy()[
            edge_start_lateral_boundary_level_7:, :
        ],
        sp_exit.z_theta_v_e().asnumpy()[edge_start_lateral_boundary_level_7:, :],
    )

    # stencils 18,19, 20, 22
    assert helpers.dallclose(
        solve_nonhydro.intermediate_fields.z_gradh_exner.asnumpy()[edge_start_nudging_level_2:, :],
        sp_exit.z_gradh_exner().asnumpy()[edge_start_nudging_level_2:, :],
        atol=1e-20,
    )
    # stencil 21
    assert helpers.dallclose(
        solve_nonhydro.z_hydro_corr.asnumpy()[edge_start_nudging_level_2:, nlev - 1],
        sp_exit.z_hydro_corr().asnumpy()[edge_start_nudging_level_2:, nlev - 1],
        atol=1e-20,
    )
    prognostic_state_nnew = prognostic_states.next
    vn_new_reference = sp_exit.vn_new().asnumpy()

    # stencils 24
    assert helpers.dallclose(
        prognostic_state_nnew.vn.asnumpy()[edge_start_nudging_level_2:, :],
        vn_new_reference[edge_start_nudging_level_2:, :],
        atol=6e-15,
    )
    # stencil 29
    assert helpers.dallclose(
        prognostic_state_nnew.vn.asnumpy()[:edge_start_nudging_level_2, :],
        vn_new_reference[:edge_start_nudging_level_2, :],
    )

    # stencil 30
    assert helpers.dallclose(
        solve_nonhydro.z_vn_avg.asnumpy(),
        sp_exit.z_vn_avg().asnumpy(),
        atol=5e-14,
    )
    # stencil 30
    assert helpers.dallclose(
        solve_nonhydro.intermediate_fields.z_graddiv_vn.asnumpy()[
            edge_start_lateral_boundary_level_5:, :
        ],
        sp_exit.z_graddiv_vn().asnumpy()[edge_start_lateral_boundary_level_5:, :],
        atol=5e-20,
    )
    # stencil 30
    assert helpers.dallclose(
        diagnostic_state_nh.vt.asnumpy(),
        sp_exit.vt().asnumpy(),
        atol=5e-14,
    )

    # stencil 32
    assert helpers.dallclose(
        diagnostic_state_nh.mass_fl_e.asnumpy(),
        sp_exit.mass_fl_e().asnumpy(),
        atol=4e-12,
    )
    # stencil 32
    # TODO: @abishekg7 higher tol.
    assert helpers.dallclose(
        solve_nonhydro.z_theta_v_fl_e.asnumpy()[edge_start_lateral_boundary_level_5:, :],
        sp_exit.z_theta_v_fl_e().asnumpy()[edge_start_lateral_boundary_level_5:, :],
        atol=1e-9,
    )

    # stencil 35,36, 37,38
    assert helpers.dallclose(
        diagnostic_state_nh.vn_ie.asnumpy()[edge_start_lateral_boundary_level_5:, :],
        sp_exit.vn_ie().asnumpy()[edge_start_lateral_boundary_level_5:, :],
        atol=2e-14,
    )

    # stencil 35,36, 37,38
    assert helpers.dallclose(
        solve_nonhydro.intermediate_fields.z_vt_ie.asnumpy()[
            edge_start_lateral_boundary_level_5:, :
        ],
        sp_exit.z_vt_ie().asnumpy()[edge_start_lateral_boundary_level_5:, :],
        atol=2e-14,
    )
    # stencil 35,36
    assert helpers.dallclose(
        solve_nonhydro.intermediate_fields.z_kin_hor_e.asnumpy()[
            edge_start_lateral_boundary_level_5:, :
        ],
        sp_exit.z_kin_hor_e().asnumpy()[edge_start_lateral_boundary_level_5:, :],
        atol=1e-20,
    )
    # stencil 35
    assert helpers.dallclose(
        solve_nonhydro.z_w_concorr_me.asnumpy()[edge_start_lateral_boundary_level_5:, nflatlev:],
        sp_exit.z_w_concorr_me().asnumpy()[edge_start_lateral_boundary_level_5:, nflatlev:],
        atol=1e-15,
    )

    # stencils 39,40
    assert helpers.dallclose(
        diagnostic_state_nh.w_concorr_c.asnumpy(),
        sp_exit.w_concorr_c().asnumpy(),
        atol=1e-15,
    )

    # stencil 41
    assert helpers.dallclose(
        solve_nonhydro.z_flxdiv_mass.asnumpy(),
        sp_exit.z_flxdiv_mass().asnumpy(),
        atol=5e-13,  # TODO (magdalena) was 5e-15 for local experiment only
    )

    # TODO: @abishekg7 higher tol.
    assert helpers.dallclose(
        solve_nonhydro.z_flxdiv_theta.asnumpy(),
        sp_exit.z_flxdiv_theta().asnumpy(),
        atol=5e-12,
    )

    # stencils 43, 46, 47
    assert helpers.dallclose(
        solve_nonhydro.intermediate_fields.z_contr_w_fl_l.asnumpy()[cell_start_nudging:, :],
        sp_exit.z_contr_w_fl_l().asnumpy()[cell_start_nudging:, :],
        atol=2e-15,
    )

    # stencil 43
    assert helpers.dallclose(
        solve_nonhydro.intermediate_fields.z_w_expl.asnumpy()[cell_start_nudging:, 1:nlev],
        sp_exit.z_w_expl().asnumpy()[cell_start_nudging:, 1:nlev],
        atol=1e-14,
    )

    # stencil 44, 45
    assert helpers.dallclose(
        solve_nonhydro.intermediate_fields.z_alpha.asnumpy()[cell_start_nudging:, :],
        sp_exit.z_alpha().asnumpy()[cell_start_nudging:, :],
        atol=5e-13,
    )
    # stencil 44
    assert helpers.dallclose(
        solve_nonhydro.intermediate_fields.z_beta.asnumpy()[cell_start_nudging:, :],
        sp_exit.z_beta().asnumpy()[cell_start_nudging:, :],
        atol=2e-15,
    )
    # stencil 45_b, 52
    assert helpers.dallclose(
        solve_nonhydro.intermediate_fields.z_q.asnumpy()[cell_start_nudging:, :],
        sp_exit.z_q().asnumpy()[cell_start_nudging:, :],
        atol=2e-15,
    )
    # stencil 48, 49
    assert helpers.dallclose(
        solve_nonhydro.intermediate_fields.z_rho_expl.asnumpy()[cell_start_nudging:, :],
        sp_exit.z_rho_expl().asnumpy()[cell_start_nudging:, :],
        atol=2e-15,
    )
    # stencil 48, 49
    assert helpers.dallclose(
        solve_nonhydro.intermediate_fields.z_exner_expl.asnumpy()[cell_start_nudging:, :],
        sp_exit.z_exner_expl().asnumpy()[cell_start_nudging:, :],
        atol=2e-15,
    )

    # end
    assert helpers.dallclose(prognostic_state_nnew.rho.asnumpy(), sp_exit.rho_new().asnumpy())
    assert helpers.dallclose(
        prognostic_state_nnew.w.asnumpy(), sp_exit.w_new().asnumpy(), atol=7e-14
    )

    assert helpers.dallclose(prognostic_state_nnew.exner.asnumpy(), sp_exit.exner_new().asnumpy())
    assert helpers.dallclose(
        prognostic_state_nnew.theta_v.asnumpy(), sp_exit.theta_v_new().asnumpy()
    )


@pytest.mark.embedded_remap_error
@pytest.mark.datatest
@pytest.mark.parametrize("istep_init, istep_exit, at_initial_timestep", [(2, 2, True)])
@pytest.mark.parametrize(
    "experiment,step_date_init, step_date_exit",
    [
        (
            dt_utils.REGIONAL_EXPERIMENT,
            "2021-06-20T12:00:10.000",
            "2021-06-20T12:00:10.000",
        ),
        (
            dt_utils.GLOBAL_EXPERIMENT,
            "2000-01-01T00:00:02.000",
            "2000-01-01T00:00:02.000",
        ),
    ],
)
def test_nonhydro_corrector_step(
    istep_init,
    istep_exit,
    jstep_init,
    step_date_init,
    step_date_exit,
    icon_grid,
    savepoint_nonhydro_init,
    lowest_layer_thickness,
    model_top_height,
    stretch_factor,
    damping_height,
    grid_savepoint,
    metrics_savepoint,
    interpolation_savepoint,
    savepoint_nonhydro_exit,
    experiment,
    ndyn_substeps,
    at_initial_timestep,
    caplog,
    backend,
):
    caplog.set_level(logging.DEBUG)
    config = utils.construct_solve_nh_config(experiment, ndyn_substeps)
    sp = savepoint_nonhydro_init
    nonhydro_params = solve_nh.NonHydrostaticParams(config)
    vertical_config = v_grid.VerticalGridConfig(
        icon_grid.num_levels,
        lowest_layer_thickness=lowest_layer_thickness,
        model_top_height=model_top_height,
        stretch_factor=stretch_factor,
        rayleigh_damping_height=damping_height,
    )
    vertical_params = utils.create_vertical_params(vertical_config, grid_savepoint)
    dtime = sp.get_metadata("dtime").get("dtime")
    lprep_adv = sp.get_metadata("prep_adv").get("prep_adv")
    prep_adv = dycore_states.PrepAdvection(
        vn_traj=sp.vn_traj(),
        mass_flx_me=sp.mass_flx_me(),
        mass_flx_ic=sp.mass_flx_ic(),
<<<<<<< HEAD
        vol_flx_ic=data_alloc.zero_field(icon_grid, dims.CellDim, dims.KDim, backend=backend),
=======
        vol_flx_ic=data_alloc.allocate_zero_field(
            dims.CellDim, dims.KDim, grid=icon_grid, backend=backend
        ),
>>>>>>> 3ffe8594
    )

    diagnostic_state_nh = utils.construct_diagnostics(sp)

    z_fields = solve_nh.IntermediateFields(
        z_gradh_exner=sp.z_gradh_exner(),
        z_alpha=sp.z_alpha(),
        z_beta=sp.z_beta(),
        z_w_expl=sp.z_w_expl(),
        z_exner_expl=sp.z_exner_expl(),
        z_q=sp.z_q(),
        z_contr_w_fl_l=sp.z_contr_w_fl_l(),
        z_rho_e=sp.z_rho_e(),
        z_theta_v_e=sp.z_theta_v_e(),
        z_graddiv_vn=sp.z_graddiv_vn(),
        z_rho_expl=sp.z_rho_expl(),
        z_dwdz_dd=sp.z_dwdz_dd(),
        z_kin_hor_e=sp.z_kin_hor_e(),
        z_vt_ie=sp.z_vt_ie(),
    )

    divdamp_fac_o2 = sp.divdamp_fac_o2()

    interpolation_state = utils.construct_interpolation_state(interpolation_savepoint)
    metric_state_nonhydro = utils.construct_metric_state(metrics_savepoint, icon_grid.num_levels)

    cell_geometry: grid_states.CellParams = grid_savepoint.construct_cell_geometry()
    edge_geometry: grid_states.EdgeParams = grid_savepoint.construct_edge_geometry()

    solve_nonhydro = solve_nh.SolveNonhydro(
        grid=icon_grid,
        config=config,
        params=nonhydro_params,
        metric_state_nonhydro=metric_state_nonhydro,
        interpolation_state=interpolation_state,
        vertical_params=vertical_params,
        edge_geometry=edge_geometry,
        cell_geometry=cell_geometry,
        owner_mask=grid_savepoint.c_owner_mask(),
        backend=backend,
    )
    at_first_substep = jstep_init == 0
    at_last_substep = jstep_init == (ndyn_substeps - 1)

    prognostic_states = utils.create_prognostic_states(sp)
    solve_nonhydro.update_time_levels_for_velocity_tendencies(
        diagnostic_state_nh,
        at_first_substep=at_first_substep,
        at_initial_timestep=at_initial_timestep,
    )

    solve_nonhydro.run_corrector_step(
        diagnostic_state_nh=diagnostic_state_nh,
        prognostic_states=prognostic_states,
        z_fields=z_fields,
        prep_adv=prep_adv,
        divdamp_fac_o2=divdamp_fac_o2,
        dtime=dtime,
        lprep_adv=lprep_adv,
        at_first_substep=at_first_substep,
        at_last_substep=at_last_substep,
    )

    if icon_grid.limited_area:
        assert helpers.dallclose(solve_nonhydro._bdy_divdamp.asnumpy(), sp.bdy_divdamp().asnumpy())

    assert helpers.dallclose(solve_nonhydro.scal_divdamp.asnumpy(), sp.scal_divdamp().asnumpy())
    # stencil 10
    assert helpers.dallclose(
        diagnostic_state_nh.rho_ic.asnumpy(),
        savepoint_nonhydro_exit.rho_ic().asnumpy(),
    )
    # stencil 10
    assert helpers.dallclose(
        diagnostic_state_nh.theta_v_ic.asnumpy(),
        savepoint_nonhydro_exit.theta_v_ic().asnumpy(),
    )

    # stencil 17
    assert helpers.dallclose(
        z_fields.z_graddiv_vn.asnumpy(),
        savepoint_nonhydro_exit.z_graddiv_vn().asnumpy(),
        atol=1e-12,
    )

    # stencil 23,26, 27, 4th_order_divdamp
    assert helpers.dallclose(
        prognostic_states.next.vn.asnumpy(),
        savepoint_nonhydro_exit.vn_new().asnumpy(),
        rtol=1e-9,  # TODO (magdalena) was 1e-10 for local experiment only
    )

    assert helpers.dallclose(
        prognostic_states.next.exner.asnumpy(),
        savepoint_nonhydro_exit.exner_new().asnumpy(),
    )

    assert helpers.dallclose(
        prognostic_states.next.rho.asnumpy(),
        savepoint_nonhydro_exit.rho_new().asnumpy(),
    )

    assert helpers.dallclose(
        prognostic_states.next.w.asnumpy(),
        savepoint_nonhydro_exit.w_new().asnumpy(),
        atol=8e-14,
    )

    assert helpers.dallclose(
        prognostic_states.next.theta_v.asnumpy(),
        savepoint_nonhydro_exit.theta_v_new().asnumpy(),
    )
    # stencil 31
    assert helpers.dallclose(
        solve_nonhydro.z_vn_avg.asnumpy(),
        savepoint_nonhydro_exit.z_vn_avg().asnumpy(),
        rtol=5e-7,
    )

    # stencil 32
    assert helpers.dallclose(
        diagnostic_state_nh.mass_fl_e.asnumpy(),
        savepoint_nonhydro_exit.mass_fl_e().asnumpy(),
        rtol=5e-7,  # TODO (magdalena) was rtol=1e-10 for local experiment only
    )

    # stencil 33, 34
    assert helpers.dallclose(
        prep_adv.mass_flx_me.asnumpy(),
        savepoint_nonhydro_exit.mass_flx_me().asnumpy(),
        rtol=5e-7,  # TODO (magdalena) was rtol=1e-10 for local experiment only
    )
    # stencil 33, 34
    assert helpers.dallclose(
        prep_adv.vn_traj.asnumpy(),
        savepoint_nonhydro_exit.vn_traj().asnumpy(),
        rtol=5e-7,  # TODO (magdalena) was rtol=1e-10 for local experiment only
    )
    # stencil 60 only relevant for last substep
    assert helpers.dallclose(
        diagnostic_state_nh.exner_dyn_incr.asnumpy(),
        savepoint_nonhydro_exit.exner_dyn_incr().asnumpy(),
        atol=1e-14,
    )


@pytest.mark.embedded_remap_error
@pytest.mark.datatest
@pytest.mark.parametrize(
    "istep_init, jstep_init, istep_exit, jstep_exit, at_initial_timestep", [(1, 0, 2, 0, True)]
)
@pytest.mark.parametrize(
    "experiment, step_date_init, step_date_exit",
    [
        (
            dt_utils.REGIONAL_EXPERIMENT,
            "2021-06-20T12:00:10.000",
            "2021-06-20T12:00:10.000",
        ),
        (
            dt_utils.GLOBAL_EXPERIMENT,
            "2000-01-01T00:00:02.000",
            "2000-01-01T00:00:02.000",
        ),
    ],
)
def test_run_solve_nonhydro_single_step(
    istep_init,
    istep_exit,
    jstep_init,
    jstep_exit,
    step_date_init,
    step_date_exit,
    experiment,
    ndyn_substeps,
    icon_grid,
    savepoint_nonhydro_init,
    lowest_layer_thickness,
    model_top_height,
    stretch_factor,
    damping_height,
    grid_savepoint,
    metrics_savepoint,
    interpolation_savepoint,
    savepoint_nonhydro_exit,
    savepoint_nonhydro_step_exit,
    at_initial_timestep,
    caplog,
    backend,
):
    caplog.set_level(logging.DEBUG)
    config = utils.construct_solve_nh_config(experiment, ndyn_substeps)

    sp = savepoint_nonhydro_init
    sp_step_exit = savepoint_nonhydro_step_exit
    nonhydro_params = solve_nh.NonHydrostaticParams(config)
    vertical_config = v_grid.VerticalGridConfig(
        icon_grid.num_levels,
        lowest_layer_thickness=lowest_layer_thickness,
        model_top_height=model_top_height,
        stretch_factor=stretch_factor,
        rayleigh_damping_height=damping_height,
    )
    vertical_params = utils.create_vertical_params(vertical_config, grid_savepoint)
    dtime = sp.get_metadata("dtime").get("dtime")
    lprep_adv = sp.get_metadata("prep_adv").get("prep_adv")
    prep_adv = dycore_states.PrepAdvection(
        vn_traj=sp.vn_traj(),
        mass_flx_me=sp.mass_flx_me(),
        mass_flx_ic=sp.mass_flx_ic(),
<<<<<<< HEAD
        vol_flx_ic=data_alloc.zero_field(icon_grid, dims.CellDim, dims.KDim, backend=backend),
=======
        vol_flx_ic=data_alloc.allocate_zero_field(
            dims.CellDim, dims.KDim, grid=icon_grid, backend=backend
        ),
>>>>>>> 3ffe8594
    )

    diagnostic_state_nh = utils.construct_diagnostics(sp)

    interpolation_state = utils.construct_interpolation_state(interpolation_savepoint)
    metric_state_nonhydro = utils.construct_metric_state(metrics_savepoint, icon_grid.num_levels)

    cell_geometry: grid_states.CellParams = grid_savepoint.construct_cell_geometry()
    edge_geometry: grid_states.EdgeParams = grid_savepoint.construct_edge_geometry()

    solve_nonhydro = solve_nh.SolveNonhydro(
        grid=icon_grid,
        config=config,
        params=nonhydro_params,
        metric_state_nonhydro=metric_state_nonhydro,
        interpolation_state=interpolation_state,
        vertical_params=vertical_params,
        edge_geometry=edge_geometry,
        cell_geometry=cell_geometry,
        owner_mask=grid_savepoint.c_owner_mask(),
        backend=backend,
    )

    prognostic_states = utils.create_prognostic_states(sp)

    initial_divdamp_fac = sp.divdamp_fac_o2()
    solve_nonhydro.time_step(
        diagnostic_state_nh=diagnostic_state_nh,
        prognostic_states=prognostic_states,
        prep_adv=prep_adv,
        divdamp_fac_o2=initial_divdamp_fac,
        dtime=dtime,
        at_initial_timestep=at_initial_timestep,
        lprep_adv=lprep_adv,
        at_first_substep=jstep_init == 0,
        at_last_substep=jstep_init == (ndyn_substeps - 1),
    )
    prognostic_state_nnew = prognostic_states.next
    assert helpers.dallclose(
        prognostic_state_nnew.theta_v.asnumpy(),
        sp_step_exit.theta_v_new().asnumpy(),
    )

    assert helpers.dallclose(
        prognostic_state_nnew.exner.asnumpy(), sp_step_exit.exner_new().asnumpy()
    )

    assert helpers.dallclose(
        prognostic_state_nnew.vn.asnumpy(),
        savepoint_nonhydro_exit.vn_new().asnumpy(),
        rtol=1e-12,
        atol=1e-13,
    )

    assert helpers.dallclose(
        prognostic_state_nnew.rho.asnumpy(), savepoint_nonhydro_exit.rho_new().asnumpy()
    )

    assert helpers.dallclose(
        prognostic_state_nnew.w.asnumpy(),
        savepoint_nonhydro_exit.w_new().asnumpy(),
        atol=8e-14,
    )

    assert helpers.dallclose(
        diagnostic_state_nh.exner_dyn_incr.asnumpy(),
        savepoint_nonhydro_exit.exner_dyn_incr().asnumpy(),
        atol=1e-14,
    )


@pytest.mark.embedded_remap_error
@pytest.mark.datatest
@pytest.mark.parametrize("experiment", [dt_utils.REGIONAL_EXPERIMENT])
@pytest.mark.parametrize(
    "istep_init, jstep_init, step_date_init, istep_exit, jstep_exit, step_date_exit, vn_only, at_initial_timestep",
    [
        (1, 0, "2021-06-20T12:00:10.000", 2, 1, "2021-06-20T12:00:10.000", False, True),
        (1, 0, "2021-06-20T12:00:20.000", 2, 1, "2021-06-20T12:00:20.000", True, False),
    ],
)
def test_run_solve_nonhydro_multi_step(
    step_date_init,
    step_date_exit,
    icon_grid,
    savepoint_nonhydro_init,
    lowest_layer_thickness,
    model_top_height,
    stretch_factor,
    damping_height,
    grid_savepoint,
    vn_only,
    metrics_savepoint,
    interpolation_savepoint,
    savepoint_nonhydro_exit,
    savepoint_nonhydro_step_exit,
    experiment,
    ndyn_substeps,
    backend,
    at_initial_timestep,
):
    config = utils.construct_solve_nh_config(experiment, ndyn_substeps)
    sp = savepoint_nonhydro_init
    sp_step_exit = savepoint_nonhydro_step_exit
    nonhydro_params = solve_nh.NonHydrostaticParams(config)
    vertical_config = v_grid.VerticalGridConfig(
        icon_grid.num_levels,
        lowest_layer_thickness=lowest_layer_thickness,
        model_top_height=model_top_height,
        stretch_factor=stretch_factor,
        rayleigh_damping_height=damping_height,
    )
    vertical_params = utils.create_vertical_params(vertical_config, grid_savepoint)
    dtime = sp.get_metadata("dtime").get("dtime")
    lprep_adv = sp.get_metadata("prep_adv").get("prep_adv")
    prep_adv = dycore_states.PrepAdvection(
        vn_traj=sp.vn_traj(),
        mass_flx_me=sp.mass_flx_me(),
        mass_flx_ic=sp.mass_flx_ic(),
<<<<<<< HEAD
        vol_flx_ic=data_alloc.zero_field(icon_grid, dims.CellDim, dims.KDim, backend=backend),
=======
        vol_flx_ic=data_alloc.allocate_zero_field(
            dims.CellDim, dims.KDim, grid=icon_grid, backend=backend
        ),
>>>>>>> 3ffe8594
    )

    linit = sp.get_metadata("linit").get("linit")

    diagnostic_state_nh = utils.construct_diagnostics(sp, swap_ddt_w_adv_pc=not linit)
    prognostic_states = utils.create_prognostic_states(sp)

    interpolation_state = utils.construct_interpolation_state(interpolation_savepoint)
    metric_state_nonhydro = utils.construct_metric_state(metrics_savepoint, icon_grid.num_levels)

    cell_geometry: grid_states.CellParams = grid_savepoint.construct_cell_geometry()
    edge_geometry: grid_states.EdgeParams = grid_savepoint.construct_edge_geometry()

    solve_nonhydro = solve_nh.SolveNonhydro(
        grid=icon_grid,
        config=config,
        params=nonhydro_params,
        metric_state_nonhydro=metric_state_nonhydro,
        interpolation_state=interpolation_state,
        vertical_params=vertical_params,
        edge_geometry=edge_geometry,
        cell_geometry=cell_geometry,
        owner_mask=grid_savepoint.c_owner_mask(),
        backend=backend,
    )

    for i_substep in range(ndyn_substeps):
        at_first_substep = i_substep == 0
        at_last_substep = i_substep == (ndyn_substeps - 1)

        solve_nonhydro.time_step(
            diagnostic_state_nh=diagnostic_state_nh,
            prognostic_states=prognostic_states,
            prep_adv=prep_adv,
            divdamp_fac_o2=sp.divdamp_fac_o2(),
            dtime=dtime,
            at_initial_timestep=at_initial_timestep,
            lprep_adv=lprep_adv,
            at_first_substep=at_first_substep,
            at_last_substep=at_last_substep,
        )

        if not at_last_substep:
            prognostic_states.swap()

    cell_start_lb_plus2 = icon_grid.start_index(
        h_grid.domain(dims.CellDim)(h_grid.Zone.LATERAL_BOUNDARY_LEVEL_3)
    )
    edge_start_lb_plus4 = icon_grid.start_index(
        h_grid.domain(dims.EdgeDim)(h_grid.Zone.LATERAL_BOUNDARY_LEVEL_5)
    )

    assert helpers.dallclose(
        diagnostic_state_nh.rho_ic.asnumpy()[cell_start_lb_plus2:, :],
        savepoint_nonhydro_exit.rho_ic().asnumpy()[cell_start_lb_plus2:, :],
    )

    assert helpers.dallclose(
        diagnostic_state_nh.theta_v_ic.asnumpy()[cell_start_lb_plus2:, :],
        savepoint_nonhydro_exit.theta_v_ic().asnumpy()[cell_start_lb_plus2:, :],
    )

    assert helpers.dallclose(
        solve_nonhydro.intermediate_fields.z_graddiv_vn.asnumpy()[edge_start_lb_plus4:, :],
        savepoint_nonhydro_exit.z_graddiv_vn().asnumpy()[edge_start_lb_plus4:, :],
        atol=1.0e-18,
    )

    assert helpers.dallclose(
        diagnostic_state_nh.mass_fl_e.asnumpy()[edge_start_lb_plus4:, :],
        savepoint_nonhydro_exit.mass_fl_e().asnumpy()[edge_start_lb_plus4:, :],
        atol=5e-7,
    )

    assert helpers.dallclose(
        prep_adv.mass_flx_me.asnumpy(),
        savepoint_nonhydro_exit.mass_flx_me().asnumpy(),
        atol=5e-7,
    )

    assert helpers.dallclose(
        prep_adv.vn_traj.asnumpy(),
        savepoint_nonhydro_exit.vn_traj().asnumpy(),
        atol=1e-12,
    )

    assert helpers.dallclose(
        prognostic_states.next.theta_v.asnumpy(),
        sp_step_exit.theta_v_new().asnumpy(),
    )

    assert helpers.dallclose(
        prognostic_states.next.rho.asnumpy(),
        savepoint_nonhydro_exit.rho_new().asnumpy(),
    )

    assert helpers.dallclose(
        prognostic_states.next.exner.asnumpy(),
        sp_step_exit.exner_new().asnumpy(),
    )

    assert helpers.dallclose(
        prognostic_states.next.w.asnumpy(),
        savepoint_nonhydro_exit.w_new().asnumpy(),
        atol=8e-14,
    )

    assert helpers.dallclose(
        prognostic_states.next.vn.asnumpy(),
        savepoint_nonhydro_exit.vn_new().asnumpy(),
        atol=5e-13,
    )
    assert helpers.dallclose(
        diagnostic_state_nh.exner_dyn_incr.asnumpy(),
        savepoint_nonhydro_exit.exner_dyn_incr().asnumpy(),
        atol=1e-14,
    )


@pytest.mark.datatest
def test_non_hydrostatic_params(savepoint_nonhydro_init):
    config = solve_nh.NonHydrostaticConfig()
    params = solve_nh.NonHydrostaticParams(config)

    assert params.wgt_nnew_vel == savepoint_nonhydro_init.wgt_nnew_vel()
    assert params.wgt_nnow_vel == savepoint_nonhydro_init.wgt_nnow_vel()
    assert params.wgt_nnew_rth == savepoint_nonhydro_init.wgt_nnew_rth()
    assert params.wgt_nnow_rth == savepoint_nonhydro_init.wgt_nnow_rth()<|MERGE_RESOLUTION|>--- conflicted
+++ resolved
@@ -35,21 +35,24 @@
     config = solve_nh.NonHydrostaticConfig()
     divdamp_fac_o2 = 0.032
     mean_cell_area = grid_savepoint.mean_cell_area()
-<<<<<<< HEAD
-    enh_divdamp_fac = data_alloc.zero_field(icon_grid, dims.KDim, extend={dims.KDim: 1})
-    scal_divdamp = data_alloc.zero_field(icon_grid, dims.KDim, extend={dims.KDim: 1})
-    bdy_divdamp = data_alloc.zero_field(icon_grid, dims.KDim, extend={dims.KDim: 1})
-=======
-    enh_divdamp_fac = data_alloc.allocate_zero_field(
-        dims.KDim, grid=icon_grid, is_halfdim=False, backend=backend
-    )
-    scal_divdamp = data_alloc.allocate_zero_field(
-        dims.KDim, grid=icon_grid, is_halfdim=False, backend=backend
-    )
-    bdy_divdamp = data_alloc.allocate_zero_field(
-        dims.KDim, grid=icon_grid, is_halfdim=False, backend=backend
-    )
->>>>>>> 3ffe8594
+    enh_divdamp_fac = data_alloc.zero_field(
+        icon_grid,
+        dims.KDim,
+        extend={dims.KDim: 1},
+        backend=backend,
+    )
+    scal_divdamp = data_alloc.zero_field(
+        icon_grid,
+        dims.KDim,
+        extend={dims.KDim: 1},
+        backend=backend,
+    )
+    bdy_divdamp = data_alloc.zero_field(
+        icon_grid,
+        dims.KDim,
+        extend={dims.KDim: 1},
+        backend=backend,
+    )
     smagorinsky.en_smag_fac_for_zero_nshift.with_backend(backend)(
         grid_savepoint.vct_a(),
         config.divdamp_fac,
@@ -267,7 +270,6 @@
         diagnostic_state_nh.rho_ic.asnumpy()[cell_start_lateral_boundary_level_2:, :],
         sp_exit.rho_ic().asnumpy()[cell_start_lateral_boundary_level_2:, :],
     )
-
     assert helpers.dallclose(
         solve_nonhydro.z_th_ddz_exner_c.asnumpy()[cell_start_lateral_boundary_level_2:, 1:],
         sp_exit.z_th_ddz_exner_c().asnumpy()[cell_start_lateral_boundary_level_2:, 1:],
@@ -571,13 +573,7 @@
         vn_traj=sp.vn_traj(),
         mass_flx_me=sp.mass_flx_me(),
         mass_flx_ic=sp.mass_flx_ic(),
-<<<<<<< HEAD
         vol_flx_ic=data_alloc.zero_field(icon_grid, dims.CellDim, dims.KDim, backend=backend),
-=======
-        vol_flx_ic=data_alloc.allocate_zero_field(
-            dims.CellDim, dims.KDim, grid=icon_grid, backend=backend
-        ),
->>>>>>> 3ffe8594
     )
 
     diagnostic_state_nh = utils.construct_diagnostics(sp)
@@ -788,13 +784,7 @@
         vn_traj=sp.vn_traj(),
         mass_flx_me=sp.mass_flx_me(),
         mass_flx_ic=sp.mass_flx_ic(),
-<<<<<<< HEAD
         vol_flx_ic=data_alloc.zero_field(icon_grid, dims.CellDim, dims.KDim, backend=backend),
-=======
-        vol_flx_ic=data_alloc.allocate_zero_field(
-            dims.CellDim, dims.KDim, grid=icon_grid, backend=backend
-        ),
->>>>>>> 3ffe8594
     )
 
     diagnostic_state_nh = utils.construct_diagnostics(sp)
@@ -914,13 +904,7 @@
         vn_traj=sp.vn_traj(),
         mass_flx_me=sp.mass_flx_me(),
         mass_flx_ic=sp.mass_flx_ic(),
-<<<<<<< HEAD
         vol_flx_ic=data_alloc.zero_field(icon_grid, dims.CellDim, dims.KDim, backend=backend),
-=======
-        vol_flx_ic=data_alloc.allocate_zero_field(
-            dims.CellDim, dims.KDim, grid=icon_grid, backend=backend
-        ),
->>>>>>> 3ffe8594
     )
 
     linit = sp.get_metadata("linit").get("linit")
