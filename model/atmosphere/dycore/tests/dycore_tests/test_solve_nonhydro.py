# ICON4Py - ICON inspired code in Python and GT4Py
#
# Copyright (c) 2022, ETH Zurich and MeteoSwiss
# All rights reserved.
#
# This file is free software: you can redistribute it and/or modify it under
# the terms of the GNU General Public License as published by the
# Free Software Foundation, either version 3 of the License, or any later
# version. See the LICENSE.txt file at the top-level directory of this
# distribution for a copy of the license or check <https://www.gnu.org/licenses/>.
#
# SPDX-License-Identifier: GPL-3.0-or-later

import pytest

from icon4py.model.atmosphere.dycore.nh_solve.solve_nonhydro import (
    NonHydrostaticConfig,
    NonHydrostaticParams,
    SolveNonhydro,
)
from icon4py.model.atmosphere.dycore.state_utils.diagnostic_state import DiagnosticStateNonHydro
from icon4py.model.atmosphere.dycore.state_utils.nh_constants import NHConstants
from icon4py.model.atmosphere.dycore.state_utils.prep_adv_state import PrepAdvection
from icon4py.model.atmosphere.dycore.state_utils.utils import _allocate
from icon4py.model.atmosphere.dycore.state_utils.z_fields import ZFields
from icon4py.model.common.dimension import CellDim, EdgeDim, KDim
from icon4py.model.common.grid.horizontal import CellParams, EdgeParams, HorizontalMarkerIndex
from icon4py.model.common.grid.vertical import VerticalModelParams
from icon4py.model.common.states.prognostic_state import PrognosticState
from icon4py.model.common.test_utils.helpers import dallclose, random_field, zero_field


@pytest.mark.datatest
def test_nonhydro_params():
    config = NonHydrostaticConfig()
    nonhydro_params = NonHydrostaticParams(config)

    assert nonhydro_params.df32 == pytest.approx(
        config.divdamp_fac3 - config.divdamp_fac2, abs=1e-12
    )
    assert nonhydro_params.dz32 == pytest.approx(config.divdamp_z3 - config.divdamp_z2, abs=1e-12)
    assert nonhydro_params.df42 == pytest.approx(
        config.divdamp_fac4 - config.divdamp_fac2, abs=1e-12
    )
    assert nonhydro_params.dz42 == pytest.approx(config.divdamp_z4 - config.divdamp_z2, abs=1e-12)

    assert nonhydro_params.bqdr == pytest.approx(
        (nonhydro_params.df42 * nonhydro_params.dz32 - nonhydro_params.df32 * nonhydro_params.dz42)
        / (
            nonhydro_params.dz32
            * nonhydro_params.dz42
            * (nonhydro_params.dz42 - nonhydro_params.dz32)
        ),
        abs=1e-12,
    )
    assert nonhydro_params.aqdr == pytest.approx(
        nonhydro_params.df32 / nonhydro_params.dz32 - nonhydro_params.bqdr * nonhydro_params.dz32,
        abs=1e-12,
    )


@pytest.mark.skip("TODO (magdalena) fix update of gt4py")
@pytest.mark.datatest
@pytest.mark.parametrize(
    "istep_init, istep_exit, step_date_init, step_date_exit",
    [(1, 1, "2021-06-20T12:00:10.000", "2021-06-20T12:00:10.000")],
)
def test_nonhydro_predictor_step(
    istep_init,
    istep_exit,
    jstep_init,
    step_date_init,
    step_date_exit,
    icon_grid,
    savepoint_nonhydro_init,
    damping_height,
    grid_savepoint,
    savepoint_velocity_init,
    metrics_savepoint,
    interpolation_savepoint,
    savepoint_nonhydro_exit,
):
    config = NonHydrostaticConfig()
    sp = savepoint_nonhydro_init
    sp_exit = savepoint_nonhydro_exit
    nonhydro_params = NonHydrostaticParams(config)
    vertical_params = VerticalModelParams(
        vct_a=grid_savepoint.vct_a(),
        rayleigh_damping_height=damping_height,
        nflat_gradp=grid_savepoint.nflat_gradp(),
        nflatlev=grid_savepoint.nflatlev(),
    )
    sp_v = savepoint_velocity_init
    dtime = sp_v.get_metadata("dtime").get("dtime")
    recompute = sp_v.get_metadata("recompute").get("recompute")
    dyn_timestep = sp.get_metadata("dyn_timestep").get("dyn_timestep")
    linit = sp_v.get_metadata("linit").get("linit")

    enh_smag_fac = zero_field(icon_grid, KDim)
    a_vec = random_field(icon_grid, KDim, low=1.0, high=10.0, extend={KDim: 1})
    fac = (0.67, 0.5, 1.3, 0.8)
    z = (0.1, 0.2, 0.3, 0.4)
    nnow = 0
    nnew = 1

    diagnostic_state_nh = DiagnosticStateNonHydro(
        theta_v_ic=sp.theta_v_ic(),
        exner_pr=sp.exner_pr(),
        rho_ic=sp.rho_ic(),
        ddt_exner_phy=sp.ddt_exner_phy(),
        grf_tend_rho=sp.grf_tend_rho(),
        grf_tend_thv=sp.grf_tend_thv(),
        grf_tend_w=sp.grf_tend_w(),
        mass_fl_e=sp.mass_fl_e(),
        ddt_vn_phy=sp.ddt_vn_phy(),
        grf_tend_vn=sp.grf_tend_vn(),
        ddt_vn_apc_ntl1=sp_v.ddt_vn_apc_pc(1),
        ddt_vn_apc_ntl2=sp_v.ddt_vn_apc_pc(2),
        ddt_w_adv_ntl1=sp_v.ddt_w_adv_pc(1),
        ddt_w_adv_ntl2=sp_v.ddt_w_adv_pc(2),
        vt=sp_v.vt(),
        vn_ie=sp_v.vn_ie(),
        w_concorr_c=sp_v.w_concorr_c(),
        rho_incr=None,  # sp.rho_incr(),
        vn_incr=None,  # sp.vn_incr(),
        exner_incr=None,  # sp.exner_incr(),
    )

    prognostic_state_nnow = PrognosticState(
        w=sp.w_now(),
        vn=sp.vn_now(),
        theta_v=sp.theta_v_now(),
        rho=sp.rho_now(),
        exner=sp.exner_now(),
    )

    prognostic_state_nnew = PrognosticState(
        w=sp.w_new(),
        vn=sp.vn_new(),
        theta_v=sp.theta_v_new(),
        rho=sp.rho_new(),
        exner=sp.exner_new(),
    )

    z_fields = ZFields(
        z_gradh_exner=_allocate(EdgeDim, KDim, grid=icon_grid),
        z_alpha=_allocate(CellDim, KDim, is_halfdim=True, grid=icon_grid),
        z_beta=_allocate(CellDim, KDim, grid=icon_grid),
        z_w_expl=_allocate(CellDim, KDim, is_halfdim=True, grid=icon_grid),
        z_exner_expl=_allocate(CellDim, KDim, grid=icon_grid),
        z_q=_allocate(CellDim, KDim, grid=icon_grid),
        z_contr_w_fl_l=_allocate(CellDim, KDim, is_halfdim=True, grid=icon_grid),
        z_rho_e=_allocate(EdgeDim, KDim, grid=icon_grid),
        z_theta_v_e=_allocate(EdgeDim, KDim, grid=icon_grid),
        z_graddiv_vn=_allocate(EdgeDim, KDim, grid=icon_grid),
        z_rho_expl=_allocate(CellDim, KDim, grid=icon_grid),
        z_dwdz_dd=_allocate(CellDim, KDim, grid=icon_grid),
        z_kin_hor_e=_allocate(EdgeDim, KDim, grid=icon_grid),
        z_vt_ie=_allocate(EdgeDim, KDim, grid=icon_grid),
    )

    interpolation_state = interpolation_savepoint.construct_interpolation_state_for_nonhydro()
    metric_state_nonhydro = metrics_savepoint.construct_nh_metric_state(icon_grid.num_levels)

    cell_geometry: CellParams = grid_savepoint.construct_cell_geometry()
    edge_geometry: EdgeParams = grid_savepoint.construct_edge_geometry()

    solve_nonhydro = SolveNonhydro()
    nlev = icon_grid.num_levels
    solve_nonhydro.init(
        grid=icon_grid,
        config=config,
        params=nonhydro_params,
        metric_state_nonhydro=metric_state_nonhydro,
        interpolation_state=interpolation_state,
        vertical_params=vertical_params,
        edge_geometry=edge_geometry,
        cell_areas=cell_geometry.area,
        owner_mask=grid_savepoint.c_owner_mask(),
        a_vec=a_vec,
        enh_smag_fac=enh_smag_fac,
        fac=fac,
        z=z,
    )

    prognostic_state_ls = [prognostic_state_nnow, prognostic_state_nnew]
    solve_nonhydro.set_timelevels(nnow, nnew)
    solve_nonhydro.run_predictor_step(
        diagnostic_state_nh=diagnostic_state_nh,
        prognostic_state=prognostic_state_ls,
        z_fields=z_fields,
        dtime=dtime,
        idyn_timestep=dyn_timestep,
        l_recompute=recompute,
        l_init=linit,
        nnow=nnow,
        nnew=nnew,
    )

    icon_result_vn_new = sp_exit.vn_new().asnumpy()
    icon_result_vn_ie = sp_exit.vn_ie().asnumpy()
    icon_result_w_new = sp_exit.w_new().asnumpy()
    icon_result_exner_new = sp_exit.exner_new().asnumpy()
    icon_result_theta_v_new = sp_exit.theta_v_new().asnumpy()
    icon_result_rho_ic = sp_exit.rho_ic().asnumpy()
    icon_result_w_concorr_c = sp_exit.w_concorr_c().asnumpy()
    icon_result_mass_fl_e = sp_exit.mass_fl_e().asnumpy()

    # TODO: @abishekg7 remove bounds from asserts?
    # stencils 2, 3
    cell_start_lb_plus2 = icon_grid.get_start_index(
        CellDim, HorizontalMarkerIndex.lateral_boundary(CellDim) + 1
    )
    cell_start_nudging = icon_grid.get_start_index(CellDim, HorizontalMarkerIndex.nudging(CellDim))
    edge_start_lb_plus4 = icon_grid.get_start_index(
        EdgeDim, HorizontalMarkerIndex.lateral_boundary(EdgeDim) + 4
    )
    edge_start_lb_plus6 = icon_grid.get_start_index(
        EdgeDim, HorizontalMarkerIndex.lateral_boundary(EdgeDim) + 6
    )
    edge_start_nuding_plus1 = icon_grid.get_start_index(
        EdgeDim, HorizontalMarkerIndex.nudging(EdgeDim) + 1
    )

    assert dallclose(
        sp_exit.exner_pr().asnumpy()[cell_start_lb_plus2:, :],
        diagnostic_state_nh.exner_pr.asnumpy()[cell_start_lb_plus2:, :],
    )
    assert dallclose(
        sp_exit.z_exner_ex_pr().asnumpy()[cell_start_lb_plus2:, :],
        solve_nonhydro.z_exner_ex_pr.asnumpy()[cell_start_lb_plus2:, :],
    )

    # stencils 4,5
    assert dallclose(
        sp_exit.z_exner_ic().asnumpy()[cell_start_lb_plus2:, nlev - 1],
        solve_nonhydro.z_exner_ic.asnumpy()[cell_start_lb_plus2:, nlev - 1],
    )
    assert dallclose(
        sp_exit.z_exner_ic().asnumpy()[cell_start_lb_plus2:, 4 : nlev - 1],
        solve_nonhydro.z_exner_ic.asnumpy()[cell_start_lb_plus2:, 4 : nlev - 1],
        rtol=1.0e-9,
    )
    # stencil 6
    assert dallclose(
        sp_exit.z_dexner_dz_c(1).asnumpy()[cell_start_lb_plus2:, :],
        solve_nonhydro.z_dexner_dz_c_1.asnumpy()[cell_start_lb_plus2:, :],
        atol=5e-18,
    )

    # stencils 7,8,9
    assert dallclose(
        icon_result_rho_ic[cell_start_lb_plus2:, :],
        diagnostic_state_nh.rho_ic.asnumpy()[cell_start_lb_plus2:, :],
    )
    assert dallclose(
        sp_exit.z_th_ddz_exner_c().asnumpy()[cell_start_lb_plus2:, 1:],
        solve_nonhydro.z_th_ddz_exner_c.asnumpy()[cell_start_lb_plus2:, 1:],
    )

    # stencils 7,8,9, 11
    assert dallclose(
        sp_exit.z_theta_v_pr_ic().asnumpy()[cell_start_lb_plus2:, :],
        solve_nonhydro.z_theta_v_pr_ic.asnumpy()[cell_start_lb_plus2:, :],
    )
    assert dallclose(
        sp_exit.theta_v_ic().asnumpy()[cell_start_lb_plus2:, :],
        diagnostic_state_nh.theta_v_ic.asnumpy()[cell_start_lb_plus2:, :],
    )
    # stencils 7,8,9, 13
    assert dallclose(
        sp_exit.z_rth_pr(1).asnumpy()[cell_start_lb_plus2:, :],
        solve_nonhydro.z_rth_pr_1.asnumpy()[cell_start_lb_plus2:, :],
    )
    assert dallclose(
        sp_exit.z_rth_pr(2).asnumpy()[cell_start_lb_plus2:, :],
        solve_nonhydro.z_rth_pr_2.asnumpy()[cell_start_lb_plus2:, :],
    )

    # stencils 12
    assert dallclose(
        sp_exit.z_dexner_dz_c(2).asnumpy()[cell_start_lb_plus2:, :],
        solve_nonhydro.z_dexner_dz_c_2.asnumpy()[cell_start_lb_plus2:, :],
        atol=1e-22,
    )

    # grad_green_gauss_cell_dsl
    assert dallclose(
        sp_exit.z_grad_rth(1).asnumpy()[cell_start_lb_plus2:, :],
        solve_nonhydro.z_grad_rth_1.asnumpy()[cell_start_lb_plus2:, :],
        rtol=1e-6,
    )
    assert dallclose(
        sp_exit.z_grad_rth(2).asnumpy()[cell_start_lb_plus2:, :],
        solve_nonhydro.z_grad_rth_2.asnumpy()[cell_start_lb_plus2:, :],
        rtol=1e-6,
    )
    assert dallclose(
        sp_exit.z_grad_rth(3).asnumpy()[cell_start_lb_plus2:, :],
        solve_nonhydro.z_grad_rth_3.asnumpy()[cell_start_lb_plus2:, :],
        rtol=5e-6,
    )
    assert dallclose(
        sp_exit.z_grad_rth(4).asnumpy()[cell_start_lb_plus2:, :],
        solve_nonhydro.z_grad_rth_4.asnumpy()[cell_start_lb_plus2:, :],
        rtol=1e-5,
    )

    # mo_solve_nonhydro_stencil_16_fused_btraj_traj_o1
    assert dallclose(
        sp_exit.z_rho_e().asnumpy()[edge_start_lb_plus6:, :],
        z_fields.z_rho_e.asnumpy()[edge_start_lb_plus6:, :],
    )
    assert dallclose(
        sp_exit.z_theta_v_e().asnumpy()[edge_start_lb_plus6:, :],
        z_fields.z_theta_v_e.asnumpy()[edge_start_lb_plus6:, :],
    )

    # stencils 18,19, 20, 22
    assert dallclose(
        sp_exit.z_gradh_exner().asnumpy()[edge_start_nuding_plus1:, :],
        z_fields.z_gradh_exner.asnumpy()[edge_start_nuding_plus1:, :],
        atol=1e-20,
    )
    # stencil 21
    assert dallclose(
        sp_exit.z_hydro_corr().asnumpy()[edge_start_nuding_plus1:, nlev - 1],
        solve_nonhydro.z_hydro_corr.asnumpy()[edge_start_nuding_plus1:, nlev - 1],
        atol=1e-20,
    )
    # stencils 24 # TODO (magdalena) there is a problem at last klevel=nlev-1, why?
    assert dallclose(
<<<<<<< HEAD
        icon_result_vn_new[edge_start_nuding_plus1:, :],
        prognostic_state_nnew.vn.asnumpy()[edge_start_nuding_plus1:, :],
=======
        icon_result_vn_new[edge_start_nuding_plus1:, : nlev - 1],
        prognostic_state_nnew.vn.asnumpy()[edge_start_nuding_plus1:, : nlev - 1],
>>>>>>> dfda4651
        atol=6e-15,
    )
    # stencil 29
    assert dallclose(
        icon_result_vn_new[:edge_start_nuding_plus1, :],
        prognostic_state_nnew.vn.asnumpy()[:edge_start_nuding_plus1, :],
    )

<<<<<<< HEAD
    # stencil 30
    assert dallclose(sp_exit.z_vn_avg().asnumpy(), solve_nonhydro.z_vn_avg.asnumpy(), atol=5e-14)
    # stencil 30
    assert dallclose(
        sp_exit.z_graddiv_vn().asnumpy()[edge_start_lb_plus4:, :],
        z_fields.z_graddiv_vn.asnumpy()[edge_start_lb_plus4:, :],
        atol=5e-20,
    )
    # stencil 30
    assert dallclose(sp_exit.vt().asnumpy(), diagnostic_state_nh.vt.asnumpy(), atol=5e-14)
=======
    # stencil 30  # TODO (magdalena) there is a problem at last klevel=nlev-1, from above (vn)
    assert dallclose(
        sp_exit.z_vn_avg().asnumpy()[:, : nlev - 1],
        solve_nonhydro.z_vn_avg.asnumpy()[:, : nlev - 1],
        atol=5e-14,
    )
    # stencil 30  # TODO (magdalena) there is a problem at last klevel=nlev-1, from above (vn)
    assert dallclose(
        sp_exit.z_graddiv_vn().asnumpy()[edge_start_lb_plus4:, : nlev - 1],
        z_fields.z_graddiv_vn.asnumpy()[edge_start_lb_plus4:, : nlev - 1],
        atol=5e-20,
    )
    # stencil 30  # TODO (magdalena) there is a problem at last klevel=nlev-1, from above (vn)
    assert dallclose(
        sp_exit.vt().asnumpy()[:, : nlev - 1],
        diagnostic_state_nh.vt.asnumpy()[:, : nlev - 1],
        atol=5e-14,
    )
>>>>>>> dfda4651

    # stencil 32  # TODO (magdalena) there is a problem at last klevel=nlev-1, from above (vn)
    assert dallclose(
<<<<<<< HEAD
        icon_result_mass_fl_e,
        diagnostic_state_nh.mass_fl_e.asnumpy(),
=======
        icon_result_mass_fl_e[:, : nlev - 1],
        diagnostic_state_nh.mass_fl_e.asnumpy()[:, : nlev - 1],
>>>>>>> dfda4651
        atol=4e-12,
    )
    # stencil 32  # TODO (magdalena) there is a problem at last klevel=nlev-1, from above (vn)
    # TODO: @abishekg7 higher tol.
    assert dallclose(
<<<<<<< HEAD
        sp_exit.z_theta_v_fl_e().asnumpy(), solve_nonhydro.z_theta_v_fl_e.asnumpy(), atol=1e-9
=======
        sp_exit.z_theta_v_fl_e().asnumpy()[:, : nlev - 1],
        solve_nonhydro.z_theta_v_fl_e.asnumpy()[:, : nlev - 1],
        atol=1e-9,
>>>>>>> dfda4651
    )

    # stencil 35,36, 37,38 # TODO (magdalena) there is a problem at last klevel=nlev-1, from above (vn)
    assert dallclose(
<<<<<<< HEAD
        icon_result_vn_ie[edge_start_lb_plus4:, :],
        diagnostic_state_nh.vn_ie.asnumpy()[edge_start_lb_plus4:, :],
        atol=2e-14,
    )

    # stencil 35,36, 37,38
    assert dallclose(sp_exit.z_vt_ie().asnumpy(), z_fields.z_vt_ie.asnumpy(), atol=2e-14)
    # stencil 35,36
    assert dallclose(
        sp_exit.z_kin_hor_e().asnumpy()[edge_start_lb_plus4:, :],
        z_fields.z_kin_hor_e.asnumpy()[edge_start_lb_plus4:, :],
=======
        icon_result_vn_ie[edge_start_lb_plus4:, : nlev - 1],
        diagnostic_state_nh.vn_ie.asnumpy()[edge_start_lb_plus4:, : nlev - 1],
        atol=2e-14,
    )

    # stencil 35,36, 37,38 # TODO (magdalena) there is a problem at last klevel=nlev-1, from above (vn)
    assert dallclose(
        sp_exit.z_vt_ie().asnumpy()[:, : nlev - 1],
        z_fields.z_vt_ie.asnumpy()[:, : nlev - 1],
        atol=2e-14,
    )
    # stencil 35,36 # TODO (magdalena) there is a problem at last klevel=nlev-1, from above (vn)
    assert dallclose(
        sp_exit.z_kin_hor_e().asnumpy()[edge_start_lb_plus4:, : nlev - 1],
        z_fields.z_kin_hor_e.asnumpy()[edge_start_lb_plus4:, : nlev - 1],
>>>>>>> dfda4651
        atol=10e-13,
    )

    # stencil 35 # TODO (magdalena) there is a problem at last klevel=nlev-1, from above (vn)
    assert dallclose(
<<<<<<< HEAD
        sp_exit.z_w_concorr_me().asnumpy(),
        solve_nonhydro.z_w_concorr_me.asnumpy(),
=======
        sp_exit.z_w_concorr_me().asnumpy()[:, : nlev - 1],
        solve_nonhydro.z_w_concorr_me.asnumpy()[:, : nlev - 1],
>>>>>>> dfda4651
        atol=2e-15,
    )
    # stencils 39,40 # TODO (magdalena) there is a problem at last klevel=nlev-1, from above (vn)
    assert dallclose(
<<<<<<< HEAD
        icon_result_w_concorr_c,
        diagnostic_state_nh.w_concorr_c.asnumpy(),
=======
        icon_result_w_concorr_c[:, : nlev - 1],
        diagnostic_state_nh.w_concorr_c.asnumpy()[:, : nlev - 1],
>>>>>>> dfda4651
        atol=1e-15,
    )

    # stencil 41 # TODO (magdalena) there is a problem at last klevel=nlev-1, from above (vn)
    assert dallclose(
<<<<<<< HEAD
        sp_exit.z_flxdiv_mass().asnumpy(),
        solve_nonhydro.z_flxdiv_mass.asnumpy(),
=======
        sp_exit.z_flxdiv_mass().asnumpy()[:, : nlev - 1],
        solve_nonhydro.z_flxdiv_mass.asnumpy()[:, : nlev - 1],
>>>>>>> dfda4651
        atol=5e-15,
    )
    # TODO: @abishekg7 higher tol.
    # TODO (magdalena) there is a problem at last klevel=nlev-1, from above (vn)
    assert dallclose(
<<<<<<< HEAD
        sp_exit.z_flxdiv_theta().asnumpy(),
        solve_nonhydro.z_flxdiv_theta.asnumpy(),
=======
        sp_exit.z_flxdiv_theta().asnumpy()[:, : nlev - 1],
        solve_nonhydro.z_flxdiv_theta.asnumpy()[:, : nlev - 1],
>>>>>>> dfda4651
        atol=5e-12,
    )
    # stencils 43, 46, 47 # TODO (magdalena) there is a problem at last klevel=nlev-1, from above (vn)
    assert dallclose(
<<<<<<< HEAD
        sp_exit.z_contr_w_fl_l().asnumpy()[cell_start_nudging:, :],
        z_fields.z_contr_w_fl_l.asnumpy()[cell_start_nudging:, :],
=======
        sp_exit.z_contr_w_fl_l().asnumpy()[cell_start_nudging:, : nlev - 1],
        z_fields.z_contr_w_fl_l.asnumpy()[cell_start_nudging:, : nlev - 1],
>>>>>>> dfda4651
        atol=2e-15,
    )
    # stencil 43
    assert dallclose(
        sp_exit.z_w_expl().asnumpy()[cell_start_nudging:, 1:nlev],
        z_fields.z_w_expl.asnumpy()[cell_start_nudging:, 1:nlev],
        atol=1e-14,
    )
    # stencil 44, 45
    assert dallclose(
        sp_exit.z_alpha().asnumpy()[cell_start_nudging:, :],
        z_fields.z_alpha.asnumpy()[cell_start_nudging:, :],
        atol=5e-13,
    )
    # stencil 44
    assert dallclose(
        sp_exit.z_beta().asnumpy()[cell_start_nudging:, :],
        z_fields.z_beta.asnumpy()[cell_start_nudging:, :],
        atol=2e-15,
    )
    # stencil 45_b, 52
    assert dallclose(
        sp_exit.z_q().asnumpy()[cell_start_nudging:, :],
        z_fields.z_q.asnumpy()[cell_start_nudging:, :],
        atol=2e-15,
    )
    # stencil 48, 49  # TODO (magdalena) there is a problem at last  2 klevel=nlev-1,nlev-2
    assert dallclose(
<<<<<<< HEAD
        sp_exit.z_rho_expl().asnumpy()[cell_start_nudging:, :],
        z_fields.z_rho_expl.asnumpy()[cell_start_nudging:, :],
=======
        sp_exit.z_rho_expl().asnumpy()[cell_start_nudging:, : nlev - 2],
        z_fields.z_rho_expl.asnumpy()[cell_start_nudging:, : nlev - 2],
>>>>>>> dfda4651
        atol=2e-15,
    )
    # stencil 48, 49 # TODO (magdalena) there is a problem at last  2 klevel=nlev-1,nlev-2
    assert dallclose(
<<<<<<< HEAD
        sp_exit.z_exner_expl().asnumpy()[cell_start_nudging:, :],
        z_fields.z_exner_expl.asnumpy()[cell_start_nudging:, :],
=======
        sp_exit.z_exner_expl().asnumpy()[cell_start_nudging:, : nlev - 2],
        z_fields.z_exner_expl.asnumpy()[cell_start_nudging:, : nlev - 2],
>>>>>>> dfda4651
        atol=2e-15,
    )

    # TODO (magdalena) FIX!
    # end
    assert dallclose(sp_exit.rho_new().asnumpy(), prognostic_state_nnew.rho.asnumpy())
<<<<<<< HEAD
    assert dallclose(icon_result_w_new.asnumpy(), prognostic_state_nnew.w.asnumpy(), atol=7e-14)
=======
    assert dallclose(icon_result_w_new, prognostic_state_nnew.w.asnumpy(), atol=7e-14)
>>>>>>> dfda4651

    # not tested
    assert dallclose(icon_result_exner_new, prognostic_state_nnew.exner.asnumpy())

    assert dallclose(icon_result_theta_v_new, prognostic_state_nnew.theta_v.asnumpy())


@pytest.mark.datatest
@pytest.mark.parametrize(
    "istep_init, istep_exit, step_date_init, step_date_exit",
    [(2, 2, "2021-06-20T12:00:10.000", "2021-06-20T12:00:10.000")],
)
def test_nonhydro_corrector_step(
    istep_init,
    istep_exit,
    step_date_init,
    step_date_exit,
    icon_grid,
    savepoint_nonhydro_init,
    damping_height,
    grid_savepoint,
    savepoint_velocity_init,
    metrics_savepoint,
    interpolation_savepoint,
    savepoint_nonhydro_exit,
):
    config = NonHydrostaticConfig()
    sp = savepoint_nonhydro_init
    nonhydro_params = NonHydrostaticParams(config)
    vertical_params = VerticalModelParams(
        vct_a=grid_savepoint.vct_a(),
        rayleigh_damping_height=damping_height,
        nflatlev=grid_savepoint.nflatlev(),
        nflat_gradp=grid_savepoint.nflat_gradp(),
    )
    sp_v = savepoint_velocity_init
    dtime = sp_v.get_metadata("dtime").get("dtime")
    clean_mflx = sp_v.get_metadata("clean_mflx").get("clean_mflx")
    lprep_adv = sp_v.get_metadata("prep_adv").get("prep_adv")
    prep_adv = PrepAdvection(
        vn_traj=sp.vn_traj(), mass_flx_me=sp.mass_flx_me(), mass_flx_ic=sp.mass_flx_ic()
    )

    enh_smag_fac = zero_field(icon_grid, KDim)
    a_vec = random_field(icon_grid, KDim, low=1.0, high=10.0, extend={KDim: 1})
    fac = (0.67, 0.5, 1.3, 0.8)
    z = (0.1, 0.2, 0.3, 0.4)
    nnow = 0  # TODO: @abishekg7 read from serialized data?
    nnew = 1

    diagnostic_state_nh = DiagnosticStateNonHydro(
        theta_v_ic=sp.theta_v_ic(),
        exner_pr=sp.exner_pr(),
        rho_ic=sp.rho_ic(),
        ddt_exner_phy=sp.ddt_exner_phy(),
        grf_tend_rho=sp.grf_tend_rho(),
        grf_tend_thv=sp.grf_tend_thv(),
        grf_tend_w=sp.grf_tend_w(),
        mass_fl_e=sp.mass_fl_e(),
        ddt_vn_phy=sp.ddt_vn_phy(),
        grf_tend_vn=sp.grf_tend_vn(),
        ddt_vn_apc_ntl1=sp_v.ddt_vn_apc_pc(1),
        ddt_vn_apc_ntl2=sp_v.ddt_vn_apc_pc(2),
        ddt_w_adv_ntl1=sp_v.ddt_w_adv_pc(1),
        ddt_w_adv_ntl2=sp_v.ddt_w_adv_pc(2),
        vt=sp_v.vt(),  # sp_v.vt(), #TODO: @abishekg7 change back to sp_v
        vn_ie=sp_v.vn_ie(),
        w_concorr_c=sp_v.w_concorr_c(),
        rho_incr=None,  # sp.rho_incr(),
        vn_incr=None,  # sp.vn_incr(),
        exner_incr=None,  # sp.exner_incr(),
    )

    prognostic_state_nnow = PrognosticState(
        w=sp.w_now(),
        vn=sp.vn_now(),
        theta_v=sp.theta_v_now(),
        rho=sp.rho_now(),
        exner=sp.exner_now(),
    )

    prognostic_state_nnew = PrognosticState(
        w=sp.w_new(),
        vn=sp.vn_new(),
        theta_v=sp.theta_v_new(),
        rho=sp.rho_new(),
        exner=sp.exner_new(),
    )

    z_fields = ZFields(
        z_gradh_exner=sp.z_gradh_exner(),
        z_alpha=sp.z_alpha(),
        z_beta=sp.z_beta(),
        z_w_expl=sp.z_w_expl(),
        z_exner_expl=sp.z_exner_expl(),
        z_q=sp.z_q(),
        z_contr_w_fl_l=sp.z_contr_w_fl_l(),
        z_rho_e=sp.z_rho_e(),
        z_theta_v_e=sp.z_theta_v_e(),
        z_graddiv_vn=sp.z_graddiv_vn(),
        z_rho_expl=sp.z_rho_expl(),
        z_dwdz_dd=sp.z_dwdz_dd(),
        z_kin_hor_e=sp_v.z_kin_hor_e(),
        z_vt_ie=sp_v.z_vt_ie(),
    )

    nh_constants = NHConstants(
        wgt_nnow_rth=sp.wgt_nnow_rth(),
        wgt_nnew_rth=sp.wgt_nnew_rth(),
        wgt_nnow_vel=sp.wgt_nnow_vel(),
        wgt_nnew_vel=sp.wgt_nnew_vel(),
        scal_divdamp=sp.scal_divdamp(),
        scal_divdamp_o2=sp.scal_divdamp_o2(),
    )

    interpolation_state = interpolation_savepoint.construct_interpolation_state_for_nonhydro()
    metric_state_nonhydro = metrics_savepoint.construct_nh_metric_state(icon_grid.num_levels)

    cell_geometry: CellParams = grid_savepoint.construct_cell_geometry()
    edge_geometry: EdgeParams = grid_savepoint.construct_edge_geometry()

    solve_nonhydro = SolveNonhydro()
    solve_nonhydro.init(
        grid=icon_grid,
        config=config,
        params=nonhydro_params,
        metric_state_nonhydro=metric_state_nonhydro,
        interpolation_state=interpolation_state,
        vertical_params=vertical_params,
        edge_geometry=edge_geometry,
        cell_areas=cell_geometry.area,
        owner_mask=grid_savepoint.c_owner_mask(),
        a_vec=a_vec,
        enh_smag_fac=enh_smag_fac,
        fac=fac,
        z=z,
    )

    prognostic_state_ls = [prognostic_state_nnow, prognostic_state_nnew]
    solve_nonhydro.set_timelevels(nnow, nnew)
    solve_nonhydro.run_corrector_step(
        diagnostic_state_nh=diagnostic_state_nh,
        prognostic_state=prognostic_state_ls,
        z_fields=z_fields,
        prep_adv=prep_adv,
        dtime=dtime,
        nnew=nnew,
        nnow=nnow,
        lclean_mflx=clean_mflx,
        nh_constants=nh_constants,
        bdy_divdamp=sp.bdy_divdamp(),
        lprep_adv=lprep_adv,
    )

    assert dallclose(
        savepoint_nonhydro_exit.rho_ic().asnumpy(),
        diagnostic_state_nh.rho_ic.asnumpy(),
    )

    assert dallclose(
        savepoint_nonhydro_exit.theta_v_ic().asnumpy(),
        diagnostic_state_nh.theta_v_ic.asnumpy(),
    )

    assert dallclose(
        savepoint_nonhydro_exit.z_graddiv_vn().asnumpy(),
        z_fields.z_graddiv_vn.asnumpy(),
        atol=1e-12,
    )
    assert dallclose(
        savepoint_nonhydro_exit.exner_new().asnumpy(),
        prognostic_state_ls[nnew].exner.asnumpy(),
    )

    assert dallclose(
        savepoint_nonhydro_exit.rho_new().asnumpy(),
        prognostic_state_ls[nnew].rho.asnumpy(),
    )

    assert dallclose(
        savepoint_nonhydro_exit.w_new().asnumpy(),
        prognostic_state_ls[nnew].w.asnumpy(),
        atol=8e-14,
    )

    assert dallclose(
        savepoint_nonhydro_exit.vn_new().asnumpy(),
        prognostic_state_ls[nnew].vn.asnumpy(),
        rtol=1e-10,
    )

    assert dallclose(
        savepoint_nonhydro_exit.theta_v_new().asnumpy(),
        prognostic_state_ls[nnew].theta_v.asnumpy(),
    )

    assert dallclose(
        savepoint_nonhydro_exit.mass_fl_e().asnumpy(),
        diagnostic_state_nh.mass_fl_e.asnumpy(),
        rtol=1e-10,
    )

    assert dallclose(
        savepoint_nonhydro_exit.mass_flx_me().asnumpy(),
        prep_adv.mass_flx_me.asnumpy(),
        rtol=1e-10,
    )
    assert dallclose(
        savepoint_nonhydro_exit.vn_traj().asnumpy(),
        prep_adv.vn_traj.asnumpy(),
        rtol=1e-10,
    )


@pytest.mark.skip("TODO (magdalena) fix update of gt4py")
@pytest.mark.datatest
@pytest.mark.parametrize(
    "istep_init, jstep_init, step_date_init,  istep_exit, jstep_exit,step_date_exit",
    [(1, 0, "2021-06-20T12:00:10.000", 2, 0, "2021-06-20T12:00:10.000")],
)
def test_run_solve_nonhydro_single_step(
    istep_init,
    istep_exit,
    jstep_init,
    jstep_exit,
    step_date_init,
    step_date_exit,
    icon_grid,
    savepoint_nonhydro_init,
    damping_height,
    grid_savepoint,
    savepoint_velocity_init,  # TODO (magdalena) this should go away
    metrics_savepoint,
    interpolation_savepoint,
    savepoint_nonhydro_exit,
    savepoint_nonhydro_step_exit,
):
    config = NonHydrostaticConfig()
    sp = savepoint_nonhydro_init
    sp_step_exit = savepoint_nonhydro_step_exit
    nonhydro_params = NonHydrostaticParams(config)
    vertical_params = VerticalModelParams(
        vct_a=grid_savepoint.vct_a(),
        rayleigh_damping_height=damping_height,
        nflat_gradp=grid_savepoint.nflat_gradp(),
        nflatlev=grid_savepoint.nflatlev(),
    )
    sp_v = savepoint_velocity_init
    dtime = sp_v.get_metadata("dtime").get("dtime")
    lprep_adv = sp_v.get_metadata("prep_adv").get("prep_adv")
    clean_mflx = sp_v.get_metadata("clean_mflx").get("clean_mflx")
    prep_adv = PrepAdvection(
        vn_traj=sp.vn_traj(), mass_flx_me=sp.mass_flx_me(), mass_flx_ic=sp.mass_flx_ic()
    )

    enh_smag_fac = zero_field(icon_grid, KDim)
    a_vec = random_field(icon_grid, KDim, low=1.0, high=10.0, extend={KDim: 1})
    fac = (0.67, 0.5, 1.3, 0.8)
    z = (0.1, 0.2, 0.3, 0.4)
    nnow = 0
    nnew = 1
    recompute = sp_v.get_metadata("recompute").get("recompute")
    linit = sp_v.get_metadata("linit").get("linit")
    dyn_timestep = sp_v.get_metadata("dyn_timestep").get("dyn_timestep")

    diagnostic_state_nh = DiagnosticStateNonHydro(
        theta_v_ic=sp.theta_v_ic(),
        exner_pr=sp.exner_pr(),
        rho_ic=sp.rho_ic(),
        ddt_exner_phy=sp.ddt_exner_phy(),
        grf_tend_rho=sp.grf_tend_rho(),
        grf_tend_thv=sp.grf_tend_thv(),
        grf_tend_w=sp.grf_tend_w(),
        mass_fl_e=sp.mass_fl_e(),
        ddt_vn_phy=sp.ddt_vn_phy(),
        grf_tend_vn=sp.grf_tend_vn(),
        ddt_vn_apc_ntl1=sp_v.ddt_vn_apc_pc(1),
        ddt_vn_apc_ntl2=sp_v.ddt_vn_apc_pc(2),
        ddt_w_adv_ntl1=sp_v.ddt_w_adv_pc(1),
        ddt_w_adv_ntl2=sp_v.ddt_w_adv_pc(2),
        vt=sp_v.vt(),
        vn_ie=sp_v.vn_ie(),
        w_concorr_c=sp_v.w_concorr_c(),
        rho_incr=None,  # sp.rho_incr(),
        vn_incr=None,  # sp.vn_incr(),
        exner_incr=None,  # sp.exner_incr(),
    )

    prognostic_state_nnow = PrognosticState(
        w=sp.w_now(),
        vn=sp.vn_now(),
        theta_v=sp.theta_v_now(),
        rho=sp.rho_now(),
        exner=sp.exner_now(),
    )

    prognostic_state_nnew = PrognosticState(
        w=sp.w_new(),
        vn=sp.vn_new(),
        theta_v=sp.theta_v_new(),
        rho=sp.rho_new(),
        exner=sp.exner_new(),
    )

    z_fields = ZFields(
        z_gradh_exner=_allocate(EdgeDim, KDim, grid=icon_grid),
        z_alpha=_allocate(CellDim, KDim, is_halfdim=True, grid=icon_grid),
        z_beta=_allocate(CellDim, KDim, grid=icon_grid),
        z_w_expl=_allocate(CellDim, KDim, is_halfdim=True, grid=icon_grid),
        z_exner_expl=_allocate(CellDim, KDim, grid=icon_grid),
        z_q=_allocate(CellDim, KDim, grid=icon_grid),
        z_contr_w_fl_l=_allocate(CellDim, KDim, is_halfdim=True, grid=icon_grid),
        z_rho_e=_allocate(EdgeDim, KDim, grid=icon_grid),
        z_theta_v_e=_allocate(EdgeDim, KDim, grid=icon_grid),
        z_graddiv_vn=_allocate(EdgeDim, KDim, grid=icon_grid),
        z_rho_expl=_allocate(CellDim, KDim, grid=icon_grid),
        z_dwdz_dd=_allocate(CellDim, KDim, grid=icon_grid),
        z_kin_hor_e=_allocate(EdgeDim, KDim, grid=icon_grid),
        z_vt_ie=_allocate(EdgeDim, KDim, grid=icon_grid),
    )

    nh_constants = NHConstants(
        wgt_nnow_rth=sp.wgt_nnow_rth(),
        wgt_nnew_rth=sp.wgt_nnew_rth(),
        wgt_nnow_vel=sp.wgt_nnow_vel(),
        wgt_nnew_vel=sp.wgt_nnew_vel(),
        scal_divdamp=sp.scal_divdamp(),
        scal_divdamp_o2=sp.scal_divdamp_o2(),
    )

    interpolation_state = interpolation_savepoint.construct_interpolation_state_for_nonhydro()
    metric_state_nonhydro = metrics_savepoint.construct_nh_metric_state(icon_grid.num_levels)

    cell_geometry: CellParams = grid_savepoint.construct_cell_geometry()
    edge_geometry: EdgeParams = grid_savepoint.construct_edge_geometry()

    solve_nonhydro = SolveNonhydro()
    solve_nonhydro.init(
        grid=icon_grid,
        config=config,
        params=nonhydro_params,
        metric_state_nonhydro=metric_state_nonhydro,
        interpolation_state=interpolation_state,
        vertical_params=vertical_params,
        edge_geometry=edge_geometry,
        cell_areas=cell_geometry.area,
        owner_mask=grid_savepoint.c_owner_mask(),
        a_vec=a_vec,
        enh_smag_fac=enh_smag_fac,
        fac=fac,
        z=z,
    )

    prognostic_state_ls = [prognostic_state_nnow, prognostic_state_nnew]

    solve_nonhydro.time_step(
        diagnostic_state_nh=diagnostic_state_nh,
        prognostic_state_ls=prognostic_state_ls,
        prep_adv=prep_adv,
        z_fields=z_fields,
        nh_constants=nh_constants,
        bdy_divdamp=sp.bdy_divdamp(),  # TODO (magdalena) local calculation in solve non-hydro based on nudge_coeff_e and scal_divdamp (also locally calculated)
        dtime=dtime,
        idyn_timestep=dyn_timestep,
        l_recompute=recompute,
        l_init=linit,
        nnew=nnew,
        nnow=nnow,
        lclean_mflx=clean_mflx,
        lprep_adv=lprep_adv,
    )

    assert dallclose(
        sp_step_exit.theta_v_new().asnumpy(),
        prognostic_state_nnew.theta_v.asnumpy(),
    )

    assert dallclose(sp_step_exit.exner_new().asnumpy(), prognostic_state_nnew.exner.asnumpy())

    assert dallclose(
        savepoint_nonhydro_exit.vn_new().asnumpy(),
        prognostic_state_nnew.vn.asnumpy(),
        rtol=1e-10,
    )
    assert dallclose(
        savepoint_nonhydro_exit.rho_new().asnumpy(), prognostic_state_nnew.rho.asnumpy()
    )
    assert dallclose(
        savepoint_nonhydro_exit.w_new().asnumpy(),
        prognostic_state_nnew.w.asnumpy(),
        atol=8e-14,
    )


@pytest.mark.skip
@pytest.mark.datatest
@pytest.mark.parametrize(
    "istep, step_date_init, step_date_exit",
    [(1, "2021-06-20T12:00:10.000", "2021-06-20T12:00:10.000")],
)
def test_run_solve_nonhydro_multi_step(
    istep,
    step_date_init,
    step_date_exit,
    icon_grid,
    savepoint_nonhydro_init,
    damping_height,
    grid_savepoint,
    savepoint_velocity_init,
    metrics_savepoint,
    interpolation_savepoint,
    savepoint_nonhydro_exit,
    savepoint_nonhydro_step_exit,
):
    config = NonHydrostaticConfig()
    sp = savepoint_nonhydro_init
    sp_step_exit = savepoint_nonhydro_step_exit
    nonhydro_params = NonHydrostaticParams(config)
    vertical_params = VerticalModelParams(
        vct_a=grid_savepoint.vct_a(),
        rayleigh_damping_height=damping_height,
        nflat_gradp=grid_savepoint.nflat_gradp(),
        nflatlev=grid_savepoint.nflatlev(),
    )
    sp_v = savepoint_velocity_init
    dtime = sp_v.get_metadata("dtime").get("dtime")
    r_nsubsteps = grid_savepoint.get_metadata("nsteps").get("nsteps")
    lprep_adv = sp_v.get_metadata("prep_adv").get("prep_adv")
    clean_mflx = sp_v.get_metadata("clean_mflx").get("clean_mflx")
    prep_adv = PrepAdvection(
        vn_traj=sp.vn_traj(), mass_flx_me=sp.mass_flx_me(), mass_flx_ic=sp.mass_flx_ic()
    )

    enh_smag_fac = zero_field(icon_grid, KDim)
    a_vec = random_field(icon_grid, KDim, low=1.0, high=10.0, extend={KDim: 1})
    fac = (0.67, 0.5, 1.3, 0.8)
    z = (0.1, 0.2, 0.3, 0.4)
    nnow = 0
    nnew = 1
    recompute = sp_v.get_metadata("recompute").get("recompute")
    linit = sp_v.get_metadata("linit").get("linit")
    dyn_timestep = sp_v.get_metadata("dyn_timestep").get("dyn_timestep")

    diagnostic_state_nh = DiagnosticStateNonHydro(
        theta_v_ic=sp.theta_v_ic(),
        exner_pr=sp.exner_pr(),
        rho_ic=sp.rho_ic(),
        ddt_exner_phy=sp.ddt_exner_phy(),
        grf_tend_rho=sp.grf_tend_rho(),
        grf_tend_thv=sp.grf_tend_thv(),
        grf_tend_w=sp.grf_tend_w(),
        mass_fl_e=sp.mass_fl_e(),
        ddt_vn_phy=sp.ddt_vn_phy(),
        grf_tend_vn=sp.grf_tend_vn(),
        ddt_vn_apc_ntl1=sp_v.ddt_vn_apc_pc(1),
        ddt_vn_apc_ntl2=sp_v.ddt_vn_apc_pc(2),
        ddt_w_adv_ntl1=sp_v.ddt_w_adv_pc(1),
        ddt_w_adv_ntl2=sp_v.ddt_w_adv_pc(2),
        vt=sp_v.vt(),
        vn_ie=sp_v.vn_ie(),
        w_concorr_c=sp_v.w_concorr_c(),
        rho_incr=None,  # sp.rho_incr(),
        vn_incr=None,  # sp.vn_incr(),
        exner_incr=None,  # sp.exner_incr(),
    )

    prognostic_state_ls, prognostic_state_nnew = create_prognostic_states(sp)

    z_fields = ZFields(
        z_gradh_exner=_allocate(EdgeDim, KDim, grid=icon_grid),
        z_alpha=_allocate(CellDim, KDim, is_halfdim=True, grid=icon_grid),
        z_beta=_allocate(CellDim, KDim, grid=icon_grid),
        z_w_expl=_allocate(CellDim, KDim, is_halfdim=True, grid=icon_grid),
        z_exner_expl=_allocate(CellDim, KDim, grid=icon_grid),
        z_q=_allocate(CellDim, KDim, grid=icon_grid),
        z_contr_w_fl_l=_allocate(CellDim, KDim, is_halfdim=True, grid=icon_grid),
        z_rho_e=_allocate(EdgeDim, KDim, grid=icon_grid),
        z_theta_v_e=_allocate(EdgeDim, KDim, grid=icon_grid),
        z_graddiv_vn=_allocate(EdgeDim, KDim, grid=icon_grid),
        z_rho_expl=_allocate(CellDim, KDim, grid=icon_grid),
        z_dwdz_dd=_allocate(CellDim, KDim, grid=icon_grid),
        z_kin_hor_e=_allocate(EdgeDim, KDim, grid=icon_grid),
        z_vt_ie=_allocate(EdgeDim, KDim, grid=icon_grid),
    )

    nh_constants = NHConstants(
        wgt_nnow_rth=sp.wgt_nnow_rth(),
        wgt_nnew_rth=sp.wgt_nnew_rth(),
        wgt_nnow_vel=sp.wgt_nnow_vel(),
        wgt_nnew_vel=sp.wgt_nnew_vel(),
        scal_divdamp=sp.scal_divdamp(),
        scal_divdamp_o2=sp.scal_divdamp_o2(),
    )

    interpolation_state = interpolation_savepoint.construct_interpolation_state_for_nonhydro()
    metric_state_nonhydro = metrics_savepoint.construct_nh_metric_state(icon_grid.num_levels)

    cell_geometry: CellParams = grid_savepoint.construct_cell_geometry()
    edge_geometry: EdgeParams = grid_savepoint.construct_edge_geometry()

    solve_nonhydro = SolveNonhydro()
    solve_nonhydro.init(
        grid=icon_grid,
        config=config,
        params=nonhydro_params,
        metric_state_nonhydro=metric_state_nonhydro,
        interpolation_state=interpolation_state,
        vertical_params=vertical_params,
        edge_geometry=edge_geometry,
        cell_areas=cell_geometry.area,
        owner_mask=grid_savepoint.c_owner_mask(),
        a_vec=a_vec,
        enh_smag_fac=enh_smag_fac,
        fac=fac,
        z=z,
    )

    for _ in range(r_nsubsteps):
        solve_nonhydro.time_step(
            diagnostic_state_nh=diagnostic_state_nh,
            prognostic_state_ls=prognostic_state_ls,
            prep_adv=prep_adv,
            config=config,
            params=nonhydro_params,
            z_fields=z_fields,
            nh_constants=nh_constants,
            bdy_divdamp=sp.bdy_divdamp(),
            dtime=dtime,
            idyn_timestep=dyn_timestep,
            l_recompute=recompute,
            l_init=linit,
            nnew=nnew,
            nnow=nnow,
            lclean_mflx=clean_mflx,
            lprep_adv=lprep_adv,
        )

    assert dallclose(
        savepoint_nonhydro_exit.rho_ic().asnumpy(),
        diagnostic_state_nh.rho_ic.asnumpy(),
    )

    assert dallclose(
        savepoint_nonhydro_exit.theta_v_ic().asnumpy(),
        diagnostic_state_nh.theta_v_ic.asnumpy(),
    )

    assert dallclose(
        savepoint_nonhydro_exit.z_graddiv_vn().asnumpy(),
        z_fields.z_graddiv_vn.asnumpy(),
    )
    assert dallclose(
        savepoint_nonhydro_exit.exner_new().asnumpy(),
        prognostic_state_ls[nnew].exner.asnumpy(),
    )

    assert dallclose(
        savepoint_nonhydro_exit.rho_new().asnumpy(), prognostic_state_ls[nnew].rho_new.asnumpy()
    )

    assert dallclose(
        savepoint_nonhydro_exit.w_new().asnumpy(),
        prognostic_state_ls[nnew].w.asnumpy(),
        atol=8e-14,
    )

    assert dallclose(
        savepoint_nonhydro_exit.vn_new().asnumpy(),
        prognostic_state_ls[nnew].vn.asnumpy(),
        rtol=1e-10,
    )

    assert dallclose(
        savepoint_nonhydro_exit.theta_v_new().asnumpy(),
        prognostic_state_ls[nnew].theta_v.asnumpy(),
    )

    assert dallclose(
        savepoint_nonhydro_exit.mass_fl_e().asnumpy(),
        diagnostic_state_nh.mass_fl_e.asnumpy(),
        rtol=1e-10,
    )

    assert dallclose(
        savepoint_nonhydro_exit.mass_flx_me().asnumpy(),
        prep_adv.mass_flx_me.asnumpy(),
        rtol=1e-10,
    )
    assert dallclose(
        savepoint_nonhydro_exit.vn_traj().asnumpy(),
        prep_adv.vn_traj.asnumpy(),
        rtol=1e-10,
    )

    assert dallclose(
        sp_step_exit.theta_v_new().asnumpy(),
        prognostic_state_nnew.theta_v.asnumpy(),
    )

    assert dallclose(sp_step_exit.exner_new().asnumpy(), prognostic_state_nnew.exner.asnumpy())


def create_prognostic_states(sp):
    prognostic_state_nnow = PrognosticState(
        w=sp.w_now(),
        vn=sp.vn_now(),
        theta_v=sp.theta_v_now(),
        rho=sp.rho_now(),
        exner=sp.exner_now(),
    )
    prognostic_state_nnew = PrognosticState(
        w=sp.w_new(),
        vn=sp.vn_new(),
        theta_v=sp.theta_v_new(),
        rho=sp.rho_new(),
        exner=sp.exner_new(),
    )
    prognostic_state_ls = [prognostic_state_nnow, prognostic_state_nnew]
    return prognostic_state_ls<|MERGE_RESOLUTION|>--- conflicted
+++ resolved
@@ -59,7 +59,6 @@
     )
 
 
-@pytest.mark.skip("TODO (magdalena) fix update of gt4py")
 @pytest.mark.datatest
 @pytest.mark.parametrize(
     "istep_init, istep_exit, step_date_init, step_date_exit",
@@ -330,13 +329,8 @@
     )
     # stencils 24 # TODO (magdalena) there is a problem at last klevel=nlev-1, why?
     assert dallclose(
-<<<<<<< HEAD
-        icon_result_vn_new[edge_start_nuding_plus1:, :],
-        prognostic_state_nnew.vn.asnumpy()[edge_start_nuding_plus1:, :],
-=======
         icon_result_vn_new[edge_start_nuding_plus1:, : nlev - 1],
         prognostic_state_nnew.vn.asnumpy()[edge_start_nuding_plus1:, : nlev - 1],
->>>>>>> dfda4651
         atol=6e-15,
     )
     # stencil 29
@@ -345,18 +339,6 @@
         prognostic_state_nnew.vn.asnumpy()[:edge_start_nuding_plus1, :],
     )
 
-<<<<<<< HEAD
-    # stencil 30
-    assert dallclose(sp_exit.z_vn_avg().asnumpy(), solve_nonhydro.z_vn_avg.asnumpy(), atol=5e-14)
-    # stencil 30
-    assert dallclose(
-        sp_exit.z_graddiv_vn().asnumpy()[edge_start_lb_plus4:, :],
-        z_fields.z_graddiv_vn.asnumpy()[edge_start_lb_plus4:, :],
-        atol=5e-20,
-    )
-    # stencil 30
-    assert dallclose(sp_exit.vt().asnumpy(), diagnostic_state_nh.vt.asnumpy(), atol=5e-14)
-=======
     # stencil 30  # TODO (magdalena) there is a problem at last klevel=nlev-1, from above (vn)
     assert dallclose(
         sp_exit.z_vn_avg().asnumpy()[:, : nlev - 1],
@@ -375,46 +357,23 @@
         diagnostic_state_nh.vt.asnumpy()[:, : nlev - 1],
         atol=5e-14,
     )
->>>>>>> dfda4651
 
     # stencil 32  # TODO (magdalena) there is a problem at last klevel=nlev-1, from above (vn)
     assert dallclose(
-<<<<<<< HEAD
-        icon_result_mass_fl_e,
-        diagnostic_state_nh.mass_fl_e.asnumpy(),
-=======
         icon_result_mass_fl_e[:, : nlev - 1],
         diagnostic_state_nh.mass_fl_e.asnumpy()[:, : nlev - 1],
->>>>>>> dfda4651
         atol=4e-12,
     )
     # stencil 32  # TODO (magdalena) there is a problem at last klevel=nlev-1, from above (vn)
     # TODO: @abishekg7 higher tol.
     assert dallclose(
-<<<<<<< HEAD
-        sp_exit.z_theta_v_fl_e().asnumpy(), solve_nonhydro.z_theta_v_fl_e.asnumpy(), atol=1e-9
-=======
         sp_exit.z_theta_v_fl_e().asnumpy()[:, : nlev - 1],
         solve_nonhydro.z_theta_v_fl_e.asnumpy()[:, : nlev - 1],
         atol=1e-9,
->>>>>>> dfda4651
     )
 
     # stencil 35,36, 37,38 # TODO (magdalena) there is a problem at last klevel=nlev-1, from above (vn)
     assert dallclose(
-<<<<<<< HEAD
-        icon_result_vn_ie[edge_start_lb_plus4:, :],
-        diagnostic_state_nh.vn_ie.asnumpy()[edge_start_lb_plus4:, :],
-        atol=2e-14,
-    )
-
-    # stencil 35,36, 37,38
-    assert dallclose(sp_exit.z_vt_ie().asnumpy(), z_fields.z_vt_ie.asnumpy(), atol=2e-14)
-    # stencil 35,36
-    assert dallclose(
-        sp_exit.z_kin_hor_e().asnumpy()[edge_start_lb_plus4:, :],
-        z_fields.z_kin_hor_e.asnumpy()[edge_start_lb_plus4:, :],
-=======
         icon_result_vn_ie[edge_start_lb_plus4:, : nlev - 1],
         diagnostic_state_nh.vn_ie.asnumpy()[edge_start_lb_plus4:, : nlev - 1],
         atol=2e-14,
@@ -430,65 +389,39 @@
     assert dallclose(
         sp_exit.z_kin_hor_e().asnumpy()[edge_start_lb_plus4:, : nlev - 1],
         z_fields.z_kin_hor_e.asnumpy()[edge_start_lb_plus4:, : nlev - 1],
->>>>>>> dfda4651
         atol=10e-13,
     )
 
     # stencil 35 # TODO (magdalena) there is a problem at last klevel=nlev-1, from above (vn)
     assert dallclose(
-<<<<<<< HEAD
-        sp_exit.z_w_concorr_me().asnumpy(),
-        solve_nonhydro.z_w_concorr_me.asnumpy(),
-=======
         sp_exit.z_w_concorr_me().asnumpy()[:, : nlev - 1],
         solve_nonhydro.z_w_concorr_me.asnumpy()[:, : nlev - 1],
->>>>>>> dfda4651
         atol=2e-15,
     )
     # stencils 39,40 # TODO (magdalena) there is a problem at last klevel=nlev-1, from above (vn)
     assert dallclose(
-<<<<<<< HEAD
-        icon_result_w_concorr_c,
-        diagnostic_state_nh.w_concorr_c.asnumpy(),
-=======
         icon_result_w_concorr_c[:, : nlev - 1],
         diagnostic_state_nh.w_concorr_c.asnumpy()[:, : nlev - 1],
->>>>>>> dfda4651
         atol=1e-15,
     )
 
     # stencil 41 # TODO (magdalena) there is a problem at last klevel=nlev-1, from above (vn)
     assert dallclose(
-<<<<<<< HEAD
-        sp_exit.z_flxdiv_mass().asnumpy(),
-        solve_nonhydro.z_flxdiv_mass.asnumpy(),
-=======
         sp_exit.z_flxdiv_mass().asnumpy()[:, : nlev - 1],
         solve_nonhydro.z_flxdiv_mass.asnumpy()[:, : nlev - 1],
->>>>>>> dfda4651
         atol=5e-15,
     )
     # TODO: @abishekg7 higher tol.
     # TODO (magdalena) there is a problem at last klevel=nlev-1, from above (vn)
     assert dallclose(
-<<<<<<< HEAD
-        sp_exit.z_flxdiv_theta().asnumpy(),
-        solve_nonhydro.z_flxdiv_theta.asnumpy(),
-=======
         sp_exit.z_flxdiv_theta().asnumpy()[:, : nlev - 1],
         solve_nonhydro.z_flxdiv_theta.asnumpy()[:, : nlev - 1],
->>>>>>> dfda4651
         atol=5e-12,
     )
     # stencils 43, 46, 47 # TODO (magdalena) there is a problem at last klevel=nlev-1, from above (vn)
     assert dallclose(
-<<<<<<< HEAD
-        sp_exit.z_contr_w_fl_l().asnumpy()[cell_start_nudging:, :],
-        z_fields.z_contr_w_fl_l.asnumpy()[cell_start_nudging:, :],
-=======
         sp_exit.z_contr_w_fl_l().asnumpy()[cell_start_nudging:, : nlev - 1],
         z_fields.z_contr_w_fl_l.asnumpy()[cell_start_nudging:, : nlev - 1],
->>>>>>> dfda4651
         atol=2e-15,
     )
     # stencil 43
@@ -517,35 +450,21 @@
     )
     # stencil 48, 49  # TODO (magdalena) there is a problem at last  2 klevel=nlev-1,nlev-2
     assert dallclose(
-<<<<<<< HEAD
-        sp_exit.z_rho_expl().asnumpy()[cell_start_nudging:, :],
-        z_fields.z_rho_expl.asnumpy()[cell_start_nudging:, :],
-=======
         sp_exit.z_rho_expl().asnumpy()[cell_start_nudging:, : nlev - 2],
         z_fields.z_rho_expl.asnumpy()[cell_start_nudging:, : nlev - 2],
->>>>>>> dfda4651
         atol=2e-15,
     )
     # stencil 48, 49 # TODO (magdalena) there is a problem at last  2 klevel=nlev-1,nlev-2
     assert dallclose(
-<<<<<<< HEAD
-        sp_exit.z_exner_expl().asnumpy()[cell_start_nudging:, :],
-        z_fields.z_exner_expl.asnumpy()[cell_start_nudging:, :],
-=======
         sp_exit.z_exner_expl().asnumpy()[cell_start_nudging:, : nlev - 2],
         z_fields.z_exner_expl.asnumpy()[cell_start_nudging:, : nlev - 2],
->>>>>>> dfda4651
         atol=2e-15,
     )
 
     # TODO (magdalena) FIX!
     # end
     assert dallclose(sp_exit.rho_new().asnumpy(), prognostic_state_nnew.rho.asnumpy())
-<<<<<<< HEAD
-    assert dallclose(icon_result_w_new.asnumpy(), prognostic_state_nnew.w.asnumpy(), atol=7e-14)
-=======
     assert dallclose(icon_result_w_new, prognostic_state_nnew.w.asnumpy(), atol=7e-14)
->>>>>>> dfda4651
 
     # not tested
     assert dallclose(icon_result_exner_new, prognostic_state_nnew.exner.asnumpy())
@@ -760,7 +679,6 @@
     )
 
 
-@pytest.mark.skip("TODO (magdalena) fix update of gt4py")
 @pytest.mark.datatest
 @pytest.mark.parametrize(
     "istep_init, jstep_init, step_date_init,  istep_exit, jstep_exit,step_date_exit",
