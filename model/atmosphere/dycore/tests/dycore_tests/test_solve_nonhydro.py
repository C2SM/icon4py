# ICON4Py - ICON inspired code in Python and GT4Py
#
# Copyright (c) 2022, ETH Zurich and MeteoSwiss
# All rights reserved.
#
# This file is free software: you can redistribute it and/or modify it under
# the terms of the GNU General Public License as published by the
# Free Software Foundation, either version 3 of the License, or any later
# version. See the LICENSE.txt file at the top-level directory of this
# distribution for a copy of the license or check <https://www.gnu.org/licenses/>.
#
# SPDX-License-Identifier: GPL-3.0-or-later
import numpy as np
import pytest

from icon4py.model.atmosphere.dycore.nh_solve.solve_nonhydro import (
    NonHydrostaticConfig,
    NonHydrostaticParams,
    SolveNonhydro,
)
from icon4py.model.atmosphere.dycore.state_utils.diagnostic_state import DiagnosticStateNonHydro
from icon4py.model.atmosphere.dycore.state_utils.nh_constants import NHConstants
from icon4py.model.atmosphere.dycore.state_utils.prep_adv_state import PrepAdvection
from icon4py.model.atmosphere.dycore.state_utils.utils import _allocate
from icon4py.model.atmosphere.dycore.state_utils.z_fields import ZFields
from icon4py.model.common.dimension import CellDim, EdgeDim, KDim
from icon4py.model.common.grid.horizontal import CellParams, EdgeParams, HorizontalMarkerIndex
from icon4py.model.common.grid.vertical import VerticalModelParams
from icon4py.model.common.states.prognostic_state import PrognosticState
from icon4py.model.common.test_utils.helpers import dallclose, random_field, zero_field


@pytest.mark.datatest
def test_nonhydro_params():
    config = NonHydrostaticConfig()
    nonhydro_params = NonHydrostaticParams(config)

    assert nonhydro_params.df32 == pytest.approx(
        config.divdamp_fac3 - config.divdamp_fac2, abs=1e-12
    )
    assert nonhydro_params.dz32 == pytest.approx(config.divdamp_z3 - config.divdamp_z2, abs=1e-12)
    assert nonhydro_params.df42 == pytest.approx(
        config.divdamp_fac4 - config.divdamp_fac2, abs=1e-12
    )
    assert nonhydro_params.dz42 == pytest.approx(config.divdamp_z4 - config.divdamp_z2, abs=1e-12)

    assert nonhydro_params.bqdr == pytest.approx(
        (nonhydro_params.df42 * nonhydro_params.dz32 - nonhydro_params.df32 * nonhydro_params.dz42)
        / (
            nonhydro_params.dz32
            * nonhydro_params.dz42
            * (nonhydro_params.dz42 - nonhydro_params.dz32)
        ),
        abs=1e-12,
    )
    assert nonhydro_params.aqdr == pytest.approx(
        nonhydro_params.df32 / nonhydro_params.dz32 - nonhydro_params.bqdr * nonhydro_params.dz32,
        abs=1e-12,
    )


@pytest.mark.datatest
@pytest.mark.parametrize(
<<<<<<< HEAD
    "istep_init, istep_exit, jstep_init, jstep_exit, velocity_istep_init, velocity_jstep_init, step_date_init, step_date_exit, vn_only_init, vn_only_exit",
    [(1, 1, 0, 0, 1, 0, "2021-06-20T12:00:10.000", "2021-06-20T12:00:10.000", False, False)],
)
def test_nonhydro_predictor_step(
=======
    "istep_init, istep_exit, step_date_init, step_date_exit",
    [(1, 1, "2021-06-20T12:00:10.000", "2021-06-20T12:00:10.000")],
)
def test_nonhydro_predictor_step(
    istep_init,
    istep_exit,
    jstep_init,
>>>>>>> d2ae0e59
    step_date_init,
    step_date_exit,
    icon_grid,
    savepoint_nonhydro_init,
    damping_height,
    grid_savepoint,
    savepoint_velocity_init,
    metrics_savepoint,
    interpolation_savepoint,
    savepoint_nonhydro_exit,
):
    config = NonHydrostaticConfig()
    sp = savepoint_nonhydro_init
    sp_exit = savepoint_nonhydro_exit
    nonhydro_params = NonHydrostaticParams(config)
    vertical_params = VerticalModelParams(
        vct_a=grid_savepoint.vct_a(),
        rayleigh_damping_height=damping_height,
        nflat_gradp=grid_savepoint.nflat_gradp(),
        nflatlev=grid_savepoint.nflatlev(),
    )
    sp_v = savepoint_velocity_init
    dtime = sp_v.get_metadata("dtime").get("dtime")
    recompute = sp_v.get_metadata("recompute").get("recompute")
    dyn_timestep = sp.get_metadata("dyn_timestep").get("dyn_timestep")
    linit = sp_v.get_metadata("linit").get("linit")

    enh_smag_fac = zero_field(icon_grid, KDim)
    a_vec = random_field(icon_grid, KDim, low=1.0, high=10.0, extend={KDim: 1})
    fac = (0.67, 0.5, 1.3, 0.8)
    z = (0.1, 0.2, 0.3, 0.4)
    nnow = 0
    nnew = 1

    diagnostic_state_nh = DiagnosticStateNonHydro(
        theta_v_ic=sp.theta_v_ic(),
        exner_pr=sp.exner_pr(),
        rho_ic=sp.rho_ic(),
        ddt_exner_phy=sp.ddt_exner_phy(),
        grf_tend_rho=sp.grf_tend_rho(),
        grf_tend_thv=sp.grf_tend_thv(),
        grf_tend_w=sp.grf_tend_w(),
        mass_fl_e=sp.mass_fl_e(),
        ddt_vn_phy=sp.ddt_vn_phy(),
        grf_tend_vn=sp.grf_tend_vn(),
        ddt_vn_apc_ntl1=sp_v.ddt_vn_apc_pc(1),
        ddt_vn_apc_ntl2=sp_v.ddt_vn_apc_pc(2),
        ddt_w_adv_ntl1=sp_v.ddt_w_adv_pc(1),
        ddt_w_adv_ntl2=sp_v.ddt_w_adv_pc(2),
        vt=sp_v.vt(),
        vn_ie=sp_v.vn_ie(),
        w_concorr_c=sp_v.w_concorr_c(),
        rho_incr=None,  # sp.rho_incr(),
        vn_incr=None,  # sp.vn_incr(),
        exner_incr=None,  # sp.exner_incr(),
    )

    prognostic_state_nnow = PrognosticState(
        w=sp.w_now(),
        vn=sp.vn_now(),
        theta_v=sp.theta_v_now(),
        rho=sp.rho_now(),
        exner=sp.exner_now(),
    )

    prognostic_state_nnew = PrognosticState(
        w=sp.w_new(),
        vn=sp.vn_new(),
        theta_v=sp.theta_v_new(),
        rho=sp.rho_new(),
        exner=sp.exner_new(),
    )

    z_fields = ZFields(
        z_gradh_exner=_allocate(EdgeDim, KDim, grid=icon_grid),
        z_alpha=_allocate(CellDim, KDim, is_halfdim=True, grid=icon_grid),
        z_beta=_allocate(CellDim, KDim, grid=icon_grid),
        z_w_expl=_allocate(CellDim, KDim, is_halfdim=True, grid=icon_grid),
        z_exner_expl=_allocate(CellDim, KDim, grid=icon_grid),
        z_q=_allocate(CellDim, KDim, grid=icon_grid),
        z_contr_w_fl_l=_allocate(CellDim, KDim, is_halfdim=True, grid=icon_grid),
        z_rho_e=_allocate(EdgeDim, KDim, grid=icon_grid),
        z_theta_v_e=_allocate(EdgeDim, KDim, grid=icon_grid),
        z_graddiv_vn=_allocate(EdgeDim, KDim, grid=icon_grid),
        z_rho_expl=_allocate(CellDim, KDim, grid=icon_grid),
        z_dwdz_dd=_allocate(CellDim, KDim, grid=icon_grid),
        z_kin_hor_e=_allocate(EdgeDim, KDim, grid=icon_grid),
        z_vt_ie=_allocate(EdgeDim, KDim, grid=icon_grid),
    )

    interpolation_state = interpolation_savepoint.construct_interpolation_state_for_nonhydro()
    metric_state_nonhydro = metrics_savepoint.construct_nh_metric_state(icon_grid.num_levels)

    cell_geometry: CellParams = grid_savepoint.construct_cell_geometry()
    edge_geometry: EdgeParams = grid_savepoint.construct_edge_geometry()

    solve_nonhydro = SolveNonhydro()
    nlev = icon_grid.num_levels
    solve_nonhydro.init(
        grid=icon_grid,
        config=config,
        params=nonhydro_params,
        metric_state_nonhydro=metric_state_nonhydro,
        interpolation_state=interpolation_state,
        vertical_params=vertical_params,
        edge_geometry=edge_geometry,
        cell_areas=cell_geometry.area,
        owner_mask=grid_savepoint.c_owner_mask(),
        a_vec=a_vec,
        enh_smag_fac=enh_smag_fac,
        fac=fac,
        z=z,
    )

    prognostic_state_ls = [prognostic_state_nnow, prognostic_state_nnew]
    solve_nonhydro.set_timelevels(nnow, nnew)
    solve_nonhydro.run_predictor_step(
        diagnostic_state_nh=diagnostic_state_nh,
        prognostic_state=prognostic_state_ls,
        z_fields=z_fields,
        dtime=dtime,
        idyn_timestep=dyn_timestep,
        l_recompute=recompute,
        l_init=linit,
        nnow=nnow,
        nnew=nnew,
    )

    icon_result_vn_new = sp_exit.vn_new()
    icon_result_vn_ie = sp_exit.vn_ie()
    icon_result_w_new = sp_exit.w_new()
    icon_result_exner_new = sp_exit.exner_new()
    icon_result_theta_v_new = sp_exit.theta_v_new()
    icon_result_rho_ic = sp_exit.rho_ic()
    icon_result_w_concorr_c = sp_exit.w_concorr_c()
    icon_result_mass_fl_e = sp_exit.mass_fl_e()

    # TODO: @abishekg7 remove bounds from asserts?
    # stencils 2, 3
    cell_start_lb_plus2 = icon_grid.get_start_index(
        CellDim, HorizontalMarkerIndex.lateral_boundary(CellDim) + 1
    )
    cell_start_nudging = icon_grid.get_start_index(CellDim, HorizontalMarkerIndex.nudging(CellDim))
    edge_start_lb_plus4 = icon_grid.get_start_index(
        EdgeDim, HorizontalMarkerIndex.lateral_boundary(EdgeDim) + 4
    )
    edge_start_lb_plus6 = icon_grid.get_start_index(
        EdgeDim, HorizontalMarkerIndex.lateral_boundary(EdgeDim) + 6
    )
    edge_start_nuding_plus1 = icon_grid.get_start_index(
        EdgeDim, HorizontalMarkerIndex.nudging(EdgeDim) + 1
    )

    assert dallclose(
        np.asarray(sp_exit.exner_pr())[cell_start_lb_plus2:, :],
        np.asarray(diagnostic_state_nh.exner_pr)[cell_start_lb_plus2:, :],
    )
    # TODO: not true for second time step, 1.7e-18 error
    assert dallclose(
        np.asarray(sp_exit.z_exner_ex_pr())[cell_start_lb_plus2:, :],
        np.asarray(solve_nonhydro.z_exner_ex_pr)[cell_start_lb_plus2:, :],
    )

    # stencils 4,5
    assert dallclose(
        np.asarray(sp_exit.z_exner_ic())[cell_start_lb_plus2:, nlev - 1],
        np.asarray(solve_nonhydro.z_exner_ic)[cell_start_lb_plus2:, nlev - 1],
    )
    assert dallclose(
        np.asarray(sp_exit.z_exner_ic())[cell_start_lb_plus2:, 4 : nlev - 1],
        np.asarray(solve_nonhydro.z_exner_ic)[cell_start_lb_plus2:, 4 : nlev - 1],
        rtol=1.0e-9,
    )
    # stencil 6
    assert dallclose(
        np.asarray(sp_exit.z_dexner_dz_c(1))[cell_start_lb_plus2:, :],
        np.asarray(solve_nonhydro.z_dexner_dz_c_1)[cell_start_lb_plus2:, :],
        atol=5e-18,
    )

    # stencils 7,8,9
    assert dallclose(
        np.asarray(icon_result_rho_ic)[cell_start_lb_plus2:, :],
        np.asarray(diagnostic_state_nh.rho_ic)[cell_start_lb_plus2:, :],
    )
    # TODO: not true for second time step, 6.5e-19 error
    assert dallclose(
        np.asarray(sp_exit.z_th_ddz_exner_c())[cell_start_lb_plus2:, 1:],
        np.asarray(solve_nonhydro.z_th_ddz_exner_c)[cell_start_lb_plus2:, 1:],
    )

    # stencils 7,8,9, 11
    assert dallclose(
        np.asarray(sp_exit.z_theta_v_pr_ic())[cell_start_lb_plus2:, :],
        np.asarray(solve_nonhydro.z_theta_v_pr_ic)[cell_start_lb_plus2:, :],
    )
    assert dallclose(
        np.asarray(sp_exit.theta_v_ic())[cell_start_lb_plus2:, :],
        np.asarray(diagnostic_state_nh.theta_v_ic)[cell_start_lb_plus2:, :],
    )
    # stencils 7,8,9, 13
    assert dallclose(
        np.asarray(sp_exit.z_rth_pr(1))[cell_start_lb_plus2:, :],
        np.asarray(solve_nonhydro.z_rth_pr_1)[cell_start_lb_plus2:, :],
    )
    assert dallclose(
        np.asarray(sp_exit.z_rth_pr(2))[cell_start_lb_plus2:, :],
        np.asarray(solve_nonhydro.z_rth_pr_2)[cell_start_lb_plus2:, :],
    )

    # stencils 12
    assert dallclose(
        np.asarray(sp_exit.z_dexner_dz_c(2))[cell_start_lb_plus2:, :],
        np.asarray(solve_nonhydro.z_dexner_dz_c_2)[cell_start_lb_plus2:, :],
        atol=1e-22,
    )

    # grad_green_gauss_cell_dsl
    assert dallclose(
        np.asarray(sp_exit.z_grad_rth(1))[cell_start_lb_plus2:, :],
        np.asarray(solve_nonhydro.z_grad_rth_1)[cell_start_lb_plus2:, :],
        rtol=1e-6,
    )
    assert dallclose(
        np.asarray(sp_exit.z_grad_rth(2))[cell_start_lb_plus2:, :],
        np.asarray(solve_nonhydro.z_grad_rth_2)[cell_start_lb_plus2:, :],
        rtol=1e-6,
    )
    assert dallclose(
        np.asarray(sp_exit.z_grad_rth(3))[cell_start_lb_plus2:, :],
        np.asarray(solve_nonhydro.z_grad_rth_3)[cell_start_lb_plus2:, :],
        rtol=5e-6,
    )
    assert dallclose(
        np.asarray(sp_exit.z_grad_rth(4))[cell_start_lb_plus2:, :],
        np.asarray(solve_nonhydro.z_grad_rth_4)[cell_start_lb_plus2:, :],
        rtol=1e-5,
    )

    # mo_solve_nonhydro_stencil_16_fused_btraj_traj_o1
    assert dallclose(
        np.asarray(sp_exit.z_rho_e())[edge_start_lb_plus6:, :],
        np.asarray(z_fields.z_rho_e)[edge_start_lb_plus6:, :],
    )
    assert dallclose(
        np.asarray(sp_exit.z_theta_v_e())[edge_start_lb_plus6:, :],
        np.asarray(z_fields.z_theta_v_e)[edge_start_lb_plus6:, :],
    )

    # stencils 18,19, 20, 22
    assert dallclose(
        np.asarray(sp_exit.z_gradh_exner())[edge_start_nuding_plus1:, :],
        np.asarray(z_fields.z_gradh_exner)[edge_start_nuding_plus1:, :],
        atol=1e-20,
    )
    # stencil 21
    assert dallclose(
        np.asarray(sp_exit.z_hydro_corr())[edge_start_nuding_plus1:, nlev - 1],
        np.asarray(solve_nonhydro.z_hydro_corr)[edge_start_nuding_plus1:, nlev - 1],
        atol=1e-20,
    )
    # stencils 24
    assert dallclose(
        np.asarray(icon_result_vn_new)[edge_start_nuding_plus1:, :],
        np.asarray(prognostic_state_nnew.vn)[edge_start_nuding_plus1:, :],
        atol=6e-15,
    )
    # stencil 29
    assert dallclose(
        np.asarray(icon_result_vn_new)[:edge_start_nuding_plus1, :],
        np.asarray(prognostic_state_nnew.vn)[:edge_start_nuding_plus1, :],
    )

    # stencil 30
    assert dallclose(
        np.asarray(sp_exit.z_vn_avg())[2538:31558, :],
        np.asarray(solve_nonhydro.z_vn_avg)[2538:31558, :],
        atol=5e-14,
    )
    # stencil 30
    assert dallclose(
        np.asarray(sp_exit.z_graddiv_vn()[edge_start_lb_plus4:, :]),
        np.asarray(z_fields.z_graddiv_vn)[edge_start_lb_plus4:, :],
        atol=5e-20,
    )
    # stencil 30
    assert dallclose(np.asarray(sp_exit.vt()), np.asarray(diagnostic_state_nh.vt), atol=5e-14)

    # stencil 32
    assert dallclose(
        np.asarray(icon_result_mass_fl_e),
        np.asarray(diagnostic_state_nh.mass_fl_e),
        atol=4e-12,
    )
    # stencil 32
    # TODO: @abishekg7 higher tol.
    assert dallclose(
        np.asarray(sp_exit.z_theta_v_fl_e()), np.asarray(solve_nonhydro.z_theta_v_fl_e), atol=1e-9
    )

    # stencil 35,36, 37,38
    assert dallclose(
        np.asarray(icon_result_vn_ie)[edge_start_lb_plus4:, :],
        np.asarray(diagnostic_state_nh.vn_ie)[edge_start_lb_plus4:, :],
        atol=2e-14,
    )

    # stencil 35,36, 37,38
    assert dallclose(np.asarray(sp_exit.z_vt_ie()), np.asarray(z_fields.z_vt_ie), atol=2e-14)
    # stencil 35,36
    assert dallclose(
        np.asarray(sp_exit.z_kin_hor_e())[edge_start_lb_plus4:, :],
        np.asarray(z_fields.z_kin_hor_e)[edge_start_lb_plus4:, :],
        atol=10e-13,
    )

    # stencil 35
    # TODO: first few levels are not computed in the test, please add a bound
    assert dallclose(
        np.asarray(sp_exit.z_w_concorr_me()),
        np.asarray(solve_nonhydro.z_w_concorr_me),
        atol=2e-15,
    )

    # stencils 39,40
    assert dallclose(
        np.asarray(icon_result_w_concorr_c),
        np.asarray(diagnostic_state_nh.w_concorr_c),
        atol=1e-15,
    )

    # stencil 41
    assert dallclose(
        np.asarray(sp_exit.z_flxdiv_mass())[3316:20896, :],
        np.asarray(solve_nonhydro.z_flxdiv_mass)[3316:20896, :],
        atol=5e-15,
    )

    # TODO: @abishekg7 higher tol.
    assert dallclose(
        np.asarray(sp_exit.z_flxdiv_theta()),
        np.asarray(solve_nonhydro.z_flxdiv_theta),
        atol=5e-12,
    )

    # stencils 43, 46, 47
    assert dallclose(
        np.asarray(sp_exit.z_contr_w_fl_l())[cell_start_nudging:, :],
        np.asarray(z_fields.z_contr_w_fl_l)[cell_start_nudging:, :],
        atol=2e-15,
    )

    # stencil 43
    assert dallclose(
        np.asarray(sp_exit.z_w_expl())[cell_start_nudging:, 1:nlev],
        np.asarray(z_fields.z_w_expl)[cell_start_nudging:, 1:nlev],
        atol=1e-14,
    )

    # stencil 44, 45
    assert dallclose(
        np.asarray(sp_exit.z_alpha())[cell_start_nudging:, :],
        np.asarray(z_fields.z_alpha)[cell_start_nudging:, :],
        atol=5e-13,
    )
    # stencil 44
    assert dallclose(
        np.asarray(sp_exit.z_beta())[cell_start_nudging:, :],
        np.asarray(z_fields.z_beta)[cell_start_nudging:, :],
        atol=2e-15,
    )
    # stencil 45_b, 52
    assert dallclose(
        np.asarray(sp_exit.z_q())[cell_start_nudging:, :],
        np.asarray(z_fields.z_q)[cell_start_nudging:, :],
        atol=2e-15,
    )
    # stencil 48, 49  #level 0 wrong
    assert dallclose(
        np.asarray(sp_exit.z_rho_expl())[cell_start_nudging:, :],
        np.asarray(z_fields.z_rho_expl)[cell_start_nudging:, :],
        atol=2e-15,
    )

    assert dallclose(
        np.asarray(sp_exit.z_exner_expl())[cell_start_nudging:, :],
        np.asarray(z_fields.z_exner_expl)[cell_start_nudging:, :],
        atol=2e-15,
    )

    # end
    assert dallclose(np.asarray(sp_exit.rho_new()), np.asarray(prognostic_state_nnew.rho))
    assert dallclose(np.asarray(icon_result_w_new), np.asarray(prognostic_state_nnew.w), atol=7e-14)

    # not tested
    assert dallclose(np.asarray(icon_result_exner_new), np.asarray(prognostic_state_nnew.exner))
    assert dallclose(np.asarray(icon_result_theta_v_new), np.asarray(prognostic_state_nnew.theta_v))


@pytest.mark.datatest
@pytest.mark.parametrize(
<<<<<<< HEAD
    "istep_init, istep_exit, jstep_init, jstep_exit, velocity_istep_init, velocity_jstep_init, step_date_init, step_date_exit, vn_only_init, vn_only_exit",
    [(2, 2, 0, 0, 2, 0, "2021-06-20T12:00:10.000", "2021-06-20T12:00:10.000", False, False)],
)
def test_nonhydro_corrector_step(
=======
    "istep_init, istep_exit, step_date_init, step_date_exit",
    [(2, 2, "2021-06-20T12:00:10.000", "2021-06-20T12:00:10.000")],
)
def test_nonhydro_corrector_step(
    istep_init,
    istep_exit,
>>>>>>> d2ae0e59
    step_date_init,
    step_date_exit,
    icon_grid,
    savepoint_nonhydro_init,
    damping_height,
    grid_savepoint,
    savepoint_velocity_init,
    metrics_savepoint,
    interpolation_savepoint,
    savepoint_nonhydro_exit,
):
    config = NonHydrostaticConfig()
    sp = savepoint_nonhydro_init
    nonhydro_params = NonHydrostaticParams(config)
    vertical_params = VerticalModelParams(
        vct_a=grid_savepoint.vct_a(),
        rayleigh_damping_height=damping_height,
        nflatlev=grid_savepoint.nflatlev(),
        nflat_gradp=grid_savepoint.nflat_gradp(),
    )
    sp_v = savepoint_velocity_init
    dtime = sp_v.get_metadata("dtime").get("dtime")
    prep_adv = PrepAdvection(
        vn_traj=sp.vn_traj(), mass_flx_me=sp.mass_flx_me(), mass_flx_ic=sp.mass_flx_ic()
    )

    enh_smag_fac = zero_field(icon_grid, KDim)
    a_vec = random_field(icon_grid, KDim, low=1.0, high=10.0, extend={KDim: 1})
    fac = (0.67, 0.5, 1.3, 0.8)
    z = (0.1, 0.2, 0.3, 0.4)

    diagnostic_state_nh = DiagnosticStateNonHydro(
        theta_v_ic=sp.theta_v_ic(),
        exner_pr=sp.exner_pr(),
        rho_ic=sp.rho_ic(),
        ddt_exner_phy=sp.ddt_exner_phy(),
        grf_tend_rho=sp.grf_tend_rho(),
        grf_tend_thv=sp.grf_tend_thv(),
        grf_tend_w=sp.grf_tend_w(),
        mass_fl_e=sp.mass_fl_e(),
        ddt_vn_phy=sp.ddt_vn_phy(),
        grf_tend_vn=sp.grf_tend_vn(),
        ddt_vn_apc_ntl1=sp_v.ddt_vn_apc_pc(1),
        ddt_vn_apc_ntl2=sp_v.ddt_vn_apc_pc(2),
        ddt_w_adv_ntl1=sp_v.ddt_w_adv_pc(1),
        ddt_w_adv_ntl2=sp_v.ddt_w_adv_pc(2),
        vt=sp_v.vt(),  # sp_v.vt(), #TODO: @abishekg7 change back to sp_v
        vn_ie=sp_v.vn_ie(),
        w_concorr_c=sp_v.w_concorr_c(),
        rho_incr=None,  # sp.rho_incr(),
        vn_incr=None,  # sp.vn_incr(),
        exner_incr=None,  # sp.exner_incr(),
    )

    prognostic_state_nnow = PrognosticState(
        w=sp.w_now(),
        vn=sp.vn_now(),
        theta_v=sp.theta_v_now(),
        rho=sp.rho_now(),
        exner=sp.exner_now(),
    )

    prognostic_state_nnew = PrognosticState(
        w=sp.w_new(),
        vn=sp.vn_new(),
        theta_v=sp.theta_v_new(),
        rho=sp.rho_new(),
        exner=sp.exner_new(),
    )

    z_fields = ZFields(
        z_gradh_exner=sp.z_gradh_exner(),
        z_alpha=sp.z_alpha(),
        z_beta=sp.z_beta(),
        z_w_expl=sp.z_w_expl(),
        z_exner_expl=sp.z_exner_expl(),
        z_q=sp.z_q(),
        z_contr_w_fl_l=sp.z_contr_w_fl_l(),
        z_rho_e=sp.z_rho_e(),
        z_theta_v_e=sp.z_theta_v_e(),
        z_graddiv_vn=sp.z_graddiv_vn(),
        z_rho_expl=sp.z_rho_expl(),
        z_dwdz_dd=sp.z_dwdz_dd(),
        z_kin_hor_e=sp_v.z_kin_hor_e(),
        z_vt_ie=sp_v.z_vt_ie(),
    )

    nh_constants = NHConstants(
        wgt_nnow_rth=sp.wgt_nnow_rth(),
        wgt_nnew_rth=sp.wgt_nnew_rth(),
        wgt_nnow_vel=sp.wgt_nnow_vel(),
        wgt_nnew_vel=sp.wgt_nnew_vel(),
        scal_divdamp=sp.scal_divdamp(),
        scal_divdamp_o2=sp.scal_divdamp_o2(),
    )

    interpolation_state = interpolation_savepoint.construct_interpolation_state_for_nonhydro()
    metric_state_nonhydro = metrics_savepoint.construct_nh_metric_state(icon_grid.num_levels)

    cell_geometry: CellParams = grid_savepoint.construct_cell_geometry()
    edge_geometry: EdgeParams = grid_savepoint.construct_edge_geometry()

    solve_nonhydro = SolveNonhydro()
    solve_nonhydro.init(
        grid=icon_grid,
        config=config,
        params=nonhydro_params,
        metric_state_nonhydro=metric_state_nonhydro,
        interpolation_state=interpolation_state,
        vertical_params=vertical_params,
        edge_geometry=edge_geometry,
        cell_areas=cell_geometry.area,
        owner_mask=grid_savepoint.c_owner_mask(),
        a_vec=a_vec,
        enh_smag_fac=enh_smag_fac,
        fac=fac,
        z=z,
    )

    nnow = 0
    nnew = 1
    lprep_adv = sp_v.get_metadata("prep_adv").get("prep_adv")
    clean_mflx = sp_v.get_metadata("clean_mflx").get("clean_mflx")

    prognostic_state_ls = [prognostic_state_nnow, prognostic_state_nnew]
    solve_nonhydro.set_timelevels(nnow, nnew)
    solve_nonhydro.run_corrector_step(
        diagnostic_state_nh=diagnostic_state_nh,
        prognostic_state=prognostic_state_ls,
        z_fields=z_fields,
        prep_adv=prep_adv,
        dtime=dtime,
        nnew=nnew,
        nnow=nnow,
        lclean_mflx=clean_mflx,
        nh_constants=nh_constants,
        bdy_divdamp=sp.bdy_divdamp(),
        lprep_adv=lprep_adv,
    )

    assert dallclose(
        np.asarray(savepoint_nonhydro_exit.rho_ic()),
        np.asarray(diagnostic_state_nh.rho_ic),
    )

    assert dallclose(
        np.asarray(savepoint_nonhydro_exit.theta_v_ic()),
        np.asarray(diagnostic_state_nh.theta_v_ic),
    )

    assert dallclose(
        np.asarray(savepoint_nonhydro_exit.z_graddiv_vn()),
        np.asarray(z_fields.z_graddiv_vn),
        atol=1e-12,
    )
    assert dallclose(
        np.asarray(savepoint_nonhydro_exit.exner_new()),
        np.asarray(prognostic_state_ls[nnew].exner),
    )

    assert dallclose(
<<<<<<< HEAD
        np.asarray(savepoint_nonhydro_exit.rho()),
        np.asarray(prognostic_state_ls[nnew].rho),
=======
        np.asarray(savepoint_nonhydro_exit.rho_new()),
        np.asarray(np.asarray(prognostic_state_ls[nnew].rho)),
>>>>>>> d2ae0e59
    )

    assert dallclose(
        np.asarray(savepoint_nonhydro_exit.w_new()),
        np.asarray(prognostic_state_ls[nnew].w),
        atol=8e-14,
    )

    assert dallclose(
        np.asarray(savepoint_nonhydro_exit.vn_new()),
        np.asarray(prognostic_state_ls[nnew].vn),
        rtol=1e-10,
    )

    assert dallclose(
        np.asarray(savepoint_nonhydro_exit.theta_v_new()),
        np.asarray(prognostic_state_ls[nnew].theta_v),
    )

    assert dallclose(
        np.asarray(savepoint_nonhydro_exit.mass_fl_e()),
        np.asarray(diagnostic_state_nh.mass_fl_e),
        rtol=1e-10,
    )

    assert dallclose(
        np.asarray(savepoint_nonhydro_exit.mass_flx_me()),
        np.asarray(prep_adv.mass_flx_me),
        rtol=1e-10,
    )
    assert dallclose(
        np.asarray(savepoint_nonhydro_exit.vn_traj()),
        np.asarray(prep_adv.vn_traj),
        rtol=1e-10,
    )


@pytest.mark.datatest
@pytest.mark.parametrize(
<<<<<<< HEAD
    "istep_init, istep_exit, jstep_init, jstep_exit, velocity_istep_init, velocity_jstep_init, step_date_init, step_date_exit, vn_only_init, vn_only_exit",
    [(1, 2, 0, 0, 1, 0, "2021-06-20T12:00:10.000", "2021-06-20T12:00:10.000", False, False)],
)
def test_run_solve_nonhydro_single_step(
=======
    "istep_init, jstep_init, step_date_init,  istep_exit, jstep_exit,step_date_exit",
    [(1, 0, "2021-06-20T12:00:10.000", 2, 0, "2021-06-20T12:00:10.000")],
)
def test_run_solve_nonhydro_single_step(
    istep_init,
    istep_exit,
    jstep_init,
    jstep_exit,
>>>>>>> d2ae0e59
    step_date_init,
    step_date_exit,
    icon_grid,
    savepoint_nonhydro_init,
    damping_height,
    grid_savepoint,
    savepoint_velocity_init,  # TODO (magdalena) this should go away
    metrics_savepoint,
    interpolation_savepoint,
    savepoint_nonhydro_exit,
    savepoint_nonhydro_step_exit,
):
    config = NonHydrostaticConfig()
    sp = savepoint_nonhydro_init
    sp_exit = savepoint_nonhydro_exit
    sp_step_exit = savepoint_nonhydro_step_exit
    nonhydro_params = NonHydrostaticParams(config)
    vertical_params = VerticalModelParams(
        vct_a=grid_savepoint.vct_a(),
        rayleigh_damping_height=damping_height,
        nflat_gradp=grid_savepoint.nflat_gradp(),
        nflatlev=grid_savepoint.nflatlev(),
    )
    sp_v = savepoint_velocity_init
    dtime = sp_v.get_metadata("dtime").get("dtime")
    lprep_adv = sp_v.get_metadata("prep_adv").get("prep_adv")
    clean_mflx = sp_v.get_metadata("clean_mflx").get("clean_mflx")
    prep_adv = PrepAdvection(
        vn_traj=sp.vn_traj(), mass_flx_me=sp.mass_flx_me(), mass_flx_ic=sp.mass_flx_ic()
    )

    enh_smag_fac = zero_field(icon_grid, KDim)
    a_vec = random_field(icon_grid, KDim, low=1.0, high=10.0, extend={KDim: 1})
    fac = (0.67, 0.5, 1.3, 0.8)
    z = (0.1, 0.2, 0.3, 0.4)
    nnow = 0
    nnew = 1
    recompute = sp_v.get_metadata("recompute").get("recompute")
    linit = sp_v.get_metadata("linit").get("linit")
    dyn_timestep = sp_v.get_metadata("dyn_timestep").get("dyn_timestep")

    diagnostic_state_nh = DiagnosticStateNonHydro(
        theta_v_ic=sp.theta_v_ic(),
        exner_pr=sp.exner_pr(),
        rho_ic=sp.rho_ic(),
        ddt_exner_phy=sp.ddt_exner_phy(),
        grf_tend_rho=sp.grf_tend_rho(),
        grf_tend_thv=sp.grf_tend_thv(),
        grf_tend_w=sp.grf_tend_w(),
        mass_fl_e=sp.mass_fl_e(),
        ddt_vn_phy=sp.ddt_vn_phy(),
        grf_tend_vn=sp.grf_tend_vn(),
        ddt_vn_apc_ntl1=sp_v.ddt_vn_apc_pc(1),
        ddt_vn_apc_ntl2=sp_v.ddt_vn_apc_pc(2),
        ddt_w_adv_ntl1=sp_v.ddt_w_adv_pc(1),
        ddt_w_adv_ntl2=sp_v.ddt_w_adv_pc(2),
        vt=sp_v.vt(),
        vn_ie=sp_v.vn_ie(),
        w_concorr_c=sp_v.w_concorr_c(),
        rho_incr=None,  # sp.rho_incr(),
        vn_incr=None,  # sp.vn_incr(),
        exner_incr=None,  # sp.exner_incr(),
    )

    prognostic_state_nnow = PrognosticState(
        w=sp.w_now(),
        vn=sp.vn_now(),
        theta_v=sp.theta_v_now(),
        rho=sp.rho_now(),
        exner=sp.exner_now(),
    )

    prognostic_state_nnew = PrognosticState(
        w=sp.w_new(),
        vn=sp.vn_new(),
        theta_v=sp.theta_v_new(),
        rho=sp.rho_new(),
        exner=sp.exner_new(),
    )

    z_fields = ZFields(
        z_gradh_exner=_allocate(EdgeDim, KDim, grid=icon_grid),
        z_alpha=_allocate(CellDim, KDim, is_halfdim=True, grid=icon_grid),
        z_beta=_allocate(CellDim, KDim, grid=icon_grid),
        z_w_expl=_allocate(CellDim, KDim, is_halfdim=True, grid=icon_grid),
        z_exner_expl=_allocate(CellDim, KDim, grid=icon_grid),
        z_q=_allocate(CellDim, KDim, grid=icon_grid),
        z_contr_w_fl_l=_allocate(CellDim, KDim, is_halfdim=True, grid=icon_grid),
        z_rho_e=_allocate(EdgeDim, KDim, grid=icon_grid),
        z_theta_v_e=_allocate(EdgeDim, KDim, grid=icon_grid),
        z_graddiv_vn=_allocate(EdgeDim, KDim, grid=icon_grid),
        z_rho_expl=_allocate(CellDim, KDim, grid=icon_grid),
        z_dwdz_dd=_allocate(CellDim, KDim, grid=icon_grid),
        z_kin_hor_e=_allocate(EdgeDim, KDim, grid=icon_grid),
        z_vt_ie=_allocate(EdgeDim, KDim, grid=icon_grid),
    )

    nh_constants = NHConstants(
        wgt_nnow_rth=sp.wgt_nnow_rth(),
        wgt_nnew_rth=sp.wgt_nnew_rth(),
        wgt_nnow_vel=sp.wgt_nnow_vel(),
        wgt_nnew_vel=sp.wgt_nnew_vel(),
        scal_divdamp=sp.scal_divdamp(),
        scal_divdamp_o2=sp.scal_divdamp_o2(),
    )

    interpolation_state = interpolation_savepoint.construct_interpolation_state_for_nonhydro()
    metric_state_nonhydro = metrics_savepoint.construct_nh_metric_state(icon_grid.num_levels)

    cell_geometry: CellParams = grid_savepoint.construct_cell_geometry()
    edge_geometry: EdgeParams = grid_savepoint.construct_edge_geometry()

    solve_nonhydro = SolveNonhydro()
    solve_nonhydro.init(
        grid=icon_grid,
        config=config,
        params=nonhydro_params,
        metric_state_nonhydro=metric_state_nonhydro,
        interpolation_state=interpolation_state,
        vertical_params=vertical_params,
        edge_geometry=edge_geometry,
        cell_areas=cell_geometry.area,
        owner_mask=grid_savepoint.c_owner_mask(),
        a_vec=a_vec,
        enh_smag_fac=enh_smag_fac,
        fac=fac,
        z=z,
    )

    prognostic_state_ls = [prognostic_state_nnow, prognostic_state_nnew]

    solve_nonhydro.time_step(
        diagnostic_state_nh=diagnostic_state_nh,
        prognostic_state_ls=prognostic_state_ls,
        prep_adv=prep_adv,
        z_fields=z_fields,
        nh_constants=nh_constants,
        bdy_divdamp=sp.bdy_divdamp(),  # TODO (magdalena) local calculation in solve non-hydro based on nudge_coeff_e and scal_divdamp (also locally calculated)
        dtime=dtime,
        idyn_timestep=dyn_timestep,
        l_recompute=recompute,
        l_init=linit,
        nnew=nnew,
        nnow=nnow,
        lclean_mflx=clean_mflx,
        lprep_adv=lprep_adv,
    )

    assert dallclose(
        np.asarray(sp_step_exit.theta_v_new()),
        np.asarray(prognostic_state_nnew.theta_v),
    )

    assert dallclose(np.asarray(sp_step_exit.exner_new()), np.asarray(prognostic_state_nnew.exner))

    assert dallclose(
<<<<<<< HEAD
        np.asarray(sp_exit.rho()),
        np.asarray(prognostic_state_nnew.rho),
    )

    assert dallclose(
        np.asarray(sp_exit.w_new()),
=======
        np.asarray(savepoint_nonhydro_exit.vn_new()),
        np.asarray(prognostic_state_nnew.vn),
        rtol=1e-10,
    )
    assert dallclose(
        np.asarray(savepoint_nonhydro_exit.rho_new()), np.asarray(prognostic_state_nnew.rho)
    )
    assert dallclose(
        np.asarray(savepoint_nonhydro_exit.w_new()),
>>>>>>> d2ae0e59
        np.asarray(prognostic_state_nnew.w),
        atol=8e-14,
    )

<<<<<<< HEAD
    assert dallclose(
        np.asarray(sp_exit.vn_new()),
        np.asarray(prognostic_state_nnew.vn),
        rtol=1e-9,
    )
=======
>>>>>>> d2ae0e59


# @pytest.mark.skip
@pytest.mark.datatest
@pytest.mark.parametrize(
    "istep_init, istep_exit, jstep_init, jstep_exit, velocity_istep_init, velocity_jstep_init, step_date_init, step_date_exit, vn_only_init, vn_only_exit",
    [
        (1, 2, 0, 1, 1, 0, "2021-06-20T12:00:10.000", "2021-06-20T12:00:10.000", False, False),
        (1, 2, 0, 1, 1, 0, "2021-06-20T12:00:20.000", "2021-06-20T12:00:20.000", True, False),
    ],
)
def test_run_solve_nonhydro_multi_step(
    step_date_init,
    step_date_exit,
    icon_grid,
    savepoint_nonhydro_init,
    damping_height,
    grid_savepoint,
    savepoint_velocity_init,
    metrics_savepoint,
    interpolation_savepoint,
    savepoint_nonhydro_exit,
    savepoint_nonhydro_step_exit,
):
    config = NonHydrostaticConfig()
    sp = savepoint_nonhydro_init
    sp_step_exit = savepoint_nonhydro_step_exit
    nonhydro_params = NonHydrostaticParams(config)
    vertical_params = VerticalModelParams(
        vct_a=grid_savepoint.vct_a(),
        rayleigh_damping_height=damping_height,
        nflat_gradp=grid_savepoint.nflat_gradp(),
        nflatlev=grid_savepoint.nflatlev(),
    )
    sp_v = savepoint_velocity_init
    dtime = sp_v.get_metadata("dtime").get("dtime")
    r_nsubsteps = grid_savepoint.get_metadata("nsteps").get("nsteps")
    lprep_adv = sp_v.get_metadata("prep_adv").get("prep_adv")
    clean_mflx = sp_v.get_metadata("clean_mflx").get("clean_mflx")
    prep_adv = PrepAdvection(
        vn_traj=sp.vn_traj(), mass_flx_me=sp.mass_flx_me(), mass_flx_ic=sp.mass_flx_ic()
    )

    enh_smag_fac = zero_field(icon_grid, KDim)
    a_vec = random_field(icon_grid, KDim, low=1.0, high=10.0, extend={KDim: 1})
    fac = (0.67, 0.5, 1.3, 0.8)
    z = (0.1, 0.2, 0.3, 0.4)
    nnow = 0
    nnew = 1
    recompute = sp_v.get_metadata("recompute").get("recompute")
    linit = sp_v.get_metadata("linit").get("linit")
    dyn_timestep = sp_v.get_metadata("dyn_timestep").get("dyn_timestep")

    diagnostic_state_nh = DiagnosticStateNonHydro(
        theta_v_ic=sp.theta_v_ic(),
        exner_pr=sp.exner_pr(),
        rho_ic=sp.rho_ic(),
        ddt_exner_phy=sp.ddt_exner_phy(),
        grf_tend_rho=sp.grf_tend_rho(),
        grf_tend_thv=sp.grf_tend_thv(),
        grf_tend_w=sp.grf_tend_w(),
        mass_fl_e=sp.mass_fl_e(),
        ddt_vn_phy=sp.ddt_vn_phy(),
        grf_tend_vn=sp.grf_tend_vn(),
        ddt_vn_apc_ntl1=sp_v.ddt_vn_apc_pc(1),
        ddt_vn_apc_ntl2=sp_v.ddt_vn_apc_pc(2),
        ddt_w_adv_ntl1=sp_v.ddt_w_adv_pc(1),
        ddt_w_adv_ntl2=sp_v.ddt_w_adv_pc(2),
        vt=sp_v.vt(),
        vn_ie=sp_v.vn_ie(),
        w_concorr_c=sp_v.w_concorr_c(),
        rho_incr=None,  # sp.rho_incr(),
        vn_incr=None,  # sp.vn_incr(),
        exner_incr=None,  # sp.exner_incr(),
    )

    prognostic_state_ls = create_prognostic_states(sp)

    z_fields = ZFields(
        z_gradh_exner=_allocate(EdgeDim, KDim, grid=icon_grid),
        z_alpha=_allocate(CellDim, KDim, is_halfdim=True, grid=icon_grid),
        z_beta=_allocate(CellDim, KDim, grid=icon_grid),
        z_w_expl=_allocate(CellDim, KDim, is_halfdim=True, grid=icon_grid),
        z_exner_expl=_allocate(CellDim, KDim, grid=icon_grid),
        z_q=_allocate(CellDim, KDim, grid=icon_grid),
        z_contr_w_fl_l=_allocate(CellDim, KDim, is_halfdim=True, grid=icon_grid),
        z_rho_e=_allocate(EdgeDim, KDim, grid=icon_grid),
        z_theta_v_e=_allocate(EdgeDim, KDim, grid=icon_grid),
        z_graddiv_vn=_allocate(EdgeDim, KDim, grid=icon_grid),
        z_rho_expl=_allocate(CellDim, KDim, grid=icon_grid),
        z_dwdz_dd=_allocate(CellDim, KDim, grid=icon_grid),
        z_kin_hor_e=_allocate(EdgeDim, KDim, grid=icon_grid),
        z_vt_ie=_allocate(EdgeDim, KDim, grid=icon_grid),
    )

    nh_constants = NHConstants(
        wgt_nnow_rth=sp.wgt_nnow_rth(),
        wgt_nnew_rth=sp.wgt_nnew_rth(),
        wgt_nnow_vel=sp.wgt_nnow_vel(),
        wgt_nnew_vel=sp.wgt_nnew_vel(),
        scal_divdamp=sp.scal_divdamp(),
        scal_divdamp_o2=sp.scal_divdamp_o2(),
    )

    interpolation_state = interpolation_savepoint.construct_interpolation_state_for_nonhydro()
    metric_state_nonhydro = metrics_savepoint.construct_nh_metric_state(icon_grid.num_levels)

    cell_geometry: CellParams = grid_savepoint.construct_cell_geometry()
    edge_geometry: EdgeParams = grid_savepoint.construct_edge_geometry()

    solve_nonhydro = SolveNonhydro()
    solve_nonhydro.init(
        grid=icon_grid,
        config=config,
        params=nonhydro_params,
        metric_state_nonhydro=metric_state_nonhydro,
        interpolation_state=interpolation_state,
        vertical_params=vertical_params,
        edge_geometry=edge_geometry,
        cell_areas=cell_geometry.area,
        owner_mask=grid_savepoint.c_owner_mask(),
        a_vec=a_vec,
        enh_smag_fac=enh_smag_fac,
        fac=fac,
        z=z,
    )

    for i_substep in range(r_nsubsteps):
        solve_nonhydro.time_step(
            diagnostic_state_nh=diagnostic_state_nh,
            prognostic_state_ls=prognostic_state_ls,
            prep_adv=prep_adv,
            z_fields=z_fields,
            nh_constants=nh_constants,
            bdy_divdamp=sp.bdy_divdamp(),
            dtime=dtime,
            idyn_timestep=dyn_timestep,
            l_recompute=recompute,
            l_init=linit,
            nnew=nnew,
            nnow=nnow,
            lclean_mflx=clean_mflx,
            lprep_adv=lprep_adv,
        )
        linit = False
        recompute = False
        clean_mflx = False
        if i_substep != r_nsubsteps - 1:
            ntemp = nnow
            nnow = nnew
            nnew = ntemp

    assert dallclose(
        np.asarray(savepoint_nonhydro_exit.rho_ic()),
        np.asarray(diagnostic_state_nh.rho_ic),
    )

    assert dallclose(
        np.asarray(savepoint_nonhydro_exit.theta_v_ic()),
        np.asarray(diagnostic_state_nh.theta_v_ic),
    )

    assert dallclose(
        np.asarray(savepoint_nonhydro_exit.z_graddiv_vn()[2538:31558, :]),
        np.asarray(z_fields.z_graddiv_vn[2538:31558, :]),
        atol=1.0e-18,
    )

    assert dallclose(
<<<<<<< HEAD
        np.asarray(savepoint_nonhydro_exit.mass_fl_e()),
        np.asarray(diagnostic_state_nh.mass_fl_e),
        atol=1e-10,
=======
        np.asarray(savepoint_nonhydro_exit.rho_new()),
        np.asarray(np.asarray(prognostic_state_ls[nnew].rho_new)),
>>>>>>> d2ae0e59
    )

    assert dallclose(
        np.asarray(savepoint_nonhydro_exit.mass_flx_me()),
        np.asarray(prep_adv.mass_flx_me),
        atol=1e-10,
    )

    assert dallclose(
        np.asarray(savepoint_nonhydro_exit.vn_traj()),
        np.asarray(prep_adv.vn_traj),
        atol=1e-12,
    )

    assert np.allclose(
        np.asarray(sp_step_exit.theta_v_new()), np.asarray(prognostic_state_ls[nnew].theta_v)
    )

    assert np.allclose(
        np.asarray(savepoint_nonhydro_exit.rho()), np.asarray(prognostic_state_ls[nnew].rho)
    )

    assert dallclose(
        np.asarray(sp_step_exit.exner_new()), np.asarray(prognostic_state_ls[nnew].exner)
    )

    assert dallclose(
        np.asarray(savepoint_nonhydro_exit.w_new()),
        np.asarray(prognostic_state_ls[nnew].w),
        atol=8e-14,
    )

    assert dallclose(
        np.asarray(savepoint_nonhydro_exit.vn_new()),
        np.asarray(prognostic_state_ls[nnew].vn),
        atol=5e-13,
    )


def create_prognostic_states(sp):
    prognostic_state_nnow = PrognosticState(
        w=sp.w_now(),
        vn=sp.vn_now(),
        theta_v=sp.theta_v_now(),
        rho=sp.rho_now(),
        exner=sp.exner_now(),
    )
    prognostic_state_nnew = PrognosticState(
        w=sp.w_new(),
        vn=sp.vn_new(),
        theta_v=sp.theta_v_new(),
        rho=sp.rho_new(),
        exner=sp.exner_new(),
    )
    prognostic_state_ls = [prognostic_state_nnow, prognostic_state_nnew]
    return prognostic_state_ls<|MERGE_RESOLUTION|>--- conflicted
+++ resolved
@@ -61,12 +61,6 @@
 
 @pytest.mark.datatest
 @pytest.mark.parametrize(
-<<<<<<< HEAD
-    "istep_init, istep_exit, jstep_init, jstep_exit, velocity_istep_init, velocity_jstep_init, step_date_init, step_date_exit, vn_only_init, vn_only_exit",
-    [(1, 1, 0, 0, 1, 0, "2021-06-20T12:00:10.000", "2021-06-20T12:00:10.000", False, False)],
-)
-def test_nonhydro_predictor_step(
-=======
     "istep_init, istep_exit, step_date_init, step_date_exit",
     [(1, 1, "2021-06-20T12:00:10.000", "2021-06-20T12:00:10.000")],
 )
@@ -74,7 +68,6 @@
     istep_init,
     istep_exit,
     jstep_init,
->>>>>>> d2ae0e59
     step_date_init,
     step_date_exit,
     icon_grid,
@@ -232,7 +225,6 @@
         np.asarray(sp_exit.exner_pr())[cell_start_lb_plus2:, :],
         np.asarray(diagnostic_state_nh.exner_pr)[cell_start_lb_plus2:, :],
     )
-    # TODO: not true for second time step, 1.7e-18 error
     assert dallclose(
         np.asarray(sp_exit.z_exner_ex_pr())[cell_start_lb_plus2:, :],
         np.asarray(solve_nonhydro.z_exner_ex_pr)[cell_start_lb_plus2:, :],
@@ -260,7 +252,6 @@
         np.asarray(icon_result_rho_ic)[cell_start_lb_plus2:, :],
         np.asarray(diagnostic_state_nh.rho_ic)[cell_start_lb_plus2:, :],
     )
-    # TODO: not true for second time step, 6.5e-19 error
     assert dallclose(
         np.asarray(sp_exit.z_th_ddz_exner_c())[cell_start_lb_plus2:, 1:],
         np.asarray(solve_nonhydro.z_th_ddz_exner_c)[cell_start_lb_plus2:, 1:],
@@ -476,19 +467,12 @@
 
 @pytest.mark.datatest
 @pytest.mark.parametrize(
-<<<<<<< HEAD
-    "istep_init, istep_exit, jstep_init, jstep_exit, velocity_istep_init, velocity_jstep_init, step_date_init, step_date_exit, vn_only_init, vn_only_exit",
-    [(2, 2, 0, 0, 2, 0, "2021-06-20T12:00:10.000", "2021-06-20T12:00:10.000", False, False)],
-)
-def test_nonhydro_corrector_step(
-=======
     "istep_init, istep_exit, step_date_init, step_date_exit",
     [(2, 2, "2021-06-20T12:00:10.000", "2021-06-20T12:00:10.000")],
 )
 def test_nonhydro_corrector_step(
     istep_init,
     istep_exit,
->>>>>>> d2ae0e59
     step_date_init,
     step_date_exit,
     icon_grid,
@@ -650,13 +634,8 @@
     )
 
     assert dallclose(
-<<<<<<< HEAD
-        np.asarray(savepoint_nonhydro_exit.rho()),
-        np.asarray(prognostic_state_ls[nnew].rho),
-=======
         np.asarray(savepoint_nonhydro_exit.rho_new()),
         np.asarray(np.asarray(prognostic_state_ls[nnew].rho)),
->>>>>>> d2ae0e59
     )
 
     assert dallclose(
@@ -696,12 +675,6 @@
 
 @pytest.mark.datatest
 @pytest.mark.parametrize(
-<<<<<<< HEAD
-    "istep_init, istep_exit, jstep_init, jstep_exit, velocity_istep_init, velocity_jstep_init, step_date_init, step_date_exit, vn_only_init, vn_only_exit",
-    [(1, 2, 0, 0, 1, 0, "2021-06-20T12:00:10.000", "2021-06-20T12:00:10.000", False, False)],
-)
-def test_run_solve_nonhydro_single_step(
-=======
     "istep_init, jstep_init, step_date_init,  istep_exit, jstep_exit,step_date_exit",
     [(1, 0, "2021-06-20T12:00:10.000", 2, 0, "2021-06-20T12:00:10.000")],
 )
@@ -710,7 +683,6 @@
     istep_exit,
     jstep_init,
     jstep_exit,
->>>>>>> d2ae0e59
     step_date_init,
     step_date_exit,
     icon_grid,
@@ -864,49 +836,34 @@
         np.asarray(prognostic_state_nnew.theta_v),
     )
 
-    assert dallclose(np.asarray(sp_step_exit.exner_new()), np.asarray(prognostic_state_nnew.exner))
-
-    assert dallclose(
-<<<<<<< HEAD
-        np.asarray(sp_exit.rho()),
+    assert dallclose(
+        np.asarray(sp_step_exit.exner_new()),
+        np.asarray(prognostic_state_nnew.exner),
+    )
+
+    assert dallclose(
+        np.asarray(sp_exit.rho_new()),
         np.asarray(prognostic_state_nnew.rho),
     )
 
     assert dallclose(
         np.asarray(sp_exit.w_new()),
-=======
+        np.asarray(prognostic_state_nnew.w),
+        atol=8e-14,
+    )
+
+    assert dallclose(
         np.asarray(savepoint_nonhydro_exit.vn_new()),
         np.asarray(prognostic_state_nnew.vn),
         rtol=1e-10,
     )
-    assert dallclose(
-        np.asarray(savepoint_nonhydro_exit.rho_new()), np.asarray(prognostic_state_nnew.rho)
-    )
-    assert dallclose(
-        np.asarray(savepoint_nonhydro_exit.w_new()),
->>>>>>> d2ae0e59
-        np.asarray(prognostic_state_nnew.w),
-        atol=8e-14,
-    )
-
-<<<<<<< HEAD
-    assert dallclose(
-        np.asarray(sp_exit.vn_new()),
-        np.asarray(prognostic_state_nnew.vn),
-        rtol=1e-9,
-    )
-=======
->>>>>>> d2ae0e59
-
-
-# @pytest.mark.skip
+
+
+
 @pytest.mark.datatest
 @pytest.mark.parametrize(
-    "istep_init, istep_exit, jstep_init, jstep_exit, velocity_istep_init, velocity_jstep_init, step_date_init, step_date_exit, vn_only_init, vn_only_exit",
-    [
-        (1, 2, 0, 1, 1, 0, "2021-06-20T12:00:10.000", "2021-06-20T12:00:10.000", False, False),
-        (1, 2, 0, 1, 1, 0, "2021-06-20T12:00:20.000", "2021-06-20T12:00:20.000", True, False),
-    ],
+    "istep_init, jstep_init, step_date_init, istep_exit, jstep_exit, step_date_exit",
+    [(1, 0, "2021-06-20T12:00:10.000", 2, 1, "2021-06-20T12:00:10.000")],
 )
 def test_run_solve_nonhydro_multi_step(
     step_date_init,
@@ -1066,14 +1023,9 @@
     )
 
     assert dallclose(
-<<<<<<< HEAD
         np.asarray(savepoint_nonhydro_exit.mass_fl_e()),
         np.asarray(diagnostic_state_nh.mass_fl_e),
         atol=1e-10,
-=======
-        np.asarray(savepoint_nonhydro_exit.rho_new()),
-        np.asarray(np.asarray(prognostic_state_ls[nnew].rho_new)),
->>>>>>> d2ae0e59
     )
 
     assert dallclose(
@@ -1089,11 +1041,13 @@
     )
 
     assert np.allclose(
-        np.asarray(sp_step_exit.theta_v_new()), np.asarray(prognostic_state_ls[nnew].theta_v)
+        np.asarray(sp_step_exit.theta_v_new()),
+        np.asarray(prognostic_state_ls[nnew].theta_v),
     )
 
     assert np.allclose(
-        np.asarray(savepoint_nonhydro_exit.rho()), np.asarray(prognostic_state_ls[nnew].rho)
+        np.asarray(savepoint_nonhydro_exit.rho_new()),
+        np.asarray(prognostic_state_ls[nnew].rho),
     )
 
     assert dallclose(
