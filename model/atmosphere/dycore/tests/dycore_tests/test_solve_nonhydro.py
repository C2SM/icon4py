--- conflicted
+++ resolved
@@ -1716,12 +1716,6 @@
         is_iau_active=is_iau_active,
         limited_area=grid_savepoint.get_metadata("limited_area").get("limited_area"),
         divdamp_order=divdamp_order,
-<<<<<<< HEAD
-        starting_vertical_index_for_3d_divdamp=nonhydro_params.starting_vertical_index_for_3d_divdamp,
-=======
-        end_edge_halo_level_2=end_edge_halo_level_2,
-        start_edge_lateral_boundary_level_7=start_edge_lateral_boundary_level_7,
->>>>>>> 832feab4
         start_edge_nudging_level_2=start_edge_nudging_level_2,
         end_edge_local=end_edge_local,
         horizontal_start=start_edge_lateral_boundary_level_7,
