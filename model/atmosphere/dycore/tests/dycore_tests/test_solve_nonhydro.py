--- conflicted
+++ resolved
@@ -17,14 +17,10 @@
     dycore_utils,
     solve_nonhydro as solve_nh,
 )
-<<<<<<< HEAD
 from icon4py.model.atmosphere.dycore.stencils import (
     compute_edge_diagnostics_for_dycore_and_update_vn,
     compute_hydrostatic_correction_term, compute_cell_diagnostics_for_dycore,
 )
-=======
-from icon4py.model.atmosphere.dycore.stencils import compute_cell_diagnostics_for_dycore
->>>>>>> 8d56416b
 from icon4py.model.common import constants, dimension as dims
 from icon4py.model.common.grid import horizontal as h_grid, vertical as v_grid
 from icon4py.model.common.math import smagorinsky
@@ -357,15 +353,6 @@
         sp_exit.z_gradh_exner().asnumpy()[edge_start_nudging_level_2:, :],
         atol=1e-20,
     )
-<<<<<<< HEAD
-=======
-    # stencil 21
-    assert helpers.dallclose(
-        solve_nonhydro.hydrostatic_correction.asnumpy()[edge_start_nudging_level_2:, nlev - 1],
-        sp_exit.z_hydro_corr().asnumpy()[edge_start_nudging_level_2:, nlev - 1],
-        atol=1e-20,
-    )
->>>>>>> 8d56416b
     prognostic_state_nnew = prognostic_states.next
     vn_new_reference = sp_exit.vn_new().asnumpy()
 
@@ -672,17 +659,7 @@
     assert helpers.dallclose(
         diagnostic_state_nh.theta_v_at_cells_on_half_levels.asnumpy(),
         savepoint_nonhydro_exit.theta_v_ic().asnumpy(),
-<<<<<<< HEAD
         atol=1.0e-12,
-=======
-    )
-
-    # stencil 17
-    assert helpers.dallclose(
-        z_fields.horizontal_gradient_of_normal_wind_divergence.asnumpy(),
-        savepoint_nonhydro_exit.z_graddiv_vn().asnumpy(),
-        atol=1e-12,
->>>>>>> 8d56416b
     )
 
     # stencil 23,26, 27, 4th_order_divdamp
@@ -1003,17 +980,6 @@
     )
 
     assert helpers.dallclose(
-<<<<<<< HEAD
-=======
-        solve_nonhydro.intermediate_fields.horizontal_gradient_of_normal_wind_divergence.asnumpy()[
-            edge_start_lb_plus4:, :
-        ],
-        savepoint_nonhydro_exit.z_graddiv_vn().asnumpy()[edge_start_lb_plus4:, :],
-        atol=1.0e-18,
-    )
-
-    assert helpers.dallclose(
->>>>>>> 8d56416b
         diagnostic_state_nh.mass_fl_e.asnumpy()[edge_start_lb_plus4:, :],
         savepoint_nonhydro_exit.mass_fl_e().asnumpy()[edge_start_lb_plus4:, :],
         atol=5e-7,
@@ -1125,13 +1091,6 @@
         rayleigh_damping_height=damping_height,
     )
     vertical_params = utils.create_vertical_params(vertical_config, grid_savepoint)
-<<<<<<< HEAD
-    vert_idx = data_alloc.index_field(
-        dim=dims.KDim, grid=icon_grid, backend=backend, extend={dims.KDim: 1}
-    )
-    horz_idx = data_alloc.index_field(dim=dims.CellDim, grid=icon_grid, backend=backend)
-=======
->>>>>>> 8d56416b
 
     current_rho = sp_init.rho_now()
     current_theta_v = sp_init.theta_v_now()
@@ -1238,11 +1197,6 @@
         inv_ddqz_z_full=inv_ddqz_z_full,
         d2dexdz2_fac1_mc=d2dexdz2_fac1_mc,
         d2dexdz2_fac2_mc=d2dexdz2_fac2_mc,
-<<<<<<< HEAD
-        horz_idx=horz_idx,
-        vert_idx=vert_idx,
-=======
->>>>>>> 8d56416b
         limited_area=limited_area,
         igradp_method=igradp_method,
         n_lev=n_lev,
@@ -1446,7 +1400,6 @@
             start_cell_lateral_boundary_level_3:end_cell_local, 1 : icon_grid.num_levels
         ],
         rtol=5e-10,
-<<<<<<< HEAD
     )
 
 
@@ -1799,6 +1752,4 @@
         next_vn.asnumpy(),
         vn_ref.asnumpy(),
         atol=4.0e-15,
-=======
->>>>>>> 8d56416b
     )