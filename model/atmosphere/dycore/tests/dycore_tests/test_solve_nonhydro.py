--- conflicted
+++ resolved
@@ -607,15 +607,9 @@
         theta_v_at_edges_on_model_levels=init_savepoint.z_theta_v_e(),
         horizontal_gradient_of_normal_wind_divergence=init_savepoint.z_graddiv_vn(),
         z_rho_expl=init_savepoint.z_rho_expl(),
-<<<<<<< HEAD
         dwdz_at_cells_on_model_levels=init_savepoint.z_dwdz_dd(),
-        z_kin_hor_e=init_savepoint.z_kin_hor_e(),
-        z_vt_ie=init_savepoint.z_vt_ie(),
-=======
-        z_dwdz_dd=init_savepoint.z_dwdz_dd(),
         horizontal_kinetic_energy_at_edges_on_model_levels=init_savepoint.z_kin_hor_e(),
         tangential_wind_on_half_levels=init_savepoint.z_vt_ie(),
->>>>>>> 56b18602
     )
 
     second_order_divdamp_factor = init_savepoint.divdamp_fac_o2()
@@ -935,11 +929,7 @@
     linit = sp.get_metadata("linit").get("linit")
 
     diagnostic_state_nh = utils.construct_diagnostics(
-<<<<<<< HEAD
-        sp, icon_grid, backend, swap_ddt_w_adv_pc=not linit
-=======
-        sp, swap_vertical_wind_advective_tendency=not linit
->>>>>>> 56b18602
+        sp, icon_grid, backend, swap_vertical_wind_advective_tendency=not linit
     )
     prognostic_states = utils.create_prognostic_states(sp)
 
