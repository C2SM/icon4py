# ICON4Py - ICON inspired code in Python and GT4Py
#
# Copyright (c) 2022, ETH Zurich and MeteoSwiss
# All rights reserved.
#
# This file is free software: you can redistribute it and/or modify it under
# the terms of the GNU General Public License as published by the
# Free Software Foundation, either version 3 of the License, or any later
# version. See the LICENSE.txt file at the top-level directory of this
# distribution for a copy of the license or check <https://www.gnu.org/licenses/>.
#
# SPDX-License-Identifier: GPL-3.0-or-later
import logging

import pytest
from gt4py.next.program_processors.runners.gtfn import run_gtfn

from icon4py.model.atmosphere.dycore.nh_solve.solve_nonhydro import (
    NonHydrostaticConfig,
    NonHydrostaticParams,
    SolveNonhydro,
    ZFields,
)
from icon4py.model.atmosphere.dycore.state_utils.states import (
    DiagnosticStateNonHydro,
    PrepAdvection,
)
from icon4py.model.atmosphere.dycore.state_utils.utils import (
    _allocate,
    _calculate_bdy_divdamp,
    _calculate_scal_divdamp,
)
from icon4py.model.common import constants
from icon4py.model.common.dimension import CellDim, EdgeDim, KDim
from icon4py.model.common.grid.horizontal import CellParams, EdgeParams, HorizontalMarkerIndex
from icon4py.model.common.grid.vertical import VerticalModelParams
from icon4py.model.common.math.smagorinsky import en_smag_fac_for_zero_nshift
from icon4py.model.common.states.prognostic_state import PrognosticState
from icon4py.model.common.test_utils.datatest_utils import GLOBAL_EXPERIMENT, REGIONAL_EXPERIMENT
from icon4py.model.common.test_utils.helpers import dallclose

from .utils import (
    construct_config,
    construct_interpolation_state_for_nonhydro,
    construct_nh_metric_state,
)


backend = run_gtfn


@pytest.mark.datatest
def test_validate_divdamp_fields_against_savepoint_values(
    grid_savepoint,
    savepoint_nonhydro_init,
    icon_grid,
):
    config = NonHydrostaticConfig()
    divdamp_fac_o2 = 0.032
    mean_cell_area = grid_savepoint.mean_cell_area()
    enh_divdamp_fac = _allocate(KDim, is_halfdim=False, dtype=float, grid=icon_grid)
    scal_divdamp = _allocate(KDim, is_halfdim=False, dtype=float, grid=icon_grid)
    bdy_divdamp = _allocate(KDim, is_halfdim=False, dtype=float, grid=icon_grid)
    en_smag_fac_for_zero_nshift.with_backend(backend)(
        grid_savepoint.vct_a(),
        config.divdamp_fac,
        config.divdamp_fac2,
        config.divdamp_fac3,
        config.divdamp_fac4,
        config.divdamp_z,
        config.divdamp_z2,
        config.divdamp_z3,
        config.divdamp_z4,
        out=enh_divdamp_fac,
        offset_provider={"Koff": KDim},
    )
    _calculate_scal_divdamp.with_backend(backend)(
        enh_divdamp_fac=enh_divdamp_fac,
        divdamp_order=config.divdamp_order,
        mean_cell_area=mean_cell_area,
        divdamp_fac_o2=divdamp_fac_o2,
        out=scal_divdamp,
        offset_provider={},
    )
    _calculate_bdy_divdamp.with_backend(backend)(
        scal_divdamp, config.nudge_max_coeff, constants.dbl_eps, out=bdy_divdamp, offset_provider={}
    )

    assert dallclose(scal_divdamp.asnumpy(), savepoint_nonhydro_init.scal_divdamp().asnumpy())
    assert dallclose(bdy_divdamp.asnumpy(), savepoint_nonhydro_init.bdy_divdamp().asnumpy())


@pytest.mark.datatest
@pytest.mark.parametrize("istep_init, istep_exit", [(1, 1)])
@pytest.mark.parametrize(
    "experiment,step_date_init, step_date_exit, damping_height",
    [
        (REGIONAL_EXPERIMENT, "2021-06-20T12:00:10.000", "2021-06-20T12:00:10.000", 12500.0),
        (GLOBAL_EXPERIMENT, "2000-01-01T00:00:02.000", "2000-01-01T00:00:02.000", 50000.0),
    ],
)
def test_nonhydro_predictor_step(
    istep_init,
    istep_exit,
    jstep_init,
    step_date_init,
    step_date_exit,
    icon_grid,
    savepoint_nonhydro_init,
    damping_height,
    grid_savepoint,
    savepoint_velocity_init,
    metrics_savepoint,
    interpolation_savepoint,
    savepoint_nonhydro_exit,
    experiment,
    ndyn_substeps,
    caplog,
):
    caplog.set_level(logging.DEBUG)
    config = construct_config(experiment, ndyn_substeps)
    sp = savepoint_nonhydro_init
    sp_exit = savepoint_nonhydro_exit
    nonhydro_params = NonHydrostaticParams(config)
    vertical_params = create_vertical_params(damping_height, grid_savepoint)
    sp_v = savepoint_velocity_init
    dtime = sp_v.get_metadata("dtime").get("dtime")
    recompute = sp_v.get_metadata("recompute").get("recompute")
    dyn_timestep = sp.get_metadata("dyn_timestep").get("dyn_timestep")
    linit = sp_v.get_metadata("linit").get("linit")

    nnow = 0
    nnew = 1

    diagnostic_state_nh = construct_diagnostics(sp, sp_v)

    interpolation_state = construct_interpolation_state_for_nonhydro(interpolation_savepoint)
    metric_state_nonhydro = construct_nh_metric_state(metrics_savepoint, icon_grid.num_levels)

    cell_geometry: CellParams = grid_savepoint.construct_cell_geometry()
    edge_geometry: EdgeParams = grid_savepoint.construct_edge_geometry()

    solve_nonhydro = SolveNonhydro()
    nlev = icon_grid.num_levels
    solve_nonhydro.init(
        grid=icon_grid,
        config=config,
        params=nonhydro_params,
        metric_state_nonhydro=metric_state_nonhydro,
        interpolation_state=interpolation_state,
        vertical_params=vertical_params,
        edge_geometry=edge_geometry,
        cell_geometry=cell_geometry,
        owner_mask=grid_savepoint.c_owner_mask(),
    )

    prognostic_state_ls = create_prognostic_states(sp)
    solve_nonhydro.set_timelevels(nnow, nnew)
    solve_nonhydro.run_predictor_step(
        diagnostic_state_nh=diagnostic_state_nh,
        prognostic_state=prognostic_state_ls,
        z_fields=solve_nonhydro.z_fields,
        dtime=dtime,
        idyn_timestep=dyn_timestep,
        l_recompute=recompute,
        l_init=linit,
        nnow=nnow,
        nnew=nnew,
    )

    cell_start_lb_plus2 = icon_grid.get_start_index(
        CellDim, HorizontalMarkerIndex.lateral_boundary(CellDim) + 2
    )
    cell_start_nudging = icon_grid.get_start_index(CellDim, HorizontalMarkerIndex.nudging(CellDim))
    edge_start_lb_plus4 = icon_grid.get_start_index(
        EdgeDim, HorizontalMarkerIndex.lateral_boundary(EdgeDim) + 4
    )
    edge_start_lb_plus6 = icon_grid.get_start_index(
        EdgeDim, HorizontalMarkerIndex.lateral_boundary(EdgeDim) + 6
    )
    edge_start_nuding_plus1 = icon_grid.get_start_index(
        EdgeDim, HorizontalMarkerIndex.nudging(EdgeDim) + 1
    )

    # stencils 2, 3
    assert dallclose(
        diagnostic_state_nh.exner_pr.asnumpy()[cell_start_lb_plus2:, :],
        sp_exit.exner_pr().asnumpy()[cell_start_lb_plus2:, :],
    )
    assert dallclose(
        solve_nonhydro.z_exner_ex_pr.asnumpy()[cell_start_lb_plus2:, :],
        sp_exit.z_exner_ex_pr().asnumpy()[cell_start_lb_plus2:, :],
    )

    # stencils 4,5
    assert dallclose(
        solve_nonhydro.z_exner_ic.asnumpy()[cell_start_lb_plus2:, nlev - 1],
        sp_exit.z_exner_ic().asnumpy()[cell_start_lb_plus2:, nlev - 1],
    )
    nflatlev = vertical_params.nflatlev
    assert dallclose(
        solve_nonhydro.z_exner_ic.asnumpy()[cell_start_lb_plus2:, nflatlev : nlev - 1],
        sp_exit.z_exner_ic().asnumpy()[cell_start_lb_plus2:, nflatlev : nlev - 1],
        rtol=1.0e-9,
    )
    # stencil 6
    assert dallclose(
        solve_nonhydro.z_dexner_dz_c_1.asnumpy()[cell_start_lb_plus2:, nflatlev:],
        sp_exit.z_dexner_dz_c(1).asnumpy()[cell_start_lb_plus2:, nflatlev:],
        atol=5e-18,
    )

    # stencils 7,8,9
    assert dallclose(
        diagnostic_state_nh.rho_ic.asnumpy()[cell_start_lb_plus2:, :],
        sp_exit.rho_ic().asnumpy()[cell_start_lb_plus2:, :],
    )
    assert dallclose(
        solve_nonhydro.z_th_ddz_exner_c.asnumpy()[cell_start_lb_plus2:, 1:],
        sp_exit.z_th_ddz_exner_c().asnumpy()[cell_start_lb_plus2:, 1:],
    )

    # stencils 7,8,9, 11
    assert dallclose(
        solve_nonhydro.z_theta_v_pr_ic.asnumpy()[cell_start_lb_plus2:, :],
        sp_exit.z_theta_v_pr_ic().asnumpy()[cell_start_lb_plus2:, :],
    )
    assert dallclose(
        diagnostic_state_nh.theta_v_ic.asnumpy()[cell_start_lb_plus2:, :],
        sp_exit.theta_v_ic().asnumpy()[cell_start_lb_plus2:, :],
    )
    # stencils 7,8,9, 13
    assert dallclose(
        solve_nonhydro.z_rth_pr_1.asnumpy()[cell_start_lb_plus2:, :],
        sp_exit.z_rth_pr(1).asnumpy()[cell_start_lb_plus2:, :],
    )
    assert dallclose(
        solve_nonhydro.z_rth_pr_2.asnumpy()[cell_start_lb_plus2:, :],
        sp_exit.z_rth_pr(2).asnumpy()[cell_start_lb_plus2:, :],
    )

    # stencils 12
    nflat_gradp = vertical_params.nflat_gradp
    assert dallclose(
        solve_nonhydro.z_dexner_dz_c_2.asnumpy()[cell_start_lb_plus2:, nflat_gradp:],
        sp_exit.z_dexner_dz_c(2).asnumpy()[cell_start_lb_plus2:, nflat_gradp:],
        atol=1e-22,
    )

    # grad_green_gauss_cell_dsl
    assert dallclose(
        solve_nonhydro.z_grad_rth_1.asnumpy()[cell_start_lb_plus2:, :],
        sp_exit.z_grad_rth(1).asnumpy()[cell_start_lb_plus2:, :],
        rtol=1e-6,
        atol=1e-21,
    )
    assert dallclose(
        solve_nonhydro.z_grad_rth_2.asnumpy()[cell_start_lb_plus2:, :],
        sp_exit.z_grad_rth(2).asnumpy()[cell_start_lb_plus2:, :],
        rtol=1e-6,
        atol=1e-21,
    )
    assert dallclose(
        solve_nonhydro.z_grad_rth_3.asnumpy()[cell_start_lb_plus2:, :],
        sp_exit.z_grad_rth(3).asnumpy()[cell_start_lb_plus2:, :],
        rtol=5e-6,
        atol=1e-17,
    )
    assert dallclose(
        solve_nonhydro.z_grad_rth_4.asnumpy()[cell_start_lb_plus2:, :],
        sp_exit.z_grad_rth(4).asnumpy()[cell_start_lb_plus2:, :],
        rtol=1e-6,
        atol=1e-21,
    )

    # mo_solve_nonhydro_stencil_16_fused_btraj_traj_o1
    assert dallclose(
<<<<<<< HEAD
        sp_exit.z_rho_e().asnumpy()[edge_start_lb_plus6:, :],
        solve_nonhydro.z_fields.z_rho_e.asnumpy()[edge_start_lb_plus6:, :],
    )
    assert dallclose(
        sp_exit.z_theta_v_e().asnumpy()[edge_start_lb_plus6:, :],
        solve_nonhydro.z_fields.z_theta_v_e.asnumpy()[edge_start_lb_plus6:, :],
=======
        z_fields.z_rho_e.asnumpy()[edge_start_lb_plus6:, :],
        sp_exit.z_rho_e().asnumpy()[edge_start_lb_plus6:, :],
    )
    assert dallclose(
        z_fields.z_theta_v_e.asnumpy()[edge_start_lb_plus6:, :],
        sp_exit.z_theta_v_e().asnumpy()[edge_start_lb_plus6:, :],
>>>>>>> f7e7c240
    )

    # stencils 18,19, 20, 22
    assert dallclose(
<<<<<<< HEAD
        sp_exit.z_gradh_exner().asnumpy()[edge_start_nuding_plus1:, :],
        solve_nonhydro.z_fields.z_gradh_exner.asnumpy()[edge_start_nuding_plus1:, :],
=======
        z_fields.z_gradh_exner.asnumpy()[edge_start_nuding_plus1:, :],
        sp_exit.z_gradh_exner().asnumpy()[edge_start_nuding_plus1:, :],
>>>>>>> f7e7c240
        atol=1e-20,
    )
    # stencil 21
    assert dallclose(
        solve_nonhydro.z_hydro_corr.asnumpy()[edge_start_nuding_plus1:, nlev - 1],
        sp_exit.z_hydro_corr().asnumpy()[edge_start_nuding_plus1:, nlev - 1],
        atol=1e-20,
    )
    prognostic_state_nnew = prognostic_state_ls[1]
    vn_new_reference = sp_exit.vn_new().asnumpy()

    # stencils 24
    assert dallclose(
        prognostic_state_nnew.vn.asnumpy()[edge_start_nuding_plus1:, :],
        vn_new_reference[edge_start_nuding_plus1:, :],
        atol=6e-15,
    )
    # stencil 29
    assert dallclose(
        prognostic_state_nnew.vn.asnumpy()[:edge_start_nuding_plus1, :],
        vn_new_reference[:edge_start_nuding_plus1, :],
    )

    # stencil 30
    assert dallclose(
        solve_nonhydro.z_vn_avg.asnumpy(),
        sp_exit.z_vn_avg().asnumpy(),
        atol=5e-14,
    )
    # stencil 30
    assert dallclose(
<<<<<<< HEAD
        sp_exit.z_graddiv_vn().asnumpy()[edge_start_lb_plus4:, :],
        solve_nonhydro.z_fields.z_graddiv_vn.asnumpy()[edge_start_lb_plus4:, :],
=======
        z_fields.z_graddiv_vn.asnumpy()[edge_start_lb_plus4:, :],
        sp_exit.z_graddiv_vn().asnumpy()[edge_start_lb_plus4:, :],
>>>>>>> f7e7c240
        atol=5e-20,
    )
    # stencil 30
    assert dallclose(
        diagnostic_state_nh.vt.asnumpy(),
        sp_exit.vt().asnumpy(),
        atol=5e-14,
    )

    # stencil 32
    assert dallclose(
        diagnostic_state_nh.mass_fl_e.asnumpy(),
        sp_exit.mass_fl_e().asnumpy(),
        atol=4e-12,
    )
    # stencil 32
    # TODO: @abishekg7 higher tol.
    assert dallclose(
        solve_nonhydro.z_theta_v_fl_e.asnumpy(),
        sp_exit.z_theta_v_fl_e().asnumpy(),
        atol=1e-9,
    )

    # stencil 35,36, 37,38
    assert dallclose(
        diagnostic_state_nh.vn_ie.asnumpy()[edge_start_lb_plus4:, :],
        sp_exit.vn_ie().asnumpy()[edge_start_lb_plus4:, :],
        atol=2e-14,
    )

    # stencil 35,36, 37,38
    assert dallclose(
<<<<<<< HEAD
        sp_exit.z_vt_ie().asnumpy(),
        solve_nonhydro.z_fields.z_vt_ie.asnumpy(),
=======
        z_fields.z_vt_ie.asnumpy(),
        sp_exit.z_vt_ie().asnumpy(),
>>>>>>> f7e7c240
        atol=2e-14,
    )
    # stencil 35,36
    assert dallclose(
<<<<<<< HEAD
        sp_exit.z_kin_hor_e().asnumpy()[edge_start_lb_plus4:, :],
        solve_nonhydro.z_fields.z_kin_hor_e.asnumpy()[edge_start_lb_plus4:, :],
        atol=10e-13,
=======
        z_fields.z_kin_hor_e.asnumpy()[edge_start_lb_plus4:, :],
        sp_exit.z_kin_hor_e().asnumpy()[edge_start_lb_plus4:, :],
        atol=1e-20,
>>>>>>> f7e7c240
    )

    # stencil 35
    assert dallclose(
        solve_nonhydro.z_w_concorr_me.asnumpy()[:, nflatlev:],
        sp_exit.z_w_concorr_me().asnumpy()[:, nflatlev:],
        atol=1e-15,
    )

    # stencils 39,40
    assert dallclose(
        diagnostic_state_nh.w_concorr_c.asnumpy(),
        sp_exit.w_concorr_c().asnumpy(),
        atol=1e-15,
    )

    # stencil 41
    assert dallclose(
        solve_nonhydro.z_flxdiv_mass.asnumpy(),
        sp_exit.z_flxdiv_mass().asnumpy(),
        atol=5e-13,  # TODO (magdalena) was 5e-15 for local experiment only
    )

    # TODO: @abishekg7 higher tol.
    assert dallclose(
        solve_nonhydro.z_flxdiv_theta.asnumpy(),
        sp_exit.z_flxdiv_theta().asnumpy(),
        atol=5e-12,
    )

    # stencils 43, 46, 47
    assert dallclose(
<<<<<<< HEAD
        sp_exit.z_contr_w_fl_l().asnumpy()[cell_start_nudging:, :],
        solve_nonhydro.z_fields.z_contr_w_fl_l.asnumpy()[cell_start_nudging:, :],
=======
        z_fields.z_contr_w_fl_l.asnumpy()[cell_start_nudging:, :],
        sp_exit.z_contr_w_fl_l().asnumpy()[cell_start_nudging:, :],
>>>>>>> f7e7c240
        atol=2e-15,
    )

    # stencil 43
    assert dallclose(
<<<<<<< HEAD
        sp_exit.z_w_expl().asnumpy()[cell_start_nudging:, 1:nlev],
        solve_nonhydro.z_fields.z_w_expl.asnumpy()[cell_start_nudging:, 1:nlev],
=======
        z_fields.z_w_expl.asnumpy()[cell_start_nudging:, 1:nlev],
        sp_exit.z_w_expl().asnumpy()[cell_start_nudging:, 1:nlev],
>>>>>>> f7e7c240
        atol=1e-14,
    )

    # stencil 44, 45
    assert dallclose(
        sp_exit.z_alpha().asnumpy()[cell_start_nudging:, :],
        solve_nonhydro.z_fields.z_alpha.asnumpy()[cell_start_nudging:, :],
        atol=5e-13,
    )
    # stencil 44
    assert dallclose(
        sp_exit.z_beta().asnumpy()[cell_start_nudging:, :],
        solve_nonhydro.z_fields.z_beta.asnumpy()[cell_start_nudging:, :],
        atol=2e-15,
    )
    # stencil 45_b, 52
    assert dallclose(
        sp_exit.z_q().asnumpy()[cell_start_nudging:, :],
        solve_nonhydro.z_fields.z_q.asnumpy()[cell_start_nudging:, :],
        atol=2e-15,
    )
    # stencil 48, 49
    assert dallclose(
<<<<<<< HEAD
        sp_exit.z_rho_expl().asnumpy()[cell_start_nudging:, :],
        solve_nonhydro.z_fields.z_rho_expl.asnumpy()[cell_start_nudging:, :],
=======
        z_fields.z_rho_expl.asnumpy()[cell_start_nudging:, :],
        sp_exit.z_rho_expl().asnumpy()[cell_start_nudging:, :],
>>>>>>> f7e7c240
        atol=2e-15,
    )
    # stencil 48, 49
    assert dallclose(
<<<<<<< HEAD
        sp_exit.z_exner_expl().asnumpy()[cell_start_nudging:, :],
        solve_nonhydro.z_fields.z_exner_expl.asnumpy()[cell_start_nudging:, :],
=======
        z_fields.z_exner_expl.asnumpy()[cell_start_nudging:, :],
        sp_exit.z_exner_expl().asnumpy()[cell_start_nudging:, :],
>>>>>>> f7e7c240
        atol=2e-15,
    )

    # end
    assert dallclose(prognostic_state_nnew.rho.asnumpy(), sp_exit.rho_new().asnumpy())
    assert dallclose(prognostic_state_nnew.w.asnumpy(), sp_exit.w_new().asnumpy(), atol=7e-14)

    assert dallclose(prognostic_state_nnew.exner.asnumpy(), sp_exit.exner_new().asnumpy())
    assert dallclose(prognostic_state_nnew.theta_v.asnumpy(), sp_exit.theta_v_new().asnumpy())


def construct_diagnostics(sp, sp_v):
    return DiagnosticStateNonHydro(
        theta_v_ic=sp.theta_v_ic(),
        exner_pr=sp.exner_pr(),
        rho_ic=sp.rho_ic(),
        ddt_exner_phy=sp.ddt_exner_phy(),
        grf_tend_rho=sp.grf_tend_rho(),
        grf_tend_thv=sp.grf_tend_thv(),
        grf_tend_w=sp.grf_tend_w(),
        mass_fl_e=sp.mass_fl_e(),
        ddt_vn_phy=sp.ddt_vn_phy(),
        grf_tend_vn=sp.grf_tend_vn(),
        ddt_vn_apc_ntl1=sp_v.ddt_vn_apc_pc(1),
        ddt_vn_apc_ntl2=sp_v.ddt_vn_apc_pc(2),
        ddt_w_adv_ntl1=sp_v.ddt_w_adv_pc(1),
        ddt_w_adv_ntl2=sp_v.ddt_w_adv_pc(2),
        vt=sp_v.vt(),
        vn_ie=sp_v.vn_ie(),
        w_concorr_c=sp_v.w_concorr_c(),
        rho_incr=None,  # sp.rho_incr(),
        vn_incr=None,  # sp.vn_incr(),
        exner_incr=None,  # sp.exner_incr(),
        exner_dyn_incr=sp.exner_dyn_incr(),
    )


def create_vertical_params(damping_height, grid_savepoint):
    return VerticalModelParams(
        vct_a=grid_savepoint.vct_a(),
        rayleigh_damping_height=damping_height,
        nflat_gradp=grid_savepoint.nflat_gradp(),
        nflatlev=grid_savepoint.nflatlev(),
    )


@pytest.mark.datatest
@pytest.mark.parametrize("istep_init, istep_exit", [(2, 2)])
@pytest.mark.parametrize(
    "experiment,step_date_init, step_date_exit, damping_height",
    [
        (REGIONAL_EXPERIMENT, "2021-06-20T12:00:10.000", "2021-06-20T12:00:10.000", 12500.0),
        (GLOBAL_EXPERIMENT, "2000-01-01T00:00:02.000", "2000-01-01T00:00:02.000", 50000.0),
    ],
)
def test_nonhydro_corrector_step(
    istep_init,
    istep_exit,
    step_date_init,
    step_date_exit,
    icon_grid,
    savepoint_nonhydro_init,
    damping_height,
    grid_savepoint,
    savepoint_velocity_init,
    metrics_savepoint,
    interpolation_savepoint,
    savepoint_nonhydro_exit,
    experiment,
    ndyn_substeps,
    caplog,
):
    caplog.set_level(logging.DEBUG)
    config = construct_config(experiment, ndyn_substeps)
    sp = savepoint_nonhydro_init
    nonhydro_params = NonHydrostaticParams(config)
    vertical_params = VerticalModelParams(
        vct_a=grid_savepoint.vct_a(),
        rayleigh_damping_height=damping_height,
        nflatlev=grid_savepoint.nflatlev(),
        nflat_gradp=grid_savepoint.nflat_gradp(),
    )
    sp_v = savepoint_velocity_init
    dtime = sp_v.get_metadata("dtime").get("dtime")
    clean_mflx = sp_v.get_metadata("clean_mflx").get("clean_mflx")
    lprep_adv = sp_v.get_metadata("prep_adv").get("prep_adv")
    prep_adv = PrepAdvection(
        vn_traj=sp.vn_traj(), mass_flx_me=sp.mass_flx_me(), mass_flx_ic=sp.mass_flx_ic()
    )

    nnow = 0  # TODO: @abishekg7 read from serialized data?
    nnew = 1

    diagnostic_state_nh = construct_diagnostics(sp, sp_v)

    z_fields = ZFields(
        z_gradh_exner=sp.z_gradh_exner(),
        z_alpha=sp.z_alpha(),
        z_beta=sp.z_beta(),
        z_w_expl=sp.z_w_expl(),
        z_exner_expl=sp.z_exner_expl(),
        z_q=sp.z_q(),
        z_contr_w_fl_l=sp.z_contr_w_fl_l(),
        z_rho_e=sp.z_rho_e(),
        z_theta_v_e=sp.z_theta_v_e(),
        z_graddiv_vn=sp.z_graddiv_vn(),
        z_rho_expl=sp.z_rho_expl(),
        z_dwdz_dd=sp.z_dwdz_dd(),
        z_kin_hor_e=sp_v.z_kin_hor_e(),
        z_vt_ie=sp_v.z_vt_ie(),
    )

    divdamp_fac_o2 = sp.divdamp_fac_o2()

    interpolation_state = construct_interpolation_state_for_nonhydro(interpolation_savepoint)
    metric_state_nonhydro = construct_nh_metric_state(metrics_savepoint, icon_grid.num_levels)

    cell_geometry: CellParams = grid_savepoint.construct_cell_geometry()
    edge_geometry: EdgeParams = grid_savepoint.construct_edge_geometry()

    solve_nonhydro = SolveNonhydro()
    solve_nonhydro.init(
        grid=icon_grid,
        config=config,
        params=nonhydro_params,
        metric_state_nonhydro=metric_state_nonhydro,
        interpolation_state=interpolation_state,
        vertical_params=vertical_params,
        edge_geometry=edge_geometry,
        cell_geometry=cell_geometry,
        owner_mask=grid_savepoint.c_owner_mask(),
    )

    prognostic_state_ls = create_prognostic_states(sp)
    solve_nonhydro.set_timelevels(nnow, nnew)

    solve_nonhydro.run_corrector_step(
        diagnostic_state_nh=diagnostic_state_nh,
        prognostic_state=prognostic_state_ls,
        z_fields=z_fields,
        prep_adv=prep_adv,
        divdamp_fac_o2=divdamp_fac_o2,
        dtime=dtime,
        nnew=nnew,
        nnow=nnow,
        lclean_mflx=clean_mflx,
        lprep_adv=lprep_adv,
    )
    if icon_grid.limited_area:
        assert dallclose(solve_nonhydro._bdy_divdamp.asnumpy(), sp.bdy_divdamp().asnumpy())

    assert dallclose(solve_nonhydro.scal_divdamp.asnumpy(), sp.scal_divdamp().asnumpy())
    # stencil 10
    assert dallclose(
        diagnostic_state_nh.rho_ic.asnumpy(),
        savepoint_nonhydro_exit.rho_ic().asnumpy(),
    )
    # stencil 10
    assert dallclose(
        diagnostic_state_nh.theta_v_ic.asnumpy(),
        savepoint_nonhydro_exit.theta_v_ic().asnumpy(),
    )

    # stencil 17
    assert dallclose(
        z_fields.z_graddiv_vn.asnumpy(),
        savepoint_nonhydro_exit.z_graddiv_vn().asnumpy(),
        atol=1e-12,
    )

    # stencil 23,26, 27, 4th_order_divdamp
    assert dallclose(
        prognostic_state_ls[nnew].vn.asnumpy(),
        savepoint_nonhydro_exit.vn_new().asnumpy(),
        rtol=1e-9,  # TODO (magdalena) was 1e-10 for local experiment only
    )

    assert dallclose(
        prognostic_state_ls[nnew].exner.asnumpy(), savepoint_nonhydro_exit.exner_new().asnumpy()
    )

    assert dallclose(
        prognostic_state_ls[nnew].rho.asnumpy(),
        savepoint_nonhydro_exit.rho_new().asnumpy(),
    )

    assert dallclose(
        prognostic_state_ls[nnew].w.asnumpy(),
        savepoint_nonhydro_exit.w_new().asnumpy(),
        atol=8e-14,
    )

    assert dallclose(
        prognostic_state_ls[nnew].theta_v.asnumpy(),
        savepoint_nonhydro_exit.theta_v_new().asnumpy(),
    )
    # stencil 31
    assert dallclose(
        solve_nonhydro.z_vn_avg.asnumpy(), savepoint_nonhydro_exit.z_vn_avg().asnumpy(), rtol=5e-7
    )

    # stencil 32
    assert dallclose(
        diagnostic_state_nh.mass_fl_e.asnumpy(),
        savepoint_nonhydro_exit.mass_fl_e().asnumpy(),
        rtol=5e-7,  # TODO (magdalena) was rtol=1e-10 for local experiment only
    )

    # stencil 33, 34
    assert dallclose(
        prep_adv.mass_flx_me.asnumpy(),
        savepoint_nonhydro_exit.mass_flx_me().asnumpy(),
        rtol=5e-7,  # TODO (magdalena) was rtol=1e-10 for local experiment only
    )
    # stencil 33, 34
    assert dallclose(
        prep_adv.vn_traj.asnumpy(),
        savepoint_nonhydro_exit.vn_traj().asnumpy(),
        rtol=5e-7,  # TODO (magdalena) was rtol=1e-10 for local experiment only
    )


@pytest.mark.datatest
@pytest.mark.parametrize("istep_init,jstep_init, istep_exit,jstep_exit", [(1, 0, 2, 0)])
@pytest.mark.parametrize(
    "experiment,step_date_init, step_date_exit, damping_height",
    [
        (REGIONAL_EXPERIMENT, "2021-06-20T12:00:10.000", "2021-06-20T12:00:10.000", 12500.0),
        (GLOBAL_EXPERIMENT, "2000-01-01T00:00:02.000", "2000-01-01T00:00:02.000", 50000.0),
    ],
)
def test_run_solve_nonhydro_single_step(
    istep_init,
    istep_exit,
    jstep_init,
    jstep_exit,
    step_date_init,
    step_date_exit,
    experiment,
    ndyn_substeps,
    icon_grid,
    savepoint_nonhydro_init,
    damping_height,
    grid_savepoint,
    savepoint_velocity_init,  # TODO (magdalena) this should not be needed in test_solve_nonhydro.py, only for test_velocity_advection.py
    metrics_savepoint,
    interpolation_savepoint,
    savepoint_nonhydro_exit,
    savepoint_nonhydro_step_exit,
    caplog,
):
    caplog.set_level(logging.DEBUG)
    config = construct_config(experiment, ndyn_substeps=ndyn_substeps)

    sp = savepoint_nonhydro_init
    sp_step_exit = savepoint_nonhydro_step_exit
    nonhydro_params = NonHydrostaticParams(config)
    vertical_params = create_vertical_params(damping_height, grid_savepoint)
    sp_v = savepoint_velocity_init
    dtime = sp_v.get_metadata("dtime").get("dtime")
    lprep_adv = sp_v.get_metadata("prep_adv").get("prep_adv")
    clean_mflx = sp_v.get_metadata("clean_mflx").get("clean_mflx")
    prep_adv = PrepAdvection(
        vn_traj=sp.vn_traj(), mass_flx_me=sp.mass_flx_me(), mass_flx_ic=sp.mass_flx_ic()
    )

    nnow = 0
    nnew = 1
    recompute = sp_v.get_metadata("recompute").get("recompute")
    linit = sp_v.get_metadata("linit").get("linit")
    dyn_timestep = sp_v.get_metadata("dyn_timestep").get("dyn_timestep")

    diagnostic_state_nh = construct_diagnostics(sp, sp_v)

    interpolation_state = construct_interpolation_state_for_nonhydro(interpolation_savepoint)
    metric_state_nonhydro = construct_nh_metric_state(metrics_savepoint, icon_grid.num_levels)

    cell_geometry: CellParams = grid_savepoint.construct_cell_geometry()
    edge_geometry: EdgeParams = grid_savepoint.construct_edge_geometry()

    solve_nonhydro = SolveNonhydro()
    solve_nonhydro.init(
        grid=icon_grid,
        config=config,
        params=nonhydro_params,
        metric_state_nonhydro=metric_state_nonhydro,
        interpolation_state=interpolation_state,
        vertical_params=vertical_params,
        edge_geometry=edge_geometry,
        cell_geometry=cell_geometry,
        owner_mask=grid_savepoint.c_owner_mask(),
    )

    prognostic_state_ls = create_prognostic_states(sp)

    initial_divdamp_fac = sp.divdamp_fac_o2()
    solve_nonhydro.time_step(
        diagnostic_state_nh=diagnostic_state_nh,
        prognostic_state_ls=prognostic_state_ls,
        prep_adv=prep_adv,
        divdamp_fac_o2=initial_divdamp_fac,
        dtime=dtime,
        idyn_timestep=dyn_timestep,
        l_recompute=recompute,
        l_init=linit,
        nnew=nnew,
        nnow=nnow,
        lclean_mflx=clean_mflx,
        lprep_adv=lprep_adv,
    )
    prognostic_state_nnew = prognostic_state_ls[1]
    assert dallclose(
        prognostic_state_nnew.theta_v.asnumpy(),
        sp_step_exit.theta_v_new().asnumpy(),
    )

    assert dallclose(prognostic_state_nnew.exner.asnumpy(), sp_step_exit.exner_new().asnumpy())

    assert dallclose(
        prognostic_state_nnew.vn.asnumpy(),
        savepoint_nonhydro_exit.vn_new().asnumpy(),
        rtol=1e-12,
        atol=1e-13,
    )

    assert dallclose(
        prognostic_state_nnew.rho.asnumpy(), savepoint_nonhydro_exit.rho_new().asnumpy()
    )

    assert dallclose(
        prognostic_state_nnew.w.asnumpy(),
        savepoint_nonhydro_exit.w_new().asnumpy(),
        atol=8e-14,
    )


@pytest.mark.datatest
@pytest.mark.parametrize("experiment", [REGIONAL_EXPERIMENT])
@pytest.mark.parametrize(
    "istep_init, jstep_init, step_date_init, istep_exit, jstep_exit, step_date_exit, vn_only",
    [
        (1, 0, "2021-06-20T12:00:10.000", 2, 1, "2021-06-20T12:00:10.000", False),
        (1, 0, "2021-06-20T12:00:20.000", 2, 1, "2021-06-20T12:00:20.000", True),
    ],
)
def test_run_solve_nonhydro_multi_step(
    step_date_init,
    step_date_exit,
    icon_grid,
    savepoint_nonhydro_init,
    damping_height,
    grid_savepoint,
    savepoint_velocity_init,
    metrics_savepoint,
    interpolation_savepoint,
    savepoint_nonhydro_exit,
    savepoint_nonhydro_step_exit,
    experiment,
):
    nsubsteps = grid_savepoint.get_metadata("nsteps").get("nsteps")
    config = construct_config(experiment, nsubsteps)
    sp = savepoint_nonhydro_init
    sp_step_exit = savepoint_nonhydro_step_exit
    nonhydro_params = NonHydrostaticParams(config)
    vertical_params = create_vertical_params(damping_height, grid_savepoint)
    sp_v = savepoint_velocity_init
    dtime = sp_v.get_metadata("dtime").get("dtime")
    lprep_adv = sp_v.get_metadata("prep_adv").get("prep_adv")
    clean_mflx = sp_v.get_metadata("clean_mflx").get("clean_mflx")
    prep_adv = PrepAdvection(
        vn_traj=sp.vn_traj(), mass_flx_me=sp.mass_flx_me(), mass_flx_ic=sp.mass_flx_ic()
    )

    nnow = 0
    nnew = 1
    recompute = sp_v.get_metadata("recompute").get("recompute")
    linit = sp_v.get_metadata("linit").get("linit")
    dyn_timestep = sp_v.get_metadata("dyn_timestep").get("dyn_timestep")

    diagnostic_state_nh = construct_diagnostics(sp, sp_v)

    prognostic_state_ls = create_prognostic_states(sp)

    interpolation_state = construct_interpolation_state_for_nonhydro(interpolation_savepoint)
    metric_state_nonhydro = construct_nh_metric_state(metrics_savepoint, icon_grid.num_levels)

    cell_geometry: CellParams = grid_savepoint.construct_cell_geometry()
    edge_geometry: EdgeParams = grid_savepoint.construct_edge_geometry()

    solve_nonhydro = SolveNonhydro()
    solve_nonhydro.init(
        grid=icon_grid,
        config=config,
        params=nonhydro_params,
        metric_state_nonhydro=metric_state_nonhydro,
        interpolation_state=interpolation_state,
        vertical_params=vertical_params,
        edge_geometry=edge_geometry,
        cell_geometry=cell_geometry,
        owner_mask=grid_savepoint.c_owner_mask(),
    )

    for i_substep in range(nsubsteps):
        solve_nonhydro.time_step(
            diagnostic_state_nh=diagnostic_state_nh,
            prognostic_state_ls=prognostic_state_ls,
            prep_adv=prep_adv,
            divdamp_fac_o2=sp.divdamp_fac_o2(),
            dtime=dtime,
            idyn_timestep=dyn_timestep,
            l_recompute=recompute,
            l_init=linit,
            nnew=nnew,
            nnow=nnow,
            lclean_mflx=clean_mflx,
            lprep_adv=lprep_adv,
        )
        linit = False
        recompute = False
        clean_mflx = False
        if i_substep != nsubsteps - 1:
            ntemp = nnow
            nnow = nnew
            nnew = ntemp

    cell_start_lb_plus2 = icon_grid.get_start_index(
        CellDim, HorizontalMarkerIndex.lateral_boundary(CellDim) + 2
    )
    edge_start_lb_plus4 = icon_grid.get_start_index(
        EdgeDim, HorizontalMarkerIndex.lateral_boundary(EdgeDim) + 4
    )

    assert dallclose(
        diagnostic_state_nh.rho_ic.asnumpy()[cell_start_lb_plus2:, :],
        savepoint_nonhydro_exit.rho_ic().asnumpy()[cell_start_lb_plus2:, :],
    )

    assert dallclose(
        diagnostic_state_nh.theta_v_ic.asnumpy()[cell_start_lb_plus2:, :],
        savepoint_nonhydro_exit.theta_v_ic().asnumpy()[cell_start_lb_plus2:, :],
    )

    assert dallclose(
<<<<<<< HEAD
        savepoint_nonhydro_exit.z_graddiv_vn().asnumpy()[edge_start_lb_plus4:, :],
        solve_nonhydro.z_fields.z_graddiv_vn.asnumpy()[edge_start_lb_plus4:, :],
=======
        z_fields.z_graddiv_vn.asnumpy()[edge_start_lb_plus4:, :],
        savepoint_nonhydro_exit.z_graddiv_vn().asnumpy()[edge_start_lb_plus4:, :],
>>>>>>> f7e7c240
        atol=1.0e-18,
    )

    assert dallclose(
        diagnostic_state_nh.mass_fl_e.asnumpy()[edge_start_lb_plus4:, :],
        savepoint_nonhydro_exit.mass_fl_e().asnumpy()[edge_start_lb_plus4:, :],
        atol=5e-7,
    )

    assert dallclose(
        prep_adv.mass_flx_me.asnumpy(),
        savepoint_nonhydro_exit.mass_flx_me().asnumpy(),
        atol=5e-7,
    )

    assert dallclose(
        prep_adv.vn_traj.asnumpy(),
        savepoint_nonhydro_exit.vn_traj().asnumpy(),
        atol=1e-12,
    )

    assert dallclose(
        prognostic_state_ls[nnew].theta_v.asnumpy(),
        sp_step_exit.theta_v_new().asnumpy(),
    )

    assert dallclose(
        prognostic_state_ls[nnew].rho.asnumpy(),
        savepoint_nonhydro_exit.rho_new().asnumpy(),
    )

    assert dallclose(
        prognostic_state_ls[nnew].exner.asnumpy(),
        sp_step_exit.exner_new().asnumpy(),
    )

    assert dallclose(
        prognostic_state_ls[nnew].w.asnumpy(),
        savepoint_nonhydro_exit.w_new().asnumpy(),
        atol=8e-14,
    )

    assert dallclose(
        prognostic_state_ls[nnew].vn.asnumpy(),
        savepoint_nonhydro_exit.vn_new().asnumpy(),
        atol=5e-13,
    )


@pytest.mark.datatest
def test_non_hydrostatic_params(savepoint_nonhydro_init):
    config = NonHydrostaticConfig()
    params = NonHydrostaticParams(config)

    assert params.wgt_nnew_vel == savepoint_nonhydro_init.wgt_nnew_vel()
    assert params.wgt_nnow_vel == savepoint_nonhydro_init.wgt_nnow_vel()
    assert params.wgt_nnew_rth == savepoint_nonhydro_init.wgt_nnew_rth()
    assert params.wgt_nnow_rth == savepoint_nonhydro_init.wgt_nnow_rth()


def create_prognostic_states(sp):
    prognostic_state_nnow = PrognosticState(
        w=sp.w_now(),
        vn=sp.vn_now(),
        theta_v=sp.theta_v_now(),
        rho=sp.rho_now(),
        exner=sp.exner_now(),
    )
    prognostic_state_nnew = PrognosticState(
        w=sp.w_new(),
        vn=sp.vn_new(),
        theta_v=sp.theta_v_new(),
        rho=sp.rho_new(),
        exner=sp.exner_new(),
    )
    prognostic_state_ls = [prognostic_state_nnow, prognostic_state_nnew]
    return prognostic_state_ls<|MERGE_RESOLUTION|>--- conflicted
+++ resolved
@@ -275,32 +275,18 @@
 
     # mo_solve_nonhydro_stencil_16_fused_btraj_traj_o1
     assert dallclose(
-<<<<<<< HEAD
+        solve_nonhydro.z_fields.z_rho_e.asnumpy()[edge_start_lb_plus6:, :],
         sp_exit.z_rho_e().asnumpy()[edge_start_lb_plus6:, :],
-        solve_nonhydro.z_fields.z_rho_e.asnumpy()[edge_start_lb_plus6:, :],
-    )
-    assert dallclose(
+    )
+    assert dallclose(
+        solve_nonhydro.z_fields.z_theta_v_e.asnumpy()[edge_start_lb_plus6:, :],
         sp_exit.z_theta_v_e().asnumpy()[edge_start_lb_plus6:, :],
-        solve_nonhydro.z_fields.z_theta_v_e.asnumpy()[edge_start_lb_plus6:, :],
-=======
-        z_fields.z_rho_e.asnumpy()[edge_start_lb_plus6:, :],
-        sp_exit.z_rho_e().asnumpy()[edge_start_lb_plus6:, :],
-    )
-    assert dallclose(
-        z_fields.z_theta_v_e.asnumpy()[edge_start_lb_plus6:, :],
-        sp_exit.z_theta_v_e().asnumpy()[edge_start_lb_plus6:, :],
->>>>>>> f7e7c240
     )
 
     # stencils 18,19, 20, 22
     assert dallclose(
-<<<<<<< HEAD
+        solve_nonhydro.z_fields.z_gradh_exner.asnumpy()[edge_start_nuding_plus1:, :],
         sp_exit.z_gradh_exner().asnumpy()[edge_start_nuding_plus1:, :],
-        solve_nonhydro.z_fields.z_gradh_exner.asnumpy()[edge_start_nuding_plus1:, :],
-=======
-        z_fields.z_gradh_exner.asnumpy()[edge_start_nuding_plus1:, :],
-        sp_exit.z_gradh_exner().asnumpy()[edge_start_nuding_plus1:, :],
->>>>>>> f7e7c240
         atol=1e-20,
     )
     # stencil 21
@@ -332,13 +318,8 @@
     )
     # stencil 30
     assert dallclose(
-<<<<<<< HEAD
+        solve_nonhydro.z_fields.z_graddiv_vn.asnumpy()[edge_start_lb_plus4:, :],
         sp_exit.z_graddiv_vn().asnumpy()[edge_start_lb_plus4:, :],
-        solve_nonhydro.z_fields.z_graddiv_vn.asnumpy()[edge_start_lb_plus4:, :],
-=======
-        z_fields.z_graddiv_vn.asnumpy()[edge_start_lb_plus4:, :],
-        sp_exit.z_graddiv_vn().asnumpy()[edge_start_lb_plus4:, :],
->>>>>>> f7e7c240
         atol=5e-20,
     )
     # stencil 30
@@ -371,28 +352,16 @@
 
     # stencil 35,36, 37,38
     assert dallclose(
-<<<<<<< HEAD
+        solve_nonhydro.z_fields.z_vt_ie.asnumpy(),
         sp_exit.z_vt_ie().asnumpy(),
-        solve_nonhydro.z_fields.z_vt_ie.asnumpy(),
-=======
-        z_fields.z_vt_ie.asnumpy(),
-        sp_exit.z_vt_ie().asnumpy(),
->>>>>>> f7e7c240
         atol=2e-14,
     )
     # stencil 35,36
     assert dallclose(
-<<<<<<< HEAD
-        sp_exit.z_kin_hor_e().asnumpy()[edge_start_lb_plus4:, :],
         solve_nonhydro.z_fields.z_kin_hor_e.asnumpy()[edge_start_lb_plus4:, :],
-        atol=10e-13,
-=======
-        z_fields.z_kin_hor_e.asnumpy()[edge_start_lb_plus4:, :],
         sp_exit.z_kin_hor_e().asnumpy()[edge_start_lb_plus4:, :],
         atol=1e-20,
->>>>>>> f7e7c240
-    )
-
+    )
     # stencil 35
     assert dallclose(
         solve_nonhydro.z_w_concorr_me.asnumpy()[:, nflatlev:],
@@ -423,66 +392,46 @@
 
     # stencils 43, 46, 47
     assert dallclose(
-<<<<<<< HEAD
+        solve_nonhydro.z_fields.z_contr_w_fl_l.asnumpy()[cell_start_nudging:, :],
         sp_exit.z_contr_w_fl_l().asnumpy()[cell_start_nudging:, :],
-        solve_nonhydro.z_fields.z_contr_w_fl_l.asnumpy()[cell_start_nudging:, :],
-=======
-        z_fields.z_contr_w_fl_l.asnumpy()[cell_start_nudging:, :],
-        sp_exit.z_contr_w_fl_l().asnumpy()[cell_start_nudging:, :],
->>>>>>> f7e7c240
         atol=2e-15,
     )
 
     # stencil 43
     assert dallclose(
-<<<<<<< HEAD
+        solve_nonhydro.z_fields.z_w_expl.asnumpy()[cell_start_nudging:, 1:nlev],
         sp_exit.z_w_expl().asnumpy()[cell_start_nudging:, 1:nlev],
-        solve_nonhydro.z_fields.z_w_expl.asnumpy()[cell_start_nudging:, 1:nlev],
-=======
-        z_fields.z_w_expl.asnumpy()[cell_start_nudging:, 1:nlev],
-        sp_exit.z_w_expl().asnumpy()[cell_start_nudging:, 1:nlev],
->>>>>>> f7e7c240
         atol=1e-14,
     )
 
     # stencil 44, 45
     assert dallclose(
+        solve_nonhydro.z_fields.z_alpha.asnumpy()[cell_start_nudging:, :],
         sp_exit.z_alpha().asnumpy()[cell_start_nudging:, :],
-        solve_nonhydro.z_fields.z_alpha.asnumpy()[cell_start_nudging:, :],
         atol=5e-13,
     )
     # stencil 44
     assert dallclose(
+        solve_nonhydro.z_fields.z_beta.asnumpy()[cell_start_nudging:, :],
         sp_exit.z_beta().asnumpy()[cell_start_nudging:, :],
-        solve_nonhydro.z_fields.z_beta.asnumpy()[cell_start_nudging:, :],
         atol=2e-15,
     )
     # stencil 45_b, 52
     assert dallclose(
+        solve_nonhydro.z_fields.z_q.asnumpy()[cell_start_nudging:, :],
         sp_exit.z_q().asnumpy()[cell_start_nudging:, :],
-        solve_nonhydro.z_fields.z_q.asnumpy()[cell_start_nudging:, :],
         atol=2e-15,
     )
     # stencil 48, 49
     assert dallclose(
-<<<<<<< HEAD
+        solve_nonhydro.z_fields.z_rho_expl.asnumpy()[cell_start_nudging:, :],
         sp_exit.z_rho_expl().asnumpy()[cell_start_nudging:, :],
-        solve_nonhydro.z_fields.z_rho_expl.asnumpy()[cell_start_nudging:, :],
-=======
-        z_fields.z_rho_expl.asnumpy()[cell_start_nudging:, :],
-        sp_exit.z_rho_expl().asnumpy()[cell_start_nudging:, :],
->>>>>>> f7e7c240
         atol=2e-15,
     )
     # stencil 48, 49
     assert dallclose(
-<<<<<<< HEAD
+        solve_nonhydro.z_fields.z_exner_expl.asnumpy()[cell_start_nudging:, :],
         sp_exit.z_exner_expl().asnumpy()[cell_start_nudging:, :],
-        solve_nonhydro.z_fields.z_exner_expl.asnumpy()[cell_start_nudging:, :],
-=======
-        z_fields.z_exner_expl.asnumpy()[cell_start_nudging:, :],
-        sp_exit.z_exner_expl().asnumpy()[cell_start_nudging:, :],
->>>>>>> f7e7c240
         atol=2e-15,
     )
 
@@ -926,13 +875,8 @@
     )
 
     assert dallclose(
-<<<<<<< HEAD
+        solve_nonhydro.z_fields.z_graddiv_vn.asnumpy()[edge_start_lb_plus4:, :],
         savepoint_nonhydro_exit.z_graddiv_vn().asnumpy()[edge_start_lb_plus4:, :],
-        solve_nonhydro.z_fields.z_graddiv_vn.asnumpy()[edge_start_lb_plus4:, :],
-=======
-        z_fields.z_graddiv_vn.asnumpy()[edge_start_lb_plus4:, :],
-        savepoint_nonhydro_exit.z_graddiv_vn().asnumpy()[edge_start_lb_plus4:, :],
->>>>>>> f7e7c240
         atol=1.0e-18,
     )
 
