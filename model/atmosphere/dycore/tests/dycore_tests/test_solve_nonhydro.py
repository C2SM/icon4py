# ICON4Py - ICON inspired code in Python and GT4Py
#
# Copyright (c) 2022-2024, ETH Zurich and MeteoSwiss
# All rights reserved.
#
# Please, refer to the LICENSE file in the root directory.
# SPDX-License-Identifier: BSD-3-Clause

import logging

import pytest

import icon4py.model.common.grid.states as grid_states
from icon4py.model.atmosphere.dycore import (
    dycore_states,
    dycore_utils,
    fused_solve_nonhydro_stencil_15_to_28,
    fused_solve_nonhydro_stencil_41_to_60,
    solve_nonhydro as solve_nh,
)
from icon4py.model.common import constants, dimension as dims
from icon4py.model.common.grid import horizontal as h_grid, vertical as v_grid
from icon4py.model.common.math import smagorinsky
from icon4py.model.common.utils import data_allocation as data_alloc
from icon4py.model.testing import (
    datatest_utils as dt_utils,
    helpers,
)

from . import utils


@pytest.mark.datatest
def test_validate_divdamp_fields_against_savepoint_values(
    grid_savepoint, savepoint_nonhydro_init, icon_grid, backend
):
    config = solve_nh.NonHydrostaticConfig()
    divdamp_fac_o2 = 0.032
    mean_cell_area = grid_savepoint.mean_cell_area()
    enh_divdamp_fac = data_alloc.zero_field(
        icon_grid,
        dims.KDim,
        backend=backend,
    )
    scal_divdamp = data_alloc.zero_field(
        icon_grid,
        dims.KDim,
        backend=backend,
    )
    bdy_divdamp = data_alloc.zero_field(
        icon_grid,
        dims.KDim,
        backend=backend,
    )
    smagorinsky.en_smag_fac_for_zero_nshift.with_backend(backend)(
        grid_savepoint.vct_a(),
        config.divdamp_fac,
        config.divdamp_fac2,
        config.divdamp_fac3,
        config.divdamp_fac4,
        config.divdamp_z,
        config.divdamp_z2,
        config.divdamp_z3,
        config.divdamp_z4,
        enh_divdamp_fac,
        offset_provider={"Koff": dims.KDim},
    )
    dycore_utils._calculate_scal_divdamp.with_backend(backend)(
        enh_divdamp_fac=enh_divdamp_fac,
        divdamp_order=config.divdamp_order,
        mean_cell_area=mean_cell_area,
        divdamp_fac_o2=divdamp_fac_o2,
        out=scal_divdamp,
        offset_provider={},
    )
    dycore_utils._calculate_bdy_divdamp.with_backend(backend)(
        scal_divdamp,
        config.nudge_max_coeff,
        constants.DBL_EPS,
        out=bdy_divdamp,
        offset_provider={},
    )

    assert helpers.dallclose(
        scal_divdamp.asnumpy(), savepoint_nonhydro_init.scal_divdamp().asnumpy()
    )
    assert helpers.dallclose(bdy_divdamp.asnumpy(), savepoint_nonhydro_init.bdy_divdamp().asnumpy())


@pytest.mark.datatest
@pytest.mark.parametrize("experiment", [dt_utils.REGIONAL_EXPERIMENT])
@pytest.mark.parametrize(
<<<<<<< HEAD
    "istep_init, jstep_init, step_date_init, istep_exit, jstep_exit, substep,  step_date_exit, at_initial_timestep",
    [
        (1, 0, "2021-06-20T12:00:10.000", 1, 0, 1, "2021-06-20T12:00:10.000", True),
        (2, 0, "2021-06-20T12:00:10.000", 2, 0, 1, "2021-06-20T12:00:10.000", True),
        (1, 1, "2021-06-20T12:00:10.000", 1, 1, 2, "2021-06-20T12:00:10.000", True),
        (2, 1, "2021-06-20T12:00:10.000", 2, 1, 2, "2021-06-20T12:00:10.000", True),
        (1, 0, "2021-06-20T12:00:20.000", 1, 0, 1, "2021-06-20T12:00:20.000", False),
        (2, 0, "2021-06-20T12:00:20.000", 2, 0, 1, "2021-06-20T12:00:20.000", False),
        (1, 1, "2021-06-20T12:00:20.000", 1, 1, 2, "2021-06-20T12:00:20.000", False),
        (2, 1, "2021-06-20T12:00:20.000", 2, 1, 2, "2021-06-20T12:00:20.000", False),
=======
    "istep_init, step_date_init, substep_init, at_initial_timestep",
    [
        (1, "2021-06-20T12:00:10.000", 1, True),
        (2, "2021-06-20T12:00:10.000", 1, True),
        (1, "2021-06-20T12:00:10.000", 2, True),
        (2, "2021-06-20T12:00:10.000", 2, True),
        (1, "2021-06-20T12:00:20.000", 1, False),
        (2, "2021-06-20T12:00:20.000", 1, False),
        (1, "2021-06-20T12:00:20.000", 2, False),
        (2, "2021-06-20T12:00:20.000", 2, False),
>>>>>>> 259795bb
    ],
)
def test_time_step_flags(
    experiment,
    istep_init,
    substep_init,
    step_date_init,
    at_initial_timestep,
    savepoint_nonhydro_init,
):
    sp = savepoint_nonhydro_init

    recompute = sp.get_metadata("recompute").get("recompute")
    clean_mflx = sp.get_metadata("clean_mflx").get("clean_mflx")
    linit = sp.get_metadata("linit").get("linit")

    assert recompute == (substep_init == 1)
    assert clean_mflx == (substep_init == 1)
    assert linit == (at_initial_timestep and (substep_init == 1))


@pytest.mark.embedded_remap_error
@pytest.mark.datatest
@pytest.mark.parametrize(
    "istep_init, substep_init, istep_exit, substep_exit, at_initial_timestep", [(1, 1, 1, 1, True)]
)
@pytest.mark.parametrize(
    "experiment, step_date_init, step_date_exit",
    [
        (
            dt_utils.REGIONAL_EXPERIMENT,
            "2021-06-20T12:00:10.000",
            "2021-06-20T12:00:10.000",
        ),
        # (
        #     dt_utils.GLOBAL_EXPERIMENT,
        #     "2000-01-01T00:00:02.000",
        #     "2000-01-01T00:00:02.000",
        # ),
    ],
)
def test_nonhydro_predictor_step(
    istep_init,
    istep_exit,
    substep_init,
    step_date_init,
    step_date_exit,
    icon_grid,
    savepoint_nonhydro_init,
    lowest_layer_thickness,
    model_top_height,
    stretch_factor,
    damping_height,
    grid_savepoint,
    metrics_savepoint,
    interpolation_savepoint,
    savepoint_nonhydro_exit,
    experiment,
    ndyn_substeps,
    at_initial_timestep,
    caplog,
    backend,
):
    caplog.set_level(logging.WARN)
    config = utils.construct_solve_nh_config(experiment, ndyn_substeps)
    sp = savepoint_nonhydro_init
    sp_exit = savepoint_nonhydro_exit
    nonhydro_params = solve_nh.NonHydrostaticParams(config)
    vertical_config = v_grid.VerticalGridConfig(
        icon_grid.num_levels,
        lowest_layer_thickness=lowest_layer_thickness,
        model_top_height=model_top_height,
        stretch_factor=stretch_factor,
        rayleigh_damping_height=damping_height,
    )
    vertical_params = utils.create_vertical_params(vertical_config, grid_savepoint)
    dtime = sp.get_metadata("dtime").get("dtime")

    diagnostic_state_nh = utils.construct_diagnostics(sp)

    interpolation_state = utils.construct_interpolation_state(interpolation_savepoint)
    metric_state_nonhydro = utils.construct_metric_state(metrics_savepoint, icon_grid.num_levels)

    cell_geometry: grid_states.CellParams = grid_savepoint.construct_cell_geometry()
    edge_geometry: grid_states.EdgeParams = grid_savepoint.construct_edge_geometry()

    solve_nonhydro = solve_nh.SolveNonhydro(
        grid=icon_grid,
        config=config,
        params=nonhydro_params,
        metric_state_nonhydro=metric_state_nonhydro,
        interpolation_state=interpolation_state,
        vertical_params=vertical_params,
        edge_geometry=edge_geometry,
        cell_geometry=cell_geometry,
        owner_mask=grid_savepoint.c_owner_mask(),
        backend=backend,
    )
    nlev = icon_grid.num_levels
    at_first_substep = substep_init == 1

    prognostic_states = utils.create_prognostic_states(sp)
    solve_nonhydro.update_time_levels_for_velocity_tendencies(
        diagnostic_state_nh,
        at_first_substep=at_first_substep,
        at_initial_timestep=at_initial_timestep,
    )

    solve_nonhydro.run_predictor_step(
        diagnostic_state_nh=diagnostic_state_nh,
        prognostic_states=prognostic_states,
        z_fields=solve_nonhydro.intermediate_fields,
        dtime=dtime,
        at_initial_timestep=at_initial_timestep,
        at_first_substep=at_first_substep,
    )

    cell_domain = h_grid.domain(dims.CellDim)
    edge_domain = h_grid.domain(dims.EdgeDim)

    cell_start_lateral_boundary_level_2 = icon_grid.start_index(
        cell_domain(h_grid.Zone.LATERAL_BOUNDARY_LEVEL_3)
    )
    cell_start_nudging = icon_grid.start_index(cell_domain(h_grid.Zone.NUDGING))

    edge_start_lateral_boundary_level_5 = icon_grid.start_index(
        edge_domain(h_grid.Zone.LATERAL_BOUNDARY_LEVEL_5)
    )

    edge_start_lateral_boundary_level_7 = icon_grid.start_index(
        edge_domain(h_grid.Zone.LATERAL_BOUNDARY_LEVEL_7)
    )
    edge_start_nudging_level_2 = icon_grid.start_index(edge_domain(h_grid.Zone.NUDGING_LEVEL_2))

    # stencils 2, 3
    assert helpers.dallclose(
        diagnostic_state_nh.exner_pr.asnumpy()[cell_start_lateral_boundary_level_2:, :],
        sp_exit.exner_pr().asnumpy()[cell_start_lateral_boundary_level_2:, :],
    )
    assert helpers.dallclose(
        solve_nonhydro.z_exner_ex_pr.asnumpy()[cell_start_lateral_boundary_level_2:, :],
        sp_exit.z_exner_ex_pr().asnumpy()[cell_start_lateral_boundary_level_2:, :],
    )

    # stencils 4,5
    assert helpers.dallclose(
        solve_nonhydro.z_exner_ic.asnumpy()[cell_start_lateral_boundary_level_2:, nlev - 1],
        sp_exit.z_exner_ic().asnumpy()[cell_start_lateral_boundary_level_2:, nlev - 1],
    )
    nflatlev = vertical_params.nflatlev
    assert helpers.dallclose(
        solve_nonhydro.z_exner_ic.asnumpy()[
            cell_start_lateral_boundary_level_2:, nflatlev : nlev - 1
        ],
        sp_exit.z_exner_ic().asnumpy()[cell_start_lateral_boundary_level_2:, nflatlev : nlev - 1],
        rtol=1.0e-9,
    )
    # stencil 6
    assert helpers.dallclose(
        solve_nonhydro.z_dexner_dz_c_1.asnumpy()[cell_start_lateral_boundary_level_2:, nflatlev:],
        sp_exit.z_dexner_dz_c(0).asnumpy()[cell_start_lateral_boundary_level_2:, nflatlev:],
        atol=5e-18,
    )

    # stencils 7,8,9
    assert helpers.dallclose(
        diagnostic_state_nh.rho_ic.asnumpy()[cell_start_lateral_boundary_level_2:, :],
        sp_exit.rho_ic().asnumpy()[cell_start_lateral_boundary_level_2:, :],
    )
    assert helpers.dallclose(
        solve_nonhydro.z_th_ddz_exner_c.asnumpy()[cell_start_lateral_boundary_level_2:, 1:],
        sp_exit.z_th_ddz_exner_c().asnumpy()[cell_start_lateral_boundary_level_2:, 1:],
        rtol=2.0e-12,
    )

    # stencils 7,8,9, 11
    assert helpers.dallclose(
        solve_nonhydro.z_theta_v_pr_ic.asnumpy()[cell_start_lateral_boundary_level_2:, :],
        sp_exit.z_theta_v_pr_ic().asnumpy()[cell_start_lateral_boundary_level_2:, :],
    )
    assert helpers.dallclose(
        diagnostic_state_nh.theta_v_ic.asnumpy()[cell_start_lateral_boundary_level_2:, :],
        sp_exit.theta_v_ic().asnumpy()[cell_start_lateral_boundary_level_2:, :],
    )
    # stencils 7,8,9, 13
    assert helpers.dallclose(
        solve_nonhydro.z_rth_pr_1.asnumpy()[cell_start_lateral_boundary_level_2:, :],
        sp_exit.z_rth_pr(0).asnumpy()[cell_start_lateral_boundary_level_2:, :],
    )
    assert helpers.dallclose(
        solve_nonhydro.z_rth_pr_2.asnumpy()[cell_start_lateral_boundary_level_2:, :],
        sp_exit.z_rth_pr(1).asnumpy()[cell_start_lateral_boundary_level_2:, :],
    )

    # stencils 12
    nflat_gradp = vertical_params.nflat_gradp
    assert helpers.dallclose(
        solve_nonhydro.z_dexner_dz_c_2.asnumpy()[
            cell_start_lateral_boundary_level_2:, nflat_gradp:
        ],
        sp_exit.z_dexner_dz_c(1).asnumpy()[cell_start_lateral_boundary_level_2:, nflat_gradp:],
        atol=1e-22,
    )

    # grad_green_gauss_cell_dsl
    assert helpers.dallclose(
        solve_nonhydro.z_grad_rth_1.asnumpy()[cell_start_lateral_boundary_level_2:, :],
        sp_exit.z_grad_rth(0).asnumpy()[cell_start_lateral_boundary_level_2:, :],
        rtol=1e-6,
        atol=1e-21,
    )
    assert helpers.dallclose(
        solve_nonhydro.z_grad_rth_2.asnumpy()[cell_start_lateral_boundary_level_2:, :],
        sp_exit.z_grad_rth(1).asnumpy()[cell_start_lateral_boundary_level_2:, :],
        rtol=1e-6,
        atol=1e-21,
    )
    assert helpers.dallclose(
        solve_nonhydro.z_grad_rth_3.asnumpy()[cell_start_lateral_boundary_level_2:, :],
        sp_exit.z_grad_rth(2).asnumpy()[cell_start_lateral_boundary_level_2:, :],
        rtol=5e-6,
        atol=1e-17,
    )
    assert helpers.dallclose(
        solve_nonhydro.z_grad_rth_4.asnumpy()[cell_start_lateral_boundary_level_2:, :],
        sp_exit.z_grad_rth(3).asnumpy()[cell_start_lateral_boundary_level_2:, :],
        rtol=1e-6,
        atol=1e-21,
    )

    # TODO Fix REGIONAL
    # compute_horizontal_advection_of_rho_and_theta
    assert helpers.dallclose(
        solve_nonhydro.intermediate_fields.z_rho_e.asnumpy()[
            edge_start_lateral_boundary_level_7:, :
        ],
        sp_exit.z_rho_e().asnumpy()[edge_start_lateral_boundary_level_7:, :],
    )
    assert helpers.dallclose(
        solve_nonhydro.intermediate_fields.z_theta_v_e.asnumpy()[
            edge_start_lateral_boundary_level_7:, :
        ],
        sp_exit.z_theta_v_e().asnumpy()[edge_start_lateral_boundary_level_7:, :],
    )

    # stencils 18,19, 20, 22
    assert helpers.dallclose(
        solve_nonhydro.intermediate_fields.z_gradh_exner.asnumpy()[edge_start_nudging_level_2:, :],
        sp_exit.z_gradh_exner().asnumpy()[edge_start_nudging_level_2:, :],
        atol=1e-20,
    )
    # stencil 21
    assert helpers.dallclose(
        solve_nonhydro.z_hydro_corr.asnumpy()[edge_start_nudging_level_2:, nlev - 1],
        sp_exit.z_hydro_corr().asnumpy()[edge_start_nudging_level_2:, nlev - 1],
        atol=1e-20,
    )
    prognostic_state_nnew = prognostic_states.next
    vn_new_reference = sp_exit.vn_new().asnumpy()

    # stencils 24
    assert helpers.dallclose(
        prognostic_state_nnew.vn.asnumpy()[edge_start_nudging_level_2:, :],
        vn_new_reference[edge_start_nudging_level_2:, :],
        atol=6e-15,
    )
    # stencil 29
    assert helpers.dallclose(
        prognostic_state_nnew.vn.asnumpy()[:edge_start_nudging_level_2, :],
        vn_new_reference[:edge_start_nudging_level_2, :],
    )

    # stencil 30
    assert helpers.dallclose(
        solve_nonhydro.z_vn_avg.asnumpy()[edge_start_lateral_boundary_level_5:, :],
        sp_exit.z_vn_avg().asnumpy()[edge_start_lateral_boundary_level_5:, :],
        atol=5e-14,
    )
    # stencil 30
    assert helpers.dallclose(
        solve_nonhydro.intermediate_fields.z_graddiv_vn.asnumpy()[
            edge_start_lateral_boundary_level_5:, :
        ],
        sp_exit.z_graddiv_vn().asnumpy()[edge_start_lateral_boundary_level_5:, :],
        atol=5e-20,
    )
    # stencil 30
    assert helpers.dallclose(
        diagnostic_state_nh.vt.asnumpy(),
        sp_exit.vt().asnumpy(),
        atol=5e-14,
    )

    # stencil 32
    assert helpers.dallclose(
        diagnostic_state_nh.mass_fl_e.asnumpy(),
        sp_exit.mass_fl_e().asnumpy(),
        atol=4e-12,
    )
    # stencil 32
    # TODO: @abishekg7 higher tol.
    assert helpers.dallclose(
        solve_nonhydro.z_theta_v_fl_e.asnumpy()[edge_start_lateral_boundary_level_5:, :],
        sp_exit.z_theta_v_fl_e().asnumpy()[edge_start_lateral_boundary_level_5:, :],
        atol=1e-9,
    )

    # stencil 35,36, 37,38
    assert helpers.dallclose(
        diagnostic_state_nh.vn_ie.asnumpy()[edge_start_lateral_boundary_level_5:, :],
        sp_exit.vn_ie().asnumpy()[edge_start_lateral_boundary_level_5:, :],
        atol=2e-14,
    )

    # stencil 35,36, 37,38
    assert helpers.dallclose(
        solve_nonhydro.intermediate_fields.z_vt_ie.asnumpy()[
            edge_start_lateral_boundary_level_5:, :
        ],
        sp_exit.z_vt_ie().asnumpy()[edge_start_lateral_boundary_level_5:, :],
        atol=2e-14,
    )
    # stencil 35,36
    assert helpers.dallclose(
        solve_nonhydro.intermediate_fields.z_kin_hor_e.asnumpy()[
            edge_start_lateral_boundary_level_5:, :
        ],
        sp_exit.z_kin_hor_e().asnumpy()[edge_start_lateral_boundary_level_5:, :],
        atol=1e-20,
    )
    # stencil 35
    assert helpers.dallclose(
        solve_nonhydro.z_w_concorr_me.asnumpy()[edge_start_lateral_boundary_level_5:, nflatlev:],
        sp_exit.z_w_concorr_me().asnumpy()[edge_start_lateral_boundary_level_5:, nflatlev:],
        atol=1e-15,
    )

    # stencils 39,40
    assert helpers.dallclose(
        diagnostic_state_nh.w_concorr_c.asnumpy(),
        sp_exit.w_concorr_c().asnumpy(),
        atol=1e-15,
    )

    # stencil 41
    assert helpers.dallclose(
        solve_nonhydro.z_flxdiv_mass.asnumpy(),
        sp_exit.z_flxdiv_mass().asnumpy(),
        atol=5e-13,  # TODO (magdalena) was 5e-15 for local experiment only
    )

    # TODO: @abishekg7 higher tol.
    assert helpers.dallclose(
        solve_nonhydro.z_flxdiv_theta.asnumpy(),
        sp_exit.z_flxdiv_theta().asnumpy(),
        atol=5e-12,
    )

    # stencils 43, 46, 47
    assert helpers.dallclose(
        solve_nonhydro.intermediate_fields.z_contr_w_fl_l.asnumpy()[cell_start_nudging:, :],
        sp_exit.z_contr_w_fl_l().asnumpy()[cell_start_nudging:, :],
        atol=2e-15,
    )

    # stencil 43
    assert helpers.dallclose(
        solve_nonhydro.intermediate_fields.z_w_expl.asnumpy()[cell_start_nudging:, 1:nlev],
        sp_exit.z_w_expl().asnumpy()[cell_start_nudging:, 1:nlev],
        atol=1e-14,
    )

    # stencil 44, 45
    assert helpers.dallclose(
        solve_nonhydro.intermediate_fields.z_alpha.asnumpy()[cell_start_nudging:, :],
        sp_exit.z_alpha().asnumpy()[cell_start_nudging:, :],
        atol=5e-13,
    )
    # stencil 44
    assert helpers.dallclose(
        solve_nonhydro.intermediate_fields.z_beta.asnumpy()[cell_start_nudging:, :],
        sp_exit.z_beta().asnumpy()[cell_start_nudging:, :],
        atol=2e-15,
    )

    # stencil 45_b, 52
    assert helpers.dallclose(
        solve_nonhydro.intermediate_fields.z_q.asnumpy()[
            cell_start_nudging:, : icon_grid.num_levels
        ],
        sp_exit.z_q().asnumpy()[cell_start_nudging:, : icon_grid.num_levels],
        atol=2e-15,
    )
    # stencil 48, 49
    assert helpers.dallclose(
        solve_nonhydro.intermediate_fields.z_rho_expl.asnumpy()[cell_start_nudging:, :],
        sp_exit.z_rho_expl().asnumpy()[cell_start_nudging:, :],
        atol=2e-15,
    )
    # stencil 48, 49
    assert helpers.dallclose(
        solve_nonhydro.intermediate_fields.z_exner_expl.asnumpy()[cell_start_nudging:, :],
        sp_exit.z_exner_expl().asnumpy()[cell_start_nudging:, :],
        atol=2e-15,
    )

    # end
    assert helpers.dallclose(prognostic_state_nnew.rho.asnumpy(), sp_exit.rho_new().asnumpy())
    assert helpers.dallclose(
        prognostic_state_nnew.w.asnumpy(), sp_exit.w_new().asnumpy(), atol=7e-14
    )

    assert helpers.dallclose(prognostic_state_nnew.exner.asnumpy(), sp_exit.exner_new().asnumpy())
    assert helpers.dallclose(
        prognostic_state_nnew.theta_v.asnumpy(), sp_exit.theta_v_new().asnumpy()
    )


@pytest.mark.embedded_remap_error
@pytest.mark.datatest
@pytest.mark.parametrize(
    "istep_init, substep_init, istep_exit, substep_exit, at_initial_timestep", [(2, 1, 2, 1, True)]
)
@pytest.mark.parametrize(
    "experiment, step_date_init, step_date_exit",
    [
        (
            dt_utils.REGIONAL_EXPERIMENT,
            "2021-06-20T12:00:10.000",
            "2021-06-20T12:00:10.000",
        ),
        # (
        #     dt_utils.GLOBAL_EXPERIMENT,
        #     "2000-01-01T00:00:02.000",
        #     "2000-01-01T00:00:02.000",
        # ),
    ],
)
def test_nonhydro_corrector_step(
    istep_init,
    istep_exit,
    substep_init,
    step_date_init,
    step_date_exit,
    icon_grid,
    savepoint_nonhydro_init,
    lowest_layer_thickness,
    model_top_height,
    stretch_factor,
    damping_height,
    grid_savepoint,
    metrics_savepoint,
    interpolation_savepoint,
    savepoint_nonhydro_exit,
    experiment,
    ndyn_substeps,
    at_initial_timestep,
    caplog,
    backend,
):
    caplog.set_level(logging.WARN)
    config = utils.construct_solve_nh_config(experiment, ndyn_substeps)
    init_savepoint = savepoint_nonhydro_init
    nonhydro_params = solve_nh.NonHydrostaticParams(config)
    vertical_config = v_grid.VerticalGridConfig(
        icon_grid.num_levels,
        lowest_layer_thickness=lowest_layer_thickness,
        model_top_height=model_top_height,
        stretch_factor=stretch_factor,
        rayleigh_damping_height=damping_height,
    )
    vertical_params = utils.create_vertical_params(vertical_config, grid_savepoint)
    dtime = init_savepoint.get_metadata("dtime").get("dtime")
    lprep_adv = init_savepoint.get_metadata("prep_adv").get("prep_adv")
    prep_adv = dycore_states.PrepAdvection(
        vn_traj=init_savepoint.vn_traj(),
        mass_flx_me=init_savepoint.mass_flx_me(),
        mass_flx_ic=init_savepoint.mass_flx_ic(),
        vol_flx_ic=data_alloc.zero_field(icon_grid, dims.CellDim, dims.KDim, backend=backend),
    )

    diagnostic_state_nh = utils.construct_diagnostics(init_savepoint)

    z_fields = solve_nh.IntermediateFields(
        z_gradh_exner=init_savepoint.z_gradh_exner(),
        z_alpha=init_savepoint.z_alpha(),
        z_beta=init_savepoint.z_beta(),
        z_w_expl=init_savepoint.z_w_expl(),
        z_exner_expl=init_savepoint.z_exner_expl(),
        z_q=init_savepoint.z_q(),
        z_contr_w_fl_l=init_savepoint.z_contr_w_fl_l(),
        z_rho_e=init_savepoint.z_rho_e(),
        z_theta_v_e=init_savepoint.z_theta_v_e(),
        z_graddiv_vn=init_savepoint.z_graddiv_vn(),
        z_rho_expl=init_savepoint.z_rho_expl(),
        z_dwdz_dd=init_savepoint.z_dwdz_dd(),
        z_kin_hor_e=init_savepoint.z_kin_hor_e(),
        z_vt_ie=init_savepoint.z_vt_ie(),
    )

    divdamp_fac_o2 = init_savepoint.divdamp_fac_o2()

    interpolation_state = utils.construct_interpolation_state(interpolation_savepoint)
    metric_state_nonhydro = utils.construct_metric_state(metrics_savepoint, icon_grid.num_levels)

    cell_geometry: grid_states.CellParams = grid_savepoint.construct_cell_geometry()
    edge_geometry: grid_states.EdgeParams = grid_savepoint.construct_edge_geometry()

    solve_nonhydro = solve_nh.SolveNonhydro(
        grid=icon_grid,
        config=config,
        params=nonhydro_params,
        metric_state_nonhydro=metric_state_nonhydro,
        interpolation_state=interpolation_state,
        vertical_params=vertical_params,
        edge_geometry=edge_geometry,
        cell_geometry=cell_geometry,
        owner_mask=grid_savepoint.c_owner_mask(),
        backend=backend,
    )
    at_first_substep = substep_init == 1
    at_last_substep = substep_init == ndyn_substeps

    prognostic_states = utils.create_prognostic_states(init_savepoint)
    solve_nonhydro.update_time_levels_for_velocity_tendencies(
        diagnostic_state_nh,
        at_first_substep=at_first_substep,
        at_initial_timestep=at_initial_timestep,
    )

    solve_nonhydro.run_corrector_step(
        diagnostic_state_nh=diagnostic_state_nh,
        prognostic_states=prognostic_states,
        z_fields=z_fields,
        prep_adv=prep_adv,
        divdamp_fac_o2=divdamp_fac_o2,
        dtime=dtime,
        lprep_adv=lprep_adv,
        at_first_substep=at_first_substep,
        at_last_substep=at_last_substep,
    )

    if icon_grid.limited_area:
        assert helpers.dallclose(
            solve_nonhydro._bdy_divdamp.asnumpy(), init_savepoint.bdy_divdamp().asnumpy()
        )

    assert helpers.dallclose(
        solve_nonhydro.scal_divdamp.asnumpy(), init_savepoint.scal_divdamp().asnumpy()
    )
    # stencil 10
    assert helpers.dallclose(
        diagnostic_state_nh.rho_ic.asnumpy(),
        savepoint_nonhydro_exit.rho_ic().asnumpy(),
    )
    # stencil 10
    assert helpers.dallclose(
        diagnostic_state_nh.theta_v_ic.asnumpy(),
        savepoint_nonhydro_exit.theta_v_ic().asnumpy(),
    )

    # stencil 17
    assert helpers.dallclose(
        z_fields.z_graddiv_vn.asnumpy(),
        savepoint_nonhydro_exit.z_graddiv_vn().asnumpy(),
        atol=1e-12,
    )

    # stencil 23,26, 27, 4th_order_divdamp
    assert helpers.dallclose(
        prognostic_states.next.vn.asnumpy(),
        savepoint_nonhydro_exit.vn_new().asnumpy(),
        rtol=1e-9,  # TODO (magdalena) was 1e-10 for local experiment only
    )

    assert helpers.dallclose(
        prognostic_states.next.exner.asnumpy(),
        savepoint_nonhydro_exit.exner_new().asnumpy(),
    )

    assert helpers.dallclose(
        prognostic_states.next.rho.asnumpy(),
        savepoint_nonhydro_exit.rho_new().asnumpy(),
    )

    assert helpers.dallclose(
        prognostic_states.next.w.asnumpy(),
        savepoint_nonhydro_exit.w_new().asnumpy(),
        atol=8e-14,
    )

    assert helpers.dallclose(
        prognostic_states.next.theta_v.asnumpy(),
        savepoint_nonhydro_exit.theta_v_new().asnumpy(),
    )
    # stencil 31 - TODO savepoint value starts differing from 0.0 at 1688 which is a n edge boundary
    assert helpers.dallclose(
        solve_nonhydro.z_vn_avg.asnumpy()[solve_nonhydro._start_edge_lateral_boundary_level_5 :, :],
        savepoint_nonhydro_exit.z_vn_avg().asnumpy()[
            solve_nonhydro._start_edge_lateral_boundary_level_5 :, :
        ],
        rtol=5e-7,
    )

    # stencil 32
    assert helpers.dallclose(
        diagnostic_state_nh.mass_fl_e.asnumpy(),
        savepoint_nonhydro_exit.mass_fl_e().asnumpy(),
        rtol=5e-7,  # TODO (magdalena) was rtol=1e-10 for local experiment only
    )

    # stencil 33, 34
    assert helpers.dallclose(
        prep_adv.mass_flx_me.asnumpy(),
        savepoint_nonhydro_exit.mass_flx_me().asnumpy(),
        rtol=5e-7,  # TODO (magdalena) was rtol=1e-10 for local experiment only
    )
    # stencil 33, 34
    assert helpers.dallclose(
        prep_adv.vn_traj.asnumpy(),
        savepoint_nonhydro_exit.vn_traj().asnumpy(),
        rtol=5e-7,  # TODO (magdalena) was rtol=1e-10 for local experiment only
    )
    # stencil 60 only relevant for last substep
    assert helpers.dallclose(
        diagnostic_state_nh.exner_dyn_incr.asnumpy(),
        savepoint_nonhydro_exit.exner_dyn_incr().asnumpy(),
        atol=1e-14,
    )


@pytest.mark.embedded_remap_error
@pytest.mark.datatest
@pytest.mark.parametrize(
    "istep_init, substep_init, istep_exit, substep_exit, at_initial_timestep", [(1, 1, 2, 1, True)]
)
@pytest.mark.parametrize(
    "experiment, step_date_init, step_date_exit",
    [
        (
            dt_utils.REGIONAL_EXPERIMENT,
            "2021-06-20T12:00:10.000",
            "2021-06-20T12:00:10.000",
        ),
        # (
        #     dt_utils.GLOBAL_EXPERIMENT,
        #     "2000-01-01T00:00:02.000",
        #     "2000-01-01T00:00:02.000",
        # ),
    ],
)
def test_run_solve_nonhydro_single_step(
    istep_init,
    istep_exit,
    substep_init,
    substep_exit,
    step_date_init,
    step_date_exit,
    experiment,
    ndyn_substeps,
    icon_grid,
    savepoint_nonhydro_init,
    lowest_layer_thickness,
    model_top_height,
    stretch_factor,
    damping_height,
    grid_savepoint,
    metrics_savepoint,
    interpolation_savepoint,
    savepoint_nonhydro_exit,
    savepoint_nonhydro_step_final,
    at_initial_timestep,
    caplog,
    backend,
):
    caplog.set_level(logging.WARN)
    config = utils.construct_solve_nh_config(experiment, ndyn_substeps)

    sp = savepoint_nonhydro_init
    sp_step_exit = savepoint_nonhydro_step_final
    nonhydro_params = solve_nh.NonHydrostaticParams(config)
    vertical_config = v_grid.VerticalGridConfig(
        icon_grid.num_levels,
        lowest_layer_thickness=lowest_layer_thickness,
        model_top_height=model_top_height,
        stretch_factor=stretch_factor,
        rayleigh_damping_height=damping_height,
    )
    vertical_params = utils.create_vertical_params(vertical_config, grid_savepoint)
    dtime = sp.get_metadata("dtime").get("dtime")
    lprep_adv = sp.get_metadata("prep_adv").get("prep_adv")
    prep_adv = dycore_states.PrepAdvection(
        vn_traj=sp.vn_traj(),
        mass_flx_me=sp.mass_flx_me(),
        mass_flx_ic=sp.mass_flx_ic(),
        vol_flx_ic=data_alloc.zero_field(icon_grid, dims.CellDim, dims.KDim, backend=backend),
    )

    diagnostic_state_nh = utils.construct_diagnostics(sp)

    interpolation_state = utils.construct_interpolation_state(interpolation_savepoint)
    metric_state_nonhydro = utils.construct_metric_state(metrics_savepoint, icon_grid.num_levels)

    cell_geometry: grid_states.CellParams = grid_savepoint.construct_cell_geometry()
    edge_geometry: grid_states.EdgeParams = grid_savepoint.construct_edge_geometry()

    solve_nonhydro = solve_nh.SolveNonhydro(
        grid=icon_grid,
        config=config,
        params=nonhydro_params,
        metric_state_nonhydro=metric_state_nonhydro,
        interpolation_state=interpolation_state,
        vertical_params=vertical_params,
        edge_geometry=edge_geometry,
        cell_geometry=cell_geometry,
        owner_mask=grid_savepoint.c_owner_mask(),
        backend=backend,
    )

    prognostic_states = utils.create_prognostic_states(sp)

    initial_divdamp_fac = sp.divdamp_fac_o2()
    solve_nonhydro.time_step(
        diagnostic_state_nh=diagnostic_state_nh,
        prognostic_states=prognostic_states,
        prep_adv=prep_adv,
        divdamp_fac_o2=initial_divdamp_fac,
        dtime=dtime,
        at_initial_timestep=at_initial_timestep,
        lprep_adv=lprep_adv,
        at_first_substep=substep_init == 1,
        at_last_substep=substep_init == (ndyn_substeps),
    )
    prognostic_state_nnew = prognostic_states.next
    assert helpers.dallclose(
        prognostic_state_nnew.theta_v.asnumpy(),
        sp_step_exit.theta_v_new().asnumpy(),
    )

    assert helpers.dallclose(
        prognostic_state_nnew.exner.asnumpy(), sp_step_exit.exner_new().asnumpy()
    )

    assert helpers.dallclose(
        prognostic_state_nnew.vn.asnumpy(),
        savepoint_nonhydro_exit.vn_new().asnumpy(),
        rtol=1e-12,
        atol=1e-13,
    )

    assert helpers.dallclose(
        prognostic_state_nnew.rho.asnumpy(), savepoint_nonhydro_exit.rho_new().asnumpy()
    )

    assert helpers.dallclose(
        prognostic_state_nnew.w.asnumpy(),
        savepoint_nonhydro_exit.w_new().asnumpy(),
        atol=8e-14,
    )

    assert helpers.dallclose(
        diagnostic_state_nh.exner_dyn_incr.asnumpy(),
        savepoint_nonhydro_exit.exner_dyn_incr().asnumpy(),
        atol=1e-14,
    )


# why is this not run for APE?
@pytest.mark.embedded_remap_error
@pytest.mark.datatest
@pytest.mark.parametrize("experiment", [dt_utils.REGIONAL_EXPERIMENT])
@pytest.mark.parametrize(
    "istep_init, substep_init, step_date_init, istep_exit, substep_exit, step_date_exit,  at_initial_timestep",
    [
        (1, 1, "2021-06-20T12:00:10.000", 2, 2, "2021-06-20T12:00:10.000", True),
        (1, 1, "2021-06-20T12:00:20.000", 2, 2, "2021-06-20T12:00:20.000", False),
    ],
)
def test_run_solve_nonhydro_multi_step(
    step_date_init,
    step_date_exit,
    icon_grid,
    savepoint_nonhydro_init,
    lowest_layer_thickness,
    model_top_height,
    stretch_factor,
    damping_height,
    grid_savepoint,
    metrics_savepoint,
    interpolation_savepoint,
    savepoint_nonhydro_exit,
    savepoint_nonhydro_step_final,
    experiment,
    ndyn_substeps,
    backend,
    at_initial_timestep,
):
    config = utils.construct_solve_nh_config(experiment, ndyn_substeps)
    sp = savepoint_nonhydro_init
    sp_step_exit = savepoint_nonhydro_step_final
    nonhydro_params = solve_nh.NonHydrostaticParams(config)
    vertical_config = v_grid.VerticalGridConfig(
        icon_grid.num_levels,
        lowest_layer_thickness=lowest_layer_thickness,
        model_top_height=model_top_height,
        stretch_factor=stretch_factor,
        rayleigh_damping_height=damping_height,
    )
    vertical_params = utils.create_vertical_params(vertical_config, grid_savepoint)
    dtime = sp.get_metadata("dtime").get("dtime")
    lprep_adv = sp.get_metadata("prep_adv").get("prep_adv")
    prep_adv = dycore_states.PrepAdvection(
        vn_traj=sp.vn_traj(),
        mass_flx_me=sp.mass_flx_me(),
        mass_flx_ic=sp.mass_flx_ic(),
        vol_flx_ic=data_alloc.zero_field(icon_grid, dims.CellDim, dims.KDim, backend=backend),
    )

    linit = sp.get_metadata("linit").get("linit")

    diagnostic_state_nh = utils.construct_diagnostics(sp, swap_ddt_w_adv_pc=not linit)
    prognostic_states = utils.create_prognostic_states(sp)

    interpolation_state = utils.construct_interpolation_state(interpolation_savepoint)
    metric_state_nonhydro = utils.construct_metric_state(metrics_savepoint, icon_grid.num_levels)

    cell_geometry: grid_states.CellParams = grid_savepoint.construct_cell_geometry()
    edge_geometry: grid_states.EdgeParams = grid_savepoint.construct_edge_geometry()

    solve_nonhydro = solve_nh.SolveNonhydro(
        grid=icon_grid,
        config=config,
        params=nonhydro_params,
        metric_state_nonhydro=metric_state_nonhydro,
        interpolation_state=interpolation_state,
        vertical_params=vertical_params,
        edge_geometry=edge_geometry,
        cell_geometry=cell_geometry,
        owner_mask=grid_savepoint.c_owner_mask(),
        backend=backend,
    )

    for i_substep in range(ndyn_substeps):
        at_first_substep = i_substep == 0
        at_last_substep = i_substep == (ndyn_substeps - 1)

        solve_nonhydro.time_step(
            diagnostic_state_nh=diagnostic_state_nh,
            prognostic_states=prognostic_states,
            prep_adv=prep_adv,
            divdamp_fac_o2=sp.divdamp_fac_o2(),
            dtime=dtime,
            at_initial_timestep=at_initial_timestep,
            lprep_adv=lprep_adv,
            at_first_substep=at_first_substep,
            at_last_substep=at_last_substep,
        )

        if not at_last_substep:
            prognostic_states.swap()

    cell_start_lb_plus2 = icon_grid.start_index(
        h_grid.domain(dims.CellDim)(h_grid.Zone.LATERAL_BOUNDARY_LEVEL_3)
    )
    edge_start_lb_plus4 = icon_grid.start_index(
        h_grid.domain(dims.EdgeDim)(h_grid.Zone.LATERAL_BOUNDARY_LEVEL_5)
    )

    assert helpers.dallclose(
        diagnostic_state_nh.rho_ic.asnumpy()[cell_start_lb_plus2:, :],
        savepoint_nonhydro_exit.rho_ic().asnumpy()[cell_start_lb_plus2:, :],
    )

    assert helpers.dallclose(
        diagnostic_state_nh.theta_v_ic.asnumpy()[cell_start_lb_plus2:, :],
        savepoint_nonhydro_exit.theta_v_ic().asnumpy()[cell_start_lb_plus2:, :],
    )

    assert helpers.dallclose(
        solve_nonhydro.intermediate_fields.z_graddiv_vn.asnumpy()[edge_start_lb_plus4:, :],
        savepoint_nonhydro_exit.z_graddiv_vn().asnumpy()[edge_start_lb_plus4:, :],
        atol=1.0e-18,
    )

    assert helpers.dallclose(
        diagnostic_state_nh.mass_fl_e.asnumpy()[edge_start_lb_plus4:, :],
        savepoint_nonhydro_exit.mass_fl_e().asnumpy()[edge_start_lb_plus4:, :],
        atol=5e-7,
    )

    assert helpers.dallclose(
        prep_adv.mass_flx_me.asnumpy(),
        savepoint_nonhydro_exit.mass_flx_me().asnumpy(),
        atol=5e-7,
    )

    assert helpers.dallclose(
        prep_adv.vn_traj.asnumpy(),
        savepoint_nonhydro_exit.vn_traj().asnumpy(),
        atol=1e-12,
    )

    assert helpers.dallclose(
        prognostic_states.next.theta_v.asnumpy(),
        sp_step_exit.theta_v_new().asnumpy(),
    )

    assert helpers.dallclose(
        prognostic_states.next.rho.asnumpy(),
        savepoint_nonhydro_exit.rho_new().asnumpy(),
    )

    assert helpers.dallclose(
        prognostic_states.next.exner.asnumpy(),
        sp_step_exit.exner_new().asnumpy(),
    )

    assert helpers.dallclose(
        prognostic_states.next.w.asnumpy(),
        savepoint_nonhydro_exit.w_new().asnumpy(),
        atol=8e-14,
    )

    assert helpers.dallclose(
        prognostic_states.next.vn.asnumpy(),
        savepoint_nonhydro_exit.vn_new().asnumpy(),
        atol=5e-13,
    )
    assert helpers.dallclose(
        diagnostic_state_nh.exner_dyn_incr.asnumpy(),
        savepoint_nonhydro_exit.exner_dyn_incr().asnumpy(),
        atol=1e-14,
    )


@pytest.mark.datatest
def test_non_hydrostatic_params(savepoint_nonhydro_init):
    config = solve_nh.NonHydrostaticConfig()
    params = solve_nh.NonHydrostaticParams(config)

    assert params.wgt_nnew_vel == savepoint_nonhydro_init.wgt_nnew_vel()
    assert params.wgt_nnow_vel == savepoint_nonhydro_init.wgt_nnow_vel()
    assert params.wgt_nnew_rth == savepoint_nonhydro_init.wgt_nnew_rth()
    assert params.wgt_nnow_rth == savepoint_nonhydro_init.wgt_nnow_rth()


@pytest.mark.embedded_remap_error
@pytest.mark.datatest
@pytest.mark.parametrize(
    "istep_init, jstep_init, istep_exit, jstep_exit, at_initial_timestep", [(1, 0, 2, 0, True)]
)
@pytest.mark.parametrize(
    "experiment, step_date_init, step_date_exit",
    [
        (
            dt_utils.REGIONAL_EXPERIMENT,
            "2021-06-20T12:00:10.000",
            "2021-06-20T12:00:10.000",
        ),
        # (
        #     dt_utils.GLOBAL_EXPERIMENT,
        #     "2000-01-01T00:00:02.000",
        #     "2000-01-01T00:00:02.000",
        # ),
    ],
)
def test_run_solve_nonhydro_15_to_28(
    step_date_init,
    step_date_exit,
    experiment,
    ndyn_substeps,
    icon_grid,
    savepoint_nonhydro_init,
    lowest_layer_thickness,
    model_top_height,
    stretch_factor,
    damping_height,
    grid_savepoint,
    metrics_savepoint,
    interpolation_savepoint,
    savepoint_nonhydro_exit,
    savepoint_nonhydro_step_exit,
    at_initial_timestep,
    istep_init,
    substep,
    savepoint_nonhydro_15_28_init,
    savepoint_nonhydro_15_28_exit,
    backend,
):
    edge_domain = h_grid.domain(dims.EdgeDim)

    start_edge_halo_level_2 = icon_grid.start_index(edge_domain(h_grid.Zone.HALO_LEVEL_2))
    end_edge_halo_level_2 = icon_grid.end_index(edge_domain(h_grid.Zone.HALO_LEVEL_2))
    start_edge_lateral_boundary = icon_grid.end_index(edge_domain(h_grid.Zone.LATERAL_BOUNDARY))
    end_edge_halo = icon_grid.end_index(edge_domain(h_grid.Zone.HALO))
    start_edge_lateral_boundary_level_7 = icon_grid.start_index(
        edge_domain(h_grid.Zone.LATERAL_BOUNDARY_LEVEL_7)
    )
    start_edge_nudging_level_2 = icon_grid.start_index(edge_domain(h_grid.Zone.NUDGING_LEVEL_2))
    end_edge_local = icon_grid.end_index(edge_domain(h_grid.Zone.LOCAL))
    end_edge_end = icon_grid.num_edges  # TODO: check

    vertical_config = v_grid.VerticalGridConfig(
        icon_grid.num_levels,
        lowest_layer_thickness=lowest_layer_thickness,
        model_top_height=model_top_height,
        stretch_factor=stretch_factor,
        rayleigh_damping_height=damping_height,
    )
    vertical_params = utils.create_vertical_params(vertical_config, grid_savepoint)
    vert_idx = data_alloc.index_field(dim=dims.KDim, grid=icon_grid, backend=backend)
    horz_idx = data_alloc.index_field(dim=dims.EdgeDim, grid=icon_grid, backend=backend)

    p_vn = savepoint_nonhydro_15_28_init.p_vn()
    p_vt = savepoint_nonhydro_15_28_init.p_vt()
    z_rth_pr_1 = savepoint_nonhydro_15_28_init.z_rth_pr_1()
    z_rth_pr_2 = savepoint_nonhydro_15_28_init.z_rth_pr_2()
    z_exner_ex_pr = savepoint_nonhydro_15_28_init.z_exner_ex_pr()
    z_dexner_dz_c_1 = savepoint_nonhydro_15_28_init.z_dexner_dz_c_1()
    z_dexner_dz_c_2 = savepoint_nonhydro_15_28_init.z_dexner_dz_c_2()
    theta_v = savepoint_nonhydro_15_28_init.theta_v()
    theta_v_ic = savepoint_nonhydro_15_28_init.theta_v_ic()
    z_dwdz_dd = savepoint_nonhydro_15_28_init.z_dwdz_dd()
    ddt_vn_apc_ntl2 = savepoint_nonhydro_15_28_init.ddt_vn_apc_ntl2()
    ddt_vn_apc_ntl1 = savepoint_nonhydro_15_28_init.ddt_vn_apc_ntl1()
    ddt_vn_phy = savepoint_nonhydro_15_28_init.ddt_vn_phy()
    vn_incr = savepoint_nonhydro_15_28_init.vn_incr()
    bdy_divdamp = savepoint_nonhydro_15_28_init.bdy_divdamp()
    z_hydro_corr = savepoint_nonhydro_15_28_init.z_hydro_corr()
    z_graddiv2_vn = savepoint_nonhydro_15_28_init.z_graddiv2_vn()
    scal_divdamp = savepoint_nonhydro_15_28_init.scal_divdamp()
    z_rho_e = savepoint_nonhydro_15_28_init.z_rho_e()
    z_theta_v_e = savepoint_nonhydro_15_28_init.z_theta_v_e()
    z_gradh_exner = savepoint_nonhydro_15_28_init.z_gradh_exner()
    vn = savepoint_nonhydro_15_28_init.vn()
    z_graddiv_vn = savepoint_nonhydro_15_28_init.z_graddiv_vn()
    iau_wgt_dyn = savepoint_nonhydro_15_28_init.iau_wgt_dyn()
    itime_scheme = savepoint_nonhydro_15_28_init.itime_scheme()
    divdamp_order = savepoint_nonhydro_15_28_init.divdamp_order()
    scal_divdamp_o2 = savepoint_nonhydro_15_28_init.scal_divdamp_o2()
    iadv_rhotheta = savepoint_nonhydro_15_28_init.iadv_rhotheta()
    is_iau_active = savepoint_nonhydro_15_28_init.is_iau_active()
    igradp_method = savepoint_nonhydro_15_28_init.igradp_method()

    z_rho_e_ref = savepoint_nonhydro_15_28_exit.z_rho_e()
    z_theta_v_e_ref = savepoint_nonhydro_15_28_exit.z_theta_v_e()
    z_gradh_exner_ref = savepoint_nonhydro_15_28_exit.z_gradh_exner()
    vn_ref = savepoint_nonhydro_15_28_exit.vn()
    z_graddiv_vn_ref = savepoint_nonhydro_15_28_exit.z_graddiv_vn()

    config = utils.construct_solve_nh_config(experiment, ndyn_substeps)
    nonhydro_params = solve_nh.NonHydrostaticParams(config)

    fused_solve_nonhydro_stencil_15_to_28.fused_solve_nonhydro_stencil_15_to_28.with_backend(
        backend
    )(
        geofac_grg_x=interpolation_savepoint.geofac_grg_x(),
        geofac_grg_y=interpolation_savepoint.geofac_grg_y(),
        p_vn=p_vn,
        p_vt=p_vt,
        pos_on_tplane_e_1=interpolation_savepoint.pos_on_tplane_e_1(),
        pos_on_tplane_e_2=interpolation_savepoint.pos_on_tplane_e_2(),
        primal_normal_cell_1=grid_savepoint.primal_normal_cell_x(),
        dual_normal_cell_1=grid_savepoint.dual_normal_cell_x(),
        primal_normal_cell_2=grid_savepoint.primal_normal_cell_y(),
        dual_normal_cell_2=grid_savepoint.dual_normal_cell_y(),
        rho_ref_me=metrics_savepoint.rho_ref_me(),
        theta_ref_me=metrics_savepoint.theta_ref_me(),
        z_rth_pr_1=z_rth_pr_1,
        z_rth_pr_2=z_rth_pr_2,
        ddxn_z_full=metrics_savepoint.ddxn_z_full(),
        c_lin_e=interpolation_savepoint.c_lin_e(),
        z_exner_ex_pr=z_exner_ex_pr,
        z_dexner_dz_c_1=z_dexner_dz_c_1,
        z_dexner_dz_c_2=z_dexner_dz_c_2,
        theta_v=theta_v,
        ikoffset=metrics_savepoint.vertoffset_gradp(),
        zdiff_gradp=metrics_savepoint.zdiff_gradp,
        theta_v_ic=theta_v_ic,
        inv_ddqz_z_full=metrics_savepoint.inv_ddqz_z_full(),
        ipeidx_dsl=metrics_savepoint.ipeidx_dsl(),
        pg_exdist=metrics_savepoint.pg_exdist(),
        hmask_dd3d=metrics_savepoint.hmask_dd3d(),
        scalfac_dd3d=metrics_savepoint.scalfac_dd3d(),
        z_dwdz_dd=z_dwdz_dd,
        inv_dual_edge_length=grid_savepoint.inv_dual_edge_length(),
        ddt_vn_apc_ntl2=ddt_vn_apc_ntl2,
        ddt_vn_apc_ntl1=ddt_vn_apc_ntl1,
        ddt_vn_phy=ddt_vn_phy,
        vn_incr=vn_incr,
        horz_idx=horz_idx,
        vert_idx=vert_idx,
        bdy_divdamp=bdy_divdamp,
        nudgecoeff_e=interpolation_savepoint.nudgecoeff_e(),
        z_hydro_corr=z_hydro_corr,
        geofac_grdiv=interpolation_savepoint.geofac_grdiv(),
        z_graddiv2_vn=z_graddiv2_vn,
        scal_divdamp=scal_divdamp,
        z_rho_e=z_rho_e,
        z_theta_v_e=z_theta_v_e,
        z_gradh_exner=z_gradh_exner,
        vn=vn,
        z_graddiv_vn=z_graddiv_vn,
        divdamp_fac=savepoint_nonhydro_init.divdamp_fac(),
        divdamp_fac_o2=savepoint_nonhydro_init.divdamp_fac_o2(),
        wgt_nnow_vel=nonhydro_params.wgt_nnow_vel(),
        wgt_nnew_vel=nonhydro_params.wgt_nnew_vel(),
        dtime=savepoint_nonhydro_init.get_metadata("dtime").get("dtime"),
        cpd=constants.CPD,
        iau_wgt_dyn=iau_wgt_dyn,
        is_iau_active=is_iau_active,
        itime_scheme=itime_scheme,
        p_dthalf=(0.5 * savepoint_nonhydro_init.get_metadata("dtime").get("dtime")),
        grav_o_cpd=nonhydro_params.grav_o_cpd,
        limited_area=grid_savepoint.get_metadata("limited_area").get("limited_area"),
        divdamp_order=divdamp_order,
        scal_divdamp_o2=scal_divdamp_o2,
        istep=istep_init,
        start_edge_halo_level_2=start_edge_halo_level_2,
        end_edge_halo_level_2=end_edge_halo_level_2,
        start_edge_lateral_boundary=start_edge_lateral_boundary,
        end_edge_halo=end_edge_halo,
        start_edge_lateral_boundary_level_7=start_edge_lateral_boundary_level_7,
        start_edge_nudging_level_2=start_edge_nudging_level_2,
        end_edge_local=end_edge_local,
        end_edge_end=end_edge_end,
        iadv_rhotheta=iadv_rhotheta,
        igradp_method=igradp_method,
        MIURA=solve_nh.RhoThetaAdvectionType.MIURA,
        TAYLOR_HYDRO=solve_nh.HorizontalPressureDiscretizationType.TAYLOR_HYDRO,
        nlev=icon_grid.num_levels,
        kstart_dd3d=nonhydro_params.kstart_dd3d,
        COMBINED=solve_nh.DivergenceDampingOrder.COMBINED,
        FOURTH_ORDER=solve_nh.DivergenceDampingOrder.FOURTH_ORDER,
        nflatlev=vertical_params.nflatlev,
        nflat_gradp=vertical_params.nflat_gradp,
        offset_provider={
            "C2E2CO": icon_grid.get_offset_provider("C2E2CO"),
            "E2EC": icon_grid.get_offset_provider("E2EC"),
            "E2C": icon_grid.get_offset_provider("E2C"),
            "E2C2EO": icon_grid.get_offset_provider("E2C2EO"),
            "Koff": dims.KDim,
        },
    )

    assert helpers.dallclose(z_rho_e.asnumpy(), z_rho_e_ref.asnumpy())
    assert helpers.dallclose(z_theta_v_e.asnumpy(), z_theta_v_e_ref.asnumpy())
    assert helpers.dallclose(z_gradh_exner.asnumpy(), z_gradh_exner_ref.asnumpy())
    assert helpers.dallclose(vn.asnumpy(), vn_ref.asnumpy())
    assert helpers.dallclose(z_graddiv_vn.asnumpy(), z_graddiv_vn_ref.asnumpy())


@pytest.mark.embedded_remap_error
@pytest.mark.datatest
@pytest.mark.parametrize("istep_init, istep_exit, at_initial_timestep", [(1, 2, True)])
@pytest.mark.parametrize(
    "experiment, step_date_init, step_date_exit",
    [
        (
            dt_utils.REGIONAL_EXPERIMENT,
            "2021-06-20T12:00:10.000",
            "2021-06-20T12:00:10.000",
        ),
        # (
        #     dt_utils.GLOBAL_EXPERIMENT,
        #     "2000-01-01T00:00:02.000",
        #     "2000-01-01T00:00:02.000",
        # ),
    ],
)
def test_run_solve_nonhydro_41_to_60(
    jstep_init,
    step_date_init,
    step_date_exit,
    experiment,
    ndyn_substeps,
    icon_grid,
    savepoint_nonhydro_init,
    lowest_layer_thickness,
    model_top_height,
    stretch_factor,
    damping_height,
    grid_savepoint,
    metrics_savepoint,
    interpolation_savepoint,
    savepoint_nonhydro_exit,
    savepoint_nonhydro_step_exit,
    at_initial_timestep,
    istep_init,
    substep,
    savepoint_nonhydro_41_60_init,
    savepoint_nonhydro_41_60_exit,
    backend,
):
    vert_idx = data_alloc.index_field(dim=dims.KDim, grid=icon_grid, backend=backend)

    vertical_config = v_grid.VerticalGridConfig(
        icon_grid.num_levels,
        lowest_layer_thickness=lowest_layer_thickness,
        model_top_height=model_top_height,
        stretch_factor=stretch_factor,
        rayleigh_damping_height=damping_height,
    )
    vertical_params = utils.create_vertical_params(vertical_config, grid_savepoint)
    at_first_substep = jstep_init == 0

    mass_fl_e = savepoint_nonhydro_41_60_init.mass_fl_e()
    z_theta_v_fl_e = savepoint_nonhydro_41_60_init.z_theta_v_fl_e()
    z_flxdiv_mass = savepoint_nonhydro_41_60_init.z_flxdiv_mass()
    z_flxdiv_theta = savepoint_nonhydro_41_60_init.z_flxdiv_theta()
    z_w_expl = savepoint_nonhydro_41_60_init.z_w_expl()
    ddt_w_adv_ntl1 = savepoint_nonhydro_41_60_init.ddt_w_adv_ntl1()
    ddt_w_adv_ntl2 = savepoint_nonhydro_41_60_init.ddt_w_adv_ntl2()
    z_th_ddz_exner_c = savepoint_nonhydro_41_60_init.z_th_ddz_exner_c()
    z_contr_w_fl_l = savepoint_nonhydro_41_60_init.z_contr_w_fl_l()
    rho_ic = savepoint_nonhydro_41_60_init.rho_ic()
    w_concorr_c = savepoint_nonhydro_41_60_init.w_concorr_c()
    exner_nnow = savepoint_nonhydro_41_60_init.exner_nnow()
    rho_nnow = savepoint_nonhydro_41_60_init.rho_nnow()
    theta_v_nnow = savepoint_nonhydro_41_60_init.theta_v_nnow()
    z_alpha = savepoint_nonhydro_41_60_init.z_alpha()
    z_beta = savepoint_nonhydro_41_60_init.z_beta()
    theta_v_ic = savepoint_nonhydro_41_60_init.theta_v_ic()
    z_q = savepoint_nonhydro_41_60_init.z_q
    w = savepoint_nonhydro_41_60_init.w()
    z_rho_expl = savepoint_nonhydro_41_60_init.z_rho_expl()
    z_exner_expl = savepoint_nonhydro_41_60_init.z_exner_expl()
    exner_pr = savepoint_nonhydro_41_60_init.exner_pr()
    ddt_exner_phy = savepoint_nonhydro_41_60_init.ddt_exner_phy()
    rho_incr = savepoint_nonhydro_41_60_init.rho_incr()
    exner_incr = savepoint_nonhydro_41_60_init.exner_incr()
    z_raylfac = savepoint_nonhydro_41_60_init.z_raylfac()
    rho = savepoint_nonhydro_41_60_init.rho()
    exner = savepoint_nonhydro_41_60_init.exner()
    theta_v = savepoint_nonhydro_41_60_init.theta_v()
    z_dwdz_dd = savepoint_nonhydro_41_60_init.z_dwdz_dd()
    exner_dyn_incr = savepoint_nonhydro_41_60_init.exner_dyn_incr()
    mass_flx_ic = savepoint_nonhydro_41_60_init.mass_flx_ic()
    vol_flx_ic = savepoint_nonhydro_41_60_init.vol_flx_ic()
    itime_scheme = savepoint_nonhydro_41_60_init.itime_scheme()
    iau_wgt_dyn = savepoint_nonhydro_41_60_init.iau_wgt_dyn()
    is_iau_active = savepoint_nonhydro_41_60_init.is_iau_active()
    lhdiff_rcf = savepoint_nonhydro_41_60_init.lhdiff_rcf()
    divdamp_type = savepoint_nonhydro_41_60_init.divdamp_type()
    lclean_mflx = savepoint_nonhydro_41_60_init.lclean_mflx()
    r_nsubsteps = savepoint_nonhydro_41_60_init.r_nsubsteps()
    idiv_method = savepoint_nonhydro_41_60_init.idiv_method()
    l_open_ubc = savepoint_nonhydro_41_60_init.l_open_ubc()
    l_vert_nested = savepoint_nonhydro_41_60_init.l_vert_nested()
    jk_start = savepoint_nonhydro_41_60_init.jk_start()

    z_flxdiv_mass_ref = savepoint_nonhydro_41_60_exit.z_flxdiv_mass()
    z_flxdiv_theta_ref = savepoint_nonhydro_41_60_exit.z_flxdiv_theta()
    z_w_expl_ref = savepoint_nonhydro_41_60_exit.z_w_expl()
    z_contr_w_fl_l_ref = savepoint_nonhydro_41_60_exit.z_contr_w_fl_l()
    z_beta_ref = savepoint_nonhydro_41_60_exit.z_beta()
    z_alpha_ref = savepoint_nonhydro_41_60_exit.z_alpha()
    z_q_ref = savepoint_nonhydro_41_60_exit.z_q()
    w_ref = savepoint_nonhydro_41_60_exit.w()
    z_rho_expl_ref = savepoint_nonhydro_41_60_exit.z_rho_expl()
    z_exner_expl_ref = savepoint_nonhydro_41_60_exit.z_rho_expl()
    rho_ref = savepoint_nonhydro_41_60_exit.rho()
    exner_ref = savepoint_nonhydro_41_60_exit.exner()
    theta_v_ref = savepoint_nonhydro_41_60_exit.theta_v()
    z_dwdz_dd_ref = savepoint_nonhydro_41_60_exit.z_dwdz_dd()
    exner_dyn_incr_ref = savepoint_nonhydro_41_60_exit.exner_dyn_incr()
    mass_flx_ic_ref = savepoint_nonhydro_41_60_exit.mass_flx_ic()
    vol_flx_ic_ref = savepoint_nonhydro_41_60_exit.vol_flx_ic()

    config = utils.construct_solve_nh_config(experiment, ndyn_substeps)
    nonhydro_params = solve_nh.NonHydrostaticParams(config)

    cell_domain = h_grid.domain(dims.CellDim)
    start_cell_nudging = icon_grid.start_index(cell_domain(h_grid.Zone.NUDGING))
    end_cell_local = icon_grid.end_index(cell_domain(h_grid.Zone.LOCAL))
    lprep_adv = savepoint_nonhydro_init.get_metadata("prep_adv").get("prep_adv")

    fused_solve_nonhydro_stencil_41_to_60.fused_solve_nonhydro_stencil_41_to_60.with_backend(
        backend
    )(
        geofac_div=interpolation_savepoint.geofac_div(),
        mass_fl_e=mass_fl_e,
        z_theta_v_fl_e=z_theta_v_fl_e,
        w_nnow=w,
        ddt_w_adv_ntl1=ddt_w_adv_ntl1,
        ddt_w_adv_ntl2=ddt_w_adv_ntl2,
        z_th_ddz_exner_c=z_th_ddz_exner_c,
        rho_ic=rho_ic,
        w_concorr_c=w_concorr_c,
        vwind_expl_wgt=metrics_savepoint.vwind_expl_wgt(),
        exner_nnow=exner_nnow,
        rho_nnow=rho_nnow,
        theta_v_nnow=theta_v_nnow,
        inv_ddqz_z_full=metrics_savepoint.inv_ddqz_z_full(),
        vwind_impl_wgt=metrics_savepoint.vwind_impl_wgt(),
        theta_v_ic=theta_v_ic,
        exner_pr=exner_pr,
        ddt_exner_phy=ddt_exner_phy,
        rho_incr=rho_incr,
        exner_incr=exner_incr,
        ddqz_z_half=metrics_savepoint.ddqz_z_half(),
        z_raylfac=z_raylfac,
        exner_ref_mc=metrics_savepoint.exner_ref_mc(),
        vert_idx=vert_idx,
        z_flxdiv_mass=z_flxdiv_mass,
        z_flxdiv_theta=z_flxdiv_theta,
        z_w_expl=z_w_expl,
        z_contr_w_fl_l=z_contr_w_fl_l,
        z_beta=z_beta,
        z_alpha=z_alpha,
        z_q=z_q,
        w=w,
        z_rho_expl=z_rho_expl,
        z_exner_expl=z_exner_expl,
        rho=rho,
        exner=exner,
        theta_v=theta_v,
        z_dwdz_dd=z_dwdz_dd,
        exner_dyn_incr=exner_dyn_incr,
        mass_flx_ic=mass_flx_ic,
        wgt_nnow_vel=nonhydro_params.wgt_nnow_vel,
        wgt_nnew_vel=nonhydro_params.wgt_nnew_vel,
        itime_scheme=itime_scheme,
        lprep_adv=lprep_adv,
        lclean_mflx=lclean_mflx,
        r_nsubsteps=r_nsubsteps,
        cvd_o_rd=constants.CVD_O_RD,
        iau_wgt_dyn=iau_wgt_dyn,
        dtime=savepoint_nonhydro_init.get_metadata("dtime").get("dtime"),
        rd=constants.RD,
        cvd=constants.CVD,
        cpd=constants.CPD,
        rayleigh_klemp=constants.RayleighType.KLEMP,
        idiv_method=idiv_method,
        l_open_ubc=l_open_ubc,
        l_vert_nested=l_vert_nested,
        is_iau_active=is_iau_active,
        rayleigh_type=constants.RayleighType,
        lhdiff_rcf=lhdiff_rcf,
        divdamp_type=divdamp_type,
        idyn_timestep=at_first_substep,
        index_of_damping_layer=grid_savepoint.nrdmax(),
        n_lev=icon_grid.num_levels,
        jk_start=jk_start,
        kstart_dd3d=nonhydro_params.kstart_dd3d,
        kstart_moist=vertical_params.kstart_moist(),
        istep=istep_init,
        start_cell_nudging=start_cell_nudging,
        end_cell_local=end_cell_local,
        vertical_lower=0,
        vertical_upper=icon_grid.num_levels + 1,
        offset_provider={
            "C2E": icon_grid.get_offset_provider("C2E"),
            "C2CE": icon_grid.get_offset_provider("C2CE"),
            "Koff": dims.KDim,
        },
    )

    assert helpers.dallclose(z_flxdiv_mass.asnumpy(), z_flxdiv_mass_ref.asnumpy())
    assert helpers.dallclose(z_flxdiv_theta.asnumpy(), z_flxdiv_theta_ref.asnumpy())
    assert helpers.dallclose(z_w_expl.asnumpy(), z_w_expl_ref.asnumpy())
    assert helpers.dallclose(z_contr_w_fl_l.asnumpy(), z_contr_w_fl_l_ref.asnumpy())
    assert helpers.dallclose(z_beta.asnumpy(), z_beta_ref.asnumpy())
    assert helpers.dallclose(z_alpha.asnumpy(), z_alpha_ref.asnumpy())
    assert helpers.dallclose(z_q.asnumpy(), z_q_ref.asnumpy())
    assert helpers.dallclose(w.asnumpy(), w_ref.asnumpy())
    assert helpers.dallclose(z_rho_expl.asnumpy(), z_rho_expl_ref.asnumpy())
    assert helpers.dallclose(z_exner_expl.asnumpy(), z_exner_expl_ref.asnumpy())
    assert helpers.dallclose(rho.asnumpy(), rho_ref.asnumpy())
    assert helpers.dallclose(exner.asnumpy(), exner_ref.asnumpy())
    assert helpers.dallclose(theta_v.asnumpy(), theta_v_ref.asnumpy())
    assert helpers.dallclose(z_dwdz_dd.asnumpy(), z_dwdz_dd_ref.asnumpy())
    assert helpers.dallclose(exner_dyn_incr.asnumpy(), exner_dyn_incr_ref.asnumpy())
    assert helpers.dallclose(mass_flx_ic.asnumpy(), mass_flx_ic_ref.asnumpy())
    assert helpers.dallclose(vol_flx_ic.asnumpy(), vol_flx_ic_ref.asnumpy())<|MERGE_RESOLUTION|>--- conflicted
+++ resolved
@@ -90,18 +90,6 @@
 @pytest.mark.datatest
 @pytest.mark.parametrize("experiment", [dt_utils.REGIONAL_EXPERIMENT])
 @pytest.mark.parametrize(
-<<<<<<< HEAD
-    "istep_init, jstep_init, step_date_init, istep_exit, jstep_exit, substep,  step_date_exit, at_initial_timestep",
-    [
-        (1, 0, "2021-06-20T12:00:10.000", 1, 0, 1, "2021-06-20T12:00:10.000", True),
-        (2, 0, "2021-06-20T12:00:10.000", 2, 0, 1, "2021-06-20T12:00:10.000", True),
-        (1, 1, "2021-06-20T12:00:10.000", 1, 1, 2, "2021-06-20T12:00:10.000", True),
-        (2, 1, "2021-06-20T12:00:10.000", 2, 1, 2, "2021-06-20T12:00:10.000", True),
-        (1, 0, "2021-06-20T12:00:20.000", 1, 0, 1, "2021-06-20T12:00:20.000", False),
-        (2, 0, "2021-06-20T12:00:20.000", 2, 0, 1, "2021-06-20T12:00:20.000", False),
-        (1, 1, "2021-06-20T12:00:20.000", 1, 1, 2, "2021-06-20T12:00:20.000", False),
-        (2, 1, "2021-06-20T12:00:20.000", 2, 1, 2, "2021-06-20T12:00:20.000", False),
-=======
     "istep_init, step_date_init, substep_init, at_initial_timestep",
     [
         (1, "2021-06-20T12:00:10.000", 1, True),
@@ -112,7 +100,6 @@
         (2, "2021-06-20T12:00:20.000", 1, False),
         (1, "2021-06-20T12:00:20.000", 2, False),
         (2, "2021-06-20T12:00:20.000", 2, False),
->>>>>>> 259795bb
     ],
 )
 def test_time_step_flags(
@@ -147,11 +134,11 @@
             "2021-06-20T12:00:10.000",
             "2021-06-20T12:00:10.000",
         ),
-        # (
-        #     dt_utils.GLOBAL_EXPERIMENT,
-        #     "2000-01-01T00:00:02.000",
-        #     "2000-01-01T00:00:02.000",
-        # ),
+        (
+            dt_utils.GLOBAL_EXPERIMENT,
+            "2000-01-01T00:00:02.000",
+            "2000-01-01T00:00:02.000",
+        ),
     ],
 )
 def test_nonhydro_predictor_step(
@@ -544,11 +531,11 @@
             "2021-06-20T12:00:10.000",
             "2021-06-20T12:00:10.000",
         ),
-        # (
-        #     dt_utils.GLOBAL_EXPERIMENT,
-        #     "2000-01-01T00:00:02.000",
-        #     "2000-01-01T00:00:02.000",
-        # ),
+        (
+            dt_utils.GLOBAL_EXPERIMENT,
+            "2000-01-01T00:00:02.000",
+            "2000-01-01T00:00:02.000",
+        ),
     ],
 )
 def test_nonhydro_corrector_step(
@@ -757,11 +744,11 @@
             "2021-06-20T12:00:10.000",
             "2021-06-20T12:00:10.000",
         ),
-        # (
-        #     dt_utils.GLOBAL_EXPERIMENT,
-        #     "2000-01-01T00:00:02.000",
-        #     "2000-01-01T00:00:02.000",
-        # ),
+        (
+            dt_utils.GLOBAL_EXPERIMENT,
+            "2000-01-01T00:00:02.000",
+            "2000-01-01T00:00:02.000",
+        ),
     ],
 )
 def test_run_solve_nonhydro_single_step(
