--- conflicted
+++ resolved
@@ -624,19 +624,11 @@
     at_last_substep = substep_init == ndyn_substeps
 
     prognostic_states = utils.create_prognostic_states(init_savepoint)
-<<<<<<< HEAD
 
     if not (at_initial_timestep and at_first_substep):
         diagnostic_state_nh.ddt_w_adv_pc.swap()
     if not at_first_substep:
         diagnostic_state_nh.ddt_vn_apc_pc.swap()
-=======
-    solve_nonhydro.update_time_levels_for_velocity_tendencies(
-        diagnostic_state_nh,
-        at_first_substep=at_first_substep,
-        at_initial_timestep=at_initial_timestep,
-    )
->>>>>>> c2da481e
 
     solve_nonhydro.run_corrector_step(
         diagnostic_state_nh=diagnostic_state_nh,
@@ -839,11 +831,7 @@
         at_initial_timestep=at_initial_timestep,
         lprep_adv=lprep_adv,
         at_first_substep=substep_init == 1,
-<<<<<<< HEAD
         at_last_substep=substep_init == ndyn_substeps,
-=======
-        at_last_substep=substep_init == (ndyn_substeps),
->>>>>>> c2da481e
     )
     prognostic_state_nnew = prognostic_states.next
     assert helpers.dallclose(
