# ICON4Py - ICON inspired code in Python and GT4Py
#
# Copyright (c) 2022-2024, ETH Zurich and MeteoSwiss
# All rights reserved.
#
# Please, refer to the LICENSE file in the root directory.
# SPDX-License-Identifier: BSD-3-Clause

import logging

import pytest

import icon4py.model.common.grid.states as grid_states
from icon4py.model.atmosphere.dycore import (
    dycore_states,
    dycore_utils,
    solve_nonhydro as solve_nh,
)
from icon4py.model.common import constants, dimension as dims
from icon4py.model.common.grid import horizontal as h_grid, vertical as v_grid
from icon4py.model.common.math import smagorinsky
from icon4py.model.common.test_utils import (
    datatest_utils as dt_utils,
    helpers,
)
from icon4py.model.common.utils import gt4py_field_allocation as field_alloc

from . import utils


@pytest.mark.datatest
def test_validate_divdamp_fields_against_savepoint_values(
    grid_savepoint, savepoint_nonhydro_init, icon_grid, backend
):
    config = solve_nh.NonHydrostaticConfig()
    divdamp_fac_o2 = 0.032
    mean_cell_area = grid_savepoint.mean_cell_area()
    enh_divdamp_fac = field_alloc.allocate_zero_field(dims.KDim, grid=icon_grid, is_halfdim=False)
    scal_divdamp = field_alloc.allocate_zero_field(dims.KDim, grid=icon_grid, is_halfdim=False)
    bdy_divdamp = field_alloc.allocate_zero_field(dims.KDim, grid=icon_grid, is_halfdim=False)
    smagorinsky.en_smag_fac_for_zero_nshift.with_backend(backend)(
        grid_savepoint.vct_a(),
        config.divdamp_fac,
        config.divdamp_fac2,
        config.divdamp_fac3,
        config.divdamp_fac4,
        config.divdamp_z,
        config.divdamp_z2,
        config.divdamp_z3,
        config.divdamp_z4,
        enh_divdamp_fac,
        offset_provider={"Koff": dims.KDim},
    )
    dycore_utils._calculate_scal_divdamp.with_backend(backend)(
        enh_divdamp_fac=enh_divdamp_fac,
        divdamp_order=config.divdamp_order,
        mean_cell_area=mean_cell_area,
        divdamp_fac_o2=divdamp_fac_o2,
        out=scal_divdamp,
        offset_provider={},
    )
    dycore_utils._calculate_bdy_divdamp.with_backend(backend)(
        scal_divdamp,
        config.nudge_max_coeff,
        constants.DBL_EPS,
        out=bdy_divdamp,
        offset_provider={},
    )

    assert helpers.dallclose(
        scal_divdamp.asnumpy(), savepoint_nonhydro_init.scal_divdamp().asnumpy()
    )
    assert helpers.dallclose(bdy_divdamp.asnumpy(), savepoint_nonhydro_init.bdy_divdamp().asnumpy())


@pytest.mark.datatest
@pytest.mark.parametrize("experiment", [dt_utils.REGIONAL_EXPERIMENT])
@pytest.mark.parametrize(
    "istep_init, jstep_init, step_date_init, istep_exit, jstep_exit, step_date_exit, vn_only, at_initial_timestep",
    [
        (1, 0, "2021-06-20T12:00:10.000", 1, 0, "2021-06-20T12:00:10.000", False, True),
        (2, 0, "2021-06-20T12:00:10.000", 2, 0, "2021-06-20T12:00:10.000", False, True),
        (1, 1, "2021-06-20T12:00:10.000", 1, 1, "2021-06-20T12:00:10.000", True, True),
        (2, 1, "2021-06-20T12:00:10.000", 2, 1, "2021-06-20T12:00:10.000", False, True),
        (1, 0, "2021-06-20T12:00:20.000", 1, 0, "2021-06-20T12:00:20.000", True, False),
        (2, 0, "2021-06-20T12:00:20.000", 2, 0, "2021-06-20T12:00:20.000", False, False),
        (1, 1, "2021-06-20T12:00:20.000", 1, 1, "2021-06-20T12:00:20.000", True, False),
        (2, 1, "2021-06-20T12:00:20.000", 2, 1, "2021-06-20T12:00:20.000", False, False),
    ],
)
def test_time_step_flags(
    experiment,
    istep_init,
    jstep_init,
    step_date_init,
    istep_exit,
    jstep_exit,
    step_date_exit,
    vn_only,
    at_initial_timestep,
    savepoint_nonhydro_init,
):
    sp = savepoint_nonhydro_init
    recompute = sp.get_metadata("recompute").get("recompute")
    clean_mflx = sp.get_metadata("clean_mflx").get("clean_mflx")
    linit = sp.get_metadata("linit").get("linit")

    assert recompute == (jstep_init == 0)
    assert clean_mflx == (jstep_init == 0)
    assert linit == (at_initial_timestep and (jstep_init == 0))


@pytest.mark.datatest
@pytest.mark.parametrize("istep_init, istep_exit, at_initial_timestep", [(1, 1, True)])
@pytest.mark.parametrize(
    "experiment, step_date_init, step_date_exit",
    [
        (
            dt_utils.REGIONAL_EXPERIMENT,
            "2021-06-20T12:00:10.000",
            "2021-06-20T12:00:10.000",
        ),
        (
            dt_utils.GLOBAL_EXPERIMENT,
            "2000-01-01T00:00:02.000",
            "2000-01-01T00:00:02.000",
        ),
    ],
)
def test_nonhydro_predictor_step(
    istep_init,
    istep_exit,
    jstep_init,
    step_date_init,
    step_date_exit,
    icon_grid,
    savepoint_nonhydro_init,
    lowest_layer_thickness,
    model_top_height,
    stretch_factor,
    damping_height,
    grid_savepoint,
    metrics_savepoint,
    interpolation_savepoint,
    savepoint_nonhydro_exit,
    experiment,
    ndyn_substeps,
    at_initial_timestep,
    caplog,
    backend,
):
    caplog.set_level(logging.DEBUG)
    config = utils.construct_solve_nh_config(experiment, ndyn_substeps)
    sp = savepoint_nonhydro_init
    sp_exit = savepoint_nonhydro_exit
    nonhydro_params = solve_nh.NonHydrostaticParams(config)
    vertical_config = v_grid.VerticalGridConfig(
        icon_grid.num_levels,
        lowest_layer_thickness=lowest_layer_thickness,
        model_top_height=model_top_height,
        stretch_factor=stretch_factor,
        rayleigh_damping_height=damping_height,
    )
    vertical_params = utils.create_vertical_params(vertical_config, grid_savepoint)
    dtime = sp.get_metadata("dtime").get("dtime")

    diagnostic_state_nh = utils.construct_diagnostics(sp)

    interpolation_state = utils.construct_interpolation_state(interpolation_savepoint)
    metric_state_nonhydro = utils.construct_metric_state(metrics_savepoint, icon_grid.num_levels)

    cell_geometry: grid_states.CellParams = grid_savepoint.construct_cell_geometry()
    edge_geometry: grid_states.EdgeParams = grid_savepoint.construct_edge_geometry()

    solve_nonhydro = solve_nh.SolveNonhydro(
        grid=icon_grid,
        config=config,
        params=nonhydro_params,
        metric_state_nonhydro=metric_state_nonhydro,
        interpolation_state=interpolation_state,
        vertical_params=vertical_params,
        edge_geometry=edge_geometry,
        cell_geometry=cell_geometry,
        owner_mask=grid_savepoint.c_owner_mask(),
        backend=backend,
    )
    nlev = icon_grid.num_levels
    at_first_substep = jstep_init == 0

    prognostic_states = utils.create_prognostic_states(sp)
    solve_nonhydro.update_time_levels_for_velocity_tendencies(
        diagnostic_state_nh,
        at_first_substep=at_first_substep,
        at_initial_timestep=at_initial_timestep,
    )

    solve_nonhydro.run_predictor_step(
        diagnostic_state_nh=diagnostic_state_nh,
        prognostic_states=prognostic_states,
        z_fields=solve_nonhydro.intermediate_fields,
        dtime=dtime,
        at_initial_timestep=at_initial_timestep,
        at_first_substep=at_first_substep,
    )

    cell_domain = h_grid.domain(dims.CellDim)
    edge_domain = h_grid.domain(dims.EdgeDim)

    cell_start_lateral_boundary_level_2 = icon_grid.start_index(
        cell_domain(h_grid.Zone.LATERAL_BOUNDARY_LEVEL_3)
    )
    cell_start_nudging = icon_grid.start_index(cell_domain(h_grid.Zone.NUDGING))

    edge_start_lateral_boundary_level_5 = icon_grid.start_index(
        edge_domain(h_grid.Zone.LATERAL_BOUNDARY_LEVEL_5)
    )
    edge_start_lateral_boundary_level_7 = icon_grid.start_index(
        edge_domain(h_grid.Zone.LATERAL_BOUNDARY_LEVEL_7)
    )
    edge_start_nudging_level_2 = icon_grid.start_index(edge_domain(h_grid.Zone.NUDGING_LEVEL_2))

    # stencils 2, 3
    assert helpers.dallclose(
        diagnostic_state_nh.exner_pr.asnumpy()[cell_start_lateral_boundary_level_2:, :],
        sp_exit.exner_pr().asnumpy()[cell_start_lateral_boundary_level_2:, :],
    )
    assert helpers.dallclose(
        solve_nonhydro.z_exner_ex_pr.asnumpy()[cell_start_lateral_boundary_level_2:, :],
        sp_exit.z_exner_ex_pr().asnumpy()[cell_start_lateral_boundary_level_2:, :],
    )

    # stencils 4,5
    assert helpers.dallclose(
        solve_nonhydro.z_exner_ic.asnumpy()[cell_start_lateral_boundary_level_2:, nlev - 1],
        sp_exit.z_exner_ic().asnumpy()[cell_start_lateral_boundary_level_2:, nlev - 1],
    )
    nflatlev = vertical_params.nflatlev
    assert helpers.dallclose(
        solve_nonhydro.z_exner_ic.asnumpy()[
            cell_start_lateral_boundary_level_2:, nflatlev : nlev - 1
        ],
        sp_exit.z_exner_ic().asnumpy()[cell_start_lateral_boundary_level_2:, nflatlev : nlev - 1],
        rtol=1.0e-9,
    )
    # stencil 6
    assert helpers.dallclose(
        solve_nonhydro.z_dexner_dz_c_1.asnumpy()[cell_start_lateral_boundary_level_2:, nflatlev:],
        sp_exit.z_dexner_dz_c(1).asnumpy()[cell_start_lateral_boundary_level_2:, nflatlev:],
        atol=5e-18,
    )

    # stencils 7,8,9
    assert helpers.dallclose(
        diagnostic_state_nh.rho_ic.asnumpy()[cell_start_lateral_boundary_level_2:, :],
        sp_exit.rho_ic().asnumpy()[cell_start_lateral_boundary_level_2:, :],
    )
    assert helpers.dallclose(
        solve_nonhydro.z_th_ddz_exner_c.asnumpy()[cell_start_lateral_boundary_level_2:, 1:],
        sp_exit.z_th_ddz_exner_c().asnumpy()[cell_start_lateral_boundary_level_2:, 1:],
    )

    # stencils 7,8,9, 11
    assert helpers.dallclose(
        solve_nonhydro.z_theta_v_pr_ic.asnumpy()[cell_start_lateral_boundary_level_2:, :],
        sp_exit.z_theta_v_pr_ic().asnumpy()[cell_start_lateral_boundary_level_2:, :],
    )
    assert helpers.dallclose(
        diagnostic_state_nh.theta_v_ic.asnumpy()[cell_start_lateral_boundary_level_2:, :],
        sp_exit.theta_v_ic().asnumpy()[cell_start_lateral_boundary_level_2:, :],
    )
    # stencils 7,8,9, 13
    assert helpers.dallclose(
        solve_nonhydro.z_rth_pr_1.asnumpy()[cell_start_lateral_boundary_level_2:, :],
        sp_exit.z_rth_pr(1).asnumpy()[cell_start_lateral_boundary_level_2:, :],
    )
    assert helpers.dallclose(
        solve_nonhydro.z_rth_pr_2.asnumpy()[cell_start_lateral_boundary_level_2:, :],
        sp_exit.z_rth_pr(2).asnumpy()[cell_start_lateral_boundary_level_2:, :],
    )

    # stencils 12
    nflat_gradp = vertical_params.nflat_gradp
    assert helpers.dallclose(
        solve_nonhydro.z_dexner_dz_c_2.asnumpy()[
            cell_start_lateral_boundary_level_2:, nflat_gradp:
        ],
        sp_exit.z_dexner_dz_c(2).asnumpy()[cell_start_lateral_boundary_level_2:, nflat_gradp:],
        atol=1e-22,
    )

    # grad_green_gauss_cell_dsl
    assert helpers.dallclose(
        solve_nonhydro.z_grad_rth_1.asnumpy()[cell_start_lateral_boundary_level_2:, :],
        sp_exit.z_grad_rth(1).asnumpy()[cell_start_lateral_boundary_level_2:, :],
        rtol=1e-6,
        atol=1e-21,
    )
    assert helpers.dallclose(
        solve_nonhydro.z_grad_rth_2.asnumpy()[cell_start_lateral_boundary_level_2:, :],
        sp_exit.z_grad_rth(2).asnumpy()[cell_start_lateral_boundary_level_2:, :],
        rtol=1e-6,
        atol=1e-21,
    )
    assert helpers.dallclose(
        solve_nonhydro.z_grad_rth_3.asnumpy()[cell_start_lateral_boundary_level_2:, :],
        sp_exit.z_grad_rth(3).asnumpy()[cell_start_lateral_boundary_level_2:, :],
        rtol=5e-6,
        atol=1e-17,
    )
    assert helpers.dallclose(
        solve_nonhydro.z_grad_rth_4.asnumpy()[cell_start_lateral_boundary_level_2:, :],
        sp_exit.z_grad_rth(4).asnumpy()[cell_start_lateral_boundary_level_2:, :],
        rtol=1e-6,
        atol=1e-21,
    )

    # compute_horizontal_advection_of_rho_and_theta
    assert helpers.dallclose(
        solve_nonhydro.intermediate_fields.z_rho_e.asnumpy()[
            edge_start_lateral_boundary_level_7:, :
        ],
        sp_exit.z_rho_e().asnumpy()[edge_start_lateral_boundary_level_7:, :],
    )
    assert helpers.dallclose(
        solve_nonhydro.intermediate_fields.z_theta_v_e.asnumpy()[
            edge_start_lateral_boundary_level_7:, :
        ],
        sp_exit.z_theta_v_e().asnumpy()[edge_start_lateral_boundary_level_7:, :],
    )

    # stencils 18,19, 20, 22
    assert helpers.dallclose(
        solve_nonhydro.intermediate_fields.z_gradh_exner.asnumpy()[edge_start_nudging_level_2:, :],
        sp_exit.z_gradh_exner().asnumpy()[edge_start_nudging_level_2:, :],
        atol=1e-20,
    )
    # stencil 21
    assert helpers.dallclose(
        solve_nonhydro.z_hydro_corr.asnumpy()[edge_start_nudging_level_2:, nlev - 1],
        sp_exit.z_hydro_corr().asnumpy()[edge_start_nudging_level_2:, nlev - 1],
        atol=1e-20,
    )
    prognostic_state_nnew = prognostic_states.next
    vn_new_reference = sp_exit.vn_new().asnumpy()

    # stencils 24
    assert helpers.dallclose(
        prognostic_state_nnew.vn.asnumpy()[edge_start_nudging_level_2:, :],
        vn_new_reference[edge_start_nudging_level_2:, :],
        atol=6e-15,
    )
    # stencil 29
    assert helpers.dallclose(
        prognostic_state_nnew.vn.asnumpy()[:edge_start_nudging_level_2, :],
        vn_new_reference[:edge_start_nudging_level_2, :],
    )

    # stencil 30
    assert helpers.dallclose(
        solve_nonhydro.z_vn_avg.asnumpy(),
        sp_exit.z_vn_avg().asnumpy(),
        atol=5e-14,
    )
    # stencil 30
    assert helpers.dallclose(
        solve_nonhydro.intermediate_fields.z_graddiv_vn.asnumpy()[
            edge_start_lateral_boundary_level_5:, :
        ],
        sp_exit.z_graddiv_vn().asnumpy()[edge_start_lateral_boundary_level_5:, :],
        atol=5e-20,
    )
    # stencil 30
    assert helpers.dallclose(
        diagnostic_state_nh.vt.asnumpy(),
        sp_exit.vt().asnumpy(),
        atol=5e-14,
    )

    # stencil 32
    assert helpers.dallclose(
        diagnostic_state_nh.mass_fl_e.asnumpy(),
        sp_exit.mass_fl_e().asnumpy(),
        atol=4e-12,
    )
    # stencil 32
    # TODO: @abishekg7 higher tol.
    assert helpers.dallclose(
        solve_nonhydro.z_theta_v_fl_e.asnumpy()[edge_start_lateral_boundary_level_5:, :],
        sp_exit.z_theta_v_fl_e().asnumpy()[edge_start_lateral_boundary_level_5:, :],
        atol=1e-9,
    )

    # stencil 35,36, 37,38
    assert helpers.dallclose(
        diagnostic_state_nh.vn_ie.asnumpy()[edge_start_lateral_boundary_level_5:, :],
        sp_exit.vn_ie().asnumpy()[edge_start_lateral_boundary_level_5:, :],
        atol=2e-14,
    )

    # stencil 35,36, 37,38
    assert helpers.dallclose(
        solve_nonhydro.intermediate_fields.z_vt_ie.asnumpy()[
            edge_start_lateral_boundary_level_5:, :
        ],
        sp_exit.z_vt_ie().asnumpy()[edge_start_lateral_boundary_level_5:, :],
        atol=2e-14,
    )
    # stencil 35,36
    assert helpers.dallclose(
        solve_nonhydro.intermediate_fields.z_kin_hor_e.asnumpy()[
            edge_start_lateral_boundary_level_5:, :
        ],
        sp_exit.z_kin_hor_e().asnumpy()[edge_start_lateral_boundary_level_5:, :],
        atol=1e-20,
    )
    # stencil 35
    assert helpers.dallclose(
        solve_nonhydro.z_w_concorr_me.asnumpy()[edge_start_lateral_boundary_level_5:, nflatlev:],
        sp_exit.z_w_concorr_me().asnumpy()[edge_start_lateral_boundary_level_5:, nflatlev:],
        atol=1e-15,
    )

    # stencils 39,40
    assert helpers.dallclose(
        diagnostic_state_nh.w_concorr_c.asnumpy(),
        sp_exit.w_concorr_c().asnumpy(),
        atol=1e-15,
    )

    # stencil 41
    assert helpers.dallclose(
        solve_nonhydro.z_flxdiv_mass.asnumpy(),
        sp_exit.z_flxdiv_mass().asnumpy(),
        atol=5e-13,  # TODO (magdalena) was 5e-15 for local experiment only
    )

    # TODO: @abishekg7 higher tol.
    assert helpers.dallclose(
        solve_nonhydro.z_flxdiv_theta.asnumpy(),
        sp_exit.z_flxdiv_theta().asnumpy(),
        atol=5e-12,
    )

    # stencils 43, 46, 47
    assert helpers.dallclose(
        solve_nonhydro.intermediate_fields.z_contr_w_fl_l.asnumpy()[cell_start_nudging:, :],
        sp_exit.z_contr_w_fl_l().asnumpy()[cell_start_nudging:, :],
        atol=2e-15,
    )

    # stencil 43
    assert helpers.dallclose(
        solve_nonhydro.intermediate_fields.z_w_expl.asnumpy()[cell_start_nudging:, 1:nlev],
        sp_exit.z_w_expl().asnumpy()[cell_start_nudging:, 1:nlev],
        atol=1e-14,
    )

    # stencil 44, 45
    assert helpers.dallclose(
        solve_nonhydro.intermediate_fields.z_alpha.asnumpy()[cell_start_nudging:, :],
        sp_exit.z_alpha().asnumpy()[cell_start_nudging:, :],
        atol=5e-13,
    )
    # stencil 44
    assert helpers.dallclose(
        solve_nonhydro.intermediate_fields.z_beta.asnumpy()[cell_start_nudging:, :],
        sp_exit.z_beta().asnumpy()[cell_start_nudging:, :],
        atol=2e-15,
    )
    # stencil 45_b, 52
    assert helpers.dallclose(
        solve_nonhydro.intermediate_fields.z_q.asnumpy()[cell_start_nudging:, :],
        sp_exit.z_q().asnumpy()[cell_start_nudging:, :],
        atol=2e-15,
    )
    # stencil 48, 49
    assert helpers.dallclose(
        solve_nonhydro.intermediate_fields.z_rho_expl.asnumpy()[cell_start_nudging:, :],
        sp_exit.z_rho_expl().asnumpy()[cell_start_nudging:, :],
        atol=2e-15,
    )
    # stencil 48, 49
    assert helpers.dallclose(
        solve_nonhydro.intermediate_fields.z_exner_expl.asnumpy()[cell_start_nudging:, :],
        sp_exit.z_exner_expl().asnumpy()[cell_start_nudging:, :],
        atol=2e-15,
    )

    # end
    assert helpers.dallclose(prognostic_state_nnew.rho.asnumpy(), sp_exit.rho_new().asnumpy())
    assert helpers.dallclose(
        prognostic_state_nnew.w.asnumpy(), sp_exit.w_new().asnumpy(), atol=7e-14
    )

    assert helpers.dallclose(prognostic_state_nnew.exner.asnumpy(), sp_exit.exner_new().asnumpy())
    assert helpers.dallclose(
        prognostic_state_nnew.theta_v.asnumpy(), sp_exit.theta_v_new().asnumpy()
    )


@pytest.mark.datatest
@pytest.mark.parametrize("istep_init, istep_exit, at_initial_timestep", [(2, 2, True)])
@pytest.mark.parametrize(
    "experiment,step_date_init, step_date_exit",
    [
        (
            dt_utils.REGIONAL_EXPERIMENT,
            "2021-06-20T12:00:10.000",
            "2021-06-20T12:00:10.000",
        ),
        (
            dt_utils.GLOBAL_EXPERIMENT,
            "2000-01-01T00:00:02.000",
            "2000-01-01T00:00:02.000",
        ),
    ],
)
def test_nonhydro_corrector_step(
    istep_init,
    istep_exit,
    jstep_init,
    step_date_init,
    step_date_exit,
    icon_grid,
    savepoint_nonhydro_init,
    lowest_layer_thickness,
    model_top_height,
    stretch_factor,
    damping_height,
    grid_savepoint,
    metrics_savepoint,
    interpolation_savepoint,
    savepoint_nonhydro_exit,
    experiment,
    ndyn_substeps,
    at_initial_timestep,
    caplog,
    backend,
):
    caplog.set_level(logging.DEBUG)
    config = utils.construct_solve_nh_config(experiment, ndyn_substeps)
    sp = savepoint_nonhydro_init
    nonhydro_params = solve_nh.NonHydrostaticParams(config)
    vertical_config = v_grid.VerticalGridConfig(
        icon_grid.num_levels,
        lowest_layer_thickness=lowest_layer_thickness,
        model_top_height=model_top_height,
        stretch_factor=stretch_factor,
        rayleigh_damping_height=damping_height,
    )
    vertical_params = utils.create_vertical_params(vertical_config, grid_savepoint)
    dtime = sp.get_metadata("dtime").get("dtime")
    lprep_adv = sp.get_metadata("prep_adv").get("prep_adv")
    prep_adv = dycore_states.PrepAdvection(
        vn_traj=sp.vn_traj(),
        mass_flx_me=sp.mass_flx_me(),
        mass_flx_ic=sp.mass_flx_ic(),
        vol_flx_ic=field_alloc.allocate_zero_field(dims.CellDim, dims.KDim, grid=icon_grid),
    )

    diagnostic_state_nh = utils.construct_diagnostics(sp)

    z_fields = solve_nh.IntermediateFields(
        z_gradh_exner=sp.z_gradh_exner(),
        z_alpha=sp.z_alpha(),
        z_beta=sp.z_beta(),
        z_w_expl=sp.z_w_expl(),
        z_exner_expl=sp.z_exner_expl(),
        z_q=sp.z_q(),
        z_contr_w_fl_l=sp.z_contr_w_fl_l(),
        z_rho_e=sp.z_rho_e(),
        z_theta_v_e=sp.z_theta_v_e(),
        z_graddiv_vn=sp.z_graddiv_vn(),
        z_rho_expl=sp.z_rho_expl(),
        z_dwdz_dd=sp.z_dwdz_dd(),
        z_kin_hor_e=sp.z_kin_hor_e(),
        z_vt_ie=sp.z_vt_ie(),
    )

    divdamp_fac_o2 = sp.divdamp_fac_o2()

    interpolation_state = utils.construct_interpolation_state(interpolation_savepoint)
    metric_state_nonhydro = utils.construct_metric_state(metrics_savepoint, icon_grid.num_levels)

    cell_geometry: grid_states.CellParams = grid_savepoint.construct_cell_geometry()
    edge_geometry: grid_states.EdgeParams = grid_savepoint.construct_edge_geometry()

    solve_nonhydro = solve_nh.SolveNonhydro(
        grid=icon_grid,
        config=config,
        params=nonhydro_params,
        metric_state_nonhydro=metric_state_nonhydro,
        interpolation_state=interpolation_state,
        vertical_params=vertical_params,
        edge_geometry=edge_geometry,
        cell_geometry=cell_geometry,
        owner_mask=grid_savepoint.c_owner_mask(),
        backend=backend,
    )
    at_first_substep = jstep_init == 0
    at_last_substep = jstep_init == (ndyn_substeps - 1)

    prognostic_states = utils.create_prognostic_states(sp)
    solve_nonhydro.update_time_levels_for_velocity_tendencies(
        diagnostic_state_nh,
        at_first_substep=at_first_substep,
        at_initial_timestep=at_initial_timestep,
    )

    solve_nonhydro.run_corrector_step(
        diagnostic_state_nh=diagnostic_state_nh,
        prognostic_states=prognostic_states,
        z_fields=z_fields,
        prep_adv=prep_adv,
        divdamp_fac_o2=divdamp_fac_o2,
        dtime=dtime,
        lprep_adv=lprep_adv,
        at_first_substep=at_first_substep,
        at_last_substep=at_last_substep,
    )

    if icon_grid.limited_area:
        assert helpers.dallclose(solve_nonhydro._bdy_divdamp.asnumpy(), sp.bdy_divdamp().asnumpy())

    assert helpers.dallclose(solve_nonhydro.scal_divdamp.asnumpy(), sp.scal_divdamp().asnumpy())
    # stencil 10
    assert helpers.dallclose(
        diagnostic_state_nh.rho_ic.asnumpy(),
        savepoint_nonhydro_exit.rho_ic().asnumpy(),
    )
    # stencil 10
    assert helpers.dallclose(
        diagnostic_state_nh.theta_v_ic.asnumpy(),
        savepoint_nonhydro_exit.theta_v_ic().asnumpy(),
    )

    # stencil 17
    assert helpers.dallclose(
        z_fields.z_graddiv_vn.asnumpy(),
        savepoint_nonhydro_exit.z_graddiv_vn().asnumpy(),
        atol=1e-12,
    )

    # stencil 23,26, 27, 4th_order_divdamp
    assert helpers.dallclose(
        prognostic_states.next.vn.asnumpy(),
        savepoint_nonhydro_exit.vn_new().asnumpy(),
        rtol=1e-9,  # TODO (magdalena) was 1e-10 for local experiment only
    )

    assert helpers.dallclose(
        prognostic_states.next.exner.asnumpy(),
        savepoint_nonhydro_exit.exner_new().asnumpy(),
    )

    assert helpers.dallclose(
        prognostic_states.next.rho.asnumpy(),
        savepoint_nonhydro_exit.rho_new().asnumpy(),
    )

    assert helpers.dallclose(
        prognostic_states.next.w.asnumpy(),
        savepoint_nonhydro_exit.w_new().asnumpy(),
        atol=8e-14,
    )

    assert helpers.dallclose(
        prognostic_states.next.theta_v.asnumpy(),
        savepoint_nonhydro_exit.theta_v_new().asnumpy(),
    )
    # stencil 31
    assert helpers.dallclose(
        solve_nonhydro.z_vn_avg.asnumpy(),
        savepoint_nonhydro_exit.z_vn_avg().asnumpy(),
        rtol=5e-7,
    )

    # stencil 32
    assert helpers.dallclose(
        diagnostic_state_nh.mass_fl_e.asnumpy(),
        savepoint_nonhydro_exit.mass_fl_e().asnumpy(),
        rtol=5e-7,  # TODO (magdalena) was rtol=1e-10 for local experiment only
    )

    # stencil 33, 34
    assert helpers.dallclose(
        prep_adv.mass_flx_me.asnumpy(),
        savepoint_nonhydro_exit.mass_flx_me().asnumpy(),
        rtol=5e-7,  # TODO (magdalena) was rtol=1e-10 for local experiment only
    )
    # stencil 33, 34
    assert helpers.dallclose(
        prep_adv.vn_traj.asnumpy(),
        savepoint_nonhydro_exit.vn_traj().asnumpy(),
        rtol=5e-7,  # TODO (magdalena) was rtol=1e-10 for local experiment only
    )
    # stencil 60 only relevant for last substep
    assert helpers.dallclose(
        diagnostic_state_nh.exner_dyn_incr.asnumpy(),
        savepoint_nonhydro_exit.exner_dyn_incr().asnumpy(),
        atol=1e-14,
    )


@pytest.mark.datatest
@pytest.mark.parametrize(
    "istep_init, jstep_init, istep_exit, jstep_exit, at_initial_timestep", [(1, 0, 2, 0, True)]
)
@pytest.mark.parametrize(
    "experiment, step_date_init, step_date_exit",
    [
        (
            dt_utils.REGIONAL_EXPERIMENT,
            "2021-06-20T12:00:10.000",
            "2021-06-20T12:00:10.000",
        ),
        (
            dt_utils.GLOBAL_EXPERIMENT,
            "2000-01-01T00:00:02.000",
            "2000-01-01T00:00:02.000",
        ),
    ],
)
def test_run_solve_nonhydro_single_step(
    istep_init,
    istep_exit,
    jstep_init,
    jstep_exit,
    step_date_init,
    step_date_exit,
    experiment,
    ndyn_substeps,
    icon_grid,
    savepoint_nonhydro_init,
    lowest_layer_thickness,
    model_top_height,
    stretch_factor,
    damping_height,
    grid_savepoint,
    metrics_savepoint,
    interpolation_savepoint,
    savepoint_nonhydro_exit,
    savepoint_nonhydro_step_exit,
    at_initial_timestep,
    caplog,
    backend,
):
    caplog.set_level(logging.DEBUG)
    config = utils.construct_solve_nh_config(experiment, ndyn_substeps)

    sp = savepoint_nonhydro_init
    sp_step_exit = savepoint_nonhydro_step_exit
    nonhydro_params = solve_nh.NonHydrostaticParams(config)
    vertical_config = v_grid.VerticalGridConfig(
        icon_grid.num_levels,
        lowest_layer_thickness=lowest_layer_thickness,
        model_top_height=model_top_height,
        stretch_factor=stretch_factor,
        rayleigh_damping_height=damping_height,
    )
    vertical_params = utils.create_vertical_params(vertical_config, grid_savepoint)
    dtime = sp.get_metadata("dtime").get("dtime")
    lprep_adv = sp.get_metadata("prep_adv").get("prep_adv")
    prep_adv = dycore_states.PrepAdvection(
        vn_traj=sp.vn_traj(),
        mass_flx_me=sp.mass_flx_me(),
        mass_flx_ic=sp.mass_flx_ic(),
        vol_flx_ic=field_alloc.allocate_zero_field(dims.CellDim, dims.KDim, grid=icon_grid),
    )

    diagnostic_state_nh = utils.construct_diagnostics(sp)

    interpolation_state = utils.construct_interpolation_state(interpolation_savepoint)
    metric_state_nonhydro = utils.construct_metric_state(metrics_savepoint, icon_grid.num_levels)

    cell_geometry: grid_states.CellParams = grid_savepoint.construct_cell_geometry()
    edge_geometry: grid_states.EdgeParams = grid_savepoint.construct_edge_geometry()

    solve_nonhydro = solve_nh.SolveNonhydro(
        grid=icon_grid,
        config=config,
        params=nonhydro_params,
        metric_state_nonhydro=metric_state_nonhydro,
        interpolation_state=interpolation_state,
        vertical_params=vertical_params,
        edge_geometry=edge_geometry,
        cell_geometry=cell_geometry,
        owner_mask=grid_savepoint.c_owner_mask(),
        backend=backend,
    )

    prognostic_states = utils.create_prognostic_states(sp)

    initial_divdamp_fac = sp.divdamp_fac_o2()
    solve_nonhydro.time_step(
        diagnostic_state_nh=diagnostic_state_nh,
        prognostic_states=prognostic_states,
        prep_adv=prep_adv,
        divdamp_fac_o2=initial_divdamp_fac,
        dtime=dtime,
        at_initial_timestep=at_initial_timestep,
        lprep_adv=lprep_adv,
        at_first_substep=jstep_init == 0,
        at_last_substep=jstep_init == (ndyn_substeps - 1),
    )
    prognostic_state_nnew = prognostic_states.next
    assert helpers.dallclose(
        prognostic_state_nnew.theta_v.asnumpy(),
        sp_step_exit.theta_v_new().asnumpy(),
    )

    assert helpers.dallclose(
        prognostic_state_nnew.exner.asnumpy(), sp_step_exit.exner_new().asnumpy()
    )

    assert helpers.dallclose(
        prognostic_state_nnew.vn.asnumpy(),
        savepoint_nonhydro_exit.vn_new().asnumpy(),
        rtol=1e-12,
        atol=1e-13,
    )

    assert helpers.dallclose(
        prognostic_state_nnew.rho.asnumpy(), savepoint_nonhydro_exit.rho_new().asnumpy()
    )

    assert helpers.dallclose(
        prognostic_state_nnew.w.asnumpy(),
        savepoint_nonhydro_exit.w_new().asnumpy(),
        atol=8e-14,
    )

    assert helpers.dallclose(
        diagnostic_state_nh.exner_dyn_incr.asnumpy(),
        savepoint_nonhydro_exit.exner_dyn_incr().asnumpy(),
        atol=1e-14,
    )


@pytest.mark.slow_tests
@pytest.mark.datatest
@pytest.mark.parametrize("experiment", [dt_utils.REGIONAL_EXPERIMENT])
@pytest.mark.parametrize(
    "istep_init, jstep_init, step_date_init, istep_exit, jstep_exit, step_date_exit, vn_only, at_initial_timestep",
    [
        (1, 0, "2021-06-20T12:00:10.000", 2, 1, "2021-06-20T12:00:10.000", False, True),
        (1, 0, "2021-06-20T12:00:20.000", 2, 1, "2021-06-20T12:00:20.000", True, False),
    ],
)
def test_run_solve_nonhydro_multi_step(
    step_date_init,
    step_date_exit,
    icon_grid,
    savepoint_nonhydro_init,
    lowest_layer_thickness,
    model_top_height,
    stretch_factor,
    damping_height,
    grid_savepoint,
    vn_only,
    metrics_savepoint,
    interpolation_savepoint,
    savepoint_nonhydro_exit,
    savepoint_nonhydro_step_exit,
    experiment,
    ndyn_substeps,
<<<<<<< HEAD
    backend,
=======
    at_initial_timestep,
>>>>>>> cf55e42e
):
    config = utils.construct_solve_nh_config(experiment, ndyn_substeps)
    sp = savepoint_nonhydro_init
    sp_step_exit = savepoint_nonhydro_step_exit
    nonhydro_params = solve_nh.NonHydrostaticParams(config)
    vertical_config = v_grid.VerticalGridConfig(
        icon_grid.num_levels,
        lowest_layer_thickness=lowest_layer_thickness,
        model_top_height=model_top_height,
        stretch_factor=stretch_factor,
        rayleigh_damping_height=damping_height,
    )
    vertical_params = utils.create_vertical_params(vertical_config, grid_savepoint)
    dtime = sp.get_metadata("dtime").get("dtime")
    lprep_adv = sp.get_metadata("prep_adv").get("prep_adv")
    prep_adv = dycore_states.PrepAdvection(
        vn_traj=sp.vn_traj(),
        mass_flx_me=sp.mass_flx_me(),
        mass_flx_ic=sp.mass_flx_ic(),
        vol_flx_ic=field_alloc.allocate_zero_field(dims.CellDim, dims.KDim, grid=icon_grid),
    )

    linit = sp.get_metadata("linit").get("linit")

    diagnostic_state_nh = utils.construct_diagnostics(sp, swap_ddt_w_adv_pc=not linit)
    prognostic_states = utils.create_prognostic_states(sp)

    interpolation_state = utils.construct_interpolation_state(interpolation_savepoint)
    metric_state_nonhydro = utils.construct_metric_state(metrics_savepoint, icon_grid.num_levels)

    cell_geometry: grid_states.CellParams = grid_savepoint.construct_cell_geometry()
    edge_geometry: grid_states.EdgeParams = grid_savepoint.construct_edge_geometry()

    solve_nonhydro = solve_nh.SolveNonhydro(
        grid=icon_grid,
        config=config,
        params=nonhydro_params,
        metric_state_nonhydro=metric_state_nonhydro,
        interpolation_state=interpolation_state,
        vertical_params=vertical_params,
        edge_geometry=edge_geometry,
        cell_geometry=cell_geometry,
        owner_mask=grid_savepoint.c_owner_mask(),
        backend=backend,
    )

    for i_substep in range(ndyn_substeps):
        at_first_substep = i_substep == 0
        at_last_substep = i_substep == (ndyn_substeps - 1)

        solve_nonhydro.time_step(
            diagnostic_state_nh=diagnostic_state_nh,
            prognostic_states=prognostic_states,
            prep_adv=prep_adv,
            divdamp_fac_o2=sp.divdamp_fac_o2(),
            dtime=dtime,
            at_initial_timestep=at_initial_timestep,
            lprep_adv=lprep_adv,
            at_first_substep=at_first_substep,
            at_last_substep=at_last_substep,
        )

        if not at_last_substep:
            prognostic_states.swap()

    cell_start_lb_plus2 = icon_grid.start_index(
        h_grid.domain(dims.CellDim)(h_grid.Zone.LATERAL_BOUNDARY_LEVEL_3)
    )
    edge_start_lb_plus4 = icon_grid.start_index(
        h_grid.domain(dims.EdgeDim)(h_grid.Zone.LATERAL_BOUNDARY_LEVEL_5)
    )

    assert helpers.dallclose(
        diagnostic_state_nh.rho_ic.asnumpy()[cell_start_lb_plus2:, :],
        savepoint_nonhydro_exit.rho_ic().asnumpy()[cell_start_lb_plus2:, :],
    )

    assert helpers.dallclose(
        diagnostic_state_nh.theta_v_ic.asnumpy()[cell_start_lb_plus2:, :],
        savepoint_nonhydro_exit.theta_v_ic().asnumpy()[cell_start_lb_plus2:, :],
    )

    assert helpers.dallclose(
        solve_nonhydro.intermediate_fields.z_graddiv_vn.asnumpy()[edge_start_lb_plus4:, :],
        savepoint_nonhydro_exit.z_graddiv_vn().asnumpy()[edge_start_lb_plus4:, :],
        atol=1.0e-18,
    )

    assert helpers.dallclose(
        diagnostic_state_nh.mass_fl_e.asnumpy()[edge_start_lb_plus4:, :],
        savepoint_nonhydro_exit.mass_fl_e().asnumpy()[edge_start_lb_plus4:, :],
        atol=5e-7,
    )

    assert helpers.dallclose(
        prep_adv.mass_flx_me.asnumpy(),
        savepoint_nonhydro_exit.mass_flx_me().asnumpy(),
        atol=5e-7,
    )

    assert helpers.dallclose(
        prep_adv.vn_traj.asnumpy(),
        savepoint_nonhydro_exit.vn_traj().asnumpy(),
        atol=1e-12,
    )

    assert helpers.dallclose(
        prognostic_states.next.theta_v.asnumpy(),
        sp_step_exit.theta_v_new().asnumpy(),
    )

    assert helpers.dallclose(
        prognostic_states.next.rho.asnumpy(),
        savepoint_nonhydro_exit.rho_new().asnumpy(),
    )

    assert helpers.dallclose(
        prognostic_states.next.exner.asnumpy(),
        sp_step_exit.exner_new().asnumpy(),
    )

    assert helpers.dallclose(
        prognostic_states.next.w.asnumpy(),
        savepoint_nonhydro_exit.w_new().asnumpy(),
        atol=8e-14,
    )

    assert helpers.dallclose(
        prognostic_states.next.vn.asnumpy(),
        savepoint_nonhydro_exit.vn_new().asnumpy(),
        atol=5e-13,
    )
    assert helpers.dallclose(
        diagnostic_state_nh.exner_dyn_incr.asnumpy(),
        savepoint_nonhydro_exit.exner_dyn_incr().asnumpy(),
        atol=1e-14,
    )


@pytest.mark.datatest
def test_non_hydrostatic_params(savepoint_nonhydro_init):
    config = solve_nh.NonHydrostaticConfig()
    params = solve_nh.NonHydrostaticParams(config)

    assert params.wgt_nnew_vel == savepoint_nonhydro_init.wgt_nnew_vel()
    assert params.wgt_nnow_vel == savepoint_nonhydro_init.wgt_nnow_vel()
    assert params.wgt_nnew_rth == savepoint_nonhydro_init.wgt_nnew_rth()
    assert params.wgt_nnow_rth == savepoint_nonhydro_init.wgt_nnow_rth()<|MERGE_RESOLUTION|>--- conflicted
+++ resolved
@@ -864,11 +864,8 @@
     savepoint_nonhydro_step_exit,
     experiment,
     ndyn_substeps,
-<<<<<<< HEAD
     backend,
-=======
     at_initial_timestep,
->>>>>>> cf55e42e
 ):
     config = utils.construct_solve_nh_config(experiment, ndyn_substeps)
     sp = savepoint_nonhydro_init
