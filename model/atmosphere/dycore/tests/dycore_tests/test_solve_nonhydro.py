# ICON4Py - ICON inspired code in Python and GT4Py
#
# Copyright (c) 2022-2024, ETH Zurich and MeteoSwiss
# All rights reserved.
#
# Please, refer to the LICENSE file in the root directory.
# SPDX-License-Identifier: BSD-3-Clause

import logging

import gt4py.next as gtx
import pytest

import icon4py.model.common.grid.states as grid_states
from icon4py.model.atmosphere.dycore import (
    dycore_states,
    dycore_utils,
    solve_nonhydro as solve_nh,
)
<<<<<<< HEAD
from icon4py.model.atmosphere.dycore.stencils import compute_cell_diagnostics_for_dycore
=======
from icon4py.model.atmosphere.dycore.stencils import (
    compute_edge_diagnostics_for_dycore_and_update_vn,
    compute_hydrostatic_correction_term,
)
>>>>>>> 17132e90
from icon4py.model.common import constants, dimension as dims
from icon4py.model.common.grid import horizontal as h_grid, vertical as v_grid
from icon4py.model.common.math import smagorinsky
from icon4py.model.common.utils import data_allocation as data_alloc
from icon4py.model.testing import (
    datatest_utils as dt_utils,
    helpers,
)

from . import utils


@pytest.mark.datatest
def test_validate_divdamp_fields_against_savepoint_values(
    grid_savepoint, savepoint_nonhydro_init, icon_grid, backend
):
    config = solve_nh.NonHydrostaticConfig()
    second_order_divdamp_factor = 0.032
    mean_cell_area = grid_savepoint.mean_cell_area()
    interpolated_fourth_order_divdamp_factor = data_alloc.zero_field(
        icon_grid,
        dims.KDim,
        backend=backend,
    )
    fourth_order_divdamp_scaling_coeff = data_alloc.zero_field(
        icon_grid,
        dims.KDim,
        backend=backend,
    )
    reduced_fourth_order_divdamp_coeff_at_nest_boundary = data_alloc.zero_field(
        icon_grid,
        dims.KDim,
        backend=backend,
    )
    smagorinsky.en_smag_fac_for_zero_nshift.with_backend(backend)(
        grid_savepoint.vct_a(),
        config.fourth_order_divdamp_factor,
        config.fourth_order_divdamp_factor2,
        config.fourth_order_divdamp_factor3,
        config.fourth_order_divdamp_factor4,
        config.fourth_order_divdamp_z,
        config.fourth_order_divdamp_z2,
        config.fourth_order_divdamp_z3,
        config.fourth_order_divdamp_z4,
        interpolated_fourth_order_divdamp_factor,
        offset_provider={"Koff": dims.KDim},
    )
    dycore_utils._calculate_fourth_order_divdamp_scaling_coeff.with_backend(backend)(
        interpolated_fourth_order_divdamp_factor=interpolated_fourth_order_divdamp_factor,
        divdamp_order=config.divdamp_order,
        mean_cell_area=mean_cell_area,
        second_order_divdamp_factor=second_order_divdamp_factor,
        out=fourth_order_divdamp_scaling_coeff,
        offset_provider={},
    )
    dycore_utils._calculate_reduced_fourth_order_divdamp_coeff_at_nest_boundary.with_backend(
        backend
    )(
        fourth_order_divdamp_scaling_coeff,
        config.nudge_max_coeff,
        constants.DBL_EPS,
        out=reduced_fourth_order_divdamp_coeff_at_nest_boundary,
        offset_provider={},
    )

    assert helpers.dallclose(
        fourth_order_divdamp_scaling_coeff.asnumpy(),
        savepoint_nonhydro_init.scal_divdamp().asnumpy(),
    )
    assert helpers.dallclose(
        reduced_fourth_order_divdamp_coeff_at_nest_boundary.asnumpy(),
        savepoint_nonhydro_init.bdy_divdamp().asnumpy(),
    )


@pytest.mark.datatest
@pytest.mark.parametrize("experiment", [dt_utils.REGIONAL_EXPERIMENT])
@pytest.mark.parametrize(
    "istep_init, step_date_init, substep_init, at_initial_timestep",
    [
        (1, "2021-06-20T12:00:10.000", 1, True),
        (2, "2021-06-20T12:00:10.000", 1, True),
        (1, "2021-06-20T12:00:10.000", 2, True),
        (2, "2021-06-20T12:00:10.000", 2, True),
        (1, "2021-06-20T12:00:20.000", 1, False),
        (2, "2021-06-20T12:00:20.000", 1, False),
        (1, "2021-06-20T12:00:20.000", 2, False),
        (2, "2021-06-20T12:00:20.000", 2, False),
    ],
)
def test_time_step_flags(
    experiment,
    istep_init,
    substep_init,
    step_date_init,
    at_initial_timestep,
    savepoint_nonhydro_init,
):
    sp = savepoint_nonhydro_init

    recompute = sp.get_metadata("recompute").get("recompute")
    clean_mflx = sp.get_metadata("clean_mflx").get("clean_mflx")
    linit = sp.get_metadata("linit").get("linit")

    assert recompute == (substep_init == 1)
    assert clean_mflx == (substep_init == 1)
    assert linit == (at_initial_timestep and (substep_init == 1))


@pytest.mark.embedded_remap_error
@pytest.mark.datatest
@pytest.mark.parametrize("at_initial_timestep", [True])
@pytest.mark.parametrize(
    "experiment, step_date_init, step_date_exit",
    [
        (
            dt_utils.REGIONAL_EXPERIMENT,
            "2021-06-20T12:00:10.000",
            "2021-06-20T12:00:10.000",
        ),
        (
            dt_utils.GLOBAL_EXPERIMENT,
            "2000-01-01T00:00:02.000",
            "2000-01-01T00:00:02.000",
        ),
    ],
)
def test_nonhydro_predictor_step(
    istep_init,
    istep_exit,
    substep_init,
    step_date_init,
    step_date_exit,
    icon_grid,
    savepoint_nonhydro_init,
    lowest_layer_thickness,
    model_top_height,
    stretch_factor,
    damping_height,
    grid_savepoint,
    metrics_savepoint,
    interpolation_savepoint,
    savepoint_nonhydro_exit,
    experiment,
    ndyn_substeps,
    at_initial_timestep,
    caplog,
    backend,
):
    caplog.set_level(logging.WARN)
    config = utils.construct_solve_nh_config(experiment, ndyn_substeps)
    sp = savepoint_nonhydro_init
    sp_exit = savepoint_nonhydro_exit
    nonhydro_params = solve_nh.NonHydrostaticParams(config)
    vertical_config = v_grid.VerticalGridConfig(
        icon_grid.num_levels,
        lowest_layer_thickness=lowest_layer_thickness,
        model_top_height=model_top_height,
        stretch_factor=stretch_factor,
        rayleigh_damping_height=damping_height,
    )
    vertical_params = utils.create_vertical_params(vertical_config, grid_savepoint)
    dtime = sp.get_metadata("dtime").get("dtime")

    diagnostic_state_nh = utils.construct_diagnostics(sp, icon_grid, backend)

    interpolation_state = utils.construct_interpolation_state(interpolation_savepoint)
    metric_state_nonhydro = utils.construct_metric_state(metrics_savepoint, icon_grid.num_levels)

    cell_geometry: grid_states.CellParams = grid_savepoint.construct_cell_geometry()
    edge_geometry: grid_states.EdgeParams = grid_savepoint.construct_edge_geometry()

    solve_nonhydro = solve_nh.SolveNonhydro(
        grid=icon_grid,
        config=config,
        params=nonhydro_params,
        metric_state_nonhydro=metric_state_nonhydro,
        interpolation_state=interpolation_state,
        vertical_params=vertical_params,
        edge_geometry=edge_geometry,
        cell_geometry=cell_geometry,
        owner_mask=grid_savepoint.c_owner_mask(),
        backend=backend,
    )
    nlev = icon_grid.num_levels
    at_first_substep = substep_init == 1

    prognostic_states = utils.create_prognostic_states(sp)

    if not (at_initial_timestep and at_first_substep):
        diagnostic_state_nh.vertical_wind_advective_tendency.swap()
    if not at_first_substep:
        diagnostic_state_nh.normal_wind_advective_tendency.swap()

    solve_nonhydro.run_predictor_step(
        diagnostic_state_nh=diagnostic_state_nh,
        prognostic_states=prognostic_states,
        z_fields=solve_nonhydro.intermediate_fields,
        dtime=dtime,
        at_initial_timestep=at_initial_timestep,
        at_first_substep=at_first_substep,
    )

    cell_domain = h_grid.domain(dims.CellDim)
    edge_domain = h_grid.domain(dims.EdgeDim)

    cell_start_lateral_boundary_level_2 = icon_grid.start_index(
        cell_domain(h_grid.Zone.LATERAL_BOUNDARY_LEVEL_3)
    )
    cell_start_nudging = icon_grid.start_index(cell_domain(h_grid.Zone.NUDGING))

    edge_start_lateral_boundary_level_5 = icon_grid.start_index(
        edge_domain(h_grid.Zone.LATERAL_BOUNDARY_LEVEL_5)
    )

    edge_start_lateral_boundary_level_7 = icon_grid.start_index(
        edge_domain(h_grid.Zone.LATERAL_BOUNDARY_LEVEL_7)
    )
    edge_start_nudging_level_2 = icon_grid.start_index(edge_domain(h_grid.Zone.NUDGING_LEVEL_2))

    # stencils 2, 3
    assert helpers.dallclose(
        diagnostic_state_nh.perturbed_exner_at_cells_on_model_levels.asnumpy()[
            cell_start_lateral_boundary_level_2:, :
        ],
        sp_exit.exner_pr().asnumpy()[cell_start_lateral_boundary_level_2:, :],
    )
    assert helpers.dallclose(
        solve_nonhydro.temporal_extrapolation_of_perturbed_exner.asnumpy()[
            cell_start_lateral_boundary_level_2:, :
        ],
        sp_exit.z_exner_ex_pr().asnumpy()[cell_start_lateral_boundary_level_2:, :],
    )

    # stencils 4,5
    assert helpers.dallclose(
        solve_nonhydro.exner_at_cells_on_half_levels.asnumpy()[
            cell_start_lateral_boundary_level_2:, nlev - 1
        ],
        sp_exit.z_exner_ic().asnumpy()[cell_start_lateral_boundary_level_2:, nlev - 1],
    )
    nflatlev = vertical_params.nflatlev
    assert helpers.dallclose(
        solve_nonhydro.exner_at_cells_on_half_levels.asnumpy()[
            cell_start_lateral_boundary_level_2:, nflatlev : nlev - 1
        ],
        sp_exit.z_exner_ic().asnumpy()[cell_start_lateral_boundary_level_2:, nflatlev : nlev - 1],
        rtol=1.0e-9,
    )
    # stencil 6
    assert helpers.dallclose(
<<<<<<< HEAD
        solve_nonhydro.ddz_of_temporal_extrapolation_of_perturbed_exner_on_model_levels.asnumpy()[
=======
        solve_nonhydro.ddz_temporal_extrapolation_of_perturbed_exner_on_model_levels.asnumpy()[
>>>>>>> 17132e90
            cell_start_lateral_boundary_level_2:, nflatlev:
        ],
        sp_exit.z_dexner_dz_c(0).asnumpy()[cell_start_lateral_boundary_level_2:, nflatlev:],
        atol=5e-18,
    )

    # stencils 7,8,9
    assert helpers.dallclose(
        diagnostic_state_nh.rho_at_cells_on_half_levels.asnumpy()[
            cell_start_lateral_boundary_level_2:, :
        ],
        sp_exit.rho_ic().asnumpy()[cell_start_lateral_boundary_level_2:, :],
    )
    assert helpers.dallclose(
        solve_nonhydro.pressure_buoyancy_acceleration_at_cells_on_half_levels.asnumpy()[
            cell_start_lateral_boundary_level_2:, 1:
        ],
        sp_exit.z_th_ddz_exner_c().asnumpy()[cell_start_lateral_boundary_level_2:, 1:],
        rtol=2.0e-12,
    )

    # stencils 7,8,9, 11
    assert helpers.dallclose(
        solve_nonhydro.perturbed_theta_v_at_cells_on_half_levels.asnumpy()[
            cell_start_lateral_boundary_level_2:, :
        ],
        sp_exit.z_theta_v_pr_ic().asnumpy()[cell_start_lateral_boundary_level_2:, :],
    )
    assert helpers.dallclose(
        diagnostic_state_nh.theta_v_at_cells_on_half_levels.asnumpy()[
            cell_start_lateral_boundary_level_2:, :
        ],
        sp_exit.theta_v_ic().asnumpy()[cell_start_lateral_boundary_level_2:, :],
    )
    # stencils 7,8,9, 13
    assert helpers.dallclose(
<<<<<<< HEAD
        solve_nonhydro.perturbed_rho_at_cells_on_model_levels.asnumpy()[
            cell_start_lateral_boundary_level_2:, :
        ],
        sp_exit.z_rth_pr(0).asnumpy()[cell_start_lateral_boundary_level_2:, :],
    )
    assert helpers.dallclose(
        solve_nonhydro.perturbed_theta_v_at_cells_on_model_levels.asnumpy()[
            cell_start_lateral_boundary_level_2:, :
        ],
=======
        solve_nonhydro.perturbed_rho.asnumpy()[cell_start_lateral_boundary_level_2:, :],
        sp_exit.z_rth_pr(0).asnumpy()[cell_start_lateral_boundary_level_2:, :],
    )
    assert helpers.dallclose(
        solve_nonhydro.perturbed_theta_v.asnumpy()[cell_start_lateral_boundary_level_2:, :],
>>>>>>> 17132e90
        sp_exit.z_rth_pr(1).asnumpy()[cell_start_lateral_boundary_level_2:, :],
    )

    # stencils 12
    nflat_gradp = vertical_params.nflat_gradp
    assert helpers.dallclose(
<<<<<<< HEAD
        solve_nonhydro.d2dz2_of_temporal_extrapolation_of_perturbed_exner_on_model_levels.asnumpy()[
=======
        solve_nonhydro.d2dz2_temporal_extrapolation_of_perturbed_exner_on_model_levels.asnumpy()[
>>>>>>> 17132e90
            cell_start_lateral_boundary_level_2:, nflat_gradp:
        ],
        sp_exit.z_dexner_dz_c(1).asnumpy()[cell_start_lateral_boundary_level_2:, nflat_gradp:],
        atol=1e-22,
    )

    # compute_horizontal_advection_of_rho_and_theta
    assert helpers.dallclose(
        solve_nonhydro.intermediate_fields.rho_at_edges_on_model_levels.asnumpy()[
            edge_start_lateral_boundary_level_7:, :
        ],
        sp_exit.z_rho_e().asnumpy()[edge_start_lateral_boundary_level_7:, :],
    )
    assert helpers.dallclose(
        solve_nonhydro.intermediate_fields.theta_v_at_edges_on_model_levels.asnumpy()[
            edge_start_lateral_boundary_level_7:, :
        ],
        sp_exit.z_theta_v_e().asnumpy()[edge_start_lateral_boundary_level_7:, :],
    )

    # stencils 18,19, 20, 22
    assert helpers.dallclose(
        solve_nonhydro.intermediate_fields.horizontal_pressure_gradient.asnumpy()[
            edge_start_nudging_level_2:, :
        ],
        sp_exit.z_gradh_exner().asnumpy()[edge_start_nudging_level_2:, :],
        atol=1e-20,
    )
<<<<<<< HEAD
    # stencil 21
    assert helpers.dallclose(
        solve_nonhydro.hydrostatic_correction.asnumpy()[edge_start_nudging_level_2:, nlev - 1],
        sp_exit.z_hydro_corr().asnumpy()[edge_start_nudging_level_2:, nlev - 1],
        atol=1e-20,
    )
=======
>>>>>>> 17132e90
    prognostic_state_nnew = prognostic_states.next
    vn_new_reference = sp_exit.vn_new().asnumpy()

    # stencils 24
    assert helpers.dallclose(
        prognostic_state_nnew.vn.asnumpy()[edge_start_nudging_level_2:, :],
        vn_new_reference[edge_start_nudging_level_2:, :],
        atol=6e-15,
    )
    # stencil 29
    assert helpers.dallclose(
        prognostic_state_nnew.vn.asnumpy()[:edge_start_nudging_level_2, :],
        vn_new_reference[:edge_start_nudging_level_2, :],
    )

    # stencil 30
    assert helpers.dallclose(
        solve_nonhydro.z_vn_avg.asnumpy()[edge_start_lateral_boundary_level_5:, :],
        sp_exit.z_vn_avg().asnumpy()[edge_start_lateral_boundary_level_5:, :],
        atol=5e-14,
    )
    # stencil 30
    assert helpers.dallclose(
        solve_nonhydro.intermediate_fields.horizontal_gradient_of_normal_wind_divergence.asnumpy()[
            edge_start_lateral_boundary_level_5:, :
        ],
        sp_exit.z_graddiv_vn().asnumpy()[edge_start_lateral_boundary_level_5:, :],
        atol=5e-20,
    )
    # stencil 30
    assert helpers.dallclose(
        diagnostic_state_nh.tangential_wind.asnumpy(),
        sp_exit.vt().asnumpy(),
        atol=5e-14,
    )

    # stencil 32
    assert helpers.dallclose(
        diagnostic_state_nh.mass_fl_e.asnumpy(),
        sp_exit.mass_fl_e().asnumpy(),
        atol=4e-12,
    )
    # stencil 32
    # TODO: @abishekg7 higher tol.
    assert helpers.dallclose(
        solve_nonhydro.z_theta_v_fl_e.asnumpy()[edge_start_lateral_boundary_level_5:, :],
        sp_exit.z_theta_v_fl_e().asnumpy()[edge_start_lateral_boundary_level_5:, :],
        atol=1e-9,
    )

    # stencil 35,36, 37,38
    assert helpers.dallclose(
        diagnostic_state_nh.vn_on_half_levels.asnumpy()[edge_start_lateral_boundary_level_5:, :],
        sp_exit.vn_ie().asnumpy()[edge_start_lateral_boundary_level_5:, :],
        atol=2e-14,
    )

    # stencil 35,36, 37,38
    assert helpers.dallclose(
        solve_nonhydro.intermediate_fields.tangential_wind_on_half_levels.asnumpy()[
            edge_start_lateral_boundary_level_5:, :
        ],
        sp_exit.z_vt_ie().asnumpy()[edge_start_lateral_boundary_level_5:, :],
        atol=2e-14,
    )
    # stencil 35,36
    assert helpers.dallclose(
        solve_nonhydro.intermediate_fields.horizontal_kinetic_energy_at_edges_on_model_levels.asnumpy()[
            edge_start_lateral_boundary_level_5:, :
        ],
        sp_exit.z_kin_hor_e().asnumpy()[edge_start_lateral_boundary_level_5:, :],
        atol=1e-20,
    )
    # stencil 35
    assert helpers.dallclose(
        solve_nonhydro._contravariant_correction_at_edges_on_model_levels.asnumpy()[
            edge_start_lateral_boundary_level_5:, nflatlev:
        ],
        sp_exit.z_w_concorr_me().asnumpy()[edge_start_lateral_boundary_level_5:, nflatlev:],
        atol=1e-15,
    )

    # stencils 39,40
    assert helpers.dallclose(
        diagnostic_state_nh.contravariant_correction_at_cells_on_half_levels.asnumpy(),
        sp_exit.w_concorr_c().asnumpy(),
        atol=1e-15,
    )

    # stencil 41
    assert helpers.dallclose(
        solve_nonhydro.z_flxdiv_mass.asnumpy(),
        sp_exit.z_flxdiv_mass().asnumpy(),
        atol=5e-13,  # TODO (magdalena) was 5e-15 for local experiment only
    )

    # TODO: @abishekg7 higher tol.
    assert helpers.dallclose(
        solve_nonhydro.z_flxdiv_theta.asnumpy(),
        sp_exit.z_flxdiv_theta().asnumpy(),
        atol=5e-12,
    )

    # stencils 43, 46, 47
    assert helpers.dallclose(
        solve_nonhydro.intermediate_fields.z_contr_w_fl_l.asnumpy()[cell_start_nudging:, :],
        sp_exit.z_contr_w_fl_l().asnumpy()[cell_start_nudging:, :],
        atol=2e-15,
    )

    # stencil 43
    assert helpers.dallclose(
        solve_nonhydro.intermediate_fields.z_w_expl.asnumpy()[cell_start_nudging:, 1:nlev],
        sp_exit.z_w_expl().asnumpy()[cell_start_nudging:, 1:nlev],
        atol=1e-14,
    )

    # stencil 44, 45
    assert helpers.dallclose(
        solve_nonhydro.intermediate_fields.z_alpha.asnumpy()[cell_start_nudging:, :],
        sp_exit.z_alpha().asnumpy()[cell_start_nudging:, :],
        atol=5e-13,
    )
    # stencil 44
    assert helpers.dallclose(
        solve_nonhydro.intermediate_fields.z_beta.asnumpy()[cell_start_nudging:, :],
        sp_exit.z_beta().asnumpy()[cell_start_nudging:, :],
        atol=2e-15,
    )

    # stencil 45_b, 52
    assert helpers.dallclose(
        solve_nonhydro.intermediate_fields.z_q.asnumpy()[
            cell_start_nudging:, : icon_grid.num_levels
        ],
        sp_exit.z_q().asnumpy()[cell_start_nudging:, : icon_grid.num_levels],
        atol=2e-15,
    )
    # stencil 48, 49
    assert helpers.dallclose(
        solve_nonhydro.intermediate_fields.z_rho_expl.asnumpy()[cell_start_nudging:, :],
        sp_exit.z_rho_expl().asnumpy()[cell_start_nudging:, :],
        atol=2e-15,
    )
    # stencil 48, 49
    assert helpers.dallclose(
        solve_nonhydro.intermediate_fields.z_exner_expl.asnumpy()[cell_start_nudging:, :],
        sp_exit.z_exner_expl().asnumpy()[cell_start_nudging:, :],
        atol=2e-15,
    )

    # end
    assert helpers.dallclose(prognostic_state_nnew.rho.asnumpy(), sp_exit.rho_new().asnumpy())
    assert helpers.dallclose(
        prognostic_state_nnew.w.asnumpy(), sp_exit.w_new().asnumpy(), atol=7e-14
    )

    assert helpers.dallclose(prognostic_state_nnew.exner.asnumpy(), sp_exit.exner_new().asnumpy())
    assert helpers.dallclose(
        prognostic_state_nnew.theta_v.asnumpy(), sp_exit.theta_v_new().asnumpy()
    )


@pytest.mark.embedded_remap_error
@pytest.mark.datatest
@pytest.mark.parametrize(
    "istep_init, substep_init, istep_exit, substep_exit, at_initial_timestep", [(2, 1, 2, 1, True)]
)
@pytest.mark.parametrize(
    "experiment, step_date_init, step_date_exit",
    [
        (
            dt_utils.REGIONAL_EXPERIMENT,
            "2021-06-20T12:00:10.000",
            "2021-06-20T12:00:10.000",
        ),
        (
            dt_utils.GLOBAL_EXPERIMENT,
            "2000-01-01T00:00:02.000",
            "2000-01-01T00:00:02.000",
        ),
    ],
)
def test_nonhydro_corrector_step(
    istep_init,
    istep_exit,
    substep_init,
    step_date_init,
    step_date_exit,
    icon_grid,
    savepoint_nonhydro_init,
    lowest_layer_thickness,
    model_top_height,
    stretch_factor,
    damping_height,
    grid_savepoint,
    metrics_savepoint,
    interpolation_savepoint,
    savepoint_nonhydro_exit,
    experiment,
    ndyn_substeps,
    at_initial_timestep,
    caplog,
    backend,
):
    caplog.set_level(logging.WARN)
    config = utils.construct_solve_nh_config(experiment, ndyn_substeps)
    init_savepoint = savepoint_nonhydro_init
    nonhydro_params = solve_nh.NonHydrostaticParams(config)
    vertical_config = v_grid.VerticalGridConfig(
        icon_grid.num_levels,
        lowest_layer_thickness=lowest_layer_thickness,
        model_top_height=model_top_height,
        stretch_factor=stretch_factor,
        rayleigh_damping_height=damping_height,
    )
    vertical_params = utils.create_vertical_params(vertical_config, grid_savepoint)
    dtime = init_savepoint.get_metadata("dtime").get("dtime")
    lprep_adv = init_savepoint.get_metadata("prep_adv").get("prep_adv")
    prep_adv = dycore_states.PrepAdvection(
        vn_traj=init_savepoint.vn_traj(),
        mass_flx_me=init_savepoint.mass_flx_me(),
        mass_flx_ic=init_savepoint.mass_flx_ic(),
        vol_flx_ic=data_alloc.zero_field(icon_grid, dims.CellDim, dims.KDim, backend=backend),
    )

    diagnostic_state_nh = utils.construct_diagnostics(init_savepoint, icon_grid, backend)

    z_fields = solve_nh.IntermediateFields(
        horizontal_pressure_gradient=init_savepoint.z_gradh_exner(),
        z_alpha=init_savepoint.z_alpha(),
        z_beta=init_savepoint.z_beta(),
        z_w_expl=init_savepoint.z_w_expl(),
        z_exner_expl=init_savepoint.z_exner_expl(),
        z_q=init_savepoint.z_q(),
        z_contr_w_fl_l=init_savepoint.z_contr_w_fl_l(),
        rho_at_edges_on_model_levels=init_savepoint.z_rho_e(),
        theta_v_at_edges_on_model_levels=init_savepoint.z_theta_v_e(),
        horizontal_gradient_of_normal_wind_divergence=init_savepoint.z_graddiv_vn(),
        z_rho_expl=init_savepoint.z_rho_expl(),
        dwdz_at_cells_on_model_levels=init_savepoint.z_dwdz_dd(),
        horizontal_kinetic_energy_at_edges_on_model_levels=init_savepoint.z_kin_hor_e(),
        tangential_wind_on_half_levels=init_savepoint.z_vt_ie(),
    )

    second_order_divdamp_factor = init_savepoint.divdamp_fac_o2()

    interpolation_state = utils.construct_interpolation_state(interpolation_savepoint)
    metric_state_nonhydro = utils.construct_metric_state(metrics_savepoint, icon_grid.num_levels)

    cell_geometry: grid_states.CellParams = grid_savepoint.construct_cell_geometry()
    edge_geometry: grid_states.EdgeParams = grid_savepoint.construct_edge_geometry()

    solve_nonhydro = solve_nh.SolveNonhydro(
        grid=icon_grid,
        config=config,
        params=nonhydro_params,
        metric_state_nonhydro=metric_state_nonhydro,
        interpolation_state=interpolation_state,
        vertical_params=vertical_params,
        edge_geometry=edge_geometry,
        cell_geometry=cell_geometry,
        owner_mask=grid_savepoint.c_owner_mask(),
        backend=backend,
    )
    at_first_substep = substep_init == 1
    at_last_substep = substep_init == ndyn_substeps

    prognostic_states = utils.create_prognostic_states(init_savepoint)

    if not (at_initial_timestep and at_first_substep):
        diagnostic_state_nh.vertical_wind_advective_tendency.swap()
    if not at_first_substep:
        diagnostic_state_nh.normal_wind_advective_tendency.swap()

    solve_nonhydro.run_corrector_step(
        diagnostic_state_nh=diagnostic_state_nh,
        prognostic_states=prognostic_states,
        z_fields=z_fields,
        prep_adv=prep_adv,
        second_order_divdamp_factor=second_order_divdamp_factor,
        dtime=dtime,
        lprep_adv=lprep_adv,
        at_first_substep=at_first_substep,
        at_last_substep=at_last_substep,
    )

    if icon_grid.limited_area:
        assert helpers.dallclose(
            solve_nonhydro.reduced_fourth_order_divdamp_coeff_at_nest_boundary.asnumpy(),
            init_savepoint.bdy_divdamp().asnumpy(),
        )

    assert helpers.dallclose(
        solve_nonhydro.fourth_order_divdamp_scaling_coeff.asnumpy(),
        init_savepoint.scal_divdamp().asnumpy(),
    )
    # stencil 10
    assert helpers.dallclose(
        diagnostic_state_nh.rho_at_cells_on_half_levels.asnumpy(),
        savepoint_nonhydro_exit.rho_ic().asnumpy(),
    )
    # stencil 10
    assert helpers.dallclose(
        diagnostic_state_nh.theta_v_at_cells_on_half_levels.asnumpy(),
        savepoint_nonhydro_exit.theta_v_ic().asnumpy(),
<<<<<<< HEAD
    )

    # stencil 17
    assert helpers.dallclose(
        z_fields.horizontal_gradient_of_normal_wind_divergence.asnumpy(),
        savepoint_nonhydro_exit.z_graddiv_vn().asnumpy(),
        atol=1e-12,
=======
        atol=1.0e-12,
>>>>>>> 17132e90
    )

    # stencil 23,26, 27, 4th_order_divdamp
    assert helpers.dallclose(
        prognostic_states.next.vn.asnumpy(),
        savepoint_nonhydro_exit.vn_new().asnumpy(),
        rtol=1e-9,  # TODO (magdalena) was 1e-10 for local experiment only
    )

    assert helpers.dallclose(
        prognostic_states.next.exner.asnumpy(),
        savepoint_nonhydro_exit.exner_new().asnumpy(),
    )

    assert helpers.dallclose(
        prognostic_states.next.rho.asnumpy(),
        savepoint_nonhydro_exit.rho_new().asnumpy(),
    )

    assert helpers.dallclose(
        prognostic_states.next.w.asnumpy(),
        savepoint_nonhydro_exit.w_new().asnumpy(),
        atol=8e-14,
    )

    assert helpers.dallclose(
        prognostic_states.next.theta_v.asnumpy(),
        savepoint_nonhydro_exit.theta_v_new().asnumpy(),
    )
    # stencil 31
    assert helpers.dallclose(
        solve_nonhydro.z_vn_avg.asnumpy()[solve_nonhydro._start_edge_lateral_boundary_level_5 :, :],
        savepoint_nonhydro_exit.z_vn_avg().asnumpy()[
            solve_nonhydro._start_edge_lateral_boundary_level_5 :, :
        ],
        rtol=5e-7,
    )

    # stencil 32
    assert helpers.dallclose(
        diagnostic_state_nh.mass_fl_e.asnumpy(),
        savepoint_nonhydro_exit.mass_fl_e().asnumpy(),
        rtol=5e-7,  # TODO (magdalena) was rtol=1e-10 for local experiment only
    )

    # stencil 33, 34
    assert helpers.dallclose(
        prep_adv.mass_flx_me.asnumpy(),
        savepoint_nonhydro_exit.mass_flx_me().asnumpy(),
        rtol=5e-7,  # TODO (magdalena) was rtol=1e-10 for local experiment only
    )
    # stencil 33, 34
    assert helpers.dallclose(
        prep_adv.vn_traj.asnumpy(),
        savepoint_nonhydro_exit.vn_traj().asnumpy(),
        rtol=5e-7,  # TODO (magdalena) was rtol=1e-10 for local experiment only
    )
    # stencil 60 only relevant for last substep
    assert helpers.dallclose(
        diagnostic_state_nh.exner_dyn_incr.asnumpy(),
        savepoint_nonhydro_exit.exner_dyn_incr().asnumpy(),
        atol=1e-14,
    )


@pytest.mark.embedded_remap_error
@pytest.mark.datatest
@pytest.mark.parametrize(
    "istep_init, substep_init, istep_exit, substep_exit, at_initial_timestep", [(1, 1, 2, 1, True)]
)
@pytest.mark.parametrize(
    "experiment, step_date_init, step_date_exit",
    [
        (
            dt_utils.REGIONAL_EXPERIMENT,
            "2021-06-20T12:00:10.000",
            "2021-06-20T12:00:10.000",
        ),
        (
            dt_utils.GLOBAL_EXPERIMENT,
            "2000-01-01T00:00:02.000",
            "2000-01-01T00:00:02.000",
        ),
    ],
)
def test_run_solve_nonhydro_single_step(
    istep_init,
    istep_exit,
    substep_init,
    substep_exit,
    step_date_init,
    step_date_exit,
    experiment,
    ndyn_substeps,
    icon_grid,
    savepoint_nonhydro_init,
    lowest_layer_thickness,
    model_top_height,
    stretch_factor,
    damping_height,
    grid_savepoint,
    metrics_savepoint,
    interpolation_savepoint,
    savepoint_nonhydro_exit,
    savepoint_nonhydro_step_final,
    at_initial_timestep,
    caplog,
    backend,
):
    caplog.set_level(logging.WARN)
    config = utils.construct_solve_nh_config(experiment, ndyn_substeps)

    sp = savepoint_nonhydro_init
    sp_step_exit = savepoint_nonhydro_step_final
    nonhydro_params = solve_nh.NonHydrostaticParams(config)
    vertical_config = v_grid.VerticalGridConfig(
        icon_grid.num_levels,
        lowest_layer_thickness=lowest_layer_thickness,
        model_top_height=model_top_height,
        stretch_factor=stretch_factor,
        rayleigh_damping_height=damping_height,
    )
    vertical_params = utils.create_vertical_params(vertical_config, grid_savepoint)
    dtime = sp.get_metadata("dtime").get("dtime")
    lprep_adv = sp.get_metadata("prep_adv").get("prep_adv")
    prep_adv = dycore_states.PrepAdvection(
        vn_traj=sp.vn_traj(),
        mass_flx_me=sp.mass_flx_me(),
        mass_flx_ic=sp.mass_flx_ic(),
        vol_flx_ic=data_alloc.zero_field(icon_grid, dims.CellDim, dims.KDim, backend=backend),
    )

    diagnostic_state_nh = utils.construct_diagnostics(sp, icon_grid, backend)

    interpolation_state = utils.construct_interpolation_state(interpolation_savepoint)
    metric_state_nonhydro = utils.construct_metric_state(metrics_savepoint, icon_grid.num_levels)

    cell_geometry: grid_states.CellParams = grid_savepoint.construct_cell_geometry()
    edge_geometry: grid_states.EdgeParams = grid_savepoint.construct_edge_geometry()

    solve_nonhydro = solve_nh.SolveNonhydro(
        grid=icon_grid,
        config=config,
        params=nonhydro_params,
        metric_state_nonhydro=metric_state_nonhydro,
        interpolation_state=interpolation_state,
        vertical_params=vertical_params,
        edge_geometry=edge_geometry,
        cell_geometry=cell_geometry,
        owner_mask=grid_savepoint.c_owner_mask(),
        backend=backend,
    )

    prognostic_states = utils.create_prognostic_states(sp)

    second_order_divdamp_factor = sp.divdamp_fac_o2()
    solve_nonhydro.time_step(
        diagnostic_state_nh=diagnostic_state_nh,
        prognostic_states=prognostic_states,
        prep_adv=prep_adv,
        second_order_divdamp_factor=second_order_divdamp_factor,
        dtime=dtime,
        at_initial_timestep=at_initial_timestep,
        lprep_adv=lprep_adv,
        at_first_substep=substep_init == 1,
        at_last_substep=substep_init == ndyn_substeps,
    )
    prognostic_state_nnew = prognostic_states.next
    assert helpers.dallclose(
        prognostic_state_nnew.theta_v.asnumpy(),
        sp_step_exit.theta_v_new().asnumpy(),
    )

    assert helpers.dallclose(
        prognostic_state_nnew.exner.asnumpy(), sp_step_exit.exner_new().asnumpy()
    )

    assert helpers.dallclose(
        prognostic_state_nnew.vn.asnumpy(),
        savepoint_nonhydro_exit.vn_new().asnumpy(),
        rtol=1e-12,
        atol=1e-13,
    )

    assert helpers.dallclose(
        prognostic_state_nnew.rho.asnumpy(), savepoint_nonhydro_exit.rho_new().asnumpy()
    )

    assert helpers.dallclose(
        prognostic_state_nnew.w.asnumpy(),
        savepoint_nonhydro_exit.w_new().asnumpy(),
        atol=8e-14,
    )

    assert helpers.dallclose(
        diagnostic_state_nh.exner_dyn_incr.asnumpy(),
        savepoint_nonhydro_exit.exner_dyn_incr().asnumpy(),
        atol=1e-14,
    )


# why is this not run for APE?
@pytest.mark.embedded_remap_error
@pytest.mark.datatest
@pytest.mark.parametrize("experiment", [dt_utils.REGIONAL_EXPERIMENT])
@pytest.mark.parametrize(
    "istep_init, substep_init, step_date_init, istep_exit, substep_exit, step_date_exit,  at_initial_timestep",
    [
        (1, 1, "2021-06-20T12:00:10.000", 2, 2, "2021-06-20T12:00:10.000", True),
        (1, 1, "2021-06-20T12:00:20.000", 2, 2, "2021-06-20T12:00:20.000", False),
    ],
)
def test_run_solve_nonhydro_multi_step(
    step_date_init,
    step_date_exit,
    icon_grid,
    savepoint_nonhydro_init,
    lowest_layer_thickness,
    model_top_height,
    stretch_factor,
    damping_height,
    grid_savepoint,
    metrics_savepoint,
    interpolation_savepoint,
    savepoint_nonhydro_exit,
    savepoint_nonhydro_step_final,
    experiment,
    ndyn_substeps,
    backend,
    at_initial_timestep,
):
    config = utils.construct_solve_nh_config(experiment, ndyn_substeps)
    sp = savepoint_nonhydro_init
    sp_step_exit = savepoint_nonhydro_step_final
    nonhydro_params = solve_nh.NonHydrostaticParams(config)
    vertical_config = v_grid.VerticalGridConfig(
        icon_grid.num_levels,
        lowest_layer_thickness=lowest_layer_thickness,
        model_top_height=model_top_height,
        stretch_factor=stretch_factor,
        rayleigh_damping_height=damping_height,
    )
    vertical_params = utils.create_vertical_params(vertical_config, grid_savepoint)
    dtime = sp.get_metadata("dtime").get("dtime")
    lprep_adv = sp.get_metadata("prep_adv").get("prep_adv")
    prep_adv = dycore_states.PrepAdvection(
        vn_traj=sp.vn_traj(),
        mass_flx_me=sp.mass_flx_me(),
        mass_flx_ic=sp.mass_flx_ic(),
        vol_flx_ic=data_alloc.zero_field(icon_grid, dims.CellDim, dims.KDim, backend=backend),
    )

    linit = sp.get_metadata("linit").get("linit")

    diagnostic_state_nh = utils.construct_diagnostics(
        sp, icon_grid, backend, swap_vertical_wind_advective_tendency=not linit
    )
    prognostic_states = utils.create_prognostic_states(sp)

    interpolation_state = utils.construct_interpolation_state(interpolation_savepoint)
    metric_state_nonhydro = utils.construct_metric_state(metrics_savepoint, icon_grid.num_levels)

    cell_geometry: grid_states.CellParams = grid_savepoint.construct_cell_geometry()
    edge_geometry: grid_states.EdgeParams = grid_savepoint.construct_edge_geometry()

    solve_nonhydro = solve_nh.SolveNonhydro(
        grid=icon_grid,
        config=config,
        params=nonhydro_params,
        metric_state_nonhydro=metric_state_nonhydro,
        interpolation_state=interpolation_state,
        vertical_params=vertical_params,
        edge_geometry=edge_geometry,
        cell_geometry=cell_geometry,
        owner_mask=grid_savepoint.c_owner_mask(),
        backend=backend,
    )

    for i_substep in range(ndyn_substeps):
        at_first_substep = i_substep == 0
        at_last_substep = i_substep == (ndyn_substeps - 1)

        if not (at_initial_timestep and at_first_substep):
            diagnostic_state_nh.vertical_wind_advective_tendency.swap()
        if not at_first_substep:
            diagnostic_state_nh.normal_wind_advective_tendency.swap()

        solve_nonhydro.time_step(
            diagnostic_state_nh=diagnostic_state_nh,
            prognostic_states=prognostic_states,
            prep_adv=prep_adv,
            second_order_divdamp_factor=sp.divdamp_fac_o2(),
            dtime=dtime,
            at_initial_timestep=at_initial_timestep,
            lprep_adv=lprep_adv,
            at_first_substep=at_first_substep,
            at_last_substep=at_last_substep,
        )

        if not at_last_substep:
            prognostic_states.swap()

    cell_start_lb_plus2 = icon_grid.start_index(
        h_grid.domain(dims.CellDim)(h_grid.Zone.LATERAL_BOUNDARY_LEVEL_3)
    )
    edge_start_lb_plus4 = icon_grid.start_index(
        h_grid.domain(dims.EdgeDim)(h_grid.Zone.LATERAL_BOUNDARY_LEVEL_5)
    )

    assert helpers.dallclose(
        diagnostic_state_nh.rho_at_cells_on_half_levels.asnumpy()[cell_start_lb_plus2:, :],
        savepoint_nonhydro_exit.rho_ic().asnumpy()[cell_start_lb_plus2:, :],
    )

    assert helpers.dallclose(
        diagnostic_state_nh.theta_v_at_cells_on_half_levels.asnumpy()[cell_start_lb_plus2:, :],
        savepoint_nonhydro_exit.theta_v_ic().asnumpy()[cell_start_lb_plus2:, :],
    )

    assert helpers.dallclose(
<<<<<<< HEAD
        solve_nonhydro.intermediate_fields.horizontal_gradient_of_normal_wind_divergence.asnumpy()[
            edge_start_lb_plus4:, :
        ],
        savepoint_nonhydro_exit.z_graddiv_vn().asnumpy()[edge_start_lb_plus4:, :],
        atol=1.0e-18,
    )

    assert helpers.dallclose(
=======
>>>>>>> 17132e90
        diagnostic_state_nh.mass_fl_e.asnumpy()[edge_start_lb_plus4:, :],
        savepoint_nonhydro_exit.mass_fl_e().asnumpy()[edge_start_lb_plus4:, :],
        atol=5e-7,
    )

    assert helpers.dallclose(
        prep_adv.mass_flx_me.asnumpy(),
        savepoint_nonhydro_exit.mass_flx_me().asnumpy(),
        atol=5e-7,
    )

    assert helpers.dallclose(
        prep_adv.vn_traj.asnumpy(),
        savepoint_nonhydro_exit.vn_traj().asnumpy(),
        atol=1e-12,
    )

    assert helpers.dallclose(
        prognostic_states.next.theta_v.asnumpy(),
        sp_step_exit.theta_v_new().asnumpy(),
    )

    assert helpers.dallclose(
        prognostic_states.next.rho.asnumpy(),
        savepoint_nonhydro_exit.rho_new().asnumpy(),
    )

    assert helpers.dallclose(
        prognostic_states.next.exner.asnumpy(),
        sp_step_exit.exner_new().asnumpy(),
    )

    assert helpers.dallclose(
        prognostic_states.next.w.asnumpy(),
        savepoint_nonhydro_exit.w_new().asnumpy(),
        atol=1e-13,
    )

    assert helpers.dallclose(
        prognostic_states.next.vn.asnumpy(),
        savepoint_nonhydro_exit.vn_new().asnumpy(),
        atol=5e-13,
    )
    assert helpers.dallclose(
        diagnostic_state_nh.exner_dyn_incr.asnumpy(),
        savepoint_nonhydro_exit.exner_dyn_incr().asnumpy(),
        atol=1e-14,
    )


@pytest.mark.datatest
def test_non_hydrostatic_params(savepoint_nonhydro_init):
    config = solve_nh.NonHydrostaticConfig()
    params = solve_nh.NonHydrostaticParams(config)

    assert params.wgt_nnew_vel == savepoint_nonhydro_init.wgt_nnew_vel()
    assert params.wgt_nnow_vel == savepoint_nonhydro_init.wgt_nnow_vel()
    assert params.wgt_nnew_rth == savepoint_nonhydro_init.wgt_nnew_rth()
    assert params.wgt_nnow_rth == savepoint_nonhydro_init.wgt_nnow_rth()


@pytest.mark.embedded_remap_error
<<<<<<< HEAD
@pytest.mark.datatest
@pytest.mark.parametrize("at_initial_timestep", [(True)])
=======
@pytest.mark.uses_as_offset
@pytest.mark.datatest
>>>>>>> 17132e90
@pytest.mark.parametrize(
    "experiment, step_date_init, step_date_exit",
    [
        (
            dt_utils.REGIONAL_EXPERIMENT,
            "2021-06-20T12:00:10.000",
            "2021-06-20T12:00:10.000",
        ),
        (
            dt_utils.GLOBAL_EXPERIMENT,
            "2000-01-01T00:00:02.000",
            "2000-01-01T00:00:02.000",
        ),
    ],
)
<<<<<<< HEAD
def test_compute_perturbed_quantities_and_interpolation(
=======
def test_compute_theta_rho_face_values_and_pressure_gradient_and_update_vn(
>>>>>>> 17132e90
    step_date_init,
    step_date_exit,
    experiment,
    ndyn_substeps,
    icon_grid,
<<<<<<< HEAD
=======
    savepoint_nonhydro_init,
>>>>>>> 17132e90
    lowest_layer_thickness,
    model_top_height,
    stretch_factor,
    damping_height,
    grid_savepoint,
    metrics_savepoint,
    interpolation_savepoint,
<<<<<<< HEAD
    at_initial_timestep,
    substep_init,
    substep_exit,
    savepoint_nonhydro_init,
    savepoint_compute_edge_diagnostics_for_dycore_and_update_vn_init,
    savepoint_nonhydro_exit,
    backend,
):
    sp_init = savepoint_nonhydro_init
    sp_ref = savepoint_compute_edge_diagnostics_for_dycore_and_update_vn_init
    sp_exit = savepoint_nonhydro_exit
=======
    savepoint_nonhydro_exit,
    istep_init,
    substep_init,
    substep_exit,
    savepoint_compute_edge_diagnostics_for_dycore_and_update_vn_init,
    savepoint_compute_edge_diagnostics_for_dycore_and_update_vn_exit,
    backend,
):
    sp_nh_init = savepoint_nonhydro_init
    sp_nh_exit = savepoint_nonhydro_exit
    sp_stencil_init = savepoint_compute_edge_diagnostics_for_dycore_and_update_vn_init
    sp_stencil_exit = savepoint_compute_edge_diagnostics_for_dycore_and_update_vn_exit

    edge_domain = h_grid.domain(dims.EdgeDim)

    start_edge_halo_level_2 = icon_grid.start_index(edge_domain(h_grid.Zone.HALO_LEVEL_2))
    end_edge_halo_level_2 = icon_grid.end_index(edge_domain(h_grid.Zone.HALO_LEVEL_2))
    start_edge_lateral_boundary = icon_grid.end_index(edge_domain(h_grid.Zone.LATERAL_BOUNDARY))
    end_edge_halo = icon_grid.end_index(edge_domain(h_grid.Zone.HALO))
    start_edge_lateral_boundary_level_7 = icon_grid.start_index(
        edge_domain(h_grid.Zone.LATERAL_BOUNDARY_LEVEL_7)
    )
    start_edge_nudging_level_2 = icon_grid.start_index(edge_domain(h_grid.Zone.NUDGING_LEVEL_2))
    end_edge_local = icon_grid.end_index(edge_domain(h_grid.Zone.LOCAL))
    end_edge_end = icon_grid.end_index(edge_domain(h_grid.Zone.END))

>>>>>>> 17132e90
    vertical_config = v_grid.VerticalGridConfig(
        icon_grid.num_levels,
        lowest_layer_thickness=lowest_layer_thickness,
        model_top_height=model_top_height,
        stretch_factor=stretch_factor,
        rayleigh_damping_height=damping_height,
    )
    vertical_params = utils.create_vertical_params(vertical_config, grid_savepoint)
<<<<<<< HEAD
    vert_idx = data_alloc.index_field(
        dim=dims.KDim, grid=icon_grid, backend=backend, extend={dims.KDim: 1}
    )
    horz_idx = data_alloc.index_field(dim=dims.CellDim, grid=icon_grid, backend=backend)

    current_rho = sp_init.rho_now()
    current_theta_v = sp_init.theta_v_now()
    perturbed_exner_at_cells_on_model_levels = sp_init.exner_pr()
    rho_at_cells_on_half_levels = sp_init.rho_ic()
    current_exner = sp_init.exner_now()
    theta_v_at_cells_on_half_levels = sp_init.theta_v_ic()

    # local fields
    perturbed_rho_at_cells_on_model_levels = data_alloc.zero_field(
        icon_grid, dims.CellDim, dims.KDim, backend=backend
    )
    perturbed_theta_v_at_cells_on_model_levels = data_alloc.zero_field(
        icon_grid, dims.CellDim, dims.KDim, backend=backend
    )
    perturbed_theta_v_at_cells_on_half_levels = data_alloc.zero_field(
        icon_grid, dims.CellDim, dims.KDim, extend={dims.KDim: 1}, backend=backend
    )
    pressure_buoyancy_acceleration_at_cells_on_half_levels = data_alloc.zero_field(
        icon_grid, dims.CellDim, dims.KDim, backend=backend
    )
    exner_at_cells_on_half_levels = data_alloc.zero_field(
        icon_grid, dims.CellDim, dims.KDim, extend={dims.KDim: 1}, backend=backend
    )
    temporal_extrapolation_of_perturbed_exner = data_alloc.zero_field(
        icon_grid, dims.CellDim, dims.KDim, extend={dims.KDim: 1}, backend=backend
    )
    ddz_of_temporal_extrapolation_of_perturbed_exner_on_model_levels = data_alloc.zero_field(
        icon_grid, dims.CellDim, dims.KDim, backend=backend
    )
    d2dz2_of_temporal_extrapolation_of_perturbed_exner_on_model_levels = data_alloc.zero_field(
        icon_grid, dims.CellDim, dims.KDim, backend=backend
    )

    limited_area = icon_grid.limited_area
    params_config = solve_nh.NonHydrostaticConfig()
    igradp_method = params_config.igradp_method.value
    n_lev = icon_grid.num_levels
    nflatlev = vertical_params.nflatlev
    nflat_gradp = vertical_params.nflat_gradp

    cell_domain = h_grid.domain(dims.CellDim)
    start_cell_lateral_boundary = icon_grid.start_index(cell_domain(h_grid.Zone.LATERAL_BOUNDARY))
    start_cell_lateral_boundary_level_3 = icon_grid.start_index(
        cell_domain(h_grid.Zone.LATERAL_BOUNDARY_LEVEL_3)
    )
    start_cell_halo_level_2 = icon_grid.start_index(cell_domain(h_grid.Zone.HALO_LEVEL_2))
    end_cell_end = icon_grid.end_index(cell_domain(h_grid.Zone.END))
    end_cell_halo = icon_grid.end_index(cell_domain(h_grid.Zone.HALO))
    end_cell_halo_level_2 = icon_grid.end_index((cell_domain(h_grid.Zone.HALO_LEVEL_2)))

    reference_rho_at_cells_on_model_levels = metrics_savepoint.rho_ref_mc()
    reference_theta_at_cells_on_model_levels = metrics_savepoint.theta_ref_mc()
    reference_theta_at_cells_on_half_levels = metrics_savepoint.theta_ref_ic()
    d2dexdz2_fac1_mc = metrics_savepoint.d2dexdz2_fac1_mc()
    d2dexdz2_fac2_mc = metrics_savepoint.d2dexdz2_fac2_mc()
    wgtfacq_c = metrics_savepoint.wgtfacq_c_dsl()
    wgtfac_c = metrics_savepoint.wgtfac_c()
    vwind_expl_wgt = metrics_savepoint.vwind_expl_wgt()
    ddz_of_reference_exner_at_cells_on_half_levels = metrics_savepoint.d_exner_dz_ref_ic()
    ddqz_z_half = metrics_savepoint.ddqz_z_half()
    time_extrapolation_parameter_for_exner = metrics_savepoint.exner_exfac()
    reference_exner_at_cells_on_model_levels = metrics_savepoint.exner_ref_mc()
    inv_ddqz_z_full = metrics_savepoint.inv_ddqz_z_full()

    z_rth_pr_1_ref = sp_ref.z_rth_pr(0)
    z_rth_pr_2_ref = sp_ref.z_rth_pr(1)
    z_exner_ex_pr_ref = sp_ref.z_exner_ex_pr()
    exner_pr_ref = sp_exit.exner_pr()
    rho_ic_ref = sp_exit.rho_ic()
    z_exner_ic_ref = sp_exit.z_exner_ic()
    z_theta_v_pr_ic_ref = sp_ref.z_theta_v_pr_ic()
    theta_v_ic_ref = sp_ref.theta_v_ic()
    z_dexner_dz_c_1_ref = sp_ref.z_dexner_dz_c(0)
    z_dexner_dz_c_2_ref = sp_ref.z_dexner_dz_c(1)

    compute_cell_diagnostics_for_dycore.compute_perturbed_quantities_and_interpolation.with_backend(
        backend
    )(
        temporal_extrapolation_of_perturbed_exner=temporal_extrapolation_of_perturbed_exner,
        ddz_of_temporal_extrapolation_of_perturbed_exner_on_model_levels=ddz_of_temporal_extrapolation_of_perturbed_exner_on_model_levels,
        d2dz2_of_temporal_extrapolation_of_perturbed_exner_on_model_levels=d2dz2_of_temporal_extrapolation_of_perturbed_exner_on_model_levels,
        perturbed_exner_at_cells_on_model_levels=perturbed_exner_at_cells_on_model_levels,
        exner_at_cells_on_half_levels=exner_at_cells_on_half_levels,
        perturbed_rho_at_cells_on_model_levels=perturbed_rho_at_cells_on_model_levels,
        perturbed_theta_v_at_cells_on_model_levels=perturbed_theta_v_at_cells_on_model_levels,
        rho_at_cells_on_half_levels=rho_at_cells_on_half_levels,
        perturbed_theta_v_at_cells_on_half_levels=perturbed_theta_v_at_cells_on_half_levels,
        theta_v_at_cells_on_half_levels=theta_v_at_cells_on_half_levels,
        current_rho=current_rho,
        reference_rho_at_cells_on_model_levels=reference_rho_at_cells_on_model_levels,
        current_theta_v=current_theta_v,
        reference_theta_at_cells_on_model_levels=reference_theta_at_cells_on_model_levels,
        reference_theta_at_cells_on_half_levels=reference_theta_at_cells_on_half_levels,
        wgtfacq_c=wgtfacq_c,
        wgtfac_c=wgtfac_c,
        vwind_expl_wgt=vwind_expl_wgt,
        ddz_of_reference_exner_at_cells_on_half_levels=ddz_of_reference_exner_at_cells_on_half_levels,
        ddqz_z_half=ddqz_z_half,
        pressure_buoyancy_acceleration_at_cells_on_half_levels=pressure_buoyancy_acceleration_at_cells_on_half_levels,
        time_extrapolation_parameter_for_exner=time_extrapolation_parameter_for_exner,
        current_exner=current_exner,
        reference_exner_at_cells_on_model_levels=reference_exner_at_cells_on_model_levels,
        inv_ddqz_z_full=inv_ddqz_z_full,
        d2dexdz2_fac1_mc=d2dexdz2_fac1_mc,
        d2dexdz2_fac2_mc=d2dexdz2_fac2_mc,
        horz_idx=horz_idx,
        vert_idx=vert_idx,
        limited_area=limited_area,
        igradp_method=igradp_method,
        n_lev=n_lev,
        nflatlev=nflatlev,
        nflat_gradp=nflat_gradp,
        start_cell_lateral_boundary=start_cell_lateral_boundary,
        start_cell_lateral_boundary_level_3=start_cell_lateral_boundary_level_3,
        start_cell_halo_level_2=start_cell_halo_level_2,
        end_cell_end=end_cell_end,
        end_cell_halo=end_cell_halo,
        end_cell_halo_level_2=end_cell_halo_level_2,
        horizontal_start=0,
        horizontal_end=icon_grid.num_cells,
        vertical_start=0,
        vertical_end=icon_grid.num_levels + 1,
        offset_provider={
            "Koff": dims.KDim,
        },
    )
    lb = start_cell_lateral_boundary_level_3

    assert helpers.dallclose(
        perturbed_rho_at_cells_on_model_levels.asnumpy(), z_rth_pr_1_ref.asnumpy()
    )
    assert helpers.dallclose(
        perturbed_theta_v_at_cells_on_model_levels.asnumpy(), z_rth_pr_2_ref.asnumpy()
    )
    assert helpers.dallclose(
        temporal_extrapolation_of_perturbed_exner.asnumpy(), z_exner_ex_pr_ref.asnumpy()
    )
    assert helpers.dallclose(
        perturbed_exner_at_cells_on_model_levels.asnumpy(), exner_pr_ref.asnumpy()
    )
    assert helpers.dallclose(rho_at_cells_on_half_levels.asnumpy(), rho_ic_ref.asnumpy())

    assert helpers.dallclose(
        exner_at_cells_on_half_levels.asnumpy()[:, nflatlev:],
        z_exner_ic_ref.asnumpy()[:, nflatlev:],
        rtol=1e-11,
    )

    assert helpers.dallclose(
        perturbed_theta_v_at_cells_on_half_levels.asnumpy()[lb:, :],
        z_theta_v_pr_ic_ref.asnumpy()[lb:, :],
    )
    assert helpers.dallclose(
        theta_v_at_cells_on_half_levels.asnumpy()[lb:, :], theta_v_ic_ref.asnumpy()[lb:, :]
    )

    assert helpers.dallclose(
        ddz_of_temporal_extrapolation_of_perturbed_exner_on_model_levels.asnumpy()[lb:, nflatlev:],
        z_dexner_dz_c_1_ref.asnumpy()[lb:, nflatlev:],
        rtol=5e-9,
    )
    assert helpers.dallclose(
        d2dz2_of_temporal_extrapolation_of_perturbed_exner_on_model_levels.asnumpy()[
            lb:, nflat_gradp:
        ],
        z_dexner_dz_c_2_ref.asnumpy()[lb:, nflat_gradp:],
        rtol=5e-9,
=======

    current_vn = sp_stencil_init.vn()
    next_vn = sp_nh_init.vn_new()
    tangential_wind = sp_stencil_init.vt()
    horizontal_pressure_gradient = sp_stencil_init.z_gradh_exner()
    perturbed_rho = sp_stencil_init.z_rth_pr(0)
    perturbed_theta_v = sp_stencil_init.z_rth_pr(1)
    hydrostatic_correction = data_alloc.zero_field(
        icon_grid, dims.EdgeDim, dims.KDim, backend=backend
    )
    temporal_extrapolation_of_perturbed_exner = sp_stencil_init.z_exner_ex_pr()
    ddz_temporal_extrapolation_of_perturbed_exner_on_model_levels = sp_stencil_init.z_dexner_dz_c(0)
    d2dz2_temporal_extrapolation_of_perturbed_exner_on_model_levels = sp_stencil_init.z_dexner_dz_c(
        1
    )
    theta_v = sp_stencil_init.theta_v()
    theta_v_at_cells_on_half_levels = sp_stencil_init.theta_v_ic()
    predictor_normal_wind_advective_tendency = sp_stencil_init.ddt_vn_apc_ntl(0)
    normal_wind_tendency_due_to_physics_process = sp_stencil_init.ddt_vn_phy()
    normal_wind_iau_increments = sp_stencil_init.vn_incr()
    rho_at_edges_on_model_levels = sp_stencil_init.z_rho_e()
    theta_v_at_edges_on_model_levels = sp_stencil_init.z_theta_v_e()
    config = utils.construct_solve_nh_config(experiment, ndyn_substeps)
    nonhydro_params = solve_nh.NonHydrostaticParams(config)
    primal_normal_cell_1 = data_alloc.flatten_first_two_dims(
        dims.ECDim, field=grid_savepoint.primal_normal_cell_x()
    )
    primal_normal_cell_2 = data_alloc.flatten_first_two_dims(
        dims.ECDim, field=grid_savepoint.primal_normal_cell_y()
    )
    dual_normal_cell_1 = data_alloc.flatten_first_two_dims(
        dims.ECDim, field=grid_savepoint.dual_normal_cell_x()
    )
    dual_normal_cell_2 = data_alloc.flatten_first_two_dims(
        dims.ECDim, field=grid_savepoint.dual_normal_cell_y()
    )

    iau_wgt_dyn = config.iau_wgt_dyn
    iadv_rhotheta = config.iadv_rhotheta
    is_iau_active = config.is_iau_active
    igradp_method = config.igradp_method

    z_rho_e_ref = sp_stencil_exit.z_rho_e()
    z_theta_v_e_ref = sp_stencil_exit.z_theta_v_e()
    z_gradh_exner_ref = sp_stencil_exit.z_gradh_exner()
    vn_ref = sp_nh_exit.vn_new()

    if igradp_method == dycore_states.HorizontalPressureDiscretizationType.TAYLOR_HYDRO:
        compute_hydrostatic_correction_term.compute_hydrostatic_correction_term.with_backend(
            backend
        )(
            theta_v=theta_v,
            ikoffset=metrics_savepoint.vertoffset_gradp(),
            zdiff_gradp=metrics_savepoint.zdiff_gradp(),
            theta_v_ic=theta_v_at_cells_on_half_levels,
            inv_ddqz_z_full=metrics_savepoint.inv_ddqz_z_full(),
            inv_dual_edge_length=grid_savepoint.inv_dual_edge_length(),
            z_hydro_corr=hydrostatic_correction,
            grav_o_cpd=nonhydro_params.grav_o_cpd,
            horizontal_start=start_edge_nudging_level_2,
            horizontal_end=end_edge_local,
            vertical_start=icon_grid.num_levels - 1,
            vertical_end=icon_grid.num_levels,
            offset_provider={
                "E2EC": icon_grid.get_offset_provider("E2EC"),
                "E2C": icon_grid.get_offset_provider("E2C"),
                "Koff": dims.KDim,
            },
        )
        lowest_level = icon_grid.num_levels - 1
        hydrostatic_correction_on_lowest_level = gtx.as_field(
            (dims.EdgeDim,),
            hydrostatic_correction.ndarray[:, lowest_level],
            allocator=backend,
        )
    compute_edge_diagnostics_for_dycore_and_update_vn.compute_theta_rho_face_values_and_pressure_gradient_and_update_vn.with_backend(
        backend
    )(
        rho_at_edges_on_model_levels=rho_at_edges_on_model_levels,
        theta_v_at_edges_on_model_levels=theta_v_at_edges_on_model_levels,
        horizontal_pressure_gradient=horizontal_pressure_gradient,
        current_vn=current_vn,
        next_vn=next_vn,
        tangential_wind=tangential_wind,
        reference_rho_at_edges_on_model_levels=metrics_savepoint.rho_ref_me(),
        reference_theta_at_edges_on_model_levels=metrics_savepoint.theta_ref_me(),
        perturbed_rho=perturbed_rho,
        perturbed_theta_v=perturbed_theta_v,
        temporal_extrapolation_of_perturbed_exner=temporal_extrapolation_of_perturbed_exner,
        ddz_temporal_extrapolation_of_perturbed_exner_on_model_levels=ddz_temporal_extrapolation_of_perturbed_exner_on_model_levels,
        d2dz2_temporal_extrapolation_of_perturbed_exner_on_model_levels=d2dz2_temporal_extrapolation_of_perturbed_exner_on_model_levels,
        hydrostatic_correction_on_lowest_level=hydrostatic_correction_on_lowest_level,
        predictor_normal_wind_advective_tendency=predictor_normal_wind_advective_tendency,
        normal_wind_tendency_due_to_physics_process=normal_wind_tendency_due_to_physics_process,
        normal_wind_iau_increments=normal_wind_iau_increments,
        geofac_grg_x=interpolation_savepoint.geofac_grg()[0],
        geofac_grg_y=interpolation_savepoint.geofac_grg()[1],
        pos_on_tplane_e_x=interpolation_savepoint.pos_on_tplane_e_x(),
        pos_on_tplane_e_y=interpolation_savepoint.pos_on_tplane_e_y(),
        primal_normal_cell_x=primal_normal_cell_1,
        dual_normal_cell_x=dual_normal_cell_1,
        primal_normal_cell_y=primal_normal_cell_2,
        dual_normal_cell_y=dual_normal_cell_2,
        ddxn_z_full=metrics_savepoint.ddxn_z_full(),
        c_lin_e=interpolation_savepoint.c_lin_e(),
        ikoffset=metrics_savepoint.vertoffset_gradp(),
        zdiff_gradp=metrics_savepoint.zdiff_gradp(),
        ipeidx_dsl=metrics_savepoint.pg_edgeidx_dsl(),
        pg_exdist=metrics_savepoint.pg_exdist(),
        inv_dual_edge_length=grid_savepoint.inv_dual_edge_length(),
        dtime=savepoint_nonhydro_init.get_metadata("dtime").get("dtime"),
        cpd=constants.CPD,
        iau_wgt_dyn=iau_wgt_dyn,
        is_iau_active=is_iau_active,
        limited_area=grid_savepoint.get_metadata("limited_area").get("limited_area"),
        iadv_rhotheta=iadv_rhotheta,
        igradp_method=igradp_method,
        nflatlev=vertical_params.nflatlev,
        nflat_gradp=vertical_params.nflat_gradp,
        start_edge_halo_level_2=start_edge_halo_level_2,
        end_edge_halo_level_2=end_edge_halo_level_2,
        start_edge_lateral_boundary=start_edge_lateral_boundary,
        end_edge_halo=end_edge_halo,
        start_edge_lateral_boundary_level_7=start_edge_lateral_boundary_level_7,
        start_edge_nudging_level_2=start_edge_nudging_level_2,
        end_edge_local=end_edge_local,
        end_edge_end=end_edge_end,
        horizontal_start=gtx.int32(0),
        horizontal_end=gtx.int32(icon_grid.num_edges),
        vertical_start=gtx.int32(0),
        vertical_end=gtx.int32(icon_grid.num_levels),
        offset_provider={
            "C2E2CO": icon_grid.get_offset_provider("C2E2CO"),
            "E2EC": icon_grid.get_offset_provider("E2EC"),
            "E2C": icon_grid.get_offset_provider("E2C"),
            "E2C2EO": icon_grid.get_offset_provider("E2C2EO"),
            "Koff": dims.KDim,
        },
    )

    assert helpers.dallclose(rho_at_edges_on_model_levels.asnumpy(), z_rho_e_ref.asnumpy())
    assert helpers.dallclose(theta_v_at_edges_on_model_levels.asnumpy(), z_theta_v_e_ref.asnumpy())

    assert helpers.dallclose(
        horizontal_pressure_gradient.asnumpy(),
        z_gradh_exner_ref.asnumpy(),
        atol=1e-20,
    )
    assert helpers.dallclose(
        next_vn.asnumpy()[start_edge_nudging_level_2:, :],
        vn_ref.asnumpy()[start_edge_nudging_level_2:, :],
        atol=6e-15,
>>>>>>> 17132e90
    )


@pytest.mark.embedded_remap_error
@pytest.mark.datatest
<<<<<<< HEAD
@pytest.mark.parametrize("at_initial_timestep, istep_init, istep_exit", [(True, 2, 2)])
=======
@pytest.mark.parametrize(
    "istep_init, substep_init, istep_exit, substep_exit",
    [(2, 1, 2, 1)],
)
>>>>>>> 17132e90
@pytest.mark.parametrize(
    "experiment, step_date_init, step_date_exit",
    [
        (
            dt_utils.REGIONAL_EXPERIMENT,
            "2021-06-20T12:00:10.000",
            "2021-06-20T12:00:10.000",
        ),
<<<<<<< HEAD
        (
            dt_utils.GLOBAL_EXPERIMENT,
            "2000-01-01T00:00:02.000",
            "2000-01-01T00:00:02.000",
        ),
    ],
)
def test_interpolate_rho_theta_v_to_half_levels_and_compute_pressure_buoyancy_acceleration(
=======
    ],
)
def test_apply_divergence_damping_and_update_vn(
>>>>>>> 17132e90
    step_date_init,
    step_date_exit,
    experiment,
    ndyn_substeps,
    icon_grid,
<<<<<<< HEAD
=======
    savepoint_nonhydro_init,
>>>>>>> 17132e90
    lowest_layer_thickness,
    model_top_height,
    stretch_factor,
    damping_height,
    grid_savepoint,
    metrics_savepoint,
    interpolation_savepoint,
<<<<<<< HEAD
    at_initial_timestep,
    istep_init,
    substep_init,
    substep_exit,
    savepoint_nonhydro_init,
    savepoint_compute_edge_diagnostics_for_dycore_and_update_vn_init,
    savepoint_nonhydro_exit,
    backend,
):
    sp_init = savepoint_nonhydro_init
    sp_ref = savepoint_compute_edge_diagnostics_for_dycore_and_update_vn_init
    sp_exit = savepoint_nonhydro_exit

    dtime = sp_init.get_metadata("dtime").get("dtime")
    current_rho = sp_init.rho_now()
    next_rho = sp_init.rho_new()

    w = sp_init.w_new()
    contravariant_correction_at_cells_on_half_levels = sp_init.w_concorr_c()
    current_theta_v = sp_init.theta_v_now()
    next_theta_v = sp_init.theta_v_new()
    perturbed_exner_at_cells_on_model_levels = sp_init.exner_pr()
    rho_at_cells_on_half_levels = sp_init.rho_ic()
    theta_v_at_cells_on_half_levels = sp_init.theta_v_ic()
    wgt_nnow_rth = sp_init.wgt_nnow_rth()
    wgt_nnew_rth = sp_init.wgt_nnew_rth()

    perturbed_theta_v_at_cells_on_half_levels = data_alloc.zero_field(
        icon_grid, dims.CellDim, dims.KDim, extend={dims.KDim: 1}, backend=backend
    )
    pressure_buoyancy_acceleration_at_cells_on_half_levels = data_alloc.zero_field(
        icon_grid, dims.CellDim, dims.KDim, backend=backend
    )

    cell_domain = h_grid.domain(dims.CellDim)
    start_cell_lateral_boundary_level_3 = icon_grid.start_index(
        cell_domain(h_grid.Zone.LATERAL_BOUNDARY_LEVEL_3)
    )

    end_cell_local = icon_grid.end_index(cell_domain(h_grid.Zone.LOCAL))

    wgtfac_c = metrics_savepoint.wgtfac_c()
    reference_theta_at_cells_on_model_levels = metrics_savepoint.theta_ref_mc()
    vwind_expl_wgt = metrics_savepoint.vwind_expl_wgt()
    ddz_of_reference_exner_at_cells_on_half_levels = metrics_savepoint.d_exner_dz_ref_ic()
    ddqz_z_half = metrics_savepoint.ddqz_z_half()

    rho_ic_ref = sp_ref.rho_ic()
    z_theta_v_pr_ic_ref = sp_ref.z_theta_v_pr_ic()
    theta_v_ic_ref = sp_ref.theta_v_ic()
    z_th_ddz_exner_c_ref = sp_exit.z_th_ddz_exner_c()

    compute_cell_diagnostics_for_dycore.interpolate_rho_theta_v_to_half_levels_and_compute_pressure_buoyancy_acceleration.with_backend(
        backend
    )(
        rho_at_cells_on_half_levels=rho_at_cells_on_half_levels,
        perturbed_theta_v_at_cells_on_half_levels=perturbed_theta_v_at_cells_on_half_levels,
        theta_v_at_cells_on_half_levels=theta_v_at_cells_on_half_levels,
        pressure_buoyancy_acceleration_at_cells_on_half_levels=pressure_buoyancy_acceleration_at_cells_on_half_levels,
        w=w,
        contravariant_correction_at_cells_on_half_levels=contravariant_correction_at_cells_on_half_levels,
        current_rho=current_rho,
        next_rho=next_rho,
        current_theta_v=current_theta_v,
        next_theta_v=next_theta_v,
        perturbed_exner_at_cells_on_model_levels=perturbed_exner_at_cells_on_model_levels,
        reference_theta_at_cells_on_model_levels=reference_theta_at_cells_on_model_levels,
        ddz_of_reference_exner_at_cells_on_half_levels=ddz_of_reference_exner_at_cells_on_half_levels,
        ddqz_z_half=ddqz_z_half,
        wgtfac_c=wgtfac_c,
        vwind_expl_wgt=vwind_expl_wgt,
        dtime=dtime,
        wgt_nnow_rth=wgt_nnow_rth,
        wgt_nnew_rth=wgt_nnew_rth,
        horizontal_start=start_cell_lateral_boundary_level_3,
        horizontal_end=end_cell_local,
        vertical_start=1,
        vertical_end=icon_grid.num_levels,
        offset_provider={
=======
    savepoint_nonhydro_exit,
    istep_init,
    substep_init,
    substep_exit,
    savepoint_compute_edge_diagnostics_for_dycore_and_update_vn_init,
    savepoint_compute_edge_diagnostics_for_dycore_and_update_vn_exit,
    backend,
):
    sp_nh_init = savepoint_nonhydro_init
    sp_nh_exit = savepoint_nonhydro_exit
    sp_stencil_init = savepoint_compute_edge_diagnostics_for_dycore_and_update_vn_init

    edge_domain = h_grid.domain(dims.EdgeDim)

    end_edge_halo_level_2 = icon_grid.end_index(edge_domain(h_grid.Zone.HALO_LEVEL_2))
    start_edge_lateral_boundary_level_7 = icon_grid.start_index(
        edge_domain(h_grid.Zone.LATERAL_BOUNDARY_LEVEL_7)
    )
    start_edge_nudging_level_2 = icon_grid.start_index(edge_domain(h_grid.Zone.NUDGING_LEVEL_2))
    end_edge_local = icon_grid.end_index(edge_domain(h_grid.Zone.LOCAL))

    dwdz_at_cells_on_model_levels = sp_stencil_init.z_dwdz_dd()
    predictor_normal_wind_advective_tendency = sp_stencil_init.ddt_vn_apc_ntl(0)
    corrector_normal_wind_advective_tendency = sp_stencil_init.ddt_vn_apc_ntl(1)
    normal_wind_tendency_due_to_physics_process = sp_stencil_init.ddt_vn_phy()
    normal_wind_iau_increments = sp_stencil_init.vn_incr()
    reduced_fourth_order_divdamp_coeff_at_nest_boundary = sp_nh_init.bdy_divdamp()
    fourth_order_divdamp_scaling_coeff = sp_nh_init.scal_divdamp()
    theta_v_at_edges_on_model_levels = sp_stencil_init.z_theta_v_e()
    horizontal_pressure_gradient = sp_stencil_init.z_gradh_exner()
    current_vn = sp_stencil_init.vn()
    next_vn = savepoint_nonhydro_init.vn_new()
    horizontal_gradient_of_normal_wind_divergence = sp_nh_init.z_graddiv_vn()
    config = utils.construct_solve_nh_config(experiment, ndyn_substeps)
    nonhydro_params = solve_nh.NonHydrostaticParams(config)

    iau_wgt_dyn = config.iau_wgt_dyn
    divdamp_order = config.divdamp_order
    second_order_divdamp_scaling_coeff = (
        sp_nh_init.divdamp_fac_o2() * grid_savepoint.mean_cell_area()
    )
    is_iau_active = config.is_iau_active

    vn_ref = sp_nh_exit.vn_new()

    compute_edge_diagnostics_for_dycore_and_update_vn.apply_divergence_damping_and_update_vn.with_backend(
        backend
    )(
        horizontal_gradient_of_normal_wind_divergence=horizontal_gradient_of_normal_wind_divergence,
        next_vn=next_vn,
        current_vn=current_vn,
        dwdz_at_cells_on_model_levels=dwdz_at_cells_on_model_levels,
        predictor_normal_wind_advective_tendency=predictor_normal_wind_advective_tendency,
        corrector_normal_wind_advective_tendency=corrector_normal_wind_advective_tendency,
        normal_wind_tendency_due_to_physics_process=normal_wind_tendency_due_to_physics_process,
        normal_wind_iau_increments=normal_wind_iau_increments,
        theta_v_at_edges_on_model_levels=theta_v_at_edges_on_model_levels,
        horizontal_pressure_gradient=horizontal_pressure_gradient,
        reduced_fourth_order_divdamp_coeff_at_nest_boundary=reduced_fourth_order_divdamp_coeff_at_nest_boundary,
        fourth_order_divdamp_scaling_coeff=fourth_order_divdamp_scaling_coeff,
        second_order_divdamp_scaling_coeff=second_order_divdamp_scaling_coeff,
        horizontal_mask_for_3d_divdamp=metrics_savepoint.hmask_dd3d(),
        scaling_factor_for_3d_divdamp=metrics_savepoint.scalfac_dd3d(),
        inv_dual_edge_length=grid_savepoint.inv_dual_edge_length(),
        nudgecoeff_e=interpolation_savepoint.nudgecoeff_e(),
        geofac_grdiv=interpolation_savepoint.geofac_grdiv(),
        fourth_order_divdamp_factor=config.fourth_order_divdamp_factor,
        second_order_divdamp_factor=savepoint_nonhydro_init.divdamp_fac_o2(),
        wgt_nnow_vel=savepoint_nonhydro_init.wgt_nnow_vel(),
        wgt_nnew_vel=savepoint_nonhydro_init.wgt_nnew_vel(),
        dtime=savepoint_nonhydro_init.get_metadata("dtime").get("dtime"),
        cpd=constants.CPD,
        iau_wgt_dyn=iau_wgt_dyn,
        is_iau_active=is_iau_active,
        limited_area=grid_savepoint.get_metadata("limited_area").get("limited_area"),
        divdamp_order=divdamp_order,
        starting_vertical_index_for_3d_divdamp=nonhydro_params.starting_vertical_index_for_3d_divdamp,
        end_edge_halo_level_2=end_edge_halo_level_2,
        start_edge_lateral_boundary_level_7=start_edge_lateral_boundary_level_7,
        start_edge_nudging_level_2=start_edge_nudging_level_2,
        end_edge_local=end_edge_local,
        horizontal_start=gtx.int32(0),
        horizontal_end=gtx.int32(icon_grid.num_edges),
        vertical_start=gtx.int32(0),
        vertical_end=gtx.int32(icon_grid.num_levels),
        offset_provider={
            "C2E2CO": icon_grid.get_offset_provider("C2E2CO"),
            "E2EC": icon_grid.get_offset_provider("E2EC"),
            "E2C": icon_grid.get_offset_provider("E2C"),
            "E2C2EO": icon_grid.get_offset_provider("E2C2EO"),
>>>>>>> 17132e90
            "Koff": dims.KDim,
        },
    )

    assert helpers.dallclose(
<<<<<<< HEAD
        rho_at_cells_on_half_levels.asnumpy()[:, :], rho_ic_ref.asnumpy()[:, :]
    )

    assert helpers.dallclose(
        theta_v_at_cells_on_half_levels.asnumpy()[:, :], theta_v_ic_ref.asnumpy()[:, :]
    )

    assert helpers.dallclose(
        perturbed_theta_v_at_cells_on_half_levels.asnumpy()[
            start_cell_lateral_boundary_level_3:end_cell_local, 1 : icon_grid.num_levels
        ],
        z_theta_v_pr_ic_ref.asnumpy()[
            start_cell_lateral_boundary_level_3:end_cell_local, 1 : icon_grid.num_levels
        ],
        rtol=4e-9,
    )

    assert helpers.dallclose(
        pressure_buoyancy_acceleration_at_cells_on_half_levels.asnumpy()[
            start_cell_lateral_boundary_level_3:end_cell_local, 1 : icon_grid.num_levels
        ],
        z_th_ddz_exner_c_ref.asnumpy()[
            start_cell_lateral_boundary_level_3:end_cell_local, 1 : icon_grid.num_levels
        ],
        rtol=5e-10,
=======
        next_vn.asnumpy(),
        vn_ref.asnumpy(),
        atol=4.0e-15,
>>>>>>> 17132e90
    )<|MERGE_RESOLUTION|>--- conflicted
+++ resolved
@@ -17,14 +17,10 @@
     dycore_utils,
     solve_nonhydro as solve_nh,
 )
-<<<<<<< HEAD
-from icon4py.model.atmosphere.dycore.stencils import compute_cell_diagnostics_for_dycore
-=======
 from icon4py.model.atmosphere.dycore.stencils import (
     compute_edge_diagnostics_for_dycore_and_update_vn,
-    compute_hydrostatic_correction_term,
+    compute_hydrostatic_correction_term, compute_cell_diagnostics_for_dycore,
 )
->>>>>>> 17132e90
 from icon4py.model.common import constants, dimension as dims
 from icon4py.model.common.grid import horizontal as h_grid, vertical as v_grid
 from icon4py.model.common.math import smagorinsky
@@ -276,11 +272,7 @@
     )
     # stencil 6
     assert helpers.dallclose(
-<<<<<<< HEAD
         solve_nonhydro.ddz_of_temporal_extrapolation_of_perturbed_exner_on_model_levels.asnumpy()[
-=======
-        solve_nonhydro.ddz_temporal_extrapolation_of_perturbed_exner_on_model_levels.asnumpy()[
->>>>>>> 17132e90
             cell_start_lateral_boundary_level_2:, nflatlev:
         ],
         sp_exit.z_dexner_dz_c(0).asnumpy()[cell_start_lateral_boundary_level_2:, nflatlev:],
@@ -317,7 +309,6 @@
     )
     # stencils 7,8,9, 13
     assert helpers.dallclose(
-<<<<<<< HEAD
         solve_nonhydro.perturbed_rho_at_cells_on_model_levels.asnumpy()[
             cell_start_lateral_boundary_level_2:, :
         ],
@@ -327,24 +318,13 @@
         solve_nonhydro.perturbed_theta_v_at_cells_on_model_levels.asnumpy()[
             cell_start_lateral_boundary_level_2:, :
         ],
-=======
-        solve_nonhydro.perturbed_rho.asnumpy()[cell_start_lateral_boundary_level_2:, :],
-        sp_exit.z_rth_pr(0).asnumpy()[cell_start_lateral_boundary_level_2:, :],
-    )
-    assert helpers.dallclose(
-        solve_nonhydro.perturbed_theta_v.asnumpy()[cell_start_lateral_boundary_level_2:, :],
->>>>>>> 17132e90
         sp_exit.z_rth_pr(1).asnumpy()[cell_start_lateral_boundary_level_2:, :],
     )
 
     # stencils 12
     nflat_gradp = vertical_params.nflat_gradp
     assert helpers.dallclose(
-<<<<<<< HEAD
         solve_nonhydro.d2dz2_of_temporal_extrapolation_of_perturbed_exner_on_model_levels.asnumpy()[
-=======
-        solve_nonhydro.d2dz2_temporal_extrapolation_of_perturbed_exner_on_model_levels.asnumpy()[
->>>>>>> 17132e90
             cell_start_lateral_boundary_level_2:, nflat_gradp:
         ],
         sp_exit.z_dexner_dz_c(1).asnumpy()[cell_start_lateral_boundary_level_2:, nflat_gradp:],
@@ -373,15 +353,6 @@
         sp_exit.z_gradh_exner().asnumpy()[edge_start_nudging_level_2:, :],
         atol=1e-20,
     )
-<<<<<<< HEAD
-    # stencil 21
-    assert helpers.dallclose(
-        solve_nonhydro.hydrostatic_correction.asnumpy()[edge_start_nudging_level_2:, nlev - 1],
-        sp_exit.z_hydro_corr().asnumpy()[edge_start_nudging_level_2:, nlev - 1],
-        atol=1e-20,
-    )
-=======
->>>>>>> 17132e90
     prognostic_state_nnew = prognostic_states.next
     vn_new_reference = sp_exit.vn_new().asnumpy()
 
@@ -688,17 +659,7 @@
     assert helpers.dallclose(
         diagnostic_state_nh.theta_v_at_cells_on_half_levels.asnumpy(),
         savepoint_nonhydro_exit.theta_v_ic().asnumpy(),
-<<<<<<< HEAD
-    )
-
-    # stencil 17
-    assert helpers.dallclose(
-        z_fields.horizontal_gradient_of_normal_wind_divergence.asnumpy(),
-        savepoint_nonhydro_exit.z_graddiv_vn().asnumpy(),
-        atol=1e-12,
-=======
         atol=1.0e-12,
->>>>>>> 17132e90
     )
 
     # stencil 23,26, 27, 4th_order_divdamp
@@ -1019,17 +980,6 @@
     )
 
     assert helpers.dallclose(
-<<<<<<< HEAD
-        solve_nonhydro.intermediate_fields.horizontal_gradient_of_normal_wind_divergence.asnumpy()[
-            edge_start_lb_plus4:, :
-        ],
-        savepoint_nonhydro_exit.z_graddiv_vn().asnumpy()[edge_start_lb_plus4:, :],
-        atol=1.0e-18,
-    )
-
-    assert helpers.dallclose(
-=======
->>>>>>> 17132e90
         diagnostic_state_nh.mass_fl_e.asnumpy()[edge_start_lb_plus4:, :],
         savepoint_nonhydro_exit.mass_fl_e().asnumpy()[edge_start_lb_plus4:, :],
         atol=5e-7,
@@ -1092,13 +1042,8 @@
 
 
 @pytest.mark.embedded_remap_error
-<<<<<<< HEAD
 @pytest.mark.datatest
 @pytest.mark.parametrize("at_initial_timestep", [(True)])
-=======
-@pytest.mark.uses_as_offset
-@pytest.mark.datatest
->>>>>>> 17132e90
 @pytest.mark.parametrize(
     "experiment, step_date_init, step_date_exit",
     [
@@ -1114,20 +1059,12 @@
         ),
     ],
 )
-<<<<<<< HEAD
 def test_compute_perturbed_quantities_and_interpolation(
-=======
-def test_compute_theta_rho_face_values_and_pressure_gradient_and_update_vn(
->>>>>>> 17132e90
     step_date_init,
     step_date_exit,
     experiment,
     ndyn_substeps,
     icon_grid,
-<<<<<<< HEAD
-=======
-    savepoint_nonhydro_init,
->>>>>>> 17132e90
     lowest_layer_thickness,
     model_top_height,
     stretch_factor,
@@ -1135,7 +1072,6 @@
     grid_savepoint,
     metrics_savepoint,
     interpolation_savepoint,
-<<<<<<< HEAD
     at_initial_timestep,
     substep_init,
     substep_exit,
@@ -1147,34 +1083,6 @@
     sp_init = savepoint_nonhydro_init
     sp_ref = savepoint_compute_edge_diagnostics_for_dycore_and_update_vn_init
     sp_exit = savepoint_nonhydro_exit
-=======
-    savepoint_nonhydro_exit,
-    istep_init,
-    substep_init,
-    substep_exit,
-    savepoint_compute_edge_diagnostics_for_dycore_and_update_vn_init,
-    savepoint_compute_edge_diagnostics_for_dycore_and_update_vn_exit,
-    backend,
-):
-    sp_nh_init = savepoint_nonhydro_init
-    sp_nh_exit = savepoint_nonhydro_exit
-    sp_stencil_init = savepoint_compute_edge_diagnostics_for_dycore_and_update_vn_init
-    sp_stencil_exit = savepoint_compute_edge_diagnostics_for_dycore_and_update_vn_exit
-
-    edge_domain = h_grid.domain(dims.EdgeDim)
-
-    start_edge_halo_level_2 = icon_grid.start_index(edge_domain(h_grid.Zone.HALO_LEVEL_2))
-    end_edge_halo_level_2 = icon_grid.end_index(edge_domain(h_grid.Zone.HALO_LEVEL_2))
-    start_edge_lateral_boundary = icon_grid.end_index(edge_domain(h_grid.Zone.LATERAL_BOUNDARY))
-    end_edge_halo = icon_grid.end_index(edge_domain(h_grid.Zone.HALO))
-    start_edge_lateral_boundary_level_7 = icon_grid.start_index(
-        edge_domain(h_grid.Zone.LATERAL_BOUNDARY_LEVEL_7)
-    )
-    start_edge_nudging_level_2 = icon_grid.start_index(edge_domain(h_grid.Zone.NUDGING_LEVEL_2))
-    end_edge_local = icon_grid.end_index(edge_domain(h_grid.Zone.LOCAL))
-    end_edge_end = icon_grid.end_index(edge_domain(h_grid.Zone.END))
-
->>>>>>> 17132e90
     vertical_config = v_grid.VerticalGridConfig(
         icon_grid.num_levels,
         lowest_layer_thickness=lowest_layer_thickness,
@@ -1183,7 +1091,6 @@
         rayleigh_damping_height=damping_height,
     )
     vertical_params = utils.create_vertical_params(vertical_config, grid_savepoint)
-<<<<<<< HEAD
     vert_idx = data_alloc.index_field(
         dim=dims.KDim, grid=icon_grid, backend=backend, extend={dims.KDim: 1}
     )
@@ -1356,7 +1263,218 @@
         ],
         z_dexner_dz_c_2_ref.asnumpy()[lb:, nflat_gradp:],
         rtol=5e-9,
-=======
+    )
+
+
+@pytest.mark.embedded_remap_error
+@pytest.mark.datatest
+@pytest.mark.parametrize("at_initial_timestep, istep_init, istep_exit", [(True, 2, 2)])
+@pytest.mark.parametrize(
+    "experiment, step_date_init, step_date_exit",
+    [
+        (
+            dt_utils.REGIONAL_EXPERIMENT,
+            "2021-06-20T12:00:10.000",
+            "2021-06-20T12:00:10.000",
+        ),
+        (
+            dt_utils.GLOBAL_EXPERIMENT,
+            "2000-01-01T00:00:02.000",
+            "2000-01-01T00:00:02.000",
+        ),
+    ],
+)
+def test_interpolate_rho_theta_v_to_half_levels_and_compute_pressure_buoyancy_acceleration(
+    step_date_init,
+    step_date_exit,
+    experiment,
+    ndyn_substeps,
+    icon_grid,
+    lowest_layer_thickness,
+    model_top_height,
+    stretch_factor,
+    damping_height,
+    grid_savepoint,
+    metrics_savepoint,
+    interpolation_savepoint,
+    at_initial_timestep,
+    istep_init,
+    substep_init,
+    substep_exit,
+    savepoint_nonhydro_init,
+    savepoint_compute_edge_diagnostics_for_dycore_and_update_vn_init,
+    savepoint_nonhydro_exit,
+    backend,
+):
+    sp_init = savepoint_nonhydro_init
+    sp_ref = savepoint_compute_edge_diagnostics_for_dycore_and_update_vn_init
+    sp_exit = savepoint_nonhydro_exit
+
+    dtime = sp_init.get_metadata("dtime").get("dtime")
+    current_rho = sp_init.rho_now()
+    next_rho = sp_init.rho_new()
+
+    w = sp_init.w_new()
+    contravariant_correction_at_cells_on_half_levels = sp_init.w_concorr_c()
+    current_theta_v = sp_init.theta_v_now()
+    next_theta_v = sp_init.theta_v_new()
+    perturbed_exner_at_cells_on_model_levels = sp_init.exner_pr()
+    rho_at_cells_on_half_levels = sp_init.rho_ic()
+    theta_v_at_cells_on_half_levels = sp_init.theta_v_ic()
+    wgt_nnow_rth = sp_init.wgt_nnow_rth()
+    wgt_nnew_rth = sp_init.wgt_nnew_rth()
+
+    perturbed_theta_v_at_cells_on_half_levels = data_alloc.zero_field(
+        icon_grid, dims.CellDim, dims.KDim, extend={dims.KDim: 1}, backend=backend
+    )
+    pressure_buoyancy_acceleration_at_cells_on_half_levels = data_alloc.zero_field(
+        icon_grid, dims.CellDim, dims.KDim, backend=backend
+    )
+
+    cell_domain = h_grid.domain(dims.CellDim)
+    start_cell_lateral_boundary_level_3 = icon_grid.start_index(
+        cell_domain(h_grid.Zone.LATERAL_BOUNDARY_LEVEL_3)
+    )
+
+    end_cell_local = icon_grid.end_index(cell_domain(h_grid.Zone.LOCAL))
+
+    wgtfac_c = metrics_savepoint.wgtfac_c()
+    reference_theta_at_cells_on_model_levels = metrics_savepoint.theta_ref_mc()
+    vwind_expl_wgt = metrics_savepoint.vwind_expl_wgt()
+    ddz_of_reference_exner_at_cells_on_half_levels = metrics_savepoint.d_exner_dz_ref_ic()
+    ddqz_z_half = metrics_savepoint.ddqz_z_half()
+
+    rho_ic_ref = sp_ref.rho_ic()
+    z_theta_v_pr_ic_ref = sp_ref.z_theta_v_pr_ic()
+    theta_v_ic_ref = sp_ref.theta_v_ic()
+    z_th_ddz_exner_c_ref = sp_exit.z_th_ddz_exner_c()
+
+    compute_cell_diagnostics_for_dycore.interpolate_rho_theta_v_to_half_levels_and_compute_pressure_buoyancy_acceleration.with_backend(
+        backend
+    )(
+        rho_at_cells_on_half_levels=rho_at_cells_on_half_levels,
+        perturbed_theta_v_at_cells_on_half_levels=perturbed_theta_v_at_cells_on_half_levels,
+        theta_v_at_cells_on_half_levels=theta_v_at_cells_on_half_levels,
+        pressure_buoyancy_acceleration_at_cells_on_half_levels=pressure_buoyancy_acceleration_at_cells_on_half_levels,
+        w=w,
+        contravariant_correction_at_cells_on_half_levels=contravariant_correction_at_cells_on_half_levels,
+        current_rho=current_rho,
+        next_rho=next_rho,
+        current_theta_v=current_theta_v,
+        next_theta_v=next_theta_v,
+        perturbed_exner_at_cells_on_model_levels=perturbed_exner_at_cells_on_model_levels,
+        reference_theta_at_cells_on_model_levels=reference_theta_at_cells_on_model_levels,
+        ddz_of_reference_exner_at_cells_on_half_levels=ddz_of_reference_exner_at_cells_on_half_levels,
+        ddqz_z_half=ddqz_z_half,
+        wgtfac_c=wgtfac_c,
+        vwind_expl_wgt=vwind_expl_wgt,
+        dtime=dtime,
+        wgt_nnow_rth=wgt_nnow_rth,
+        wgt_nnew_rth=wgt_nnew_rth,
+        horizontal_start=start_cell_lateral_boundary_level_3,
+        horizontal_end=end_cell_local,
+        vertical_start=1,
+        vertical_end=icon_grid.num_levels,
+        offset_provider={
+            "Koff": dims.KDim,
+        },
+    )
+
+    assert helpers.dallclose(
+        rho_at_cells_on_half_levels.asnumpy()[:, :], rho_ic_ref.asnumpy()[:, :]
+    )
+
+    assert helpers.dallclose(
+        theta_v_at_cells_on_half_levels.asnumpy()[:, :], theta_v_ic_ref.asnumpy()[:, :]
+    )
+
+    assert helpers.dallclose(
+        perturbed_theta_v_at_cells_on_half_levels.asnumpy()[
+            start_cell_lateral_boundary_level_3:end_cell_local, 1 : icon_grid.num_levels
+        ],
+        z_theta_v_pr_ic_ref.asnumpy()[
+            start_cell_lateral_boundary_level_3:end_cell_local, 1 : icon_grid.num_levels
+        ],
+        rtol=4e-9,
+    )
+
+    assert helpers.dallclose(
+        pressure_buoyancy_acceleration_at_cells_on_half_levels.asnumpy()[
+            start_cell_lateral_boundary_level_3:end_cell_local, 1 : icon_grid.num_levels
+        ],
+        z_th_ddz_exner_c_ref.asnumpy()[
+            start_cell_lateral_boundary_level_3:end_cell_local, 1 : icon_grid.num_levels
+        ],
+        rtol=5e-10,
+    )
+
+
+@pytest.mark.embedded_remap_error
+@pytest.mark.uses_as_offset
+@pytest.mark.datatest
+@pytest.mark.parametrize(
+    "experiment, step_date_init, step_date_exit",
+    [
+        (
+            dt_utils.REGIONAL_EXPERIMENT,
+            "2021-06-20T12:00:10.000",
+            "2021-06-20T12:00:10.000",
+        ),
+        (
+            dt_utils.GLOBAL_EXPERIMENT,
+            "2000-01-01T00:00:02.000",
+            "2000-01-01T00:00:02.000",
+        ),
+    ],
+)
+def test_compute_theta_rho_face_values_and_pressure_gradient_and_update_vn(
+    step_date_init,
+    step_date_exit,
+    experiment,
+    ndyn_substeps,
+    icon_grid,
+    savepoint_nonhydro_init,
+    lowest_layer_thickness,
+    model_top_height,
+    stretch_factor,
+    damping_height,
+    grid_savepoint,
+    metrics_savepoint,
+    interpolation_savepoint,
+    savepoint_nonhydro_exit,
+    istep_init,
+    substep_init,
+    substep_exit,
+    savepoint_compute_edge_diagnostics_for_dycore_and_update_vn_init,
+    savepoint_compute_edge_diagnostics_for_dycore_and_update_vn_exit,
+    backend,
+):
+    sp_nh_init = savepoint_nonhydro_init
+    sp_nh_exit = savepoint_nonhydro_exit
+    sp_stencil_init = savepoint_compute_edge_diagnostics_for_dycore_and_update_vn_init
+    sp_stencil_exit = savepoint_compute_edge_diagnostics_for_dycore_and_update_vn_exit
+
+    edge_domain = h_grid.domain(dims.EdgeDim)
+
+    start_edge_halo_level_2 = icon_grid.start_index(edge_domain(h_grid.Zone.HALO_LEVEL_2))
+    end_edge_halo_level_2 = icon_grid.end_index(edge_domain(h_grid.Zone.HALO_LEVEL_2))
+    start_edge_lateral_boundary = icon_grid.end_index(edge_domain(h_grid.Zone.LATERAL_BOUNDARY))
+    end_edge_halo = icon_grid.end_index(edge_domain(h_grid.Zone.HALO))
+    start_edge_lateral_boundary_level_7 = icon_grid.start_index(
+        edge_domain(h_grid.Zone.LATERAL_BOUNDARY_LEVEL_7)
+    )
+    start_edge_nudging_level_2 = icon_grid.start_index(edge_domain(h_grid.Zone.NUDGING_LEVEL_2))
+    end_edge_local = icon_grid.end_index(edge_domain(h_grid.Zone.LOCAL))
+    end_edge_end = icon_grid.end_index(edge_domain(h_grid.Zone.END))
+
+    vertical_config = v_grid.VerticalGridConfig(
+        icon_grid.num_levels,
+        lowest_layer_thickness=lowest_layer_thickness,
+        model_top_height=model_top_height,
+        stretch_factor=stretch_factor,
+        rayleigh_damping_height=damping_height,
+    )
+    vertical_params = utils.create_vertical_params(vertical_config, grid_savepoint)
 
     current_vn = sp_stencil_init.vn()
     next_vn = sp_nh_init.vn_new()
@@ -1509,20 +1627,15 @@
         next_vn.asnumpy()[start_edge_nudging_level_2:, :],
         vn_ref.asnumpy()[start_edge_nudging_level_2:, :],
         atol=6e-15,
->>>>>>> 17132e90
     )
 
 
 @pytest.mark.embedded_remap_error
 @pytest.mark.datatest
-<<<<<<< HEAD
-@pytest.mark.parametrize("at_initial_timestep, istep_init, istep_exit", [(True, 2, 2)])
-=======
 @pytest.mark.parametrize(
     "istep_init, substep_init, istep_exit, substep_exit",
     [(2, 1, 2, 1)],
 )
->>>>>>> 17132e90
 @pytest.mark.parametrize(
     "experiment, step_date_init, step_date_exit",
     [
@@ -1531,29 +1644,15 @@
             "2021-06-20T12:00:10.000",
             "2021-06-20T12:00:10.000",
         ),
-<<<<<<< HEAD
-        (
-            dt_utils.GLOBAL_EXPERIMENT,
-            "2000-01-01T00:00:02.000",
-            "2000-01-01T00:00:02.000",
-        ),
-    ],
-)
-def test_interpolate_rho_theta_v_to_half_levels_and_compute_pressure_buoyancy_acceleration(
-=======
     ],
 )
 def test_apply_divergence_damping_and_update_vn(
->>>>>>> 17132e90
     step_date_init,
     step_date_exit,
     experiment,
     ndyn_substeps,
     icon_grid,
-<<<<<<< HEAD
-=======
     savepoint_nonhydro_init,
->>>>>>> 17132e90
     lowest_layer_thickness,
     model_top_height,
     stretch_factor,
@@ -1561,87 +1660,6 @@
     grid_savepoint,
     metrics_savepoint,
     interpolation_savepoint,
-<<<<<<< HEAD
-    at_initial_timestep,
-    istep_init,
-    substep_init,
-    substep_exit,
-    savepoint_nonhydro_init,
-    savepoint_compute_edge_diagnostics_for_dycore_and_update_vn_init,
-    savepoint_nonhydro_exit,
-    backend,
-):
-    sp_init = savepoint_nonhydro_init
-    sp_ref = savepoint_compute_edge_diagnostics_for_dycore_and_update_vn_init
-    sp_exit = savepoint_nonhydro_exit
-
-    dtime = sp_init.get_metadata("dtime").get("dtime")
-    current_rho = sp_init.rho_now()
-    next_rho = sp_init.rho_new()
-
-    w = sp_init.w_new()
-    contravariant_correction_at_cells_on_half_levels = sp_init.w_concorr_c()
-    current_theta_v = sp_init.theta_v_now()
-    next_theta_v = sp_init.theta_v_new()
-    perturbed_exner_at_cells_on_model_levels = sp_init.exner_pr()
-    rho_at_cells_on_half_levels = sp_init.rho_ic()
-    theta_v_at_cells_on_half_levels = sp_init.theta_v_ic()
-    wgt_nnow_rth = sp_init.wgt_nnow_rth()
-    wgt_nnew_rth = sp_init.wgt_nnew_rth()
-
-    perturbed_theta_v_at_cells_on_half_levels = data_alloc.zero_field(
-        icon_grid, dims.CellDim, dims.KDim, extend={dims.KDim: 1}, backend=backend
-    )
-    pressure_buoyancy_acceleration_at_cells_on_half_levels = data_alloc.zero_field(
-        icon_grid, dims.CellDim, dims.KDim, backend=backend
-    )
-
-    cell_domain = h_grid.domain(dims.CellDim)
-    start_cell_lateral_boundary_level_3 = icon_grid.start_index(
-        cell_domain(h_grid.Zone.LATERAL_BOUNDARY_LEVEL_3)
-    )
-
-    end_cell_local = icon_grid.end_index(cell_domain(h_grid.Zone.LOCAL))
-
-    wgtfac_c = metrics_savepoint.wgtfac_c()
-    reference_theta_at_cells_on_model_levels = metrics_savepoint.theta_ref_mc()
-    vwind_expl_wgt = metrics_savepoint.vwind_expl_wgt()
-    ddz_of_reference_exner_at_cells_on_half_levels = metrics_savepoint.d_exner_dz_ref_ic()
-    ddqz_z_half = metrics_savepoint.ddqz_z_half()
-
-    rho_ic_ref = sp_ref.rho_ic()
-    z_theta_v_pr_ic_ref = sp_ref.z_theta_v_pr_ic()
-    theta_v_ic_ref = sp_ref.theta_v_ic()
-    z_th_ddz_exner_c_ref = sp_exit.z_th_ddz_exner_c()
-
-    compute_cell_diagnostics_for_dycore.interpolate_rho_theta_v_to_half_levels_and_compute_pressure_buoyancy_acceleration.with_backend(
-        backend
-    )(
-        rho_at_cells_on_half_levels=rho_at_cells_on_half_levels,
-        perturbed_theta_v_at_cells_on_half_levels=perturbed_theta_v_at_cells_on_half_levels,
-        theta_v_at_cells_on_half_levels=theta_v_at_cells_on_half_levels,
-        pressure_buoyancy_acceleration_at_cells_on_half_levels=pressure_buoyancy_acceleration_at_cells_on_half_levels,
-        w=w,
-        contravariant_correction_at_cells_on_half_levels=contravariant_correction_at_cells_on_half_levels,
-        current_rho=current_rho,
-        next_rho=next_rho,
-        current_theta_v=current_theta_v,
-        next_theta_v=next_theta_v,
-        perturbed_exner_at_cells_on_model_levels=perturbed_exner_at_cells_on_model_levels,
-        reference_theta_at_cells_on_model_levels=reference_theta_at_cells_on_model_levels,
-        ddz_of_reference_exner_at_cells_on_half_levels=ddz_of_reference_exner_at_cells_on_half_levels,
-        ddqz_z_half=ddqz_z_half,
-        wgtfac_c=wgtfac_c,
-        vwind_expl_wgt=vwind_expl_wgt,
-        dtime=dtime,
-        wgt_nnow_rth=wgt_nnow_rth,
-        wgt_nnew_rth=wgt_nnew_rth,
-        horizontal_start=start_cell_lateral_boundary_level_3,
-        horizontal_end=end_cell_local,
-        vertical_start=1,
-        vertical_end=icon_grid.num_levels,
-        offset_provider={
-=======
     savepoint_nonhydro_exit,
     istep_init,
     substep_init,
@@ -1732,41 +1750,12 @@
             "E2EC": icon_grid.get_offset_provider("E2EC"),
             "E2C": icon_grid.get_offset_provider("E2C"),
             "E2C2EO": icon_grid.get_offset_provider("E2C2EO"),
->>>>>>> 17132e90
             "Koff": dims.KDim,
         },
     )
 
     assert helpers.dallclose(
-<<<<<<< HEAD
-        rho_at_cells_on_half_levels.asnumpy()[:, :], rho_ic_ref.asnumpy()[:, :]
-    )
-
-    assert helpers.dallclose(
-        theta_v_at_cells_on_half_levels.asnumpy()[:, :], theta_v_ic_ref.asnumpy()[:, :]
-    )
-
-    assert helpers.dallclose(
-        perturbed_theta_v_at_cells_on_half_levels.asnumpy()[
-            start_cell_lateral_boundary_level_3:end_cell_local, 1 : icon_grid.num_levels
-        ],
-        z_theta_v_pr_ic_ref.asnumpy()[
-            start_cell_lateral_boundary_level_3:end_cell_local, 1 : icon_grid.num_levels
-        ],
-        rtol=4e-9,
-    )
-
-    assert helpers.dallclose(
-        pressure_buoyancy_acceleration_at_cells_on_half_levels.asnumpy()[
-            start_cell_lateral_boundary_level_3:end_cell_local, 1 : icon_grid.num_levels
-        ],
-        z_th_ddz_exner_c_ref.asnumpy()[
-            start_cell_lateral_boundary_level_3:end_cell_local, 1 : icon_grid.num_levels
-        ],
-        rtol=5e-10,
-=======
         next_vn.asnumpy(),
         vn_ref.asnumpy(),
         atol=4.0e-15,
->>>>>>> 17132e90
     )