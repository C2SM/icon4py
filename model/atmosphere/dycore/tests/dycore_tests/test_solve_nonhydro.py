# ICON4Py - ICON inspired code in Python and GT4Py
#
# Copyright (c) 2022, ETH Zurich and MeteoSwiss
# All rights reserved.
#
# This file is free software: you can redistribute it and/or modify it under
# the terms of the GNU General Public License as published by the
# Free Software Foundation, either version 3 of the License, or any later
# version. See the LICENSE.txt file at the top-level directory of this
# distribution for a copy of the license or check <https://www.gnu.org/licenses/>.
#
# SPDX-License-Identifier: GPL-3.0-or-later
import logging

import pytest
from gt4py.next.program_processors.runners.gtfn import run_gtfn

from icon4py.model.atmosphere.dycore.nh_solve.solve_nonhydro import (
    IntermediateFields,
    NonHydrostaticConfig,
    NonHydrostaticParams,
    SolveNonhydro,
)
from icon4py.model.atmosphere.dycore.state_utils.states import (
    DiagnosticStateNonHydro,
    PrepAdvection,
)
from icon4py.model.atmosphere.dycore.state_utils.utils import (
    _allocate,
    _calculate_bdy_divdamp,
    _calculate_scal_divdamp,
)
from icon4py.model.common import constants
from icon4py.model.common.dimension import CellDim, EdgeDim, KDim
from icon4py.model.common.grid.horizontal import CellParams, EdgeParams, HorizontalMarkerIndex
from icon4py.model.common.grid.vertical import VerticalModelParams
from icon4py.model.common.math.smagorinsky import en_smag_fac_for_zero_nshift
from icon4py.model.common.states.prognostic_state import PrognosticState
from icon4py.model.common.test_utils.datatest_utils import GLOBAL_EXPERIMENT, REGIONAL_EXPERIMENT
from icon4py.model.common.test_utils.helpers import dallclose
from icon4py.model.common.test_utils.serialbox_utils import IconNonHydroInitSavepoint

from .utils import (
    construct_config,
    construct_interpolation_state_for_nonhydro,
    construct_nh_metric_state,
)


backend = run_gtfn


@pytest.mark.datatest
def test_validate_divdamp_fields_against_savepoint_values(
    grid_savepoint,
    savepoint_nonhydro_init,
    icon_grid,
):
    config = NonHydrostaticConfig()
    divdamp_fac_o2 = 0.032
    mean_cell_area = grid_savepoint.mean_cell_area()
    enh_divdamp_fac = _allocate(KDim, is_halfdim=False, dtype=float, grid=icon_grid)
    scal_divdamp = _allocate(KDim, is_halfdim=False, dtype=float, grid=icon_grid)
    bdy_divdamp = _allocate(KDim, is_halfdim=False, dtype=float, grid=icon_grid)
    en_smag_fac_for_zero_nshift.with_backend(backend)(
        grid_savepoint.vct_a(),
        config.divdamp_fac,
        config.divdamp_fac2,
        config.divdamp_fac3,
        config.divdamp_fac4,
        config.divdamp_z,
        config.divdamp_z2,
        config.divdamp_z3,
        config.divdamp_z4,
        out=enh_divdamp_fac,
        offset_provider={"Koff": KDim},
    )
    _calculate_scal_divdamp.with_backend(backend)(
        enh_divdamp_fac=enh_divdamp_fac,
        divdamp_order=config.divdamp_order,
        mean_cell_area=mean_cell_area,
        divdamp_fac_o2=divdamp_fac_o2,
        out=scal_divdamp,
        offset_provider={},
    )
    _calculate_bdy_divdamp.with_backend(backend)(
        scal_divdamp, config.nudge_max_coeff, constants.dbl_eps, out=bdy_divdamp, offset_provider={}
    )

    assert dallclose(scal_divdamp.asnumpy(), savepoint_nonhydro_init.scal_divdamp().asnumpy())
    assert dallclose(bdy_divdamp.asnumpy(), savepoint_nonhydro_init.bdy_divdamp().asnumpy())


@pytest.mark.datatest
@pytest.mark.parametrize("istep_init, istep_exit", [(1, 1)])
@pytest.mark.parametrize(
    "experiment,step_date_init, step_date_exit, damping_height",
    [
        (REGIONAL_EXPERIMENT, "2021-06-20T12:00:10.000", "2021-06-20T12:00:10.000", 12500.0),
        (GLOBAL_EXPERIMENT, "2000-01-01T00:00:02.000", "2000-01-01T00:00:02.000", 50000.0),
    ],
)
def test_nonhydro_predictor_step(
    istep_init,
    istep_exit,
    step_date_init,
    step_date_exit,
    icon_grid,
    savepoint_nonhydro_init,
    damping_height,
    grid_savepoint,
    metrics_savepoint,
    interpolation_savepoint,
    savepoint_nonhydro_exit,
    experiment,
    ndyn_substeps,
    caplog,
):
    caplog.set_level(logging.DEBUG)
    config = construct_config(experiment, ndyn_substeps)
    sp = savepoint_nonhydro_init
    sp_exit = savepoint_nonhydro_exit
    nonhydro_params = NonHydrostaticParams(config)
    vertical_params = create_vertical_params(damping_height, grid_savepoint)
<<<<<<< HEAD
    dtime = sp.get_metadata("dtime").get("dtime")
    recompute = sp.get_metadata("recompute").get("recompute")
    dyn_timestep = sp.get_metadata("dyn_timestep").get("dyn_timestep")
    linit = sp.get_metadata("linit").get("linit")
=======
    sp_v = savepoint_velocity_init
    dtime = sp_v.get_metadata("dtime").get("dtime")
    recompute = sp_v.get_metadata("recompute").get("recompute")
    linit = sp_v.get_metadata("linit").get("linit")
>>>>>>> 9740f6f2

    nnow = 0
    nnew = 1

    diagnostic_state_nh = construct_diagnostics(sp)

    interpolation_state = construct_interpolation_state_for_nonhydro(interpolation_savepoint)
    metric_state_nonhydro = construct_nh_metric_state(metrics_savepoint, icon_grid.num_levels)

    cell_geometry: CellParams = grid_savepoint.construct_cell_geometry()
    edge_geometry: EdgeParams = grid_savepoint.construct_edge_geometry()

    solve_nonhydro = SolveNonhydro()
    nlev = icon_grid.num_levels
    solve_nonhydro.init(
        grid=icon_grid,
        config=config,
        params=nonhydro_params,
        metric_state_nonhydro=metric_state_nonhydro,
        interpolation_state=interpolation_state,
        vertical_params=vertical_params,
        edge_geometry=edge_geometry,
        cell_geometry=cell_geometry,
        owner_mask=grid_savepoint.c_owner_mask(),
    )

    prognostic_state_ls = create_prognostic_states(sp)
    solve_nonhydro.set_timelevels(nnow, nnew)
    solve_nonhydro.run_predictor_step(
        diagnostic_state_nh=diagnostic_state_nh,
        prognostic_state=prognostic_state_ls,
        z_fields=solve_nonhydro.intermediate_fields,
        dtime=dtime,
        l_recompute=recompute,
        l_init=linit,
        at_first_substep=(jstep_init == 0),
        nnow=nnow,
        nnew=nnew,
    )

    cell_start_lb_plus2 = icon_grid.get_start_index(
        CellDim, HorizontalMarkerIndex.lateral_boundary(CellDim) + 2
    )
    cell_start_nudging = icon_grid.get_start_index(CellDim, HorizontalMarkerIndex.nudging(CellDim))
    edge_start_lb_plus4 = icon_grid.get_start_index(
        EdgeDim, HorizontalMarkerIndex.lateral_boundary(EdgeDim) + 4
    )
    edge_start_lb_plus6 = icon_grid.get_start_index(
        EdgeDim, HorizontalMarkerIndex.lateral_boundary(EdgeDim) + 6
    )
    edge_start_nuding_plus1 = icon_grid.get_start_index(
        EdgeDim, HorizontalMarkerIndex.nudging(EdgeDim) + 1
    )

    # stencils 2, 3
    assert dallclose(
        diagnostic_state_nh.exner_pr.asnumpy()[cell_start_lb_plus2:, :],
        sp_exit.exner_pr().asnumpy()[cell_start_lb_plus2:, :],
    )
    assert dallclose(
        solve_nonhydro.z_exner_ex_pr.asnumpy()[cell_start_lb_plus2:, :],
        sp_exit.z_exner_ex_pr().asnumpy()[cell_start_lb_plus2:, :],
    )

    # stencils 4,5
    assert dallclose(
        solve_nonhydro.z_exner_ic.asnumpy()[cell_start_lb_plus2:, nlev - 1],
        sp_exit.z_exner_ic().asnumpy()[cell_start_lb_plus2:, nlev - 1],
    )
    nflatlev = vertical_params.nflatlev
    assert dallclose(
        solve_nonhydro.z_exner_ic.asnumpy()[cell_start_lb_plus2:, nflatlev : nlev - 1],
        sp_exit.z_exner_ic().asnumpy()[cell_start_lb_plus2:, nflatlev : nlev - 1],
        rtol=1.0e-9,
    )
    # stencil 6
    assert dallclose(
        solve_nonhydro.z_dexner_dz_c_1.asnumpy()[cell_start_lb_plus2:, nflatlev:],
        sp_exit.z_dexner_dz_c(1).asnumpy()[cell_start_lb_plus2:, nflatlev:],
        atol=5e-18,
    )

    # stencils 7,8,9
    assert dallclose(
        diagnostic_state_nh.rho_ic.asnumpy()[cell_start_lb_plus2:, :],
        sp_exit.rho_ic().asnumpy()[cell_start_lb_plus2:, :],
    )
    assert dallclose(
        solve_nonhydro.z_th_ddz_exner_c.asnumpy()[cell_start_lb_plus2:, 1:],
        sp_exit.z_th_ddz_exner_c().asnumpy()[cell_start_lb_plus2:, 1:],
    )

    # stencils 7,8,9, 11
    assert dallclose(
        solve_nonhydro.z_theta_v_pr_ic.asnumpy()[cell_start_lb_plus2:, :],
        sp_exit.z_theta_v_pr_ic().asnumpy()[cell_start_lb_plus2:, :],
    )
    assert dallclose(
        diagnostic_state_nh.theta_v_ic.asnumpy()[cell_start_lb_plus2:, :],
        sp_exit.theta_v_ic().asnumpy()[cell_start_lb_plus2:, :],
    )
    # stencils 7,8,9, 13
    assert dallclose(
        solve_nonhydro.z_rth_pr_1.asnumpy()[cell_start_lb_plus2:, :],
        sp_exit.z_rth_pr(1).asnumpy()[cell_start_lb_plus2:, :],
    )
    assert dallclose(
        solve_nonhydro.z_rth_pr_2.asnumpy()[cell_start_lb_plus2:, :],
        sp_exit.z_rth_pr(2).asnumpy()[cell_start_lb_plus2:, :],
    )

    # stencils 12
    nflat_gradp = vertical_params.nflat_gradp
    assert dallclose(
        solve_nonhydro.z_dexner_dz_c_2.asnumpy()[cell_start_lb_plus2:, nflat_gradp:],
        sp_exit.z_dexner_dz_c(2).asnumpy()[cell_start_lb_plus2:, nflat_gradp:],
        atol=1e-22,
    )

    # grad_green_gauss_cell_dsl
    assert dallclose(
        solve_nonhydro.z_grad_rth_1.asnumpy()[cell_start_lb_plus2:, :],
        sp_exit.z_grad_rth(1).asnumpy()[cell_start_lb_plus2:, :],
        rtol=1e-6,
        atol=1e-21,
    )
    assert dallclose(
        solve_nonhydro.z_grad_rth_2.asnumpy()[cell_start_lb_plus2:, :],
        sp_exit.z_grad_rth(2).asnumpy()[cell_start_lb_plus2:, :],
        rtol=1e-6,
        atol=1e-21,
    )
    assert dallclose(
        solve_nonhydro.z_grad_rth_3.asnumpy()[cell_start_lb_plus2:, :],
        sp_exit.z_grad_rth(3).asnumpy()[cell_start_lb_plus2:, :],
        rtol=5e-6,
        atol=1e-17,
    )
    assert dallclose(
        solve_nonhydro.z_grad_rth_4.asnumpy()[cell_start_lb_plus2:, :],
        sp_exit.z_grad_rth(4).asnumpy()[cell_start_lb_plus2:, :],
        rtol=1e-6,
        atol=1e-21,
    )

    # mo_solve_nonhydro_stencil_16_fused_btraj_traj_o1
    assert dallclose(
        solve_nonhydro.intermediate_fields.z_rho_e.asnumpy()[edge_start_lb_plus6:, :],
        sp_exit.z_rho_e().asnumpy()[edge_start_lb_plus6:, :],
    )
    assert dallclose(
        solve_nonhydro.intermediate_fields.z_theta_v_e.asnumpy()[edge_start_lb_plus6:, :],
        sp_exit.z_theta_v_e().asnumpy()[edge_start_lb_plus6:, :],
    )

    # stencils 18,19, 20, 22
    assert dallclose(
        solve_nonhydro.intermediate_fields.z_gradh_exner.asnumpy()[edge_start_nuding_plus1:, :],
        sp_exit.z_gradh_exner().asnumpy()[edge_start_nuding_plus1:, :],
        atol=1e-20,
    )
    # stencil 21
    assert dallclose(
        solve_nonhydro.z_hydro_corr.asnumpy()[edge_start_nuding_plus1:, nlev - 1],
        sp_exit.z_hydro_corr().asnumpy()[edge_start_nuding_plus1:, nlev - 1],
        atol=1e-20,
    )
    prognostic_state_nnew = prognostic_state_ls[1]
    vn_new_reference = sp_exit.vn_new().asnumpy()

    # stencils 24
    assert dallclose(
        prognostic_state_nnew.vn.asnumpy()[edge_start_nuding_plus1:, :],
        vn_new_reference[edge_start_nuding_plus1:, :],
        atol=6e-15,
    )
    # stencil 29
    assert dallclose(
        prognostic_state_nnew.vn.asnumpy()[:edge_start_nuding_plus1, :],
        vn_new_reference[:edge_start_nuding_plus1, :],
    )

    # stencil 30
    assert dallclose(
        solve_nonhydro.z_vn_avg.asnumpy(),
        sp_exit.z_vn_avg().asnumpy(),
        atol=5e-14,
    )
    # stencil 30
    assert dallclose(
        solve_nonhydro.intermediate_fields.z_graddiv_vn.asnumpy()[edge_start_lb_plus4:, :],
        sp_exit.z_graddiv_vn().asnumpy()[edge_start_lb_plus4:, :],
        atol=5e-20,
    )
    # stencil 30
    assert dallclose(
        diagnostic_state_nh.vt.asnumpy(),
        sp_exit.vt().asnumpy(),
        atol=5e-14,
    )

    # stencil 32
    assert dallclose(
        diagnostic_state_nh.mass_fl_e.asnumpy(),
        sp_exit.mass_fl_e().asnumpy(),
        atol=4e-12,
    )
    # stencil 32
    # TODO: @abishekg7 higher tol.
    assert dallclose(
        solve_nonhydro.z_theta_v_fl_e.asnumpy(),
        sp_exit.z_theta_v_fl_e().asnumpy(),
        atol=1e-9,
    )

    # stencil 35,36, 37,38
    assert dallclose(
        diagnostic_state_nh.vn_ie.asnumpy()[edge_start_lb_plus4:, :],
        sp_exit.vn_ie().asnumpy()[edge_start_lb_plus4:, :],
        atol=2e-14,
    )

    # stencil 35,36, 37,38
    assert dallclose(
        solve_nonhydro.intermediate_fields.z_vt_ie.asnumpy(),
        sp_exit.z_vt_ie().asnumpy(),
        atol=2e-14,
    )
    # stencil 35,36
    assert dallclose(
        solve_nonhydro.intermediate_fields.z_kin_hor_e.asnumpy()[edge_start_lb_plus4:, :],
        sp_exit.z_kin_hor_e().asnumpy()[edge_start_lb_plus4:, :],
        atol=1e-20,
    )
    # stencil 35
    assert dallclose(
        solve_nonhydro.z_w_concorr_me.asnumpy()[:, nflatlev:],
        sp_exit.z_w_concorr_me().asnumpy()[:, nflatlev:],
        atol=1e-15,
    )

    # stencils 39,40
    assert dallclose(
        diagnostic_state_nh.w_concorr_c.asnumpy(),
        sp_exit.w_concorr_c().asnumpy(),
        atol=1e-15,
    )

    # stencil 41
    assert dallclose(
        solve_nonhydro.z_flxdiv_mass.asnumpy(),
        sp_exit.z_flxdiv_mass().asnumpy(),
        atol=5e-13,  # TODO (magdalena) was 5e-15 for local experiment only
    )

    # TODO: @abishekg7 higher tol.
    assert dallclose(
        solve_nonhydro.z_flxdiv_theta.asnumpy(),
        sp_exit.z_flxdiv_theta().asnumpy(),
        atol=5e-12,
    )

    # stencils 43, 46, 47
    assert dallclose(
        solve_nonhydro.intermediate_fields.z_contr_w_fl_l.asnumpy()[cell_start_nudging:, :],
        sp_exit.z_contr_w_fl_l().asnumpy()[cell_start_nudging:, :],
        atol=2e-15,
    )

    # stencil 43
    assert dallclose(
        solve_nonhydro.intermediate_fields.z_w_expl.asnumpy()[cell_start_nudging:, 1:nlev],
        sp_exit.z_w_expl().asnumpy()[cell_start_nudging:, 1:nlev],
        atol=1e-14,
    )

    # stencil 44, 45
    assert dallclose(
        solve_nonhydro.intermediate_fields.z_alpha.asnumpy()[cell_start_nudging:, :],
        sp_exit.z_alpha().asnumpy()[cell_start_nudging:, :],
        atol=5e-13,
    )
    # stencil 44
    assert dallclose(
        solve_nonhydro.intermediate_fields.z_beta.asnumpy()[cell_start_nudging:, :],
        sp_exit.z_beta().asnumpy()[cell_start_nudging:, :],
        atol=2e-15,
    )
    # stencil 45_b, 52
    assert dallclose(
        solve_nonhydro.intermediate_fields.z_q.asnumpy()[cell_start_nudging:, :],
        sp_exit.z_q().asnumpy()[cell_start_nudging:, :],
        atol=2e-15,
    )
    # stencil 48, 49
    assert dallclose(
        solve_nonhydro.intermediate_fields.z_rho_expl.asnumpy()[cell_start_nudging:, :],
        sp_exit.z_rho_expl().asnumpy()[cell_start_nudging:, :],
        atol=2e-15,
    )
    # stencil 48, 49
    assert dallclose(
        solve_nonhydro.intermediate_fields.z_exner_expl.asnumpy()[cell_start_nudging:, :],
        sp_exit.z_exner_expl().asnumpy()[cell_start_nudging:, :],
        atol=2e-15,
    )

    # end
    assert dallclose(prognostic_state_nnew.rho.asnumpy(), sp_exit.rho_new().asnumpy())
    assert dallclose(prognostic_state_nnew.w.asnumpy(), sp_exit.w_new().asnumpy(), atol=7e-14)

    assert dallclose(prognostic_state_nnew.exner.asnumpy(), sp_exit.exner_new().asnumpy())
    assert dallclose(prognostic_state_nnew.theta_v.asnumpy(), sp_exit.theta_v_new().asnumpy())


def construct_diagnostics(init_savepoint: IconNonHydroInitSavepoint):
    return DiagnosticStateNonHydro(
        theta_v_ic=init_savepoint.theta_v_ic(),
        exner_pr=init_savepoint.exner_pr(),
        rho_ic=init_savepoint.rho_ic(),
        ddt_exner_phy=init_savepoint.ddt_exner_phy(),
        grf_tend_rho=init_savepoint.grf_tend_rho(),
        grf_tend_thv=init_savepoint.grf_tend_thv(),
        grf_tend_w=init_savepoint.grf_tend_w(),
        mass_fl_e=init_savepoint.mass_fl_e(),
        ddt_vn_phy=init_savepoint.ddt_vn_phy(),
        grf_tend_vn=init_savepoint.grf_tend_vn(),
        ddt_vn_apc_ntl1=init_savepoint.ddt_vn_apc_pc(1),
        ddt_vn_apc_ntl2=init_savepoint.ddt_vn_apc_pc(2),
        ddt_w_adv_ntl1=init_savepoint.ddt_w_adv_pc(1),
        ddt_w_adv_ntl2=init_savepoint.ddt_w_adv_pc(2),
        vt=init_savepoint.vt(),
        vn_ie=init_savepoint.vn_ie(),
        w_concorr_c=init_savepoint.w_concorr_c(),
        rho_incr=None,  # sp.rho_incr(),
        vn_incr=None,  # sp.vn_incr(),
        exner_incr=None,  # sp.exner_incr(),
        exner_dyn_incr=init_savepoint.exner_dyn_incr(),
    )


def create_vertical_params(damping_height, grid_savepoint):
    return VerticalModelParams(
        vct_a=grid_savepoint.vct_a(),
        rayleigh_damping_height=damping_height,
        nflat_gradp=grid_savepoint.nflat_gradp(),
        nflatlev=grid_savepoint.nflatlev(),
    )


@pytest.mark.datatest
@pytest.mark.parametrize("istep_init, istep_exit", [(2, 2)])
@pytest.mark.parametrize(
    "experiment,step_date_init, step_date_exit, damping_height",
    [
        (REGIONAL_EXPERIMENT, "2021-06-20T12:00:10.000", "2021-06-20T12:00:10.000", 12500.0),
        (GLOBAL_EXPERIMENT, "2000-01-01T00:00:02.000", "2000-01-01T00:00:02.000", 50000.0),
    ],
)
def test_nonhydro_corrector_step(
    istep_init,
    istep_exit,
    jstep_init,
    step_date_init,
    step_date_exit,
    icon_grid,
    savepoint_nonhydro_init,
    damping_height,
    grid_savepoint,
    metrics_savepoint,
    interpolation_savepoint,
    savepoint_nonhydro_exit,
    experiment,
    ndyn_substeps,
    caplog,
):
    caplog.set_level(logging.DEBUG)
    config = construct_config(experiment, ndyn_substeps)
    sp = savepoint_nonhydro_init
    nonhydro_params = NonHydrostaticParams(config)
    vertical_params = VerticalModelParams(
        vct_a=grid_savepoint.vct_a(),
        rayleigh_damping_height=damping_height,
        nflatlev=grid_savepoint.nflatlev(),
        nflat_gradp=grid_savepoint.nflat_gradp(),
    )
    dtime = sp.get_metadata("dtime").get("dtime")
    clean_mflx = sp.get_metadata("clean_mflx").get("clean_mflx")
    lprep_adv = sp.get_metadata("prep_adv").get("prep_adv")
    prep_adv = PrepAdvection(
        vn_traj=sp.vn_traj(), mass_flx_me=sp.mass_flx_me(), mass_flx_ic=sp.mass_flx_ic()
    )

    nnow = 0  # TODO: @abishekg7 read from serialized data?
    nnew = 1

    diagnostic_state_nh = construct_diagnostics(sp)

    z_fields = IntermediateFields(
        z_gradh_exner=sp.z_gradh_exner(),
        z_alpha=sp.z_alpha(),
        z_beta=sp.z_beta(),
        z_w_expl=sp.z_w_expl(),
        z_exner_expl=sp.z_exner_expl(),
        z_q=sp.z_q(),
        z_contr_w_fl_l=sp.z_contr_w_fl_l(),
        z_rho_e=sp.z_rho_e(),
        z_theta_v_e=sp.z_theta_v_e(),
        z_graddiv_vn=sp.z_graddiv_vn(),
        z_rho_expl=sp.z_rho_expl(),
        z_dwdz_dd=sp.z_dwdz_dd(),
        z_kin_hor_e=sp.z_kin_hor_e(),
        z_vt_ie=sp.z_vt_ie(),
    )

    divdamp_fac_o2 = sp.divdamp_fac_o2()

    interpolation_state = construct_interpolation_state_for_nonhydro(interpolation_savepoint)
    metric_state_nonhydro = construct_nh_metric_state(metrics_savepoint, icon_grid.num_levels)

    cell_geometry: CellParams = grid_savepoint.construct_cell_geometry()
    edge_geometry: EdgeParams = grid_savepoint.construct_edge_geometry()

    solve_nonhydro = SolveNonhydro()
    solve_nonhydro.init(
        grid=icon_grid,
        config=config,
        params=nonhydro_params,
        metric_state_nonhydro=metric_state_nonhydro,
        interpolation_state=interpolation_state,
        vertical_params=vertical_params,
        edge_geometry=edge_geometry,
        cell_geometry=cell_geometry,
        owner_mask=grid_savepoint.c_owner_mask(),
    )

    prognostic_state_ls = create_prognostic_states(sp)
    solve_nonhydro.set_timelevels(nnow, nnew)

    solve_nonhydro.run_corrector_step(
        diagnostic_state_nh=diagnostic_state_nh,
        prognostic_state=prognostic_state_ls,
        z_fields=z_fields,
        prep_adv=prep_adv,
        divdamp_fac_o2=divdamp_fac_o2,
        dtime=dtime,
        nnew=nnew,
        nnow=nnow,
        lclean_mflx=clean_mflx,
        lprep_adv=lprep_adv,
        at_last_substep=jstep_init == (ndyn_substeps - 1),
    )
    if icon_grid.limited_area:
        assert dallclose(solve_nonhydro._bdy_divdamp.asnumpy(), sp.bdy_divdamp().asnumpy())

    assert dallclose(solve_nonhydro.scal_divdamp.asnumpy(), sp.scal_divdamp().asnumpy())
    # stencil 10
    assert dallclose(
        diagnostic_state_nh.rho_ic.asnumpy(),
        savepoint_nonhydro_exit.rho_ic().asnumpy(),
    )
    # stencil 10
    assert dallclose(
        diagnostic_state_nh.theta_v_ic.asnumpy(),
        savepoint_nonhydro_exit.theta_v_ic().asnumpy(),
    )

    # stencil 17
    assert dallclose(
        z_fields.z_graddiv_vn.asnumpy(),
        savepoint_nonhydro_exit.z_graddiv_vn().asnumpy(),
        atol=1e-12,
    )

    # stencil 23,26, 27, 4th_order_divdamp
    assert dallclose(
        prognostic_state_ls[nnew].vn.asnumpy(),
        savepoint_nonhydro_exit.vn_new().asnumpy(),
        rtol=1e-9,  # TODO (magdalena) was 1e-10 for local experiment only
    )

    assert dallclose(
        prognostic_state_ls[nnew].exner.asnumpy(), savepoint_nonhydro_exit.exner_new().asnumpy()
    )

    assert dallclose(
        prognostic_state_ls[nnew].rho.asnumpy(),
        savepoint_nonhydro_exit.rho_new().asnumpy(),
    )

    assert dallclose(
        prognostic_state_ls[nnew].w.asnumpy(),
        savepoint_nonhydro_exit.w_new().asnumpy(),
        atol=8e-14,
    )

    assert dallclose(
        prognostic_state_ls[nnew].theta_v.asnumpy(),
        savepoint_nonhydro_exit.theta_v_new().asnumpy(),
    )
    # stencil 31
    assert dallclose(
        solve_nonhydro.z_vn_avg.asnumpy(), savepoint_nonhydro_exit.z_vn_avg().asnumpy(), rtol=5e-7
    )

    # stencil 32
    assert dallclose(
        diagnostic_state_nh.mass_fl_e.asnumpy(),
        savepoint_nonhydro_exit.mass_fl_e().asnumpy(),
        rtol=5e-7,  # TODO (magdalena) was rtol=1e-10 for local experiment only
    )

    # stencil 33, 34
    assert dallclose(
        prep_adv.mass_flx_me.asnumpy(),
        savepoint_nonhydro_exit.mass_flx_me().asnumpy(),
        rtol=5e-7,  # TODO (magdalena) was rtol=1e-10 for local experiment only
    )
    # stencil 33, 34
    assert dallclose(
        prep_adv.vn_traj.asnumpy(),
        savepoint_nonhydro_exit.vn_traj().asnumpy(),
        rtol=5e-7,  # TODO (magdalena) was rtol=1e-10 for local experiment only
    )
    # stencil 60 only relevant for last substep
    assert dallclose(
        diagnostic_state_nh.exner_dyn_incr.asnumpy(),
        savepoint_nonhydro_exit.exner_dyn_incr().asnumpy(),
        atol=1e-14,
    )


@pytest.mark.datatest
@pytest.mark.parametrize("istep_init,jstep_init, istep_exit,jstep_exit", [(1, 0, 2, 0)])
@pytest.mark.parametrize(
    "experiment,step_date_init, step_date_exit, damping_height",
    [
        (REGIONAL_EXPERIMENT, "2021-06-20T12:00:10.000", "2021-06-20T12:00:10.000", 12500.0),
        (GLOBAL_EXPERIMENT, "2000-01-01T00:00:02.000", "2000-01-01T00:00:02.000", 50000.0),
    ],
)
def test_run_solve_nonhydro_single_step(
    istep_init,
    istep_exit,
    jstep_init,
    jstep_exit,
    step_date_init,
    step_date_exit,
    experiment,
    ndyn_substeps,
    icon_grid,
    savepoint_nonhydro_init,
    damping_height,
    grid_savepoint,
    metrics_savepoint,
    interpolation_savepoint,
    savepoint_nonhydro_exit,
    savepoint_nonhydro_step_exit,
    caplog,
):
    caplog.set_level(logging.DEBUG)
    config = construct_config(experiment, ndyn_substeps=ndyn_substeps)

    sp = savepoint_nonhydro_init
    sp_step_exit = savepoint_nonhydro_step_exit
    nonhydro_params = NonHydrostaticParams(config)
    vertical_params = create_vertical_params(damping_height, grid_savepoint)
    dtime = sp.get_metadata("dtime").get("dtime")
    lprep_adv = sp.get_metadata("prep_adv").get("prep_adv")
    clean_mflx = sp.get_metadata("clean_mflx").get("clean_mflx")
    prep_adv = PrepAdvection(
        vn_traj=sp.vn_traj(), mass_flx_me=sp.mass_flx_me(), mass_flx_ic=sp.mass_flx_ic()
    )

    nnow = 0
    nnew = 1
<<<<<<< HEAD
    recompute = sp.get_metadata("recompute").get("recompute")
    linit = sp.get_metadata("linit").get("linit")
    dyn_timestep = sp.get_metadata("dyn_timestep").get("dyn_timestep")
=======
    recompute = sp_v.get_metadata("recompute").get("recompute")
    linit = sp_v.get_metadata("linit").get("linit")
>>>>>>> 9740f6f2

    diagnostic_state_nh = construct_diagnostics(sp)

    interpolation_state = construct_interpolation_state_for_nonhydro(interpolation_savepoint)
    metric_state_nonhydro = construct_nh_metric_state(metrics_savepoint, icon_grid.num_levels)

    cell_geometry: CellParams = grid_savepoint.construct_cell_geometry()
    edge_geometry: EdgeParams = grid_savepoint.construct_edge_geometry()

    solve_nonhydro = SolveNonhydro()
    solve_nonhydro.init(
        grid=icon_grid,
        config=config,
        params=nonhydro_params,
        metric_state_nonhydro=metric_state_nonhydro,
        interpolation_state=interpolation_state,
        vertical_params=vertical_params,
        edge_geometry=edge_geometry,
        cell_geometry=cell_geometry,
        owner_mask=grid_savepoint.c_owner_mask(),
    )

    prognostic_state_ls = create_prognostic_states(sp)

    initial_divdamp_fac = sp.divdamp_fac_o2()
    solve_nonhydro.time_step(
        diagnostic_state_nh=diagnostic_state_nh,
        prognostic_state_ls=prognostic_state_ls,
        prep_adv=prep_adv,
        divdamp_fac_o2=initial_divdamp_fac,
        dtime=dtime,
        l_recompute=recompute,
        l_init=linit,
        nnew=nnew,
        nnow=nnow,
        lclean_mflx=clean_mflx,
        lprep_adv=lprep_adv,
        at_first_substep=jstep_init == 0,
        at_last_substep=jstep_init == (ndyn_substeps - 1),
    )
    prognostic_state_nnew = prognostic_state_ls[1]
    assert dallclose(
        prognostic_state_nnew.theta_v.asnumpy(),
        sp_step_exit.theta_v_new().asnumpy(),
    )

    assert dallclose(prognostic_state_nnew.exner.asnumpy(), sp_step_exit.exner_new().asnumpy())

    assert dallclose(
        prognostic_state_nnew.vn.asnumpy(),
        savepoint_nonhydro_exit.vn_new().asnumpy(),
        rtol=1e-12,
        atol=1e-13,
    )

    assert dallclose(
        prognostic_state_nnew.rho.asnumpy(), savepoint_nonhydro_exit.rho_new().asnumpy()
    )

    assert dallclose(
        prognostic_state_nnew.w.asnumpy(),
        savepoint_nonhydro_exit.w_new().asnumpy(),
        atol=8e-14,
    )

    assert dallclose(
        diagnostic_state_nh.exner_dyn_incr.asnumpy(),
        savepoint_nonhydro_exit.exner_dyn_incr().asnumpy(),
        atol=1e-14,
    )


@pytest.mark.datatest
@pytest.mark.parametrize("experiment", [REGIONAL_EXPERIMENT])
@pytest.mark.parametrize(
    "istep_init, jstep_init, step_date_init, istep_exit, jstep_exit, step_date_exit, vn_only",
    [
        (1, 0, "2021-06-20T12:00:10.000", 2, 1, "2021-06-20T12:00:10.000", False),
        (1, 0, "2021-06-20T12:00:20.000", 2, 1, "2021-06-20T12:00:20.000", True),
    ],
)
def test_run_solve_nonhydro_multi_step(
    step_date_init,
    step_date_exit,
    icon_grid,
    savepoint_nonhydro_init,
    damping_height,
    grid_savepoint,
    vn_only,
    metrics_savepoint,
    interpolation_savepoint,
    savepoint_nonhydro_exit,
    savepoint_nonhydro_step_exit,
    experiment,
    ndyn_substeps,
):
    config = construct_config(experiment, ndyn_substeps=ndyn_substeps)
    sp = savepoint_nonhydro_init
    sp_step_exit = savepoint_nonhydro_step_exit
    nonhydro_params = NonHydrostaticParams(config)
    vertical_params = create_vertical_params(damping_height, grid_savepoint)
    dtime = sp.get_metadata("dtime").get("dtime")
    lprep_adv = sp.get_metadata("prep_adv").get("prep_adv")
    clean_mflx = sp.get_metadata("clean_mflx").get("clean_mflx")
    prep_adv = PrepAdvection(
        vn_traj=sp.vn_traj(), mass_flx_me=sp.mass_flx_me(), mass_flx_ic=sp.mass_flx_ic()
    )

    nnow = 0
    nnew = 1
<<<<<<< HEAD
    recompute = sp.get_metadata("recompute").get("recompute")
    linit = sp.get_metadata("linit").get("linit")
    dyn_timestep = sp.get_metadata("dyn_timestep").get("dyn_timestep")

    diagnostic_state_nh = construct_diagnostics(sp)
=======
    recompute = sp_v.get_metadata("recompute").get("recompute")
    linit = sp_v.get_metadata("linit").get("linit")
    diagnostic_state_nh = construct_diagnostics(sp, sp_v)
>>>>>>> 9740f6f2

    prognostic_state_ls = create_prognostic_states(sp)

    interpolation_state = construct_interpolation_state_for_nonhydro(interpolation_savepoint)
    metric_state_nonhydro = construct_nh_metric_state(metrics_savepoint, icon_grid.num_levels)

    cell_geometry: CellParams = grid_savepoint.construct_cell_geometry()
    edge_geometry: EdgeParams = grid_savepoint.construct_edge_geometry()

    solve_nonhydro = SolveNonhydro()
    solve_nonhydro.init(
        grid=icon_grid,
        config=config,
        params=nonhydro_params,
        metric_state_nonhydro=metric_state_nonhydro,
        interpolation_state=interpolation_state,
        vertical_params=vertical_params,
        edge_geometry=edge_geometry,
        cell_geometry=cell_geometry,
        owner_mask=grid_savepoint.c_owner_mask(),
    )

    for i_substep in range(ndyn_substeps):
        is_first_substep = i_substep == 0
        is_last_substep = i_substep == (ndyn_substeps - 1)
        solve_nonhydro.time_step(
            diagnostic_state_nh=diagnostic_state_nh,
            prognostic_state_ls=prognostic_state_ls,
            prep_adv=prep_adv,
            divdamp_fac_o2=sp.divdamp_fac_o2(),
            dtime=dtime,
            l_recompute=recompute,
            l_init=linit,
            nnew=nnew,
            nnow=nnow,
            lclean_mflx=clean_mflx,
            lprep_adv=lprep_adv,
            at_first_substep=is_first_substep,
            at_last_substep=is_last_substep,
        )
        linit = False
        recompute = False
        clean_mflx = False
        if not is_last_substep:
            ntemp = nnow
            nnow = nnew
            nnew = ntemp

    cell_start_lb_plus2 = icon_grid.get_start_index(
        CellDim, HorizontalMarkerIndex.lateral_boundary(CellDim) + 2
    )
    edge_start_lb_plus4 = icon_grid.get_start_index(
        EdgeDim, HorizontalMarkerIndex.lateral_boundary(EdgeDim) + 4
    )

    assert dallclose(
        diagnostic_state_nh.rho_ic.asnumpy()[cell_start_lb_plus2:, :],
        savepoint_nonhydro_exit.rho_ic().asnumpy()[cell_start_lb_plus2:, :],
    )

    assert dallclose(
        diagnostic_state_nh.theta_v_ic.asnumpy()[cell_start_lb_plus2:, :],
        savepoint_nonhydro_exit.theta_v_ic().asnumpy()[cell_start_lb_plus2:, :],
    )

    assert dallclose(
        solve_nonhydro.intermediate_fields.z_graddiv_vn.asnumpy()[edge_start_lb_plus4:, :],
        savepoint_nonhydro_exit.z_graddiv_vn().asnumpy()[edge_start_lb_plus4:, :],
        atol=1.0e-18,
    )

    assert dallclose(
        diagnostic_state_nh.mass_fl_e.asnumpy()[edge_start_lb_plus4:, :],
        savepoint_nonhydro_exit.mass_fl_e().asnumpy()[edge_start_lb_plus4:, :],
        atol=5e-7,
    )

    assert dallclose(
        prep_adv.mass_flx_me.asnumpy(),
        savepoint_nonhydro_exit.mass_flx_me().asnumpy(),
        atol=5e-7,
    )

    assert dallclose(
        prep_adv.vn_traj.asnumpy(),
        savepoint_nonhydro_exit.vn_traj().asnumpy(),
        atol=1e-12,
    )

    assert dallclose(
        prognostic_state_ls[nnew].theta_v.asnumpy(),
        sp_step_exit.theta_v_new().asnumpy(),
    )

    assert dallclose(
        prognostic_state_ls[nnew].rho.asnumpy(),
        savepoint_nonhydro_exit.rho_new().asnumpy(),
    )

    assert dallclose(
        prognostic_state_ls[nnew].exner.asnumpy(),
        sp_step_exit.exner_new().asnumpy(),
    )

    assert dallclose(
        prognostic_state_ls[nnew].w.asnumpy(),
        savepoint_nonhydro_exit.w_new().asnumpy(),
        atol=8e-14,
    )

    assert dallclose(
        prognostic_state_ls[nnew].vn.asnumpy(),
        savepoint_nonhydro_exit.vn_new().asnumpy(),
        atol=5e-13,
    )
    assert dallclose(
        diagnostic_state_nh.exner_dyn_incr.asnumpy(),
        savepoint_nonhydro_exit.exner_dyn_incr().asnumpy(),
        atol=1e-14,
    )


@pytest.mark.datatest
def test_non_hydrostatic_params(savepoint_nonhydro_init):
    config = NonHydrostaticConfig()
    params = NonHydrostaticParams(config)

    assert params.wgt_nnew_vel == savepoint_nonhydro_init.wgt_nnew_vel()
    assert params.wgt_nnow_vel == savepoint_nonhydro_init.wgt_nnow_vel()
    assert params.wgt_nnew_rth == savepoint_nonhydro_init.wgt_nnew_rth()
    assert params.wgt_nnow_rth == savepoint_nonhydro_init.wgt_nnow_rth()


def create_prognostic_states(sp):
    prognostic_state_nnow = PrognosticState(
        w=sp.w_now(),
        vn=sp.vn_now(),
        theta_v=sp.theta_v_now(),
        rho=sp.rho_now(),
        exner=sp.exner_now(),
    )
    prognostic_state_nnew = PrognosticState(
        w=sp.w_new(),
        vn=sp.vn_new(),
        theta_v=sp.theta_v_new(),
        rho=sp.rho_new(),
        exner=sp.exner_new(),
    )
    prognostic_state_ls = [prognostic_state_nnow, prognostic_state_nnew]
    return prognostic_state_ls<|MERGE_RESOLUTION|>--- conflicted
+++ resolved
@@ -103,6 +103,7 @@
 def test_nonhydro_predictor_step(
     istep_init,
     istep_exit,
+    jstep_init,
     step_date_init,
     step_date_exit,
     icon_grid,
@@ -122,17 +123,9 @@
     sp_exit = savepoint_nonhydro_exit
     nonhydro_params = NonHydrostaticParams(config)
     vertical_params = create_vertical_params(damping_height, grid_savepoint)
-<<<<<<< HEAD
     dtime = sp.get_metadata("dtime").get("dtime")
     recompute = sp.get_metadata("recompute").get("recompute")
-    dyn_timestep = sp.get_metadata("dyn_timestep").get("dyn_timestep")
     linit = sp.get_metadata("linit").get("linit")
-=======
-    sp_v = savepoint_velocity_init
-    dtime = sp_v.get_metadata("dtime").get("dtime")
-    recompute = sp_v.get_metadata("recompute").get("recompute")
-    linit = sp_v.get_metadata("linit").get("linit")
->>>>>>> 9740f6f2
 
     nnow = 0
     nnew = 1
@@ -709,14 +702,8 @@
 
     nnow = 0
     nnew = 1
-<<<<<<< HEAD
     recompute = sp.get_metadata("recompute").get("recompute")
     linit = sp.get_metadata("linit").get("linit")
-    dyn_timestep = sp.get_metadata("dyn_timestep").get("dyn_timestep")
-=======
-    recompute = sp_v.get_metadata("recompute").get("recompute")
-    linit = sp_v.get_metadata("linit").get("linit")
->>>>>>> 9740f6f2
 
     diagnostic_state_nh = construct_diagnostics(sp)
 
@@ -827,18 +814,10 @@
 
     nnow = 0
     nnew = 1
-<<<<<<< HEAD
     recompute = sp.get_metadata("recompute").get("recompute")
     linit = sp.get_metadata("linit").get("linit")
-    dyn_timestep = sp.get_metadata("dyn_timestep").get("dyn_timestep")
 
     diagnostic_state_nh = construct_diagnostics(sp)
-=======
-    recompute = sp_v.get_metadata("recompute").get("recompute")
-    linit = sp_v.get_metadata("linit").get("linit")
-    diagnostic_state_nh = construct_diagnostics(sp, sp_v)
->>>>>>> 9740f6f2
-
     prognostic_state_ls = create_prognostic_states(sp)
 
     interpolation_state = construct_interpolation_state_for_nonhydro(interpolation_savepoint)
