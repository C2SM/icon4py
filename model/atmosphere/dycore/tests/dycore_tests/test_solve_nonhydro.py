# ICON4Py - ICON inspired code in Python and GT4Py
#
# Copyright (c) 2022, ETH Zurich and MeteoSwiss
# All rights reserved.
#
# This file is free software: you can redistribute it and/or modify it under
# the terms of the GNU General Public License as published by the
# Free Software Foundation, either version 3 of the License, or any later
# version. See the LICENSE.txt file at the top-level directory of this
# distribution for a copy of the license or check <https://www.gnu.org/licenses/>.
#
# SPDX-License-Identifier: GPL-3.0-or-later
<<<<<<< HEAD
import logging
=======
>>>>>>> 867c1c2a

import pytest
from gt4py.next.program_processors.runners.gtfn import run_gtfn

from icon4py.model.atmosphere.dycore.nh_solve.solve_nonhydro import (
    NonHydrostaticConfig,
    NonHydrostaticParams,
    SolveNonhydro,
)
from icon4py.model.atmosphere.dycore.state_utils.diagnostic_state import DiagnosticStateNonHydro
from icon4py.model.atmosphere.dycore.state_utils.nh_constants import NHConstants
from icon4py.model.atmosphere.dycore.state_utils.prep_adv_state import PrepAdvection
from icon4py.model.atmosphere.dycore.state_utils.utils import (
    _allocate,
    _calculate_bdy_divdamp,
    _calculate_scal_divdamp,
)
from icon4py.model.atmosphere.dycore.state_utils.z_fields import ZFields
from icon4py.model.common import constants
from icon4py.model.common.dimension import CellDim, EdgeDim, KDim
from icon4py.model.common.grid.horizontal import CellParams, EdgeParams, HorizontalMarkerIndex
from icon4py.model.common.grid.vertical import VerticalModelParams
from icon4py.model.common.math.smagorinsky import en_smag_fac_for_zero_nshift
from icon4py.model.common.states.prognostic_state import PrognosticState
from icon4py.model.common.test_utils.helpers import dallclose


backend = run_gtfn


@pytest.mark.datatest
def test_validate_divdamp_fields_against_savepoint_values(
    grid_savepoint,
    savepoint_nonhydro_init,
    icon_grid,
):
    config = NonHydrostaticConfig()
    divdamp_fac_o2 = 0.032
    mean_cell_area = grid_savepoint.mean_cell_area()
    enh_divdamp_fac = _allocate(KDim, is_halfdim=False, dtype=float, grid=icon_grid)
    scal_divdamp = _allocate(KDim, is_halfdim=False, dtype=float, grid=icon_grid)
    bdy_divdamp = _allocate(KDim, is_halfdim=False, dtype=float, grid=icon_grid)
    en_smag_fac_for_zero_nshift.with_backend(backend)(
        grid_savepoint.vct_a(),
        config.divdamp_fac,
        config.divdamp_fac2,
        config.divdamp_fac3,
        config.divdamp_fac4,
        config.divdamp_z,
        config.divdamp_z2,
        config.divdamp_z3,
        config.divdamp_z4,
        out=enh_divdamp_fac,
        offset_provider={"Koff": KDim},
    )
    _calculate_scal_divdamp.with_backend(backend)(
        enh_divdamp_fac=enh_divdamp_fac,
        divdamp_order=config.divdamp_order,
        mean_cell_area=mean_cell_area,
        divdamp_fac_o2=divdamp_fac_o2,
        out=scal_divdamp,
        offset_provider={},
    )
    _calculate_bdy_divdamp.with_backend(backend)(
        scal_divdamp, config.nudge_max_coeff, constants.dbl_eps, out=bdy_divdamp, offset_provider={}
    )

    assert dallclose(scal_divdamp.asnumpy(), savepoint_nonhydro_init.scal_divdamp().asnumpy())
    assert dallclose(bdy_divdamp.asnumpy(), savepoint_nonhydro_init.bdy_divdamp().asnumpy())


@pytest.mark.datatest
@pytest.mark.parametrize(
    "istep_init, istep_exit, step_date_init, step_date_exit",
    [(1, 1, "2021-06-20T12:00:10.000", "2021-06-20T12:00:10.000")],
)
def test_nonhydro_predictor_step(
    istep_init,
    istep_exit,
    jstep_init,
    step_date_init,
    step_date_exit,
    icon_grid,
    savepoint_nonhydro_init,
    damping_height,
    grid_savepoint,
    savepoint_velocity_init,
    metrics_savepoint,
    interpolation_savepoint,
    savepoint_nonhydro_exit,
    caplog,
):
    caplog.set_level(logging.DEBUG)
    config = NonHydrostaticConfig()
    sp = savepoint_nonhydro_init
    sp_exit = savepoint_nonhydro_exit
    nonhydro_params = NonHydrostaticParams(config)
    vertical_params = create_vertical_params(damping_height, grid_savepoint)
    sp_v = savepoint_velocity_init
    dtime = sp_v.get_metadata("dtime").get("dtime")
    recompute = sp_v.get_metadata("recompute").get("recompute")
    dyn_timestep = sp.get_metadata("dyn_timestep").get("dyn_timestep")
    linit = sp_v.get_metadata("linit").get("linit")

    nnow = 0
    nnew = 1

    diagnostic_state_nh = DiagnosticStateNonHydro(
        theta_v_ic=sp.theta_v_ic(),
        exner_pr=sp.exner_pr(),
        rho_ic=sp.rho_ic(),
        ddt_exner_phy=sp.ddt_exner_phy(),
        grf_tend_rho=sp.grf_tend_rho(),
        grf_tend_thv=sp.grf_tend_thv(),
        grf_tend_w=sp.grf_tend_w(),
        mass_fl_e=sp.mass_fl_e(),
        ddt_vn_phy=sp.ddt_vn_phy(),
        grf_tend_vn=sp.grf_tend_vn(),
        ddt_vn_apc_ntl1=sp_v.ddt_vn_apc_pc(1),
        ddt_vn_apc_ntl2=sp_v.ddt_vn_apc_pc(2),
        ddt_w_adv_ntl1=sp_v.ddt_w_adv_pc(1),
        ddt_w_adv_ntl2=sp_v.ddt_w_adv_pc(2),
        vt=sp_v.vt(),
        vn_ie=sp_v.vn_ie(),
        w_concorr_c=sp_v.w_concorr_c(),
        rho_incr=None,  # sp.rho_incr(),
        vn_incr=None,  # sp.vn_incr(),
        exner_incr=None,  # sp.exner_incr(),
    )

    z_fields = allocate_z_fields(icon_grid)

    interpolation_state = interpolation_savepoint.construct_interpolation_state_for_nonhydro()
    metric_state_nonhydro = metrics_savepoint.construct_nh_metric_state(icon_grid.num_levels)

    cell_geometry: CellParams = grid_savepoint.construct_cell_geometry()
    edge_geometry: EdgeParams = grid_savepoint.construct_edge_geometry()

    solve_nonhydro = SolveNonhydro()
    nlev = icon_grid.num_levels
    solve_nonhydro.init(
        grid=icon_grid,
        config=config,
        params=nonhydro_params,
        metric_state_nonhydro=metric_state_nonhydro,
        interpolation_state=interpolation_state,
        vertical_params=vertical_params,
        edge_geometry=edge_geometry,
        cell_geometry=cell_geometry,
        owner_mask=grid_savepoint.c_owner_mask(),
    )

    prognostic_state_ls = create_prognostic_states(sp)
    solve_nonhydro.set_timelevels(nnow, nnew)
    solve_nonhydro.run_predictor_step(
        diagnostic_state_nh=diagnostic_state_nh,
        prognostic_state=prognostic_state_ls,
        z_fields=z_fields,
        dtime=dtime,
        idyn_timestep=dyn_timestep,
        l_recompute=recompute,
        l_init=linit,
        nnow=nnow,
        nnew=nnew,
    )

    icon_result_vn_new = sp_exit.vn_new().asnumpy()
    icon_result_vn_ie = sp_exit.vn_ie().asnumpy()
    icon_result_w_new = sp_exit.w_new().asnumpy()
    icon_result_exner_new = sp_exit.exner_new().asnumpy()
    icon_result_theta_v_new = sp_exit.theta_v_new().asnumpy()
    icon_result_rho_ic = sp_exit.rho_ic().asnumpy()
    icon_result_w_concorr_c = sp_exit.w_concorr_c().asnumpy()
    icon_result_mass_fl_e = sp_exit.mass_fl_e().asnumpy()

    cell_start_lb_plus2 = icon_grid.get_start_index(
        CellDim, HorizontalMarkerIndex.lateral_boundary(CellDim) + 2
    )
    cell_start_nudging = icon_grid.get_start_index(CellDim, HorizontalMarkerIndex.nudging(CellDim))
    edge_start_lb_plus4 = icon_grid.get_start_index(
        EdgeDim, HorizontalMarkerIndex.lateral_boundary(EdgeDim) + 4
    )
    edge_start_lb_plus6 = icon_grid.get_start_index(
        EdgeDim, HorizontalMarkerIndex.lateral_boundary(EdgeDim) + 6
    )
    edge_start_nuding_plus1 = icon_grid.get_start_index(
        EdgeDim, HorizontalMarkerIndex.nudging(EdgeDim) + 1
    )

    # stencils 2, 3
    assert dallclose(
        sp_exit.exner_pr().asnumpy()[cell_start_lb_plus2:, :],
        diagnostic_state_nh.exner_pr.asnumpy()[cell_start_lb_plus2:, :],
    )
    assert dallclose(
        sp_exit.z_exner_ex_pr().asnumpy()[cell_start_lb_plus2:, :],
        solve_nonhydro.z_exner_ex_pr.asnumpy()[cell_start_lb_plus2:, :],
    )

    # stencils 4,5
    assert dallclose(
        sp_exit.z_exner_ic().asnumpy()[cell_start_lb_plus2:, nlev - 1],
        solve_nonhydro.z_exner_ic.asnumpy()[cell_start_lb_plus2:, nlev - 1],
    )
    nflatlev = vertical_params.nflatlev
    assert dallclose(
<<<<<<< HEAD
        sp_exit.z_exner_ic().asnumpy()[cell_start_lb_plus2:, nflatlev : nlev - 1],
        solve_nonhydro.z_exner_ic.asnumpy()[cell_start_lb_plus2:, nflatlev : nlev - 1],
=======
        sp_exit.z_exner_ic().asnumpy()[cell_start_lb_plus2:, 4 : nlev - 1],
        solve_nonhydro.z_exner_ic.asnumpy()[cell_start_lb_plus2:, 4 : nlev - 1],
>>>>>>> 867c1c2a
        rtol=1.0e-9,
    )
    # stencil 6
    assert dallclose(
<<<<<<< HEAD
        sp_exit.z_dexner_dz_c(1).asnumpy()[cell_start_lb_plus2:, nflatlev:],
        solve_nonhydro.z_dexner_dz_c_1.asnumpy()[cell_start_lb_plus2:, nflatlev:],
=======
        sp_exit.z_dexner_dz_c(1).asnumpy()[cell_start_lb_plus2:, :],
        solve_nonhydro.z_dexner_dz_c_1.asnumpy()[cell_start_lb_plus2:, :],
>>>>>>> 867c1c2a
        atol=5e-18,
    )

    # stencils 7,8,9
    assert dallclose(
        icon_result_rho_ic[cell_start_lb_plus2:, :],
        diagnostic_state_nh.rho_ic.asnumpy()[cell_start_lb_plus2:, :],
    )
    assert dallclose(
        sp_exit.z_th_ddz_exner_c().asnumpy()[cell_start_lb_plus2:, 1:],
        solve_nonhydro.z_th_ddz_exner_c.asnumpy()[cell_start_lb_plus2:, 1:],
    )

    # stencils 7,8,9, 11
    assert dallclose(
        sp_exit.z_theta_v_pr_ic().asnumpy()[cell_start_lb_plus2:, :],
        solve_nonhydro.z_theta_v_pr_ic.asnumpy()[cell_start_lb_plus2:, :],
    )
    assert dallclose(
        sp_exit.theta_v_ic().asnumpy()[cell_start_lb_plus2:, :],
        diagnostic_state_nh.theta_v_ic.asnumpy()[cell_start_lb_plus2:, :],
    )
    # stencils 7,8,9, 13
    assert dallclose(
        sp_exit.z_rth_pr(1).asnumpy()[cell_start_lb_plus2:, :],
        solve_nonhydro.z_rth_pr_1.asnumpy()[cell_start_lb_plus2:, :],
    )
    assert dallclose(
        sp_exit.z_rth_pr(2).asnumpy()[cell_start_lb_plus2:, :],
        solve_nonhydro.z_rth_pr_2.asnumpy()[cell_start_lb_plus2:, :],
    )

    # stencils 12
    nflat_gradp = vertical_params.nflat_gradp
    assert dallclose(
<<<<<<< HEAD
        sp_exit.z_dexner_dz_c(2).asnumpy()[cell_start_lb_plus2:, nflat_gradp:],
        solve_nonhydro.z_dexner_dz_c_2.asnumpy()[cell_start_lb_plus2:, nflat_gradp:],
=======
        sp_exit.z_dexner_dz_c(2).asnumpy()[cell_start_lb_plus2:, :],
        solve_nonhydro.z_dexner_dz_c_2.asnumpy()[cell_start_lb_plus2:, :],
>>>>>>> 867c1c2a
        atol=1e-22,
    )

    # grad_green_gauss_cell_dsl
    assert dallclose(
        sp_exit.z_grad_rth(1).asnumpy()[cell_start_lb_plus2:, :],
        solve_nonhydro.z_grad_rth_1.asnumpy()[cell_start_lb_plus2:, :],
        rtol=1e-6,
    )
    assert dallclose(
        sp_exit.z_grad_rth(2).asnumpy()[cell_start_lb_plus2:, :],
        solve_nonhydro.z_grad_rth_2.asnumpy()[cell_start_lb_plus2:, :],
        rtol=1e-6,
    )
    assert dallclose(
        sp_exit.z_grad_rth(3).asnumpy()[cell_start_lb_plus2:, :],
        solve_nonhydro.z_grad_rth_3.asnumpy()[cell_start_lb_plus2:, :],
        rtol=5e-6,
    )
    assert dallclose(
        sp_exit.z_grad_rth(4).asnumpy()[cell_start_lb_plus2:, :],
        solve_nonhydro.z_grad_rth_4.asnumpy()[cell_start_lb_plus2:, :],
        rtol=1e-5,
    )

    # mo_solve_nonhydro_stencil_16_fused_btraj_traj_o1
    assert dallclose(
        sp_exit.z_rho_e().asnumpy()[edge_start_lb_plus6:, :],
        z_fields.z_rho_e.asnumpy()[edge_start_lb_plus6:, :],
    )
    assert dallclose(
        sp_exit.z_theta_v_e().asnumpy()[edge_start_lb_plus6:, :],
        z_fields.z_theta_v_e.asnumpy()[edge_start_lb_plus6:, :],
    )

    # stencils 18,19, 20, 22
    assert dallclose(
        sp_exit.z_gradh_exner().asnumpy()[edge_start_nuding_plus1:, :],
        z_fields.z_gradh_exner.asnumpy()[edge_start_nuding_plus1:, :],
        atol=1e-20,
    )
    # stencil 21
    assert dallclose(
        sp_exit.z_hydro_corr().asnumpy()[edge_start_nuding_plus1:, nlev - 1],
        solve_nonhydro.z_hydro_corr.asnumpy()[edge_start_nuding_plus1:, nlev - 1],
        atol=1e-20,
    )
    prognostic_state_nnew = prognostic_state_ls[1]
    # stencils 24
    assert dallclose(
        icon_result_vn_new[edge_start_nuding_plus1:, :],
        prognostic_state_nnew.vn.asnumpy()[edge_start_nuding_plus1:, :],
        atol=6e-15,
    )
    # stencil 29
    assert dallclose(
        icon_result_vn_new[:edge_start_nuding_plus1, :],
        prognostic_state_nnew.vn.asnumpy()[:edge_start_nuding_plus1, :],
    )

    # stencil 30
    assert dallclose(
        sp_exit.z_vn_avg().asnumpy(),
        solve_nonhydro.z_vn_avg.asnumpy(),
        atol=5e-14,
    )
    # stencil 30
    assert dallclose(
        sp_exit.z_graddiv_vn().asnumpy()[edge_start_lb_plus4:, :],
        z_fields.z_graddiv_vn.asnumpy()[edge_start_lb_plus4:, :],
        atol=5e-20,
    )
    # stencil 30
    assert dallclose(
        sp_exit.vt().asnumpy(),
        diagnostic_state_nh.vt.asnumpy(),
        atol=5e-14,
    )

    # stencil 32
    assert dallclose(
        icon_result_mass_fl_e,
        diagnostic_state_nh.mass_fl_e.asnumpy(),
        atol=4e-12,
    )
    # stencil 32
    # TODO: @abishekg7 higher tol.
    assert dallclose(
        sp_exit.z_theta_v_fl_e().asnumpy(),
        solve_nonhydro.z_theta_v_fl_e.asnumpy(),
        atol=1e-9,
    )

    # stencil 35,36, 37,38
    assert dallclose(
        icon_result_vn_ie[edge_start_lb_plus4:, :],
        diagnostic_state_nh.vn_ie.asnumpy()[edge_start_lb_plus4:, :],
        atol=2e-14,
    )

    # stencil 35,36, 37,38
    assert dallclose(
        sp_exit.z_vt_ie().asnumpy(),
        z_fields.z_vt_ie.asnumpy(),
        atol=2e-14,
    )
    # stencil 35,36
    assert dallclose(
        sp_exit.z_kin_hor_e().asnumpy()[edge_start_lb_plus4:, :],
        z_fields.z_kin_hor_e.asnumpy()[edge_start_lb_plus4:, :],
        atol=10e-13,
    )
    # stencil 35
    assert dallclose(
<<<<<<< HEAD
        sp_exit.z_w_concorr_me().asnumpy()[:, nflatlev:],
        solve_nonhydro.z_w_concorr_me.asnumpy()[:, nflatlev:],
=======
        sp_exit.z_w_concorr_me().asnumpy(),
        solve_nonhydro.z_w_concorr_me.asnumpy(),
>>>>>>> 867c1c2a
        atol=2e-15,
    )
    # stencils 39,40
    assert dallclose(
        icon_result_w_concorr_c,
        diagnostic_state_nh.w_concorr_c.asnumpy(),
        atol=1e-15,
    )

    # stencil 41
    assert dallclose(
        sp_exit.z_flxdiv_mass().asnumpy(),
        solve_nonhydro.z_flxdiv_mass.asnumpy(),
        atol=5e-15,
    )
    # TODO: @abishekg7 higher tol.
    assert dallclose(
        sp_exit.z_flxdiv_theta().asnumpy(),
        solve_nonhydro.z_flxdiv_theta.asnumpy(),
        atol=5e-12,
    )
    # stencils 43, 46, 47
    assert dallclose(
        sp_exit.z_contr_w_fl_l().asnumpy()[cell_start_nudging:, :],
        z_fields.z_contr_w_fl_l.asnumpy()[cell_start_nudging:, :],
        atol=2e-15,
    )
    # stencil 43
    assert dallclose(
        sp_exit.z_w_expl().asnumpy()[cell_start_nudging:, 1:nlev],
        z_fields.z_w_expl.asnumpy()[cell_start_nudging:, 1:nlev],
        atol=1e-14,
    )
    # stencil 44, 45
    assert dallclose(
        sp_exit.z_alpha().asnumpy()[cell_start_nudging:, :],
        z_fields.z_alpha.asnumpy()[cell_start_nudging:, :],
        atol=5e-13,
    )
    # stencil 44
    assert dallclose(
        sp_exit.z_beta().asnumpy()[cell_start_nudging:, :],
        z_fields.z_beta.asnumpy()[cell_start_nudging:, :],
        atol=2e-15,
    )
    # stencil 45_b, 52
    assert dallclose(
        sp_exit.z_q().asnumpy()[cell_start_nudging:, :],
        z_fields.z_q.asnumpy()[cell_start_nudging:, :],
        atol=2e-15,
    )
    # stencil 48, 49
    assert dallclose(
        sp_exit.z_rho_expl().asnumpy()[cell_start_nudging:, :],
        z_fields.z_rho_expl.asnumpy()[cell_start_nudging:, :],
        atol=2e-15,
    )
    # stencil 48, 49 # TODO (magdalena) there is a problem at last  2 klevel=nlev-1,nlev-2
    assert dallclose(
        sp_exit.z_exner_expl().asnumpy()[cell_start_nudging:, :],
        z_fields.z_exner_expl.asnumpy()[cell_start_nudging:, :],
        atol=2e-15,
    )

    # end
    assert dallclose(sp_exit.rho_new().asnumpy(), prognostic_state_nnew.rho.asnumpy())
    assert dallclose(icon_result_w_new, prognostic_state_nnew.w.asnumpy(), atol=7e-14)

    # not tested
    assert dallclose(icon_result_exner_new, prognostic_state_nnew.exner.asnumpy())

    assert dallclose(icon_result_theta_v_new, prognostic_state_nnew.theta_v.asnumpy())
<<<<<<< HEAD


def construct_diagnostics(sp, sp_v):
    return DiagnosticStateNonHydro(
        theta_v_ic=sp.theta_v_ic(),
        exner_pr=sp.exner_pr(),
        rho_ic=sp.rho_ic(),
        ddt_exner_phy=sp.ddt_exner_phy(),
        grf_tend_rho=sp.grf_tend_rho(),
        grf_tend_thv=sp.grf_tend_thv(),
        grf_tend_w=sp.grf_tend_w(),
        mass_fl_e=sp.mass_fl_e(),
        ddt_vn_phy=sp.ddt_vn_phy(),
        grf_tend_vn=sp.grf_tend_vn(),
        ddt_vn_apc_ntl1=sp_v.ddt_vn_apc_pc(1),
        ddt_vn_apc_ntl2=sp_v.ddt_vn_apc_pc(2),
        ddt_w_adv_ntl1=sp_v.ddt_w_adv_pc(1),
        ddt_w_adv_ntl2=sp_v.ddt_w_adv_pc(2),
        vt=sp_v.vt(),
        vn_ie=sp_v.vn_ie(),
        w_concorr_c=sp_v.w_concorr_c(),
        rho_incr=None,  # sp.rho_incr(),
        vn_incr=None,  # sp.vn_incr(),
        exner_incr=None,  # sp.exner_incr(),
    )


def allocate_z_fields(icon_grid):
    return ZFields(
        z_gradh_exner=_allocate(EdgeDim, KDim, grid=icon_grid),
        z_alpha=_allocate(CellDim, KDim, is_halfdim=True, grid=icon_grid),
        z_beta=_allocate(CellDim, KDim, grid=icon_grid),
        z_w_expl=_allocate(CellDim, KDim, is_halfdim=True, grid=icon_grid),
        z_exner_expl=_allocate(CellDim, KDim, grid=icon_grid),
        z_q=_allocate(CellDim, KDim, grid=icon_grid),
        z_contr_w_fl_l=_allocate(CellDim, KDim, is_halfdim=True, grid=icon_grid),
        z_rho_e=_allocate(EdgeDim, KDim, grid=icon_grid),
        z_theta_v_e=_allocate(EdgeDim, KDim, grid=icon_grid),
        z_graddiv_vn=_allocate(EdgeDim, KDim, grid=icon_grid),
        z_rho_expl=_allocate(CellDim, KDim, grid=icon_grid),
        z_dwdz_dd=_allocate(CellDim, KDim, grid=icon_grid),
        z_kin_hor_e=_allocate(EdgeDim, KDim, grid=icon_grid),
        z_vt_ie=_allocate(EdgeDim, KDim, grid=icon_grid),
    )


def create_vertical_params(damping_height, grid_savepoint):
    return VerticalModelParams(
        vct_a=grid_savepoint.vct_a(),
        rayleigh_damping_height=damping_height,
        nflat_gradp=grid_savepoint.nflat_gradp(),
        nflatlev=grid_savepoint.nflatlev(),
    )
=======
>>>>>>> 867c1c2a


@pytest.mark.datatest
@pytest.mark.parametrize(
    "istep_init, istep_exit, step_date_init, step_date_exit",
    [(2, 2, "2021-06-20T12:00:10.000", "2021-06-20T12:00:10.000")],
)
def test_nonhydro_corrector_step(
    istep_init,
    istep_exit,
    step_date_init,
    step_date_exit,
    icon_grid,
    savepoint_nonhydro_init,
    damping_height,
    grid_savepoint,
    savepoint_velocity_init,
    metrics_savepoint,
    interpolation_savepoint,
    savepoint_nonhydro_exit,
    caplog,
):
    caplog.set_level(logging.DEBUG)
    config = NonHydrostaticConfig()
    sp = savepoint_nonhydro_init
    nonhydro_params = NonHydrostaticParams(config)
    vertical_params = VerticalModelParams(
        vct_a=grid_savepoint.vct_a(),
        rayleigh_damping_height=damping_height,
        nflatlev=grid_savepoint.nflatlev(),
        nflat_gradp=grid_savepoint.nflat_gradp(),
    )
    sp_v = savepoint_velocity_init
    dtime = sp_v.get_metadata("dtime").get("dtime")
    clean_mflx = sp_v.get_metadata("clean_mflx").get("clean_mflx")
    lprep_adv = sp_v.get_metadata("prep_adv").get("prep_adv")
    prep_adv = PrepAdvection(
        vn_traj=sp.vn_traj(), mass_flx_me=sp.mass_flx_me(), mass_flx_ic=sp.mass_flx_ic()
    )

    nnow = 0  # TODO: @abishekg7 read from serialized data?
    nnew = 1

    diagnostic_state_nh = construct_diagnostics(sp, sp_v)

    z_fields = ZFields(
        z_gradh_exner=sp.z_gradh_exner(),
        z_alpha=sp.z_alpha(),
        z_beta=sp.z_beta(),
        z_w_expl=sp.z_w_expl(),
        z_exner_expl=sp.z_exner_expl(),
        z_q=sp.z_q(),
        z_contr_w_fl_l=sp.z_contr_w_fl_l(),
        z_rho_e=sp.z_rho_e(),
        z_theta_v_e=sp.z_theta_v_e(),
        z_graddiv_vn=sp.z_graddiv_vn(),
        z_rho_expl=sp.z_rho_expl(),
        z_dwdz_dd=sp.z_dwdz_dd(),
        z_kin_hor_e=sp_v.z_kin_hor_e(),
        z_vt_ie=sp_v.z_vt_ie(),
    )

    nh_constants = create_nh_constants(sp)
    divdamp_fac_o2 = sp.divdamp_fac_o2()

    interpolation_state = interpolation_savepoint.construct_interpolation_state_for_nonhydro()
    metric_state_nonhydro = metrics_savepoint.construct_nh_metric_state(icon_grid.num_levels)

    cell_geometry: CellParams = grid_savepoint.construct_cell_geometry()
    edge_geometry: EdgeParams = grid_savepoint.construct_edge_geometry()

    solve_nonhydro = SolveNonhydro()
    solve_nonhydro.init(
        grid=icon_grid,
        config=config,
        params=nonhydro_params,
        metric_state_nonhydro=metric_state_nonhydro,
        interpolation_state=interpolation_state,
        vertical_params=vertical_params,
        edge_geometry=edge_geometry,
        cell_geometry=cell_geometry,
        owner_mask=grid_savepoint.c_owner_mask(),
    )

    prognostic_state_ls = create_prognostic_states(sp)
    solve_nonhydro.set_timelevels(nnow, nnew)
    solve_nonhydro._bdy_divdamp = sp.bdy_divdamp()
    solve_nonhydro.run_corrector_step(
        diagnostic_state_nh=diagnostic_state_nh,
        prognostic_state=prognostic_state_ls,
        z_fields=z_fields,
        prep_adv=prep_adv,
        divdamp_fac_o2=divdamp_fac_o2,
        dtime=dtime,
        nnew=nnew,
        nnow=nnow,
        lclean_mflx=clean_mflx,
        nh_constants=nh_constants,
        lprep_adv=lprep_adv,
    )

    assert dallclose(
        savepoint_nonhydro_exit.rho_ic().asnumpy(),
        diagnostic_state_nh.rho_ic.asnumpy(),
    )

    assert dallclose(
        savepoint_nonhydro_exit.theta_v_ic().asnumpy(),
        diagnostic_state_nh.theta_v_ic.asnumpy(),
    )

    assert dallclose(
        savepoint_nonhydro_exit.z_graddiv_vn().asnumpy(),
        z_fields.z_graddiv_vn.asnumpy(),
        atol=1e-12,
    )
    assert dallclose(
        savepoint_nonhydro_exit.exner_new().asnumpy(),
        prognostic_state_ls[nnew].exner.asnumpy(),
    )

    assert dallclose(
        savepoint_nonhydro_exit.rho_new().asnumpy(),
        prognostic_state_ls[nnew].rho.asnumpy(),
    )

    assert dallclose(
        savepoint_nonhydro_exit.w_new().asnumpy(),
        prognostic_state_ls[nnew].w.asnumpy(),
        atol=8e-14,
    )

    assert dallclose(
        savepoint_nonhydro_exit.vn_new().asnumpy(),
        prognostic_state_ls[nnew].vn.asnumpy(),
        rtol=1e-10,
    )

    assert dallclose(
        savepoint_nonhydro_exit.theta_v_new().asnumpy(),
        prognostic_state_ls[nnew].theta_v.asnumpy(),
    )

    assert dallclose(
        savepoint_nonhydro_exit.mass_fl_e().asnumpy(),
        diagnostic_state_nh.mass_fl_e.asnumpy(),
        rtol=1e-10,
    )

    assert dallclose(
        savepoint_nonhydro_exit.mass_flx_me().asnumpy(),
        prep_adv.mass_flx_me.asnumpy(),
        rtol=1e-10,
    )
    assert dallclose(
        savepoint_nonhydro_exit.vn_traj().asnumpy(),
        prep_adv.vn_traj.asnumpy(),
        rtol=1e-10,
    )


@pytest.mark.datatest
@pytest.mark.parametrize(
    "istep_init, jstep_init, step_date_init,  istep_exit, jstep_exit,step_date_exit",
    [(1, 0, "2021-06-20T12:00:10.000", 2, 0, "2021-06-20T12:00:10.000")],
)
def test_run_solve_nonhydro_single_step(
    istep_init,
    istep_exit,
    jstep_init,
    jstep_exit,
    step_date_init,
    step_date_exit,
    icon_grid,
    savepoint_nonhydro_init,
    damping_height,
    grid_savepoint,
    savepoint_velocity_init,  # TODO (magdalena) this should go away
    metrics_savepoint,
    interpolation_savepoint,
    savepoint_nonhydro_exit,
    savepoint_nonhydro_step_exit,
    caplog,
):
    caplog.set_level(logging.DEBUG)
    config = NonHydrostaticConfig()
    sp = savepoint_nonhydro_init
    sp_step_exit = savepoint_nonhydro_step_exit
    nonhydro_params = NonHydrostaticParams(config)
    vertical_params = create_vertical_params(damping_height, grid_savepoint)
    sp_v = savepoint_velocity_init
    dtime = sp_v.get_metadata("dtime").get("dtime")
    lprep_adv = sp_v.get_metadata("prep_adv").get("prep_adv")
    clean_mflx = sp_v.get_metadata("clean_mflx").get("clean_mflx")
    prep_adv = PrepAdvection(
        vn_traj=sp.vn_traj(), mass_flx_me=sp.mass_flx_me(), mass_flx_ic=sp.mass_flx_ic()
    )

    nnow = 0
    nnew = 1
    recompute = sp_v.get_metadata("recompute").get("recompute")
    linit = sp_v.get_metadata("linit").get("linit")
    dyn_timestep = sp_v.get_metadata("dyn_timestep").get("dyn_timestep")

    diagnostic_state_nh = construct_diagnostics(sp, sp_v)

    z_fields = allocate_z_fields(icon_grid)

    nh_constants = create_nh_constants(sp)

    interpolation_state = interpolation_savepoint.construct_interpolation_state_for_nonhydro()
    metric_state_nonhydro = metrics_savepoint.construct_nh_metric_state(icon_grid.num_levels)

    cell_geometry: CellParams = grid_savepoint.construct_cell_geometry()
    edge_geometry: EdgeParams = grid_savepoint.construct_edge_geometry()

    solve_nonhydro = SolveNonhydro()
    solve_nonhydro.init(
        grid=icon_grid,
        config=config,
        params=nonhydro_params,
        metric_state_nonhydro=metric_state_nonhydro,
        interpolation_state=interpolation_state,
        vertical_params=vertical_params,
        edge_geometry=edge_geometry,
        cell_geometry=cell_geometry,
        owner_mask=grid_savepoint.c_owner_mask(),
    )

    prognostic_state_ls = create_prognostic_states(sp)

    initial_divdamp_fac = sp.divdamp_fac_o2()
    solve_nonhydro.time_step(
        diagnostic_state_nh=diagnostic_state_nh,
        prognostic_state_ls=prognostic_state_ls,
        prep_adv=prep_adv,
        z_fields=z_fields,
        nh_constants=nh_constants,
        divdamp_fac_o2=initial_divdamp_fac,
        dtime=dtime,
        idyn_timestep=dyn_timestep,
        l_recompute=recompute,
        l_init=linit,
        nnew=nnew,
        nnow=nnow,
        lclean_mflx=clean_mflx,
        lprep_adv=lprep_adv,
    )
    prognostic_state_nnew = prognostic_state_ls[1]
    assert dallclose(
        sp_step_exit.theta_v_new().asnumpy(),
        prognostic_state_nnew.theta_v.asnumpy(),
    )

    assert dallclose(sp_step_exit.exner_new().asnumpy(), prognostic_state_nnew.exner.asnumpy())

    assert dallclose(
        savepoint_nonhydro_exit.vn_new().asnumpy(),
        prognostic_state_nnew.vn.asnumpy(),
        rtol=1e-10,
    )
    assert dallclose(
        savepoint_nonhydro_exit.rho_new().asnumpy(), prognostic_state_nnew.rho.asnumpy()
    )
    assert dallclose(
        savepoint_nonhydro_exit.w_new().asnumpy(),
        prognostic_state_nnew.w.asnumpy(),
        atol=8e-14,
    )


@pytest.mark.skip
@pytest.mark.datatest
@pytest.mark.parametrize(
    "istep, step_date_init, step_date_exit",
    [(1, "2021-06-20T12:00:10.000", "2021-06-20T12:00:10.000")],
)
def test_run_solve_nonhydro_multi_step(
    istep,
    step_date_init,
    step_date_exit,
    icon_grid,
    savepoint_nonhydro_init,
    damping_height,
    grid_savepoint,
    savepoint_velocity_init,
    metrics_savepoint,
    interpolation_savepoint,
    savepoint_nonhydro_exit,
    savepoint_nonhydro_step_exit,
):
    config = NonHydrostaticConfig()
    sp = savepoint_nonhydro_init
    sp_step_exit = savepoint_nonhydro_step_exit
    nonhydro_params = NonHydrostaticParams(config)
    vertical_params = VerticalModelParams(
        vct_a=grid_savepoint.vct_a(),
        rayleigh_damping_height=damping_height,
        nflat_gradp=grid_savepoint.nflat_gradp(),
        nflatlev=grid_savepoint.nflatlev(),
    )
    sp_v = savepoint_velocity_init
    dtime = sp_v.get_metadata("dtime").get("dtime")
    r_nsubsteps = grid_savepoint.get_metadata("nsteps").get("nsteps")
    lprep_adv = sp_v.get_metadata("prep_adv").get("prep_adv")
    clean_mflx = sp_v.get_metadata("clean_mflx").get("clean_mflx")
    prep_adv = PrepAdvection(
        vn_traj=sp.vn_traj(), mass_flx_me=sp.mass_flx_me(), mass_flx_ic=sp.mass_flx_ic()
    )

    nnow = 0
    nnew = 1
    recompute = sp_v.get_metadata("recompute").get("recompute")
    linit = sp_v.get_metadata("linit").get("linit")
    dyn_timestep = sp_v.get_metadata("dyn_timestep").get("dyn_timestep")

    diagnostic_state_nh = construct_diagnostics(sp, sp_v)

    prognostic_state_ls, prognostic_state_nnew = create_prognostic_states(sp)

    z_fields = allocate_z_fields(icon_grid)

    nh_constants = create_nh_constants(sp)

    interpolation_state = interpolation_savepoint.construct_interpolation_state_for_nonhydro()
    metric_state_nonhydro = metrics_savepoint.construct_nh_metric_state(icon_grid.num_levels)

    cell_geometry: CellParams = grid_savepoint.construct_cell_geometry()
    edge_geometry: EdgeParams = grid_savepoint.construct_edge_geometry()

    solve_nonhydro = SolveNonhydro()
    solve_nonhydro.init(
        grid=icon_grid,
        config=config,
        params=nonhydro_params,
        metric_state_nonhydro=metric_state_nonhydro,
        interpolation_state=interpolation_state,
        vertical_params=vertical_params,
        edge_geometry=edge_geometry,
        cell_geometry=cell_geometry,
        owner_mask=grid_savepoint.c_owner_mask(),
    )

    for _ in range(r_nsubsteps):
        solve_nonhydro.time_step(
            diagnostic_state_nh=diagnostic_state_nh,
            prognostic_state_ls=prognostic_state_ls,
            prep_adv=prep_adv,
            z_fields=z_fields,
            nh_constants=nh_constants,
            divdamp_fac_o2=sp.divdamp_fac_o2(),
            dtime=dtime,
            idyn_timestep=dyn_timestep,
            l_recompute=recompute,
            l_init=linit,
            nnew=nnew,
            nnow=nnow,
            lclean_mflx=clean_mflx,
            lprep_adv=lprep_adv,
        )

    assert dallclose(
        savepoint_nonhydro_exit.rho_ic().asnumpy(),
        diagnostic_state_nh.rho_ic.asnumpy(),
    )

    assert dallclose(
        savepoint_nonhydro_exit.theta_v_ic().asnumpy(),
        diagnostic_state_nh.theta_v_ic.asnumpy(),
    )

    assert dallclose(
        savepoint_nonhydro_exit.z_graddiv_vn().asnumpy(),
        z_fields.z_graddiv_vn.asnumpy(),
    )
    assert dallclose(
        savepoint_nonhydro_exit.exner_new().asnumpy(),
        prognostic_state_ls[nnew].exner.asnumpy(),
    )

    assert dallclose(
        savepoint_nonhydro_exit.rho_new().asnumpy(), prognostic_state_ls[nnew].rho_new.asnumpy()
    )

    assert dallclose(
        savepoint_nonhydro_exit.w_new().asnumpy(),
        prognostic_state_ls[nnew].w.asnumpy(),
        atol=8e-14,
    )

    assert dallclose(
        savepoint_nonhydro_exit.vn_new().asnumpy(),
        prognostic_state_ls[nnew].vn.asnumpy(),
        rtol=1e-10,
    )

    assert dallclose(
        savepoint_nonhydro_exit.theta_v_new().asnumpy(),
        prognostic_state_ls[nnew].theta_v.asnumpy(),
    )

    assert dallclose(
        savepoint_nonhydro_exit.mass_fl_e().asnumpy(),
        diagnostic_state_nh.mass_fl_e.asnumpy(),
        rtol=1e-10,
    )

    assert dallclose(
        savepoint_nonhydro_exit.mass_flx_me().asnumpy(),
        prep_adv.mass_flx_me.asnumpy(),
        rtol=1e-10,
    )
    assert dallclose(
        savepoint_nonhydro_exit.vn_traj().asnumpy(),
        prep_adv.vn_traj.asnumpy(),
        rtol=1e-10,
    )

    assert dallclose(
        sp_step_exit.theta_v_new().asnumpy(),
        prognostic_state_nnew.theta_v.asnumpy(),
    )

    assert dallclose(sp_step_exit.exner_new().asnumpy(), prognostic_state_nnew.exner.asnumpy())
<<<<<<< HEAD


def create_nh_constants(sp):
    return NHConstants(
        wgt_nnow_rth=sp.wgt_nnow_rth(),
        wgt_nnew_rth=sp.wgt_nnew_rth(),
        wgt_nnow_vel=sp.wgt_nnow_vel(),
        wgt_nnew_vel=sp.wgt_nnew_vel(),
    )
=======
>>>>>>> 867c1c2a


def create_prognostic_states(sp):
    prognostic_state_nnow = PrognosticState(
        w=sp.w_now(),
        vn=sp.vn_now(),
        theta_v=sp.theta_v_now(),
        rho=sp.rho_now(),
        exner=sp.exner_now(),
    )
    prognostic_state_nnew = PrognosticState(
        w=sp.w_new(),
        vn=sp.vn_new(),
        theta_v=sp.theta_v_new(),
        rho=sp.rho_new(),
        exner=sp.exner_new(),
    )
    prognostic_state_ls = [prognostic_state_nnow, prognostic_state_nnew]
    return prognostic_state_ls<|MERGE_RESOLUTION|>--- conflicted
+++ resolved
@@ -10,10 +10,7 @@
 # distribution for a copy of the license or check <https://www.gnu.org/licenses/>.
 #
 # SPDX-License-Identifier: GPL-3.0-or-later
-<<<<<<< HEAD
 import logging
-=======
->>>>>>> 867c1c2a
 
 import pytest
 from gt4py.next.program_processors.runners.gtfn import run_gtfn
@@ -220,24 +217,14 @@
     )
     nflatlev = vertical_params.nflatlev
     assert dallclose(
-<<<<<<< HEAD
         sp_exit.z_exner_ic().asnumpy()[cell_start_lb_plus2:, nflatlev : nlev - 1],
         solve_nonhydro.z_exner_ic.asnumpy()[cell_start_lb_plus2:, nflatlev : nlev - 1],
-=======
-        sp_exit.z_exner_ic().asnumpy()[cell_start_lb_plus2:, 4 : nlev - 1],
-        solve_nonhydro.z_exner_ic.asnumpy()[cell_start_lb_plus2:, 4 : nlev - 1],
->>>>>>> 867c1c2a
         rtol=1.0e-9,
     )
     # stencil 6
     assert dallclose(
-<<<<<<< HEAD
         sp_exit.z_dexner_dz_c(1).asnumpy()[cell_start_lb_plus2:, nflatlev:],
         solve_nonhydro.z_dexner_dz_c_1.asnumpy()[cell_start_lb_plus2:, nflatlev:],
-=======
-        sp_exit.z_dexner_dz_c(1).asnumpy()[cell_start_lb_plus2:, :],
-        solve_nonhydro.z_dexner_dz_c_1.asnumpy()[cell_start_lb_plus2:, :],
->>>>>>> 867c1c2a
         atol=5e-18,
     )
 
@@ -273,13 +260,8 @@
     # stencils 12
     nflat_gradp = vertical_params.nflat_gradp
     assert dallclose(
-<<<<<<< HEAD
         sp_exit.z_dexner_dz_c(2).asnumpy()[cell_start_lb_plus2:, nflat_gradp:],
         solve_nonhydro.z_dexner_dz_c_2.asnumpy()[cell_start_lb_plus2:, nflat_gradp:],
-=======
-        sp_exit.z_dexner_dz_c(2).asnumpy()[cell_start_lb_plus2:, :],
-        solve_nonhydro.z_dexner_dz_c_2.asnumpy()[cell_start_lb_plus2:, :],
->>>>>>> 867c1c2a
         atol=1e-22,
     )
 
@@ -394,13 +376,8 @@
     )
     # stencil 35
     assert dallclose(
-<<<<<<< HEAD
         sp_exit.z_w_concorr_me().asnumpy()[:, nflatlev:],
         solve_nonhydro.z_w_concorr_me.asnumpy()[:, nflatlev:],
-=======
-        sp_exit.z_w_concorr_me().asnumpy(),
-        solve_nonhydro.z_w_concorr_me.asnumpy(),
->>>>>>> 867c1c2a
         atol=2e-15,
     )
     # stencils 39,40
@@ -458,7 +435,7 @@
         z_fields.z_rho_expl.asnumpy()[cell_start_nudging:, :],
         atol=2e-15,
     )
-    # stencil 48, 49 # TODO (magdalena) there is a problem at last  2 klevel=nlev-1,nlev-2
+    # stencil 48, 49
     assert dallclose(
         sp_exit.z_exner_expl().asnumpy()[cell_start_nudging:, :],
         z_fields.z_exner_expl.asnumpy()[cell_start_nudging:, :],
@@ -471,9 +448,7 @@
 
     # not tested
     assert dallclose(icon_result_exner_new, prognostic_state_nnew.exner.asnumpy())
-
     assert dallclose(icon_result_theta_v_new, prognostic_state_nnew.theta_v.asnumpy())
-<<<<<<< HEAD
 
 
 def construct_diagnostics(sp, sp_v):
@@ -527,8 +502,6 @@
         nflat_gradp=grid_savepoint.nflat_gradp(),
         nflatlev=grid_savepoint.nflatlev(),
     )
-=======
->>>>>>> 867c1c2a
 
 
 @pytest.mark.datatest
@@ -953,7 +926,6 @@
     )
 
     assert dallclose(sp_step_exit.exner_new().asnumpy(), prognostic_state_nnew.exner.asnumpy())
-<<<<<<< HEAD
 
 
 def create_nh_constants(sp):
@@ -963,8 +935,6 @@
         wgt_nnow_vel=sp.wgt_nnow_vel(),
         wgt_nnew_vel=sp.wgt_nnew_vel(),
     )
-=======
->>>>>>> 867c1c2a
 
 
 def create_prognostic_states(sp):
