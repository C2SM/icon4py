# ICON4Py - ICON inspired code in Python and GT4Py
#
# Copyright (c) 2022-2024, ETH Zurich and MeteoSwiss
# All rights reserved.
#
# Please, refer to the LICENSE file in the root directory.
# SPDX-License-Identifier: BSD-3-Clause

import logging

import pytest

import icon4py.model.common.grid.geometry as geometry
from icon4py.model.atmosphere.dycore.nh_solve import solve_nonhydro as solve_nh
from icon4py.model.atmosphere.dycore.state_utils import (
    states as solve_nh_states,
    utils as solve_nh_utils,
)
from icon4py.model.common import constants, dimension as dims
from icon4py.model.common.grid import horizontal as h_grid, vertical as v_grid
from icon4py.model.common.math import smagorinsky
from icon4py.model.common.settings import backend
from icon4py.model.common.states import prognostic_state as prognostics
from icon4py.model.common.test_utils import (
    datatest_utils as dt_utils,
    helpers,
    serialbox_utils as sb,
)
from icon4py.model.common.utils import gt4py_field_allocation as field_alloc

from .utils import (
    construct_config,
    construct_interpolation_state_for_nonhydro,
    construct_nh_metric_state,
)


@pytest.mark.datatest
def test_validate_divdamp_fields_against_savepoint_values(
    grid_savepoint,
    savepoint_nonhydro_init,
    icon_grid,
):
    config = solve_nh.NonHydrostaticConfig()
    divdamp_fac_o2 = 0.032
    mean_cell_area = grid_savepoint.mean_cell_area()
    enh_divdamp_fac = field_alloc.allocate_zero_field(dims.KDim, grid=icon_grid, is_halfdim=False)
    scal_divdamp = field_alloc.allocate_zero_field(dims.KDim, grid=icon_grid, is_halfdim=False)
    bdy_divdamp = field_alloc.allocate_zero_field(dims.KDim, grid=icon_grid, is_halfdim=False)
    smagorinsky.en_smag_fac_for_zero_nshift.with_backend(backend)(
        grid_savepoint.vct_a(),
        config.divdamp_fac,
        config.divdamp_fac2,
        config.divdamp_fac3,
        config.divdamp_fac4,
        config.divdamp_z,
        config.divdamp_z2,
        config.divdamp_z3,
        config.divdamp_z4,
        enh_divdamp_fac,
        offset_provider={"Koff": dims.KDim},
    )
    solve_nh_utils._calculate_scal_divdamp.with_backend(backend)(
        enh_divdamp_fac=enh_divdamp_fac,
        divdamp_order=config.divdamp_order,
        mean_cell_area=mean_cell_area,
        divdamp_fac_o2=divdamp_fac_o2,
        out=scal_divdamp,
        offset_provider={},
    )
    solve_nh_utils._calculate_bdy_divdamp.with_backend(backend)(
        scal_divdamp,
        config.nudge_max_coeff,
        constants.DBL_EPS,
        out=bdy_divdamp,
        offset_provider={},
    )

    assert helpers.dallclose(
        scal_divdamp.asnumpy(), savepoint_nonhydro_init.scal_divdamp().asnumpy()
    )
    assert helpers.dallclose(bdy_divdamp.asnumpy(), savepoint_nonhydro_init.bdy_divdamp().asnumpy())


@pytest.mark.datatest
@pytest.mark.parametrize("istep_init, istep_exit", [(1, 1)])
@pytest.mark.parametrize(
    "experiment,step_date_init, step_date_exit",
    [
        (
            dt_utils.REGIONAL_EXPERIMENT,
            "2021-06-20T12:00:10.000",
            "2021-06-20T12:00:10.000",
        ),
        (
            dt_utils.GLOBAL_EXPERIMENT,
            "2000-01-01T00:00:02.000",
            "2000-01-01T00:00:02.000",
        ),
    ],
)
def test_nonhydro_predictor_step(
    istep_init,
    istep_exit,
    jstep_init,
    step_date_init,
    step_date_exit,
    icon_grid,
    savepoint_nonhydro_init,
    lowest_layer_thickness,
    model_top_height,
    stretch_factor,
    damping_height,
    grid_savepoint,
    metrics_savepoint,
    interpolation_savepoint,
    savepoint_nonhydro_exit,
    experiment,
    ndyn_substeps,
    caplog,
):
    caplog.set_level(logging.DEBUG)
    config = construct_config(experiment, ndyn_substeps)
    sp = savepoint_nonhydro_init
    sp_exit = savepoint_nonhydro_exit
    nonhydro_params = solve_nh.NonHydrostaticParams(config)
    vertical_config = v_grid.VerticalGridConfig(
        icon_grid.num_levels,
        lowest_layer_thickness=lowest_layer_thickness,
        model_top_height=model_top_height,
        stretch_factor=stretch_factor,
        rayleigh_damping_height=damping_height,
    )
    vertical_params = create_vertical_params(vertical_config, grid_savepoint)
    dtime = sp.get_metadata("dtime").get("dtime")
    recompute = sp.get_metadata("recompute").get("recompute")
    linit = sp.get_metadata("linit").get("linit")

    nnow = 0
    nnew = 1

    diagnostic_state_nh = construct_diagnostics(sp)

    interpolation_state = construct_interpolation_state_for_nonhydro(interpolation_savepoint)
    metric_state_nonhydro = construct_nh_metric_state(metrics_savepoint, icon_grid.num_levels)

    cell_geometry: geometry.CellParams = grid_savepoint.construct_cell_geometry()
    edge_geometry: geometry.EdgeParams = grid_savepoint.construct_edge_geometry()

<<<<<<< HEAD
    solve_nonhydro = solve_nh.SolveNonhydro(
=======
    solve_nonhydro = solve_nh.SolveNonhydro(backend)
    nlev = icon_grid.num_levels
    solve_nonhydro.init(
>>>>>>> 89e24334
        grid=icon_grid,
        config=config,
        params=nonhydro_params,
        metric_state_nonhydro=metric_state_nonhydro,
        interpolation_state=interpolation_state,
        vertical_params=vertical_params,
        edge_geometry=edge_geometry,
        cell_geometry=cell_geometry,
        owner_mask=grid_savepoint.c_owner_mask(),
    )
    nlev = icon_grid.num_levels

    prognostic_state_ls = create_prognostic_states(sp)
    solve_nonhydro.set_timelevels(nnow, nnew)
    solve_nonhydro.run_predictor_step(
        diagnostic_state_nh=diagnostic_state_nh,
        prognostic_state=prognostic_state_ls,
        z_fields=solve_nonhydro.intermediate_fields,
        dtime=dtime,
        l_recompute=recompute,
        l_init=linit,
        at_first_substep=(jstep_init == 0),
        nnow=nnow,
        nnew=nnew,
    )
    cell_domain = h_grid.domain(dims.CellDim)
    edge_domain = h_grid.domain(dims.EdgeDim)

    cell_start_lateral_boundary_level_2 = icon_grid.start_index(
        cell_domain(h_grid.Zone.LATERAL_BOUNDARY_LEVEL_3)
    )
    cell_start_nudging = icon_grid.start_index(cell_domain(h_grid.Zone.NUDGING))

    edge_start_lateral_boundary_level_5 = icon_grid.start_index(
        edge_domain(h_grid.Zone.LATERAL_BOUNDARY_LEVEL_5)
    )
    edge_start_lateral_boundary_level_7 = icon_grid.start_index(
        edge_domain(h_grid.Zone.LATERAL_BOUNDARY_LEVEL_7)
    )
    edge_start_nudging_level_2 = icon_grid.start_index(edge_domain(h_grid.Zone.NUDGING_LEVEL_2))

    # stencils 2, 3
    assert helpers.dallclose(
        diagnostic_state_nh.exner_pr.asnumpy()[cell_start_lateral_boundary_level_2:, :],
        sp_exit.exner_pr().asnumpy()[cell_start_lateral_boundary_level_2:, :],
    )
    assert helpers.dallclose(
        solve_nonhydro.z_exner_ex_pr.asnumpy()[cell_start_lateral_boundary_level_2:, :],
        sp_exit.z_exner_ex_pr().asnumpy()[cell_start_lateral_boundary_level_2:, :],
    )

    # stencils 4,5
    assert helpers.dallclose(
        solve_nonhydro.z_exner_ic.asnumpy()[cell_start_lateral_boundary_level_2:, nlev - 1],
        sp_exit.z_exner_ic().asnumpy()[cell_start_lateral_boundary_level_2:, nlev - 1],
    )
    nflatlev = vertical_params.nflatlev
    assert helpers.dallclose(
        solve_nonhydro.z_exner_ic.asnumpy()[
            cell_start_lateral_boundary_level_2:, nflatlev : nlev - 1
        ],
        sp_exit.z_exner_ic().asnumpy()[cell_start_lateral_boundary_level_2:, nflatlev : nlev - 1],
        rtol=1.0e-9,
    )
    # stencil 6
    assert helpers.dallclose(
        solve_nonhydro.z_dexner_dz_c_1.asnumpy()[cell_start_lateral_boundary_level_2:, nflatlev:],
        sp_exit.z_dexner_dz_c(1).asnumpy()[cell_start_lateral_boundary_level_2:, nflatlev:],
        atol=5e-18,
    )

    # stencils 7,8,9
    assert helpers.dallclose(
        diagnostic_state_nh.rho_ic.asnumpy()[cell_start_lateral_boundary_level_2:, :],
        sp_exit.rho_ic().asnumpy()[cell_start_lateral_boundary_level_2:, :],
    )
    assert helpers.dallclose(
        solve_nonhydro.z_th_ddz_exner_c.asnumpy()[cell_start_lateral_boundary_level_2:, 1:],
        sp_exit.z_th_ddz_exner_c().asnumpy()[cell_start_lateral_boundary_level_2:, 1:],
    )

    # stencils 7,8,9, 11
    assert helpers.dallclose(
        solve_nonhydro.z_theta_v_pr_ic.asnumpy()[cell_start_lateral_boundary_level_2:, :],
        sp_exit.z_theta_v_pr_ic().asnumpy()[cell_start_lateral_boundary_level_2:, :],
    )
    assert helpers.dallclose(
        diagnostic_state_nh.theta_v_ic.asnumpy()[cell_start_lateral_boundary_level_2:, :],
        sp_exit.theta_v_ic().asnumpy()[cell_start_lateral_boundary_level_2:, :],
    )
    # stencils 7,8,9, 13
    assert helpers.dallclose(
        solve_nonhydro.z_rth_pr_1.asnumpy()[cell_start_lateral_boundary_level_2:, :],
        sp_exit.z_rth_pr(1).asnumpy()[cell_start_lateral_boundary_level_2:, :],
    )
    assert helpers.dallclose(
        solve_nonhydro.z_rth_pr_2.asnumpy()[cell_start_lateral_boundary_level_2:, :],
        sp_exit.z_rth_pr(2).asnumpy()[cell_start_lateral_boundary_level_2:, :],
    )

    # stencils 12
    nflat_gradp = vertical_params.nflat_gradp
    assert helpers.dallclose(
        solve_nonhydro.z_dexner_dz_c_2.asnumpy()[
            cell_start_lateral_boundary_level_2:, nflat_gradp:
        ],
        sp_exit.z_dexner_dz_c(2).asnumpy()[cell_start_lateral_boundary_level_2:, nflat_gradp:],
        atol=1e-22,
    )

    # grad_green_gauss_cell_dsl
    assert helpers.dallclose(
        solve_nonhydro.z_grad_rth_1.asnumpy()[cell_start_lateral_boundary_level_2:, :],
        sp_exit.z_grad_rth(1).asnumpy()[cell_start_lateral_boundary_level_2:, :],
        rtol=1e-6,
        atol=1e-21,
    )
    assert helpers.dallclose(
        solve_nonhydro.z_grad_rth_2.asnumpy()[cell_start_lateral_boundary_level_2:, :],
        sp_exit.z_grad_rth(2).asnumpy()[cell_start_lateral_boundary_level_2:, :],
        rtol=1e-6,
        atol=1e-21,
    )
    assert helpers.dallclose(
        solve_nonhydro.z_grad_rth_3.asnumpy()[cell_start_lateral_boundary_level_2:, :],
        sp_exit.z_grad_rth(3).asnumpy()[cell_start_lateral_boundary_level_2:, :],
        rtol=5e-6,
        atol=1e-17,
    )
    assert helpers.dallclose(
        solve_nonhydro.z_grad_rth_4.asnumpy()[cell_start_lateral_boundary_level_2:, :],
        sp_exit.z_grad_rth(4).asnumpy()[cell_start_lateral_boundary_level_2:, :],
        rtol=1e-6,
        atol=1e-21,
    )

    # compute_horizontal_advection_of_rho_and_theta
    assert helpers.dallclose(
        solve_nonhydro.intermediate_fields.z_rho_e.asnumpy()[
            edge_start_lateral_boundary_level_7:, :
        ],
        sp_exit.z_rho_e().asnumpy()[edge_start_lateral_boundary_level_7:, :],
    )
    assert helpers.dallclose(
        solve_nonhydro.intermediate_fields.z_theta_v_e.asnumpy()[
            edge_start_lateral_boundary_level_7:, :
        ],
        sp_exit.z_theta_v_e().asnumpy()[edge_start_lateral_boundary_level_7:, :],
    )

    # stencils 18,19, 20, 22
    assert helpers.dallclose(
        solve_nonhydro.intermediate_fields.z_gradh_exner.asnumpy()[edge_start_nudging_level_2:, :],
        sp_exit.z_gradh_exner().asnumpy()[edge_start_nudging_level_2:, :],
        atol=1e-20,
    )
    # stencil 21
    assert helpers.dallclose(
        solve_nonhydro.z_hydro_corr.asnumpy()[edge_start_nudging_level_2:, nlev - 1],
        sp_exit.z_hydro_corr().asnumpy()[edge_start_nudging_level_2:, nlev - 1],
        atol=1e-20,
    )
    prognostic_state_nnew = prognostic_state_ls[1]
    vn_new_reference = sp_exit.vn_new().asnumpy()

    # stencils 24
    assert helpers.dallclose(
        prognostic_state_nnew.vn.asnumpy()[edge_start_nudging_level_2:, :],
        vn_new_reference[edge_start_nudging_level_2:, :],
        atol=6e-15,
    )
    # stencil 29
    assert helpers.dallclose(
        prognostic_state_nnew.vn.asnumpy()[:edge_start_nudging_level_2, :],
        vn_new_reference[:edge_start_nudging_level_2, :],
    )

    # stencil 30
    assert helpers.dallclose(
        solve_nonhydro.z_vn_avg.asnumpy(),
        sp_exit.z_vn_avg().asnumpy(),
        atol=5e-14,
    )
    # stencil 30
    assert helpers.dallclose(
        solve_nonhydro.intermediate_fields.z_graddiv_vn.asnumpy()[
            edge_start_lateral_boundary_level_5:, :
        ],
        sp_exit.z_graddiv_vn().asnumpy()[edge_start_lateral_boundary_level_5:, :],
        atol=5e-20,
    )
    # stencil 30
    assert helpers.dallclose(
        diagnostic_state_nh.vt.asnumpy(),
        sp_exit.vt().asnumpy(),
        atol=5e-14,
    )

    # stencil 32
    assert helpers.dallclose(
        diagnostic_state_nh.mass_fl_e.asnumpy(),
        sp_exit.mass_fl_e().asnumpy(),
        atol=4e-12,
    )
    # stencil 32
    # TODO: @abishekg7 higher tol.
    assert helpers.dallclose(
        solve_nonhydro.z_theta_v_fl_e.asnumpy()[edge_start_lateral_boundary_level_5:, :],
        sp_exit.z_theta_v_fl_e().asnumpy()[edge_start_lateral_boundary_level_5:, :],
        atol=1e-9,
    )

    # stencil 35,36, 37,38
    assert helpers.dallclose(
        diagnostic_state_nh.vn_ie.asnumpy()[edge_start_lateral_boundary_level_5:, :],
        sp_exit.vn_ie().asnumpy()[edge_start_lateral_boundary_level_5:, :],
        atol=2e-14,
    )

    # stencil 35,36, 37,38
    assert helpers.dallclose(
        solve_nonhydro.intermediate_fields.z_vt_ie.asnumpy()[
            edge_start_lateral_boundary_level_5:, :
        ],
        sp_exit.z_vt_ie().asnumpy()[edge_start_lateral_boundary_level_5:, :],
        atol=2e-14,
    )
    # stencil 35,36
    assert helpers.dallclose(
        solve_nonhydro.intermediate_fields.z_kin_hor_e.asnumpy()[
            edge_start_lateral_boundary_level_5:, :
        ],
        sp_exit.z_kin_hor_e().asnumpy()[edge_start_lateral_boundary_level_5:, :],
        atol=1e-20,
    )
    # stencil 35
    assert helpers.dallclose(
        solve_nonhydro.z_w_concorr_me.asnumpy()[edge_start_lateral_boundary_level_5:, nflatlev:],
        sp_exit.z_w_concorr_me().asnumpy()[edge_start_lateral_boundary_level_5:, nflatlev:],
        atol=1e-15,
    )

    # stencils 39,40
    assert helpers.dallclose(
        diagnostic_state_nh.w_concorr_c.asnumpy(),
        sp_exit.w_concorr_c().asnumpy(),
        atol=1e-15,
    )

    # stencil 41
    assert helpers.dallclose(
        solve_nonhydro.z_flxdiv_mass.asnumpy(),
        sp_exit.z_flxdiv_mass().asnumpy(),
        atol=5e-13,  # TODO (magdalena) was 5e-15 for local experiment only
    )

    # TODO: @abishekg7 higher tol.
    assert helpers.dallclose(
        solve_nonhydro.z_flxdiv_theta.asnumpy(),
        sp_exit.z_flxdiv_theta().asnumpy(),
        atol=5e-12,
    )

    # stencils 43, 46, 47
    assert helpers.dallclose(
        solve_nonhydro.intermediate_fields.z_contr_w_fl_l.asnumpy()[cell_start_nudging:, :],
        sp_exit.z_contr_w_fl_l().asnumpy()[cell_start_nudging:, :],
        atol=2e-15,
    )

    # stencil 43
    assert helpers.dallclose(
        solve_nonhydro.intermediate_fields.z_w_expl.asnumpy()[cell_start_nudging:, 1:nlev],
        sp_exit.z_w_expl().asnumpy()[cell_start_nudging:, 1:nlev],
        atol=1e-14,
    )

    # stencil 44, 45
    assert helpers.dallclose(
        solve_nonhydro.intermediate_fields.z_alpha.asnumpy()[cell_start_nudging:, :],
        sp_exit.z_alpha().asnumpy()[cell_start_nudging:, :],
        atol=5e-13,
    )
    # stencil 44
    assert helpers.dallclose(
        solve_nonhydro.intermediate_fields.z_beta.asnumpy()[cell_start_nudging:, :],
        sp_exit.z_beta().asnumpy()[cell_start_nudging:, :],
        atol=2e-15,
    )
    # stencil 45_b, 52
    assert helpers.dallclose(
        solve_nonhydro.intermediate_fields.z_q.asnumpy()[cell_start_nudging:, :],
        sp_exit.z_q().asnumpy()[cell_start_nudging:, :],
        atol=2e-15,
    )
    # stencil 48, 49
    assert helpers.dallclose(
        solve_nonhydro.intermediate_fields.z_rho_expl.asnumpy()[cell_start_nudging:, :],
        sp_exit.z_rho_expl().asnumpy()[cell_start_nudging:, :],
        atol=2e-15,
    )
    # stencil 48, 49
    assert helpers.dallclose(
        solve_nonhydro.intermediate_fields.z_exner_expl.asnumpy()[cell_start_nudging:, :],
        sp_exit.z_exner_expl().asnumpy()[cell_start_nudging:, :],
        atol=2e-15,
    )

    # end
    assert helpers.dallclose(prognostic_state_nnew.rho.asnumpy(), sp_exit.rho_new().asnumpy())
    assert helpers.dallclose(
        prognostic_state_nnew.w.asnumpy(), sp_exit.w_new().asnumpy(), atol=7e-14
    )

    assert helpers.dallclose(prognostic_state_nnew.exner.asnumpy(), sp_exit.exner_new().asnumpy())
    assert helpers.dallclose(
        prognostic_state_nnew.theta_v.asnumpy(), sp_exit.theta_v_new().asnumpy()
    )


def construct_diagnostics(init_savepoint: sb.IconNonHydroInitSavepoint):
    return solve_nh_states.DiagnosticStateNonHydro(
        theta_v_ic=init_savepoint.theta_v_ic(),
        exner_pr=init_savepoint.exner_pr(),
        rho_ic=init_savepoint.rho_ic(),
        ddt_exner_phy=init_savepoint.ddt_exner_phy(),
        grf_tend_rho=init_savepoint.grf_tend_rho(),
        grf_tend_thv=init_savepoint.grf_tend_thv(),
        grf_tend_w=init_savepoint.grf_tend_w(),
        mass_fl_e=init_savepoint.mass_fl_e(),
        ddt_vn_phy=init_savepoint.ddt_vn_phy(),
        grf_tend_vn=init_savepoint.grf_tend_vn(),
        ddt_vn_apc_ntl1=init_savepoint.ddt_vn_apc_pc(1),
        ddt_vn_apc_ntl2=init_savepoint.ddt_vn_apc_pc(2),
        ddt_w_adv_ntl1=init_savepoint.ddt_w_adv_pc(1),
        ddt_w_adv_ntl2=init_savepoint.ddt_w_adv_pc(2),
        vt=init_savepoint.vt(),
        vn_ie=init_savepoint.vn_ie(),
        w_concorr_c=init_savepoint.w_concorr_c(),
        rho_incr=None,  # sp.rho_incr(),
        vn_incr=None,  # sp.vn_incr(),
        exner_incr=None,  # sp.exner_incr(),
        exner_dyn_incr=init_savepoint.exner_dyn_incr(),
    )


def create_vertical_params(vertical_config, grid_savepoint):
    return v_grid.VerticalGrid(
        config=vertical_config,
        vct_a=grid_savepoint.vct_a(),
        vct_b=grid_savepoint.vct_b(),
        _min_index_flat_horizontal_grad_pressure=grid_savepoint.nflat_gradp(),
    )


@pytest.mark.datatest
@pytest.mark.parametrize("istep_init, istep_exit", [(2, 2)])
@pytest.mark.parametrize(
    "experiment,step_date_init, step_date_exit",
    [
        (
            dt_utils.REGIONAL_EXPERIMENT,
            "2021-06-20T12:00:10.000",
            "2021-06-20T12:00:10.000",
        ),
        (
            dt_utils.GLOBAL_EXPERIMENT,
            "2000-01-01T00:00:02.000",
            "2000-01-01T00:00:02.000",
        ),
    ],
)
def test_nonhydro_corrector_step(
    istep_init,
    istep_exit,
    jstep_init,
    step_date_init,
    step_date_exit,
    icon_grid,
    savepoint_nonhydro_init,
    lowest_layer_thickness,
    model_top_height,
    stretch_factor,
    damping_height,
    grid_savepoint,
    metrics_savepoint,
    interpolation_savepoint,
    savepoint_nonhydro_exit,
    experiment,
    ndyn_substeps,
    caplog,
):
    caplog.set_level(logging.DEBUG)
    config = construct_config(experiment, ndyn_substeps)
    sp = savepoint_nonhydro_init
    nonhydro_params = solve_nh.NonHydrostaticParams(config)
    vertical_config = v_grid.VerticalGridConfig(
        icon_grid.num_levels,
        lowest_layer_thickness=lowest_layer_thickness,
        model_top_height=model_top_height,
        stretch_factor=stretch_factor,
        rayleigh_damping_height=damping_height,
    )
    vertical_params = create_vertical_params(vertical_config, grid_savepoint)
    dtime = sp.get_metadata("dtime").get("dtime")
    clean_mflx = sp.get_metadata("clean_mflx").get("clean_mflx")
    lprep_adv = sp.get_metadata("prep_adv").get("prep_adv")
    prep_adv = solve_nh_states.PrepAdvection(
        vn_traj=sp.vn_traj(),
        mass_flx_me=sp.mass_flx_me(),
        mass_flx_ic=sp.mass_flx_ic(),
        vol_flx_ic=field_alloc.allocate_zero_field(dims.CellDim, dims.KDim, grid=icon_grid),
    )

    nnow = 0
    nnew = 1

    diagnostic_state_nh = construct_diagnostics(sp)

    z_fields = solve_nh.IntermediateFields(
        z_gradh_exner=sp.z_gradh_exner(),
        z_alpha=sp.z_alpha(),
        z_beta=sp.z_beta(),
        z_w_expl=sp.z_w_expl(),
        z_exner_expl=sp.z_exner_expl(),
        z_q=sp.z_q(),
        z_contr_w_fl_l=sp.z_contr_w_fl_l(),
        z_rho_e=sp.z_rho_e(),
        z_theta_v_e=sp.z_theta_v_e(),
        z_graddiv_vn=sp.z_graddiv_vn(),
        z_rho_expl=sp.z_rho_expl(),
        z_dwdz_dd=sp.z_dwdz_dd(),
        z_kin_hor_e=sp.z_kin_hor_e(),
        z_vt_ie=sp.z_vt_ie(),
    )

    divdamp_fac_o2 = sp.divdamp_fac_o2()

    interpolation_state = construct_interpolation_state_for_nonhydro(interpolation_savepoint)
    metric_state_nonhydro = construct_nh_metric_state(metrics_savepoint, icon_grid.num_levels)

    cell_geometry: geometry.CellParams = grid_savepoint.construct_cell_geometry()
    edge_geometry: geometry.EdgeParams = grid_savepoint.construct_edge_geometry()

<<<<<<< HEAD
    solve_nonhydro = solve_nh.SolveNonhydro(
=======
    solve_nonhydro = solve_nh.SolveNonhydro(backend)
    solve_nonhydro.init(
>>>>>>> 89e24334
        grid=icon_grid,
        config=config,
        params=nonhydro_params,
        metric_state_nonhydro=metric_state_nonhydro,
        interpolation_state=interpolation_state,
        vertical_params=vertical_params,
        edge_geometry=edge_geometry,
        cell_geometry=cell_geometry,
        owner_mask=grid_savepoint.c_owner_mask(),
    )

    prognostic_state_ls = create_prognostic_states(sp)
    solve_nonhydro.set_timelevels(nnow, nnew)

    solve_nonhydro.run_corrector_step(
        diagnostic_state_nh=diagnostic_state_nh,
        prognostic_state=prognostic_state_ls,
        z_fields=z_fields,
        prep_adv=prep_adv,
        divdamp_fac_o2=divdamp_fac_o2,
        dtime=dtime,
        nnew=nnew,
        nnow=nnow,
        lclean_mflx=clean_mflx,
        lprep_adv=lprep_adv,
        at_last_substep=jstep_init == (ndyn_substeps - 1),
    )
    if icon_grid.limited_area:
        assert helpers.dallclose(solve_nonhydro._bdy_divdamp.asnumpy(), sp.bdy_divdamp().asnumpy())

    assert helpers.dallclose(solve_nonhydro.scal_divdamp.asnumpy(), sp.scal_divdamp().asnumpy())
    # stencil 10
    assert helpers.dallclose(
        diagnostic_state_nh.rho_ic.asnumpy(),
        savepoint_nonhydro_exit.rho_ic().asnumpy(),
    )
    # stencil 10
    assert helpers.dallclose(
        diagnostic_state_nh.theta_v_ic.asnumpy(),
        savepoint_nonhydro_exit.theta_v_ic().asnumpy(),
    )

    # stencil 17
    assert helpers.dallclose(
        z_fields.z_graddiv_vn.asnumpy(),
        savepoint_nonhydro_exit.z_graddiv_vn().asnumpy(),
        atol=1e-12,
    )

    # stencil 23,26, 27, 4th_order_divdamp
    assert helpers.dallclose(
        prognostic_state_ls[nnew].vn.asnumpy(),
        savepoint_nonhydro_exit.vn_new().asnumpy(),
        rtol=1e-9,  # TODO (magdalena) was 1e-10 for local experiment only
    )

    assert helpers.dallclose(
        prognostic_state_ls[nnew].exner.asnumpy(),
        savepoint_nonhydro_exit.exner_new().asnumpy(),
    )

    assert helpers.dallclose(
        prognostic_state_ls[nnew].rho.asnumpy(),
        savepoint_nonhydro_exit.rho_new().asnumpy(),
    )

    assert helpers.dallclose(
        prognostic_state_ls[nnew].w.asnumpy(),
        savepoint_nonhydro_exit.w_new().asnumpy(),
        atol=8e-14,
    )

    assert helpers.dallclose(
        prognostic_state_ls[nnew].theta_v.asnumpy(),
        savepoint_nonhydro_exit.theta_v_new().asnumpy(),
    )
    # stencil 31
    assert helpers.dallclose(
        solve_nonhydro.z_vn_avg.asnumpy(),
        savepoint_nonhydro_exit.z_vn_avg().asnumpy(),
        rtol=5e-7,
    )

    # stencil 32
    assert helpers.dallclose(
        diagnostic_state_nh.mass_fl_e.asnumpy(),
        savepoint_nonhydro_exit.mass_fl_e().asnumpy(),
        rtol=5e-7,  # TODO (magdalena) was rtol=1e-10 for local experiment only
    )

    # stencil 33, 34
    assert helpers.dallclose(
        prep_adv.mass_flx_me.asnumpy(),
        savepoint_nonhydro_exit.mass_flx_me().asnumpy(),
        rtol=5e-7,  # TODO (magdalena) was rtol=1e-10 for local experiment only
    )
    # stencil 33, 34
    assert helpers.dallclose(
        prep_adv.vn_traj.asnumpy(),
        savepoint_nonhydro_exit.vn_traj().asnumpy(),
        rtol=5e-7,  # TODO (magdalena) was rtol=1e-10 for local experiment only
    )
    # stencil 60 only relevant for last substep
    assert helpers.dallclose(
        diagnostic_state_nh.exner_dyn_incr.asnumpy(),
        savepoint_nonhydro_exit.exner_dyn_incr().asnumpy(),
        atol=1e-14,
    )


@pytest.mark.datatest
@pytest.mark.parametrize("istep_init,jstep_init, istep_exit,jstep_exit", [(1, 0, 2, 0)])
@pytest.mark.parametrize(
    "experiment,step_date_init, step_date_exit",
    [
        (
            dt_utils.REGIONAL_EXPERIMENT,
            "2021-06-20T12:00:10.000",
            "2021-06-20T12:00:10.000",
        ),
        (
            dt_utils.GLOBAL_EXPERIMENT,
            "2000-01-01T00:00:02.000",
            "2000-01-01T00:00:02.000",
        ),
    ],
)
def test_run_solve_nonhydro_single_step(
    istep_init,
    istep_exit,
    jstep_init,
    jstep_exit,
    step_date_init,
    step_date_exit,
    experiment,
    ndyn_substeps,
    icon_grid,
    savepoint_nonhydro_init,
    lowest_layer_thickness,
    model_top_height,
    stretch_factor,
    damping_height,
    grid_savepoint,
    metrics_savepoint,
    interpolation_savepoint,
    savepoint_nonhydro_exit,
    savepoint_nonhydro_step_exit,
    caplog,
):
    caplog.set_level(logging.DEBUG)
    config = construct_config(experiment, ndyn_substeps=ndyn_substeps)

    sp = savepoint_nonhydro_init
    sp_step_exit = savepoint_nonhydro_step_exit
    nonhydro_params = solve_nh.NonHydrostaticParams(config)
    vertical_config = v_grid.VerticalGridConfig(
        icon_grid.num_levels,
        lowest_layer_thickness=lowest_layer_thickness,
        model_top_height=model_top_height,
        stretch_factor=stretch_factor,
        rayleigh_damping_height=damping_height,
    )
    vertical_params = create_vertical_params(vertical_config, grid_savepoint)
    dtime = sp.get_metadata("dtime").get("dtime")
    lprep_adv = sp.get_metadata("prep_adv").get("prep_adv")
    clean_mflx = sp.get_metadata("clean_mflx").get("clean_mflx")
    prep_adv = solve_nh_states.PrepAdvection(
        vn_traj=sp.vn_traj(),
        mass_flx_me=sp.mass_flx_me(),
        mass_flx_ic=sp.mass_flx_ic(),
        vol_flx_ic=field_alloc.allocate_zero_field(dims.CellDim, dims.KDim, grid=icon_grid),
    )

    nnow = 0
    nnew = 1
    recompute = sp.get_metadata("recompute").get("recompute")
    linit = sp.get_metadata("linit").get("linit")

    diagnostic_state_nh = construct_diagnostics(sp)

    interpolation_state = construct_interpolation_state_for_nonhydro(interpolation_savepoint)
    metric_state_nonhydro = construct_nh_metric_state(metrics_savepoint, icon_grid.num_levels)

    cell_geometry: geometry.CellParams = grid_savepoint.construct_cell_geometry()
    edge_geometry: geometry.EdgeParams = grid_savepoint.construct_edge_geometry()

<<<<<<< HEAD
    solve_nonhydro = solve_nh.SolveNonhydro(
=======
    solve_nonhydro = solve_nh.SolveNonhydro(backend)
    solve_nonhydro.init(
>>>>>>> 89e24334
        grid=icon_grid,
        config=config,
        params=nonhydro_params,
        metric_state_nonhydro=metric_state_nonhydro,
        interpolation_state=interpolation_state,
        vertical_params=vertical_params,
        edge_geometry=edge_geometry,
        cell_geometry=cell_geometry,
        owner_mask=grid_savepoint.c_owner_mask(),
    )

    prognostic_state_ls = create_prognostic_states(sp)

    initial_divdamp_fac = sp.divdamp_fac_o2()
    solve_nonhydro.time_step(
        diagnostic_state_nh=diagnostic_state_nh,
        prognostic_state_ls=prognostic_state_ls,
        prep_adv=prep_adv,
        divdamp_fac_o2=initial_divdamp_fac,
        dtime=dtime,
        l_recompute=recompute,
        l_init=linit,
        nnew=nnew,
        nnow=nnow,
        lclean_mflx=clean_mflx,
        lprep_adv=lprep_adv,
        at_first_substep=jstep_init == 0,
        at_last_substep=jstep_init == (ndyn_substeps - 1),
    )
    prognostic_state_nnew = prognostic_state_ls[1]
    assert helpers.dallclose(
        prognostic_state_nnew.theta_v.asnumpy(),
        sp_step_exit.theta_v_new().asnumpy(),
    )

    assert helpers.dallclose(
        prognostic_state_nnew.exner.asnumpy(), sp_step_exit.exner_new().asnumpy()
    )

    assert helpers.dallclose(
        prognostic_state_nnew.vn.asnumpy(),
        savepoint_nonhydro_exit.vn_new().asnumpy(),
        rtol=1e-12,
        atol=1e-13,
    )

    assert helpers.dallclose(
        prognostic_state_nnew.rho.asnumpy(), savepoint_nonhydro_exit.rho_new().asnumpy()
    )

    assert helpers.dallclose(
        prognostic_state_nnew.w.asnumpy(),
        savepoint_nonhydro_exit.w_new().asnumpy(),
        atol=8e-14,
    )

    assert helpers.dallclose(
        diagnostic_state_nh.exner_dyn_incr.asnumpy(),
        savepoint_nonhydro_exit.exner_dyn_incr().asnumpy(),
        atol=1e-14,
    )


@pytest.mark.slow_tests
@pytest.mark.datatest
@pytest.mark.parametrize("experiment", [dt_utils.REGIONAL_EXPERIMENT])
@pytest.mark.parametrize(
    "istep_init, jstep_init, step_date_init, istep_exit, jstep_exit, step_date_exit, vn_only",
    [
        (1, 0, "2021-06-20T12:00:10.000", 2, 1, "2021-06-20T12:00:10.000", False),
        (1, 0, "2021-06-20T12:00:20.000", 2, 1, "2021-06-20T12:00:20.000", True),
    ],
)
def test_run_solve_nonhydro_multi_step(
    step_date_init,
    step_date_exit,
    icon_grid,
    savepoint_nonhydro_init,
    lowest_layer_thickness,
    model_top_height,
    stretch_factor,
    damping_height,
    grid_savepoint,
    vn_only,
    metrics_savepoint,
    interpolation_savepoint,
    savepoint_nonhydro_exit,
    savepoint_nonhydro_step_exit,
    experiment,
    ndyn_substeps,
):
    config = construct_config(experiment, ndyn_substeps=ndyn_substeps)
    sp = savepoint_nonhydro_init
    sp_step_exit = savepoint_nonhydro_step_exit
    nonhydro_params = solve_nh.NonHydrostaticParams(config)
    vertical_config = v_grid.VerticalGridConfig(
        icon_grid.num_levels,
        lowest_layer_thickness=lowest_layer_thickness,
        model_top_height=model_top_height,
        stretch_factor=stretch_factor,
        rayleigh_damping_height=damping_height,
    )
    vertical_params = create_vertical_params(vertical_config, grid_savepoint)
    dtime = sp.get_metadata("dtime").get("dtime")
    lprep_adv = sp.get_metadata("prep_adv").get("prep_adv")
    clean_mflx = sp.get_metadata("clean_mflx").get("clean_mflx")
    prep_adv = solve_nh_states.PrepAdvection(
        vn_traj=sp.vn_traj(),
        mass_flx_me=sp.mass_flx_me(),
        mass_flx_ic=sp.mass_flx_ic(),
        vol_flx_ic=field_alloc.allocate_zero_field(dims.CellDim, dims.KDim, grid=icon_grid),
    )

    nnow = 0
    nnew = 1
    recompute = sp.get_metadata("recompute").get("recompute")
    linit = sp.get_metadata("linit").get("linit")

    diagnostic_state_nh = construct_diagnostics(sp)
    prognostic_state_ls = create_prognostic_states(sp)

    interpolation_state = construct_interpolation_state_for_nonhydro(interpolation_savepoint)
    metric_state_nonhydro = construct_nh_metric_state(metrics_savepoint, icon_grid.num_levels)

    cell_geometry: geometry.CellParams = grid_savepoint.construct_cell_geometry()
    edge_geometry: geometry.EdgeParams = grid_savepoint.construct_edge_geometry()

<<<<<<< HEAD
    solve_nonhydro = solve_nh.SolveNonhydro(
=======
    solve_nonhydro = solve_nh.SolveNonhydro(backend)
    solve_nonhydro.init(
>>>>>>> 89e24334
        grid=icon_grid,
        config=config,
        params=nonhydro_params,
        metric_state_nonhydro=metric_state_nonhydro,
        interpolation_state=interpolation_state,
        vertical_params=vertical_params,
        edge_geometry=edge_geometry,
        cell_geometry=cell_geometry,
        owner_mask=grid_savepoint.c_owner_mask(),
    )

    for i_substep in range(ndyn_substeps):
        is_first_substep = i_substep == 0
        is_last_substep = i_substep == (ndyn_substeps - 1)
        solve_nonhydro.time_step(
            diagnostic_state_nh=diagnostic_state_nh,
            prognostic_state_ls=prognostic_state_ls,
            prep_adv=prep_adv,
            divdamp_fac_o2=sp.divdamp_fac_o2(),
            dtime=dtime,
            l_recompute=recompute,
            l_init=linit,
            nnew=nnew,
            nnow=nnow,
            lclean_mflx=clean_mflx,
            lprep_adv=lprep_adv,
            at_first_substep=is_first_substep,
            at_last_substep=is_last_substep,
        )
        linit = False
        recompute = False
        clean_mflx = False
        if not is_last_substep:
            ntemp = nnow
            nnow = nnew
            nnew = ntemp

    cell_start_lb_plus2 = icon_grid.start_index(
        h_grid.domain(dims.CellDim)(h_grid.Zone.LATERAL_BOUNDARY_LEVEL_3)
    )
    edge_start_lb_plus4 = icon_grid.start_index(
        h_grid.domain(dims.EdgeDim)(h_grid.Zone.LATERAL_BOUNDARY_LEVEL_5)
    )

    assert helpers.dallclose(
        diagnostic_state_nh.rho_ic.asnumpy()[cell_start_lb_plus2:, :],
        savepoint_nonhydro_exit.rho_ic().asnumpy()[cell_start_lb_plus2:, :],
    )

    assert helpers.dallclose(
        diagnostic_state_nh.theta_v_ic.asnumpy()[cell_start_lb_plus2:, :],
        savepoint_nonhydro_exit.theta_v_ic().asnumpy()[cell_start_lb_plus2:, :],
    )

    assert helpers.dallclose(
        solve_nonhydro.intermediate_fields.z_graddiv_vn.asnumpy()[edge_start_lb_plus4:, :],
        savepoint_nonhydro_exit.z_graddiv_vn().asnumpy()[edge_start_lb_plus4:, :],
        atol=1.0e-18,
    )

    assert helpers.dallclose(
        diagnostic_state_nh.mass_fl_e.asnumpy()[edge_start_lb_plus4:, :],
        savepoint_nonhydro_exit.mass_fl_e().asnumpy()[edge_start_lb_plus4:, :],
        atol=5e-7,
    )

    assert helpers.dallclose(
        prep_adv.mass_flx_me.asnumpy(),
        savepoint_nonhydro_exit.mass_flx_me().asnumpy(),
        atol=5e-7,
    )

    assert helpers.dallclose(
        prep_adv.vn_traj.asnumpy(),
        savepoint_nonhydro_exit.vn_traj().asnumpy(),
        atol=1e-12,
    )

    assert helpers.dallclose(
        prognostic_state_ls[nnew].theta_v.asnumpy(),
        sp_step_exit.theta_v_new().asnumpy(),
    )

    assert helpers.dallclose(
        prognostic_state_ls[nnew].rho.asnumpy(),
        savepoint_nonhydro_exit.rho_new().asnumpy(),
    )

    assert helpers.dallclose(
        prognostic_state_ls[nnew].exner.asnumpy(),
        sp_step_exit.exner_new().asnumpy(),
    )

    assert helpers.dallclose(
        prognostic_state_ls[nnew].w.asnumpy(),
        savepoint_nonhydro_exit.w_new().asnumpy(),
        atol=8e-14,
    )

    assert helpers.dallclose(
        prognostic_state_ls[nnew].vn.asnumpy(),
        savepoint_nonhydro_exit.vn_new().asnumpy(),
        atol=5e-13,
    )
    assert helpers.dallclose(
        diagnostic_state_nh.exner_dyn_incr.asnumpy(),
        savepoint_nonhydro_exit.exner_dyn_incr().asnumpy(),
        atol=1e-14,
    )


@pytest.mark.datatest
def test_non_hydrostatic_params(savepoint_nonhydro_init):
    config = solve_nh.NonHydrostaticConfig()
    params = solve_nh.NonHydrostaticParams(config)

    assert params.wgt_nnew_vel == savepoint_nonhydro_init.wgt_nnew_vel()
    assert params.wgt_nnow_vel == savepoint_nonhydro_init.wgt_nnow_vel()
    assert params.wgt_nnew_rth == savepoint_nonhydro_init.wgt_nnew_rth()
    assert params.wgt_nnow_rth == savepoint_nonhydro_init.wgt_nnow_rth()


def create_prognostic_states(sp):
    prognostic_state_nnow = prognostics.PrognosticState(
        w=sp.w_now(),
        vn=sp.vn_now(),
        theta_v=sp.theta_v_now(),
        rho=sp.rho_now(),
        exner=sp.exner_now(),
    )
    prognostic_state_nnew = prognostics.PrognosticState(
        w=sp.w_new(),
        vn=sp.vn_new(),
        theta_v=sp.theta_v_new(),
        rho=sp.rho_new(),
        exner=sp.exner_new(),
    )
    prognostic_state_ls = [prognostic_state_nnow, prognostic_state_nnew]
    return prognostic_state_ls<|MERGE_RESOLUTION|>--- conflicted
+++ resolved
@@ -147,13 +147,7 @@
     cell_geometry: geometry.CellParams = grid_savepoint.construct_cell_geometry()
     edge_geometry: geometry.EdgeParams = grid_savepoint.construct_edge_geometry()
 
-<<<<<<< HEAD
     solve_nonhydro = solve_nh.SolveNonhydro(
-=======
-    solve_nonhydro = solve_nh.SolveNonhydro(backend)
-    nlev = icon_grid.num_levels
-    solve_nonhydro.init(
->>>>>>> 89e24334
         grid=icon_grid,
         config=config,
         params=nonhydro_params,
@@ -163,6 +157,7 @@
         edge_geometry=edge_geometry,
         cell_geometry=cell_geometry,
         owner_mask=grid_savepoint.c_owner_mask(),
+        backend=backend,
     )
     nlev = icon_grid.num_levels
 
@@ -598,12 +593,7 @@
     cell_geometry: geometry.CellParams = grid_savepoint.construct_cell_geometry()
     edge_geometry: geometry.EdgeParams = grid_savepoint.construct_edge_geometry()
 
-<<<<<<< HEAD
     solve_nonhydro = solve_nh.SolveNonhydro(
-=======
-    solve_nonhydro = solve_nh.SolveNonhydro(backend)
-    solve_nonhydro.init(
->>>>>>> 89e24334
         grid=icon_grid,
         config=config,
         params=nonhydro_params,
@@ -613,6 +603,7 @@
         edge_geometry=edge_geometry,
         cell_geometry=cell_geometry,
         owner_mask=grid_savepoint.c_owner_mask(),
+        backend=backend,
     )
 
     prognostic_state_ls = create_prognostic_states(sp)
@@ -790,12 +781,7 @@
     cell_geometry: geometry.CellParams = grid_savepoint.construct_cell_geometry()
     edge_geometry: geometry.EdgeParams = grid_savepoint.construct_edge_geometry()
 
-<<<<<<< HEAD
     solve_nonhydro = solve_nh.SolveNonhydro(
-=======
-    solve_nonhydro = solve_nh.SolveNonhydro(backend)
-    solve_nonhydro.init(
->>>>>>> 89e24334
         grid=icon_grid,
         config=config,
         params=nonhydro_params,
@@ -805,6 +791,7 @@
         edge_geometry=edge_geometry,
         cell_geometry=cell_geometry,
         owner_mask=grid_savepoint.c_owner_mask(),
+        backend=backend,
     )
 
     prognostic_state_ls = create_prognostic_states(sp)
@@ -923,12 +910,7 @@
     cell_geometry: geometry.CellParams = grid_savepoint.construct_cell_geometry()
     edge_geometry: geometry.EdgeParams = grid_savepoint.construct_edge_geometry()
 
-<<<<<<< HEAD
     solve_nonhydro = solve_nh.SolveNonhydro(
-=======
-    solve_nonhydro = solve_nh.SolveNonhydro(backend)
-    solve_nonhydro.init(
->>>>>>> 89e24334
         grid=icon_grid,
         config=config,
         params=nonhydro_params,
@@ -938,6 +920,7 @@
         edge_geometry=edge_geometry,
         cell_geometry=cell_geometry,
         owner_mask=grid_savepoint.c_owner_mask(),
+        backend=backend,
     )
 
     for i_substep in range(ndyn_substeps):
