# ICON4Py - ICON inspired code in Python and GT4Py
#
# Copyright (c) 2022-2024, ETH Zurich and MeteoSwiss
# All rights reserved.
#
# Please, refer to the LICENSE file in the root directory.
# SPDX-License-Identifier: BSD-3-Clause

import logging

import pytest

import icon4py.model.common.grid.states as grid_states
from icon4py.model.atmosphere.dycore import (
    dycore_states,
    dycore_utils,
    fused_mo_solve_nonhydro_stencils_1_to_13,
    solve_nonhydro as solve_nh,
)
from icon4py.model.common import constants, dimension as dims
from icon4py.model.common.grid import horizontal as h_grid, vertical as v_grid
from icon4py.model.common.math import smagorinsky
from icon4py.model.common.utils import data_allocation as data_alloc
from icon4py.model.testing import (
    datatest_utils as dt_utils,
    helpers,
)

from . import utils


@pytest.mark.datatest
def test_validate_divdamp_fields_against_savepoint_values(
    grid_savepoint, savepoint_nonhydro_init, icon_grid, backend
):
    config = solve_nh.NonHydrostaticConfig()
    divdamp_fac_o2 = 0.032
    mean_cell_area = grid_savepoint.mean_cell_area()
    enh_divdamp_fac = data_alloc.zero_field(
        icon_grid,
        dims.KDim,
        backend=backend,
    )
    scal_divdamp = data_alloc.zero_field(
        icon_grid,
        dims.KDim,
        backend=backend,
    )
    bdy_divdamp = data_alloc.zero_field(
        icon_grid,
        dims.KDim,
        backend=backend,
    )
    smagorinsky.en_smag_fac_for_zero_nshift.with_backend(backend)(
        grid_savepoint.vct_a(),
        config.divdamp_fac,
        config.divdamp_fac2,
        config.divdamp_fac3,
        config.divdamp_fac4,
        config.divdamp_z,
        config.divdamp_z2,
        config.divdamp_z3,
        config.divdamp_z4,
        enh_divdamp_fac,
        offset_provider={"Koff": dims.KDim},
    )
    dycore_utils._calculate_scal_divdamp.with_backend(backend)(
        enh_divdamp_fac=enh_divdamp_fac,
        divdamp_order=config.divdamp_order,
        mean_cell_area=mean_cell_area,
        divdamp_fac_o2=divdamp_fac_o2,
        out=scal_divdamp,
        offset_provider={},
    )
    dycore_utils._calculate_bdy_divdamp.with_backend(backend)(
        scal_divdamp,
        config.nudge_max_coeff,
        constants.DBL_EPS,
        out=bdy_divdamp,
        offset_provider={},
    )

    assert helpers.dallclose(
        scal_divdamp.asnumpy(), savepoint_nonhydro_init.scal_divdamp().asnumpy()
    )
    assert helpers.dallclose(bdy_divdamp.asnumpy(), savepoint_nonhydro_init.bdy_divdamp().asnumpy())


@pytest.mark.datatest
@pytest.mark.parametrize("experiment", [dt_utils.REGIONAL_EXPERIMENT])
@pytest.mark.parametrize(
    "istep_init, step_date_init, substep_init, at_initial_timestep",
    [
        (1, "2021-06-20T12:00:10.000", 1, True),
        (2, "2021-06-20T12:00:10.000", 1, True),
        (1, "2021-06-20T12:00:10.000", 2, True),
        (2, "2021-06-20T12:00:10.000", 2, True),
        (1, "2021-06-20T12:00:20.000", 1, False),
        (2, "2021-06-20T12:00:20.000", 1, False),
        (1, "2021-06-20T12:00:20.000", 2, False),
        (2, "2021-06-20T12:00:20.000", 2, False),
    ],
)
def test_time_step_flags(
    experiment,
    istep_init,
    substep_init,
    step_date_init,
    at_initial_timestep,
    savepoint_nonhydro_init,
):
    sp = savepoint_nonhydro_init
    recompute = sp.get_metadata("recompute").get("recompute")
    clean_mflx = sp.get_metadata("clean_mflx").get("clean_mflx")
    linit = sp.get_metadata("linit").get("linit")

    assert recompute == (substep_init == 1)
    assert clean_mflx == (substep_init == 1)
    assert linit == (at_initial_timestep and (substep_init == 1))


@pytest.mark.embedded_remap_error
@pytest.mark.datatest
@pytest.mark.parametrize(
    "istep_init, substep_init, istep_exit, substep_exit, at_initial_timestep", [(1, 1, 1, 1, True)]
)
@pytest.mark.parametrize(
    "experiment, step_date_init, step_date_exit",
    [
        (
            dt_utils.REGIONAL_EXPERIMENT,
            "2021-06-20T12:00:10.000",
            "2021-06-20T12:00:10.000",
        ),
        (
            dt_utils.GLOBAL_EXPERIMENT,
            "2000-01-01T00:00:02.000",
            "2000-01-01T00:00:02.000",
        ),
    ],
)
def test_nonhydro_predictor_step(
    istep_init,
    istep_exit,
    substep_init,
    step_date_init,
    step_date_exit,
    icon_grid,
    savepoint_nonhydro_init,
    lowest_layer_thickness,
    model_top_height,
    stretch_factor,
    damping_height,
    grid_savepoint,
    metrics_savepoint,
    interpolation_savepoint,
    savepoint_nonhydro_exit,
    experiment,
    ndyn_substeps,
    at_initial_timestep,
    caplog,
    backend,
):
    caplog.set_level(logging.WARN)
    config = utils.construct_solve_nh_config(experiment, ndyn_substeps)
    sp = savepoint_nonhydro_init
    sp_exit = savepoint_nonhydro_exit
    nonhydro_params = solve_nh.NonHydrostaticParams(config)
    vertical_config = v_grid.VerticalGridConfig(
        icon_grid.num_levels,
        lowest_layer_thickness=lowest_layer_thickness,
        model_top_height=model_top_height,
        stretch_factor=stretch_factor,
        rayleigh_damping_height=damping_height,
    )
    vertical_params = utils.create_vertical_params(vertical_config, grid_savepoint)
    dtime = sp.get_metadata("dtime").get("dtime")

    diagnostic_state_nh = utils.construct_diagnostics(sp)

    interpolation_state = utils.construct_interpolation_state(interpolation_savepoint)
    metric_state_nonhydro = utils.construct_metric_state(metrics_savepoint, icon_grid.num_levels)

    cell_geometry: grid_states.CellParams = grid_savepoint.construct_cell_geometry()
    edge_geometry: grid_states.EdgeParams = grid_savepoint.construct_edge_geometry()

    solve_nonhydro = solve_nh.SolveNonhydro(
        grid=icon_grid,
        config=config,
        params=nonhydro_params,
        metric_state_nonhydro=metric_state_nonhydro,
        interpolation_state=interpolation_state,
        vertical_params=vertical_params,
        edge_geometry=edge_geometry,
        cell_geometry=cell_geometry,
        owner_mask=grid_savepoint.c_owner_mask(),
        backend=backend,
    )
    nlev = icon_grid.num_levels
    at_first_substep = substep_init == 1

    prognostic_states = utils.create_prognostic_states(sp)

    if not (at_initial_timestep and at_first_substep):
        diagnostic_state_nh.ddt_w_adv_pc.swap()
    if not at_first_substep:
        diagnostic_state_nh.ddt_vn_apc_pc.swap()

    solve_nonhydro.run_predictor_step(
        diagnostic_state_nh=diagnostic_state_nh,
        prognostic_states=prognostic_states,
        z_fields=solve_nonhydro.intermediate_fields,
        dtime=dtime,
        at_initial_timestep=at_initial_timestep,
        at_first_substep=at_first_substep,
    )

    cell_domain = h_grid.domain(dims.CellDim)
    edge_domain = h_grid.domain(dims.EdgeDim)

    cell_start_lateral_boundary_level_2 = icon_grid.start_index(
        cell_domain(h_grid.Zone.LATERAL_BOUNDARY_LEVEL_3)
    )
    cell_start_nudging = icon_grid.start_index(cell_domain(h_grid.Zone.NUDGING))

    edge_start_lateral_boundary_level_5 = icon_grid.start_index(
        edge_domain(h_grid.Zone.LATERAL_BOUNDARY_LEVEL_5)
    )
    edge_start_lateral_boundary_level_7 = icon_grid.start_index(
        edge_domain(h_grid.Zone.LATERAL_BOUNDARY_LEVEL_7)
    )
    edge_start_nudging_level_2 = icon_grid.start_index(edge_domain(h_grid.Zone.NUDGING_LEVEL_2))

    # stencils 2, 3
    assert helpers.dallclose(
        diagnostic_state_nh.exner_pr.asnumpy()[cell_start_lateral_boundary_level_2:, :],
        sp_exit.exner_pr().asnumpy()[cell_start_lateral_boundary_level_2:, :],
    )
    assert helpers.dallclose(
        solve_nonhydro.z_exner_ex_pr.asnumpy()[cell_start_lateral_boundary_level_2:, :],
        sp_exit.z_exner_ex_pr().asnumpy()[cell_start_lateral_boundary_level_2:, :],
    )

    # stencils 4,5
    assert helpers.dallclose(
        solve_nonhydro.z_exner_ic.asnumpy()[cell_start_lateral_boundary_level_2:, nlev - 1],
        sp_exit.z_exner_ic().asnumpy()[cell_start_lateral_boundary_level_2:, nlev - 1],
    )
    nflatlev = vertical_params.nflatlev
    assert helpers.dallclose(
        solve_nonhydro.z_exner_ic.asnumpy()[
            cell_start_lateral_boundary_level_2:, nflatlev : nlev - 1
        ],
        sp_exit.z_exner_ic().asnumpy()[cell_start_lateral_boundary_level_2:, nflatlev : nlev - 1],
        rtol=1.0e-9,
    )
    # stencil 6
    assert helpers.dallclose(
        solve_nonhydro.z_dexner_dz_c_1.asnumpy()[cell_start_lateral_boundary_level_2:, nflatlev:],
        sp_exit.z_dexner_dz_c(0).asnumpy()[cell_start_lateral_boundary_level_2:, nflatlev:],
        atol=5e-18,
    )

    # stencils 7,8,9
    assert helpers.dallclose(
        diagnostic_state_nh.rho_ic.asnumpy()[cell_start_lateral_boundary_level_2:, :],
        sp_exit.rho_ic().asnumpy()[cell_start_lateral_boundary_level_2:, :],
    )
    assert helpers.dallclose(
        solve_nonhydro.z_th_ddz_exner_c.asnumpy()[cell_start_lateral_boundary_level_2:, 1:],
        sp_exit.z_th_ddz_exner_c().asnumpy()[cell_start_lateral_boundary_level_2:, 1:],
        rtol=2.0e-12,
    )

    # stencils 7,8,9, 11
    assert helpers.dallclose(
        solve_nonhydro.z_theta_v_pr_ic.asnumpy()[cell_start_lateral_boundary_level_2:, :],
        sp_exit.z_theta_v_pr_ic().asnumpy()[cell_start_lateral_boundary_level_2:, :],
    )
    assert helpers.dallclose(
        diagnostic_state_nh.theta_v_ic.asnumpy()[cell_start_lateral_boundary_level_2:, :],
        sp_exit.theta_v_ic().asnumpy()[cell_start_lateral_boundary_level_2:, :],
    )
    # stencils 7,8,9, 13
    assert helpers.dallclose(
        solve_nonhydro.z_rth_pr_1.asnumpy()[cell_start_lateral_boundary_level_2:, :],
        sp_exit.z_rth_pr(0).asnumpy()[cell_start_lateral_boundary_level_2:, :],
    )
    assert helpers.dallclose(
        solve_nonhydro.z_rth_pr_2.asnumpy()[cell_start_lateral_boundary_level_2:, :],
        sp_exit.z_rth_pr(1).asnumpy()[cell_start_lateral_boundary_level_2:, :],
    )

    # stencils 12
    nflat_gradp = vertical_params.nflat_gradp
    assert helpers.dallclose(
        solve_nonhydro.z_dexner_dz_c_2.asnumpy()[
            cell_start_lateral_boundary_level_2:, nflat_gradp:
        ],
        sp_exit.z_dexner_dz_c(1).asnumpy()[cell_start_lateral_boundary_level_2:, nflat_gradp:],
        atol=1e-22,
    )

    # grad_green_gauss_cell_dsl
    assert helpers.dallclose(
        solve_nonhydro.z_grad_rth_1.asnumpy()[cell_start_lateral_boundary_level_2:, :],
        sp_exit.z_grad_rth(0).asnumpy()[cell_start_lateral_boundary_level_2:, :],
        rtol=1e-6,
        atol=1e-21,
    )
    assert helpers.dallclose(
        solve_nonhydro.z_grad_rth_2.asnumpy()[cell_start_lateral_boundary_level_2:, :],
        sp_exit.z_grad_rth(1).asnumpy()[cell_start_lateral_boundary_level_2:, :],
        rtol=1e-6,
        atol=1e-21,
    )
    assert helpers.dallclose(
        solve_nonhydro.z_grad_rth_3.asnumpy()[cell_start_lateral_boundary_level_2:, :],
        sp_exit.z_grad_rth(2).asnumpy()[cell_start_lateral_boundary_level_2:, :],
        rtol=5e-6,
        atol=1e-17,
    )
    assert helpers.dallclose(
        solve_nonhydro.z_grad_rth_4.asnumpy()[cell_start_lateral_boundary_level_2:, :],
        sp_exit.z_grad_rth(3).asnumpy()[cell_start_lateral_boundary_level_2:, :],
        rtol=1e-6,
        atol=1e-21,
    )

    # compute_horizontal_advection_of_rho_and_theta
    assert helpers.dallclose(
        solve_nonhydro.intermediate_fields.z_rho_e.asnumpy()[
            edge_start_lateral_boundary_level_7:, :
        ],
        sp_exit.z_rho_e().asnumpy()[edge_start_lateral_boundary_level_7:, :],
    )
    assert helpers.dallclose(
        solve_nonhydro.intermediate_fields.z_theta_v_e.asnumpy()[
            edge_start_lateral_boundary_level_7:, :
        ],
        sp_exit.z_theta_v_e().asnumpy()[edge_start_lateral_boundary_level_7:, :],
    )

    # stencils 18,19, 20, 22
    assert helpers.dallclose(
        solve_nonhydro.intermediate_fields.z_gradh_exner.asnumpy()[edge_start_nudging_level_2:, :],
        sp_exit.z_gradh_exner().asnumpy()[edge_start_nudging_level_2:, :],
        atol=1e-20,
    )
    # stencil 21
    assert helpers.dallclose(
        solve_nonhydro.z_hydro_corr.asnumpy()[edge_start_nudging_level_2:, nlev - 1],
        sp_exit.z_hydro_corr().asnumpy()[edge_start_nudging_level_2:, nlev - 1],
        atol=1e-20,
    )
    prognostic_state_nnew = prognostic_states.next
    vn_new_reference = sp_exit.vn_new().asnumpy()

    # stencils 24
    assert helpers.dallclose(
        prognostic_state_nnew.vn.asnumpy()[edge_start_nudging_level_2:, :],
        vn_new_reference[edge_start_nudging_level_2:, :],
        atol=6e-15,
    )
    # stencil 29
    assert helpers.dallclose(
        prognostic_state_nnew.vn.asnumpy()[:edge_start_nudging_level_2, :],
        vn_new_reference[:edge_start_nudging_level_2, :],
    )

    # stencil 30
    assert helpers.dallclose(
        solve_nonhydro.z_vn_avg.asnumpy()[edge_start_lateral_boundary_level_5:, :],
        sp_exit.z_vn_avg().asnumpy()[edge_start_lateral_boundary_level_5:, :],
        atol=5e-14,
    )
    # stencil 30
    assert helpers.dallclose(
        solve_nonhydro.intermediate_fields.z_graddiv_vn.asnumpy()[
            edge_start_lateral_boundary_level_5:, :
        ],
        sp_exit.z_graddiv_vn().asnumpy()[edge_start_lateral_boundary_level_5:, :],
        atol=5e-20,
    )
    # stencil 30
    assert helpers.dallclose(
        diagnostic_state_nh.vt.asnumpy(),
        sp_exit.vt().asnumpy(),
        atol=5e-14,
    )

    # stencil 32
    assert helpers.dallclose(
        diagnostic_state_nh.mass_fl_e.asnumpy(),
        sp_exit.mass_fl_e().asnumpy(),
        atol=4e-12,
    )
    # stencil 32
    # TODO: @abishekg7 higher tol.
    assert helpers.dallclose(
        solve_nonhydro.z_theta_v_fl_e.asnumpy()[edge_start_lateral_boundary_level_5:, :],
        sp_exit.z_theta_v_fl_e().asnumpy()[edge_start_lateral_boundary_level_5:, :],
        atol=1e-9,
    )

    # stencil 35,36, 37,38
    assert helpers.dallclose(
        diagnostic_state_nh.vn_ie.asnumpy()[edge_start_lateral_boundary_level_5:, :],
        sp_exit.vn_ie().asnumpy()[edge_start_lateral_boundary_level_5:, :],
        atol=2e-14,
    )

    # stencil 35,36, 37,38
    assert helpers.dallclose(
        solve_nonhydro.intermediate_fields.z_vt_ie.asnumpy()[
            edge_start_lateral_boundary_level_5:, :
        ],
        sp_exit.z_vt_ie().asnumpy()[edge_start_lateral_boundary_level_5:, :],
        atol=2e-14,
    )
    # stencil 35,36
    assert helpers.dallclose(
        solve_nonhydro.intermediate_fields.z_kin_hor_e.asnumpy()[
            edge_start_lateral_boundary_level_5:, :
        ],
        sp_exit.z_kin_hor_e().asnumpy()[edge_start_lateral_boundary_level_5:, :],
        atol=1e-20,
    )
    # stencil 35
    assert helpers.dallclose(
        solve_nonhydro.z_w_concorr_me.asnumpy()[edge_start_lateral_boundary_level_5:, nflatlev:],
        sp_exit.z_w_concorr_me().asnumpy()[edge_start_lateral_boundary_level_5:, nflatlev:],
        atol=1e-15,
    )

    # stencils 39,40
    assert helpers.dallclose(
        diagnostic_state_nh.w_concorr_c.asnumpy(),
        sp_exit.w_concorr_c().asnumpy(),
        atol=1e-15,
    )

    # stencil 41
    assert helpers.dallclose(
        solve_nonhydro.z_flxdiv_mass.asnumpy(),
        sp_exit.z_flxdiv_mass().asnumpy(),
        atol=5e-13,  # TODO (magdalena) was 5e-15 for local experiment only
    )

    # TODO: @abishekg7 higher tol.
    assert helpers.dallclose(
        solve_nonhydro.z_flxdiv_theta.asnumpy(),
        sp_exit.z_flxdiv_theta().asnumpy(),
        atol=5e-12,
    )

    # stencils 43, 46, 47
    assert helpers.dallclose(
        solve_nonhydro.intermediate_fields.z_contr_w_fl_l.asnumpy()[cell_start_nudging:, :],
        sp_exit.z_contr_w_fl_l().asnumpy()[cell_start_nudging:, :],
        atol=2e-15,
    )

    # stencil 43
    assert helpers.dallclose(
        solve_nonhydro.intermediate_fields.z_w_expl.asnumpy()[cell_start_nudging:, 1:nlev],
        sp_exit.z_w_expl().asnumpy()[cell_start_nudging:, 1:nlev],
        atol=1e-14,
    )

    # stencil 44, 45
    assert helpers.dallclose(
        solve_nonhydro.intermediate_fields.z_alpha.asnumpy()[cell_start_nudging:, :],
        sp_exit.z_alpha().asnumpy()[cell_start_nudging:, :],
        atol=5e-13,
    )
    # stencil 44
    assert helpers.dallclose(
        solve_nonhydro.intermediate_fields.z_beta.asnumpy()[cell_start_nudging:, :],
        sp_exit.z_beta().asnumpy()[cell_start_nudging:, :],
        atol=2e-15,
    )
    # stencil 45_b, 52
    assert helpers.dallclose(
        solve_nonhydro.intermediate_fields.z_q.asnumpy()[
            cell_start_nudging:, : icon_grid.num_levels
        ],
        sp_exit.z_q().asnumpy()[cell_start_nudging:, : icon_grid.num_levels],
        atol=2e-15,
    )
    # stencil 48, 49
    assert helpers.dallclose(
        solve_nonhydro.intermediate_fields.z_rho_expl.asnumpy()[cell_start_nudging:, :],
        sp_exit.z_rho_expl().asnumpy()[cell_start_nudging:, :],
        atol=2e-15,
    )
    # stencil 48, 49
    assert helpers.dallclose(
        solve_nonhydro.intermediate_fields.z_exner_expl.asnumpy()[cell_start_nudging:, :],
        sp_exit.z_exner_expl().asnumpy()[cell_start_nudging:, :],
        atol=2e-15,
    )

    # end
    assert helpers.dallclose(prognostic_state_nnew.rho.asnumpy(), sp_exit.rho_new().asnumpy())
    assert helpers.dallclose(
        prognostic_state_nnew.w.asnumpy(), sp_exit.w_new().asnumpy(), atol=7e-14
    )

    assert helpers.dallclose(prognostic_state_nnew.exner.asnumpy(), sp_exit.exner_new().asnumpy())
    assert helpers.dallclose(
        prognostic_state_nnew.theta_v.asnumpy(), sp_exit.theta_v_new().asnumpy()
    )


@pytest.mark.embedded_remap_error
@pytest.mark.datatest
@pytest.mark.parametrize(
    "istep_init, substep_init, istep_exit, substep_exit, at_initial_timestep", [(2, 1, 2, 1, True)]
)
@pytest.mark.parametrize(
    "experiment, step_date_init, step_date_exit",
    [
        (
            dt_utils.REGIONAL_EXPERIMENT,
            "2021-06-20T12:00:10.000",
            "2021-06-20T12:00:10.000",
        ),
        (
            dt_utils.GLOBAL_EXPERIMENT,
            "2000-01-01T00:00:02.000",
            "2000-01-01T00:00:02.000",
        ),
    ],
)
def test_nonhydro_corrector_step(
    istep_init,
    istep_exit,
    substep_init,
    step_date_init,
    step_date_exit,
    icon_grid,
    savepoint_nonhydro_init,
    lowest_layer_thickness,
    model_top_height,
    stretch_factor,
    damping_height,
    grid_savepoint,
    metrics_savepoint,
    interpolation_savepoint,
    savepoint_nonhydro_exit,
    experiment,
    ndyn_substeps,
    at_initial_timestep,
    caplog,
    backend,
):
    caplog.set_level(logging.WARN)
    config = utils.construct_solve_nh_config(experiment, ndyn_substeps)
    init_savepoint = savepoint_nonhydro_init
    nonhydro_params = solve_nh.NonHydrostaticParams(config)
    vertical_config = v_grid.VerticalGridConfig(
        icon_grid.num_levels,
        lowest_layer_thickness=lowest_layer_thickness,
        model_top_height=model_top_height,
        stretch_factor=stretch_factor,
        rayleigh_damping_height=damping_height,
    )
    vertical_params = utils.create_vertical_params(vertical_config, grid_savepoint)
    dtime = init_savepoint.get_metadata("dtime").get("dtime")
    lprep_adv = init_savepoint.get_metadata("prep_adv").get("prep_adv")
    prep_adv = dycore_states.PrepAdvection(
        vn_traj=init_savepoint.vn_traj(),
        mass_flx_me=init_savepoint.mass_flx_me(),
        mass_flx_ic=init_savepoint.mass_flx_ic(),
        vol_flx_ic=data_alloc.zero_field(icon_grid, dims.CellDim, dims.KDim, backend=backend),
    )

    diagnostic_state_nh = utils.construct_diagnostics(init_savepoint)

    z_fields = solve_nh.IntermediateFields(
        z_gradh_exner=init_savepoint.z_gradh_exner(),
        z_alpha=init_savepoint.z_alpha(),
        z_beta=init_savepoint.z_beta(),
        z_w_expl=init_savepoint.z_w_expl(),
        z_exner_expl=init_savepoint.z_exner_expl(),
        z_q=init_savepoint.z_q(),
        z_contr_w_fl_l=init_savepoint.z_contr_w_fl_l(),
        z_rho_e=init_savepoint.z_rho_e(),
        z_theta_v_e=init_savepoint.z_theta_v_e(),
        z_graddiv_vn=init_savepoint.z_graddiv_vn(),
        z_rho_expl=init_savepoint.z_rho_expl(),
        z_dwdz_dd=init_savepoint.z_dwdz_dd(),
        z_kin_hor_e=init_savepoint.z_kin_hor_e(),
        z_vt_ie=init_savepoint.z_vt_ie(),
    )

    divdamp_fac_o2 = init_savepoint.divdamp_fac_o2()

    interpolation_state = utils.construct_interpolation_state(interpolation_savepoint)
    metric_state_nonhydro = utils.construct_metric_state(metrics_savepoint, icon_grid.num_levels)

    cell_geometry: grid_states.CellParams = grid_savepoint.construct_cell_geometry()
    edge_geometry: grid_states.EdgeParams = grid_savepoint.construct_edge_geometry()

    solve_nonhydro = solve_nh.SolveNonhydro(
        grid=icon_grid,
        config=config,
        params=nonhydro_params,
        metric_state_nonhydro=metric_state_nonhydro,
        interpolation_state=interpolation_state,
        vertical_params=vertical_params,
        edge_geometry=edge_geometry,
        cell_geometry=cell_geometry,
        owner_mask=grid_savepoint.c_owner_mask(),
        backend=backend,
    )
    at_first_substep = substep_init == 1
    at_last_substep = substep_init == ndyn_substeps

    prognostic_states = utils.create_prognostic_states(init_savepoint)

    if not (at_initial_timestep and at_first_substep):
        diagnostic_state_nh.ddt_w_adv_pc.swap()
    if not at_first_substep:
        diagnostic_state_nh.ddt_vn_apc_pc.swap()

    solve_nonhydro.run_corrector_step(
        diagnostic_state_nh=diagnostic_state_nh,
        prognostic_states=prognostic_states,
        z_fields=z_fields,
        prep_adv=prep_adv,
        divdamp_fac_o2=divdamp_fac_o2,
        dtime=dtime,
        lprep_adv=lprep_adv,
        at_first_substep=at_first_substep,
        at_last_substep=at_last_substep,
    )

    if icon_grid.limited_area:
        assert helpers.dallclose(
            solve_nonhydro._bdy_divdamp.asnumpy(), init_savepoint.bdy_divdamp().asnumpy()
        )

    assert helpers.dallclose(
        solve_nonhydro.scal_divdamp.asnumpy(), init_savepoint.scal_divdamp().asnumpy()
    )
    # stencil 10
    assert helpers.dallclose(
        diagnostic_state_nh.rho_ic.asnumpy(),
        savepoint_nonhydro_exit.rho_ic().asnumpy(),
    )
    # stencil 10
    assert helpers.dallclose(
        diagnostic_state_nh.theta_v_ic.asnumpy(),
        savepoint_nonhydro_exit.theta_v_ic().asnumpy(),
    )

    # stencil 17
    assert helpers.dallclose(
        z_fields.z_graddiv_vn.asnumpy(),
        savepoint_nonhydro_exit.z_graddiv_vn().asnumpy(),
        atol=1e-12,
    )

    # stencil 23,26, 27, 4th_order_divdamp
    assert helpers.dallclose(
        prognostic_states.next.vn.asnumpy(),
        savepoint_nonhydro_exit.vn_new().asnumpy(),
        rtol=1e-9,  # TODO (magdalena) was 1e-10 for local experiment only
    )

    assert helpers.dallclose(
        prognostic_states.next.exner.asnumpy(),
        savepoint_nonhydro_exit.exner_new().asnumpy(),
    )

    assert helpers.dallclose(
        prognostic_states.next.rho.asnumpy(),
        savepoint_nonhydro_exit.rho_new().asnumpy(),
    )

    assert helpers.dallclose(
        prognostic_states.next.w.asnumpy(),
        savepoint_nonhydro_exit.w_new().asnumpy(),
        atol=8e-14,
    )

    assert helpers.dallclose(
        prognostic_states.next.theta_v.asnumpy(),
        savepoint_nonhydro_exit.theta_v_new().asnumpy(),
    )
    # stencil 31
    assert helpers.dallclose(
        solve_nonhydro.z_vn_avg.asnumpy()[solve_nonhydro._start_edge_lateral_boundary_level_5 :, :],
        savepoint_nonhydro_exit.z_vn_avg().asnumpy()[
            solve_nonhydro._start_edge_lateral_boundary_level_5 :, :
        ],
        rtol=5e-7,
    )

    # stencil 32
    assert helpers.dallclose(
        diagnostic_state_nh.mass_fl_e.asnumpy(),
        savepoint_nonhydro_exit.mass_fl_e().asnumpy(),
        rtol=5e-7,  # TODO (magdalena) was rtol=1e-10 for local experiment only
    )

    # stencil 33, 34
    assert helpers.dallclose(
        prep_adv.mass_flx_me.asnumpy(),
        savepoint_nonhydro_exit.mass_flx_me().asnumpy(),
        rtol=5e-7,  # TODO (magdalena) was rtol=1e-10 for local experiment only
    )
    # stencil 33, 34
    assert helpers.dallclose(
        prep_adv.vn_traj.asnumpy(),
        savepoint_nonhydro_exit.vn_traj().asnumpy(),
        rtol=5e-7,  # TODO (magdalena) was rtol=1e-10 for local experiment only
    )
    # stencil 60 only relevant for last substep
    assert helpers.dallclose(
        diagnostic_state_nh.exner_dyn_incr.asnumpy(),
        savepoint_nonhydro_exit.exner_dyn_incr().asnumpy(),
        atol=1e-14,
    )


@pytest.mark.embedded_remap_error
@pytest.mark.datatest
@pytest.mark.parametrize(
    "istep_init, substep_init, istep_exit, substep_exit, at_initial_timestep", [(1, 1, 2, 1, True)]
)
@pytest.mark.parametrize(
    "experiment, step_date_init, step_date_exit",
    [
        (
            dt_utils.REGIONAL_EXPERIMENT,
            "2021-06-20T12:00:10.000",
            "2021-06-20T12:00:10.000",
        ),
        (
            dt_utils.GLOBAL_EXPERIMENT,
            "2000-01-01T00:00:02.000",
            "2000-01-01T00:00:02.000",
        ),
    ],
)
def test_run_solve_nonhydro_single_step(
    istep_init,
    istep_exit,
    substep_init,
    substep_exit,
    step_date_init,
    step_date_exit,
    experiment,
    ndyn_substeps,
    icon_grid,
    savepoint_nonhydro_init,
    lowest_layer_thickness,
    model_top_height,
    stretch_factor,
    damping_height,
    grid_savepoint,
    metrics_savepoint,
    interpolation_savepoint,
    savepoint_nonhydro_exit,
    savepoint_nonhydro_step_final,
    at_initial_timestep,
    caplog,
    backend,
):
    caplog.set_level(logging.WARN)
    config = utils.construct_solve_nh_config(experiment, ndyn_substeps)

    sp = savepoint_nonhydro_init
    sp_step_exit = savepoint_nonhydro_step_final
    nonhydro_params = solve_nh.NonHydrostaticParams(config)
    vertical_config = v_grid.VerticalGridConfig(
        icon_grid.num_levels,
        lowest_layer_thickness=lowest_layer_thickness,
        model_top_height=model_top_height,
        stretch_factor=stretch_factor,
        rayleigh_damping_height=damping_height,
    )
    vertical_params = utils.create_vertical_params(vertical_config, grid_savepoint)
    dtime = sp.get_metadata("dtime").get("dtime")
    lprep_adv = sp.get_metadata("prep_adv").get("prep_adv")
    prep_adv = dycore_states.PrepAdvection(
        vn_traj=sp.vn_traj(),
        mass_flx_me=sp.mass_flx_me(),
        mass_flx_ic=sp.mass_flx_ic(),
        vol_flx_ic=data_alloc.zero_field(icon_grid, dims.CellDim, dims.KDim, backend=backend),
    )

    diagnostic_state_nh = utils.construct_diagnostics(sp)

    interpolation_state = utils.construct_interpolation_state(interpolation_savepoint)
    metric_state_nonhydro = utils.construct_metric_state(metrics_savepoint, icon_grid.num_levels)

    cell_geometry: grid_states.CellParams = grid_savepoint.construct_cell_geometry()
    edge_geometry: grid_states.EdgeParams = grid_savepoint.construct_edge_geometry()

    solve_nonhydro = solve_nh.SolveNonhydro(
        grid=icon_grid,
        config=config,
        params=nonhydro_params,
        metric_state_nonhydro=metric_state_nonhydro,
        interpolation_state=interpolation_state,
        vertical_params=vertical_params,
        edge_geometry=edge_geometry,
        cell_geometry=cell_geometry,
        owner_mask=grid_savepoint.c_owner_mask(),
        backend=backend,
    )

    prognostic_states = utils.create_prognostic_states(sp)

    initial_divdamp_fac = sp.divdamp_fac_o2()
    solve_nonhydro.time_step(
        diagnostic_state_nh=diagnostic_state_nh,
        prognostic_states=prognostic_states,
        prep_adv=prep_adv,
        divdamp_fac_o2=initial_divdamp_fac,
        dtime=dtime,
        at_initial_timestep=at_initial_timestep,
        lprep_adv=lprep_adv,
        at_first_substep=substep_init == 1,
        at_last_substep=substep_init == ndyn_substeps,
    )
    prognostic_state_nnew = prognostic_states.next
    assert helpers.dallclose(
        prognostic_state_nnew.theta_v.asnumpy(),
        sp_step_exit.theta_v_new().asnumpy(),
    )

    assert helpers.dallclose(
        prognostic_state_nnew.exner.asnumpy(), sp_step_exit.exner_new().asnumpy()
    )

    assert helpers.dallclose(
        prognostic_state_nnew.vn.asnumpy(),
        savepoint_nonhydro_exit.vn_new().asnumpy(),
        rtol=1e-12,
        atol=1e-13,
    )

    assert helpers.dallclose(
        prognostic_state_nnew.rho.asnumpy(), savepoint_nonhydro_exit.rho_new().asnumpy()
    )

    assert helpers.dallclose(
        prognostic_state_nnew.w.asnumpy(),
        savepoint_nonhydro_exit.w_new().asnumpy(),
        atol=8e-14,
    )

    assert helpers.dallclose(
        diagnostic_state_nh.exner_dyn_incr.asnumpy(),
        savepoint_nonhydro_exit.exner_dyn_incr().asnumpy(),
        atol=1e-14,
    )


# why is this not run for APE?
@pytest.mark.embedded_remap_error
@pytest.mark.datatest
@pytest.mark.parametrize("experiment", [dt_utils.REGIONAL_EXPERIMENT])
@pytest.mark.parametrize(
    "istep_init, substep_init, step_date_init, istep_exit, substep_exit, step_date_exit,  at_initial_timestep",
    [
        (1, 1, "2021-06-20T12:00:10.000", 2, 2, "2021-06-20T12:00:10.000", True),
        (1, 1, "2021-06-20T12:00:20.000", 2, 2, "2021-06-20T12:00:20.000", False),
    ],
)
def test_run_solve_nonhydro_multi_step(
    step_date_init,
    step_date_exit,
    icon_grid,
    savepoint_nonhydro_init,
    lowest_layer_thickness,
    model_top_height,
    stretch_factor,
    damping_height,
    grid_savepoint,
    metrics_savepoint,
    interpolation_savepoint,
    savepoint_nonhydro_exit,
    savepoint_nonhydro_step_final,
    experiment,
    ndyn_substeps,
    backend,
    at_initial_timestep,
):
    config = utils.construct_solve_nh_config(experiment, ndyn_substeps)
    sp = savepoint_nonhydro_init
    sp_step_exit = savepoint_nonhydro_step_final
    nonhydro_params = solve_nh.NonHydrostaticParams(config)
    vertical_config = v_grid.VerticalGridConfig(
        icon_grid.num_levels,
        lowest_layer_thickness=lowest_layer_thickness,
        model_top_height=model_top_height,
        stretch_factor=stretch_factor,
        rayleigh_damping_height=damping_height,
    )
    vertical_params = utils.create_vertical_params(vertical_config, grid_savepoint)
    dtime = sp.get_metadata("dtime").get("dtime")
    lprep_adv = sp.get_metadata("prep_adv").get("prep_adv")
    prep_adv = dycore_states.PrepAdvection(
        vn_traj=sp.vn_traj(),
        mass_flx_me=sp.mass_flx_me(),
        mass_flx_ic=sp.mass_flx_ic(),
        vol_flx_ic=data_alloc.zero_field(icon_grid, dims.CellDim, dims.KDim, backend=backend),
    )

    linit = sp.get_metadata("linit").get("linit")

    diagnostic_state_nh = utils.construct_diagnostics(sp, swap_ddt_w_adv_pc=not linit)
    prognostic_states = utils.create_prognostic_states(sp)

    interpolation_state = utils.construct_interpolation_state(interpolation_savepoint)
    metric_state_nonhydro = utils.construct_metric_state(metrics_savepoint, icon_grid.num_levels)

    cell_geometry: grid_states.CellParams = grid_savepoint.construct_cell_geometry()
    edge_geometry: grid_states.EdgeParams = grid_savepoint.construct_edge_geometry()

    solve_nonhydro = solve_nh.SolveNonhydro(
        grid=icon_grid,
        config=config,
        params=nonhydro_params,
        metric_state_nonhydro=metric_state_nonhydro,
        interpolation_state=interpolation_state,
        vertical_params=vertical_params,
        edge_geometry=edge_geometry,
        cell_geometry=cell_geometry,
        owner_mask=grid_savepoint.c_owner_mask(),
        backend=backend,
    )

    for i_substep in range(ndyn_substeps):
        at_first_substep = i_substep == 0
        at_last_substep = i_substep == (ndyn_substeps - 1)

        if not (at_initial_timestep and at_first_substep):
            diagnostic_state_nh.ddt_w_adv_pc.swap()
        if not at_first_substep:
            diagnostic_state_nh.ddt_vn_apc_pc.swap()

        solve_nonhydro.time_step(
            diagnostic_state_nh=diagnostic_state_nh,
            prognostic_states=prognostic_states,
            prep_adv=prep_adv,
            divdamp_fac_o2=sp.divdamp_fac_o2(),
            dtime=dtime,
            at_initial_timestep=at_initial_timestep,
            lprep_adv=lprep_adv,
            at_first_substep=at_first_substep,
            at_last_substep=at_last_substep,
        )

        if not at_last_substep:
            prognostic_states.swap()

    cell_start_lb_plus2 = icon_grid.start_index(
        h_grid.domain(dims.CellDim)(h_grid.Zone.LATERAL_BOUNDARY_LEVEL_3)
    )
    edge_start_lb_plus4 = icon_grid.start_index(
        h_grid.domain(dims.EdgeDim)(h_grid.Zone.LATERAL_BOUNDARY_LEVEL_5)
    )

    assert helpers.dallclose(
        diagnostic_state_nh.rho_ic.asnumpy()[cell_start_lb_plus2:, :],
        savepoint_nonhydro_exit.rho_ic().asnumpy()[cell_start_lb_plus2:, :],
    )

    assert helpers.dallclose(
        diagnostic_state_nh.theta_v_ic.asnumpy()[cell_start_lb_plus2:, :],
        savepoint_nonhydro_exit.theta_v_ic().asnumpy()[cell_start_lb_plus2:, :],
    )

    assert helpers.dallclose(
        solve_nonhydro.intermediate_fields.z_graddiv_vn.asnumpy()[edge_start_lb_plus4:, :],
        savepoint_nonhydro_exit.z_graddiv_vn().asnumpy()[edge_start_lb_plus4:, :],
        atol=1.0e-18,
    )

    assert helpers.dallclose(
        diagnostic_state_nh.mass_fl_e.asnumpy()[edge_start_lb_plus4:, :],
        savepoint_nonhydro_exit.mass_fl_e().asnumpy()[edge_start_lb_plus4:, :],
        atol=5e-7,
    )

    assert helpers.dallclose(
        prep_adv.mass_flx_me.asnumpy(),
        savepoint_nonhydro_exit.mass_flx_me().asnumpy(),
        atol=5e-7,
    )

    assert helpers.dallclose(
        prep_adv.vn_traj.asnumpy(),
        savepoint_nonhydro_exit.vn_traj().asnumpy(),
        atol=1e-12,
    )

    assert helpers.dallclose(
        prognostic_states.next.theta_v.asnumpy(),
        sp_step_exit.theta_v_new().asnumpy(),
    )

    assert helpers.dallclose(
        prognostic_states.next.rho.asnumpy(),
        savepoint_nonhydro_exit.rho_new().asnumpy(),
    )

    assert helpers.dallclose(
        prognostic_states.next.exner.asnumpy(),
        sp_step_exit.exner_new().asnumpy(),
    )

    assert helpers.dallclose(
        prognostic_states.next.w.asnumpy(),
        savepoint_nonhydro_exit.w_new().asnumpy(),
        atol=8e-14,
    )

    assert helpers.dallclose(
        prognostic_states.next.vn.asnumpy(),
        savepoint_nonhydro_exit.vn_new().asnumpy(),
        atol=5e-13,
    )
    assert helpers.dallclose(
        diagnostic_state_nh.exner_dyn_incr.asnumpy(),
        savepoint_nonhydro_exit.exner_dyn_incr().asnumpy(),
        atol=1e-14,
    )


@pytest.mark.datatest
def test_non_hydrostatic_params(savepoint_nonhydro_init):
    config = solve_nh.NonHydrostaticConfig()
    params = solve_nh.NonHydrostaticParams(config)

    assert params.wgt_nnew_vel == savepoint_nonhydro_init.wgt_nnew_vel()
    assert params.wgt_nnow_vel == savepoint_nonhydro_init.wgt_nnow_vel()
    assert params.wgt_nnew_rth == savepoint_nonhydro_init.wgt_nnew_rth()
    assert params.wgt_nnow_rth == savepoint_nonhydro_init.wgt_nnow_rth()


@pytest.mark.embedded_remap_error
@pytest.mark.datatest
@pytest.mark.parametrize("at_initial_timestep", [(True)])
@pytest.mark.parametrize(
    "experiment, step_date_init, step_date_exit",
    [
        # (
        #     dt_utils.REGIONAL_EXPERIMENT,
        #     "2021-06-20T12:00:10.000",
        #     "2021-06-20T12:00:10.000",
        # ),
        (
            dt_utils.GLOBAL_EXPERIMENT,
            "2000-01-01T00:00:02.000",
            "2000-01-01T00:00:02.000",
        ),
    ],
)
def test_run_solve_nonhydro_1_to_13_predictor(
    step_date_init,
    step_date_exit,
    experiment,
    ndyn_substeps,
    icon_grid,
    lowest_layer_thickness,
    model_top_height,
    stretch_factor,
    damping_height,
    grid_savepoint,
    metrics_savepoint,
    interpolation_savepoint,
    savepoint_nonhydro_exit,
    at_initial_timestep,
    substep_init,
    substep_exit,
    savepoint_nonhydro_init,
    savepoint_nonhydro_15_28_init,
    backend,
):
    vertical_config = v_grid.VerticalGridConfig(
        icon_grid.num_levels,
        lowest_layer_thickness=lowest_layer_thickness,
        model_top_height=model_top_height,
        stretch_factor=stretch_factor,
        rayleigh_damping_height=damping_height,
    )
    vertical_params = utils.create_vertical_params(vertical_config, grid_savepoint)
    vert_idx = data_alloc.index_field(
        dim=dims.KDim, grid=icon_grid, backend=backend, extend={dims.KDim: 1}
    )
    horz_idx = data_alloc.index_field(dim=dims.CellDim, grid=icon_grid, backend=backend)

    rho_nnow = savepoint_nonhydro_init.rho_now()
    theta_v_nnow = savepoint_nonhydro_init.theta_v_now()
    exner_pr = savepoint_nonhydro_init.exner_pr()
    rho_ic = savepoint_nonhydro_init.rho_ic()
    exner_nnow = savepoint_nonhydro_init.exner_now()
    theta_v_ic = savepoint_nonhydro_init.theta_v_ic()

    # local fields
    z_rth_pr_1 = data_alloc.zero_field(icon_grid, dims.CellDim, dims.KDim, backend=backend)
    z_rth_pr_2 = data_alloc.zero_field(icon_grid, dims.CellDim, dims.KDim, backend=backend)
    z_theta_v_pr_ic = data_alloc.zero_field(
        icon_grid, dims.CellDim, dims.KDim, extend={dims.KDim: 1}, backend=backend
    )
    z_th_ddz_exner_c = data_alloc.zero_field(icon_grid, dims.CellDim, dims.KDim, backend=backend)
    z_exner_ic = data_alloc.zero_field(
        icon_grid, dims.CellDim, dims.KDim, extend={dims.KDim: 1}, backend=backend
    )
    z_exner_ex_pr = data_alloc.zero_field(
        icon_grid, dims.CellDim, dims.KDim, extend={dims.KDim: 1}, backend=backend
    )
    z_dexner_dz_c_1 = data_alloc.zero_field(icon_grid, dims.CellDim, dims.KDim, backend=backend)
    z_dexner_dz_c_2 = data_alloc.zero_field(icon_grid, dims.CellDim, dims.KDim, backend=backend)

    limited_area = icon_grid.limited_area
    params_config = solve_nh.NonHydrostaticConfig()
    igradp_method = params_config.igradp_method.value
    n_lev = icon_grid.num_levels
    nflatlev = vertical_params.nflatlev
    nflat_gradp = vertical_params.nflat_gradp

    cell_domain = h_grid.domain(dims.CellDim)
    start_cell_lateral_boundary = icon_grid.start_index(cell_domain(h_grid.Zone.LATERAL_BOUNDARY))
    start_cell_lateral_boundary_level_3 = icon_grid.start_index(
        cell_domain(h_grid.Zone.LATERAL_BOUNDARY_LEVEL_3)
    )
    start_cell_halo_level_2 = icon_grid.start_index(cell_domain(h_grid.Zone.HALO_LEVEL_2))
    end_cell_end = icon_grid.end_index(cell_domain(h_grid.Zone.END))
    end_cell_halo = icon_grid.end_index(cell_domain(h_grid.Zone.HALO))
    end_cell_halo_level_2 = icon_grid.end_index((cell_domain(h_grid.Zone.HALO_LEVEL_2)))

    rho_ref_mc = metrics_savepoint.rho_ref_mc()
    theta_ref_mc = metrics_savepoint.theta_ref_mc()
    theta_ref_ic = metrics_savepoint.theta_ref_ic()
    d2dexdz2_fac1_mc = metrics_savepoint.d2dexdz2_fac1_mc()
    d2dexdz2_fac2_mc = metrics_savepoint.d2dexdz2_fac2_mc()
    wgtfacq_c = metrics_savepoint.wgtfacq_c_dsl()
    wgtfac_c = metrics_savepoint.wgtfac_c()
    vwind_expl_wgt = metrics_savepoint.vwind_expl_wgt()
    d_exner_dz_ref_ic = metrics_savepoint.d_exner_dz_ref_ic()
    ddqz_z_half = metrics_savepoint.ddqz_z_half()
    exner_exfac = metrics_savepoint.exner_exfac()
    exner_ref_mc = metrics_savepoint.exner_ref_mc()
    inv_ddqz_z_full = metrics_savepoint.inv_ddqz_z_full()

    z_rth_pr_1_ref = savepoint_nonhydro_15_28_init.z_rth_pr(0)
    z_rth_pr_2_ref = savepoint_nonhydro_15_28_init.z_rth_pr(1)
    z_exner_ex_pr_ref = savepoint_nonhydro_15_28_init.z_exner_ex_pr()
    exner_pr_ref = savepoint_nonhydro_15_28_init.exner_pr()
    rho_ic_ref = savepoint_nonhydro_15_28_init.rho_ic()
    z_exner_ic_ref = savepoint_nonhydro_exit.z_exner_ic()
    z_theta_v_pr_ic_ref = savepoint_nonhydro_15_28_init.z_theta_v_pr_ic()
    theta_v_ic_ref = savepoint_nonhydro_15_28_init.theta_v_ic()
    z_dexner_dz_c_1_ref = savepoint_nonhydro_15_28_init.z_dexner_dz_c(0)
    z_dexner_dz_c_2_ref = savepoint_nonhydro_15_28_init.z_dexner_dz_c(1)

    k_field = data_alloc.index_field(
        dim=dims.KDim, grid=icon_grid, extend={dims.KDim: 1}, backend=backend
    )

    fused_mo_solve_nonhydro_stencils_1_to_13.fused_mo_solve_nonhydro_stencils_1_to_13_predictor.with_backend(
        backend
    )(
        rho_nnow=rho_nnow,
        rho_ref_mc=rho_ref_mc,
        theta_v_nnow=theta_v_nnow,
        theta_ref_mc=theta_ref_mc,
        z_rth_pr_1=z_rth_pr_1,
        z_rth_pr_2=z_rth_pr_2,
        z_theta_v_pr_ic=z_theta_v_pr_ic,
        theta_ref_ic=theta_ref_ic,
        wgtfacq_c=wgtfacq_c,
        wgtfac_c=wgtfac_c,
        vwind_expl_wgt=vwind_expl_wgt,
        exner_pr=exner_pr,
        d_exner_dz_ref_ic=d_exner_dz_ref_ic,
        ddqz_z_half=ddqz_z_half,
        z_th_ddz_exner_c=z_th_ddz_exner_c,
        k_field=k_field,
        rho_ic=rho_ic,
        z_exner_ic=z_exner_ic,
        exner_exfac=exner_exfac,
        exner_nnow=exner_nnow,
        exner_ref_mc=exner_ref_mc,
        z_exner_ex_pr=z_exner_ex_pr,
        z_dexner_dz_c_1=z_dexner_dz_c_1,
        z_dexner_dz_c_2=z_dexner_dz_c_2,
        theta_v_ic=theta_v_ic,
        inv_ddqz_z_full=inv_ddqz_z_full,
        d2dexdz2_fac1_mc=d2dexdz2_fac1_mc,
        d2dexdz2_fac2_mc=d2dexdz2_fac2_mc,
        horz_idx=horz_idx,
        vert_idx=vert_idx,
        limited_area=limited_area,
        igradp_method=igradp_method,
        n_lev=n_lev,
        nflatlev=nflatlev,
        nflat_gradp=nflat_gradp,
        start_cell_lateral_boundary=start_cell_lateral_boundary,
        start_cell_lateral_boundary_level_3=start_cell_lateral_boundary_level_3,
        start_cell_halo_level_2=start_cell_halo_level_2,
        end_cell_end=end_cell_end,
        end_cell_halo=end_cell_halo,
        end_cell_halo_level_2=end_cell_halo_level_2,
        horizontal_start=0,
        horizontal_end=icon_grid.num_cells,
        vertical_start=0,
        vertical_end=icon_grid.num_levels + 1,
        offset_provider={
            "Koff": dims.KDim,
        },
    )
    lb = start_cell_lateral_boundary_level_3

    assert helpers.dallclose(z_rth_pr_1.asnumpy(), z_rth_pr_1_ref.asnumpy())
    assert helpers.dallclose(z_rth_pr_2.asnumpy(), z_rth_pr_2_ref.asnumpy())
    assert helpers.dallclose(z_exner_ex_pr.asnumpy(), z_exner_ex_pr_ref.asnumpy())
    assert helpers.dallclose(exner_pr.asnumpy(), exner_pr_ref.asnumpy())
    assert helpers.dallclose(rho_ic.asnumpy(), rho_ic_ref.asnumpy())

    assert helpers.dallclose(
        z_exner_ic.asnumpy()[:, nflatlev:], z_exner_ic_ref.asnumpy()[:, nflatlev:], rtol=1e-11
    )

    assert helpers.dallclose(
        z_theta_v_pr_ic.asnumpy()[lb:, :], z_theta_v_pr_ic_ref.asnumpy()[lb:, :]
    )
    assert helpers.dallclose(theta_v_ic.asnumpy()[lb:, :], theta_v_ic_ref.asnumpy()[lb:, :])
    assert helpers.dallclose(
        z_dexner_dz_c_1.asnumpy()[lb:, nflatlev:],
        z_dexner_dz_c_1_ref.asnumpy()[lb:, nflatlev:],
        atol=1e-6,
    )  # TODO: check
    assert helpers.dallclose(
        z_dexner_dz_c_2.asnumpy()[lb:, nflat_gradp:],
        z_dexner_dz_c_2_ref.asnumpy()[lb:, nflat_gradp:],
        atol=1e-7,
    )


@pytest.mark.embedded_remap_error
@pytest.mark.datatest
@pytest.mark.parametrize("at_initial_timestep, istep_init", [(True, 2)])
@pytest.mark.parametrize(
    "experiment, step_date_init, step_date_exit",
    [
        (
            dt_utils.REGIONAL_EXPERIMENT,
            "2021-06-20T12:00:10.000",
            "2021-06-20T12:00:10.000",
        ),
        # (
        #     dt_utils.GLOBAL_EXPERIMENT,
        #     "2000-01-01T00:00:02.000",
        #     "2000-01-01T00:00:02.000",
        # ),
    ],
)
def test_run_solve_nonhydro_1_to_13_corrector(
    step_date_init,
    step_date_exit,
    experiment,
    ndyn_substeps,
    icon_grid,
    lowest_layer_thickness,
    model_top_height,
    stretch_factor,
    damping_height,
    grid_savepoint,
    metrics_savepoint,
    interpolation_savepoint,
    savepoint_nonhydro_exit,
    at_initial_timestep,
    istep_init,
    substep_init,
    substep_exit,
    savepoint_nonhydro_init,
    savepoint_nonhydro_15_28_init,
    backend,
):
    dtime = savepoint_nonhydro_init.get_metadata("dtime").get("dtime")
    vert_idx = data_alloc.index_field(
        dim=dims.KDim, grid=icon_grid, backend=backend, extend={dims.KDim: 1}
    )
    horz_idx = data_alloc.index_field(dim=dims.CellDim, grid=icon_grid, backend=backend)

    rho_nnow = savepoint_nonhydro_init.rho_now()
    rho_nvar = savepoint_nonhydro_init.rho_new()

    w = savepoint_nonhydro_init.w_new()
    w_concorr_c = savepoint_nonhydro_init.w_concorr_c()
    theta_v_nnow = savepoint_nonhydro_init.theta_v_now()
    theta_v_nvar = savepoint_nonhydro_init.theta_v_new()
    exner_pr = savepoint_nonhydro_init.exner_pr()
    rho_ic = savepoint_nonhydro_init.rho_ic()
    theta_v_ic = savepoint_nonhydro_init.theta_v_ic()
    wgt_nnow_rth = savepoint_nonhydro_init.wgt_nnow_rth()
    wgt_nnew_rth = savepoint_nonhydro_init.wgt_nnew_rth()

    z_theta_v_pr_ic = data_alloc.zero_field(
        icon_grid, dims.CellDim, dims.KDim, extend={dims.KDim: 1}, backend=backend
    )
    z_th_ddz_exner_c = data_alloc.zero_field(icon_grid, dims.CellDim, dims.KDim, backend=backend)

    cell_domain = h_grid.domain(dims.CellDim)
    start_cell_lateral_boundary_level_3 = icon_grid.start_index(
        cell_domain(h_grid.Zone.LATERAL_BOUNDARY_LEVEL_3)
    )

    end_cell_local = icon_grid.end_index(cell_domain(h_grid.Zone.LOCAL))

    wgtfac_c = metrics_savepoint.wgtfac_c()
    theta_ref_mc = metrics_savepoint.theta_ref_mc()
    vwind_expl_wgt = metrics_savepoint.vwind_expl_wgt()
    d_exner_dz_ref_ic = metrics_savepoint.d_exner_dz_ref_ic()
    ddqz_z_half = metrics_savepoint.ddqz_z_half()

    rho_ic_ref = savepoint_nonhydro_15_28_init.rho_ic()
    z_theta_v_pr_ic_ref = savepoint_nonhydro_15_28_init.z_theta_v_pr_ic()
    theta_v_ic_ref = savepoint_nonhydro_15_28_init.theta_v_ic()

    fused_mo_solve_nonhydro_stencils_1_to_13.fused_mo_solve_nonhydro_stencils_1_to_13_corrector.with_backend(
        backend
    )(
        w=w,
        w_concorr_c=w_concorr_c,
        ddqz_z_half=ddqz_z_half,
        rho_nnow=rho_nnow,
        rho_nvar=rho_nvar,
        theta_v_nnow=theta_v_nnow,
        theta_v_nvar=theta_v_nvar,
        wgtfac_c=wgtfac_c,
        theta_ref_mc=theta_ref_mc,
        vwind_expl_wgt=vwind_expl_wgt,
        exner_pr=exner_pr,
        d_exner_dz_ref_ic=d_exner_dz_ref_ic,
        rho_ic=rho_ic,
        z_theta_v_pr_ic=z_theta_v_pr_ic,
        theta_v_ic=theta_v_ic,
        z_th_ddz_exner_c=z_th_ddz_exner_c,
        dtime=dtime,
        wgt_nnow_rth=wgt_nnow_rth,
        wgt_nnew_rth=wgt_nnew_rth,
        horz_idx=horz_idx,
        vert_idx=vert_idx,
        start_cell_lateral_boundary_level_3=start_cell_lateral_boundary_level_3,
        end_cell_local=end_cell_local,
<<<<<<< HEAD
        # horizontal_start= 0,
        # horizontal_end=icon_grid.num_cells,
        # vertical_start= 1,
        # vertical_end=icon_grid.num_levels ,
            offset_provider={
=======
        horizontal_start=0,
        horizontal_end=icon_grid.num_cells,
        vertical_start=1,
        vertical_end=icon_grid.num_levels,
        offset_provider={
>>>>>>> 16b517bb
            "Koff": dims.KDim,
        },
    )
    lb = start_cell_lateral_boundary_level_3

    assert helpers.dallclose(rho_ic.asnumpy()[lb:,], rho_ic_ref.asnumpy()[lb:,])

    assert helpers.dallclose(theta_v_ic.asnumpy()[lb:,], theta_v_ic_ref.asnumpy()[lb:,])

    assert helpers.dallclose(
        z_theta_v_pr_ic.asnumpy()[lb:, : icon_grid.num_levels - 1],
        z_theta_v_pr_ic_ref.asnumpy()[lb:, : icon_grid.num_levels - 1],
        atol=1e-9,
    )<|MERGE_RESOLUTION|>--- conflicted
+++ resolved
@@ -1354,19 +1354,11 @@
         vert_idx=vert_idx,
         start_cell_lateral_boundary_level_3=start_cell_lateral_boundary_level_3,
         end_cell_local=end_cell_local,
-<<<<<<< HEAD
-        # horizontal_start= 0,
-        # horizontal_end=icon_grid.num_cells,
-        # vertical_start= 1,
-        # vertical_end=icon_grid.num_levels ,
-            offset_provider={
-=======
         horizontal_start=0,
         horizontal_end=icon_grid.num_cells,
         vertical_start=1,
         vertical_end=icon_grid.num_levels,
         offset_provider={
->>>>>>> 16b517bb
             "Koff": dims.KDim,
         },
     )
