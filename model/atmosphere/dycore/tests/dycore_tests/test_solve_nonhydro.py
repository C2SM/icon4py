--- conflicted
+++ resolved
@@ -221,6 +221,7 @@
         cell_domain(h_grid.Zone.LATERAL_BOUNDARY_LEVEL_3)
     )
     cell_start_nudging = icon_grid.start_index(cell_domain(h_grid.Zone.NUDGING))
+
     edge_start_lateral_boundary_level_5 = icon_grid.start_index(
         edge_domain(h_grid.Zone.LATERAL_BOUNDARY_LEVEL_5)
     )
@@ -325,7 +326,6 @@
         atol=1e-21,
     )
 
-    # TODO Fix REGIONAL
     # compute_horizontal_advection_of_rho_and_theta
     assert helpers.dallclose(
         solve_nonhydro.intermediate_fields.z_rho_e.asnumpy()[
@@ -479,13 +479,10 @@
         sp_exit.z_beta().asnumpy()[cell_start_nudging:, :],
         atol=2e-15,
     )
-
     # stencil 45_b, 52
     assert helpers.dallclose(
-        solve_nonhydro.intermediate_fields.z_q.asnumpy()[
-            cell_start_nudging:, : icon_grid.num_levels
-        ],
-        sp_exit.z_q().asnumpy()[cell_start_nudging:, : icon_grid.num_levels],
+        solve_nonhydro.intermediate_fields.z_q.asnumpy()[cell_start_nudging:, :],
+        sp_exit.z_q().asnumpy()[cell_start_nudging:, :],
         atol=2e-15,
     )
     # stencil 48, 49
@@ -618,21 +615,12 @@
     at_first_substep = substep_init == 1
     at_last_substep = substep_init == ndyn_substeps
 
-<<<<<<< HEAD
     prognostic_states = utils.create_prognostic_states(init_savepoint)
-    solve_nonhydro.update_time_levels_for_velocity_tendencies(
-        diagnostic_state_nh,
-        at_first_substep=at_first_substep,
-        at_initial_timestep=at_initial_timestep,
-    )
-=======
-    prognostic_states = utils.create_prognostic_states(sp)
 
     if not (at_initial_timestep and at_first_substep):
         diagnostic_state_nh.ddt_w_adv_pc.swap()
     if not at_first_substep:
         diagnostic_state_nh.ddt_vn_apc_pc.swap()
->>>>>>> dab637c9
 
     solve_nonhydro.run_corrector_step(
         diagnostic_state_nh=diagnostic_state_nh,
@@ -699,7 +687,7 @@
         prognostic_states.next.theta_v.asnumpy(),
         savepoint_nonhydro_exit.theta_v_new().asnumpy(),
     )
-    # stencil 31 - TODO savepoint value starts differing from 0.0 at 1688 which is a n edge boundary
+    # stencil 31
     assert helpers.dallclose(
         solve_nonhydro.z_vn_avg.asnumpy()[solve_nonhydro._start_edge_lateral_boundary_level_5 :, :],
         savepoint_nonhydro_exit.z_vn_avg().asnumpy()[
