# ICON4Py - ICON inspired code in Python and GT4Py
#
# Copyright (c) 2022-2024, ETH Zurich and MeteoSwiss
# All rights reserved.
#
# Please, refer to the LICENSE file in the root directory.
# SPDX-License-Identifier: BSD-3-Clause

import logging

import gt4py.next as gtx
import pytest

import icon4py.model.common.grid.states as grid_states
from icon4py.model.atmosphere.dycore import (
    dycore_states,
    dycore_utils,
    solve_nonhydro as solve_nh,
)
from icon4py.model.atmosphere.dycore.stencils import (
    compute_cell_diagnostics_for_dycore,
    compute_edge_diagnostics_for_dycore_and_update_vn,
    compute_horizontal_velocity_quantities,
    compute_hydrostatic_correction_term,
    vertically_implicit_dycore_solver,
)
from icon4py.model.common import constants, dimension as dims
from icon4py.model.common.grid import horizontal as h_grid, vertical as v_grid
from icon4py.model.common.math import smagorinsky
from icon4py.model.common.utils import data_allocation as data_alloc
from icon4py.model.testing import (
    datatest_utils as dt_utils,
    helpers,
)

from . import utils


@pytest.mark.datatest
def test_validate_divdamp_fields_against_savepoint_values(
    grid_savepoint, savepoint_nonhydro_init, icon_grid, backend
):
    config = solve_nh.NonHydrostaticConfig()
    second_order_divdamp_factor = 0.032
    mean_cell_area = grid_savepoint.mean_cell_area()
    interpolated_fourth_order_divdamp_factor = data_alloc.zero_field(
        icon_grid,
        dims.KDim,
        backend=backend,
    )
    fourth_order_divdamp_scaling_coeff = data_alloc.zero_field(
        icon_grid,
        dims.KDim,
        backend=backend,
    )
    reduced_fourth_order_divdamp_coeff_at_nest_boundary = data_alloc.zero_field(
        icon_grid,
        dims.KDim,
        backend=backend,
    )
    smagorinsky.en_smag_fac_for_zero_nshift.with_backend(backend)(
        grid_savepoint.vct_a(),
        config.fourth_order_divdamp_factor,
        config.fourth_order_divdamp_factor2,
        config.fourth_order_divdamp_factor3,
        config.fourth_order_divdamp_factor4,
        config.fourth_order_divdamp_z,
        config.fourth_order_divdamp_z2,
        config.fourth_order_divdamp_z3,
        config.fourth_order_divdamp_z4,
        interpolated_fourth_order_divdamp_factor,
        offset_provider={"Koff": dims.KDim},
    )
    dycore_utils._calculate_fourth_order_divdamp_scaling_coeff.with_backend(backend)(
        interpolated_fourth_order_divdamp_factor=interpolated_fourth_order_divdamp_factor,
        divdamp_order=config.divdamp_order,
        mean_cell_area=mean_cell_area,
        second_order_divdamp_factor=second_order_divdamp_factor,
        out=fourth_order_divdamp_scaling_coeff,
        offset_provider={},
    )
    dycore_utils._calculate_reduced_fourth_order_divdamp_coeff_at_nest_boundary.with_backend(
        backend
    )(
        fourth_order_divdamp_scaling_coeff,
        config.max_nudging_coefficient,
        constants.DBL_EPS,
        out=reduced_fourth_order_divdamp_coeff_at_nest_boundary,
        offset_provider={},
    )

    assert helpers.dallclose(
        fourth_order_divdamp_scaling_coeff.asnumpy(),
        savepoint_nonhydro_init.scal_divdamp().asnumpy(),
    )
    assert helpers.dallclose(
        reduced_fourth_order_divdamp_coeff_at_nest_boundary.asnumpy(),
        savepoint_nonhydro_init.bdy_divdamp().asnumpy(),
    )


@pytest.mark.datatest
@pytest.mark.parametrize("experiment", [dt_utils.REGIONAL_EXPERIMENT])
@pytest.mark.parametrize(
    "istep_init, step_date_init, substep_init, at_initial_timestep",
    [
        (1, "2021-06-20T12:00:10.000", 1, True),
        (2, "2021-06-20T12:00:10.000", 1, True),
        (1, "2021-06-20T12:00:10.000", 2, True),
        (2, "2021-06-20T12:00:10.000", 2, True),
        (1, "2021-06-20T12:00:20.000", 1, False),
        (2, "2021-06-20T12:00:20.000", 1, False),
        (1, "2021-06-20T12:00:20.000", 2, False),
        (2, "2021-06-20T12:00:20.000", 2, False),
    ],
)
def test_time_step_flags(
    experiment,
    istep_init,
    substep_init,
    step_date_init,
    at_initial_timestep,
    savepoint_nonhydro_init,
):
    sp = savepoint_nonhydro_init

    recompute = sp.get_metadata("recompute").get("recompute")
    clean_mflx = sp.get_metadata("clean_mflx").get("clean_mflx")
    linit = sp.get_metadata("linit").get("linit")

    assert recompute == (substep_init == 1)
    assert clean_mflx == (substep_init == 1)
    assert linit == (at_initial_timestep and (substep_init == 1))


@pytest.mark.embedded_remap_error
@pytest.mark.datatest
@pytest.mark.parametrize("at_initial_timestep", [True])
@pytest.mark.parametrize(
    "experiment, step_date_init, step_date_exit",
    [
        (
            dt_utils.REGIONAL_EXPERIMENT,
            "2021-06-20T12:00:10.000",
            "2021-06-20T12:00:10.000",
        ),
        (
            dt_utils.GLOBAL_EXPERIMENT,
            "2000-01-01T00:00:02.000",
            "2000-01-01T00:00:02.000",
        ),
    ],
)
def test_nonhydro_predictor_step(
    istep_init,
    istep_exit,
    substep_init,
    step_date_init,
    step_date_exit,
    icon_grid,
    savepoint_nonhydro_init,
    lowest_layer_thickness,
    model_top_height,
    stretch_factor,
    damping_height,
    grid_savepoint,
    metrics_savepoint,
    interpolation_savepoint,
    savepoint_nonhydro_exit,
    experiment,
    ndyn_substeps,
    at_initial_timestep,
    caplog,
    backend,
):
    caplog.set_level(logging.WARN)
    config = utils.construct_solve_nh_config(experiment, ndyn_substeps)
    sp = savepoint_nonhydro_init
    sp_exit = savepoint_nonhydro_exit
    nonhydro_params = solve_nh.NonHydrostaticParams(config)
    vertical_config = v_grid.VerticalGridConfig(
        icon_grid.num_levels,
        lowest_layer_thickness=lowest_layer_thickness,
        model_top_height=model_top_height,
        stretch_factor=stretch_factor,
        rayleigh_damping_height=damping_height,
    )
    vertical_params = utils.create_vertical_params(vertical_config, grid_savepoint)
    dtime = sp.get_metadata("dtime").get("dtime")

    diagnostic_state_nh = utils.construct_diagnostics(sp, icon_grid, backend)

    interpolation_state = utils.construct_interpolation_state(interpolation_savepoint)
    metric_state_nonhydro = utils.construct_metric_state(metrics_savepoint, icon_grid.num_levels)

    cell_geometry: grid_states.CellParams = grid_savepoint.construct_cell_geometry()
    edge_geometry: grid_states.EdgeParams = grid_savepoint.construct_edge_geometry()

    solve_nonhydro = solve_nh.SolveNonhydro(
        grid=icon_grid,
        config=config,
        params=nonhydro_params,
        metric_state_nonhydro=metric_state_nonhydro,
        interpolation_state=interpolation_state,
        vertical_params=vertical_params,
        edge_geometry=edge_geometry,
        cell_geometry=cell_geometry,
        owner_mask=grid_savepoint.c_owner_mask(),
        backend=backend,
    )
    nlev = icon_grid.num_levels
    at_first_substep = substep_init == 1

    prognostic_states = utils.create_prognostic_states(sp)

    if not (at_initial_timestep and at_first_substep):
        diagnostic_state_nh.vertical_wind_advective_tendency.swap()
    if not at_first_substep:
        diagnostic_state_nh.normal_wind_advective_tendency.swap()

    solve_nonhydro.run_predictor_step(
        diagnostic_state_nh=diagnostic_state_nh,
        prognostic_states=prognostic_states,
        z_fields=solve_nonhydro.intermediate_fields,
        dtime=dtime,
        at_initial_timestep=at_initial_timestep,
        at_first_substep=at_first_substep,
    )

    cell_domain = h_grid.domain(dims.CellDim)
    edge_domain = h_grid.domain(dims.EdgeDim)

    cell_start_lateral_boundary_level_2 = icon_grid.start_index(
        cell_domain(h_grid.Zone.LATERAL_BOUNDARY_LEVEL_3)
    )

    edge_start_lateral_boundary_level_5 = icon_grid.start_index(
        edge_domain(h_grid.Zone.LATERAL_BOUNDARY_LEVEL_5)
    )

    edge_start_lateral_boundary_level_7 = icon_grid.start_index(
        edge_domain(h_grid.Zone.LATERAL_BOUNDARY_LEVEL_7)
    )
    edge_start_nudging_level_2 = icon_grid.start_index(edge_domain(h_grid.Zone.NUDGING_LEVEL_2))

    # stencils 2, 3
    assert helpers.dallclose(
        diagnostic_state_nh.perturbed_exner_at_cells_on_model_levels.asnumpy()[
            cell_start_lateral_boundary_level_2:, :
        ],
        sp_exit.exner_pr().asnumpy()[cell_start_lateral_boundary_level_2:, :],
    )
    assert helpers.dallclose(
        solve_nonhydro.temporal_extrapolation_of_perturbed_exner.asnumpy()[
            cell_start_lateral_boundary_level_2:, :
        ],
        sp_exit.z_exner_ex_pr().asnumpy()[cell_start_lateral_boundary_level_2:, :],
    )

    # stencils 4,5
    assert helpers.dallclose(
        solve_nonhydro.exner_at_cells_on_half_levels.asnumpy()[
            cell_start_lateral_boundary_level_2:, nlev - 1
        ],
        sp_exit.z_exner_ic().asnumpy()[cell_start_lateral_boundary_level_2:, nlev - 1],
    )
    nflatlev = vertical_params.nflatlev
    assert helpers.dallclose(
        solve_nonhydro.exner_at_cells_on_half_levels.asnumpy()[
            cell_start_lateral_boundary_level_2:, nflatlev : nlev - 1
        ],
        sp_exit.z_exner_ic().asnumpy()[cell_start_lateral_boundary_level_2:, nflatlev : nlev - 1],
        rtol=1.0e-9,
    )
    # stencil 6
    assert helpers.dallclose(
        solve_nonhydro.ddz_of_temporal_extrapolation_of_perturbed_exner_on_model_levels.asnumpy()[
            cell_start_lateral_boundary_level_2:, nflatlev:
        ],
        sp_exit.z_dexner_dz_c(0).asnumpy()[cell_start_lateral_boundary_level_2:, nflatlev:],
        atol=5e-18,
    )

    # stencils 7,8,9
    assert helpers.dallclose(
        diagnostic_state_nh.rho_at_cells_on_half_levels.asnumpy()[
            cell_start_lateral_boundary_level_2:, :
        ],
        sp_exit.rho_ic().asnumpy()[cell_start_lateral_boundary_level_2:, :],
    )
    assert helpers.dallclose(
        solve_nonhydro.pressure_buoyancy_acceleration_at_cells_on_half_levels.asnumpy()[
            cell_start_lateral_boundary_level_2:, 1:
        ],
        sp_exit.z_th_ddz_exner_c().asnumpy()[cell_start_lateral_boundary_level_2:, 1:],
        rtol=2.0e-12,
    )

    # stencils 7,8,9, 11
    assert helpers.dallclose(
        solve_nonhydro.perturbed_theta_v_at_cells_on_half_levels.asnumpy()[
            cell_start_lateral_boundary_level_2:, :
        ],
        sp_exit.z_theta_v_pr_ic().asnumpy()[cell_start_lateral_boundary_level_2:, :],
    )
    assert helpers.dallclose(
        diagnostic_state_nh.theta_v_at_cells_on_half_levels.asnumpy()[
            cell_start_lateral_boundary_level_2:, :
        ],
        sp_exit.theta_v_ic().asnumpy()[cell_start_lateral_boundary_level_2:, :],
    )
    # stencils 7,8,9, 13
    assert helpers.dallclose(
        solve_nonhydro.perturbed_rho_at_cells_on_model_levels.asnumpy()[
            cell_start_lateral_boundary_level_2:, :
        ],
        sp_exit.z_rth_pr(0).asnumpy()[cell_start_lateral_boundary_level_2:, :],
    )
    assert helpers.dallclose(
        solve_nonhydro.perturbed_theta_v_at_cells_on_model_levels.asnumpy()[
            cell_start_lateral_boundary_level_2:, :
        ],
        sp_exit.z_rth_pr(1).asnumpy()[cell_start_lateral_boundary_level_2:, :],
    )

    # stencils 12
    nflat_gradp = vertical_params.nflat_gradp
    assert helpers.dallclose(
        solve_nonhydro.d2dz2_of_temporal_extrapolation_of_perturbed_exner_on_model_levels.asnumpy()[
            cell_start_lateral_boundary_level_2:, nflat_gradp:
        ],
        sp_exit.z_dexner_dz_c(1).asnumpy()[cell_start_lateral_boundary_level_2:, nflat_gradp:],
        atol=1e-22,
    )

    # compute_horizontal_advection_of_rho_and_theta
    assert helpers.dallclose(
        solve_nonhydro.intermediate_fields.rho_at_edges_on_model_levels.asnumpy()[
            edge_start_lateral_boundary_level_7:, :
        ],
        sp_exit.z_rho_e().asnumpy()[edge_start_lateral_boundary_level_7:, :],
    )
    assert helpers.dallclose(
        solve_nonhydro.intermediate_fields.theta_v_at_edges_on_model_levels.asnumpy()[
            edge_start_lateral_boundary_level_7:, :
        ],
        sp_exit.z_theta_v_e().asnumpy()[edge_start_lateral_boundary_level_7:, :],
    )

    # stencils 18,19, 20, 22
    assert helpers.dallclose(
        solve_nonhydro.intermediate_fields.horizontal_pressure_gradient.asnumpy()[
            edge_start_nudging_level_2:, :
        ],
        sp_exit.z_gradh_exner().asnumpy()[edge_start_nudging_level_2:, :],
        atol=1e-20,
    )
    prognostic_state_nnew = prognostic_states.next
    vn_new_reference = sp_exit.vn_new().asnumpy()

    # stencils 24
    assert helpers.dallclose(
        prognostic_state_nnew.vn.asnumpy()[edge_start_nudging_level_2:, :],
        vn_new_reference[edge_start_nudging_level_2:, :],
        atol=6e-15,
    )
    # stencil 29
    assert helpers.dallclose(
        prognostic_state_nnew.vn.asnumpy()[:edge_start_nudging_level_2, :],
        vn_new_reference[:edge_start_nudging_level_2, :],
    )

    # stencil 30
    assert helpers.dallclose(
        solve_nonhydro.z_vn_avg.asnumpy()[edge_start_lateral_boundary_level_5:, :],
        sp_exit.z_vn_avg().asnumpy()[edge_start_lateral_boundary_level_5:, :],
        atol=5e-14,
    )
    # stencil 30
    assert helpers.dallclose(
        solve_nonhydro.intermediate_fields.horizontal_gradient_of_normal_wind_divergence.asnumpy()[
            edge_start_lateral_boundary_level_5:, :
        ],
        sp_exit.z_graddiv_vn().asnumpy()[edge_start_lateral_boundary_level_5:, :],
        atol=5e-20,
    )
    # stencil 30
    assert helpers.dallclose(
        diagnostic_state_nh.tangential_wind.asnumpy(),
        sp_exit.vt().asnumpy(),
        atol=5e-14,
    )

    # stencil 32
    assert helpers.dallclose(
        diagnostic_state_nh.mass_flux_at_edges_on_model_levels.asnumpy(),
        sp_exit.mass_fl_e().asnumpy(),
        atol=4e-12,
    )
    # stencil 32
    assert helpers.dallclose(
        solve_nonhydro.theta_v_flux_at_edges_on_model_levels.asnumpy()[
            edge_start_lateral_boundary_level_5:, :
        ],
        sp_exit.z_theta_v_fl_e().asnumpy()[edge_start_lateral_boundary_level_5:, :],
        atol=1e-9,
    )

    # stencil 35,36, 37,38
    assert helpers.dallclose(
        diagnostic_state_nh.vn_on_half_levels.asnumpy()[edge_start_lateral_boundary_level_5:, :],
        sp_exit.vn_ie().asnumpy()[edge_start_lateral_boundary_level_5:, :],
        atol=2e-14,
    )

    # stencil 35,36, 37,38
    assert helpers.dallclose(
        solve_nonhydro.intermediate_fields.tangential_wind_on_half_levels.asnumpy()[
            edge_start_lateral_boundary_level_5:, :
        ],
        sp_exit.z_vt_ie().asnumpy()[edge_start_lateral_boundary_level_5:, :],
        atol=2e-14,
    )
    # stencil 35,36
    assert helpers.dallclose(
        solve_nonhydro.intermediate_fields.horizontal_kinetic_energy_at_edges_on_model_levels.asnumpy()[
            edge_start_lateral_boundary_level_5:, :
        ],
        sp_exit.z_kin_hor_e().asnumpy()[edge_start_lateral_boundary_level_5:, :],
        atol=1e-20,
    )
    # stencil 35
    assert helpers.dallclose(
        solve_nonhydro._contravariant_correction_at_edges_on_model_levels.asnumpy()[
            edge_start_lateral_boundary_level_5:, nflatlev:
        ],
        sp_exit.z_w_concorr_me().asnumpy()[edge_start_lateral_boundary_level_5:, nflatlev:],
        atol=1e-15,
    )

    # stencils 39,40
    assert helpers.dallclose(
        diagnostic_state_nh.contravariant_correction_at_cells_on_half_levels.asnumpy(),
        sp_exit.w_concorr_c().asnumpy(),
        atol=1e-15,
    )

    # end
    assert helpers.dallclose(prognostic_state_nnew.rho.asnumpy(), sp_exit.rho_new().asnumpy())
    assert helpers.dallclose(
        prognostic_state_nnew.w.asnumpy(), sp_exit.w_new().asnumpy(), atol=7e-14
    )

    assert helpers.dallclose(prognostic_state_nnew.exner.asnumpy(), sp_exit.exner_new().asnumpy())
    assert helpers.dallclose(
        prognostic_state_nnew.theta_v.asnumpy(), sp_exit.theta_v_new().asnumpy()
    )


@pytest.mark.embedded_remap_error
@pytest.mark.datatest
@pytest.mark.parametrize(
    "istep_init, substep_init, istep_exit, substep_exit, at_initial_timestep", [(2, 1, 2, 1, True)]
)
@pytest.mark.parametrize(
    "experiment, step_date_init, step_date_exit",
    [
        (
            dt_utils.REGIONAL_EXPERIMENT,
            "2021-06-20T12:00:10.000",
            "2021-06-20T12:00:10.000",
        ),
        (
            dt_utils.GLOBAL_EXPERIMENT,
            "2000-01-01T00:00:02.000",
            "2000-01-01T00:00:02.000",
        ),
    ],
)
def test_nonhydro_corrector_step(
    istep_init,
    istep_exit,
    substep_init,
    step_date_init,
    step_date_exit,
    icon_grid,
    savepoint_nonhydro_init,
    lowest_layer_thickness,
    model_top_height,
    stretch_factor,
    damping_height,
    grid_savepoint,
    metrics_savepoint,
    interpolation_savepoint,
    savepoint_nonhydro_exit,
    experiment,
    ndyn_substeps,
    at_initial_timestep,
    caplog,
    backend,
):
    caplog.set_level(logging.WARN)
    config = utils.construct_solve_nh_config(experiment, ndyn_substeps)
    init_savepoint = savepoint_nonhydro_init
    nonhydro_params = solve_nh.NonHydrostaticParams(config)
    vertical_config = v_grid.VerticalGridConfig(
        icon_grid.num_levels,
        lowest_layer_thickness=lowest_layer_thickness,
        model_top_height=model_top_height,
        stretch_factor=stretch_factor,
        rayleigh_damping_height=damping_height,
    )
    vertical_params = utils.create_vertical_params(vertical_config, grid_savepoint)
    dtime = init_savepoint.get_metadata("dtime").get("dtime")
    lprep_adv = init_savepoint.get_metadata("prep_adv").get("prep_adv")
    prep_adv = dycore_states.PrepAdvection(
        vn_traj=init_savepoint.vn_traj(),
        mass_flx_me=init_savepoint.mass_flx_me(),
        dynamical_vertical_mass_flux_at_cells_on_half_levels=init_savepoint.mass_flx_ic(),
        dynamical_vertical_volumetric_flux_at_cells_on_half_levels=data_alloc.zero_field(
            icon_grid, dims.CellDim, dims.KDim, backend=backend
        ),
    )

    diagnostic_state_nh = utils.construct_diagnostics(init_savepoint, icon_grid, backend)

    z_fields = solve_nh.IntermediateFields(
        horizontal_pressure_gradient=init_savepoint.z_gradh_exner(),
        rho_at_edges_on_model_levels=init_savepoint.z_rho_e(),
        theta_v_at_edges_on_model_levels=init_savepoint.z_theta_v_e(),
        horizontal_gradient_of_normal_wind_divergence=init_savepoint.z_graddiv_vn(),
        dwdz_at_cells_on_model_levels=init_savepoint.z_dwdz_dd(),
        horizontal_kinetic_energy_at_edges_on_model_levels=init_savepoint.z_kin_hor_e(),
        tangential_wind_on_half_levels=init_savepoint.z_vt_ie(),
    )

    second_order_divdamp_factor = init_savepoint.divdamp_fac_o2()

    interpolation_state = utils.construct_interpolation_state(interpolation_savepoint)
    metric_state_nonhydro = utils.construct_metric_state(metrics_savepoint, icon_grid.num_levels)

    cell_geometry: grid_states.CellParams = grid_savepoint.construct_cell_geometry()
    edge_geometry: grid_states.EdgeParams = grid_savepoint.construct_edge_geometry()

    solve_nonhydro = solve_nh.SolveNonhydro(
        grid=icon_grid,
        config=config,
        params=nonhydro_params,
        metric_state_nonhydro=metric_state_nonhydro,
        interpolation_state=interpolation_state,
        vertical_params=vertical_params,
        edge_geometry=edge_geometry,
        cell_geometry=cell_geometry,
        owner_mask=grid_savepoint.c_owner_mask(),
        backend=backend,
    )
    at_first_substep = substep_init == 1
    at_last_substep = substep_init == ndyn_substeps

    prognostic_states = utils.create_prognostic_states(init_savepoint)

    if not (at_initial_timestep and at_first_substep):
        diagnostic_state_nh.vertical_wind_advective_tendency.swap()
    if not at_first_substep:
        diagnostic_state_nh.normal_wind_advective_tendency.swap()

    solve_nonhydro.run_corrector_step(
        diagnostic_state_nh=diagnostic_state_nh,
        prognostic_states=prognostic_states,
        z_fields=z_fields,
        prep_adv=prep_adv,
        second_order_divdamp_factor=second_order_divdamp_factor,
        dtime=dtime,
        lprep_adv=lprep_adv,
        at_first_substep=at_first_substep,
        at_last_substep=at_last_substep,
    )

    if icon_grid.limited_area:
        assert helpers.dallclose(
            solve_nonhydro.reduced_fourth_order_divdamp_coeff_at_nest_boundary.asnumpy(),
            init_savepoint.bdy_divdamp().asnumpy(),
        )

    assert helpers.dallclose(
        solve_nonhydro.fourth_order_divdamp_scaling_coeff.asnumpy(),
        init_savepoint.scal_divdamp().asnumpy(),
    )
    # stencil 10
    assert helpers.dallclose(
        diagnostic_state_nh.rho_at_cells_on_half_levels.asnumpy(),
        savepoint_nonhydro_exit.rho_ic().asnumpy(),
    )
    # stencil 10
    assert helpers.dallclose(
        diagnostic_state_nh.theta_v_at_cells_on_half_levels.asnumpy(),
        savepoint_nonhydro_exit.theta_v_ic().asnumpy(),
        atol=1.0e-12,
    )

    # stencil 23,26, 27, 4th_order_divdamp
    assert helpers.dallclose(
        prognostic_states.next.vn.asnumpy(),
        savepoint_nonhydro_exit.vn_new().asnumpy(),
        rtol=1e-9,  # TODO (magdalena) was 1e-10 for local experiment only
    )

    assert helpers.dallclose(
        prognostic_states.next.exner.asnumpy(),
        savepoint_nonhydro_exit.exner_new().asnumpy(),
    )

    assert helpers.dallclose(
        prognostic_states.next.rho.asnumpy(),
        savepoint_nonhydro_exit.rho_new().asnumpy(),
    )

    assert helpers.dallclose(
        prognostic_states.next.w.asnumpy(),
        savepoint_nonhydro_exit.w_new().asnumpy(),
        atol=8e-14,
    )

    assert helpers.dallclose(
        prognostic_states.next.theta_v.asnumpy(),
        savepoint_nonhydro_exit.theta_v_new().asnumpy(),
    )
    # stencil 31
    assert helpers.dallclose(
        solve_nonhydro.z_vn_avg.asnumpy()[solve_nonhydro._start_edge_lateral_boundary_level_5 :, :],
        savepoint_nonhydro_exit.z_vn_avg().asnumpy()[
            solve_nonhydro._start_edge_lateral_boundary_level_5 :, :
        ],
        rtol=5e-7,
    )

    # stencil 32
    assert helpers.dallclose(
        diagnostic_state_nh.mass_flux_at_edges_on_model_levels.asnumpy(),
        savepoint_nonhydro_exit.mass_fl_e().asnumpy(),
        rtol=5e-7,  # TODO (magdalena) was rtol=1e-10 for local experiment only
    )

    # stencil 33, 34
    assert helpers.dallclose(
        prep_adv.mass_flx_me.asnumpy(),
        savepoint_nonhydro_exit.mass_flx_me().asnumpy(),
        rtol=5e-7,  # TODO (magdalena) was rtol=1e-10 for local experiment only
    )
    # stencil 33, 34
    assert helpers.dallclose(
        prep_adv.vn_traj.asnumpy(),
        savepoint_nonhydro_exit.vn_traj().asnumpy(),
        rtol=5e-7,  # TODO (magdalena) was rtol=1e-10 for local experiment only
    )
    # stencil 60 only relevant for last substep
    assert helpers.dallclose(
        diagnostic_state_nh.exner_dynamical_increment.asnumpy(),
        savepoint_nonhydro_exit.exner_dyn_incr().asnumpy(),
        atol=1e-14,
    )


@pytest.mark.embedded_remap_error
@pytest.mark.datatest
@pytest.mark.parametrize(
    "istep_init, substep_init, istep_exit, substep_exit, at_initial_timestep", [(1, 1, 2, 1, True)]
)
@pytest.mark.parametrize(
    "experiment, step_date_init, step_date_exit",
    [
        (
            dt_utils.REGIONAL_EXPERIMENT,
            "2021-06-20T12:00:10.000",
            "2021-06-20T12:00:10.000",
        ),
        (
            dt_utils.GLOBAL_EXPERIMENT,
            "2000-01-01T00:00:02.000",
            "2000-01-01T00:00:02.000",
        ),
    ],
)
def test_run_solve_nonhydro_single_step(
    istep_init,
    istep_exit,
    substep_init,
    substep_exit,
    step_date_init,
    step_date_exit,
    experiment,
    ndyn_substeps,
    icon_grid,
    savepoint_nonhydro_init,
    lowest_layer_thickness,
    model_top_height,
    stretch_factor,
    damping_height,
    grid_savepoint,
    metrics_savepoint,
    interpolation_savepoint,
    savepoint_nonhydro_exit,
    savepoint_nonhydro_step_final,
    at_initial_timestep,
    caplog,
    backend,
):
    caplog.set_level(logging.WARN)
    config = utils.construct_solve_nh_config(experiment, ndyn_substeps)

    sp = savepoint_nonhydro_init
    sp_step_exit = savepoint_nonhydro_step_final
    nonhydro_params = solve_nh.NonHydrostaticParams(config)
    vertical_config = v_grid.VerticalGridConfig(
        icon_grid.num_levels,
        lowest_layer_thickness=lowest_layer_thickness,
        model_top_height=model_top_height,
        stretch_factor=stretch_factor,
        rayleigh_damping_height=damping_height,
    )
    vertical_params = utils.create_vertical_params(vertical_config, grid_savepoint)
    dtime = sp.get_metadata("dtime").get("dtime")
    lprep_adv = sp.get_metadata("prep_adv").get("prep_adv")
    prep_adv = dycore_states.PrepAdvection(
        vn_traj=sp.vn_traj(),
        mass_flx_me=sp.mass_flx_me(),
        dynamical_vertical_mass_flux_at_cells_on_half_levels=sp.mass_flx_ic(),
        dynamical_vertical_volumetric_flux_at_cells_on_half_levels=data_alloc.zero_field(
            icon_grid, dims.CellDim, dims.KDim, backend=backend
        ),
    )

    diagnostic_state_nh = utils.construct_diagnostics(sp, icon_grid, backend)

    interpolation_state = utils.construct_interpolation_state(interpolation_savepoint)
    metric_state_nonhydro = utils.construct_metric_state(metrics_savepoint, icon_grid.num_levels)

    cell_geometry: grid_states.CellParams = grid_savepoint.construct_cell_geometry()
    edge_geometry: grid_states.EdgeParams = grid_savepoint.construct_edge_geometry()

    solve_nonhydro = solve_nh.SolveNonhydro(
        grid=icon_grid,
        config=config,
        params=nonhydro_params,
        metric_state_nonhydro=metric_state_nonhydro,
        interpolation_state=interpolation_state,
        vertical_params=vertical_params,
        edge_geometry=edge_geometry,
        cell_geometry=cell_geometry,
        owner_mask=grid_savepoint.c_owner_mask(),
        backend=backend,
    )

    prognostic_states = utils.create_prognostic_states(sp)

    second_order_divdamp_factor = sp.divdamp_fac_o2()
    solve_nonhydro.time_step(
        diagnostic_state_nh=diagnostic_state_nh,
        prognostic_states=prognostic_states,
        prep_adv=prep_adv,
        second_order_divdamp_factor=second_order_divdamp_factor,
        dtime=dtime,
        at_initial_timestep=at_initial_timestep,
        lprep_adv=lprep_adv,
        at_first_substep=substep_init == 1,
        at_last_substep=substep_init == ndyn_substeps,
    )
    prognostic_state_nnew = prognostic_states.next
    assert helpers.dallclose(
        prognostic_state_nnew.theta_v.asnumpy(),
        sp_step_exit.theta_v_new().asnumpy(),
    )

    assert helpers.dallclose(
        prognostic_state_nnew.exner.asnumpy(), sp_step_exit.exner_new().asnumpy()
    )

    assert helpers.dallclose(
        prognostic_state_nnew.vn.asnumpy(),
        savepoint_nonhydro_exit.vn_new().asnumpy(),
        rtol=1e-12,
        atol=1e-13,
    )

    assert helpers.dallclose(
        prognostic_state_nnew.rho.asnumpy(), savepoint_nonhydro_exit.rho_new().asnumpy()
    )

    assert helpers.dallclose(
        prognostic_state_nnew.w.asnumpy(),
        savepoint_nonhydro_exit.w_new().asnumpy(),
        atol=8e-14,
    )

    assert helpers.dallclose(
        diagnostic_state_nh.exner_dynamical_increment.asnumpy(),
        savepoint_nonhydro_exit.exner_dyn_incr().asnumpy(),
        atol=1e-14,
    )


# why is this not run for APE?
@pytest.mark.embedded_remap_error
@pytest.mark.datatest
@pytest.mark.parametrize("experiment", [dt_utils.REGIONAL_EXPERIMENT])
@pytest.mark.parametrize(
    "istep_init, substep_init, step_date_init, istep_exit, substep_exit, step_date_exit,  at_initial_timestep",
    [
        (1, 1, "2021-06-20T12:00:10.000", 2, 2, "2021-06-20T12:00:10.000", True),
        (1, 1, "2021-06-20T12:00:20.000", 2, 2, "2021-06-20T12:00:20.000", False),
    ],
)
def test_run_solve_nonhydro_multi_step(
    step_date_init,
    step_date_exit,
    icon_grid,
    savepoint_nonhydro_init,
    lowest_layer_thickness,
    model_top_height,
    stretch_factor,
    damping_height,
    grid_savepoint,
    metrics_savepoint,
    interpolation_savepoint,
    savepoint_nonhydro_exit,
    savepoint_nonhydro_step_final,
    experiment,
    ndyn_substeps,
    backend,
    at_initial_timestep,
):
    config = utils.construct_solve_nh_config(experiment, ndyn_substeps)
    sp = savepoint_nonhydro_init
    sp_step_exit = savepoint_nonhydro_step_final
    nonhydro_params = solve_nh.NonHydrostaticParams(config)
    vertical_config = v_grid.VerticalGridConfig(
        icon_grid.num_levels,
        lowest_layer_thickness=lowest_layer_thickness,
        model_top_height=model_top_height,
        stretch_factor=stretch_factor,
        rayleigh_damping_height=damping_height,
    )
    vertical_params = utils.create_vertical_params(vertical_config, grid_savepoint)
    dtime = sp.get_metadata("dtime").get("dtime")
    lprep_adv = sp.get_metadata("prep_adv").get("prep_adv")
    prep_adv = dycore_states.PrepAdvection(
        vn_traj=sp.vn_traj(),
        mass_flx_me=sp.mass_flx_me(),
        dynamical_vertical_mass_flux_at_cells_on_half_levels=sp.mass_flx_ic(),
        dynamical_vertical_volumetric_flux_at_cells_on_half_levels=data_alloc.zero_field(
            icon_grid, dims.CellDim, dims.KDim, backend=backend
        ),
    )

    linit = sp.get_metadata("linit").get("linit")

    diagnostic_state_nh = utils.construct_diagnostics(
        sp, icon_grid, backend, swap_vertical_wind_advective_tendency=not linit
    )
    prognostic_states = utils.create_prognostic_states(sp)

    interpolation_state = utils.construct_interpolation_state(interpolation_savepoint)
    metric_state_nonhydro = utils.construct_metric_state(metrics_savepoint, icon_grid.num_levels)

    cell_geometry: grid_states.CellParams = grid_savepoint.construct_cell_geometry()
    edge_geometry: grid_states.EdgeParams = grid_savepoint.construct_edge_geometry()

    solve_nonhydro = solve_nh.SolveNonhydro(
        grid=icon_grid,
        config=config,
        params=nonhydro_params,
        metric_state_nonhydro=metric_state_nonhydro,
        interpolation_state=interpolation_state,
        vertical_params=vertical_params,
        edge_geometry=edge_geometry,
        cell_geometry=cell_geometry,
        owner_mask=grid_savepoint.c_owner_mask(),
        backend=backend,
    )

    for i_substep in range(ndyn_substeps):
        at_first_substep = i_substep == 0
        at_last_substep = i_substep == (ndyn_substeps - 1)

        if not (at_initial_timestep and at_first_substep):
            diagnostic_state_nh.vertical_wind_advective_tendency.swap()
        if not at_first_substep:
            diagnostic_state_nh.normal_wind_advective_tendency.swap()

        solve_nonhydro.time_step(
            diagnostic_state_nh=diagnostic_state_nh,
            prognostic_states=prognostic_states,
            prep_adv=prep_adv,
            second_order_divdamp_factor=sp.divdamp_fac_o2(),
            dtime=dtime,
            at_initial_timestep=at_initial_timestep,
            lprep_adv=lprep_adv,
            at_first_substep=at_first_substep,
            at_last_substep=at_last_substep,
        )

        if not at_last_substep:
            prognostic_states.swap()

    cell_start_lb_plus2 = icon_grid.start_index(
        h_grid.domain(dims.CellDim)(h_grid.Zone.LATERAL_BOUNDARY_LEVEL_3)
    )
    edge_start_lb_plus4 = icon_grid.start_index(
        h_grid.domain(dims.EdgeDim)(h_grid.Zone.LATERAL_BOUNDARY_LEVEL_5)
    )

    assert helpers.dallclose(
        diagnostic_state_nh.rho_at_cells_on_half_levels.asnumpy()[cell_start_lb_plus2:, :],
        savepoint_nonhydro_exit.rho_ic().asnumpy()[cell_start_lb_plus2:, :],
    )

    assert helpers.dallclose(
        diagnostic_state_nh.theta_v_at_cells_on_half_levels.asnumpy()[cell_start_lb_plus2:, :],
        savepoint_nonhydro_exit.theta_v_ic().asnumpy()[cell_start_lb_plus2:, :],
    )

    assert helpers.dallclose(
        diagnostic_state_nh.mass_flux_at_edges_on_model_levels.asnumpy()[edge_start_lb_plus4:, :],
        savepoint_nonhydro_exit.mass_fl_e().asnumpy()[edge_start_lb_plus4:, :],
        atol=5e-7,
    )

    assert helpers.dallclose(
        prep_adv.mass_flx_me.asnumpy(),
        savepoint_nonhydro_exit.mass_flx_me().asnumpy(),
        atol=5e-7,
    )

    assert helpers.dallclose(
        prep_adv.vn_traj.asnumpy(),
        savepoint_nonhydro_exit.vn_traj().asnumpy(),
        atol=1e-12,
    )

    assert helpers.dallclose(
        prognostic_states.next.theta_v.asnumpy(),
        sp_step_exit.theta_v_new().asnumpy(),
    )

    assert helpers.dallclose(
        prognostic_states.next.rho.asnumpy(),
        savepoint_nonhydro_exit.rho_new().asnumpy(),
    )

    assert helpers.dallclose(
        prognostic_states.next.exner.asnumpy(),
        sp_step_exit.exner_new().asnumpy(),
    )

    assert helpers.dallclose(
        prognostic_states.next.w.asnumpy(),
        savepoint_nonhydro_exit.w_new().asnumpy(),
        atol=1e-13,
    )

    assert helpers.dallclose(
        prognostic_states.next.vn.asnumpy(),
        savepoint_nonhydro_exit.vn_new().asnumpy(),
        atol=5e-13,
    )
    assert helpers.dallclose(
        diagnostic_state_nh.exner_dynamical_increment.asnumpy(),
        savepoint_nonhydro_exit.exner_dyn_incr().asnumpy(),
        atol=1e-14,
    )


@pytest.mark.datatest
def test_non_hydrostatic_params(savepoint_nonhydro_init):
    config = solve_nh.NonHydrostaticConfig()
    params = solve_nh.NonHydrostaticParams(config)

    assert params.advection_implicit_weight_parameter == savepoint_nonhydro_init.wgt_nnew_vel()
    assert params.advection_explicit_weight_parameter == savepoint_nonhydro_init.wgt_nnow_vel()
    assert params.rhotheta_implicit_weight_parameter == savepoint_nonhydro_init.wgt_nnew_rth()
    assert params.rhotheta_explicit_weight_parameter == savepoint_nonhydro_init.wgt_nnow_rth()


@pytest.mark.embedded_remap_error
@pytest.mark.datatest
@pytest.mark.parametrize("at_initial_timestep", [(True)])
@pytest.mark.parametrize(
    "experiment, step_date_init, step_date_exit",
    [
        (
            dt_utils.REGIONAL_EXPERIMENT,
            "2021-06-20T12:00:10.000",
            "2021-06-20T12:00:10.000",
        ),
        (
            dt_utils.GLOBAL_EXPERIMENT,
            "2000-01-01T00:00:02.000",
            "2000-01-01T00:00:02.000",
        ),
    ],
)
def test_compute_perturbed_quantities_and_interpolation(
    step_date_init,
    step_date_exit,
    experiment,
    ndyn_substeps,
    icon_grid,
    lowest_layer_thickness,
    model_top_height,
    stretch_factor,
    damping_height,
    grid_savepoint,
    metrics_savepoint,
    interpolation_savepoint,
    at_initial_timestep,
    substep_init,
    substep_exit,
    savepoint_nonhydro_init,
    savepoint_compute_edge_diagnostics_for_dycore_and_update_vn_init,
    savepoint_nonhydro_exit,
    backend,
):
    sp_init = savepoint_nonhydro_init
    sp_ref = savepoint_compute_edge_diagnostics_for_dycore_and_update_vn_init
    sp_exit = savepoint_nonhydro_exit
    vertical_config = v_grid.VerticalGridConfig(
        icon_grid.num_levels,
        lowest_layer_thickness=lowest_layer_thickness,
        model_top_height=model_top_height,
        stretch_factor=stretch_factor,
        rayleigh_damping_height=damping_height,
    )
    vertical_params = utils.create_vertical_params(vertical_config, grid_savepoint)

    current_rho = sp_init.rho_now()
    current_theta_v = sp_init.theta_v_now()
    perturbed_exner_at_cells_on_model_levels = sp_init.exner_pr()
    rho_at_cells_on_half_levels = sp_init.rho_ic()
    current_exner = sp_init.exner_now()
    theta_v_at_cells_on_half_levels = sp_init.theta_v_ic()

    # local fields
    perturbed_rho_at_cells_on_model_levels = data_alloc.zero_field(
        icon_grid, dims.CellDim, dims.KDim, backend=backend
    )
    perturbed_theta_v_at_cells_on_model_levels = data_alloc.zero_field(
        icon_grid, dims.CellDim, dims.KDim, backend=backend
    )
    perturbed_theta_v_at_cells_on_half_levels = data_alloc.zero_field(
        icon_grid, dims.CellDim, dims.KDim, extend={dims.KDim: 1}, backend=backend
    )
    pressure_buoyancy_acceleration_at_cells_on_half_levels = data_alloc.zero_field(
        icon_grid, dims.CellDim, dims.KDim, backend=backend
    )
    exner_at_cells_on_half_levels = data_alloc.zero_field(
        icon_grid, dims.CellDim, dims.KDim, extend={dims.KDim: 1}, backend=backend
    )
    temporal_extrapolation_of_perturbed_exner = data_alloc.zero_field(
        icon_grid, dims.CellDim, dims.KDim, extend={dims.KDim: 1}, backend=backend
    )
    ddz_of_temporal_extrapolation_of_perturbed_exner_on_model_levels = data_alloc.zero_field(
        icon_grid, dims.CellDim, dims.KDim, backend=backend
    )
    d2dz2_of_temporal_extrapolation_of_perturbed_exner_on_model_levels = data_alloc.zero_field(
        icon_grid, dims.CellDim, dims.KDim, backend=backend
    )

    limited_area = icon_grid.limited_area
    config = utils.construct_solve_nh_config(experiment, ndyn_substeps)
    igradp_method = config.igradp_method

    nflatlev = vertical_params.nflatlev
    nflat_gradp = vertical_params.nflat_gradp

    cell_domain = h_grid.domain(dims.CellDim)
    start_cell_lateral_boundary = icon_grid.start_index(cell_domain(h_grid.Zone.LATERAL_BOUNDARY))
    start_cell_lateral_boundary_level_3 = icon_grid.start_index(
        cell_domain(h_grid.Zone.LATERAL_BOUNDARY_LEVEL_3)
    )
    start_cell_halo_level_2 = icon_grid.start_index(cell_domain(h_grid.Zone.HALO_LEVEL_2))
    end_cell_halo = icon_grid.end_index(cell_domain(h_grid.Zone.HALO))
    end_cell_halo_level_2 = icon_grid.end_index((cell_domain(h_grid.Zone.HALO_LEVEL_2)))

    reference_rho_at_cells_on_model_levels = metrics_savepoint.rho_ref_mc()
    reference_theta_at_cells_on_model_levels = metrics_savepoint.theta_ref_mc()
    reference_theta_at_cells_on_half_levels = metrics_savepoint.theta_ref_ic()
    d2dexdz2_fac1_mc = metrics_savepoint.d2dexdz2_fac1_mc()
    d2dexdz2_fac2_mc = metrics_savepoint.d2dexdz2_fac2_mc()
    wgtfacq_c = metrics_savepoint.wgtfacq_c_dsl()
    wgtfac_c = metrics_savepoint.wgtfac_c()
    exner_w_explicit_weight_parameter = metrics_savepoint.vwind_expl_wgt()
    ddz_of_reference_exner_at_cells_on_half_levels = metrics_savepoint.d_exner_dz_ref_ic()
    ddqz_z_half = metrics_savepoint.ddqz_z_half()
    time_extrapolation_parameter_for_exner = metrics_savepoint.exner_exfac()
    reference_exner_at_cells_on_model_levels = metrics_savepoint.exner_ref_mc()
    inv_ddqz_z_full = metrics_savepoint.inv_ddqz_z_full()

    z_rth_pr_1_ref = sp_ref.z_rth_pr(0)
    z_rth_pr_2_ref = sp_ref.z_rth_pr(1)
    z_exner_ex_pr_ref = sp_ref.z_exner_ex_pr()
    exner_pr_ref = sp_exit.exner_pr()
    rho_ic_ref = sp_exit.rho_ic()
    z_exner_ic_ref = sp_exit.z_exner_ic()
    z_theta_v_pr_ic_ref = sp_exit.z_theta_v_pr_ic()
    theta_v_ic_ref = sp_ref.theta_v_ic()
    z_dexner_dz_c_1_ref = sp_ref.z_dexner_dz_c(0)
    z_dexner_dz_c_2_ref = sp_ref.z_dexner_dz_c(1)

    compute_cell_diagnostics_for_dycore.compute_perturbed_quantities_and_interpolation.with_backend(
        backend
    )(
        temporal_extrapolation_of_perturbed_exner=temporal_extrapolation_of_perturbed_exner,
        ddz_of_temporal_extrapolation_of_perturbed_exner_on_model_levels=ddz_of_temporal_extrapolation_of_perturbed_exner_on_model_levels,
        d2dz2_of_temporal_extrapolation_of_perturbed_exner_on_model_levels=d2dz2_of_temporal_extrapolation_of_perturbed_exner_on_model_levels,
        perturbed_exner_at_cells_on_model_levels=perturbed_exner_at_cells_on_model_levels,
        exner_at_cells_on_half_levels=exner_at_cells_on_half_levels,
        perturbed_rho_at_cells_on_model_levels=perturbed_rho_at_cells_on_model_levels,
        perturbed_theta_v_at_cells_on_model_levels=perturbed_theta_v_at_cells_on_model_levels,
        rho_at_cells_on_half_levels=rho_at_cells_on_half_levels,
        perturbed_theta_v_at_cells_on_half_levels=perturbed_theta_v_at_cells_on_half_levels,
        theta_v_at_cells_on_half_levels=theta_v_at_cells_on_half_levels,
        current_rho=current_rho,
        reference_rho_at_cells_on_model_levels=reference_rho_at_cells_on_model_levels,
        current_theta_v=current_theta_v,
        reference_theta_at_cells_on_model_levels=reference_theta_at_cells_on_model_levels,
        reference_theta_at_cells_on_half_levels=reference_theta_at_cells_on_half_levels,
        wgtfacq_c=wgtfacq_c,
        wgtfac_c=wgtfac_c,
        exner_w_explicit_weight_parameter=exner_w_explicit_weight_parameter,
        ddz_of_reference_exner_at_cells_on_half_levels=ddz_of_reference_exner_at_cells_on_half_levels,
        ddqz_z_half=ddqz_z_half,
        pressure_buoyancy_acceleration_at_cells_on_half_levels=pressure_buoyancy_acceleration_at_cells_on_half_levels,
        time_extrapolation_parameter_for_exner=time_extrapolation_parameter_for_exner,
        current_exner=current_exner,
        reference_exner_at_cells_on_model_levels=reference_exner_at_cells_on_model_levels,
        inv_ddqz_z_full=inv_ddqz_z_full,
        d2dexdz2_fac1_mc=d2dexdz2_fac1_mc,
        d2dexdz2_fac2_mc=d2dexdz2_fac2_mc,
        limited_area=limited_area,
        igradp_method=igradp_method,
        nflatlev=nflatlev,
        nflat_gradp=nflat_gradp,
        start_cell_lateral_boundary=start_cell_lateral_boundary,
        start_cell_lateral_boundary_level_3=start_cell_lateral_boundary_level_3,
        start_cell_halo_level_2=start_cell_halo_level_2,
        end_cell_halo=end_cell_halo,
        end_cell_halo_level_2=end_cell_halo_level_2,
        vertical_start=0,
        vertical_end=icon_grid.num_levels + 1,
        offset_provider={
            "Koff": dims.KDim,
        },
    )
    lb = start_cell_lateral_boundary_level_3

    assert helpers.dallclose(
        perturbed_rho_at_cells_on_model_levels.asnumpy(), z_rth_pr_1_ref.asnumpy()
    )
    assert helpers.dallclose(
        perturbed_theta_v_at_cells_on_model_levels.asnumpy(), z_rth_pr_2_ref.asnumpy()
    )
    assert helpers.dallclose(
        temporal_extrapolation_of_perturbed_exner.asnumpy(), z_exner_ex_pr_ref.asnumpy()
    )
    assert helpers.dallclose(
        perturbed_exner_at_cells_on_model_levels.asnumpy(), exner_pr_ref.asnumpy()
    )
    assert helpers.dallclose(rho_at_cells_on_half_levels.asnumpy(), rho_ic_ref.asnumpy())

    assert helpers.dallclose(
        exner_at_cells_on_half_levels.asnumpy()[:, nflatlev:],
        z_exner_ic_ref.asnumpy()[:, nflatlev:],
        rtol=1e-11,
    )

    assert helpers.dallclose(
        perturbed_theta_v_at_cells_on_half_levels.asnumpy()[lb:, :],
        z_theta_v_pr_ic_ref.asnumpy()[lb:, :],
    )
    assert helpers.dallclose(
        theta_v_at_cells_on_half_levels.asnumpy()[lb:, :], theta_v_ic_ref.asnumpy()[lb:, :]
    )

    assert helpers.dallclose(
        ddz_of_temporal_extrapolation_of_perturbed_exner_on_model_levels.asnumpy()[lb:, nflatlev:],
        z_dexner_dz_c_1_ref.asnumpy()[lb:, nflatlev:],
        rtol=5e-9,
    )
    assert helpers.dallclose(
        d2dz2_of_temporal_extrapolation_of_perturbed_exner_on_model_levels.asnumpy()[
            lb:, nflat_gradp:
        ],
        z_dexner_dz_c_2_ref.asnumpy()[lb:, nflat_gradp:],
        rtol=5e-9,
    )


@pytest.mark.embedded_remap_error
@pytest.mark.datatest
@pytest.mark.parametrize("at_initial_timestep, istep_init, istep_exit", [(True, 2, 2)])
@pytest.mark.parametrize(
    "experiment, step_date_init, step_date_exit",
    [
        (
            dt_utils.REGIONAL_EXPERIMENT,
            "2021-06-20T12:00:10.000",
            "2021-06-20T12:00:10.000",
        ),
        (
            dt_utils.GLOBAL_EXPERIMENT,
            "2000-01-01T00:00:02.000",
            "2000-01-01T00:00:02.000",
        ),
    ],
)
def test_interpolate_rho_theta_v_to_half_levels_and_compute_pressure_buoyancy_acceleration(
    step_date_init,
    step_date_exit,
    experiment,
    ndyn_substeps,
    icon_grid,
    lowest_layer_thickness,
    model_top_height,
    stretch_factor,
    damping_height,
    grid_savepoint,
    metrics_savepoint,
    interpolation_savepoint,
    at_initial_timestep,
    istep_init,
    substep_init,
    substep_exit,
    savepoint_nonhydro_init,
    savepoint_compute_edge_diagnostics_for_dycore_and_update_vn_init,
    savepoint_nonhydro_exit,
    backend,
):
    sp_init = savepoint_nonhydro_init
    sp_ref = savepoint_compute_edge_diagnostics_for_dycore_and_update_vn_init
    sp_exit = savepoint_nonhydro_exit

    dtime = sp_init.get_metadata("dtime").get("dtime")
    current_rho = sp_init.rho_now()
    next_rho = sp_init.rho_new()

    w = sp_init.w_new()
    contravariant_correction_at_cells_on_half_levels = sp_init.w_concorr_c()
    current_theta_v = sp_init.theta_v_now()
    next_theta_v = sp_init.theta_v_new()
    perturbed_exner_at_cells_on_model_levels = sp_init.exner_pr()
    rho_at_cells_on_half_levels = sp_init.rho_ic()
    theta_v_at_cells_on_half_levels = sp_init.theta_v_ic()
    rhotheta_explicit_weight_parameter = sp_init.wgt_nnow_rth()
    rhotheta_implicit_weight_parameter = sp_init.wgt_nnew_rth()

    perturbed_theta_v_at_cells_on_half_levels = data_alloc.zero_field(
        icon_grid, dims.CellDim, dims.KDim, extend={dims.KDim: 1}, backend=backend
    )
    pressure_buoyancy_acceleration_at_cells_on_half_levels = data_alloc.zero_field(
        icon_grid, dims.CellDim, dims.KDim, backend=backend
    )

    cell_domain = h_grid.domain(dims.CellDim)
    start_cell_lateral_boundary_level_3 = icon_grid.start_index(
        cell_domain(h_grid.Zone.LATERAL_BOUNDARY_LEVEL_3)
    )

    end_cell_local = icon_grid.end_index(cell_domain(h_grid.Zone.LOCAL))

    wgtfac_c = metrics_savepoint.wgtfac_c()
    reference_theta_at_cells_on_model_levels = metrics_savepoint.theta_ref_mc()
    exner_w_explicit_weight_parameter = metrics_savepoint.vwind_expl_wgt()
    ddz_of_reference_exner_at_cells_on_half_levels = metrics_savepoint.d_exner_dz_ref_ic()
    ddqz_z_half = metrics_savepoint.ddqz_z_half()

    rho_ic_ref = sp_ref.rho_ic()
    z_theta_v_pr_ic_ref = sp_exit.z_theta_v_pr_ic()
    theta_v_ic_ref = sp_ref.theta_v_ic()
    z_th_ddz_exner_c_ref = sp_exit.z_th_ddz_exner_c()

    compute_cell_diagnostics_for_dycore.interpolate_rho_theta_v_to_half_levels_and_compute_pressure_buoyancy_acceleration.with_backend(
        backend
    )(
        rho_at_cells_on_half_levels=rho_at_cells_on_half_levels,
        perturbed_theta_v_at_cells_on_half_levels=perturbed_theta_v_at_cells_on_half_levels,
        theta_v_at_cells_on_half_levels=theta_v_at_cells_on_half_levels,
        pressure_buoyancy_acceleration_at_cells_on_half_levels=pressure_buoyancy_acceleration_at_cells_on_half_levels,
        w=w,
        contravariant_correction_at_cells_on_half_levels=contravariant_correction_at_cells_on_half_levels,
        current_rho=current_rho,
        next_rho=next_rho,
        current_theta_v=current_theta_v,
        next_theta_v=next_theta_v,
        perturbed_exner_at_cells_on_model_levels=perturbed_exner_at_cells_on_model_levels,
        reference_theta_at_cells_on_model_levels=reference_theta_at_cells_on_model_levels,
        ddz_of_reference_exner_at_cells_on_half_levels=ddz_of_reference_exner_at_cells_on_half_levels,
        ddqz_z_half=ddqz_z_half,
        wgtfac_c=wgtfac_c,
        exner_w_explicit_weight_parameter=exner_w_explicit_weight_parameter,
        dtime=dtime,
        rhotheta_explicit_weight_parameter=rhotheta_explicit_weight_parameter,
        rhotheta_implicit_weight_parameter=rhotheta_implicit_weight_parameter,
        horizontal_start=start_cell_lateral_boundary_level_3,
        horizontal_end=end_cell_local,
        vertical_start=1,
        vertical_end=icon_grid.num_levels,
        offset_provider={
            "Koff": dims.KDim,
        },
    )

    assert helpers.dallclose(
        rho_at_cells_on_half_levels.asnumpy()[:, :], rho_ic_ref.asnumpy()[:, :]
    )

    assert helpers.dallclose(
        theta_v_at_cells_on_half_levels.asnumpy()[:, :], theta_v_ic_ref.asnumpy()[:, :]
    )

    assert helpers.dallclose(
        perturbed_theta_v_at_cells_on_half_levels.asnumpy()[
            start_cell_lateral_boundary_level_3:end_cell_local, 1 : icon_grid.num_levels
        ],
        z_theta_v_pr_ic_ref.asnumpy()[
            start_cell_lateral_boundary_level_3:end_cell_local, 1 : icon_grid.num_levels
        ],
        rtol=4e-9,
    )

    assert helpers.dallclose(
        pressure_buoyancy_acceleration_at_cells_on_half_levels.asnumpy()[
            start_cell_lateral_boundary_level_3:end_cell_local, 1 : icon_grid.num_levels
        ],
        z_th_ddz_exner_c_ref.asnumpy()[
            start_cell_lateral_boundary_level_3:end_cell_local, 1 : icon_grid.num_levels
        ],
        rtol=5e-10,
    )


@pytest.mark.embedded_remap_error
@pytest.mark.uses_as_offset
@pytest.mark.datatest
@pytest.mark.parametrize(
    "experiment, step_date_init, step_date_exit",
    [
        (
            dt_utils.REGIONAL_EXPERIMENT,
            "2021-06-20T12:00:10.000",
            "2021-06-20T12:00:10.000",
        ),
        (
            dt_utils.GLOBAL_EXPERIMENT,
            "2000-01-01T00:00:02.000",
            "2000-01-01T00:00:02.000",
        ),
    ],
)
def test_compute_theta_rho_face_values_and_pressure_gradient_and_update_vn(
    step_date_init,
    step_date_exit,
    experiment,
    ndyn_substeps,
    icon_grid,
    savepoint_nonhydro_init,
    lowest_layer_thickness,
    model_top_height,
    stretch_factor,
    damping_height,
    grid_savepoint,
    metrics_savepoint,
    interpolation_savepoint,
    savepoint_nonhydro_exit,
    istep_init,
    substep_init,
    substep_exit,
    savepoint_compute_edge_diagnostics_for_dycore_and_update_vn_init,
    savepoint_compute_edge_diagnostics_for_dycore_and_update_vn_exit,
    backend,
):
    sp_nh_init = savepoint_nonhydro_init
    sp_nh_exit = savepoint_nonhydro_exit
    sp_stencil_init = savepoint_compute_edge_diagnostics_for_dycore_and_update_vn_init
    sp_stencil_exit = savepoint_compute_edge_diagnostics_for_dycore_and_update_vn_exit

    edge_domain = h_grid.domain(dims.EdgeDim)

    start_edge_lateral_boundary = icon_grid.end_index(edge_domain(h_grid.Zone.LATERAL_BOUNDARY))
    start_edge_lateral_boundary_level_7 = icon_grid.start_index(
        edge_domain(h_grid.Zone.LATERAL_BOUNDARY_LEVEL_7)
    )
    start_edge_nudging_level_2 = icon_grid.start_index(edge_domain(h_grid.Zone.NUDGING_LEVEL_2))
    end_edge_nudging = icon_grid.end_index(edge_domain(h_grid.Zone.NUDGING))
    end_edge_halo = icon_grid.end_index(edge_domain(h_grid.Zone.HALO))
    end_edge_halo_level_2 = icon_grid.end_index(edge_domain(h_grid.Zone.HALO_LEVEL_2))
    end_edge_local = icon_grid.end_index(edge_domain(h_grid.Zone.LOCAL))

    vertical_config = v_grid.VerticalGridConfig(
        icon_grid.num_levels,
        lowest_layer_thickness=lowest_layer_thickness,
        model_top_height=model_top_height,
        stretch_factor=stretch_factor,
        rayleigh_damping_height=damping_height,
    )
    vertical_params = utils.create_vertical_params(vertical_config, grid_savepoint)

    current_vn = sp_stencil_init.vn()
    next_vn = sp_nh_init.vn_new()
    tangential_wind = sp_stencil_init.vt()
    horizontal_pressure_gradient = sp_stencil_init.z_gradh_exner()
    perturbed_rho_at_cells_on_model_levels = sp_stencil_init.z_rth_pr(0)
    perturbed_theta_v_at_cells_on_model_levels = sp_stencil_init.z_rth_pr(1)
    hydrostatic_correction = data_alloc.zero_field(
        icon_grid, dims.EdgeDim, dims.KDim, backend=backend
    )
    temporal_extrapolation_of_perturbed_exner = sp_stencil_init.z_exner_ex_pr()
    ddz_of_temporal_extrapolation_of_perturbed_exner_on_model_levels = (
        sp_stencil_init.z_dexner_dz_c(0)
    )
    d2dz2_of_temporal_extrapolation_of_perturbed_exner_on_model_levels = (
        sp_stencil_init.z_dexner_dz_c(1)
    )
    theta_v = sp_stencil_init.theta_v()
    theta_v_at_cells_on_half_levels = sp_stencil_init.theta_v_ic()
    predictor_normal_wind_advective_tendency = sp_stencil_init.ddt_vn_apc_ntl(0)
    normal_wind_tendency_due_to_slow_physics_process = sp_stencil_init.ddt_vn_phy()
    normal_wind_iau_increment = sp_stencil_init.vn_incr()
    grf_tend_vn = sp_nh_init.grf_tend_vn()
    rho_at_edges_on_model_levels = sp_stencil_init.z_rho_e()
    theta_v_at_edges_on_model_levels = sp_stencil_init.z_theta_v_e()
    config = utils.construct_solve_nh_config(experiment, ndyn_substeps)
    primal_normal_cell_1 = data_alloc.flatten_first_two_dims(
        dims.ECDim, field=grid_savepoint.primal_normal_cell_x()
    )
    primal_normal_cell_2 = data_alloc.flatten_first_two_dims(
        dims.ECDim, field=grid_savepoint.primal_normal_cell_y()
    )
    dual_normal_cell_1 = data_alloc.flatten_first_two_dims(
        dims.ECDim, field=grid_savepoint.dual_normal_cell_x()
    )
    dual_normal_cell_2 = data_alloc.flatten_first_two_dims(
        dims.ECDim, field=grid_savepoint.dual_normal_cell_y()
    )

    iau_wgt_dyn = config.iau_wgt_dyn
    is_iau_active = config.is_iau_active
    igradp_method = config.igradp_method

    z_rho_e_ref = sp_stencil_exit.z_rho_e()
    z_theta_v_e_ref = sp_stencil_exit.z_theta_v_e()
    z_gradh_exner_ref = sp_stencil_exit.z_gradh_exner()
    vn_ref = sp_nh_exit.vn_new()

    if igradp_method == dycore_states.HorizontalPressureDiscretizationType.TAYLOR_HYDRO:
        compute_hydrostatic_correction_term.compute_hydrostatic_correction_term.with_backend(
            backend
        )(
            theta_v=theta_v,
            ikoffset=metrics_savepoint.vertoffset_gradp(),
            zdiff_gradp=metrics_savepoint.zdiff_gradp(),
            theta_v_ic=theta_v_at_cells_on_half_levels,
            inv_ddqz_z_full=metrics_savepoint.inv_ddqz_z_full(),
            inv_dual_edge_length=grid_savepoint.inv_dual_edge_length(),
            z_hydro_corr=hydrostatic_correction,
            grav_o_cpd=constants.GRAV_O_CPD,
            horizontal_start=start_edge_nudging_level_2,
            horizontal_end=end_edge_local,
            vertical_start=icon_grid.num_levels - 1,
            vertical_end=icon_grid.num_levels,
            offset_provider={
                "E2EC": icon_grid.get_connectivity("E2EC"),
                "E2C": icon_grid.get_connectivity("E2C"),
                "Koff": dims.KDim,
            },
        )
        lowest_level = icon_grid.num_levels - 1
        hydrostatic_correction_on_lowest_level = gtx.as_field(
            (dims.EdgeDim,),
            hydrostatic_correction.ndarray[:, lowest_level],
            allocator=backend,
        )
    compute_edge_diagnostics_for_dycore_and_update_vn.compute_theta_rho_face_values_and_pressure_gradient_and_update_vn.with_backend(
        backend
    )(
        rho_at_edges_on_model_levels=rho_at_edges_on_model_levels,
        theta_v_at_edges_on_model_levels=theta_v_at_edges_on_model_levels,
        horizontal_pressure_gradient=horizontal_pressure_gradient,
        current_vn=current_vn,
        next_vn=next_vn,
        tangential_wind=tangential_wind,
        reference_rho_at_edges_on_model_levels=metrics_savepoint.rho_ref_me(),
        reference_theta_at_edges_on_model_levels=metrics_savepoint.theta_ref_me(),
        perturbed_rho_at_cells_on_model_levels=perturbed_rho_at_cells_on_model_levels,
        perturbed_theta_v_at_cells_on_model_levels=perturbed_theta_v_at_cells_on_model_levels,
        temporal_extrapolation_of_perturbed_exner=temporal_extrapolation_of_perturbed_exner,
        ddz_of_temporal_extrapolation_of_perturbed_exner_on_model_levels=ddz_of_temporal_extrapolation_of_perturbed_exner_on_model_levels,
        d2dz2_of_temporal_extrapolation_of_perturbed_exner_on_model_levels=d2dz2_of_temporal_extrapolation_of_perturbed_exner_on_model_levels,
        hydrostatic_correction_on_lowest_level=hydrostatic_correction_on_lowest_level,
        predictor_normal_wind_advective_tendency=predictor_normal_wind_advective_tendency,
        normal_wind_tendency_due_to_slow_physics_process=normal_wind_tendency_due_to_slow_physics_process,
        normal_wind_iau_increment=normal_wind_iau_increment,
        grf_tend_vn=grf_tend_vn,
        geofac_grg_x=interpolation_savepoint.geofac_grg()[0],
        geofac_grg_y=interpolation_savepoint.geofac_grg()[1],
        pos_on_tplane_e_x=interpolation_savepoint.pos_on_tplane_e_x(),
        pos_on_tplane_e_y=interpolation_savepoint.pos_on_tplane_e_y(),
        primal_normal_cell_x=primal_normal_cell_1,
        dual_normal_cell_x=dual_normal_cell_1,
        primal_normal_cell_y=primal_normal_cell_2,
        dual_normal_cell_y=dual_normal_cell_2,
        ddxn_z_full=metrics_savepoint.ddxn_z_full(),
        c_lin_e=interpolation_savepoint.c_lin_e(),
        ikoffset=metrics_savepoint.vertoffset_gradp(),
        zdiff_gradp=metrics_savepoint.zdiff_gradp(),
        ipeidx_dsl=metrics_savepoint.pg_edgeidx_dsl(),
        pg_exdist=metrics_savepoint.pg_exdist(),
        inv_dual_edge_length=grid_savepoint.inv_dual_edge_length(),
        dtime=savepoint_nonhydro_init.get_metadata("dtime").get("dtime"),
        iau_wgt_dyn=iau_wgt_dyn,
        is_iau_active=is_iau_active,
        limited_area=grid_savepoint.get_metadata("limited_area").get("limited_area"),
        nflatlev=vertical_params.nflatlev,
        nflat_gradp=vertical_params.nflat_gradp,
        start_edge_lateral_boundary=start_edge_lateral_boundary,
        start_edge_lateral_boundary_level_7=start_edge_lateral_boundary_level_7,
        start_edge_nudging_level_2=start_edge_nudging_level_2,
        end_edge_nudging=end_edge_nudging,
        end_edge_halo=end_edge_halo,
        horizontal_start=gtx.int32(0),
        horizontal_end=gtx.int32(end_edge_halo_level_2),
        vertical_start=gtx.int32(0),
        vertical_end=gtx.int32(icon_grid.num_levels),
        offset_provider={
            "C2E2CO": icon_grid.get_connectivity("C2E2CO"),
            "E2EC": icon_grid.get_connectivity("E2EC"),
            "E2C": icon_grid.get_connectivity("E2C"),
            "E2C2EO": icon_grid.get_connectivity("E2C2EO"),
            "Koff": dims.KDim,
        },
    )

    assert helpers.dallclose(rho_at_edges_on_model_levels.asnumpy(), z_rho_e_ref.asnumpy())
    assert helpers.dallclose(theta_v_at_edges_on_model_levels.asnumpy(), z_theta_v_e_ref.asnumpy())

    assert helpers.dallclose(
        horizontal_pressure_gradient.asnumpy()[start_edge_nudging_level_2:end_edge_local, :],
        z_gradh_exner_ref.asnumpy()[start_edge_nudging_level_2:end_edge_local, :],
        atol=1e-20,
    )
    assert helpers.dallclose(
        next_vn.asnumpy()[start_edge_nudging_level_2:, :],
        vn_ref.asnumpy()[start_edge_nudging_level_2:, :],
        atol=6e-15,
    )


@pytest.mark.embedded_remap_error
@pytest.mark.datatest
@pytest.mark.parametrize(
    "istep_init, substep_init, istep_exit, substep_exit",
    [(2, 1, 2, 1)],
)
@pytest.mark.parametrize(
    "experiment, step_date_init, step_date_exit",
    [
        (
            dt_utils.REGIONAL_EXPERIMENT,
            "2021-06-20T12:00:10.000",
            "2021-06-20T12:00:10.000",
        ),
        (
            dt_utils.GLOBAL_EXPERIMENT,
            "2000-01-01T00:00:02.000",
            "2000-01-01T00:00:02.000",
        ),
    ],
)
def test_apply_divergence_damping_and_update_vn(
    step_date_init,
    step_date_exit,
    experiment,
    ndyn_substeps,
    icon_grid,
    savepoint_nonhydro_init,
    lowest_layer_thickness,
    model_top_height,
    stretch_factor,
    damping_height,
    grid_savepoint,
    metrics_savepoint,
    interpolation_savepoint,
    savepoint_nonhydro_exit,
    istep_init,
    substep_init,
    substep_exit,
    savepoint_compute_edge_diagnostics_for_dycore_and_update_vn_init,
    savepoint_compute_edge_diagnostics_for_dycore_and_update_vn_exit,
    backend,
):
    sp_nh_init = savepoint_nonhydro_init
    sp_nh_exit = savepoint_nonhydro_exit
    sp_stencil_init = savepoint_compute_edge_diagnostics_for_dycore_and_update_vn_init

    edge_domain = h_grid.domain(dims.EdgeDim)

    start_edge_nudging_level_2 = icon_grid.start_index(edge_domain(h_grid.Zone.NUDGING_LEVEL_2))
    end_edge_local = icon_grid.end_index(edge_domain(h_grid.Zone.LOCAL))

    dwdz_at_cells_on_model_levels = sp_stencil_init.z_dwdz_dd()
    predictor_normal_wind_advective_tendency = sp_stencil_init.ddt_vn_apc_ntl(0)
    corrector_normal_wind_advective_tendency = sp_stencil_init.ddt_vn_apc_ntl(1)
    normal_wind_tendency_due_to_slow_physics_process = sp_stencil_init.ddt_vn_phy()
    normal_wind_iau_increment = sp_stencil_init.vn_incr()
    reduced_fourth_order_divdamp_coeff_at_nest_boundary = sp_nh_init.bdy_divdamp()
    fourth_order_divdamp_scaling_coeff = sp_nh_init.scal_divdamp()
    theta_v_at_edges_on_model_levels = sp_stencil_init.z_theta_v_e()
    horizontal_pressure_gradient = sp_stencil_init.z_gradh_exner()
    current_vn = sp_stencil_init.vn()
    next_vn = savepoint_nonhydro_init.vn_new()
    horizontal_gradient_of_normal_wind_divergence = sp_nh_init.z_graddiv_vn()
    config = utils.construct_solve_nh_config(experiment, ndyn_substeps)

    iau_wgt_dyn = config.iau_wgt_dyn
    divdamp_order = config.divdamp_order
    second_order_divdamp_scaling_coeff = (
        sp_nh_init.divdamp_fac_o2() * grid_savepoint.mean_cell_area()
    )
    second_order_divdamp_factor = savepoint_nonhydro_init.divdamp_fac_o2()
    apply_2nd_order_divergence_damping = (
        divdamp_order == dycore_states.DivergenceDampingOrder.COMBINED
        and second_order_divdamp_scaling_coeff > 1.0e-6
    )
    apply_4th_order_divergence_damping = (
        divdamp_order == dycore_states.DivergenceDampingOrder.FOURTH_ORDER
        or (
            divdamp_order == dycore_states.DivergenceDampingOrder.COMBINED
            and second_order_divdamp_factor <= (4.0 * config.fourth_order_divdamp_factor)
        )
    )
    is_iau_active = config.is_iau_active

    vn_ref = sp_nh_exit.vn_new()

    compute_edge_diagnostics_for_dycore_and_update_vn.apply_divergence_damping_and_update_vn.with_backend(
        backend
    )(
        horizontal_gradient_of_normal_wind_divergence=horizontal_gradient_of_normal_wind_divergence,
        next_vn=next_vn,
        current_vn=current_vn,
        dwdz_at_cells_on_model_levels=dwdz_at_cells_on_model_levels,
        predictor_normal_wind_advective_tendency=predictor_normal_wind_advective_tendency,
        corrector_normal_wind_advective_tendency=corrector_normal_wind_advective_tendency,
        normal_wind_tendency_due_to_slow_physics_process=normal_wind_tendency_due_to_slow_physics_process,
        normal_wind_iau_increment=normal_wind_iau_increment,
        theta_v_at_edges_on_model_levels=theta_v_at_edges_on_model_levels,
        horizontal_pressure_gradient=horizontal_pressure_gradient,
        reduced_fourth_order_divdamp_coeff_at_nest_boundary=reduced_fourth_order_divdamp_coeff_at_nest_boundary,
        fourth_order_divdamp_scaling_coeff=fourth_order_divdamp_scaling_coeff,
        second_order_divdamp_scaling_coeff=second_order_divdamp_scaling_coeff,
        horizontal_mask_for_3d_divdamp=metrics_savepoint.hmask_dd3d(),
        scaling_factor_for_3d_divdamp=metrics_savepoint.scalfac_dd3d(),
        inv_dual_edge_length=grid_savepoint.inv_dual_edge_length(),
        nudgecoeff_e=interpolation_savepoint.nudgecoeff_e(),
        geofac_grdiv=interpolation_savepoint.geofac_grdiv(),
        advection_explicit_weight_parameter=savepoint_nonhydro_init.wgt_nnow_vel(),
        advection_implicit_weight_parameter=savepoint_nonhydro_init.wgt_nnew_vel(),
        dtime=savepoint_nonhydro_init.get_metadata("dtime").get("dtime"),
        iau_wgt_dyn=iau_wgt_dyn,
        is_iau_active=is_iau_active,
        limited_area=grid_savepoint.get_metadata("limited_area").get("limited_area"),
<<<<<<< HEAD
        divdamp_order=divdamp_order,
=======
        apply_2nd_order_divergence_damping=apply_2nd_order_divergence_damping,
        apply_4th_order_divergence_damping=apply_4th_order_divergence_damping,
>>>>>>> cb3e6822
        horizontal_start=start_edge_nudging_level_2,
        horizontal_end=end_edge_local,
        vertical_start=gtx.int32(0),
        vertical_end=gtx.int32(icon_grid.num_levels),
        offset_provider={
            "C2E2CO": icon_grid.get_connectivity("C2E2CO"),
            "E2EC": icon_grid.get_connectivity("E2EC"),
            "E2C": icon_grid.get_connectivity("E2C"),
            "E2C2EO": icon_grid.get_connectivity("E2C2EO"),
            "Koff": dims.KDim,
        },
    )

    assert helpers.dallclose(
        next_vn.asnumpy(),
        vn_ref.asnumpy(),
        atol=4.0e-15,
    )


@pytest.mark.embedded_remap_error
@pytest.mark.datatest
@pytest.mark.parametrize(
    "experiment, step_date_init, step_date_exit",
    [
        (
            dt_utils.REGIONAL_EXPERIMENT,
            "2021-06-20T12:00:10.000",
            "2021-06-20T12:00:10.000",
        ),
        (
            dt_utils.GLOBAL_EXPERIMENT,
            "2000-01-01T00:00:02.000",
            "2000-01-01T00:00:02.000",
        ),
    ],
)
def test_compute_horizontal_velocity_quantities_and_fluxes(
    istep_init,
    istep_exit,
    substep_init,
    substep_exit,
    step_date_init,
    step_date_exit,
    experiment,
    icon_grid,
    ndyn_substeps,
    grid_savepoint,
    lowest_layer_thickness,
    model_top_height,
    stretch_factor,
    damping_height,
    savepoint_dycore_30_to_38_init,
    savepoint_dycore_30_to_38_exit,
    interpolation_savepoint,
    metrics_savepoint,
    savepoint_nonhydro_init,
    savepoint_nonhydro_exit,
    backend,
):
    edge_domain = h_grid.domain(dims.EdgeDim)
    vertical_config = v_grid.VerticalGridConfig(
        icon_grid.num_levels,
        lowest_layer_thickness=lowest_layer_thickness,
        model_top_height=model_top_height,
        stretch_factor=stretch_factor,
        rayleigh_damping_height=damping_height,
    )
    vertical_params = utils.create_vertical_params(vertical_config, grid_savepoint)

    ddqz_z_full_e = metrics_savepoint.ddqz_z_full_e()
    ddxn_z_full = metrics_savepoint.ddxn_z_full()
    ddxt_z_full = metrics_savepoint.ddxt_z_full()
    wgtfac_e = metrics_savepoint.wgtfac_e()
    wgtfacq_e = metrics_savepoint.wgtfacq_e_dsl(icon_grid.num_levels)
    rbf_vec_coeff_e = interpolation_savepoint.rbf_vec_coeff_e()
    geofac_grdiv = interpolation_savepoint.geofac_grdiv()
    nflatlev = vertical_params.nflatlev

    z_vn_avg = savepoint_dycore_30_to_38_init.z_vn_avg()
    z_graddiv_vn = savepoint_dycore_30_to_38_init.z_graddiv_vn()
    vt = savepoint_dycore_30_to_38_init.vt()
    mass_fl_e = savepoint_dycore_30_to_38_init.mass_fl_e()
    z_theta_v_fl_e = savepoint_dycore_30_to_38_init.z_theta_v_fl_e()
    z_vt_ie = savepoint_dycore_30_to_38_init.z_vt_ie()
    vn_ie = savepoint_dycore_30_to_38_init.vn_ie()
    z_kin_hor_e = savepoint_dycore_30_to_38_init.vn()
    z_w_concorr_me = savepoint_dycore_30_to_38_init.z_w_concorr_me()

    e_flx_avg = interpolation_savepoint.e_flx_avg()
    vn = savepoint_dycore_30_to_38_init.vn()
    z_rho_e = savepoint_dycore_30_to_38_init.z_rho_e()
    z_theta_v_e = savepoint_dycore_30_to_38_init.z_theta_v_e()

    horizontal_start = icon_grid.start_index(edge_domain(h_grid.Zone.LATERAL_BOUNDARY_LEVEL_5))
    horizontal_end = icon_grid.end_index(edge_domain(h_grid.Zone.HALO_LEVEL_2))

    z_vn_avg_ref = savepoint_dycore_30_to_38_exit.z_vn_avg()
    z_graddiv_vn_ref = savepoint_dycore_30_to_38_exit.z_graddiv_vn()
    vt_ref = savepoint_dycore_30_to_38_exit.vt()
    mass_fl_e_ref = savepoint_dycore_30_to_38_exit.mass_fl_e()
    z_theta_v_fl_e_ref = savepoint_dycore_30_to_38_exit.z_theta_v_fl_e()
    vn_ie_ref = savepoint_dycore_30_to_38_exit.vn_ie()
    z_vt_ie_ref = savepoint_dycore_30_to_38_exit.z_vt_ie()
    z_kin_hor_e_ref = savepoint_dycore_30_to_38_exit.z_kin_hor_e()
    z_w_concorr_me_ref = savepoint_dycore_30_to_38_exit.z_w_concorr_me()

    compute_horizontal_velocity_quantities.compute_horizontal_velocity_quantities_and_fluxes.with_backend(
        backend
    )(
        spatially_averaged_vn=z_vn_avg,
        horizontal_gradient_of_normal_wind_divergence=z_graddiv_vn,
        tangential_wind=vt,
        mass_flux_at_edges_on_model_levels=mass_fl_e,
        theta_v_flux_at_edges_on_model_levels=z_theta_v_fl_e,
        tangential_wind_on_half_levels=z_vt_ie,
        vn_on_half_levels=vn_ie,
        horizontal_kinetic_energy_at_edges_on_model_levels=z_kin_hor_e,
        contravariant_correction_at_edges_on_model_levels=z_w_concorr_me,
        vn=vn,
        e_flx_avg=e_flx_avg,
        geofac_grdiv=geofac_grdiv,
        rbf_vec_coeff_e=rbf_vec_coeff_e,
        rho_at_edges_on_model_levels=z_rho_e,
        theta_v_at_edges_on_model_levels=z_theta_v_e,
        ddqz_z_full_e=ddqz_z_full_e,
        ddxn_z_full=ddxn_z_full,
        ddxt_z_full=ddxt_z_full,
        wgtfac_e=wgtfac_e,
        wgtfacq_e=wgtfacq_e,
        nflatlev=nflatlev,
        horizontal_start=horizontal_start,
        horizontal_end=horizontal_end,
        vertical_start=gtx.int32(0),
        vertical_end=gtx.int32(icon_grid.num_levels + 1),
        offset_provider={
            "E2C2EO": icon_grid.get_connectivity("E2C2EO"),
            "E2C2E": icon_grid.get_connectivity("E2C2E"),
            "Koff": dims.KDim,
        },
    )

    assert helpers.dallclose(
        z_vn_avg_ref.asnumpy()[horizontal_start:horizontal_end, :],
        z_vn_avg.asnumpy()[horizontal_start:horizontal_end, :],
        rtol=1.0e-6,
    )

    # same tolerances as in Liskov
    assert helpers.dallclose(
        z_graddiv_vn_ref.asnumpy()[horizontal_start:horizontal_end, :],
        z_graddiv_vn.asnumpy()[horizontal_start:horizontal_end, :],
        rtol=1.0e-2,
        atol=1.0e-20,
    )

    assert helpers.dallclose(
        vt_ref.asnumpy()[horizontal_start:horizontal_end, :],
        vt.asnumpy()[horizontal_start:horizontal_end, :],
        rtol=1.0e-6,
    )

    assert helpers.dallclose(
        mass_fl_e_ref.asnumpy()[horizontal_start:horizontal_end, :],
        mass_fl_e.asnumpy()[horizontal_start:horizontal_end, :],
        rtol=1.0e-6,
    )

    assert helpers.dallclose(
        z_theta_v_fl_e_ref.asnumpy()[horizontal_start:horizontal_end, :],
        z_theta_v_fl_e.asnumpy()[horizontal_start:horizontal_end, :],
        rtol=1.0e-6,
    )

    assert helpers.dallclose(
        vn_ie_ref.asnumpy()[horizontal_start:horizontal_end, :],
        vn_ie.asnumpy()[horizontal_start:horizontal_end, :],
        rtol=1.0e-5,
    )

    assert helpers.dallclose(
        z_vt_ie_ref.asnumpy()[horizontal_start:horizontal_end, :],
        z_vt_ie.asnumpy()[horizontal_start:horizontal_end, :],
        rtol=1.0e-6,
    )

    assert helpers.dallclose(
        z_kin_hor_e_ref.asnumpy()[horizontal_start:horizontal_end, :],
        z_kin_hor_e.asnumpy()[horizontal_start:horizontal_end, :],
        rtol=1.0e-6,
    )

    assert helpers.dallclose(
        z_w_concorr_me_ref.asnumpy()[horizontal_start:horizontal_end, :],
        z_w_concorr_me.asnumpy()[horizontal_start:horizontal_end, :],
        rtol=1.0e-7,
    )


@pytest.mark.embedded_remap_error
@pytest.mark.datatest
@pytest.mark.parametrize("at_first_substep, istep_init, istep_exit", [(True, 2, 2)])
@pytest.mark.parametrize(
    "experiment, step_date_init, step_date_exit",
    [
        (
            dt_utils.REGIONAL_EXPERIMENT,
            "2021-06-20T12:00:10.000",
            "2021-06-20T12:00:10.000",
        ),
        (
            dt_utils.GLOBAL_EXPERIMENT,
            "2000-01-01T00:00:02.000",
            "2000-01-01T00:00:02.000",
        ),
    ],
)
def test_compute_averaged_vn_and_fluxes_and_prepare_tracer_advection(
    istep_init,
    istep_exit,
    substep_init,
    substep_exit,
    step_date_init,
    step_date_exit,
    experiment,
    icon_grid,
    ndyn_substeps,
    at_first_substep,
    grid_savepoint,
    savepoint_dycore_30_to_38_init,
    savepoint_dycore_30_to_38_exit,
    interpolation_savepoint,
    metrics_savepoint,
    savepoint_nonhydro_init,
    savepoint_nonhydro_exit,
    backend,
):
    edge_domain = h_grid.domain(dims.EdgeDim)

    ddqz_z_full_e = metrics_savepoint.ddqz_z_full_e()
    config = utils.construct_solve_nh_config(experiment, ndyn_substeps)

    z_vn_avg = savepoint_dycore_30_to_38_init.z_vn_avg()
    mass_fl_e = savepoint_dycore_30_to_38_init.mass_fl_e()
    z_theta_v_fl_e = savepoint_dycore_30_to_38_init.z_theta_v_fl_e()
    vn_traj = savepoint_nonhydro_init.vn_traj()
    mass_flx_me = savepoint_nonhydro_init.mass_flx_me()
    e_flx_avg = interpolation_savepoint.e_flx_avg()
    vn = savepoint_dycore_30_to_38_init.vn()
    z_rho_e = savepoint_dycore_30_to_38_init.z_rho_e()
    z_theta_v_e = savepoint_dycore_30_to_38_init.z_theta_v_e()
    r_nsubsteps = 1.0 / config.ndyn_substeps_var

    horizontal_start = icon_grid.start_index(edge_domain(h_grid.Zone.LATERAL_BOUNDARY_LEVEL_5))
    horizontal_end = icon_grid.end_index(edge_domain(h_grid.Zone.HALO_LEVEL_2))

    z_vn_avg_ref = savepoint_dycore_30_to_38_exit.z_vn_avg()
    mass_fl_e_ref = savepoint_dycore_30_to_38_exit.mass_fl_e()
    z_theta_v_fl_e_ref = savepoint_dycore_30_to_38_exit.z_theta_v_fl_e()
    vn_traj_ref = savepoint_dycore_30_to_38_exit.vn_traj()
    mass_flx_me_ref = savepoint_dycore_30_to_38_exit.mass_flx_me()

    compute_horizontal_velocity_quantities.compute_averaged_vn_and_fluxes_and_prepare_tracer_advection.with_backend(
        backend
    )(
        spatially_averaged_vn=z_vn_avg,
        mass_flux_at_edges_on_model_levels=mass_fl_e,
        theta_v_flux_at_edges_on_model_levels=z_theta_v_fl_e,
        substep_and_spatially_averaged_vn=vn_traj,
        substep_averaged_mass_flux=mass_flx_me,
        e_flx_avg=e_flx_avg,
        vn=vn,
        rho_at_edges_on_model_levels=z_rho_e,
        ddqz_z_full_e=ddqz_z_full_e,
        theta_v_at_edges_on_model_levels=z_theta_v_e,
        prepare_advection=True,
        at_first_substep=at_first_substep,
        r_nsubsteps=r_nsubsteps,
        horizontal_start=horizontal_start,
        horizontal_end=horizontal_end,
        vertical_start=gtx.int32(0),
        vertical_end=gtx.int32(icon_grid.num_levels),
        offset_provider={
            "E2C2EO": icon_grid.get_connectivity("E2C2EO"),
            "Koff": dims.KDim,
        },
    )

    assert helpers.dallclose(
        z_vn_avg_ref.asnumpy()[horizontal_start:horizontal_end, :],
        z_vn_avg.asnumpy()[horizontal_start:horizontal_end, :],
        rtol=1.0e-6,
    )

    assert helpers.dallclose(
        mass_fl_e_ref.asnumpy()[horizontal_start:horizontal_end, :],
        mass_fl_e.asnumpy()[horizontal_start:horizontal_end, :],
        rtol=1.0e-6,
    )

    assert helpers.dallclose(
        z_theta_v_fl_e_ref.asnumpy()[horizontal_start:horizontal_end, :],
        z_theta_v_fl_e.asnumpy()[horizontal_start:horizontal_end, :],
        rtol=1.0e-6,
    )

    assert helpers.dallclose(
        vn_traj_ref.asnumpy()[horizontal_start:horizontal_end, :],
        vn_traj.asnumpy()[horizontal_start:horizontal_end, :],
        rtol=1.0e-6,
    )

    assert helpers.dallclose(
        mass_flx_me_ref.asnumpy()[horizontal_start:horizontal_end, :],
        mass_flx_me.asnumpy()[horizontal_start:horizontal_end, :],
        rtol=1.0e-6,
    )


@pytest.mark.embedded_remap_error
@pytest.mark.datatest
@pytest.mark.parametrize("at_initial_timestep, substep_init", [(True, 1)])
@pytest.mark.parametrize(
    "experiment, step_date_init, step_date_exit",
    [
        (
            dt_utils.REGIONAL_EXPERIMENT,
            "2021-06-20T12:00:10.000",
            "2021-06-20T12:00:10.000",
        ),
        (
            dt_utils.GLOBAL_EXPERIMENT,
            "2000-01-01T00:00:02.000",
            "2000-01-01T00:00:02.000",
        ),
    ],
)
def test_vertically_implicit_solver_at_predictor_step(
    step_date_init,
    step_date_exit,
    experiment,
    ndyn_substeps,
    icon_grid,
    savepoint_nonhydro_init,
    lowest_layer_thickness,
    model_top_height,
    stretch_factor,
    damping_height,
    grid_savepoint,
    metrics_savepoint,
    interpolation_savepoint,
    savepoint_nonhydro_exit,
    at_initial_timestep,
    istep_init,
    istep_exit,
    substep_init,
    substep_exit,
    savepoint_vertically_implicit_dycore_solver_init,
    backend,
):
    sp_nh_exit = savepoint_nonhydro_exit
    sp_stencil_init = savepoint_vertically_implicit_dycore_solver_init
    config = utils.construct_solve_nh_config(experiment, ndyn_substeps)
    xp = data_alloc.import_array_ns(backend)

    vertical_config = v_grid.VerticalGridConfig(
        icon_grid.num_levels,
        lowest_layer_thickness=lowest_layer_thickness,
        model_top_height=model_top_height,
        stretch_factor=stretch_factor,
        rayleigh_damping_height=damping_height,
    )
    vertical_params = utils.create_vertical_params(vertical_config, grid_savepoint)
    at_first_substep = substep_init == 1

    contravariant_correction_at_edges_on_model_levels = sp_nh_exit.z_w_concorr_me()
    mass_flux_at_edges_on_model_levels = sp_stencil_init.mass_fl_e()
    theta_v_flux_at_edges_on_model_levels = sp_stencil_init.z_theta_v_fl_e()
    predictor_vertical_wind_advective_tendency = sp_stencil_init.ddt_w_adv_pc(0)
    pressure_buoyancy_acceleration_at_cells_on_half_levels = sp_stencil_init.z_th_ddz_exner_c()
    rho_at_cells_on_half_levels = sp_stencil_init.rho_ic()
    contravariant_correction_at_cells_on_half_levels = savepoint_nonhydro_init.w_concorr_c()
    current_exner = sp_stencil_init.exner_nnow()
    current_rho = sp_stencil_init.rho_nnow()
    current_theta_v = sp_stencil_init.theta_v_nnow()
    current_w = sp_stencil_init.w()
    theta_v_at_cells_on_half_levels = sp_stencil_init.theta_v_ic()
    next_w = sp_stencil_init.w()
    perturbed_exner_at_cells_on_model_levels = sp_stencil_init.exner_pr()
    exner_tendency_due_to_slow_physics = sp_stencil_init.ddt_exner_phy()
    rho_iau_increment = sp_stencil_init.rho_incr()
    exner_iau_increment = sp_stencil_init.exner_incr()
    rayleigh_damping_factor = sp_stencil_init.z_raylfac()
    next_rho = sp_stencil_init.rho()
    next_exner = sp_stencil_init.exner()
    next_theta_v = sp_stencil_init.theta_v()
    dwdz_at_cells_on_model_levels = sp_stencil_init.z_dwdz_dd()
    exner_dynamical_increment = sp_stencil_init.exner_dyn_incr()

    iau_wgt_dyn = config.iau_wgt_dyn
    is_iau_active = config.is_iau_active
    divdamp_type = config.divdamp_type

    w_concorr_c_ref = sp_nh_exit.w_concorr_c()
    w_ref = sp_nh_exit.w_new()
    rho_ref = sp_nh_exit.rho_new()
    exner_ref = sp_nh_exit.exner_new()
    theta_v_ref = sp_nh_exit.theta_v_new()
    z_dwdz_dd_ref = sp_nh_exit.z_dwdz_dd()
    exner_dyn_incr_ref = sp_nh_exit.exner_dyn_incr()

    geofac_div = data_alloc.flatten_first_two_dims(
        dims.CEDim, field=interpolation_savepoint.geofac_div()
    )

    cell_domain = h_grid.domain(dims.CellDim)
    start_cell_nudging = icon_grid.start_index(cell_domain(h_grid.Zone.NUDGING))
    end_cell_local = icon_grid.end_index(cell_domain(h_grid.Zone.LOCAL))
    start_cell_lateral_boundary_level_3 = icon_grid.start_index(
        cell_domain(h_grid.Zone.LATERAL_BOUNDARY_LEVEL_3)
    )
    end_cell_halo = icon_grid.end_index(cell_domain(h_grid.Zone.HALO))

    offset_provider = {
        "C2E": icon_grid.get_connectivity("C2E"),
        "C2CE": icon_grid.get_connectivity("C2CE"),
        "Koff": dims.KDim,
    }

    vertically_implicit_dycore_solver.vertically_implicit_solver_at_predictor_step.with_backend(
        backend
    )(
        contravariant_correction_at_cells_on_half_levels=contravariant_correction_at_cells_on_half_levels,
        next_w=next_w,
        next_rho=next_rho,
        next_exner=next_exner,
        next_theta_v=next_theta_v,
        dwdz_at_cells_on_model_levels=dwdz_at_cells_on_model_levels,
        exner_dynamical_increment=exner_dynamical_increment,
        geofac_div=geofac_div,
        mass_flux_at_edges_on_model_levels=mass_flux_at_edges_on_model_levels,
        theta_v_flux_at_edges_on_model_levels=theta_v_flux_at_edges_on_model_levels,
        predictor_vertical_wind_advective_tendency=predictor_vertical_wind_advective_tendency,
        pressure_buoyancy_acceleration_at_cells_on_half_levels=pressure_buoyancy_acceleration_at_cells_on_half_levels,
        rho_at_cells_on_half_levels=rho_at_cells_on_half_levels,
        contravariant_correction_at_edges_on_model_levels=contravariant_correction_at_edges_on_model_levels,
        exner_w_explicit_weight_parameter=metrics_savepoint.vwind_expl_wgt(),
        current_exner=current_exner,
        current_rho=current_rho,
        current_theta_v=current_theta_v,
        current_w=current_w,
        inv_ddqz_z_full=metrics_savepoint.inv_ddqz_z_full(),
        exner_w_implicit_weight_parameter=metrics_savepoint.vwind_impl_wgt(),
        theta_v_at_cells_on_half_levels=theta_v_at_cells_on_half_levels,
        perturbed_exner_at_cells_on_model_levels=perturbed_exner_at_cells_on_model_levels,
        exner_tendency_due_to_slow_physics=exner_tendency_due_to_slow_physics,
        rho_iau_increment=rho_iau_increment,
        exner_iau_increment=exner_iau_increment,
        ddqz_z_half=metrics_savepoint.ddqz_z_half(),
        rayleigh_damping_factor=rayleigh_damping_factor,
        reference_exner_at_cells_on_model_levels=metrics_savepoint.exner_ref_mc(),
        e_bln_c_s=data_alloc.flatten_first_two_dims(
            dims.CEDim, field=interpolation_savepoint.e_bln_c_s()
        ),
        wgtfac_c=metrics_savepoint.wgtfac_c(),
        wgtfacq_c=metrics_savepoint.wgtfacq_c_dsl(),
        iau_wgt_dyn=iau_wgt_dyn,
        dtime=savepoint_nonhydro_init.get_metadata("dtime").get("dtime"),
        is_iau_active=is_iau_active,
        rayleigh_type=config.rayleigh_type,
        divdamp_type=divdamp_type,
        at_first_substep=at_first_substep,
        end_index_of_damping_layer=grid_savepoint.nrdmax(),
        kstart_moist=vertical_params.kstart_moist,
        flat_level_index_plus1=gtx.int32(vertical_params.nflatlev + 1),
        start_cell_index_nudging=start_cell_nudging,
        end_cell_index_local=end_cell_local,
        start_cell_index_lateral_lvl3=start_cell_lateral_boundary_level_3,
        end_cell_index_halo_lvl1=end_cell_halo,
        vertical_start_index_model_top=gtx.int32(0),
        vertical_end_index_model_surface=gtx.int32(icon_grid.num_levels + 1),
        offset_provider=offset_provider,
    )

    assert helpers.dallclose(
        contravariant_correction_at_cells_on_half_levels.asnumpy(),
        w_concorr_c_ref.asnumpy(),
        atol=1e-15,
    )
    assert helpers.dallclose(
        next_w.asnumpy()[start_cell_nudging:, :],
        w_ref.asnumpy()[start_cell_nudging:, :],
        rtol=1e-7,
        atol=1e-12,
    )
    assert helpers.dallclose(
        next_rho.asnumpy()[start_cell_nudging:, :], rho_ref.asnumpy()[start_cell_nudging:, :]
    )
    assert helpers.dallclose(
        next_exner.asnumpy()[start_cell_nudging:, :], exner_ref.asnumpy()[start_cell_nudging:, :]
    )
    assert helpers.dallclose(next_theta_v.asnumpy(), theta_v_ref.asnumpy())

    # In ICON, z_dwdz_dd is computed from starting_vertical_index_for_3d_divdamp (kstart_dd3d in ICON).
    # serialized data of z_dwdz_dd can contain garbage value when k < starting_vertical_index_for_3d_divdamp.
    # Since dwdz_at_cells_on_model_levels is computed for all levels in icon4py, we have to
    # manually set the reference equal to zero when k < starting_vertical_index_for_3d_divdamp.
    starting_vertical_index_for_3d_divdamp = (
        xp.min(xp.where(metrics_savepoint.scaling_factor_for_3d_divdamp().ndarray > 0.0))[0]
        if config.divdamp_type == 32
        else 0
    )
    z_dwdz_dd_ref_with_zero_in_2d_divdamp_layers = z_dwdz_dd_ref.asnumpy()
    z_dwdz_dd_ref_with_zero_in_2d_divdamp_layers[0:starting_vertical_index_for_3d_divdamp] = 0.0
    assert helpers.dallclose(
        dwdz_at_cells_on_model_levels.asnumpy()[start_cell_nudging:, :],
        z_dwdz_dd_ref_with_zero_in_2d_divdamp_layers[start_cell_nudging:, :],
        atol=1.0e-16,
    )

    assert helpers.dallclose(exner_dynamical_increment.asnumpy(), exner_dyn_incr_ref.asnumpy())


@pytest.mark.embedded_remap_error
@pytest.mark.datatest
@pytest.mark.parametrize(
    "istep_init, substep_init, istep_exit, substep_exit, at_initial_timestep", [(2, 1, 2, 1, True)]
)
@pytest.mark.parametrize(
    "experiment, step_date_init, step_date_exit",
    [
        (
            dt_utils.REGIONAL_EXPERIMENT,
            "2021-06-20T12:00:10.000",
            "2021-06-20T12:00:10.000",
        ),
        (
            dt_utils.GLOBAL_EXPERIMENT,
            "2000-01-01T00:00:02.000",
            "2000-01-01T00:00:02.000",
        ),
    ],
)
def test_vertically_implicit_solver_at_corrector_step(
    step_date_init,
    step_date_exit,
    experiment,
    ndyn_substeps,
    icon_grid,
    savepoint_nonhydro_init,
    lowest_layer_thickness,
    model_top_height,
    stretch_factor,
    damping_height,
    grid_savepoint,
    metrics_savepoint,
    interpolation_savepoint,
    savepoint_nonhydro_exit,
    at_initial_timestep,
    istep_init,
    istep_exit,
    substep_init,
    substep_exit,
    savepoint_vertically_implicit_dycore_solver_init,
    backend,
):
    sp_nh_exit = savepoint_nonhydro_exit
    sp_stencil_init = savepoint_vertically_implicit_dycore_solver_init
    vertical_config = v_grid.VerticalGridConfig(
        icon_grid.num_levels,
        lowest_layer_thickness=lowest_layer_thickness,
        model_top_height=model_top_height,
        stretch_factor=stretch_factor,
        rayleigh_damping_height=damping_height,
    )
    vertical_params = utils.create_vertical_params(vertical_config, grid_savepoint)

    at_first_substep = substep_init == 0
    at_last_substep = substep_exit == 0
    config = utils.construct_solve_nh_config(experiment, ndyn_substeps)

    nonhydro_params = solve_nh.NonHydrostaticParams(config)

    mass_flux_at_edges_on_model_levels = sp_stencil_init.mass_fl_e()
    theta_v_flux_at_edges_on_model_levels = sp_stencil_init.z_theta_v_fl_e()
    predictor_vertical_wind_advective_tendency = sp_stencil_init.ddt_w_adv_pc(0)
    corrector_vertical_wind_advective_tendency = sp_stencil_init.ddt_w_adv_pc(1)
    pressure_buoyancy_acceleration_at_cells_on_half_levels = sp_stencil_init.z_th_ddz_exner_c()
    rho_at_cells_on_half_levels = sp_stencil_init.rho_ic()
    contravariant_correction_at_cells_on_half_levels = sp_stencil_init.w_concorr_c()
    current_exner = sp_stencil_init.exner_nnow()
    current_rho = sp_stencil_init.rho_nnow()
    current_theta_v = sp_stencil_init.theta_v_nnow()
    current_w = sp_stencil_init.w()
    theta_v_at_cells_on_half_levels = sp_stencil_init.theta_v_ic()
    next_w = sp_stencil_init.w()
    perturbed_exner_at_cells_on_model_levels = sp_stencil_init.exner_pr()
    exner_tendency_due_to_slow_physics = sp_stencil_init.ddt_exner_phy()
    rho_iau_increment = sp_stencil_init.rho_incr()
    exner_iau_increment = sp_stencil_init.exner_incr()
    rayleigh_damping_factor = sp_stencil_init.z_raylfac()
    next_rho = sp_stencil_init.rho()
    next_exner = sp_stencil_init.exner()
    next_theta_v = sp_stencil_init.theta_v()
    dynamical_vertical_mass_flux_at_cells_on_half_levels = sp_stencil_init.mass_flx_ic()
    dynamical_vertical_volumetric_flux_at_cells_on_half_levels = sp_stencil_init.vol_flx_ic()
    exner_dynamical_increment = sp_stencil_init.exner_dyn_incr()
    advection_explicit_weight_parameter = nonhydro_params.advection_explicit_weight_parameter
    advection_implicit_weight_parameter = nonhydro_params.advection_implicit_weight_parameter
    r_nsubsteps = 1.0 / config.ndyn_substeps_var
    kstart_moist = vertical_params.kstart_moist

    iau_wgt_dyn = config.iau_wgt_dyn
    is_iau_active = config.is_iau_active

    w_ref = sp_nh_exit.w_new()
    rho_ref = sp_nh_exit.rho_new()
    exner_ref = sp_nh_exit.exner_new()
    theta_v_ref = sp_nh_exit.theta_v_new()
    exner_dyn_incr_ref = sp_nh_exit.exner_dyn_incr()
    mass_flx_ic_ref = sp_nh_exit.mass_flx_ic()
    vol_flx_ic_ref = sp_nh_exit.vol_flx_ic()

    geofac_div = data_alloc.flatten_first_two_dims(
        dims.CEDim, field=interpolation_savepoint.geofac_div()
    )

    cell_domain = h_grid.domain(dims.CellDim)
    start_cell_nudging = icon_grid.start_index(cell_domain(h_grid.Zone.NUDGING))
    end_cell_local = icon_grid.end_index(cell_domain(h_grid.Zone.LOCAL))

    offset_provider = {
        "C2E": icon_grid.get_connectivity("C2E"),
        "C2CE": icon_grid.get_connectivity("C2CE"),
        "Koff": dims.KDim,
    }

    vertically_implicit_dycore_solver.vertically_implicit_solver_at_corrector_step.with_backend(
        backend
    )(
        next_w=next_w,
        next_rho=next_rho,
        next_exner=next_exner,
        next_theta_v=next_theta_v,
        dynamical_vertical_mass_flux_at_cells_on_half_levels=dynamical_vertical_mass_flux_at_cells_on_half_levels,
        dynamical_vertical_volumetric_flux_at_cells_on_half_levels=dynamical_vertical_volumetric_flux_at_cells_on_half_levels,
        exner_dynamical_increment=exner_dynamical_increment,
        geofac_div=geofac_div,
        mass_flux_at_edges_on_model_levels=mass_flux_at_edges_on_model_levels,
        theta_v_flux_at_edges_on_model_levels=theta_v_flux_at_edges_on_model_levels,
        predictor_vertical_wind_advective_tendency=predictor_vertical_wind_advective_tendency,
        corrector_vertical_wind_advective_tendency=corrector_vertical_wind_advective_tendency,
        pressure_buoyancy_acceleration_at_cells_on_half_levels=pressure_buoyancy_acceleration_at_cells_on_half_levels,
        rho_at_cells_on_half_levels=rho_at_cells_on_half_levels,
        contravariant_correction_at_cells_on_half_levels=contravariant_correction_at_cells_on_half_levels,
        exner_w_explicit_weight_parameter=metrics_savepoint.vwind_expl_wgt(),
        current_exner=current_exner,
        current_rho=current_rho,
        current_theta_v=current_theta_v,
        current_w=current_w,
        inv_ddqz_z_full=metrics_savepoint.inv_ddqz_z_full(),
        exner_w_implicit_weight_parameter=metrics_savepoint.vwind_impl_wgt(),
        theta_v_at_cells_on_half_levels=theta_v_at_cells_on_half_levels,
        perturbed_exner_at_cells_on_model_levels=perturbed_exner_at_cells_on_model_levels,
        exner_tendency_due_to_slow_physics=exner_tendency_due_to_slow_physics,
        rho_iau_increment=rho_iau_increment,
        exner_iau_increment=exner_iau_increment,
        ddqz_z_half=metrics_savepoint.ddqz_z_half(),
        rayleigh_damping_factor=rayleigh_damping_factor,
        reference_exner_at_cells_on_model_levels=metrics_savepoint.exner_ref_mc(),
        advection_explicit_weight_parameter=advection_explicit_weight_parameter,
        advection_implicit_weight_parameter=advection_implicit_weight_parameter,
        lprep_adv=savepoint_nonhydro_init.get_metadata("prep_adv").get("prep_adv"),
        r_nsubsteps=r_nsubsteps,
        ndyn_substeps_var=float(config.ndyn_substeps_var),
        iau_wgt_dyn=iau_wgt_dyn,
        dtime=savepoint_nonhydro_init.get_metadata("dtime").get("dtime"),
        is_iau_active=is_iau_active,
        rayleigh_type=config.rayleigh_type,
        at_first_substep=at_first_substep,
        at_last_substep=at_last_substep,
        end_index_of_damping_layer=grid_savepoint.nrdmax(),
        kstart_moist=kstart_moist,
        start_cell_index_nudging=start_cell_nudging,
        end_cell_index_local=end_cell_local,
        vertical_start_index_model_top=gtx.int32(0),
        vertical_end_index_model_surface=gtx.int32(icon_grid.num_levels + 1),
        offset_provider=offset_provider,
    )

    assert helpers.dallclose(
        next_w.asnumpy()[start_cell_nudging:, :],
        w_ref.asnumpy()[start_cell_nudging:, :],
        rtol=1e-10,
        atol=1e-12,
    )
    assert helpers.dallclose(
        next_rho.asnumpy()[start_cell_nudging:, :], rho_ref.asnumpy()[start_cell_nudging:, :]
    )
    assert helpers.dallclose(
        next_exner.asnumpy()[start_cell_nudging:, :], exner_ref.asnumpy()[start_cell_nudging:, :]
    )
    assert helpers.dallclose(next_theta_v.asnumpy(), theta_v_ref.asnumpy())
    assert helpers.dallclose(
        dynamical_vertical_mass_flux_at_cells_on_half_levels.asnumpy()[start_cell_nudging:, :],
        mass_flx_ic_ref.asnumpy()[start_cell_nudging:, :],
        rtol=1e-10,
        atol=1e-12,
    )
    assert helpers.dallclose(
        dynamical_vertical_volumetric_flux_at_cells_on_half_levels.asnumpy(),
        vol_flx_ic_ref.asnumpy(),
        rtol=1e-10,
        atol=1e-12,
    )
    assert helpers.dallclose(exner_dynamical_increment.asnumpy(), exner_dyn_incr_ref.asnumpy())<|MERGE_RESOLUTION|>--- conflicted
+++ resolved
@@ -1668,12 +1668,8 @@
         iau_wgt_dyn=iau_wgt_dyn,
         is_iau_active=is_iau_active,
         limited_area=grid_savepoint.get_metadata("limited_area").get("limited_area"),
-<<<<<<< HEAD
-        divdamp_order=divdamp_order,
-=======
         apply_2nd_order_divergence_damping=apply_2nd_order_divergence_damping,
         apply_4th_order_divergence_damping=apply_4th_order_divergence_damping,
->>>>>>> cb3e6822
         horizontal_start=start_edge_nudging_level_2,
         horizontal_end=end_edge_local,
         vertical_start=gtx.int32(0),
