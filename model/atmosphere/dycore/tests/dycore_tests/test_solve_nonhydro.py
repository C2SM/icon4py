# ICON4Py - ICON inspired code in Python and GT4Py
#
# Copyright (c) 2022-2024, ETH Zurich and MeteoSwiss
# All rights reserved.
#
# Please, refer to the LICENSE file in the root directory.
# SPDX-License-Identifier: BSD-3-Clause

import logging

import gt4py.next as gtx
import pytest

import icon4py.model.common.grid.states as grid_states
from icon4py.model.atmosphere.dycore import (
    dycore_states,
    dycore_utils,
    fused_solve_nonhydro_stencil_15_to_28,
    fused_solve_nonhydro_stencil_41_to_60,
    solve_nonhydro as solve_nh,
)
from icon4py.model.atmosphere.dycore.stencils import (
    compute_edge_diagnostics_for_dycore_and_update_vn,
    compute_hydrostatic_correction_term,
)
from icon4py.model.common import constants, dimension as dims
from icon4py.model.common.grid import horizontal as h_grid, vertical as v_grid
from icon4py.model.common.math import smagorinsky
from icon4py.model.common.utils import data_allocation as data_alloc
from icon4py.model.testing import (
    datatest_utils as dt_utils,
    helpers,
)

from . import utils


@pytest.mark.datatest
def test_validate_divdamp_fields_against_savepoint_values(
    grid_savepoint, savepoint_nonhydro_init, icon_grid, backend
):
    config = solve_nh.NonHydrostaticConfig()
    second_order_divdamp_factor = 0.032
    mean_cell_area = grid_savepoint.mean_cell_area()
    interpolated_fourth_order_divdamp_factor = data_alloc.zero_field(
        icon_grid,
        dims.KDim,
        backend=backend,
    )
    fourth_order_divdamp_scaling_coeff = data_alloc.zero_field(
        icon_grid,
        dims.KDim,
        backend=backend,
    )
    reduced_fourth_order_divdamp_coeff_at_nest_boundary = data_alloc.zero_field(
        icon_grid,
        dims.KDim,
        backend=backend,
    )
    smagorinsky.en_smag_fac_for_zero_nshift.with_backend(backend)(
        grid_savepoint.vct_a(),
        config.fourth_order_divdamp_factor,
        config.fourth_order_divdamp_factor2,
        config.fourth_order_divdamp_factor3,
        config.fourth_order_divdamp_factor4,
        config.fourth_order_divdamp_z,
        config.fourth_order_divdamp_z2,
        config.fourth_order_divdamp_z3,
        config.fourth_order_divdamp_z4,
        interpolated_fourth_order_divdamp_factor,
        offset_provider={"Koff": dims.KDim},
    )
    dycore_utils._calculate_fourth_order_divdamp_scaling_coeff.with_backend(backend)(
        interpolated_fourth_order_divdamp_factor=interpolated_fourth_order_divdamp_factor,
        divdamp_order=config.divdamp_order,
        mean_cell_area=mean_cell_area,
        second_order_divdamp_factor=second_order_divdamp_factor,
        out=fourth_order_divdamp_scaling_coeff,
        offset_provider={},
    )
    dycore_utils._calculate_reduced_fourth_order_divdamp_coeff_at_nest_boundary.with_backend(
        backend
    )(
        fourth_order_divdamp_scaling_coeff,
        config.nudge_max_coeff,
        constants.DBL_EPS,
        out=reduced_fourth_order_divdamp_coeff_at_nest_boundary,
        offset_provider={},
    )

    assert helpers.dallclose(
        fourth_order_divdamp_scaling_coeff.asnumpy(),
        savepoint_nonhydro_init.scal_divdamp().asnumpy(),
    )
    assert helpers.dallclose(
        reduced_fourth_order_divdamp_coeff_at_nest_boundary.asnumpy(),
        savepoint_nonhydro_init.bdy_divdamp().asnumpy(),
    )


@pytest.mark.datatest
@pytest.mark.parametrize("experiment", [dt_utils.REGIONAL_EXPERIMENT])
@pytest.mark.parametrize(
    "istep_init, step_date_init, substep_init, at_initial_timestep",
    [
        (1, "2021-06-20T12:00:10.000", 1, True),
        (2, "2021-06-20T12:00:10.000", 1, True),
        (1, "2021-06-20T12:00:10.000", 2, True),
        (2, "2021-06-20T12:00:10.000", 2, True),
        (1, "2021-06-20T12:00:20.000", 1, False),
        (2, "2021-06-20T12:00:20.000", 1, False),
        (1, "2021-06-20T12:00:20.000", 2, False),
        (2, "2021-06-20T12:00:20.000", 2, False),
    ],
)
def test_time_step_flags(
    experiment,
    istep_init,
    substep_init,
    step_date_init,
    at_initial_timestep,
    savepoint_nonhydro_init,
):
    sp = savepoint_nonhydro_init

    recompute = sp.get_metadata("recompute").get("recompute")
    clean_mflx = sp.get_metadata("clean_mflx").get("clean_mflx")
    linit = sp.get_metadata("linit").get("linit")

    assert recompute == (substep_init == 1)
    assert clean_mflx == (substep_init == 1)
    assert linit == (at_initial_timestep and (substep_init == 1))


@pytest.mark.embedded_remap_error
@pytest.mark.datatest
@pytest.mark.parametrize("at_initial_timestep", [True])
@pytest.mark.parametrize(
    "experiment, step_date_init, step_date_exit",
    [
        (
            dt_utils.REGIONAL_EXPERIMENT,
            "2021-06-20T12:00:10.000",
            "2021-06-20T12:00:10.000",
        ),
        (
            dt_utils.GLOBAL_EXPERIMENT,
            "2000-01-01T00:00:02.000",
            "2000-01-01T00:00:02.000",
        ),
    ],
)
def test_nonhydro_predictor_step(
    istep_init,
    istep_exit,
    substep_init,
    step_date_init,
    step_date_exit,
    icon_grid,
    savepoint_nonhydro_init,
    lowest_layer_thickness,
    model_top_height,
    stretch_factor,
    damping_height,
    grid_savepoint,
    metrics_savepoint,
    interpolation_savepoint,
    savepoint_nonhydro_exit,
    experiment,
    ndyn_substeps,
    at_initial_timestep,
    caplog,
    backend,
):
    caplog.set_level(logging.WARN)
    config = utils.construct_solve_nh_config(experiment, ndyn_substeps)
    sp = savepoint_nonhydro_init
    sp_exit = savepoint_nonhydro_exit
    nonhydro_params = solve_nh.NonHydrostaticParams(config)
    vertical_config = v_grid.VerticalGridConfig(
        icon_grid.num_levels,
        lowest_layer_thickness=lowest_layer_thickness,
        model_top_height=model_top_height,
        stretch_factor=stretch_factor,
        rayleigh_damping_height=damping_height,
    )
    vertical_params = utils.create_vertical_params(vertical_config, grid_savepoint)
    dtime = sp.get_metadata("dtime").get("dtime")

    diagnostic_state_nh = utils.construct_diagnostics(sp, icon_grid, backend)

    interpolation_state = utils.construct_interpolation_state(interpolation_savepoint)
    metric_state_nonhydro = utils.construct_metric_state(metrics_savepoint, icon_grid.num_levels)

    cell_geometry: grid_states.CellParams = grid_savepoint.construct_cell_geometry()
    edge_geometry: grid_states.EdgeParams = grid_savepoint.construct_edge_geometry()

    solve_nonhydro = solve_nh.SolveNonhydro(
        grid=icon_grid,
        config=config,
        params=nonhydro_params,
        metric_state_nonhydro=metric_state_nonhydro,
        interpolation_state=interpolation_state,
        vertical_params=vertical_params,
        edge_geometry=edge_geometry,
        cell_geometry=cell_geometry,
        owner_mask=grid_savepoint.c_owner_mask(),
        backend=backend,
    )
    nlev = icon_grid.num_levels
    at_first_substep = substep_init == 1

    prognostic_states = utils.create_prognostic_states(sp)

    if not (at_initial_timestep and at_first_substep):
        diagnostic_state_nh.vertical_wind_advective_tendency.swap()
    if not at_first_substep:
        diagnostic_state_nh.normal_wind_advective_tendency.swap()

    solve_nonhydro.run_predictor_step(
        diagnostic_state_nh=diagnostic_state_nh,
        prognostic_states=prognostic_states,
        z_fields=solve_nonhydro.intermediate_fields,
        dtime=dtime,
        at_initial_timestep=at_initial_timestep,
        at_first_substep=at_first_substep,
    )

    cell_domain = h_grid.domain(dims.CellDim)
    edge_domain = h_grid.domain(dims.EdgeDim)

    cell_start_lateral_boundary_level_2 = icon_grid.start_index(
        cell_domain(h_grid.Zone.LATERAL_BOUNDARY_LEVEL_3)
    )
    cell_start_nudging = icon_grid.start_index(cell_domain(h_grid.Zone.NUDGING))

    edge_start_lateral_boundary_level_5 = icon_grid.start_index(
        edge_domain(h_grid.Zone.LATERAL_BOUNDARY_LEVEL_5)
    )

    edge_start_lateral_boundary_level_7 = icon_grid.start_index(
        edge_domain(h_grid.Zone.LATERAL_BOUNDARY_LEVEL_7)
    )
    edge_start_nudging_level_2 = icon_grid.start_index(edge_domain(h_grid.Zone.NUDGING_LEVEL_2))

    # stencils 2, 3
    assert helpers.dallclose(
        diagnostic_state_nh.exner_pr.asnumpy()[cell_start_lateral_boundary_level_2:, :],
        sp_exit.exner_pr().asnumpy()[cell_start_lateral_boundary_level_2:, :],
    )
    assert helpers.dallclose(
        solve_nonhydro.temporal_extrapolation_of_perturbed_exner.asnumpy()[
            cell_start_lateral_boundary_level_2:, :
        ],
        sp_exit.z_exner_ex_pr().asnumpy()[cell_start_lateral_boundary_level_2:, :],
    )

    # stencils 4,5
    assert helpers.dallclose(
        solve_nonhydro.z_exner_ic.asnumpy()[cell_start_lateral_boundary_level_2:, nlev - 1],
        sp_exit.z_exner_ic().asnumpy()[cell_start_lateral_boundary_level_2:, nlev - 1],
    )
    nflatlev = vertical_params.nflatlev
    assert helpers.dallclose(
        solve_nonhydro.z_exner_ic.asnumpy()[
            cell_start_lateral_boundary_level_2:, nflatlev : nlev - 1
        ],
        sp_exit.z_exner_ic().asnumpy()[cell_start_lateral_boundary_level_2:, nflatlev : nlev - 1],
        rtol=1.0e-9,
    )
    # stencil 6
    assert helpers.dallclose(
        solve_nonhydro.ddz_temporal_extrapolation_of_perturbed_exner_on_model_levels.asnumpy()[
            cell_start_lateral_boundary_level_2:, nflatlev:
        ],
        sp_exit.z_dexner_dz_c(0).asnumpy()[cell_start_lateral_boundary_level_2:, nflatlev:],
        atol=5e-18,
    )

    # stencils 7,8,9
    assert helpers.dallclose(
        diagnostic_state_nh.rho_ic.asnumpy()[cell_start_lateral_boundary_level_2:, :],
        sp_exit.rho_ic().asnumpy()[cell_start_lateral_boundary_level_2:, :],
    )
    assert helpers.dallclose(
        solve_nonhydro.z_th_ddz_exner_c.asnumpy()[cell_start_lateral_boundary_level_2:, 1:],
        sp_exit.z_th_ddz_exner_c().asnumpy()[cell_start_lateral_boundary_level_2:, 1:],
        rtol=2.0e-12,
    )

    # stencils 7,8,9, 11
    assert helpers.dallclose(
        solve_nonhydro.z_theta_v_pr_ic.asnumpy()[cell_start_lateral_boundary_level_2:, :],
        sp_exit.z_theta_v_pr_ic().asnumpy()[cell_start_lateral_boundary_level_2:, :],
    )
    assert helpers.dallclose(
        diagnostic_state_nh.theta_v_at_cells_on_half_levels.asnumpy()[
            cell_start_lateral_boundary_level_2:, :
        ],
        sp_exit.theta_v_ic().asnumpy()[cell_start_lateral_boundary_level_2:, :],
    )
    # stencils 7,8,9, 13
    assert helpers.dallclose(
        solve_nonhydro.perturbed_rho.asnumpy()[cell_start_lateral_boundary_level_2:, :],
        sp_exit.z_rth_pr(0).asnumpy()[cell_start_lateral_boundary_level_2:, :],
    )
    assert helpers.dallclose(
        solve_nonhydro.perturbed_theta_v.asnumpy()[cell_start_lateral_boundary_level_2:, :],
        sp_exit.z_rth_pr(1).asnumpy()[cell_start_lateral_boundary_level_2:, :],
    )

    # stencils 12
    nflat_gradp = vertical_params.nflat_gradp
    assert helpers.dallclose(
        solve_nonhydro.d2dz2_temporal_extrapolation_of_perturbed_exner_on_model_levels.asnumpy()[
            cell_start_lateral_boundary_level_2:, nflat_gradp:
        ],
        sp_exit.z_dexner_dz_c(1).asnumpy()[cell_start_lateral_boundary_level_2:, nflat_gradp:],
        atol=1e-22,
    )

<<<<<<< HEAD
    # grad_green_gauss_cell_dsl
    assert helpers.dallclose(
        solve_nonhydro.z_grad_rth_1.asnumpy()[cell_start_lateral_boundary_level_2:, :],
        sp_exit.z_grad_rth(0).asnumpy()[cell_start_lateral_boundary_level_2:, :],
        rtol=1e-6,
        atol=1e-21,
    )
    assert helpers.dallclose(
        solve_nonhydro.z_grad_rth_2.asnumpy()[cell_start_lateral_boundary_level_2:, :],
        sp_exit.z_grad_rth(1).asnumpy()[cell_start_lateral_boundary_level_2:, :],
        rtol=1e-6,
        atol=1e-21,
    )
    assert helpers.dallclose(
        solve_nonhydro.z_grad_rth_3.asnumpy()[cell_start_lateral_boundary_level_2:, :],
        sp_exit.z_grad_rth(2).asnumpy()[cell_start_lateral_boundary_level_2:, :],
        rtol=5e-6,
        atol=1e-17,
    )
    assert helpers.dallclose(
        solve_nonhydro.z_grad_rth_4.asnumpy()[cell_start_lateral_boundary_level_2:, :],
        sp_exit.z_grad_rth(3).asnumpy()[cell_start_lateral_boundary_level_2:, :],
        rtol=1e-6,
        atol=1e-21,
    )

    # TODO Fix REGIONAL
=======
>>>>>>> 08edbe33
    # compute_horizontal_advection_of_rho_and_theta
    assert helpers.dallclose(
        solve_nonhydro.intermediate_fields.rho_at_edges_on_model_levels.asnumpy()[
            edge_start_lateral_boundary_level_7:, :
        ],
        sp_exit.z_rho_e().asnumpy()[edge_start_lateral_boundary_level_7:, :],
    )
    assert helpers.dallclose(
        solve_nonhydro.intermediate_fields.theta_v_at_edges_on_model_levels.asnumpy()[
            edge_start_lateral_boundary_level_7:, :
        ],
        sp_exit.z_theta_v_e().asnumpy()[edge_start_lateral_boundary_level_7:, :],
    )

    # stencils 18,19, 20, 22
    assert helpers.dallclose(
        solve_nonhydro.intermediate_fields.horizontal_pressure_gradient.asnumpy()[
            edge_start_nudging_level_2:, :
        ],
        sp_exit.z_gradh_exner().asnumpy()[edge_start_nudging_level_2:, :],
        atol=1e-20,
    )
    prognostic_state_nnew = prognostic_states.next
    vn_new_reference = sp_exit.vn_new().asnumpy()

    # stencils 24
    assert helpers.dallclose(
        prognostic_state_nnew.vn.asnumpy()[edge_start_nudging_level_2:, :],
        vn_new_reference[edge_start_nudging_level_2:, :],
        atol=6e-15,
    )
    # stencil 29
    assert helpers.dallclose(
        prognostic_state_nnew.vn.asnumpy()[:edge_start_nudging_level_2, :],
        vn_new_reference[:edge_start_nudging_level_2, :],
    )

    # stencil 30
    assert helpers.dallclose(
        solve_nonhydro.z_vn_avg.asnumpy()[edge_start_lateral_boundary_level_5:, :],
        sp_exit.z_vn_avg().asnumpy()[edge_start_lateral_boundary_level_5:, :],
        atol=5e-14,
    )
    # stencil 30
    assert helpers.dallclose(
        solve_nonhydro.intermediate_fields.horizontal_gradient_of_normal_wind_divergence.asnumpy()[
            edge_start_lateral_boundary_level_5:, :
        ],
        sp_exit.z_graddiv_vn().asnumpy()[edge_start_lateral_boundary_level_5:, :],
        atol=5e-20,
    )
    # stencil 30
    assert helpers.dallclose(
        diagnostic_state_nh.tangential_wind.asnumpy(),
        sp_exit.vt().asnumpy(),
        atol=5e-14,
    )

    # stencil 32
    assert helpers.dallclose(
        diagnostic_state_nh.mass_fl_e.asnumpy(),
        sp_exit.mass_fl_e().asnumpy(),
        atol=4e-12,
    )
    # stencil 32
    # TODO: @abishekg7 higher tol.
    assert helpers.dallclose(
        solve_nonhydro.z_theta_v_fl_e.asnumpy()[edge_start_lateral_boundary_level_5:, :],
        sp_exit.z_theta_v_fl_e().asnumpy()[edge_start_lateral_boundary_level_5:, :],
        atol=1e-9,
    )

    # stencil 35,36, 37,38
    assert helpers.dallclose(
        diagnostic_state_nh.vn_on_half_levels.asnumpy()[edge_start_lateral_boundary_level_5:, :],
        sp_exit.vn_ie().asnumpy()[edge_start_lateral_boundary_level_5:, :],
        atol=2e-14,
    )

    # stencil 35,36, 37,38
    assert helpers.dallclose(
        solve_nonhydro.intermediate_fields.tangential_wind_on_half_levels.asnumpy()[
            edge_start_lateral_boundary_level_5:, :
        ],
        sp_exit.z_vt_ie().asnumpy()[edge_start_lateral_boundary_level_5:, :],
        atol=2e-14,
    )
    # stencil 35,36
    assert helpers.dallclose(
        solve_nonhydro.intermediate_fields.horizontal_kinetic_energy_at_edges_on_model_levels.asnumpy()[
            edge_start_lateral_boundary_level_5:, :
        ],
        sp_exit.z_kin_hor_e().asnumpy()[edge_start_lateral_boundary_level_5:, :],
        atol=1e-20,
    )
    # stencil 35
    assert helpers.dallclose(
        solve_nonhydro._contravariant_correction_at_edges_on_model_levels.asnumpy()[
            edge_start_lateral_boundary_level_5:, nflatlev:
        ],
        sp_exit.z_w_concorr_me().asnumpy()[edge_start_lateral_boundary_level_5:, nflatlev:],
        atol=1e-15,
    )

    # stencils 39,40
    assert helpers.dallclose(
        diagnostic_state_nh.contravariant_correction_at_cells_on_half_levels.asnumpy(),
        sp_exit.w_concorr_c().asnumpy(),
        atol=1e-15,
    )

    # stencil 41
    assert helpers.dallclose(
        solve_nonhydro.z_flxdiv_mass.asnumpy(),
        sp_exit.z_flxdiv_mass().asnumpy(),
        atol=5e-13,  # TODO (magdalena) was 5e-15 for local experiment only
    )

    # TODO: @abishekg7 higher tol.
    assert helpers.dallclose(
        solve_nonhydro.z_flxdiv_theta.asnumpy(),
        sp_exit.z_flxdiv_theta().asnumpy(),
        atol=5e-12,
    )

    # stencils 43, 46, 47
    assert helpers.dallclose(
        solve_nonhydro.intermediate_fields.z_contr_w_fl_l.asnumpy()[cell_start_nudging:, :],
        sp_exit.z_contr_w_fl_l().asnumpy()[cell_start_nudging:, :],
        atol=2e-15,
    )

    # stencil 43
    assert helpers.dallclose(
        solve_nonhydro.intermediate_fields.z_w_expl.asnumpy()[cell_start_nudging:, 1:nlev],
        sp_exit.z_w_expl().asnumpy()[cell_start_nudging:, 1:nlev],
        atol=1e-14,
    )

    # stencil 44, 45
    assert helpers.dallclose(
        solve_nonhydro.intermediate_fields.z_alpha.asnumpy()[cell_start_nudging:, :],
        sp_exit.z_alpha().asnumpy()[cell_start_nudging:, :],
        atol=5e-13,
    )
    # stencil 44
    assert helpers.dallclose(
        solve_nonhydro.intermediate_fields.z_beta.asnumpy()[cell_start_nudging:, :],
        sp_exit.z_beta().asnumpy()[cell_start_nudging:, :],
        atol=2e-15,
    )

    # stencil 45_b, 52
    assert helpers.dallclose(
        solve_nonhydro.intermediate_fields.z_q.asnumpy()[
            cell_start_nudging:, : icon_grid.num_levels
        ],
        sp_exit.z_q().asnumpy()[cell_start_nudging:, : icon_grid.num_levels],
        atol=2e-15,
    )
    # stencil 48, 49
    assert helpers.dallclose(
        solve_nonhydro.intermediate_fields.z_rho_expl.asnumpy()[cell_start_nudging:, :],
        sp_exit.z_rho_expl().asnumpy()[cell_start_nudging:, :],
        atol=2e-15,
    )
    # stencil 48, 49
    assert helpers.dallclose(
        solve_nonhydro.intermediate_fields.z_exner_expl.asnumpy()[cell_start_nudging:, :],
        sp_exit.z_exner_expl().asnumpy()[cell_start_nudging:, :],
        atol=2e-15,
    )

    # end
    assert helpers.dallclose(prognostic_state_nnew.rho.asnumpy(), sp_exit.rho_new().asnumpy())
    assert helpers.dallclose(
        prognostic_state_nnew.w.asnumpy(), sp_exit.w_new().asnumpy(), atol=7e-14
    )

    assert helpers.dallclose(prognostic_state_nnew.exner.asnumpy(), sp_exit.exner_new().asnumpy())
    assert helpers.dallclose(
        prognostic_state_nnew.theta_v.asnumpy(), sp_exit.theta_v_new().asnumpy()
    )


@pytest.mark.embedded_remap_error
@pytest.mark.datatest
@pytest.mark.parametrize(
    "istep_init, substep_init, istep_exit, substep_exit, at_initial_timestep", [(2, 1, 2, 1, True)]
)
@pytest.mark.parametrize(
    "experiment, step_date_init, step_date_exit",
    [
        (
            dt_utils.REGIONAL_EXPERIMENT,
            "2021-06-20T12:00:10.000",
            "2021-06-20T12:00:10.000",
        ),
        (
            dt_utils.GLOBAL_EXPERIMENT,
            "2000-01-01T00:00:02.000",
            "2000-01-01T00:00:02.000",
        ),
    ],
)
def test_nonhydro_corrector_step(
    istep_init,
    istep_exit,
    substep_init,
    step_date_init,
    step_date_exit,
    icon_grid,
    savepoint_nonhydro_init,
    lowest_layer_thickness,
    model_top_height,
    stretch_factor,
    damping_height,
    grid_savepoint,
    metrics_savepoint,
    interpolation_savepoint,
    savepoint_nonhydro_exit,
    experiment,
    ndyn_substeps,
    at_initial_timestep,
    caplog,
    backend,
):
    caplog.set_level(logging.WARN)
    config = utils.construct_solve_nh_config(experiment, ndyn_substeps)
    init_savepoint = savepoint_nonhydro_init
    nonhydro_params = solve_nh.NonHydrostaticParams(config)
    vertical_config = v_grid.VerticalGridConfig(
        icon_grid.num_levels,
        lowest_layer_thickness=lowest_layer_thickness,
        model_top_height=model_top_height,
        stretch_factor=stretch_factor,
        rayleigh_damping_height=damping_height,
    )
    vertical_params = utils.create_vertical_params(vertical_config, grid_savepoint)
    dtime = init_savepoint.get_metadata("dtime").get("dtime")
    lprep_adv = init_savepoint.get_metadata("prep_adv").get("prep_adv")
    prep_adv = dycore_states.PrepAdvection(
        vn_traj=init_savepoint.vn_traj(),
        mass_flx_me=init_savepoint.mass_flx_me(),
        mass_flx_ic=init_savepoint.mass_flx_ic(),
        vol_flx_ic=data_alloc.zero_field(icon_grid, dims.CellDim, dims.KDim, backend=backend),
    )

    diagnostic_state_nh = utils.construct_diagnostics(init_savepoint, icon_grid, backend)

    z_fields = solve_nh.IntermediateFields(
        horizontal_pressure_gradient=init_savepoint.z_gradh_exner(),
        z_alpha=init_savepoint.z_alpha(),
        z_beta=init_savepoint.z_beta(),
        z_w_expl=init_savepoint.z_w_expl(),
        z_exner_expl=init_savepoint.z_exner_expl(),
        z_q=init_savepoint.z_q(),
        z_contr_w_fl_l=init_savepoint.z_contr_w_fl_l(),
        rho_at_edges_on_model_levels=init_savepoint.z_rho_e(),
        theta_v_at_edges_on_model_levels=init_savepoint.z_theta_v_e(),
        horizontal_gradient_of_normal_wind_divergence=init_savepoint.z_graddiv_vn(),
        z_rho_expl=init_savepoint.z_rho_expl(),
        dwdz_at_cells_on_model_levels=init_savepoint.z_dwdz_dd(),
        horizontal_kinetic_energy_at_edges_on_model_levels=init_savepoint.z_kin_hor_e(),
        tangential_wind_on_half_levels=init_savepoint.z_vt_ie(),
    )

    second_order_divdamp_factor = init_savepoint.divdamp_fac_o2()

    interpolation_state = utils.construct_interpolation_state(interpolation_savepoint)
    metric_state_nonhydro = utils.construct_metric_state(metrics_savepoint, icon_grid.num_levels)

    cell_geometry: grid_states.CellParams = grid_savepoint.construct_cell_geometry()
    edge_geometry: grid_states.EdgeParams = grid_savepoint.construct_edge_geometry()

    solve_nonhydro = solve_nh.SolveNonhydro(
        grid=icon_grid,
        config=config,
        params=nonhydro_params,
        metric_state_nonhydro=metric_state_nonhydro,
        interpolation_state=interpolation_state,
        vertical_params=vertical_params,
        edge_geometry=edge_geometry,
        cell_geometry=cell_geometry,
        owner_mask=grid_savepoint.c_owner_mask(),
        backend=backend,
    )
    at_first_substep = substep_init == 1
    at_last_substep = substep_init == ndyn_substeps

    prognostic_states = utils.create_prognostic_states(init_savepoint)

    if not (at_initial_timestep and at_first_substep):
        diagnostic_state_nh.vertical_wind_advective_tendency.swap()
    if not at_first_substep:
        diagnostic_state_nh.normal_wind_advective_tendency.swap()

    solve_nonhydro.run_corrector_step(
        diagnostic_state_nh=diagnostic_state_nh,
        prognostic_states=prognostic_states,
        z_fields=z_fields,
        prep_adv=prep_adv,
        second_order_divdamp_factor=second_order_divdamp_factor,
        dtime=dtime,
        lprep_adv=lprep_adv,
        at_first_substep=at_first_substep,
        at_last_substep=at_last_substep,
    )

    if icon_grid.limited_area:
        assert helpers.dallclose(
            solve_nonhydro.reduced_fourth_order_divdamp_coeff_at_nest_boundary.asnumpy(),
            init_savepoint.bdy_divdamp().asnumpy(),
        )

    assert helpers.dallclose(
        solve_nonhydro.fourth_order_divdamp_scaling_coeff.asnumpy(),
        init_savepoint.scal_divdamp().asnumpy(),
    )
    # stencil 10
    assert helpers.dallclose(
        diagnostic_state_nh.rho_ic.asnumpy(),
        savepoint_nonhydro_exit.rho_ic().asnumpy(),
    )
    # stencil 10
    assert helpers.dallclose(
        diagnostic_state_nh.theta_v_at_cells_on_half_levels.asnumpy(),
        savepoint_nonhydro_exit.theta_v_ic().asnumpy(),
        atol=1.0e-12,
    )

    # stencil 23,26, 27, 4th_order_divdamp
    assert helpers.dallclose(
        prognostic_states.next.vn.asnumpy(),
        savepoint_nonhydro_exit.vn_new().asnumpy(),
        rtol=1e-9,  # TODO (magdalena) was 1e-10 for local experiment only
    )

    assert helpers.dallclose(
        prognostic_states.next.exner.asnumpy(),
        savepoint_nonhydro_exit.exner_new().asnumpy(),
    )

    assert helpers.dallclose(
        prognostic_states.next.rho.asnumpy(),
        savepoint_nonhydro_exit.rho_new().asnumpy(),
    )

    assert helpers.dallclose(
        prognostic_states.next.w.asnumpy(),
        savepoint_nonhydro_exit.w_new().asnumpy(),
        atol=8e-14,
    )

    assert helpers.dallclose(
        prognostic_states.next.theta_v.asnumpy(),
        savepoint_nonhydro_exit.theta_v_new().asnumpy(),
    )
    # stencil 31 - TODO savepoint value starts differing from 0.0 at 1688 which is a n edge boundary
    assert helpers.dallclose(
        solve_nonhydro.z_vn_avg.asnumpy()[solve_nonhydro._start_edge_lateral_boundary_level_5 :, :],
        savepoint_nonhydro_exit.z_vn_avg().asnumpy()[
            solve_nonhydro._start_edge_lateral_boundary_level_5 :, :
        ],
        rtol=5e-7,
    )

    # stencil 32
    assert helpers.dallclose(
        diagnostic_state_nh.mass_fl_e.asnumpy(),
        savepoint_nonhydro_exit.mass_fl_e().asnumpy(),
        rtol=5e-7,  # TODO (magdalena) was rtol=1e-10 for local experiment only
    )

    # stencil 33, 34
    assert helpers.dallclose(
        prep_adv.mass_flx_me.asnumpy(),
        savepoint_nonhydro_exit.mass_flx_me().asnumpy(),
        rtol=5e-7,  # TODO (magdalena) was rtol=1e-10 for local experiment only
    )
    # stencil 33, 34
    assert helpers.dallclose(
        prep_adv.vn_traj.asnumpy(),
        savepoint_nonhydro_exit.vn_traj().asnumpy(),
        rtol=5e-7,  # TODO (magdalena) was rtol=1e-10 for local experiment only
    )
    # stencil 60 only relevant for last substep
    assert helpers.dallclose(
        diagnostic_state_nh.exner_dyn_incr.asnumpy(),
        savepoint_nonhydro_exit.exner_dyn_incr().asnumpy(),
        atol=1e-14,
    )


@pytest.mark.embedded_remap_error
@pytest.mark.datatest
@pytest.mark.parametrize(
    "istep_init, substep_init, istep_exit, substep_exit, at_initial_timestep", [(1, 1, 2, 1, True)]
)
@pytest.mark.parametrize(
    "experiment, step_date_init, step_date_exit",
    [
        (
            dt_utils.REGIONAL_EXPERIMENT,
            "2021-06-20T12:00:10.000",
            "2021-06-20T12:00:10.000",
        ),
        (
            dt_utils.GLOBAL_EXPERIMENT,
            "2000-01-01T00:00:02.000",
            "2000-01-01T00:00:02.000",
        ),
    ],
)
def test_run_solve_nonhydro_single_step(
    istep_init,
    istep_exit,
    substep_init,
    substep_exit,
    step_date_init,
    step_date_exit,
    experiment,
    ndyn_substeps,
    icon_grid,
    savepoint_nonhydro_init,
    lowest_layer_thickness,
    model_top_height,
    stretch_factor,
    damping_height,
    grid_savepoint,
    metrics_savepoint,
    interpolation_savepoint,
    savepoint_nonhydro_exit,
    savepoint_nonhydro_step_final,
    at_initial_timestep,
    caplog,
    backend,
):
    caplog.set_level(logging.WARN)
    config = utils.construct_solve_nh_config(experiment, ndyn_substeps)

    sp = savepoint_nonhydro_init
    sp_step_exit = savepoint_nonhydro_step_final
    nonhydro_params = solve_nh.NonHydrostaticParams(config)
    vertical_config = v_grid.VerticalGridConfig(
        icon_grid.num_levels,
        lowest_layer_thickness=lowest_layer_thickness,
        model_top_height=model_top_height,
        stretch_factor=stretch_factor,
        rayleigh_damping_height=damping_height,
    )
    vertical_params = utils.create_vertical_params(vertical_config, grid_savepoint)
    dtime = sp.get_metadata("dtime").get("dtime")
    lprep_adv = sp.get_metadata("prep_adv").get("prep_adv")
    prep_adv = dycore_states.PrepAdvection(
        vn_traj=sp.vn_traj(),
        mass_flx_me=sp.mass_flx_me(),
        mass_flx_ic=sp.mass_flx_ic(),
        vol_flx_ic=data_alloc.zero_field(icon_grid, dims.CellDim, dims.KDim, backend=backend),
    )

    diagnostic_state_nh = utils.construct_diagnostics(sp, icon_grid, backend)

    interpolation_state = utils.construct_interpolation_state(interpolation_savepoint)
    metric_state_nonhydro = utils.construct_metric_state(metrics_savepoint, icon_grid.num_levels)

    cell_geometry: grid_states.CellParams = grid_savepoint.construct_cell_geometry()
    edge_geometry: grid_states.EdgeParams = grid_savepoint.construct_edge_geometry()

    solve_nonhydro = solve_nh.SolveNonhydro(
        grid=icon_grid,
        config=config,
        params=nonhydro_params,
        metric_state_nonhydro=metric_state_nonhydro,
        interpolation_state=interpolation_state,
        vertical_params=vertical_params,
        edge_geometry=edge_geometry,
        cell_geometry=cell_geometry,
        owner_mask=grid_savepoint.c_owner_mask(),
        backend=backend,
    )

    prognostic_states = utils.create_prognostic_states(sp)

    second_order_divdamp_factor = sp.divdamp_fac_o2()
    solve_nonhydro.time_step(
        diagnostic_state_nh=diagnostic_state_nh,
        prognostic_states=prognostic_states,
        prep_adv=prep_adv,
        second_order_divdamp_factor=second_order_divdamp_factor,
        dtime=dtime,
        at_initial_timestep=at_initial_timestep,
        lprep_adv=lprep_adv,
        at_first_substep=substep_init == 1,
        at_last_substep=substep_init == ndyn_substeps,
    )
    prognostic_state_nnew = prognostic_states.next
    assert helpers.dallclose(
        prognostic_state_nnew.theta_v.asnumpy(),
        sp_step_exit.theta_v_new().asnumpy(),
    )

    assert helpers.dallclose(
        prognostic_state_nnew.exner.asnumpy(), sp_step_exit.exner_new().asnumpy()
    )

    assert helpers.dallclose(
        prognostic_state_nnew.vn.asnumpy(),
        savepoint_nonhydro_exit.vn_new().asnumpy(),
        rtol=1e-12,
        atol=1e-13,
    )

    assert helpers.dallclose(
        prognostic_state_nnew.rho.asnumpy(), savepoint_nonhydro_exit.rho_new().asnumpy()
    )

    assert helpers.dallclose(
        prognostic_state_nnew.w.asnumpy(),
        savepoint_nonhydro_exit.w_new().asnumpy(),
        atol=8e-14,
    )

    assert helpers.dallclose(
        diagnostic_state_nh.exner_dyn_incr.asnumpy(),
        savepoint_nonhydro_exit.exner_dyn_incr().asnumpy(),
        atol=1e-14,
    )


# why is this not run for APE?
@pytest.mark.embedded_remap_error
@pytest.mark.datatest
@pytest.mark.parametrize("experiment", [dt_utils.REGIONAL_EXPERIMENT])
@pytest.mark.parametrize(
    "istep_init, substep_init, step_date_init, istep_exit, substep_exit, step_date_exit,  at_initial_timestep",
    [
        (1, 1, "2021-06-20T12:00:10.000", 2, 2, "2021-06-20T12:00:10.000", True),
        (1, 1, "2021-06-20T12:00:20.000", 2, 2, "2021-06-20T12:00:20.000", False),
    ],
)
def test_run_solve_nonhydro_multi_step(
    step_date_init,
    step_date_exit,
    icon_grid,
    savepoint_nonhydro_init,
    lowest_layer_thickness,
    model_top_height,
    stretch_factor,
    damping_height,
    grid_savepoint,
    metrics_savepoint,
    interpolation_savepoint,
    savepoint_nonhydro_exit,
    savepoint_nonhydro_step_final,
    experiment,
    ndyn_substeps,
    backend,
    at_initial_timestep,
):
    config = utils.construct_solve_nh_config(experiment, ndyn_substeps)
    sp = savepoint_nonhydro_init
    sp_step_exit = savepoint_nonhydro_step_final
    nonhydro_params = solve_nh.NonHydrostaticParams(config)
    vertical_config = v_grid.VerticalGridConfig(
        icon_grid.num_levels,
        lowest_layer_thickness=lowest_layer_thickness,
        model_top_height=model_top_height,
        stretch_factor=stretch_factor,
        rayleigh_damping_height=damping_height,
    )
    vertical_params = utils.create_vertical_params(vertical_config, grid_savepoint)
    dtime = sp.get_metadata("dtime").get("dtime")
    lprep_adv = sp.get_metadata("prep_adv").get("prep_adv")
    prep_adv = dycore_states.PrepAdvection(
        vn_traj=sp.vn_traj(),
        mass_flx_me=sp.mass_flx_me(),
        mass_flx_ic=sp.mass_flx_ic(),
        vol_flx_ic=data_alloc.zero_field(icon_grid, dims.CellDim, dims.KDim, backend=backend),
    )

    linit = sp.get_metadata("linit").get("linit")

    diagnostic_state_nh = utils.construct_diagnostics(
        sp, icon_grid, backend, swap_vertical_wind_advective_tendency=not linit
    )
    prognostic_states = utils.create_prognostic_states(sp)

    interpolation_state = utils.construct_interpolation_state(interpolation_savepoint)
    metric_state_nonhydro = utils.construct_metric_state(metrics_savepoint, icon_grid.num_levels)

    cell_geometry: grid_states.CellParams = grid_savepoint.construct_cell_geometry()
    edge_geometry: grid_states.EdgeParams = grid_savepoint.construct_edge_geometry()

    solve_nonhydro = solve_nh.SolveNonhydro(
        grid=icon_grid,
        config=config,
        params=nonhydro_params,
        metric_state_nonhydro=metric_state_nonhydro,
        interpolation_state=interpolation_state,
        vertical_params=vertical_params,
        edge_geometry=edge_geometry,
        cell_geometry=cell_geometry,
        owner_mask=grid_savepoint.c_owner_mask(),
        backend=backend,
    )

    for i_substep in range(ndyn_substeps):
        at_first_substep = i_substep == 0
        at_last_substep = i_substep == (ndyn_substeps - 1)

        if not (at_initial_timestep and at_first_substep):
            diagnostic_state_nh.vertical_wind_advective_tendency.swap()
        if not at_first_substep:
            diagnostic_state_nh.normal_wind_advective_tendency.swap()

        solve_nonhydro.time_step(
            diagnostic_state_nh=diagnostic_state_nh,
            prognostic_states=prognostic_states,
            prep_adv=prep_adv,
            second_order_divdamp_factor=sp.divdamp_fac_o2(),
            dtime=dtime,
            at_initial_timestep=at_initial_timestep,
            lprep_adv=lprep_adv,
            at_first_substep=at_first_substep,
            at_last_substep=at_last_substep,
        )

        if not at_last_substep:
            prognostic_states.swap()

    cell_start_lb_plus2 = icon_grid.start_index(
        h_grid.domain(dims.CellDim)(h_grid.Zone.LATERAL_BOUNDARY_LEVEL_3)
    )
    edge_start_lb_plus4 = icon_grid.start_index(
        h_grid.domain(dims.EdgeDim)(h_grid.Zone.LATERAL_BOUNDARY_LEVEL_5)
    )

    assert helpers.dallclose(
        diagnostic_state_nh.rho_ic.asnumpy()[cell_start_lb_plus2:, :],
        savepoint_nonhydro_exit.rho_ic().asnumpy()[cell_start_lb_plus2:, :],
    )

    assert helpers.dallclose(
        diagnostic_state_nh.theta_v_at_cells_on_half_levels.asnumpy()[cell_start_lb_plus2:, :],
        savepoint_nonhydro_exit.theta_v_ic().asnumpy()[cell_start_lb_plus2:, :],
    )

    assert helpers.dallclose(
        diagnostic_state_nh.mass_fl_e.asnumpy()[edge_start_lb_plus4:, :],
        savepoint_nonhydro_exit.mass_fl_e().asnumpy()[edge_start_lb_plus4:, :],
        atol=5e-7,
    )

    assert helpers.dallclose(
        prep_adv.mass_flx_me.asnumpy(),
        savepoint_nonhydro_exit.mass_flx_me().asnumpy(),
        atol=5e-7,
    )

    assert helpers.dallclose(
        prep_adv.vn_traj.asnumpy(),
        savepoint_nonhydro_exit.vn_traj().asnumpy(),
        atol=1e-12,
    )

    assert helpers.dallclose(
        prognostic_states.next.theta_v.asnumpy(),
        sp_step_exit.theta_v_new().asnumpy(),
    )

    assert helpers.dallclose(
        prognostic_states.next.rho.asnumpy(),
        savepoint_nonhydro_exit.rho_new().asnumpy(),
    )

    assert helpers.dallclose(
        prognostic_states.next.exner.asnumpy(),
        sp_step_exit.exner_new().asnumpy(),
    )

    assert helpers.dallclose(
        prognostic_states.next.w.asnumpy(),
        savepoint_nonhydro_exit.w_new().asnumpy(),
        atol=1e-13,
    )

    assert helpers.dallclose(
        prognostic_states.next.vn.asnumpy(),
        savepoint_nonhydro_exit.vn_new().asnumpy(),
        atol=5e-13,
    )
    assert helpers.dallclose(
        diagnostic_state_nh.exner_dyn_incr.asnumpy(),
        savepoint_nonhydro_exit.exner_dyn_incr().asnumpy(),
        atol=1e-14,
    )


@pytest.mark.datatest
def test_non_hydrostatic_params(savepoint_nonhydro_init):
    config = solve_nh.NonHydrostaticConfig()
    params = solve_nh.NonHydrostaticParams(config)

    assert params.wgt_nnew_vel == savepoint_nonhydro_init.wgt_nnew_vel()
    assert params.wgt_nnow_vel == savepoint_nonhydro_init.wgt_nnow_vel()
    assert params.wgt_nnew_rth == savepoint_nonhydro_init.wgt_nnew_rth()
    assert params.wgt_nnow_rth == savepoint_nonhydro_init.wgt_nnow_rth()


@pytest.mark.embedded_remap_error
<<<<<<< HEAD
@pytest.mark.datatest
@pytest.mark.parametrize("istep_init, istep_exit, at_initial_timestep", [(1, 2, True)])
=======
@pytest.mark.uses_as_offset
@pytest.mark.datatest
>>>>>>> 08edbe33
@pytest.mark.parametrize(
    "experiment, step_date_init, step_date_exit",
    [
        (
            dt_utils.REGIONAL_EXPERIMENT,
            "2021-06-20T12:00:10.000",
            "2021-06-20T12:00:10.000",
        ),
<<<<<<< HEAD
        # (
        #     dt_utils.GLOBAL_EXPERIMENT,
        #     "2000-01-01T00:00:02.000",
        #     "2000-01-01T00:00:02.000",
        # ),
    ],
)
def test_run_solve_nonhydro_15_to_28(
=======
        (
            dt_utils.GLOBAL_EXPERIMENT,
            "2000-01-01T00:00:02.000",
            "2000-01-01T00:00:02.000",
        ),
    ],
)
def test_compute_theta_rho_face_values_and_pressure_gradient_and_update_vn(
>>>>>>> 08edbe33
    step_date_init,
    step_date_exit,
    experiment,
    ndyn_substeps,
    icon_grid,
    savepoint_nonhydro_init,
    lowest_layer_thickness,
    model_top_height,
    stretch_factor,
    damping_height,
    grid_savepoint,
    metrics_savepoint,
    interpolation_savepoint,
    savepoint_nonhydro_exit,
<<<<<<< HEAD
    at_initial_timestep,
    istep_init,
    substep_init,
    substep_exit,
    savepoint_nonhydro_15_28_init,
    savepoint_nonhydro_15_28_exit,
    backend,
):
=======
    istep_init,
    substep_init,
    substep_exit,
    savepoint_compute_edge_diagnostics_for_dycore_and_update_vn_init,
    savepoint_compute_edge_diagnostics_for_dycore_and_update_vn_exit,
    backend,
):
    sp_nh_init = savepoint_nonhydro_init
    sp_nh_exit = savepoint_nonhydro_exit
    sp_stencil_init = savepoint_compute_edge_diagnostics_for_dycore_and_update_vn_init
    sp_stencil_exit = savepoint_compute_edge_diagnostics_for_dycore_and_update_vn_exit

>>>>>>> 08edbe33
    edge_domain = h_grid.domain(dims.EdgeDim)

    start_edge_halo_level_2 = icon_grid.start_index(edge_domain(h_grid.Zone.HALO_LEVEL_2))
    end_edge_halo_level_2 = icon_grid.end_index(edge_domain(h_grid.Zone.HALO_LEVEL_2))
    start_edge_lateral_boundary = icon_grid.end_index(edge_domain(h_grid.Zone.LATERAL_BOUNDARY))
    end_edge_halo = icon_grid.end_index(edge_domain(h_grid.Zone.HALO))
    start_edge_lateral_boundary_level_7 = icon_grid.start_index(
        edge_domain(h_grid.Zone.LATERAL_BOUNDARY_LEVEL_7)
    )
    start_edge_nudging_level_2 = icon_grid.start_index(edge_domain(h_grid.Zone.NUDGING_LEVEL_2))
    end_edge_local = icon_grid.end_index(edge_domain(h_grid.Zone.LOCAL))
<<<<<<< HEAD
    end_edge_end = icon_grid.num_edges  # TODO: check
=======
    end_edge_end = icon_grid.end_index(edge_domain(h_grid.Zone.END))
>>>>>>> 08edbe33

    vertical_config = v_grid.VerticalGridConfig(
        icon_grid.num_levels,
        lowest_layer_thickness=lowest_layer_thickness,
        model_top_height=model_top_height,
        stretch_factor=stretch_factor,
        rayleigh_damping_height=damping_height,
    )
    vertical_params = utils.create_vertical_params(vertical_config, grid_savepoint)
<<<<<<< HEAD
    vert_idx = data_alloc.index_field(dim=dims.KDim, grid=icon_grid, backend=backend)
    horz_idx = data_alloc.index_field(dim=dims.EdgeDim, grid=icon_grid, backend=backend)

    p_vn = savepoint_nonhydro_15_28_init.p_vn()
    p_vt = savepoint_nonhydro_15_28_init.p_vt()
    z_rth_pr_1 = savepoint_nonhydro_15_28_init.z_rth_pr(0)
    z_rth_pr_2 = savepoint_nonhydro_15_28_init.z_rth_pr(1)
    z_exner_ex_pr = savepoint_nonhydro_15_28_init.z_exner_ex_pr()
    z_dexner_dz_c_1 = savepoint_nonhydro_15_28_init.z_dexner_dz_c(0)
    z_dexner_dz_c_2 = savepoint_nonhydro_15_28_init.z_dexner_dz_c(1)
    theta_v = savepoint_nonhydro_15_28_init.theta_v()
    theta_v_ic = savepoint_nonhydro_15_28_init.theta_v_ic()
    z_dwdz_dd = savepoint_nonhydro_15_28_init.z_dwdz_dd()
    ddt_vn_apc_ntl2 = savepoint_nonhydro_15_28_init.ddt_vn_apc_ntl(1)
    ddt_vn_apc_ntl1 = savepoint_nonhydro_15_28_init.ddt_vn_apc_ntl(0)
    ddt_vn_phy = savepoint_nonhydro_15_28_init.ddt_vn_phy()
    vn_incr = savepoint_nonhydro_15_28_init.vn_incr()
    bdy_divdamp = savepoint_nonhydro_15_28_init.bdy_divdamp()
    z_hydro_corr = savepoint_nonhydro_15_28_init.z_hydro_corr()
    z_graddiv2_vn = savepoint_nonhydro_15_28_init.z_graddiv2_vn()
    scal_divdamp = savepoint_nonhydro_15_28_init.scal_divdamp()
    z_rho_e = savepoint_nonhydro_15_28_init.z_rho_e()
    z_theta_v_e = savepoint_nonhydro_15_28_init.z_theta_v_e()
    z_gradh_exner = savepoint_nonhydro_15_28_init.z_gradh_exner()
    vn = savepoint_nonhydro_15_28_init.vn()
    z_graddiv_vn = savepoint_nonhydro_15_28_init.z_graddiv_vn()
    config = utils.construct_solve_nh_config(experiment, ndyn_substeps)
    nonhydro_params = solve_nh.NonHydrostaticParams(config)
    params_config = solve_nh.NonHydrostaticConfig()
=======

    current_vn = sp_stencil_init.vn()
    next_vn = sp_nh_init.vn_new()
    tangential_wind = sp_stencil_init.vt()
    horizontal_pressure_gradient = sp_stencil_init.z_gradh_exner()
    perturbed_rho = sp_stencil_init.z_rth_pr(0)
    perturbed_theta_v = sp_stencil_init.z_rth_pr(1)
    hydrostatic_correction = data_alloc.zero_field(
        icon_grid, dims.EdgeDim, dims.KDim, backend=backend
    )
    temporal_extrapolation_of_perturbed_exner = sp_stencil_init.z_exner_ex_pr()
    ddz_temporal_extrapolation_of_perturbed_exner_on_model_levels = sp_stencil_init.z_dexner_dz_c(0)
    d2dz2_temporal_extrapolation_of_perturbed_exner_on_model_levels = sp_stencil_init.z_dexner_dz_c(
        1
    )
    theta_v = sp_stencil_init.theta_v()
    theta_v_at_cells_on_half_levels = sp_stencil_init.theta_v_ic()
    predictor_normal_wind_advective_tendency = sp_stencil_init.ddt_vn_apc_ntl(0)
    normal_wind_tendency_due_to_physics_process = sp_stencil_init.ddt_vn_phy()
    normal_wind_iau_increments = sp_stencil_init.vn_incr()
    rho_at_edges_on_model_levels = sp_stencil_init.z_rho_e()
    theta_v_at_edges_on_model_levels = sp_stencil_init.z_theta_v_e()
    config = utils.construct_solve_nh_config(experiment, ndyn_substeps)
    nonhydro_params = solve_nh.NonHydrostaticParams(config)
>>>>>>> 08edbe33
    primal_normal_cell_1 = data_alloc.flatten_first_two_dims(
        dims.ECDim, field=grid_savepoint.primal_normal_cell_x()
    )
    primal_normal_cell_2 = data_alloc.flatten_first_two_dims(
        dims.ECDim, field=grid_savepoint.primal_normal_cell_y()
    )
    dual_normal_cell_1 = data_alloc.flatten_first_two_dims(
        dims.ECDim, field=grid_savepoint.dual_normal_cell_x()
    )
    dual_normal_cell_2 = data_alloc.flatten_first_two_dims(
        dims.ECDim, field=grid_savepoint.dual_normal_cell_y()
    )

<<<<<<< HEAD
    iau_wgt_dyn = params_config.iau_wgt_dyn
    itime_scheme = params_config.itime_scheme
    divdamp_order = params_config.divdamp_order
    scal_divdamp_o2 = params_config.divdamp_fac2 * grid_savepoint.mean_cell_area()
    iadv_rhotheta = params_config.iadv_rhotheta
    is_iau_active = params_config.is_iau_active
    igradp_method = params_config.igradp_method

    z_rho_e_ref = savepoint_nonhydro_15_28_exit.z_rho_e()
    z_theta_v_e_ref = savepoint_nonhydro_15_28_exit.z_theta_v_e()
    z_gradh_exner_ref = savepoint_nonhydro_15_28_exit.z_gradh_exner()
    vn_ref = savepoint_nonhydro_15_28_exit.vn()
    z_graddiv_vn_ref = savepoint_nonhydro_15_28_exit.z_graddiv_vn()

    fused_solve_nonhydro_stencil_15_to_28.fused_solve_nonhydro_stencil_15_to_28.with_backend(
        backend
    )(
        geofac_grg_x=interpolation_savepoint.geofac_grg()[0],
        geofac_grg_y=interpolation_savepoint.geofac_grg()[1],
        p_vn=p_vn,
        p_vt=p_vt,
        pos_on_tplane_e_1=interpolation_savepoint.pos_on_tplane_e_x(),
        pos_on_tplane_e_2=interpolation_savepoint.pos_on_tplane_e_y(),
        primal_normal_cell_1=primal_normal_cell_1,
        dual_normal_cell_1=dual_normal_cell_1,
        primal_normal_cell_2=primal_normal_cell_2,
        dual_normal_cell_2=dual_normal_cell_2,
        rho_ref_me=metrics_savepoint.rho_ref_me(),
        theta_ref_me=metrics_savepoint.theta_ref_me(),
        z_rth_pr_1=z_rth_pr_1,
        z_rth_pr_2=z_rth_pr_2,
        ddxn_z_full=metrics_savepoint.ddxn_z_full(),
        c_lin_e=interpolation_savepoint.c_lin_e(),
        z_exner_ex_pr=z_exner_ex_pr,
        z_dexner_dz_c_1=z_dexner_dz_c_1,
        z_dexner_dz_c_2=z_dexner_dz_c_2,
        theta_v=theta_v,
        ikoffset=metrics_savepoint.vertoffset_gradp(),
        zdiff_gradp=metrics_savepoint.zdiff_gradp(),
        theta_v_ic=theta_v_ic,
        inv_ddqz_z_full=metrics_savepoint.inv_ddqz_z_full(),
        ipeidx_dsl=metrics_savepoint.pg_edgeidx_dsl(),
        pg_exdist=metrics_savepoint.pg_exdist(),
        hmask_dd3d=metrics_savepoint.hmask_dd3d(),
        scalfac_dd3d=metrics_savepoint.scalfac_dd3d(),
        z_dwdz_dd=z_dwdz_dd,
        inv_dual_edge_length=grid_savepoint.inv_dual_edge_length(),
        ddt_vn_apc_ntl2=ddt_vn_apc_ntl2,
        ddt_vn_apc_ntl1=ddt_vn_apc_ntl1,
        ddt_vn_phy=ddt_vn_phy,
        vn_incr=vn_incr,
        horz_idx=horz_idx,
        vert_idx=vert_idx,
        bdy_divdamp=bdy_divdamp,
        nudgecoeff_e=interpolation_savepoint.nudgecoeff_e(),
        z_hydro_corr=z_hydro_corr,
        geofac_grdiv=interpolation_savepoint.geofac_grdiv(),
        z_graddiv2_vn=z_graddiv2_vn,
        scal_divdamp=scal_divdamp,
        z_rho_e=z_rho_e,
        z_theta_v_e=z_theta_v_e,
        z_gradh_exner=z_gradh_exner,
        vn=vn,
        z_graddiv_vn=z_graddiv_vn,
        divdamp_fac=config.divdamp_fac,
        divdamp_fac_o2=savepoint_nonhydro_init.divdamp_fac_o2(),
        wgt_nnow_vel=nonhydro_params.wgt_nnow_vel(),
        wgt_nnew_vel=nonhydro_params.wgt_nnew_vel(),
=======
    iau_wgt_dyn = config.iau_wgt_dyn
    iadv_rhotheta = config.iadv_rhotheta
    is_iau_active = config.is_iau_active
    igradp_method = config.igradp_method

    z_rho_e_ref = sp_stencil_exit.z_rho_e()
    z_theta_v_e_ref = sp_stencil_exit.z_theta_v_e()
    z_gradh_exner_ref = sp_stencil_exit.z_gradh_exner()
    vn_ref = sp_nh_exit.vn_new()

    if igradp_method == dycore_states.HorizontalPressureDiscretizationType.TAYLOR_HYDRO:
        compute_hydrostatic_correction_term.compute_hydrostatic_correction_term.with_backend(
            backend
        )(
            theta_v=theta_v,
            ikoffset=metrics_savepoint.vertoffset_gradp(),
            zdiff_gradp=metrics_savepoint.zdiff_gradp(),
            theta_v_ic=theta_v_at_cells_on_half_levels,
            inv_ddqz_z_full=metrics_savepoint.inv_ddqz_z_full(),
            inv_dual_edge_length=grid_savepoint.inv_dual_edge_length(),
            z_hydro_corr=hydrostatic_correction,
            grav_o_cpd=nonhydro_params.grav_o_cpd,
            horizontal_start=start_edge_nudging_level_2,
            horizontal_end=end_edge_local,
            vertical_start=icon_grid.num_levels - 1,
            vertical_end=icon_grid.num_levels,
            offset_provider={
                "E2EC": icon_grid.get_offset_provider("E2EC"),
                "E2C": icon_grid.get_offset_provider("E2C"),
                "Koff": dims.KDim,
            },
        )
        lowest_level = icon_grid.num_levels - 1
        hydrostatic_correction_on_lowest_level = gtx.as_field(
            (dims.EdgeDim,),
            hydrostatic_correction.ndarray[:, lowest_level],
            allocator=backend,
        )
    compute_edge_diagnostics_for_dycore_and_update_vn.compute_theta_rho_face_values_and_pressure_gradient_and_update_vn.with_backend(
        backend
    )(
        rho_at_edges_on_model_levels=rho_at_edges_on_model_levels,
        theta_v_at_edges_on_model_levels=theta_v_at_edges_on_model_levels,
        horizontal_pressure_gradient=horizontal_pressure_gradient,
        current_vn=current_vn,
        next_vn=next_vn,
        tangential_wind=tangential_wind,
        reference_rho_at_edges_on_model_levels=metrics_savepoint.rho_ref_me(),
        reference_theta_at_edges_on_model_levels=metrics_savepoint.theta_ref_me(),
        perturbed_rho=perturbed_rho,
        perturbed_theta_v=perturbed_theta_v,
        temporal_extrapolation_of_perturbed_exner=temporal_extrapolation_of_perturbed_exner,
        ddz_temporal_extrapolation_of_perturbed_exner_on_model_levels=ddz_temporal_extrapolation_of_perturbed_exner_on_model_levels,
        d2dz2_temporal_extrapolation_of_perturbed_exner_on_model_levels=d2dz2_temporal_extrapolation_of_perturbed_exner_on_model_levels,
        hydrostatic_correction_on_lowest_level=hydrostatic_correction_on_lowest_level,
        predictor_normal_wind_advective_tendency=predictor_normal_wind_advective_tendency,
        normal_wind_tendency_due_to_physics_process=normal_wind_tendency_due_to_physics_process,
        normal_wind_iau_increments=normal_wind_iau_increments,
        geofac_grg_x=interpolation_savepoint.geofac_grg()[0],
        geofac_grg_y=interpolation_savepoint.geofac_grg()[1],
        pos_on_tplane_e_x=interpolation_savepoint.pos_on_tplane_e_x(),
        pos_on_tplane_e_y=interpolation_savepoint.pos_on_tplane_e_y(),
        primal_normal_cell_x=primal_normal_cell_1,
        dual_normal_cell_x=dual_normal_cell_1,
        primal_normal_cell_y=primal_normal_cell_2,
        dual_normal_cell_y=dual_normal_cell_2,
        ddxn_z_full=metrics_savepoint.ddxn_z_full(),
        c_lin_e=interpolation_savepoint.c_lin_e(),
        ikoffset=metrics_savepoint.vertoffset_gradp(),
        zdiff_gradp=metrics_savepoint.zdiff_gradp(),
        ipeidx_dsl=metrics_savepoint.pg_edgeidx_dsl(),
        pg_exdist=metrics_savepoint.pg_exdist(),
        inv_dual_edge_length=grid_savepoint.inv_dual_edge_length(),
>>>>>>> 08edbe33
        dtime=savepoint_nonhydro_init.get_metadata("dtime").get("dtime"),
        cpd=constants.CPD,
        iau_wgt_dyn=iau_wgt_dyn,
        is_iau_active=is_iau_active,
<<<<<<< HEAD
        itime_scheme=itime_scheme,
        p_dthalf=(0.5 * savepoint_nonhydro_init.get_metadata("dtime").get("dtime")),
        grav_o_cpd=nonhydro_params.grav_o_cpd,
        limited_area=grid_savepoint.get_metadata("limited_area").get("limited_area"),
        divdamp_order=divdamp_order,
        scal_divdamp_o2=scal_divdamp_o2,
        istep=istep_init,
=======
        limited_area=grid_savepoint.get_metadata("limited_area").get("limited_area"),
        iadv_rhotheta=iadv_rhotheta,
        igradp_method=igradp_method,
        nflatlev=vertical_params.nflatlev,
        nflat_gradp=vertical_params.nflat_gradp,
>>>>>>> 08edbe33
        start_edge_halo_level_2=start_edge_halo_level_2,
        end_edge_halo_level_2=end_edge_halo_level_2,
        start_edge_lateral_boundary=start_edge_lateral_boundary,
        end_edge_halo=end_edge_halo,
        start_edge_lateral_boundary_level_7=start_edge_lateral_boundary_level_7,
        start_edge_nudging_level_2=start_edge_nudging_level_2,
        end_edge_local=end_edge_local,
        end_edge_end=end_edge_end,
<<<<<<< HEAD
        iadv_rhotheta=iadv_rhotheta,
        igradp_method=igradp_method,
        MIURA=solve_nh.RhoThetaAdvectionType.MIURA,
        TAYLOR_HYDRO=solve_nh.HorizontalPressureDiscretizationType.TAYLOR_HYDRO,
        nlev=icon_grid.num_levels,
        kstart_dd3d=nonhydro_params.kstart_dd3d,
        COMBINED=solve_nh.DivergenceDampingOrder.COMBINED,
        FOURTH_ORDER=solve_nh.DivergenceDampingOrder.FOURTH_ORDER,
        nflatlev=vertical_params.nflatlev,
        nflat_gradp=vertical_params.nflat_gradp,
=======
        horizontal_start=gtx.int32(0),
        horizontal_end=gtx.int32(icon_grid.num_edges),
        vertical_start=gtx.int32(0),
        vertical_end=gtx.int32(icon_grid.num_levels),
>>>>>>> 08edbe33
        offset_provider={
            "C2E2CO": icon_grid.get_offset_provider("C2E2CO"),
            "E2EC": icon_grid.get_offset_provider("E2EC"),
            "E2C": icon_grid.get_offset_provider("E2C"),
            "E2C2EO": icon_grid.get_offset_provider("E2C2EO"),
            "Koff": dims.KDim,
        },
    )

<<<<<<< HEAD
    assert helpers.dallclose(z_rho_e.asnumpy(), z_rho_e_ref.asnumpy())
    assert helpers.dallclose(z_theta_v_e.asnumpy(), z_theta_v_e_ref.asnumpy())
    assert helpers.dallclose(z_gradh_exner.asnumpy(), z_gradh_exner_ref.asnumpy())
    assert helpers.dallclose(vn.asnumpy(), vn_ref.asnumpy())
    assert helpers.dallclose(z_graddiv_vn.asnumpy(), z_graddiv_vn_ref.asnumpy())


@pytest.mark.embedded_remap_error
@pytest.mark.datatest
@pytest.mark.parametrize("at_initial_timestep", [(True)])
@pytest.mark.parametrize(
    "experiment, step_date_init, step_date_exit",
    [
        (
            dt_utils.REGIONAL_EXPERIMENT,
            "2021-06-20T12:00:10.000",
            "2021-06-20T12:00:10.000",
        ),
        # (
        #     dt_utils.GLOBAL_EXPERIMENT,
        #     "2000-01-01T00:00:02.000",
        #     "2000-01-01T00:00:02.000",
        # ),
    ],
)
def test_run_solve_nonhydro_41_to_60_predictor(
    step_date_init,
    step_date_exit,
    experiment,
    ndyn_substeps,
    icon_grid,
    savepoint_nonhydro_init,
    lowest_layer_thickness,
    model_top_height,
    stretch_factor,
    damping_height,
    grid_savepoint,
    metrics_savepoint,
    interpolation_savepoint,
    savepoint_nonhydro_exit,
    at_initial_timestep,
    istep_init,
    istep_exit,
    substep_init,
    substep_exit,
    savepoint_nonhydro_41_60_init,
    backend,
):
    vertical_config = v_grid.VerticalGridConfig(
        icon_grid.num_levels,
        lowest_layer_thickness=lowest_layer_thickness,
        model_top_height=model_top_height,
        stretch_factor=stretch_factor,
        rayleigh_damping_height=damping_height,
    )
    vertical_params = utils.create_vertical_params(vertical_config, grid_savepoint)
    at_first_substep = substep_init == 0

    mass_fl_e = savepoint_nonhydro_41_60_init.mass_fl_e()
    z_theta_v_fl_e = savepoint_nonhydro_41_60_init.z_theta_v_fl_e()
    z_flxdiv_mass = savepoint_nonhydro_41_60_init.z_flxdiv_mass()
    z_flxdiv_theta = savepoint_nonhydro_41_60_init.z_flxdiv_theta()
    z_w_expl = savepoint_nonhydro_41_60_init.z_w_expl()
    ddt_w_adv_ntl1 = savepoint_nonhydro_41_60_init.ddt_w_adv_pc(0)
    z_th_ddz_exner_c = savepoint_nonhydro_41_60_init.z_th_ddz_exner_c()
    z_contr_w_fl_l = savepoint_nonhydro_41_60_init.z_contr_w_fl_l()
    rho_ic = savepoint_nonhydro_41_60_init.rho_ic()
    w_concorr_c = savepoint_nonhydro_41_60_init.w_concorr_c()
    exner_nnow = savepoint_nonhydro_41_60_init.exner_nnow()
    rho_nnow = savepoint_nonhydro_41_60_init.rho_nnow()
    theta_v_nnow = savepoint_nonhydro_41_60_init.theta_v_nnow()
    z_alpha = savepoint_nonhydro_41_60_init.z_alpha()
    z_beta = savepoint_nonhydro_41_60_init.z_beta()
    theta_v_ic = savepoint_nonhydro_41_60_init.theta_v_ic()
    z_q = savepoint_nonhydro_41_60_init.z_q()
    w = savepoint_nonhydro_41_60_init.w()
    z_rho_expl = savepoint_nonhydro_41_60_init.z_rho_expl()
    z_exner_expl = savepoint_nonhydro_41_60_init.z_exner_expl()
    exner_pr = savepoint_nonhydro_41_60_init.exner_pr()
    ddt_exner_phy = savepoint_nonhydro_41_60_init.ddt_exner_phy()
    rho_incr = savepoint_nonhydro_41_60_init.rho_incr()
    exner_incr = savepoint_nonhydro_41_60_init.exner_incr()
    z_raylfac = savepoint_nonhydro_41_60_init.z_raylfac()
    rho = savepoint_nonhydro_41_60_init.rho()
    exner = savepoint_nonhydro_41_60_init.exner()
    theta_v = savepoint_nonhydro_41_60_init.theta_v()
    z_dwdz_dd = savepoint_nonhydro_41_60_init.z_dwdz_dd()
    exner_dyn_incr = savepoint_nonhydro_41_60_init.exner_dyn_incr()

    params_config = solve_nh.NonHydrostaticConfig()

    iau_wgt_dyn = params_config.iau_wgt_dyn
    is_iau_active = params_config.is_iau_active
    divdamp_type = params_config.divdamp_type
    l_vert_nested = params_config.l_vert_nested
    jk_start = 0  # TODO: check - savepoint_nonhydro_41_60_init.jk_start()

    z_flxdiv_mass_ref = savepoint_nonhydro_exit.z_flxdiv_mass()
    z_flxdiv_theta_ref = savepoint_nonhydro_exit.z_flxdiv_theta()
    z_w_expl_ref = savepoint_nonhydro_exit.z_w_expl()
    z_contr_w_fl_l_ref = savepoint_nonhydro_exit.z_contr_w_fl_l()
    z_beta_ref = savepoint_nonhydro_exit.z_beta()
    z_alpha_ref = savepoint_nonhydro_exit.z_alpha()
    z_q_ref = savepoint_nonhydro_exit.z_q()
    w_ref = savepoint_nonhydro_exit.w_new()
    z_rho_expl_ref = savepoint_nonhydro_exit.z_rho_expl()
    z_exner_expl_ref = savepoint_nonhydro_exit.z_rho_expl()
    rho_ref = savepoint_nonhydro_exit.rho_new()
    exner_ref = savepoint_nonhydro_exit.exner_new()
    theta_v_ref = savepoint_nonhydro_exit.theta_v_new()
    exner_dyn_incr_ref = savepoint_nonhydro_exit.exner_dyn_incr()

    config = utils.construct_solve_nh_config(experiment, ndyn_substeps)
    nonhydro_params = solve_nh.NonHydrostaticParams(config)

    geofac_div = data_alloc.flatten_first_two_dims(
        dims.CEDim, field=interpolation_savepoint.geofac_div()
    )

    cell_domain = h_grid.domain(dims.CellDim)
    start_cell_nudging = icon_grid.start_index(cell_domain(h_grid.Zone.NUDGING))
    end_cell_local = icon_grid.end_index(cell_domain(h_grid.Zone.LOCAL))

    fused_solve_nonhydro_stencil_41_to_60.fused_solve_nonhydro_stencil_41_to_60_predictor.with_backend(
        backend
    )(
        geofac_div=geofac_div,
        mass_fl_e=mass_fl_e,
        z_theta_v_fl_e=z_theta_v_fl_e,
        ddt_w_adv_ntl1=ddt_w_adv_ntl1,
        z_th_ddz_exner_c=z_th_ddz_exner_c,
        rho_ic=rho_ic,
        w_concorr_c=w_concorr_c,
        vwind_expl_wgt=metrics_savepoint.vwind_expl_wgt(),
        exner_nnow=exner_nnow,
        rho_nnow=rho_nnow,
        theta_v_nnow=theta_v_nnow,
        inv_ddqz_z_full=metrics_savepoint.inv_ddqz_z_full(),
        vwind_impl_wgt=metrics_savepoint.vwind_impl_wgt(),
        theta_v_ic=theta_v_ic,
        exner_pr=exner_pr,
        ddt_exner_phy=ddt_exner_phy,
        rho_incr=rho_incr,
        exner_incr=exner_incr,
        ddqz_z_half=metrics_savepoint.ddqz_z_half(),
        z_raylfac=z_raylfac,
        exner_ref_mc=metrics_savepoint.exner_ref_mc(),
        z_flxdiv_mass=z_flxdiv_mass,
        z_flxdiv_theta=z_flxdiv_theta,
        z_w_expl=z_w_expl,
        z_contr_w_fl_l=z_contr_w_fl_l,
        z_beta=z_beta,
        z_alpha=z_alpha,
        z_q=z_q,
        w=w,
        z_rho_expl=z_rho_expl,
        z_exner_expl=z_exner_expl,
        rho=rho,
        exner=exner,
        theta_v=theta_v,
        z_dwdz_dd=z_dwdz_dd,
        exner_dyn_incr=exner_dyn_incr,
        cvd_o_rd=constants.CVD_O_RD,
        iau_wgt_dyn=iau_wgt_dyn,
        dtime=savepoint_nonhydro_init.get_metadata("dtime").get("dtime"),
        rd=constants.RD,
        cvd=constants.CVD,
        cpd=constants.CPD,
        rayleigh_klemp=constants.RayleighType.KLEMP.value,
        l_vert_nested=l_vert_nested,
        is_iau_active=is_iau_active,
        rayleigh_type=config.rayleigh_type.value,
        divdamp_type=divdamp_type.value,
        at_first_substep=at_first_substep,
        index_of_damping_layer=grid_savepoint.nrdmax(),
        n_lev=icon_grid.num_levels,
        jk_start=jk_start,
        kstart_dd3d=nonhydro_params.kstart_dd3d,
        kstart_moist=vertical_params.kstart_moist,
        start_cell_nudging=start_cell_nudging,
        end_cell_local=end_cell_local,
        vertical_start=0,
        vertical_end=icon_grid.num_levels + 1,
        offset_provider={
            "C2E": icon_grid.get_offset_provider("C2E"),
            "C2CE": icon_grid.get_offset_provider("C2CE"),
            "Koff": dims.KDim,
        },
    )

    assert helpers.dallclose(z_w_expl.asnumpy(), z_w_expl_ref.asnumpy())
    assert helpers.dallclose(z_contr_w_fl_l.asnumpy(), z_contr_w_fl_l_ref.asnumpy())
    assert helpers.dallclose(z_beta.asnumpy(), z_beta_ref.asnumpy())
    assert helpers.dallclose(z_alpha.asnumpy(), z_alpha_ref.asnumpy())
    assert helpers.dallclose(z_q.asnumpy(), z_q_ref.asnumpy())
    assert helpers.dallclose(z_flxdiv_mass.asnumpy(), z_flxdiv_mass_ref.asnumpy())
    assert helpers.dallclose(z_flxdiv_theta.asnumpy(), z_flxdiv_theta_ref.asnumpy())
    assert helpers.dallclose(w.asnumpy(), w_ref.asnumpy())
    assert helpers.dallclose(z_rho_expl.asnumpy(), z_rho_expl_ref.asnumpy())
    assert helpers.dallclose(z_exner_expl.asnumpy(), z_exner_expl_ref.asnumpy())
    assert helpers.dallclose(rho.asnumpy(), rho_ref.asnumpy())
    assert helpers.dallclose(exner.asnumpy(), exner_ref.asnumpy())
    assert helpers.dallclose(theta_v.asnumpy(), theta_v_ref.asnumpy())
    # TODO: cannot find exit point for this
    # assert helpers.dallclose(z_dwdz_dd.asnumpy(), z_dwdz_dd_ref.asnumpy())
    assert helpers.dallclose(exner_dyn_incr.asnumpy(), exner_dyn_incr_ref.asnumpy())

=======
    assert helpers.dallclose(rho_at_edges_on_model_levels.asnumpy(), z_rho_e_ref.asnumpy())
    assert helpers.dallclose(theta_v_at_edges_on_model_levels.asnumpy(), z_theta_v_e_ref.asnumpy())

    assert helpers.dallclose(
        horizontal_pressure_gradient.asnumpy(),
        z_gradh_exner_ref.asnumpy(),
        atol=1e-20,
    )
    assert helpers.dallclose(
        next_vn.asnumpy()[start_edge_nudging_level_2:, :],
        vn_ref.asnumpy()[start_edge_nudging_level_2:, :],
        atol=6e-15,
    )

>>>>>>> 08edbe33

@pytest.mark.embedded_remap_error
@pytest.mark.datatest
@pytest.mark.parametrize(
<<<<<<< HEAD
    "istep_init, substep_init, istep_exit, substep_exit, at_initial_timestep", [(2, 1, 2, 1, True)]
=======
    "istep_init, substep_init, istep_exit, substep_exit",
    [(2, 1, 2, 1)],
>>>>>>> 08edbe33
)
@pytest.mark.parametrize(
    "experiment, step_date_init, step_date_exit",
    [
        (
            dt_utils.REGIONAL_EXPERIMENT,
            "2021-06-20T12:00:10.000",
            "2021-06-20T12:00:10.000",
        ),
<<<<<<< HEAD
        # (
        #     dt_utils.GLOBAL_EXPERIMENT,
        #     "2000-01-01T00:00:02.000",
        #     "2000-01-01T00:00:02.000",
        # ),
    ],
)
def test_run_solve_nonhydro_41_to_60_corrector(
=======
    ],
)
def test_apply_divergence_damping_and_update_vn(
>>>>>>> 08edbe33
    step_date_init,
    step_date_exit,
    experiment,
    ndyn_substeps,
    icon_grid,
    savepoint_nonhydro_init,
    lowest_layer_thickness,
    model_top_height,
    stretch_factor,
    damping_height,
    grid_savepoint,
    metrics_savepoint,
    interpolation_savepoint,
    savepoint_nonhydro_exit,
<<<<<<< HEAD
    at_initial_timestep,
    istep_init,
    istep_exit,
    substep_init,
    substep_exit,
    savepoint_nonhydro_41_60_init,
    backend,
):
    vertical_config = v_grid.VerticalGridConfig(
        icon_grid.num_levels,
        lowest_layer_thickness=lowest_layer_thickness,
        model_top_height=model_top_height,
        stretch_factor=stretch_factor,
        rayleigh_damping_height=damping_height,
    )
    vertical_params = utils.create_vertical_params(vertical_config, grid_savepoint)

    at_first_substep = substep_init == 0
    at_last_substep = substep_exit == 0
    config = utils.construct_solve_nh_config(experiment, ndyn_substeps)
    params_config = solve_nh.NonHydrostaticConfig()

    nonhydro_params = solve_nh.NonHydrostaticParams(config)

    mass_fl_e = savepoint_nonhydro_41_60_init.mass_fl_e()
    z_theta_v_fl_e = savepoint_nonhydro_41_60_init.z_theta_v_fl_e()
    z_flxdiv_mass = savepoint_nonhydro_41_60_init.z_flxdiv_mass()
    z_flxdiv_theta = savepoint_nonhydro_41_60_init.z_flxdiv_theta()
    z_w_expl = savepoint_nonhydro_41_60_init.z_w_expl()
    ddt_w_adv_ntl1 = savepoint_nonhydro_41_60_init.ddt_w_adv_pc(0)
    ddt_w_adv_ntl2 = savepoint_nonhydro_41_60_init.ddt_w_adv_pc(1)
    z_th_ddz_exner_c = savepoint_nonhydro_41_60_init.z_th_ddz_exner_c()
    z_contr_w_fl_l = savepoint_nonhydro_41_60_init.z_contr_w_fl_l()
    rho_ic = savepoint_nonhydro_41_60_init.rho_ic()
    w_concorr_c = savepoint_nonhydro_41_60_init.w_concorr_c()
    exner_nnow = savepoint_nonhydro_41_60_init.exner_nnow()
    rho_nnow = savepoint_nonhydro_41_60_init.rho_nnow()
    theta_v_nnow = savepoint_nonhydro_41_60_init.theta_v_nnow()
    z_alpha = savepoint_nonhydro_41_60_init.z_alpha()
    z_beta = savepoint_nonhydro_41_60_init.z_beta()
    theta_v_ic = savepoint_nonhydro_41_60_init.theta_v_ic()
    z_q = savepoint_nonhydro_41_60_init.z_q()
    w = savepoint_nonhydro_41_60_init.w()
    z_rho_expl = savepoint_nonhydro_41_60_init.z_rho_expl()
    z_exner_expl = savepoint_nonhydro_41_60_init.z_exner_expl()
    exner_pr = savepoint_nonhydro_41_60_init.exner_pr()
    ddt_exner_phy = savepoint_nonhydro_41_60_init.ddt_exner_phy()
    rho_incr = savepoint_nonhydro_41_60_init.rho_incr()
    exner_incr = savepoint_nonhydro_41_60_init.exner_incr()
    z_raylfac = savepoint_nonhydro_41_60_init.z_raylfac()
    rho = savepoint_nonhydro_41_60_init.rho()
    exner = savepoint_nonhydro_41_60_init.exner()
    theta_v = savepoint_nonhydro_41_60_init.theta_v()
    mass_flx_ic = savepoint_nonhydro_41_60_init.mass_flx_ic()
    vol_flx_ic = savepoint_nonhydro_41_60_init.vol_flx_ic()
    exner_dyn_incr = savepoint_nonhydro_41_60_init.exner_dyn_incr()
    wgt_nnow_vel = nonhydro_params.wgt_nnow_vel
    wgt_nnew_vel = nonhydro_params.wgt_nnew_vel
    itime_scheme = params_config.itime_scheme
    r_nsubsteps = 1.0 / config.ndyn_substeps_var
    kstart_moist = vertical_params.kstart_moist

    params_config = solve_nh.NonHydrostaticConfig()

    iau_wgt_dyn = params_config.iau_wgt_dyn
    is_iau_active = params_config.is_iau_active
    l_vert_nested = params_config.l_vert_nested
    jk_start = 0  # TODO: check - savepoint_nonhydro_41_60_init.jk_start()

    z_w_expl_ref = savepoint_nonhydro_exit.z_w_expl()
    z_contr_w_fl_l_ref = savepoint_nonhydro_exit.z_contr_w_fl_l()
    z_beta_ref = savepoint_nonhydro_exit.z_beta()
    z_alpha_ref = savepoint_nonhydro_exit.z_alpha()
    z_q_ref = savepoint_nonhydro_exit.z_q()
    z_rho_expl_ref = savepoint_nonhydro_exit.z_rho_expl()
    z_exner_expl_ref = savepoint_nonhydro_exit.z_rho_expl()
    rho_ref = savepoint_nonhydro_exit.rho_new()
    exner_ref = savepoint_nonhydro_exit.exner_new()
    theta_v_ref = savepoint_nonhydro_exit.theta_v_new()
    exner_dyn_incr_ref = savepoint_nonhydro_exit.exner_dyn_incr()

    geofac_div = data_alloc.flatten_first_two_dims(
        dims.CEDim, field=interpolation_savepoint.geofac_div()
    )

    cell_domain = h_grid.domain(dims.CellDim)
    start_cell_nudging = icon_grid.start_index(cell_domain(h_grid.Zone.NUDGING))
    end_cell_local = icon_grid.end_index(cell_domain(h_grid.Zone.LOCAL))

    fused_solve_nonhydro_stencil_41_to_60.fused_solve_nonhydro_stencil_41_to_60_corrector.with_backend(
        backend
    )(
        geofac_div=geofac_div,
        mass_fl_e=mass_fl_e,
        z_theta_v_fl_e=z_theta_v_fl_e,
        w_nnow=w,
        ddt_w_adv_ntl1=ddt_w_adv_ntl1,
        ddt_w_adv_ntl2=ddt_w_adv_ntl2,
        z_th_ddz_exner_c=z_th_ddz_exner_c,
        rho_ic=rho_ic,
        w_concorr_c=w_concorr_c,
        vwind_expl_wgt=metrics_savepoint.vwind_expl_wgt(),
        exner_nnow=exner_nnow,
        rho_nnow=rho_nnow,
        theta_v_nnow=theta_v_nnow,
        inv_ddqz_z_full=metrics_savepoint.inv_ddqz_z_full(),
        vwind_impl_wgt=metrics_savepoint.vwind_impl_wgt(),
        theta_v_ic=theta_v_ic,
        exner_pr=exner_pr,
        ddt_exner_phy=ddt_exner_phy,
        rho_incr=rho_incr,
        exner_incr=exner_incr,
        ddqz_z_half=metrics_savepoint.ddqz_z_half(),
        z_raylfac=z_raylfac,
        exner_ref_mc=metrics_savepoint.exner_ref_mc(),
        z_flxdiv_mass=z_flxdiv_mass,
        z_flxdiv_theta=z_flxdiv_theta,
        z_w_expl=z_w_expl,
        z_contr_w_fl_l=z_contr_w_fl_l,
        z_beta=z_beta,
        z_alpha=z_alpha,
        z_q=z_q,
        w=w,
        z_rho_expl=z_rho_expl,
        z_exner_expl=z_exner_expl,
        rho=rho,
        exner=exner,
        theta_v=theta_v,
        mass_flx_ic=mass_flx_ic,
        vol_flx_ic=vol_flx_ic,
        exner_dyn_incr=exner_dyn_incr,
        wgt_nnow_vel=wgt_nnow_vel,
        wgt_nnew_vel=wgt_nnew_vel,
        itime_scheme=itime_scheme,
        lprep_adv=savepoint_nonhydro_init.get_metadata("prep_adv").get("prep_adv"),
        r_nsubsteps=r_nsubsteps,
        ndyn_substeps_var=float(config.ndyn_substeps_var),
        cvd_o_rd=constants.CVD_O_RD,
        iau_wgt_dyn=iau_wgt_dyn,
        dtime=savepoint_nonhydro_init.get_metadata("dtime").get("dtime"),
        rd=constants.RD,
        cvd=constants.CVD,
        cpd=constants.CPD,
        rayleigh_klemp=constants.RayleighType.KLEMP.value,
        l_vert_nested=l_vert_nested,
        is_iau_active=is_iau_active,
        rayleigh_type=config.rayleigh_type.value,
        at_first_substep=at_first_substep,
        at_last_substep=at_last_substep,
        index_of_damping_layer=grid_savepoint.nrdmax(),
        n_lev=icon_grid.num_levels,
        jk_start=jk_start,
        kstart_moist=kstart_moist,
        start_cell_nudging=start_cell_nudging,
        end_cell_local=end_cell_local,
        vertical_start=0,
        vertical_end=icon_grid.num_levels + 1,
        offset_provider={
            "C2E": icon_grid.get_offset_provider("C2E"),
            "C2CE": icon_grid.get_offset_provider("C2CE"),
=======
    istep_init,
    substep_init,
    substep_exit,
    savepoint_compute_edge_diagnostics_for_dycore_and_update_vn_init,
    savepoint_compute_edge_diagnostics_for_dycore_and_update_vn_exit,
    backend,
):
    sp_nh_init = savepoint_nonhydro_init
    sp_nh_exit = savepoint_nonhydro_exit
    sp_stencil_init = savepoint_compute_edge_diagnostics_for_dycore_and_update_vn_init

    edge_domain = h_grid.domain(dims.EdgeDim)

    end_edge_halo_level_2 = icon_grid.end_index(edge_domain(h_grid.Zone.HALO_LEVEL_2))
    start_edge_lateral_boundary_level_7 = icon_grid.start_index(
        edge_domain(h_grid.Zone.LATERAL_BOUNDARY_LEVEL_7)
    )
    start_edge_nudging_level_2 = icon_grid.start_index(edge_domain(h_grid.Zone.NUDGING_LEVEL_2))
    end_edge_local = icon_grid.end_index(edge_domain(h_grid.Zone.LOCAL))

    dwdz_at_cells_on_model_levels = sp_stencil_init.z_dwdz_dd()
    predictor_normal_wind_advective_tendency = sp_stencil_init.ddt_vn_apc_ntl(0)
    corrector_normal_wind_advective_tendency = sp_stencil_init.ddt_vn_apc_ntl(1)
    normal_wind_tendency_due_to_physics_process = sp_stencil_init.ddt_vn_phy()
    normal_wind_iau_increments = sp_stencil_init.vn_incr()
    reduced_fourth_order_divdamp_coeff_at_nest_boundary = sp_nh_init.bdy_divdamp()
    fourth_order_divdamp_scaling_coeff = sp_nh_init.scal_divdamp()
    theta_v_at_edges_on_model_levels = sp_stencil_init.z_theta_v_e()
    horizontal_pressure_gradient = sp_stencil_init.z_gradh_exner()
    current_vn = sp_stencil_init.vn()
    next_vn = savepoint_nonhydro_init.vn_new()
    horizontal_gradient_of_normal_wind_divergence = sp_nh_init.z_graddiv_vn()
    config = utils.construct_solve_nh_config(experiment, ndyn_substeps)
    nonhydro_params = solve_nh.NonHydrostaticParams(config)

    iau_wgt_dyn = config.iau_wgt_dyn
    divdamp_order = config.divdamp_order
    second_order_divdamp_scaling_coeff = (
        sp_nh_init.divdamp_fac_o2() * grid_savepoint.mean_cell_area()
    )
    is_iau_active = config.is_iau_active

    vn_ref = sp_nh_exit.vn_new()

    compute_edge_diagnostics_for_dycore_and_update_vn.apply_divergence_damping_and_update_vn.with_backend(
        backend
    )(
        horizontal_gradient_of_normal_wind_divergence=horizontal_gradient_of_normal_wind_divergence,
        next_vn=next_vn,
        current_vn=current_vn,
        dwdz_at_cells_on_model_levels=dwdz_at_cells_on_model_levels,
        predictor_normal_wind_advective_tendency=predictor_normal_wind_advective_tendency,
        corrector_normal_wind_advective_tendency=corrector_normal_wind_advective_tendency,
        normal_wind_tendency_due_to_physics_process=normal_wind_tendency_due_to_physics_process,
        normal_wind_iau_increments=normal_wind_iau_increments,
        theta_v_at_edges_on_model_levels=theta_v_at_edges_on_model_levels,
        horizontal_pressure_gradient=horizontal_pressure_gradient,
        reduced_fourth_order_divdamp_coeff_at_nest_boundary=reduced_fourth_order_divdamp_coeff_at_nest_boundary,
        fourth_order_divdamp_scaling_coeff=fourth_order_divdamp_scaling_coeff,
        second_order_divdamp_scaling_coeff=second_order_divdamp_scaling_coeff,
        horizontal_mask_for_3d_divdamp=metrics_savepoint.hmask_dd3d(),
        scaling_factor_for_3d_divdamp=metrics_savepoint.scalfac_dd3d(),
        inv_dual_edge_length=grid_savepoint.inv_dual_edge_length(),
        nudgecoeff_e=interpolation_savepoint.nudgecoeff_e(),
        geofac_grdiv=interpolation_savepoint.geofac_grdiv(),
        fourth_order_divdamp_factor=config.fourth_order_divdamp_factor,
        second_order_divdamp_factor=savepoint_nonhydro_init.divdamp_fac_o2(),
        wgt_nnow_vel=savepoint_nonhydro_init.wgt_nnow_vel(),
        wgt_nnew_vel=savepoint_nonhydro_init.wgt_nnew_vel(),
        dtime=savepoint_nonhydro_init.get_metadata("dtime").get("dtime"),
        cpd=constants.CPD,
        iau_wgt_dyn=iau_wgt_dyn,
        is_iau_active=is_iau_active,
        limited_area=grid_savepoint.get_metadata("limited_area").get("limited_area"),
        divdamp_order=divdamp_order,
        starting_vertical_index_for_3d_divdamp=nonhydro_params.starting_vertical_index_for_3d_divdamp,
        end_edge_halo_level_2=end_edge_halo_level_2,
        start_edge_lateral_boundary_level_7=start_edge_lateral_boundary_level_7,
        start_edge_nudging_level_2=start_edge_nudging_level_2,
        end_edge_local=end_edge_local,
        horizontal_start=gtx.int32(0),
        horizontal_end=gtx.int32(icon_grid.num_edges),
        vertical_start=gtx.int32(0),
        vertical_end=gtx.int32(icon_grid.num_levels),
        offset_provider={
            "C2E2CO": icon_grid.get_offset_provider("C2E2CO"),
            "E2EC": icon_grid.get_offset_provider("E2EC"),
            "E2C": icon_grid.get_offset_provider("E2C"),
            "E2C2EO": icon_grid.get_offset_provider("E2C2EO"),
>>>>>>> 08edbe33
            "Koff": dims.KDim,
        },
    )

<<<<<<< HEAD
    assert helpers.dallclose(z_w_expl.asnumpy(), z_w_expl_ref.asnumpy())
    assert helpers.dallclose(z_contr_w_fl_l.asnumpy(), z_contr_w_fl_l_ref.asnumpy())
    assert helpers.dallclose(z_beta.asnumpy(), z_beta_ref.asnumpy())
    assert helpers.dallclose(z_alpha.asnumpy(), z_alpha_ref.asnumpy())
    assert helpers.dallclose(z_q.asnumpy(), z_q_ref.asnumpy())
    assert helpers.dallclose(z_rho_expl.asnumpy(), z_rho_expl_ref.asnumpy())
    assert helpers.dallclose(z_exner_expl.asnumpy(), z_exner_expl_ref.asnumpy())
    assert helpers.dallclose(rho.asnumpy(), rho_ref.asnumpy())
    assert helpers.dallclose(exner.asnumpy(), exner_ref.asnumpy())
    assert helpers.dallclose(theta_v.asnumpy(), theta_v_ref.asnumpy())
    # TODO: cannot find exit points for these two
    # assert helpers.dallclose(mass_flx_ic.asnumpy(), mass_flx_ic_ref.asnumpy())
    # assert helpers.dallclose(vol_flx_ic.asnumpy(), vol_flx_ic_ref.asnumpy())
    assert helpers.dallclose(exner_dyn_incr.asnumpy(), exner_dyn_incr_ref.asnumpy())
=======
    assert helpers.dallclose(
        next_vn.asnumpy(),
        vn_ref.asnumpy(),
        atol=4.0e-15,
    )
>>>>>>> 08edbe33
<|MERGE_RESOLUTION|>--- conflicted
+++ resolved
@@ -15,7 +15,6 @@
 from icon4py.model.atmosphere.dycore import (
     dycore_states,
     dycore_utils,
-    fused_solve_nonhydro_stencil_15_to_28,
     fused_solve_nonhydro_stencil_41_to_60,
     solve_nonhydro as solve_nh,
 )
@@ -319,36 +318,6 @@
         atol=1e-22,
     )
 
-<<<<<<< HEAD
-    # grad_green_gauss_cell_dsl
-    assert helpers.dallclose(
-        solve_nonhydro.z_grad_rth_1.asnumpy()[cell_start_lateral_boundary_level_2:, :],
-        sp_exit.z_grad_rth(0).asnumpy()[cell_start_lateral_boundary_level_2:, :],
-        rtol=1e-6,
-        atol=1e-21,
-    )
-    assert helpers.dallclose(
-        solve_nonhydro.z_grad_rth_2.asnumpy()[cell_start_lateral_boundary_level_2:, :],
-        sp_exit.z_grad_rth(1).asnumpy()[cell_start_lateral_boundary_level_2:, :],
-        rtol=1e-6,
-        atol=1e-21,
-    )
-    assert helpers.dallclose(
-        solve_nonhydro.z_grad_rth_3.asnumpy()[cell_start_lateral_boundary_level_2:, :],
-        sp_exit.z_grad_rth(2).asnumpy()[cell_start_lateral_boundary_level_2:, :],
-        rtol=5e-6,
-        atol=1e-17,
-    )
-    assert helpers.dallclose(
-        solve_nonhydro.z_grad_rth_4.asnumpy()[cell_start_lateral_boundary_level_2:, :],
-        sp_exit.z_grad_rth(3).asnumpy()[cell_start_lateral_boundary_level_2:, :],
-        rtol=1e-6,
-        atol=1e-21,
-    )
-
-    # TODO Fix REGIONAL
-=======
->>>>>>> 08edbe33
     # compute_horizontal_advection_of_rho_and_theta
     assert helpers.dallclose(
         solve_nonhydro.intermediate_fields.rho_at_edges_on_model_levels.asnumpy()[
@@ -707,7 +676,7 @@
         prognostic_states.next.theta_v.asnumpy(),
         savepoint_nonhydro_exit.theta_v_new().asnumpy(),
     )
-    # stencil 31 - TODO savepoint value starts differing from 0.0 at 1688 which is a n edge boundary
+    # stencil 31
     assert helpers.dallclose(
         solve_nonhydro.z_vn_avg.asnumpy()[solve_nonhydro._start_edge_lateral_boundary_level_5 :, :],
         savepoint_nonhydro_exit.z_vn_avg().asnumpy()[
@@ -1060,13 +1029,8 @@
 
 
 @pytest.mark.embedded_remap_error
-<<<<<<< HEAD
-@pytest.mark.datatest
-@pytest.mark.parametrize("istep_init, istep_exit, at_initial_timestep", [(1, 2, True)])
-=======
 @pytest.mark.uses_as_offset
 @pytest.mark.datatest
->>>>>>> 08edbe33
 @pytest.mark.parametrize(
     "experiment, step_date_init, step_date_exit",
     [
@@ -1075,16 +1039,6 @@
             "2021-06-20T12:00:10.000",
             "2021-06-20T12:00:10.000",
         ),
-<<<<<<< HEAD
-        # (
-        #     dt_utils.GLOBAL_EXPERIMENT,
-        #     "2000-01-01T00:00:02.000",
-        #     "2000-01-01T00:00:02.000",
-        # ),
-    ],
-)
-def test_run_solve_nonhydro_15_to_28(
-=======
         (
             dt_utils.GLOBAL_EXPERIMENT,
             "2000-01-01T00:00:02.000",
@@ -1093,7 +1047,6 @@
     ],
 )
 def test_compute_theta_rho_face_values_and_pressure_gradient_and_update_vn(
->>>>>>> 08edbe33
     step_date_init,
     step_date_exit,
     experiment,
@@ -1108,16 +1061,6 @@
     metrics_savepoint,
     interpolation_savepoint,
     savepoint_nonhydro_exit,
-<<<<<<< HEAD
-    at_initial_timestep,
-    istep_init,
-    substep_init,
-    substep_exit,
-    savepoint_nonhydro_15_28_init,
-    savepoint_nonhydro_15_28_exit,
-    backend,
-):
-=======
     istep_init,
     substep_init,
     substep_exit,
@@ -1130,7 +1073,6 @@
     sp_stencil_init = savepoint_compute_edge_diagnostics_for_dycore_and_update_vn_init
     sp_stencil_exit = savepoint_compute_edge_diagnostics_for_dycore_and_update_vn_exit
 
->>>>>>> 08edbe33
     edge_domain = h_grid.domain(dims.EdgeDim)
 
     start_edge_halo_level_2 = icon_grid.start_index(edge_domain(h_grid.Zone.HALO_LEVEL_2))
@@ -1142,11 +1084,7 @@
     )
     start_edge_nudging_level_2 = icon_grid.start_index(edge_domain(h_grid.Zone.NUDGING_LEVEL_2))
     end_edge_local = icon_grid.end_index(edge_domain(h_grid.Zone.LOCAL))
-<<<<<<< HEAD
-    end_edge_end = icon_grid.num_edges  # TODO: check
-=======
     end_edge_end = icon_grid.end_index(edge_domain(h_grid.Zone.END))
->>>>>>> 08edbe33
 
     vertical_config = v_grid.VerticalGridConfig(
         icon_grid.num_levels,
@@ -1156,37 +1094,6 @@
         rayleigh_damping_height=damping_height,
     )
     vertical_params = utils.create_vertical_params(vertical_config, grid_savepoint)
-<<<<<<< HEAD
-    vert_idx = data_alloc.index_field(dim=dims.KDim, grid=icon_grid, backend=backend)
-    horz_idx = data_alloc.index_field(dim=dims.EdgeDim, grid=icon_grid, backend=backend)
-
-    p_vn = savepoint_nonhydro_15_28_init.p_vn()
-    p_vt = savepoint_nonhydro_15_28_init.p_vt()
-    z_rth_pr_1 = savepoint_nonhydro_15_28_init.z_rth_pr(0)
-    z_rth_pr_2 = savepoint_nonhydro_15_28_init.z_rth_pr(1)
-    z_exner_ex_pr = savepoint_nonhydro_15_28_init.z_exner_ex_pr()
-    z_dexner_dz_c_1 = savepoint_nonhydro_15_28_init.z_dexner_dz_c(0)
-    z_dexner_dz_c_2 = savepoint_nonhydro_15_28_init.z_dexner_dz_c(1)
-    theta_v = savepoint_nonhydro_15_28_init.theta_v()
-    theta_v_ic = savepoint_nonhydro_15_28_init.theta_v_ic()
-    z_dwdz_dd = savepoint_nonhydro_15_28_init.z_dwdz_dd()
-    ddt_vn_apc_ntl2 = savepoint_nonhydro_15_28_init.ddt_vn_apc_ntl(1)
-    ddt_vn_apc_ntl1 = savepoint_nonhydro_15_28_init.ddt_vn_apc_ntl(0)
-    ddt_vn_phy = savepoint_nonhydro_15_28_init.ddt_vn_phy()
-    vn_incr = savepoint_nonhydro_15_28_init.vn_incr()
-    bdy_divdamp = savepoint_nonhydro_15_28_init.bdy_divdamp()
-    z_hydro_corr = savepoint_nonhydro_15_28_init.z_hydro_corr()
-    z_graddiv2_vn = savepoint_nonhydro_15_28_init.z_graddiv2_vn()
-    scal_divdamp = savepoint_nonhydro_15_28_init.scal_divdamp()
-    z_rho_e = savepoint_nonhydro_15_28_init.z_rho_e()
-    z_theta_v_e = savepoint_nonhydro_15_28_init.z_theta_v_e()
-    z_gradh_exner = savepoint_nonhydro_15_28_init.z_gradh_exner()
-    vn = savepoint_nonhydro_15_28_init.vn()
-    z_graddiv_vn = savepoint_nonhydro_15_28_init.z_graddiv_vn()
-    config = utils.construct_solve_nh_config(experiment, ndyn_substeps)
-    nonhydro_params = solve_nh.NonHydrostaticParams(config)
-    params_config = solve_nh.NonHydrostaticConfig()
-=======
 
     current_vn = sp_stencil_init.vn()
     next_vn = sp_nh_init.vn_new()
@@ -1211,7 +1118,6 @@
     theta_v_at_edges_on_model_levels = sp_stencil_init.z_theta_v_e()
     config = utils.construct_solve_nh_config(experiment, ndyn_substeps)
     nonhydro_params = solve_nh.NonHydrostaticParams(config)
->>>>>>> 08edbe33
     primal_normal_cell_1 = data_alloc.flatten_first_two_dims(
         dims.ECDim, field=grid_savepoint.primal_normal_cell_x()
     )
@@ -1225,76 +1131,6 @@
         dims.ECDim, field=grid_savepoint.dual_normal_cell_y()
     )
 
-<<<<<<< HEAD
-    iau_wgt_dyn = params_config.iau_wgt_dyn
-    itime_scheme = params_config.itime_scheme
-    divdamp_order = params_config.divdamp_order
-    scal_divdamp_o2 = params_config.divdamp_fac2 * grid_savepoint.mean_cell_area()
-    iadv_rhotheta = params_config.iadv_rhotheta
-    is_iau_active = params_config.is_iau_active
-    igradp_method = params_config.igradp_method
-
-    z_rho_e_ref = savepoint_nonhydro_15_28_exit.z_rho_e()
-    z_theta_v_e_ref = savepoint_nonhydro_15_28_exit.z_theta_v_e()
-    z_gradh_exner_ref = savepoint_nonhydro_15_28_exit.z_gradh_exner()
-    vn_ref = savepoint_nonhydro_15_28_exit.vn()
-    z_graddiv_vn_ref = savepoint_nonhydro_15_28_exit.z_graddiv_vn()
-
-    fused_solve_nonhydro_stencil_15_to_28.fused_solve_nonhydro_stencil_15_to_28.with_backend(
-        backend
-    )(
-        geofac_grg_x=interpolation_savepoint.geofac_grg()[0],
-        geofac_grg_y=interpolation_savepoint.geofac_grg()[1],
-        p_vn=p_vn,
-        p_vt=p_vt,
-        pos_on_tplane_e_1=interpolation_savepoint.pos_on_tplane_e_x(),
-        pos_on_tplane_e_2=interpolation_savepoint.pos_on_tplane_e_y(),
-        primal_normal_cell_1=primal_normal_cell_1,
-        dual_normal_cell_1=dual_normal_cell_1,
-        primal_normal_cell_2=primal_normal_cell_2,
-        dual_normal_cell_2=dual_normal_cell_2,
-        rho_ref_me=metrics_savepoint.rho_ref_me(),
-        theta_ref_me=metrics_savepoint.theta_ref_me(),
-        z_rth_pr_1=z_rth_pr_1,
-        z_rth_pr_2=z_rth_pr_2,
-        ddxn_z_full=metrics_savepoint.ddxn_z_full(),
-        c_lin_e=interpolation_savepoint.c_lin_e(),
-        z_exner_ex_pr=z_exner_ex_pr,
-        z_dexner_dz_c_1=z_dexner_dz_c_1,
-        z_dexner_dz_c_2=z_dexner_dz_c_2,
-        theta_v=theta_v,
-        ikoffset=metrics_savepoint.vertoffset_gradp(),
-        zdiff_gradp=metrics_savepoint.zdiff_gradp(),
-        theta_v_ic=theta_v_ic,
-        inv_ddqz_z_full=metrics_savepoint.inv_ddqz_z_full(),
-        ipeidx_dsl=metrics_savepoint.pg_edgeidx_dsl(),
-        pg_exdist=metrics_savepoint.pg_exdist(),
-        hmask_dd3d=metrics_savepoint.hmask_dd3d(),
-        scalfac_dd3d=metrics_savepoint.scalfac_dd3d(),
-        z_dwdz_dd=z_dwdz_dd,
-        inv_dual_edge_length=grid_savepoint.inv_dual_edge_length(),
-        ddt_vn_apc_ntl2=ddt_vn_apc_ntl2,
-        ddt_vn_apc_ntl1=ddt_vn_apc_ntl1,
-        ddt_vn_phy=ddt_vn_phy,
-        vn_incr=vn_incr,
-        horz_idx=horz_idx,
-        vert_idx=vert_idx,
-        bdy_divdamp=bdy_divdamp,
-        nudgecoeff_e=interpolation_savepoint.nudgecoeff_e(),
-        z_hydro_corr=z_hydro_corr,
-        geofac_grdiv=interpolation_savepoint.geofac_grdiv(),
-        z_graddiv2_vn=z_graddiv2_vn,
-        scal_divdamp=scal_divdamp,
-        z_rho_e=z_rho_e,
-        z_theta_v_e=z_theta_v_e,
-        z_gradh_exner=z_gradh_exner,
-        vn=vn,
-        z_graddiv_vn=z_graddiv_vn,
-        divdamp_fac=config.divdamp_fac,
-        divdamp_fac_o2=savepoint_nonhydro_init.divdamp_fac_o2(),
-        wgt_nnow_vel=nonhydro_params.wgt_nnow_vel(),
-        wgt_nnew_vel=nonhydro_params.wgt_nnew_vel(),
-=======
     iau_wgt_dyn = config.iau_wgt_dyn
     iadv_rhotheta = config.iadv_rhotheta
     is_iau_active = config.is_iau_active
@@ -1368,26 +1204,15 @@
         ipeidx_dsl=metrics_savepoint.pg_edgeidx_dsl(),
         pg_exdist=metrics_savepoint.pg_exdist(),
         inv_dual_edge_length=grid_savepoint.inv_dual_edge_length(),
->>>>>>> 08edbe33
         dtime=savepoint_nonhydro_init.get_metadata("dtime").get("dtime"),
         cpd=constants.CPD,
         iau_wgt_dyn=iau_wgt_dyn,
         is_iau_active=is_iau_active,
-<<<<<<< HEAD
-        itime_scheme=itime_scheme,
-        p_dthalf=(0.5 * savepoint_nonhydro_init.get_metadata("dtime").get("dtime")),
-        grav_o_cpd=nonhydro_params.grav_o_cpd,
-        limited_area=grid_savepoint.get_metadata("limited_area").get("limited_area"),
-        divdamp_order=divdamp_order,
-        scal_divdamp_o2=scal_divdamp_o2,
-        istep=istep_init,
-=======
         limited_area=grid_savepoint.get_metadata("limited_area").get("limited_area"),
         iadv_rhotheta=iadv_rhotheta,
         igradp_method=igradp_method,
         nflatlev=vertical_params.nflatlev,
         nflat_gradp=vertical_params.nflat_gradp,
->>>>>>> 08edbe33
         start_edge_halo_level_2=start_edge_halo_level_2,
         end_edge_halo_level_2=end_edge_halo_level_2,
         start_edge_lateral_boundary=start_edge_lateral_boundary,
@@ -1396,23 +1221,10 @@
         start_edge_nudging_level_2=start_edge_nudging_level_2,
         end_edge_local=end_edge_local,
         end_edge_end=end_edge_end,
-<<<<<<< HEAD
-        iadv_rhotheta=iadv_rhotheta,
-        igradp_method=igradp_method,
-        MIURA=solve_nh.RhoThetaAdvectionType.MIURA,
-        TAYLOR_HYDRO=solve_nh.HorizontalPressureDiscretizationType.TAYLOR_HYDRO,
-        nlev=icon_grid.num_levels,
-        kstart_dd3d=nonhydro_params.kstart_dd3d,
-        COMBINED=solve_nh.DivergenceDampingOrder.COMBINED,
-        FOURTH_ORDER=solve_nh.DivergenceDampingOrder.FOURTH_ORDER,
-        nflatlev=vertical_params.nflatlev,
-        nflat_gradp=vertical_params.nflat_gradp,
-=======
         horizontal_start=gtx.int32(0),
         horizontal_end=gtx.int32(icon_grid.num_edges),
         vertical_start=gtx.int32(0),
         vertical_end=gtx.int32(icon_grid.num_levels),
->>>>>>> 08edbe33
         offset_provider={
             "C2E2CO": icon_grid.get_offset_provider("C2E2CO"),
             "E2EC": icon_grid.get_offset_provider("E2EC"),
@@ -1422,12 +1234,150 @@
         },
     )
 
-<<<<<<< HEAD
-    assert helpers.dallclose(z_rho_e.asnumpy(), z_rho_e_ref.asnumpy())
-    assert helpers.dallclose(z_theta_v_e.asnumpy(), z_theta_v_e_ref.asnumpy())
-    assert helpers.dallclose(z_gradh_exner.asnumpy(), z_gradh_exner_ref.asnumpy())
-    assert helpers.dallclose(vn.asnumpy(), vn_ref.asnumpy())
-    assert helpers.dallclose(z_graddiv_vn.asnumpy(), z_graddiv_vn_ref.asnumpy())
+    assert helpers.dallclose(rho_at_edges_on_model_levels.asnumpy(), z_rho_e_ref.asnumpy())
+    assert helpers.dallclose(theta_v_at_edges_on_model_levels.asnumpy(), z_theta_v_e_ref.asnumpy())
+
+    assert helpers.dallclose(
+        horizontal_pressure_gradient.asnumpy(),
+        z_gradh_exner_ref.asnumpy(),
+        atol=1e-20,
+    )
+    assert helpers.dallclose(
+        next_vn.asnumpy()[start_edge_nudging_level_2:, :],
+        vn_ref.asnumpy()[start_edge_nudging_level_2:, :],
+        atol=6e-15,
+    )
+
+
+@pytest.mark.embedded_remap_error
+@pytest.mark.datatest
+@pytest.mark.parametrize(
+    "istep_init, substep_init, istep_exit, substep_exit",
+    [(2, 1, 2, 1)],
+)
+@pytest.mark.parametrize(
+    "experiment, step_date_init, step_date_exit",
+    [
+        (
+            dt_utils.REGIONAL_EXPERIMENT,
+            "2021-06-20T12:00:10.000",
+            "2021-06-20T12:00:10.000",
+        ),
+    ],
+)
+def test_apply_divergence_damping_and_update_vn(
+    step_date_init,
+    step_date_exit,
+    experiment,
+    ndyn_substeps,
+    icon_grid,
+    savepoint_nonhydro_init,
+    lowest_layer_thickness,
+    model_top_height,
+    stretch_factor,
+    damping_height,
+    grid_savepoint,
+    metrics_savepoint,
+    interpolation_savepoint,
+    savepoint_nonhydro_exit,
+    istep_init,
+    substep_init,
+    substep_exit,
+    savepoint_compute_edge_diagnostics_for_dycore_and_update_vn_init,
+    savepoint_compute_edge_diagnostics_for_dycore_and_update_vn_exit,
+    backend,
+):
+    sp_nh_init = savepoint_nonhydro_init
+    sp_nh_exit = savepoint_nonhydro_exit
+    sp_stencil_init = savepoint_compute_edge_diagnostics_for_dycore_and_update_vn_init
+
+    edge_domain = h_grid.domain(dims.EdgeDim)
+
+    end_edge_halo_level_2 = icon_grid.end_index(edge_domain(h_grid.Zone.HALO_LEVEL_2))
+    start_edge_lateral_boundary_level_7 = icon_grid.start_index(
+        edge_domain(h_grid.Zone.LATERAL_BOUNDARY_LEVEL_7)
+    )
+    start_edge_nudging_level_2 = icon_grid.start_index(edge_domain(h_grid.Zone.NUDGING_LEVEL_2))
+    end_edge_local = icon_grid.end_index(edge_domain(h_grid.Zone.LOCAL))
+
+    dwdz_at_cells_on_model_levels = sp_stencil_init.z_dwdz_dd()
+    predictor_normal_wind_advective_tendency = sp_stencil_init.ddt_vn_apc_ntl(0)
+    corrector_normal_wind_advective_tendency = sp_stencil_init.ddt_vn_apc_ntl(1)
+    normal_wind_tendency_due_to_physics_process = sp_stencil_init.ddt_vn_phy()
+    normal_wind_iau_increments = sp_stencil_init.vn_incr()
+    reduced_fourth_order_divdamp_coeff_at_nest_boundary = sp_nh_init.bdy_divdamp()
+    fourth_order_divdamp_scaling_coeff = sp_nh_init.scal_divdamp()
+    theta_v_at_edges_on_model_levels = sp_stencil_init.z_theta_v_e()
+    horizontal_pressure_gradient = sp_stencil_init.z_gradh_exner()
+    current_vn = sp_stencil_init.vn()
+    next_vn = savepoint_nonhydro_init.vn_new()
+    horizontal_gradient_of_normal_wind_divergence = sp_nh_init.z_graddiv_vn()
+    config = utils.construct_solve_nh_config(experiment, ndyn_substeps)
+    nonhydro_params = solve_nh.NonHydrostaticParams(config)
+
+    iau_wgt_dyn = config.iau_wgt_dyn
+    divdamp_order = config.divdamp_order
+    second_order_divdamp_scaling_coeff = (
+        sp_nh_init.divdamp_fac_o2() * grid_savepoint.mean_cell_area()
+    )
+    is_iau_active = config.is_iau_active
+
+    vn_ref = sp_nh_exit.vn_new()
+
+    compute_edge_diagnostics_for_dycore_and_update_vn.apply_divergence_damping_and_update_vn.with_backend(
+        backend
+    )(
+        horizontal_gradient_of_normal_wind_divergence=horizontal_gradient_of_normal_wind_divergence,
+        next_vn=next_vn,
+        current_vn=current_vn,
+        dwdz_at_cells_on_model_levels=dwdz_at_cells_on_model_levels,
+        predictor_normal_wind_advective_tendency=predictor_normal_wind_advective_tendency,
+        corrector_normal_wind_advective_tendency=corrector_normal_wind_advective_tendency,
+        normal_wind_tendency_due_to_physics_process=normal_wind_tendency_due_to_physics_process,
+        normal_wind_iau_increments=normal_wind_iau_increments,
+        theta_v_at_edges_on_model_levels=theta_v_at_edges_on_model_levels,
+        horizontal_pressure_gradient=horizontal_pressure_gradient,
+        reduced_fourth_order_divdamp_coeff_at_nest_boundary=reduced_fourth_order_divdamp_coeff_at_nest_boundary,
+        fourth_order_divdamp_scaling_coeff=fourth_order_divdamp_scaling_coeff,
+        second_order_divdamp_scaling_coeff=second_order_divdamp_scaling_coeff,
+        horizontal_mask_for_3d_divdamp=metrics_savepoint.hmask_dd3d(),
+        scaling_factor_for_3d_divdamp=metrics_savepoint.scalfac_dd3d(),
+        inv_dual_edge_length=grid_savepoint.inv_dual_edge_length(),
+        nudgecoeff_e=interpolation_savepoint.nudgecoeff_e(),
+        geofac_grdiv=interpolation_savepoint.geofac_grdiv(),
+        fourth_order_divdamp_factor=config.fourth_order_divdamp_factor,
+        second_order_divdamp_factor=savepoint_nonhydro_init.divdamp_fac_o2(),
+        wgt_nnow_vel=savepoint_nonhydro_init.wgt_nnow_vel(),
+        wgt_nnew_vel=savepoint_nonhydro_init.wgt_nnew_vel(),
+        dtime=savepoint_nonhydro_init.get_metadata("dtime").get("dtime"),
+        cpd=constants.CPD,
+        iau_wgt_dyn=iau_wgt_dyn,
+        is_iau_active=is_iau_active,
+        limited_area=grid_savepoint.get_metadata("limited_area").get("limited_area"),
+        divdamp_order=divdamp_order,
+        starting_vertical_index_for_3d_divdamp=nonhydro_params.starting_vertical_index_for_3d_divdamp,
+        end_edge_halo_level_2=end_edge_halo_level_2,
+        start_edge_lateral_boundary_level_7=start_edge_lateral_boundary_level_7,
+        start_edge_nudging_level_2=start_edge_nudging_level_2,
+        end_edge_local=end_edge_local,
+        horizontal_start=gtx.int32(0),
+        horizontal_end=gtx.int32(icon_grid.num_edges),
+        vertical_start=gtx.int32(0),
+        vertical_end=gtx.int32(icon_grid.num_levels),
+        offset_provider={
+            "C2E2CO": icon_grid.get_offset_provider("C2E2CO"),
+            "E2EC": icon_grid.get_offset_provider("E2EC"),
+            "E2C": icon_grid.get_offset_provider("E2C"),
+            "E2C2EO": icon_grid.get_offset_provider("E2C2EO"),
+            "Koff": dims.KDim,
+        },
+    )
+
+    assert helpers.dallclose(
+        next_vn.asnumpy(),
+        vn_ref.asnumpy(),
+        atol=4.0e-15,
+    )
 
 
 @pytest.mark.embedded_remap_error
@@ -1630,32 +1580,11 @@
     # assert helpers.dallclose(z_dwdz_dd.asnumpy(), z_dwdz_dd_ref.asnumpy())
     assert helpers.dallclose(exner_dyn_incr.asnumpy(), exner_dyn_incr_ref.asnumpy())
 
-=======
-    assert helpers.dallclose(rho_at_edges_on_model_levels.asnumpy(), z_rho_e_ref.asnumpy())
-    assert helpers.dallclose(theta_v_at_edges_on_model_levels.asnumpy(), z_theta_v_e_ref.asnumpy())
-
-    assert helpers.dallclose(
-        horizontal_pressure_gradient.asnumpy(),
-        z_gradh_exner_ref.asnumpy(),
-        atol=1e-20,
-    )
-    assert helpers.dallclose(
-        next_vn.asnumpy()[start_edge_nudging_level_2:, :],
-        vn_ref.asnumpy()[start_edge_nudging_level_2:, :],
-        atol=6e-15,
-    )
-
->>>>>>> 08edbe33
 
 @pytest.mark.embedded_remap_error
 @pytest.mark.datatest
 @pytest.mark.parametrize(
-<<<<<<< HEAD
     "istep_init, substep_init, istep_exit, substep_exit, at_initial_timestep", [(2, 1, 2, 1, True)]
-=======
-    "istep_init, substep_init, istep_exit, substep_exit",
-    [(2, 1, 2, 1)],
->>>>>>> 08edbe33
 )
 @pytest.mark.parametrize(
     "experiment, step_date_init, step_date_exit",
@@ -1665,7 +1594,6 @@
             "2021-06-20T12:00:10.000",
             "2021-06-20T12:00:10.000",
         ),
-<<<<<<< HEAD
         # (
         #     dt_utils.GLOBAL_EXPERIMENT,
         #     "2000-01-01T00:00:02.000",
@@ -1674,11 +1602,6 @@
     ],
 )
 def test_run_solve_nonhydro_41_to_60_corrector(
-=======
-    ],
-)
-def test_apply_divergence_damping_and_update_vn(
->>>>>>> 08edbe33
     step_date_init,
     step_date_exit,
     experiment,
@@ -1693,7 +1616,6 @@
     metrics_savepoint,
     interpolation_savepoint,
     savepoint_nonhydro_exit,
-<<<<<<< HEAD
     at_initial_timestep,
     istep_init,
     istep_exit,
@@ -1854,102 +1776,10 @@
         offset_provider={
             "C2E": icon_grid.get_offset_provider("C2E"),
             "C2CE": icon_grid.get_offset_provider("C2CE"),
-=======
-    istep_init,
-    substep_init,
-    substep_exit,
-    savepoint_compute_edge_diagnostics_for_dycore_and_update_vn_init,
-    savepoint_compute_edge_diagnostics_for_dycore_and_update_vn_exit,
-    backend,
-):
-    sp_nh_init = savepoint_nonhydro_init
-    sp_nh_exit = savepoint_nonhydro_exit
-    sp_stencil_init = savepoint_compute_edge_diagnostics_for_dycore_and_update_vn_init
-
-    edge_domain = h_grid.domain(dims.EdgeDim)
-
-    end_edge_halo_level_2 = icon_grid.end_index(edge_domain(h_grid.Zone.HALO_LEVEL_2))
-    start_edge_lateral_boundary_level_7 = icon_grid.start_index(
-        edge_domain(h_grid.Zone.LATERAL_BOUNDARY_LEVEL_7)
-    )
-    start_edge_nudging_level_2 = icon_grid.start_index(edge_domain(h_grid.Zone.NUDGING_LEVEL_2))
-    end_edge_local = icon_grid.end_index(edge_domain(h_grid.Zone.LOCAL))
-
-    dwdz_at_cells_on_model_levels = sp_stencil_init.z_dwdz_dd()
-    predictor_normal_wind_advective_tendency = sp_stencil_init.ddt_vn_apc_ntl(0)
-    corrector_normal_wind_advective_tendency = sp_stencil_init.ddt_vn_apc_ntl(1)
-    normal_wind_tendency_due_to_physics_process = sp_stencil_init.ddt_vn_phy()
-    normal_wind_iau_increments = sp_stencil_init.vn_incr()
-    reduced_fourth_order_divdamp_coeff_at_nest_boundary = sp_nh_init.bdy_divdamp()
-    fourth_order_divdamp_scaling_coeff = sp_nh_init.scal_divdamp()
-    theta_v_at_edges_on_model_levels = sp_stencil_init.z_theta_v_e()
-    horizontal_pressure_gradient = sp_stencil_init.z_gradh_exner()
-    current_vn = sp_stencil_init.vn()
-    next_vn = savepoint_nonhydro_init.vn_new()
-    horizontal_gradient_of_normal_wind_divergence = sp_nh_init.z_graddiv_vn()
-    config = utils.construct_solve_nh_config(experiment, ndyn_substeps)
-    nonhydro_params = solve_nh.NonHydrostaticParams(config)
-
-    iau_wgt_dyn = config.iau_wgt_dyn
-    divdamp_order = config.divdamp_order
-    second_order_divdamp_scaling_coeff = (
-        sp_nh_init.divdamp_fac_o2() * grid_savepoint.mean_cell_area()
-    )
-    is_iau_active = config.is_iau_active
-
-    vn_ref = sp_nh_exit.vn_new()
-
-    compute_edge_diagnostics_for_dycore_and_update_vn.apply_divergence_damping_and_update_vn.with_backend(
-        backend
-    )(
-        horizontal_gradient_of_normal_wind_divergence=horizontal_gradient_of_normal_wind_divergence,
-        next_vn=next_vn,
-        current_vn=current_vn,
-        dwdz_at_cells_on_model_levels=dwdz_at_cells_on_model_levels,
-        predictor_normal_wind_advective_tendency=predictor_normal_wind_advective_tendency,
-        corrector_normal_wind_advective_tendency=corrector_normal_wind_advective_tendency,
-        normal_wind_tendency_due_to_physics_process=normal_wind_tendency_due_to_physics_process,
-        normal_wind_iau_increments=normal_wind_iau_increments,
-        theta_v_at_edges_on_model_levels=theta_v_at_edges_on_model_levels,
-        horizontal_pressure_gradient=horizontal_pressure_gradient,
-        reduced_fourth_order_divdamp_coeff_at_nest_boundary=reduced_fourth_order_divdamp_coeff_at_nest_boundary,
-        fourth_order_divdamp_scaling_coeff=fourth_order_divdamp_scaling_coeff,
-        second_order_divdamp_scaling_coeff=second_order_divdamp_scaling_coeff,
-        horizontal_mask_for_3d_divdamp=metrics_savepoint.hmask_dd3d(),
-        scaling_factor_for_3d_divdamp=metrics_savepoint.scalfac_dd3d(),
-        inv_dual_edge_length=grid_savepoint.inv_dual_edge_length(),
-        nudgecoeff_e=interpolation_savepoint.nudgecoeff_e(),
-        geofac_grdiv=interpolation_savepoint.geofac_grdiv(),
-        fourth_order_divdamp_factor=config.fourth_order_divdamp_factor,
-        second_order_divdamp_factor=savepoint_nonhydro_init.divdamp_fac_o2(),
-        wgt_nnow_vel=savepoint_nonhydro_init.wgt_nnow_vel(),
-        wgt_nnew_vel=savepoint_nonhydro_init.wgt_nnew_vel(),
-        dtime=savepoint_nonhydro_init.get_metadata("dtime").get("dtime"),
-        cpd=constants.CPD,
-        iau_wgt_dyn=iau_wgt_dyn,
-        is_iau_active=is_iau_active,
-        limited_area=grid_savepoint.get_metadata("limited_area").get("limited_area"),
-        divdamp_order=divdamp_order,
-        starting_vertical_index_for_3d_divdamp=nonhydro_params.starting_vertical_index_for_3d_divdamp,
-        end_edge_halo_level_2=end_edge_halo_level_2,
-        start_edge_lateral_boundary_level_7=start_edge_lateral_boundary_level_7,
-        start_edge_nudging_level_2=start_edge_nudging_level_2,
-        end_edge_local=end_edge_local,
-        horizontal_start=gtx.int32(0),
-        horizontal_end=gtx.int32(icon_grid.num_edges),
-        vertical_start=gtx.int32(0),
-        vertical_end=gtx.int32(icon_grid.num_levels),
-        offset_provider={
-            "C2E2CO": icon_grid.get_offset_provider("C2E2CO"),
-            "E2EC": icon_grid.get_offset_provider("E2EC"),
-            "E2C": icon_grid.get_offset_provider("E2C"),
-            "E2C2EO": icon_grid.get_offset_provider("E2C2EO"),
->>>>>>> 08edbe33
             "Koff": dims.KDim,
         },
     )
 
-<<<<<<< HEAD
     assert helpers.dallclose(z_w_expl.asnumpy(), z_w_expl_ref.asnumpy())
     assert helpers.dallclose(z_contr_w_fl_l.asnumpy(), z_contr_w_fl_l_ref.asnumpy())
     assert helpers.dallclose(z_beta.asnumpy(), z_beta_ref.asnumpy())
@@ -1963,11 +1793,4 @@
     # TODO: cannot find exit points for these two
     # assert helpers.dallclose(mass_flx_ic.asnumpy(), mass_flx_ic_ref.asnumpy())
     # assert helpers.dallclose(vol_flx_ic.asnumpy(), vol_flx_ic_ref.asnumpy())
-    assert helpers.dallclose(exner_dyn_incr.asnumpy(), exner_dyn_incr_ref.asnumpy())
-=======
-    assert helpers.dallclose(
-        next_vn.asnumpy(),
-        vn_ref.asnumpy(),
-        atol=4.0e-15,
-    )
->>>>>>> 08edbe33
+    assert helpers.dallclose(exner_dyn_incr.asnumpy(), exner_dyn_incr_ref.asnumpy())