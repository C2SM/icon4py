# ICON4Py - ICON inspired code in Python and GT4Py
#
# Copyright (c) 2022, ETH Zurich and MeteoSwiss
# All rights reserved.
#
# This file is free software: you can redistribute it and/or modify it under
# the terms of the GNU General Public License as published by the
# Free Software Foundation, either version 3 of the License, or any later
# version. See the LICENSE.txt file at the top-level directory of this
# distribution for a copy of the license or check <https://www.gnu.org/licenses/>.
#
# SPDX-License-Identifier: GPL-3.0-or-later
import logging

import numpy as np
import pytest
from gt4py.next import Field

from icon4py.model.atmosphere.dycore.nh_solve.solve_nonydro import (
    NonHydrostaticConfig,
    NonHydrostaticParams,
    SolveNonhydro,
)
from icon4py.model.atmosphere.dycore.state_utils.diagnostic_state import DiagnosticStateNonHydro
from icon4py.model.atmosphere.dycore.state_utils.nh_constants import NHConstants
from icon4py.model.atmosphere.dycore.state_utils.prep_adv_state import PrepAdvection
from icon4py.model.atmosphere.dycore.state_utils.utils import (
    _allocate,
    _en_smag_fac_for_zero_nshift,
)
from icon4py.model.atmosphere.dycore.state_utils.z_fields import ZFields
from icon4py.model.common.dimension import CellDim, EdgeDim, KDim
from icon4py.model.common.grid.horizontal import CellParams, EdgeParams
from icon4py.model.common.grid.simple import SimpleGrid
from icon4py.model.common.grid.vertical import VerticalModelParams
from icon4py.model.common.states.prognostic_state import PrognosticState
<<<<<<< HEAD
from icon4py.model.common.test_utils.helpers import dallclose


@pytest.mark.datatest
def test_divdamp_factor(savepoint_nonhydro_init, grid_savepoint):
    config = NonHydrostaticConfig()
    divdamp_fac_o2 = 0.032
    divdamp_order = 24
    mean_cell_area = 6080879.45232143
    enh_divdamp_fac = _allocate(KDim, float)
    scal_divdamp = _allocate(KDim, float)
    _en_smag_fac_for_zero_nshift(
        grid_savepoint.vct_a(),
        config.divdamp_fac,
        config.divdamp_fac2,
        config.divdamp_fac3,
        config.divdamp_fac4,
        config.divdamp_z,
        config.divdamp_z2,
        config.divdamp_z3,
        config.divdamp_z4,
        out=enh_divdamp_fac,
        offset_provider={"Koff": KDim},
    )
    # _scal_divdamp_NEW(
    #    enh_divdamp_fac, divdamp_order, divdamp_fac_o2
    # )
    # scal_divdamp
=======
from icon4py.model.common.test_utils.helpers import dallclose, random_field, zero_field
>>>>>>> d8bf0a37


@pytest.mark.datatest
def test_nonhydro_params():
    config = NonHydrostaticConfig()
    nonhydro_params = NonHydrostaticParams(config)

    assert nonhydro_params.df32 == pytest.approx(
        config.divdamp_fac3 - config.divdamp_fac2, abs=1e-12
    )
    assert nonhydro_params.dz32 == pytest.approx(config.divdamp_z3 - config.divdamp_z2, abs=1e-12)
    assert nonhydro_params.df42 == pytest.approx(
        config.divdamp_fac4 - config.divdamp_fac2, abs=1e-12
    )
    assert nonhydro_params.dz42 == pytest.approx(config.divdamp_z4 - config.divdamp_z2, abs=1e-12)

    assert nonhydro_params.bqdr == pytest.approx(
        (nonhydro_params.df42 * nonhydro_params.dz32 - nonhydro_params.df32 * nonhydro_params.dz42)
        / (
            nonhydro_params.dz32
            * nonhydro_params.dz42
            * (nonhydro_params.dz42 - nonhydro_params.dz32)
        ),
        abs=1e-12,
    )
    assert nonhydro_params.aqdr == pytest.approx(
        nonhydro_params.df32 / nonhydro_params.dz32 - nonhydro_params.bqdr * nonhydro_params.dz32,
        abs=1e-12,
    )


@pytest.mark.datatest
@pytest.mark.parametrize(
    "istep, step_date_init, step_date_exit",
    [(1, "2021-06-20T12:00:10.000", "2021-06-20T12:00:10.000")],
)
def test_nonhydro_predictor_step(
    istep,
    step_date_init,
    step_date_exit,
    icon_grid,
    savepoint_nonhydro_init,
    damping_height,
    grid_savepoint,
    savepoint_velocity_init,
    metrics_savepoint,
    interpolation_savepoint,
    savepoint_nonhydro_exit,
):
    config = NonHydrostaticConfig()
    sp = savepoint_nonhydro_init
    sp_exit = savepoint_nonhydro_exit
    nonhydro_params = NonHydrostaticParams(config)
    vertical_params = create_vertical_params(damping_height, grid_savepoint)
    sp_v = savepoint_velocity_init
<<<<<<< HEAD
=======
    grid = SimpleGrid()
>>>>>>> d8bf0a37
    dtime = sp_v.get_metadata("dtime").get("dtime")
    recompute = sp_v.get_metadata("recompute").get("recompute")
    dyn_timestep = sp.get_metadata("dyn_timestep").get("dyn_timestep")
    linit = sp_v.get_metadata("linit").get("linit")

<<<<<<< HEAD
=======
    enh_smag_fac = zero_field(grid, KDim)
    a_vec = random_field(grid, KDim, low=1.0, high=10.0, extend={KDim: 1})
    fac = (0.67, 0.5, 1.3, 0.8)
    z = (0.1, 0.2, 0.3, 0.4)
>>>>>>> d8bf0a37
    nnow = 0
    nnew = 1

    diagnostic_state_nh = DiagnosticStateNonHydro(
        theta_v_ic=sp.theta_v_ic(),
        exner_pr=sp.exner_pr(),
        rho_ic=sp.rho_ic(),
        ddt_exner_phy=sp.ddt_exner_phy(),
        grf_tend_rho=sp.grf_tend_rho(),
        grf_tend_thv=sp.grf_tend_thv(),
        grf_tend_w=sp.grf_tend_w(),
        mass_fl_e=sp.mass_fl_e(),
        ddt_vn_phy=sp.ddt_vn_phy(),
        grf_tend_vn=sp.grf_tend_vn(),
        ddt_vn_apc_ntl1=sp_v.ddt_vn_apc_pc(1),
        ddt_vn_apc_ntl2=sp_v.ddt_vn_apc_pc(2),
        ddt_w_adv_ntl1=sp_v.ddt_w_adv_pc(1),
        ddt_w_adv_ntl2=sp_v.ddt_w_adv_pc(2),
        vt=sp_v.vt(),
        vn_ie=sp_v.vn_ie(),
        w_concorr_c=sp_v.w_concorr_c(),
        rho_incr=None,  # sp.rho_incr(),
        vn_incr=None,  # sp.vn_incr(),
        exner_incr=None,  # sp.exner_incr(),
    )

    prognostic_state_nnow = PrognosticState(
        w=sp.w_now(),
        vn=sp.vn_now(),
        theta_v=sp.theta_v_now(),
        rho=sp.rho_now(),
        exner=sp.exner_now(),
    )

    prognostic_state_nnew = PrognosticState(
        w=sp.w_new(),
        vn=sp.vn_new(),
        theta_v=sp.theta_v_new(),
        rho=sp.rho_new(),
        exner=sp.exner_new(),
    )

    z_fields = ZFields(
        z_gradh_exner=_allocate(EdgeDim, KDim, grid=icon_grid),
        z_alpha=_allocate(CellDim, KDim, is_halfdim=True, grid=icon_grid),
        z_beta=_allocate(CellDim, KDim, grid=icon_grid),
        z_w_expl=_allocate(CellDim, KDim, is_halfdim=True, grid=icon_grid),
        z_exner_expl=_allocate(CellDim, KDim, grid=icon_grid),
        z_q=_allocate(CellDim, KDim, grid=icon_grid),
        z_contr_w_fl_l=_allocate(CellDim, KDim, is_halfdim=True, grid=icon_grid),
        z_rho_e=_allocate(EdgeDim, KDim, grid=icon_grid),
        z_theta_v_e=_allocate(EdgeDim, KDim, grid=icon_grid),
        z_graddiv_vn=_allocate(EdgeDim, KDim, grid=icon_grid),
        z_rho_expl=_allocate(CellDim, KDim, grid=icon_grid),
        z_dwdz_dd=_allocate(CellDim, KDim, grid=icon_grid),
        z_kin_hor_e=_allocate(EdgeDim, KDim, grid=icon_grid),
        z_vt_ie=_allocate(EdgeDim, KDim, grid=icon_grid),
    )

    interpolation_state = interpolation_savepoint.construct_interpolation_state_for_nonhydro()
    metric_state_nonhydro = metrics_savepoint.construct_nh_metric_state(icon_grid.num_levels)

    cell_geometry: CellParams = grid_savepoint.construct_cell_geometry()
    edge_geometry: EdgeParams = grid_savepoint.construct_edge_geometry()

    solve_nonhydro = SolveNonhydro()
    solve_nonhydro.init(
        grid=icon_grid,
        config=config,
        params=nonhydro_params,
        metric_state_nonhydro=metric_state_nonhydro,
        interpolation_state=interpolation_state,
        vertical_params=vertical_params,
        edge_geometry=edge_geometry,
        cell_geometry=cell_geometry,
        owner_mask=grid_savepoint.c_owner_mask(),
    )

    prognostic_state_ls = [prognostic_state_nnow, prognostic_state_nnew]
    solve_nonhydro.set_timelevels(nnow, nnew)
    solve_nonhydro.run_predictor_step(
        diagnostic_state_nh=diagnostic_state_nh,
        prognostic_state=prognostic_state_ls,
        z_fields=z_fields,
        dtime=dtime,
        idyn_timestep=dyn_timestep,
        l_recompute=recompute,
        l_init=linit,
        nnow=nnow,
        nnew=nnew,
    )

    icon_result_vn_new = sp_exit.vn_new()
    icon_result_vn_ie = sp_exit.vn_ie()
    icon_result_w_new = sp_exit.w_new()
    icon_result_exner_new = sp_exit.exner_new()
    icon_result_theta_v_new = sp_exit.theta_v_new()
    icon_result_rho_ic = sp_exit.rho_ic()
    icon_result_w_concorr_c = sp_exit.w_concorr_c()
    icon_result_mass_fl_e = sp_exit.mass_fl_e()

    # TODO: @abishekg7 remove bounds from asserts?
    # stencils 2, 3
    assert dallclose(
        np.asarray(sp_exit.exner_pr())[1688:20896, :],
        np.asarray(diagnostic_state_nh.exner_pr)[1688:20896, :],
    )
    assert dallclose(
        np.asarray(sp_exit.z_exner_ex_pr())[1688:20896, :],
        np.asarray(solve_nonhydro.z_exner_ex_pr)[1688:20896, :],
    )

    # stencils 4,5
    assert dallclose(
        np.asarray(sp_exit.z_exner_ic())[1688:20896, 64],
        np.asarray(solve_nonhydro.z_exner_ic)[1688:20896, 64],
    )
    assert dallclose(
        np.asarray(sp_exit.z_exner_ic())[1688:20896, 4:64],
        np.asarray(solve_nonhydro.z_exner_ic)[1688:20896, 4:64],
        rtol=1.0e-9,
    )
    # stencil 6
    assert dallclose(
        np.asarray(sp_exit.z_dexner_dz_c(1))[1688:20896, :],
        np.asarray(solve_nonhydro.z_dexner_dz_c_1)[1688:20896, :],
        atol=5e-18,
    )

    # stencils 7,8,9
    assert dallclose(
        np.asarray(icon_result_rho_ic)[1688:20896, :],
        np.asarray(diagnostic_state_nh.rho_ic)[1688:20896, :],
    )
    assert dallclose(
        np.asarray(sp_exit.z_th_ddz_exner_c())[1688:20896, 1:],
        np.asarray(solve_nonhydro.z_th_ddz_exner_c)[1688:20896, 1:],
    )

    # stencils 7,8,9, 11
    assert dallclose(
        np.asarray(sp_exit.z_theta_v_pr_ic())[1688:20896, :],
        np.asarray(solve_nonhydro.z_theta_v_pr_ic)[1688:20896, :],
    )
    assert dallclose(
        np.asarray(sp_exit.theta_v_ic())[1688:20896, :],
        np.asarray(diagnostic_state_nh.theta_v_ic)[1688:20896, :],
    )
    # stencils 7,8,9, 13
    assert dallclose(
        np.asarray(sp_exit.z_rth_pr(1))[1688:20896, :],
        np.asarray(solve_nonhydro.z_rth_pr_1)[1688:20896, :],
    )
    assert dallclose(
        np.asarray(sp_exit.z_rth_pr(2))[1688:20896, :],
        np.asarray(solve_nonhydro.z_rth_pr_2)[1688:20896, :],
    )

    # stencils 12
    assert dallclose(
        np.asarray(sp_exit.z_dexner_dz_c(2))[1688:20896, :],
        np.asarray(solve_nonhydro.z_dexner_dz_c_2)[1688:20896, :],
        atol=1e-22,
    )

    # grad_green_gauss_cell_dsl
    assert dallclose(
        np.asarray(sp_exit.z_grad_rth(1))[1688:20896, :],
        np.asarray(solve_nonhydro.z_grad_rth_1)[1688:20896, :],
        rtol=1e-6,
    )
    assert dallclose(
        np.asarray(sp_exit.z_grad_rth(2))[1688:20896, :],
        np.asarray(solve_nonhydro.z_grad_rth_2)[1688:20896, :],
        rtol=1e-6,
    )
    assert dallclose(
        np.asarray(sp_exit.z_grad_rth(3))[1688:20896, :],
        np.asarray(solve_nonhydro.z_grad_rth_3)[1688:20896, :],
        rtol=5e-6,
    )
    assert dallclose(
        np.asarray(sp_exit.z_grad_rth(4))[1688:20896, :],
        np.asarray(solve_nonhydro.z_grad_rth_4)[1688:20896, :],
        rtol=1e-5,
    )

    # mo_solve_nonhydro_stencil_16_fused_btraj_traj_o1
    assert dallclose(
        np.asarray(sp_exit.z_rho_e())[3777:31558, :],
        np.asarray(z_fields.z_rho_e)[3777:31558, :],
    )
    assert dallclose(
        np.asarray(sp_exit.z_theta_v_e())[3777:31558, :],
        np.asarray(z_fields.z_theta_v_e)[3777:31558, :],
    )

    # stencils 18,19, 20, 22
    assert dallclose(
        np.asarray(sp_exit.z_gradh_exner())[5387:31558, :],
        np.asarray(z_fields.z_gradh_exner)[5387:31558, :],
        atol=1e-20,
    )
    # stencil 21
    assert dallclose(
        np.asarray(sp_exit.z_hydro_corr())[5387:31558, 64],
        np.asarray(solve_nonhydro.z_hydro_corr)[5387:31558, 64],
        atol=1e-20,
    )
    # stencils 24
    assert dallclose(
        np.asarray(icon_result_vn_new)[5387:31558, :],
        np.asarray(prognostic_state_nnew.vn)[5387:31558, :],
        atol=6e-15,
    )
    # stencil 29
    assert dallclose(
        np.asarray(icon_result_vn_new)[0:5387, :],
        np.asarray(prognostic_state_nnew.vn)[0:5387, :],
    )

    # stencil 30
    assert dallclose(
        np.asarray(sp_exit.z_vn_avg()), np.asarray(solve_nonhydro.z_vn_avg), atol=5e-14
    )
    # stencil 30
    assert dallclose(
        np.asarray(sp_exit.z_graddiv_vn()[2538:31558, :]),
        np.asarray(z_fields.z_graddiv_vn)[2538:31558, :],
        atol=5e-20,
    )
    # stencil 30
    assert dallclose(np.asarray(sp_exit.vt()), np.asarray(diagnostic_state_nh.vt), atol=5e-14)

    # stencil 32
    assert dallclose(
        np.asarray(icon_result_mass_fl_e),
        np.asarray(diagnostic_state_nh.mass_fl_e),
        atol=4e-12,
    )
    # stencil 32
    # TODO: @abishekg7 higher tol.
    assert dallclose(
        np.asarray(sp_exit.z_theta_v_fl_e()), np.asarray(solve_nonhydro.z_theta_v_fl_e), atol=1e-9
    )

    # stencil 35,36, 37,38
    assert dallclose(
        np.asarray(icon_result_vn_ie)[2538:31558, :],
        np.asarray(diagnostic_state_nh.vn_ie)[2538:31558, :],
        atol=2e-14,
    )

    # stencil 35,36, 37,38
    assert dallclose(np.asarray(sp_exit.z_vt_ie()), np.asarray(z_fields.z_vt_ie), atol=2e-14)
    # stencil 35,36
    assert dallclose(
        np.asarray(sp_exit.z_kin_hor_e())[2538:31558, :],
        np.asarray(z_fields.z_kin_hor_e)[2538:31558, :],
        atol=10e-13,
    )

    # stencil 35
    assert dallclose(
        np.asarray(sp_exit.z_w_concorr_me()),
        np.asarray(solve_nonhydro.z_w_concorr_me),
        atol=2e-15,
    )
    # stencils 39,40
    assert dallclose(
        np.asarray(icon_result_w_concorr_c),
        np.asarray(diagnostic_state_nh.w_concorr_c),
        atol=1e-15,
    )

    # stencil 41
    assert dallclose(
        np.asarray(sp_exit.z_flxdiv_mass()),
        np.asarray(solve_nonhydro.z_flxdiv_mass),
        atol=5e-15,
    )
    # TODO: @abishekg7 higher tol.
    assert dallclose(
        np.asarray(sp_exit.z_flxdiv_theta()),
        np.asarray(solve_nonhydro.z_flxdiv_theta),
        atol=5e-12,
    )
    # stencils 43, 46, 47
    assert dallclose(
        np.asarray(sp_exit.z_contr_w_fl_l())[3316:20896, :],
        np.asarray(z_fields.z_contr_w_fl_l)[3316:20896, :],
        atol=2e-15,
    )
    # stencil 43
    assert dallclose(
        np.asarray(sp_exit.z_w_expl())[3316:20896, 1:65],
        np.asarray(z_fields.z_w_expl)[3316:20896, 1:65],
        atol=1e-14,
    )
    # stencil 44, 45
    assert dallclose(
        np.asarray(sp_exit.z_alpha())[3316:20896, :],
        np.asarray(z_fields.z_alpha)[3316:20896, :],
        atol=5e-13,
    )
    # stencil 44
    assert dallclose(
        np.asarray(sp_exit.z_beta())[3316:20896, :],
        np.asarray(z_fields.z_beta)[3316:20896, :],
        atol=2e-15,
    )
    # stencil 45_b, 52
    assert dallclose(
        np.asarray(sp_exit.z_q())[3316:20896, :],
        np.asarray(z_fields.z_q)[3316:20896, :],
        atol=2e-15,
    )
    # stencil 48, 49  #level 0 wrong
    assert dallclose(
        np.asarray(sp_exit.z_rho_expl())[3316:20896, :],
        np.asarray(z_fields.z_rho_expl)[3316:20896, :],
        atol=2e-15,
    )
    assert dallclose(
        np.asarray(sp_exit.z_exner_expl())[3316:20896, :],
        np.asarray(z_fields.z_exner_expl)[3316:20896, :],
        atol=2e-15,
    )

    # end
    assert dallclose(np.asarray(sp_exit.rho()), np.asarray(prognostic_state_nnew.rho))
    assert dallclose(np.asarray(icon_result_w_new), np.asarray(prognostic_state_nnew.w), atol=7e-14)

    # not tested
    assert dallclose(np.asarray(icon_result_exner_new), np.asarray(prognostic_state_nnew.exner))

    assert dallclose(np.asarray(icon_result_theta_v_new), np.asarray(prognostic_state_nnew.theta_v))


def construct_diagnostics(sp, sp_v):
    return DiagnosticStateNonHydro(
        theta_v_ic=sp.theta_v_ic(),
        exner_pr=sp.exner_pr(),
        rho_ic=sp.rho_ic(),
        ddt_exner_phy=sp.ddt_exner_phy(),
        grf_tend_rho=sp.grf_tend_rho(),
        grf_tend_thv=sp.grf_tend_thv(),
        grf_tend_w=sp.grf_tend_w(),
        mass_fl_e=sp.mass_fl_e(),
        ddt_vn_phy=sp.ddt_vn_phy(),
        grf_tend_vn=sp.grf_tend_vn(),
        ddt_vn_apc_ntl1=sp_v.ddt_vn_apc_pc(1),
        ddt_vn_apc_ntl2=sp_v.ddt_vn_apc_pc(2),
        ddt_w_adv_ntl1=sp_v.ddt_w_adv_pc(1),
        ddt_w_adv_ntl2=sp_v.ddt_w_adv_pc(2),
        vt=sp_v.vt(),
        vn_ie=sp_v.vn_ie(),
        w_concorr_c=sp_v.w_concorr_c(),
        rho_incr=None,  # sp.rho_incr(),
        vn_incr=None,  # sp.vn_incr(),
        exner_incr=None,  # sp.exner_incr(),
    )


def allocate_z_fields(icon_grid):
    return ZFields(
        z_gradh_exner=_allocate(EdgeDim, KDim, mesh=icon_grid),
        z_alpha=_allocate(CellDim, KDim, is_halfdim=True, mesh=icon_grid),
        z_beta=_allocate(CellDim, KDim, mesh=icon_grid),
        z_w_expl=_allocate(CellDim, KDim, is_halfdim=True, mesh=icon_grid),
        z_exner_expl=_allocate(CellDim, KDim, mesh=icon_grid),
        z_q=_allocate(CellDim, KDim, mesh=icon_grid),
        z_contr_w_fl_l=_allocate(CellDim, KDim, is_halfdim=True, mesh=icon_grid),
        z_rho_e=_allocate(EdgeDim, KDim, mesh=icon_grid),
        z_theta_v_e=_allocate(EdgeDim, KDim, mesh=icon_grid),
        z_graddiv_vn=_allocate(EdgeDim, KDim, mesh=icon_grid),
        z_rho_expl=_allocate(CellDim, KDim, mesh=icon_grid),
        z_dwdz_dd=_allocate(CellDim, KDim, mesh=icon_grid),
        z_kin_hor_e=_allocate(EdgeDim, KDim, mesh=icon_grid),
        z_vt_ie=_allocate(EdgeDim, KDim, mesh=icon_grid),
    )


def create_vertical_params(damping_height, grid_savepoint):
    return VerticalModelParams(
        vct_a=grid_savepoint.vct_a(),
        rayleigh_damping_height=damping_height,
        nflat_gradp=grid_savepoint.nflat_gradp(),
        nflatlev=grid_savepoint.nflatlev(),
    )


@pytest.mark.datatest
@pytest.mark.parametrize(
    "istep, step_date_init, step_date_exit",
    [(2, "2021-06-20T12:00:10.000", "2021-06-20T12:00:10.000")],
)
def test_nonhydro_corrector_step(
    istep,
    step_date_init,
    step_date_exit,
    icon_grid,
    savepoint_nonhydro_init,
    damping_height,
    grid_savepoint,
    savepoint_velocity_init,
    metrics_savepoint,
    interpolation_savepoint,
    savepoint_nonhydro_exit,
    caplog,
):
    caplog.set_level(logging.DEBUG)
    config = NonHydrostaticConfig()
    sp = savepoint_nonhydro_init
    nonhydro_params = NonHydrostaticParams(config)
    vertical_params = VerticalModelParams(
        vct_a=grid_savepoint.vct_a(),
        rayleigh_damping_height=damping_height,
        nflatlev=grid_savepoint.nflatlev(),
        nflat_gradp=grid_savepoint.nflat_gradp(),
    )
    sp_v = savepoint_velocity_init
<<<<<<< HEAD
=======
    grid = SimpleGrid()
>>>>>>> d8bf0a37
    dtime = sp_v.get_metadata("dtime").get("dtime")
    clean_mflx = sp_v.get_metadata("clean_mflx").get("clean_mflx")
    lprep_adv = sp_v.get_metadata("prep_adv").get("prep_adv")
    prep_adv = PrepAdvection(
        vn_traj=sp.vn_traj(), mass_flx_me=sp.mass_flx_me(), mass_flx_ic=sp.mass_flx_ic()
    )

<<<<<<< HEAD
=======
    enh_smag_fac = zero_field(grid, KDim)
    a_vec = random_field(grid, KDim, low=1.0, high=10.0, extend={KDim: 1})
    fac = (0.67, 0.5, 1.3, 0.8)
    z = (0.1, 0.2, 0.3, 0.4)
>>>>>>> d8bf0a37
    nnow = 0  # TODO: @abishekg7 read from serialized data?
    nnew = 1

    diagnostic_state_nh = construct_diagnostics(sp, sp_v)

    z_fields = ZFields(
        z_gradh_exner=sp.z_gradh_exner(),
        z_alpha=sp.z_alpha(),
        z_beta=sp.z_beta(),
        z_w_expl=sp.z_w_expl(),
        z_exner_expl=sp.z_exner_expl(),
        z_q=sp.z_q(),
        z_contr_w_fl_l=sp.z_contr_w_fl_l(),
        z_rho_e=sp.z_rho_e(),
        z_theta_v_e=sp.z_theta_v_e(),
        z_graddiv_vn=sp.z_graddiv_vn(),
        z_rho_expl=sp.z_rho_expl(),
        z_dwdz_dd=sp.z_dwdz_dd(),
        z_kin_hor_e=sp_v.z_kin_hor_e(),
        z_vt_ie=sp_v.z_vt_ie(),
    )

    nh_constants = create_nh_constants(sp)
    print(f"sp.scal_divdamp = {sp.scal_divdamp()}")
    print(f"sp.scal_divdamp_field = {sp.scal_divdamp_field()}")
    print(f"sp.divdamp_fac_o2 = {sp.divdamp_fac_o2()}")

    print(f"scal_divdamp_o2 = {sp.scal_divdamp_o2()}")
    print(f" mean cell area from sp= {grid_savepoint.mean_cell_area()}")

    divdamp_fac_o2 = sp.divdamp_fac_o2()  # is this 0.032

    interpolation_state = interpolation_savepoint.construct_interpolation_state_for_nonhydro()
    metric_state_nonhydro = metrics_savepoint.construct_nh_metric_state(icon_grid.num_levels)

    cell_geometry: CellParams = grid_savepoint.construct_cell_geometry()
    edge_geometry: EdgeParams = grid_savepoint.construct_edge_geometry()

    solve_nonhydro = SolveNonhydro()
    solve_nonhydro.init(
        grid=icon_grid,
        config=config,
        params=nonhydro_params,
        metric_state_nonhydro=metric_state_nonhydro,
        interpolation_state=interpolation_state,
        vertical_params=vertical_params,
        edge_geometry=edge_geometry,
        cell_geometry=cell_geometry,
        owner_mask=grid_savepoint.c_owner_mask(),
    )

    prognostic_state_ls = create_prognostic_states(sp)
    solve_nonhydro.set_timelevels(nnow, nnew)
    solve_nonhydro._bdy_divdamp = sp.bdy_divdamp()
    solve_nonhydro.run_corrector_step(
        diagnostic_state_nh=diagnostic_state_nh,
        prognostic_state=prognostic_state_ls,
        z_fields=z_fields,
        prep_adv=prep_adv,
        divdamp_fac_o2=divdamp_fac_o2,
        dtime=dtime,
        nnew=nnew,
        nnow=nnow,
        lclean_mflx=clean_mflx,
        nh_constants=nh_constants,
        lprep_adv=lprep_adv,
    )

    assert dallclose(
        np.asarray(savepoint_nonhydro_exit.rho_ic()),
        np.asarray(diagnostic_state_nh.rho_ic),
    )

    assert dallclose(
        np.asarray(savepoint_nonhydro_exit.theta_v_ic()),
        np.asarray(diagnostic_state_nh.theta_v_ic),
    )

    assert dallclose(
        np.asarray(savepoint_nonhydro_exit.z_graddiv_vn()),
        np.asarray(z_fields.z_graddiv_vn),
        atol=1e-12,
    )
    assert dallclose(
        np.asarray(savepoint_nonhydro_exit.exner_new()),
        np.asarray(prognostic_state_ls[nnew].exner),
    )

    assert dallclose(
        np.asarray(savepoint_nonhydro_exit.rho()),
        np.asarray(np.asarray(prognostic_state_ls[nnew].rho)),
    )

    assert dallclose(
        np.asarray(savepoint_nonhydro_exit.w_new()),
        np.asarray(np.asarray(prognostic_state_ls[nnew].w)),
        atol=8e-14,
    )

    assert dallclose(
        np.asarray(savepoint_nonhydro_exit.vn_new()),
        np.asarray(np.asarray(prognostic_state_ls[nnew].vn)),
        rtol=1e-10,
    )

    assert dallclose(
        np.asarray(savepoint_nonhydro_exit.theta_v_new()),
        np.asarray(np.asarray(prognostic_state_ls[nnew].theta_v)),
    )

    assert dallclose(
        np.asarray(savepoint_nonhydro_exit.mass_fl_e()),
        np.asarray(diagnostic_state_nh.mass_fl_e),
        rtol=1e-10,
    )

    assert dallclose(
        np.asarray(savepoint_nonhydro_exit.mass_flx_me()),
        np.asarray(prep_adv.mass_flx_me),
        rtol=1e-10,
    )
    assert dallclose(
        np.asarray(savepoint_nonhydro_exit.vn_traj()),
        np.asarray(prep_adv.vn_traj),
        rtol=1e-10,
    )


@pytest.mark.datatest
@pytest.mark.parametrize(
    "istep, step_date_init, step_date_exit",
    [(1, "2021-06-20T12:00:10.000", "2021-06-20T12:00:10.000")],
)
def test_run_solve_nonhydro_single_step(
    istep,
    step_date_init,
    step_date_exit,
    icon_grid,
    savepoint_nonhydro_init,
    damping_height,
    grid_savepoint,
    savepoint_velocity_init,
    metrics_savepoint,
    interpolation_savepoint,
    savepoint_nonhydro_exit,
    savepoint_nonhydro_step_exit,
):
    config = NonHydrostaticConfig()
    sp = savepoint_nonhydro_init
    sp_step_exit = savepoint_nonhydro_step_exit
    nonhydro_params = NonHydrostaticParams(config)
    vertical_params = create_vertical_params(damping_height, grid_savepoint)
    sp_v = savepoint_velocity_init
<<<<<<< HEAD
=======
    grid = SimpleGrid()
>>>>>>> d8bf0a37
    dtime = sp_v.get_metadata("dtime").get("dtime")
    lprep_adv = sp_v.get_metadata("prep_adv").get("prep_adv")
    clean_mflx = sp_v.get_metadata("clean_mflx").get("clean_mflx")
    prep_adv = PrepAdvection(
        vn_traj=sp.vn_traj(), mass_flx_me=sp.mass_flx_me(), mass_flx_ic=sp.mass_flx_ic()
    )

<<<<<<< HEAD
=======
    enh_smag_fac = zero_field(grid, KDim)
    a_vec = random_field(grid, KDim, low=1.0, high=10.0, extend={KDim: 1})
    fac = (0.67, 0.5, 1.3, 0.8)
    z = (0.1, 0.2, 0.3, 0.4)
>>>>>>> d8bf0a37
    nnow = 0
    nnew = 1
    recompute = sp_v.get_metadata("recompute").get("recompute")
    linit = sp_v.get_metadata("linit").get("linit")
    dyn_timestep = sp_v.get_metadata("dyn_timestep").get("dyn_timestep")

    diagnostic_state_nh = construct_diagnostics(sp, sp_v)

    z_fields = allocate_z_fields(icon_grid)

<<<<<<< HEAD
    nh_constants = create_nh_constants(sp)
=======
    prognostic_state_nnew = PrognosticState(
        w=sp.w_new(),
        vn=sp.vn_new(),
        theta_v=sp.theta_v_new(),
        rho=sp.rho_new(),
        exner=sp.exner_new(),
    )

    z_fields = ZFields(
        z_gradh_exner=_allocate(EdgeDim, KDim, grid=icon_grid),
        z_alpha=_allocate(CellDim, KDim, is_halfdim=True, grid=icon_grid),
        z_beta=_allocate(CellDim, KDim, grid=icon_grid),
        z_w_expl=_allocate(CellDim, KDim, is_halfdim=True, grid=icon_grid),
        z_exner_expl=_allocate(CellDim, KDim, grid=icon_grid),
        z_q=_allocate(CellDim, KDim, grid=icon_grid),
        z_contr_w_fl_l=_allocate(CellDim, KDim, is_halfdim=True, grid=icon_grid),
        z_rho_e=_allocate(EdgeDim, KDim, grid=icon_grid),
        z_theta_v_e=_allocate(EdgeDim, KDim, grid=icon_grid),
        z_graddiv_vn=_allocate(EdgeDim, KDim, grid=icon_grid),
        z_rho_expl=_allocate(CellDim, KDim, grid=icon_grid),
        z_dwdz_dd=_allocate(CellDim, KDim, grid=icon_grid),
        z_kin_hor_e=_allocate(EdgeDim, KDim, grid=icon_grid),
        z_vt_ie=_allocate(EdgeDim, KDim, grid=icon_grid),
    )

    nh_constants = NHConstants(
        wgt_nnow_rth=sp.wgt_nnow_rth(),
        wgt_nnew_rth=sp.wgt_nnew_rth(),
        wgt_nnow_vel=sp.wgt_nnow_vel(),
        wgt_nnew_vel=sp.wgt_nnew_vel(),
        scal_divdamp=sp.scal_divdamp(),
        scal_divdamp_o2=sp.scal_divdamp_o2(),
    )
>>>>>>> d8bf0a37

    interpolation_state = interpolation_savepoint.construct_interpolation_state_for_nonhydro()
    metric_state_nonhydro = metrics_savepoint.construct_nh_metric_state(icon_grid.num_levels)

    cell_geometry: CellParams = grid_savepoint.construct_cell_geometry()
    edge_geometry: EdgeParams = grid_savepoint.construct_edge_geometry()

    solve_nonhydro = SolveNonhydro()
    solve_nonhydro.init(
        grid=icon_grid,
        config=config,
        params=nonhydro_params,
        metric_state_nonhydro=metric_state_nonhydro,
        interpolation_state=interpolation_state,
        vertical_params=vertical_params,
        edge_geometry=edge_geometry,
        cell_geometry=cell_geometry,
        owner_mask=grid_savepoint.c_owner_mask(),
    )

    prognostic_state_ls = create_prognostic_states(sp)
    print(f"sp.scal_divdamp = {sp.scal_divdamp()}")
    print(f"sp.scal_divdamp_field = {np.asarray(sp.scal_divdamp_field())}")

    print(
        f" savepoint scal_divdamp_o2 = {sp.divdamp_fac_o2()}"
    )  # TODO calcualated internally use for comparing
    initial_divdamp_fac = 0.032  # TODO (magdalena) get from somewhere??
    print(f"manual divdamp_fac_o2 = {initial_divdamp_fac}")
    solve_nonhydro.time_step(
        diagnostic_state_nh=diagnostic_state_nh,
        prognostic_state_ls=prognostic_state_ls,
        prep_adv=prep_adv,
        z_fields=z_fields,
        nh_constants=nh_constants,
        divdamp_fac_o2=initial_divdamp_fac,
        dtime=dtime,
        idyn_timestep=dyn_timestep,
        l_recompute=recompute,
        l_init=linit,
        nnew=nnew,
        nnow=nnow,
        lclean_mflx=clean_mflx,
        lprep_adv=lprep_adv,
    )
    prognostic_state_nnew = prognostic_state_ls[1]
    assert dallclose(
        np.asarray(sp_step_exit.theta_v_new()),
        np.asarray(prognostic_state_nnew.theta_v),
    )

    assert dallclose(np.asarray(sp_step_exit.exner_new()), np.asarray(prognostic_state_nnew.exner))


@pytest.mark.skip
@pytest.mark.datatest
@pytest.mark.parametrize(
    "istep, step_date_init, step_date_exit",
    [(1, "2021-06-20T12:00:10.000", "2021-06-20T12:00:10.000")],
)
def test_run_solve_nonhydro_multi_step(
    istep,
    step_date_init,
    step_date_exit,
    icon_grid,
    savepoint_nonhydro_init,
    damping_height,
    grid_savepoint,
    savepoint_velocity_init,
    metrics_savepoint,
    interpolation_savepoint,
    savepoint_nonhydro_exit,
    savepoint_nonhydro_step_exit,
):
    config = NonHydrostaticConfig()
    sp = savepoint_nonhydro_init
    sp_step_exit = savepoint_nonhydro_step_exit
    nonhydro_params = NonHydrostaticParams(config)
    vertical_params = VerticalModelParams(
        vct_a=grid_savepoint.vct_a(),
        rayleigh_damping_height=damping_height,
        nflat_gradp=grid_savepoint.nflat_gradp(),
        nflatlev=grid_savepoint.nflatlev(),
    )
    sp_v = savepoint_velocity_init
<<<<<<< HEAD
=======
    grid = SimpleGrid()
>>>>>>> d8bf0a37
    dtime = sp_v.get_metadata("dtime").get("dtime")
    r_nsubsteps = grid_savepoint.get_metadata("nsteps").get("nsteps")
    lprep_adv = sp_v.get_metadata("prep_adv").get("prep_adv")
    clean_mflx = sp_v.get_metadata("clean_mflx").get("clean_mflx")
    prep_adv = PrepAdvection(
        vn_traj=sp.vn_traj(), mass_flx_me=sp.mass_flx_me(), mass_flx_ic=sp.mass_flx_ic()
    )

<<<<<<< HEAD
=======
    enh_smag_fac = zero_field(grid, KDim)
    a_vec = random_field(grid, KDim, low=1.0, high=10.0, extend={KDim: 1})
    fac = (0.67, 0.5, 1.3, 0.8)
    z = (0.1, 0.2, 0.3, 0.4)
>>>>>>> d8bf0a37
    nnow = 0
    nnew = 1
    recompute = sp_v.get_metadata("recompute").get("recompute")
    linit = sp_v.get_metadata("linit").get("linit")
    dyn_timestep = sp_v.get_metadata("dyn_timestep").get("dyn_timestep")

    diagnostic_state_nh = construct_diagnostics(sp, sp_v)

    prognostic_state_ls, prognostic_state_nnew = create_prognostic_states(sp)

<<<<<<< HEAD
    z_fields = allocate_z_fields(icon_grid)
=======
    z_fields = ZFields(
        z_gradh_exner=_allocate(EdgeDim, KDim, grid=icon_grid),
        z_alpha=_allocate(CellDim, KDim, is_halfdim=True, grid=icon_grid),
        z_beta=_allocate(CellDim, KDim, grid=icon_grid),
        z_w_expl=_allocate(CellDim, KDim, is_halfdim=True, grid=icon_grid),
        z_exner_expl=_allocate(CellDim, KDim, grid=icon_grid),
        z_q=_allocate(CellDim, KDim, grid=icon_grid),
        z_contr_w_fl_l=_allocate(CellDim, KDim, is_halfdim=True, grid=icon_grid),
        z_rho_e=_allocate(EdgeDim, KDim, grid=icon_grid),
        z_theta_v_e=_allocate(EdgeDim, KDim, grid=icon_grid),
        z_graddiv_vn=_allocate(EdgeDim, KDim, grid=icon_grid),
        z_rho_expl=_allocate(CellDim, KDim, grid=icon_grid),
        z_dwdz_dd=_allocate(CellDim, KDim, grid=icon_grid),
        z_kin_hor_e=_allocate(EdgeDim, KDim, grid=icon_grid),
        z_vt_ie=_allocate(EdgeDim, KDim, grid=icon_grid),
    )
>>>>>>> d8bf0a37

    nh_constants = create_nh_constants(sp)

    interpolation_state = interpolation_savepoint.construct_interpolation_state_for_nonhydro()
    metric_state_nonhydro = metrics_savepoint.construct_nh_metric_state(icon_grid.num_levels)

    cell_geometry: CellParams = grid_savepoint.construct_cell_geometry()
    edge_geometry: EdgeParams = grid_savepoint.construct_edge_geometry()

    solve_nonhydro = SolveNonhydro()
    solve_nonhydro.init(
        grid=icon_grid,
        config=config,
        params=nonhydro_params,
        metric_state_nonhydro=metric_state_nonhydro,
        interpolation_state=interpolation_state,
        vertical_params=vertical_params,
        edge_geometry=edge_geometry,
        cell_geometry=cell_geometry,
        owner_mask=grid_savepoint.c_owner_mask(),
    )

    for _ in range(r_nsubsteps):
        solve_nonhydro.time_step(
            diagnostic_state_nh=diagnostic_state_nh,
            prognostic_state_ls=prognostic_state_ls,
            prep_adv=prep_adv,
            config=config,
            params=nonhydro_params,
            z_fields=z_fields,
            nh_constants=nh_constants,
            bdy_divdamp=sp.bdy_divdamp(),
            dtime=dtime,
            idyn_timestep=dyn_timestep,
            l_recompute=recompute,
            l_init=linit,
            nnew=nnew,
            nnow=nnow,
            lclean_mflx=clean_mflx,
            lprep_adv=lprep_adv,
        )

    assert dallclose(
        np.asarray(savepoint_nonhydro_exit.rho_ic()),
        np.asarray(diagnostic_state_nh.rho_ic),
    )

    assert dallclose(
        np.asarray(savepoint_nonhydro_exit.theta_v_ic()),
        np.asarray(diagnostic_state_nh.theta_v_ic),
    )

    assert dallclose(
        np.asarray(savepoint_nonhydro_exit.z_graddiv_vn()),
        np.asarray(z_fields.z_graddiv_vn),
    )
    assert dallclose(
        np.asarray(savepoint_nonhydro_exit.exner_new()),
        np.asarray(prognostic_state_ls[nnew].exner),
    )

    assert dallclose(
        np.asarray(savepoint_nonhydro_exit.rho()),
        np.asarray(np.asarray(prognostic_state_ls[nnew].rho)),
    )

    assert dallclose(
        np.asarray(savepoint_nonhydro_exit.w_new()),
        np.asarray(np.asarray(prognostic_state_ls[nnew].w)),
        atol=8e-14,
    )

    assert dallclose(
        np.asarray(savepoint_nonhydro_exit.vn_new()),
        np.asarray(np.asarray(prognostic_state_ls[nnew].vn)),
        rtol=1e-10,
    )

    assert dallclose(
        np.asarray(savepoint_nonhydro_exit.theta_v_new()),
        np.asarray(np.asarray(prognostic_state_ls[nnew].theta_v)),
    )

    assert dallclose(
        np.asarray(savepoint_nonhydro_exit.mass_fl_e()),
        np.asarray(diagnostic_state_nh.mass_fl_e),
        rtol=1e-10,
    )

    assert dallclose(
        np.asarray(savepoint_nonhydro_exit.mass_flx_me()),
        np.asarray(prep_adv.mass_flx_me),
        rtol=1e-10,
    )
    assert dallclose(
        np.asarray(savepoint_nonhydro_exit.vn_traj()),
        np.asarray(prep_adv.vn_traj),
        rtol=1e-10,
    )

    assert dallclose(
        np.asarray(sp_step_exit.theta_v_new()),
        np.asarray(prognostic_state_nnew.theta_v),
    )

    assert dallclose(np.asarray(sp_step_exit.exner_new()), np.asarray(prognostic_state_nnew.exner))


def create_nh_constants(sp):
    return NHConstants(
        wgt_nnow_rth=sp.wgt_nnow_rth(),
        wgt_nnew_rth=sp.wgt_nnew_rth(),
        wgt_nnow_vel=sp.wgt_nnow_vel(),
        wgt_nnew_vel=sp.wgt_nnew_vel(),
    )


def create_prognostic_states(sp):
    prognostic_state_nnow = PrognosticState(
        w=sp.w_now(),
        vn=sp.vn_now(),
        theta_v=sp.theta_v_now(),
        rho=sp.rho_now(),
        exner=sp.exner_now(),
    )
    prognostic_state_nnew = PrognosticState(
        w=sp.w_new(),
        vn=sp.vn_new(),
        theta_v=sp.theta_v_new(),
        rho=sp.rho_new(),
        exner=sp.exner_new(),
    )
    prognostic_state_ls = [prognostic_state_nnow, prognostic_state_nnew]
    return prognostic_state_ls<|MERGE_RESOLUTION|>--- conflicted
+++ resolved
@@ -34,7 +34,6 @@
 from icon4py.model.common.grid.simple import SimpleGrid
 from icon4py.model.common.grid.vertical import VerticalModelParams
 from icon4py.model.common.states.prognostic_state import PrognosticState
-<<<<<<< HEAD
 from icon4py.model.common.test_utils.helpers import dallclose
 
 
@@ -63,9 +62,6 @@
     #    enh_divdamp_fac, divdamp_order, divdamp_fac_o2
     # )
     # scal_divdamp
-=======
-from icon4py.model.common.test_utils.helpers import dallclose, random_field, zero_field
->>>>>>> d8bf0a37
 
 
 @pytest.mark.datatest
@@ -121,22 +117,11 @@
     nonhydro_params = NonHydrostaticParams(config)
     vertical_params = create_vertical_params(damping_height, grid_savepoint)
     sp_v = savepoint_velocity_init
-<<<<<<< HEAD
-=======
-    grid = SimpleGrid()
->>>>>>> d8bf0a37
     dtime = sp_v.get_metadata("dtime").get("dtime")
     recompute = sp_v.get_metadata("recompute").get("recompute")
     dyn_timestep = sp.get_metadata("dyn_timestep").get("dyn_timestep")
     linit = sp_v.get_metadata("linit").get("linit")
 
-<<<<<<< HEAD
-=======
-    enh_smag_fac = zero_field(grid, KDim)
-    a_vec = random_field(grid, KDim, low=1.0, high=10.0, extend={KDim: 1})
-    fac = (0.67, 0.5, 1.3, 0.8)
-    z = (0.1, 0.2, 0.3, 0.4)
->>>>>>> d8bf0a37
     nnow = 0
     nnew = 1
 
@@ -503,20 +488,20 @@
 
 def allocate_z_fields(icon_grid):
     return ZFields(
-        z_gradh_exner=_allocate(EdgeDim, KDim, mesh=icon_grid),
-        z_alpha=_allocate(CellDim, KDim, is_halfdim=True, mesh=icon_grid),
-        z_beta=_allocate(CellDim, KDim, mesh=icon_grid),
-        z_w_expl=_allocate(CellDim, KDim, is_halfdim=True, mesh=icon_grid),
-        z_exner_expl=_allocate(CellDim, KDim, mesh=icon_grid),
-        z_q=_allocate(CellDim, KDim, mesh=icon_grid),
-        z_contr_w_fl_l=_allocate(CellDim, KDim, is_halfdim=True, mesh=icon_grid),
-        z_rho_e=_allocate(EdgeDim, KDim, mesh=icon_grid),
-        z_theta_v_e=_allocate(EdgeDim, KDim, mesh=icon_grid),
-        z_graddiv_vn=_allocate(EdgeDim, KDim, mesh=icon_grid),
-        z_rho_expl=_allocate(CellDim, KDim, mesh=icon_grid),
-        z_dwdz_dd=_allocate(CellDim, KDim, mesh=icon_grid),
-        z_kin_hor_e=_allocate(EdgeDim, KDim, mesh=icon_grid),
-        z_vt_ie=_allocate(EdgeDim, KDim, mesh=icon_grid),
+        z_gradh_exner=_allocate(EdgeDim, KDim, grid=icon_grid),
+        z_alpha=_allocate(CellDim, KDim, is_halfdim=True, grid=icon_grid),
+        z_beta=_allocate(CellDim, KDim, grid=icon_grid),
+        z_w_expl=_allocate(CellDim, KDim, is_halfdim=True, grid=icon_grid),
+        z_exner_expl=_allocate(CellDim, KDim, grid=icon_grid),
+        z_q=_allocate(CellDim, KDim, grid=icon_grid),
+        z_contr_w_fl_l=_allocate(CellDim, KDim, is_halfdim=True, grid=icon_grid),
+        z_rho_e=_allocate(EdgeDim, KDim, grid=icon_grid),
+        z_theta_v_e=_allocate(EdgeDim, KDim, grid=icon_grid),
+        z_graddiv_vn=_allocate(EdgeDim, KDim, grid=icon_grid),
+        z_rho_expl=_allocate(CellDim, KDim, grid=icon_grid),
+        z_dwdz_dd=_allocate(CellDim, KDim, grid=icon_grid),
+        z_kin_hor_e=_allocate(EdgeDim, KDim, grid=icon_grid),
+        z_vt_ie=_allocate(EdgeDim, KDim, grid=icon_grid),
     )
 
 
@@ -559,10 +544,6 @@
         nflat_gradp=grid_savepoint.nflat_gradp(),
     )
     sp_v = savepoint_velocity_init
-<<<<<<< HEAD
-=======
-    grid = SimpleGrid()
->>>>>>> d8bf0a37
     dtime = sp_v.get_metadata("dtime").get("dtime")
     clean_mflx = sp_v.get_metadata("clean_mflx").get("clean_mflx")
     lprep_adv = sp_v.get_metadata("prep_adv").get("prep_adv")
@@ -570,13 +551,6 @@
         vn_traj=sp.vn_traj(), mass_flx_me=sp.mass_flx_me(), mass_flx_ic=sp.mass_flx_ic()
     )
 
-<<<<<<< HEAD
-=======
-    enh_smag_fac = zero_field(grid, KDim)
-    a_vec = random_field(grid, KDim, low=1.0, high=10.0, extend={KDim: 1})
-    fac = (0.67, 0.5, 1.3, 0.8)
-    z = (0.1, 0.2, 0.3, 0.4)
->>>>>>> d8bf0a37
     nnow = 0  # TODO: @abishekg7 read from serialized data?
     nnew = 1
 
@@ -730,10 +704,6 @@
     nonhydro_params = NonHydrostaticParams(config)
     vertical_params = create_vertical_params(damping_height, grid_savepoint)
     sp_v = savepoint_velocity_init
-<<<<<<< HEAD
-=======
-    grid = SimpleGrid()
->>>>>>> d8bf0a37
     dtime = sp_v.get_metadata("dtime").get("dtime")
     lprep_adv = sp_v.get_metadata("prep_adv").get("prep_adv")
     clean_mflx = sp_v.get_metadata("clean_mflx").get("clean_mflx")
@@ -741,13 +711,6 @@
         vn_traj=sp.vn_traj(), mass_flx_me=sp.mass_flx_me(), mass_flx_ic=sp.mass_flx_ic()
     )
 
-<<<<<<< HEAD
-=======
-    enh_smag_fac = zero_field(grid, KDim)
-    a_vec = random_field(grid, KDim, low=1.0, high=10.0, extend={KDim: 1})
-    fac = (0.67, 0.5, 1.3, 0.8)
-    z = (0.1, 0.2, 0.3, 0.4)
->>>>>>> d8bf0a37
     nnow = 0
     nnew = 1
     recompute = sp_v.get_metadata("recompute").get("recompute")
@@ -758,43 +721,7 @@
 
     z_fields = allocate_z_fields(icon_grid)
 
-<<<<<<< HEAD
     nh_constants = create_nh_constants(sp)
-=======
-    prognostic_state_nnew = PrognosticState(
-        w=sp.w_new(),
-        vn=sp.vn_new(),
-        theta_v=sp.theta_v_new(),
-        rho=sp.rho_new(),
-        exner=sp.exner_new(),
-    )
-
-    z_fields = ZFields(
-        z_gradh_exner=_allocate(EdgeDim, KDim, grid=icon_grid),
-        z_alpha=_allocate(CellDim, KDim, is_halfdim=True, grid=icon_grid),
-        z_beta=_allocate(CellDim, KDim, grid=icon_grid),
-        z_w_expl=_allocate(CellDim, KDim, is_halfdim=True, grid=icon_grid),
-        z_exner_expl=_allocate(CellDim, KDim, grid=icon_grid),
-        z_q=_allocate(CellDim, KDim, grid=icon_grid),
-        z_contr_w_fl_l=_allocate(CellDim, KDim, is_halfdim=True, grid=icon_grid),
-        z_rho_e=_allocate(EdgeDim, KDim, grid=icon_grid),
-        z_theta_v_e=_allocate(EdgeDim, KDim, grid=icon_grid),
-        z_graddiv_vn=_allocate(EdgeDim, KDim, grid=icon_grid),
-        z_rho_expl=_allocate(CellDim, KDim, grid=icon_grid),
-        z_dwdz_dd=_allocate(CellDim, KDim, grid=icon_grid),
-        z_kin_hor_e=_allocate(EdgeDim, KDim, grid=icon_grid),
-        z_vt_ie=_allocate(EdgeDim, KDim, grid=icon_grid),
-    )
-
-    nh_constants = NHConstants(
-        wgt_nnow_rth=sp.wgt_nnow_rth(),
-        wgt_nnew_rth=sp.wgt_nnew_rth(),
-        wgt_nnow_vel=sp.wgt_nnow_vel(),
-        wgt_nnew_vel=sp.wgt_nnew_vel(),
-        scal_divdamp=sp.scal_divdamp(),
-        scal_divdamp_o2=sp.scal_divdamp_o2(),
-    )
->>>>>>> d8bf0a37
 
     interpolation_state = interpolation_savepoint.construct_interpolation_state_for_nonhydro()
     metric_state_nonhydro = metrics_savepoint.construct_nh_metric_state(icon_grid.num_levels)
@@ -880,10 +807,6 @@
         nflatlev=grid_savepoint.nflatlev(),
     )
     sp_v = savepoint_velocity_init
-<<<<<<< HEAD
-=======
-    grid = SimpleGrid()
->>>>>>> d8bf0a37
     dtime = sp_v.get_metadata("dtime").get("dtime")
     r_nsubsteps = grid_savepoint.get_metadata("nsteps").get("nsteps")
     lprep_adv = sp_v.get_metadata("prep_adv").get("prep_adv")
@@ -892,13 +815,6 @@
         vn_traj=sp.vn_traj(), mass_flx_me=sp.mass_flx_me(), mass_flx_ic=sp.mass_flx_ic()
     )
 
-<<<<<<< HEAD
-=======
-    enh_smag_fac = zero_field(grid, KDim)
-    a_vec = random_field(grid, KDim, low=1.0, high=10.0, extend={KDim: 1})
-    fac = (0.67, 0.5, 1.3, 0.8)
-    z = (0.1, 0.2, 0.3, 0.4)
->>>>>>> d8bf0a37
     nnow = 0
     nnew = 1
     recompute = sp_v.get_metadata("recompute").get("recompute")
@@ -909,26 +825,7 @@
 
     prognostic_state_ls, prognostic_state_nnew = create_prognostic_states(sp)
 
-<<<<<<< HEAD
     z_fields = allocate_z_fields(icon_grid)
-=======
-    z_fields = ZFields(
-        z_gradh_exner=_allocate(EdgeDim, KDim, grid=icon_grid),
-        z_alpha=_allocate(CellDim, KDim, is_halfdim=True, grid=icon_grid),
-        z_beta=_allocate(CellDim, KDim, grid=icon_grid),
-        z_w_expl=_allocate(CellDim, KDim, is_halfdim=True, grid=icon_grid),
-        z_exner_expl=_allocate(CellDim, KDim, grid=icon_grid),
-        z_q=_allocate(CellDim, KDim, grid=icon_grid),
-        z_contr_w_fl_l=_allocate(CellDim, KDim, is_halfdim=True, grid=icon_grid),
-        z_rho_e=_allocate(EdgeDim, KDim, grid=icon_grid),
-        z_theta_v_e=_allocate(EdgeDim, KDim, grid=icon_grid),
-        z_graddiv_vn=_allocate(EdgeDim, KDim, grid=icon_grid),
-        z_rho_expl=_allocate(CellDim, KDim, grid=icon_grid),
-        z_dwdz_dd=_allocate(CellDim, KDim, grid=icon_grid),
-        z_kin_hor_e=_allocate(EdgeDim, KDim, grid=icon_grid),
-        z_vt_ie=_allocate(EdgeDim, KDim, grid=icon_grid),
-    )
->>>>>>> d8bf0a37
 
     nh_constants = create_nh_constants(sp)
 
