--- conflicted
+++ resolved
@@ -13,33 +13,20 @@
 
 from gt4py.next.common import GridType
 from gt4py.next.ffront.decorator import field_operator, program
-<<<<<<< HEAD
 from gt4py.next.ffront.fbuiltins import Field, astype, int32
 
-from icon4py.model.common.dimension import CellDim, KDim, KHalf2K, KHalfDim
-=======
-from gt4py.next.ffront.fbuiltins import astype
-
 from icon4py.model.common import field_type_aliases as fa
-from icon4py.model.common.dimension import Koff
->>>>>>> 3d1e928c
+from icon4py.model.common.dimension import CellDim, KHalf2K, KHalfDim
 from icon4py.model.common.settings import backend
 from icon4py.model.common.type_alias import vpfloat, wpfloat
 
 
 @field_operator
 def _calculate_diagnostics_for_turbulence(
-<<<<<<< HEAD
-    div: Field[[CellDim, KDim], vpfloat],
-    kh_c: Field[[CellDim, KDim], vpfloat],
+    div: fa.CellKField[vpfloat],
+    kh_c: fa.CellKField[vpfloat],
     wgtfac_c: Field[[CellDim, KHalfDim], vpfloat],
 ) -> tuple[Field[[CellDim, KHalfDim], vpfloat], Field[[CellDim, KHalfDim], vpfloat]]:
-=======
-    div: fa.CellKField[vpfloat],
-    kh_c: fa.CellKField[vpfloat],
-    wgtfac_c: fa.CellKField[vpfloat],
-) -> tuple[fa.CellKField[vpfloat], fa.CellKField[vpfloat]]:
->>>>>>> 3d1e928c
     wgtfac_c_wp, div_wp, kh_c_wp = astype((wgtfac_c, div, kh_c), wpfloat)
     div_ic_wp = wgtfac_c_wp * div_wp(KHalf2K[0]) + (wpfloat("1.0") - wgtfac_c_wp) * div_wp(
         KHalf2K[1]
@@ -54,9 +41,8 @@
 
 @program(grid_type=GridType.UNSTRUCTURED, backend=backend)
 def calculate_diagnostics_for_turbulence(
-<<<<<<< HEAD
-    div: Field[[CellDim, KDim], vpfloat],
-    kh_c: Field[[CellDim, KDim], vpfloat],
+    div: fa.CellKField[vpfloat],
+    kh_c: fa.CellKField[vpfloat],
     wgtfac_c: Field[[CellDim, KHalfDim], vpfloat],
     div_ic: Field[[CellDim, KHalfDim], vpfloat],
     hdef_ic: Field[[CellDim, KHalfDim], vpfloat],
@@ -64,13 +50,6 @@
     horizontal_end: int32,
     vertical_start: int32,
     vertical_end: int32,
-=======
-    div: fa.CellKField[vpfloat],
-    kh_c: fa.CellKField[vpfloat],
-    wgtfac_c: fa.CellKField[vpfloat],
-    div_ic: fa.CellKField[vpfloat],
-    hdef_ic: fa.CellKField[vpfloat],
->>>>>>> 3d1e928c
 ):
     _calculate_diagnostics_for_turbulence(
         div,
