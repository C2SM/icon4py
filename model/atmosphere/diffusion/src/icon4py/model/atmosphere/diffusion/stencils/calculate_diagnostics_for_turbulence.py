# ICON4Py - ICON inspired code in Python and GT4Py
#
# Copyright (c) 2022, ETH Zurich and MeteoSwiss
# All rights reserved.
#
# This file is free software: you can redistribute it and/or modify it under
# the terms of the GNU General Public License as published by the
# Free Software Foundation, either version 3 of the License, or any later
# version. See the LICENSE.txt file at the top-level directory of this
# distribution for a copy of the license or check <https://www.gnu.org/licenses/>.
#
# SPDX-License-Identifier: GPL-3.0-or-later

from gt4py.next.common import GridType
from gt4py.next.ffront.decorator import field_operator, program
from gt4py.next.ffront.fbuiltins import Field, astype

from icon4py.model.common.dimension import CellDim, KDim, Koff
from icon4py.model.common.type_alias import vpfloat, wpfloat


@field_operator
def _calculate_diagnostics_for_turbulence(
<<<<<<< HEAD
    div: Field[[CellDim, KDim], vpfloat],
    kh_c: Field[[CellDim, KDim], vpfloat],
    wgtfac_c: Field[[CellDim, KDim], vpfloat],
) -> tuple[Field[[CellDim, KDim], vpfloat], Field[[CellDim, KDim], vpfloat]]:
    wgtfac_c_wp, div_wp, kh_c_wp = astype((wgtfac_c, div, kh_c), wpfloat)

    div_ic_wp = astype(wgtfac_c * div, wpfloat) + (wpfloat("1.0") - wgtfac_c_wp) * div_wp(Koff[-1])
    # TODO(magdalena): change exponent back to int (workaround for gt4py)
    hdef_ic_wp = (
        astype(wgtfac_c * kh_c, wpfloat) + (wpfloat("1.0") - wgtfac_c_wp) * kh_c_wp(Koff[-1])
    ) ** 2.0
    return astype((div_ic_wp, hdef_ic_wp), vpfloat)
=======
    div: Field[[CellDim, KDim], float],
    kh_c: Field[[CellDim, KDim], float],
    wgtfac_c: Field[[CellDim, KDim], float],
) -> tuple[Field[[CellDim, KDim], float], Field[[CellDim, KDim], float]]:
    div_ic = wgtfac_c * div + (1.0 - wgtfac_c) * div(Koff[-1])
    hdef_ic = (wgtfac_c * kh_c + (1.0 - wgtfac_c) * kh_c(Koff[-1])) ** 2
    return div_ic, hdef_ic
>>>>>>> f8004aae


@program(grid_type=GridType.UNSTRUCTURED)
def calculate_diagnostics_for_turbulence(
    div: Field[[CellDim, KDim], vpfloat],
    kh_c: Field[[CellDim, KDim], vpfloat],
    wgtfac_c: Field[[CellDim, KDim], vpfloat],
    div_ic: Field[[CellDim, KDim], vpfloat],
    hdef_ic: Field[[CellDim, KDim], vpfloat],
):
    _calculate_diagnostics_for_turbulence(div, kh_c, wgtfac_c, out=(div_ic[:, 1:], hdef_ic[:, 1:]))<|MERGE_RESOLUTION|>--- conflicted
+++ resolved
@@ -21,7 +21,6 @@
 
 @field_operator
 def _calculate_diagnostics_for_turbulence(
-<<<<<<< HEAD
     div: Field[[CellDim, KDim], vpfloat],
     kh_c: Field[[CellDim, KDim], vpfloat],
     wgtfac_c: Field[[CellDim, KDim], vpfloat],
@@ -32,17 +31,8 @@
     # TODO(magdalena): change exponent back to int (workaround for gt4py)
     hdef_ic_wp = (
         astype(wgtfac_c * kh_c, wpfloat) + (wpfloat("1.0") - wgtfac_c_wp) * kh_c_wp(Koff[-1])
-    ) ** 2.0
+    ) ** 2
     return astype((div_ic_wp, hdef_ic_wp), vpfloat)
-=======
-    div: Field[[CellDim, KDim], float],
-    kh_c: Field[[CellDim, KDim], float],
-    wgtfac_c: Field[[CellDim, KDim], float],
-) -> tuple[Field[[CellDim, KDim], float], Field[[CellDim, KDim], float]]:
-    div_ic = wgtfac_c * div + (1.0 - wgtfac_c) * div(Koff[-1])
-    hdef_ic = (wgtfac_c * kh_c + (1.0 - wgtfac_c) * kh_c(Koff[-1])) ** 2
-    return div_ic, hdef_ic
->>>>>>> f8004aae
 
 
 @program(grid_type=GridType.UNSTRUCTURED)
