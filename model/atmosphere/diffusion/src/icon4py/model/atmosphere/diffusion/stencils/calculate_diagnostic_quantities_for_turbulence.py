--- conflicted
+++ resolved
@@ -21,12 +21,8 @@
 from icon4py.model.atmosphere.diffusion.stencils.temporary_fields_for_turbulence_diagnostics import (
     _temporary_fields_for_turbulence_diagnostics,
 )
-<<<<<<< HEAD
-from icon4py.model.common.dimension import CEDim, CellDim, EdgeDim, KDim, KHalfDim
-=======
 from icon4py.model.common import field_type_aliases as fa
-from icon4py.model.common.dimension import CEDim, CellDim, KDim
->>>>>>> 3d1e928c
+from icon4py.model.common.dimension import CEDim, CellDim, KDim, KHalfDim
 from icon4py.model.common.settings import backend
 from icon4py.model.common.type_alias import vpfloat, wpfloat
 
@@ -38,13 +34,8 @@
     e_bln_c_s: Field[[CEDim], wpfloat],
     geofac_div: Field[[CEDim], wpfloat],
     diff_multfac_smag: Field[[KDim], vpfloat],
-<<<<<<< HEAD
     wgtfac_c: Field[[CellDim, KHalfDim], vpfloat],
 ) -> tuple[Field[[CellDim, KHalfDim], vpfloat], Field[[CellDim, KHalfDim], vpfloat]]:
-=======
-    wgtfac_c: fa.CellKField[vpfloat],
-) -> tuple[fa.CellKField[vpfloat], fa.CellKField[vpfloat]]:
->>>>>>> 3d1e928c
     kh_c, div = _temporary_fields_for_turbulence_diagnostics(
         kh_smag_ec, vn, e_bln_c_s, geofac_div, diff_multfac_smag
     )
@@ -59,15 +50,9 @@
     e_bln_c_s: Field[[CEDim], wpfloat],
     geofac_div: Field[[CEDim], wpfloat],
     diff_multfac_smag: Field[[KDim], vpfloat],
-<<<<<<< HEAD
     wgtfac_c: Field[[CellDim, KHalfDim], vpfloat],
     div_ic: Field[[CellDim, KHalfDim], vpfloat],
     hdef_ic: Field[[CellDim, KHalfDim], vpfloat],
-=======
-    wgtfac_c: fa.CellKField[vpfloat],
-    div_ic: fa.CellKField[vpfloat],
-    hdef_ic: fa.CellKField[vpfloat],
->>>>>>> 3d1e928c
     horizontal_start: int32,
     horizontal_end: int32,
     vertical_start: int32,
