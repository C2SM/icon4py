--- conflicted
+++ resolved
@@ -9,10 +9,6 @@
 from gt4py.next.common import GridType
 from gt4py.next.ffront.decorator import field_operator, program
 from gt4py.next.ffront.experimental import concat_where
-<<<<<<< HEAD
-from gt4py.next.ffront.fbuiltins import broadcast
-=======
->>>>>>> 1f0e8f6d
 
 from icon4py.model.atmosphere.diffusion.stencils.apply_nabla2_to_w import _apply_nabla2_to_w
 from icon4py.model.atmosphere.diffusion.stencils.apply_nabla2_to_w_in_upper_damping_layer import (
@@ -62,21 +58,13 @@
     z_nabla2_c = _calculate_nabla2_for_w(w_old, geofac_n2s)
 
     w = concat_where(
-<<<<<<< HEAD
-        interior_idx <= CellDim < halo_idx,
-=======
         (interior_idx <= CellDim) & (CellDim < halo_idx),
->>>>>>> 1f0e8f6d
         _apply_nabla2_to_w(area, z_nabla2_c, geofac_n2s, w_old, diff_multfac_w),
         w_old,
     )
 
     w = concat_where(
-<<<<<<< HEAD
-        (0 < KDim < nrdmax) & (interior_idx <= CellDim < halo_idx),
-=======
         (0 < KDim) & (KDim < nrdmax) & (interior_idx <= CellDim) & (CellDim < halo_idx),
->>>>>>> 1f0e8f6d
         _apply_nabla2_to_w_in_upper_damping_layer(w, diff_multfac_n2w, area, z_nabla2_c),
         w,
     )
