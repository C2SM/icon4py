# ICON4Py - ICON inspired code in Python and GT4Py
#
# Copyright (c) 2022, ETH Zurich and MeteoSwiss
# All rights reserved.
#
# This file is free software: you can redistribute it and/or modify it under
# the terms of the GNU General Public License as published by the
# Free Software Foundation, either version 3 of the License, or any later
# version. See the LICENSE.txt file at the top-level directory of this
# distribution for a copy of the license or check <https://www.gnu.org/licenses/>.
#
# SPDX-License-Identifier: GPL-3.0-or-later

from gt4py.next.common import GridType
from gt4py.next.ffront.decorator import field_operator, program
from gt4py.next.ffront.fbuiltins import Field, broadcast, int32, where

from icon4py.model.atmosphere.diffusion.stencils.apply_nabla2_to_w import _apply_nabla2_to_w
from icon4py.model.atmosphere.diffusion.stencils.apply_nabla2_to_w_in_upper_damping_layer import (
    _apply_nabla2_to_w_in_upper_damping_layer,
)
from icon4py.model.atmosphere.diffusion.stencils.calculate_horizontal_gradients_for_turbulence import (
    _calculate_horizontal_gradients_for_turbulence,
)
from icon4py.model.atmosphere.diffusion.stencils.calculate_nabla2_for_w import (
    _calculate_nabla2_for_w,
)
<<<<<<< HEAD
from icon4py.model.common.dimension import C2E2CODim, CellDim, KDim, KHalfDim
=======
from icon4py.model.common import field_type_aliases as fa
from icon4py.model.common.dimension import C2E2CODim, CellDim, KDim
>>>>>>> 3d1e928c
from icon4py.model.common.settings import backend
from icon4py.model.common.type_alias import vpfloat, wpfloat


@field_operator
def _apply_diffusion_to_w_and_compute_horizontal_gradients_for_turbulence(
    area: fa.CellField[wpfloat],
    geofac_n2s: Field[[CellDim, C2E2CODim], wpfloat],
    geofac_grg_x: Field[[CellDim, C2E2CODim], wpfloat],
    geofac_grg_y: Field[[CellDim, C2E2CODim], wpfloat],
<<<<<<< HEAD
    w_old: Field[[CellDim, KHalfDim], wpfloat],
    type_shear: int32,
    dwdx: Field[[CellDim, KHalfDim], vpfloat],
    dwdy: Field[[CellDim, KHalfDim], vpfloat],
    diff_multfac_w: wpfloat,
    diff_multfac_n2w: Field[[KDim], wpfloat],
    k: Field[[KHalfDim], int32],
    cell: Field[[CellDim], int32],
=======
    w_old: fa.CellKField[wpfloat],
    type_shear: int32,
    dwdx: fa.CellKField[vpfloat],
    dwdy: fa.CellKField[vpfloat],
    diff_multfac_w: wpfloat,
    diff_multfac_n2w: fa.KField[wpfloat],
    k: fa.KField[int32],
    cell: fa.CellField[int32],
>>>>>>> 3d1e928c
    nrdmax: int32,
    interior_idx: int32,
    halo_idx: int32,
) -> tuple[
<<<<<<< HEAD
    Field[[CellDim, KHalfDim], wpfloat],
    Field[[CellDim, KHalfDim], vpfloat],
    Field[[CellDim, KHalfDim], vpfloat],
=======
    fa.CellKField[wpfloat],
    fa.CellKField[vpfloat],
    fa.CellKField[vpfloat],
>>>>>>> 3d1e928c
]:
    k = broadcast(k, (CellDim, KHalfDim))
    dwdx, dwdy = (
        where(
            0 < k,
            _calculate_horizontal_gradients_for_turbulence(w_old, geofac_grg_x, geofac_grg_y),
            (dwdx, dwdy),
        )
        if type_shear == 2
        else (dwdx, dwdy)
    )

    z_nabla2_c = _calculate_nabla2_for_w(w_old, geofac_n2s)

    w = where(
        (interior_idx <= cell) & (cell < halo_idx),
        _apply_nabla2_to_w(area, z_nabla2_c, geofac_n2s, w_old, diff_multfac_w),
        w_old,
    )

    w = where(
        (0 < k) & (k < nrdmax) & (interior_idx <= cell) & (cell < halo_idx),
        _apply_nabla2_to_w_in_upper_damping_layer(w, diff_multfac_n2w, area, z_nabla2_c),
        w,
    )

    return w, dwdx, dwdy


@program(grid_type=GridType.UNSTRUCTURED, backend=backend)
def apply_diffusion_to_w_and_compute_horizontal_gradients_for_turbulence(
    area: fa.CellField[wpfloat],
    geofac_n2s: Field[[CellDim, C2E2CODim], wpfloat],
    geofac_grg_x: Field[[CellDim, C2E2CODim], wpfloat],
    geofac_grg_y: Field[[CellDim, C2E2CODim], wpfloat],
<<<<<<< HEAD
    w_old: Field[[CellDim, KHalfDim], wpfloat],
    w: Field[[CellDim, KHalfDim], wpfloat],
    type_shear: int32,
    dwdx: Field[[CellDim, KHalfDim], vpfloat],
    dwdy: Field[[CellDim, KHalfDim], vpfloat],
    diff_multfac_w: wpfloat,
    diff_multfac_n2w: Field[[KDim], wpfloat],
    k: Field[[KHalfDim], int32],
    cell: Field[[CellDim], int32],
=======
    w_old: fa.CellKField[wpfloat],
    w: fa.CellKField[wpfloat],
    type_shear: int32,
    dwdx: fa.CellKField[vpfloat],
    dwdy: fa.CellKField[vpfloat],
    diff_multfac_w: wpfloat,
    diff_multfac_n2w: fa.KField[wpfloat],
    k: fa.KField[int32],
    cell: fa.CellField[int32],
>>>>>>> 3d1e928c
    nrdmax: int32,
    interior_idx: int32,
    halo_idx: int32,
    horizontal_start: int32,
    horizontal_end: int32,
    vertical_start: int32,
    vertical_end: int32,
):
    _apply_diffusion_to_w_and_compute_horizontal_gradients_for_turbulence(
        area,
        geofac_n2s,
        geofac_grg_x,
        geofac_grg_y,
        w_old,
        type_shear,
        dwdx,
        dwdy,
        diff_multfac_w,
        diff_multfac_n2w,
        k,
        cell,
        nrdmax,
        interior_idx,
        halo_idx,
        out=(w, dwdx, dwdy),
        domain={
            CellDim: (horizontal_start, horizontal_end),
            KHalfDim: (vertical_start, vertical_end + 1),
        },
    )<|MERGE_RESOLUTION|>--- conflicted
+++ resolved
@@ -25,12 +25,8 @@
 from icon4py.model.atmosphere.diffusion.stencils.calculate_nabla2_for_w import (
     _calculate_nabla2_for_w,
 )
-<<<<<<< HEAD
-from icon4py.model.common.dimension import C2E2CODim, CellDim, KDim, KHalfDim
-=======
 from icon4py.model.common import field_type_aliases as fa
-from icon4py.model.common.dimension import C2E2CODim, CellDim, KDim
->>>>>>> 3d1e928c
+from icon4py.model.common.dimension import C2E2CODim, CellDim, KHalfDim
 from icon4py.model.common.settings import backend
 from icon4py.model.common.type_alias import vpfloat, wpfloat
 
@@ -41,38 +37,21 @@
     geofac_n2s: Field[[CellDim, C2E2CODim], wpfloat],
     geofac_grg_x: Field[[CellDim, C2E2CODim], wpfloat],
     geofac_grg_y: Field[[CellDim, C2E2CODim], wpfloat],
-<<<<<<< HEAD
     w_old: Field[[CellDim, KHalfDim], wpfloat],
     type_shear: int32,
     dwdx: Field[[CellDim, KHalfDim], vpfloat],
     dwdy: Field[[CellDim, KHalfDim], vpfloat],
     diff_multfac_w: wpfloat,
-    diff_multfac_n2w: Field[[KDim], wpfloat],
+    diff_multfac_n2w: fa.KField[wpfloat],
     k: Field[[KHalfDim], int32],
-    cell: Field[[CellDim], int32],
-=======
-    w_old: fa.CellKField[wpfloat],
-    type_shear: int32,
-    dwdx: fa.CellKField[vpfloat],
-    dwdy: fa.CellKField[vpfloat],
-    diff_multfac_w: wpfloat,
-    diff_multfac_n2w: fa.KField[wpfloat],
-    k: fa.KField[int32],
     cell: fa.CellField[int32],
->>>>>>> 3d1e928c
     nrdmax: int32,
     interior_idx: int32,
     halo_idx: int32,
 ) -> tuple[
-<<<<<<< HEAD
     Field[[CellDim, KHalfDim], wpfloat],
     Field[[CellDim, KHalfDim], vpfloat],
     Field[[CellDim, KHalfDim], vpfloat],
-=======
-    fa.CellKField[wpfloat],
-    fa.CellKField[vpfloat],
-    fa.CellKField[vpfloat],
->>>>>>> 3d1e928c
 ]:
     k = broadcast(k, (CellDim, KHalfDim))
     dwdx, dwdy = (
@@ -108,27 +87,15 @@
     geofac_n2s: Field[[CellDim, C2E2CODim], wpfloat],
     geofac_grg_x: Field[[CellDim, C2E2CODim], wpfloat],
     geofac_grg_y: Field[[CellDim, C2E2CODim], wpfloat],
-<<<<<<< HEAD
     w_old: Field[[CellDim, KHalfDim], wpfloat],
     w: Field[[CellDim, KHalfDim], wpfloat],
     type_shear: int32,
     dwdx: Field[[CellDim, KHalfDim], vpfloat],
     dwdy: Field[[CellDim, KHalfDim], vpfloat],
     diff_multfac_w: wpfloat,
-    diff_multfac_n2w: Field[[KDim], wpfloat],
+    diff_multfac_n2w: fa.KField[wpfloat],
     k: Field[[KHalfDim], int32],
-    cell: Field[[CellDim], int32],
-=======
-    w_old: fa.CellKField[wpfloat],
-    w: fa.CellKField[wpfloat],
-    type_shear: int32,
-    dwdx: fa.CellKField[vpfloat],
-    dwdy: fa.CellKField[vpfloat],
-    diff_multfac_w: wpfloat,
-    diff_multfac_n2w: fa.KField[wpfloat],
-    k: fa.KField[int32],
     cell: fa.CellField[int32],
->>>>>>> 3d1e928c
     nrdmax: int32,
     interior_idx: int32,
     halo_idx: int32,
