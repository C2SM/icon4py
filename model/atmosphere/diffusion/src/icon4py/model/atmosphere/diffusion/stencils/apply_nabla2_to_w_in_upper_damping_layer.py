# ICON4Py - ICON inspired code in Python and GT4Py
#
# Copyright (c) 2022, ETH Zurich and MeteoSwiss
# All rights reserved.
#
# This file is free software: you can redistribute it and/or modify it under
# the terms of the GNU General Public License as published by the
# Free Software Foundation, either version 3 of the License, or any later
# version. See the LICENSE.txt file at the top-level directory of this
# distribution for a copy of the license or check <https://www.gnu.org/licenses/>.
#
# SPDX-License-Identifier: GPL-3.0-or-later

from gt4py.next.common import GridType
from gt4py.next.ffront.decorator import field_operator, program
<<<<<<< HEAD
from gt4py.next.ffront.fbuiltins import Field, broadcast, int32
=======
from gt4py.next.ffront.fbuiltins import Field, astype, int32
>>>>>>> 867c1c2a

from icon4py.model.common.dimension import CellDim, KDim
from icon4py.model.common.type_alias import vpfloat, wpfloat


@field_operator
def _apply_nabla2_to_w_in_upper_damping_layer(
<<<<<<< HEAD
    w: Field[[CellDim, KDim], float],
    diff_multfac_n2w: Field[[KDim], float],
    cell_area: Field[[CellDim], float],
    z_nabla2_c: Field[[CellDim, KDim], float],
) -> Field[[CellDim, KDim], float]:
    cell_area_tmp = broadcast(cell_area, (CellDim, KDim))
    w = w + diff_multfac_n2w * cell_area_tmp * z_nabla2_c
    return w
=======
    w: Field[[CellDim, KDim], wpfloat],
    diff_multfac_n2w: Field[[KDim], wpfloat],
    cell_area: Field[[CellDim], wpfloat],
    z_nabla2_c: Field[[CellDim, KDim], vpfloat],
) -> Field[[CellDim, KDim], wpfloat]:
    z_nabla2_c_wp = astype(z_nabla2_c, wpfloat)

    w_wp = w + diff_multfac_n2w * (cell_area * z_nabla2_c_wp)
    return w_wp
>>>>>>> 867c1c2a


@program(grid_type=GridType.UNSTRUCTURED)
def apply_nabla2_to_w_in_upper_damping_layer(
    w: Field[[CellDim, KDim], wpfloat],
    diff_multfac_n2w: Field[[KDim], wpfloat],
    cell_area: Field[[CellDim], wpfloat],
    z_nabla2_c: Field[[CellDim, KDim], vpfloat],
    horizontal_start: int32,
    horizontal_end: int32,
    vertical_start: int32,
    vertical_end: int32,
):
    _apply_nabla2_to_w_in_upper_damping_layer(
        w,
        diff_multfac_n2w,
        cell_area,
        z_nabla2_c,
        out=w,
        domain={
            CellDim: (horizontal_start, horizontal_end),
            KDim: (vertical_start, vertical_end),
        },
    )<|MERGE_RESOLUTION|>--- conflicted
+++ resolved
@@ -13,11 +13,7 @@
 
 from gt4py.next.common import GridType
 from gt4py.next.ffront.decorator import field_operator, program
-<<<<<<< HEAD
-from gt4py.next.ffront.fbuiltins import Field, broadcast, int32
-=======
 from gt4py.next.ffront.fbuiltins import Field, astype, int32
->>>>>>> 867c1c2a
 
 from icon4py.model.common.dimension import CellDim, KDim
 from icon4py.model.common.type_alias import vpfloat, wpfloat
@@ -25,16 +21,6 @@
 
 @field_operator
 def _apply_nabla2_to_w_in_upper_damping_layer(
-<<<<<<< HEAD
-    w: Field[[CellDim, KDim], float],
-    diff_multfac_n2w: Field[[KDim], float],
-    cell_area: Field[[CellDim], float],
-    z_nabla2_c: Field[[CellDim, KDim], float],
-) -> Field[[CellDim, KDim], float]:
-    cell_area_tmp = broadcast(cell_area, (CellDim, KDim))
-    w = w + diff_multfac_n2w * cell_area_tmp * z_nabla2_c
-    return w
-=======
     w: Field[[CellDim, KDim], wpfloat],
     diff_multfac_n2w: Field[[KDim], wpfloat],
     cell_area: Field[[CellDim], wpfloat],
@@ -44,7 +30,6 @@
 
     w_wp = w + diff_multfac_n2w * (cell_area * z_nabla2_c_wp)
     return w_wp
->>>>>>> 867c1c2a
 
 
 @program(grid_type=GridType.UNSTRUCTURED)
