--- conflicted
+++ resolved
@@ -11,36 +11,24 @@
 #
 # SPDX-License-Identifier: GPL-3.0-or-later
 
+import gt4py.next as gtx
 from gt4py.next.common import GridType
 from gt4py.next.ffront.decorator import field_operator, program
-from gt4py.next.ffront.fbuiltins import astype, broadcast, int32
+from gt4py.next.ffront.fbuiltins import astype, broadcast
 
-<<<<<<< HEAD
+from icon4py.model.common import field_type_aliases as fa
 from icon4py.model.common.dimension import CellDim, KDim, KHalf2K, KHalfDim
-=======
-from icon4py.model.common import field_type_aliases as fa
-from icon4py.model.common.dimension import CellDim, KDim
->>>>>>> 3d1e928c
 from icon4py.model.common.settings import backend
 from icon4py.model.common.type_alias import vpfloat, wpfloat
 
 
 @field_operator
 def _apply_nabla2_to_w_in_upper_damping_layer(
-<<<<<<< HEAD
-    w: Field[[CellDim, KHalfDim], wpfloat],
-    diff_multfac_n2w: Field[[KDim], wpfloat],
-    cell_area: Field[[CellDim], wpfloat],
-    z_nabla2_c: Field[[CellDim, KHalfDim], vpfloat],
-) -> Field[[CellDim, KHalfDim], wpfloat]:
-=======
-    w: fa.CellKField[wpfloat],
+    w: gtx.Field[[CellDim, KHalfDim], wpfloat],
     diff_multfac_n2w: fa.KField[wpfloat],
     cell_area: fa.CellField[wpfloat],
-    z_nabla2_c: fa.CellKField[vpfloat],
-) -> fa.CellKField[wpfloat]:
-    z_nabla2_c_wp = astype(z_nabla2_c, wpfloat)
->>>>>>> 3d1e928c
+    z_nabla2_c: gtx.Field[[CellDim, KHalfDim], vpfloat],
+) -> gtx.Field[[CellDim, KHalfDim], wpfloat]:
     cell_area_tmp = broadcast(cell_area, (CellDim, KDim))
 
     w_wp = w + diff_multfac_n2w(KHalf2K[0]) * cell_area_tmp(KHalf2K[0]) * astype(
@@ -51,21 +39,14 @@
 
 @program(grid_type=GridType.UNSTRUCTURED, backend=backend)
 def apply_nabla2_to_w_in_upper_damping_layer(
-<<<<<<< HEAD
-    w: Field[[CellDim, KHalfDim], wpfloat],
-    diff_multfac_n2w: Field[[KDim], wpfloat],
-    cell_area: Field[[CellDim], wpfloat],
-    z_nabla2_c: Field[[CellDim, KHalfDim], vpfloat],
-=======
-    w: fa.CellKField[wpfloat],
+    w: gtx.Field[[CellDim, KHalfDim], wpfloat],
     diff_multfac_n2w: fa.KField[wpfloat],
     cell_area: fa.CellField[wpfloat],
-    z_nabla2_c: fa.CellKField[vpfloat],
->>>>>>> 3d1e928c
-    horizontal_start: int32,
-    horizontal_end: int32,
-    vertical_start: int32,
-    vertical_end: int32,
+    z_nabla2_c: gtx.Field[[CellDim, KHalfDim], vpfloat],
+    horizontal_start: gtx.int32,
+    horizontal_end: gtx.int32,
+    vertical_start: gtx.int32,
+    vertical_end: gtx.int32,
 ):
     _apply_nabla2_to_w_in_upper_damping_layer(
         w,
