# ICON4Py - ICON inspired code in Python and GT4Py
#
# Copyright (c) 2022, ETH Zurich and MeteoSwiss
# All rights reserved.
#
# This file is free software: you can redistribute it and/or modify it under
# the terms of the GNU General Public License as published by the
# Free Software Foundation, either version 3 of the License, or any later
# version. See the LICENSE.txt file at the top-level directory of this
# distribution for a copy of the license or check <https://www.gnu.org/licenses/>.
#
# SPDX-License-Identifier: GPL-3.0-or-later

from gt4py.next.common import GridType
from gt4py.next.ffront.decorator import field_operator, program
from gt4py.next.ffront.fbuiltins import Field, astype, int32, neighbor_sum

from icon4py.model.common.dimension import C2E2CO, C2E2CODim, CellDim, KDim
from icon4py.model.common.type_alias import vpfloat, wpfloat


@field_operator
def _apply_nabla2_to_w(
<<<<<<< HEAD
    area: Field[[CellDim], float],
    z_nabla2_c: Field[[CellDim, KDim], float],
    geofac_n2s: Field[[CellDim, C2E2CODim], float],
    w: Field[[CellDim, KDim], float],
    diff_multfac_w: float,
) -> Field[[CellDim, KDim], float]:
    w = w - diff_multfac_w * (area * area) * neighbor_sum(
        z_nabla2_c(C2E2CO) * geofac_n2s, axis=C2E2CODim
=======
    area: Field[[CellDim], wpfloat],
    z_nabla2_c: Field[[CellDim, KDim], vpfloat],
    geofac_n2s: Field[[CellDim, C2E2CODim], wpfloat],
    w: Field[[CellDim, KDim], wpfloat],
    diff_multfac_w: wpfloat,
) -> Field[[CellDim, KDim], wpfloat]:
    z_nabla2_c_wp = astype(z_nabla2_c, wpfloat)

    w_wp = w - diff_multfac_w * area * area * neighbor_sum(
        z_nabla2_c_wp(C2E2CO) * geofac_n2s, axis=C2E2CODim
>>>>>>> 867c1c2a
    )
    return w_wp


@program(grid_type=GridType.UNSTRUCTURED)
def apply_nabla2_to_w(
    area: Field[[CellDim], wpfloat],
    z_nabla2_c: Field[[CellDim, KDim], vpfloat],
    geofac_n2s: Field[[CellDim, C2E2CODim], wpfloat],
    w: Field[[CellDim, KDim], wpfloat],
    diff_multfac_w: wpfloat,
    horizontal_start: int32,
    horizontal_end: int32,
    vertical_start: int32,
    vertical_end: int32,
):
    _apply_nabla2_to_w(
        area,
        z_nabla2_c,
        geofac_n2s,
        w,
        diff_multfac_w,
        out=w,
        domain={
            CellDim: (horizontal_start, horizontal_end),
            KDim: (vertical_start, vertical_end),
        },
    )<|MERGE_RESOLUTION|>--- conflicted
+++ resolved
@@ -21,16 +21,6 @@
 
 @field_operator
 def _apply_nabla2_to_w(
-<<<<<<< HEAD
-    area: Field[[CellDim], float],
-    z_nabla2_c: Field[[CellDim, KDim], float],
-    geofac_n2s: Field[[CellDim, C2E2CODim], float],
-    w: Field[[CellDim, KDim], float],
-    diff_multfac_w: float,
-) -> Field[[CellDim, KDim], float]:
-    w = w - diff_multfac_w * (area * area) * neighbor_sum(
-        z_nabla2_c(C2E2CO) * geofac_n2s, axis=C2E2CODim
-=======
     area: Field[[CellDim], wpfloat],
     z_nabla2_c: Field[[CellDim, KDim], vpfloat],
     geofac_n2s: Field[[CellDim, C2E2CODim], wpfloat],
@@ -41,7 +31,6 @@
 
     w_wp = w - diff_multfac_w * area * area * neighbor_sum(
         z_nabla2_c_wp(C2E2CO) * geofac_n2s, axis=C2E2CODim
->>>>>>> 867c1c2a
     )
     return w_wp
 
