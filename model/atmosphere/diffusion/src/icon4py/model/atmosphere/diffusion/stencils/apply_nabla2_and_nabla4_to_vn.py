# ICON4Py - ICON inspired code in Python and GT4Py
#
# Copyright (c) 2022, ETH Zurich and MeteoSwiss
# All rights reserved.
#
# This file is free software: you can redistribute it and/or modify it under
# the terms of the GNU General Public License as published by the
# Free Software Foundation, either version 3 of the License, or any later
# version. See the LICENSE.txt file at the top-level directory of this
# distribution for a copy of the license or check <https://www.gnu.org/licenses/>.
#
# SPDX-License-Identifier: GPL-3.0-or-later
from gt4py.next.common import GridType
from gt4py.next.ffront.decorator import field_operator, program
<<<<<<< HEAD
from gt4py.next.ffront.fbuiltins import Field, broadcast, maximum
=======
from gt4py.next.ffront.fbuiltins import Field, astype, maximum
>>>>>>> 867c1c2a

from icon4py.model.common.dimension import EdgeDim, KDim
from icon4py.model.common.type_alias import vpfloat, wpfloat


@field_operator
def _apply_nabla2_and_nabla4_to_vn(
<<<<<<< HEAD
    area_edge: Field[[EdgeDim], float],
    kh_smag_e: Field[[EdgeDim, KDim], float],
    z_nabla2_e: Field[[EdgeDim, KDim], float],
    z_nabla4_e2: Field[[EdgeDim, KDim], float],
    diff_multfac_vn: Field[[KDim], float],
    nudgecoeff_e: Field[[EdgeDim], float],
    vn: Field[[EdgeDim, KDim], float],
    nudgezone_diff: float,
) -> Field[[EdgeDim, KDim], float]:
    area_edge_broadcast = broadcast(area_edge, (EdgeDim, KDim))
    vn = vn + area_edge * (
        maximum(nudgezone_diff * nudgecoeff_e, kh_smag_e) * z_nabla2_e
        - area_edge_broadcast * diff_multfac_vn * z_nabla4_e2
=======
    area_edge: Field[[EdgeDim], wpfloat],
    kh_smag_e: Field[[EdgeDim, KDim], vpfloat],
    z_nabla2_e: Field[[EdgeDim, KDim], wpfloat],
    z_nabla4_e2: Field[[EdgeDim, KDim], vpfloat],
    diff_multfac_vn: Field[[KDim], wpfloat],
    nudgecoeff_e: Field[[EdgeDim], wpfloat],
    vn: Field[[EdgeDim, KDim], wpfloat],
    nudgezone_diff: vpfloat,
) -> Field[[EdgeDim, KDim], wpfloat]:
    kh_smag_e_wp, z_nabla4_e2_wp, nudgezone_diff_wp = astype(
        (kh_smag_e, z_nabla4_e2, nudgezone_diff), wpfloat
>>>>>>> 867c1c2a
    )

    vn_wp = vn + area_edge * (
        maximum(nudgezone_diff_wp * nudgecoeff_e, kh_smag_e_wp) * z_nabla2_e
        - diff_multfac_vn * z_nabla4_e2_wp * area_edge
    )
    return vn_wp


@program(grid_type=GridType.UNSTRUCTURED)
def apply_nabla2_and_nabla4_to_vn(
    area_edge: Field[[EdgeDim], wpfloat],
    kh_smag_e: Field[[EdgeDim, KDim], vpfloat],
    z_nabla2_e: Field[[EdgeDim, KDim], wpfloat],
    z_nabla4_e2: Field[[EdgeDim, KDim], vpfloat],
    diff_multfac_vn: Field[[KDim], wpfloat],
    nudgecoeff_e: Field[[EdgeDim], wpfloat],
    vn: Field[[EdgeDim, KDim], wpfloat],
    nudgezone_diff: vpfloat,
):
    _apply_nabla2_and_nabla4_to_vn(
        area_edge,
        kh_smag_e,
        z_nabla2_e,
        z_nabla4_e2,
        diff_multfac_vn,
        nudgecoeff_e,
        vn,
        nudgezone_diff,
        out=vn,
    )<|MERGE_RESOLUTION|>--- conflicted
+++ resolved
@@ -12,11 +12,7 @@
 # SPDX-License-Identifier: GPL-3.0-or-later
 from gt4py.next.common import GridType
 from gt4py.next.ffront.decorator import field_operator, program
-<<<<<<< HEAD
-from gt4py.next.ffront.fbuiltins import Field, broadcast, maximum
-=======
 from gt4py.next.ffront.fbuiltins import Field, astype, maximum
->>>>>>> 867c1c2a
 
 from icon4py.model.common.dimension import EdgeDim, KDim
 from icon4py.model.common.type_alias import vpfloat, wpfloat
@@ -24,21 +20,6 @@
 
 @field_operator
 def _apply_nabla2_and_nabla4_to_vn(
-<<<<<<< HEAD
-    area_edge: Field[[EdgeDim], float],
-    kh_smag_e: Field[[EdgeDim, KDim], float],
-    z_nabla2_e: Field[[EdgeDim, KDim], float],
-    z_nabla4_e2: Field[[EdgeDim, KDim], float],
-    diff_multfac_vn: Field[[KDim], float],
-    nudgecoeff_e: Field[[EdgeDim], float],
-    vn: Field[[EdgeDim, KDim], float],
-    nudgezone_diff: float,
-) -> Field[[EdgeDim, KDim], float]:
-    area_edge_broadcast = broadcast(area_edge, (EdgeDim, KDim))
-    vn = vn + area_edge * (
-        maximum(nudgezone_diff * nudgecoeff_e, kh_smag_e) * z_nabla2_e
-        - area_edge_broadcast * diff_multfac_vn * z_nabla4_e2
-=======
     area_edge: Field[[EdgeDim], wpfloat],
     kh_smag_e: Field[[EdgeDim, KDim], vpfloat],
     z_nabla2_e: Field[[EdgeDim, KDim], wpfloat],
@@ -50,7 +31,6 @@
 ) -> Field[[EdgeDim, KDim], wpfloat]:
     kh_smag_e_wp, z_nabla4_e2_wp, nudgezone_diff_wp = astype(
         (kh_smag_e, z_nabla4_e2, nudgezone_diff), wpfloat
->>>>>>> 867c1c2a
     )
 
     vn_wp = vn + area_edge * (
