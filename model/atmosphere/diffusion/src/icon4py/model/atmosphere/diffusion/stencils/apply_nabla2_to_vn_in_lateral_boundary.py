--- conflicted
+++ resolved
@@ -20,15 +20,6 @@
 
 @field_operator
 def _apply_nabla2_to_vn_in_lateral_boundary(
-<<<<<<< HEAD
-    z_nabla2_e: Field[[EdgeDim, KDim], float],
-    area_edge: Field[[EdgeDim], float],
-    vn: Field[[EdgeDim, KDim], float],
-    fac_bdydiff_v: float,
-) -> Field[[EdgeDim, KDim], float]:
-    vn = vn + (area_edge * fac_bdydiff_v * z_nabla2_e)
-    return vn
-=======
     z_nabla2_e: Field[[EdgeDim, KDim], wpfloat],
     area_edge: Field[[EdgeDim], wpfloat],
     vn: Field[[EdgeDim, KDim], wpfloat],
@@ -36,7 +27,6 @@
 ) -> Field[[EdgeDim, KDim], wpfloat]:
     vn_wp = vn + (z_nabla2_e * area_edge * fac_bdydiff_v)
     return vn_wp
->>>>>>> 867c1c2a
 
 
 @program(grid_type=GridType.UNSTRUCTURED)
