--- conflicted
+++ resolved
@@ -59,15 +59,9 @@
     return broadcast(0.0, (VertexDim, KDim))
 
 
-<<<<<<< HEAD
-@program
+@program(grid_type=GridType.UNSTRUCTURED, backend=backend)
 def init_zero_v_k(field: Field[[VertexDim, KDim], float]):
     _init_zero_v_k(out=field)
-=======
-@program(grid_type=GridType.UNSTRUCTURED, backend=backend)
-def set_zero_v_k(field: Field[[VertexDim, KDim], float]):
-    _set_zero_v_k(out=field)
->>>>>>> 96755a56
 
 
 @field_operator
