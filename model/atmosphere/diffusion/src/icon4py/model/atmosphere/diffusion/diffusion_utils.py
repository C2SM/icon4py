--- conflicted
+++ resolved
@@ -12,14 +12,6 @@
 # SPDX-License-Identifier: GPL-3.0-or-later
 from typing import Tuple
 
-<<<<<<< HEAD
-from gt4py.next import as_field
-from gt4py.next.common import Dimension, Field, GridType
-from gt4py.next.ffront.decorator import field_operator, program
-from gt4py.next.ffront.fbuiltins import broadcast, int32, minimum
-
-from icon4py.model.common.dimension import CellDim, EdgeDim, KDim, KHalfDim, VertexDim
-=======
 import gt4py.next as gtx
 from gt4py.next.ffront.fbuiltins import (
     broadcast,
@@ -27,35 +19,22 @@
 )
 
 from icon4py.model.common import field_type_aliases as fa
-from icon4py.model.common.dimension import KDim, VertexDim
->>>>>>> 3d1e928c
+from icon4py.model.common.dimension import CellDim, KDim, KHalfDim, VertexDim
 from icon4py.model.common.math.smagorinsky import _en_smag_fac_for_zero_nshift
 from icon4py.model.common.settings import backend, xp
 
 
-<<<<<<< HEAD
-# TODO(Magdalena): fix duplication: duplicated from test testutils/utils.py
-def zero_field(grid, *dims: Dimension, dtype=float):
-    shapex = tuple(map(lambda x: grid.size[x], dims))
-    return as_field(dims, xp.zeros(shapex, dtype=dtype))
-
-
-@field_operator
-def _identity_c_k(field: Field[[CellDim, KHalfDim], float]) -> Field[[CellDim, KHalfDim], float]:
-    return field
-
-
-@program(grid_type=GridType.UNSTRUCTURED, backend=backend)
-def copy_field(old_f: Field[[CellDim, KHalfDim], float], new_f: Field[[CellDim, KHalfDim], float]):
-=======
 @gtx.field_operator
-def _identity_c_k(field: fa.CellKField[float]) -> fa.CellKField[float]:
+def _identity_c_k(
+    field: gtx.Field[[CellDim, KHalfDim], float],
+) -> gtx.Field[[CellDim, KHalfDim], float]:
     return field
 
 
 @gtx.program(grid_type=gtx.GridType.UNSTRUCTURED, backend=backend)
-def copy_field(old_f: fa.CellKField[float], new_f: fa.CellKField[float]):
->>>>>>> 3d1e928c
+def copy_field(
+    old_f: gtx.Field[[CellDim, KHalfDim], float], new_f: gtx.Field[[CellDim, KHalfDim], float]
+):
     _identity_c_k(old_f, out=new_f)
 
 
