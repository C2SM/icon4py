--- conflicted
+++ resolved
@@ -24,59 +24,28 @@
 from icon4py.model.common.settings import backend, xp
 
 
-<<<<<<< HEAD
-# TODO(Magdalena): fix duplication: duplicated from test testutils/utils.py
-def zero_field(grid, *dims: Dimension, dtype=float):
-    shapex = tuple(map(lambda x: grid.size[x], dims))
-    return as_field(dims, xp.zeros(shapex, dtype=dtype))
-
-
-@field_operator
+@gtx.field_operator
 def _identity_c_k(field: fa.CellKField[float]) -> fa.CellKField[float]:
     return field
 
 
-@program(grid_type=GridType.UNSTRUCTURED, backend=backend)
+@gtx.program(grid_type=gtx.GridType.UNSTRUCTURED, backend=backend)
 def copy_field(old_f: fa.CellKField[float], new_f: fa.CellKField[float]):
     _identity_c_k(old_f, out=new_f)
 
 
-@field_operator
+@gtx.field_operator
 def _identity_e_k(field: fa.EdgeKField[float]) -> fa.EdgeKField[float]:
     return field
 
 
-@field_operator
+@gtx.field_operator
 def _scale_k(field: fa.KField[float], factor: float) -> fa.KField[float]:
     return field * factor
 
 
-@program(backend=backend)
+@gtx.program(backend=backend)
 def scale_k(field: fa.KField[float], factor: float, scaled_field: fa.KField[float]):
-=======
-@gtx.field_operator
-def _identity_c_k(field: gtx.Field[[CellDim, KDim], float]) -> gtx.Field[[CellDim, KDim], float]:
-    return field
-
-
-@gtx.program(grid_type=gtx.GridType.UNSTRUCTURED, backend=backend)
-def copy_field(old_f: gtx.Field[[CellDim, KDim], float], new_f: gtx.Field[[CellDim, KDim], float]):
-    _identity_c_k(old_f, out=new_f)
-
-
-@gtx.field_operator
-def _identity_e_k(field: gtx.Field[[EdgeDim, KDim], float]) -> gtx.Field[[EdgeDim, KDim], float]:
-    return field
-
-
-@gtx.field_operator
-def _scale_k(field: gtx.Field[[KDim], float], factor: float) -> gtx.Field[[KDim], float]:
-    return field * factor
-
-
-@gtx.program(backend=backend)
-def scale_k(field: gtx.Field[[KDim], float], factor: float, scaled_field: gtx.Field[[KDim], float]):
->>>>>>> b4e9967f
     _scale_k(field, factor, out=scaled_field)
 
 
@@ -90,46 +59,27 @@
     _init_zero_v_k(out=field)
 
 
-<<<<<<< HEAD
-@field_operator
+@gtx.field_operator
 def _setup_smag_limit(diff_multfac_vn: fa.KField[float]) -> fa.KField[float]:
     return 0.125 - 4.0 * diff_multfac_vn
 
 
-@field_operator
+@gtx.field_operator
 def _setup_runtime_diff_multfac_vn(k4: float, dyn_substeps: float) -> fa.KField[float]:
-=======
-@gtx.field_operator
-def _setup_smag_limit(diff_multfac_vn: gtx.Field[[KDim], float]) -> gtx.Field[[KDim], float]:
-    return 0.125 - 4.0 * diff_multfac_vn
-
-
-@gtx.field_operator
-def _setup_runtime_diff_multfac_vn(k4: float, dyn_substeps: float) -> gtx.Field[[KDim], float]:
->>>>>>> b4e9967f
     con = 1.0 / 128.0
     dyn = k4 * dyn_substeps / 3.0
     return broadcast(minimum(con, dyn), (KDim,))
 
 
-<<<<<<< HEAD
-@field_operator
+@gtx.field_operator
 def _setup_initial_diff_multfac_vn(k4: float, hdiff_efdt_ratio: float) -> fa.KField[float]:
-=======
-@gtx.field_operator
-def _setup_initial_diff_multfac_vn(k4: float, hdiff_efdt_ratio: float) -> gtx.Field[[KDim], float]:
->>>>>>> b4e9967f
     return broadcast(k4 / 3.0 * hdiff_efdt_ratio, (KDim,))
 
 
 @gtx.field_operator
 def _setup_fields_for_initial_step(
     k4: float, hdiff_efdt_ratio: float
-<<<<<<< HEAD
 ) -> Tuple[fa.KField[float], fa.KField[float]]:
-=======
-) -> Tuple[gtx.Field[[KDim], float], gtx.Field[[KDim], float]]:
->>>>>>> b4e9967f
     diff_multfac_vn = _setup_initial_diff_multfac_vn(k4, hdiff_efdt_ratio)
     smag_limit = _setup_smag_limit(diff_multfac_vn)
     return diff_multfac_vn, smag_limit
@@ -139,13 +89,8 @@
 def setup_fields_for_initial_step(
     k4: float,
     hdiff_efdt_ratio: float,
-<<<<<<< HEAD
     diff_multfac_vn: fa.KField[float],
     smag_limit: fa.KField[float],
-=======
-    diff_multfac_vn: gtx.Field[[KDim], float],
-    smag_limit: gtx.Field[[KDim], float],
->>>>>>> b4e9967f
 ):
     _setup_fields_for_initial_step(k4, hdiff_efdt_ratio, out=(diff_multfac_vn, smag_limit))
 
@@ -162,13 +107,8 @@
     hdiff_smag_z2: float,
     hdiff_smag_z3: float,
     hdiff_smag_z4: float,
-<<<<<<< HEAD
     vect_a: fa.KField[float],
 ) -> tuple[fa.KField[float], fa.KField[float], fa.KField[float]]:
-=======
-    vect_a: gtx.Field[[KDim], float],
-) -> tuple[gtx.Field[[KDim], float], gtx.Field[[KDim], float], gtx.Field[[KDim], float]]:
->>>>>>> b4e9967f
     diff_multfac_vn = _setup_runtime_diff_multfac_vn(k4, dyn_substeps)
     smag_limit = _setup_smag_limit(diff_multfac_vn)
     enh_smag_fac = _en_smag_fac_for_zero_nshift(
@@ -201,17 +141,10 @@
     hdiff_smag_z2: float,
     hdiff_smag_z3: float,
     hdiff_smag_z4: float,
-<<<<<<< HEAD
     vect_a: fa.KField[float],
     diff_multfac_vn: fa.KField[float],
     smag_limit: fa.KField[float],
     enh_smag_fac: fa.KField[float],
-=======
-    vect_a: gtx.Field[[KDim], float],
-    diff_multfac_vn: gtx.Field[[KDim], float],
-    smag_limit: gtx.Field[[KDim], float],
-    enh_smag_fac: gtx.Field[[KDim], float],
->>>>>>> b4e9967f
 ):
     _init_diffusion_local_fields_for_regular_timestemp(
         k4,
@@ -234,13 +167,8 @@
 
 
 def init_nabla2_factor_in_upper_damping_zone(
-<<<<<<< HEAD
-    k_size: int, nrdmax: int32, nshift: int, physical_heights: fa.KField[float]
+    k_size: int, nrdmax: gtx.int32, nshift: int, physical_heights: fa.KField[float]
 ) -> fa.KField[float]:
-=======
-    k_size: int, nrdmax: gtx.int32, nshift: int, physical_heights: gtx.Field[[KDim], float]
-) -> gtx.Field[[KDim], float]:
->>>>>>> b4e9967f
     """
     Calculate diff_multfac_n2w.
 
