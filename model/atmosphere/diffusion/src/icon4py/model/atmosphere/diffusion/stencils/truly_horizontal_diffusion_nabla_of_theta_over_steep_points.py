--- conflicted
+++ resolved
@@ -23,15 +23,6 @@
 def _truly_horizontal_diffusion_nabla_of_theta_over_steep_points(
     mask: Field[[CellDim, KDim], bool],
     zd_vertoffset: Field[[CECDim, KDim], int32],
-<<<<<<< HEAD
-    zd_diffcoef: Field[[CellDim, KDim], float],
-    geofac_n2s_c: Field[[CellDim], float],
-    geofac_n2s_nbh: Field[[CECDim], float],
-    vcoef: Field[[CECDim, KDim], float],
-    theta_v: Field[[CellDim, KDim], float],
-    z_temp: Field[[CellDim, KDim], float],
-) -> Field[[CellDim, KDim], float]:
-=======
     zd_diffcoef: Field[[CellDim, KDim], wpfloat],
     geofac_n2s_c: Field[[CellDim], wpfloat],
     geofac_n2s_nbh: Field[[CECDim], wpfloat],
@@ -40,7 +31,6 @@
     z_temp: Field[[CellDim, KDim], vpfloat],
 ) -> Field[[CellDim, KDim], vpfloat]:
     z_temp_wp = astype(z_temp, wpfloat)
->>>>>>> c1a5ad7b
 
     theta_v_0 = theta_v(as_offset(Koff, zd_vertoffset(C2CEC[0])))
     theta_v_1 = theta_v(as_offset(Koff, zd_vertoffset(C2CEC[1])))
