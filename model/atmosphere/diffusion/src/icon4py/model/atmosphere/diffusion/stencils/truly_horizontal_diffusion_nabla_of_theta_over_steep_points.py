--- conflicted
+++ resolved
@@ -40,19 +40,12 @@
     theta_v_1_m1 = theta_v(as_offset(Koff, zd_vertoffset(C2CEC[1]) + int32(1)))
     theta_v_2_m1 = theta_v(as_offset(Koff, zd_vertoffset(C2CEC[2]) + int32(1)))
 
-<<<<<<< HEAD
-    sum_tmp = (
-        theta_v * geofac_n2s_c
-        + geofac_n2s_nbh(C2CEC[0])
-        * (vcoef(C2CEC[0]) * theta_v_0(C2E2C[0]) + (1.0 - vcoef(C2CEC[0])) * theta_v_0_m1(C2E2C[0]))
-=======
     sum_over_neighbors = (
         geofac_n2s_nbh(C2CEC[0])
         * (
             vcoef(C2CEC[0]) * theta_v_0(C2E2C[0])
             + (wpfloat("1.0") - vcoef(C2CEC[0])) * theta_v_0_m1(C2E2C[0])
         )
->>>>>>> 867c1c2a
         + geofac_n2s_nbh(C2CEC[1])
         * (
             vcoef(C2CEC[1]) * theta_v_1(C2E2C[1])
@@ -67,13 +60,8 @@
 
     z_temp_wp = where(
         mask,
-<<<<<<< HEAD
-        z_temp + zd_diffcoef * sum_tmp,
-        z_temp,
-=======
         z_temp_wp + zd_diffcoef * (theta_v * geofac_n2s_c + sum_over_neighbors),
         z_temp_wp,
->>>>>>> 867c1c2a
     )
 
     return astype(z_temp_wp, vpfloat)
