--- conflicted
+++ resolved
@@ -107,27 +107,13 @@
 
     kh_smag_2_wp = kh_smag_2_wp * kh_smag_2_wp
 
-<<<<<<< HEAD
     kh_smag_e_wp = diff_multfac_smag_wp * sqrt(kh_smag_2_wp + kh_smag_1_wp)
-    # TODO(magdalena): change exponent back to int (workaround for gt4py)
     z_nabla2_e_wp = (
         astype(
             astype(
                 u_vert_wp(E2C2V[0]) * primal_normal_vert_x(E2ECV[0])
                 + v_vert_wp(E2C2V[0]) * primal_normal_vert_y(E2ECV[0]),
                 vpfloat,
-=======
-    kh_smag_e = diff_multfac_smag * sqrt(kh_smag_2 + kh_smag_1)
-    z_nabla2_e = (
-        (
-            (
-                u_vert(E2C2V[0]) * primal_normal_vert_x(E2ECV[0])
-                + v_vert(E2C2V[0]) * primal_normal_vert_y(E2ECV[0])
-            )
-            + (
-                u_vert(E2C2V[1]) * primal_normal_vert_x(E2ECV[1])
-                + v_vert(E2C2V[1]) * primal_normal_vert_y(E2ECV[1])
->>>>>>> f8004aae
             )
             + astype(
                 u_vert_wp(E2C2V[1]) * primal_normal_vert_x(E2ECV[1])
@@ -136,7 +122,6 @@
             ),
             wpfloat,
         )
-<<<<<<< HEAD
         - wpfloat("2.0") * vn
     ) * (inv_primal_edge_length**2)
     # TODO(magdalena): change exponent back to int (workaround for gt4py)
@@ -146,19 +131,6 @@
                 u_vert_wp(E2C2V[2]) * primal_normal_vert_x(E2ECV[2])
                 + v_vert_wp(E2C2V[2]) * primal_normal_vert_y(E2ECV[2]),
                 vpfloat,
-=======
-        - 2.0 * vn
-    ) * (inv_primal_edge_length**2)
-    z_nabla2_e = z_nabla2_e + (
-        (
-            (
-                u_vert(E2C2V[2]) * primal_normal_vert_x(E2ECV[2])
-                + v_vert(E2C2V[2]) * primal_normal_vert_y(E2ECV[2])
-            )
-            + (
-                u_vert(E2C2V[3]) * primal_normal_vert_x(E2ECV[3])
-                + v_vert(E2C2V[3]) * primal_normal_vert_y(E2ECV[3])
->>>>>>> f8004aae
             )
             + astype(
                 u_vert_wp(E2C2V[3]) * primal_normal_vert_x(E2ECV[3])
@@ -167,11 +139,7 @@
             ),
             wpfloat,
         )
-<<<<<<< HEAD
         - wpfloat("2.0") * vn
-=======
-        - 2.0 * vn
->>>>>>> f8004aae
     ) * (inv_vert_vert_length**2)
 
     z_nabla2_e_wp = wpfloat("4.0") * z_nabla2_e_wp
