--- conflicted
+++ resolved
@@ -21,33 +21,6 @@
 
 @field_operator
 def _calculate_nabla4(
-<<<<<<< HEAD
-    u_vert: Field[[VertexDim, KDim], float],
-    v_vert: Field[[VertexDim, KDim], float],
-    primal_normal_vert_v1: Field[[ECVDim], float],
-    primal_normal_vert_v2: Field[[ECVDim], float],
-    z_nabla2_e: Field[[EdgeDim, KDim], float],
-    inv_vert_vert_length: Field[[EdgeDim], float],
-    inv_primal_edge_length: Field[[EdgeDim], float],
-) -> Field[[EdgeDim, KDim], float]:
-    nabv_tang = (
-        u_vert(E2C2V[0]) * primal_normal_vert_v1(E2ECV[0])
-        + v_vert(E2C2V[0]) * primal_normal_vert_v2(E2ECV[0])
-        + u_vert(E2C2V[1]) * primal_normal_vert_v1(E2ECV[1])
-        + v_vert(E2C2V[1]) * primal_normal_vert_v2(E2ECV[1])
-    )
-
-    nabv_norm = (
-        u_vert(E2C2V[2]) * primal_normal_vert_v1(E2ECV[2])
-        + v_vert(E2C2V[2]) * primal_normal_vert_v2(E2ECV[2])
-        + u_vert(E2C2V[3]) * primal_normal_vert_v1(E2ECV[3])
-        + v_vert(E2C2V[3]) * primal_normal_vert_v2(E2ECV[3])
-    )
-
-    z_nabla4_e2 = 4.0 * (
-        (nabv_norm - 2.0 * z_nabla2_e) * (inv_vert_vert_length * inv_vert_vert_length)
-        + (nabv_tang - 2.0 * z_nabla2_e) * (inv_primal_edge_length * inv_primal_edge_length)
-=======
     u_vert: Field[[VertexDim, KDim], vpfloat],
     v_vert: Field[[VertexDim, KDim], vpfloat],
     primal_normal_vert_v1: Field[[ECVDim], wpfloat],
@@ -85,7 +58,6 @@
     z_nabla4_e2_wp = wpfloat("4.0") * (
         (nabv_norm_wp - wpfloat("2.0") * z_nabla2_e) * inv_vert_vert_length**2
         + (nabv_tang_wp - wpfloat("2.0") * z_nabla2_e) * inv_primal_edge_length**2
->>>>>>> 867c1c2a
     )
     return astype(z_nabla4_e2_wp, vpfloat)
 
