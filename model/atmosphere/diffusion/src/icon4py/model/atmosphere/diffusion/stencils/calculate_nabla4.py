# ICON4Py - ICON inspired code in Python and GT4Py
#
# Copyright (c) 2022, ETH Zurich and MeteoSwiss
# All rights reserved.
#
# This file is free software: you can redistribute it and/or modify it under
# the terms of the GNU General Public License as published by the
# Free Software Foundation, either version 3 of the License, or any later
# version. See the LICENSE.txt file at the top-level directory of this
# distribution for a copy of the license or check <https://www.gnu.org/licenses/>.
#
# SPDX-License-Identifier: GPL-3.0-or-later

from gt4py.next.common import GridType
from gt4py.next.ffront.decorator import field_operator, program
from gt4py.next.ffront.fbuiltins import Field, astype

from icon4py.model.common.dimension import E2C2V, E2ECV, ECVDim, EdgeDim, KDim, VertexDim
from icon4py.model.common.type_alias import vpfloat, wpfloat


@field_operator
def _calculate_nabla4(
    u_vert: Field[[VertexDim, KDim], vpfloat],
    v_vert: Field[[VertexDim, KDim], vpfloat],
    primal_normal_vert_v1: Field[[ECVDim], wpfloat],
    primal_normal_vert_v2: Field[[ECVDim], wpfloat],
    z_nabla2_e: Field[[EdgeDim, KDim], wpfloat],
    inv_vert_vert_length: Field[[EdgeDim], wpfloat],
    inv_primal_edge_length: Field[[EdgeDim], wpfloat],
) -> Field[[EdgeDim, KDim], vpfloat]:
    u_vert_wp, v_vert_wp = astype((u_vert, v_vert), wpfloat)

    nabv_tang_vp = astype(
        (
            u_vert_wp(E2C2V[0]) * primal_normal_vert_v1(E2ECV[0])
            + v_vert_wp(E2C2V[0]) * primal_normal_vert_v2(E2ECV[0])
        )
        + (
            u_vert_wp(E2C2V[1]) * primal_normal_vert_v1(E2ECV[1])
            + v_vert_wp(E2C2V[1]) * primal_normal_vert_v2(E2ECV[1])
        ),
        vpfloat,
    )

    nabv_norm_vp = astype(
        (
            u_vert_wp(E2C2V[2]) * primal_normal_vert_v1(E2ECV[2])
            + v_vert_wp(E2C2V[2]) * primal_normal_vert_v2(E2ECV[2])
        )
        + (
            u_vert_wp(E2C2V[3]) * primal_normal_vert_v1(E2ECV[3])
            + v_vert_wp(E2C2V[3]) * primal_normal_vert_v2(E2ECV[3])
        ),
        vpfloat,
    )
<<<<<<< HEAD

    nabv_tang_wp, nabv_norm_wp = astype((nabv_tang_vp, nabv_norm_vp), wpfloat)
    # TODO(magdalena): change exponent back to int (workaround for gt4py)
    z_nabla4_e2_wp = wpfloat("4.0") * (
        (nabv_norm_wp - wpfloat("2.0") * z_nabla2_e) * inv_vert_vert_length**2.0
        + (nabv_tang_wp - wpfloat("2.0") * z_nabla2_e) * inv_primal_edge_length**2.0
=======
    z_nabla4_e2 = 4.0 * (
        (nabv_norm - 2.0 * z_nabla2_e) * inv_vert_vert_length**2
        + (nabv_tang - 2.0 * z_nabla2_e) * inv_primal_edge_length**2
>>>>>>> f8004aae
    )
    return astype(z_nabla4_e2_wp, vpfloat)


@program(grid_type=GridType.UNSTRUCTURED)
def calculate_nabla4(
    u_vert: Field[[VertexDim, KDim], vpfloat],
    v_vert: Field[[VertexDim, KDim], vpfloat],
    primal_normal_vert_v1: Field[[ECVDim], wpfloat],
    primal_normal_vert_v2: Field[[ECVDim], wpfloat],
    z_nabla2_e: Field[[EdgeDim, KDim], wpfloat],
    inv_vert_vert_length: Field[[EdgeDim], wpfloat],
    inv_primal_edge_length: Field[[EdgeDim], wpfloat],
    z_nabla4_e2: Field[[EdgeDim, KDim], vpfloat],
):
    _calculate_nabla4(
        u_vert,
        v_vert,
        primal_normal_vert_v1,
        primal_normal_vert_v2,
        z_nabla2_e,
        inv_vert_vert_length,
        inv_primal_edge_length,
        out=z_nabla4_e2,
    )<|MERGE_RESOLUTION|>--- conflicted
+++ resolved
@@ -54,18 +54,10 @@
         ),
         vpfloat,
     )
-<<<<<<< HEAD
-
     nabv_tang_wp, nabv_norm_wp = astype((nabv_tang_vp, nabv_norm_vp), wpfloat)
-    # TODO(magdalena): change exponent back to int (workaround for gt4py)
     z_nabla4_e2_wp = wpfloat("4.0") * (
-        (nabv_norm_wp - wpfloat("2.0") * z_nabla2_e) * inv_vert_vert_length**2.0
-        + (nabv_tang_wp - wpfloat("2.0") * z_nabla2_e) * inv_primal_edge_length**2.0
-=======
-    z_nabla4_e2 = 4.0 * (
-        (nabv_norm - 2.0 * z_nabla2_e) * inv_vert_vert_length**2
-        + (nabv_tang - 2.0 * z_nabla2_e) * inv_primal_edge_length**2
->>>>>>> f8004aae
+        (nabv_norm_wp - wpfloat("2.0") * z_nabla2_e) * inv_vert_vert_length**2
+        + (nabv_tang_wp - wpfloat("2.0") * z_nabla2_e) * inv_primal_edge_length**2
     )
     return astype(z_nabla4_e2_wp, vpfloat)
 
