--- conflicted
+++ resolved
@@ -378,17 +378,6 @@
 
         self._allocate_temporary_fields()
 
-<<<<<<< HEAD
-        def _get_start_index_for_w_diffusion() -> gtx.int32:
-            cell_domain = h_grid.domain(dims.CellDim)
-            return (
-                self.grid.start_index(cell_domain(h_grid.Zone.NUDGING))
-                if self.grid.limited_area
-                else self.grid.start_index(cell_domain(h_grid.Zone.LATERAL_BOUNDARY_LEVEL_4))
-            )
-
-=======
->>>>>>> 8f8d8de7
         self.nudgezone_diff: float = 0.04 / (params.scaled_nudge_max_coeff + sys.float_info.epsilon)
         self.bdy_diff: float = 0.015 / (params.scaled_nudge_max_coeff + sys.float_info.epsilon)
         self.fac_bdydiff_v: float = (
@@ -579,33 +568,6 @@
 
         """
         num_levels = self.grid.num_levels
-<<<<<<< HEAD
-        cell_domain = h_grid.domain(dims.CellDim)
-        cell_start_interior = self.grid.start_index(cell_domain(h_grid.Zone.INTERIOR))
-
-        cell_start_nudging = self.grid.start_index(cell_domain(h_grid.Zone.NUDGING))
-        cell_end_local = self.grid.end_index(cell_domain(h_grid.Zone.LOCAL))
-        cell_end_halo = self.grid.end_index(cell_domain(h_grid.Zone.HALO))
-
-        edge_domain = h_grid.domain(dims.EdgeDim)
-        edge_start_nudging_level_2 = self.grid.start_index(edge_domain(h_grid.Zone.NUDGING_LEVEL_2))
-        edge_start_nudging = self.grid.start_index(edge_domain(h_grid.Zone.NUDGING))
-
-        edge_start_lateral_boundary_level_5 = self.grid.start_index(
-            edge_domain(h_grid.Zone.LATERAL_BOUNDARY_LEVEL_5)
-        )
-        edge_end_local = self.grid.end_index(edge_domain(h_grid.Zone.LOCAL))
-        edge_end_halo_level_2 = self.grid.end_index(edge_domain(h_grid.Zone.HALO_LEVEL_2))
-        edge_end_halo = self.grid.end_index(edge_domain(h_grid.Zone.HALO))
-
-        vertex_domain = h_grid.domain(dims.VertexDim)
-        vertex_start_lateral_boundary_level_2 = self.grid.start_index(
-            vertex_domain(h_grid.Zone.LATERAL_BOUNDARY_LEVEL_2)
-        )
-        vertex_end_local = self.grid.end_index(vertex_domain(h_grid.Zone.LOCAL))
-
-=======
->>>>>>> 8f8d8de7
         # dtime dependent: enh_smag_factor,
         cached.scale_k(self.enh_smag_fac, dtime, self.diff_multfac_smag, offset_provider={})
 
@@ -616,13 +578,8 @@
             ptr_coeff_2=self.interpolation_state.rbf_coeff_2,
             p_u_out=self.u_vert,
             p_v_out=self.v_vert,
-<<<<<<< HEAD
-            horizontal_start=vertex_start_lateral_boundary_level_2,
-            horizontal_end=vertex_end_local,
-=======
             horizontal_start=self._vertex_start_lateral_boundary_level_2,
             horizontal_end=self._vertex_end_local,
->>>>>>> 8f8d8de7
             vertical_start=0,
             vertical_end=num_levels,
             offset_provider=self.grid.offset_providers,
@@ -652,13 +609,8 @@
             kh_smag_ec=self.kh_smag_ec,
             z_nabla2_e=self.z_nabla2_e,
             smag_offset=smag_offset,
-<<<<<<< HEAD
-            horizontal_start=edge_start_lateral_boundary_level_5,
-            horizontal_end=edge_end_halo_level_2,
-=======
             horizontal_start=self._edge_start_lateral_boundary_level_5,
             horizontal_end=self._edge_end_halo_level_2,
->>>>>>> 8f8d8de7
             vertical_start=0,
             vertical_end=num_levels,
             offset_provider=self.grid.offset_providers,
@@ -704,13 +656,8 @@
             ptr_coeff_2=self.interpolation_state.rbf_coeff_2,
             p_u_out=self.u_vert,
             p_v_out=self.v_vert,
-<<<<<<< HEAD
-            horizontal_start=vertex_start_lateral_boundary_level_2,
-            horizontal_end=vertex_end_local,
-=======
             horizontal_start=self._vertex_start_lateral_boundary_level_2,
             horizontal_end=self._vertex_end_local,
->>>>>>> 8f8d8de7
             vertical_start=0,
             vertical_end=num_levels,
             offset_provider=self.grid.offset_providers,
@@ -739,17 +686,10 @@
             edge=self.horizontal_edge_index,
             nudgezone_diff=self.nudgezone_diff,
             fac_bdydiff_v=self.fac_bdydiff_v,
-<<<<<<< HEAD
-            start_2nd_nudge_line_idx_e=gtx.int32(edge_start_nudging_level_2),
-            limited_area=self.grid.limited_area,
-            horizontal_start=edge_start_lateral_boundary_level_5,
-            horizontal_end=edge_end_local,
-=======
             start_2nd_nudge_line_idx_e=self._edge_start_nudging_level_2,
             limited_area=self.grid.limited_area,
             horizontal_start=self._edge_start_lateral_boundary_level_5,
             horizontal_end=self._edge_end_local,
->>>>>>> 8f8d8de7
             vertical_start=0,
             vertical_end=num_levels,
             offset_provider=self.grid.offset_providers,
@@ -803,13 +743,8 @@
             thresh_tdiff=self.thresh_tdiff,
             smallest_vpfloat=constants.DBL_EPS,
             kh_smag_e=self.kh_smag_e,
-<<<<<<< HEAD
-            horizontal_start=edge_start_nudging,
-            horizontal_end=edge_end_halo,
-=======
             horizontal_start=self._edge_start_nudging,
             horizontal_end=self._edge_end_halo,
->>>>>>> 8f8d8de7
             vertical_start=(num_levels - 2),
             vertical_end=num_levels,
             offset_provider=self.grid.offset_providers,
