--- conflicted
+++ resolved
@@ -354,13 +354,9 @@
     """Class that configures diffusion and does one diffusion step."""
 
     def __init__(
-<<<<<<< HEAD
-        self, exchange: decomposition.ExchangeRuntime = decomposition.SingleNodeExchange(),
-=======
         self,
         backend: backend.Backend,
         exchange: decomposition.ExchangeRuntime = decomposition.SingleNodeExchange(),
->>>>>>> 3b07704d
     ):
         self._backend = backend
         self._exchange = exchange
@@ -497,14 +493,11 @@
         )
 
         self._determine_horizontal_domains()
-<<<<<<< HEAD
-=======
 
         self.compile_time_connectivities = orchestration.build_compile_time_connectivities(
             self.grid.offset_providers
         )
 
->>>>>>> 3b07704d
         self._initialized = True
 
     @property
