# ICON4Py - ICON inspired code in Python and GT4Py
#
# Copyright (c) 2022-2024, ETH Zurich and MeteoSwiss
# All rights reserved.
#
# Please, refer to the LICENSE file in the root directory.
# SPDX-License-Identifier: BSD-3-Clause

import dataclasses
import enum
import functools
import logging
import math
import sys
from typing import Any, Final, Literal

import gt4py.next as gtx
<<<<<<< HEAD
from gt4py.next import int32
=======
import gt4py.next.typing as gtx_typing
>>>>>>> 6c64f5bf

import icon4py.model.common.grid.states as grid_states
import icon4py.model.common.states.prognostic_state as prognostics
from icon4py.model.atmosphere.diffusion import diffusion_states, diffusion_utils
from icon4py.model.atmosphere.diffusion.diffusion_utils import (
    copy_field,
    init_diffusion_local_fields_for_regular_timestep,
    scale_k,
    setup_fields_for_initial_step,
)
from icon4py.model.atmosphere.diffusion.stencils.apply_diffusion_to_theta_and_exner import (
    apply_diffusion_to_theta_and_exner,
)
from icon4py.model.atmosphere.diffusion.stencils.apply_diffusion_to_vn import apply_diffusion_to_vn
from icon4py.model.atmosphere.diffusion.stencils.apply_diffusion_to_w_and_compute_horizontal_gradients_for_turbulence import (
    apply_diffusion_to_w_and_compute_horizontal_gradients_for_turbulence,
)
from icon4py.model.atmosphere.diffusion.stencils.calculate_diagnostic_quantities_for_turbulence import (
    calculate_diagnostic_quantities_for_turbulence,
)
from icon4py.model.atmosphere.diffusion.stencils.calculate_enhanced_diffusion_coefficients_for_grid_point_cold_pools import (
    calculate_enhanced_diffusion_coefficients_for_grid_point_cold_pools,
)
from icon4py.model.atmosphere.diffusion.stencils.calculate_nabla2_and_smag_coefficients_for_vn import (
    calculate_nabla2_and_smag_coefficients_for_vn,
)
from icon4py.model.common import constants, dimension as dims, field_type_aliases as fa
from icon4py.model.common.decomposition import definitions as decomposition
from icon4py.model.common.grid import horizontal as h_grid, icon as icon_grid, vertical as v_grid
from icon4py.model.common.interpolation.stencils.mo_intp_rbf_rbf_vec_interpol_vertex import (
    mo_intp_rbf_rbf_vec_interpol_vertex,
)
from icon4py.model.common.model_options import setup_program
from icon4py.model.common.orchestration import decorator as dace_orchestration
from icon4py.model.common.utils import data_allocation as data_alloc


"""
Diffusion module ported from ICON mo_nh_diffusion.f90.

Supports only diffusion_type (=hdiff_order) 5 from the diffusion namelist.
"""

log = logging.getLogger(__name__)


class DiffusionType(int, enum.Enum):
    """
    Order of nabla operator for diffusion.

    Note: Called `hdiff_order` in `mo_diffusion_nml.f90`.
    Note: We currently only support type 5.
    """

    NO_DIFFUSION = -1  #: no diffusion
    LINEAR_2ND_ORDER = 2  #: 2nd order linear diffusion on all vertical levels
    SMAGORINSKY_NO_BACKGROUND = 3  #: Smagorinsky diffusion without background diffusion
    LINEAR_4TH_ORDER = 4  #: 4th order linear diffusion on all vertical levels
    SMAGORINSKY_4TH_ORDER = 5  #: Smagorinsky diffusion with fourth-order background diffusion


class TurbulenceShearForcingType(int, enum.Enum):
    """
    Type of shear forcing used in turbulance.

    Note: called `itype_sher` in `mo_turbdiff_nml.f90`
    """

    VERTICAL_OF_HORIZONTAL_WIND = 0  #: only vertical shear of horizontal wind
    VERTICAL_HORIZONTAL_OF_HORIZONTAL_WIND = (
        1  #: as `VERTICAL_ONLY` plus horizontal shar correction
    )
    VERTICAL_HORIZONTAL_OF_HORIZONTAL_VERTICAL_WIND = (
        2  #: as `VERTICAL_HORIZONTAL_OF_HORIZONTAL_WIND` plus shear form vertical velocity
    )
    VERTICAL_HORIZONTAL_OF_HORIZONTAL_WIND_LTHESH = 3  #: same as `VERTICAL_HORIZONTAL_OF_HORIZONTAL_WIND` but scaling of coarse-grid horizontal shear production term with 1/sqrt(Ri) (if LTKESH = TRUE)


class DiffusionConfig:
    """
    Contains necessary parameter to configure a diffusion run.

    Encapsulates namelist parameters and derived parameters.
    Values should be read from configuration.
    Default values are taken from the defaults in the corresponding ICON Fortran namelist files.
    """

    # TODO(halungge): to be read from config
    # TODO(halungge):  handle dependencies on other namelists (see below...)

    def __init__(
        self,
        diffusion_type: DiffusionType = DiffusionType.SMAGORINSKY_4TH_ORDER,
        hdiff_w=True,
        hdiff_vn=True,
        hdiff_temp=True,
        type_vn_diffu: int = 1,
        smag_3d: bool = False,
        type_t_diffu: int = 2,
        hdiff_efdt_ratio: float = 36.0,
        hdiff_w_efdt_ratio: float = 15.0,
        smagorinski_scaling_factor: float = 0.015,
        n_substeps: int = 5,
        zdiffu_t: bool = True,
        thslp_zdiffu: float = 0.025,
        thhgtd_zdiffu: float = 200.0,
        velocity_boundary_diffusion_denom: float = 200.0,
        temperature_boundary_diffusion_denom: float = 135.0,
        _nudge_max_coeff: float | None = None,  # default is set in __init__
        max_nudging_coefficient: float | None = None,  # default is set in __init__
        nudging_decay_rate: float = 2.0,
        shear_type: TurbulenceShearForcingType = TurbulenceShearForcingType.VERTICAL_OF_HORIZONTAL_WIND,
        ltkeshs: bool = True,
    ):
        """Set the diffusion configuration parameters with the ICON default values."""
        # parameters from namelist diffusion_nml

        self.diffusion_type: int = diffusion_type

        #: If True, apply diffusion on the vertical wind field
        #: Called 'lhdiff_w' in mo_diffusion_nml.f90
        self.apply_to_vertical_wind: bool = hdiff_w

        #: True apply diffusion on the horizontal wind field, is ONLY used in mo_nh_stepping.f90
        #: Called 'lhdiff_vn' in mo_diffusion_nml.f90
        self.apply_to_horizontal_wind = hdiff_vn

        #:  If True, apply horizontal diffusion to temperature field
        #: Called 'lhdiff_temp' in mo_diffusion_nml.f90
        self.apply_to_temperature: bool = hdiff_temp

        #: If True, compute 3D Smagorinsky diffusion coefficient
        #: Called 'lsmag_3d' in mo_diffusion_nml.f90
        self.compute_3d_smag_coeff: bool = smag_3d

        #: Options for discretizing the Smagorinsky momentum diffusion
        #: Called 'itype_vn_diffu' in mo_diffusion_nml.f90
        self.type_vn_diffu: int = type_vn_diffu

        #: Options for discretizing the Smagorinsky temperature diffusion
        #: Called 'itype_t_diffu' in mo_diffusion_nml.f90
        self.type_t_diffu: int = type_t_diffu

        #: Ratio of e-folding time to (2*)time step
        #: Called 'hdiff_efdt_ratio' in mo_diffusion_nml.f90
        self.hdiff_efdt_ratio: float = hdiff_efdt_ratio

        #: Ratio of e-folding time to time step for w diffusion (NH only)
        #: Called 'hdiff_w_efdt_ratio' in mo_diffusion_nml.f90.
        self.hdiff_w_efdt_ratio: float = hdiff_w_efdt_ratio

        #: Scaling factor for Smagorinsky diffusion at height hdiff_smag_z and below
        #: Called 'hdiff_smag_fac' in mo_diffusion_nml.f90
        self.smagorinski_scaling_factor: float = smagorinski_scaling_factor

        #: If True, apply truly horizontal temperature diffusion over steep slopes
        #: Called 'l_zdiffu_t' in mo_nonhydrostatic_nml.f90
        self.apply_zdiffusion_t: bool = zdiffu_t

        #:slope threshold (temperature diffusion): is used to build up an index list for application of truly horizontal diffusion in mo_vertical_grid.f90
        self.thslp_zdiffu = thslp_zdiffu
        #: threshold [m] for height difference between adjacent grid points, defaults to 200m (temperature diffusion)
        self.thhgtd_zdiffu = thhgtd_zdiffu

        # from other namelists:
        # from parent namelist mo_nonhydrostatic_nml

        #: Number of dynamics substeps per fast-physics step
        #: Called 'ndyn_substeps' in mo_nonhydrostatic_nml.f90
        self.ndyn_substeps: int = n_substeps

        # namelist mo_gridref_nml.f90

        #: Denominator for temperature boundary diffusion
        #: Called 'denom_diffu_t' in mo_gridref_nml.f90
        self.temperature_boundary_diffusion_denominator: float = (
            temperature_boundary_diffusion_denom
        )

        #: Denominator for velocity boundary diffusion
        #: Called 'denom_diffu_v' in mo_gridref_nml.f90
        self.velocity_boundary_diffusion_denominator: float = velocity_boundary_diffusion_denom

        # parameters from namelist: mo_interpol_nml.f90

        #: Parameter describing the lateral boundary nudging in limited area mode.
        #:
        #: Maximal value of the nudging coefficients used cell row bordering the boundary interpolation zone,
        #: from there nudging coefficients decay exponentially with `nudge_efold_width` in units of cell rows.
        #: Called 'nudge_max_coeff' in mo_interpol_nml.f90.
        #: Note: The user can pass the ICON namelist paramter `nudge_max_coeff` as `_nudge_max_coeff` or
        #: the properly scaled one as `max_nudging_coefficient`,
        #: see the comment in mo_interpol_nml.f90
        #: TODO: This code is duplicated in `solve_nonhydro.py`, clean this up when implementing proper configuration handling.
        if _nudge_max_coeff is not None and max_nudging_coefficient is not None:
            raise ValueError(
                "Cannot set both '_max_nudging_coefficient' and 'scaled_max_nudging_coefficient'."
            )
        elif max_nudging_coefficient is not None:
            self.max_nudging_coefficient: float = max_nudging_coefficient
        elif _nudge_max_coeff is not None:
            self.max_nudging_coefficient: float = (
                constants.DEFAULT_DYNAMICS_TO_PHYSICS_TIMESTEP_RATIO * _nudge_max_coeff
            )
        else:  # default value in ICON
            self.max_nudging_coefficient: float = (
                constants.DEFAULT_DYNAMICS_TO_PHYSICS_TIMESTEP_RATIO * 0.02
            )

        #: Exponential decay rate (in units of cell rows) of the lateral boundary nudging coefficients
        #: Called 'nudge_efold_width' in mo_interpol_nml.f90
        self.nudge_efold_width: float = nudging_decay_rate

        #: Type of shear forcing used in turbulence
        #: Called 'itype_shear' in mo_turbdiff_nml.f90
        self.shear_type = shear_type

        #: Consider separate horizontal shear production in TKE-equation.
        #: Called 'ltkeshs' in mo_turbdiff_nml.f90
        self.ltkeshs = ltkeshs

        self._validate()

    def _validate(self):
        """Apply consistency checks and validation on configuration parameters."""
        if self.diffusion_type != 5:
            raise NotImplementedError(
                "Only diffusion type 5 = `Smagorinsky diffusion with fourth-order background "
                "diffusion` is implemented"
            )

        if self.diffusion_type < 0:
            self.apply_to_temperature = False
            self.apply_to_horizontal_wind = False
            self.apply_to_vertical_wind = False

        if self.shear_type not in (
            TurbulenceShearForcingType.VERTICAL_OF_HORIZONTAL_WIND,
            TurbulenceShearForcingType.VERTICAL_HORIZONTAL_OF_HORIZONTAL_VERTICAL_WIND,
        ):
            raise NotImplementedError(
                f"Turbulence Shear only {TurbulenceShearForcingType.VERTICAL_OF_HORIZONTAL_WIND} "
                f"and {TurbulenceShearForcingType.VERTICAL_HORIZONTAL_OF_HORIZONTAL_VERTICAL_WIND} "
                f"implemented"
            )

    @functools.cached_property
    def substep_as_float(self):
        return float(self.ndyn_substeps)


@dataclasses.dataclass(frozen=True)
class DiffusionParams:
    """Calculates derived quantities depending on the diffusion config."""

    config: dataclasses.InitVar[DiffusionConfig]
    K2: Final[float] = dataclasses.field(init=False)
    K4: Final[float] = dataclasses.field(init=False)
    K6: Final[float] = dataclasses.field(init=False)
    K4W: Final[float] = dataclasses.field(init=False)
    smagorinski_factor: Final[float] = dataclasses.field(init=False)
    smagorinski_height: Final[float] = dataclasses.field(init=False)

    def __post_init__(self, config):
        object.__setattr__(
            self,
            "K2",
            (1.0 / (config.hdiff_efdt_ratio * 8.0) if config.hdiff_efdt_ratio > 0.0 else 0.0),
        )
        object.__setattr__(self, "K4", self.K2 / 8.0)
        object.__setattr__(self, "K6", self.K2 / 64.0)
        object.__setattr__(
            self,
            "K4W",
            (1.0 / (config.hdiff_w_efdt_ratio * 36.0) if config.hdiff_w_efdt_ratio > 0 else 0.0),
        )

        (
            smagorinski_factor,
            smagorinski_height,
        ) = self._determine_smagorinski_factor(config)
        object.__setattr__(self, "smagorinski_factor", smagorinski_factor)
        object.__setattr__(self, "smagorinski_height", smagorinski_height)

    def _determine_smagorinski_factor(self, config: DiffusionConfig):
        """Enhanced Smagorinsky diffusion factor.

        Smagorinsky diffusion factor is defined as a profile in height
        above sea level with 4 height sections.

        It is calculated/used only in the case of diffusion_type 3 or 5
        """
        match config.diffusion_type:
            case 5:
                (
                    smagorinski_factor,
                    smagorinski_height,
                ) = diffusion_type_5_smagorinski_factor(config)
            case 4:
                # according to mo_nh_diffusion.f90 this isn't used anywhere the factor is only
                # used for diffusion_type (3,5) but the defaults are only defined for iequations=3
                smagorinski_factor = (
                    config.smagorinski_scaling_factor
                    if config.smagorinski_scaling_factor
                    else 0.15,
                )
                smagorinski_height = None
            case _:
                raise NotImplementedError("Only implemented for diffusion type 4 and 5")
                smagorinski_factor = None
                smagorinski_height = None
                pass
        return smagorinski_factor, smagorinski_height


def diffusion_type_5_smagorinski_factor(config: DiffusionConfig):
    """
    Initialize Smagorinski factors used in diffusion type 5.

    The calculation and magic numbers are taken from mo_diffusion_nml.f90
    """
    magic_sqrt = math.sqrt(1600.0 * (1600 + 50000.0))
    magic_fac2_value = 2e-6 * (1600.0 + 25000.0 + magic_sqrt)
    magic_z2 = 1600.0 + 50000.0 + magic_sqrt
    factor = (config.smagorinski_scaling_factor, magic_fac2_value, 0.0, 1.0)
    heights = (32500.0, magic_z2, 50000.0, 90000.0)
    return factor, heights


class Diffusion:
    """Class that configures diffusion and does one diffusion step."""

    def __init__(
        self,
        grid: icon_grid.IconGrid,
        config: DiffusionConfig,
        params: DiffusionParams,
        vertical_grid: v_grid.VerticalGrid,
        metric_state: diffusion_states.DiffusionMetricState,
        interpolation_state: diffusion_states.DiffusionInterpolationState,
        edge_params: grid_states.EdgeParams,
        cell_params: grid_states.CellParams,
<<<<<<< HEAD
        backend: gtx.backend.Backend | Literal["gpu", "cpu"] | dict[str, Any] | None = None,
=======
        backend: gtx_typing.Backend | None,
>>>>>>> 6c64f5bf
        orchestration: bool = False,
        exchange: decomposition.ExchangeRuntime | None = None,
    ):
        self._backend = backend
        self._orchestration = orchestration
        self._exchange = exchange or decomposition.SingleNodeExchange()
        self.config = config
        self._params = params
        self._grid = grid
        self._vertical_grid = vertical_grid
        self._metric_state = metric_state
        self._interpolation_state = interpolation_state
        self._edge_params = edge_params
        self._cell_params = cell_params

        self.halo_exchange_wait = decomposition.create_halo_exchange_wait(
            self._exchange
        )  # wait on a communication handle
        self.rd_o_cvd: float = constants.GAS_CONSTANT_DRY_AIR / (
            constants.CPD - constants.GAS_CONSTANT_DRY_AIR
        )
        #: threshold temperature deviation from neighboring grid points hat activates extra diffusion against runaway cooling
        self.thresh_tdiff: float = -5.0
        self._horizontal_start_index_w_diffusion: gtx.int32 = gtx.int32(0)

        self.nudgezone_diff: float = 0.04 / (
            config.max_nudging_coefficient + sys.float_info.epsilon
        )
        self.bdy_diff: float = 0.015 / (config.max_nudging_coefficient + sys.float_info.epsilon)
        self.fac_bdydiff_v: float = (
            math.sqrt(config.substep_as_float) / config.velocity_boundary_diffusion_denominator
        )

        self.smag_offset: float = 0.25 * params.K4 * config.substep_as_float
        self.diff_multfac_w: float = min(1.0 / 48.0, params.K4W * config.substep_as_float)
        self._determine_horizontal_domains()

        self.mo_intp_rbf_rbf_vec_interpol_vertex = setup_program(
            backend=self._backend,
            program=mo_intp_rbf_rbf_vec_interpol_vertex,
            constant_args={
                "ptr_coeff_1": self._interpolation_state.rbf_coeff_1,
                "ptr_coeff_2": self._interpolation_state.rbf_coeff_2,
            },
            horizontal_sizes={
                "horizontal_start": self._vertex_start_lateral_boundary_level_2,
                "horizontal_end": self._vertex_end_local,
            },
            vertical_sizes={"vertical_start": 0, "vertical_end": self._grid.num_levels},
            offset_provider=self._grid.connectivities,
        )

        self.calculate_nabla2_and_smag_coefficients_for_vn = setup_program(
            backend=self._backend,
            program=calculate_nabla2_and_smag_coefficients_for_vn,
            constant_args={
                "tangent_orientation": self._edge_params.tangent_orientation,
                "inv_primal_edge_length": self._edge_params.inverse_primal_edge_lengths,
                "inv_vert_vert_length": self._edge_params.inverse_vertex_vertex_lengths,
                "primal_normal_vert_x": self._edge_params.primal_normal_vert[0],
                "primal_normal_vert_y": self._edge_params.primal_normal_vert[1],
                "dual_normal_vert_x": self._edge_params.dual_normal_vert[0],
                "dual_normal_vert_y": self._edge_params.dual_normal_vert[1],
            },
            horizontal_sizes={
                "horizontal_start": self._edge_start_lateral_boundary_level_5,
                "horizontal_end": self._edge_end_halo_level_2,
            },
            vertical_sizes={"vertical_start": 0, "vertical_end": self._grid.num_levels},
            offset_provider=self._grid.connectivities,
        )

        self.calculate_diagnostic_quantities_for_turbulence = setup_program(
            backend=self._backend,
            program=calculate_diagnostic_quantities_for_turbulence,
            constant_args={
                "e_bln_c_s": self._interpolation_state.e_bln_c_s,
                "geofac_div": self._interpolation_state.geofac_div,
                "wgtfac_c": self._metric_state.wgtfac_c,
            },
            horizontal_sizes={
                "horizontal_start": self._cell_start_nudging,
                "horizontal_end": self._cell_end_local,
            },
            vertical_sizes={"vertical_start": 1, "vertical_end": self._grid.num_levels},
            offset_provider=self._grid.connectivities,
        )
        self.apply_diffusion_to_vn = setup_program(
            backend=self._backend,
            program=apply_diffusion_to_vn,
            constant_args={
                "primal_normal_vert_v1": self._edge_params.primal_normal_vert[0],
                "primal_normal_vert_v2": self._edge_params.primal_normal_vert[1],
                "inv_vert_vert_length": self._edge_params.inverse_vertex_vertex_lengths,
                "inv_primal_edge_length": self._edge_params.inverse_primal_edge_lengths,
                "area_edge": self._edge_params.edge_areas,
                "nudgecoeff_e": self._interpolation_state.nudgecoeff_e,
                "nudgezone_diff": self.nudgezone_diff,
                "fac_bdydiff_v": self.fac_bdydiff_v,
                "limited_area": self._grid.limited_area,
            },
            horizontal_sizes={
                "horizontal_start": self._edge_start_lateral_boundary_level_5,
                "horizontal_end": self._edge_end_local,
                "start_2nd_nudge_line_idx_e": self._edge_start_nudging_level_2,
            },
            vertical_sizes={"vertical_start": 0, "vertical_end": self._grid.num_levels},
            offset_provider=self._grid.connectivities,
        )
        self.apply_diffusion_to_w_and_compute_horizontal_gradients_for_turbulence = setup_program(
            backend=self._backend,
            program=apply_diffusion_to_w_and_compute_horizontal_gradients_for_turbulence,
            constant_args={
                "geofac_n2s": self._interpolation_state.geofac_n2s,
                "geofac_grg_x": self._interpolation_state.geofac_grg_x,
                "geofac_grg_y": self._interpolation_state.geofac_grg_y,
                "area": self._cell_params.area,
                "diff_multfac_w": self.diff_multfac_w,
                "type_shear": gtx.int32(
                    self.config.shear_type.value
                ),  # DaCe parser peculiarity (does not work as gtx.int32)
            },
            horizontal_sizes={
                "horizontal_start": self._horizontal_start_index_w_diffusion,
                "horizontal_end": self._cell_end_halo,
                "halo_idx": self._cell_end_local,
                "interior_idx": self._cell_start_interior,
            },
            vertical_sizes={
                "vertical_start": 0,
                "vertical_end": self._grid.num_levels,
                "nrdmax": gtx.int32(  # DaCe parser peculiarity (does not work as gtx.int32)
                    self._vertical_grid.end_index_of_damping_layer + 1
                ),  # +1 since Fortran includes boundaries
            },
            offset_provider=self._grid.connectivities,
        )
        self.calculate_enhanced_diffusion_coefficients_for_grid_point_cold_pools = setup_program(
            backend=self._backend,
            program=calculate_enhanced_diffusion_coefficients_for_grid_point_cold_pools,
            constant_args={
                "theta_ref_mc": self._metric_state.theta_ref_mc,
                "thresh_tdiff": self.thresh_tdiff,
                "smallest_vpfloat": constants.DBL_EPS,
            },
            horizontal_sizes={
                "horizontal_start": self._edge_start_nudging,
                "horizontal_end": self._edge_end_halo,
            },
            vertical_sizes={
                "vertical_start": self._grid.num_levels - 2,
                "vertical_end": self._grid.num_levels,
            },
            offset_provider=self._grid.connectivities,
        )
        self.apply_diffusion_to_theta_and_exner = setup_program(
            backend=self._backend,
            program=apply_diffusion_to_theta_and_exner,
            constant_args={
                "geofac_div": self._interpolation_state.geofac_div,
                "mask": self._metric_state.mask_hdiff,
                "zd_vertoffset": self._metric_state.zd_vertoffset,
                "zd_diffcoef": self._metric_state.zd_diffcoef,
                "vcoef": self._metric_state.zd_intcoef,
                "geofac_n2s_c": self._interpolation_state.geofac_n2s_c,
                "geofac_n2s_nbh": self._interpolation_state.geofac_n2s_nbh,
                "inv_dual_edge_length": self._edge_params.inverse_dual_edge_lengths,
                "area": self._cell_params.area,
                "apply_zdiffusion_t": self.config.apply_zdiffusion_t,
                "rd_o_cvd": self.rd_o_cvd,
            },
            horizontal_sizes={
                "horizontal_start": self._cell_start_nudging,
                "horizontal_end": self._cell_end_local,
            },
            vertical_sizes={
                "vertical_start": 0,
                "vertical_end": self._grid.num_levels,
            },
            offset_provider=self._grid.connectivities,
        )
        self.copy_field = setup_program(backend=self._backend, program=copy_field)
        self.scale_k = setup_program(backend=self._backend, program=scale_k)
        self.setup_fields_for_initial_step = setup_program(
            backend=self._backend, program=setup_fields_for_initial_step
        )

        self.init_diffusion_local_fields_for_regular_timestep = setup_program(
            backend=self._backend,
            program=init_diffusion_local_fields_for_regular_timestep,
            offset_provider={"Koff": dims.KDim},
        )

        self._allocate_temporary_fields()

        self.init_diffusion_local_fields_for_regular_timestep(
            params.K4,
            config.substep_as_float,
            *params.smagorinski_factor,
            *params.smagorinski_height,
            self._vertical_grid.interface_physical_height,
            self.diff_multfac_vn,
            self.smag_limit,
            self.enh_smag_fac,
            offset_provider={"Koff": dims.KDim},
        )
        setup_program(
            backend=self._backend,
            program=diffusion_utils.init_nabla2_factor_in_upper_damping_zone,
            constant_args={
                "physical_heights": self._vertical_grid.interface_physical_height,
                "nshift": 0,
            },
            vertical_sizes={
                "vertical_start": 1,
                "vertical_end": gtx.int32(self._vertical_grid.end_index_of_damping_layer + 1),
                "end_index_of_damping_layer": self._vertical_grid.end_index_of_damping_layer,
                "heights_1": self._vertical_grid.interface_physical_height.ndarray[1].item(),
                "heights_nrd_shift": self._vertical_grid.interface_physical_height.ndarray[
                    self._vertical_grid.end_index_of_damping_layer + 1
                ].item(),
            },
        )(diff_multfac_n2w=self.diff_multfac_n2w)

        # TODO(edopao): we should call gtx.common.offset_provider_to_type()
        #   but this requires some changes in gt4py domain inference.
        self.compile_time_connectivities = self._grid.connectivities

    def _allocate_temporary_fields(self):
        self.diff_multfac_vn = data_alloc.zero_field(self._grid, dims.KDim, backend=self._backend)
        self.diff_multfac_n2w = data_alloc.zero_field(self._grid, dims.KDim, backend=self._backend)
        self.smag_limit = data_alloc.zero_field(self._grid, dims.KDim, backend=self._backend)
        self.enh_smag_fac = data_alloc.zero_field(self._grid, dims.KDim, backend=self._backend)
        self.u_vert = data_alloc.zero_field(
            self._grid, dims.VertexDim, dims.KDim, backend=self._backend
        )
        self.v_vert = data_alloc.zero_field(
            self._grid, dims.VertexDim, dims.KDim, backend=self._backend
        )
        self.kh_smag_e = data_alloc.zero_field(
            self._grid, dims.EdgeDim, dims.KDim, backend=self._backend
        )
        self.kh_smag_ec = data_alloc.zero_field(
            self._grid, dims.EdgeDim, dims.KDim, backend=self._backend
        )
        self.z_nabla2_e = data_alloc.zero_field(
            self._grid, dims.EdgeDim, dims.KDim, backend=self._backend
        )
        self.diff_multfac_smag = data_alloc.zero_field(self._grid, dims.KDim, backend=self._backend)
        # TODO(halungge): this is KHalfDim
        self.vertical_index = data_alloc.index_field(
            self._grid, dims.KDim, extend={dims.KDim: 1}, backend=self._backend
        )
        self.horizontal_cell_index = data_alloc.index_field(
            self._grid, dims.CellDim, backend=self._backend
        )
        self.horizontal_edge_index = data_alloc.index_field(
            self._grid, dims.EdgeDim, backend=self._backend
        )
        self.w_tmp = data_alloc.zero_field(
            self._grid, dims.CellDim, dims.KDim, extend={dims.KDim: 1}, backend=self._backend
        )
        self.theta_v_tmp = data_alloc.zero_field(
            self._grid, dims.CellDim, dims.KDim, backend=self._backend
        )

    def _determine_horizontal_domains(self):
        cell_domain = h_grid.domain(dims.CellDim)
        edge_domain = h_grid.domain(dims.EdgeDim)
        vertex_domain = h_grid.domain(dims.VertexDim)

        def _get_start_index_for_w_diffusion() -> gtx.int32:
            return (
                self._grid.start_index(cell_domain(h_grid.Zone.NUDGING))
                if self._grid.limited_area
                else self._grid.start_index(cell_domain(h_grid.Zone.LATERAL_BOUNDARY_LEVEL_4))
            )

        self._cell_start_interior = self._grid.start_index(cell_domain(h_grid.Zone.INTERIOR))
        self._cell_start_nudging = self._grid.start_index(cell_domain(h_grid.Zone.NUDGING))
        self._cell_end_local = self._grid.end_index(cell_domain(h_grid.Zone.LOCAL))
        self._cell_end_halo = self._grid.end_index(cell_domain(h_grid.Zone.HALO))

        self._edge_start_lateral_boundary_level_5 = self._grid.start_index(
            edge_domain(h_grid.Zone.LATERAL_BOUNDARY_LEVEL_5)
        )
        self._edge_start_nudging = self._grid.start_index(edge_domain(h_grid.Zone.NUDGING))
        self._edge_start_nudging_level_2 = self._grid.start_index(
            edge_domain(h_grid.Zone.NUDGING_LEVEL_2)
        )
        self._edge_end_local = self._grid.end_index(edge_domain(h_grid.Zone.LOCAL))
        self._edge_end_halo = self._grid.end_index(edge_domain(h_grid.Zone.HALO))
        self._edge_end_halo_level_2 = self._grid.end_index(edge_domain(h_grid.Zone.HALO_LEVEL_2))

        self._vertex_start_lateral_boundary_level_2 = self._grid.start_index(
            vertex_domain(h_grid.Zone.LATERAL_BOUNDARY_LEVEL_2)
        )
        self._vertex_end_local = self._grid.end_index(vertex_domain(h_grid.Zone.LOCAL))

        self._horizontal_start_index_w_diffusion = _get_start_index_for_w_diffusion()

    def initial_run(
        self,
        diagnostic_state: diffusion_states.DiffusionDiagnosticState,
        prognostic_state: prognostics.PrognosticState,
        dtime: float,
    ):
        """
        Calculate initial diffusion step.

        In ICON at the start of the simulation diffusion is run with a parameter linit = True:

        'For real-data runs, perform an extra diffusion call before the first time
        step because no other filtering of the interpolated velocity field is done'

        This run uses special values for diff_multfac_vn, smag_limit and smag_offset

        """
        diff_multfac_vn = data_alloc.zero_field(self._grid, dims.KDim, backend=self._backend)
        smag_limit = data_alloc.zero_field(self._grid, dims.KDim, backend=self._backend)

        self.setup_fields_for_initial_step(
            self._params.K4,
            self.config.hdiff_efdt_ratio,
            diff_multfac_vn,
            smag_limit,
        )
        self._do_diffusion_step(
            diagnostic_state, prognostic_state, dtime, diff_multfac_vn, smag_limit, 0.0
        )
        self._sync_cell_fields(prognostic_state)

    def run(
        self,
        diagnostic_state: diffusion_states.DiffusionDiagnosticState,
        prognostic_state: prognostics.PrognosticState,
        dtime: float,
    ):
        """
        Do one diffusion step within regular time loop.

        runs a diffusion step for the parameter linit=False, within regular time loop.
        """

        self._do_diffusion_step(
            diagnostic_state=diagnostic_state,
            prognostic_state=prognostic_state,
            dtime=dtime,
            diff_multfac_vn=self.diff_multfac_vn,
            smag_limit=self.smag_limit,
            smag_offset=self.smag_offset,
        )

    def _sync_cell_fields(self, prognostic_state):
        """
        Communicate theta_v, exner and w.

        communication only done in original code if the following condition applies:
        IF ( linit .OR. (iforcing /= inwp .AND. iforcing /= iaes) ) THEN
        """
        log.debug("communication of prognostic cell fields: theta, w, exner - start")
        self._exchange.exchange_and_wait(
            dims.CellDim,
            prognostic_state.w,
            prognostic_state.theta_v,
            prognostic_state.exner,
        )
        log.debug("communication of prognostic cell fields: theta, w, exner - done")

    @dace_orchestration.orchestrate
    def _do_diffusion_step(
        self,
        diagnostic_state: diffusion_states.DiffusionDiagnosticState,
        prognostic_state: prognostics.PrognosticState,
        dtime: float,
        diff_multfac_vn: fa.KField[float],
        smag_limit: fa.KField[float],
        smag_offset: float,
    ):
        """
        Run a diffusion step.

        Args:
            diagnostic_state: output argument, data class that contains diagnostic variables
            prognostic_state: output argument, data class that contains prognostic variables
            dtime: the time step,
            diff_multfac_vn:
            smag_limit:
            smag_offset:

        """
        self.scale_k(self.enh_smag_fac, dtime, self.diff_multfac_smag)

        log.debug("rbf interpolation 1: start")
        self.mo_intp_rbf_rbf_vec_interpol_vertex(
            p_e_in=prognostic_state.vn,
            p_u_out=self.u_vert,
            p_v_out=self.v_vert,
        )
        log.debug("rbf interpolation 1: end")

        # 2.  HALO EXCHANGE -- CALL sync_patch_array_mult u_vert and v_vert
        log.debug("communication rbf extrapolation of vn - start")
        self._exchange(
            self.u_vert,
            self.v_vert,
            dim=dims.VertexDim,
            wait=True,
        )
        log.debug("communication rbf extrapolation of vn - end")

        log.debug("running stencil 01(calculate_nabla2_and_smag_coefficients_for_vn): start")
        self.calculate_nabla2_and_smag_coefficients_for_vn(
            diff_multfac_smag=self.diff_multfac_smag,
            u_vert=self.u_vert,
            v_vert=self.v_vert,
            vn=prognostic_state.vn,
            smag_limit=smag_limit,
            kh_smag_e=self.kh_smag_e,
            kh_smag_ec=self.kh_smag_ec,
            z_nabla2_e=self.z_nabla2_e,
            smag_offset=smag_offset,
        )
        log.debug("running stencil 01 (calculate_nabla2_and_smag_coefficients_for_vn): end")
        if (
            self.config.shear_type
            >= TurbulenceShearForcingType.VERTICAL_HORIZONTAL_OF_HORIZONTAL_WIND
            or self.config.ltkeshs
        ):
            log.debug(
                "running stencils 02 03 (calculate_diagnostic_quantities_for_turbulence): start"
            )
            self.calculate_diagnostic_quantities_for_turbulence(
                kh_smag_ec=self.kh_smag_ec,
                vn=prognostic_state.vn,
                diff_multfac_smag=self.diff_multfac_smag,
                div_ic=diagnostic_state.div_ic,
                hdef_ic=diagnostic_state.hdef_ic,
            )
            log.debug(
                "running stencils 02 03 (calculate_diagnostic_quantities_for_turbulence): end"
            )

        # HALO EXCHANGE  IF (discr_vn > 1) THEN CALL sync_patch_array
        # TODO(halungge): move this up and do asynchronous exchange
        if self.config.type_vn_diffu > 1:
            log.debug("communication rbf extrapolation of z_nable2_e - start")
            self._exchange(self.z_nabla2_e, dim=dims.EdgeDim, wait=True)
            log.debug("communication rbf extrapolation of z_nable2_e - end")

        log.debug("2nd rbf interpolation: start")
        self.mo_intp_rbf_rbf_vec_interpol_vertex(
            p_e_in=self.z_nabla2_e,
            ptr_coeff_1=self._interpolation_state.rbf_coeff_1,
            ptr_coeff_2=self._interpolation_state.rbf_coeff_2,
            p_u_out=self.u_vert,
            p_v_out=self.v_vert,
            horizontal_start=self._vertex_start_lateral_boundary_level_2,
            horizontal_end=self._vertex_end_local,
            vertical_start=0,
            vertical_end=self._grid.num_levels,
            offset_provider=self._grid.connectivities,
        )
        log.debug("2nd rbf interpolation: end")

        # 6.  HALO EXCHANGE -- CALL sync_patch_array_mult (Vertex Fields)
        log.debug("communication rbf extrapolation of z_nable2_e - start")
        self._exchange(
            self.u_vert,
            self.v_vert,
            dim=dims.VertexDim,
            wait=True,
        )
        log.debug("communication rbf extrapolation of z_nable2_e - end")

        log.debug("running stencils 04 05 06 (apply_diffusion_to_vn): start")
        self.apply_diffusion_to_vn(
            u_vert=self.u_vert,
            v_vert=self.v_vert,
            z_nabla2_e=self.z_nabla2_e,
            kh_smag_e=self.kh_smag_e,
            diff_multfac_vn=diff_multfac_vn,
            vn=prognostic_state.vn,
        )
        log.debug("running stencils 04 05 06 (apply_diffusion_to_vn): end")

        log.debug("communication of prognistic.vn : start")
        handle_edge_comm = self._exchange(prognostic_state.vn, dim=dims.EdgeDim, wait=False)

        log.debug(
            "running stencils 07 08 09 10 (apply_diffusion_to_w_and_compute_horizontal_gradients_for_turbulence): start"
        )
        # TODO(halungge): get rid of this copying. So far passing an empty buffer instead did not verify?
        self.copy_field(prognostic_state.w, self.w_tmp)

        self.apply_diffusion_to_w_and_compute_horizontal_gradients_for_turbulence(
            w_old=self.w_tmp,
            w=prognostic_state.w,
            dwdx=diagnostic_state.dwdx,
            dwdy=diagnostic_state.dwdy,
            diff_multfac_w=self.diff_multfac_w,
            diff_multfac_n2w=self.diff_multfac_n2w,
        )
        log.debug(
            "running stencils 07 08 09 10 (apply_diffusion_to_w_and_compute_horizontal_gradients_for_turbulence): end"
        )

        if self.config.apply_to_temperature:
            log.debug(
                "running fused stencils 11 12 (calculate_enhanced_diffusion_coefficients_for_grid_point_cold_pools): start"
            )

            self.calculate_enhanced_diffusion_coefficients_for_grid_point_cold_pools(
                theta_v=prognostic_state.theta_v,
                kh_smag_e=self.kh_smag_e,
            )
            log.debug(
                "running stencils 11 12 (calculate_enhanced_diffusion_coefficients_for_grid_point_cold_pools): end"
            )
            log.debug("running stencil 13 to 16 (apply_diffusion_to_theta_and_exner): start")
            self.copy_field(
                prognostic_state.theta_v, self.theta_v_tmp
            )  # TODO(): write in a way that we can avoid the copy

            self.apply_diffusion_to_theta_and_exner(
                kh_smag_e=self.kh_smag_e,
                theta_v_in=self.theta_v_tmp,
                theta_v=prognostic_state.theta_v,
                exner=prognostic_state.exner,
            )
            log.debug("running stencil 13 to 16 apply_diffusion_to_theta_and_exner: end")

        self.halo_exchange_wait(
            handle_edge_comm
        )  # need to do this here, since we currently only use 1 communication object.
        log.debug("communication of prognogistic.vn - end")

    # TODO(kotsaloscv): It is unsafe to set it as cached property -demands more testing-
    def orchestration_uid(self) -> str:
        """Unique id based on the runtime state of the Diffusion object. It is used for caching in DaCe Orchestration."""
        members_to_disregard = [
            "_backend",
            "_exchange",
            "_grid",
            "compile_time_connectivities",
            *[
                name
                for name in self.__dict__
                if isinstance(self.__dict__[name], gtx_typing.Program)
            ],
        ]
        return dace_orchestration.generate_orchestration_uid(
            self, members_to_disregard=members_to_disregard
        )<|MERGE_RESOLUTION|>--- conflicted
+++ resolved
@@ -15,11 +15,7 @@
 from typing import Any, Final, Literal
 
 import gt4py.next as gtx
-<<<<<<< HEAD
-from gt4py.next import int32
-=======
 import gt4py.next.typing as gtx_typing
->>>>>>> 6c64f5bf
 
 import icon4py.model.common.grid.states as grid_states
 import icon4py.model.common.states.prognostic_state as prognostics
@@ -362,11 +358,7 @@
         interpolation_state: diffusion_states.DiffusionInterpolationState,
         edge_params: grid_states.EdgeParams,
         cell_params: grid_states.CellParams,
-<<<<<<< HEAD
-        backend: gtx.backend.Backend | Literal["gpu", "cpu"] | dict[str, Any] | None = None,
-=======
-        backend: gtx_typing.Backend | None,
->>>>>>> 6c64f5bf
+        backend: gtx_typing.Backend | Literal["gpu", "cpu"] | dict[str, Any] | None = None,
         orchestration: bool = False,
         exchange: decomposition.ExchangeRuntime | None = None,
     ):
