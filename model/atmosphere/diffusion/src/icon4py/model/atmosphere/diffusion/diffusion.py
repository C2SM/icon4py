--- conflicted
+++ resolved
@@ -29,10 +29,6 @@
     run_gtfn_cached,
     run_gtfn_imperative,
     run_gtfn_gpu_cached,
-<<<<<<< HEAD
-    run_gtfn_gpu,
-=======
->>>>>>> 00c6752e
 )
 
 from icon4py.model.atmosphere.diffusion.diffusion_states import (
@@ -110,17 +106,11 @@
 cached_backend = run_gtfn_cached
 compiled_backend = run_gtfn
 imperative_backend = run_gtfn_imperative
-<<<<<<< HEAD
-backend = run_gtfn_cached  #
-#backend = run_gtfn_gpu_cached
-backend = cached_backend
-=======
 
 if os.environ.get("GT4PY_GPU"):
     backend = run_gtfn_gpu_cached
 else:
     backend = run_gtfn_cached
->>>>>>> 00c6752e
 
 class DiffusionType(int, Enum):
     """
@@ -584,11 +574,7 @@
 
         def _index_field(dim: Dimension, size=None):
             size = size if size else self.grid.size[dim]
-<<<<<<< HEAD
-            return as_field((dim,), cp.arange(size, dtype=int32))
-=======
             return as_field((dim,), xp.arange(size, dtype=int32))
->>>>>>> 00c6752e
 
         self.diff_multfac_vn = _allocate(KDim)
 
@@ -606,11 +592,7 @@
         self.horizontal_cell_index = _index_field(CellDim)
         self.horizontal_edge_index = _index_field(EdgeDim)
         self.w_tmp = as_field(
-<<<<<<< HEAD
-            (CellDim, KDim), cp.zeros((self.grid.num_cells, self.grid.num_levels + 1), dtype=float)
-=======
             (CellDim, KDim), xp.zeros((self.grid.num_cells, self.grid.num_levels + 1), dtype=float)
->>>>>>> 00c6752e
         )
 
     def initial_run(
