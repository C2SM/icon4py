--- conflicted
+++ resolved
@@ -14,30 +14,20 @@
 import enum
 from typing import Final, Optional
 
-<<<<<<< HEAD
-from icon4py.model.common import field_type_aliases as fa
+
 import gt4py.next as gtx
 from gt4py.next import int32
-=======
->>>>>>> c33682ea
-
-import gt4py.next as gtx
 
 from icon4py.model.atmosphere.diffusion import diffusion_utils, diffusion_states, cached
 from icon4py.model.common import field_type_aliases as fa, constants, dimension as dims
 from icon4py.model.common.decomposition import definitions as decomposition
-<<<<<<< HEAD
 from icon4py.model.common.decomposition import mpi_decomposition
-from icon4py.model.common import dimension as dims
-from icon4py.model.common.grid import horizontal as h_grid, vertical as v_grid, icon as icon_grid
-=======
 from icon4py.model.common.grid import (
     horizontal as h_grid,
     vertical as v_grid,
     icon as icon_grid,
     geometry,
 )
->>>>>>> c33682ea
 from icon4py.model.common.utils import gt4py_field_allocation as field_alloc
 import icon4py.model.common.states.prognostic_state as prognostics
 from icon4py.model.common.settings import xp
@@ -430,55 +420,11 @@
             physical_heights=self.vertical_grid.interface_physical_height,
             nrdmax=self.vertical_grid.end_index_of_damping_layer,
         )
-<<<<<<< HEAD
-        self._horizontal_start_index_w_diffusion = _get_start_index_for_w_diffusion()
-
-        self.klevels = self.grid.num_levels
-        self.cell_start_interior = self.grid.get_start_index(
-            dims.CellDim, h_grid.HorizontalMarkerIndex.interior(dims.CellDim)
-        )
-        self.cell_start_nudging = self.grid.get_start_index(
-            dims.CellDim, h_grid.HorizontalMarkerIndex.nudging(dims.CellDim)
-        )
-        self.cell_end_local = self.grid.get_end_index(
-            dims.CellDim, h_grid.HorizontalMarkerIndex.local(dims.CellDim)
-        )
-        self.cell_end_halo = self.grid.get_end_index(
-            dims.CellDim, h_grid.HorizontalMarkerIndex.halo(dims.CellDim)
-        )
-
-        self.edge_start_nudging_plus_one = self.grid.get_start_index(
-            dims.EdgeDim, h_grid.HorizontalMarkerIndex.nudging(dims.EdgeDim) + 1
-        )
-        self.edge_start_nudging = self.grid.get_start_index(
-            dims.EdgeDim, h_grid.HorizontalMarkerIndex.nudging(dims.EdgeDim)
-        )
-        self.edge_start_lb_plus4 = self.grid.get_start_index(
-            dims.EdgeDim, h_grid.HorizontalMarkerIndex.lateral_boundary(dims.EdgeDim) + 4
-        )
-        self.edge_end_local = self.grid.get_end_index(
-            dims.EdgeDim, h_grid.HorizontalMarkerIndex.local(dims.EdgeDim)
-        )
-        self.edge_end_local_minus2 = self.grid.get_end_index(
-            dims.EdgeDim, h_grid.HorizontalMarkerIndex.local(dims.EdgeDim) - 2
-        )
-        self.edge_end_halo = self.grid.get_end_index(
-            dims.EdgeDim, h_grid.HorizontalMarkerIndex.halo(dims.EdgeDim)
-        )
-
-        self.vertex_start_lb_plus1 = self.grid.get_start_index(
-            dims.VertexDim, h_grid.HorizontalMarkerIndex.lateral_boundary(dims.VertexDim) + 1
-        )
-        self.vertex_end_local = self.grid.get_end_index(
-            dims.VertexDim, h_grid.HorizontalMarkerIndex.local(dims.VertexDim)
-        )
+        self._determine_horizontal_domains()
 
         self.compile_time_connectivities = build_compile_time_connectivities(
             self.grid.offset_providers
         )
-=======
-        self._determine_horizontal_domains()
->>>>>>> c33682ea
 
         self._initialized = True
 
@@ -640,10 +586,6 @@
             smag_offset:
 
         """
-<<<<<<< HEAD
-=======
-        num_levels = self.grid.num_levels
->>>>>>> c33682ea
         # dtime dependent: enh_smag_factor,
         cached.scale_k.with_connectivities(self.compile_time_connectivities)(
             self.enh_smag_fac, dtime, self.diff_multfac_smag, offset_provider={}
@@ -658,17 +600,10 @@
             ptr_coeff_2=self.interpolation_state.rbf_coeff_2,
             p_u_out=self.u_vert,
             p_v_out=self.v_vert,
-<<<<<<< HEAD
-            horizontal_start=self.vertex_start_lb_plus1,
-            horizontal_end=self.vertex_end_local,
-            vertical_start=0,
-            vertical_end=self.klevels,
-=======
             horizontal_start=self._vertex_start_lateral_boundary_level_2,
             horizontal_end=self._vertex_end_local,
             vertical_start=0,
-            vertical_end=num_levels,
->>>>>>> c33682ea
+            vertical_end=self.grid.num_levels,
             offset_provider=self.grid.offset_providers,
         )
         log.debug("rbf interpolation 1: end")
@@ -698,17 +633,10 @@
             kh_smag_ec=self.kh_smag_ec,
             z_nabla2_e=self.z_nabla2_e,
             smag_offset=smag_offset,
-<<<<<<< HEAD
-            horizontal_start=self.edge_start_lb_plus4,
-            horizontal_end=self.edge_end_local_minus2,
-            vertical_start=0,
-            vertical_end=self.klevels,
-=======
             horizontal_start=self._edge_start_lateral_boundary_level_5,
             horizontal_end=self._edge_end_halo_level_2,
             vertical_start=0,
-            vertical_end=num_levels,
->>>>>>> c33682ea
+            vertical_end=self.grid.num_levels,
             offset_provider=self.grid.offset_providers,
         )
         log.debug("running stencil 01 (calculate_nabla2_and_smag_coefficients_for_vn): end")
@@ -730,17 +658,10 @@
                 wgtfac_c=self.metric_state.wgtfac_c,
                 div_ic=diagnostic_state.div_ic,
                 hdef_ic=diagnostic_state.hdef_ic,
-<<<<<<< HEAD
-                horizontal_start=self.cell_start_nudging,
-                horizontal_end=self.cell_end_local,
-                vertical_start=1,
-                vertical_end=self.klevels,
-=======
                 horizontal_start=self._cell_start_nudging,
                 horizontal_end=self._cell_end_local,
                 vertical_start=1,
-                vertical_end=num_levels,
->>>>>>> c33682ea
+                vertical_end=self.grid.num_levels,
                 offset_provider=self.grid.offset_providers,
             )
             log.debug(
@@ -763,17 +684,10 @@
             ptr_coeff_2=self.interpolation_state.rbf_coeff_2,
             p_u_out=self.u_vert,
             p_v_out=self.v_vert,
-<<<<<<< HEAD
-            horizontal_start=self.vertex_start_lb_plus1,
-            horizontal_end=self.vertex_end_local,
-            vertical_start=0,
-            vertical_end=self.klevels,
-=======
             horizontal_start=self._vertex_start_lateral_boundary_level_2,
             horizontal_end=self._vertex_end_local,
             vertical_start=0,
-            vertical_end=num_levels,
->>>>>>> c33682ea
+            vertical_end=self.grid.num_levels,
             offset_provider=self.grid.offset_providers,
         )
         log.debug("2nd rbf interpolation: end")
@@ -800,21 +714,12 @@
             edge=self.horizontal_edge_index,
             nudgezone_diff=self.nudgezone_diff,
             fac_bdydiff_v=self.fac_bdydiff_v,
-<<<<<<< HEAD
-            start_2nd_nudge_line_idx_e=int32(self.edge_start_nudging_plus_one),
-            limited_area=self.grid.limited_area,
-            horizontal_start=self.edge_start_lb_plus4,
-            horizontal_end=self.edge_end_local,
-            vertical_start=0,
-            vertical_end=self.klevels,
-=======
             start_2nd_nudge_line_idx_e=self._edge_start_nudging_level_2,
             limited_area=self.grid.limited_area,
             horizontal_start=self._edge_start_lateral_boundary_level_5,
             horizontal_end=self._edge_end_local,
             vertical_start=0,
-            vertical_end=num_levels,
->>>>>>> c33682ea
+            vertical_end=self.grid.num_levels,
             offset_provider=self.grid.offset_providers,
         )
         log.debug("running stencils 04 05 06 (apply_diffusion_to_vn): end")
@@ -846,18 +751,7 @@
             diff_multfac_n2w=self.diff_multfac_n2w,
             k=self.vertical_index,
             cell=self.horizontal_cell_index,
-<<<<<<< HEAD
             nrdmax=int32(
-                self.vertical_params.end_index_of_damping_layer + 1
-            ),  # +1 since Fortran includes boundaries
-            interior_idx=int32(self.cell_start_interior),
-            halo_idx=int32(self.cell_end_local),
-            horizontal_start=self._horizontal_start_index_w_diffusion,
-            horizontal_end=self.cell_end_halo,
-            vertical_start=0,
-            vertical_end=self.klevels,
-=======
-            nrdmax=gtx.int32(
                 self.vertical_grid.end_index_of_damping_layer + 1
             ),  # +1 since Fortran includes boundaries
             interior_idx=self._cell_start_interior,
@@ -865,8 +759,7 @@
             horizontal_start=self._horizontal_start_index_w_diffusion,
             horizontal_end=self._cell_end_halo,
             vertical_start=0,
-            vertical_end=num_levels,
->>>>>>> c33682ea
+            vertical_end=self.grid.num_levels,
             offset_provider=self.grid.offset_providers,
         )
         log.debug(
@@ -885,17 +778,10 @@
             thresh_tdiff=self.thresh_tdiff,
             smallest_vpfloat=constants.DBL_EPS,
             kh_smag_e=self.kh_smag_e,
-<<<<<<< HEAD
-            horizontal_start=self.edge_start_nudging,
-            horizontal_end=self.edge_end_halo,
-            vertical_start=(self.klevels - 2),
-            vertical_end=self.klevels,
-=======
             horizontal_start=self._edge_start_nudging,
             horizontal_end=self._edge_end_halo,
-            vertical_start=(num_levels - 2),
-            vertical_end=num_levels,
->>>>>>> c33682ea
+            vertical_start=(self.grid.num_levels - 2),
+            vertical_end=self.grid.num_levels,
             offset_provider=self.grid.offset_providers,
         )
         log.debug(
@@ -909,17 +795,10 @@
             theta_v=prognostic_state.theta_v,
             geofac_div=self.interpolation_state.geofac_div,
             z_temp=self.z_temp,
-<<<<<<< HEAD
-            horizontal_start=self.cell_start_nudging,
-            horizontal_end=self.cell_end_local,
-            vertical_start=0,
-            vertical_end=self.klevels,
-=======
             horizontal_start=self._cell_start_nudging,
             horizontal_end=self._cell_end_local,
             vertical_start=0,
-            vertical_end=num_levels,
->>>>>>> c33682ea
+            vertical_end=self.grid.num_levels,
             offset_provider=self.grid.offset_providers,
         )
         log.debug("running stencils 13_14 (calculate_nabla2_for_theta): end")
@@ -938,17 +817,10 @@
                 vcoef=self.metric_state.zd_intcoef,
                 theta_v=prognostic_state.theta_v,
                 z_temp=self.z_temp,
-<<<<<<< HEAD
-                horizontal_start=self.cell_start_nudging,
-                horizontal_end=self.cell_end_local,
-                vertical_start=0,
-                vertical_end=self.klevels,
-=======
                 horizontal_start=self._cell_start_nudging,
                 horizontal_end=self._cell_end_local,
                 vertical_start=0,
-                vertical_end=num_levels,
->>>>>>> c33682ea
+                vertical_end=self.grid.num_levels,
                 offset_provider=self.grid.offset_providers,
             )
 
@@ -962,17 +834,10 @@
             theta_v=prognostic_state.theta_v,
             exner=prognostic_state.exner,
             rd_o_cvd=self.rd_o_cvd,
-<<<<<<< HEAD
-            horizontal_start=self.cell_start_nudging,
-            horizontal_end=self.cell_end_local,
-            vertical_start=0,
-            vertical_end=self.klevels,
-=======
             horizontal_start=self._cell_start_nudging,
             horizontal_end=self._cell_end_local,
             vertical_start=0,
-            vertical_end=num_levels,
->>>>>>> c33682ea
+            vertical_end=self.grid.num_levels,
             offset_provider={},
         )
         log.debug("running stencil 16 (update_theta_and_exner): end")
