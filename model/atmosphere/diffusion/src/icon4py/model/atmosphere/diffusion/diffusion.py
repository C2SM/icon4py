--- conflicted
+++ resolved
@@ -76,7 +76,6 @@
 from icon4py.model.common.model_backend import backend
 
 import dace
-from dace.transformation.auto import auto_optimize as autoopt
 from gt4py.next.program_processors.runners.dace import run_dace_cpu 
 from icon4py.model.common.decomposition.mpi_decomposition import GHexMultiNodeExchange
 from icon4py.model.common.decomposition import definitions, mpi_decomposition
@@ -95,14 +94,6 @@
 # flake8: noqa
 log = logging.getLogger(__name__)
 
-<<<<<<< HEAD
-cached_backend = run_gtfn_cached
-compiled_backend = run_gtfn
-imperative_backend = run_gtfn_imperative
-backend = run_dace_cpu  #
-
-=======
->>>>>>> 96755a56
 
 class DiffusionType(int, Enum):
     """
@@ -639,16 +630,7 @@
         vertex_end_local = self.grid.get_end_index(
             VertexDim, HorizontalMarkerIndex.local(VertexDim)
         )
-        
-        connectivity_V2E = self.grid.get_offset_provider("V2E")
-        connectivity_E2C2V = self.grid.get_offset_provider("E2C2V")
-        connectivity_E2ECV = self.grid.get_offset_provider("E2ECV")
-        connectivity_C2E = self.grid.get_offset_provider("C2E")
-        connectivity_C2CE = self.grid.get_offset_provider("C2CE")
-        connectivity_C2E2CO = self.grid.get_offset_provider("C2E2CO")
-        connectivity_E2C = self.grid.get_offset_provider("E2C")
-        connectivity_C2E2C = self.grid.get_offset_provider("C2E2C")
-        connectivity_C2CEC = self.grid.get_offset_provider("C2CEC")
+
         wait_on_comm_handle = mpi_decomposition.WaitOnCommHandle(self._exchange._comm) if isinstance(self._exchange, GHexMultiNodeExchange) else definitions.WaitOnCommHandle()
 
         def dace_jit(fuse_func):
@@ -678,15 +660,7 @@
                                     __domain_descriptor_VertexDim_ptr=ghex.expose_cpp_ptr(self._exchange._domain_descriptors[VertexDim]) if isinstance(self._exchange, GHexMultiNodeExchange) else None,
                                     __domain_descriptor_EdgeDim_ptr=ghex.expose_cpp_ptr(self._exchange._domain_descriptors[EdgeDim]) if isinstance(self._exchange, GHexMultiNodeExchange) else None,
                                     #
-                                    __connectivity_V2E=connectivity_V2E.table,
-                                    __connectivity_E2C2V=connectivity_E2C2V.table,
-                                    __connectivity_E2ECV=connectivity_E2ECV.table,
-                                    __connectivity_C2E=connectivity_C2E.table,
-                                    __connectivity_C2CE=connectivity_C2CE.table,
-                                    __connectivity_C2E2CO=connectivity_C2E2CO.table,
-                                    __connectivity_E2C=connectivity_E2C.table,
-                                    __connectivity_C2E2C=connectivity_C2E2C.table,
-                                    __connectivity_C2CEC=connectivity_C2CEC.table,
+                                    **{f"__connectivity_{k}":v.table for k,v in self.grid.offset_providers.items() if hasattr(v, "table")}
                                 )
                 else:
                     fuse_func(*args, **kwargs)
@@ -694,13 +668,11 @@
 
         @dace_jit
         def fuse():
-            scale_k.with_backend(backend)(
-                self.enh_smag_fac, dtime, self.diff_multfac_smag, offset_provider={}
-            )
-
-<<<<<<< HEAD
+            # dtime dependent: enh_smag_factor,
+            scale_k(self.enh_smag_fac, dtime, self.diff_multfac_smag, offset_provider={})
+
             log.debug("rbf interpolation 1: start")
-            mo_intp_rbf_rbf_vec_interpol_vertex.with_backend(backend)(
+            mo_intp_rbf_rbf_vec_interpol_vertex(
                 p_e_in=prognostic_state.vn,
                 ptr_coeff_1=self.interpolation_state.rbf_coeff_1,
                 ptr_coeff_2=self.interpolation_state.rbf_coeff_2,
@@ -710,78 +682,17 @@
                 horizontal_end=vertex_end_local,
                 vertical_start=0,
                 vertical_end=klevels,
-                offset_provider={"V2E": connectivity_V2E}
+                offset_provider=self.grid.offset_providers,
             )
             log.debug("rbf interpolation 1: end")
 
+            # 2.  HALO EXCHANGE -- CALL sync_patch_array_mult u_vert and v_vert
             log.debug("communication rbf extrapolation of vn - start")
             self._exchange(self.u_vert, self.v_vert, dim=VertexDim, wait=True)
             log.debug("communication rbf extrapolation of vn - end")
 
             log.debug("running stencil 01(calculate_nabla2_and_smag_coefficients_for_vn): start")
-            calculate_nabla2_and_smag_coefficients_for_vn.with_backend(backend)(
-=======
-        # dtime dependent: enh_smag_factor,
-        scale_k(self.enh_smag_fac, dtime, self.diff_multfac_smag, offset_provider={})
-
-        log.debug("rbf interpolation 1: start")
-        mo_intp_rbf_rbf_vec_interpol_vertex(
-            p_e_in=prognostic_state.vn,
-            ptr_coeff_1=self.interpolation_state.rbf_coeff_1,
-            ptr_coeff_2=self.interpolation_state.rbf_coeff_2,
-            p_u_out=self.u_vert,
-            p_v_out=self.v_vert,
-            horizontal_start=vertex_start_lb_plus1,
-            horizontal_end=vertex_end_local,
-            vertical_start=0,
-            vertical_end=klevels,
-            offset_provider=self.grid.offset_providers,
-        )
-        log.debug("rbf interpolation 1: end")
-
-        # 2.  HALO EXCHANGE -- CALL sync_patch_array_mult u_vert and v_vert
-        log.debug("communication rbf extrapolation of vn - start")
-        self._exchange.exchange_and_wait(VertexDim, self.u_vert, self.v_vert)
-        log.debug("communication rbf extrapolation of vn - end")
-
-        log.debug("running stencil 01(calculate_nabla2_and_smag_coefficients_for_vn): start")
-        calculate_nabla2_and_smag_coefficients_for_vn(
-            diff_multfac_smag=self.diff_multfac_smag,
-            tangent_orientation=self.edge_params.tangent_orientation,
-            inv_primal_edge_length=self.edge_params.inverse_primal_edge_lengths,
-            inv_vert_vert_length=self.edge_params.inverse_vertex_vertex_lengths,
-            u_vert=self.u_vert,
-            v_vert=self.v_vert,
-            primal_normal_vert_x=self.edge_params.primal_normal_vert[0],
-            primal_normal_vert_y=self.edge_params.primal_normal_vert[1],
-            dual_normal_vert_x=self.edge_params.dual_normal_vert[0],
-            dual_normal_vert_y=self.edge_params.dual_normal_vert[1],
-            vn=prognostic_state.vn,
-            smag_limit=smag_limit,
-            kh_smag_e=self.kh_smag_e,
-            kh_smag_ec=self.kh_smag_ec,
-            z_nabla2_e=self.z_nabla2_e,
-            smag_offset=smag_offset,
-            horizontal_start=edge_start_lb_plus4,
-            horizontal_end=edge_end_local_minus2,
-            vertical_start=0,
-            vertical_end=klevels,
-            offset_provider=self.grid.offset_providers,
-        )
-        log.debug("running stencil 01 (calculate_nabla2_and_smag_coefficients_for_vn): end")
-        if (
-            self.config.shear_type
-            >= TurbulenceShearForcingType.VERTICAL_HORIZONTAL_OF_HORIZONTAL_WIND
-        ):
-            log.debug(
-                "running stencils 02 03 (calculate_diagnostic_quantities_for_turbulence): start"
-            )
-            calculate_diagnostic_quantities_for_turbulence(
-                kh_smag_ec=self.kh_smag_ec,
-                vn=prognostic_state.vn,
-                e_bln_c_s=self.interpolation_state.e_bln_c_s,
-                geofac_div=self.interpolation_state.geofac_div,
->>>>>>> 96755a56
+            calculate_nabla2_and_smag_coefficients_for_vn(
                 diff_multfac_smag=self.diff_multfac_smag,
                 tangent_orientation=self.edge_params.tangent_orientation,
                 inv_primal_edge_length=self.edge_params.inverse_primal_edge_lengths,
@@ -802,14 +713,7 @@
                 horizontal_end=edge_end_local_minus2,
                 vertical_start=0,
                 vertical_end=klevels,
-<<<<<<< HEAD
-                offset_provider={
-                    "E2C2V": connectivity_E2C2V,
-                    "E2ECV": connectivity_E2ECV,
-                },
-=======
                 offset_provider=self.grid.offset_providers,
->>>>>>> 96755a56
             )
             log.debug("running stencil 01 (calculate_nabla2_and_smag_coefficients_for_vn): end")
 
@@ -820,7 +724,7 @@
                 log.debug(
                     "running stencils 02 03 (calculate_diagnostic_quantities_for_turbulence): start"
                 )
-                calculate_diagnostic_quantities_for_turbulence.with_backend(backend)(
+                calculate_diagnostic_quantities_for_turbulence(
                     kh_smag_ec=self.kh_smag_ec,
                     vn=prognostic_state.vn,
                     e_bln_c_s=self.interpolation_state.e_bln_c_s,
@@ -833,11 +737,7 @@
                     horizontal_end=cell_end_local,
                     vertical_start=1,
                     vertical_end=klevels,
-                    offset_provider={
-                        "C2E": connectivity_C2E,
-                        "C2CE": connectivity_C2CE,
-                        "Koff": KDim,
-                    },
+                    offset_provider=self.grid.offset_providers,
                 )
                 log.debug(
                     "running stencils 02 03 (calculate_diagnostic_quantities_for_turbulence): end"
@@ -851,7 +751,7 @@
                 log.debug("communication rbf extrapolation of z_nable2_e - end")
 
             log.debug("2nd rbf interpolation: start")
-            mo_intp_rbf_rbf_vec_interpol_vertex.with_backend(backend)(
+            mo_intp_rbf_rbf_vec_interpol_vertex(
                 p_e_in=self.z_nabla2_e,
                 ptr_coeff_1=self.interpolation_state.rbf_coeff_1,
                 ptr_coeff_2=self.interpolation_state.rbf_coeff_2,
@@ -861,7 +761,7 @@
                 horizontal_end=vertex_end_local,
                 vertical_start=0,
                 vertical_end=klevels,
-                offset_provider={"V2E": connectivity_V2E},
+                offset_provider=self.grid.offset_providers,
             )
             log.debug("2nd rbf interpolation: end")
 
@@ -870,9 +770,8 @@
             self._exchange(self.u_vert, self.v_vert, dim=VertexDim, wait=True)
             log.debug("communication rbf extrapolation of z_nable2_e - end")
 
-<<<<<<< HEAD
             log.debug("running stencils 04 05 06 (apply_diffusion_to_vn): start")
-            apply_diffusion_to_vn.with_backend(backend)(
+            apply_diffusion_to_vn(
                 u_vert=self.u_vert,
                 v_vert=self.v_vert,
                 primal_normal_vert_v1=self.edge_params.primal_normal_vert[0],
@@ -894,13 +793,10 @@
                 horizontal_end=edge_end_local,
                 vertical_start=0,
                 vertical_end=klevels,
-                offset_provider={
-                    "E2C2V": connectivity_E2C2V,
-                    "E2ECV": connectivity_E2ECV,
-                },
+                offset_provider=self.grid.offset_providers,
             )
             log.debug("running stencils 04 05 06 (apply_diffusion_to_vn): end")
-            
+
             log.debug("communication of prognistic.vn : start")
             handle_edge_comm = self._exchange(prognostic_state.vn, dim=EdgeDim, wait=False)
 
@@ -908,8 +804,8 @@
                 "running stencils 07 08 09 10 (apply_diffusion_to_w_and_compute_horizontal_gradients_for_turbulence): start"
             )
             # TODO (magdalena) get rid of this copying. So far passing an empty buffer instead did not verify?
-            copy_field.with_backend(backend)(prognostic_state.w, self.w_tmp, offset_provider={})
-            apply_diffusion_to_w_and_compute_horizontal_gradients_for_turbulence.with_backend(backend)(
+            copy_field(prognostic_state.w, self.w_tmp, offset_provider={})
+            apply_diffusion_to_w_and_compute_horizontal_gradients_for_turbulence(
                 area=self.cell_params.area,
                 geofac_n2s=self.interpolation_state.geofac_n2s,
                 geofac_grg_x=self.interpolation_state.geofac_grg_x,
@@ -932,9 +828,7 @@
                 horizontal_end=cell_end_halo,
                 vertical_start=0,
                 vertical_end=klevels,
-                offset_provider={
-                    "C2E2CO": connectivity_C2E2CO,
-                },
+                offset_provider=self.grid.offset_providers,
             )
             log.debug(
                 "running stencils 07 08 09 10 (apply_diffusion_to_w_and_compute_horizontal_gradients_for_turbulence): end"
@@ -943,7 +837,7 @@
             log.debug(
                 "running fused stencils 11 12 (calculate_enhanced_diffusion_coefficients_for_grid_point_cold_pools): start"
             )
-            calculate_enhanced_diffusion_coefficients_for_grid_point_cold_pools.with_backend(backend)(
+            calculate_enhanced_diffusion_coefficients_for_grid_point_cold_pools(
                 theta_v=prognostic_state.theta_v,
                 theta_ref_mc=self.metric_state.theta_ref_mc,
                 thresh_tdiff=self.thresh_tdiff,
@@ -953,147 +847,16 @@
                 horizontal_end=edge_end_halo,
                 vertical_start=(klevels - 2),
                 vertical_end=klevels,
-                offset_provider={
-                    "E2C": connectivity_E2C,
-                    "C2E2C": connectivity_C2E2C,
-                },
+                offset_provider=self.grid.offset_providers,
             )
             log.debug(
                 "running stencils 11 12 (calculate_enhanced_diffusion_coefficients_for_grid_point_cold_pools): end"
             )
 
             log.debug("running stencils 13 14 (calculate_nabla2_for_theta): start")
-            calculate_nabla2_for_theta.with_backend(backend)(
+            calculate_nabla2_for_theta(
                 kh_smag_e=self.kh_smag_e,
                 inv_dual_edge_length=self.edge_params.inverse_dual_edge_lengths,
-=======
-        log.debug("2nd rbf interpolation: start")
-        mo_intp_rbf_rbf_vec_interpol_vertex(
-            p_e_in=self.z_nabla2_e,
-            ptr_coeff_1=self.interpolation_state.rbf_coeff_1,
-            ptr_coeff_2=self.interpolation_state.rbf_coeff_2,
-            p_u_out=self.u_vert,
-            p_v_out=self.v_vert,
-            horizontal_start=vertex_start_lb_plus1,
-            horizontal_end=vertex_end_local,
-            vertical_start=0,
-            vertical_end=klevels,
-            offset_provider=self.grid.offset_providers,
-        )
-        log.debug("2nd rbf interpolation: end")
-
-        # 6.  HALO EXCHANGE -- CALL sync_patch_array_mult (Vertex Fields)
-        log.debug("communication rbf extrapolation of z_nable2_e - start")
-        self._exchange.exchange_and_wait(VertexDim, self.u_vert, self.v_vert)
-        log.debug("communication rbf extrapolation of z_nable2_e - end")
-
-        log.debug("running stencils 04 05 06 (apply_diffusion_to_vn): start")
-        apply_diffusion_to_vn(
-            u_vert=self.u_vert,
-            v_vert=self.v_vert,
-            primal_normal_vert_v1=self.edge_params.primal_normal_vert[0],
-            primal_normal_vert_v2=self.edge_params.primal_normal_vert[1],
-            z_nabla2_e=self.z_nabla2_e,
-            inv_vert_vert_length=self.edge_params.inverse_vertex_vertex_lengths,
-            inv_primal_edge_length=self.edge_params.inverse_primal_edge_lengths,
-            area_edge=self.edge_params.edge_areas,
-            kh_smag_e=self.kh_smag_e,
-            diff_multfac_vn=diff_multfac_vn,
-            nudgecoeff_e=self.interpolation_state.nudgecoeff_e,
-            vn=prognostic_state.vn,
-            edge=self.horizontal_edge_index,
-            nudgezone_diff=self.nudgezone_diff,
-            fac_bdydiff_v=self.fac_bdydiff_v,
-            start_2nd_nudge_line_idx_e=int32(edge_start_nudging_plus_one),
-            limited_area=self.grid.limited_area,
-            horizontal_start=edge_start_lb_plus4,
-            horizontal_end=edge_end_local,
-            vertical_start=0,
-            vertical_end=klevels,
-            offset_provider=self.grid.offset_providers,
-        )
-        log.debug("running stencils 04 05 06 (apply_diffusion_to_vn): end")
-        log.debug("communication of prognistic.vn : start")
-        handle_edge_comm = self._exchange.exchange(EdgeDim, prognostic_state.vn)
-
-        log.debug(
-            "running stencils 07 08 09 10 (apply_diffusion_to_w_and_compute_horizontal_gradients_for_turbulence): start"
-        )
-        # TODO (magdalena) get rid of this copying. So far passing an empty buffer instead did not verify?
-        copy_field(prognostic_state.w, self.w_tmp, offset_provider={})
-        apply_diffusion_to_w_and_compute_horizontal_gradients_for_turbulence(
-            area=self.cell_params.area,
-            geofac_n2s=self.interpolation_state.geofac_n2s,
-            geofac_grg_x=self.interpolation_state.geofac_grg_x,
-            geofac_grg_y=self.interpolation_state.geofac_grg_y,
-            w_old=self.w_tmp,
-            w=prognostic_state.w,
-            type_shear=int32(self.config.shear_type.value),
-            dwdx=diagnostic_state.dwdx,
-            dwdy=diagnostic_state.dwdy,
-            diff_multfac_w=self.diff_multfac_w,
-            diff_multfac_n2w=self.diff_multfac_n2w,
-            k=self.vertical_index,
-            cell=self.horizontal_cell_index,
-            nrdmax=int32(
-                self.vertical_params.index_of_damping_layer + 1
-            ),  # +1 since Fortran includes boundaries
-            interior_idx=int32(cell_start_interior),
-            halo_idx=int32(cell_end_local),
-            horizontal_start=self._horizontal_start_index_w_diffusion,
-            horizontal_end=cell_end_halo,
-            vertical_start=0,
-            vertical_end=klevels,
-            offset_provider=self.grid.offset_providers,
-        )
-        log.debug(
-            "running stencils 07 08 09 10 (apply_diffusion_to_w_and_compute_horizontal_gradients_for_turbulence): end"
-        )
-
-        log.debug(
-            "running fused stencils 11 12 (calculate_enhanced_diffusion_coefficients_for_grid_point_cold_pools): start"
-        )
-        calculate_enhanced_diffusion_coefficients_for_grid_point_cold_pools(
-            theta_v=prognostic_state.theta_v,
-            theta_ref_mc=self.metric_state.theta_ref_mc,
-            thresh_tdiff=self.thresh_tdiff,
-            smallest_vpfloat=dbl_eps,
-            kh_smag_e=self.kh_smag_e,
-            horizontal_start=edge_start_nudging,
-            horizontal_end=edge_end_halo,
-            vertical_start=(klevels - 2),
-            vertical_end=klevels,
-            offset_provider=self.grid.offset_providers,
-        )
-        log.debug(
-            "running stencils 11 12 (calculate_enhanced_diffusion_coefficients_for_grid_point_cold_pools): end"
-        )
-        log.debug("running stencils 13 14 (calculate_nabla2_for_theta): start")
-        calculate_nabla2_for_theta(
-            kh_smag_e=self.kh_smag_e,
-            inv_dual_edge_length=self.edge_params.inverse_dual_edge_lengths,
-            theta_v=prognostic_state.theta_v,
-            geofac_div=self.interpolation_state.geofac_div,
-            z_temp=self.z_temp,
-            horizontal_start=cell_start_nudging,
-            horizontal_end=cell_end_local,
-            vertical_start=0,
-            vertical_end=klevels,
-            offset_provider=self.grid.offset_providers,
-        )
-        log.debug("running stencils 13_14 (calculate_nabla2_for_theta): end")
-        log.debug(
-            "running stencil 15 (truly_horizontal_diffusion_nabla_of_theta_over_steep_points): start"
-        )
-        if self.config.apply_zdiffusion_t:
-            truly_horizontal_diffusion_nabla_of_theta_over_steep_points(
-                mask=self.metric_state.mask_hdiff,
-                zd_vertoffset=self.metric_state.zd_vertoffset,
-                zd_diffcoef=self.metric_state.zd_diffcoef,
-                geofac_n2s_c=self.interpolation_state.geofac_n2s_c,
-                geofac_n2s_nbh=self.interpolation_state.geofac_n2s_nbh,
-                vcoef=self.metric_state.zd_intcoef,
->>>>>>> 96755a56
                 theta_v=prognostic_state.theta_v,
                 geofac_div=self.interpolation_state.geofac_div,
                 z_temp=self.z_temp,
@@ -1101,24 +864,15 @@
                 horizontal_end=cell_end_local,
                 vertical_start=0,
                 vertical_end=klevels,
-<<<<<<< HEAD
-                offset_provider={
-                    "C2E": connectivity_C2E,
-                    "E2C": connectivity_E2C,
-                    "C2CE": connectivity_C2CE,
-                },
-=======
                 offset_provider=self.grid.offset_providers,
->>>>>>> 96755a56
             )
             log.debug("running stencils 13_14 (calculate_nabla2_for_theta): end")
 
             log.debug(
                 "running stencil 15 (truly_horizontal_diffusion_nabla_of_theta_over_steep_points): start"
             )
-<<<<<<< HEAD
             if self.config.apply_zdiffusion_t:
-                truly_horizontal_diffusion_nabla_of_theta_over_steep_points.with_backend(backend)(
+                truly_horizontal_diffusion_nabla_of_theta_over_steep_points(
                     mask=self.metric_state.mask_hdiff,
                     zd_vertoffset=self.metric_state.zd_vertoffset,
                     zd_diffcoef=self.metric_state.zd_diffcoef,
@@ -1131,11 +885,7 @@
                     horizontal_end=cell_end_local,
                     vertical_start=0,
                     vertical_end=klevels,
-                    offset_provider={
-                        "C2CEC": connectivity_C2CEC,
-                        "C2E2C": connectivity_C2E2C,
-                        "Koff": KDim,
-                    },
+                    offset_provider=self.grid.offset_providers,
                 )
 
                 log.debug(
@@ -1143,7 +893,7 @@
                 )
             
             log.debug("running stencil 16 (update_theta_and_exner): start")
-            update_theta_and_exner.with_backend(backend)(
+            update_theta_and_exner(
                 z_temp=self.z_temp,
                 area=self.cell_params.area,
                 theta_v=prognostic_state.theta_v,
@@ -1159,25 +909,7 @@
             
             dummy = wait_on_comm_handle(handle_edge_comm)  # need to do this here, since we currently only use 1 communication object.
             log.debug("communication of prognogistic.vn - end")
-
+        
             return dummy
 
-        fuse()
-=======
-        log.debug("running stencil 16 (update_theta_and_exner): start")
-        update_theta_and_exner(
-            z_temp=self.z_temp,
-            area=self.cell_params.area,
-            theta_v=prognostic_state.theta_v,
-            exner=prognostic_state.exner,
-            rd_o_cvd=self.rd_o_cvd,
-            horizontal_start=cell_start_nudging,
-            horizontal_end=cell_end_local,
-            vertical_start=0,
-            vertical_end=klevels,
-            offset_provider={},
-        )
-        log.debug("running stencil 16 (update_theta_and_exner): end")
-        handle_edge_comm.wait()  # need to do this here, since we currently only use 1 communication object.
-        log.debug("communication of prognogistic.vn - end")
->>>>>>> 96755a56
+        fuse()