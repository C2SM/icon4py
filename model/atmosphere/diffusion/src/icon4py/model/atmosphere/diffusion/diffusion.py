--- conflicted
+++ resolved
@@ -33,11 +33,7 @@
 )
 
 # cached program import
-<<<<<<< HEAD
-from icon4py.model.atmosphere.diffusion.helpers import (
-=======
 from icon4py.model.atmosphere.diffusion.cached import (
->>>>>>> 0efbeeb2
     init_diffusion_local_fields_for_regular_timestep,
     setup_fields_for_initial_step,
     scale_k,
