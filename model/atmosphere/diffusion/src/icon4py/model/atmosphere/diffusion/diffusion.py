# ICON4Py - ICON inspired code in Python and GT4Py
#
# Copyright (c) 2022, ETH Zurich and MeteoSwiss
# All rights reserved.
#
# This file is free software: you can redistribute it and/or modify it under
# the terms of the GNU General Public License as published by the
# Free Software Foundation, either version 3 of the License, or any later
# version. See the LICENSE.txt file at the top-level directory of this
# distribution for a copy of the license or check <https://www.gnu.org/licenses/>.
#
# SPDX-License-Identifier: GPL-3.0-or-later
import functools
import logging
import math
import sys
import dataclasses
import enum
from typing import Final, Optional

import gt4py.next as gtx


from icon4py.model.atmosphere.diffusion import diffusion_utils, diffusion_states, cached


from icon4py.model.common import constants
from icon4py.model.common.decomposition import definitions as decomposition
from icon4py.model.common.dimension import CellDim, EdgeDim, KDim, VertexDim
from icon4py.model.common.grid import horizontal as h_grid, vertical as v_grid, icon as icon_grid

import icon4py.model.common.states.prognostic_state as prognostics
from icon4py.model.common.settings import xp

from icon4py.model.common.orchestration.decorator import orchestration, wait, build_connectivities
from icon4py.model.common.orchestration.dtypes import *


"""
Diffusion module ported from ICON mo_nh_diffusion.f90.

Supports only diffusion_type (=hdiff_order) 5 from the diffusion namelist.
"""

# flake8: noqa
log = logging.getLogger(__name__)


class DiffusionType(int, enum.Enum):
    """
    Order of nabla operator for diffusion.

    Note: Called `hdiff_order` in `mo_diffusion_nml.f90`.
    Note: We currently only support type 5.
    """

    NO_DIFFUSION = -1  #: no diffusion
    LINEAR_2ND_ORDER = 2  #: 2nd order linear diffusion on all vertical levels
    SMAGORINSKY_NO_BACKGROUND = 3  #: Smagorinsky diffusion without background diffusion
    LINEAR_4TH_ORDER = 4  #: 4th order linear diffusion on all vertical levels
    SMAGORINSKY_4TH_ORDER = 5  #: Smagorinsky diffusion with fourth-order background diffusion


class TurbulenceShearForcingType(int, enum.Enum):
    """
    Type of shear forcing used in turbulance.

    Note: called `itype_sher` in `mo_turbdiff_nml.f90`
    """

    VERTICAL_OF_HORIZONTAL_WIND = 0  #: only vertical shear of horizontal wind
    VERTICAL_HORIZONTAL_OF_HORIZONTAL_WIND = (
        1  #: as `VERTICAL_ONLY` plus horizontal shar correction
    )
    VERTICAL_HORIZONTAL_OF_HORIZONTAL_VERTICAL_WIND = (
        2  #: as `VERTICAL_HORIZONTAL_OF_HORIZONTAL_WIND` plus shear form vertical velocity
    )
    VERTICAL_HORIZONTAL_OF_HORIZONTAL_WIND_LTHESH = 3  #: same as `VERTICAL_HORIZONTAL_OF_HORIZONTAL_WIND` but scaling of coarse-grid horizontal shear production term with 1/sqrt(Ri) (if LTKESH = TRUE)


class DiffusionConfig:
    """
    Contains necessary parameter to configure a diffusion run.

    Encapsulates namelist parameters and derived parameters.
    Values should be read from configuration.
    Default values are taken from the defaults in the corresponding ICON Fortran namelist files.
    """

    # TODO(Magdalena): to be read from config
    # TODO(Magdalena):  handle dependencies on other namelists (see below...)

    def __init__(
        self,
        diffusion_type: DiffusionType = DiffusionType.SMAGORINSKY_4TH_ORDER,
        hdiff_w=True,
        hdiff_vn=True,
        hdiff_temp=True,
        type_vn_diffu: int = 1,
        smag_3d: bool = False,
        type_t_diffu: int = 2,
        hdiff_efdt_ratio: float = 36.0,
        hdiff_w_efdt_ratio: float = 15.0,
        smagorinski_scaling_factor: float = 0.015,
        n_substeps: int = 5,
        zdiffu_t: bool = True,
        thslp_zdiffu: float = 0.025,
        thhgtd_zdiffu: float = 200.0,
        velocity_boundary_diffusion_denom: float = 200.0,
        temperature_boundary_diffusion_denom: float = 135.0,
        max_nudging_coeff: float = 0.02,
        nudging_decay_rate: float = 2.0,
        shear_type: TurbulenceShearForcingType = TurbulenceShearForcingType.VERTICAL_OF_HORIZONTAL_WIND,
    ):
        """Set the diffusion configuration parameters with the ICON default values."""
        # parameters from namelist diffusion_nml

        self.diffusion_type: int = diffusion_type

        #: If True, apply diffusion on the vertical wind field
        #: Called `lhdiff_w` in mo_diffusion_nml.f90
        self.apply_to_vertical_wind: bool = hdiff_w

        #: True apply diffusion on the horizontal wind field, is ONLY used in mo_nh_stepping.f90
        #: Called `lhdiff_vn` in mo_diffusion_nml.f90
        self.apply_to_horizontal_wind = hdiff_vn

        #:  If True, apply horizontal diffusion to temperature field
        #: Called `lhdiff_temp` in mo_diffusion_nml.f90
        self.apply_to_temperature: bool = hdiff_temp

        #: If True, compute 3D Smagorinsky diffusion coefficient
        #: Called `lsmag_3d` in mo_diffusion_nml.f90
        self.compute_3d_smag_coeff: bool = smag_3d

        #: Options for discretizing the Smagorinsky momentum diffusion
        #: Called `itype_vn_diffu` in mo_diffusion_nml.f90
        self.type_vn_diffu: int = type_vn_diffu

        #: Options for discretizing the Smagorinsky temperature diffusion
        #: Called `itype_t_diffu` inmo_diffusion_nml.f90
        self.type_t_diffu = type_t_diffu

        #: Ratio of e-folding time to (2*)time step
        #: Called `hdiff_efdt_ratio` inmo_diffusion_nml.f90
        self.hdiff_efdt_ratio: float = hdiff_efdt_ratio

        #: Ratio of e-folding time to time step for w diffusion (NH only)
        #: Called `hdiff_w_efdt_ratio` inmo_diffusion_nml.f90.
        self.hdiff_w_efdt_ratio: float = hdiff_w_efdt_ratio

        #: Scaling factor for Smagorinsky diffusion at height hdiff_smag_z and below
        #: Called `hdiff_smag_fac` in mo_diffusion_nml.f90
        self.smagorinski_scaling_factor: float = smagorinski_scaling_factor

        #: If True, apply truly horizontal temperature diffusion over steep slopes
        #: Called 'l_zdiffu_t' in mo_nonhydrostatic_nml.f90
        self.apply_zdiffusion_t: bool = zdiffu_t

        #:slope threshold (temperature diffusion): is used to build up an index list for application of truly horizontal diffusion in mo_vertical_grid.f89
        self.thslp_zdiffu = thslp_zdiffu
        #: threshold [m] for height difference between adjacent grid points, defaults to 200m (temperature diffusion)
        self.thhgtd_zdiffu = thhgtd_zdiffu

        # from other namelists:
        # from parent namelist mo_nonhydrostatic_nml

        #: Number of dynamics substeps per fast-physics step
        #: Called 'ndyn_substeps' in mo_nonhydrostatic_nml.f90

        # TODO (magdalena) ndyn_substeps may dynamically increase during a model run in order to
        #       reduce instabilities. Need to figure out whether the parameter is the configured
        #       (constant!) one or the dynamical one. In the latter case it should be removed from
        #       DiffusionConfig and init()
        self.ndyn_substeps: int = n_substeps

        # namelist mo_gridref_nml.f90

        #: Denominator for temperature boundary diffusion
        #: Called 'denom_diffu_t' in mo_gridref_nml.f90
        self.temperature_boundary_diffusion_denominator: float = (
            temperature_boundary_diffusion_denom
        )

        #: Denominator for velocity boundary diffusion
        #: Called 'denom_diffu_v' in mo_gridref_nml.f90
        self.velocity_boundary_diffusion_denominator: float = velocity_boundary_diffusion_denom

        # parameters from namelist: mo_interpol_nml.f90

        #: Parameter describing the lateral boundary nudging in limited area mode.
        #:
        #: Maximal value of the nudging coefficients used cell row bordering the boundary interpolation zone,
        #: from there nudging coefficients decay exponentially with `nudge_efold_width` in units of cell rows.
        #: Called `nudge_max_coeff` in mo_interpol_nml.f90
        self.nudge_max_coeff: float = max_nudging_coeff

        #: Exponential decay rate (in units of cell rows) of the lateral boundary nudging coefficients
        #: Called `nudge_efold_width` in mo_interpol_nml.f90
        self.nudge_efold_width: float = nudging_decay_rate

        #: Type of shear forcing used in turbulence
        #: Called itype_shear in `mo_turbdiff_nml.f90
        self.shear_type = shear_type

        self._validate()

    def _validate(self):
        """Apply consistency checks and validation on configuration parameters."""
        if self.diffusion_type != 5:
            raise NotImplementedError(
                "Only diffusion type 5 = `Smagorinsky diffusion with fourth-order background "
                "diffusion` is implemented"
            )

        if self.diffusion_type < 0:
            self.apply_to_temperature = False
            self.apply_to_horizontal_wind = False
            self.apply_to_vertical_wind = False

        if self.shear_type not in (
            TurbulenceShearForcingType.VERTICAL_OF_HORIZONTAL_WIND,
            TurbulenceShearForcingType.VERTICAL_HORIZONTAL_OF_HORIZONTAL_VERTICAL_WIND,
        ):
            raise NotImplementedError(
                f"Turbulence Shear only {TurbulenceShearForcingType.VERTICAL_OF_HORIZONTAL_WIND} "
                f"and {TurbulenceShearForcingType.VERTICAL_HORIZONTAL_OF_HORIZONTAL_VERTICAL_WIND} "
                f"implemented"
            )

    @functools.cached_property
    def substep_as_float(self):
        return float(self.ndyn_substeps)


@dataclasses.dataclass(frozen=True)
class DiffusionParams:
    """Calculates derived quantities depending on the diffusion config."""

    config: dataclasses.InitVar[DiffusionConfig]
    K2: Final[float] = dataclasses.field(init=False)
    K4: Final[float] = dataclasses.field(init=False)
    K6: Final[float] = dataclasses.field(init=False)
    K4W: Final[float] = dataclasses.field(init=False)
    smagorinski_factor: Final[float] = dataclasses.field(init=False)
    smagorinski_height: Final[float] = dataclasses.field(init=False)
    scaled_nudge_max_coeff: Final[float] = dataclasses.field(init=False)

    def __post_init__(self, config):
        object.__setattr__(
            self,
            "K2",
            (1.0 / (config.hdiff_efdt_ratio * 8.0) if config.hdiff_efdt_ratio > 0.0 else 0.0),
        )
        object.__setattr__(self, "K4", self.K2 / 8.0)
        object.__setattr__(self, "K6", self.K2 / 64.0)
        object.__setattr__(
            self,
            "K4W",
            (1.0 / (config.hdiff_w_efdt_ratio * 36.0) if config.hdiff_w_efdt_ratio > 0 else 0.0),
        )

        (
            smagorinski_factor,
            smagorinski_height,
        ) = self._determine_smagorinski_factor(config)
        object.__setattr__(self, "smagorinski_factor", smagorinski_factor)
        object.__setattr__(self, "smagorinski_height", smagorinski_height)
        # see mo_interpol_nml.f90:
        object.__setattr__(
            self,
            "scaled_nudge_max_coeff",
            config.nudge_max_coeff * constants.DEFAULT_PHYSICS_DYNAMICS_TIMESTEP_RATIO,
        )

    def _determine_smagorinski_factor(self, config: DiffusionConfig):
        """Enhanced Smagorinsky diffusion factor.

        Smagorinsky diffusion factor is defined as a profile in height
        above sea level with 4 height sections.

        It is calculated/used only in the case of diffusion_type 3 or 5
        """
        match config.diffusion_type:
            case 5:
                (
                    smagorinski_factor,
                    smagorinski_height,
                ) = diffusion_type_5_smagorinski_factor(config)
            case 4:
                # according to mo_nh_diffusion.f90 this isn't used anywhere the factor is only
                # used for diffusion_type (3,5) but the defaults are only defined for iequations=3
                smagorinski_factor = (
                    config.smagorinski_scaling_factor
                    if config.smagorinski_scaling_factor
                    else 0.15,
                )
                smagorinski_height = None
            case _:
                raise NotImplementedError("Only implemented for diffusion type 4 and 5")
                smagorinski_factor = None
                smagorinski_height = None
                pass
        return smagorinski_factor, smagorinski_height


def diffusion_type_5_smagorinski_factor(config: DiffusionConfig):
    """
    Initialize Smagorinski factors used in diffusion type 5.

    The calculation and magic numbers are taken from mo_diffusion_nml.f90
    """
    magic_sqrt = math.sqrt(1600.0 * (1600 + 50000.0))
    magic_fac2_value = 2e-6 * (1600.0 + 25000.0 + magic_sqrt)
    magic_z2 = 1600.0 + 50000.0 + magic_sqrt
    factor = (config.smagorinski_scaling_factor, magic_fac2_value, 0.0, 1.0)
    heights = (32500.0, magic_z2, 50000.0, 90000.0)
    return factor, heights


class Diffusion:
    """Class that configures diffusion and does one diffusion step."""

    def __init__(
        self, exchange: decomposition.ExchangeRuntime = decomposition.SingleNodeExchange()
    ):
        self._exchange = exchange
        self._initialized = False
        self.rd_o_cvd: float = constants.GAS_CONSTANT_DRY_AIR / (
            constants.CPD - constants.GAS_CONSTANT_DRY_AIR
        )
        #: threshold temperature deviation from neighboring grid points hat activates extra diffusion against runaway cooling
        self.thresh_tdiff: float = -5.0
        self.grid: Optional[icon_grid.IconGrid] = None
        self.config: Optional[DiffusionConfig] = None
        self.params: Optional[DiffusionParams] = None
        self.vertical_params: Optional[v_grid.VerticalGridParams] = None
        self.interpolation_state: diffusion_states.DiffusionInterpolationState = None
        self.metric_state: diffusion_states.DiffusionMetricState = None
        self.diff_multfac_w: Optional[float] = None
        self.diff_multfac_n2w: gtx.Field[[KDim], float] = None
        self.smag_offset: Optional[float] = None
        self.fac_bdydiff_v: Optional[float] = None
        self.bdy_diff: Optional[float] = None
        self.nudgezone_diff: Optional[float] = None
        self.edge_params: Optional[h_grid.EdgeParams] = None
        self.cell_params: Optional[h_grid.CellParams] = None
        self._horizontal_start_index_w_diffusion: gtx.int32 = 0

    def init(
        self,
        grid: icon_grid.IconGrid,
        config: DiffusionConfig,
        params: DiffusionParams,
        vertical_params: v_grid.VerticalGridParams,
        metric_state: diffusion_states.DiffusionMetricState,
        interpolation_state: diffusion_states.DiffusionInterpolationState,
        edge_params: h_grid.EdgeParams,
        cell_params: h_grid.CellParams,
    ):
        """
        Initialize Diffusion granule with configuration.

        calculates all local fields that are used in diffusion within the time loop.

        Args:
            grid:
            config:
            params:
            vertical_params:
            metric_state:
            interpolation_state:
            edge_params:
            cell_params:
        """
        self.config: DiffusionConfig = config
        self.params: DiffusionParams = params
        self.grid = grid
        self.vertical_params = vertical_params
        self.metric_state: diffusion_states.DiffusionMetricState = metric_state
        self.interpolation_state: diffusion_states.DiffusionInterpolationState = interpolation_state
        self.edge_params = edge_params
        self.cell_params = cell_params

        self._allocate_temporary_fields()

        def _get_start_index_for_w_diffusion() -> gtx.int32:
            return self.grid.get_start_index(
                CellDim,
                (
                    h_grid.HorizontalMarkerIndex.nudging(CellDim)
                    if self.grid.limited_area
                    else h_grid.HorizontalMarkerIndex.interior(CellDim)
                ),
            )

        self.nudgezone_diff: float = 0.04 / (params.scaled_nudge_max_coeff + sys.float_info.epsilon)
        self.bdy_diff: float = 0.015 / (params.scaled_nudge_max_coeff + sys.float_info.epsilon)
        self.fac_bdydiff_v: float = (
            math.sqrt(config.substep_as_float) / config.velocity_boundary_diffusion_denominator
        )

        self.smag_offset: float = 0.25 * params.K4 * config.substep_as_float
        self.diff_multfac_w: float = min(1.0 / 48.0, params.K4W * config.substep_as_float)

        cached.init_diffusion_local_fields_for_regular_timestep(
            params.K4,
            config.substep_as_float,
            *params.smagorinski_factor,
            *params.smagorinski_height,
            self.vertical_params.inteface_physical_height,
            self.diff_multfac_vn,
            self.smag_limit,
            self.enh_smag_fac,
            offset_provider={"Koff": KDim},
        )

        # TODO (magdalena) port to gt4py?
        self.diff_multfac_n2w = diffusion_utils.init_nabla2_factor_in_upper_damping_zone(
            k_size=self.grid.num_levels,
            nshift=0,
            physical_heights=self.vertical_params.inteface_physical_height,
            nrdmax=self.vertical_params.end_index_of_damping_layer,
        )
        self._horizontal_start_index_w_diffusion = _get_start_index_for_w_diffusion()

        self.klevels: int = self.grid.num_levels
        self.cell_start_interior: int = self.grid.get_start_index(
            CellDim, HorizontalMarkerIndex.interior(CellDim)
        )
        self.cell_start_nudging: int = self.grid.get_start_index(
            CellDim, HorizontalMarkerIndex.nudging(CellDim)
        )
        self.cell_end_local: int = self.grid.get_end_index(CellDim, HorizontalMarkerIndex.local(CellDim))
        self.cell_end_halo: int = self.grid.get_end_index(CellDim, HorizontalMarkerIndex.halo(CellDim))

        self.edge_start_nudging_plus_one: int = self.grid.get_start_index(
            EdgeDim, HorizontalMarkerIndex.nudging(EdgeDim) + 1
        )
        self.edge_start_nudging: int = self.grid.get_start_index(
            EdgeDim, HorizontalMarkerIndex.nudging(EdgeDim)
        )
        self.edge_start_lb_plus4: int = self.grid.get_start_index(
            EdgeDim, HorizontalMarkerIndex.lateral_boundary(EdgeDim) + 4
        )
        self.edge_end_local: int = self.grid.get_end_index(EdgeDim, HorizontalMarkerIndex.local(EdgeDim))
        self.edge_end_local_minus2: int = self.grid.get_end_index(
            EdgeDim, HorizontalMarkerIndex.local(EdgeDim) - 2
        )
        self.edge_end_halo: int = self.grid.get_end_index(EdgeDim, HorizontalMarkerIndex.halo(EdgeDim))

        self.vertex_start_lb_plus1: int = self.grid.get_start_index(
            VertexDim, HorizontalMarkerIndex.lateral_boundary(VertexDim) + 1
        )
        self.vertex_end_local: int = self.grid.get_end_index(
            VertexDim, HorizontalMarkerIndex.local(VertexDim)
        )

        self._initialized = True

    @property
    def initialized(self):
        return self._initialized

    def _allocate_temporary_fields(self):
        def _allocate(*dims: gtx.Dimension):
            return diffusion_utils.zero_field(self.grid, *dims)

        def _index_field(dim: gtx.Dimension, size=None):
            size = size if size else self.grid.size[dim]
            return gtx.as_field((dim,), xp.arange(size, dtype=gtx.int32))

        self.diff_multfac_vn = _allocate(KDim)

        self.smag_limit = _allocate(KDim)
        self.enh_smag_fac = _allocate(KDim)
        self.u_vert = _allocate(VertexDim, KDim)
        self.v_vert = _allocate(VertexDim, KDim)
        self.kh_smag_e = _allocate(EdgeDim, KDim)
        self.kh_smag_ec = _allocate(EdgeDim, KDim)
        self.z_nabla2_e = _allocate(EdgeDim, KDim)
        self.z_temp = _allocate(CellDim, KDim)
        self.diff_multfac_smag = _allocate(KDim)
        # TODO(Magdalena): this is KHalfDim
        self.vertical_index = _index_field(KDim, self.grid.num_levels + 1)
        self.horizontal_cell_index = _index_field(CellDim)
        self.horizontal_edge_index = _index_field(EdgeDim)
        self.w_tmp = gtx.as_field(
            (CellDim, KDim), xp.zeros((self.grid.num_cells, self.grid.num_levels + 1), dtype=float)
        )

    def initial_run(
        self,
        diagnostic_state: diffusion_states.DiffusionDiagnosticState,
        prognostic_state: prognostics.PrognosticState,
        dtime: float,
    ):
        """
        Calculate initial diffusion step.

        In ICON at the start of the simulation diffusion is run with a parameter linit = True:

        'For real-data runs, perform an extra diffusion call before the first time
        step because no other filtering of the interpolated velocity field is done'

        This run uses special values for diff_multfac_vn, smag_limit and smag_offset

        """
        diff_multfac_vn = diffusion_utils.zero_field(self.grid, KDim)
        smag_limit = diffusion_utils.zero_field(self.grid, KDim)

        cached.setup_fields_for_initial_step(
            self.params.K4,
            self.config.hdiff_efdt_ratio,
            diff_multfac_vn,
            smag_limit,
            offset_provider={},
        )
        self._do_diffusion_step(
            diagnostic_state,
            prognostic_state,
            dtime,
            diff_multfac_vn,
            smag_limit,
            0.0,
        )
        self._sync_cell_fields(prognostic_state)
        self._sync_edge_fields(prognostic_state)

    def run(
        self,
        diagnostic_state: diffusion_states.DiffusionDiagnosticState,
        prognostic_state: prognostics.PrognosticState,
        dtime: float,
    ):
        """
        Do one diffusion step within regular time loop.

        runs a diffusion step for the parameter linit=False, within regular time loop.
        """

        self._do_diffusion_step(
            diagnostic_state=diagnostic_state,
            prognostic_state=prognostic_state,
            dtime=dtime,
            diff_multfac_vn=self.diff_multfac_vn,
            smag_limit=self.smag_limit,
            smag_offset=self.smag_offset,
        )

    def _sync_cell_fields(self, prognostic_state):
        """
        Communicate theta_v, exner and w.

        communication only done in original code if the following condition applies:
        IF ( linit .OR. (iforcing /= inwp .AND. iforcing /= iaes) ) THEN
        """
        log.debug("communication of prognostic cell fields: theta, w, exner - start")
        self._exchange.exchange_and_wait(
            CellDim,
            prognostic_state.w,
            prognostic_state.theta_v,
            prognostic_state.exner,
        )
        log.debug("communication of prognostic cell fields: theta, w, exner - done")

    def _sync_edge_fields(self, prognostic_state):
        log.debug("communication of prognostic edge fields: vn - start")
        self._exchange.exchange_and_wait(
            EdgeDim,
            prognostic_state.vn
        )
        log.debug("ccommunication of prognostic edge fields: vn - done")

    def _do_diffusion_step(
        self,
        diagnostic_state: diffusion_states.DiffusionDiagnosticState,
        prognostic_state: prognostics.PrognosticState,
        dtime: float,
        diff_multfac_vn: gtx.Field[[KDim], float],
        smag_limit: gtx.Field[[KDim], float],
        smag_offset: float,
    ):
        """
        Run a diffusion step.

        Args:
            diagnostic_state: output argument, data class that contains diagnostic variables
            prognostic_state: output argument, data class that contains prognostic variables
            dtime: the time step,
            diff_multfac_vn:
            smag_limit:
            smag_offset:

        """
<<<<<<< HEAD
        self._do_diffusion_step_stencils(diagnostic_state, prognostic_state, dtime, diff_multfac_vn, smag_limit, smag_offset, self.grid.offset_providers, build_connectivities(self.grid.offset_providers))

    @orchestration(method=True)
    def _do_diffusion_step_stencils(
        self: self_t,
        diagnostic_state: DiffusionDiagnosticState_t,
        prognostic_state: PrognosticState_t,
        dtime: float64_t,
        diff_multfac_vn: Field_f64_KDim_t,
        smag_limit: Field_f64_KDim_t,
        smag_offset: float64_t,
        offset_providers: OffsetProviders_int64_t,
        connectivities: Connectivities_t
    ):
        # dtime dependent: enh_smag_factor,
        scale_k.with_connectivities(connectivities)(self.enh_smag_fac, dtime, self.diff_multfac_smag, offset_provider={})

        log.debug("rbf interpolation 1: start")
        mo_intp_rbf_rbf_vec_interpol_vertex.with_connectivities(connectivities)(
=======
        klevels = self.grid.num_levels
        cell_start_interior = self.grid.get_start_index(
            CellDim, h_grid.HorizontalMarkerIndex.interior(CellDim)
        )
        cell_start_nudging = self.grid.get_start_index(
            CellDim, h_grid.HorizontalMarkerIndex.nudging(CellDim)
        )
        cell_end_local = self.grid.get_end_index(
            CellDim, h_grid.HorizontalMarkerIndex.local(CellDim)
        )
        cell_end_halo = self.grid.get_end_index(CellDim, h_grid.HorizontalMarkerIndex.halo(CellDim))

        edge_start_nudging_plus_one = self.grid.get_start_index(
            EdgeDim, h_grid.HorizontalMarkerIndex.nudging(EdgeDim) + 1
        )
        edge_start_nudging = self.grid.get_start_index(
            EdgeDim, h_grid.HorizontalMarkerIndex.nudging(EdgeDim)
        )
        edge_start_lb_plus4 = self.grid.get_start_index(
            EdgeDim, h_grid.HorizontalMarkerIndex.lateral_boundary(EdgeDim) + 4
        )
        edge_end_local = self.grid.get_end_index(
            EdgeDim, h_grid.HorizontalMarkerIndex.local(EdgeDim)
        )
        edge_end_local_minus2 = self.grid.get_end_index(
            EdgeDim, h_grid.HorizontalMarkerIndex.local(EdgeDim) - 2
        )
        edge_end_halo = self.grid.get_end_index(EdgeDim, h_grid.HorizontalMarkerIndex.halo(EdgeDim))

        vertex_start_lb_plus1 = self.grid.get_start_index(
            VertexDim, h_grid.HorizontalMarkerIndex.lateral_boundary(VertexDim) + 1
        )
        vertex_end_local = self.grid.get_end_index(
            VertexDim, h_grid.HorizontalMarkerIndex.local(VertexDim)
        )

        # dtime dependent: enh_smag_factor,
        cached.scale_k(self.enh_smag_fac, dtime, self.diff_multfac_smag, offset_provider={})

        log.debug("rbf interpolation 1: start")
        cached.mo_intp_rbf_rbf_vec_interpol_vertex(
>>>>>>> 0163d41b
            p_e_in=prognostic_state.vn,
            ptr_coeff_1=self.interpolation_state.rbf_coeff_1,
            ptr_coeff_2=self.interpolation_state.rbf_coeff_2,
            p_u_out=self.u_vert,
            p_v_out=self.v_vert,
            horizontal_start=self.vertex_start_lb_plus1,
            horizontal_end=self.vertex_end_local,
            vertical_start=0,
            vertical_end=self.klevels,
            offset_provider=offset_providers,
        )
        log.debug("rbf interpolation 1: end")

        # 2.  HALO EXCHANGE -- CALL sync_patch_array_mult u_vert and v_vert
        log.debug("communication rbf extrapolation of vn - start")
        self._exchange.exchange_and_wait(VertexDim, self.u_vert, self.v_vert)
        log.debug("communication rbf extrapolation of vn - end")

        log.debug("running stencil 01(calculate_nabla2_and_smag_coefficients_for_vn): start")
<<<<<<< HEAD
        calculate_nabla2_and_smag_coefficients_for_vn.with_connectivities(connectivities)(
=======
        cached.calculate_nabla2_and_smag_coefficients_for_vn(
>>>>>>> 0163d41b
            diff_multfac_smag=self.diff_multfac_smag,
            tangent_orientation=self.edge_params.tangent_orientation,
            inv_primal_edge_length=self.edge_params.inverse_primal_edge_lengths,
            inv_vert_vert_length=self.edge_params.inverse_vertex_vertex_lengths,
            u_vert=self.u_vert,
            v_vert=self.v_vert,
            primal_normal_vert_x=self.edge_params.primal_normal_vert[0],
            primal_normal_vert_y=self.edge_params.primal_normal_vert[1],
            dual_normal_vert_x=self.edge_params.dual_normal_vert[0],
            dual_normal_vert_y=self.edge_params.dual_normal_vert[1],
            vn=prognostic_state.vn,
            smag_limit=smag_limit,
            kh_smag_e=self.kh_smag_e,
            kh_smag_ec=self.kh_smag_ec,
            z_nabla2_e=self.z_nabla2_e,
            smag_offset=smag_offset,
            horizontal_start=self.edge_start_lb_plus4,
            horizontal_end=self.edge_end_local_minus2,
            vertical_start=0,
            vertical_end=self.klevels,
            offset_provider=offset_providers,
        )
        log.debug("running stencil 01 (calculate_nabla2_and_smag_coefficients_for_vn): end")
        if (
            self.config.shear_type
            >= TurbulenceShearForcingType.VERTICAL_HORIZONTAL_OF_HORIZONTAL_WIND
        ):
            log.debug(
                "running stencils 02 03 (calculate_diagnostic_quantities_for_turbulence): start"
            )
<<<<<<< HEAD
            calculate_diagnostic_quantities_for_turbulence.with_connectivities(connectivities)(
=======
            cached.calculate_diagnostic_quantities_for_turbulence(
>>>>>>> 0163d41b
                kh_smag_ec=self.kh_smag_ec,
                vn=prognostic_state.vn,
                e_bln_c_s=self.interpolation_state.e_bln_c_s,
                geofac_div=self.interpolation_state.geofac_div,
                diff_multfac_smag=self.diff_multfac_smag,
                wgtfac_c=self.metric_state.wgtfac_c,
                div_ic=diagnostic_state.div_ic,
                hdef_ic=diagnostic_state.hdef_ic,
                horizontal_start=self.cell_start_nudging,
                horizontal_end=self.cell_end_local,
                vertical_start=1,
                vertical_end=self.klevels,
                offset_provider=offset_providers,
            )
            log.debug(
                "running stencils 02 03 (calculate_diagnostic_quantities_for_turbulence): end"
            )

        # HALO EXCHANGE  IF (discr_vn > 1) THEN CALL sync_patch_array
        # TODO (magdalena) move this up and do asynchronous exchange
        if self.config.type_vn_diffu > 1:
            log.debug("communication rbf extrapolation of z_nable2_e - start")
            self._exchange.exchange_and_wait(EdgeDim, self.z_nabla2_e)
            log.debug("communication rbf extrapolation of z_nable2_e - end")

        log.debug("2nd rbf interpolation: start")
<<<<<<< HEAD
        mo_intp_rbf_rbf_vec_interpol_vertex.with_connectivities(connectivities)(
=======
        cached.mo_intp_rbf_rbf_vec_interpol_vertex(
>>>>>>> 0163d41b
            p_e_in=self.z_nabla2_e,
            ptr_coeff_1=self.interpolation_state.rbf_coeff_1,
            ptr_coeff_2=self.interpolation_state.rbf_coeff_2,
            p_u_out=self.u_vert,
            p_v_out=self.v_vert,
            horizontal_start=self.vertex_start_lb_plus1,
            horizontal_end=self.vertex_end_local,
            vertical_start=0,
            vertical_end=self.klevels,
            offset_provider=offset_providers,
        )
        log.debug("2nd rbf interpolation: end")

        # 6.  HALO EXCHANGE -- CALL sync_patch_array_mult (Vertex Fields)
        log.debug("communication rbf extrapolation of z_nable2_e - start")
        self._exchange.exchange_and_wait(VertexDim, self.u_vert, self.v_vert)
        log.debug("communication rbf extrapolation of z_nable2_e - end")

        log.debug("running stencils 04 05 06 (apply_diffusion_to_vn): start")
<<<<<<< HEAD
        apply_diffusion_to_vn.with_connectivities(connectivities)(
=======
        cached.apply_diffusion_to_vn(
>>>>>>> 0163d41b
            u_vert=self.u_vert,
            v_vert=self.v_vert,
            primal_normal_vert_v1=self.edge_params.primal_normal_vert[0],
            primal_normal_vert_v2=self.edge_params.primal_normal_vert[1],
            z_nabla2_e=self.z_nabla2_e,
            inv_vert_vert_length=self.edge_params.inverse_vertex_vertex_lengths,
            inv_primal_edge_length=self.edge_params.inverse_primal_edge_lengths,
            area_edge=self.edge_params.edge_areas,
            kh_smag_e=self.kh_smag_e,
            diff_multfac_vn=diff_multfac_vn,
            nudgecoeff_e=self.interpolation_state.nudgecoeff_e,
            vn=prognostic_state.vn,
            edge=self.horizontal_edge_index,
            nudgezone_diff=self.nudgezone_diff,
            fac_bdydiff_v=self.fac_bdydiff_v,
<<<<<<< HEAD
            start_2nd_nudge_line_idx_e=int32(self.edge_start_nudging_plus_one),
=======
            start_2nd_nudge_line_idx_e=gtx.int32(edge_start_nudging_plus_one),
>>>>>>> 0163d41b
            limited_area=self.grid.limited_area,
            horizontal_start=self.edge_start_lb_plus4,
            horizontal_end=self.edge_end_local,
            vertical_start=0,
            vertical_end=self.klevels,
            offset_provider=offset_providers,
        )
        log.debug("running stencils 04 05 06 (apply_diffusion_to_vn): end")
        log.debug("communication of prognistic.vn : start")
        handle_edge_comm = self._exchange.exchange(EdgeDim, prognostic_state.vn)

        log.debug(
            "running stencils 07 08 09 10 (apply_diffusion_to_w_and_compute_horizontal_gradients_for_turbulence): start"
        )
        # TODO (magdalena) get rid of this copying. So far passing an empty buffer instead did not verify?
<<<<<<< HEAD
        copy_field.with_connectivities(connectivities)(prognostic_state.w, self.w_tmp, offset_provider={})

        apply_diffusion_to_w_and_compute_horizontal_gradients_for_turbulence.with_connectivities(connectivities)(
=======
        cached.copy_field(prognostic_state.w, self.w_tmp, offset_provider={})

        cached.apply_diffusion_to_w_and_compute_horizontal_gradients_for_turbulence(
>>>>>>> 0163d41b
            area=self.cell_params.area,
            geofac_n2s=self.interpolation_state.geofac_n2s,
            geofac_grg_x=self.interpolation_state.geofac_grg_x,
            geofac_grg_y=self.interpolation_state.geofac_grg_y,
            w_old=self.w_tmp,
            w=prognostic_state.w,
            type_shear=gtx.int32(self.config.shear_type.value),
            dwdx=diagnostic_state.dwdx,
            dwdy=diagnostic_state.dwdy,
            diff_multfac_w=self.diff_multfac_w,
            diff_multfac_n2w=self.diff_multfac_n2w,
            k=self.vertical_index,
            cell=self.horizontal_cell_index,
            nrdmax=gtx.int32(
                self.vertical_params.end_index_of_damping_layer + 1
            ),  # +1 since Fortran includes boundaries
<<<<<<< HEAD
            interior_idx=int32(self.cell_start_interior),
            halo_idx=int32(self.cell_end_local),
=======
            interior_idx=gtx.int32(cell_start_interior),
            halo_idx=gtx.int32(cell_end_local),
>>>>>>> 0163d41b
            horizontal_start=self._horizontal_start_index_w_diffusion,
            horizontal_end=self.cell_end_halo,
            vertical_start=0,
            vertical_end=self.klevels,
            offset_provider=offset_providers,
        )
        log.debug(
            "running stencils 07 08 09 10 (apply_diffusion_to_w_and_compute_horizontal_gradients_for_turbulence): end"
        )

        log.debug(
            "running fused stencils 11 12 (calculate_enhanced_diffusion_coefficients_for_grid_point_cold_pools): start"
        )

<<<<<<< HEAD
        calculate_enhanced_diffusion_coefficients_for_grid_point_cold_pools.with_connectivities(connectivities)(
=======
        cached.calculate_enhanced_diffusion_coefficients_for_grid_point_cold_pools(
>>>>>>> 0163d41b
            theta_v=prognostic_state.theta_v,
            theta_ref_mc=self.metric_state.theta_ref_mc,
            thresh_tdiff=self.thresh_tdiff,
            smallest_vpfloat=constants.DBL_EPS,
            kh_smag_e=self.kh_smag_e,
            horizontal_start=self.edge_start_nudging,
            horizontal_end=self.edge_end_halo,
            vertical_start=(self.klevels - 2),
            vertical_end=self.klevels,
            offset_provider=offset_providers,
        )
        log.debug(
            "running stencils 11 12 (calculate_enhanced_diffusion_coefficients_for_grid_point_cold_pools): end"
        )

        log.debug("running stencils 13 14 (calculate_nabla2_for_theta): start")
<<<<<<< HEAD
        calculate_nabla2_for_theta.with_connectivities(connectivities)(
=======
        cached.calculate_nabla2_for_theta(
>>>>>>> 0163d41b
            kh_smag_e=self.kh_smag_e,
            inv_dual_edge_length=self.edge_params.inverse_dual_edge_lengths,
            theta_v=prognostic_state.theta_v,
            geofac_div=self.interpolation_state.geofac_div,
            z_temp=self.z_temp,
            horizontal_start=self.cell_start_nudging,
            horizontal_end=self.cell_end_local,
            vertical_start=0,
            vertical_end=self.klevels,
            offset_provider=offset_providers,
        )
        log.debug("running stencils 13_14 (calculate_nabla2_for_theta): end")
        log.debug(
            "running stencil 15 (truly_horizontal_diffusion_nabla_of_theta_over_steep_points): start"
        )
        if self.config.apply_zdiffusion_t:
<<<<<<< HEAD
            truly_horizontal_diffusion_nabla_of_theta_over_steep_points.with_connectivities(connectivities)(
=======
            cached.truly_horizontal_diffusion_nabla_of_theta_over_steep_points(
>>>>>>> 0163d41b
                mask=self.metric_state.mask_hdiff,
                zd_vertoffset=self.metric_state.zd_vertoffset,
                zd_diffcoef=self.metric_state.zd_diffcoef,
                geofac_n2s_c=self.interpolation_state.geofac_n2s_c,
                geofac_n2s_nbh=self.interpolation_state.geofac_n2s_nbh,
                vcoef=self.metric_state.zd_intcoef,
                theta_v=prognostic_state.theta_v,
                z_temp=self.z_temp,
                horizontal_start=self.cell_start_nudging,
                horizontal_end=self.cell_end_local,
                vertical_start=0,
                vertical_end=self.klevels,
                offset_provider=offset_providers,
            )

            log.debug(
                "running fused stencil 15 (truly_horizontal_diffusion_nabla_of_theta_over_steep_points): end"
            )
        log.debug("running stencil 16 (update_theta_and_exner): start")
<<<<<<< HEAD
        update_theta_and_exner.with_connectivities(connectivities)(
=======
        cached.update_theta_and_exner(
>>>>>>> 0163d41b
            z_temp=self.z_temp,
            area=self.cell_params.area,
            theta_v=prognostic_state.theta_v,
            exner=prognostic_state.exner,
            rd_o_cvd=self.rd_o_cvd,
            horizontal_start=self.cell_start_nudging,
            horizontal_end=self.cell_end_local,
            vertical_start=0,
            vertical_end=self.klevels,
            offset_provider={},
        )
        log.debug("running stencil 16 (update_theta_and_exner): end")
        wait(handle_edge_comm)  # need to do this here, since we currently only use 1 communication object.
        log.debug("communication of prognogistic.vn - end")<|MERGE_RESOLUTION|>--- conflicted
+++ resolved
@@ -19,6 +19,7 @@
 from typing import Final, Optional
 
 import gt4py.next as gtx
+from gt4py.next import int32
 
 
 from icon4py.model.atmosphere.diffusion import diffusion_utils, diffusion_states, cached
@@ -424,36 +425,36 @@
         )
         self._horizontal_start_index_w_diffusion = _get_start_index_for_w_diffusion()
 
-        self.klevels: int = self.grid.num_levels
-        self.cell_start_interior: int = self.grid.get_start_index(
-            CellDim, HorizontalMarkerIndex.interior(CellDim)
-        )
-        self.cell_start_nudging: int = self.grid.get_start_index(
-            CellDim, HorizontalMarkerIndex.nudging(CellDim)
-        )
-        self.cell_end_local: int = self.grid.get_end_index(CellDim, HorizontalMarkerIndex.local(CellDim))
-        self.cell_end_halo: int = self.grid.get_end_index(CellDim, HorizontalMarkerIndex.halo(CellDim))
-
-        self.edge_start_nudging_plus_one: int = self.grid.get_start_index(
-            EdgeDim, HorizontalMarkerIndex.nudging(EdgeDim) + 1
-        )
-        self.edge_start_nudging: int = self.grid.get_start_index(
-            EdgeDim, HorizontalMarkerIndex.nudging(EdgeDim)
-        )
-        self.edge_start_lb_plus4: int = self.grid.get_start_index(
-            EdgeDim, HorizontalMarkerIndex.lateral_boundary(EdgeDim) + 4
-        )
-        self.edge_end_local: int = self.grid.get_end_index(EdgeDim, HorizontalMarkerIndex.local(EdgeDim))
-        self.edge_end_local_minus2: int = self.grid.get_end_index(
-            EdgeDim, HorizontalMarkerIndex.local(EdgeDim) - 2
-        )
-        self.edge_end_halo: int = self.grid.get_end_index(EdgeDim, HorizontalMarkerIndex.halo(EdgeDim))
-
-        self.vertex_start_lb_plus1: int = self.grid.get_start_index(
-            VertexDim, HorizontalMarkerIndex.lateral_boundary(VertexDim) + 1
-        )
-        self.vertex_end_local: int = self.grid.get_end_index(
-            VertexDim, HorizontalMarkerIndex.local(VertexDim)
+        self.klevels = self.grid.num_levels
+        self.cell_start_interior = self.grid.get_start_index(
+            CellDim, h_grid.HorizontalMarkerIndex.interior(CellDim)
+        )
+        self.cell_start_nudging = self.grid.get_start_index(
+            CellDim, h_grid.HorizontalMarkerIndex.nudging(CellDim)
+        )
+        self.cell_end_local = self.grid.get_end_index(CellDim, h_grid.HorizontalMarkerIndex.local(CellDim))
+        self.cell_end_halo = self.grid.get_end_index(CellDim, h_grid.HorizontalMarkerIndex.halo(CellDim))
+
+        self.edge_start_nudging_plus_one = self.grid.get_start_index(
+            EdgeDim, h_grid.HorizontalMarkerIndex.nudging(EdgeDim) + 1
+        )
+        self.edge_start_nudging = self.grid.get_start_index(
+            EdgeDim, h_grid.HorizontalMarkerIndex.nudging(EdgeDim)
+        )
+        self.edge_start_lb_plus4 = self.grid.get_start_index(
+            EdgeDim, h_grid.HorizontalMarkerIndex.lateral_boundary(EdgeDim) + 4
+        )
+        self.edge_end_local = self.grid.get_end_index(EdgeDim, h_grid.HorizontalMarkerIndex.local(EdgeDim))
+        self.edge_end_local_minus2 = self.grid.get_end_index(
+            EdgeDim, h_grid.HorizontalMarkerIndex.local(EdgeDim) - 2
+        )
+        self.edge_end_halo = self.grid.get_end_index(EdgeDim, h_grid.HorizontalMarkerIndex.halo(EdgeDim))
+
+        self.vertex_start_lb_plus1 = self.grid.get_start_index(
+            VertexDim, h_grid.HorizontalMarkerIndex.lateral_boundary(VertexDim) + 1
+        )
+        self.vertex_end_local= self.grid.get_end_index(
+            VertexDim, h_grid.HorizontalMarkerIndex.local(VertexDim)
         )
 
         self._initialized = True
@@ -593,7 +594,6 @@
             smag_offset:
 
         """
-<<<<<<< HEAD
         self._do_diffusion_step_stencils(diagnostic_state, prognostic_state, dtime, diff_multfac_vn, smag_limit, smag_offset, self.grid.offset_providers, build_connectivities(self.grid.offset_providers))
 
     @orchestration(method=True)
@@ -609,53 +609,10 @@
         connectivities: Connectivities_t
     ):
         # dtime dependent: enh_smag_factor,
-        scale_k.with_connectivities(connectivities)(self.enh_smag_fac, dtime, self.diff_multfac_smag, offset_provider={})
+        cached.scale_k.with_connectivities(connectivities)(self.enh_smag_fac, dtime, self.diff_multfac_smag, offset_provider={})
 
         log.debug("rbf interpolation 1: start")
-        mo_intp_rbf_rbf_vec_interpol_vertex.with_connectivities(connectivities)(
-=======
-        klevels = self.grid.num_levels
-        cell_start_interior = self.grid.get_start_index(
-            CellDim, h_grid.HorizontalMarkerIndex.interior(CellDim)
-        )
-        cell_start_nudging = self.grid.get_start_index(
-            CellDim, h_grid.HorizontalMarkerIndex.nudging(CellDim)
-        )
-        cell_end_local = self.grid.get_end_index(
-            CellDim, h_grid.HorizontalMarkerIndex.local(CellDim)
-        )
-        cell_end_halo = self.grid.get_end_index(CellDim, h_grid.HorizontalMarkerIndex.halo(CellDim))
-
-        edge_start_nudging_plus_one = self.grid.get_start_index(
-            EdgeDim, h_grid.HorizontalMarkerIndex.nudging(EdgeDim) + 1
-        )
-        edge_start_nudging = self.grid.get_start_index(
-            EdgeDim, h_grid.HorizontalMarkerIndex.nudging(EdgeDim)
-        )
-        edge_start_lb_plus4 = self.grid.get_start_index(
-            EdgeDim, h_grid.HorizontalMarkerIndex.lateral_boundary(EdgeDim) + 4
-        )
-        edge_end_local = self.grid.get_end_index(
-            EdgeDim, h_grid.HorizontalMarkerIndex.local(EdgeDim)
-        )
-        edge_end_local_minus2 = self.grid.get_end_index(
-            EdgeDim, h_grid.HorizontalMarkerIndex.local(EdgeDim) - 2
-        )
-        edge_end_halo = self.grid.get_end_index(EdgeDim, h_grid.HorizontalMarkerIndex.halo(EdgeDim))
-
-        vertex_start_lb_plus1 = self.grid.get_start_index(
-            VertexDim, h_grid.HorizontalMarkerIndex.lateral_boundary(VertexDim) + 1
-        )
-        vertex_end_local = self.grid.get_end_index(
-            VertexDim, h_grid.HorizontalMarkerIndex.local(VertexDim)
-        )
-
-        # dtime dependent: enh_smag_factor,
-        cached.scale_k(self.enh_smag_fac, dtime, self.diff_multfac_smag, offset_provider={})
-
-        log.debug("rbf interpolation 1: start")
-        cached.mo_intp_rbf_rbf_vec_interpol_vertex(
->>>>>>> 0163d41b
+        cached.mo_intp_rbf_rbf_vec_interpol_vertex.with_connectivities(connectivities)(
             p_e_in=prognostic_state.vn,
             ptr_coeff_1=self.interpolation_state.rbf_coeff_1,
             ptr_coeff_2=self.interpolation_state.rbf_coeff_2,
@@ -675,11 +632,7 @@
         log.debug("communication rbf extrapolation of vn - end")
 
         log.debug("running stencil 01(calculate_nabla2_and_smag_coefficients_for_vn): start")
-<<<<<<< HEAD
-        calculate_nabla2_and_smag_coefficients_for_vn.with_connectivities(connectivities)(
-=======
-        cached.calculate_nabla2_and_smag_coefficients_for_vn(
->>>>>>> 0163d41b
+        cached.calculate_nabla2_and_smag_coefficients_for_vn.with_connectivities(connectivities)(
             diff_multfac_smag=self.diff_multfac_smag,
             tangent_orientation=self.edge_params.tangent_orientation,
             inv_primal_edge_length=self.edge_params.inverse_primal_edge_lengths,
@@ -710,11 +663,7 @@
             log.debug(
                 "running stencils 02 03 (calculate_diagnostic_quantities_for_turbulence): start"
             )
-<<<<<<< HEAD
-            calculate_diagnostic_quantities_for_turbulence.with_connectivities(connectivities)(
-=======
-            cached.calculate_diagnostic_quantities_for_turbulence(
->>>>>>> 0163d41b
+            cached.calculate_diagnostic_quantities_for_turbulence.with_connectivities(connectivities)(
                 kh_smag_ec=self.kh_smag_ec,
                 vn=prognostic_state.vn,
                 e_bln_c_s=self.interpolation_state.e_bln_c_s,
@@ -741,11 +690,7 @@
             log.debug("communication rbf extrapolation of z_nable2_e - end")
 
         log.debug("2nd rbf interpolation: start")
-<<<<<<< HEAD
-        mo_intp_rbf_rbf_vec_interpol_vertex.with_connectivities(connectivities)(
-=======
-        cached.mo_intp_rbf_rbf_vec_interpol_vertex(
->>>>>>> 0163d41b
+        cached.mo_intp_rbf_rbf_vec_interpol_vertex.with_connectivities(connectivities)(
             p_e_in=self.z_nabla2_e,
             ptr_coeff_1=self.interpolation_state.rbf_coeff_1,
             ptr_coeff_2=self.interpolation_state.rbf_coeff_2,
@@ -765,11 +710,7 @@
         log.debug("communication rbf extrapolation of z_nable2_e - end")
 
         log.debug("running stencils 04 05 06 (apply_diffusion_to_vn): start")
-<<<<<<< HEAD
-        apply_diffusion_to_vn.with_connectivities(connectivities)(
-=======
-        cached.apply_diffusion_to_vn(
->>>>>>> 0163d41b
+        cached.apply_diffusion_to_vn.with_connectivities(connectivities)(
             u_vert=self.u_vert,
             v_vert=self.v_vert,
             primal_normal_vert_v1=self.edge_params.primal_normal_vert[0],
@@ -785,11 +726,7 @@
             edge=self.horizontal_edge_index,
             nudgezone_diff=self.nudgezone_diff,
             fac_bdydiff_v=self.fac_bdydiff_v,
-<<<<<<< HEAD
             start_2nd_nudge_line_idx_e=int32(self.edge_start_nudging_plus_one),
-=======
-            start_2nd_nudge_line_idx_e=gtx.int32(edge_start_nudging_plus_one),
->>>>>>> 0163d41b
             limited_area=self.grid.limited_area,
             horizontal_start=self.edge_start_lb_plus4,
             horizontal_end=self.edge_end_local,
@@ -805,38 +742,27 @@
             "running stencils 07 08 09 10 (apply_diffusion_to_w_and_compute_horizontal_gradients_for_turbulence): start"
         )
         # TODO (magdalena) get rid of this copying. So far passing an empty buffer instead did not verify?
-<<<<<<< HEAD
-        copy_field.with_connectivities(connectivities)(prognostic_state.w, self.w_tmp, offset_provider={})
-
-        apply_diffusion_to_w_and_compute_horizontal_gradients_for_turbulence.with_connectivities(connectivities)(
-=======
-        cached.copy_field(prognostic_state.w, self.w_tmp, offset_provider={})
-
-        cached.apply_diffusion_to_w_and_compute_horizontal_gradients_for_turbulence(
->>>>>>> 0163d41b
+        cached.copy_field.with_connectivities(connectivities)(prognostic_state.w, self.w_tmp, offset_provider={})
+
+        cached.apply_diffusion_to_w_and_compute_horizontal_gradients_for_turbulence.with_connectivities(connectivities)(
             area=self.cell_params.area,
             geofac_n2s=self.interpolation_state.geofac_n2s,
             geofac_grg_x=self.interpolation_state.geofac_grg_x,
             geofac_grg_y=self.interpolation_state.geofac_grg_y,
             w_old=self.w_tmp,
             w=prognostic_state.w,
-            type_shear=gtx.int32(self.config.shear_type.value),
+            type_shear=int32(self.config.shear_type.value),
             dwdx=diagnostic_state.dwdx,
             dwdy=diagnostic_state.dwdy,
             diff_multfac_w=self.diff_multfac_w,
             diff_multfac_n2w=self.diff_multfac_n2w,
             k=self.vertical_index,
             cell=self.horizontal_cell_index,
-            nrdmax=gtx.int32(
+            nrdmax=int32(
                 self.vertical_params.end_index_of_damping_layer + 1
             ),  # +1 since Fortran includes boundaries
-<<<<<<< HEAD
             interior_idx=int32(self.cell_start_interior),
             halo_idx=int32(self.cell_end_local),
-=======
-            interior_idx=gtx.int32(cell_start_interior),
-            halo_idx=gtx.int32(cell_end_local),
->>>>>>> 0163d41b
             horizontal_start=self._horizontal_start_index_w_diffusion,
             horizontal_end=self.cell_end_halo,
             vertical_start=0,
@@ -851,11 +777,7 @@
             "running fused stencils 11 12 (calculate_enhanced_diffusion_coefficients_for_grid_point_cold_pools): start"
         )
 
-<<<<<<< HEAD
-        calculate_enhanced_diffusion_coefficients_for_grid_point_cold_pools.with_connectivities(connectivities)(
-=======
-        cached.calculate_enhanced_diffusion_coefficients_for_grid_point_cold_pools(
->>>>>>> 0163d41b
+        cached.calculate_enhanced_diffusion_coefficients_for_grid_point_cold_pools.with_connectivities(connectivities)(
             theta_v=prognostic_state.theta_v,
             theta_ref_mc=self.metric_state.theta_ref_mc,
             thresh_tdiff=self.thresh_tdiff,
@@ -872,11 +794,7 @@
         )
 
         log.debug("running stencils 13 14 (calculate_nabla2_for_theta): start")
-<<<<<<< HEAD
-        calculate_nabla2_for_theta.with_connectivities(connectivities)(
-=======
-        cached.calculate_nabla2_for_theta(
->>>>>>> 0163d41b
+        cached.calculate_nabla2_for_theta.with_connectivities(connectivities)(
             kh_smag_e=self.kh_smag_e,
             inv_dual_edge_length=self.edge_params.inverse_dual_edge_lengths,
             theta_v=prognostic_state.theta_v,
@@ -893,11 +811,7 @@
             "running stencil 15 (truly_horizontal_diffusion_nabla_of_theta_over_steep_points): start"
         )
         if self.config.apply_zdiffusion_t:
-<<<<<<< HEAD
-            truly_horizontal_diffusion_nabla_of_theta_over_steep_points.with_connectivities(connectivities)(
-=======
-            cached.truly_horizontal_diffusion_nabla_of_theta_over_steep_points(
->>>>>>> 0163d41b
+            cached.truly_horizontal_diffusion_nabla_of_theta_over_steep_points.with_connectivities(connectivities)(
                 mask=self.metric_state.mask_hdiff,
                 zd_vertoffset=self.metric_state.zd_vertoffset,
                 zd_diffcoef=self.metric_state.zd_diffcoef,
@@ -917,11 +831,7 @@
                 "running fused stencil 15 (truly_horizontal_diffusion_nabla_of_theta_over_steep_points): end"
             )
         log.debug("running stencil 16 (update_theta_and_exner): start")
-<<<<<<< HEAD
-        update_theta_and_exner.with_connectivities(connectivities)(
-=======
-        cached.update_theta_and_exner(
->>>>>>> 0163d41b
+        cached.update_theta_and_exner.with_connectivities(connectivities)(
             z_temp=self.z_temp,
             area=self.cell_params.area,
             theta_v=prognostic_state.theta_v,
