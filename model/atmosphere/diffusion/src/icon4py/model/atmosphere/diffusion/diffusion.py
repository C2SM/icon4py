--- conflicted
+++ resolved
@@ -18,48 +18,7 @@
 import enum
 from typing import Final, Optional
 
-<<<<<<< HEAD
-from gt4py.next import as_field
-from gt4py.next.common import Dimension
-from gt4py.next.ffront.fbuiltins import Field, int32
-
-from icon4py.model.atmosphere.diffusion.diffusion_states import (
-    DiffusionDiagnosticState,
-    DiffusionInterpolationState,
-    DiffusionMetricState,
-)
-from icon4py.model.atmosphere.diffusion.diffusion_utils import (
-    init_nabla2_factor_in_upper_damping_zone,
-    zero_field,
-)
-
 from icon4py.model.common import field_type_aliases as fa
-
-# cached program import
-from icon4py.model.atmosphere.diffusion.cached import (
-    init_diffusion_local_fields_for_regular_timestep,
-    setup_fields_for_initial_step,
-    scale_k,
-    calculate_nabla2_and_smag_coefficients_for_vn,
-    calculate_nabla2_for_theta,
-    truly_horizontal_diffusion_nabla_of_theta_over_steep_points,
-    apply_diffusion_to_w_and_compute_horizontal_gradients_for_turbulence,
-    apply_diffusion_to_vn,
-    calculate_diagnostic_quantities_for_turbulence,
-    calculate_enhanced_diffusion_coefficients_for_grid_point_cold_pools,
-    update_theta_and_exner,
-    copy_field,
-    mo_intp_rbf_rbf_vec_interpol_vertex,
-)
-
-from icon4py.model.common.constants import (
-    CPD,
-    DEFAULT_PHYSICS_DYNAMICS_TIMESTEP_RATIO,
-    GAS_CONSTANT_DRY_AIR,
-    dbl_eps,
-)
-from icon4py.model.common.decomposition.definitions import ExchangeRuntime, SingleNodeExchange
-=======
 import gt4py.next as gtx
 
 
@@ -68,7 +27,6 @@
 
 from icon4py.model.common import constants
 from icon4py.model.common.decomposition import definitions as decomposition
->>>>>>> bbd50cb9
 from icon4py.model.common.dimension import CellDim, EdgeDim, KDim, VertexDim
 from icon4py.model.common.grid import horizontal as h_grid, vertical as v_grid, icon as icon_grid
 
@@ -377,11 +335,7 @@
         self.interpolation_state: diffusion_states.DiffusionInterpolationState = None
         self.metric_state: diffusion_states.DiffusionMetricState = None
         self.diff_multfac_w: Optional[float] = None
-<<<<<<< HEAD
         self.diff_multfac_n2w: fa.KField[float] = None
-=======
-        self.diff_multfac_n2w: gtx.Field[[KDim], float] = None
->>>>>>> bbd50cb9
         self.smag_offset: Optional[float] = None
         self.fac_bdydiff_v: Optional[float] = None
         self.bdy_diff: Optional[float] = None
@@ -578,13 +532,8 @@
         diagnostic_state: diffusion_states.DiffusionDiagnosticState,
         prognostic_state: prognostics.PrognosticState,
         dtime: float,
-<<<<<<< HEAD
         diff_multfac_vn: fa.KField[float],
         smag_limit: fa.KField[float],
-=======
-        diff_multfac_vn: gtx.Field[[KDim], float],
-        smag_limit: gtx.Field[[KDim], float],
->>>>>>> bbd50cb9
         smag_offset: float,
     ):
         """
