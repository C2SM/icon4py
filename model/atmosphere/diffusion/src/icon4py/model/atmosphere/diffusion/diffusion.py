# ICON4Py - ICON inspired code in Python and GT4Py
#
# Copyright (c) 2022, ETH Zurich and MeteoSwiss
# All rights reserved.
#
# This file is free software: you can redistribute it and/or modify it under
# the terms of the GNU General Public License as published by the
# Free Software Foundation, either version 3 of the License, or any later
# version. See the LICENSE.txt file at the top-level directory of this
# distribution for a copy of the license or check <https://www.gnu.org/licenses/>.
#
# SPDX-License-Identifier: GPL-3.0-or-later
import functools
import logging
import math
import sys
from dataclasses import InitVar, dataclass, field
from enum import Enum
from typing import Final, Optional

from gt4py.next import as_field
from gt4py.next.common import Dimension
from gt4py.next.ffront.fbuiltins import Field, int32

from icon4py.model.atmosphere.diffusion.diffusion_states import (
    DiffusionDiagnosticState,
    DiffusionInterpolationState,
    DiffusionMetricState,
)
from icon4py.model.atmosphere.diffusion.diffusion_utils import (
    init_nabla2_factor_in_upper_damping_zone,
    zero_field,
)

# cached program import
from icon4py.model.atmosphere.diffusion.helpers import (
    init_diffusion_local_fields_for_regular_timestep,
    setup_fields_for_initial_step,
    scale_k,
    calculate_nabla2_and_smag_coefficients_for_vn,
    calculate_nabla2_for_theta,
    truly_horizontal_diffusion_nabla_of_theta_over_steep_points,
    apply_diffusion_to_w_and_compute_horizontal_gradients_for_turbulence,
    apply_diffusion_to_vn,
    calculate_diagnostic_quantities_for_turbulence,
    calculate_enhanced_diffusion_coefficients_for_grid_point_cold_pools,
    update_theta_and_exner,
    copy_field,
<<<<<<< HEAD
    mo_intp_rbf_rbf_vec_interpol_vertex,
=======
    mo_intp_rbf_rbf_vec_interpol_vertex_1,
    mo_intp_rbf_rbf_vec_interpol_vertex_2,
>>>>>>> b06ee356
)

from icon4py.model.common.constants import (
    CPD,
    DEFAULT_PHYSICS_DYNAMICS_TIMESTEP_RATIO,
    GAS_CONSTANT_DRY_AIR,
    dbl_eps,
)
from icon4py.model.common.decomposition.definitions import ExchangeRuntime, SingleNodeExchange
from icon4py.model.common.dimension import CellDim, EdgeDim, KDim, VertexDim
from icon4py.model.common.grid.horizontal import CellParams, EdgeParams, HorizontalMarkerIndex
from icon4py.model.common.grid.icon import IconGrid
from icon4py.model.common.grid.vertical import VerticalModelParams
from icon4py.model.common.states.prognostic_state import PrognosticState
from icon4py.model.common.settings import xp

"""
Diffusion module ported from ICON mo_nh_diffusion.f90.

Supports only diffusion_type (=hdiff_order) 5 from the diffusion namelist.
"""

# flake8: noqa
log = logging.getLogger(__name__)


class DiffusionType(int, Enum):
    """
    Order of nabla operator for diffusion.

    Note: Called `hdiff_order` in `mo_diffusion_nml.f90`.
    Note: We currently only support type 5.
    """

    NO_DIFFUSION = -1  #: no diffusion
    LINEAR_2ND_ORDER = 2  #: 2nd order linear diffusion on all vertical levels
    SMAGORINSKY_NO_BACKGROUND = 3  #: Smagorinsky diffusion without background diffusion
    LINEAR_4TH_ORDER = 4  #: 4th order linear diffusion on all vertical levels
    SMAGORINSKY_4TH_ORDER = 5  #: Smagorinsky diffusion with fourth-order background diffusion


class TurbulenceShearForcingType(int, Enum):
    """
    Type of shear forcing used in turbulance.

    Note: called `itype_sher` in `mo_turbdiff_nml.f90`
    """

    VERTICAL_OF_HORIZONTAL_WIND = 0  #: only vertical shear of horizontal wind
    VERTICAL_HORIZONTAL_OF_HORIZONTAL_WIND = (
        1  #: as `VERTICAL_ONLY` plus horizontal shar correction
    )
    VERTICAL_HORIZONTAL_OF_HORIZONTAL_VERTICAL_WIND = (
        2  #: as `VERTICAL_HORIZONTAL_OF_HORIZONTAL_WIND` plus shear form vertical velocity
    )
    VERTICAL_HORIZONTAL_OF_HORIZONTAL_WIND_LTHESH = 3  #: same as `VERTICAL_HORIZONTAL_OF_HORIZONTAL_WIND` but scaling of coarse-grid horizontal shear production term with 1/sqrt(Ri) (if LTKESH = TRUE)


class DiffusionConfig:
    """
    Contains necessary parameter to configure a diffusion run.

    Encapsulates namelist parameters and derived parameters.
    Values should be read from configuration.
    Default values are taken from the defaults in the corresponding ICON Fortran namelist files.
    """

    # TODO(Magdalena): to be read from config
    # TODO(Magdalena):  handle dependencies on other namelists (see below...)

    def __init__(
        self,
        diffusion_type: DiffusionType = DiffusionType.SMAGORINSKY_4TH_ORDER,
        hdiff_w=True,
        hdiff_vn=True,
        hdiff_temp=True,
        type_vn_diffu: int = 1,
        smag_3d: bool = False,
        type_t_diffu: int = 2,
        hdiff_efdt_ratio: float = 36.0,
        hdiff_w_efdt_ratio: float = 15.0,
        smagorinski_scaling_factor: float = 0.015,
        n_substeps: int = 5,
        zdiffu_t: bool = True,
        thslp_zdiffu: float = 0.025,
        thhgtd_zdiffu: float = 200.0,
        velocity_boundary_diffusion_denom: float = 200.0,
        temperature_boundary_diffusion_denom: float = 135.0,
        max_nudging_coeff: float = 0.02,
        nudging_decay_rate: float = 2.0,
        shear_type: TurbulenceShearForcingType = TurbulenceShearForcingType.VERTICAL_OF_HORIZONTAL_WIND,
    ):
        """Set the diffusion configuration parameters with the ICON default values."""
        # parameters from namelist diffusion_nml

        self.diffusion_type: int = diffusion_type

        #: If True, apply diffusion on the vertical wind field
        #: Called `lhdiff_w` in mo_diffusion_nml.f90
        self.apply_to_vertical_wind: bool = hdiff_w

        #: True apply diffusion on the horizontal wind field, is ONLY used in mo_nh_stepping.f90
        #: Called `lhdiff_vn` in mo_diffusion_nml.f90
        self.apply_to_horizontal_wind = hdiff_vn

        #:  If True, apply horizontal diffusion to temperature field
        #: Called `lhdiff_temp` in mo_diffusion_nml.f90
        self.apply_to_temperature: bool = hdiff_temp

        #: If True, compute 3D Smagorinsky diffusion coefficient
        #: Called `lsmag_3d` in mo_diffusion_nml.f90
        self.compute_3d_smag_coeff: bool = smag_3d

        #: Options for discretizing the Smagorinsky momentum diffusion
        #: Called `itype_vn_diffu` in mo_diffusion_nml.f90
        self.type_vn_diffu: int = type_vn_diffu

        #: Options for discretizing the Smagorinsky temperature diffusion
        #: Called `itype_t_diffu` inmo_diffusion_nml.f90
        self.type_t_diffu = type_t_diffu

        #: Ratio of e-folding time to (2*)time step
        #: Called `hdiff_efdt_ratio` inmo_diffusion_nml.f90
        self.hdiff_efdt_ratio: float = hdiff_efdt_ratio

        #: Ratio of e-folding time to time step for w diffusion (NH only)
        #: Called `hdiff_w_efdt_ratio` inmo_diffusion_nml.f90.
        self.hdiff_w_efdt_ratio: float = hdiff_w_efdt_ratio

        #: Scaling factor for Smagorinsky diffusion at height hdiff_smag_z and below
        #: Called `hdiff_smag_fac` in mo_diffusion_nml.f90
        self.smagorinski_scaling_factor: float = smagorinski_scaling_factor

        #: If True, apply truly horizontal temperature diffusion over steep slopes
        #: Called 'l_zdiffu_t' in mo_nonhydrostatic_nml.f90
        self.apply_zdiffusion_t: bool = zdiffu_t

        #:slope threshold (temperature diffusion): is used to build up an index list for application of truly horizontal diffusion in mo_vertical_grid.f89
        self.thslp_zdiffu = thslp_zdiffu
        #: threshold [m] for height difference between adjacent grid points, defaults to 200m (temperature diffusion)
        self.thhgtd_zdiffu = thhgtd_zdiffu

        # from other namelists:
        # from parent namelist mo_nonhydrostatic_nml

        #: Number of dynamics substeps per fast-physics step
        #: Called 'ndyn_substeps' in mo_nonhydrostatic_nml.f90

        # TODO (magdalena) ndyn_substeps may dynamically increase during a model run in order to
        #       reduce instabilities. Need to figure out whether the parameter is the configured
        #       (constant!) one or the dynamical one. In the latter case it should be removed from
        #       DiffusionConfig and init()
        self.ndyn_substeps: int = n_substeps

        # namelist mo_gridref_nml.f90

        #: Denominator for temperature boundary diffusion
        #: Called 'denom_diffu_t' in mo_gridref_nml.f90
        self.temperature_boundary_diffusion_denominator: float = (
            temperature_boundary_diffusion_denom
        )

        #: Denominator for velocity boundary diffusion
        #: Called 'denom_diffu_v' in mo_gridref_nml.f90
        self.velocity_boundary_diffusion_denominator: float = velocity_boundary_diffusion_denom

        # parameters from namelist: mo_interpol_nml.f90

        #: Parameter describing the lateral boundary nudging in limited area mode.
        #:
        #: Maximal value of the nudging coefficients used cell row bordering the boundary interpolation zone,
        #: from there nudging coefficients decay exponentially with `nudge_efold_width` in units of cell rows.
        #: Called `nudge_max_coeff` in mo_interpol_nml.f90
        self.nudge_max_coeff: float = max_nudging_coeff

        #: Exponential decay rate (in units of cell rows) of the lateral boundary nudging coefficients
        #: Called `nudge_efold_width` in mo_interpol_nml.f90
        self.nudge_efold_width: float = nudging_decay_rate

        #: Type of shear forcing used in turbulence
        #: Called itype_shear in `mo_turbdiff_nml.f90
        self.shear_type = shear_type

        self._validate()

    def _validate(self):
        """Apply consistency checks and validation on configuration parameters."""
        if self.diffusion_type != 5:
            raise NotImplementedError(
                "Only diffusion type 5 = `Smagorinsky diffusion with fourth-order background "
                "diffusion` is implemented"
            )

        if self.diffusion_type < 0:
            self.apply_to_temperature = False
            self.apply_to_horizontal_wind = False
            self.apply_to_vertical_wind = False

        if self.shear_type not in (
            TurbulenceShearForcingType.VERTICAL_OF_HORIZONTAL_WIND,
            TurbulenceShearForcingType.VERTICAL_HORIZONTAL_OF_HORIZONTAL_VERTICAL_WIND,
        ):
            raise NotImplementedError(
                f"Turbulence Shear only {TurbulenceShearForcingType.VERTICAL_OF_HORIZONTAL_WIND} "
                f"and {TurbulenceShearForcingType.VERTICAL_HORIZONTAL_OF_HORIZONTAL_VERTICAL_WIND} "
                f"implemented"
            )

    @functools.cached_property
    def substep_as_float(self):
        return float(self.ndyn_substeps)


@dataclass(frozen=True)
class DiffusionParams:
    """Calculates derived quantities depending on the diffusion config."""

    config: InitVar[DiffusionConfig]
    K2: Final[float] = field(init=False)
    K4: Final[float] = field(init=False)
    K6: Final[float] = field(init=False)
    K4W: Final[float] = field(init=False)
    smagorinski_factor: Final[float] = field(init=False)
    smagorinski_height: Final[float] = field(init=False)
    scaled_nudge_max_coeff: Final[float] = field(init=False)

    def __post_init__(self, config):
        object.__setattr__(
            self,
            "K2",
            (1.0 / (config.hdiff_efdt_ratio * 8.0) if config.hdiff_efdt_ratio > 0.0 else 0.0),
        )
        object.__setattr__(self, "K4", self.K2 / 8.0)
        object.__setattr__(self, "K6", self.K2 / 64.0)
        object.__setattr__(
            self,
            "K4W",
            (1.0 / (config.hdiff_w_efdt_ratio * 36.0) if config.hdiff_w_efdt_ratio > 0 else 0.0),
        )

        (
            smagorinski_factor,
            smagorinski_height,
        ) = self._determine_smagorinski_factor(config)
        object.__setattr__(self, "smagorinski_factor", smagorinski_factor)
        object.__setattr__(self, "smagorinski_height", smagorinski_height)
        # see mo_interpol_nml.f90:
        object.__setattr__(
            self,
            "scaled_nudge_max_coeff",
            config.nudge_max_coeff * DEFAULT_PHYSICS_DYNAMICS_TIMESTEP_RATIO,
        )

    def _determine_smagorinski_factor(self, config: DiffusionConfig):
        """Enhanced Smagorinsky diffusion factor.

        Smagorinsky diffusion factor is defined as a profile in height
        above sea level with 4 height sections.

        It is calculated/used only in the case of diffusion_type 3 or 5
        """
        match config.diffusion_type:
            case 5:
                (
                    smagorinski_factor,
                    smagorinski_height,
                ) = diffusion_type_5_smagorinski_factor(config)
            case 4:
                # according to mo_nh_diffusion.f90 this isn't used anywhere the factor is only
                # used for diffusion_type (3,5) but the defaults are only defined for iequations=3
                smagorinski_factor = (
                    config.smagorinski_scaling_factor
                    if config.smagorinski_scaling_factor
                    else 0.15,
                )
                smagorinski_height = None
            case _:
                raise NotImplementedError("Only implemented for diffusion type 4 and 5")
                smagorinski_factor = None
                smagorinski_height = None
                pass
        return smagorinski_factor, smagorinski_height


def diffusion_type_5_smagorinski_factor(config: DiffusionConfig):
    """
    Initialize Smagorinski factors used in diffusion type 5.

    The calculation and magic numbers are taken from mo_diffusion_nml.f90
    """
    magic_sqrt = math.sqrt(1600.0 * (1600 + 50000.0))
    magic_fac2_value = 2e-6 * (1600.0 + 25000.0 + magic_sqrt)
    magic_z2 = 1600.0 + 50000.0 + magic_sqrt
    factor = (config.smagorinski_scaling_factor, magic_fac2_value, 0.0, 1.0)
    heights = (32500.0, magic_z2, 50000.0, 90000.0)
    return factor, heights


class Diffusion:
    """Class that configures diffusion and does one diffusion step."""

    def __init__(self, exchange: ExchangeRuntime = SingleNodeExchange()):
        self._exchange = exchange
        self._initialized = False
        self.rd_o_cvd: float = GAS_CONSTANT_DRY_AIR / (CPD - GAS_CONSTANT_DRY_AIR)
        #: threshold temperature deviation from neighboring grid points hat activates extra diffusion against runaway cooling
        self.thresh_tdiff: float = -5.0
        self.grid: Optional[IconGrid] = None
        self.config: Optional[DiffusionConfig] = None
        self.params: Optional[DiffusionParams] = None
        self.vertical_params: Optional[VerticalModelParams] = None
        self.interpolation_state: DiffusionInterpolationState = None
        self.metric_state: DiffusionMetricState = None
        self.diff_multfac_w: Optional[float] = None
        self.diff_multfac_n2w: Field[[KDim], float] = None
        self.smag_offset: Optional[float] = None
        self.fac_bdydiff_v: Optional[float] = None
        self.bdy_diff: Optional[float] = None
        self.nudgezone_diff: Optional[float] = None
        self.edge_params: Optional[EdgeParams] = None
        self.cell_params: Optional[CellParams] = None
        self._horizontal_start_index_w_diffusion: int32 = 0

    def init(
        self,
        grid: IconGrid,
        config: DiffusionConfig,
        params: DiffusionParams,
        vertical_params: VerticalModelParams,
        metric_state: DiffusionMetricState,
        interpolation_state: DiffusionInterpolationState,
        edge_params: EdgeParams,
        cell_params: CellParams,
    ):
        """
        Initialize Diffusion granule with configuration.

        calculates all local fields that are used in diffusion within the time loop.

        Args:
            grid:
            config:
            params:
            vertical_params:
            metric_state:
            interpolation_state:
            edge_params:
            cell_params:
        """
        self.config: DiffusionConfig = config
        self.params: DiffusionParams = params
        self.grid = grid
        self.vertical_params = vertical_params
        self.metric_state: DiffusionMetricState = metric_state
        self.interpolation_state: DiffusionInterpolationState = interpolation_state
        self.edge_params = edge_params
        self.cell_params = cell_params

        self._allocate_temporary_fields()

        def _get_start_index_for_w_diffusion() -> int32:
            return self.grid.get_start_index(
                CellDim,
                (
                    HorizontalMarkerIndex.nudging(CellDim)
                    if self.grid.limited_area
                    else HorizontalMarkerIndex.interior(CellDim)
                ),
            )

        self.nudgezone_diff: float = 0.04 / (params.scaled_nudge_max_coeff + sys.float_info.epsilon)
        self.bdy_diff: float = 0.015 / (params.scaled_nudge_max_coeff + sys.float_info.epsilon)
        self.fac_bdydiff_v: float = (
            math.sqrt(config.substep_as_float) / config.velocity_boundary_diffusion_denominator
        )

        self.smag_offset: float = 0.25 * params.K4 * config.substep_as_float
        self.diff_multfac_w: float = min(1.0 / 48.0, params.K4W * config.substep_as_float)

        init_diffusion_local_fields_for_regular_timestep(
            params.K4,
            config.substep_as_float,
            *params.smagorinski_factor,
            *params.smagorinski_height,
            self.vertical_params.physical_heights,
            self.diff_multfac_vn,
            self.smag_limit,
            self.enh_smag_fac,
            offset_provider={"Koff": KDim},
        )

        # TODO (magdalena) port to gt4py?
        self.diff_multfac_n2w = init_nabla2_factor_in_upper_damping_zone(
            k_size=self.grid.num_levels,
            nshift=0,
            physical_heights=self.vertical_params.physical_heights,
            nrdmax=self.vertical_params.index_of_damping_layer,
        )
        self._horizontal_start_index_w_diffusion = _get_start_index_for_w_diffusion()
        self._initialized = True

    @property
    def initialized(self):
        return self._initialized

    def _allocate_temporary_fields(self):
        def _allocate(*dims: Dimension):
            return zero_field(self.grid, *dims)

        def _index_field(dim: Dimension, size=None):
            size = size if size else self.grid.size[dim]
            return as_field((dim,), xp.arange(size, dtype=int32))

        self.diff_multfac_vn = _allocate(KDim)

        self.smag_limit = _allocate(KDim)
        self.enh_smag_fac = _allocate(KDim)
        self.u_vert = _allocate(VertexDim, KDim)
        self.v_vert = _allocate(VertexDim, KDim)
        self.kh_smag_e = _allocate(EdgeDim, KDim)
        self.kh_smag_ec = _allocate(EdgeDim, KDim)
        self.z_nabla2_e = _allocate(EdgeDim, KDim)
        self.z_temp = _allocate(CellDim, KDim)
        self.diff_multfac_smag = _allocate(KDim)
        # TODO(Magdalena): this is KHalfDim
        self.vertical_index = _index_field(KDim, self.grid.num_levels + 1)
        self.horizontal_cell_index = _index_field(CellDim)
        self.horizontal_edge_index = _index_field(EdgeDim)
        self.w_tmp = as_field(
            (CellDim, KDim), xp.zeros((self.grid.num_cells, self.grid.num_levels + 1), dtype=float)
        )

    def initial_run(
        self,
        diagnostic_state: DiffusionDiagnosticState,
        prognostic_state: PrognosticState,
        dtime: float,
    ):
        """
        Calculate initial diffusion step.

        In ICON at the start of the simulation diffusion is run with a parameter linit = True:

        'For real-data runs, perform an extra diffusion call before the first time
        step because no other filtering of the interpolated velocity field is done'

        This run uses special values for diff_multfac_vn, smag_limit and smag_offset

        """
        diff_multfac_vn = zero_field(self.grid, KDim)
        smag_limit = zero_field(self.grid, KDim)

        setup_fields_for_initial_step(
            self.params.K4,
            self.config.hdiff_efdt_ratio,
            diff_multfac_vn,
            smag_limit,
            offset_provider={},
        )
        self._do_diffusion_step(
            diagnostic_state,
            prognostic_state,
            dtime,
            diff_multfac_vn,
            smag_limit,
            0.0,
        )
        self._sync_cell_fields(prognostic_state)

    def run(
        self,
        diagnostic_state: DiffusionDiagnosticState,
        prognostic_state: PrognosticState,
        dtime: float,
    ):
        """
        Do one diffusion step within regular time loop.

        runs a diffusion step for the parameter linit=False, within regular time loop.
        """

        self._do_diffusion_step(
            diagnostic_state=diagnostic_state,
            prognostic_state=prognostic_state,
            dtime=dtime,
            diff_multfac_vn=self.diff_multfac_vn,
            smag_limit=self.smag_limit,
            smag_offset=self.smag_offset,
        )

    def _sync_cell_fields(self, prognostic_state):
        """
        Communicate theta_v, exner and w.

        communication only done in original code if the following condition applies:
        IF ( linit .OR. (iforcing /= inwp .AND. iforcing /= iaes) ) THEN
        """
        log.debug("communication of prognostic cell fields: theta, w, exner - start")
        self._exchange.exchange_and_wait(
            CellDim,
            prognostic_state.w,
            prognostic_state.theta_v,
            prognostic_state.exner,
        )
        log.debug("communication of prognostic cell fields: theta, w, exner - done")

    def _do_diffusion_step(
        self,
        diagnostic_state: DiffusionDiagnosticState,
        prognostic_state: PrognosticState,
        dtime: float,
        diff_multfac_vn: Field[[KDim], float],
        smag_limit: Field[[KDim], float],
        smag_offset: float,
    ):
        """
        Run a diffusion step.

        Args:
            diagnostic_state: output argument, data class that contains diagnostic variables
            prognostic_state: output argument, data class that contains prognostic variables
            dtime: the time step,
            diff_multfac_vn:
            smag_limit:
            smag_offset:

        """
        klevels = self.grid.num_levels
        cell_start_interior = self.grid.get_start_index(
            CellDim, HorizontalMarkerIndex.interior(CellDim)
        )
        cell_start_nudging = self.grid.get_start_index(
            CellDim, HorizontalMarkerIndex.nudging(CellDim)
        )
        cell_end_local = self.grid.get_end_index(CellDim, HorizontalMarkerIndex.local(CellDim))
        cell_end_halo = self.grid.get_end_index(CellDim, HorizontalMarkerIndex.halo(CellDim))

        edge_start_nudging_plus_one = self.grid.get_start_index(
            EdgeDim, HorizontalMarkerIndex.nudging(EdgeDim) + 1
        )
        edge_start_nudging = self.grid.get_start_index(
            EdgeDim, HorizontalMarkerIndex.nudging(EdgeDim)
        )
        edge_start_lb_plus4 = self.grid.get_start_index(
            EdgeDim, HorizontalMarkerIndex.lateral_boundary(EdgeDim) + 4
        )
        edge_end_local = self.grid.get_end_index(EdgeDim, HorizontalMarkerIndex.local(EdgeDim))
        edge_end_local_minus2 = self.grid.get_end_index(
            EdgeDim, HorizontalMarkerIndex.local(EdgeDim) - 2
        )
        edge_end_halo = self.grid.get_end_index(EdgeDim, HorizontalMarkerIndex.halo(EdgeDim))

        vertex_start_lb_plus1 = self.grid.get_start_index(
            VertexDim, HorizontalMarkerIndex.lateral_boundary(VertexDim) + 1
        )
        vertex_end_local = self.grid.get_end_index(
            VertexDim, HorizontalMarkerIndex.local(VertexDim)
        )

        # dtime dependent: enh_smag_factor,
        scale_k(self.enh_smag_fac, dtime, self.diff_multfac_smag, offset_provider={})

        log.debug("rbf interpolation 1: start")
        mo_intp_rbf_rbf_vec_interpol_vertex(
            p_e_in=prognostic_state.vn,
            ptr_coeff_1=self.interpolation_state.rbf_coeff_1,
            ptr_coeff_2=self.interpolation_state.rbf_coeff_2,
            p_u_out=self.u_vert,
            p_v_out=self.v_vert,
            horizontal_start=vertex_start_lb_plus1,
            horizontal_end=vertex_end_local,
            vertical_start=0,
            vertical_end=klevels,
            offset_provider=self.grid.offset_providers,
        )
        log.debug("rbf interpolation 1: end")

        # 2.  HALO EXCHANGE -- CALL sync_patch_array_mult u_vert and v_vert
        log.debug("communication rbf extrapolation of vn - start")
        self._exchange.exchange_and_wait(VertexDim, self.u_vert, self.v_vert)
        log.debug("communication rbf extrapolation of vn - end")

        log.debug("running stencil 01(calculate_nabla2_and_smag_coefficients_for_vn): start")
        calculate_nabla2_and_smag_coefficients_for_vn(
            diff_multfac_smag=self.diff_multfac_smag,
            tangent_orientation=self.edge_params.tangent_orientation,
            inv_primal_edge_length=self.edge_params.inverse_primal_edge_lengths,
            inv_vert_vert_length=self.edge_params.inverse_vertex_vertex_lengths,
            u_vert=self.u_vert,
            v_vert=self.v_vert,
            primal_normal_vert_x=self.edge_params.primal_normal_vert[0],
            primal_normal_vert_y=self.edge_params.primal_normal_vert[1],
            dual_normal_vert_x=self.edge_params.dual_normal_vert[0],
            dual_normal_vert_y=self.edge_params.dual_normal_vert[1],
            vn=prognostic_state.vn,
            smag_limit=smag_limit,
            kh_smag_e=self.kh_smag_e,
            kh_smag_ec=self.kh_smag_ec,
            z_nabla2_e=self.z_nabla2_e,
            smag_offset=smag_offset,
            horizontal_start=edge_start_lb_plus4,
            horizontal_end=edge_end_local_minus2,
            vertical_start=0,
            vertical_end=klevels,
            offset_provider=self.grid.offset_providers,
        )
        log.debug("running stencil 01 (calculate_nabla2_and_smag_coefficients_for_vn): end")
        if (
            self.config.shear_type
            >= TurbulenceShearForcingType.VERTICAL_HORIZONTAL_OF_HORIZONTAL_WIND
        ):
            log.debug(
                "running stencils 02 03 (calculate_diagnostic_quantities_for_turbulence): start"
            )
            calculate_diagnostic_quantities_for_turbulence(
                kh_smag_ec=self.kh_smag_ec,
                vn=prognostic_state.vn,
                e_bln_c_s=self.interpolation_state.e_bln_c_s,
                geofac_div=self.interpolation_state.geofac_div,
                diff_multfac_smag=self.diff_multfac_smag,
                wgtfac_c=self.metric_state.wgtfac_c,
                div_ic=diagnostic_state.div_ic,
                hdef_ic=diagnostic_state.hdef_ic,
                horizontal_start=cell_start_nudging,
                horizontal_end=cell_end_local,
                vertical_start=1,
                vertical_end=klevels,
                offset_provider=self.grid.offset_providers,
            )
            log.debug(
                "running stencils 02 03 (calculate_diagnostic_quantities_for_turbulence): end"
            )

        # HALO EXCHANGE  IF (discr_vn > 1) THEN CALL sync_patch_array
        # TODO (magdalena) move this up and do asynchronous exchange
        if self.config.type_vn_diffu > 1:
            log.debug("communication rbf extrapolation of z_nable2_e - start")
            self._exchange.exchange_and_wait(EdgeDim, self.z_nabla2_e)
            log.debug("communication rbf extrapolation of z_nable2_e - end")

        log.debug("2nd rbf interpolation: start")
        mo_intp_rbf_rbf_vec_interpol_vertex(
            p_e_in=self.z_nabla2_e,
            ptr_coeff_1=self.interpolation_state.rbf_coeff_1,
            ptr_coeff_2=self.interpolation_state.rbf_coeff_2,
            p_u_out=self.u_vert,
            p_v_out=self.v_vert,
            horizontal_start=vertex_start_lb_plus1,
            horizontal_end=vertex_end_local,
            vertical_start=0,
            vertical_end=klevels,
            offset_provider=self.grid.offset_providers,
        )
        log.debug("2nd rbf interpolation: end")

        # 6.  HALO EXCHANGE -- CALL sync_patch_array_mult (Vertex Fields)
        log.debug("communication rbf extrapolation of z_nable2_e - start")
        self._exchange.exchange_and_wait(VertexDim, self.u_vert, self.v_vert)
        log.debug("communication rbf extrapolation of z_nable2_e - end")

        log.debug("running stencils 04 05 06 (apply_diffusion_to_vn): start")
        apply_diffusion_to_vn(
            u_vert=self.u_vert,
            v_vert=self.v_vert,
            primal_normal_vert_v1=self.edge_params.primal_normal_vert[0],
            primal_normal_vert_v2=self.edge_params.primal_normal_vert[1],
            z_nabla2_e=self.z_nabla2_e,
            inv_vert_vert_length=self.edge_params.inverse_vertex_vertex_lengths,
            inv_primal_edge_length=self.edge_params.inverse_primal_edge_lengths,
            area_edge=self.edge_params.edge_areas,
            kh_smag_e=self.kh_smag_e,
            diff_multfac_vn=diff_multfac_vn,
            nudgecoeff_e=self.interpolation_state.nudgecoeff_e,
            vn=prognostic_state.vn,
            edge=self.horizontal_edge_index,
            nudgezone_diff=self.nudgezone_diff,
            fac_bdydiff_v=self.fac_bdydiff_v,
            start_2nd_nudge_line_idx_e=int32(edge_start_nudging_plus_one),
            limited_area=self.grid.limited_area,
            horizontal_start=edge_start_lb_plus4,
            horizontal_end=edge_end_local,
            vertical_start=0,
            vertical_end=klevels,
            offset_provider=self.grid.offset_providers,
        )
        log.debug("running stencils 04 05 06 (apply_diffusion_to_vn): end")
        log.debug("communication of prognistic.vn : start")
        handle_edge_comm = self._exchange.exchange(EdgeDim, prognostic_state.vn)

        log.debug(
            "running stencils 07 08 09 10 (apply_diffusion_to_w_and_compute_horizontal_gradients_for_turbulence): start"
        )
        # TODO (magdalena) get rid of this copying. So far passing an empty buffer instead did not verify?
        copy_field(prognostic_state.w, self.w_tmp, offset_provider={})
        apply_diffusion_to_w_and_compute_horizontal_gradients_for_turbulence(
            area=self.cell_params.area,
            geofac_n2s=self.interpolation_state.geofac_n2s,
            geofac_grg_x=self.interpolation_state.geofac_grg_x,
            geofac_grg_y=self.interpolation_state.geofac_grg_y,
            w_old=self.w_tmp,
            w=prognostic_state.w,
            type_shear=int32(self.config.shear_type.value),
            dwdx=diagnostic_state.dwdx,
            dwdy=diagnostic_state.dwdy,
            diff_multfac_w=self.diff_multfac_w,
            diff_multfac_n2w=self.diff_multfac_n2w,
            k=self.vertical_index,
            cell=self.horizontal_cell_index,
            nrdmax=int32(
                self.vertical_params.index_of_damping_layer + 1
            ),  # +1 since Fortran includes boundaries
            interior_idx=int32(cell_start_interior),
            halo_idx=int32(cell_end_local),
            horizontal_start=self._horizontal_start_index_w_diffusion,
            horizontal_end=cell_end_halo,
            vertical_start=0,
            vertical_end=klevels,
            offset_provider=self.grid.offset_providers,
        )
        log.debug(
            "running stencils 07 08 09 10 (apply_diffusion_to_w_and_compute_horizontal_gradients_for_turbulence): end"
        )

        log.debug(
            "running fused stencils 11 12 (calculate_enhanced_diffusion_coefficients_for_grid_point_cold_pools): start"
        )
        calculate_enhanced_diffusion_coefficients_for_grid_point_cold_pools(
            theta_v=prognostic_state.theta_v,
            theta_ref_mc=self.metric_state.theta_ref_mc,
            thresh_tdiff=self.thresh_tdiff,
            smallest_vpfloat=dbl_eps,
            kh_smag_e=self.kh_smag_e,
            horizontal_start=edge_start_nudging,
            horizontal_end=edge_end_halo,
            vertical_start=(klevels - 2),
            vertical_end=klevels,
            offset_provider=self.grid.offset_providers,
        )
        log.debug(
            "running stencils 11 12 (calculate_enhanced_diffusion_coefficients_for_grid_point_cold_pools): end"
        )
        log.debug("running stencils 13 14 (calculate_nabla2_for_theta): start")
        calculate_nabla2_for_theta(
            kh_smag_e=self.kh_smag_e,
            inv_dual_edge_length=self.edge_params.inverse_dual_edge_lengths,
            theta_v=prognostic_state.theta_v,
            geofac_div=self.interpolation_state.geofac_div,
            z_temp=self.z_temp,
            horizontal_start=cell_start_nudging,
            horizontal_end=cell_end_local,
            vertical_start=0,
            vertical_end=klevels,
            offset_provider=self.grid.offset_providers,
        )
        log.debug("running stencils 13_14 (calculate_nabla2_for_theta): end")
        log.debug(
            "running stencil 15 (truly_horizontal_diffusion_nabla_of_theta_over_steep_points): start"
        )
        if self.config.apply_zdiffusion_t:
            truly_horizontal_diffusion_nabla_of_theta_over_steep_points(
                mask=self.metric_state.mask_hdiff,
                zd_vertoffset=self.metric_state.zd_vertoffset,
                zd_diffcoef=self.metric_state.zd_diffcoef,
                geofac_n2s_c=self.interpolation_state.geofac_n2s_c,
                geofac_n2s_nbh=self.interpolation_state.geofac_n2s_nbh,
                vcoef=self.metric_state.zd_intcoef,
                theta_v=prognostic_state.theta_v,
                z_temp=self.z_temp,
                horizontal_start=cell_start_nudging,
                horizontal_end=cell_end_local,
                vertical_start=0,
                vertical_end=klevels,
                offset_provider=self.grid.offset_providers,
            )

            log.debug(
                "running fused stencil 15 (truly_horizontal_diffusion_nabla_of_theta_over_steep_points): end"
            )
        log.debug("running stencil 16 (update_theta_and_exner): start")
        update_theta_and_exner(
            z_temp=self.z_temp,
            area=self.cell_params.area,
            theta_v=prognostic_state.theta_v,
            exner=prognostic_state.exner,
            rd_o_cvd=self.rd_o_cvd,
            horizontal_start=cell_start_nudging,
            horizontal_end=cell_end_local,
            vertical_start=0,
            vertical_end=klevels,
            offset_provider={},
        )
        log.debug("running stencil 16 (update_theta_and_exner): end")
        handle_edge_comm.wait()  # need to do this here, since we currently only use 1 communication object.
        log.debug("communication of prognogistic.vn - end")<|MERGE_RESOLUTION|>--- conflicted
+++ resolved
@@ -46,12 +46,7 @@
     calculate_enhanced_diffusion_coefficients_for_grid_point_cold_pools,
     update_theta_and_exner,
     copy_field,
-<<<<<<< HEAD
     mo_intp_rbf_rbf_vec_interpol_vertex,
-=======
-    mo_intp_rbf_rbf_vec_interpol_vertex_1,
-    mo_intp_rbf_rbf_vec_interpol_vertex_2,
->>>>>>> b06ee356
 )
 
 from icon4py.model.common.constants import (
