# ICON4Py - ICON inspired code in Python and GT4Py
#
# Copyright (c) 2022-2024, ETH Zurich and MeteoSwiss
# All rights reserved.
#
# Please, refer to the LICENSE file in the root directory.
# SPDX-License-Identifier: BSD-3-Clause

import dataclasses
import enum
import functools
import logging
import math
import sys
from typing import Final

import gt4py.next as gtx
import icon4py.model.common.grid.states as grid_states
from gt4py.next import int32

import icon4py.model.common.states.prognostic_state as prognostics
from gt4py.next import backend

from icon4py.model.atmosphere.diffusion import diffusion_utils, diffusion_states
from icon4py.model.atmosphere.diffusion.diffusion_utils import (
    copy_field,
    init_diffusion_local_fields_for_regular_timestep,
    scale_k,
    setup_fields_for_initial_step,
)
from icon4py.model.atmosphere.diffusion.stencils.apply_diffusion_to_vn import (
    apply_diffusion_to_vn,
)
from icon4py.model.atmosphere.diffusion.stencils.apply_diffusion_to_w_and_compute_horizontal_gradients_for_turbulence import (
    apply_diffusion_to_w_and_compute_horizontal_gradients_for_turbulence,
)
from icon4py.model.atmosphere.diffusion.stencils.calculate_diagnostic_quantities_for_turbulence import (
    calculate_diagnostic_quantities_for_turbulence,
)
from icon4py.model.atmosphere.diffusion.stencils.calculate_enhanced_diffusion_coefficients_for_grid_point_cold_pools import (
    calculate_enhanced_diffusion_coefficients_for_grid_point_cold_pools,
)
from icon4py.model.atmosphere.diffusion.stencils.calculate_nabla2_and_smag_coefficients_for_vn import (
    calculate_nabla2_and_smag_coefficients_for_vn,
)
from icon4py.model.atmosphere.diffusion.stencils.calculate_nabla2_for_theta import (
    calculate_nabla2_for_theta,
)
from icon4py.model.atmosphere.diffusion.stencils.truly_horizontal_diffusion_nabla_of_theta_over_steep_points import (
    truly_horizontal_diffusion_nabla_of_theta_over_steep_points,
)
from icon4py.model.atmosphere.diffusion.stencils.update_theta_and_exner import (
    update_theta_and_exner,
)
from icon4py.model.common import field_type_aliases as fa, constants, dimension as dims
from icon4py.model.common.decomposition import definitions as decomposition
from icon4py.model.common.grid import (
    horizontal as h_grid,
    vertical as v_grid,
    icon as icon_grid,
)
from icon4py.model.common.interpolation.stencils.mo_intp_rbf_rbf_vec_interpol_vertex import (
    mo_intp_rbf_rbf_vec_interpol_vertex,
)

from icon4py.model.common.utils import gt4py_field_allocation as field_alloc

from icon4py.model.common.orchestration import decorator as dace_orchestration


"""
Diffusion module ported from ICON mo_nh_diffusion.f90.

Supports only diffusion_type (=hdiff_order) 5 from the diffusion namelist.
"""

# flake8: noqa
log = logging.getLogger(__name__)


class DiffusionType(int, enum.Enum):
    """
    Order of nabla operator for diffusion.

    Note: Called `hdiff_order` in `mo_diffusion_nml.f90`.
    Note: We currently only support type 5.
    """

    NO_DIFFUSION = -1  #: no diffusion
    LINEAR_2ND_ORDER = 2  #: 2nd order linear diffusion on all vertical levels
    SMAGORINSKY_NO_BACKGROUND = 3  #: Smagorinsky diffusion without background diffusion
    LINEAR_4TH_ORDER = 4  #: 4th order linear diffusion on all vertical levels
    SMAGORINSKY_4TH_ORDER = 5  #: Smagorinsky diffusion with fourth-order background diffusion


class TurbulenceShearForcingType(int, enum.Enum):
    """
    Type of shear forcing used in turbulance.

    Note: called `itype_sher` in `mo_turbdiff_nml.f90`
    """

    VERTICAL_OF_HORIZONTAL_WIND = 0  #: only vertical shear of horizontal wind
    VERTICAL_HORIZONTAL_OF_HORIZONTAL_WIND = (
        1  #: as `VERTICAL_ONLY` plus horizontal shar correction
    )
    VERTICAL_HORIZONTAL_OF_HORIZONTAL_VERTICAL_WIND = (
        2  #: as `VERTICAL_HORIZONTAL_OF_HORIZONTAL_WIND` plus shear form vertical velocity
    )
    VERTICAL_HORIZONTAL_OF_HORIZONTAL_WIND_LTHESH = 3  #: same as `VERTICAL_HORIZONTAL_OF_HORIZONTAL_WIND` but scaling of coarse-grid horizontal shear production term with 1/sqrt(Ri) (if LTKESH = TRUE)


class DiffusionConfig:
    """
    Contains necessary parameter to configure a diffusion run.

    Encapsulates namelist parameters and derived parameters.
    Values should be read from configuration.
    Default values are taken from the defaults in the corresponding ICON Fortran namelist files.
    """

    # TODO(Magdalena): to be read from config
    # TODO(Magdalena):  handle dependencies on other namelists (see below...)

    def __init__(
        self,
        diffusion_type: DiffusionType = DiffusionType.SMAGORINSKY_4TH_ORDER,
        hdiff_w=True,
        hdiff_vn=True,
        hdiff_temp=True,
        type_vn_diffu: int = 1,
        smag_3d: bool = False,
        type_t_diffu: int = 2,
        hdiff_efdt_ratio: float = 36.0,
        hdiff_w_efdt_ratio: float = 15.0,
        smagorinski_scaling_factor: float = 0.015,
        n_substeps: int = 5,
        zdiffu_t: bool = True,
        thslp_zdiffu: float = 0.025,
        thhgtd_zdiffu: float = 200.0,
        velocity_boundary_diffusion_denom: float = 200.0,
        temperature_boundary_diffusion_denom: float = 135.0,
        max_nudging_coeff: float = 0.02,
        nudging_decay_rate: float = 2.0,
        shear_type: TurbulenceShearForcingType = TurbulenceShearForcingType.VERTICAL_OF_HORIZONTAL_WIND,
    ):
        """Set the diffusion configuration parameters with the ICON default values."""
        # parameters from namelist diffusion_nml

        self.diffusion_type: int = diffusion_type

        #: If True, apply diffusion on the vertical wind field
        #: Called `lhdiff_w` in mo_diffusion_nml.f90
        self.apply_to_vertical_wind: bool = hdiff_w

        #: True apply diffusion on the horizontal wind field, is ONLY used in mo_nh_stepping.f90
        #: Called `lhdiff_vn` in mo_diffusion_nml.f90
        self.apply_to_horizontal_wind = hdiff_vn

        #:  If True, apply horizontal diffusion to temperature field
        #: Called `lhdiff_temp` in mo_diffusion_nml.f90
        self.apply_to_temperature: bool = hdiff_temp

        #: If True, compute 3D Smagorinsky diffusion coefficient
        #: Called `lsmag_3d` in mo_diffusion_nml.f90
        self.compute_3d_smag_coeff: bool = smag_3d

        #: Options for discretizing the Smagorinsky momentum diffusion
        #: Called `itype_vn_diffu` in mo_diffusion_nml.f90
        self.type_vn_diffu: int = type_vn_diffu

        #: Options for discretizing the Smagorinsky temperature diffusion
        #: Called `itype_t_diffu` inmo_diffusion_nml.f90
        self.type_t_diffu = type_t_diffu

        #: Ratio of e-folding time to (2*)time step
        #: Called `hdiff_efdt_ratio` inmo_diffusion_nml.f90
        self.hdiff_efdt_ratio: float = hdiff_efdt_ratio

        #: Ratio of e-folding time to time step for w diffusion (NH only)
        #: Called `hdiff_w_efdt_ratio` inmo_diffusion_nml.f90.
        self.hdiff_w_efdt_ratio: float = hdiff_w_efdt_ratio

        #: Scaling factor for Smagorinsky diffusion at height hdiff_smag_z and below
        #: Called `hdiff_smag_fac` in mo_diffusion_nml.f90
        self.smagorinski_scaling_factor: float = smagorinski_scaling_factor

        #: If True, apply truly horizontal temperature diffusion over steep slopes
        #: Called 'l_zdiffu_t' in mo_nonhydrostatic_nml.f90
        self.apply_zdiffusion_t: bool = zdiffu_t

        #:slope threshold (temperature diffusion): is used to build up an index list for application of truly horizontal diffusion in mo_vertical_grid.f89
        self.thslp_zdiffu = thslp_zdiffu
        #: threshold [m] for height difference between adjacent grid points, defaults to 200m (temperature diffusion)
        self.thhgtd_zdiffu = thhgtd_zdiffu

        # from other namelists:
        # from parent namelist mo_nonhydrostatic_nml

        #: Number of dynamics substeps per fast-physics step
        #: Called 'ndyn_substeps' in mo_nonhydrostatic_nml.f90

        # TODO (magdalena) ndyn_substeps may dynamically increase during a model run in order to
        #       reduce instabilities. Need to figure out whether the parameter is the configured
        #       (constant!) one or the dynamical one. In the latter case it should be removed from
        #       DiffusionConfig and init()
        self.ndyn_substeps: int = n_substeps

        # namelist mo_gridref_nml.f90

        #: Denominator for temperature boundary diffusion
        #: Called 'denom_diffu_t' in mo_gridref_nml.f90
        self.temperature_boundary_diffusion_denominator: float = (
            temperature_boundary_diffusion_denom
        )

        #: Denominator for velocity boundary diffusion
        #: Called 'denom_diffu_v' in mo_gridref_nml.f90
        self.velocity_boundary_diffusion_denominator: float = velocity_boundary_diffusion_denom

        # parameters from namelist: mo_interpol_nml.f90

        #: Parameter describing the lateral boundary nudging in limited area mode.
        #:
        #: Maximal value of the nudging coefficients used cell row bordering the boundary interpolation zone,
        #: from there nudging coefficients decay exponentially with `nudge_efold_width` in units of cell rows.
        #: Called `nudge_max_coeff` in mo_interpol_nml.f90
        self.nudge_max_coeff: float = max_nudging_coeff

        #: Exponential decay rate (in units of cell rows) of the lateral boundary nudging coefficients
        #: Called `nudge_efold_width` in mo_interpol_nml.f90
        self.nudge_efold_width: float = nudging_decay_rate

        #: Type of shear forcing used in turbulence
        #: Called itype_shear in `mo_turbdiff_nml.f90
        self.shear_type = shear_type

        self._validate()

    def _validate(self):
        """Apply consistency checks and validation on configuration parameters."""
        if self.diffusion_type != 5:
            raise NotImplementedError(
                "Only diffusion type 5 = `Smagorinsky diffusion with fourth-order background "
                "diffusion` is implemented"
            )

        if self.diffusion_type < 0:
            self.apply_to_temperature = False
            self.apply_to_horizontal_wind = False
            self.apply_to_vertical_wind = False

        if self.shear_type not in (
            TurbulenceShearForcingType.VERTICAL_OF_HORIZONTAL_WIND,
            TurbulenceShearForcingType.VERTICAL_HORIZONTAL_OF_HORIZONTAL_VERTICAL_WIND,
        ):
            raise NotImplementedError(
                f"Turbulence Shear only {TurbulenceShearForcingType.VERTICAL_OF_HORIZONTAL_WIND} "
                f"and {TurbulenceShearForcingType.VERTICAL_HORIZONTAL_OF_HORIZONTAL_VERTICAL_WIND} "
                f"implemented"
            )

    @functools.cached_property
    def substep_as_float(self):
        return float(self.ndyn_substeps)


@dataclasses.dataclass(frozen=True)
class DiffusionParams:
    """Calculates derived quantities depending on the diffusion config."""

    config: dataclasses.InitVar[DiffusionConfig]
    K2: Final[float] = dataclasses.field(init=False)
    K4: Final[float] = dataclasses.field(init=False)
    K6: Final[float] = dataclasses.field(init=False)
    K4W: Final[float] = dataclasses.field(init=False)
    smagorinski_factor: Final[float] = dataclasses.field(init=False)
    smagorinski_height: Final[float] = dataclasses.field(init=False)
    scaled_nudge_max_coeff: Final[float] = dataclasses.field(init=False)

    def __post_init__(self, config):
        object.__setattr__(
            self,
            "K2",
            (1.0 / (config.hdiff_efdt_ratio * 8.0) if config.hdiff_efdt_ratio > 0.0 else 0.0),
        )
        object.__setattr__(self, "K4", self.K2 / 8.0)
        object.__setattr__(self, "K6", self.K2 / 64.0)
        object.__setattr__(
            self,
            "K4W",
            (1.0 / (config.hdiff_w_efdt_ratio * 36.0) if config.hdiff_w_efdt_ratio > 0 else 0.0),
        )

        (
            smagorinski_factor,
            smagorinski_height,
        ) = self._determine_smagorinski_factor(config)
        object.__setattr__(self, "smagorinski_factor", smagorinski_factor)
        object.__setattr__(self, "smagorinski_height", smagorinski_height)
        # see mo_interpol_nml.f90:
        object.__setattr__(
            self,
            "scaled_nudge_max_coeff",
            config.nudge_max_coeff * constants.DEFAULT_PHYSICS_DYNAMICS_TIMESTEP_RATIO,
        )

    def _determine_smagorinski_factor(self, config: DiffusionConfig):
        """Enhanced Smagorinsky diffusion factor.

        Smagorinsky diffusion factor is defined as a profile in height
        above sea level with 4 height sections.

        It is calculated/used only in the case of diffusion_type 3 or 5
        """
        match config.diffusion_type:
            case 5:
                (
                    smagorinski_factor,
                    smagorinski_height,
                ) = diffusion_type_5_smagorinski_factor(config)
            case 4:
                # according to mo_nh_diffusion.f90 this isn't used anywhere the factor is only
                # used for diffusion_type (3,5) but the defaults are only defined for iequations=3
                smagorinski_factor = (
                    config.smagorinski_scaling_factor
                    if config.smagorinski_scaling_factor
                    else 0.15,
                )
                smagorinski_height = None
            case _:
                raise NotImplementedError("Only implemented for diffusion type 4 and 5")
                smagorinski_factor = None
                smagorinski_height = None
                pass
        return smagorinski_factor, smagorinski_height


def diffusion_type_5_smagorinski_factor(config: DiffusionConfig):
    """
    Initialize Smagorinski factors used in diffusion type 5.

    The calculation and magic numbers are taken from mo_diffusion_nml.f90
    """
    magic_sqrt = math.sqrt(1600.0 * (1600 + 50000.0))
    magic_fac2_value = 2e-6 * (1600.0 + 25000.0 + magic_sqrt)
    magic_z2 = 1600.0 + 50000.0 + magic_sqrt
    factor = (config.smagorinski_scaling_factor, magic_fac2_value, 0.0, 1.0)
    heights = (32500.0, magic_z2, 50000.0, 90000.0)
    return factor, heights


class Diffusion:
    """Class that configures diffusion and does one diffusion step."""

    def __init__(
        self,
        grid: icon_grid.IconGrid,
        config: DiffusionConfig,
        params: DiffusionParams,
        vertical_grid: v_grid.VerticalGrid,
        metric_state: diffusion_states.DiffusionMetricState,
        interpolation_state: diffusion_states.DiffusionInterpolationState,
        edge_params: grid_states.EdgeParams,
        cell_params: grid_states.CellParams,
        backend: backend.Backend,
        orchestration: bool = False,
        exchange: decomposition.ExchangeRuntime = decomposition.SingleNodeExchange(),
    ):
        self._backend = backend
        self._orchestration = orchestration
        self._exchange = exchange
        self.config = config
        self._params = params
        self._grid = grid
        self.compile_time_connectivities = orchestration.build_compile_time_connectivities(
            self._grid.offset_providers
        )
        self._vertical_grid = vertical_grid
        self._metric_state = metric_state
        self._interpolation_state = interpolation_state
        self._edge_params = edge_params
        self._cell_params = cell_params

        self.halo_exchange_wait = decomposition.create_halo_exchange_wait(
            self._exchange
        )  # wait on a communication handle
        self.rd_o_cvd: float = constants.GAS_CONSTANT_DRY_AIR / (
            constants.CPD - constants.GAS_CONSTANT_DRY_AIR
        )
        #: threshold temperature deviation from neighboring grid points hat activates extra diffusion against runaway cooling
        self.thresh_tdiff: float = -5.0
        self._horizontal_start_index_w_diffusion: gtx.int32 = gtx.int32(0)

        self.mo_intp_rbf_rbf_vec_interpol_vertex = mo_intp_rbf_rbf_vec_interpol_vertex.with_backend(
            self._backend
        ).with_connectivities(self.compile_time_connectivities)
        self.calculate_nabla2_and_smag_coefficients_for_vn = (
            calculate_nabla2_and_smag_coefficients_for_vn.with_backend(self._backend)
        ).with_connectivities(self.compile_time_connectivities)
        self.calculate_diagnostic_quantities_for_turbulence = (
            calculate_diagnostic_quantities_for_turbulence.with_backend(self._backend)
        ).with_connectivities(self.compile_time_connectivities)
        self.apply_diffusion_to_vn = apply_diffusion_to_vn.with_backend(
            self._backend
        ).with_connectivities(self.compile_time_connectivities)
        self.apply_diffusion_to_w_and_compute_horizontal_gradients_for_turbulence = (
            apply_diffusion_to_w_and_compute_horizontal_gradients_for_turbulence.with_backend(
                self._backend
            )
        ).with_connectivities(self.compile_time_connectivities)
        self.calculate_enhanced_diffusion_coefficients_for_grid_point_cold_pools = (
            calculate_enhanced_diffusion_coefficients_for_grid_point_cold_pools.with_backend(
                self._backend
            )
        ).with_connectivities(self.compile_time_connectivities)
        self.calculate_nabla2_for_theta = calculate_nabla2_for_theta.with_backend(
            self._backend
        ).with_connectivities(self.compile_time_connectivities)
        self.truly_horizontal_diffusion_nabla_of_theta_over_steep_points = (
            truly_horizontal_diffusion_nabla_of_theta_over_steep_points.with_backend(self._backend)
        ).with_connectivities(self.compile_time_connectivities)
        self.update_theta_and_exner = update_theta_and_exner.with_backend(
            self._backend
        ).with_connectivities(self.compile_time_connectivities)
        self.copy_field = copy_field.with_backend(self._backend).with_connectivities(
            self.compile_time_connectivities
        )
        self.scale_k = scale_k.with_backend(self._backend).with_connectivities(
            self.compile_time_connectivities
        )
        self.setup_fields_for_initial_step = setup_fields_for_initial_step.with_backend(
            self._backend
        ).with_connectivities(self.compile_time_connectivities)

        self.init_diffusion_local_fields_for_regular_timestep = (
            init_diffusion_local_fields_for_regular_timestep.with_backend(self._backend)
        ).with_connectivities(self.compile_time_connectivities)

        self._allocate_temporary_fields()

        self.nudgezone_diff: float = 0.04 / (params.scaled_nudge_max_coeff + sys.float_info.epsilon)
        self.bdy_diff: float = 0.015 / (params.scaled_nudge_max_coeff + sys.float_info.epsilon)
        self.fac_bdydiff_v: float = (
            math.sqrt(config.substep_as_float) / config.velocity_boundary_diffusion_denominator
        )

        self.smag_offset: float = 0.25 * params.K4 * config.substep_as_float
        self.diff_multfac_w: float = min(1.0 / 48.0, params.K4W * config.substep_as_float)

        self.init_diffusion_local_fields_for_regular_timestep(
            params.K4,
            config.substep_as_float,
            *params.smagorinski_factor,
            *params.smagorinski_height,
            self._vertical_grid.interface_physical_height,
            self.diff_multfac_vn,
            self.smag_limit,
            self.enh_smag_fac,
            offset_provider={"Koff": dims.KDim},
        )

        diffusion_utils._init_nabla2_factor_in_upper_damping_zone(
            physical_heights=self._vertical_grid.interface_physical_height,
            k_field=self.vertical_index,
            nrdmax=self._vertical_grid.end_index_of_damping_layer,
            nshift=0,
            heights_nrd_shift=self._vertical_grid.interface_physical_height.ndarray[
                self._vertical_grid.end_index_of_damping_layer + 1
            ].item(),
            heights_1=self._vertical_grid.interface_physical_height.ndarray[1].item(),
            domain={dims.KDim: (1, self._vertical_grid.end_index_of_damping_layer + 1)},
            out=self.diff_multfac_n2w,
            offset_provider={},
        )

        self._determine_horizontal_domains()

<<<<<<< HEAD
=======
        self.compile_time_connectivities = dace_orchestration.build_compile_time_connectivities(
            self._grid.offset_providers
        )

>>>>>>> 3068bd78
    def _allocate_temporary_fields(self):
        self.diff_multfac_vn = field_alloc.allocate_zero_field(
            dims.KDim, grid=self._grid, backend=self._backend
        )
        self.diff_multfac_n2w = field_alloc.allocate_zero_field(
            dims.KDim, grid=self._grid, backend=self._backend
        )
        self.smag_limit = field_alloc.allocate_zero_field(
            dims.KDim, grid=self._grid, backend=self._backend
        )
        self.enh_smag_fac = field_alloc.allocate_zero_field(
            dims.KDim, grid=self._grid, backend=self._backend
        )
        self.u_vert = field_alloc.allocate_zero_field(
            dims.VertexDim, dims.KDim, grid=self._grid, backend=self._backend
        )
        self.v_vert = field_alloc.allocate_zero_field(
            dims.VertexDim, dims.KDim, grid=self._grid, backend=self._backend
        )
        self.kh_smag_e = field_alloc.allocate_zero_field(
            dims.EdgeDim, dims.KDim, grid=self._grid, backend=self._backend
        )
        self.kh_smag_ec = field_alloc.allocate_zero_field(
            dims.EdgeDim, dims.KDim, grid=self._grid, backend=self._backend
        )
        self.z_nabla2_e = field_alloc.allocate_zero_field(
            dims.EdgeDim, dims.KDim, grid=self._grid, backend=self._backend
        )
        self.z_temp = field_alloc.allocate_zero_field(
            dims.CellDim, dims.KDim, grid=self._grid, backend=self._backend
        )
        self.diff_multfac_smag = field_alloc.allocate_zero_field(
            dims.KDim, grid=self._grid, backend=self._backend
        )
        # TODO(Magdalena): this is KHalfDim
        self.vertical_index = field_alloc.allocate_indices(
            dims.KDim, grid=self._grid, is_halfdim=True, backend=self._backend
        )
        self.horizontal_cell_index = field_alloc.allocate_indices(
            dims.CellDim, grid=self._grid, backend=self._backend
        )
        self.horizontal_edge_index = field_alloc.allocate_indices(
            dims.EdgeDim, grid=self._grid, backend=self._backend
        )
        self.w_tmp = field_alloc.allocate_zero_field(
            dims.CellDim, dims.KDim, grid=self._grid, is_halfdim=True, backend=self._backend
        )

    def _determine_horizontal_domains(self):
        cell_domain = h_grid.domain(dims.CellDim)
        edge_domain = h_grid.domain(dims.EdgeDim)
        vertex_domain = h_grid.domain(dims.VertexDim)

        def _get_start_index_for_w_diffusion() -> gtx.int32:
            return (
                self._grid.start_index(cell_domain(h_grid.Zone.NUDGING))
                if self._grid.limited_area
                else self._grid.start_index(cell_domain(h_grid.Zone.LATERAL_BOUNDARY_LEVEL_4))
            )

        self._cell_start_interior = self._grid.start_index(cell_domain(h_grid.Zone.INTERIOR))
        self._cell_start_nudging = self._grid.start_index(cell_domain(h_grid.Zone.NUDGING))
        self._cell_end_local = self._grid.end_index(cell_domain(h_grid.Zone.LOCAL))
        self._cell_end_halo = self._grid.end_index(cell_domain(h_grid.Zone.HALO))

        self._edge_start_lateral_boundary_level_5 = self._grid.start_index(
            edge_domain(h_grid.Zone.LATERAL_BOUNDARY_LEVEL_5)
        )
        self._edge_start_nudging = self._grid.start_index(edge_domain(h_grid.Zone.NUDGING))
        self._edge_start_nudging_level_2 = self._grid.start_index(
            edge_domain(h_grid.Zone.NUDGING_LEVEL_2)
        )
        self._edge_end_local = self._grid.end_index(edge_domain(h_grid.Zone.LOCAL))
        self._edge_end_halo = self._grid.end_index(edge_domain(h_grid.Zone.HALO))
        self._edge_end_halo_level_2 = self._grid.end_index(edge_domain(h_grid.Zone.HALO_LEVEL_2))

        self._vertex_start_lateral_boundary_level_2 = self._grid.start_index(
            vertex_domain(h_grid.Zone.LATERAL_BOUNDARY_LEVEL_2)
        )
        self._vertex_end_local = self._grid.end_index(vertex_domain(h_grid.Zone.LOCAL))

        self._horizontal_start_index_w_diffusion = _get_start_index_for_w_diffusion()

    def initial_run(
        self,
        diagnostic_state: diffusion_states.DiffusionDiagnosticState,
        prognostic_state: prognostics.PrognosticState,
        dtime: float,
    ):
        """
        Calculate initial diffusion step.

        In ICON at the start of the simulation diffusion is run with a parameter linit = True:

        'For real-data runs, perform an extra diffusion call before the first time
        step because no other filtering of the interpolated velocity field is done'

        This run uses special values for diff_multfac_vn, smag_limit and smag_offset

        """
        diff_multfac_vn = field_alloc.allocate_zero_field(
            dims.KDim, grid=self._grid, backend=self._backend
        )
        smag_limit = field_alloc.allocate_zero_field(
            dims.KDim, grid=self._grid, backend=self._backend
        )

        self.setup_fields_for_initial_step(
            self._params.K4,
            self.config.hdiff_efdt_ratio,
            diff_multfac_vn,
            smag_limit,
            offset_provider={},
        )
        self._do_diffusion_step(
            diagnostic_state, prognostic_state, dtime, diff_multfac_vn, smag_limit, 0.0
        )
        self._sync_cell_fields(prognostic_state)

    def run(
        self,
        diagnostic_state: diffusion_states.DiffusionDiagnosticState,
        prognostic_state: prognostics.PrognosticState,
        dtime: float,
    ):
        """
        Do one diffusion step within regular time loop.

        runs a diffusion step for the parameter linit=False, within regular time loop.
        """

        self._do_diffusion_step(
            diagnostic_state=diagnostic_state,
            prognostic_state=prognostic_state,
            dtime=dtime,
            diff_multfac_vn=self.diff_multfac_vn,
            smag_limit=self.smag_limit,
            smag_offset=self.smag_offset,
        )

    def _sync_cell_fields(self, prognostic_state):
        """
        Communicate theta_v, exner and w.

        communication only done in original code if the following condition applies:
        IF ( linit .OR. (iforcing /= inwp .AND. iforcing /= iaes) ) THEN
        """
        log.debug("communication of prognostic cell fields: theta, w, exner - start")
        self._exchange.exchange_and_wait(
            dims.CellDim,
            prognostic_state.w,
            prognostic_state.theta_v,
            prognostic_state.exner,
        )
        log.debug("communication of prognostic cell fields: theta, w, exner - done")

    @dace_orchestration.orchestrate
    def _do_diffusion_step(
        self,
        diagnostic_state: diffusion_states.DiffusionDiagnosticState,
        prognostic_state: prognostics.PrognosticState,
        dtime: float,
        diff_multfac_vn: fa.KField[float],
        smag_limit: fa.KField[float],
        smag_offset: float,
    ):
        """
        Run a diffusion step.

        Args:
            diagnostic_state: output argument, data class that contains diagnostic variables
            prognostic_state: output argument, data class that contains prognostic variables
            dtime: the time step,
            diff_multfac_vn:
            smag_limit:
            smag_offset:

        """
        # dtime dependent: enh_smag_factor,
        self.scale_k(self.enh_smag_fac, dtime, self.diff_multfac_smag, offset_provider={})

        log.debug("rbf interpolation 1: start")
        self.mo_intp_rbf_rbf_vec_interpol_vertex(
            p_e_in=prognostic_state.vn,
            ptr_coeff_1=self._interpolation_state.rbf_coeff_1,
            ptr_coeff_2=self._interpolation_state.rbf_coeff_2,
            p_u_out=self.u_vert,
            p_v_out=self.v_vert,
            horizontal_start=self._vertex_start_lateral_boundary_level_2,
            horizontal_end=self._vertex_end_local,
            vertical_start=0,
            vertical_end=self._grid.num_levels,
            offset_provider=self._grid.offset_providers,
        )
        log.debug("rbf interpolation 1: end")

        # 2.  HALO EXCHANGE -- CALL sync_patch_array_mult u_vert and v_vert
        log.debug("communication rbf extrapolation of vn - start")
        self._exchange(
            self.u_vert,
            self.v_vert,
            dim=dims.VertexDim,
            wait=True,
        )
        log.debug("communication rbf extrapolation of vn - end")

        log.debug("running stencil 01(calculate_nabla2_and_smag_coefficients_for_vn): start")
        self.calculate_nabla2_and_smag_coefficients_for_vn(
            diff_multfac_smag=self.diff_multfac_smag,
            tangent_orientation=self._edge_params.tangent_orientation,
            inv_primal_edge_length=self._edge_params.inverse_primal_edge_lengths,
            inv_vert_vert_length=self._edge_params.inverse_vertex_vertex_lengths,
            u_vert=self.u_vert,
            v_vert=self.v_vert,
            primal_normal_vert_x=self._edge_params.primal_normal_vert[0],
            primal_normal_vert_y=self._edge_params.primal_normal_vert[1],
            dual_normal_vert_x=self._edge_params.dual_normal_vert[0],
            dual_normal_vert_y=self._edge_params.dual_normal_vert[1],
            vn=prognostic_state.vn,
            smag_limit=smag_limit,
            kh_smag_e=self.kh_smag_e,
            kh_smag_ec=self.kh_smag_ec,
            z_nabla2_e=self.z_nabla2_e,
            smag_offset=smag_offset,
            horizontal_start=self._edge_start_lateral_boundary_level_5,
            horizontal_end=self._edge_end_halo_level_2,
            vertical_start=0,
            vertical_end=self._grid.num_levels,
            offset_provider=self._grid.offset_providers,
        )
        log.debug("running stencil 01 (calculate_nabla2_and_smag_coefficients_for_vn): end")
        if (
            self.config.shear_type
            >= TurbulenceShearForcingType.VERTICAL_HORIZONTAL_OF_HORIZONTAL_WIND
        ):
            log.debug(
                "running stencils 02 03 (calculate_diagnostic_quantities_for_turbulence): start"
            )
            self.calculate_diagnostic_quantities_for_turbulence(
                kh_smag_ec=self.kh_smag_ec,
                vn=prognostic_state.vn,
                e_bln_c_s=self._interpolation_state.e_bln_c_s,
                geofac_div=self._interpolation_state.geofac_div,
                diff_multfac_smag=self.diff_multfac_smag,
                wgtfac_c=self._metric_state.wgtfac_c,
                div_ic=diagnostic_state.div_ic,
                hdef_ic=diagnostic_state.hdef_ic,
                horizontal_start=self._cell_start_nudging,
                horizontal_end=self._cell_end_local,
                vertical_start=1,
                vertical_end=self._grid.num_levels,
                offset_provider=self._grid.offset_providers,
            )
            log.debug(
                "running stencils 02 03 (calculate_diagnostic_quantities_for_turbulence): end"
            )

        # HALO EXCHANGE  IF (discr_vn > 1) THEN CALL sync_patch_array
        # TODO (magdalena) move this up and do asynchronous exchange
        if self.config.type_vn_diffu > 1:
            log.debug("communication rbf extrapolation of z_nable2_e - start")
            self._exchange(self.z_nabla2_e, dim=dims.EdgeDim, wait=True)
            log.debug("communication rbf extrapolation of z_nable2_e - end")

        log.debug("2nd rbf interpolation: start")
        self.mo_intp_rbf_rbf_vec_interpol_vertex(
            p_e_in=self.z_nabla2_e,
            ptr_coeff_1=self._interpolation_state.rbf_coeff_1,
            ptr_coeff_2=self._interpolation_state.rbf_coeff_2,
            p_u_out=self.u_vert,
            p_v_out=self.v_vert,
            horizontal_start=self._vertex_start_lateral_boundary_level_2,
            horizontal_end=self._vertex_end_local,
            vertical_start=0,
            vertical_end=self._grid.num_levels,
            offset_provider=self._grid.offset_providers,
        )
        log.debug("2nd rbf interpolation: end")

        # 6.  HALO EXCHANGE -- CALL sync_patch_array_mult (Vertex Fields)
        log.debug("communication rbf extrapolation of z_nable2_e - start")
        self._exchange(
            self.u_vert,
            self.v_vert,
            dim=dims.VertexDim,
            wait=True,
        )
        log.debug("communication rbf extrapolation of z_nable2_e - end")

        log.debug("running stencils 04 05 06 (apply_diffusion_to_vn): start")
        self.apply_diffusion_to_vn(
            u_vert=self.u_vert,
            v_vert=self.v_vert,
            primal_normal_vert_v1=self._edge_params.primal_normal_vert[0],
            primal_normal_vert_v2=self._edge_params.primal_normal_vert[1],
            z_nabla2_e=self.z_nabla2_e,
            inv_vert_vert_length=self._edge_params.inverse_vertex_vertex_lengths,
            inv_primal_edge_length=self._edge_params.inverse_primal_edge_lengths,
            area_edge=self._edge_params.edge_areas,
            kh_smag_e=self.kh_smag_e,
            diff_multfac_vn=diff_multfac_vn,
            nudgecoeff_e=self._interpolation_state.nudgecoeff_e,
            vn=prognostic_state.vn,
            edge=self.horizontal_edge_index,
            nudgezone_diff=self.nudgezone_diff,
            fac_bdydiff_v=self.fac_bdydiff_v,
            start_2nd_nudge_line_idx_e=self._edge_start_nudging_level_2,
            limited_area=self._grid.limited_area,
            horizontal_start=self._edge_start_lateral_boundary_level_5,
            horizontal_end=self._edge_end_local,
            vertical_start=0,
            vertical_end=self._grid.num_levels,
            offset_provider=self._grid.offset_providers,
        )
        log.debug("running stencils 04 05 06 (apply_diffusion_to_vn): end")

        log.debug("communication of prognistic.vn : start")
        handle_edge_comm = self._exchange(prognostic_state.vn, dim=dims.EdgeDim, wait=False)

        log.debug(
            "running stencils 07 08 09 10 (apply_diffusion_to_w_and_compute_horizontal_gradients_for_turbulence): start"
        )
        # TODO (magdalena) get rid of this copying. So far passing an empty buffer instead did not verify?
        self.copy_field(prognostic_state.w, self.w_tmp, offset_provider={})

        self.apply_diffusion_to_w_and_compute_horizontal_gradients_for_turbulence(
            area=self._cell_params.area,
            geofac_n2s=self._interpolation_state.geofac_n2s,
            geofac_grg_x=self._interpolation_state.geofac_grg_x,
            geofac_grg_y=self._interpolation_state.geofac_grg_y,
            w_old=self.w_tmp,
            w=prognostic_state.w,
            type_shear=int32(
                self.config.shear_type.value
            ),  # DaCe parser peculiarity (does not work as gtx.int32)
            dwdx=diagnostic_state.dwdx,
            dwdy=diagnostic_state.dwdy,
            diff_multfac_w=self.diff_multfac_w,
            diff_multfac_n2w=self.diff_multfac_n2w,
            k=self.vertical_index,
            cell=self.horizontal_cell_index,
            nrdmax=int32(  # DaCe parser peculiarity (does not work as gtx.int32)
                self._vertical_grid.end_index_of_damping_layer + 1
            ),  # +1 since Fortran includes boundaries
            interior_idx=self._cell_start_interior,
            halo_idx=self._cell_end_local,
            horizontal_start=self._horizontal_start_index_w_diffusion,
            horizontal_end=self._cell_end_halo,
            vertical_start=0,
            vertical_end=self._grid.num_levels,
            offset_provider=self._grid.offset_providers,
        )
        log.debug(
            "running stencils 07 08 09 10 (apply_diffusion_to_w_and_compute_horizontal_gradients_for_turbulence): end"
        )

        log.debug(
            "running fused stencils 11 12 (calculate_enhanced_diffusion_coefficients_for_grid_point_cold_pools): start"
        )

        self.calculate_enhanced_diffusion_coefficients_for_grid_point_cold_pools(
            theta_v=prognostic_state.theta_v,
            theta_ref_mc=self._metric_state.theta_ref_mc,
            thresh_tdiff=self.thresh_tdiff,
            smallest_vpfloat=constants.DBL_EPS,
            kh_smag_e=self.kh_smag_e,
            horizontal_start=self._edge_start_nudging,
            horizontal_end=self._edge_end_halo,
            vertical_start=(self._grid.num_levels - 2),
            vertical_end=self._grid.num_levels,
            offset_provider=self._grid.offset_providers,
        )
        log.debug(
            "running stencils 11 12 (calculate_enhanced_diffusion_coefficients_for_grid_point_cold_pools): end"
        )

        log.debug("running stencils 13 14 (calculate_nabla2_for_theta): start")
        self.calculate_nabla2_for_theta(
            kh_smag_e=self.kh_smag_e,
            inv_dual_edge_length=self._edge_params.inverse_dual_edge_lengths,
            theta_v=prognostic_state.theta_v,
            geofac_div=self._interpolation_state.geofac_div,
            z_temp=self.z_temp,
            horizontal_start=self._cell_start_nudging,
            horizontal_end=self._cell_end_local,
            vertical_start=0,
            vertical_end=self._grid.num_levels,
            offset_provider=self._grid.offset_providers,
        )
        log.debug("running stencils 13_14 (calculate_nabla2_for_theta): end")
        log.debug(
            "running stencil 15 (truly_horizontal_diffusion_nabla_of_theta_over_steep_points): start"
        )
        if self.config.apply_zdiffusion_t:
            self.truly_horizontal_diffusion_nabla_of_theta_over_steep_points(
                mask=self._metric_state.mask_hdiff,
                zd_vertoffset=self._metric_state.zd_vertoffset,
                zd_diffcoef=self._metric_state.zd_diffcoef,
                geofac_n2s_c=self._interpolation_state.geofac_n2s_c,
                geofac_n2s_nbh=self._interpolation_state.geofac_n2s_nbh,
                vcoef=self._metric_state.zd_intcoef,
                theta_v=prognostic_state.theta_v,
                z_temp=self.z_temp,
                horizontal_start=self._cell_start_nudging,
                horizontal_end=self._cell_end_local,
                vertical_start=0,
                vertical_end=self._grid.num_levels,
                offset_provider=self._grid.offset_providers,
            )

            log.debug(
                "running fused stencil 15 (truly_horizontal_diffusion_nabla_of_theta_over_steep_points): end"
            )
        log.debug("running stencil 16 (update_theta_and_exner): start")
        self.update_theta_and_exner(
            z_temp=self.z_temp,
            area=self._cell_params.area,
            theta_v=prognostic_state.theta_v,
            exner=prognostic_state.exner,
            rd_o_cvd=self.rd_o_cvd,
            horizontal_start=self._cell_start_nudging,
            horizontal_end=self._cell_end_local,
            vertical_start=0,
            vertical_end=self._grid.num_levels,
            offset_provider={},
        )
        log.debug("running stencil 16 (update_theta_and_exner): end")

        self.halo_exchange_wait(
            handle_edge_comm
        )  # need to do this here, since we currently only use 1 communication object.
        log.debug("communication of prognogistic.vn - end")

    # TODO (kotsaloscv): It is unsafe to set it as cached property -demands more testing-
    def orchestration_uid(self) -> str:
        """Unique id based on the runtime state of the Diffusion object. It is used for caching in DaCe Orchestration."""
        members_to_disregard = [
            "_backend",
            "_exchange",
            "_grid",
            *[
                name
                for name in self.__dict__.keys()
                if isinstance(self.__dict__[name], gtx.ffront.decorator.Program)
            ],
        ]
        return dace_orchestration.generate_orchestration_uid(
            self, members_to_disregard=members_to_disregard
        )<|MERGE_RESOLUTION|>--- conflicted
+++ resolved
@@ -476,13 +476,6 @@
 
         self._determine_horizontal_domains()
 
-<<<<<<< HEAD
-=======
-        self.compile_time_connectivities = dace_orchestration.build_compile_time_connectivities(
-            self._grid.offset_providers
-        )
-
->>>>>>> 3068bd78
     def _allocate_temporary_fields(self):
         self.diff_multfac_vn = field_alloc.allocate_zero_field(
             dims.KDim, grid=self._grid, backend=self._backend
