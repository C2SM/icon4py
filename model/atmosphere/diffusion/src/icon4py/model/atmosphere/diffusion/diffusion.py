--- conflicted
+++ resolved
@@ -683,19 +683,14 @@
 
         """
         # dtime dependent: enh_smag_factor,
-<<<<<<< HEAD
-        scale_k.with_connectivities(self.compile_time_connectivities)(
+        self.scale_k.with_connectivities(self.compile_time_connectivities)(
             self.enh_smag_fac, dtime, self.diff_multfac_smag, offset_provider={}
         )
 
         log.debug("rbf interpolation 1: start")
-        mo_intp_rbf_rbf_vec_interpol_vertex.with_connectivities(self.compile_time_connectivities)(
-=======
-        self.scale_k(self.enh_smag_fac, dtime, self.diff_multfac_smag, offset_provider={})
-
-        log.debug("rbf interpolation 1: start")
-        self.mo_intp_rbf_rbf_vec_interpol_vertex(
->>>>>>> b38c7489
+        self.mo_intp_rbf_rbf_vec_interpol_vertex.with_connectivities(
+            self.compile_time_connectivities
+        )(
             p_e_in=prognostic_state.vn,
             ptr_coeff_1=self.interpolation_state.rbf_coeff_1,
             ptr_coeff_2=self.interpolation_state.rbf_coeff_2,
@@ -715,13 +710,9 @@
         log.debug("communication rbf extrapolation of vn - end")
 
         log.debug("running stencil 01(calculate_nabla2_and_smag_coefficients_for_vn): start")
-<<<<<<< HEAD
-        calculate_nabla2_and_smag_coefficients_for_vn.with_connectivities(
+        self.calculate_nabla2_and_smag_coefficients_for_vn.with_connectivities(
             self.compile_time_connectivities
         )(
-=======
-        self.calculate_nabla2_and_smag_coefficients_for_vn(
->>>>>>> b38c7489
             diff_multfac_smag=self.diff_multfac_smag,
             tangent_orientation=self.edge_params.tangent_orientation,
             inv_primal_edge_length=self.edge_params.inverse_primal_edge_lengths,
@@ -752,13 +743,9 @@
             log.debug(
                 "running stencils 02 03 (calculate_diagnostic_quantities_for_turbulence): start"
             )
-<<<<<<< HEAD
-            calculate_diagnostic_quantities_for_turbulence.with_connectivities(
+            self.calculate_diagnostic_quantities_for_turbulence.with_connectivities(
                 self.compile_time_connectivities
             )(
-=======
-            self.calculate_diagnostic_quantities_for_turbulence(
->>>>>>> b38c7489
                 kh_smag_ec=self.kh_smag_ec,
                 vn=prognostic_state.vn,
                 e_bln_c_s=self.interpolation_state.e_bln_c_s,
@@ -785,11 +772,9 @@
             log.debug("communication rbf extrapolation of z_nable2_e - end")
 
         log.debug("2nd rbf interpolation: start")
-<<<<<<< HEAD
-        mo_intp_rbf_rbf_vec_interpol_vertex.with_connectivities(self.compile_time_connectivities)(
-=======
-        self.mo_intp_rbf_rbf_vec_interpol_vertex(
->>>>>>> b38c7489
+        self.mo_intp_rbf_rbf_vec_interpol_vertex.with_connectivities(
+            self.compile_time_connectivities
+        )(
             p_e_in=self.z_nabla2_e,
             ptr_coeff_1=self.interpolation_state.rbf_coeff_1,
             ptr_coeff_2=self.interpolation_state.rbf_coeff_2,
@@ -809,11 +794,7 @@
         log.debug("communication rbf extrapolation of z_nable2_e - end")
 
         log.debug("running stencils 04 05 06 (apply_diffusion_to_vn): start")
-<<<<<<< HEAD
-        apply_diffusion_to_vn.with_connectivities(self.compile_time_connectivities)(
-=======
-        self.apply_diffusion_to_vn(
->>>>>>> b38c7489
+        self.apply_diffusion_to_vn.with_connectivities(self.compile_time_connectivities)(
             u_vert=self.u_vert,
             v_vert=self.v_vert,
             primal_normal_vert_v1=self.edge_params.primal_normal_vert[0],
@@ -846,19 +827,13 @@
             "running stencils 07 08 09 10 (apply_diffusion_to_w_and_compute_horizontal_gradients_for_turbulence): start"
         )
         # TODO (magdalena) get rid of this copying. So far passing an empty buffer instead did not verify?
-<<<<<<< HEAD
-        copy_field.with_connectivities(self.compile_time_connectivities)(
+        self.copy_field.with_connectivities(self.compile_time_connectivities)(
             prognostic_state.w, self.w_tmp, offset_provider={}
         )
 
-        apply_diffusion_to_w_and_compute_horizontal_gradients_for_turbulence.with_connectivities(
+        self.apply_diffusion_to_w_and_compute_horizontal_gradients_for_turbulence.with_connectivities(
             self.compile_time_connectivities
         )(
-=======
-        self.copy_field(prognostic_state.w, self.w_tmp, offset_provider={})
-
-        self.apply_diffusion_to_w_and_compute_horizontal_gradients_for_turbulence(
->>>>>>> b38c7489
             area=self.cell_params.area,
             geofac_n2s=self.interpolation_state.geofac_n2s,
             geofac_grg_x=self.interpolation_state.geofac_grg_x,
@@ -893,13 +868,9 @@
             "running fused stencils 11 12 (calculate_enhanced_diffusion_coefficients_for_grid_point_cold_pools): start"
         )
 
-<<<<<<< HEAD
-        calculate_enhanced_diffusion_coefficients_for_grid_point_cold_pools.with_connectivities(
+        self.calculate_enhanced_diffusion_coefficients_for_grid_point_cold_pools.with_connectivities(
             self.compile_time_connectivities
         )(
-=======
-        self.calculate_enhanced_diffusion_coefficients_for_grid_point_cold_pools(
->>>>>>> b38c7489
             theta_v=prognostic_state.theta_v,
             theta_ref_mc=self.metric_state.theta_ref_mc,
             thresh_tdiff=self.thresh_tdiff,
@@ -916,11 +887,7 @@
         )
 
         log.debug("running stencils 13 14 (calculate_nabla2_for_theta): start")
-<<<<<<< HEAD
-        calculate_nabla2_for_theta.with_connectivities(self.compile_time_connectivities)(
-=======
-        self.calculate_nabla2_for_theta(
->>>>>>> b38c7489
+        self.calculate_nabla2_for_theta.with_connectivities(self.compile_time_connectivities)(
             kh_smag_e=self.kh_smag_e,
             inv_dual_edge_length=self.edge_params.inverse_dual_edge_lengths,
             theta_v=prognostic_state.theta_v,
@@ -937,13 +904,9 @@
             "running stencil 15 (truly_horizontal_diffusion_nabla_of_theta_over_steep_points): start"
         )
         if self.config.apply_zdiffusion_t:
-<<<<<<< HEAD
-            truly_horizontal_diffusion_nabla_of_theta_over_steep_points.with_connectivities(
+            self.truly_horizontal_diffusion_nabla_of_theta_over_steep_points.with_connectivities(
                 self.compile_time_connectivities
             )(
-=======
-            self.truly_horizontal_diffusion_nabla_of_theta_over_steep_points(
->>>>>>> b38c7489
                 mask=self.metric_state.mask_hdiff,
                 zd_vertoffset=self.metric_state.zd_vertoffset,
                 zd_diffcoef=self.metric_state.zd_diffcoef,
@@ -963,11 +926,7 @@
                 "running fused stencil 15 (truly_horizontal_diffusion_nabla_of_theta_over_steep_points): end"
             )
         log.debug("running stencil 16 (update_theta_and_exner): start")
-<<<<<<< HEAD
-        update_theta_and_exner.with_connectivities(self.compile_time_connectivities)(
-=======
-        self.update_theta_and_exner(
->>>>>>> b38c7489
+        self.update_theta_and_exner.with_connectivities(self.compile_time_connectivities)(
             z_temp=self.z_temp,
             area=self.cell_params.area,
             theta_v=prognostic_state.theta_v,
@@ -986,7 +945,26 @@
         )  # need to do this here, since we currently only use 1 communication object.
         log.debug("communication of prognogistic.vn - end")
 
+    # TODO (kotsaloscv): It is unsafe to set it as cached property -demands more testing-
     def orchestration_uid(self) -> str:
         """Unique id based on the runtime state of the Diffusion object. It is used for caching in DaCe Orchestration."""
-        # TODO (kotsaloscv): It is unsafe to set it as cached property -demands more testing-
-        return orchestration.generate_orchestration_uid(self)+        members_to_disregard = [
+            "_backend",
+            "_exchange",
+            "mo_intp_rbf_rbf_vec_interpol_vertex",
+            "calculate_nabla2_and_smag_coefficients_for_vn",
+            "calculate_diagnostic_quantities_for_turbulence",
+            "apply_diffusion_to_vn",
+            "apply_diffusion_to_w_and_compute_horizontal_gradients_for_turbulence",
+            "calculate_enhanced_diffusion_coefficients_for_grid_point_cold_pools",
+            "calculate_nabla2_for_theta",
+            "truly_horizontal_diffusion_nabla_of_theta_over_steep_points",
+            "update_theta_and_exner",
+            "copy_field",
+            "scale_k",
+            "setup_fields_for_initial_step",
+            "init_diffusion_local_fields_for_regular_timestep",
+        ]
+        return orchestration.generate_orchestration_uid(
+            self, members_to_disregard=members_to_disregard
+        )