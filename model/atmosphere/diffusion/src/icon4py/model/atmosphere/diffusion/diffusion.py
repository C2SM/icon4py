# ICON4Py - ICON inspired code in Python and GT4Py
#
# Copyright (c) 2022-2024, ETH Zurich and MeteoSwiss
# All rights reserved.
#
# Please, refer to the LICENSE file in the root directory.
# SPDX-License-Identifier: BSD-3-Clause

import dataclasses
import enum
import functools
import logging
import math
import sys
from typing import Final, Optional

import gt4py.next as gtx
import icon4py.model.common.grid.states as grid_states
from gt4py.next import int32

import icon4py.model.common.states.prognostic_state as prognostics
from gt4py.next import backend as gtx_backend

from icon4py.model.atmosphere.diffusion import diffusion_utils, diffusion_states
from icon4py.model.atmosphere.diffusion.diffusion_utils import (
    copy_field,
    init_diffusion_local_fields_for_regular_timestep,
    scale_k,
    setup_fields_for_initial_step,
)
from icon4py.model.atmosphere.diffusion.stencils.apply_diffusion_to_theta_and_exner import (
    apply_diffusion_to_theta_and_exner,
)
from icon4py.model.atmosphere.diffusion.stencils.apply_diffusion_to_vn import (
    apply_diffusion_to_vn,
)
from icon4py.model.atmosphere.diffusion.stencils.apply_diffusion_to_w_and_compute_horizontal_gradients_for_turbulence import (
    apply_diffusion_to_w_and_compute_horizontal_gradients_for_turbulence,
)
from icon4py.model.atmosphere.diffusion.stencils.calculate_diagnostic_quantities_for_turbulence import (
    calculate_diagnostic_quantities_for_turbulence,
)
from icon4py.model.atmosphere.diffusion.stencils.calculate_enhanced_diffusion_coefficients_for_grid_point_cold_pools import (
    calculate_enhanced_diffusion_coefficients_for_grid_point_cold_pools,
)
from icon4py.model.atmosphere.diffusion.stencils.calculate_nabla2_and_smag_coefficients_for_vn import (
    calculate_nabla2_and_smag_coefficients_for_vn,
)
from icon4py.model.common import field_type_aliases as fa, constants, dimension as dims
from icon4py.model.common.decomposition import definitions as decomposition
from icon4py.model.common.grid import (
    horizontal as h_grid,
    vertical as v_grid,
    icon as icon_grid,
)
from icon4py.model.common.interpolation.stencils.mo_intp_rbf_rbf_vec_interpol_vertex import (
    mo_intp_rbf_rbf_vec_interpol_vertex,
)

from icon4py.model.common.utils import data_allocation as data_alloc

from icon4py.model.common.orchestration import decorator as dace_orchestration


"""
Diffusion module ported from ICON mo_nh_diffusion.f90.

Supports only diffusion_type (=hdiff_order) 5 from the diffusion namelist.
"""

# flake8: noqa
log = logging.getLogger(__name__)


class DiffusionType(int, enum.Enum):
    """
    Order of nabla operator for diffusion.

    Note: Called `hdiff_order` in `mo_diffusion_nml.f90`.
    Note: We currently only support type 5.
    """

    NO_DIFFUSION = -1  #: no diffusion
    LINEAR_2ND_ORDER = 2  #: 2nd order linear diffusion on all vertical levels
    SMAGORINSKY_NO_BACKGROUND = 3  #: Smagorinsky diffusion without background diffusion
    LINEAR_4TH_ORDER = 4  #: 4th order linear diffusion on all vertical levels
    SMAGORINSKY_4TH_ORDER = 5  #: Smagorinsky diffusion with fourth-order background diffusion


class TurbulenceShearForcingType(int, enum.Enum):
    """
    Type of shear forcing used in turbulance.

    Note: called `itype_sher` in `mo_turbdiff_nml.f90`
    """

    VERTICAL_OF_HORIZONTAL_WIND = 0  #: only vertical shear of horizontal wind
    VERTICAL_HORIZONTAL_OF_HORIZONTAL_WIND = (
        1  #: as `VERTICAL_ONLY` plus horizontal shar correction
    )
    VERTICAL_HORIZONTAL_OF_HORIZONTAL_VERTICAL_WIND = (
        2  #: as `VERTICAL_HORIZONTAL_OF_HORIZONTAL_WIND` plus shear form vertical velocity
    )
    VERTICAL_HORIZONTAL_OF_HORIZONTAL_WIND_LTHESH = 3  #: same as `VERTICAL_HORIZONTAL_OF_HORIZONTAL_WIND` but scaling of coarse-grid horizontal shear production term with 1/sqrt(Ri) (if LTKESH = TRUE)


class DiffusionConfig:
    """
    Contains necessary parameter to configure a diffusion run.

    Encapsulates namelist parameters and derived parameters.
    Values should be read from configuration.
    Default values are taken from the defaults in the corresponding ICON Fortran namelist files.
    """

    # TODO(halungge): to be read from config
    # TODO(halungge):  handle dependencies on other namelists (see below...)

    def __init__(
        self,
        diffusion_type: DiffusionType = DiffusionType.SMAGORINSKY_4TH_ORDER,
        hdiff_w=True,
        hdiff_vn=True,
        hdiff_temp=True,
        type_vn_diffu: int = 1,
        smag_3d: bool = False,
        type_t_diffu: int = 2,
        hdiff_efdt_ratio: float = 36.0,
        hdiff_w_efdt_ratio: float = 15.0,
        smagorinski_scaling_factor: float = 0.015,
        n_substeps: int = 5,
        zdiffu_t: bool = True,
        thslp_zdiffu: float = 0.025,
        thhgtd_zdiffu: float = 200.0,
        velocity_boundary_diffusion_denom: float = 200.0,
        temperature_boundary_diffusion_denom: float = 135.0,
        _nudge_max_coeff: float | None = None,  # default is set in __init__
        max_nudging_coefficient: float | None = None,  # default is set in __init__
        nudging_decay_rate: float = 2.0,
        shear_type: TurbulenceShearForcingType = TurbulenceShearForcingType.VERTICAL_OF_HORIZONTAL_WIND,
        ltkeshs: bool = True,
    ):
        """Set the diffusion configuration parameters with the ICON default values."""
        # parameters from namelist diffusion_nml

        self.diffusion_type: int = diffusion_type

        #: If True, apply diffusion on the vertical wind field
        #: Called 'lhdiff_w' in mo_diffusion_nml.f90
        self.apply_to_vertical_wind: bool = hdiff_w

        #: True apply diffusion on the horizontal wind field, is ONLY used in mo_nh_stepping.f90
        #: Called 'lhdiff_vn' in mo_diffusion_nml.f90
        self.apply_to_horizontal_wind = hdiff_vn

        #:  If True, apply horizontal diffusion to temperature field
        #: Called 'lhdiff_temp' in mo_diffusion_nml.f90
        self.apply_to_temperature: bool = hdiff_temp

        #: If True, compute 3D Smagorinsky diffusion coefficient
        #: Called 'lsmag_3d' in mo_diffusion_nml.f90
        self.compute_3d_smag_coeff: bool = smag_3d

        #: Options for discretizing the Smagorinsky momentum diffusion
        #: Called 'itype_vn_diffu' in mo_diffusion_nml.f90
        self.type_vn_diffu: int = type_vn_diffu

        #: Options for discretizing the Smagorinsky temperature diffusion
        #: Called 'itype_t_diffu' in mo_diffusion_nml.f90
        self.type_t_diffu: int = type_t_diffu

        #: Ratio of e-folding time to (2*)time step
        #: Called 'hdiff_efdt_ratio' in mo_diffusion_nml.f90
        self.hdiff_efdt_ratio: float = hdiff_efdt_ratio

        #: Ratio of e-folding time to time step for w diffusion (NH only)
        #: Called 'hdiff_w_efdt_ratio' in mo_diffusion_nml.f90.
        self.hdiff_w_efdt_ratio: float = hdiff_w_efdt_ratio

        #: Scaling factor for Smagorinsky diffusion at height hdiff_smag_z and below
        #: Called 'hdiff_smag_fac' in mo_diffusion_nml.f90
        self.smagorinski_scaling_factor: float = smagorinski_scaling_factor

        #: If True, apply truly horizontal temperature diffusion over steep slopes
        #: Called 'l_zdiffu_t' in mo_nonhydrostatic_nml.f90
        self.apply_zdiffusion_t: bool = zdiffu_t

        #:slope threshold (temperature diffusion): is used to build up an index list for application of truly horizontal diffusion in mo_vertical_grid.f89
        self.thslp_zdiffu = thslp_zdiffu
        #: threshold [m] for height difference between adjacent grid points, defaults to 200m (temperature diffusion)
        self.thhgtd_zdiffu = thhgtd_zdiffu

        # from other namelists:
        # from parent namelist mo_nonhydrostatic_nml

        #: Number of dynamics substeps per fast-physics step
        #: Called 'ndyn_substeps' in mo_nonhydrostatic_nml.f90
        self.ndyn_substeps: int = n_substeps

        # namelist mo_gridref_nml.f90

        #: Denominator for temperature boundary diffusion
        #: Called 'denom_diffu_t' in mo_gridref_nml.f90
        self.temperature_boundary_diffusion_denominator: float = (
            temperature_boundary_diffusion_denom
        )

        #: Denominator for velocity boundary diffusion
        #: Called 'denom_diffu_v' in mo_gridref_nml.f90
        self.velocity_boundary_diffusion_denominator: float = velocity_boundary_diffusion_denom

        # parameters from namelist: mo_interpol_nml.f90

        #: Parameter describing the lateral boundary nudging in limited area mode.
        #:
        #: Maximal value of the nudging coefficients used cell row bordering the boundary interpolation zone,
        #: from there nudging coefficients decay exponentially with `nudge_efold_width` in units of cell rows.
        #: Called 'nudge_max_coeff' in mo_interpol_nml.f90.
        #: Note: The user can pass the ICON namelist paramter `nudge_max_coeff` as `_nudge_max_coeff` or
        #: the properly scaled one as `max_nudging_coefficient`,
        #: see the comment in mo_interpol_nml.f90
        #: TODO: This code is duplicated in `solve_nonhydro.py`, clean this up when implementing proper configuration handling.
        if _nudge_max_coeff is not None and max_nudging_coefficient is not None:
            raise ValueError(
                "Cannot set both '_max_nudging_coefficient' and 'scaled_max_nudging_coefficient'."
            )
        elif max_nudging_coefficient is not None:
            self.max_nudging_coefficient: float = max_nudging_coefficient
        elif _nudge_max_coeff is not None:
            self.max_nudging_coefficient: float = (
                constants.DEFAULT_DYNAMICS_TO_PHYSICS_TIMESTEP_RATIO * _nudge_max_coeff
            )
        else:  # default value in ICON
            self.max_nudging_coefficient: float = (
                constants.DEFAULT_DYNAMICS_TO_PHYSICS_TIMESTEP_RATIO * 0.02
            )

        #: Exponential decay rate (in units of cell rows) of the lateral boundary nudging coefficients
        #: Called 'nudge_efold_width' in mo_interpol_nml.f90
        self.nudge_efold_width: float = nudging_decay_rate

        #: Type of shear forcing used in turbulence
        #: Called 'itype_shear' in mo_turbdiff_nml.f90
        self.shear_type = shear_type

        #: Consider separate horizontal shear production in TKE-equation.
        #: Called 'ltkeshs' in mo_turbdiff_nml.f90
        self.ltkeshs = ltkeshs

        self._validate()

    def _validate(self):
        """Apply consistency checks and validation on configuration parameters."""
        if self.diffusion_type != 5:
            raise NotImplementedError(
                "Only diffusion type 5 = `Smagorinsky diffusion with fourth-order background "
                "diffusion` is implemented"
            )

        if self.diffusion_type < 0:
            self.apply_to_temperature = False
            self.apply_to_horizontal_wind = False
            self.apply_to_vertical_wind = False

        if self.shear_type not in (
            TurbulenceShearForcingType.VERTICAL_OF_HORIZONTAL_WIND,
            TurbulenceShearForcingType.VERTICAL_HORIZONTAL_OF_HORIZONTAL_VERTICAL_WIND,
        ):
            raise NotImplementedError(
                f"Turbulence Shear only {TurbulenceShearForcingType.VERTICAL_OF_HORIZONTAL_WIND} "
                f"and {TurbulenceShearForcingType.VERTICAL_HORIZONTAL_OF_HORIZONTAL_VERTICAL_WIND} "
                f"implemented"
            )

    @functools.cached_property
    def substep_as_float(self):
        return float(self.ndyn_substeps)


@dataclasses.dataclass(frozen=True)
class DiffusionParams:
    """Calculates derived quantities depending on the diffusion config."""

    config: dataclasses.InitVar[DiffusionConfig]
    K2: Final[float] = dataclasses.field(init=False)
    K4: Final[float] = dataclasses.field(init=False)
    K6: Final[float] = dataclasses.field(init=False)
    K4W: Final[float] = dataclasses.field(init=False)
    smagorinski_factor: Final[float] = dataclasses.field(init=False)
    smagorinski_height: Final[float] = dataclasses.field(init=False)

    def __post_init__(self, config):
        object.__setattr__(
            self,
            "K2",
            (1.0 / (config.hdiff_efdt_ratio * 8.0) if config.hdiff_efdt_ratio > 0.0 else 0.0),
        )
        object.__setattr__(self, "K4", self.K2 / 8.0)
        object.__setattr__(self, "K6", self.K2 / 64.0)
        object.__setattr__(
            self,
            "K4W",
            (1.0 / (config.hdiff_w_efdt_ratio * 36.0) if config.hdiff_w_efdt_ratio > 0 else 0.0),
        )

        (
            smagorinski_factor,
            smagorinski_height,
        ) = self._determine_smagorinski_factor(config)
        object.__setattr__(self, "smagorinski_factor", smagorinski_factor)
        object.__setattr__(self, "smagorinski_height", smagorinski_height)

    def _determine_smagorinski_factor(self, config: DiffusionConfig):
        """Enhanced Smagorinsky diffusion factor.

        Smagorinsky diffusion factor is defined as a profile in height
        above sea level with 4 height sections.

        It is calculated/used only in the case of diffusion_type 3 or 5
        """
        match config.diffusion_type:
            case 5:
                (
                    smagorinski_factor,
                    smagorinski_height,
                ) = diffusion_type_5_smagorinski_factor(config)
            case 4:
                # according to mo_nh_diffusion.f90 this isn't used anywhere the factor is only
                # used for diffusion_type (3,5) but the defaults are only defined for iequations=3
                smagorinski_factor = (
                    config.smagorinski_scaling_factor
                    if config.smagorinski_scaling_factor
                    else 0.15,
                )
                smagorinski_height = None
            case _:
                raise NotImplementedError("Only implemented for diffusion type 4 and 5")
                smagorinski_factor = None
                smagorinski_height = None
                pass
        return smagorinski_factor, smagorinski_height


def diffusion_type_5_smagorinski_factor(config: DiffusionConfig):
    """
    Initialize Smagorinski factors used in diffusion type 5.

    The calculation and magic numbers are taken from mo_diffusion_nml.f90
    """
    magic_sqrt = math.sqrt(1600.0 * (1600 + 50000.0))
    magic_fac2_value = 2e-6 * (1600.0 + 25000.0 + magic_sqrt)
    magic_z2 = 1600.0 + 50000.0 + magic_sqrt
    factor = (config.smagorinski_scaling_factor, magic_fac2_value, 0.0, 1.0)
    heights = (32500.0, magic_z2, 50000.0, 90000.0)
    return factor, heights


class Diffusion:
    """Class that configures diffusion and does one diffusion step."""

    def __init__(
        self,
        grid: icon_grid.IconGrid,
        config: DiffusionConfig,
        params: DiffusionParams,
        vertical_grid: v_grid.VerticalGrid,
        metric_state: diffusion_states.DiffusionMetricState,
        interpolation_state: diffusion_states.DiffusionInterpolationState,
        edge_params: grid_states.EdgeParams,
        cell_params: grid_states.CellParams,
        backend: Optional[gtx_backend.Backend],
        orchestration: bool = False,
        exchange: decomposition.ExchangeRuntime = decomposition.SingleNodeExchange(),
    ):
        self._backend = backend
        self._orchestration = orchestration
        self._exchange = exchange
        self.config = config
        self._params = params
        self._grid = grid
        self._vertical_grid = vertical_grid
        self._metric_state = metric_state
        self._interpolation_state = interpolation_state
        self._edge_params = edge_params
        self._cell_params = cell_params

        self.halo_exchange_wait = decomposition.create_halo_exchange_wait(
            self._exchange
        )  # wait on a communication handle
        self.rd_o_cvd: float = constants.GAS_CONSTANT_DRY_AIR / (
            constants.CPD - constants.GAS_CONSTANT_DRY_AIR
        )
        #: threshold temperature deviation from neighboring grid points hat activates extra diffusion against runaway cooling
        self.thresh_tdiff: float = -5.0
        self._horizontal_start_index_w_diffusion: gtx.int32 = gtx.int32(0)

        self.nudgezone_diff: float = 0.04 / (
            config.max_nudging_coefficient + sys.float_info.epsilon
        )
        self.bdy_diff: float = 0.015 / (config.max_nudging_coefficient + sys.float_info.epsilon)
        self.fac_bdydiff_v: float = (
            math.sqrt(config.substep_as_float) / config.velocity_boundary_diffusion_denominator
        )

        self.smag_offset: float = 0.25 * params.K4 * config.substep_as_float
        self.diff_multfac_w: float = min(1.0 / 48.0, params.K4W * config.substep_as_float)

        self.mo_intp_rbf_rbf_vec_interpol_vertex = mo_intp_rbf_rbf_vec_interpol_vertex.with_backend(
            self._backend
        ).compile(
            # enable_jit=False,
            vertical_start=[0],
            vertical_end=[self._grid.num_levels],
            offset_provider=self._grid.connectivities,
        )
        self.calculate_nabla2_and_smag_coefficients_for_vn = (
            calculate_nabla2_and_smag_coefficients_for_vn.with_backend(self._backend).compile(
                # enable_jit=False,
                vertical_start=[0],
                vertical_end=[self._grid.num_levels],
                offset_provider=self._grid.connectivities,
            )
        )

        self.calculate_diagnostic_quantities_for_turbulence = (
            calculate_diagnostic_quantities_for_turbulence.with_backend(self._backend).compile(
                # enable_jit=False,
                vertical_start=[1],
                vertical_end=[self._grid.num_levels],
                offset_provider=self._grid.connectivities,
            )
        )
        self.apply_diffusion_to_vn = apply_diffusion_to_vn.with_backend(self._backend).compile(
            # enable_jit=False,
            nudgezone_diff=[self.nudgezone_diff],
            fac_bdydiff_v=[self.fac_bdydiff_v],
            limited_area=[self._grid.limited_area],
            vertical_start=[0],
            vertical_end=[self._grid.num_levels],
            offset_provider=self._grid.connectivities,
        )
        self.apply_diffusion_to_w_and_compute_horizontal_gradients_for_turbulence = (
            apply_diffusion_to_w_and_compute_horizontal_gradients_for_turbulence.with_backend(
                self._backend
            ).compile(
                # enable_jit=False,
                diff_multfac_w=[self.diff_multfac_w],
                type_shear=[int32(self.config.shear_type.value)],
                nrdmax=[int32(self._vertical_grid.end_index_of_damping_layer + 1)],
                vertical_start=[0],
                vertical_end=[self._grid.num_levels],
                offset_provider=self._grid.connectivities,
            )
        )
        self.calculate_enhanced_diffusion_coefficients_for_grid_point_cold_pools = (
            calculate_enhanced_diffusion_coefficients_for_grid_point_cold_pools.with_backend(
                self._backend
            ).compile(
                # enable_jit=False,
                thresh_tdiff=[self.thresh_tdiff],
                vertical_start=[(self._grid.num_levels - 2)],
                vertical_end=[self._grid.num_levels],
                offset_provider=self._grid.connectivities,
            )
        )
        self.apply_diffusion_to_theta_and_exner = apply_diffusion_to_theta_and_exner.with_backend(
            self._backend
        ).compile(
<<<<<<< HEAD
            # enable_jit=False,
=======
            enable_jit=False,
            apply_zdiffusion_t=[self.config.apply_zdiffusion_t],
>>>>>>> 4701cc49
            vertical_start=[0],
            vertical_end=[self._grid.num_levels],
            offset_provider=self._grid.connectivities,
        )
<<<<<<< HEAD
        self.truly_horizontal_diffusion_nabla_of_theta_over_steep_points = (
            truly_horizontal_diffusion_nabla_of_theta_over_steep_points.with_backend(self._backend)
        ).compile(
            # enable_jit=False,
            vertical_start=[0],
            vertical_end=[self._grid.num_levels],
            offset_provider=self._grid.connectivities,
        )
        self.update_theta_and_exner = update_theta_and_exner.with_backend(self._backend).compile(
            # enable_jit=False,
            vertical_start=[0],
            vertical_end=[self._grid.num_levels],
            offset_provider={},
        )
=======
>>>>>>> 4701cc49
        self.copy_field = copy_field.with_backend(self._backend).compile(
            #enable_jit=False,
            offset_provider={},
        )
        self.scale_k = scale_k.with_backend(self._backend).compile(
            #enable_jit=False,
            offset_provider={}
        )
        self.setup_fields_for_initial_step = setup_fields_for_initial_step.with_backend(
            self._backend
        ).compile(
            #enable_jit=False,
            offset_provider={})

        self.init_diffusion_local_fields_for_regular_timestep = (
            init_diffusion_local_fields_for_regular_timestep.with_backend(self._backend)
        ).compile(
            #enable_jit=False,
            offset_provider={"Koff": dims.KDim})

        self._allocate_temporary_fields()

        self.init_diffusion_local_fields_for_regular_timestep(
            params.K4,
            config.substep_as_float,
            *params.smagorinski_factor,
            *params.smagorinski_height,
            self._vertical_grid.interface_physical_height,
            self.diff_multfac_vn,
            self.smag_limit,
            self.enh_smag_fac,
            offset_provider={"Koff": dims.KDim},
        )

        diffusion_utils.init_nabla2_factor_in_upper_damping_zone.with_backend(
            self._backend
        ).compile(
            nshift=[0],
            end_index_of_damping_layer=[self._vertical_grid.end_index_of_damping_layer],
            vertical_start=[1],
            vertical_end=[gtx.int32(self._vertical_grid.end_index_of_damping_layer + 1)],
            offset_provider={},
        )(
            physical_heights=self._vertical_grid.interface_physical_height,
            diff_multfac_n2w=self.diff_multfac_n2w,
            end_index_of_damping_layer=self._vertical_grid.end_index_of_damping_layer,
            nshift=0,
            heights_nrd_shift=self._vertical_grid.interface_physical_height.ndarray[
                self._vertical_grid.end_index_of_damping_layer + 1
            ].item(),
            heights_1=self._vertical_grid.interface_physical_height.ndarray[1].item(),
            vertical_start=gtx.int32(1),
            vertical_end=gtx.int32(self._vertical_grid.end_index_of_damping_layer + 1),
            offset_provider={},
        )

        self._determine_horizontal_domains()

        # TODO(edopao): we should call gtx.common.offset_provider_to_type()
        #   but this requires some changes in gt4py domain inference.
        self.compile_time_connectivities = self._grid.connectivities

    def _allocate_temporary_fields(self):
        self.diff_multfac_vn = data_alloc.zero_field(self._grid, dims.KDim, backend=self._backend)
        self.diff_multfac_n2w = data_alloc.zero_field(self._grid, dims.KDim, backend=self._backend)
        self.smag_limit = data_alloc.zero_field(self._grid, dims.KDim, backend=self._backend)
        self.enh_smag_fac = data_alloc.zero_field(self._grid, dims.KDim, backend=self._backend)
        self.u_vert = data_alloc.zero_field(
            self._grid, dims.VertexDim, dims.KDim, backend=self._backend
        )
        self.v_vert = data_alloc.zero_field(
            self._grid, dims.VertexDim, dims.KDim, backend=self._backend
        )
        self.kh_smag_e = data_alloc.zero_field(
            self._grid, dims.EdgeDim, dims.KDim, backend=self._backend
        )
        self.kh_smag_ec = data_alloc.zero_field(
            self._grid, dims.EdgeDim, dims.KDim, backend=self._backend
        )
        self.z_nabla2_e = data_alloc.zero_field(
            self._grid, dims.EdgeDim, dims.KDim, backend=self._backend
        )
        self.diff_multfac_smag = data_alloc.zero_field(self._grid, dims.KDim, backend=self._backend)
        # TODO(halungge): this is KHalfDim
        self.vertical_index = data_alloc.index_field(
            self._grid, dims.KDim, extend={dims.KDim: 1}, backend=self._backend
        )
        self.horizontal_cell_index = data_alloc.index_field(
            self._grid, dims.CellDim, backend=self._backend
        )
        self.horizontal_edge_index = data_alloc.index_field(
            self._grid, dims.EdgeDim, backend=self._backend
        )
        self.w_tmp = data_alloc.zero_field(
            self._grid, dims.CellDim, dims.KDim, extend={dims.KDim: 1}, backend=self._backend
        )
        self.theta_v_tmp = data_alloc.zero_field(
            self._grid, dims.CellDim, dims.KDim, backend=self._backend
        )

    def _determine_horizontal_domains(self):
        cell_domain = h_grid.domain(dims.CellDim)
        edge_domain = h_grid.domain(dims.EdgeDim)
        vertex_domain = h_grid.domain(dims.VertexDim)

        def _get_start_index_for_w_diffusion() -> gtx.int32:
            return (
                self._grid.start_index(cell_domain(h_grid.Zone.NUDGING))
                if self._grid.limited_area
                else self._grid.start_index(cell_domain(h_grid.Zone.LATERAL_BOUNDARY_LEVEL_4))
            )

        self._cell_start_interior = self._grid.start_index(cell_domain(h_grid.Zone.INTERIOR))
        self._cell_start_nudging = self._grid.start_index(cell_domain(h_grid.Zone.NUDGING))
        self._cell_end_local = self._grid.end_index(cell_domain(h_grid.Zone.LOCAL))
        self._cell_end_halo = self._grid.end_index(cell_domain(h_grid.Zone.HALO))

        self._edge_start_lateral_boundary_level_5 = self._grid.start_index(
            edge_domain(h_grid.Zone.LATERAL_BOUNDARY_LEVEL_5)
        )
        self._edge_start_nudging = self._grid.start_index(edge_domain(h_grid.Zone.NUDGING))
        self._edge_start_nudging_level_2 = self._grid.start_index(
            edge_domain(h_grid.Zone.NUDGING_LEVEL_2)
        )
        self._edge_end_local = self._grid.end_index(edge_domain(h_grid.Zone.LOCAL))
        self._edge_end_halo = self._grid.end_index(edge_domain(h_grid.Zone.HALO))
        self._edge_end_halo_level_2 = self._grid.end_index(edge_domain(h_grid.Zone.HALO_LEVEL_2))

        self._vertex_start_lateral_boundary_level_2 = self._grid.start_index(
            vertex_domain(h_grid.Zone.LATERAL_BOUNDARY_LEVEL_2)
        )
        self._vertex_end_local = self._grid.end_index(vertex_domain(h_grid.Zone.LOCAL))

        self._horizontal_start_index_w_diffusion = _get_start_index_for_w_diffusion()

    def initial_run(
        self,
        diagnostic_state: diffusion_states.DiffusionDiagnosticState,
        prognostic_state: prognostics.PrognosticState,
        dtime: float,
    ):
        """
        Calculate initial diffusion step.

        In ICON at the start of the simulation diffusion is run with a parameter linit = True:

        'For real-data runs, perform an extra diffusion call before the first time
        step because no other filtering of the interpolated velocity field is done'

        This run uses special values for diff_multfac_vn, smag_limit and smag_offset

        """
        diff_multfac_vn = data_alloc.zero_field(self._grid, dims.KDim, backend=self._backend)
        smag_limit = data_alloc.zero_field(self._grid, dims.KDim, backend=self._backend)

        self.setup_fields_for_initial_step(
            self._params.K4,
            self.config.hdiff_efdt_ratio,
            diff_multfac_vn,
            smag_limit,
        )
        self._do_diffusion_step(
            diagnostic_state, prognostic_state, dtime, diff_multfac_vn, smag_limit, 0.0
        )
        self._sync_cell_fields(prognostic_state)

    def run(
        self,
        diagnostic_state: diffusion_states.DiffusionDiagnosticState,
        prognostic_state: prognostics.PrognosticState,
        dtime: float,
    ):
        """
        Do one diffusion step within regular time loop.

        runs a diffusion step for the parameter linit=False, within regular time loop.
        """

        self._do_diffusion_step(
            diagnostic_state=diagnostic_state,
            prognostic_state=prognostic_state,
            dtime=dtime,
            diff_multfac_vn=self.diff_multfac_vn,
            smag_limit=self.smag_limit,
            smag_offset=self.smag_offset,
        )

    def _sync_cell_fields(self, prognostic_state):
        """
        Communicate theta_v, exner and w.

        communication only done in original code if the following condition applies:
        IF ( linit .OR. (iforcing /= inwp .AND. iforcing /= iaes) ) THEN
        """
        log.debug("communication of prognostic cell fields: theta, w, exner - start")
        self._exchange.exchange_and_wait(
            dims.CellDim,
            prognostic_state.w,
            prognostic_state.theta_v,
            prognostic_state.exner,
        )
        log.debug("communication of prognostic cell fields: theta, w, exner - done")

    @dace_orchestration.orchestrate
    def _do_diffusion_step(
        self,
        diagnostic_state: diffusion_states.DiffusionDiagnosticState,
        prognostic_state: prognostics.PrognosticState,
        dtime: float,
        diff_multfac_vn: fa.KField[float],
        smag_limit: fa.KField[float],
        smag_offset: float,
    ):
        """
        Run a diffusion step.

        Args:
            diagnostic_state: output argument, data class that contains diagnostic variables
            prognostic_state: output argument, data class that contains prognostic variables
            dtime: the time step,
            diff_multfac_vn:
            smag_limit:
            smag_offset:

        """
        self.scale_k(self.enh_smag_fac, float(dtime), self.diff_multfac_smag, offset_provider={})

        log.debug("rbf interpolation 1: start")
        self.mo_intp_rbf_rbf_vec_interpol_vertex(
            p_e_in=prognostic_state.vn,
            ptr_coeff_1=self._interpolation_state.rbf_coeff_1,
            ptr_coeff_2=self._interpolation_state.rbf_coeff_2,
            p_u_out=self.u_vert,
            p_v_out=self.v_vert,
            horizontal_start=self._vertex_start_lateral_boundary_level_2,
            horizontal_end=self._vertex_end_local,
            vertical_start=0,
            vertical_end=self._grid.num_levels,
            offset_provider=self._grid.connectivities,
        )
        log.debug("rbf interpolation 1: end")

        # 2.  HALO EXCHANGE -- CALL sync_patch_array_mult u_vert and v_vert
        log.debug("communication rbf extrapolation of vn - start")
        self._exchange(
            self.u_vert,
            self.v_vert,
            dim=dims.VertexDim,
            wait=True,
        )
        log.debug("communication rbf extrapolation of vn - end")

        log.debug("running stencil 01(calculate_nabla2_and_smag_coefficients_for_vn): start")
        self.calculate_nabla2_and_smag_coefficients_for_vn(
            diff_multfac_smag=self.diff_multfac_smag,
            tangent_orientation=self._edge_params.tangent_orientation,
            inv_primal_edge_length=self._edge_params.inverse_primal_edge_lengths,
            inv_vert_vert_length=self._edge_params.inverse_vertex_vertex_lengths,
            u_vert=self.u_vert,
            v_vert=self.v_vert,
            primal_normal_vert_x=self._edge_params.primal_normal_vert[0],
            primal_normal_vert_y=self._edge_params.primal_normal_vert[1],
            dual_normal_vert_x=self._edge_params.dual_normal_vert[0],
            dual_normal_vert_y=self._edge_params.dual_normal_vert[1],
            vn=prognostic_state.vn,
            smag_limit=smag_limit,
            kh_smag_e=self.kh_smag_e,
            kh_smag_ec=self.kh_smag_ec,
            z_nabla2_e=self.z_nabla2_e,
            smag_offset=smag_offset,
            horizontal_start=self._edge_start_lateral_boundary_level_5,
            horizontal_end=self._edge_end_halo_level_2,
            vertical_start=0,
            vertical_end=self._grid.num_levels,
            offset_provider=self._grid.connectivities,
        )
        log.debug("running stencil 01 (calculate_nabla2_and_smag_coefficients_for_vn): end")
        if (
            self.config.shear_type
            >= TurbulenceShearForcingType.VERTICAL_HORIZONTAL_OF_HORIZONTAL_WIND
            or self.config.ltkeshs
        ):
            log.debug(
                "running stencils 02 03 (calculate_diagnostic_quantities_for_turbulence): start"
            )
            self.calculate_diagnostic_quantities_for_turbulence(
                kh_smag_ec=self.kh_smag_ec,
                vn=prognostic_state.vn,
                e_bln_c_s=self._interpolation_state.e_bln_c_s,
                geofac_div=self._interpolation_state.geofac_div,
                diff_multfac_smag=self.diff_multfac_smag,
                wgtfac_c=self._metric_state.wgtfac_c,
                div_ic=diagnostic_state.div_ic,
                hdef_ic=diagnostic_state.hdef_ic,
                horizontal_start=self._cell_start_nudging,
                horizontal_end=self._cell_end_local,
                vertical_start=1,
                vertical_end=self._grid.num_levels,
                offset_provider=self._grid.connectivities,
            )
            log.debug(
                "running stencils 02 03 (calculate_diagnostic_quantities_for_turbulence): end"
            )

        # HALO EXCHANGE  IF (discr_vn > 1) THEN CALL sync_patch_array
        # TODO(halungge): move this up and do asynchronous exchange
        if self.config.type_vn_diffu > 1:
            log.debug("communication rbf extrapolation of z_nable2_e - start")
            self._exchange(self.z_nabla2_e, dim=dims.EdgeDim, wait=True)
            log.debug("communication rbf extrapolation of z_nable2_e - end")

        log.debug("2nd rbf interpolation: start")
        self.mo_intp_rbf_rbf_vec_interpol_vertex(
            p_e_in=self.z_nabla2_e,
            ptr_coeff_1=self._interpolation_state.rbf_coeff_1,
            ptr_coeff_2=self._interpolation_state.rbf_coeff_2,
            p_u_out=self.u_vert,
            p_v_out=self.v_vert,
            horizontal_start=self._vertex_start_lateral_boundary_level_2,
            horizontal_end=self._vertex_end_local,
            vertical_start=0,
            vertical_end=self._grid.num_levels,
            offset_provider=self._grid.connectivities,
        )
        log.debug("2nd rbf interpolation: end")

        # 6.  HALO EXCHANGE -- CALL sync_patch_array_mult (Vertex Fields)
        log.debug("communication rbf extrapolation of z_nable2_e - start")
        self._exchange(
            self.u_vert,
            self.v_vert,
            dim=dims.VertexDim,
            wait=True,
        )
        log.debug("communication rbf extrapolation of z_nable2_e - end")

        log.debug("running stencils 04 05 06 (apply_diffusion_to_vn): start")
        self.apply_diffusion_to_vn(
            u_vert=self.u_vert,
            v_vert=self.v_vert,
            primal_normal_vert_v1=self._edge_params.primal_normal_vert[0],
            primal_normal_vert_v2=self._edge_params.primal_normal_vert[1],
            z_nabla2_e=self.z_nabla2_e,
            inv_vert_vert_length=self._edge_params.inverse_vertex_vertex_lengths,
            inv_primal_edge_length=self._edge_params.inverse_primal_edge_lengths,
            area_edge=self._edge_params.edge_areas,
            kh_smag_e=self.kh_smag_e,
            diff_multfac_vn=diff_multfac_vn,
            nudgecoeff_e=self._interpolation_state.nudgecoeff_e,
            vn=prognostic_state.vn,
            nudgezone_diff=self.nudgezone_diff,
            fac_bdydiff_v=self.fac_bdydiff_v,
            start_2nd_nudge_line_idx_e=self._edge_start_nudging_level_2,
            limited_area=self._grid.limited_area,
            horizontal_start=self._edge_start_lateral_boundary_level_5,
            horizontal_end=self._edge_end_local,
            vertical_start=0,
            vertical_end=self._grid.num_levels,
            offset_provider=self._grid.connectivities,
        )
        log.debug("running stencils 04 05 06 (apply_diffusion_to_vn): end")

        log.debug("communication of prognistic.vn : start")
        handle_edge_comm = self._exchange(prognostic_state.vn, dim=dims.EdgeDim, wait=False)

        log.debug(
            "running stencils 07 08 09 10 (apply_diffusion_to_w_and_compute_horizontal_gradients_for_turbulence): start"
        )
<<<<<<< HEAD
        # TODO (magdalena) get rid of this copying. So far passing an empty buffer instead did not verify?
        self.copy_field(prognostic_state.w, self.w_tmp, offset_provider={})
=======
        # TODO(halungge): get rid of this copying. So far passing an empty buffer instead did not verify?
        self.copy_field(prognostic_state.w, self.w_tmp)
>>>>>>> 4701cc49

        self.apply_diffusion_to_w_and_compute_horizontal_gradients_for_turbulence(
            area=self._cell_params.area,
            geofac_n2s=self._interpolation_state.geofac_n2s,
            geofac_grg_x=self._interpolation_state.geofac_grg_x,
            geofac_grg_y=self._interpolation_state.geofac_grg_y,
            w_old=self.w_tmp,
            w=prognostic_state.w,
            type_shear=int32(
                self.config.shear_type.value
            ),  # DaCe parser peculiarity (does not work as gtx.int32)
            dwdx=diagnostic_state.dwdx,
            dwdy=diagnostic_state.dwdy,
            diff_multfac_w=self.diff_multfac_w,
            diff_multfac_n2w=self.diff_multfac_n2w,
            nrdmax=int32(  # DaCe parser peculiarity (does not work as gtx.int32)
                self._vertical_grid.end_index_of_damping_layer + 1
            ),  # +1 since Fortran includes boundaries
            interior_idx=self._cell_start_interior,
            halo_idx=self._cell_end_local,
            horizontal_start=self._horizontal_start_index_w_diffusion,
            horizontal_end=self._cell_end_halo,
            vertical_start=0,
            vertical_end=self._grid.num_levels,
            offset_provider=self._grid.connectivities,
        )
        log.debug(
            "running stencils 07 08 09 10 (apply_diffusion_to_w_and_compute_horizontal_gradients_for_turbulence): end"
        )

        if self.config.apply_to_temperature:
            log.debug(
                "running fused stencils 11 12 (calculate_enhanced_diffusion_coefficients_for_grid_point_cold_pools): start"
            )

            self.calculate_enhanced_diffusion_coefficients_for_grid_point_cold_pools(
                theta_v=prognostic_state.theta_v,
                theta_ref_mc=self._metric_state.theta_ref_mc,
                thresh_tdiff=self.thresh_tdiff,
                smallest_vpfloat=constants.DBL_EPS,
                kh_smag_e=self.kh_smag_e,
                horizontal_start=self._edge_start_nudging,
                horizontal_end=self._edge_end_halo,
                vertical_start=(self._grid.num_levels - 2),
                vertical_end=self._grid.num_levels,
                offset_provider=self._grid.connectivities,
            )
            log.debug(
                "running stencils 11 12 (calculate_enhanced_diffusion_coefficients_for_grid_point_cold_pools): end"
            )
            log.debug("running stencil 13 to 16 (apply_diffusion_to_theta_and_exner): start")
            self.copy_field(
                prognostic_state.theta_v, self.theta_v_tmp
            )  # TODO(): write in a way that we can avoid the copy

            self.apply_diffusion_to_theta_and_exner(
                kh_smag_e=self.kh_smag_e,
                inv_dual_edge_length=self._edge_params.inverse_dual_edge_lengths,
                theta_v_in=self.theta_v_tmp,
                geofac_div=self._interpolation_state.geofac_div,
                mask=self._metric_state.mask_hdiff,
                zd_vertoffset=self._metric_state.zd_vertoffset,
                zd_diffcoef=self._metric_state.zd_diffcoef,
                geofac_n2s_c=self._interpolation_state.geofac_n2s_c,
                geofac_n2s_nbh=self._interpolation_state.geofac_n2s_nbh,
                vcoef=self._metric_state.zd_intcoef,
                area=self._cell_params.area,
                theta_v=prognostic_state.theta_v,
                exner=prognostic_state.exner,
                rd_o_cvd=self.rd_o_cvd,
                apply_zdiffusion_t=self.config.apply_zdiffusion_t,
                horizontal_start=self._cell_start_nudging,
                horizontal_end=self._cell_end_local,
                vertical_start=0,
                vertical_end=self._grid.num_levels,
<<<<<<< HEAD
                offset_provider={},
=======
                offset_provider=self._grid.connectivities,
>>>>>>> 4701cc49
            )
            log.debug("running stencil 13 to 16 apply_diffusion_to_theta_and_exner: end")

        self.halo_exchange_wait(
            handle_edge_comm
        )  # need to do this here, since we currently only use 1 communication object.
        log.debug("communication of prognogistic.vn - end")

    # TODO(kotsaloscv): It is unsafe to set it as cached property -demands more testing-
    def orchestration_uid(self) -> str:
        """Unique id based on the runtime state of the Diffusion object. It is used for caching in DaCe Orchestration."""
        members_to_disregard = [
            "_backend",
            "_exchange",
            "_grid",
            "compile_time_connectivities",
            *[
                name
                for name in self.__dict__.keys()
                if isinstance(self.__dict__[name], gtx.ffront.decorator.Program)
            ],
        ]
        return dace_orchestration.generate_orchestration_uid(
            self, members_to_disregard=members_to_disregard
        )<|MERGE_RESOLUTION|>--- conflicted
+++ resolved
@@ -45,6 +45,15 @@
 )
 from icon4py.model.atmosphere.diffusion.stencils.calculate_nabla2_and_smag_coefficients_for_vn import (
     calculate_nabla2_and_smag_coefficients_for_vn,
+)
+from icon4py.model.atmosphere.diffusion.stencils.calculate_nabla2_for_theta import (
+    calculate_nabla2_for_theta,
+)
+from icon4py.model.atmosphere.diffusion.stencils.truly_horizontal_diffusion_nabla_of_theta_over_steep_points import (
+    truly_horizontal_diffusion_nabla_of_theta_over_steep_points,
+)
+from icon4py.model.atmosphere.diffusion.stencils.update_theta_and_exner import (
+    update_theta_and_exner,
 )
 from icon4py.model.common import field_type_aliases as fa, constants, dimension as dims
 from icon4py.model.common.decomposition import definitions as decomposition
@@ -466,52 +475,25 @@
         self.apply_diffusion_to_theta_and_exner = apply_diffusion_to_theta_and_exner.with_backend(
             self._backend
         ).compile(
-<<<<<<< HEAD
-            # enable_jit=False,
-=======
             enable_jit=False,
             apply_zdiffusion_t=[self.config.apply_zdiffusion_t],
->>>>>>> 4701cc49
             vertical_start=[0],
             vertical_end=[self._grid.num_levels],
             offset_provider=self._grid.connectivities,
         )
-<<<<<<< HEAD
-        self.truly_horizontal_diffusion_nabla_of_theta_over_steep_points = (
-            truly_horizontal_diffusion_nabla_of_theta_over_steep_points.with_backend(self._backend)
-        ).compile(
-            # enable_jit=False,
-            vertical_start=[0],
-            vertical_end=[self._grid.num_levels],
-            offset_provider=self._grid.connectivities,
-        )
-        self.update_theta_and_exner = update_theta_and_exner.with_backend(self._backend).compile(
-            # enable_jit=False,
-            vertical_start=[0],
-            vertical_end=[self._grid.num_levels],
-            offset_provider={},
-        )
-=======
->>>>>>> 4701cc49
         self.copy_field = copy_field.with_backend(self._backend).compile(
-            #enable_jit=False,
-            offset_provider={},
+            enable_jit=False, offset_provider={}
         )
         self.scale_k = scale_k.with_backend(self._backend).compile(
-            #enable_jit=False,
-            offset_provider={}
+            enable_jit=False, offset_provider={}
         )
         self.setup_fields_for_initial_step = setup_fields_for_initial_step.with_backend(
             self._backend
-        ).compile(
-            #enable_jit=False,
-            offset_provider={})
+        ).compile(enable_jit=False, offset_provider={})
 
         self.init_diffusion_local_fields_for_regular_timestep = (
             init_diffusion_local_fields_for_regular_timestep.with_backend(self._backend)
-        ).compile(
-            #enable_jit=False,
-            offset_provider={"Koff": dims.KDim})
+        ).compile(enable_jit=False, offset_provider={"Koff": dims.KDim})
 
         self._allocate_temporary_fields()
 
@@ -546,7 +528,6 @@
             heights_1=self._vertical_grid.interface_physical_height.ndarray[1].item(),
             vertical_start=gtx.int32(1),
             vertical_end=gtx.int32(self._vertical_grid.end_index_of_damping_layer + 1),
-            offset_provider={},
         )
 
         self._determine_horizontal_domains()
@@ -718,7 +699,7 @@
             smag_offset:
 
         """
-        self.scale_k(self.enh_smag_fac, float(dtime), self.diff_multfac_smag, offset_provider={})
+        self.scale_k(self.enh_smag_fac, dtime, self.diff_multfac_smag)
 
         log.debug("rbf interpolation 1: start")
         self.mo_intp_rbf_rbf_vec_interpol_vertex(
@@ -861,13 +842,8 @@
         log.debug(
             "running stencils 07 08 09 10 (apply_diffusion_to_w_and_compute_horizontal_gradients_for_turbulence): start"
         )
-<<<<<<< HEAD
-        # TODO (magdalena) get rid of this copying. So far passing an empty buffer instead did not verify?
-        self.copy_field(prognostic_state.w, self.w_tmp, offset_provider={})
-=======
         # TODO(halungge): get rid of this copying. So far passing an empty buffer instead did not verify?
         self.copy_field(prognostic_state.w, self.w_tmp)
->>>>>>> 4701cc49
 
         self.apply_diffusion_to_w_and_compute_horizontal_gradients_for_turbulence(
             area=self._cell_params.area,
@@ -943,11 +919,7 @@
                 horizontal_end=self._cell_end_local,
                 vertical_start=0,
                 vertical_end=self._grid.num_levels,
-<<<<<<< HEAD
-                offset_provider={},
-=======
                 offset_provider=self._grid.connectivities,
->>>>>>> 4701cc49
             )
             log.debug("running stencil 13 to 16 apply_diffusion_to_theta_and_exner: end")
 
