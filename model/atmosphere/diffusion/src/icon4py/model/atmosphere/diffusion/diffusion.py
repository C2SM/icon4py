# ICON4Py - ICON inspired code in Python and GT4Py
#
# Copyright (c) 2022-2024, ETH Zurich and MeteoSwiss
# All rights reserved.
#
# Please, refer to the LICENSE file in the root directory.
# SPDX-License-Identifier: BSD-3-Clause

import dataclasses
import enum
import functools
import logging
import math
import sys
from typing import Final, Optional

import gt4py.next as gtx
from gt4py.next import int32

import icon4py.model.common.states.prognostic_state as prognostics
from icon4py.model.atmosphere.diffusion import diffusion_utils, diffusion_states
from icon4py.model.atmosphere.diffusion.diffusion_utils import (
    copy_field,
    init_diffusion_local_fields_for_regular_timestep,
    scale_k,
    setup_fields_for_initial_step,
)
from icon4py.model.atmosphere.diffusion.stencils.apply_diffusion_to_vn import (
    apply_diffusion_to_vn,
)
from icon4py.model.atmosphere.diffusion.stencils.apply_diffusion_to_w_and_compute_horizontal_gradients_for_turbulence import (
    apply_diffusion_to_w_and_compute_horizontal_gradients_for_turbulence,
)
from icon4py.model.atmosphere.diffusion.stencils.calculate_diagnostic_quantities_for_turbulence import (
    calculate_diagnostic_quantities_for_turbulence,
)
from icon4py.model.atmosphere.diffusion.stencils.calculate_enhanced_diffusion_coefficients_for_grid_point_cold_pools import (
    calculate_enhanced_diffusion_coefficients_for_grid_point_cold_pools,
)
from icon4py.model.atmosphere.diffusion.stencils.calculate_nabla2_and_smag_coefficients_for_vn import (
    calculate_nabla2_and_smag_coefficients_for_vn,
)
from icon4py.model.atmosphere.diffusion.stencils.calculate_nabla2_for_theta import (
    calculate_nabla2_for_theta,
)
from icon4py.model.atmosphere.diffusion.stencils.truly_horizontal_diffusion_nabla_of_theta_over_steep_points import (
    truly_horizontal_diffusion_nabla_of_theta_over_steep_points,
)
from icon4py.model.atmosphere.diffusion.stencils.update_theta_and_exner import (
    update_theta_and_exner,
)
from icon4py.model.common import field_type_aliases as fa, constants, dimension as dims
from icon4py.model.common.decomposition import definitions as decomposition
from icon4py.model.common.grid import (
    horizontal as h_grid,
    vertical as v_grid,
    icon as icon_grid,
    geometry,
)
from icon4py.model.common.interpolation.stencils.mo_intp_rbf_rbf_vec_interpol_vertex import (
    mo_intp_rbf_rbf_vec_interpol_vertex,
)
from icon4py.model.common.settings import xp
from icon4py.model.common.utils import gt4py_field_allocation as field_alloc

from icon4py.model.common.orchestration.decorator import (
    orchestrate,
    build_compile_time_connectivities,
)


"""
Diffusion module ported from ICON mo_nh_diffusion.f90.

Supports only diffusion_type (=hdiff_order) 5 from the diffusion namelist.
"""

# flake8: noqa
log = logging.getLogger(__name__)


class DiffusionType(int, enum.Enum):
    """
    Order of nabla operator for diffusion.

    Note: Called `hdiff_order` in `mo_diffusion_nml.f90`.
    Note: We currently only support type 5.
    """

    NO_DIFFUSION = -1  #: no diffusion
    LINEAR_2ND_ORDER = 2  #: 2nd order linear diffusion on all vertical levels
    SMAGORINSKY_NO_BACKGROUND = 3  #: Smagorinsky diffusion without background diffusion
    LINEAR_4TH_ORDER = 4  #: 4th order linear diffusion on all vertical levels
    SMAGORINSKY_4TH_ORDER = 5  #: Smagorinsky diffusion with fourth-order background diffusion


class TurbulenceShearForcingType(int, enum.Enum):
    """
    Type of shear forcing used in turbulance.

    Note: called `itype_sher` in `mo_turbdiff_nml.f90`
    """

    VERTICAL_OF_HORIZONTAL_WIND = 0  #: only vertical shear of horizontal wind
    VERTICAL_HORIZONTAL_OF_HORIZONTAL_WIND = (
        1  #: as `VERTICAL_ONLY` plus horizontal shar correction
    )
    VERTICAL_HORIZONTAL_OF_HORIZONTAL_VERTICAL_WIND = (
        2  #: as `VERTICAL_HORIZONTAL_OF_HORIZONTAL_WIND` plus shear form vertical velocity
    )
    VERTICAL_HORIZONTAL_OF_HORIZONTAL_WIND_LTHESH = 3  #: same as `VERTICAL_HORIZONTAL_OF_HORIZONTAL_WIND` but scaling of coarse-grid horizontal shear production term with 1/sqrt(Ri) (if LTKESH = TRUE)


class DiffusionConfig:
    """
    Contains necessary parameter to configure a diffusion run.

    Encapsulates namelist parameters and derived parameters.
    Values should be read from configuration.
    Default values are taken from the defaults in the corresponding ICON Fortran namelist files.
    """

    # TODO(Magdalena): to be read from config
    # TODO(Magdalena):  handle dependencies on other namelists (see below...)

    def __init__(
        self,
        diffusion_type: DiffusionType = DiffusionType.SMAGORINSKY_4TH_ORDER,
        hdiff_w=True,
        hdiff_vn=True,
        hdiff_temp=True,
        type_vn_diffu: int = 1,
        smag_3d: bool = False,
        type_t_diffu: int = 2,
        hdiff_efdt_ratio: float = 36.0,
        hdiff_w_efdt_ratio: float = 15.0,
        smagorinski_scaling_factor: float = 0.015,
        n_substeps: int = 5,
        zdiffu_t: bool = True,
        thslp_zdiffu: float = 0.025,
        thhgtd_zdiffu: float = 200.0,
        velocity_boundary_diffusion_denom: float = 200.0,
        temperature_boundary_diffusion_denom: float = 135.0,
        max_nudging_coeff: float = 0.02,
        nudging_decay_rate: float = 2.0,
        shear_type: TurbulenceShearForcingType = TurbulenceShearForcingType.VERTICAL_OF_HORIZONTAL_WIND,
    ):
        """Set the diffusion configuration parameters with the ICON default values."""
        # parameters from namelist diffusion_nml

        self.diffusion_type: int = diffusion_type

        #: If True, apply diffusion on the vertical wind field
        #: Called `lhdiff_w` in mo_diffusion_nml.f90
        self.apply_to_vertical_wind: bool = hdiff_w

        #: True apply diffusion on the horizontal wind field, is ONLY used in mo_nh_stepping.f90
        #: Called `lhdiff_vn` in mo_diffusion_nml.f90
        self.apply_to_horizontal_wind = hdiff_vn

        #:  If True, apply horizontal diffusion to temperature field
        #: Called `lhdiff_temp` in mo_diffusion_nml.f90
        self.apply_to_temperature: bool = hdiff_temp

        #: If True, compute 3D Smagorinsky diffusion coefficient
        #: Called `lsmag_3d` in mo_diffusion_nml.f90
        self.compute_3d_smag_coeff: bool = smag_3d

        #: Options for discretizing the Smagorinsky momentum diffusion
        #: Called `itype_vn_diffu` in mo_diffusion_nml.f90
        self.type_vn_diffu: int = type_vn_diffu

        #: Options for discretizing the Smagorinsky temperature diffusion
        #: Called `itype_t_diffu` inmo_diffusion_nml.f90
        self.type_t_diffu = type_t_diffu

        #: Ratio of e-folding time to (2*)time step
        #: Called `hdiff_efdt_ratio` inmo_diffusion_nml.f90
        self.hdiff_efdt_ratio: float = hdiff_efdt_ratio

        #: Ratio of e-folding time to time step for w diffusion (NH only)
        #: Called `hdiff_w_efdt_ratio` inmo_diffusion_nml.f90.
        self.hdiff_w_efdt_ratio: float = hdiff_w_efdt_ratio

        #: Scaling factor for Smagorinsky diffusion at height hdiff_smag_z and below
        #: Called `hdiff_smag_fac` in mo_diffusion_nml.f90
        self.smagorinski_scaling_factor: float = smagorinski_scaling_factor

        #: If True, apply truly horizontal temperature diffusion over steep slopes
        #: Called 'l_zdiffu_t' in mo_nonhydrostatic_nml.f90
        self.apply_zdiffusion_t: bool = zdiffu_t

        #:slope threshold (temperature diffusion): is used to build up an index list for application of truly horizontal diffusion in mo_vertical_grid.f89
        self.thslp_zdiffu = thslp_zdiffu
        #: threshold [m] for height difference between adjacent grid points, defaults to 200m (temperature diffusion)
        self.thhgtd_zdiffu = thhgtd_zdiffu

        # from other namelists:
        # from parent namelist mo_nonhydrostatic_nml

        #: Number of dynamics substeps per fast-physics step
        #: Called 'ndyn_substeps' in mo_nonhydrostatic_nml.f90

        # TODO (magdalena) ndyn_substeps may dynamically increase during a model run in order to
        #       reduce instabilities. Need to figure out whether the parameter is the configured
        #       (constant!) one or the dynamical one. In the latter case it should be removed from
        #       DiffusionConfig and init()
        self.ndyn_substeps: int = n_substeps

        # namelist mo_gridref_nml.f90

        #: Denominator for temperature boundary diffusion
        #: Called 'denom_diffu_t' in mo_gridref_nml.f90
        self.temperature_boundary_diffusion_denominator: float = (
            temperature_boundary_diffusion_denom
        )

        #: Denominator for velocity boundary diffusion
        #: Called 'denom_diffu_v' in mo_gridref_nml.f90
        self.velocity_boundary_diffusion_denominator: float = velocity_boundary_diffusion_denom

        # parameters from namelist: mo_interpol_nml.f90

        #: Parameter describing the lateral boundary nudging in limited area mode.
        #:
        #: Maximal value of the nudging coefficients used cell row bordering the boundary interpolation zone,
        #: from there nudging coefficients decay exponentially with `nudge_efold_width` in units of cell rows.
        #: Called `nudge_max_coeff` in mo_interpol_nml.f90
        self.nudge_max_coeff: float = max_nudging_coeff

        #: Exponential decay rate (in units of cell rows) of the lateral boundary nudging coefficients
        #: Called `nudge_efold_width` in mo_interpol_nml.f90
        self.nudge_efold_width: float = nudging_decay_rate

        #: Type of shear forcing used in turbulence
        #: Called itype_shear in `mo_turbdiff_nml.f90
        self.shear_type = shear_type

        self._validate()

    def _validate(self):
        """Apply consistency checks and validation on configuration parameters."""
        if self.diffusion_type != 5:
            raise NotImplementedError(
                "Only diffusion type 5 = `Smagorinsky diffusion with fourth-order background "
                "diffusion` is implemented"
            )

        if self.diffusion_type < 0:
            self.apply_to_temperature = False
            self.apply_to_horizontal_wind = False
            self.apply_to_vertical_wind = False

        if self.shear_type not in (
            TurbulenceShearForcingType.VERTICAL_OF_HORIZONTAL_WIND,
            TurbulenceShearForcingType.VERTICAL_HORIZONTAL_OF_HORIZONTAL_VERTICAL_WIND,
        ):
            raise NotImplementedError(
                f"Turbulence Shear only {TurbulenceShearForcingType.VERTICAL_OF_HORIZONTAL_WIND} "
                f"and {TurbulenceShearForcingType.VERTICAL_HORIZONTAL_OF_HORIZONTAL_VERTICAL_WIND} "
                f"implemented"
            )

    @functools.cached_property
    def substep_as_float(self):
        return float(self.ndyn_substeps)


@dataclasses.dataclass(frozen=True)
class DiffusionParams:
    """Calculates derived quantities depending on the diffusion config."""

    config: dataclasses.InitVar[DiffusionConfig]
    K2: Final[float] = dataclasses.field(init=False)
    K4: Final[float] = dataclasses.field(init=False)
    K6: Final[float] = dataclasses.field(init=False)
    K4W: Final[float] = dataclasses.field(init=False)
    smagorinski_factor: Final[float] = dataclasses.field(init=False)
    smagorinski_height: Final[float] = dataclasses.field(init=False)
    scaled_nudge_max_coeff: Final[float] = dataclasses.field(init=False)

    def __post_init__(self, config):
        object.__setattr__(
            self,
            "K2",
            (1.0 / (config.hdiff_efdt_ratio * 8.0) if config.hdiff_efdt_ratio > 0.0 else 0.0),
        )
        object.__setattr__(self, "K4", self.K2 / 8.0)
        object.__setattr__(self, "K6", self.K2 / 64.0)
        object.__setattr__(
            self,
            "K4W",
            (1.0 / (config.hdiff_w_efdt_ratio * 36.0) if config.hdiff_w_efdt_ratio > 0 else 0.0),
        )

        (
            smagorinski_factor,
            smagorinski_height,
        ) = self._determine_smagorinski_factor(config)
        object.__setattr__(self, "smagorinski_factor", smagorinski_factor)
        object.__setattr__(self, "smagorinski_height", smagorinski_height)
        # see mo_interpol_nml.f90:
        object.__setattr__(
            self,
            "scaled_nudge_max_coeff",
            config.nudge_max_coeff * constants.DEFAULT_PHYSICS_DYNAMICS_TIMESTEP_RATIO,
        )

    def _determine_smagorinski_factor(self, config: DiffusionConfig):
        """Enhanced Smagorinsky diffusion factor.

        Smagorinsky diffusion factor is defined as a profile in height
        above sea level with 4 height sections.

        It is calculated/used only in the case of diffusion_type 3 or 5
        """
        match config.diffusion_type:
            case 5:
                (
                    smagorinski_factor,
                    smagorinski_height,
                ) = diffusion_type_5_smagorinski_factor(config)
            case 4:
                # according to mo_nh_diffusion.f90 this isn't used anywhere the factor is only
                # used for diffusion_type (3,5) but the defaults are only defined for iequations=3
                smagorinski_factor = (
                    config.smagorinski_scaling_factor
                    if config.smagorinski_scaling_factor
                    else 0.15,
                )
                smagorinski_height = None
            case _:
                raise NotImplementedError("Only implemented for diffusion type 4 and 5")
                smagorinski_factor = None
                smagorinski_height = None
                pass
        return smagorinski_factor, smagorinski_height


def diffusion_type_5_smagorinski_factor(config: DiffusionConfig):
    """
    Initialize Smagorinski factors used in diffusion type 5.

    The calculation and magic numbers are taken from mo_diffusion_nml.f90
    """
    magic_sqrt = math.sqrt(1600.0 * (1600 + 50000.0))
    magic_fac2_value = 2e-6 * (1600.0 + 25000.0 + magic_sqrt)
    magic_z2 = 1600.0 + 50000.0 + magic_sqrt
    factor = (config.smagorinski_scaling_factor, magic_fac2_value, 0.0, 1.0)
    heights = (32500.0, magic_z2, 50000.0, 90000.0)
    return factor, heights


class Diffusion:
    """Class that configures diffusion and does one diffusion step."""

    def __init__(
        self, exchange: decomposition.ExchangeRuntime = decomposition.SingleNodeExchange()
    ):
        self._exchange = exchange
        self.halo_exchange_wait = decomposition.create_halo_exchange_wait(self._exchange)
        self._initialized = False
        self.rd_o_cvd: float = constants.GAS_CONSTANT_DRY_AIR / (
            constants.CPD - constants.GAS_CONSTANT_DRY_AIR
        )
        #: threshold temperature deviation from neighboring grid points hat activates extra diffusion against runaway cooling
        self.thresh_tdiff: float = -5.0
        self.grid: Optional[icon_grid.IconGrid] = None
        self.config: Optional[DiffusionConfig] = None
        self.params: Optional[DiffusionParams] = None
        self.vertical_grid: Optional[v_grid.VerticalGrid] = None
        self.interpolation_state: diffusion_states.DiffusionInterpolationState = None
        self.metric_state: diffusion_states.DiffusionMetricState = None
        self.diff_multfac_w: Optional[float] = None
        self.diff_multfac_n2w: fa.KField[float] = None
        self.smag_offset: Optional[float] = None
        self.fac_bdydiff_v: Optional[float] = None
        self.bdy_diff: Optional[float] = None
        self.nudgezone_diff: Optional[float] = None
        self.edge_params: Optional[geometry.EdgeParams] = None
        self.cell_params: Optional[geometry.CellParams] = None
        self._horizontal_start_index_w_diffusion: gtx.int32 = gtx.int32(0)

    def init(
        self,
        grid: icon_grid.IconGrid,
        config: DiffusionConfig,
        params: DiffusionParams,
        vertical_grid: v_grid.VerticalGrid,
        metric_state: diffusion_states.DiffusionMetricState,
        interpolation_state: diffusion_states.DiffusionInterpolationState,
        edge_params: geometry.EdgeParams,
        cell_params: geometry.CellParams,
    ):
        """
        Initialize Diffusion granule with configuration.

        calculates all local fields that are used in diffusion within the time loop.

        Args:
            grid:
            config:
            params:
            vertical_grid:
            metric_state:
            interpolation_state:
            edge_params:
            cell_params:
        """
        self.config: DiffusionConfig = config
        self.params: DiffusionParams = params
        self.grid = grid
        self.vertical_grid = vertical_grid
        self.metric_state: diffusion_states.DiffusionMetricState = metric_state
        self.interpolation_state: diffusion_states.DiffusionInterpolationState = interpolation_state
        self.edge_params = edge_params
        self.cell_params = cell_params

        self._allocate_temporary_fields()

        self.nudgezone_diff: float = 0.04 / (params.scaled_nudge_max_coeff + sys.float_info.epsilon)
        self.bdy_diff: float = 0.015 / (params.scaled_nudge_max_coeff + sys.float_info.epsilon)
        self.fac_bdydiff_v: float = (
            math.sqrt(config.substep_as_float) / config.velocity_boundary_diffusion_denominator
        )

        self.smag_offset: float = 0.25 * params.K4 * config.substep_as_float
        self.diff_multfac_w: float = min(1.0 / 48.0, params.K4W * config.substep_as_float)

        init_diffusion_local_fields_for_regular_timestep(
            params.K4,
            config.substep_as_float,
            *params.smagorinski_factor,
            *params.smagorinski_height,
            self.vertical_grid.interface_physical_height,
            self.diff_multfac_vn,
            self.smag_limit,
            self.enh_smag_fac,
            offset_provider={"Koff": dims.KDim},
        )

        # TODO (magdalena) port to gt4py?
        self.diff_multfac_n2w = diffusion_utils.init_nabla2_factor_in_upper_damping_zone(
            k_size=self.grid.num_levels,
            nshift=0,
            physical_heights=self.vertical_grid.interface_physical_height,
            nrdmax=self.vertical_grid.end_index_of_damping_layer,
        )
        self._determine_horizontal_domains()

        self.compile_time_connectivities = build_compile_time_connectivities(
            self.grid.offset_providers
        )

        self._initialized = True

    @property
    def initialized(self):
        return self._initialized

    def _allocate_temporary_fields(self):
        self.diff_multfac_vn = field_alloc.allocate_zero_field(dims.KDim, grid=self.grid)

        self.smag_limit = field_alloc.allocate_zero_field(dims.KDim, grid=self.grid)
        self.enh_smag_fac = field_alloc.allocate_zero_field(dims.KDim, grid=self.grid)
        self.u_vert = field_alloc.allocate_zero_field(dims.VertexDim, dims.KDim, grid=self.grid)
        self.v_vert = field_alloc.allocate_zero_field(dims.VertexDim, dims.KDim, grid=self.grid)
        self.kh_smag_e = field_alloc.allocate_zero_field(dims.EdgeDim, dims.KDim, grid=self.grid)
        self.kh_smag_ec = field_alloc.allocate_zero_field(dims.EdgeDim, dims.KDim, grid=self.grid)
        self.z_nabla2_e = field_alloc.allocate_zero_field(dims.EdgeDim, dims.KDim, grid=self.grid)
        self.z_temp = field_alloc.allocate_zero_field(dims.CellDim, dims.KDim, grid=self.grid)
        self.diff_multfac_smag = field_alloc.allocate_zero_field(dims.KDim, grid=self.grid)
        # TODO(Magdalena): this is KHalfDim
        self.vertical_index = field_alloc.allocate_indices(
            dims.KDim, grid=self.grid, is_halfdim=True
        )
        self.horizontal_cell_index = field_alloc.allocate_indices(dims.CellDim, grid=self.grid)
        self.horizontal_edge_index = field_alloc.allocate_indices(dims.EdgeDim, grid=self.grid)
        self.w_tmp = gtx.as_field(
            (dims.CellDim, dims.KDim),
            xp.zeros((self.grid.num_cells, self.grid.num_levels + 1), dtype=float),
        )

    def _determine_horizontal_domains(self):
        cell_domain = h_grid.domain(dims.CellDim)
        edge_domain = h_grid.domain(dims.EdgeDim)
        vertex_domain = h_grid.domain(dims.VertexDim)

        def _get_start_index_for_w_diffusion() -> gtx.int32:
            return (
                self.grid.start_index(cell_domain(h_grid.Zone.NUDGING))
                if self.grid.limited_area
                else self.grid.start_index(cell_domain(h_grid.Zone.LATERAL_BOUNDARY_LEVEL_4))
            )

        self._cell_start_interior = self.grid.start_index(cell_domain(h_grid.Zone.INTERIOR))
        self._cell_start_nudging = self.grid.start_index(cell_domain(h_grid.Zone.NUDGING))
        self._cell_end_local = self.grid.end_index(cell_domain(h_grid.Zone.LOCAL))
        self._cell_end_halo = self.grid.end_index(cell_domain(h_grid.Zone.HALO))

        self._edge_start_lateral_boundary_level_5 = self.grid.start_index(
            edge_domain(h_grid.Zone.LATERAL_BOUNDARY_LEVEL_5)
        )
        self._edge_start_nudging = self.grid.start_index(edge_domain(h_grid.Zone.NUDGING))
        self._edge_start_nudging_level_2 = self.grid.start_index(
            edge_domain(h_grid.Zone.NUDGING_LEVEL_2)
        )
        self._edge_end_local = self.grid.end_index(edge_domain(h_grid.Zone.LOCAL))
        self._edge_end_halo = self.grid.end_index(edge_domain(h_grid.Zone.HALO))
        self._edge_end_halo_level_2 = self.grid.end_index(edge_domain(h_grid.Zone.HALO_LEVEL_2))

        self._vertex_start_lateral_boundary_level_2 = self.grid.start_index(
            vertex_domain(h_grid.Zone.LATERAL_BOUNDARY_LEVEL_2)
        )
        self._vertex_end_local = self.grid.end_index(vertex_domain(h_grid.Zone.LOCAL))

        self._horizontal_start_index_w_diffusion = _get_start_index_for_w_diffusion()

    def initial_run(
        self,
        diagnostic_state: diffusion_states.DiffusionDiagnosticState,
        prognostic_state: prognostics.PrognosticState,
        dtime: float,
    ):
        """
        Calculate initial diffusion step.

        In ICON at the start of the simulation diffusion is run with a parameter linit = True:

        'For real-data runs, perform an extra diffusion call before the first time
        step because no other filtering of the interpolated velocity field is done'

        This run uses special values for diff_multfac_vn, smag_limit and smag_offset

        """
        diff_multfac_vn = field_alloc.allocate_zero_field(dims.KDim, grid=self.grid)
        smag_limit = field_alloc.allocate_zero_field(dims.KDim, grid=self.grid)

        setup_fields_for_initial_step(
            self.params.K4,
            self.config.hdiff_efdt_ratio,
            diff_multfac_vn,
            smag_limit,
            offset_provider={},
        )
        self._do_diffusion_step(
            diagnostic_state,
            prognostic_state,
            dtime,
            diff_multfac_vn,
            smag_limit,
            0.0,
        )
        self._sync_cell_fields(prognostic_state)

    def run(
        self,
        diagnostic_state: diffusion_states.DiffusionDiagnosticState,
        prognostic_state: prognostics.PrognosticState,
        dtime: float,
    ):
        """
        Do one diffusion step within regular time loop.

        runs a diffusion step for the parameter linit=False, within regular time loop.
        """

        self._do_diffusion_step(
            diagnostic_state=diagnostic_state,
            prognostic_state=prognostic_state,
            dtime=dtime,
            diff_multfac_vn=self.diff_multfac_vn,
            smag_limit=self.smag_limit,
            smag_offset=self.smag_offset,
        )

    def _sync_cell_fields(self, prognostic_state):
        """
        Communicate theta_v, exner and w.

        communication only done in original code if the following condition applies:
        IF ( linit .OR. (iforcing /= inwp .AND. iforcing /= iaes) ) THEN
        """
        log.debug("communication of prognostic cell fields: theta, w, exner - start")
        self._exchange.exchange_and_wait(
            dims.CellDim,
            prognostic_state.w,
            prognostic_state.theta_v,
            prognostic_state.exner,
        )
        log.debug("communication of prognostic cell fields: theta, w, exner - done")

    @orchestrate(method=True)
    def _do_diffusion_step(
        self,
        diagnostic_state: diffusion_states.DiffusionDiagnosticState,
        prognostic_state: prognostics.PrognosticState,
        dtime: float,
        diff_multfac_vn: fa.KField[float],
        smag_limit: fa.KField[float],
        smag_offset: float,
    ):
        """
        Run a diffusion step.

        Args:
            diagnostic_state: output argument, data class that contains diagnostic variables
            prognostic_state: output argument, data class that contains prognostic variables
            dtime: the time step,
            diff_multfac_vn:
            smag_limit:
            smag_offset:

        """
        # dtime dependent: enh_smag_factor,
<<<<<<< HEAD
        cached.scale_k.with_connectivities(self.compile_time_connectivities)(
            self.enh_smag_fac, dtime, self.diff_multfac_smag, offset_provider={}
        )

        log.debug("rbf interpolation 1: start")
        cached.mo_intp_rbf_rbf_vec_interpol_vertex.with_connectivities(
            self.compile_time_connectivities
        )(
=======
        scale_k(self.enh_smag_fac, dtime, self.diff_multfac_smag, offset_provider={})

        log.debug("rbf interpolation 1: start")
        mo_intp_rbf_rbf_vec_interpol_vertex(
>>>>>>> c7bc5a83
            p_e_in=prognostic_state.vn,
            ptr_coeff_1=self.interpolation_state.rbf_coeff_1,
            ptr_coeff_2=self.interpolation_state.rbf_coeff_2,
            p_u_out=self.u_vert,
            p_v_out=self.v_vert,
            horizontal_start=self._vertex_start_lateral_boundary_level_2,
            horizontal_end=self._vertex_end_local,
            vertical_start=0,
            vertical_end=self.grid.num_levels,
            offset_provider=self.grid.offset_providers,
        )
        log.debug("rbf interpolation 1: end")

        # 2.  HALO EXCHANGE -- CALL sync_patch_array_mult u_vert and v_vert
        log.debug("communication rbf extrapolation of vn - start")
        self._exchange(self.u_vert, self.v_vert, dim=dims.VertexDim, wait=True)
        log.debug("communication rbf extrapolation of vn - end")

        log.debug("running stencil 01(calculate_nabla2_and_smag_coefficients_for_vn): start")
<<<<<<< HEAD
        cached.calculate_nabla2_and_smag_coefficients_for_vn.with_connectivities(
            self.compile_time_connectivities
        )(
=======
        calculate_nabla2_and_smag_coefficients_for_vn(
>>>>>>> c7bc5a83
            diff_multfac_smag=self.diff_multfac_smag,
            tangent_orientation=self.edge_params.tangent_orientation,
            inv_primal_edge_length=self.edge_params.inverse_primal_edge_lengths,
            inv_vert_vert_length=self.edge_params.inverse_vertex_vertex_lengths,
            u_vert=self.u_vert,
            v_vert=self.v_vert,
            primal_normal_vert_x=self.edge_params.primal_normal_vert[0],
            primal_normal_vert_y=self.edge_params.primal_normal_vert[1],
            dual_normal_vert_x=self.edge_params.dual_normal_vert[0],
            dual_normal_vert_y=self.edge_params.dual_normal_vert[1],
            vn=prognostic_state.vn,
            smag_limit=smag_limit,
            kh_smag_e=self.kh_smag_e,
            kh_smag_ec=self.kh_smag_ec,
            z_nabla2_e=self.z_nabla2_e,
            smag_offset=smag_offset,
            horizontal_start=self._edge_start_lateral_boundary_level_5,
            horizontal_end=self._edge_end_halo_level_2,
            vertical_start=0,
            vertical_end=self.grid.num_levels,
            offset_provider=self.grid.offset_providers,
        )
        log.debug("running stencil 01 (calculate_nabla2_and_smag_coefficients_for_vn): end")
        if (
            self.config.shear_type
            >= TurbulenceShearForcingType.VERTICAL_HORIZONTAL_OF_HORIZONTAL_WIND
        ):
            log.debug(
                "running stencils 02 03 (calculate_diagnostic_quantities_for_turbulence): start"
            )
<<<<<<< HEAD
            cached.calculate_diagnostic_quantities_for_turbulence.with_connectivities(
                self.compile_time_connectivities
            )(
=======
            calculate_diagnostic_quantities_for_turbulence(
>>>>>>> c7bc5a83
                kh_smag_ec=self.kh_smag_ec,
                vn=prognostic_state.vn,
                e_bln_c_s=self.interpolation_state.e_bln_c_s,
                geofac_div=self.interpolation_state.geofac_div,
                diff_multfac_smag=self.diff_multfac_smag,
                wgtfac_c=self.metric_state.wgtfac_c,
                div_ic=diagnostic_state.div_ic,
                hdef_ic=diagnostic_state.hdef_ic,
                horizontal_start=self._cell_start_nudging,
                horizontal_end=self._cell_end_local,
                vertical_start=1,
                vertical_end=self.grid.num_levels,
                offset_provider=self.grid.offset_providers,
            )
            log.debug(
                "running stencils 02 03 (calculate_diagnostic_quantities_for_turbulence): end"
            )

        # HALO EXCHANGE  IF (discr_vn > 1) THEN CALL sync_patch_array
        # TODO (magdalena) move this up and do asynchronous exchange
        if self.config.type_vn_diffu > 1:
            log.debug("communication rbf extrapolation of z_nable2_e - start")
            self._exchange(self.z_nabla2_e, dim=dims.EdgeDim, wait=True)
            log.debug("communication rbf extrapolation of z_nable2_e - end")

        log.debug("2nd rbf interpolation: start")
<<<<<<< HEAD
        cached.mo_intp_rbf_rbf_vec_interpol_vertex.with_connectivities(
            self.compile_time_connectivities
        )(
=======
        mo_intp_rbf_rbf_vec_interpol_vertex(
>>>>>>> c7bc5a83
            p_e_in=self.z_nabla2_e,
            ptr_coeff_1=self.interpolation_state.rbf_coeff_1,
            ptr_coeff_2=self.interpolation_state.rbf_coeff_2,
            p_u_out=self.u_vert,
            p_v_out=self.v_vert,
            horizontal_start=self._vertex_start_lateral_boundary_level_2,
            horizontal_end=self._vertex_end_local,
            vertical_start=0,
            vertical_end=self.grid.num_levels,
            offset_provider=self.grid.offset_providers,
        )
        log.debug("2nd rbf interpolation: end")

        # 6.  HALO EXCHANGE -- CALL sync_patch_array_mult (Vertex Fields)
        log.debug("communication rbf extrapolation of z_nable2_e - start")
        self._exchange(self.u_vert, self.v_vert, dim=dims.VertexDim, wait=True)
        log.debug("communication rbf extrapolation of z_nable2_e - end")

        log.debug("running stencils 04 05 06 (apply_diffusion_to_vn): start")
<<<<<<< HEAD
        cached.apply_diffusion_to_vn.with_connectivities(self.compile_time_connectivities)(
=======
        apply_diffusion_to_vn(
>>>>>>> c7bc5a83
            u_vert=self.u_vert,
            v_vert=self.v_vert,
            primal_normal_vert_v1=self.edge_params.primal_normal_vert[0],
            primal_normal_vert_v2=self.edge_params.primal_normal_vert[1],
            z_nabla2_e=self.z_nabla2_e,
            inv_vert_vert_length=self.edge_params.inverse_vertex_vertex_lengths,
            inv_primal_edge_length=self.edge_params.inverse_primal_edge_lengths,
            area_edge=self.edge_params.edge_areas,
            kh_smag_e=self.kh_smag_e,
            diff_multfac_vn=diff_multfac_vn,
            nudgecoeff_e=self.interpolation_state.nudgecoeff_e,
            vn=prognostic_state.vn,
            edge=self.horizontal_edge_index,
            nudgezone_diff=self.nudgezone_diff,
            fac_bdydiff_v=self.fac_bdydiff_v,
            start_2nd_nudge_line_idx_e=self._edge_start_nudging_level_2,
            limited_area=self.grid.limited_area,
            horizontal_start=self._edge_start_lateral_boundary_level_5,
            horizontal_end=self._edge_end_local,
            vertical_start=0,
            vertical_end=self.grid.num_levels,
            offset_provider=self.grid.offset_providers,
        )
        log.debug("running stencils 04 05 06 (apply_diffusion_to_vn): end")

        log.debug("communication of prognistic.vn : start")
        handle_edge_comm = self._exchange(prognostic_state.vn, dim=dims.EdgeDim, wait=False)

        log.debug(
            "running stencils 07 08 09 10 (apply_diffusion_to_w_and_compute_horizontal_gradients_for_turbulence): start"
        )
        # TODO (magdalena) get rid of this copying. So far passing an empty buffer instead did not verify?
<<<<<<< HEAD
        cached.copy_field.with_connectivities(self.compile_time_connectivities)(
            prognostic_state.w, self.w_tmp, offset_provider={}
        )

        cached.apply_diffusion_to_w_and_compute_horizontal_gradients_for_turbulence.with_connectivities(
            self.compile_time_connectivities
        )(
=======
        copy_field(prognostic_state.w, self.w_tmp, offset_provider={})

        apply_diffusion_to_w_and_compute_horizontal_gradients_for_turbulence(
>>>>>>> c7bc5a83
            area=self.cell_params.area,
            geofac_n2s=self.interpolation_state.geofac_n2s,
            geofac_grg_x=self.interpolation_state.geofac_grg_x,
            geofac_grg_y=self.interpolation_state.geofac_grg_y,
            w_old=self.w_tmp,
            w=prognostic_state.w,
            type_shear=int32(self.config.shear_type.value),
            dwdx=diagnostic_state.dwdx,
            dwdy=diagnostic_state.dwdy,
            diff_multfac_w=self.diff_multfac_w,
            diff_multfac_n2w=self.diff_multfac_n2w,
            k=self.vertical_index,
            cell=self.horizontal_cell_index,
            nrdmax=int32(
                self.vertical_grid.end_index_of_damping_layer + 1
            ),  # +1 since Fortran includes boundaries
            interior_idx=self._cell_start_interior,
            halo_idx=self._cell_end_local,
            horizontal_start=self._horizontal_start_index_w_diffusion,
            horizontal_end=self._cell_end_halo,
            vertical_start=0,
            vertical_end=self.grid.num_levels,
            offset_provider=self.grid.offset_providers,
        )
        log.debug(
            "running stencils 07 08 09 10 (apply_diffusion_to_w_and_compute_horizontal_gradients_for_turbulence): end"
        )

        log.debug(
            "running fused stencils 11 12 (calculate_enhanced_diffusion_coefficients_for_grid_point_cold_pools): start"
        )

<<<<<<< HEAD
        cached.calculate_enhanced_diffusion_coefficients_for_grid_point_cold_pools.with_connectivities(
            self.compile_time_connectivities
        )(
=======
        calculate_enhanced_diffusion_coefficients_for_grid_point_cold_pools(
>>>>>>> c7bc5a83
            theta_v=prognostic_state.theta_v,
            theta_ref_mc=self.metric_state.theta_ref_mc,
            thresh_tdiff=self.thresh_tdiff,
            smallest_vpfloat=constants.DBL_EPS,
            kh_smag_e=self.kh_smag_e,
            horizontal_start=self._edge_start_nudging,
            horizontal_end=self._edge_end_halo,
            vertical_start=(self.grid.num_levels - 2),
            vertical_end=self.grid.num_levels,
            offset_provider=self.grid.offset_providers,
        )
        log.debug(
            "running stencils 11 12 (calculate_enhanced_diffusion_coefficients_for_grid_point_cold_pools): end"
        )

        log.debug("running stencils 13 14 (calculate_nabla2_for_theta): start")
<<<<<<< HEAD
        cached.calculate_nabla2_for_theta.with_connectivities(self.compile_time_connectivities)(
=======
        calculate_nabla2_for_theta(
>>>>>>> c7bc5a83
            kh_smag_e=self.kh_smag_e,
            inv_dual_edge_length=self.edge_params.inverse_dual_edge_lengths,
            theta_v=prognostic_state.theta_v,
            geofac_div=self.interpolation_state.geofac_div,
            z_temp=self.z_temp,
            horizontal_start=self._cell_start_nudging,
            horizontal_end=self._cell_end_local,
            vertical_start=0,
            vertical_end=self.grid.num_levels,
            offset_provider=self.grid.offset_providers,
        )
        log.debug("running stencils 13_14 (calculate_nabla2_for_theta): end")
        log.debug(
            "running stencil 15 (truly_horizontal_diffusion_nabla_of_theta_over_steep_points): start"
        )
        if self.config.apply_zdiffusion_t:
<<<<<<< HEAD
            cached.truly_horizontal_diffusion_nabla_of_theta_over_steep_points.with_connectivities(
                self.compile_time_connectivities
            )(
=======
            truly_horizontal_diffusion_nabla_of_theta_over_steep_points(
>>>>>>> c7bc5a83
                mask=self.metric_state.mask_hdiff,
                zd_vertoffset=self.metric_state.zd_vertoffset,
                zd_diffcoef=self.metric_state.zd_diffcoef,
                geofac_n2s_c=self.interpolation_state.geofac_n2s_c,
                geofac_n2s_nbh=self.interpolation_state.geofac_n2s_nbh,
                vcoef=self.metric_state.zd_intcoef,
                theta_v=prognostic_state.theta_v,
                z_temp=self.z_temp,
                horizontal_start=self._cell_start_nudging,
                horizontal_end=self._cell_end_local,
                vertical_start=0,
                vertical_end=self.grid.num_levels,
                offset_provider=self.grid.offset_providers,
            )

            log.debug(
                "running fused stencil 15 (truly_horizontal_diffusion_nabla_of_theta_over_steep_points): end"
            )
        log.debug("running stencil 16 (update_theta_and_exner): start")
<<<<<<< HEAD
        cached.update_theta_and_exner.with_connectivities(self.compile_time_connectivities)(
=======
        update_theta_and_exner(
>>>>>>> c7bc5a83
            z_temp=self.z_temp,
            area=self.cell_params.area,
            theta_v=prognostic_state.theta_v,
            exner=prognostic_state.exner,
            rd_o_cvd=self.rd_o_cvd,
            horizontal_start=self._cell_start_nudging,
            horizontal_end=self._cell_end_local,
            vertical_start=0,
            vertical_end=self.grid.num_levels,
            offset_provider={},
        )
        log.debug("running stencil 16 (update_theta_and_exner): end")

        self.halo_exchange_wait(
            handle_edge_comm
        )  # need to do this here, since we currently only use 1 communication object.
        log.debug("communication of prognogistic.vn - end")<|MERGE_RESOLUTION|>--- conflicted
+++ resolved
@@ -613,21 +613,12 @@
 
         """
         # dtime dependent: enh_smag_factor,
-<<<<<<< HEAD
-        cached.scale_k.with_connectivities(self.compile_time_connectivities)(
+        scale_k.with_connectivities(self.compile_time_connectivities)(
             self.enh_smag_fac, dtime, self.diff_multfac_smag, offset_provider={}
         )
 
         log.debug("rbf interpolation 1: start")
-        cached.mo_intp_rbf_rbf_vec_interpol_vertex.with_connectivities(
-            self.compile_time_connectivities
-        )(
-=======
-        scale_k(self.enh_smag_fac, dtime, self.diff_multfac_smag, offset_provider={})
-
-        log.debug("rbf interpolation 1: start")
-        mo_intp_rbf_rbf_vec_interpol_vertex(
->>>>>>> c7bc5a83
+        mo_intp_rbf_rbf_vec_interpol_vertex.with_connectivities(self.compile_time_connectivities)(
             p_e_in=prognostic_state.vn,
             ptr_coeff_1=self.interpolation_state.rbf_coeff_1,
             ptr_coeff_2=self.interpolation_state.rbf_coeff_2,
@@ -647,13 +638,9 @@
         log.debug("communication rbf extrapolation of vn - end")
 
         log.debug("running stencil 01(calculate_nabla2_and_smag_coefficients_for_vn): start")
-<<<<<<< HEAD
-        cached.calculate_nabla2_and_smag_coefficients_for_vn.with_connectivities(
+        calculate_nabla2_and_smag_coefficients_for_vn.with_connectivities(
             self.compile_time_connectivities
         )(
-=======
-        calculate_nabla2_and_smag_coefficients_for_vn(
->>>>>>> c7bc5a83
             diff_multfac_smag=self.diff_multfac_smag,
             tangent_orientation=self.edge_params.tangent_orientation,
             inv_primal_edge_length=self.edge_params.inverse_primal_edge_lengths,
@@ -684,13 +671,9 @@
             log.debug(
                 "running stencils 02 03 (calculate_diagnostic_quantities_for_turbulence): start"
             )
-<<<<<<< HEAD
-            cached.calculate_diagnostic_quantities_for_turbulence.with_connectivities(
+            calculate_diagnostic_quantities_for_turbulence.with_connectivities(
                 self.compile_time_connectivities
             )(
-=======
-            calculate_diagnostic_quantities_for_turbulence(
->>>>>>> c7bc5a83
                 kh_smag_ec=self.kh_smag_ec,
                 vn=prognostic_state.vn,
                 e_bln_c_s=self.interpolation_state.e_bln_c_s,
@@ -717,13 +700,7 @@
             log.debug("communication rbf extrapolation of z_nable2_e - end")
 
         log.debug("2nd rbf interpolation: start")
-<<<<<<< HEAD
-        cached.mo_intp_rbf_rbf_vec_interpol_vertex.with_connectivities(
-            self.compile_time_connectivities
-        )(
-=======
-        mo_intp_rbf_rbf_vec_interpol_vertex(
->>>>>>> c7bc5a83
+        mo_intp_rbf_rbf_vec_interpol_vertex.with_connectivities(self.compile_time_connectivities)(
             p_e_in=self.z_nabla2_e,
             ptr_coeff_1=self.interpolation_state.rbf_coeff_1,
             ptr_coeff_2=self.interpolation_state.rbf_coeff_2,
@@ -743,11 +720,7 @@
         log.debug("communication rbf extrapolation of z_nable2_e - end")
 
         log.debug("running stencils 04 05 06 (apply_diffusion_to_vn): start")
-<<<<<<< HEAD
-        cached.apply_diffusion_to_vn.with_connectivities(self.compile_time_connectivities)(
-=======
-        apply_diffusion_to_vn(
->>>>>>> c7bc5a83
+        apply_diffusion_to_vn.with_connectivities(self.compile_time_connectivities)(
             u_vert=self.u_vert,
             v_vert=self.v_vert,
             primal_normal_vert_v1=self.edge_params.primal_normal_vert[0],
@@ -780,19 +753,13 @@
             "running stencils 07 08 09 10 (apply_diffusion_to_w_and_compute_horizontal_gradients_for_turbulence): start"
         )
         # TODO (magdalena) get rid of this copying. So far passing an empty buffer instead did not verify?
-<<<<<<< HEAD
-        cached.copy_field.with_connectivities(self.compile_time_connectivities)(
+        copy_field.with_connectivities(self.compile_time_connectivities)(
             prognostic_state.w, self.w_tmp, offset_provider={}
         )
 
-        cached.apply_diffusion_to_w_and_compute_horizontal_gradients_for_turbulence.with_connectivities(
+        apply_diffusion_to_w_and_compute_horizontal_gradients_for_turbulence.with_connectivities(
             self.compile_time_connectivities
         )(
-=======
-        copy_field(prognostic_state.w, self.w_tmp, offset_provider={})
-
-        apply_diffusion_to_w_and_compute_horizontal_gradients_for_turbulence(
->>>>>>> c7bc5a83
             area=self.cell_params.area,
             geofac_n2s=self.interpolation_state.geofac_n2s,
             geofac_grg_x=self.interpolation_state.geofac_grg_x,
@@ -825,13 +792,9 @@
             "running fused stencils 11 12 (calculate_enhanced_diffusion_coefficients_for_grid_point_cold_pools): start"
         )
 
-<<<<<<< HEAD
-        cached.calculate_enhanced_diffusion_coefficients_for_grid_point_cold_pools.with_connectivities(
+        calculate_enhanced_diffusion_coefficients_for_grid_point_cold_pools.with_connectivities(
             self.compile_time_connectivities
         )(
-=======
-        calculate_enhanced_diffusion_coefficients_for_grid_point_cold_pools(
->>>>>>> c7bc5a83
             theta_v=prognostic_state.theta_v,
             theta_ref_mc=self.metric_state.theta_ref_mc,
             thresh_tdiff=self.thresh_tdiff,
@@ -848,11 +811,7 @@
         )
 
         log.debug("running stencils 13 14 (calculate_nabla2_for_theta): start")
-<<<<<<< HEAD
-        cached.calculate_nabla2_for_theta.with_connectivities(self.compile_time_connectivities)(
-=======
-        calculate_nabla2_for_theta(
->>>>>>> c7bc5a83
+        calculate_nabla2_for_theta.with_connectivities(self.compile_time_connectivities)(
             kh_smag_e=self.kh_smag_e,
             inv_dual_edge_length=self.edge_params.inverse_dual_edge_lengths,
             theta_v=prognostic_state.theta_v,
@@ -869,13 +828,9 @@
             "running stencil 15 (truly_horizontal_diffusion_nabla_of_theta_over_steep_points): start"
         )
         if self.config.apply_zdiffusion_t:
-<<<<<<< HEAD
-            cached.truly_horizontal_diffusion_nabla_of_theta_over_steep_points.with_connectivities(
+            truly_horizontal_diffusion_nabla_of_theta_over_steep_points.with_connectivities(
                 self.compile_time_connectivities
             )(
-=======
-            truly_horizontal_diffusion_nabla_of_theta_over_steep_points(
->>>>>>> c7bc5a83
                 mask=self.metric_state.mask_hdiff,
                 zd_vertoffset=self.metric_state.zd_vertoffset,
                 zd_diffcoef=self.metric_state.zd_diffcoef,
@@ -895,11 +850,7 @@
                 "running fused stencil 15 (truly_horizontal_diffusion_nabla_of_theta_over_steep_points): end"
             )
         log.debug("running stencil 16 (update_theta_and_exner): start")
-<<<<<<< HEAD
-        cached.update_theta_and_exner.with_connectivities(self.compile_time_connectivities)(
-=======
-        update_theta_and_exner(
->>>>>>> c7bc5a83
+        update_theta_and_exner.with_connectivities(self.compile_time_connectivities)(
             z_temp=self.z_temp,
             area=self.cell_params.area,
             theta_v=prognostic_state.theta_v,
