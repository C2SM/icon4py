# ICON4Py - ICON inspired code in Python and GT4Py
#
# Copyright (c) 2022, ETH Zurich and MeteoSwiss
# All rights reserved.
#
# This file is free software: you can redistribute it and/or modify it under
# the terms of the GNU General Public License as published by the
# Free Software Foundation, either version 3 of the License, or any later
# version. See the LICENSE.txt file at the top-level directory of this
# distribution for a copy of the license or check <https://www.gnu.org/licenses/>.
#
# SPDX-License-Identifier: GPL-3.0-or-later
import math

import numpy as np
import pytest

from icon4py.model.atmosphere.diffusion.stencils.enhance_diffusion_coefficient_for_grid_point_cold_pools import (
    enhance_diffusion_coefficient_for_grid_point_cold_pools,
)
from icon4py.model.common.dimension import CellDim, E2CDim, EdgeDim, KDim
from icon4py.model.common.test_utils.helpers import StencilTest, random_field
from icon4py.model.common.type_alias import vpfloat


class TestEnhanceDiffusionCoefficientForGridPointColdPools(StencilTest):
    PROGRAM = enhance_diffusion_coefficient_for_grid_point_cold_pools
    OUTPUTS = ("kh_smag_e",)

    @staticmethod
    def reference(
        grid,
        kh_smag_e: np.array,
        enh_diffu_3d: np.array,
    ) -> np.array:
        e2c = grid.connectivities[E2CDim]
        kh_smag_e = np.maximum(
            kh_smag_e,
            np.max(np.where((e2c != -1)[:, :, np.newaxis], enh_diffu_3d[e2c], -math.inf), axis=1),
        )
        return dict(kh_smag_e=kh_smag_e)

    @pytest.fixture
<<<<<<< HEAD
    def input_data(self, mesh):
        kh_smag_e = random_field(mesh, EdgeDim, KDim, dtype=vpfloat)
        enh_diffu_3d = random_field(mesh, CellDim, KDim, dtype=vpfloat)
=======
    def input_data(self, grid):
        kh_smag_e = random_field(grid, EdgeDim, KDim)
        enh_diffu_3d = random_field(grid, CellDim, KDim)
>>>>>>> f8004aae

        return dict(
            kh_smag_e=kh_smag_e,
            enh_diffu_3d=enh_diffu_3d,
        )<|MERGE_RESOLUTION|>--- conflicted
+++ resolved
@@ -41,15 +41,9 @@
         return dict(kh_smag_e=kh_smag_e)
 
     @pytest.fixture
-<<<<<<< HEAD
-    def input_data(self, mesh):
-        kh_smag_e = random_field(mesh, EdgeDim, KDim, dtype=vpfloat)
-        enh_diffu_3d = random_field(mesh, CellDim, KDim, dtype=vpfloat)
-=======
     def input_data(self, grid):
-        kh_smag_e = random_field(grid, EdgeDim, KDim)
-        enh_diffu_3d = random_field(grid, CellDim, KDim)
->>>>>>> f8004aae
+        kh_smag_e = random_field(grid, EdgeDim, KDim, dtype=vpfloat)
+        enh_diffu_3d = random_field(grid, CellDim, KDim, dtype=vpfloat)
 
         return dict(
             kh_smag_e=kh_smag_e,
