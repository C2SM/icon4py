# ICON4Py - ICON inspired code in Python and GT4Py
#
# Copyright (c) 2022, ETH Zurich and MeteoSwiss
# All rights reserved.
#
# This file is free software: you can redistribute it and/or modify it under
# the terms of the GNU General Public License as published by the
# Free Software Foundation, either version 3 of the License, or any later
# version. See the LICENSE.txt file at the top-level directory of this
# distribution for a copy of the license or check <https://www.gnu.org/licenses/>.
#
# SPDX-License-Identifier: GPL-3.0-or-later

import numpy as np
import pytest
from gt4py.next.ffront.fbuiltins import int32

from icon4py.model.atmosphere.diffusion.stencils.apply_nabla2_to_w_in_upper_damping_layer import (
    apply_nabla2_to_w_in_upper_damping_layer,
)
from icon4py.model.common.dimension import CellDim, KDim
from icon4py.model.common.test_utils.helpers import StencilTest, random_field
from icon4py.model.common.type_alias import vpfloat, wpfloat


class TestApplyNabla2ToWInUpperDampingLayer(StencilTest):
    PROGRAM = apply_nabla2_to_w_in_upper_damping_layer
    OUTPUTS = ("w",)

    @pytest.fixture
<<<<<<< HEAD
    def input_data(self, mesh):
        w = random_field(mesh, CellDim, KDim, dtype=wpfloat)
        diff_multfac_n2w = random_field(mesh, KDim, dtype=wpfloat)
        cell_area = random_field(mesh, CellDim, dtype=wpfloat)
        z_nabla2_c = random_field(mesh, CellDim, KDim, dtype=vpfloat)
=======
    def input_data(self, grid):
        w = random_field(grid, CellDim, KDim)
        diff_multfac_n2w = random_field(grid, KDim)
        cell_area = random_field(grid, CellDim)
        z_nabla2_c = random_field(grid, CellDim, KDim)
>>>>>>> f8004aae

        return dict(
            w=w,
            diff_multfac_n2w=diff_multfac_n2w,
            cell_area=cell_area,
            z_nabla2_c=z_nabla2_c,
            horizontal_start=int32(0),
            horizontal_end=int(grid.num_cells),
            vertical_start=int32(0),
            vertical_end=int32(grid.num_levels),
        )

    @staticmethod
    def reference(
        grid,
        w: np.array,
        diff_multfac_n2w: np.array,
        cell_area: np.array,
        z_nabla2_c: np.array,
        **kwargs,
    ) -> np.array:
        cell_area = np.expand_dims(cell_area, axis=-1)
        w = w + diff_multfac_n2w * cell_area * z_nabla2_c
        return dict(w=w)<|MERGE_RESOLUTION|>--- conflicted
+++ resolved
@@ -28,19 +28,11 @@
     OUTPUTS = ("w",)
 
     @pytest.fixture
-<<<<<<< HEAD
-    def input_data(self, mesh):
-        w = random_field(mesh, CellDim, KDim, dtype=wpfloat)
-        diff_multfac_n2w = random_field(mesh, KDim, dtype=wpfloat)
-        cell_area = random_field(mesh, CellDim, dtype=wpfloat)
-        z_nabla2_c = random_field(mesh, CellDim, KDim, dtype=vpfloat)
-=======
     def input_data(self, grid):
-        w = random_field(grid, CellDim, KDim)
-        diff_multfac_n2w = random_field(grid, KDim)
-        cell_area = random_field(grid, CellDim)
-        z_nabla2_c = random_field(grid, CellDim, KDim)
->>>>>>> f8004aae
+        w = random_field(grid, CellDim, KDim, dtype=wpfloat)
+        diff_multfac_n2w = random_field(grid, KDim, dtype=wpfloat)
+        cell_area = random_field(grid, CellDim, dtype=wpfloat)
+        z_nabla2_c = random_field(grid, CellDim, KDim, dtype=vpfloat)
 
         return dict(
             w=w,
