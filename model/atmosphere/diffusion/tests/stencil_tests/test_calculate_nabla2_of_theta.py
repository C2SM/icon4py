# ICON4Py - ICON inspired code in Python and GT4Py
#
# Copyright (c) 2022, ETH Zurich and MeteoSwiss
# All rights reserved.
#
# This file is free software: you can redistribute it and/or modify it under
# the terms of the GNU General Public License as published by the
# Free Software Foundation, either version 3 of the License, or any later
# version. See the LICENSE.txt file at the top-level directory of this
# distribution for a copy of the license or check <https://www.gnu.org/licenses/>.
#
# SPDX-License-Identifier: GPL-3.0-or-later

import numpy as np
import pytest

from icon4py.model.atmosphere.diffusion.stencils.calculate_nabla2_of_theta import (
    calculate_nabla2_of_theta,
)
from icon4py.model.common.dimension import C2EDim, CEDim, CellDim, EdgeDim, KDim
from icon4py.model.common.test_utils.helpers import (
    StencilTest,
    as_1D_sparse_field,
    random_field,
    zero_field,
)
from icon4py.model.common.type_alias import vpfloat, wpfloat


class TestCalculateNabla2OfTheta(StencilTest):
    PROGRAM = calculate_nabla2_of_theta
    OUTPUTS = ("z_temp",)

    @staticmethod
    def reference(grid, z_nabla2_e: np.array, geofac_div: np.array, **kwargs) -> np.array:
        c2e = grid.connectivities[C2EDim]
        geofac_div = geofac_div.reshape(c2e.shape)
        geofac_div = np.expand_dims(geofac_div, axis=-1)
        z_temp = np.sum(z_nabla2_e[c2e] * geofac_div, axis=1)  # sum along edge dimension
        return dict(z_temp=z_temp)

    @pytest.fixture
<<<<<<< HEAD
    def input_data(self, mesh):
        z_nabla2_e = random_field(mesh, EdgeDim, KDim, dtype=wpfloat)
        geofac_div = random_field(mesh, CellDim, C2EDim, dtype=wpfloat)
        geofac_div_new = as_1D_sparse_field(geofac_div, CEDim)

        z_temp = zero_field(mesh, CellDim, KDim, dtype=vpfloat)
=======
    def input_data(self, grid):
        z_nabla2_e = random_field(grid, EdgeDim, KDim)
        geofac_div = random_field(grid, CellDim, C2EDim)
        geofac_div_new = as_1D_sparse_field(geofac_div, CEDim)

        z_temp = zero_field(grid, CellDim, KDim)
>>>>>>> f8004aae

        return dict(z_nabla2_e=z_nabla2_e, geofac_div=geofac_div_new, z_temp=z_temp)<|MERGE_RESOLUTION|>--- conflicted
+++ resolved
@@ -40,20 +40,11 @@
         return dict(z_temp=z_temp)
 
     @pytest.fixture
-<<<<<<< HEAD
-    def input_data(self, mesh):
-        z_nabla2_e = random_field(mesh, EdgeDim, KDim, dtype=wpfloat)
-        geofac_div = random_field(mesh, CellDim, C2EDim, dtype=wpfloat)
+    def input_data(self, grid):
+        z_nabla2_e = random_field(grid, EdgeDim, KDim, dtype=wpfloat)
+        geofac_div = random_field(grid, CellDim, C2EDim, dtype=wpfloat)
         geofac_div_new = as_1D_sparse_field(geofac_div, CEDim)
 
-        z_temp = zero_field(mesh, CellDim, KDim, dtype=vpfloat)
-=======
-    def input_data(self, grid):
-        z_nabla2_e = random_field(grid, EdgeDim, KDim)
-        geofac_div = random_field(grid, CellDim, C2EDim)
-        geofac_div_new = as_1D_sparse_field(geofac_div, CEDim)
-
-        z_temp = zero_field(grid, CellDim, KDim)
->>>>>>> f8004aae
+        z_temp = zero_field(grid, CellDim, KDim, dtype=vpfloat)
 
         return dict(z_nabla2_e=z_nabla2_e, geofac_div=geofac_div_new, z_temp=z_temp)