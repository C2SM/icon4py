# ICON4Py - ICON inspired code in Python and GT4Py
#
# Copyright (c) 2022, ETH Zurich and MeteoSwiss
# All rights reserved.
#
# This file is free software: you can redistribute it and/or modify it under
# the terms of the GNU General Public License as published by the
# Free Software Foundation, either version 3 of the License, or any later
# version. See the LICENSE.txt file at the top-level directory of this
# distribution for a copy of the license or check <https://www.gnu.org/licenses/>.
#
# SPDX-License-Identifier: GPL-3.0-or-later

import numpy as np
import pytest
from gt4py.next.ffront.fbuiltins import int32

from icon4py.model.atmosphere.diffusion.stencils.update_theta_and_exner import (
    update_theta_and_exner,
)
from icon4py.model.common.dimension import CellDim, KDim
from icon4py.model.common.test_utils.helpers import StencilTest, random_field
from icon4py.model.common.type_alias import vpfloat, wpfloat


class TestUpdateThetaAndExner(StencilTest):
    PROGRAM = update_theta_and_exner
    OUTPUTS = ("theta_v", "exner")

    @staticmethod
    def reference(
        grid,
        z_temp: np.array,
        area: np.array,
        theta_v: np.array,
        exner: np.array,
        rd_o_cvd,
        **kwargs,
    ) -> tuple[np.array]:
        area = np.expand_dims(area, axis=0)
        z_theta = theta_v
        theta_v = theta_v + (np.expand_dims(area, axis=-1) * z_temp)
        exner = exner * (1.0 + rd_o_cvd * (theta_v / z_theta - 1.0))
        return dict(theta_v=theta_v, exner=exner)

    @pytest.fixture
<<<<<<< HEAD
    def input_data(self, mesh):
        z_temp = random_field(mesh, CellDim, KDim, dtype=vpfloat)
        area = random_field(mesh, CellDim, dtype=wpfloat)
        theta_v = random_field(mesh, CellDim, KDim, dtype=wpfloat)
        exner = random_field(mesh, CellDim, KDim, dtype=wpfloat)
        rd_o_cvd = vpfloat("5.0")
=======
    def input_data(self, grid):
        z_temp = random_field(grid, CellDim, KDim)
        area = random_field(grid, CellDim)
        theta_v = random_field(grid, CellDim, KDim)
        exner = random_field(grid, CellDim, KDim)
        rd_o_cvd = 5.0
>>>>>>> f8004aae

        return dict(
            z_temp=z_temp,
            area=area,
            theta_v=theta_v,
            exner=exner,
            rd_o_cvd=rd_o_cvd,
            horizontal_start=int32(0),
            horizontal_end=int32(grid.num_cells),
            vertical_start=int32(0),
            vertical_end=int32(grid.num_levels),
        )<|MERGE_RESOLUTION|>--- conflicted
+++ resolved
@@ -44,21 +44,12 @@
         return dict(theta_v=theta_v, exner=exner)
 
     @pytest.fixture
-<<<<<<< HEAD
-    def input_data(self, mesh):
-        z_temp = random_field(mesh, CellDim, KDim, dtype=vpfloat)
-        area = random_field(mesh, CellDim, dtype=wpfloat)
-        theta_v = random_field(mesh, CellDim, KDim, dtype=wpfloat)
-        exner = random_field(mesh, CellDim, KDim, dtype=wpfloat)
+    def input_data(self, grid):
+        z_temp = random_field(grid, CellDim, KDim, dtype=vpfloat)
+        area = random_field(grid, CellDim, dtype=wpfloat)
+        theta_v = random_field(grid, CellDim, KDim, dtype=wpfloat)
+        exner = random_field(grid, CellDim, KDim, dtype=wpfloat)
         rd_o_cvd = vpfloat("5.0")
-=======
-    def input_data(self, grid):
-        z_temp = random_field(grid, CellDim, KDim)
-        area = random_field(grid, CellDim)
-        theta_v = random_field(grid, CellDim, KDim)
-        exner = random_field(grid, CellDim, KDim)
-        rd_o_cvd = 5.0
->>>>>>> f8004aae
 
         return dict(
             z_temp=z_temp,
