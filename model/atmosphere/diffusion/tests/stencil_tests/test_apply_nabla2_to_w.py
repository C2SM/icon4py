# ICON4Py - ICON inspired code in Python and GT4Py
#
# Copyright (c) 2022, ETH Zurich and MeteoSwiss
# All rights reserved.
#
# This file is free software: you can redistribute it and/or modify it under
# the terms of the GNU General Public License as published by the
# Free Software Foundation, either version 3 of the License, or any later
# version. See the LICENSE.txt file at the top-level directory of this
# distribution for a copy of the license or check <https://www.gnu.org/licenses/>.
#
# SPDX-License-Identifier: GPL-3.0-or-later

import numpy as np
import pytest
from gt4py.next.ffront.fbuiltins import int32

from icon4py.model.atmosphere.diffusion.stencils.apply_nabla2_to_w import apply_nabla2_to_w
from icon4py.model.common.dimension import C2E2CODim, CellDim, KDim
from icon4py.model.common.test_utils.helpers import StencilTest, random_field
from icon4py.model.common.type_alias import vpfloat, wpfloat


class TestMoApplyNabla2ToW(StencilTest):
    PROGRAM = apply_nabla2_to_w
    OUTPUTS = ("w",)

    @staticmethod
    def reference(
        grid,
        area: np.array,
        z_nabla2_c: np.array,
        geofac_n2s: np.array,
        w: np.array,
        diff_multfac_w: float,
        **kwargs,
    ) -> np.array:
        c2e2cO = grid.connectivities[C2E2CODim]
        geofac_n2s = np.expand_dims(geofac_n2s, axis=-1)
        area = np.expand_dims(area, axis=-1)
        w = w - diff_multfac_w * area * area * np.sum(
            np.where((c2e2cO != -1)[:, :, np.newaxis], z_nabla2_c[c2e2cO] * geofac_n2s, 0.0), axis=1
        )
        return dict(w=w)

    @pytest.fixture
<<<<<<< HEAD
    def input_data(self, mesh):
        area = random_field(mesh, CellDim, dtype=wpfloat)
        z_nabla2_c = random_field(mesh, CellDim, KDim, dtype=vpfloat)
        geofac_n2s = random_field(mesh, CellDim, C2E2CODim, dtype=wpfloat)
        w = random_field(mesh, CellDim, KDim, dtype=wpfloat)
=======
    def input_data(self, grid):
        area = random_field(grid, CellDim)
        z_nabla2_c = random_field(grid, CellDim, KDim)
        geofac_n2s = random_field(grid, CellDim, C2E2CODim)
        w = random_field(grid, CellDim, KDim)
>>>>>>> f8004aae
        return dict(
            area=area,
            z_nabla2_c=z_nabla2_c,
            geofac_n2s=geofac_n2s,
            w=w,
            diff_multfac_w=wpfloat("5.0"),
            horizontal_start=int32(0),
            horizontal_end=int32(grid.num_cells),
            vertical_start=int32(0),
            vertical_end=int32(grid.num_levels),
        )<|MERGE_RESOLUTION|>--- conflicted
+++ resolved
@@ -44,19 +44,11 @@
         return dict(w=w)
 
     @pytest.fixture
-<<<<<<< HEAD
-    def input_data(self, mesh):
-        area = random_field(mesh, CellDim, dtype=wpfloat)
-        z_nabla2_c = random_field(mesh, CellDim, KDim, dtype=vpfloat)
-        geofac_n2s = random_field(mesh, CellDim, C2E2CODim, dtype=wpfloat)
-        w = random_field(mesh, CellDim, KDim, dtype=wpfloat)
-=======
     def input_data(self, grid):
-        area = random_field(grid, CellDim)
-        z_nabla2_c = random_field(grid, CellDim, KDim)
-        geofac_n2s = random_field(grid, CellDim, C2E2CODim)
-        w = random_field(grid, CellDim, KDim)
->>>>>>> f8004aae
+        area = random_field(grid, CellDim, dtype=wpfloat)
+        z_nabla2_c = random_field(grid, CellDim, KDim, dtype=vpfloat)
+        geofac_n2s = random_field(grid, CellDim, C2E2CODim, dtype=wpfloat)
+        w = random_field(grid, CellDim, KDim, dtype=wpfloat)
         return dict(
             area=area,
             z_nabla2_c=z_nabla2_c,
