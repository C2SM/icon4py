--- conflicted
+++ resolved
@@ -44,23 +44,15 @@
         return dict(z_nabla2_e=z_nabla2_e)
 
     @pytest.fixture
-<<<<<<< HEAD
-    def input_data(self, mesh):
-        kh_smag_e = random_field(mesh, EdgeDim, KDim, dtype=vpfloat)
-        inv_dual_edge_length = random_field(mesh, EdgeDim, dtype=wpfloat)
-        theta_v = random_field(mesh, CellDim, KDim, dtype=wpfloat)
-        z_nabla2_e = random_field(mesh, EdgeDim, KDim, dtype=wpfloat)
-=======
     def input_data(self, grid, backend):
         if isinstance(backend, OTFCompileExecutor):
             pytest.skip(
                 "Execution domain needs to be restricted or boundary taken into account in stencil."
             )
-        kh_smag_e = random_field(grid, EdgeDim, KDim)
-        inv_dual_edge_length = random_field(grid, EdgeDim)
-        theta_v = random_field(grid, CellDim, KDim)
-        z_nabla2_e = random_field(grid, EdgeDim, KDim)
->>>>>>> f8004aae
+        kh_smag_e = random_field(grid, EdgeDim, KDim, dtype=vpfloat)
+        inv_dual_edge_length = random_field(grid, EdgeDim, dtype=wpfloat)
+        theta_v = random_field(grid, CellDim, KDim, dtype=wpfloat)
+        z_nabla2_e = random_field(grid, EdgeDim, KDim, dtype=wpfloat)
 
         return dict(
             kh_smag_e=kh_smag_e,
