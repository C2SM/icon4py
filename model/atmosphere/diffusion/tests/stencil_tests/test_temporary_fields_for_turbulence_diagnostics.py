--- conflicted
+++ resolved
@@ -1,13 +1,3 @@
-# ICON4Py - ICON inspired code in Python and GT4Py
-#
-# Copyright (c) 2022, ETH Zurich and MeteoSwiss
-# All rights reserved.
-#
-# This file is free software: you can redistribute it and/or modify it under
-# the terms of the GNU General Public License as published by the
-# Free Software Foundation, either version 3 of the License, or any later
-# version. See the LICENSE.txt file at the top-level directory of this
-# distribution for a copy of the license or check <https://www.gnu.org/licenses/>.
 #
 # SPDX-License-Identifier: GPL-3.0-or-later
 
@@ -54,27 +44,15 @@
         return dict(div=div, kh_c=kh_c)
 
     @pytest.fixture
-<<<<<<< HEAD
-    def input_data(self, mesh):
-        vn = random_field(mesh, EdgeDim, KDim, dtype=wpfloat)
-        geofac_div = as_1D_sparse_field(random_field(mesh, CellDim, C2EDim, dtype=wpfloat), CEDim)
-        kh_smag_ec = random_field(mesh, EdgeDim, KDim, dtype=vpfloat)
-        e_bln_c_s = as_1D_sparse_field(random_field(mesh, CellDim, C2EDim, dtype=wpfloat), CEDim)
-        diff_multfac_smag = random_field(mesh, KDim, dtype=vpfloat)
+    def input_data(self, grid):
+        vn = random_field(grid, EdgeDim, KDim, dtype=wpfloat)
+        geofac_div = as_1D_sparse_field(random_field(grid, CellDim, C2EDim, dtype=wpfloat), CEDim)
+        kh_smag_ec = random_field(grid, EdgeDim, KDim, dtype=vpfloat)
+        e_bln_c_s = as_1D_sparse_field(random_field(grid, CellDim, C2EDim, dtype=wpfloat), CEDim)
+        diff_multfac_smag = random_field(grid, KDim, dtype=vpfloat)
 
-        kh_c = zero_field(mesh, CellDim, KDim, dtype=vpfloat)
-        div = zero_field(mesh, CellDim, KDim, dtype=vpfloat)
-=======
-    def input_data(self, grid):
-        vn = random_field(grid, EdgeDim, KDim)
-        geofac_div = as_1D_sparse_field(random_field(grid, CellDim, C2EDim), CEDim)
-        kh_smag_ec = random_field(grid, EdgeDim, KDim)
-        e_bln_c_s = as_1D_sparse_field(random_field(grid, CellDim, C2EDim), CEDim)
-        diff_multfac_smag = random_field(grid, KDim)
-
-        kh_c = zero_field(grid, CellDim, KDim)
-        div = zero_field(grid, CellDim, KDim)
->>>>>>> f8004aae
+        kh_c = zero_field(grid, CellDim, KDim, dtype=vpfloat)
+        div = zero_field(grid, CellDim, KDim, dtype=vpfloat)
 
         return dict(
             kh_smag_ec=kh_smag_ec,
