# ICON4Py - ICON inspired code in Python and GT4Py
#
# Copyright (c) 2022, ETH Zurich and MeteoSwiss
# All rights reserved.
#
# This file is free software: you can redistribute it and/or modify it under
# the terms of the GNU General Public License as published by the
# Free Software Foundation, either version 3 of the License, or any later
# version. See the LICENSE.txt file at the top-level directory of this
# distribution for a copy of the license or check <https://www.gnu.org/licenses/>.
#
# SPDX-License-Identifier: GPL-3.0-or-later

import numpy as np
import pytest

from icon4py.model.atmosphere.diffusion.stencils.apply_nabla2_to_vn_in_lateral_boundary import (
    apply_nabla2_to_vn_in_lateral_boundary,
)
from icon4py.model.common.dimension import EdgeDim, KDim
from icon4py.model.common.test_utils.helpers import StencilTest, random_field
from icon4py.model.common.type_alias import wpfloat


class TestApplyNabla2ToVnInLateralBoundary(StencilTest):
    PROGRAM = apply_nabla2_to_vn_in_lateral_boundary
    OUTPUTS = ("vn",)

    @pytest.fixture
<<<<<<< HEAD
    def input_data(self, mesh):
        fac_bdydiff_v = wpfloat("5.0")
        z_nabla2_e = random_field(mesh, EdgeDim, KDim, dtype=wpfloat)
        area_edge = random_field(mesh, EdgeDim, dtype=wpfloat)
        vn = random_field(mesh, EdgeDim, KDim, dtype=wpfloat)
=======
    def input_data(self, grid):
        fac_bdydiff_v = 5.0
        z_nabla2_e = random_field(grid, EdgeDim, KDim)
        area_edge = random_field(grid, EdgeDim)
        vn = random_field(grid, EdgeDim, KDim)
>>>>>>> f8004aae
        return dict(
            fac_bdydiff_v=fac_bdydiff_v,
            z_nabla2_e=z_nabla2_e,
            area_edge=area_edge,
            vn=vn,
        )

    @staticmethod
    def reference(
        grid, z_nabla2_e: np.array, area_edge: np.array, vn: np.array, fac_bdydiff_v
    ) -> np.array:
        area_edge = np.expand_dims(area_edge, axis=-1)
        vn = vn + (z_nabla2_e * area_edge * fac_bdydiff_v)
        return dict(vn=vn)<|MERGE_RESOLUTION|>--- conflicted
+++ resolved
@@ -27,19 +27,11 @@
     OUTPUTS = ("vn",)
 
     @pytest.fixture
-<<<<<<< HEAD
-    def input_data(self, mesh):
+    def input_data(self, grid):
         fac_bdydiff_v = wpfloat("5.0")
-        z_nabla2_e = random_field(mesh, EdgeDim, KDim, dtype=wpfloat)
-        area_edge = random_field(mesh, EdgeDim, dtype=wpfloat)
-        vn = random_field(mesh, EdgeDim, KDim, dtype=wpfloat)
-=======
-    def input_data(self, grid):
-        fac_bdydiff_v = 5.0
-        z_nabla2_e = random_field(grid, EdgeDim, KDim)
-        area_edge = random_field(grid, EdgeDim)
-        vn = random_field(grid, EdgeDim, KDim)
->>>>>>> f8004aae
+        z_nabla2_e = random_field(grid, EdgeDim, KDim, dtype=wpfloat)
+        area_edge = random_field(grid, EdgeDim, dtype=wpfloat)
+        vn = random_field(grid, EdgeDim, KDim, dtype=wpfloat)
         return dict(
             fac_bdydiff_v=fac_bdydiff_v,
             z_nabla2_e=z_nabla2_e,
