--- conflicted
+++ resolved
@@ -37,19 +37,10 @@
         return dict(div_ic=div_ic, hdef_ic=hdef_ic)
 
     @pytest.fixture
-<<<<<<< HEAD
-    def input_data(self, mesh):
-        wgtfac_c = random_field(mesh, CellDim, KDim, dtype=vpfloat)
-        div = random_field(mesh, CellDim, KDim, dtype=vpfloat)
-        kh_c = random_field(mesh, CellDim, KDim, dtype=vpfloat)
-        div_ic = zero_field(mesh, CellDim, KDim, dtype=vpfloat)
-        hdef_ic = zero_field(mesh, CellDim, KDim, dtype=vpfloat)
-=======
     def input_data(self, grid):
-        wgtfac_c = random_field(grid, CellDim, KDim)
-        div = random_field(grid, CellDim, KDim)
-        kh_c = random_field(grid, CellDim, KDim)
-        div_ic = zero_field(grid, CellDim, KDim)
-        hdef_ic = zero_field(grid, CellDim, KDim)
->>>>>>> f8004aae
+        wgtfac_c = random_field(grid, CellDim, KDim, dtype=vpfloat)
+        div = random_field(grid, CellDim, KDim, dtype=vpfloat)
+        kh_c = random_field(grid, CellDim, KDim, dtype=vpfloat)
+        div_ic = zero_field(grid, CellDim, KDim, dtype=vpfloat)
+        hdef_ic = zero_field(grid, CellDim, KDim, dtype=vpfloat)
         return dict(wgtfac_c=wgtfac_c, div=div, kh_c=kh_c, div_ic=div_ic, hdef_ic=hdef_ic)