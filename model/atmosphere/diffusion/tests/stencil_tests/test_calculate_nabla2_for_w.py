# ICON4Py - ICON inspired code in Python and GT4Py
#
# Copyright (c) 2022, ETH Zurich and MeteoSwiss
# All rights reserved.
#
# This file is free software: you can redistribute it and/or modify it under
# the terms of the GNU General Public License as published by the
# Free Software Foundation, either version 3 of the License, or any later
# version. See the LICENSE.txt file at the top-level directory of this
# distribution for a copy of the license or check <https://www.gnu.org/licenses/>.
#
# SPDX-License-Identifier: GPL-3.0-or-later

import numpy as np
import pytest
from gt4py.next.ffront.fbuiltins import int32

from icon4py.model.atmosphere.diffusion.stencils.calculate_nabla2_for_w import (
    calculate_nabla2_for_w,
)
from icon4py.model.common.dimension import C2E2CODim, CellDim, KDim
<<<<<<< HEAD
from icon4py.model.common.test_utils.helpers import StencilTest, random_field, zero_field
from icon4py.model.common.type_alias import vpfloat, wpfloat
=======
from icon4py.model.common.test_utils.helpers import StencilTest, constant_field, zero_field
>>>>>>> f8004aae


class TestCalculateNabla2ForW(StencilTest):
    PROGRAM = calculate_nabla2_for_w
    OUTPUTS = ("z_nabla2_c",)

    @staticmethod
    def reference(grid, w: np.array, geofac_n2s: np.array, **kwargs) -> np.array:
        c2e2cO = grid.connectivities[C2E2CODim]
        geofac_n2s = np.expand_dims(geofac_n2s, axis=-1)
        z_nabla2_c = np.sum(
            np.where((c2e2cO != -1)[:, :, np.newaxis], w[c2e2cO] * geofac_n2s, 0), axis=1
        )
        return dict(z_nabla2_c=z_nabla2_c)

    @pytest.fixture
<<<<<<< HEAD
    def input_data(self, mesh):
        w = random_field(mesh, CellDim, KDim, dtype=wpfloat)
        geofac_n2s = random_field(mesh, CellDim, C2E2CODim, dtype=wpfloat)
        z_nabla2_c = zero_field(mesh, CellDim, KDim, dtype=vpfloat)
=======
    def input_data(self, grid):
        w = constant_field(grid, 1.0, CellDim, KDim)
        geofac_n2s = constant_field(grid, 2.0, CellDim, C2E2CODim)
        z_nabla2_c = zero_field(grid, CellDim, KDim)
>>>>>>> f8004aae

        return dict(
            w=w,
            geofac_n2s=geofac_n2s,
            z_nabla2_c=z_nabla2_c,
            horizontal_start=int32(0),
            horizontal_end=int32(grid.num_cells),
            vertical_start=int32(0),
            vertical_end=int32(grid.num_levels),
        )<|MERGE_RESOLUTION|>--- conflicted
+++ resolved
@@ -19,12 +19,7 @@
     calculate_nabla2_for_w,
 )
 from icon4py.model.common.dimension import C2E2CODim, CellDim, KDim
-<<<<<<< HEAD
-from icon4py.model.common.test_utils.helpers import StencilTest, random_field, zero_field
-from icon4py.model.common.type_alias import vpfloat, wpfloat
-=======
 from icon4py.model.common.test_utils.helpers import StencilTest, constant_field, zero_field
->>>>>>> f8004aae
 
 
 class TestCalculateNabla2ForW(StencilTest):
@@ -41,17 +36,10 @@
         return dict(z_nabla2_c=z_nabla2_c)
 
     @pytest.fixture
-<<<<<<< HEAD
-    def input_data(self, mesh):
-        w = random_field(mesh, CellDim, KDim, dtype=wpfloat)
-        geofac_n2s = random_field(mesh, CellDim, C2E2CODim, dtype=wpfloat)
-        z_nabla2_c = zero_field(mesh, CellDim, KDim, dtype=vpfloat)
-=======
     def input_data(self, grid):
         w = constant_field(grid, 1.0, CellDim, KDim)
         geofac_n2s = constant_field(grid, 2.0, CellDim, C2E2CODim)
         z_nabla2_c = zero_field(grid, CellDim, KDim)
->>>>>>> f8004aae
 
         return dict(
             w=w,
