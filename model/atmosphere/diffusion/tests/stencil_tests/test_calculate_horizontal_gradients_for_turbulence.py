# ICON4Py - ICON inspired code in Python and GT4Py
#
# Copyright (c) 2022, ETH Zurich and MeteoSwiss
# All rights reserved.
#
# This file is free software: you can redistribute it and/or modify it under
# the terms of the GNU General Public License as published by the
# Free Software Foundation, either version 3 of the License, or any later
# version. See the LICENSE.txt file at the top-level directory of this
# distribution for a copy of the license or check <https://www.gnu.org/licenses/>.
#
# SPDX-License-Identifier: GPL-3.0-or-later

import numpy as np
import pytest
from gt4py.next.ffront.fbuiltins import int32

from icon4py.model.atmosphere.diffusion.stencils.calculate_horizontal_gradients_for_turbulence import (
    calculate_horizontal_gradients_for_turbulence,
)
from icon4py.model.common.dimension import C2E2CODim, CellDim, KDim
from icon4py.model.common.test_utils.helpers import StencilTest, random_field, zero_field
from icon4py.model.common.type_alias import vpfloat, wpfloat


class TestCalculateHorizontalGradientsForTurbulence(StencilTest):
    PROGRAM = calculate_horizontal_gradients_for_turbulence
    OUTPUTS = ("dwdx", "dwdy")

    @staticmethod
    def reference(
        grid, w: np.array, geofac_grg_x: np.array, geofac_grg_y: np.array, **kwargs
    ) -> tuple[np.array]:
        c2e2cO = grid.connectivities[C2E2CODim]
        geofac_grg_x = np.expand_dims(geofac_grg_x, axis=-1)
        dwdx = np.sum(
            np.where((c2e2cO != -1)[:, :, np.newaxis], geofac_grg_x * w[c2e2cO], 0.0), axis=1
        )

        geofac_grg_y = np.expand_dims(geofac_grg_y, axis=-1)
        dwdy = np.sum(
            np.where((c2e2cO != -1)[:, :, np.newaxis], geofac_grg_y * w[c2e2cO], 0.0), axis=1
        )
        return dict(dwdx=dwdx, dwdy=dwdy)

    @pytest.fixture
<<<<<<< HEAD
    def input_data(self, mesh):
        w = random_field(mesh, CellDim, KDim, dtype=wpfloat)
        geofac_grg_x = random_field(mesh, CellDim, C2E2CODim, dtype=wpfloat)
        geofac_grg_y = random_field(mesh, CellDim, C2E2CODim, dtype=wpfloat)
        dwdx = zero_field(mesh, CellDim, KDim, dtype=vpfloat)
        dwdy = zero_field(mesh, CellDim, KDim, dtype=vpfloat)
=======
    def input_data(self, grid):
        w = random_field(grid, CellDim, KDim)
        geofac_grg_x = random_field(grid, CellDim, C2E2CODim)
        geofac_grg_y = random_field(grid, CellDim, C2E2CODim)
        dwdx = zero_field(grid, CellDim, KDim)
        dwdy = zero_field(grid, CellDim, KDim)
>>>>>>> f8004aae

        return dict(
            w=w,
            geofac_grg_x=geofac_grg_x,
            geofac_grg_y=geofac_grg_y,
            dwdx=dwdx,
            dwdy=dwdy,
            horizontal_start=int32(0),
            horizontal_end=int32(grid.num_cells),
            vertical_start=int32(0),
            vertical_end=int32(grid.num_levels),
        )<|MERGE_RESOLUTION|>--- conflicted
+++ resolved
@@ -44,21 +44,12 @@
         return dict(dwdx=dwdx, dwdy=dwdy)
 
     @pytest.fixture
-<<<<<<< HEAD
-    def input_data(self, mesh):
-        w = random_field(mesh, CellDim, KDim, dtype=wpfloat)
-        geofac_grg_x = random_field(mesh, CellDim, C2E2CODim, dtype=wpfloat)
-        geofac_grg_y = random_field(mesh, CellDim, C2E2CODim, dtype=wpfloat)
-        dwdx = zero_field(mesh, CellDim, KDim, dtype=vpfloat)
-        dwdy = zero_field(mesh, CellDim, KDim, dtype=vpfloat)
-=======
     def input_data(self, grid):
-        w = random_field(grid, CellDim, KDim)
-        geofac_grg_x = random_field(grid, CellDim, C2E2CODim)
-        geofac_grg_y = random_field(grid, CellDim, C2E2CODim)
-        dwdx = zero_field(grid, CellDim, KDim)
-        dwdy = zero_field(grid, CellDim, KDim)
->>>>>>> f8004aae
+        w = random_field(grid, CellDim, KDim, dtype=wpfloat)
+        geofac_grg_x = random_field(grid, CellDim, C2E2CODim, dtype=wpfloat)
+        geofac_grg_y = random_field(grid, CellDim, C2E2CODim, dtype=wpfloat)
+        dwdx = zero_field(grid, CellDim, KDim, dtype=vpfloat)
+        dwdy = zero_field(grid, CellDim, KDim, dtype=vpfloat)
 
         return dict(
             w=w,
