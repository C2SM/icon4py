--- conflicted
+++ resolved
@@ -75,16 +75,11 @@
 
     @pytest.fixture
     def input_data(self, grid):
-<<<<<<< HEAD
-        u_vert = random_field(grid, VertexDim, KDim, dtype=vpfloat)
-        v_vert = random_field(grid, VertexDim, KDim, dtype=vpfloat)
-=======
         if np.any(grid.connectivities[E2C2VDim] == -1):
             pytest.xfail("Stencil does not support missing neighbors.")
 
-        u_vert = random_field(grid, VertexDim, KDim)
-        v_vert = random_field(grid, VertexDim, KDim)
->>>>>>> 0583c30c
+        u_vert = random_field(grid, VertexDim, KDim, dtype=vpfloat)
+        v_vert = random_field(grid, VertexDim, KDim, dtype=vpfloat)
 
         primal_normal_vert_v1 = random_field(grid, EdgeDim, E2C2VDim, dtype=wpfloat)
         primal_normal_vert_v2 = random_field(grid, EdgeDim, E2C2VDim, dtype=wpfloat)
