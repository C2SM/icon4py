# ICON4Py - ICON inspired code in Python and GT4Py
#
# Copyright (c) 2022, ETH Zurich and MeteoSwiss
# All rights reserved.
#
# This file is free software: you can redistribute it and/or modify it under
# the terms of the GNU General Public License as published by the
# Free Software Foundation, either version 3 of the License, or any later
# version. See the LICENSE.txt file at the top-level directory of this
# distribution for a copy of the license or check <https://www.gnu.org/licenses/>.
#
# SPDX-License-Identifier: GPL-3.0-or-later

import numpy as np
import pytest

from icon4py.model.atmosphere.diffusion.stencils.temporary_field_for_grid_point_cold_pools_enhancement import (
    temporary_field_for_grid_point_cold_pools_enhancement,
)
from icon4py.model.common.dimension import C2E2CDim, CellDim, KDim
from icon4py.model.common.test_utils.helpers import StencilTest, random_field, zero_field
from icon4py.model.common.type_alias import vpfloat, wpfloat


class TestTemporaryFieldForGridPointColdPoolsEnhancement(StencilTest):
    PROGRAM = temporary_field_for_grid_point_cold_pools_enhancement
    OUTPUTS = ("enh_diffu_3d",)

    @staticmethod
    def reference(
<<<<<<< HEAD
        mesh, theta_v: np.array, theta_ref_mc: np.array, thresh_tdiff, smallest_vpfloat, **kwargs
    ) -> np.array:
        tdiff = theta_v - np.sum(theta_v[mesh.c2e2c], axis=1) / 3.0
        trefdiff = theta_ref_mc - np.sum(theta_ref_mc[mesh.c2e2c], axis=1) / 3.0
=======
        grid, theta_v: np.array, theta_ref_mc: np.array, thresh_tdiff, **kwargs
    ) -> np.array:
        c2e2c = grid.connectivities[C2E2CDim]
        tdiff = (
            theta_v
            - np.sum(np.where((c2e2c != -1)[:, :, np.newaxis], theta_v[c2e2c], 0), axis=1) / 3
        )
        trefdiff = (
            theta_ref_mc
            - np.sum(np.where((c2e2c != -1)[:, :, np.newaxis], theta_ref_mc[c2e2c], 0), axis=1) / 3
        )
>>>>>>> f8004aae

        enh_diffu_3d = np.where(
            ((tdiff - trefdiff) < thresh_tdiff) & (trefdiff < 0)
            | (tdiff - trefdiff < 1.5 * thresh_tdiff),
            (thresh_tdiff - tdiff + trefdiff) * 5e-4,
            smallest_vpfloat,
        )

        return dict(enh_diffu_3d=enh_diffu_3d)

    @pytest.fixture
<<<<<<< HEAD
    def input_data(self, mesh):
        theta_v = random_field(mesh, CellDim, KDim, dtype=wpfloat)
        theta_ref_mc = random_field(mesh, CellDim, KDim, dtype=vpfloat)
        enh_diffu_3d = zero_field(mesh, CellDim, KDim, dtype=vpfloat)
        thresh_tdiff = wpfloat("5.0")
        smallest_vpfloat = -np.finfo(vpfloat).max
=======
    def input_data(self, grid):
        theta_v = random_field(grid, CellDim, KDim)
        theta_ref_mc = random_field(grid, CellDim, KDim)
        enh_diffu_3d = zero_field(grid, CellDim, KDim)
        thresh_tdiff = 5.0
>>>>>>> f8004aae

        return dict(
            theta_v=theta_v,
            theta_ref_mc=theta_ref_mc,
            enh_diffu_3d=enh_diffu_3d,
            thresh_tdiff=thresh_tdiff,
            smallest_vpfloat=smallest_vpfloat,
        )<|MERGE_RESOLUTION|>--- conflicted
+++ resolved
@@ -28,13 +28,7 @@
 
     @staticmethod
     def reference(
-<<<<<<< HEAD
-        mesh, theta_v: np.array, theta_ref_mc: np.array, thresh_tdiff, smallest_vpfloat, **kwargs
-    ) -> np.array:
-        tdiff = theta_v - np.sum(theta_v[mesh.c2e2c], axis=1) / 3.0
-        trefdiff = theta_ref_mc - np.sum(theta_ref_mc[mesh.c2e2c], axis=1) / 3.0
-=======
-        grid, theta_v: np.array, theta_ref_mc: np.array, thresh_tdiff, **kwargs
+        grid, theta_v: np.array, theta_ref_mc: np.array, thresh_tdiff, smallest_vpfloat, **kwargs
     ) -> np.array:
         c2e2c = grid.connectivities[C2E2CDim]
         tdiff = (
@@ -45,7 +39,6 @@
             theta_ref_mc
             - np.sum(np.where((c2e2c != -1)[:, :, np.newaxis], theta_ref_mc[c2e2c], 0), axis=1) / 3
         )
->>>>>>> f8004aae
 
         enh_diffu_3d = np.where(
             ((tdiff - trefdiff) < thresh_tdiff) & (trefdiff < 0)
@@ -57,20 +50,12 @@
         return dict(enh_diffu_3d=enh_diffu_3d)
 
     @pytest.fixture
-<<<<<<< HEAD
-    def input_data(self, mesh):
-        theta_v = random_field(mesh, CellDim, KDim, dtype=wpfloat)
-        theta_ref_mc = random_field(mesh, CellDim, KDim, dtype=vpfloat)
-        enh_diffu_3d = zero_field(mesh, CellDim, KDim, dtype=vpfloat)
+    def input_data(self, grid):
+        theta_v = random_field(grid, CellDim, KDim, dtype=wpfloat)
+        theta_ref_mc = random_field(grid, CellDim, KDim, dtype=vpfloat)
+        enh_diffu_3d = zero_field(grid, CellDim, KDim, dtype=vpfloat)
         thresh_tdiff = wpfloat("5.0")
         smallest_vpfloat = -np.finfo(vpfloat).max
-=======
-    def input_data(self, grid):
-        theta_v = random_field(grid, CellDim, KDim)
-        theta_ref_mc = random_field(grid, CellDim, KDim)
-        enh_diffu_3d = zero_field(grid, CellDim, KDim)
-        thresh_tdiff = 5.0
->>>>>>> f8004aae
 
         return dict(
             theta_v=theta_v,
