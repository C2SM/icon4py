--- conflicted
+++ resolved
@@ -156,54 +156,30 @@
         return dict(kh_smag_e=kh_smag_e, kh_smag_ec=kh_smag_ec, z_nabla2_e=z_nabla2_e)
 
     @pytest.fixture
-<<<<<<< HEAD
-    def input_data(self, mesh):
-        u_vert = random_field(mesh, VertexDim, KDim, dtype=vpfloat)
-        v_vert = random_field(mesh, VertexDim, KDim, dtype=vpfloat)
+    def input_data(self, grid):
+        u_vert = random_field(grid, VertexDim, KDim, dtype=vpfloat)
+        v_vert = random_field(grid, VertexDim, KDim, dtype=vpfloat)
         smag_offset = vpfloat("9.0")
-        diff_multfac_smag = random_field(mesh, KDim, dtype=vpfloat)
-        tangent_orientation = random_field(mesh, EdgeDim, dtype=wpfloat)
-        vn = random_field(mesh, EdgeDim, KDim, dtype=wpfloat)
-        smag_limit = random_field(mesh, KDim, dtype=vpfloat)
-        inv_vert_vert_length = random_field(mesh, EdgeDim, dtype=wpfloat)
-        inv_primal_edge_length = random_field(mesh, EdgeDim, dtype=wpfloat)
-
-        primal_normal_vert_x = random_field(mesh, EdgeDim, E2C2VDim, dtype=wpfloat)
-        primal_normal_vert_y = random_field(mesh, EdgeDim, E2C2VDim, dtype=wpfloat)
-        dual_normal_vert_x = random_field(mesh, EdgeDim, E2C2VDim, dtype=wpfloat)
-        dual_normal_vert_y = random_field(mesh, EdgeDim, E2C2VDim, dtype=wpfloat)
-=======
-    def input_data(self, grid):
-        u_vert = random_field(grid, VertexDim, KDim)
-        v_vert = random_field(grid, VertexDim, KDim)
-        smag_offset = 9.0
-        diff_multfac_smag = random_field(grid, KDim)
-        tangent_orientation = random_field(grid, EdgeDim)
-        vn = random_field(grid, EdgeDim, KDim)
-        smag_limit = random_field(grid, KDim)
-        inv_vert_vert_length = random_field(grid, EdgeDim)
-        inv_primal_edge_length = random_field(grid, EdgeDim)
-
-        primal_normal_vert_x = random_field(grid, EdgeDim, E2C2VDim)
-        primal_normal_vert_y = random_field(grid, EdgeDim, E2C2VDim)
-        dual_normal_vert_x = random_field(grid, EdgeDim, E2C2VDim)
-        dual_normal_vert_y = random_field(grid, EdgeDim, E2C2VDim)
->>>>>>> f8004aae
+        diff_multfac_smag = random_field(grid, KDim, dtype=vpfloat)
+        tangent_orientation = random_field(grid, EdgeDim, dtype=wpfloat)
+        vn = random_field(grid, EdgeDim, KDim, dtype=wpfloat)
+        smag_limit = random_field(grid, KDim, dtype=vpfloat)
+        inv_vert_vert_length = random_field(grid, EdgeDim, dtype=wpfloat)
+        inv_primal_edge_length = random_field(grid, EdgeDim, dtype=wpfloat)
+
+        primal_normal_vert_x = random_field(grid, EdgeDim, E2C2VDim, dtype=wpfloat)
+        primal_normal_vert_y = random_field(grid, EdgeDim, E2C2VDim, dtype=wpfloat)
+        dual_normal_vert_x = random_field(grid, EdgeDim, E2C2VDim, dtype=wpfloat)
+        dual_normal_vert_y = random_field(grid, EdgeDim, E2C2VDim, dtype=wpfloat)
 
         primal_normal_vert_x_new = as_1D_sparse_field(primal_normal_vert_x, ECVDim)
         primal_normal_vert_y_new = as_1D_sparse_field(primal_normal_vert_y, ECVDim)
         dual_normal_vert_x_new = as_1D_sparse_field(dual_normal_vert_x, ECVDim)
         dual_normal_vert_y_new = as_1D_sparse_field(dual_normal_vert_y, ECVDim)
 
-<<<<<<< HEAD
-        z_nabla2_e = zero_field(mesh, EdgeDim, KDim, dtype=wpfloat)
-        kh_smag_e = zero_field(mesh, EdgeDim, KDim, dtype=vpfloat)
-        kh_smag_ec = zero_field(mesh, EdgeDim, KDim, dtype=vpfloat)
-=======
-        z_nabla2_e = zero_field(grid, EdgeDim, KDim)
-        kh_smag_e = zero_field(grid, EdgeDim, KDim)
-        kh_smag_ec = zero_field(grid, EdgeDim, KDim)
->>>>>>> f8004aae
+        z_nabla2_e = zero_field(grid, EdgeDim, KDim, dtype=wpfloat)
+        kh_smag_e = zero_field(grid, EdgeDim, KDim, dtype=vpfloat)
+        kh_smag_ec = zero_field(grid, EdgeDim, KDim, dtype=vpfloat)
 
         return dict(
             diff_multfac_smag=diff_multfac_smag,
