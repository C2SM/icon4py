--- conflicted
+++ resolved
@@ -30,27 +30,15 @@
     OUTPUTS = ("vn",)
 
     @pytest.fixture
-<<<<<<< HEAD
-    def input_data(self, mesh):
-        area_edge = random_field(mesh, EdgeDim, dtype=wpfloat)
-        kh_smag_e = random_field(mesh, EdgeDim, KDim, dtype=vpfloat)
-        z_nabla2_e = random_field(mesh, EdgeDim, KDim, dtype=wpfloat)
-        z_nabla4_e2 = random_field(mesh, EdgeDim, KDim, dtype=vpfloat)
-        diff_multfac_vn = random_field(mesh, KDim, dtype=wpfloat)
-        nudgecoeff_e = random_field(mesh, EdgeDim, dtype=wpfloat)
-        vn = random_field(mesh, EdgeDim, KDim, dtype=wpfloat)
+    def input_data(self, grid):
+        area_edge = random_field(grid, EdgeDim, dtype=wpfloat)
+        kh_smag_e = random_field(grid, EdgeDim, KDim, dtype=vpfloat)
+        z_nabla2_e = random_field(grid, EdgeDim, KDim, dtype=wpfloat)
+        z_nabla4_e2 = random_field(grid, EdgeDim, KDim, dtype=vpfloat)
+        diff_multfac_vn = random_field(grid, KDim, dtype=wpfloat)
+        nudgecoeff_e = random_field(grid, EdgeDim, dtype=wpfloat)
+        vn = random_field(grid, EdgeDim, KDim, dtype=wpfloat)
         nudgezone_diff = vpfloat("9.0")
-=======
-    def input_data(self, grid):
-        area_edge = random_field(grid, EdgeDim)
-        kh_smag_e = random_field(grid, EdgeDim, KDim)
-        z_nabla2_e = random_field(grid, EdgeDim, KDim)
-        z_nabla4_e2 = random_field(grid, EdgeDim, KDim)
-        diff_multfac_vn = random_field(grid, KDim)
-        nudgecoeff_e = random_field(grid, EdgeDim)
-        vn = random_field(grid, EdgeDim, KDim)
-        nudgezone_diff = 9.0
->>>>>>> f8004aae
 
         return dict(
             area_edge=area_edge,
@@ -91,23 +79,13 @@
     OUTPUTS = ("vn",)
 
     @pytest.fixture
-<<<<<<< HEAD
-    def input_data(self, mesh):
-        area_edge = random_field(mesh, EdgeDim, dtype=wpfloat)
-        kh_smag_e = random_field(mesh, EdgeDim, KDim, dtype=vpfloat)
-        z_nabla2_e = random_field(mesh, EdgeDim, KDim, dtype=wpfloat)
-        z_nabla4_e2 = random_field(mesh, EdgeDim, KDim, dtype=vpfloat)
-        diff_multfac_vn = random_field(mesh, KDim, dtype=wpfloat)
-        vn = random_field(mesh, EdgeDim, KDim, dtype=wpfloat)
-=======
     def input_data(self, grid):
-        area_edge = random_field(grid, EdgeDim)
-        kh_smag_e = random_field(grid, EdgeDim, KDim)
-        z_nabla2_e = random_field(grid, EdgeDim, KDim)
-        z_nabla4_e2 = random_field(grid, EdgeDim, KDim)
-        diff_multfac_vn = random_field(grid, KDim)
-        vn = random_field(grid, EdgeDim, KDim)
->>>>>>> f8004aae
+        area_edge = random_field(grid, EdgeDim, dtype=wpfloat)
+        kh_smag_e = random_field(grid, EdgeDim, KDim, dtype=vpfloat)
+        z_nabla2_e = random_field(grid, EdgeDim, KDim, dtype=wpfloat)
+        z_nabla4_e2 = random_field(grid, EdgeDim, KDim, dtype=vpfloat)
+        diff_multfac_vn = random_field(grid, KDim, dtype=wpfloat)
+        vn = random_field(grid, EdgeDim, KDim, dtype=wpfloat)
 
         return dict(
             area_edge=area_edge,
