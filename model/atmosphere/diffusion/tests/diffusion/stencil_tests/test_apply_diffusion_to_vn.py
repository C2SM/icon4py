# ICON4Py - ICON inspired code in Python and GT4Py
#
# Copyright (c) 2022-2024, ETH Zurich and MeteoSwiss
# All rights reserved.
#
# Please, refer to the LICENSE file in the root directory.
# SPDX-License-Identifier: BSD-3-Clause
from typing import Any

import gt4py.next as gtx
import numpy as np
import pytest

from icon4py.model.atmosphere.diffusion.stencils.apply_diffusion_to_vn import apply_diffusion_to_vn
from icon4py.model.common import dimension as dims
from icon4py.model.common.grid import base, horizontal as h_grid
from icon4py.model.common.type_alias import vpfloat, wpfloat
from icon4py.model.common.utils import data_allocation as data_alloc
from icon4py.model.testing.stencil_tests import StandardStaticVariants, StencilTest

from .test_apply_nabla2_and_nabla4_global_to_vn import apply_nabla2_and_nabla4_global_to_vn_numpy
from .test_apply_nabla2_and_nabla4_to_vn import apply_nabla2_and_nabla4_to_vn_numpy
from .test_apply_nabla2_to_vn_in_lateral_boundary import (
    apply_nabla2_to_vn_in_lateral_boundary_numpy,
)
from .test_calculate_nabla4 import calculate_nabla4_numpy


@pytest.mark.single_precision_ready
@pytest.mark.uses_concat_where
class TestApplyDiffusionToVn(StencilTest):
    PROGRAM = apply_diffusion_to_vn
    OUTPUTS = ("vn",)
    STATIC_PARAMS = {
<<<<<<< HEAD
        # StandardStaticVariants.NONE: (),
=======
        StandardStaticVariants.NONE: (),
>>>>>>> 4239768a
        StandardStaticVariants.COMPILE_TIME_DOMAIN: (
            "horizontal_start",
            "horizontal_end",
            "start_2nd_nudge_line_idx_e",
            "vertical_start",
            "vertical_end",
            "limited_area",
<<<<<<< HEAD
            "nudgezone_diff",
            "fac_bdydiff_v",
        ),
        # StandardStaticVariants.COMPILE_TIME_VERTICAL: (
        #     "vertical_start",
        #     "vertical_end",
        #     "limited_area",
        # ),
=======
        ),
        StandardStaticVariants.COMPILE_TIME_VERTICAL: (
            "vertical_start",
            "vertical_end",
            "limited_area",
        ),
>>>>>>> 4239768a
    }

    @staticmethod
    def reference(
        connectivities: dict[gtx.Dimension, np.ndarray],
        u_vert: np.ndarray,
        v_vert: np.ndarray,
        primal_normal_vert_v1: np.ndarray,
        primal_normal_vert_v2: np.ndarray,
        z_nabla2_e: np.ndarray,
        inv_vert_vert_length: np.ndarray,
        inv_primal_edge_length: np.ndarray,
        area_edge: np.ndarray,
        kh_smag_e: np.ndarray,
        diff_multfac_vn: np.ndarray,
        nudgecoeff_e: np.ndarray,
        vn: np.ndarray,
        nudgezone_diff: np.ndarray,
        fac_bdydiff_v: np.ndarray,
        start_2nd_nudge_line_idx_e: np.int32,
        limited_area: bool,
        **kwargs: Any,
    ):
        edge = np.arange(area_edge.shape[0])
        vn_cp = vn.copy()
        z_nabla4_e2 = calculate_nabla4_numpy(
            connectivities,
            u_vert,
            v_vert,
            primal_normal_vert_v1,
            primal_normal_vert_v2,
            z_nabla2_e,
            inv_vert_vert_length,
            inv_primal_edge_length,
        )

        condition = start_2nd_nudge_line_idx_e <= edge[:, np.newaxis]

        if limited_area:
            vn = np.where(
                condition,
                apply_nabla2_and_nabla4_to_vn_numpy(
                    area_edge,
                    kh_smag_e,
                    z_nabla2_e,
                    z_nabla4_e2,
                    diff_multfac_vn,
                    nudgecoeff_e,
                    vn,
                    nudgezone_diff,
                ),
                apply_nabla2_to_vn_in_lateral_boundary_numpy(
                    z_nabla2_e, area_edge, vn, fac_bdydiff_v
                ),
            )
        else:
            vn = np.where(
                condition,
                apply_nabla2_and_nabla4_global_to_vn_numpy(
                    area_edge, kh_smag_e, z_nabla2_e, z_nabla4_e2, diff_multfac_vn, vn
                ),
                vn,
            )

        # restriction of execution domain
        vn[0 : kwargs["horizontal_start"], :] = vn_cp[0 : kwargs["horizontal_start"], :]
        vn[kwargs["horizontal_end"] :, :] = vn_cp[kwargs["horizontal_end"] :, :]

        return dict(vn=vn)

    @pytest.fixture
    def input_data(self, grid: base.Grid) -> dict:
        u_vert = data_alloc.random_field(grid, dims.VertexDim, dims.KDim, dtype=vpfloat)
        v_vert = data_alloc.random_field(grid, dims.VertexDim, dims.KDim, dtype=vpfloat)

        primal_normal_vert_v1 = data_alloc.random_field(
            grid, dims.EdgeDim, dims.E2C2VDim, dtype=wpfloat
        )
        primal_normal_vert_v2 = data_alloc.random_field(
            grid, dims.EdgeDim, dims.E2C2VDim, dtype=wpfloat
        )

        inv_vert_vert_length = data_alloc.random_field(grid, dims.EdgeDim, dtype=wpfloat)
        inv_primal_edge_length = data_alloc.random_field(grid, dims.EdgeDim, dtype=wpfloat)

        area_edge = data_alloc.random_field(grid, dims.EdgeDim, dtype=wpfloat)
        kh_smag_e = data_alloc.random_field(grid, dims.EdgeDim, dims.KDim, dtype=vpfloat)
        z_nabla2_e = data_alloc.random_field(grid, dims.EdgeDim, dims.KDim, dtype=wpfloat)
        diff_multfac_vn = data_alloc.random_field(grid, dims.KDim, dtype=wpfloat)
        vn = data_alloc.random_field(grid, dims.EdgeDim, dims.KDim, dtype=wpfloat)
        nudgecoeff_e = data_alloc.random_field(grid, dims.EdgeDim, dtype=wpfloat)

        limited_area = grid.limited_area if hasattr(grid, "limited_area") else True
        fac_bdydiff_v = wpfloat(5.0)
        nudgezone_diff = vpfloat(9.0)

        edge_domain = h_grid.domain(dims.EdgeDim)
        start_2nd_nudge_line_idx_e = grid.start_index(edge_domain(h_grid.Zone.NUDGING_LEVEL_2))
        horizontal_start = grid.start_index(edge_domain(h_grid.Zone.LATERAL_BOUNDARY_LEVEL_5))
        horizontal_end = grid.end_index(edge_domain(h_grid.Zone.LOCAL))

        return dict(
            u_vert=u_vert,
            v_vert=v_vert,
            primal_normal_vert_v1=primal_normal_vert_v1,
            primal_normal_vert_v2=primal_normal_vert_v2,
            z_nabla2_e=z_nabla2_e,
            inv_vert_vert_length=inv_vert_vert_length,
            inv_primal_edge_length=inv_primal_edge_length,
            area_edge=area_edge,
            kh_smag_e=kh_smag_e,
            diff_multfac_vn=diff_multfac_vn,
            nudgecoeff_e=nudgecoeff_e,
            vn=vn,
            nudgezone_diff=nudgezone_diff,
            fac_bdydiff_v=fac_bdydiff_v,
            start_2nd_nudge_line_idx_e=start_2nd_nudge_line_idx_e,
            limited_area=limited_area,
            horizontal_start=horizontal_start,
            horizontal_end=horizontal_end,
            vertical_start=0,
            vertical_end=grid.num_levels,
        )


@pytest.mark.continuous_benchmarking
class TestApplyDiffusionToVnContinuousBenchmarking(TestApplyDiffusionToVn):
    pass<|MERGE_RESOLUTION|>--- conflicted
+++ resolved
@@ -32,11 +32,7 @@
     PROGRAM = apply_diffusion_to_vn
     OUTPUTS = ("vn",)
     STATIC_PARAMS = {
-<<<<<<< HEAD
-        # StandardStaticVariants.NONE: (),
-=======
         StandardStaticVariants.NONE: (),
->>>>>>> 4239768a
         StandardStaticVariants.COMPILE_TIME_DOMAIN: (
             "horizontal_start",
             "horizontal_end",
@@ -44,23 +40,14 @@
             "vertical_start",
             "vertical_end",
             "limited_area",
-<<<<<<< HEAD
-            "nudgezone_diff",
-            "fac_bdydiff_v",
-        ),
-        # StandardStaticVariants.COMPILE_TIME_VERTICAL: (
-        #     "vertical_start",
-        #     "vertical_end",
-        #     "limited_area",
-        # ),
-=======
+            # "nudgezone_diff", #TODO(pstark): Why not these two?
+            # "fac_bdydiff_v",
         ),
         StandardStaticVariants.COMPILE_TIME_VERTICAL: (
             "vertical_start",
             "vertical_end",
             "limited_area",
         ),
->>>>>>> 4239768a
     }
 
     @staticmethod
