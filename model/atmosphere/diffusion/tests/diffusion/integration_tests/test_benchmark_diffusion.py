--- conflicted
+++ resolved
@@ -72,22 +72,6 @@
     diffusion_parameters = diffusion.DiffusionParams(config)
 
     mesh = grid_manager.grid
-<<<<<<< HEAD
-    coordinates = grid_manager.coordinates
-    geometry_input_fields = grid_manager.geometry_fields
-
-    decomposition_info = construct_decomposition_info(mesh, backend)
-
-    geometry_field_source = grid_geometry.GridGeometry.with_geometry_type(
-        grid=mesh,
-        decomposition_info=decomposition_info,
-        backend=backend,
-        coordinates=coordinates,
-        extra_fields=geometry_input_fields,
-        metadata=geometry_meta.attrs,
-    )
-=======
->>>>>>> ad8d2c54
 
     cell_geometry = grid_states.CellParams(
         cell_center_lat=geometry_field_source.get(geometry_meta.CELL_LAT),
