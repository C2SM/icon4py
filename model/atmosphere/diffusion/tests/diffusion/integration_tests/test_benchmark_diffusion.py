--- conflicted
+++ resolved
@@ -37,18 +37,14 @@
 )
 @pytest.mark.parametrize("grid", [definitions.Grids.MCH_OPR_R04B07_DOMAIN01])
 def test_run_diffusion_benchmark(
-<<<<<<< HEAD
-    grid: definitions.GridDescription,
-=======
     grid: Any,
->>>>>>> 35bcdd2b
     vertical_grid_params: Dict[str, float],
     metrics_factory_params: Dict[str, Any],
     backend: Any,
     benchmark: Any,
 ) -> None:
     dtime = 10.0
-    grid_manager = grid_utils.get_grid_manager_from_identifier(grid, num_levels=80, backend=backend)
+
     config = diffusion.DiffusionConfig(
         diffusion_type=diffusion.DiffusionType.SMAGORINSKY_4TH_ORDER,
         hdiff_w=True,
@@ -69,13 +65,10 @@
 
     diffusion_parameters = diffusion.DiffusionParams(config)
 
-<<<<<<< HEAD
-=======
     grid_manager = grid_utils.get_grid_manager_from_identifier(
         grid, num_levels=80, keep_skip_values=True, backend=backend
     )
 
->>>>>>> 35bcdd2b
     mesh = grid_manager.grid
     coordinates = grid_manager.coordinates
     geometry_input_fields = grid_manager.geometry_fields
