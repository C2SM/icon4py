--- conflicted
+++ resolved
@@ -39,13 +39,7 @@
 
 @pytest.mark.embedded_remap_error
 @pytest.mark.benchmark
-<<<<<<< HEAD
-@pytest.mark.parametrize(
-    "grid", [definitions.Grids.MCH_OPR_R04B07_DOMAIN01, definitions.Grids.R02B07_GLOBAL]
-)
-=======
 @pytest.mark.continuous_benchmarking
->>>>>>> 5485bcac
 @pytest.mark.benchmark_only
 def test_diffusion_benchmark(
     geometry_field_source: grid_geometry.GridGeometry,
@@ -178,12 +172,4 @@
         orchestration=False,
     )
 
-    benchmark(diffusion_granule.run, diagnostic_state, prognostic_state, dtime)
-
-
-@pytest.mark.continuous_benchmarking
-def test_run_diffusion_benchmark_continuous_benchmarking(
-    backend: gtx_typing.Backend | None,
-    benchmark: Any,
-) -> None:
-    test_run_diffusion_benchmark(definitions.Grids.MCH_OPR_R19B08_DOMAIN01, backend, benchmark)+    benchmark(diffusion_granule.run, diagnostic_state, prognostic_state, dtime)