# ICON4Py - ICON inspired code in Python and GT4Py
#
# Copyright (c) 2022-2024, ETH Zurich and MeteoSwiss
# All rights reserved.
#
# Please, refer to the LICENSE file in the root directory.
# SPDX-License-Identifier: BSD-3-Clause

import pytest

from icon4py.model.atmosphere.diffusion import diffusion_states
from icon4py.model.testing import serialbox as sb
<<<<<<< HEAD
=======
from icon4py.model.testing.fixtures.benchmark import (
    benchmark_grid,
    geometry_field_source,
    interpolation_field_source,
    metrics_field_source,
)
>>>>>>> 64415800
from icon4py.model.testing.fixtures.datatest import (
    backend,
    damping_height,
    data_provider,
    decomposition_info,
    download_ser_data,
    exner_expol,
    experiment,
    flat_height,
    grid_savepoint,
    htop_moist_proc,
    icon_grid,
    interpolation_savepoint,
    linit,
    lowest_layer_thickness,
    maximal_layer_thickness,
    metrics_savepoint,
    model_top_height,
    ndyn_substeps,
    processor_props,
    ranked_data_path,
    rayleigh_coeff,
    rayleigh_type,
    savepoint_diffusion_exit,
    savepoint_diffusion_init,
    step_date_exit,
    step_date_init,
    stretch_factor,
    vwind_offctr,
)


@pytest.fixture
def interpolation_state(
    interpolation_savepoint: sb.InterpolationSavepoint,
) -> diffusion_states.DiffusionInterpolationState:
    return diffusion_states.DiffusionInterpolationState(
        e_bln_c_s=interpolation_savepoint.e_bln_c_s(),
        rbf_coeff_1=interpolation_savepoint.rbf_vec_coeff_v1(),
        rbf_coeff_2=interpolation_savepoint.rbf_vec_coeff_v2(),
        geofac_div=interpolation_savepoint.geofac_div(),
        geofac_n2s=interpolation_savepoint.geofac_n2s(),
        geofac_grg_x=interpolation_savepoint.geofac_grg()[0],
        geofac_grg_y=interpolation_savepoint.geofac_grg()[1],
        nudgecoeff_e=interpolation_savepoint.nudgecoeff_e(),
    )


@pytest.fixture
def metric_state(
    metrics_savepoint: sb.MetricSavepoint,
) -> diffusion_states.DiffusionMetricState:
    return diffusion_states.DiffusionMetricState(
        mask_hdiff=metrics_savepoint.mask_hdiff(),
        theta_ref_mc=metrics_savepoint.theta_ref_mc(),
        wgtfac_c=metrics_savepoint.wgtfac_c(),
        zd_intcoef=metrics_savepoint.zd_intcoef(),
        zd_vertoffset=metrics_savepoint.zd_vertoffset(),
        zd_diffcoef=metrics_savepoint.zd_diffcoef(),
    )<|MERGE_RESOLUTION|>--- conflicted
+++ resolved
@@ -10,15 +10,12 @@
 
 from icon4py.model.atmosphere.diffusion import diffusion_states
 from icon4py.model.testing import serialbox as sb
-<<<<<<< HEAD
-=======
 from icon4py.model.testing.fixtures.benchmark import (
     benchmark_grid,
     geometry_field_source,
     interpolation_field_source,
     metrics_field_source,
 )
->>>>>>> 64415800
 from icon4py.model.testing.fixtures.datatest import (
     backend,
     damping_height,
