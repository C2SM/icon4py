--- conflicted
+++ resolved
@@ -12,11 +12,7 @@
 from gt4py.next import typing as gtx_typing
 
 from icon4py.model.atmosphere.diffusion import diffusion as diffusion_, diffusion_states
-<<<<<<< HEAD
-from icon4py.model.common import dimension as dims
-=======
 from icon4py.model.common import dimension as dims, type_alias as ta
->>>>>>> 3cedba9a
 from icon4py.model.common.decomposition import definitions as decomposition, mpi_decomposition
 from icon4py.model.common.grid import icon, vertical as v_grid
 from icon4py.model.testing import definitions, parallel_helpers, serialbox, test_utils
@@ -54,17 +50,10 @@
     grid_savepoint: serialbox.IconGridSavepoint,
     metric_state: diffusion_states.DiffusionMetricState,
     interpolation_state: diffusion_states.DiffusionInterpolationState,
-<<<<<<< HEAD
-    lowest_layer_thickness: float,
-    model_top_height: int,
-    stretch_factor: float,
-    damping_height: int,
-=======
     lowest_layer_thickness: ta.wpfloat,
     model_top_height: ta.wpfloat,
     stretch_factor: ta.wpfloat,
     damping_height: ta.wpfloat,
->>>>>>> 3cedba9a
     caplog: Any,
     backend: gtx_typing.Backend,
     orchestration: bool,
@@ -77,10 +66,6 @@
         f"rank={processor_props.rank}/{processor_props.comm_size}: initializing diffusion for experiment '{definitions.Experiments.MCH_CH_R04B09}'"
     )
     print(
-<<<<<<< HEAD
-        f"rank={processor_props.rank}/{processor_props.comm_size}: decomposition info : klevels = {decomposition_info.klevels}, "
-=======
->>>>>>> 3cedba9a
         f"local cells = {decomposition_info.global_index(dims.CellDim, decomposition.DecompositionInfo.EntryType.ALL).shape} "
         f"local edges = {decomposition_info.global_index(dims.EdgeDim, decomposition.DecompositionInfo.EntryType.ALL).shape} "
         f"local vertices = {decomposition_info.global_index(dims.VertexDim, decomposition.DecompositionInfo.EntryType.ALL).shape}"
@@ -186,18 +171,6 @@
     decomposition_info: decomposition.DecompositionInfo,
     icon_grid: icon.IconGrid,
     savepoint_diffusion_init: serialbox.IconDiffusionInitSavepoint,
-<<<<<<< HEAD
-    savepoint_diffusion_exit: serialbox.IconDiffusionExitSavepoint,
-    grid_savepoint: serialbox.IconGridSavepoint,
-    metric_state: diffusion_states.DiffusionMetricState,
-    interpolation_state: diffusion_states.DiffusionInterpolationState,
-    lowest_layer_thickness: float,
-    model_top_height: float,
-    stretch_factor: float,
-    damping_height: float,
-    caplog: Any,
-    backend: gtx_typing.Backend,
-=======
     grid_savepoint: serialbox.IconGridSavepoint,
     metric_state: diffusion_states.DiffusionMetricState,
     interpolation_state: diffusion_states.DiffusionInterpolationState,
@@ -207,7 +180,6 @@
     damping_height: ta.wpfloat,
     caplog: Any,
     backend: gtx_typing.Backend | None,
->>>>>>> 3cedba9a
 ):
     if not test_utils.is_dace(backend):
         raise pytest.skip("This test is only executed for `dace backends.")
@@ -220,10 +192,6 @@
         f"rank={processor_props.rank}/{processor_props.comm_size}: initializing diffusion for experiment '{definitions.Experiments.MCH_CH_R04B09}'"
     )
     print(
-<<<<<<< HEAD
-        f"rank={processor_props.rank}/{processor_props.comm_size}: decomposition info : klevels = {decomposition_info.klevels}, "
-=======
->>>>>>> 3cedba9a
         f"local cells = {decomposition_info.global_index(dims.CellDim, decomposition.DecompositionInfo.EntryType.ALL).shape} "
         f"local edges = {decomposition_info.global_index(dims.EdgeDim, decomposition.DecompositionInfo.EntryType.ALL).shape} "
         f"local vertices = {decomposition_info.global_index(dims.VertexDim, decomposition.DecompositionInfo.EntryType.ALL).shape}"
