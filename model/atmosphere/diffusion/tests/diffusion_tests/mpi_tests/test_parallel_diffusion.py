# ICON4Py - ICON inspired code in Python and GT4Py
#
# Copyright (c) 2022-2024, ETH Zurich and MeteoSwiss
# All rights reserved.
#
# Please, refer to the LICENSE file in the root directory.
# SPDX-License-Identifier: BSD-3-Clause

import pytest

from icon4py.model.atmosphere.diffusion import diffusion as diffusion_, diffusion_states
from icon4py.model.common import dimension as dims
from icon4py.model.common.decomposition import definitions
from icon4py.model.common.grid import vertical as v_grid
from icon4py.model.common.test_utils import datatest_utils, helpers, parallel_helpers

from .. import utils


@pytest.mark.mpi
@pytest.mark.parametrize("experiment", [datatest_utils.REGIONAL_EXPERIMENT])
@pytest.mark.parametrize("ndyn_substeps", [2])
@pytest.mark.parametrize("linit", [True, False])
def test_parallel_diffusion(
    experiment,
    step_date_init,
    linit,
    ndyn_substeps,
    processor_props,  # fixture
    decomposition_info,
    icon_grid,
    savepoint_diffusion_init,
    savepoint_diffusion_exit,
    grid_savepoint,
    metrics_savepoint,
    interpolation_savepoint,
    lowest_layer_thickness,
    model_top_height,
    stretch_factor,
    damping_height,
    caplog,
    backend,
):
    caplog.set_level("INFO")
    parallel_helpers.check_comm_size(processor_props)
    print(
        f"rank={processor_props.rank}/{processor_props.comm_size}: initializing diffusion for experiment '{datatest_utils.REGIONAL_EXPERIMENT}'"
    )
    print(
        f"rank={processor_props.rank}/{processor_props.comm_size}: decomposition info : klevels = {decomposition_info.klevels}, "
        f"local cells = {decomposition_info.global_index(dims.CellDim, definitions.DecompositionInfo.EntryType.ALL).shape} "
        f"local edges = {decomposition_info.global_index(dims.EdgeDim, definitions.DecompositionInfo.EntryType.ALL).shape} "
        f"local vertices = {decomposition_info.global_index(dims.VertexDim, definitions.DecompositionInfo.EntryType.ALL).shape}"
    )
    print(
        f"rank={processor_props.rank}/{processor_props.comm_size}:  GHEX context setup: from {processor_props.comm_name} with {processor_props.comm_size} nodes"
    )

    print(
        f"rank={processor_props.rank}/{processor_props.comm_size}: using local grid with {icon_grid.num_cells} Cells, {icon_grid.num_edges} Edges, {icon_grid.num_vertices} Vertices"
    )
    config = utils.construct_diffusion_config(experiment, ndyn_substeps=ndyn_substeps)
    dtime = savepoint_diffusion_init.get_metadata("dtime").get("dtime")
    print(
        f"rank={processor_props.rank}/{processor_props.comm_size}:  setup: using {processor_props.comm_name} with {processor_props.comm_size} nodes"
    )
    vertical_config = v_grid.VerticalGridConfig(
        icon_grid.num_levels,
        lowest_layer_thickness=lowest_layer_thickness,
        model_top_height=model_top_height,
        stretch_factor=stretch_factor,
        rayleigh_damping_height=damping_height,
    )

    diffusion_params = diffusion_.DiffusionParams(config)
    metric_state = diffusion_states.DiffusionMetricState(
        mask_hdiff=metrics_savepoint.mask_hdiff(),
        theta_ref_mc=metrics_savepoint.theta_ref_mc(),
        wgtfac_c=metrics_savepoint.wgtfac_c(),
        zd_intcoef=metrics_savepoint.zd_intcoef(),
        zd_vertoffset=metrics_savepoint.zd_vertoffset(),
        zd_diffcoef=metrics_savepoint.zd_diffcoef(),
    )
    interpolation_state = diffusion_states.DiffusionInterpolationState(
        e_bln_c_s=helpers.as_1D_sparse_field(interpolation_savepoint.e_bln_c_s(), dims.CEDim),
        rbf_coeff_1=interpolation_savepoint.rbf_vec_coeff_v1(),
        rbf_coeff_2=interpolation_savepoint.rbf_vec_coeff_v2(),
        geofac_div=helpers.as_1D_sparse_field(interpolation_savepoint.geofac_div(), dims.CEDim),
        geofac_n2s=interpolation_savepoint.geofac_n2s(),
        geofac_grg_x=interpolation_savepoint.geofac_grg()[0],
        geofac_grg_y=interpolation_savepoint.geofac_grg()[1],
        nudgecoeff_e=interpolation_savepoint.nudgecoeff_e(),
    )
    cell_geometry = grid_savepoint.construct_cell_geometry()
    edge_geometry = grid_savepoint.construct_edge_geometry()
    exchange = definitions.create_exchange(processor_props, decomposition_info)
    diffusion = diffusion_.Diffusion(
        grid=icon_grid,
        config=config,
        params=diffusion_params,
        vertical_grid=v_grid.VerticalGrid(
            vertical_config, grid_savepoint.vct_a(), grid_savepoint.vct_b()
        ),
        metric_state=metric_state,
        interpolation_state=interpolation_state,
        edge_params=edge_geometry,
        cell_params=cell_geometry,
        exchange=exchange,
        backend=backend,
    )

    print(f"rank={processor_props.rank}/{processor_props.comm_size}: diffusion initialized ")

    diagnostic_state = diffusion_states.DiffusionDiagnosticState(
        hdef_ic=savepoint_diffusion_init.hdef_ic(),
        div_ic=savepoint_diffusion_init.div_ic(),
        dwdx=savepoint_diffusion_init.dwdx(),
        dwdy=savepoint_diffusion_init.dwdy(),
    )

    prognostic_state = savepoint_diffusion_init.construct_prognostics()
    if linit:
        diffusion.initial_run(
            diagnostic_state=diagnostic_state,
            prognostic_state=prognostic_state,
            dtime=dtime,
        )
    else:
        diffusion.run(
            diagnostic_state=diagnostic_state,
            prognostic_state=prognostic_state,
            dtime=dtime,
        )
    print(f"rank={processor_props.rank}/{processor_props.comm_size}: diffusion run ")

    utils.verify_diffusion_fields(
        config=config,
        diagnostic_state=diagnostic_state,
        prognostic_state=prognostic_state,
        diffusion_savepoint=savepoint_diffusion_exit,
    )
    print(
        f"rank={processor_props.rank}/{processor_props.comm_size}:  running diffusion step - using {processor_props.comm_name} with {processor_props.comm_size} nodes - DONE"
    )


@pytest.mark.mpi
@pytest.mark.parametrize("experiment", [datatest_utils.REGIONAL_EXPERIMENT])
@pytest.mark.parametrize("ndyn_substeps", [2])
@pytest.mark.parametrize("linit", [True])
def test_parallel_diffusion_multiple_steps(
    experiment,
    step_date_init,
    linit,
    ndyn_substeps,
    processor_props,  # fixture
    decomposition_info,
    icon_grid,
    savepoint_diffusion_init,
    savepoint_diffusion_exit,
    grid_savepoint,
    metrics_savepoint,
    interpolation_savepoint,
    lowest_layer_thickness,
    model_top_height,
    stretch_factor,
    damping_height,
    caplog,
    backend,
):
    # if settings.dace_orchestration is None:
    #     raise pytest.skip("This test is only executed for `--dace-orchestration=True`.")

    ######################################################################
    # Diffusion initialization
    ######################################################################
    caplog.set_level("INFO")
    parallel_helpers.check_comm_size(processor_props)
    print(
        f"rank={processor_props.rank}/{processor_props.comm_size}: initializing diffusion for experiment '{datatest_utils.REGIONAL_EXPERIMENT}'"
    )
    print(
        f"rank={processor_props.rank}/{processor_props.comm_size}: decomposition info : klevels = {decomposition_info.klevels}, "
        f"local cells = {decomposition_info.global_index(dims.CellDim, definitions.DecompositionInfo.EntryType.ALL).shape} "
        f"local edges = {decomposition_info.global_index(dims.EdgeDim, definitions.DecompositionInfo.EntryType.ALL).shape} "
        f"local vertices = {decomposition_info.global_index(dims.VertexDim, definitions.DecompositionInfo.EntryType.ALL).shape}"
    )
    print(
        f"rank={processor_props.rank}/{processor_props.comm_size}:  GHEX context setup: from {processor_props.comm_name} with {processor_props.comm_size} nodes"
    )

    print(
        f"rank={processor_props.rank}/{processor_props.comm_size}: using local grid with {icon_grid.num_cells} Cells, {icon_grid.num_edges} Edges, {icon_grid.num_vertices} Vertices"
    )
    metric_state = diffusion_states.DiffusionMetricState(
        mask_hdiff=metrics_savepoint.mask_hdiff(),
        theta_ref_mc=metrics_savepoint.theta_ref_mc(),
        wgtfac_c=metrics_savepoint.wgtfac_c(),
        zd_intcoef=metrics_savepoint.zd_intcoef(),
        zd_vertoffset=metrics_savepoint.zd_vertoffset(),
        zd_diffcoef=metrics_savepoint.zd_diffcoef(),
    )
    cell_geometry = grid_savepoint.construct_cell_geometry()
    edge_geometry = grid_savepoint.construct_edge_geometry()

    interpolation_state = diffusion_states.DiffusionInterpolationState(
        e_bln_c_s=helpers.as_1D_sparse_field(interpolation_savepoint.e_bln_c_s(), dims.CEDim),
        rbf_coeff_1=interpolation_savepoint.rbf_vec_coeff_v1(),
        rbf_coeff_2=interpolation_savepoint.rbf_vec_coeff_v2(),
        geofac_div=helpers.as_1D_sparse_field(interpolation_savepoint.geofac_div(), dims.CEDim),
        geofac_n2s=interpolation_savepoint.geofac_n2s(),
        geofac_grg_x=interpolation_savepoint.geofac_grg()[0],
        geofac_grg_y=interpolation_savepoint.geofac_grg()[1],
        nudgecoeff_e=interpolation_savepoint.nudgecoeff_e(),
    )

    vertical_config = v_grid.VerticalGridConfig(
        icon_grid.num_levels,
        lowest_layer_thickness=lowest_layer_thickness,
        model_top_height=model_top_height,
        stretch_factor=stretch_factor,
        rayleigh_damping_height=damping_height,
    )
    config = utils.construct_diffusion_config(experiment, ndyn_substeps=ndyn_substeps)
    diffusion_params = diffusion_.DiffusionParams(config)
    dtime = savepoint_diffusion_init.get_metadata("dtime").get("dtime")
    print(
        f"rank={processor_props.rank}/{processor_props.comm_size}:  setup: using {processor_props.comm_name} with {processor_props.comm_size} nodes"
    )
    exchange = definitions.create_exchange(processor_props, decomposition_info)

    ######################################################################
    # DaCe NON-Orchestrated Backend
    ######################################################################

    diffusion = diffusion_.Diffusion(
        grid=icon_grid,
        config=config,
        params=diffusion_params,
        vertical_grid=v_grid.VerticalGrid(
            vertical_config, grid_savepoint.vct_a(), grid_savepoint.vct_b()
        ),
        metric_state=metric_state,
        interpolation_state=interpolation_state,
        edge_params=edge_geometry,
        cell_params=cell_geometry,
        backend=backend,
        exchange=exchange,
    )

    print(f"rank={processor_props.rank}/{processor_props.comm_size}: diffusion initialized ")

    diagnostic_state_dace_non_orch = diffusion_states.DiffusionDiagnosticState(
        hdef_ic=savepoint_diffusion_init.hdef_ic(),
        div_ic=savepoint_diffusion_init.div_ic(),
        dwdx=savepoint_diffusion_init.dwdx(),
        dwdy=savepoint_diffusion_init.dwdy(),
    )

    prognostic_state_dace_non_orch = savepoint_diffusion_init.construct_prognostics()
    if linit:
        for _ in range(3):
            diffusion.initial_run(
                diagnostic_state=diagnostic_state_dace_non_orch,
                prognostic_state=prognostic_state_dace_non_orch,
                dtime=dtime,
            )
    else:
        for _ in range(3):
            diffusion.run(
                diagnostic_state=diagnostic_state_dace_non_orch,
                prognostic_state=prognostic_state_dace_non_orch,
                dtime=dtime,
            )
    print(f"rank={processor_props.rank}/{processor_props.comm_size}: diffusion run ")
    print(
        f"rank={processor_props.rank}/{processor_props.comm_size}:  running diffusion step - using {processor_props.comm_name} with {processor_props.comm_size} nodes - DONE"
    )

    ######################################################################
    # DaCe Orchestrated Backend
    ######################################################################

<<<<<<< HEAD
    diffusion = diffusion_instance  # the fixture makes sure that the orchestrator cache is cleared properly between pytest runs -if applicable-

    diffusion_.Diffusion(
=======
    exchange = definitions.create_exchange(processor_props, decomposition_info)
    diffusion = diffusion_.Diffusion(
>>>>>>> a1244cdb
        grid=icon_grid,
        config=config,
        params=diffusion_params,
        vertical_grid=v_grid.VerticalGrid(
            vertical_config, grid_savepoint.vct_a(), grid_savepoint.vct_b()
        ),
        metric_state=metric_state,
        interpolation_state=interpolation_state,
        edge_params=edge_geometry,
        cell_params=cell_geometry,
<<<<<<< HEAD
        backend=backend,
        exchange=exchange,
        orchestration=True,
=======
        exchange=exchange,
        backend=backend,
>>>>>>> a1244cdb
    )
    print(f"rank={processor_props.rank}/{processor_props.comm_size}: diffusion initialized ")

    diagnostic_state_dace_orch = diffusion_states.DiffusionDiagnosticState(
        hdef_ic=savepoint_diffusion_init.hdef_ic(),
        div_ic=savepoint_diffusion_init.div_ic(),
        dwdx=savepoint_diffusion_init.dwdx(),
        dwdy=savepoint_diffusion_init.dwdy(),
    )

    prognostic_state_dace_orch = savepoint_diffusion_init.construct_prognostics()
    if linit:
        for _ in range(3):
            diffusion.initial_run(
                diagnostic_state=diagnostic_state_dace_orch,
                prognostic_state=prognostic_state_dace_orch,
                dtime=dtime,
            )
    else:
        for _ in range(3):
            diffusion.run(
                diagnostic_state=diagnostic_state_dace_orch,
                prognostic_state=prognostic_state_dace_orch,
                dtime=dtime,
            )
    print(f"rank={processor_props.rank}/{processor_props.comm_size}: diffusion run ")
    print(
        f"rank={processor_props.rank}/{processor_props.comm_size}:  running diffusion step - using {processor_props.comm_name} with {processor_props.comm_size} nodes - DONE"
    )

    ######################################################################
    # Verify the results
    ######################################################################
    utils.compare_dace_orchestration_multiple_steps(
        diagnostic_state_dace_non_orch, diagnostic_state_dace_orch
    )
    utils.compare_dace_orchestration_multiple_steps(
        prognostic_state_dace_non_orch, prognostic_state_dace_orch
    )<|MERGE_RESOLUTION|>--- conflicted
+++ resolved
@@ -281,14 +281,8 @@
     # DaCe Orchestrated Backend
     ######################################################################
 
-<<<<<<< HEAD
-    diffusion = diffusion_instance  # the fixture makes sure that the orchestrator cache is cleared properly between pytest runs -if applicable-
-
-    diffusion_.Diffusion(
-=======
     exchange = definitions.create_exchange(processor_props, decomposition_info)
     diffusion = diffusion_.Diffusion(
->>>>>>> a1244cdb
         grid=icon_grid,
         config=config,
         params=diffusion_params,
@@ -299,14 +293,9 @@
         interpolation_state=interpolation_state,
         edge_params=edge_geometry,
         cell_params=cell_geometry,
-<<<<<<< HEAD
-        backend=backend,
-        exchange=exchange,
-        orchestration=True,
-=======
         exchange=exchange,
         backend=backend,
->>>>>>> a1244cdb
+        orchestration=True,
     )
     print(f"rank={processor_props.rank}/{processor_props.comm_size}: diffusion initialized ")
 
