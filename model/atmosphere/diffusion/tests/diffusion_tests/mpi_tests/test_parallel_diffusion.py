# ICON4Py - ICON inspired code in Python and GT4Py
#
# Copyright (c) 2022-2024, ETH Zurich and MeteoSwiss
# All rights reserved.
#
# Please, refer to the LICENSE file in the root directory.
# SPDX-License-Identifier: BSD-3-Clause

import pytest

<<<<<<< HEAD
from icon4py.model.atmosphere.diffusion.diffusion import Diffusion, DiffusionParams
from icon4py.model.common import dimension as dims, settings
from icon4py.model.common.decomposition import definitions
from icon4py.model.common.grid.vertical import VerticalGridConfig, VerticalGridParams
from icon4py.model.common.orchestration.decorator import dace_orchestration
from icon4py.model.common.test_utils.datatest_utils import REGIONAL_EXPERIMENT
from icon4py.model.common.test_utils.parallel_helpers import (  # noqa: F401  # import fixtures from test_utils package
    check_comm_size,
    processor_props,
)

from ..utils import (
    compare_dace_orchestration_multiple_steps,
    construct_config,
    construct_diagnostics,
    construct_interpolation_state,
    construct_metric_state,
    verify_diffusion_fields,
)
=======
from icon4py.model.atmosphere.diffusion import diffusion as diffusion_
from icon4py.model.common import dimension as dims
from icon4py.model.common.decomposition import definitions
from icon4py.model.common.grid import vertical as v_grid
from icon4py.model.common.test_utils import datatest_utils, parallel_helpers

from .. import utils
>>>>>>> c33682ea


@pytest.mark.mpi
@pytest.mark.parametrize("experiment", [datatest_utils.REGIONAL_EXPERIMENT])
@pytest.mark.parametrize("ndyn_substeps", [2])
@pytest.mark.parametrize("linit", [True, False])
def test_parallel_diffusion(
    experiment,
    step_date_init,
    linit,
    ndyn_substeps,
    processor_props,  # fixture
    decomposition_info,
    icon_grid,
    diffusion_savepoint_init,
    diffusion_savepoint_exit,
    grid_savepoint,
    metrics_savepoint,
    interpolation_savepoint,
    lowest_layer_thickness,
    model_top_height,
    stretch_factor,
    damping_height,
    caplog,
):
    caplog.set_level("INFO")
    parallel_helpers.check_comm_size(processor_props)
    print(
        f"rank={processor_props.rank}/{processor_props.comm_size}: initializing diffusion for experiment '{datatest_utils.REGIONAL_EXPERIMENT}'"
    )
    print(
        f"rank={processor_props.rank}/{processor_props.comm_size}: decomposition info : klevels = {decomposition_info.klevels}, "
        f"local cells = {decomposition_info.global_index(dims.CellDim, definitions.DecompositionInfo.EntryType.ALL).shape} "
        f"local edges = {decomposition_info.global_index(dims.EdgeDim, definitions.DecompositionInfo.EntryType.ALL).shape} "
        f"local vertices = {decomposition_info.global_index(dims.VertexDim, definitions.DecompositionInfo.EntryType.ALL).shape}"
    )
    print(
        f"rank={processor_props.rank}/{processor_props.comm_size}:  GHEX context setup: from {processor_props.comm_name} with {processor_props.comm_size} nodes"
    )

    print(
        f"rank={processor_props.rank}/{processor_props.comm_size}: using local grid with {icon_grid.num_cells} Cells, {icon_grid.num_edges} Edges, {icon_grid.num_vertices} Vertices"
    )
    metric_state = utils.construct_metric_state(metrics_savepoint)
    cell_geometry = grid_savepoint.construct_cell_geometry()
    edge_geometry = grid_savepoint.construct_edge_geometry()
    interpolation_state = utils.construct_interpolation_state(interpolation_savepoint)
    vertical_config = v_grid.VerticalGridConfig(
        icon_grid.num_levels,
        lowest_layer_thickness=lowest_layer_thickness,
        model_top_height=model_top_height,
        stretch_factor=stretch_factor,
        rayleigh_damping_height=damping_height,
    )
    config = utils.construct_config(experiment, ndyn_substeps=ndyn_substeps)
    diffusion_params = diffusion_.DiffusionParams(config)
    dtime = diffusion_savepoint_init.get_metadata("dtime").get("dtime")
    print(
        f"rank={processor_props.rank}/{processor_props.comm_size}:  setup: using {processor_props.comm_name} with {processor_props.comm_size} nodes"
    )
    exchange = definitions.create_exchange(processor_props, decomposition_info)

    diffusion = diffusion_.Diffusion(exchange)

    diffusion.init(
        grid=icon_grid,
        config=config,
        params=diffusion_params,
        vertical_grid=v_grid.VerticalGrid(
            vertical_config, grid_savepoint.vct_a(), grid_savepoint.vct_b()
        ),
        metric_state=metric_state,
        interpolation_state=interpolation_state,
        edge_params=edge_geometry,
        cell_params=cell_geometry,
    )
    print(f"rank={processor_props.rank}/{processor_props.comm_size}: diffusion initialized ")
    diagnostic_state = utils.construct_diagnostics(diffusion_savepoint_init)
    prognostic_state = diffusion_savepoint_init.construct_prognostics()
    if linit:
        diffusion.initial_run(
            diagnostic_state=diagnostic_state,
            prognostic_state=prognostic_state,
            dtime=dtime,
        )
    else:
        diffusion.run(
            diagnostic_state=diagnostic_state,
            prognostic_state=prognostic_state,
            dtime=dtime,
        )
    print(f"rank={processor_props.rank}/{processor_props.comm_size}: diffusion run ")

    utils.verify_diffusion_fields(
        config=config,
        diagnostic_state=diagnostic_state,
        prognostic_state=prognostic_state,
        diffusion_savepoint=diffusion_savepoint_exit,
    )
    print(
        f"rank={processor_props.rank}/{processor_props.comm_size}:  running diffusion step - using {processor_props.comm_name} with {processor_props.comm_size} nodes - DONE"
    )


@pytest.mark.mpi
@pytest.mark.parametrize("experiment", [REGIONAL_EXPERIMENT])
@pytest.mark.parametrize("ndyn_substeps", [2])
@pytest.mark.parametrize("linit", [True, False])
def test_parallel_diffusion_multiple_steps(
    experiment,
    step_date_init,
    linit,
    ndyn_substeps,
    processor_props,  # noqa: F811  # fixture
    decomposition_info,
    icon_grid,
    diffusion_savepoint_init,
    diffusion_savepoint_exit,
    grid_savepoint,
    metrics_savepoint,
    interpolation_savepoint,
    lowest_layer_thickness,
    model_top_height,
    stretch_factor,
    damping_height,
):
    if not dace_orchestration():
        raise pytest.skip("This test is only executed for `--dace-orchestration=True`.")

    ######################################################################
    # Diffusion initialization
    ######################################################################
    check_comm_size(processor_props)
    print(
        f"rank={processor_props.rank}/{processor_props.comm_size}: inializing diffusion for experiment '{REGIONAL_EXPERIMENT}'"
    )
    print(
        f"rank={processor_props.rank}/{processor_props.comm_size}: decomposition info : klevels = {decomposition_info.klevels}, "
        f"local cells = {decomposition_info.global_index(dims.CellDim, definitions.DecompositionInfo.EntryType.ALL).shape} "
        f"local edges = {decomposition_info.global_index(dims.EdgeDim, definitions.DecompositionInfo.EntryType.ALL).shape} "
        f"local vertices = {decomposition_info.global_index(dims.VertexDim, definitions.DecompositionInfo.EntryType.ALL).shape}"
    )
    print(
        f"rank={processor_props.rank}/{processor_props.comm_size}:  GHEX context setup: from {processor_props.comm_name} with {processor_props.comm_size} nodes"
    )

    print(
        f"rank={processor_props.rank}/{processor_props.comm_size}: using local grid with {icon_grid.num_cells} Cells, {icon_grid.num_edges} Edges, {icon_grid.num_vertices} Vertices"
    )
    metric_state = construct_metric_state(metrics_savepoint)
    cell_geometry = grid_savepoint.construct_cell_geometry()
    edge_geometry = grid_savepoint.construct_edge_geometry()
    interpolation_state = construct_interpolation_state(interpolation_savepoint)
    vertical_config = VerticalGridConfig(
        icon_grid.num_levels,
        lowest_layer_thickness=lowest_layer_thickness,
        model_top_height=model_top_height,
        stretch_factor=stretch_factor,
        rayleigh_damping_height=damping_height,
    )
    config = construct_config(experiment, ndyn_substeps=ndyn_substeps)
    diffusion_params = DiffusionParams(config)
    dtime = diffusion_savepoint_init.get_metadata("dtime").get("dtime")
    print(
        f"rank={processor_props.rank}/{processor_props.comm_size}:  setup: using {processor_props.comm_name} with {processor_props.comm_size} nodes"
    )
    exchange = definitions.create_exchange(processor_props, decomposition_info)

    ######################################################################
    # DaCe NON-Orchestrated Backend
    ######################################################################
    settings.dace_orchestration = None

    diffusion = Diffusion(exchange)

    diffusion.init(
        grid=icon_grid,
        config=config,
        params=diffusion_params,
        vertical_params=VerticalGridParams(
            vertical_config, grid_savepoint.vct_a(), grid_savepoint.vct_b()
        ),
        metric_state=metric_state,
        interpolation_state=interpolation_state,
        edge_params=edge_geometry,
        cell_params=cell_geometry,
    )
    print(f"rank={processor_props.rank}/{processor_props.comm_size}: diffusion initialized ")
    diagnostic_state_dace_non_orch = construct_diagnostics(diffusion_savepoint_init)
    prognostic_state_dace_non_orch = diffusion_savepoint_init.construct_prognostics()
    if linit:
        for _ in range(3):
            diffusion.initial_run(
                diagnostic_state=diagnostic_state_dace_non_orch,
                prognostic_state=prognostic_state_dace_non_orch,
                dtime=dtime,
            )
    else:
        for _ in range(3):
            diffusion.run(
                diagnostic_state=diagnostic_state_dace_non_orch,
                prognostic_state=prognostic_state_dace_non_orch,
                dtime=dtime,
            )
    print(f"rank={processor_props.rank}/{processor_props.comm_size}: diffusion run ")
    print(
        f"rank={processor_props.rank}/{processor_props.comm_size}:  running diffusion step - using {processor_props.comm_name} with {processor_props.comm_size} nodes - DONE"
    )

    ######################################################################
    # DaCe Orchestrated Backend
    ######################################################################
    settings.dace_orchestration = True

    diffusion = Diffusion(exchange)

    diffusion.init(
        grid=icon_grid,
        config=config,
        params=diffusion_params,
        vertical_params=VerticalGridParams(
            vertical_config, grid_savepoint.vct_a(), grid_savepoint.vct_b()
        ),
        metric_state=metric_state,
        interpolation_state=interpolation_state,
        edge_params=edge_geometry,
        cell_params=cell_geometry,
    )
    print(f"rank={processor_props.rank}/{processor_props.comm_size}: diffusion initialized ")
    diagnostic_state_dace_orch = construct_diagnostics(diffusion_savepoint_init)
    prognostic_state_dace_orch = diffusion_savepoint_init.construct_prognostics()
    if linit:
        for _ in range(3):
            diffusion.initial_run(
                diagnostic_state=diagnostic_state_dace_orch,
                prognostic_state=prognostic_state_dace_orch,
                dtime=dtime,
            )
    else:
        for _ in range(3):
            diffusion.run(
                diagnostic_state=diagnostic_state_dace_orch,
                prognostic_state=prognostic_state_dace_orch,
                dtime=dtime,
            )
    print(f"rank={processor_props.rank}/{processor_props.comm_size}: diffusion run ")
    print(
        f"rank={processor_props.rank}/{processor_props.comm_size}:  running diffusion step - using {processor_props.comm_name} with {processor_props.comm_size} nodes - DONE"
    )

    ######################################################################
    # Verify the results
    ######################################################################
    compare_dace_orchestration_multiple_steps(
        diagnostic_state_dace_non_orch, diagnostic_state_dace_orch
    )
    compare_dace_orchestration_multiple_steps(
        prognostic_state_dace_non_orch, prognostic_state_dace_orch
    )<|MERGE_RESOLUTION|>--- conflicted
+++ resolved
@@ -8,35 +8,15 @@
 
 import pytest
 
-<<<<<<< HEAD
-from icon4py.model.atmosphere.diffusion.diffusion import Diffusion, DiffusionParams
-from icon4py.model.common import dimension as dims, settings
-from icon4py.model.common.decomposition import definitions
-from icon4py.model.common.grid.vertical import VerticalGridConfig, VerticalGridParams
-from icon4py.model.common.orchestration.decorator import dace_orchestration
-from icon4py.model.common.test_utils.datatest_utils import REGIONAL_EXPERIMENT
-from icon4py.model.common.test_utils.parallel_helpers import (  # noqa: F401  # import fixtures from test_utils package
-    check_comm_size,
-    processor_props,
-)
-
-from ..utils import (
-    compare_dace_orchestration_multiple_steps,
-    construct_config,
-    construct_diagnostics,
-    construct_interpolation_state,
-    construct_metric_state,
-    verify_diffusion_fields,
-)
-=======
 from icon4py.model.atmosphere.diffusion import diffusion as diffusion_
 from icon4py.model.common import dimension as dims
 from icon4py.model.common.decomposition import definitions
 from icon4py.model.common.grid import vertical as v_grid
 from icon4py.model.common.test_utils import datatest_utils, parallel_helpers
+from icon4py.model.common.orchestration.decorator import dace_orchestration
+from icon4py.model.common import settings
 
 from .. import utils
->>>>>>> c33682ea
 
 
 @pytest.mark.mpi
@@ -142,7 +122,7 @@
 
 
 @pytest.mark.mpi
-@pytest.mark.parametrize("experiment", [REGIONAL_EXPERIMENT])
+@pytest.mark.parametrize("experiment", [datatest_utils.REGIONAL_EXPERIMENT])
 @pytest.mark.parametrize("ndyn_substeps", [2])
 @pytest.mark.parametrize("linit", [True, False])
 def test_parallel_diffusion_multiple_steps(
@@ -150,7 +130,7 @@
     step_date_init,
     linit,
     ndyn_substeps,
-    processor_props,  # noqa: F811  # fixture
+    processor_props,  # fixture
     decomposition_info,
     icon_grid,
     diffusion_savepoint_init,
@@ -162,16 +142,18 @@
     model_top_height,
     stretch_factor,
     damping_height,
+    caplog,
 ):
+    caplog.set_level("INFO")
     if not dace_orchestration():
         raise pytest.skip("This test is only executed for `--dace-orchestration=True`.")
 
     ######################################################################
     # Diffusion initialization
     ######################################################################
-    check_comm_size(processor_props)
-    print(
-        f"rank={processor_props.rank}/{processor_props.comm_size}: inializing diffusion for experiment '{REGIONAL_EXPERIMENT}'"
+    parallel_helpers.check_comm_size(processor_props)
+    print(
+        f"rank={processor_props.rank}/{processor_props.comm_size}: inializing diffusion for experiment '{datatest_utils.REGIONAL_EXPERIMENT}'"
     )
     print(
         f"rank={processor_props.rank}/{processor_props.comm_size}: decomposition info : klevels = {decomposition_info.klevels}, "
@@ -186,19 +168,19 @@
     print(
         f"rank={processor_props.rank}/{processor_props.comm_size}: using local grid with {icon_grid.num_cells} Cells, {icon_grid.num_edges} Edges, {icon_grid.num_vertices} Vertices"
     )
-    metric_state = construct_metric_state(metrics_savepoint)
+    metric_state =  utils.construct_metric_state(metrics_savepoint)
     cell_geometry = grid_savepoint.construct_cell_geometry()
     edge_geometry = grid_savepoint.construct_edge_geometry()
-    interpolation_state = construct_interpolation_state(interpolation_savepoint)
-    vertical_config = VerticalGridConfig(
+    interpolation_state =  utils.construct_interpolation_state(interpolation_savepoint)
+    vertical_config = v_grid.VerticalGridConfig(
         icon_grid.num_levels,
         lowest_layer_thickness=lowest_layer_thickness,
         model_top_height=model_top_height,
         stretch_factor=stretch_factor,
         rayleigh_damping_height=damping_height,
     )
-    config = construct_config(experiment, ndyn_substeps=ndyn_substeps)
-    diffusion_params = DiffusionParams(config)
+    config = utils.construct_config(experiment, ndyn_substeps=ndyn_substeps)
+    diffusion_params = diffusion_.DiffusionParams(config)
     dtime = diffusion_savepoint_init.get_metadata("dtime").get("dtime")
     print(
         f"rank={processor_props.rank}/{processor_props.comm_size}:  setup: using {processor_props.comm_name} with {processor_props.comm_size} nodes"
@@ -210,13 +192,13 @@
     ######################################################################
     settings.dace_orchestration = None
 
-    diffusion = Diffusion(exchange)
+    diffusion = diffusion_.Diffusion(exchange)
 
     diffusion.init(
         grid=icon_grid,
         config=config,
         params=diffusion_params,
-        vertical_params=VerticalGridParams(
+        vertical_params=v_grid.VerticalGridParams(
             vertical_config, grid_savepoint.vct_a(), grid_savepoint.vct_b()
         ),
         metric_state=metric_state,
@@ -225,7 +207,7 @@
         cell_params=cell_geometry,
     )
     print(f"rank={processor_props.rank}/{processor_props.comm_size}: diffusion initialized ")
-    diagnostic_state_dace_non_orch = construct_diagnostics(diffusion_savepoint_init)
+    diagnostic_state_dace_non_orch = utils.construct_diagnostics(diffusion_savepoint_init)
     prognostic_state_dace_non_orch = diffusion_savepoint_init.construct_prognostics()
     if linit:
         for _ in range(3):
@@ -251,13 +233,13 @@
     ######################################################################
     settings.dace_orchestration = True
 
-    diffusion = Diffusion(exchange)
+    diffusion = diffusion_.Diffusion(exchange)
 
     diffusion.init(
         grid=icon_grid,
         config=config,
         params=diffusion_params,
-        vertical_params=VerticalGridParams(
+        vertical_params=v_grid.VerticalGridParams(
             vertical_config, grid_savepoint.vct_a(), grid_savepoint.vct_b()
         ),
         metric_state=metric_state,
@@ -266,7 +248,7 @@
         cell_params=cell_geometry,
     )
     print(f"rank={processor_props.rank}/{processor_props.comm_size}: diffusion initialized ")
-    diagnostic_state_dace_orch = construct_diagnostics(diffusion_savepoint_init)
+    diagnostic_state_dace_orch = utils.construct_diagnostics(diffusion_savepoint_init)
     prognostic_state_dace_orch = diffusion_savepoint_init.construct_prognostics()
     if linit:
         for _ in range(3):
@@ -290,9 +272,9 @@
     ######################################################################
     # Verify the results
     ######################################################################
-    compare_dace_orchestration_multiple_steps(
+    utils.compare_dace_orchestration_multiple_steps(
         diagnostic_state_dace_non_orch, diagnostic_state_dace_orch
     )
-    compare_dace_orchestration_multiple_steps(
+    utils.compare_dace_orchestration_multiple_steps(
         prognostic_state_dace_non_orch, prognostic_state_dace_orch
     )