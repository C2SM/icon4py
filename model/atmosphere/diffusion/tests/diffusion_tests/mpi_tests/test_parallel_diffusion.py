--- conflicted
+++ resolved
@@ -87,7 +87,6 @@
         zd_diffcoef=metrics_savepoint.zd_diffcoef(),
     )
     interpolation_state = diffusion_states.DiffusionInterpolationState(
-<<<<<<< HEAD
         e_bln_c_s=data_alloc.flatten_first_two_dims(
             dims.CEDim, field=interpolation_savepoint.e_bln_c_s()
         ),
@@ -95,15 +94,6 @@
         rbf_coeff_2=interpolation_savepoint.rbf_vec_coeff_v2(),
         geofac_div=data_alloc.flatten_first_two_dims(
             dims.CEDim, field=interpolation_savepoint.geofac_div()
-=======
-        e_bln_c_s=data_alloc.as_1D_sparse_field(
-            interpolation_savepoint.e_bln_c_s(), dims.CEDim, backend=backend
-        ),
-        rbf_coeff_1=interpolation_savepoint.rbf_vec_coeff_v1(),
-        rbf_coeff_2=interpolation_savepoint.rbf_vec_coeff_v2(),
-        geofac_div=data_alloc.as_1D_sparse_field(
-            interpolation_savepoint.geofac_div(), dims.CEDim, backend=backend
->>>>>>> 3ffe8594
         ),
         geofac_n2s=interpolation_savepoint.geofac_n2s(),
         geofac_grg_x=interpolation_savepoint.geofac_grg()[0],
@@ -225,7 +215,6 @@
     edge_geometry = grid_savepoint.construct_edge_geometry()
 
     interpolation_state = diffusion_states.DiffusionInterpolationState(
-<<<<<<< HEAD
         e_bln_c_s=data_alloc.flatten_first_two_dims(
             dims.CEDim, field=interpolation_savepoint.e_bln_c_s()
         ),
@@ -233,15 +222,6 @@
         rbf_coeff_2=interpolation_savepoint.rbf_vec_coeff_v2(),
         geofac_div=data_alloc.flatten_first_two_dims(
             dims.CEDim, field=interpolation_savepoint.geofac_div()
-=======
-        e_bln_c_s=data_alloc.as_1D_sparse_field(
-            interpolation_savepoint.e_bln_c_s(), dims.CEDim, backend=backend
-        ),
-        rbf_coeff_1=interpolation_savepoint.rbf_vec_coeff_v1(),
-        rbf_coeff_2=interpolation_savepoint.rbf_vec_coeff_v2(),
-        geofac_div=data_alloc.as_1D_sparse_field(
-            interpolation_savepoint.geofac_div(), dims.CEDim, backend=backend
->>>>>>> 3ffe8594
         ),
         geofac_n2s=interpolation_savepoint.geofac_n2s(),
         geofac_grg_x=interpolation_savepoint.geofac_grg()[0],
