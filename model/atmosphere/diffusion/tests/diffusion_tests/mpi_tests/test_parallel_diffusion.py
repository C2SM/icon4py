--- conflicted
+++ resolved
@@ -11,18 +11,8 @@
 from icon4py.model.atmosphere.diffusion import diffusion as diffusion_
 from icon4py.model.common import dimension as dims
 from icon4py.model.common.decomposition import definitions
-<<<<<<< HEAD
-from icon4py.model.common.grid import horizontal as h_grid
-from icon4py.model.common.grid.vertical import VerticalGridConfig, VerticalGridParams
-from icon4py.model.common.test_utils.datatest_utils import REGIONAL_EXPERIMENT
-from icon4py.model.common.test_utils.parallel_helpers import (  # noqa: F401  # import fixtures from test_utils package
-    check_comm_size,
-    processor_props,
-)
-=======
 from icon4py.model.common.grid import vertical as v_grid
 from icon4py.model.common.test_utils import datatest_utils, parallel_helpers
->>>>>>> e27c5ce3
 
 from .. import utils
 
@@ -50,16 +40,10 @@
     damping_height,
     caplog,
 ):
-<<<<<<< HEAD
     caplog.set_level("INFO")
-    check_comm_size(processor_props)
-    print(
-        f"rank={processor_props.rank}/{processor_props.comm_size}: initializing diffusion for experiment '{REGIONAL_EXPERIMENT}'"
-=======
     parallel_helpers.check_comm_size(processor_props)
     print(
-        f"rank={processor_props.rank}/{processor_props.comm_size}: inializing diffusion for experiment '{datatest_utils.REGIONAL_EXPERIMENT}'"
->>>>>>> e27c5ce3
+        f"rank={processor_props.rank}/{processor_props.comm_size}: initializing diffusion for experiment '{datatest_utils.REGIONAL_EXPERIMENT}'"
     )
     print(
         f"rank={processor_props.rank}/{processor_props.comm_size}: decomposition info : klevels = {decomposition_info.klevels}, "
@@ -123,15 +107,6 @@
             dtime=dtime,
         )
     print(f"rank={processor_props.rank}/{processor_props.comm_size}: diffusion run ")
-    print(f"rank={processor_props.rank}/{processor_props.comm_size}: verifying diffusion fields")
-    cell_halo = h_grid.domain(dims.CellDim)(h_grid.Zone.HALO)
-    cell_halo_2 = h_grid.domain(dims.CellDim)(h_grid.Zone.HALO_LEVEL_2)
-    print(
-        f"rank={processor_props.rank}/{processor_props.comm_size}: grid: {dims.CellDim} halo ({icon_grid.start_index(cell_halo)}, {icon_grid.end_index(cell_halo)})"
-    )
-    print(
-        f"rank={processor_props.rank}/{processor_props.comm_size}: grid: {dims.CellDim} halo 2 ({icon_grid.start_index(cell_halo_2)}, {icon_grid.end_index(cell_halo_2)})"
-    )
 
     utils.verify_diffusion_fields(
         config=config,
