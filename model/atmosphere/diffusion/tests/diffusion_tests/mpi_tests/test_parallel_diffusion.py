# ICON4Py - ICON inspired code in Python and GT4Py
#
# Copyright (c) 2022-2024, ETH Zurich and MeteoSwiss
# All rights reserved.
#
# Please, refer to the LICENSE file in the root directory.
# SPDX-License-Identifier: BSD-3-Clause

import pytest

<<<<<<< HEAD
from icon4py.model.atmosphere.diffusion import diffusion as diffusion_
from icon4py.model.common import dimension as dims, settings
=======
from icon4py.model.atmosphere.diffusion import diffusion as diffusion_, diffusion_states
from icon4py.model.common import dimension as dims
>>>>>>> a48353dd
from icon4py.model.common.decomposition import definitions
from icon4py.model.common.grid import vertical as v_grid
from icon4py.model.common.test_utils import datatest_utils, helpers, parallel_helpers

from .. import utils


@pytest.mark.mpi
@pytest.mark.parametrize("experiment", [datatest_utils.REGIONAL_EXPERIMENT])
@pytest.mark.parametrize("ndyn_substeps", [2])
@pytest.mark.parametrize("linit", [True, False])
def test_parallel_diffusion(
    experiment,
    step_date_init,
    linit,
    ndyn_substeps,
    processor_props,  # fixture
    decomposition_info,
    icon_grid,
    diffusion_savepoint_init,
    diffusion_savepoint_exit,
    grid_savepoint,
    metrics_savepoint,
    interpolation_savepoint,
    lowest_layer_thickness,
    model_top_height,
    stretch_factor,
    damping_height,
    caplog,
):
    caplog.set_level("INFO")
    parallel_helpers.check_comm_size(processor_props)
    print(
        f"rank={processor_props.rank}/{processor_props.comm_size}: initializing diffusion for experiment '{datatest_utils.REGIONAL_EXPERIMENT}'"
    )
    print(
        f"rank={processor_props.rank}/{processor_props.comm_size}: decomposition info : klevels = {decomposition_info.klevels}, "
        f"local cells = {decomposition_info.global_index(dims.CellDim, definitions.DecompositionInfo.EntryType.ALL).shape} "
        f"local edges = {decomposition_info.global_index(dims.EdgeDim, definitions.DecompositionInfo.EntryType.ALL).shape} "
        f"local vertices = {decomposition_info.global_index(dims.VertexDim, definitions.DecompositionInfo.EntryType.ALL).shape}"
    )
    print(
        f"rank={processor_props.rank}/{processor_props.comm_size}:  GHEX context setup: from {processor_props.comm_name} with {processor_props.comm_size} nodes"
    )

    print(
        f"rank={processor_props.rank}/{processor_props.comm_size}: using local grid with {icon_grid.num_cells} Cells, {icon_grid.num_edges} Edges, {icon_grid.num_vertices} Vertices"
    )
    metric_state = diffusion_states.DiffusionMetricState(
        mask_hdiff=metrics_savepoint.mask_hdiff(),
        theta_ref_mc=metrics_savepoint.theta_ref_mc(),
        wgtfac_c=metrics_savepoint.wgtfac_c(),
        zd_intcoef=metrics_savepoint.zd_intcoef(),
        zd_vertoffset=metrics_savepoint.zd_vertoffset(),
        zd_diffcoef=metrics_savepoint.zd_diffcoef(),
    )
    cell_geometry = grid_savepoint.construct_cell_geometry()
    edge_geometry = grid_savepoint.construct_edge_geometry()

    interpolation_state = diffusion_states.DiffusionInterpolationState(
        e_bln_c_s=helpers.as_1D_sparse_field(interpolation_savepoint.e_bln_c_s(), dims.CEDim),
        rbf_coeff_1=interpolation_savepoint.rbf_vec_coeff_v1(),
        rbf_coeff_2=interpolation_savepoint.rbf_vec_coeff_v2(),
        geofac_div=helpers.as_1D_sparse_field(interpolation_savepoint.geofac_div(), dims.CEDim),
        geofac_n2s=interpolation_savepoint.geofac_n2s(),
        geofac_grg_x=interpolation_savepoint.geofac_grg()[0],
        geofac_grg_y=interpolation_savepoint.geofac_grg()[1],
        nudgecoeff_e=interpolation_savepoint.nudgecoeff_e(),
    )

    vertical_config = v_grid.VerticalGridConfig(
        icon_grid.num_levels,
        lowest_layer_thickness=lowest_layer_thickness,
        model_top_height=model_top_height,
        stretch_factor=stretch_factor,
        rayleigh_damping_height=damping_height,
    )
    config = utils.construct_diffusion_config(experiment, ndyn_substeps=ndyn_substeps)
    diffusion_params = diffusion_.DiffusionParams(config)
    dtime = diffusion_savepoint_init.get_metadata("dtime").get("dtime")
    print(
        f"rank={processor_props.rank}/{processor_props.comm_size}:  setup: using {processor_props.comm_name} with {processor_props.comm_size} nodes"
    )
    exchange = definitions.create_exchange(processor_props, decomposition_info)

    diffusion = diffusion_.Diffusion(exchange)

    diffusion.init(
        grid=icon_grid,
        config=config,
        params=diffusion_params,
        vertical_grid=v_grid.VerticalGrid(
            vertical_config, grid_savepoint.vct_a(), grid_savepoint.vct_b()
        ),
        metric_state=metric_state,
        interpolation_state=interpolation_state,
        edge_params=edge_geometry,
        cell_params=cell_geometry,
    )
    print(f"rank={processor_props.rank}/{processor_props.comm_size}: diffusion initialized ")

    diagnostic_state = diffusion_states.DiffusionDiagnosticState(
        hdef_ic=diffusion_savepoint_init.hdef_ic(),
        div_ic=diffusion_savepoint_init.div_ic(),
        dwdx=diffusion_savepoint_init.dwdx(),
        dwdy=diffusion_savepoint_init.dwdy(),
    )

    prognostic_state = diffusion_savepoint_init.construct_prognostics()
    if linit:
        diffusion.initial_run(
            diagnostic_state=diagnostic_state,
            prognostic_state=prognostic_state,
            dtime=dtime,
        )
    else:
        diffusion.run(
            diagnostic_state=diagnostic_state,
            prognostic_state=prognostic_state,
            dtime=dtime,
        )
    print(f"rank={processor_props.rank}/{processor_props.comm_size}: diffusion run ")

    utils.verify_diffusion_fields(
        config=config,
        diagnostic_state=diagnostic_state,
        prognostic_state=prognostic_state,
        diffusion_savepoint=diffusion_savepoint_exit,
    )
    print(
        f"rank={processor_props.rank}/{processor_props.comm_size}:  running diffusion step - using {processor_props.comm_name} with {processor_props.comm_size} nodes - DONE"
    )


@pytest.mark.mpi
@pytest.mark.parametrize("experiment", [datatest_utils.REGIONAL_EXPERIMENT])
@pytest.mark.parametrize("ndyn_substeps", [2])
@pytest.mark.parametrize(
    "linit",
    [
        True,
    ],
)
def test_parallel_diffusion_multiple_steps(
    experiment,
    linit,
    ndyn_substeps,
    processor_props,  # fixture
    decomposition_info,
    icon_grid,
    diffusion_savepoint_init,
    grid_savepoint,
    metrics_savepoint,
    interpolation_savepoint,
    lowest_layer_thickness,
    model_top_height,
    stretch_factor,
    damping_height,
    caplog,
):
    caplog.set_level("INFO")
    if settings.dace_orchestration is None:
        raise pytest.skip("This test is only executed for `--dace-orchestration=True`.")

    ######################################################################
    # Diffusion initialization
    ######################################################################
    parallel_helpers.check_comm_size(processor_props)
    print(
        f"rank={processor_props.rank}/{processor_props.comm_size}: inializing diffusion for experiment '{datatest_utils.REGIONAL_EXPERIMENT}'"
    )
    print(
        f"rank={processor_props.rank}/{processor_props.comm_size}: decomposition info : klevels = {decomposition_info.klevels}, "
        f"local cells = {decomposition_info.global_index(dims.CellDim, definitions.DecompositionInfo.EntryType.ALL).shape} "
        f"local edges = {decomposition_info.global_index(dims.EdgeDim, definitions.DecompositionInfo.EntryType.ALL).shape} "
        f"local vertices = {decomposition_info.global_index(dims.VertexDim, definitions.DecompositionInfo.EntryType.ALL).shape}"
    )
    print(
        f"rank={processor_props.rank}/{processor_props.comm_size}:  GHEX context setup: from {processor_props.comm_name} with {processor_props.comm_size} nodes"
    )

    print(
        f"rank={processor_props.rank}/{processor_props.comm_size}: using local grid with {icon_grid.num_cells} Cells, {icon_grid.num_edges} Edges, {icon_grid.num_vertices} Vertices"
    )
    metric_state = utils.construct_metric_state(metrics_savepoint)
    cell_geometry = grid_savepoint.construct_cell_geometry()
    edge_geometry = grid_savepoint.construct_edge_geometry()
    interpolation_state = utils.construct_interpolation_state(interpolation_savepoint)
    vertical_config = v_grid.VerticalGridConfig(
        icon_grid.num_levels,
        lowest_layer_thickness=lowest_layer_thickness,
        model_top_height=model_top_height,
        stretch_factor=stretch_factor,
        rayleigh_damping_height=damping_height,
    )
    config = utils.construct_config(experiment, ndyn_substeps=ndyn_substeps)
    diffusion_params = diffusion_.DiffusionParams(config)
    dtime = diffusion_savepoint_init.get_metadata("dtime").get("dtime")
    print(
        f"rank={processor_props.rank}/{processor_props.comm_size}:  setup: using {processor_props.comm_name} with {processor_props.comm_size} nodes"
    )
    exchange = definitions.create_exchange(processor_props, decomposition_info)

    ######################################################################
    # DaCe NON-Orchestrated Backend
    ######################################################################
    settings.dace_orchestration = None

    diffusion = diffusion_.Diffusion(exchange)

    diffusion.init(
        grid=icon_grid,
        config=config,
        params=diffusion_params,
        vertical_grid=v_grid.VerticalGrid(
            vertical_config, grid_savepoint.vct_a(), grid_savepoint.vct_b()
        ),
        metric_state=metric_state,
        interpolation_state=interpolation_state,
        edge_params=edge_geometry,
        cell_params=cell_geometry,
    )
    print(f"rank={processor_props.rank}/{processor_props.comm_size}: diffusion initialized ")
    diagnostic_state_dace_non_orch = utils.construct_diagnostics(diffusion_savepoint_init)
    prognostic_state_dace_non_orch = diffusion_savepoint_init.construct_prognostics()
    if linit:
        for _ in range(3):
            diffusion.initial_run(
                diagnostic_state=diagnostic_state_dace_non_orch,
                prognostic_state=prognostic_state_dace_non_orch,
                dtime=dtime,
            )
    else:
        for _ in range(3):
            diffusion.run(
                diagnostic_state=diagnostic_state_dace_non_orch,
                prognostic_state=prognostic_state_dace_non_orch,
                dtime=dtime,
            )
    print(f"rank={processor_props.rank}/{processor_props.comm_size}: diffusion run ")
    print(
        f"rank={processor_props.rank}/{processor_props.comm_size}:  running diffusion step - using {processor_props.comm_name} with {processor_props.comm_size} nodes - DONE"
    )

    ######################################################################
    # DaCe Orchestrated Backend
    ######################################################################
    settings.dace_orchestration = True

    diffusion = diffusion_.Diffusion(exchange)

    diffusion.init(
        grid=icon_grid,
        config=config,
        params=diffusion_params,
        vertical_grid=v_grid.VerticalGrid(
            vertical_config, grid_savepoint.vct_a(), grid_savepoint.vct_b()
        ),
        metric_state=metric_state,
        interpolation_state=interpolation_state,
        edge_params=edge_geometry,
        cell_params=cell_geometry,
    )
    print(f"rank={processor_props.rank}/{processor_props.comm_size}: diffusion initialized ")
    diagnostic_state_dace_orch = utils.construct_diagnostics(diffusion_savepoint_init)
    prognostic_state_dace_orch = diffusion_savepoint_init.construct_prognostics()
    if linit:
        for _ in range(3):
            diffusion.initial_run(
                diagnostic_state=diagnostic_state_dace_orch,
                prognostic_state=prognostic_state_dace_orch,
                dtime=dtime,
            )
    else:
        for _ in range(3):
            diffusion.run(
                diagnostic_state=diagnostic_state_dace_orch,
                prognostic_state=prognostic_state_dace_orch,
                dtime=dtime,
            )
    print(f"rank={processor_props.rank}/{processor_props.comm_size}: diffusion run ")
    print(
        f"rank={processor_props.rank}/{processor_props.comm_size}:  running diffusion step - using {processor_props.comm_name} with {processor_props.comm_size} nodes - DONE"
    )

    ######################################################################
    # Verify the results
    ######################################################################
    utils.compare_dace_orchestration_multiple_steps(
        diagnostic_state_dace_non_orch, diagnostic_state_dace_orch
    )
    utils.compare_dace_orchestration_multiple_steps(
        prognostic_state_dace_non_orch, prognostic_state_dace_orch
    )<|MERGE_RESOLUTION|>--- conflicted
+++ resolved
@@ -8,13 +8,8 @@
 
 import pytest
 
-<<<<<<< HEAD
-from icon4py.model.atmosphere.diffusion import diffusion as diffusion_
 from icon4py.model.common import dimension as dims, settings
-=======
 from icon4py.model.atmosphere.diffusion import diffusion as diffusion_, diffusion_states
-from icon4py.model.common import dimension as dims
->>>>>>> a48353dd
 from icon4py.model.common.decomposition import definitions
 from icon4py.model.common.grid import vertical as v_grid
 from icon4py.model.common.test_utils import datatest_utils, helpers, parallel_helpers
@@ -160,12 +155,14 @@
 )
 def test_parallel_diffusion_multiple_steps(
     experiment,
+    step_date_init,
     linit,
     ndyn_substeps,
     processor_props,  # fixture
     decomposition_info,
     icon_grid,
     diffusion_savepoint_init,
+    diffusion_savepoint_exit,
     grid_savepoint,
     metrics_savepoint,
     interpolation_savepoint,
@@ -175,16 +172,16 @@
     damping_height,
     caplog,
 ):
-    caplog.set_level("INFO")
     if settings.dace_orchestration is None:
         raise pytest.skip("This test is only executed for `--dace-orchestration=True`.")
 
     ######################################################################
     # Diffusion initialization
     ######################################################################
+    caplog.set_level("INFO")
     parallel_helpers.check_comm_size(processor_props)
     print(
-        f"rank={processor_props.rank}/{processor_props.comm_size}: inializing diffusion for experiment '{datatest_utils.REGIONAL_EXPERIMENT}'"
+        f"rank={processor_props.rank}/{processor_props.comm_size}: initializing diffusion for experiment '{datatest_utils.REGIONAL_EXPERIMENT}'"
     )
     print(
         f"rank={processor_props.rank}/{processor_props.comm_size}: decomposition info : klevels = {decomposition_info.klevels}, "
@@ -199,10 +196,28 @@
     print(
         f"rank={processor_props.rank}/{processor_props.comm_size}: using local grid with {icon_grid.num_cells} Cells, {icon_grid.num_edges} Edges, {icon_grid.num_vertices} Vertices"
     )
-    metric_state = utils.construct_metric_state(metrics_savepoint)
+    metric_state = diffusion_states.DiffusionMetricState(
+        mask_hdiff=metrics_savepoint.mask_hdiff(),
+        theta_ref_mc=metrics_savepoint.theta_ref_mc(),
+        wgtfac_c=metrics_savepoint.wgtfac_c(),
+        zd_intcoef=metrics_savepoint.zd_intcoef(),
+        zd_vertoffset=metrics_savepoint.zd_vertoffset(),
+        zd_diffcoef=metrics_savepoint.zd_diffcoef(),
+    )
     cell_geometry = grid_savepoint.construct_cell_geometry()
     edge_geometry = grid_savepoint.construct_edge_geometry()
-    interpolation_state = utils.construct_interpolation_state(interpolation_savepoint)
+
+    interpolation_state = diffusion_states.DiffusionInterpolationState(
+        e_bln_c_s=helpers.as_1D_sparse_field(interpolation_savepoint.e_bln_c_s(), dims.CEDim),
+        rbf_coeff_1=interpolation_savepoint.rbf_vec_coeff_v1(),
+        rbf_coeff_2=interpolation_savepoint.rbf_vec_coeff_v2(),
+        geofac_div=helpers.as_1D_sparse_field(interpolation_savepoint.geofac_div(), dims.CEDim),
+        geofac_n2s=interpolation_savepoint.geofac_n2s(),
+        geofac_grg_x=interpolation_savepoint.geofac_grg()[0],
+        geofac_grg_y=interpolation_savepoint.geofac_grg()[1],
+        nudgecoeff_e=interpolation_savepoint.nudgecoeff_e(),
+    )
+
     vertical_config = v_grid.VerticalGridConfig(
         icon_grid.num_levels,
         lowest_layer_thickness=lowest_layer_thickness,
@@ -210,7 +225,7 @@
         stretch_factor=stretch_factor,
         rayleigh_damping_height=damping_height,
     )
-    config = utils.construct_config(experiment, ndyn_substeps=ndyn_substeps)
+    config = utils.construct_diffusion_config(experiment, ndyn_substeps=ndyn_substeps)
     diffusion_params = diffusion_.DiffusionParams(config)
     dtime = diffusion_savepoint_init.get_metadata("dtime").get("dtime")
     print(
@@ -238,7 +253,14 @@
         cell_params=cell_geometry,
     )
     print(f"rank={processor_props.rank}/{processor_props.comm_size}: diffusion initialized ")
-    diagnostic_state_dace_non_orch = utils.construct_diagnostics(diffusion_savepoint_init)
+
+    diagnostic_state_dace_non_orch = diffusion_states.DiffusionDiagnosticState(
+        hdef_ic=diffusion_savepoint_init.hdef_ic(),
+        div_ic=diffusion_savepoint_init.div_ic(),
+        dwdx=diffusion_savepoint_init.dwdx(),
+        dwdy=diffusion_savepoint_init.dwdy(),
+    )
+
     prognostic_state_dace_non_orch = diffusion_savepoint_init.construct_prognostics()
     if linit:
         for _ in range(3):
@@ -279,7 +301,14 @@
         cell_params=cell_geometry,
     )
     print(f"rank={processor_props.rank}/{processor_props.comm_size}: diffusion initialized ")
-    diagnostic_state_dace_orch = utils.construct_diagnostics(diffusion_savepoint_init)
+
+    diagnostic_state_dace_orch = diffusion_states.DiffusionDiagnosticState(
+        hdef_ic=diffusion_savepoint_init.hdef_ic(),
+        div_ic=diffusion_savepoint_init.div_ic(),
+        dwdx=diffusion_savepoint_init.dwdx(),
+        dwdy=diffusion_savepoint_init.dwdy(),
+    )
+
     prognostic_state_dace_orch = diffusion_savepoint_init.construct_prognostics()
     if linit:
         for _ in range(3):
