--- conflicted
+++ resolved
@@ -19,17 +19,10 @@
 
 @pytest.mark.datatest
 def test_verify_geofac_n2s_field_manipulation(interpolation_savepoint, icon_grid):
-<<<<<<< HEAD
-    geofac_n2s = np.asarray(interpolation_savepoint.geofac_n2s())
+    geofac_n2s = interpolation_savepoint.geofac_n2s().asnumpy()
     int_state = construct_interpolation_state(interpolation_savepoint)
-    geofac_c = np.asarray(int_state.geofac_n2s_c)
-    geofac_nbh = np.asarray(int_state.geofac_n2s_nbh)
-=======
-    geofac_n2s = interpolation_savepoint.geofac_n2s().asnumpy()
-    int_state = interpolation_savepoint.construct_interpolation_state_for_diffusion()
     geofac_c = int_state.geofac_n2s_c.asnumpy()
     geofac_nbh = int_state.geofac_n2s_nbh.asnumpy()
->>>>>>> b1bfb8a2
     assert np.count_nonzero(geofac_nbh) > 0
     cec_table = icon_grid.get_offset_provider("C2CEC").table
     assert np.allclose(geofac_c, geofac_n2s[:, 0])
