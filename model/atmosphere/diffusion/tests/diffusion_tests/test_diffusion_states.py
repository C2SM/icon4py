--- conflicted
+++ resolved
@@ -38,11 +38,7 @@
     geofac_c = interpolation_state.geofac_n2s_c.asnumpy()
     geofac_nbh = interpolation_state.geofac_n2s_nbh.asnumpy()
     assert np.count_nonzero(geofac_nbh) > 0
-<<<<<<< HEAD
-    cec_table = data_alloc.as_numpy(icon_grid.get_offset_provider("C2CEC").ndarray)
-=======
     cec_table = icon_grid.get_offset_provider("C2CEC").asnumpy()
->>>>>>> 7f0900bc
     assert np.allclose(geofac_c, geofac_n2s[:, 0])
     assert geofac_nbh[cec_table].shape == geofac_n2s[:, 1:].shape
     assert np.allclose(geofac_nbh[cec_table], geofac_n2s[:, 1:])