# ICON4Py - ICON inspired code in Python and GT4Py
#
# Copyright (c) 2022-2024, ETH Zurich and MeteoSwiss
# All rights reserved.
#
# Please, refer to the LICENSE file in the root directory.
# SPDX-License-Identifier: BSD-3-Clause
import pytest

import icon4py.model.common.dimension as dims
import icon4py.model.common.grid.states as grid_states
from icon4py.model.atmosphere.diffusion import diffusion, diffusion_states, diffusion_utils
<<<<<<< HEAD
from icon4py.model.common import settings
=======
>>>>>>> d5de356f
from icon4py.model.common.grid import (
    geometry_attributes as geometry_meta,
    vertical as v_grid,
)
from icon4py.model.common.utils import data_allocation as data_alloc
from icon4py.model.testing import (
    datatest_utils as dt_utils,
    grid_utils,
    helpers,
    reference_funcs as ref_funcs,
    serialbox as sb,
)

from .utils import (
    compare_dace_orchestration_multiple_steps,
    construct_diffusion_config,
    diff_multfac_vn_numpy,
    smag_limit_numpy,
    verify_diffusion_fields,
)


grid_functionality = {dt_utils.GLOBAL_EXPERIMENT: {}, dt_utils.REGIONAL_EXPERIMENT: {}}


def get_grid_for_experiment(experiment, backend):
    return _get_or_initialize(experiment, backend, "grid")


def get_edge_geometry_for_experiment(experiment, backend):
    return _get_or_initialize(experiment, backend, "edge_geometry")


def get_cell_geometry_for_experiment(experiment, backend):
    return _get_or_initialize(experiment, backend, "cell_geometry")


def _get_or_initialize(experiment, backend, name):
    grid_file = (
        dt_utils.REGIONAL_EXPERIMENT
        if experiment == dt_utils.REGIONAL_EXPERIMENT
        else dt_utils.R02B04_GLOBAL
    )

    if not grid_functionality[experiment].get(name):
        geometry_ = grid_utils.get_grid_geometry(backend, experiment, grid_file)
        grid = geometry_.grid

        cell_params = grid_states.CellParams.from_global_num_cells(
            cell_center_lat=geometry_.get(geometry_meta.CELL_LAT),
            cell_center_lon=geometry_.get(geometry_meta.CELL_LON),
            area=geometry_.get(geometry_meta.CELL_AREA),
            global_num_cells=grid.global_num_cells,
        )
        edge_params = grid_states.EdgeParams(
            edge_center_lat=geometry_.get(geometry_meta.EDGE_LAT),
            edge_center_lon=geometry_.get(geometry_meta.EDGE_LON),
            tangent_orientation=geometry_.get(geometry_meta.TANGENT_ORIENTATION),
            f_e=geometry_.get(geometry_meta.CORIOLIS_PARAMETER),
            edge_areas=geometry_.get(geometry_meta.EDGE_AREA),
            primal_edge_lengths=geometry_.get(geometry_meta.EDGE_LENGTH),
            inverse_primal_edge_lengths=geometry_.get(f"inverse_of_{geometry_meta.EDGE_LENGTH}"),
            dual_edge_lengths=geometry_.get(geometry_meta.DUAL_EDGE_LENGTH),
            inverse_dual_edge_lengths=geometry_.get(f"inverse_of_{geometry_meta.DUAL_EDGE_LENGTH}"),
            inverse_vertex_vertex_lengths=geometry_.get(
                f"inverse_of_{geometry_meta.VERTEX_VERTEX_LENGTH}"
            ),
            primal_normal_x=geometry_.get(geometry_meta.EDGE_NORMAL_U),
            primal_normal_y=geometry_.get(geometry_meta.EDGE_NORMAL_V),
            primal_normal_cell_x=geometry_.get(geometry_meta.EDGE_NORMAL_CELL_U),
            primal_normal_cell_y=geometry_.get(geometry_meta.EDGE_NORMAL_CELL_V),
            primal_normal_vert_x=data_alloc.as_1D_sparse_field(
                geometry_.get(geometry_meta.EDGE_NORMAL_VERTEX_U), target_dim=dims.ECVDim
            ),
            primal_normal_vert_y=data_alloc.as_1D_sparse_field(
                geometry_.get(geometry_meta.EDGE_NORMAL_VERTEX_V), target_dim=dims.ECVDim
            ),
            dual_normal_cell_x=geometry_.get(geometry_meta.EDGE_TANGENT_CELL_U),
            dual_normal_cell_y=geometry_.get(geometry_meta.EDGE_TANGENT_CELL_V),
            dual_normal_vert_x=data_alloc.as_1D_sparse_field(
                geometry_.get(geometry_meta.EDGE_TANGENT_VERTEX_U), target_dim=dims.ECVDim
            ),
            dual_normal_vert_y=data_alloc.as_1D_sparse_field(
                geometry_.get(geometry_meta.EDGE_TANGENT_VERTEX_V), target_dim=dims.ECVDim
            ),
        )
        grid_functionality[experiment]["grid"] = grid
        grid_functionality[experiment]["edge_geometry"] = edge_params
        grid_functionality[experiment]["cell_geometry"] = cell_params
    return grid_functionality[experiment].get(name)


def test_diffusion_coefficients_with_hdiff_efdt_ratio(experiment):
    config = construct_diffusion_config(experiment, ndyn_substeps=5)
    config.hdiff_efdt_ratio = 1.0
    config.hdiff_w_efdt_ratio = 2.0

    params = diffusion.DiffusionParams(config)

    assert params.K2 == pytest.approx(0.125, abs=1e-12)
    assert params.K4 == pytest.approx(0.125 / 8.0, abs=1e-12)
    assert params.K6 == pytest.approx(0.125 / 64.0, abs=1e-12)
    assert params.K4W == pytest.approx(1.0 / 72.0, abs=1e-12)


def test_diffusion_coefficients_without_hdiff_efdt_ratio(experiment):
    config = construct_diffusion_config(experiment)
    config.hdiff_efdt_ratio = 0.0
    config.hdiff_w_efdt_ratio = 0.0

    params = diffusion.DiffusionParams(config)

    assert params.K2 == 0.0
    assert params.K4 == 0.0
    assert params.K6 == 0.0
    assert params.K4W == 0.0


def test_smagorinski_factor_for_diffusion_type_4(experiment):
    config = construct_diffusion_config(experiment, ndyn_substeps=5)
    config.smagorinski_scaling_factor = 0.15
    config.diffusion_type = 4

    params = diffusion.DiffusionParams(config)
    assert len(params.smagorinski_factor) == 1
    assert params.smagorinski_factor[0] == pytest.approx(0.15, abs=1e-16)
    assert params.smagorinski_height is None


def test_smagorinski_heights_diffusion_type_5_are_consistent(
    experiment,
):
    config = construct_diffusion_config(experiment, ndyn_substeps=5)
    config.smagorinski_scaling_factor = 0.15
    config.diffusion_type = 5

    params = diffusion.DiffusionParams(config)
    assert len(params.smagorinski_height) == 4
    assert min(params.smagorinski_height) == params.smagorinski_height[0]
    assert max(params.smagorinski_height) == params.smagorinski_height[-1]
    assert params.smagorinski_height[0] < params.smagorinski_height[1]
    assert params.smagorinski_height[1] < params.smagorinski_height[3]
    assert params.smagorinski_height[2] != params.smagorinski_height[1]
    assert params.smagorinski_height[2] != params.smagorinski_height[3]


def test_smagorinski_factor_diffusion_type_5(experiment):
    params = diffusion.DiffusionParams(construct_diffusion_config(experiment, ndyn_substeps=5))
    assert len(params.smagorinski_factor) == len(params.smagorinski_height)
    assert len(params.smagorinski_factor) == 4
    assert all(p >= 0 for p in params.smagorinski_factor)


@pytest.mark.datatest
def test_diffusion_init(
    savepoint_diffusion_init,
    interpolation_savepoint,
    metrics_savepoint,
    experiment,
    step_date_init,
    lowest_layer_thickness,
    model_top_height,
    stretch_factor,
    damping_height,
    ndyn_substeps,
    backend,
):
    config = construct_diffusion_config(experiment, ndyn_substeps=ndyn_substeps)
    additional_parameters = diffusion.DiffusionParams(config)

    grid = get_grid_for_experiment(experiment, backend)
    cell_params = get_cell_geometry_for_experiment(experiment, backend)
    edge_params = get_edge_geometry_for_experiment(experiment, backend)

    vertical_config = v_grid.VerticalGridConfig(
        grid.num_levels,
        lowest_layer_thickness=lowest_layer_thickness,
        model_top_height=model_top_height,
        stretch_factor=stretch_factor,
        rayleigh_damping_height=damping_height,
    )
    vct_a, vct_b = v_grid.get_vct_a_and_vct_b(vertical_config)
    vertical_params = v_grid.VerticalGrid(
        config=vertical_config,
        vct_a=vct_a,
        vct_b=vct_b,
    )

    meta = savepoint_diffusion_init.get_metadata("linit", "date")

    assert meta["linit"] is False
    assert meta["date"] == step_date_init

    interpolation_state = diffusion_states.DiffusionInterpolationState(
        e_bln_c_s=data_alloc.as_1D_sparse_field(interpolation_savepoint.e_bln_c_s(), dims.CEDim),
        rbf_coeff_1=interpolation_savepoint.rbf_vec_coeff_v1(),
        rbf_coeff_2=interpolation_savepoint.rbf_vec_coeff_v2(),
        geofac_div=data_alloc.as_1D_sparse_field(interpolation_savepoint.geofac_div(), dims.CEDim),
        geofac_n2s=interpolation_savepoint.geofac_n2s(),
        geofac_grg_x=interpolation_savepoint.geofac_grg()[0],
        geofac_grg_y=interpolation_savepoint.geofac_grg()[1],
        nudgecoeff_e=interpolation_savepoint.nudgecoeff_e(),
    )

    metric_state = diffusion_states.DiffusionMetricState(
        mask_hdiff=metrics_savepoint.mask_hdiff(),
        theta_ref_mc=metrics_savepoint.theta_ref_mc(),
        wgtfac_c=metrics_savepoint.wgtfac_c(),
        zd_intcoef=metrics_savepoint.zd_intcoef(),
        zd_vertoffset=metrics_savepoint.zd_vertoffset(),
        zd_diffcoef=metrics_savepoint.zd_diffcoef(),
    )

    diffusion_granule = diffusion.Diffusion(
        grid=grid,
        config=config,
        params=additional_parameters,
        vertical_grid=vertical_params,
        metric_state=metric_state,
        interpolation_state=interpolation_state,
        edge_params=edge_params,
        cell_params=cell_params,
        backend=backend,
    )

    assert diffusion_granule.diff_multfac_w == min(
        1.0 / 48.0, additional_parameters.K4W * config.substep_as_float
    )

    assert helpers.dallclose(diffusion_granule.v_vert.asnumpy(), 0.0)
    assert helpers.dallclose(diffusion_granule.u_vert.asnumpy(), 0.0)
    assert helpers.dallclose(diffusion_granule.kh_smag_ec.asnumpy(), 0.0)
    assert helpers.dallclose(diffusion_granule.kh_smag_e.asnumpy(), 0.0)

    shape_k = (grid.num_levels,)
    expected_smag_limit = smag_limit_numpy(
        diff_multfac_vn_numpy,
        shape_k,
        additional_parameters.K4,
        config.substep_as_float,
    )

    assert (
        diffusion_granule.smag_offset == 0.25 * additional_parameters.K4 * config.substep_as_float
    )
    assert helpers.dallclose(diffusion_granule.smag_limit.asnumpy(), expected_smag_limit)

    expected_diff_multfac_vn = diff_multfac_vn_numpy(
        shape_k, additional_parameters.K4, config.substep_as_float
    )

    assert helpers.dallclose(diffusion_granule.diff_multfac_vn.asnumpy(), expected_diff_multfac_vn)
    expected_enh_smag_fac = ref_funcs.enhanced_smagorinski_factor_numpy(
        additional_parameters.smagorinski_factor,
        additional_parameters.smagorinski_height,
        vertical_params.vct_a.ndarray,
    )
    assert helpers.dallclose(diffusion_granule.enh_smag_fac.asnumpy(), expected_enh_smag_fac)


def _verify_init_values_against_savepoint(
    savepoint: sb.IconDiffusionInitSavepoint, diffusion_granule: diffusion.Diffusion, backend
):
    dtime = savepoint.get_metadata("dtime")["dtime"]

    assert savepoint.nudgezone_diff() == diffusion_granule.nudgezone_diff
    assert savepoint.bdy_diff() == diffusion_granule.bdy_diff
    assert savepoint.fac_bdydiff_v() == diffusion_granule.fac_bdydiff_v
    assert savepoint.smag_offset() == diffusion_granule.smag_offset
    assert savepoint.diff_multfac_w() == diffusion_granule.diff_multfac_w

    # this is done in diffusion.run(...) because it depends on the dtime
    diffusion_utils.scale_k.with_backend(backend)(
        diffusion_granule.enh_smag_fac,
        dtime,
        diffusion_granule.diff_multfac_smag,
        offset_provider={},
    )
    assert helpers.dallclose(
        diffusion_granule.enh_smag_fac.asnumpy(), savepoint.enh_smag_fac(), rtol=1e-7
    )
    assert helpers.dallclose(
        diffusion_granule.diff_multfac_smag.asnumpy(), savepoint.diff_multfac_smag(), rtol=1e-7
    )

    assert helpers.dallclose(diffusion_granule.smag_limit.asnumpy(), savepoint.smag_limit())
    assert helpers.dallclose(
        diffusion_granule.diff_multfac_n2w.asnumpy(), savepoint.diff_multfac_n2w()
    )
    assert helpers.dallclose(
        diffusion_granule.diff_multfac_vn.asnumpy(), savepoint.diff_multfac_vn()
    )


@pytest.mark.datatest
@pytest.mark.parametrize(
    "experiment,step_date_init",
    [
        (dt_utils.REGIONAL_EXPERIMENT, "2021-06-20T12:00:10.000"),
        (dt_utils.REGIONAL_EXPERIMENT, "2021-06-20T12:00:20.000"),
        (dt_utils.GLOBAL_EXPERIMENT, "2000-01-01T00:00:02.000"),
        (dt_utils.GLOBAL_EXPERIMENT, "2000-01-01T00:00:04.000"),
    ],
)
@pytest.mark.parametrize("ndyn_substeps", (2,))
def test_verify_diffusion_init_against_savepoint(
    experiment,
    interpolation_savepoint,
    metrics_savepoint,
    savepoint_diffusion_init,
    lowest_layer_thickness,
    model_top_height,
    stretch_factor,
    damping_height,
    ndyn_substeps,
    backend,
):
    grid = get_grid_for_experiment(experiment, backend)
    cell_params = get_cell_geometry_for_experiment(experiment, backend)
    edge_params = get_edge_geometry_for_experiment(experiment, backend)
    config = construct_diffusion_config(experiment, ndyn_substeps=ndyn_substeps)
    additional_parameters = diffusion.DiffusionParams(config)
    vertical_config = v_grid.VerticalGridConfig(
        grid.num_levels,
        lowest_layer_thickness=lowest_layer_thickness,
        model_top_height=model_top_height,
        stretch_factor=stretch_factor,
        rayleigh_damping_height=damping_height,
    )
    vct_a, vct_b = v_grid.get_vct_a_and_vct_b(vertical_config)
    vertical_params = v_grid.VerticalGrid(
        config=vertical_config,
        vct_a=vct_a,
        vct_b=vct_b,
    )
    interpolation_state = diffusion_states.DiffusionInterpolationState(
        e_bln_c_s=data_alloc.as_1D_sparse_field(interpolation_savepoint.e_bln_c_s(), dims.CEDim),
        rbf_coeff_1=interpolation_savepoint.rbf_vec_coeff_v1(),
        rbf_coeff_2=interpolation_savepoint.rbf_vec_coeff_v2(),
        geofac_div=data_alloc.as_1D_sparse_field(interpolation_savepoint.geofac_div(), dims.CEDim),
        geofac_n2s=interpolation_savepoint.geofac_n2s(),
        geofac_grg_x=interpolation_savepoint.geofac_grg()[0],
        geofac_grg_y=interpolation_savepoint.geofac_grg()[1],
        nudgecoeff_e=interpolation_savepoint.nudgecoeff_e(),
    )
    metric_state = diffusion_states.DiffusionMetricState(
        mask_hdiff=metrics_savepoint.mask_hdiff(),
        theta_ref_mc=metrics_savepoint.theta_ref_mc(),
        wgtfac_c=metrics_savepoint.wgtfac_c(),
        zd_intcoef=metrics_savepoint.zd_intcoef(),
        zd_vertoffset=metrics_savepoint.zd_vertoffset(),
        zd_diffcoef=metrics_savepoint.zd_diffcoef(),
    )

    diffusion_granule = diffusion.Diffusion(
        grid,
        config,
        additional_parameters,
        vertical_params,
        metric_state,
        interpolation_state,
        edge_params,
        cell_params,
        orchestration=False,
        backend=backend,
    )

    _verify_init_values_against_savepoint(savepoint_diffusion_init, diffusion_granule, backend)


@pytest.mark.datatest
@pytest.mark.parametrize(
    "experiment, step_date_init, step_date_exit",
    [
        (dt_utils.REGIONAL_EXPERIMENT, "2021-06-20T12:00:10.000", "2021-06-20T12:00:10.000"),
        (dt_utils.GLOBAL_EXPERIMENT, "2000-01-01T00:00:02.000", "2000-01-01T00:00:02.000"),
    ],
)
@pytest.mark.parametrize("ndyn_substeps, orchestration", [(2, [True, False])])
def test_run_diffusion_single_step(
    savepoint_diffusion_init,
    savepoint_diffusion_exit,
    interpolation_savepoint,
    metrics_savepoint,
    experiment,
    lowest_layer_thickness,
    model_top_height,
    stretch_factor,
    damping_height,
    ndyn_substeps,
    backend,
    orchestration,
):
    if orchestration and ("dace" not in backend.name.lower()):
        pytest.skip(f"running backend = '{backend.name}': orchestration only on dace backends")
    grid = get_grid_for_experiment(experiment, backend)
    cell_geometry = get_cell_geometry_for_experiment(experiment, backend)
    edge_geometry = get_edge_geometry_for_experiment(experiment, backend)

    dtime = savepoint_diffusion_init.get_metadata("dtime").get("dtime")

    interpolation_state = diffusion_states.DiffusionInterpolationState(
        e_bln_c_s=data_alloc.as_1D_sparse_field(interpolation_savepoint.e_bln_c_s(), dims.CEDim),
        rbf_coeff_1=interpolation_savepoint.rbf_vec_coeff_v1(),
        rbf_coeff_2=interpolation_savepoint.rbf_vec_coeff_v2(),
        geofac_div=data_alloc.as_1D_sparse_field(interpolation_savepoint.geofac_div(), dims.CEDim),
        geofac_n2s=interpolation_savepoint.geofac_n2s(),
        geofac_grg_x=interpolation_savepoint.geofac_grg()[0],
        geofac_grg_y=interpolation_savepoint.geofac_grg()[1],
        nudgecoeff_e=interpolation_savepoint.nudgecoeff_e(),
    )
    metric_state = diffusion_states.DiffusionMetricState(
        mask_hdiff=metrics_savepoint.mask_hdiff(),
        theta_ref_mc=metrics_savepoint.theta_ref_mc(),
        wgtfac_c=metrics_savepoint.wgtfac_c(),
        zd_intcoef=metrics_savepoint.zd_intcoef(),
        zd_vertoffset=metrics_savepoint.zd_vertoffset(),
        zd_diffcoef=metrics_savepoint.zd_diffcoef(),
    )

    diagnostic_state = diffusion_states.DiffusionDiagnosticState(
        hdef_ic=savepoint_diffusion_init.hdef_ic(),
        div_ic=savepoint_diffusion_init.div_ic(),
        dwdx=savepoint_diffusion_init.dwdx(),
        dwdy=savepoint_diffusion_init.dwdy(),
    )
    prognostic_state = savepoint_diffusion_init.construct_prognostics()

    vertical_config = v_grid.VerticalGridConfig(
        grid.num_levels,
        lowest_layer_thickness=lowest_layer_thickness,
        model_top_height=model_top_height,
        stretch_factor=stretch_factor,
        rayleigh_damping_height=damping_height,
    )
    vct_a, vct_b = v_grid.get_vct_a_and_vct_b(vertical_config)
    vertical_params = v_grid.VerticalGrid(
        config=vertical_config,
        vct_a=vct_a,
        vct_b=vct_b,
    )

    config = construct_diffusion_config(experiment, ndyn_substeps)
    additional_parameters = diffusion.DiffusionParams(config)

    diffusion_granule = diffusion.Diffusion(
        grid=grid,
        config=config,
        params=additional_parameters,
        vertical_grid=vertical_params,
        metric_state=metric_state,
        interpolation_state=interpolation_state,
        edge_params=edge_geometry,
        cell_params=cell_geometry,
        backend=backend,
        orchestration=orchestration,
    )
    verify_diffusion_fields(config, diagnostic_state, prognostic_state, savepoint_diffusion_init)
    assert savepoint_diffusion_init.fac_bdydiff_v() == diffusion_granule.fac_bdydiff_v

    diffusion_granule.run(
        diagnostic_state=diagnostic_state,
        prognostic_state=prognostic_state,
        dtime=dtime,
    )

    verify_diffusion_fields(config, diagnostic_state, prognostic_state, savepoint_diffusion_exit)


@pytest.mark.datatest
@pytest.mark.parametrize(
    "experiment, step_date_init, step_date_exit",
    [
        (dt_utils.REGIONAL_EXPERIMENT, "2021-06-20T12:00:10.000", "2021-06-20T12:00:10.000"),
    ],
)
@pytest.mark.parametrize("ndyn_substeps", (2,))
def test_run_diffusion_multiple_steps(
    savepoint_diffusion_init,
    savepoint_diffusion_exit,
    interpolation_savepoint,
    metrics_savepoint,
    grid_savepoint,
    experiment,
    lowest_layer_thickness,
    model_top_height,
    stretch_factor,
    damping_height,
    ndyn_substeps,
    backend,
    icon_grid,
):
    if "dace" not in backend.name.lower():
        raise pytest.skip("This test is only executed for DaCe backends.")
    ######################################################################
    # Diffusion initialization
    ######################################################################
    dtime = savepoint_diffusion_init.get_metadata("dtime").get("dtime")
    edge_geometry: grid_states.EdgeParams = grid_savepoint.construct_edge_geometry()
    cell_geometry: grid_states.CellParams = grid_savepoint.construct_cell_geometry()
    interpolation_state = diffusion_states.DiffusionInterpolationState(
        e_bln_c_s=data_alloc.as_1D_sparse_field(interpolation_savepoint.e_bln_c_s(), dims.CEDim),
        rbf_coeff_1=interpolation_savepoint.rbf_vec_coeff_v1(),
        rbf_coeff_2=interpolation_savepoint.rbf_vec_coeff_v2(),
        geofac_div=data_alloc.as_1D_sparse_field(interpolation_savepoint.geofac_div(), dims.CEDim),
        geofac_n2s=interpolation_savepoint.geofac_n2s(),
        geofac_grg_x=interpolation_savepoint.geofac_grg()[0],
        geofac_grg_y=interpolation_savepoint.geofac_grg()[1],
        nudgecoeff_e=interpolation_savepoint.nudgecoeff_e(),
    )
    metric_state = diffusion_states.DiffusionMetricState(
        mask_hdiff=metrics_savepoint.mask_hdiff(),
        theta_ref_mc=metrics_savepoint.theta_ref_mc(),
        wgtfac_c=metrics_savepoint.wgtfac_c(),
        zd_intcoef=metrics_savepoint.zd_intcoef(),
        zd_vertoffset=metrics_savepoint.zd_vertoffset(),
        zd_diffcoef=metrics_savepoint.zd_diffcoef(),
    )

    vertical_config = v_grid.VerticalGridConfig(
        icon_grid.num_levels,
        lowest_layer_thickness=lowest_layer_thickness,
        model_top_height=model_top_height,
        stretch_factor=stretch_factor,
        rayleigh_damping_height=damping_height,
    )

    vertical_params = v_grid.VerticalGrid(
        config=vertical_config,
        vct_a=grid_savepoint.vct_a(),
        vct_b=grid_savepoint.vct_b(),
        _min_index_flat_horizontal_grad_pressure=grid_savepoint.nflat_gradp(),
    )

    config = construct_diffusion_config(experiment, ndyn_substeps)
    additional_parameters = diffusion.DiffusionParams(config)

    ######################################################################
    # DaCe NON-Orchestrated Backend
    ######################################################################

    diagnostic_state_dace_non_orch = diffusion_states.DiffusionDiagnosticState(
        hdef_ic=savepoint_diffusion_init.hdef_ic(),
        div_ic=savepoint_diffusion_init.div_ic(),
        dwdx=savepoint_diffusion_init.dwdx(),
        dwdy=savepoint_diffusion_init.dwdy(),
    )
    prognostic_state_dace_non_orch = savepoint_diffusion_init.construct_prognostics()

    diffusion_granule = diffusion.Diffusion(
        grid=icon_grid,
        config=config,
        params=additional_parameters,
        vertical_grid=vertical_params,
        metric_state=metric_state,
        interpolation_state=interpolation_state,
        edge_params=edge_geometry,
        cell_params=cell_geometry,
        orchestration=False,
        backend=backend,
    )

    for _ in range(3):
        diffusion_granule.run(
            diagnostic_state=diagnostic_state_dace_non_orch,
            prognostic_state=prognostic_state_dace_non_orch,
            dtime=dtime,
        )

    ######################################################################
    # DaCe Orchestrated Backend
    ######################################################################

    diagnostic_state_dace_orch = diffusion_states.DiffusionDiagnosticState(
        hdef_ic=savepoint_diffusion_init.hdef_ic(),
        div_ic=savepoint_diffusion_init.div_ic(),
        dwdx=savepoint_diffusion_init.dwdx(),
        dwdy=savepoint_diffusion_init.dwdy(),
    )
    prognostic_state_dace_orch = savepoint_diffusion_init.construct_prognostics()

    diffusion_granule = diffusion.Diffusion(
        grid=icon_grid,
        config=config,
        params=additional_parameters,
        vertical_grid=vertical_params,
        metric_state=metric_state,
        interpolation_state=interpolation_state,
        edge_params=edge_geometry,
        cell_params=cell_geometry,
        backend=backend,
        orchestration=True,
    )

    for _ in range(3):
        diffusion_granule.run(
            diagnostic_state=diagnostic_state_dace_orch,
            prognostic_state=prognostic_state_dace_orch,
            dtime=dtime,
        )

    ######################################################################
    # Verify the results
    ######################################################################
    compare_dace_orchestration_multiple_steps(
        diagnostic_state_dace_non_orch, diagnostic_state_dace_orch
    )
    compare_dace_orchestration_multiple_steps(
        prognostic_state_dace_non_orch, prognostic_state_dace_orch
    )


@pytest.mark.datatest
@pytest.mark.parametrize("experiment", [dt_utils.REGIONAL_EXPERIMENT])
@pytest.mark.parametrize("linit, orchestration", [(True, [True, False])])
def test_run_diffusion_initial_step(
    experiment,
    linit,
    lowest_layer_thickness,
    model_top_height,
    stretch_factor,
    damping_height,
    savepoint_diffusion_init,
    savepoint_diffusion_exit,
    interpolation_savepoint,
    metrics_savepoint,
    backend,
    orchestration,
):
    if orchestration and ("dace" not in backend.name.lower()):
        pytest.skip(f"running backend = '{backend.name}': orchestration only on dace backends")
    grid = get_grid_for_experiment(experiment, backend)
    cell_geometry = get_cell_geometry_for_experiment(experiment, backend)
    edge_geometry = get_edge_geometry_for_experiment(experiment, backend)
    dtime = savepoint_diffusion_init.get_metadata("dtime").get("dtime")

    vertical_config = v_grid.VerticalGridConfig(
        grid.num_levels,
        lowest_layer_thickness=lowest_layer_thickness,
        model_top_height=model_top_height,
        stretch_factor=stretch_factor,
        rayleigh_damping_height=damping_height,
    )
    vct_a, vct_b = v_grid.get_vct_a_and_vct_b(vertical_config)
    vertical_grid = v_grid.VerticalGrid(
        config=vertical_config,
        vct_a=vct_a,
        vct_b=vct_b,
    )
    interpolation_state = diffusion_states.DiffusionInterpolationState(
        e_bln_c_s=data_alloc.as_1D_sparse_field(interpolation_savepoint.e_bln_c_s(), dims.CEDim),
        rbf_coeff_1=interpolation_savepoint.rbf_vec_coeff_v1(),
        rbf_coeff_2=interpolation_savepoint.rbf_vec_coeff_v2(),
        geofac_div=data_alloc.as_1D_sparse_field(interpolation_savepoint.geofac_div(), dims.CEDim),
        geofac_n2s=interpolation_savepoint.geofac_n2s(),
        geofac_grg_x=interpolation_savepoint.geofac_grg()[0],
        geofac_grg_y=interpolation_savepoint.geofac_grg()[1],
        nudgecoeff_e=interpolation_savepoint.nudgecoeff_e(),
    )
    metric_state = diffusion_states.DiffusionMetricState(
        mask_hdiff=metrics_savepoint.mask_hdiff(),
        theta_ref_mc=metrics_savepoint.theta_ref_mc(),
        wgtfac_c=metrics_savepoint.wgtfac_c(),
        zd_intcoef=metrics_savepoint.zd_intcoef(),
        zd_vertoffset=metrics_savepoint.zd_vertoffset(),
        zd_diffcoef=metrics_savepoint.zd_diffcoef(),
    )
    diagnostic_state = diffusion_states.DiffusionDiagnosticState(
        hdef_ic=savepoint_diffusion_init.hdef_ic(),
        div_ic=savepoint_diffusion_init.div_ic(),
        dwdx=savepoint_diffusion_init.dwdx(),
        dwdy=savepoint_diffusion_init.dwdy(),
    )
    prognostic_state = savepoint_diffusion_init.construct_prognostics()
    config = construct_diffusion_config(experiment, ndyn_substeps=2)
    params = diffusion.DiffusionParams(config)

    diffusion_granule = diffusion.Diffusion(
        grid=grid,
        config=config,
        params=params,
        vertical_grid=vertical_grid,
        metric_state=metric_state,
        interpolation_state=interpolation_state,
        edge_params=edge_geometry,
        cell_params=cell_geometry,
        backend=backend,
        orchestration=orchestration,
    )

    assert savepoint_diffusion_init.fac_bdydiff_v() == diffusion_granule.fac_bdydiff_v

    diffusion_granule.initial_run(
        diagnostic_state=diagnostic_state,
        prognostic_state=prognostic_state,
        dtime=dtime,
    )

    verify_diffusion_fields(
        config=config,
        diagnostic_state=diagnostic_state,
        prognostic_state=prognostic_state,
        diffusion_savepoint=savepoint_diffusion_exit,
    )<|MERGE_RESOLUTION|>--- conflicted
+++ resolved
@@ -10,10 +10,6 @@
 import icon4py.model.common.dimension as dims
 import icon4py.model.common.grid.states as grid_states
 from icon4py.model.atmosphere.diffusion import diffusion, diffusion_states, diffusion_utils
-<<<<<<< HEAD
-from icon4py.model.common import settings
-=======
->>>>>>> d5de356f
 from icon4py.model.common.grid import (
     geometry_attributes as geometry_meta,
     vertical as v_grid,
