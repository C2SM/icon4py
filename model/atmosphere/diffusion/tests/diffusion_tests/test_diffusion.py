# ICON4Py - ICON inspired code in Python and GT4Py
#
# Copyright (c) 2022-2024, ETH Zurich and MeteoSwiss
# All rights reserved.
#
# Please, refer to the LICENSE file in the root directory.
# SPDX-License-Identifier: BSD-3-Clause
import pytest

import icon4py.model.common.dimension as dims
import icon4py.model.common.grid.states as grid_states
from icon4py.model.atmosphere.diffusion import diffusion, diffusion_states, diffusion_utils
from icon4py.model.common import settings
from icon4py.model.common.decomposition import definitions
from icon4py.model.common.grid import (
    geometry,
    geometry_attributes as geometry_meta,
    icon,
    vertical as v_grid,
)
from icon4py.model.common.settings import backend, xp
from icon4py.model.common.test_utils import (
    datatest_utils as dt_utils,
    grid_utils,
    helpers,
    reference_funcs as ref_funcs,
    serialbox_utils as sb,
)
from icon4py.model.common.utils import gt4py_field_allocation as alloc

from .utils import (
    compare_dace_orchestration_multiple_steps,
    construct_diffusion_config,
    diff_multfac_vn_numpy,
    smag_limit_numpy,
    verify_diffusion_fields,
)


grid_functionality = {dt_utils.GLOBAL_EXPERIMENT: {}, dt_utils.REGIONAL_EXPERIMENT: {}}


def get_grid_for_experiment(experiment, backend):
    return _get_or_initialize(experiment, backend, "grid")


def get_edge_geometry_for_experiment(experiment, backend):
    return _get_or_initialize(experiment, backend, "edge_geometry")


def get_cell_geometry_for_experiment(experiment, backend):
    return _get_or_initialize(experiment, backend, "cell_geometry")


def _get_or_initialize(experiment, backend, name):
    def _construct_minimal_decomposition_info(grid: icon.IconGrid):
        edge_indices = alloc.allocate_indices(dims.EdgeDim, grid)
        owner_mask = xp.ones((grid.num_edges,), dtype=bool)
        decomposition_info = definitions.DecompositionInfo(klevels=grid.num_levels)
        decomposition_info.with_dimension(dims.EdgeDim, edge_indices.ndarray, owner_mask)
        return decomposition_info

    if not grid_functionality[experiment].get(name):
        on_gpu = helpers.is_gpu(backend)
        gm = grid_utils.get_icon_grid_from_gridfile(experiment, on_gpu)
        gm()
        grid = gm.grid
        decomposition_info = _construct_minimal_decomposition_info(grid)
        geometry_ = geometry.GridGeometry(
            grid=grid,
            decomposition_info=decomposition_info,
            backend=backend,
            coordinates=gm.coordinates,
            extra_fields=gm.geometry,
            metadata=geometry_meta.attrs,
        )
        cell_params = grid_states.CellParams.from_global_num_cells(
            cell_center_lat=geometry_.get(geometry_meta.CELL_LAT),
            cell_center_lon=geometry_.get(geometry_meta.CELL_LON),
            area=geometry_.get(geometry_meta.CELL_AREA),
            global_num_cells=grid.global_num_cells,
        )
        edge_params = grid_states.EdgeParams(
            edge_center_lat=geometry_.get(geometry_meta.EDGE_LAT),
            edge_center_lon=geometry_.get(geometry_meta.EDGE_LON),
            tangent_orientation=geometry_.get(geometry_meta.TANGENT_ORIENTATION),
            f_e=geometry_.get(geometry_meta.CORIOLIS_PARAMETER),
            edge_areas=geometry_.get(geometry_meta.EDGE_AREA),
            primal_edge_lengths=geometry_.get(geometry_meta.EDGE_LENGTH),
            inverse_primal_edge_lengths=geometry_.get(f"inverse_of_{geometry_meta.EDGE_LENGTH}"),
            dual_edge_lengths=geometry_.get(geometry_meta.DUAL_EDGE_LENGTH),
            inverse_dual_edge_lengths=geometry_.get(f"inverse_of_{geometry_meta.DUAL_EDGE_LENGTH}"),
            inverse_vertex_vertex_lengths=geometry_.get(
                f"inverse_of_{geometry_meta.VERTEX_VERTEX_LENGTH}"
            ),
            primal_normal_x=geometry_.get(geometry_meta.EDGE_NORMAL_U),
            primal_normal_y=geometry_.get(geometry_meta.EDGE_NORMAL_V),
            primal_normal_cell_x=geometry_.get(geometry_meta.EDGE_NORMAL_CELL_U),
            primal_normal_cell_y=geometry_.get(geometry_meta.EDGE_NORMAL_CELL_V),
            primal_normal_vert_x=helpers.as_1D_sparse_field(
                geometry_.get(geometry_meta.EDGE_NORMAL_VERTEX_U), target_dim=dims.ECVDim
            ),
            primal_normal_vert_y=helpers.as_1D_sparse_field(
                geometry_.get(geometry_meta.EDGE_NORMAL_VERTEX_V), target_dim=dims.ECVDim
            ),
            dual_normal_cell_x=geometry_.get(geometry_meta.EDGE_TANGENT_CELL_U),
            dual_normal_cell_y=geometry_.get(geometry_meta.EDGE_TANGENT_CELL_V),
            dual_normal_vert_x=helpers.as_1D_sparse_field(
                geometry_.get(geometry_meta.EDGE_TANGENT_VERTEX_U), target_dim=dims.ECVDim
            ),
            dual_normal_vert_y=helpers.as_1D_sparse_field(
                geometry_.get(geometry_meta.EDGE_TANGENT_VERTEX_V), target_dim=dims.ECVDim
            ),
        )
        grid_functionality[experiment]["grid"] = grid
        grid_functionality[experiment]["edge_geometry"] = edge_params
        grid_functionality[experiment]["cell_geometry"] = cell_params
    return grid_functionality[experiment].get(name)


def test_diffusion_coefficients_with_hdiff_efdt_ratio(experiment):
    config = construct_diffusion_config(experiment, ndyn_substeps=5)
    config.hdiff_efdt_ratio = 1.0
    config.hdiff_w_efdt_ratio = 2.0

    params = diffusion.DiffusionParams(config)

    assert params.K2 == pytest.approx(0.125, abs=1e-12)
    assert params.K4 == pytest.approx(0.125 / 8.0, abs=1e-12)
    assert params.K6 == pytest.approx(0.125 / 64.0, abs=1e-12)
    assert params.K4W == pytest.approx(1.0 / 72.0, abs=1e-12)


def test_diffusion_coefficients_without_hdiff_efdt_ratio(experiment):
    config = construct_diffusion_config(experiment)
    config.hdiff_efdt_ratio = 0.0
    config.hdiff_w_efdt_ratio = 0.0

    params = diffusion.DiffusionParams(config)

    assert params.K2 == 0.0
    assert params.K4 == 0.0
    assert params.K6 == 0.0
    assert params.K4W == 0.0


def test_smagorinski_factor_for_diffusion_type_4(experiment):
    config = construct_diffusion_config(experiment, ndyn_substeps=5)
    config.smagorinski_scaling_factor = 0.15
    config.diffusion_type = 4

    params = diffusion.DiffusionParams(config)
    assert len(params.smagorinski_factor) == 1
    assert params.smagorinski_factor[0] == pytest.approx(0.15, abs=1e-16)
    assert params.smagorinski_height is None


def test_smagorinski_heights_diffusion_type_5_are_consistent(
    experiment,
):
    config = construct_diffusion_config(experiment, ndyn_substeps=5)
    config.smagorinski_scaling_factor = 0.15
    config.diffusion_type = 5

    params = diffusion.DiffusionParams(config)
    assert len(params.smagorinski_height) == 4
    assert min(params.smagorinski_height) == params.smagorinski_height[0]
    assert max(params.smagorinski_height) == params.smagorinski_height[-1]
    assert params.smagorinski_height[0] < params.smagorinski_height[1]
    assert params.smagorinski_height[1] < params.smagorinski_height[3]
    assert params.smagorinski_height[2] != params.smagorinski_height[1]
    assert params.smagorinski_height[2] != params.smagorinski_height[3]


def test_smagorinski_factor_diffusion_type_5(experiment):
    params = diffusion.DiffusionParams(construct_diffusion_config(experiment, ndyn_substeps=5))
    assert len(params.smagorinski_factor) == len(params.smagorinski_height)
    assert len(params.smagorinski_factor) == 4
    assert xp.all(params.smagorinski_factor >= xp.zeros(len(params.smagorinski_factor)))


@pytest.mark.datatest
def test_diffusion_init(
    savepoint_diffusion_init,
    interpolation_savepoint,
    metrics_savepoint,
    experiment,
    step_date_init,
    lowest_layer_thickness,
    model_top_height,
    stretch_factor,
    damping_height,
    ndyn_substeps,
    backend,
):
    config = construct_diffusion_config(experiment, ndyn_substeps=ndyn_substeps)
    additional_parameters = diffusion.DiffusionParams(config)

    grid = get_grid_for_experiment(experiment, backend)
    cell_params = get_cell_geometry_for_experiment(experiment, backend)
    edge_params = get_edge_geometry_for_experiment(experiment, backend)

    vertical_config = v_grid.VerticalGridConfig(
        grid.num_levels,
        lowest_layer_thickness=lowest_layer_thickness,
        model_top_height=model_top_height,
        stretch_factor=stretch_factor,
        rayleigh_damping_height=damping_height,
    )
    vct_a, vct_b = v_grid.get_vct_a_and_vct_b(vertical_config)
    vertical_params = v_grid.VerticalGrid(
        config=vertical_config,
        vct_a=vct_a,
        vct_b=vct_b,
    )

    meta = savepoint_diffusion_init.get_metadata("linit", "date")

    assert meta["linit"] is False
    assert meta["date"] == step_date_init

    interpolation_state = diffusion_states.DiffusionInterpolationState(
        e_bln_c_s=helpers.as_1D_sparse_field(interpolation_savepoint.e_bln_c_s(), dims.CEDim),
        rbf_coeff_1=interpolation_savepoint.rbf_vec_coeff_v1(),
        rbf_coeff_2=interpolation_savepoint.rbf_vec_coeff_v2(),
        geofac_div=helpers.as_1D_sparse_field(interpolation_savepoint.geofac_div(), dims.CEDim),
        geofac_n2s=interpolation_savepoint.geofac_n2s(),
        geofac_grg_x=interpolation_savepoint.geofac_grg()[0],
        geofac_grg_y=interpolation_savepoint.geofac_grg()[1],
        nudgecoeff_e=interpolation_savepoint.nudgecoeff_e(),
    )

    metric_state = diffusion_states.DiffusionMetricState(
        mask_hdiff=metrics_savepoint.mask_hdiff(),
        theta_ref_mc=metrics_savepoint.theta_ref_mc(),
        wgtfac_c=metrics_savepoint.wgtfac_c(),
        zd_intcoef=metrics_savepoint.zd_intcoef(),
        zd_vertoffset=metrics_savepoint.zd_vertoffset(),
        zd_diffcoef=metrics_savepoint.zd_diffcoef(),
    )

    diffusion_granule = diffusion.Diffusion(
        grid=grid,
        config=config,
        params=additional_parameters,
        vertical_grid=vertical_params,
        metric_state=metric_state,
        interpolation_state=interpolation_state,
        edge_params=edge_params,
        cell_params=cell_params,
        backend=backend,
    )

    assert diffusion_granule.diff_multfac_w == min(
        1.0 / 48.0, additional_parameters.K4W * config.substep_as_float
    )

    assert helpers.dallclose(diffusion_granule.v_vert.asnumpy(), 0.0)
    assert helpers.dallclose(diffusion_granule.u_vert.asnumpy(), 0.0)
    assert helpers.dallclose(diffusion_granule.kh_smag_ec.asnumpy(), 0.0)
    assert helpers.dallclose(diffusion_granule.kh_smag_e.asnumpy(), 0.0)

    shape_k = (grid.num_levels,)
    expected_smag_limit = smag_limit_numpy(
        diff_multfac_vn_numpy,
        shape_k,
        additional_parameters.K4,
        config.substep_as_float,
    )

    assert (
        diffusion_granule.smag_offset == 0.25 * additional_parameters.K4 * config.substep_as_float
    )
    assert helpers.dallclose(diffusion_granule.smag_limit.asnumpy(), expected_smag_limit)

    expected_diff_multfac_vn = diff_multfac_vn_numpy(
        shape_k, additional_parameters.K4, config.substep_as_float
    )

    assert helpers.dallclose(diffusion_granule.diff_multfac_vn.asnumpy(), expected_diff_multfac_vn)
    expected_enh_smag_fac = ref_funcs.enhanced_smagorinski_factor_numpy(
        additional_parameters.smagorinski_factor,
        additional_parameters.smagorinski_height,
        vertical_params.vct_a.ndarray,
    )
    assert helpers.dallclose(diffusion_granule.enh_smag_fac.asnumpy(), expected_enh_smag_fac)


def _verify_init_values_against_savepoint(
    savepoint: sb.IconDiffusionInitSavepoint, diffusion_granule: diffusion.Diffusion
):
    dtime = savepoint.get_metadata("dtime")["dtime"]

    assert savepoint.nudgezone_diff() == diffusion_granule.nudgezone_diff
    assert savepoint.bdy_diff() == diffusion_granule.bdy_diff
    assert savepoint.fac_bdydiff_v() == diffusion_granule.fac_bdydiff_v
    assert savepoint.smag_offset() == diffusion_granule.smag_offset
    assert savepoint.diff_multfac_w() == diffusion_granule.diff_multfac_w

    # this is done in diffusion.run(...) because it depends on the dtime
    diffusion_utils.scale_k.with_backend(backend)(
        diffusion_granule.enh_smag_fac,
        dtime,
        diffusion_granule.diff_multfac_smag,
        offset_provider={},
    )
    assert helpers.dallclose(
        diffusion_granule.enh_smag_fac.asnumpy(), savepoint.enh_smag_fac(), rtol=1e-7
    )
    assert helpers.dallclose(
        diffusion_granule.diff_multfac_smag.asnumpy(), savepoint.diff_multfac_smag(), rtol=1e-7
    )

    assert helpers.dallclose(diffusion_granule.smag_limit.asnumpy(), savepoint.smag_limit())
    assert helpers.dallclose(
        diffusion_granule.diff_multfac_n2w.asnumpy(), savepoint.diff_multfac_n2w()
    )
    assert helpers.dallclose(
        diffusion_granule.diff_multfac_vn.asnumpy(), savepoint.diff_multfac_vn()
    )


@pytest.mark.datatest
@pytest.mark.parametrize(
    "experiment,step_date_init",
    [
        (dt_utils.REGIONAL_EXPERIMENT, "2021-06-20T12:00:10.000"),
        (dt_utils.REGIONAL_EXPERIMENT, "2021-06-20T12:00:20.000"),
        (dt_utils.GLOBAL_EXPERIMENT, "2000-01-01T00:00:02.000"),
        (dt_utils.GLOBAL_EXPERIMENT, "2000-01-01T00:00:04.000"),
    ],
)
@pytest.mark.parametrize("ndyn_substeps", (2,))
def test_verify_diffusion_init_against_savepoint(
    experiment,
    interpolation_savepoint,
    metrics_savepoint,
    savepoint_diffusion_init,
    lowest_layer_thickness,
    model_top_height,
    stretch_factor,
    damping_height,
    ndyn_substeps,
    backend,
):
    grid = get_grid_for_experiment(experiment, backend)
    cell_params = get_cell_geometry_for_experiment(experiment, backend)
    edge_params = get_edge_geometry_for_experiment(experiment, backend)
    config = construct_diffusion_config(experiment, ndyn_substeps=ndyn_substeps)
    additional_parameters = diffusion.DiffusionParams(config)
    vertical_config = v_grid.VerticalGridConfig(
        grid.num_levels,
        lowest_layer_thickness=lowest_layer_thickness,
        model_top_height=model_top_height,
        stretch_factor=stretch_factor,
        rayleigh_damping_height=damping_height,
    )
    vct_a, vct_b = v_grid.get_vct_a_and_vct_b(vertical_config)
    vertical_params = v_grid.VerticalGrid(
        config=vertical_config,
        vct_a=vct_a,
        vct_b=vct_b,
    )
    interpolation_state = diffusion_states.DiffusionInterpolationState(
        e_bln_c_s=helpers.as_1D_sparse_field(interpolation_savepoint.e_bln_c_s(), dims.CEDim),
        rbf_coeff_1=interpolation_savepoint.rbf_vec_coeff_v1(),
        rbf_coeff_2=interpolation_savepoint.rbf_vec_coeff_v2(),
        geofac_div=helpers.as_1D_sparse_field(interpolation_savepoint.geofac_div(), dims.CEDim),
        geofac_n2s=interpolation_savepoint.geofac_n2s(),
        geofac_grg_x=interpolation_savepoint.geofac_grg()[0],
        geofac_grg_y=interpolation_savepoint.geofac_grg()[1],
        nudgecoeff_e=interpolation_savepoint.nudgecoeff_e(),
    )
    metric_state = diffusion_states.DiffusionMetricState(
        mask_hdiff=metrics_savepoint.mask_hdiff(),
        theta_ref_mc=metrics_savepoint.theta_ref_mc(),
        wgtfac_c=metrics_savepoint.wgtfac_c(),
        zd_intcoef=metrics_savepoint.zd_intcoef(),
        zd_vertoffset=metrics_savepoint.zd_vertoffset(),
        zd_diffcoef=metrics_savepoint.zd_diffcoef(),
    )

    diffusion_granule = diffusion.Diffusion(
        grid,
        config,
        additional_parameters,
        vertical_params,
        metric_state,
        interpolation_state,
        edge_params,
        cell_params,
        backend=backend,
    )

    _verify_init_values_against_savepoint(savepoint_diffusion_init, diffusion_granule)


@pytest.mark.datatest
@pytest.mark.parametrize(
    "experiment, step_date_init, step_date_exit",
    [
        (dt_utils.REGIONAL_EXPERIMENT, "2021-06-20T12:00:10.000", "2021-06-20T12:00:10.000"),
        (dt_utils.GLOBAL_EXPERIMENT, "2000-01-01T00:00:02.000", "2000-01-01T00:00:02.000"),
    ],
)
@pytest.mark.parametrize("ndyn_substeps", (2,))
def test_run_diffusion_single_step(
    savepoint_diffusion_init,
    savepoint_diffusion_exit,
    interpolation_savepoint,
    metrics_savepoint,
    experiment,
    lowest_layer_thickness,
    model_top_height,
    stretch_factor,
    damping_height,
    ndyn_substeps,
    backend,
):
    grid = get_grid_for_experiment(experiment, backend)
    cell_geometry = get_cell_geometry_for_experiment(experiment, backend)
    edge_geometry = get_edge_geometry_for_experiment(experiment, backend)

    dtime = savepoint_diffusion_init.get_metadata("dtime").get("dtime")

    interpolation_state = diffusion_states.DiffusionInterpolationState(
        e_bln_c_s=helpers.as_1D_sparse_field(interpolation_savepoint.e_bln_c_s(), dims.CEDim),
        rbf_coeff_1=interpolation_savepoint.rbf_vec_coeff_v1(),
        rbf_coeff_2=interpolation_savepoint.rbf_vec_coeff_v2(),
        geofac_div=helpers.as_1D_sparse_field(interpolation_savepoint.geofac_div(), dims.CEDim),
        geofac_n2s=interpolation_savepoint.geofac_n2s(),
        geofac_grg_x=interpolation_savepoint.geofac_grg()[0],
        geofac_grg_y=interpolation_savepoint.geofac_grg()[1],
        nudgecoeff_e=interpolation_savepoint.nudgecoeff_e(),
    )
    metric_state = diffusion_states.DiffusionMetricState(
        mask_hdiff=metrics_savepoint.mask_hdiff(),
        theta_ref_mc=metrics_savepoint.theta_ref_mc(),
        wgtfac_c=metrics_savepoint.wgtfac_c(),
        zd_intcoef=metrics_savepoint.zd_intcoef(),
        zd_vertoffset=metrics_savepoint.zd_vertoffset(),
        zd_diffcoef=metrics_savepoint.zd_diffcoef(),
    )

    diagnostic_state = diffusion_states.DiffusionDiagnosticState(
        hdef_ic=savepoint_diffusion_init.hdef_ic(),
        div_ic=savepoint_diffusion_init.div_ic(),
        dwdx=savepoint_diffusion_init.dwdx(),
        dwdy=savepoint_diffusion_init.dwdy(),
    )
    prognostic_state = savepoint_diffusion_init.construct_prognostics()

    vertical_config = v_grid.VerticalGridConfig(
        grid.num_levels,
        lowest_layer_thickness=lowest_layer_thickness,
        model_top_height=model_top_height,
        stretch_factor=stretch_factor,
        rayleigh_damping_height=damping_height,
    )
    vct_a, vct_b = v_grid.get_vct_a_and_vct_b(vertical_config)
    vertical_params = v_grid.VerticalGrid(
        config=vertical_config,
        vct_a=vct_a,
        vct_b=vct_b,
    )

    config = construct_diffusion_config(experiment, ndyn_substeps)
    additional_parameters = diffusion.DiffusionParams(config)

<<<<<<< HEAD
    diffusion_granule = diffusion.Diffusion(backend=backend)
    diffusion_granule.init(
        grid=icon_grid,
=======
    diffusion_granule = diffusion.Diffusion(
        grid=grid,
>>>>>>> ba948d9f
        config=config,
        params=additional_parameters,
        vertical_grid=vertical_params,
        metric_state=metric_state,
        interpolation_state=interpolation_state,
        edge_params=edge_geometry,
        cell_params=cell_geometry,
        backend=backend,
    )
    verify_diffusion_fields(config, diagnostic_state, prognostic_state, savepoint_diffusion_init)
    assert savepoint_diffusion_init.fac_bdydiff_v() == diffusion_granule.fac_bdydiff_v

    diffusion_granule.run(
        diagnostic_state=diagnostic_state,
        prognostic_state=prognostic_state,
        dtime=dtime,
    )

    verify_diffusion_fields(config, diagnostic_state, prognostic_state, savepoint_diffusion_exit)


@pytest.mark.datatest
@pytest.mark.parametrize(
    "experiment, step_date_init, step_date_exit",
    [
        (dt_utils.REGIONAL_EXPERIMENT, "2021-06-20T12:00:10.000", "2021-06-20T12:00:10.000"),
    ],
)
@pytest.mark.parametrize("ndyn_substeps", (2,))
def test_run_diffusion_multiple_steps(
    savepoint_diffusion_init,
    savepoint_diffusion_exit,
    interpolation_savepoint,
    metrics_savepoint,
    grid_savepoint,
    experiment,
    lowest_layer_thickness,
    model_top_height,
    stretch_factor,
    damping_height,
    ndyn_substeps,
    backend,
<<<<<<< HEAD
=======
    diffusion_instance,  # F811 fixture
    icon_grid,
>>>>>>> ba948d9f
):
    if settings.dace_orchestration is None:
        raise pytest.skip("This test is only executed for `--dace-orchestration=True`.")

    ######################################################################
    # Diffusion initialization
    ######################################################################
    dtime = savepoint_diffusion_init.get_metadata("dtime").get("dtime")
    edge_geometry: grid_states.EdgeParams = grid_savepoint.construct_edge_geometry()
    cell_geometry: grid_states.CellParams = grid_savepoint.construct_cell_geometry()
    interpolation_state = diffusion_states.DiffusionInterpolationState(
        e_bln_c_s=helpers.as_1D_sparse_field(interpolation_savepoint.e_bln_c_s(), dims.CEDim),
        rbf_coeff_1=interpolation_savepoint.rbf_vec_coeff_v1(),
        rbf_coeff_2=interpolation_savepoint.rbf_vec_coeff_v2(),
        geofac_div=helpers.as_1D_sparse_field(interpolation_savepoint.geofac_div(), dims.CEDim),
        geofac_n2s=interpolation_savepoint.geofac_n2s(),
        geofac_grg_x=interpolation_savepoint.geofac_grg()[0],
        geofac_grg_y=interpolation_savepoint.geofac_grg()[1],
        nudgecoeff_e=interpolation_savepoint.nudgecoeff_e(),
    )
    metric_state = diffusion_states.DiffusionMetricState(
        mask_hdiff=metrics_savepoint.mask_hdiff(),
        theta_ref_mc=metrics_savepoint.theta_ref_mc(),
        wgtfac_c=metrics_savepoint.wgtfac_c(),
        zd_intcoef=metrics_savepoint.zd_intcoef(),
        zd_vertoffset=metrics_savepoint.zd_vertoffset(),
        zd_diffcoef=metrics_savepoint.zd_diffcoef(),
    )

    vertical_config = v_grid.VerticalGridConfig(
        icon_grid.num_levels,
        lowest_layer_thickness=lowest_layer_thickness,
        model_top_height=model_top_height,
        stretch_factor=stretch_factor,
        rayleigh_damping_height=damping_height,
    )

    vertical_params = v_grid.VerticalGrid(
        config=vertical_config,
        vct_a=grid_savepoint.vct_a(),
        vct_b=grid_savepoint.vct_b(),
        _min_index_flat_horizontal_grad_pressure=grid_savepoint.nflat_gradp(),
    )

    config = construct_diffusion_config(experiment, ndyn_substeps)
    additional_parameters = diffusion.DiffusionParams(config)

    ######################################################################
    # DaCe NON-Orchestrated Backend
    ######################################################################
    settings.dace_orchestration = None

    diagnostic_state_dace_non_orch = diffusion_states.DiffusionDiagnosticState(
        hdef_ic=savepoint_diffusion_init.hdef_ic(),
        div_ic=savepoint_diffusion_init.div_ic(),
        dwdx=savepoint_diffusion_init.dwdx(),
        dwdy=savepoint_diffusion_init.dwdy(),
    )
    prognostic_state_dace_non_orch = savepoint_diffusion_init.construct_prognostics()

    diffusion_granule = diffusion.Diffusion(
        grid=icon_grid,
        config=config,
        params=additional_parameters,
        vertical_grid=vertical_params,
        metric_state=metric_state,
        interpolation_state=interpolation_state,
        edge_params=edge_geometry,
        cell_params=cell_geometry,
        backend=backend,
    )

    for _ in range(3):
        diffusion_granule.run(
            diagnostic_state=diagnostic_state_dace_non_orch,
            prognostic_state=prognostic_state_dace_non_orch,
            dtime=dtime,
        )

    ######################################################################
    # DaCe Orchestrated Backend
    ######################################################################
    settings.dace_orchestration = True

    diagnostic_state_dace_orch = diffusion_states.DiffusionDiagnosticState(
        hdef_ic=savepoint_diffusion_init.hdef_ic(),
        div_ic=savepoint_diffusion_init.div_ic(),
        dwdx=savepoint_diffusion_init.dwdx(),
        dwdy=savepoint_diffusion_init.dwdy(),
    )
    prognostic_state_dace_orch = savepoint_diffusion_init.construct_prognostics()

<<<<<<< HEAD
    diffusion_granule = diffusion.Diffusion(backend=backend)
    diffusion_granule.init(
        grid=icon_grid,
        config=config,
        params=additional_parameters,
        vertical_grid=vertical_params,
        metric_state=metric_state,
        interpolation_state=interpolation_state,
        edge_params=edge_geometry,
        cell_params=cell_geometry,
    )
=======
    diffusion_granule = diffusion_instance  # the fixture makes sure that the orchestrator cache is cleared properly between pytest runs -if applicable-
>>>>>>> ba948d9f

    for _ in range(3):
        diffusion_granule.run(
            diagnostic_state=diagnostic_state_dace_orch,
            prognostic_state=prognostic_state_dace_orch,
            dtime=dtime,
        )

    ######################################################################
    # Verify the results
    ######################################################################
    compare_dace_orchestration_multiple_steps(
        diagnostic_state_dace_non_orch, diagnostic_state_dace_orch
    )
    compare_dace_orchestration_multiple_steps(
        prognostic_state_dace_non_orch, prognostic_state_dace_orch
    )


@pytest.mark.datatest
@pytest.mark.parametrize("experiment", [dt_utils.REGIONAL_EXPERIMENT])
@pytest.mark.parametrize("linit", [True])
def test_run_diffusion_initial_step(
    experiment,
    linit,
    lowest_layer_thickness,
    model_top_height,
    stretch_factor,
    damping_height,
    savepoint_diffusion_init,
    savepoint_diffusion_exit,
    interpolation_savepoint,
    metrics_savepoint,
    backend,
):
    grid = get_grid_for_experiment(experiment, backend)
    cell_geometry = get_cell_geometry_for_experiment(experiment, backend)
    edge_geometry = get_edge_geometry_for_experiment(experiment, backend)
    dtime = savepoint_diffusion_init.get_metadata("dtime").get("dtime")

    vertical_config = v_grid.VerticalGridConfig(
        grid.num_levels,
        lowest_layer_thickness=lowest_layer_thickness,
        model_top_height=model_top_height,
        stretch_factor=stretch_factor,
        rayleigh_damping_height=damping_height,
    )
    vct_a, vct_b = v_grid.get_vct_a_and_vct_b(vertical_config)
    vertical_grid = v_grid.VerticalGrid(
        config=vertical_config,
        vct_a=vct_a,
        vct_b=vct_b,
    )
    interpolation_state = diffusion_states.DiffusionInterpolationState(
        e_bln_c_s=helpers.as_1D_sparse_field(interpolation_savepoint.e_bln_c_s(), dims.CEDim),
        rbf_coeff_1=interpolation_savepoint.rbf_vec_coeff_v1(),
        rbf_coeff_2=interpolation_savepoint.rbf_vec_coeff_v2(),
        geofac_div=helpers.as_1D_sparse_field(interpolation_savepoint.geofac_div(), dims.CEDim),
        geofac_n2s=interpolation_savepoint.geofac_n2s(),
        geofac_grg_x=interpolation_savepoint.geofac_grg()[0],
        geofac_grg_y=interpolation_savepoint.geofac_grg()[1],
        nudgecoeff_e=interpolation_savepoint.nudgecoeff_e(),
    )
    metric_state = diffusion_states.DiffusionMetricState(
        mask_hdiff=metrics_savepoint.mask_hdiff(),
        theta_ref_mc=metrics_savepoint.theta_ref_mc(),
        wgtfac_c=metrics_savepoint.wgtfac_c(),
        zd_intcoef=metrics_savepoint.zd_intcoef(),
        zd_vertoffset=metrics_savepoint.zd_vertoffset(),
        zd_diffcoef=metrics_savepoint.zd_diffcoef(),
    )
    diagnostic_state = diffusion_states.DiffusionDiagnosticState(
        hdef_ic=savepoint_diffusion_init.hdef_ic(),
        div_ic=savepoint_diffusion_init.div_ic(),
        dwdx=savepoint_diffusion_init.dwdx(),
        dwdy=savepoint_diffusion_init.dwdy(),
    )
    prognostic_state = savepoint_diffusion_init.construct_prognostics()
    config = construct_diffusion_config(experiment, ndyn_substeps=2)
    params = diffusion.DiffusionParams(config)

<<<<<<< HEAD
    diffusion_granule = diffusion.Diffusion(backend=backend)
    diffusion_granule.init(
        grid=icon_grid,
=======
    diffusion_granule = diffusion.Diffusion(
        grid=grid,
>>>>>>> ba948d9f
        config=config,
        params=params,
        vertical_grid=vertical_grid,
        metric_state=metric_state,
        interpolation_state=interpolation_state,
        edge_params=edge_geometry,
        cell_params=cell_geometry,
        backend=backend,
    )

    assert savepoint_diffusion_init.fac_bdydiff_v() == diffusion_granule.fac_bdydiff_v

    if linit:
        diffusion_granule.initial_run(
            diagnostic_state=diagnostic_state,
            prognostic_state=prognostic_state,
            dtime=dtime,
        )

        verify_diffusion_fields(
            config=config,
            diagnostic_state=diagnostic_state,
            prognostic_state=prognostic_state,
            diffusion_savepoint=savepoint_diffusion_exit,
        )<|MERGE_RESOLUTION|>--- conflicted
+++ resolved
@@ -467,14 +467,8 @@
     config = construct_diffusion_config(experiment, ndyn_substeps)
     additional_parameters = diffusion.DiffusionParams(config)
 
-<<<<<<< HEAD
-    diffusion_granule = diffusion.Diffusion(backend=backend)
-    diffusion_granule.init(
-        grid=icon_grid,
-=======
     diffusion_granule = diffusion.Diffusion(
         grid=grid,
->>>>>>> ba948d9f
         config=config,
         params=additional_parameters,
         vertical_grid=vertical_params,
@@ -517,11 +511,7 @@
     damping_height,
     ndyn_substeps,
     backend,
-<<<<<<< HEAD
-=======
-    diffusion_instance,  # F811 fixture
     icon_grid,
->>>>>>> ba948d9f
 ):
     if settings.dace_orchestration is None:
         raise pytest.skip("This test is only executed for `--dace-orchestration=True`.")
@@ -614,9 +604,7 @@
     )
     prognostic_state_dace_orch = savepoint_diffusion_init.construct_prognostics()
 
-<<<<<<< HEAD
-    diffusion_granule = diffusion.Diffusion(backend=backend)
-    diffusion_granule.init(
+    diffusion_granule = diffusion.Diffusion(
         grid=icon_grid,
         config=config,
         params=additional_parameters,
@@ -625,10 +613,8 @@
         interpolation_state=interpolation_state,
         edge_params=edge_geometry,
         cell_params=cell_geometry,
-    )
-=======
-    diffusion_granule = diffusion_instance  # the fixture makes sure that the orchestrator cache is cleared properly between pytest runs -if applicable-
->>>>>>> ba948d9f
+        backend=backend,
+    )
 
     for _ in range(3):
         diffusion_granule.run(
@@ -710,14 +696,8 @@
     config = construct_diffusion_config(experiment, ndyn_substeps=2)
     params = diffusion.DiffusionParams(config)
 
-<<<<<<< HEAD
-    diffusion_granule = diffusion.Diffusion(backend=backend)
-    diffusion_granule.init(
-        grid=icon_grid,
-=======
     diffusion_granule = diffusion.Diffusion(
         grid=grid,
->>>>>>> ba948d9f
         config=config,
         params=params,
         vertical_grid=vertical_grid,
