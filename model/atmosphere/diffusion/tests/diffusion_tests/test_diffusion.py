# ICON4Py - ICON inspired code in Python and GT4Py
#
# Copyright (c) 2022-2024, ETH Zurich and MeteoSwiss
# All rights reserved.
#
# Please, refer to the LICENSE file in the root directory.
# SPDX-License-Identifier: BSD-3-Clause

import numpy as np
import pytest

import icon4py.model.common.dimension as dims
from icon4py.model.atmosphere.diffusion import diffusion, diffusion_states, diffusion_utils
from icon4py.model.common import settings
from icon4py.model.common.grid import vertical as v_grid
from icon4py.model.common.grid.geometry import CellParams, EdgeParams
from icon4py.model.common.settings import backend
from icon4py.model.common.test_utils import (
    datatest_utils as dt_utils,
    helpers,
    reference_funcs as ref_funcs,
    serialbox_utils as sb,
)

from .utils import (
    compare_dace_orchestration_multiple_steps,
    construct_diffusion_config,
    diff_multfac_vn_numpy,
    diffusion_instance,  # noqa
    smag_limit_numpy,
    verify_diffusion_fields,
)


def test_diffusion_coefficients_with_hdiff_efdt_ratio(experiment):
    config = construct_diffusion_config(experiment, ndyn_substeps=5)
    config.hdiff_efdt_ratio = 1.0
    config.hdiff_w_efdt_ratio = 2.0

    params = diffusion.DiffusionParams(config)

    assert params.K2 == pytest.approx(0.125, abs=1e-12)
    assert params.K4 == pytest.approx(0.125 / 8.0, abs=1e-12)
    assert params.K6 == pytest.approx(0.125 / 64.0, abs=1e-12)
    assert params.K4W == pytest.approx(1.0 / 72.0, abs=1e-12)


def test_diffusion_coefficients_without_hdiff_efdt_ratio(experiment):
    config = construct_diffusion_config(experiment)
    config.hdiff_efdt_ratio = 0.0
    config.hdiff_w_efdt_ratio = 0.0

    params = diffusion.DiffusionParams(config)

    assert params.K2 == 0.0
    assert params.K4 == 0.0
    assert params.K6 == 0.0
    assert params.K4W == 0.0


def test_smagorinski_factor_for_diffusion_type_4(experiment):
    config = construct_diffusion_config(experiment, ndyn_substeps=5)
    config.smagorinski_scaling_factor = 0.15
    config.diffusion_type = 4

    params = diffusion.DiffusionParams(config)
    assert len(params.smagorinski_factor) == 1
    assert params.smagorinski_factor[0] == pytest.approx(0.15, abs=1e-16)
    assert params.smagorinski_height is None


def test_smagorinski_heights_diffusion_type_5_are_consistent(
    experiment,
):
    config = construct_diffusion_config(experiment, ndyn_substeps=5)
    config.smagorinski_scaling_factor = 0.15
    config.diffusion_type = 5

    params = diffusion.DiffusionParams(config)
    assert len(params.smagorinski_height) == 4
    assert min(params.smagorinski_height) == params.smagorinski_height[0]
    assert max(params.smagorinski_height) == params.smagorinski_height[-1]
    assert params.smagorinski_height[0] < params.smagorinski_height[1]
    assert params.smagorinski_height[1] < params.smagorinski_height[3]
    assert params.smagorinski_height[2] != params.smagorinski_height[1]
    assert params.smagorinski_height[2] != params.smagorinski_height[3]


def test_smagorinski_factor_diffusion_type_5(experiment):
    params = diffusion.DiffusionParams(construct_diffusion_config(experiment, ndyn_substeps=5))
    assert len(params.smagorinski_factor) == len(params.smagorinski_height)
    assert len(params.smagorinski_factor) == 4
    assert np.all(params.smagorinski_factor >= np.zeros(len(params.smagorinski_factor)))


@pytest.mark.datatest
def test_diffusion_init(
    savepoint_diffusion_init,
    interpolation_savepoint,
    metrics_savepoint,
    grid_savepoint,
    icon_grid,
    experiment,
    step_date_init,
    lowest_layer_thickness,
    model_top_height,
    stretch_factor,
    damping_height,
    ndyn_substeps,
    backend,
):
    config = construct_diffusion_config(experiment, ndyn_substeps=ndyn_substeps)
    additional_parameters = diffusion.DiffusionParams(config)

    vertical_config = v_grid.VerticalGridConfig(
        icon_grid.num_levels,
        lowest_layer_thickness=lowest_layer_thickness,
        model_top_height=model_top_height,
        stretch_factor=stretch_factor,
        rayleigh_damping_height=damping_height,
    )
    vertical_params = v_grid.VerticalGrid(
        config=vertical_config,
        vct_a=grid_savepoint.vct_a(),
        vct_b=grid_savepoint.vct_b(),
        _min_index_flat_horizontal_grad_pressure=grid_savepoint.nflat_gradp(),
    )

    meta = savepoint_diffusion_init.get_metadata("linit", "date")

    assert meta["linit"] is False
    assert meta["date"] == step_date_init

    interpolation_state = diffusion_states.DiffusionInterpolationState(
        e_bln_c_s=helpers.as_1D_sparse_field(interpolation_savepoint.e_bln_c_s(), dims.CEDim),
        rbf_coeff_1=interpolation_savepoint.rbf_vec_coeff_v1(),
        rbf_coeff_2=interpolation_savepoint.rbf_vec_coeff_v2(),
        geofac_div=helpers.as_1D_sparse_field(interpolation_savepoint.geofac_div(), dims.CEDim),
        geofac_n2s=interpolation_savepoint.geofac_n2s(),
        geofac_grg_x=interpolation_savepoint.geofac_grg()[0],
        geofac_grg_y=interpolation_savepoint.geofac_grg()[1],
        nudgecoeff_e=interpolation_savepoint.nudgecoeff_e(),
    )

    metric_state = diffusion_states.DiffusionMetricState(
        mask_hdiff=metrics_savepoint.mask_hdiff(),
        theta_ref_mc=metrics_savepoint.theta_ref_mc(),
        wgtfac_c=metrics_savepoint.wgtfac_c(),
        zd_intcoef=metrics_savepoint.zd_intcoef(),
        zd_vertoffset=metrics_savepoint.zd_vertoffset(),
        zd_diffcoef=metrics_savepoint.zd_diffcoef(),
    )
    edge_params = grid_savepoint.construct_edge_geometry()
    cell_params = grid_savepoint.construct_cell_geometry()

    diffusion_granule = diffusion.Diffusion(backend=backend)
    diffusion_granule.init(
        grid=icon_grid,
        config=config,
        params=additional_parameters,
        vertical_grid=vertical_params,
        metric_state=metric_state,
        interpolation_state=interpolation_state,
        edge_params=edge_params,
        cell_params=cell_params,
    )

    assert diffusion_granule.diff_multfac_w == min(
        1.0 / 48.0, additional_parameters.K4W * config.substep_as_float
    )

    assert helpers.dallclose(diffusion_granule.v_vert.asnumpy(), 0.0)
    assert helpers.dallclose(diffusion_granule.u_vert.asnumpy(), 0.0)
    assert helpers.dallclose(diffusion_granule.kh_smag_ec.asnumpy(), 0.0)
    assert helpers.dallclose(diffusion_granule.kh_smag_e.asnumpy(), 0.0)

    shape_k = (icon_grid.num_levels,)
    expected_smag_limit = smag_limit_numpy(
        diff_multfac_vn_numpy,
        shape_k,
        additional_parameters.K4,
        config.substep_as_float,
    )

    assert (
        diffusion_granule.smag_offset == 0.25 * additional_parameters.K4 * config.substep_as_float
    )
    assert helpers.dallclose(diffusion_granule.smag_limit.asnumpy(), expected_smag_limit)

    expected_diff_multfac_vn = diff_multfac_vn_numpy(
        shape_k, additional_parameters.K4, config.substep_as_float
    )
    assert helpers.dallclose(diffusion_granule.diff_multfac_vn.asnumpy(), expected_diff_multfac_vn)
    expected_enh_smag_fac = ref_funcs.enhanced_smagorinski_factor_numpy(
        additional_parameters.smagorinski_factor,
        additional_parameters.smagorinski_height,
        grid_savepoint.vct_a().asnumpy(),
    )
    assert helpers.dallclose(diffusion_granule.enh_smag_fac.asnumpy(), expected_enh_smag_fac)


def _verify_init_values_against_savepoint(
    savepoint: sb.IconDiffusionInitSavepoint, diffusion_granule: diffusion.Diffusion
):
    dtime = savepoint.get_metadata("dtime")["dtime"]

    assert savepoint.nudgezone_diff() == diffusion_granule.nudgezone_diff
    assert savepoint.bdy_diff() == diffusion_granule.bdy_diff
    assert savepoint.fac_bdydiff_v() == diffusion_granule.fac_bdydiff_v
    assert savepoint.smag_offset() == diffusion_granule.smag_offset
    assert savepoint.diff_multfac_w() == diffusion_granule.diff_multfac_w

    # this is done in diffusion.run(...) because it depends on the dtime
    diffusion_utils.scale_k.with_backend(backend)(
        diffusion_granule.enh_smag_fac,
        dtime,
        diffusion_granule.diff_multfac_smag,
        offset_provider={},
    )
    assert helpers.dallclose(
        diffusion_granule.enh_smag_fac.asnumpy(), savepoint.enh_smag_fac(), rtol=1e-7
    )
    assert helpers.dallclose(
        diffusion_granule.diff_multfac_smag.asnumpy(), savepoint.diff_multfac_smag(), rtol=1e-7
    )

    assert helpers.dallclose(diffusion_granule.smag_limit.asnumpy(), savepoint.smag_limit())
    assert helpers.dallclose(
        diffusion_granule.diff_multfac_n2w.asnumpy(), savepoint.diff_multfac_n2w()
    )
    assert helpers.dallclose(
        diffusion_granule.diff_multfac_vn.asnumpy(), savepoint.diff_multfac_vn()
    )


@pytest.mark.datatest
@pytest.mark.parametrize(
    "experiment,step_date_init",
    [
        (dt_utils.REGIONAL_EXPERIMENT, "2021-06-20T12:00:10.000"),
        (dt_utils.REGIONAL_EXPERIMENT, "2021-06-20T12:00:20.000"),
        (dt_utils.GLOBAL_EXPERIMENT, "2000-01-01T00:00:02.000"),
        (dt_utils.GLOBAL_EXPERIMENT, "2000-01-01T00:00:04.000"),
    ],
)
@pytest.mark.parametrize("ndyn_substeps", (2,))
def test_verify_diffusion_init_against_savepoint(
    experiment,
    grid_savepoint,
    icon_grid,
    interpolation_savepoint,
    metrics_savepoint,
    savepoint_diffusion_init,
    lowest_layer_thickness,
    model_top_height,
    stretch_factor,
    damping_height,
    ndyn_substeps,
<<<<<<< HEAD

=======
    backend,
>>>>>>> 3b07704d
):
    config = construct_diffusion_config(experiment, ndyn_substeps=ndyn_substeps)
    additional_parameters = diffusion.DiffusionParams(config)
    vertical_config = v_grid.VerticalGridConfig(
        icon_grid.num_levels,
        lowest_layer_thickness=lowest_layer_thickness,
        model_top_height=model_top_height,
        stretch_factor=stretch_factor,
        rayleigh_damping_height=damping_height,
    )
    vertical_params = v_grid.VerticalGrid(
        config=vertical_config,
        vct_a=grid_savepoint.vct_a(),
        vct_b=grid_savepoint.vct_b(),
        _min_index_flat_horizontal_grad_pressure=grid_savepoint.nflat_gradp(),
    )
    interpolation_state = diffusion_states.DiffusionInterpolationState(
        e_bln_c_s=helpers.as_1D_sparse_field(interpolation_savepoint.e_bln_c_s(), dims.CEDim),
        rbf_coeff_1=interpolation_savepoint.rbf_vec_coeff_v1(),
        rbf_coeff_2=interpolation_savepoint.rbf_vec_coeff_v2(),
        geofac_div=helpers.as_1D_sparse_field(interpolation_savepoint.geofac_div(), dims.CEDim),
        geofac_n2s=interpolation_savepoint.geofac_n2s(),
        geofac_grg_x=interpolation_savepoint.geofac_grg()[0],
        geofac_grg_y=interpolation_savepoint.geofac_grg()[1],
        nudgecoeff_e=interpolation_savepoint.nudgecoeff_e(),
    )
    metric_state = diffusion_states.DiffusionMetricState(
        mask_hdiff=metrics_savepoint.mask_hdiff(),
        theta_ref_mc=metrics_savepoint.theta_ref_mc(),
        wgtfac_c=metrics_savepoint.wgtfac_c(),
        zd_intcoef=metrics_savepoint.zd_intcoef(),
        zd_vertoffset=metrics_savepoint.zd_vertoffset(),
        zd_diffcoef=metrics_savepoint.zd_diffcoef(),
    )
    edge_params = grid_savepoint.construct_edge_geometry()
    cell_params = grid_savepoint.construct_cell_geometry()

<<<<<<< HEAD
    diffusion_granule = diffusion.Diffusion(backend)
=======
    diffusion_granule = diffusion.Diffusion(backend=backend)
>>>>>>> 3b07704d
    diffusion_granule.init(
        icon_grid,
        config,
        additional_parameters,
        vertical_params,
        metric_state,
        interpolation_state,
        edge_params,
        cell_params,
    )

    _verify_init_values_against_savepoint(savepoint_diffusion_init, diffusion_granule)


@pytest.mark.datatest
@pytest.mark.parametrize(
    "experiment, step_date_init, step_date_exit",
    [
        (dt_utils.REGIONAL_EXPERIMENT, "2021-06-20T12:00:10.000", "2021-06-20T12:00:10.000"),
        (dt_utils.GLOBAL_EXPERIMENT, "2000-01-01T00:00:02.000", "2000-01-01T00:00:02.000"),
    ],
)
@pytest.mark.parametrize("ndyn_substeps", (2,))
def test_run_diffusion_single_step(
    savepoint_diffusion_init,
    savepoint_diffusion_exit,
    interpolation_savepoint,
    metrics_savepoint,
    grid_savepoint,
    icon_grid,
    experiment,
    lowest_layer_thickness,
    model_top_height,
    stretch_factor,
    damping_height,
    ndyn_substeps,
    backend,
    diffusion_instance,  # noqa: F811
):
    dtime = savepoint_diffusion_init.get_metadata("dtime").get("dtime")
    edge_geometry: EdgeParams = grid_savepoint.construct_edge_geometry()
    cell_geometry: CellParams = grid_savepoint.construct_cell_geometry()
    interpolation_state = diffusion_states.DiffusionInterpolationState(
        e_bln_c_s=helpers.as_1D_sparse_field(interpolation_savepoint.e_bln_c_s(), dims.CEDim),
        rbf_coeff_1=interpolation_savepoint.rbf_vec_coeff_v1(),
        rbf_coeff_2=interpolation_savepoint.rbf_vec_coeff_v2(),
        geofac_div=helpers.as_1D_sparse_field(interpolation_savepoint.geofac_div(), dims.CEDim),
        geofac_n2s=interpolation_savepoint.geofac_n2s(),
        geofac_grg_x=interpolation_savepoint.geofac_grg()[0],
        geofac_grg_y=interpolation_savepoint.geofac_grg()[1],
        nudgecoeff_e=interpolation_savepoint.nudgecoeff_e(),
    )
    metric_state = diffusion_states.DiffusionMetricState(
        mask_hdiff=metrics_savepoint.mask_hdiff(),
        theta_ref_mc=metrics_savepoint.theta_ref_mc(),
        wgtfac_c=metrics_savepoint.wgtfac_c(),
        zd_intcoef=metrics_savepoint.zd_intcoef(),
        zd_vertoffset=metrics_savepoint.zd_vertoffset(),
        zd_diffcoef=metrics_savepoint.zd_diffcoef(),
    )

    diagnostic_state = diffusion_states.DiffusionDiagnosticState(
        hdef_ic=savepoint_diffusion_init.hdef_ic(),
        div_ic=savepoint_diffusion_init.div_ic(),
        dwdx=savepoint_diffusion_init.dwdx(),
        dwdy=savepoint_diffusion_init.dwdy(),
    )
    prognostic_state = savepoint_diffusion_init.construct_prognostics()

    vertical_config = v_grid.VerticalGridConfig(
        icon_grid.num_levels,
        lowest_layer_thickness=lowest_layer_thickness,
        model_top_height=model_top_height,
        stretch_factor=stretch_factor,
        rayleigh_damping_height=damping_height,
    )

    vertical_params = v_grid.VerticalGrid(
        config=vertical_config,
        vct_a=grid_savepoint.vct_a(),
        vct_b=grid_savepoint.vct_b(),
        _min_index_flat_horizontal_grad_pressure=grid_savepoint.nflat_gradp(),
    )

    config = construct_diffusion_config(experiment, ndyn_substeps)
    additional_parameters = diffusion.DiffusionParams(config)

    diffusion_granule = diffusion_instance  # the fixture makes sure that the orchestrator cache is cleared properly between pytest runs -if applicable-
    diffusion_granule.init(
        grid=icon_grid,
        config=config,
        params=additional_parameters,
        vertical_grid=vertical_params,
        metric_state=metric_state,
        interpolation_state=interpolation_state,
        edge_params=edge_geometry,
        cell_params=cell_geometry,
    )

    verify_diffusion_fields(config, diagnostic_state, prognostic_state, savepoint_diffusion_init)
    assert savepoint_diffusion_init.fac_bdydiff_v() == diffusion_granule.fac_bdydiff_v

    diffusion_granule.run(
        diagnostic_state=diagnostic_state,
        prognostic_state=prognostic_state,
        dtime=dtime,
    )

    verify_diffusion_fields(config, diagnostic_state, prognostic_state, savepoint_diffusion_exit)


@pytest.mark.datatest
@pytest.mark.parametrize(
    "experiment, step_date_init, step_date_exit",
    [
        (dt_utils.REGIONAL_EXPERIMENT, "2021-06-20T12:00:10.000", "2021-06-20T12:00:10.000"),
    ],
)
@pytest.mark.parametrize("ndyn_substeps", (2,))
def test_run_diffusion_multiple_steps(
    savepoint_diffusion_init,
    savepoint_diffusion_exit,
    interpolation_savepoint,
    metrics_savepoint,
    grid_savepoint,
    icon_grid,
    experiment,
    lowest_layer_thickness,
    model_top_height,
    stretch_factor,
    damping_height,
    ndyn_substeps,
    backend,
    diffusion_instance,  # noqa: F811
):
    if settings.dace_orchestration is None:
        raise pytest.skip("This test is only executed for `--dace-orchestration=True`.")

    ######################################################################
    # Diffusion initialization
    ######################################################################
    dtime = savepoint_diffusion_init.get_metadata("dtime").get("dtime")
    edge_geometry: EdgeParams = grid_savepoint.construct_edge_geometry()
    cell_geometry: CellParams = grid_savepoint.construct_cell_geometry()
    interpolation_state = diffusion_states.DiffusionInterpolationState(
        e_bln_c_s=helpers.as_1D_sparse_field(interpolation_savepoint.e_bln_c_s(), dims.CEDim),
        rbf_coeff_1=interpolation_savepoint.rbf_vec_coeff_v1(),
        rbf_coeff_2=interpolation_savepoint.rbf_vec_coeff_v2(),
        geofac_div=helpers.as_1D_sparse_field(interpolation_savepoint.geofac_div(), dims.CEDim),
        geofac_n2s=interpolation_savepoint.geofac_n2s(),
        geofac_grg_x=interpolation_savepoint.geofac_grg()[0],
        geofac_grg_y=interpolation_savepoint.geofac_grg()[1],
        nudgecoeff_e=interpolation_savepoint.nudgecoeff_e(),
    )
    metric_state = diffusion_states.DiffusionMetricState(
        mask_hdiff=metrics_savepoint.mask_hdiff(),
        theta_ref_mc=metrics_savepoint.theta_ref_mc(),
        wgtfac_c=metrics_savepoint.wgtfac_c(),
        zd_intcoef=metrics_savepoint.zd_intcoef(),
        zd_vertoffset=metrics_savepoint.zd_vertoffset(),
        zd_diffcoef=metrics_savepoint.zd_diffcoef(),
    )

    vertical_config = v_grid.VerticalGridConfig(
        icon_grid.num_levels,
        lowest_layer_thickness=lowest_layer_thickness,
        model_top_height=model_top_height,
        stretch_factor=stretch_factor,
        rayleigh_damping_height=damping_height,
    )

    vertical_params = v_grid.VerticalGrid(
        config=vertical_config,
        vct_a=grid_savepoint.vct_a(),
        vct_b=grid_savepoint.vct_b(),
        _min_index_flat_horizontal_grad_pressure=grid_savepoint.nflat_gradp(),
    )

    config = construct_diffusion_config(experiment, ndyn_substeps)
    additional_parameters = diffusion.DiffusionParams(config)

    ######################################################################
    # DaCe NON-Orchestrated Backend
    ######################################################################
    settings.dace_orchestration = None

    diagnostic_state_dace_non_orch = diffusion_states.DiffusionDiagnosticState(
        hdef_ic=savepoint_diffusion_init.hdef_ic(),
        div_ic=savepoint_diffusion_init.div_ic(),
        dwdx=savepoint_diffusion_init.dwdx(),
        dwdy=savepoint_diffusion_init.dwdy(),
    )
    prognostic_state_dace_non_orch = savepoint_diffusion_init.construct_prognostics()

    diffusion_granule = diffusion.Diffusion(backend=backend)
    diffusion_granule.init(
        grid=icon_grid,
        config=config,
        params=additional_parameters,
        vertical_grid=vertical_params,
        metric_state=metric_state,
        interpolation_state=interpolation_state,
        edge_params=edge_geometry,
        cell_params=cell_geometry,
    )

    for _ in range(3):
        diffusion_granule.run(
            diagnostic_state=diagnostic_state_dace_non_orch,
            prognostic_state=prognostic_state_dace_non_orch,
            dtime=dtime,
        )

    ######################################################################
    # DaCe Orchestrated Backend
    ######################################################################
    settings.dace_orchestration = True

    diagnostic_state_dace_orch = diffusion_states.DiffusionDiagnosticState(
        hdef_ic=savepoint_diffusion_init.hdef_ic(),
        div_ic=savepoint_diffusion_init.div_ic(),
        dwdx=savepoint_diffusion_init.dwdx(),
        dwdy=savepoint_diffusion_init.dwdy(),
    )
    prognostic_state_dace_orch = savepoint_diffusion_init.construct_prognostics()

    diffusion_granule = diffusion_instance  # the fixture makes sure that the orchestrator cache is cleared properly between pytest runs -if applicable-
    diffusion_granule.init(
        grid=icon_grid,
        config=config,
        params=additional_parameters,
        vertical_grid=vertical_params,
        metric_state=metric_state,
        interpolation_state=interpolation_state,
        edge_params=edge_geometry,
        cell_params=cell_geometry,
    )

    for _ in range(3):
        diffusion_granule.run(
            diagnostic_state=diagnostic_state_dace_orch,
            prognostic_state=prognostic_state_dace_orch,
            dtime=dtime,
        )

    ######################################################################
    # Verify the results
    ######################################################################
    compare_dace_orchestration_multiple_steps(
        diagnostic_state_dace_non_orch, diagnostic_state_dace_orch
    )
    compare_dace_orchestration_multiple_steps(
        prognostic_state_dace_non_orch, prognostic_state_dace_orch
    )


@pytest.mark.datatest
@pytest.mark.parametrize("experiment", [dt_utils.REGIONAL_EXPERIMENT])
@pytest.mark.parametrize("linit", [True])
def test_run_diffusion_initial_step(
    experiment,
    linit,
    lowest_layer_thickness,
    model_top_height,
    stretch_factor,
    damping_height,
    savepoint_diffusion_init,
    savepoint_diffusion_exit,
    interpolation_savepoint,
    metrics_savepoint,
    grid_savepoint,
    icon_grid,
    backend,
    diffusion_instance,  # noqa: F811
):
    dtime = savepoint_diffusion_init.get_metadata("dtime").get("dtime")
    edge_geometry: EdgeParams = grid_savepoint.construct_edge_geometry()
    cell_geometry: CellParams = grid_savepoint.construct_cell_geometry()
    interpolation_state = diffusion_states.DiffusionInterpolationState(
        e_bln_c_s=helpers.as_1D_sparse_field(interpolation_savepoint.e_bln_c_s(), dims.CEDim),
        rbf_coeff_1=interpolation_savepoint.rbf_vec_coeff_v1(),
        rbf_coeff_2=interpolation_savepoint.rbf_vec_coeff_v2(),
        geofac_div=helpers.as_1D_sparse_field(interpolation_savepoint.geofac_div(), dims.CEDim),
        geofac_n2s=interpolation_savepoint.geofac_n2s(),
        geofac_grg_x=interpolation_savepoint.geofac_grg()[0],
        geofac_grg_y=interpolation_savepoint.geofac_grg()[1],
        nudgecoeff_e=interpolation_savepoint.nudgecoeff_e(),
    )
    metric_state = diffusion_states.DiffusionMetricState(
        mask_hdiff=metrics_savepoint.mask_hdiff(),
        theta_ref_mc=metrics_savepoint.theta_ref_mc(),
        wgtfac_c=metrics_savepoint.wgtfac_c(),
        zd_intcoef=metrics_savepoint.zd_intcoef(),
        zd_vertoffset=metrics_savepoint.zd_vertoffset(),
        zd_diffcoef=metrics_savepoint.zd_diffcoef(),
    )
    diagnostic_state = diffusion_states.DiffusionDiagnosticState(
        hdef_ic=savepoint_diffusion_init.hdef_ic(),
        div_ic=savepoint_diffusion_init.div_ic(),
        dwdx=savepoint_diffusion_init.dwdx(),
        dwdy=savepoint_diffusion_init.dwdy(),
    )
    prognostic_state = savepoint_diffusion_init.construct_prognostics()
    vertical_config = v_grid.VerticalGridConfig(
        icon_grid.num_levels,
        lowest_layer_thickness=lowest_layer_thickness,
        model_top_height=model_top_height,
        stretch_factor=stretch_factor,
        rayleigh_damping_height=damping_height,
    )
    vertical_params = v_grid.VerticalGrid(
        config=vertical_config,
        vct_a=grid_savepoint.vct_a(),
        vct_b=grid_savepoint.vct_b(),
        _min_index_flat_horizontal_grad_pressure=grid_savepoint.nflat_gradp(),
    )
    config = construct_diffusion_config(experiment, ndyn_substeps=2)
    additional_parameters = diffusion.DiffusionParams(config)

    diffusion_granule = diffusion_instance  # the fixture makes sure that the orchestrator cache is cleared properly between pytest runs -if applicable-
    diffusion_granule.init(
        grid=icon_grid,
        config=config,
        params=additional_parameters,
        vertical_grid=vertical_params,
        metric_state=metric_state,
        interpolation_state=interpolation_state,
        edge_params=edge_geometry,
        cell_params=cell_geometry,
    )
    assert savepoint_diffusion_init.fac_bdydiff_v() == diffusion_granule.fac_bdydiff_v

    if linit:
        diffusion_granule.initial_run(
            diagnostic_state=diagnostic_state,
            prognostic_state=prognostic_state,
            dtime=dtime,
        )

        verify_diffusion_fields(
            config=config,
            diagnostic_state=diagnostic_state,
            prognostic_state=prognostic_state,
            diffusion_savepoint=savepoint_diffusion_exit,
        )<|MERGE_RESOLUTION|>--- conflicted
+++ resolved
@@ -256,11 +256,7 @@
     stretch_factor,
     damping_height,
     ndyn_substeps,
-<<<<<<< HEAD
-
-=======
     backend,
->>>>>>> 3b07704d
 ):
     config = construct_diffusion_config(experiment, ndyn_substeps=ndyn_substeps)
     additional_parameters = diffusion.DiffusionParams(config)
@@ -298,11 +294,7 @@
     edge_params = grid_savepoint.construct_edge_geometry()
     cell_params = grid_savepoint.construct_cell_geometry()
 
-<<<<<<< HEAD
-    diffusion_granule = diffusion.Diffusion(backend)
-=======
     diffusion_granule = diffusion.Diffusion(backend=backend)
->>>>>>> 3b07704d
     diffusion_granule.init(
         icon_grid,
         config,
