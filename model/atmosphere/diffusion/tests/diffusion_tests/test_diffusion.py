# ICON4Py - ICON inspired code in Python and GT4Py
#
# Copyright (c) 2022-2024, ETH Zurich and MeteoSwiss
# All rights reserved.
#
# Please, refer to the LICENSE file in the root directory.
# SPDX-License-Identifier: BSD-3-Clause
import pytest

import icon4py.model.common.dimension as dims
import icon4py.model.common.grid.states as grid_states
from icon4py.model.atmosphere.diffusion import diffusion, diffusion_states, diffusion_utils
from icon4py.model.common.grid import (
    geometry_attributes as geometry_meta,
    vertical as v_grid,
)
from icon4py.model.common.utils import data_allocation as data_alloc
from icon4py.model.testing import (
    datatest_utils as dt_utils,
    grid_utils,
    helpers,
    reference_funcs as ref_funcs,
    serialbox as sb,
)
from icon4py.model.driver import icon4py_configuration
from icon4py.model.driver.test_cases import gauss3d

from .utils import (
    compare_dace_orchestration_multiple_steps,
    construct_diffusion_config,
    diff_multfac_vn_numpy,
    smag_limit_numpy,
    verify_diffusion_fields,
)


grid_functionality = {dt_utils.GLOBAL_EXPERIMENT: {}, dt_utils.REGIONAL_EXPERIMENT: {}, dt_utils.GAUSS3D_EXPERIMENT: {}}


def get_grid_for_experiment(experiment, backend):
    return _get_or_initialize(experiment, backend, "grid")


def get_edge_geometry_for_experiment(experiment, backend):
    return _get_or_initialize(experiment, backend, "edge_geometry")


def get_cell_geometry_for_experiment(experiment, backend):
    return _get_or_initialize(experiment, backend, "cell_geometry")


def _get_or_initialize(experiment, backend, name):
    match experiment:
        case dt_utils.REGIONAL_EXPERIMENT:
            grid_file = dt_utils.REGIONAL_EXPERIMENT
        case dt_utils.GLOBAL_EXPERIMENT:
            grid_file = dt_utils.R02B04_GLOBAL
        case dt_utils.GAUSS3D_EXPERIMENT:
            grid_file = dt_utils.GAUSS3D_EXPERIMENT
        case _:
            raise NotImplementedError(f"Unknown experiment")

    if not grid_functionality[experiment].get(name):
        geometry_ = grid_utils.get_grid_geometry(backend, experiment, grid_file)
        grid = geometry_.grid

        cell_params = grid_states.CellParams.from_global_num_cells(
            cell_center_lat=geometry_.get(geometry_meta.CELL_LAT),
            cell_center_lon=geometry_.get(geometry_meta.CELL_LON),
            area=geometry_.get(geometry_meta.CELL_AREA),
            global_num_cells=grid.global_num_cells,
        )
        edge_params = grid_states.EdgeParams(
            edge_center_lat=geometry_.get(geometry_meta.EDGE_LAT),
            edge_center_lon=geometry_.get(geometry_meta.EDGE_LON),
            tangent_orientation=geometry_.get(geometry_meta.TANGENT_ORIENTATION),
            f_e=geometry_.get(geometry_meta.CORIOLIS_PARAMETER),
            edge_areas=geometry_.get(geometry_meta.EDGE_AREA),
            primal_edge_lengths=geometry_.get(geometry_meta.EDGE_LENGTH),
            inverse_primal_edge_lengths=geometry_.get(f"inverse_of_{geometry_meta.EDGE_LENGTH}"),
            dual_edge_lengths=geometry_.get(geometry_meta.DUAL_EDGE_LENGTH),
            inverse_dual_edge_lengths=geometry_.get(f"inverse_of_{geometry_meta.DUAL_EDGE_LENGTH}"),
            inverse_vertex_vertex_lengths=geometry_.get(
                f"inverse_of_{geometry_meta.VERTEX_VERTEX_LENGTH}"
            ),
            primal_normal_x=geometry_.get(geometry_meta.EDGE_NORMAL_U),
            primal_normal_y=geometry_.get(geometry_meta.EDGE_NORMAL_V),
            primal_normal_cell_x=geometry_.get(geometry_meta.EDGE_NORMAL_CELL_U),
            primal_normal_cell_y=geometry_.get(geometry_meta.EDGE_NORMAL_CELL_V),
            primal_normal_vert_x=data_alloc.flatten_first_two_dims(
                dims.ECVDim,
                field=(geometry_.get(geometry_meta.EDGE_NORMAL_VERTEX_U)),
                backend=backend,
            ),
            primal_normal_vert_y=data_alloc.flatten_first_two_dims(
                dims.ECVDim,
                field=(geometry_.get(geometry_meta.EDGE_NORMAL_VERTEX_V)),
                backend=backend,
            ),
            dual_normal_cell_x=geometry_.get(geometry_meta.EDGE_TANGENT_CELL_U),
            dual_normal_cell_y=geometry_.get(geometry_meta.EDGE_TANGENT_CELL_V),
            dual_normal_vert_x=data_alloc.flatten_first_two_dims(
                dims.ECVDim,
                field=geometry_.get(geometry_meta.EDGE_TANGENT_VERTEX_U),
                backend=backend,
            ),
            dual_normal_vert_y=data_alloc.flatten_first_two_dims(
                dims.ECVDim,
                field=geometry_.get(geometry_meta.EDGE_TANGENT_VERTEX_V),
                backend=backend,
            ),
        )
        grid_functionality[experiment]["grid"] = grid
        grid_functionality[experiment]["edge_geometry"] = edge_params
        grid_functionality[experiment]["cell_geometry"] = cell_params
    return grid_functionality[experiment].get(name)


def test_diffusion_coefficients_with_hdiff_efdt_ratio(experiment):
    config = construct_diffusion_config(experiment, ndyn_substeps=5)
    config.hdiff_efdt_ratio = 1.0
    config.hdiff_w_efdt_ratio = 2.0

    params = diffusion.DiffusionParams(config)

    assert params.K2 == pytest.approx(0.125, abs=1e-12)
    assert params.K4 == pytest.approx(0.125 / 8.0, abs=1e-12)
    assert params.K6 == pytest.approx(0.125 / 64.0, abs=1e-12)
    assert params.K4W == pytest.approx(1.0 / 72.0, abs=1e-12)


def test_diffusion_coefficients_without_hdiff_efdt_ratio(experiment):
    config = construct_diffusion_config(experiment)
    config.hdiff_efdt_ratio = 0.0
    config.hdiff_w_efdt_ratio = 0.0

    params = diffusion.DiffusionParams(config)

    assert params.K2 == 0.0
    assert params.K4 == 0.0
    assert params.K6 == 0.0
    assert params.K4W == 0.0


def test_smagorinski_factor_for_diffusion_type_4(experiment):
    config = construct_diffusion_config(experiment, ndyn_substeps=5)
    config.smagorinski_scaling_factor = 0.15
    config.diffusion_type = 4

    params = diffusion.DiffusionParams(config)
    assert len(params.smagorinski_factor) == 1
    assert params.smagorinski_factor[0] == pytest.approx(0.15, abs=1e-16)
    assert params.smagorinski_height is None


def test_smagorinski_heights_diffusion_type_5_are_consistent(
    experiment,
):
    config = construct_diffusion_config(experiment, ndyn_substeps=5)
    config.smagorinski_scaling_factor = 0.15
    config.diffusion_type = 5

    params = diffusion.DiffusionParams(config)
    assert len(params.smagorinski_height) == 4
    assert min(params.smagorinski_height) == params.smagorinski_height[0]
    assert max(params.smagorinski_height) == params.smagorinski_height[-1]
    assert params.smagorinski_height[0] < params.smagorinski_height[1]
    assert params.smagorinski_height[1] < params.smagorinski_height[3]
    assert params.smagorinski_height[2] != params.smagorinski_height[1]
    assert params.smagorinski_height[2] != params.smagorinski_height[3]


def test_smagorinski_factor_diffusion_type_5(experiment):
    params = diffusion.DiffusionParams(construct_diffusion_config(experiment, ndyn_substeps=5))
    assert len(params.smagorinski_factor) == len(params.smagorinski_height)
    assert len(params.smagorinski_factor) == 4
    assert all(p >= 0 for p in params.smagorinski_factor)


@pytest.mark.datatest
def test_diffusion_init(
    savepoint_diffusion_init,
    interpolation_savepoint,
    metrics_savepoint,
    experiment,
    step_date_init,
    lowest_layer_thickness,
    model_top_height,
    stretch_factor,
    damping_height,
    ndyn_substeps,
    backend,
):
    config = construct_diffusion_config(experiment, ndyn_substeps=ndyn_substeps)
    additional_parameters = diffusion.DiffusionParams(config)

    grid = get_grid_for_experiment(experiment, backend)
    cell_params = get_cell_geometry_for_experiment(experiment, backend)
    edge_params = get_edge_geometry_for_experiment(experiment, backend)

    vertical_config = v_grid.VerticalGridConfig(
        grid.num_levels,
        lowest_layer_thickness=lowest_layer_thickness,
        model_top_height=model_top_height,
        stretch_factor=stretch_factor,
        rayleigh_damping_height=damping_height,
    )
    vct_a, vct_b = v_grid.get_vct_a_and_vct_b(vertical_config, backend)
    vertical_params = v_grid.VerticalGrid(
        config=vertical_config,
        vct_a=vct_a,
        vct_b=vct_b,
    )

    meta = savepoint_diffusion_init.get_metadata("linit", "date")

    assert meta["linit"] is False
    assert meta["date"] == step_date_init

    interpolation_state = diffusion_states.DiffusionInterpolationState(
        e_bln_c_s=data_alloc.flatten_first_two_dims(
            dims.CEDim, field=interpolation_savepoint.e_bln_c_s(), backend=backend
        ),
        rbf_coeff_1=interpolation_savepoint.rbf_vec_coeff_v1(),
        rbf_coeff_2=interpolation_savepoint.rbf_vec_coeff_v2(),
        geofac_div=data_alloc.flatten_first_two_dims(
            dims.CEDim,
            field=interpolation_savepoint.e_bln_c_s(),
            backend=backend,
        ),
        geofac_n2s=interpolation_savepoint.geofac_n2s(),
        geofac_grg_x=interpolation_savepoint.geofac_grg()[0],
        geofac_grg_y=interpolation_savepoint.geofac_grg()[1],
        nudgecoeff_e=interpolation_savepoint.nudgecoeff_e(),
    )

    metric_state = diffusion_states.DiffusionMetricState(
        mask_hdiff=metrics_savepoint.mask_hdiff(),
        theta_ref_mc=metrics_savepoint.theta_ref_mc(),
        wgtfac_c=metrics_savepoint.wgtfac_c(),
        zd_intcoef=metrics_savepoint.zd_intcoef(),
        zd_vertoffset=metrics_savepoint.zd_vertoffset(),
        zd_diffcoef=metrics_savepoint.zd_diffcoef(),
    )

    diffusion_granule = diffusion.Diffusion(
        grid=grid,
        config=config,
        params=additional_parameters,
        vertical_grid=vertical_params,
        metric_state=metric_state,
        interpolation_state=interpolation_state,
        edge_params=edge_params,
        cell_params=cell_params,
        backend=backend,
    )

    assert diffusion_granule.diff_multfac_w == min(
        1.0 / 48.0, additional_parameters.K4W * config.substep_as_float
    )

    assert helpers.dallclose(diffusion_granule.v_vert.asnumpy(), 0.0)
    assert helpers.dallclose(diffusion_granule.u_vert.asnumpy(), 0.0)
    assert helpers.dallclose(diffusion_granule.kh_smag_ec.asnumpy(), 0.0)
    assert helpers.dallclose(diffusion_granule.kh_smag_e.asnumpy(), 0.0)

    shape_k = (grid.num_levels,)
    expected_smag_limit = smag_limit_numpy(
        diff_multfac_vn_numpy,
        shape_k,
        additional_parameters.K4,
        config.substep_as_float,
    )

    assert (
        diffusion_granule.smag_offset == 0.25 * additional_parameters.K4 * config.substep_as_float
    )
    assert helpers.dallclose(diffusion_granule.smag_limit.asnumpy(), expected_smag_limit)

    expected_diff_multfac_vn = diff_multfac_vn_numpy(
        shape_k, additional_parameters.K4, config.substep_as_float
    )

    assert helpers.dallclose(diffusion_granule.diff_multfac_vn.asnumpy(), expected_diff_multfac_vn)
    expected_enh_smag_fac = ref_funcs.enhanced_smagorinski_factor_numpy(
        additional_parameters.smagorinski_factor,
        additional_parameters.smagorinski_height,
        vertical_params.vct_a.ndarray,
    )
    assert helpers.dallclose(diffusion_granule.enh_smag_fac.asnumpy(), expected_enh_smag_fac)


def _verify_init_values_against_savepoint(
    savepoint: sb.IconDiffusionInitSavepoint, diffusion_granule: diffusion.Diffusion, backend
):
    dtime = savepoint.get_metadata("dtime")["dtime"]

    assert savepoint.nudgezone_diff() == diffusion_granule.nudgezone_diff
    assert savepoint.bdy_diff() == diffusion_granule.bdy_diff
    assert savepoint.fac_bdydiff_v() == diffusion_granule.fac_bdydiff_v
    assert savepoint.smag_offset() == diffusion_granule.smag_offset
    assert savepoint.diff_multfac_w() == diffusion_granule.diff_multfac_w

    # this is done in diffusion.run(...) because it depends on the dtime
    diffusion_utils.scale_k.with_backend(backend)(
        diffusion_granule.enh_smag_fac,
        dtime,
        diffusion_granule.diff_multfac_smag,
        offset_provider={},
    )
    assert helpers.dallclose(
        diffusion_granule.enh_smag_fac.asnumpy(), savepoint.enh_smag_fac(), rtol=1e-7
    )
    assert helpers.dallclose(
        diffusion_granule.diff_multfac_smag.asnumpy(), savepoint.diff_multfac_smag(), rtol=1e-7
    )

    assert helpers.dallclose(diffusion_granule.smag_limit.asnumpy(), savepoint.smag_limit())
    assert helpers.dallclose(
        diffusion_granule.diff_multfac_n2w.asnumpy(), savepoint.diff_multfac_n2w()
    )
    assert helpers.dallclose(
        diffusion_granule.diff_multfac_vn.asnumpy(), savepoint.diff_multfac_vn()
    )


@pytest.mark.datatest
@pytest.mark.parametrize(
    "experiment,step_date_init",
    [
        (dt_utils.REGIONAL_EXPERIMENT, "2021-06-20T12:00:10.000"),
        (dt_utils.REGIONAL_EXPERIMENT, "2021-06-20T12:00:20.000"),
        (dt_utils.GLOBAL_EXPERIMENT, "2000-01-01T00:00:02.000"),
        (dt_utils.GLOBAL_EXPERIMENT, "2000-01-01T00:00:04.000"),
    ],
)
@pytest.mark.parametrize("ndyn_substeps", (2,))
def test_verify_diffusion_init_against_savepoint(
    experiment,
    interpolation_savepoint,
    metrics_savepoint,
    savepoint_diffusion_init,
    lowest_layer_thickness,
    model_top_height,
    stretch_factor,
    damping_height,
    ndyn_substeps,
    backend,
):
    grid = get_grid_for_experiment(experiment, backend)
    cell_params = get_cell_geometry_for_experiment(experiment, backend)
    edge_params = get_edge_geometry_for_experiment(experiment, backend)
    config = construct_diffusion_config(experiment, ndyn_substeps=ndyn_substeps)
    additional_parameters = diffusion.DiffusionParams(config)
    vertical_config = v_grid.VerticalGridConfig(
        grid.num_levels,
        lowest_layer_thickness=lowest_layer_thickness,
        model_top_height=model_top_height,
        stretch_factor=stretch_factor,
        rayleigh_damping_height=damping_height,
    )
    vct_a, vct_b = v_grid.get_vct_a_and_vct_b(vertical_config, backend)
    vertical_params = v_grid.VerticalGrid(
        config=vertical_config,
        vct_a=vct_a,
        vct_b=vct_b,
    )
    interpolation_state = diffusion_states.DiffusionInterpolationState(
        e_bln_c_s=data_alloc.flatten_first_two_dims(
            dims.CEDim,
            field=interpolation_savepoint.e_bln_c_s(),
            backend=backend,
        ),
        rbf_coeff_1=interpolation_savepoint.rbf_vec_coeff_v1(),
        rbf_coeff_2=interpolation_savepoint.rbf_vec_coeff_v2(),
        geofac_div=data_alloc.flatten_first_two_dims(
            dims.CEDim,
            field=interpolation_savepoint.geofac_div(),
            backend=backend,
        ),
        geofac_n2s=interpolation_savepoint.geofac_n2s(),
        geofac_grg_x=interpolation_savepoint.geofac_grg()[0],
        geofac_grg_y=interpolation_savepoint.geofac_grg()[1],
        nudgecoeff_e=interpolation_savepoint.nudgecoeff_e(),
    )
    metric_state = diffusion_states.DiffusionMetricState(
        mask_hdiff=metrics_savepoint.mask_hdiff(),
        theta_ref_mc=metrics_savepoint.theta_ref_mc(),
        wgtfac_c=metrics_savepoint.wgtfac_c(),
        zd_intcoef=metrics_savepoint.zd_intcoef(),
        zd_vertoffset=metrics_savepoint.zd_vertoffset(),
        zd_diffcoef=metrics_savepoint.zd_diffcoef(),
    )

    diffusion_granule = diffusion.Diffusion(
        grid,
        config,
        additional_parameters,
        vertical_params,
        metric_state,
        interpolation_state,
        edge_params,
        cell_params,
        orchestration=False,
        backend=backend,
    )

    _verify_init_values_against_savepoint(savepoint_diffusion_init, diffusion_granule, backend)


@pytest.mark.datatest
@pytest.mark.parametrize(
    "experiment, step_date_init, step_date_exit",
    [
        (dt_utils.REGIONAL_EXPERIMENT, "2021-06-20T12:00:10.000", "2021-06-20T12:00:10.000"),
        (dt_utils.GLOBAL_EXPERIMENT, "2000-01-01T00:00:02.000", "2000-01-01T00:00:02.000"),
        (dt_utils.GAUSS3D_EXPERIMENT, "2001-01-01T00:00:02.000", "2001-01-01T00:00:02.000"),
    ],
)
<<<<<<< HEAD
@pytest.mark.parametrize("ndyn_substeps, orchestration", [(5, [False, False])])
=======
@pytest.mark.parametrize("ndyn_substeps", [2])
@pytest.mark.parametrize("orchestration", [False, True])
>>>>>>> 0b031505
def test_run_diffusion_single_step(
    savepoint_diffusion_init,
    savepoint_diffusion_exit,
    interpolation_savepoint,
    metrics_savepoint,
    experiment,
    lowest_layer_thickness,
    model_top_height,
    stretch_factor,
    damping_height,
    ndyn_substeps,
    backend,
    orchestration,
    ranked_data_path,
):
    if not orchestration or not helpers.is_dace(backend):
        pytest.skip("This test is only executed for orchestration on dace backends")
    grid = get_grid_for_experiment(experiment, backend)
    cell_geometry = get_cell_geometry_for_experiment(experiment, backend)
    edge_geometry = get_edge_geometry_for_experiment(experiment, backend)

    dtime = savepoint_diffusion_init.get_metadata("dtime").get("dtime")

    interpolation_state = diffusion_states.DiffusionInterpolationState(
        e_bln_c_s=data_alloc.flatten_first_two_dims(
            dims.CEDim,
            field=interpolation_savepoint.e_bln_c_s(),
            backend=backend,
        ),
        rbf_coeff_1=interpolation_savepoint.rbf_vec_coeff_v1(),
        rbf_coeff_2=interpolation_savepoint.rbf_vec_coeff_v2(),
        geofac_div=data_alloc.flatten_first_two_dims(
            dims.CEDim,
            field=interpolation_savepoint.geofac_div(),
            backend=backend,
        ),
        geofac_n2s=interpolation_savepoint.geofac_n2s(),
        geofac_grg_x=interpolation_savepoint.geofac_grg()[0],
        geofac_grg_y=interpolation_savepoint.geofac_grg()[1],
        nudgecoeff_e=interpolation_savepoint.nudgecoeff_e(),
    )
    metric_state = diffusion_states.DiffusionMetricState(
        mask_hdiff=metrics_savepoint.mask_hdiff(),
        theta_ref_mc=metrics_savepoint.theta_ref_mc(),
        wgtfac_c=metrics_savepoint.wgtfac_c(),
        zd_intcoef=metrics_savepoint.zd_intcoef(),
        zd_vertoffset=metrics_savepoint.zd_vertoffset(),
        zd_diffcoef=metrics_savepoint.zd_diffcoef(),
    )

    diagnostic_state = diffusion_states.DiffusionDiagnosticState(
        hdef_ic=savepoint_diffusion_init.hdef_ic(),
        div_ic=savepoint_diffusion_init.div_ic(),
        dwdx=savepoint_diffusion_init.dwdx(),
        dwdy=savepoint_diffusion_init.dwdy(),
    )
    prognostic_state = savepoint_diffusion_init.construct_prognostics()

    vertical_config = v_grid.VerticalGridConfig(
        grid.num_levels,
        lowest_layer_thickness=lowest_layer_thickness,
        model_top_height=model_top_height,
        stretch_factor=stretch_factor,
        rayleigh_damping_height=damping_height,
    )
    vct_a, vct_b = v_grid.get_vct_a_and_vct_b(vertical_config, backend)
    vertical_params = v_grid.VerticalGrid(
        config=vertical_config,
        vct_a=vct_a,
        vct_b=vct_b,
    )

    config = construct_diffusion_config(experiment, ndyn_substeps)
    additional_parameters = diffusion.DiffusionParams(config)

    diffusion_granule = diffusion.Diffusion(
        grid=grid,
        config=config,
        params=additional_parameters,
        vertical_grid=vertical_params,
        metric_state=metric_state,
        interpolation_state=interpolation_state,
        edge_params=edge_geometry,
        cell_params=cell_geometry,
        backend=backend,
        orchestration=orchestration,
    )
    verify_diffusion_fields(config, diagnostic_state, prognostic_state, savepoint_diffusion_init)
    assert savepoint_diffusion_init.fac_bdydiff_v() == diffusion_granule.fac_bdydiff_v

    diffusion_granule.run(
        diagnostic_state=diagnostic_state,
        prognostic_state=prognostic_state,
        dtime=dtime,
    )

    verify_diffusion_fields(config, diagnostic_state, prognostic_state, savepoint_diffusion_exit)


@pytest.mark.datatest
@pytest.mark.parametrize(
    "experiment, step_date_init, step_date_exit",
    [
        (dt_utils.REGIONAL_EXPERIMENT, "2021-06-20T12:00:10.000", "2021-06-20T12:00:10.000"),
    ],
)
@pytest.mark.parametrize("ndyn_substeps", (2,))
def test_run_diffusion_multiple_steps(
    savepoint_diffusion_init,
    savepoint_diffusion_exit,
    interpolation_savepoint,
    metrics_savepoint,
    grid_savepoint,
    experiment,
    lowest_layer_thickness,
    model_top_height,
    stretch_factor,
    damping_height,
    ndyn_substeps,
    backend,
    icon_grid,
):
    if not helpers.is_dace(backend):
        raise pytest.skip("This test is only executed for dace backends")
    ######################################################################
    # Diffusion initialization
    ######################################################################
    dtime = savepoint_diffusion_init.get_metadata("dtime").get("dtime")
    edge_geometry: grid_states.EdgeParams = grid_savepoint.construct_edge_geometry()
    cell_geometry: grid_states.CellParams = grid_savepoint.construct_cell_geometry()
    interpolation_state = diffusion_states.DiffusionInterpolationState(
        e_bln_c_s=data_alloc.flatten_first_two_dims(
            dims.CEDim,
            field=interpolation_savepoint.e_bln_c_s(),
            backend=backend,
        ),
        rbf_coeff_1=interpolation_savepoint.rbf_vec_coeff_v1(),
        rbf_coeff_2=interpolation_savepoint.rbf_vec_coeff_v2(),
        geofac_div=data_alloc.flatten_first_two_dims(
            dims.CEDim,
            field=interpolation_savepoint.geofac_div(),
            backend=backend,
        ),
        geofac_n2s=interpolation_savepoint.geofac_n2s(),
        geofac_grg_x=interpolation_savepoint.geofac_grg()[0],
        geofac_grg_y=interpolation_savepoint.geofac_grg()[1],
        nudgecoeff_e=interpolation_savepoint.nudgecoeff_e(),
    )
    metric_state = diffusion_states.DiffusionMetricState(
        mask_hdiff=metrics_savepoint.mask_hdiff(),
        theta_ref_mc=metrics_savepoint.theta_ref_mc(),
        wgtfac_c=metrics_savepoint.wgtfac_c(),
        zd_intcoef=metrics_savepoint.zd_intcoef(),
        zd_vertoffset=metrics_savepoint.zd_vertoffset(),
        zd_diffcoef=metrics_savepoint.zd_diffcoef(),
    )

    vertical_config = v_grid.VerticalGridConfig(
        icon_grid.num_levels,
        lowest_layer_thickness=lowest_layer_thickness,
        model_top_height=model_top_height,
        stretch_factor=stretch_factor,
        rayleigh_damping_height=damping_height,
    )

    vertical_params = v_grid.VerticalGrid(
        config=vertical_config,
        vct_a=grid_savepoint.vct_a(),
        vct_b=grid_savepoint.vct_b(),
        _min_index_flat_horizontal_grad_pressure=grid_savepoint.nflat_gradp(),
    )

    config = construct_diffusion_config(experiment, ndyn_substeps)
    additional_parameters = diffusion.DiffusionParams(config)

    ######################################################################
    # DaCe NON-Orchestrated Backend
    ######################################################################

    diagnostic_state_dace_non_orch = diffusion_states.DiffusionDiagnosticState(
        hdef_ic=savepoint_diffusion_init.hdef_ic(),
        div_ic=savepoint_diffusion_init.div_ic(),
        dwdx=savepoint_diffusion_init.dwdx(),
        dwdy=savepoint_diffusion_init.dwdy(),
    )
    prognostic_state_dace_non_orch = savepoint_diffusion_init.construct_prognostics()

    diffusion_granule = diffusion.Diffusion(
        grid=icon_grid,
        config=config,
        params=additional_parameters,
        vertical_grid=vertical_params,
        metric_state=metric_state,
        interpolation_state=interpolation_state,
        edge_params=edge_geometry,
        cell_params=cell_geometry,
        orchestration=False,
        backend=backend,
    )

    for _ in range(3):
        diffusion_granule.run(
            diagnostic_state=diagnostic_state_dace_non_orch,
            prognostic_state=prognostic_state_dace_non_orch,
            dtime=dtime,
        )

    ######################################################################
    # DaCe Orchestrated Backend
    ######################################################################

    diagnostic_state_dace_orch = diffusion_states.DiffusionDiagnosticState(
        hdef_ic=savepoint_diffusion_init.hdef_ic(),
        div_ic=savepoint_diffusion_init.div_ic(),
        dwdx=savepoint_diffusion_init.dwdx(),
        dwdy=savepoint_diffusion_init.dwdy(),
    )
    prognostic_state_dace_orch = savepoint_diffusion_init.construct_prognostics()

    diffusion_granule = diffusion.Diffusion(
        grid=icon_grid,
        config=config,
        params=additional_parameters,
        vertical_grid=vertical_params,
        metric_state=metric_state,
        interpolation_state=interpolation_state,
        edge_params=edge_geometry,
        cell_params=cell_geometry,
        backend=backend,
        orchestration=True,
    )

    for _ in range(3):
        diffusion_granule.run(
            diagnostic_state=diagnostic_state_dace_orch,
            prognostic_state=prognostic_state_dace_orch,
            dtime=dtime,
        )

    ######################################################################
    # Verify the results
    ######################################################################
    compare_dace_orchestration_multiple_steps(
        diagnostic_state_dace_non_orch, diagnostic_state_dace_orch
    )
    compare_dace_orchestration_multiple_steps(
        prognostic_state_dace_non_orch, prognostic_state_dace_orch
    )


@pytest.mark.datatest
@pytest.mark.parametrize("experiment", [dt_utils.REGIONAL_EXPERIMENT])
@pytest.mark.parametrize("linit", [True])
@pytest.mark.parametrize("orchestration", [False, True])
def test_run_diffusion_initial_step(
    experiment,
    linit,
    lowest_layer_thickness,
    model_top_height,
    stretch_factor,
    damping_height,
    savepoint_diffusion_init,
    savepoint_diffusion_exit,
    interpolation_savepoint,
    metrics_savepoint,
    backend,
    orchestration,
):
    if not orchestration or not helpers.is_dace(backend):
        pytest.skip("This test is only executed for orchestration only on dace backends")
    grid = get_grid_for_experiment(experiment, backend)
    cell_geometry = get_cell_geometry_for_experiment(experiment, backend)
    edge_geometry = get_edge_geometry_for_experiment(experiment, backend)
    dtime = savepoint_diffusion_init.get_metadata("dtime").get("dtime")

    vertical_config = v_grid.VerticalGridConfig(
        grid.num_levels,
        lowest_layer_thickness=lowest_layer_thickness,
        model_top_height=model_top_height,
        stretch_factor=stretch_factor,
        rayleigh_damping_height=damping_height,
    )
    vct_a, vct_b = v_grid.get_vct_a_and_vct_b(vertical_config, backend)
    vertical_grid = v_grid.VerticalGrid(
        config=vertical_config,
        vct_a=vct_a,
        vct_b=vct_b,
    )
    interpolation_state = diffusion_states.DiffusionInterpolationState(
        e_bln_c_s=data_alloc.flatten_first_two_dims(
            dims.CEDim,
            field=interpolation_savepoint.e_bln_c_s(),
            backend=backend,
        ),
        rbf_coeff_1=interpolation_savepoint.rbf_vec_coeff_v1(),
        rbf_coeff_2=interpolation_savepoint.rbf_vec_coeff_v2(),
        geofac_div=data_alloc.flatten_first_two_dims(
            dims.CEDim,
            field=interpolation_savepoint.geofac_div(),
            backend=backend,
        ),
        geofac_n2s=interpolation_savepoint.geofac_n2s(),
        geofac_grg_x=interpolation_savepoint.geofac_grg()[0],
        geofac_grg_y=interpolation_savepoint.geofac_grg()[1],
        nudgecoeff_e=interpolation_savepoint.nudgecoeff_e(),
    )
    metric_state = diffusion_states.DiffusionMetricState(
        mask_hdiff=metrics_savepoint.mask_hdiff(),
        theta_ref_mc=metrics_savepoint.theta_ref_mc(),
        wgtfac_c=metrics_savepoint.wgtfac_c(),
        zd_intcoef=metrics_savepoint.zd_intcoef(),
        zd_vertoffset=metrics_savepoint.zd_vertoffset(),
        zd_diffcoef=metrics_savepoint.zd_diffcoef(),
    )
    diagnostic_state = diffusion_states.DiffusionDiagnosticState(
        hdef_ic=savepoint_diffusion_init.hdef_ic(),
        div_ic=savepoint_diffusion_init.div_ic(),
        dwdx=savepoint_diffusion_init.dwdx(),
        dwdy=savepoint_diffusion_init.dwdy(),
    )
    prognostic_state = savepoint_diffusion_init.construct_prognostics()
    config = construct_diffusion_config(experiment, ndyn_substeps=2)
    params = diffusion.DiffusionParams(config)

    diffusion_granule = diffusion.Diffusion(
        grid=grid,
        config=config,
        params=params,
        vertical_grid=vertical_grid,
        metric_state=metric_state,
        interpolation_state=interpolation_state,
        edge_params=edge_geometry,
        cell_params=cell_geometry,
        backend=backend,
        orchestration=orchestration,
    )

    assert savepoint_diffusion_init.fac_bdydiff_v() == diffusion_granule.fac_bdydiff_v

    diffusion_granule.initial_run(
        diagnostic_state=diagnostic_state,
        prognostic_state=prognostic_state,
        dtime=dtime,
    )

    verify_diffusion_fields(
        config=config,
        diagnostic_state=diagnostic_state,
        prognostic_state=prognostic_state,
        diffusion_savepoint=savepoint_diffusion_exit,
    )<|MERGE_RESOLUTION|>--- conflicted
+++ resolved
@@ -417,12 +417,8 @@
         (dt_utils.GAUSS3D_EXPERIMENT, "2001-01-01T00:00:02.000", "2001-01-01T00:00:02.000"),
     ],
 )
-<<<<<<< HEAD
-@pytest.mark.parametrize("ndyn_substeps, orchestration", [(5, [False, False])])
-=======
 @pytest.mark.parametrize("ndyn_substeps", [2])
 @pytest.mark.parametrize("orchestration", [False, True])
->>>>>>> 0b031505
 def test_run_diffusion_single_step(
     savepoint_diffusion_init,
     savepoint_diffusion_exit,
