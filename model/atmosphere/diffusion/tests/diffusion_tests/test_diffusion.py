--- conflicted
+++ resolved
@@ -269,13 +269,8 @@
 @pytest.mark.parametrize(
     "experiment, step_date_init, step_date_exit",
     [
-<<<<<<< HEAD
-        (REGIONAL_EXPERIMENT, "2021-06-20T12:00:10.000", "2021-06-20T12:00:10.000", 12500.0),
-        #(GLOBAL_EXPERIMENT, "2000-01-01T00:00:02.000", "2000-01-01T00:00:02.000", 50000.0),
-=======
         (REGIONAL_EXPERIMENT, "2021-06-20T12:00:10.000", "2021-06-20T12:00:10.000"),
-        (GLOBAL_EXPERIMENT, "2000-01-01T00:00:02.000", "2000-01-01T00:00:02.000"),
->>>>>>> 0163d41b
+        #(GLOBAL_EXPERIMENT, "2000-01-01T00:00:02.000", "2000-01-01T00:00:02.000"),
     ],
 )
 @pytest.mark.parametrize("ndyn_substeps", (2,))
