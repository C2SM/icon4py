# ICON4Py - ICON inspired code in Python and GT4Py
#
# Copyright (c) 2022-2024, ETH Zurich and MeteoSwiss
# All rights reserved.
#
# Please, refer to the LICENSE file in the root directory.
# SPDX-License-Identifier: BSD-3-Clause

import numpy as np
import pytest

<<<<<<< HEAD
from icon4py.model.atmosphere.diffusion import diffusion, diffusion_utils
from icon4py.model.common import settings
=======
import icon4py.model.common.dimension as dims
from icon4py.model.atmosphere.diffusion import diffusion, diffusion_states, diffusion_utils
>>>>>>> a48353dd
from icon4py.model.common.grid import vertical as v_grid
from icon4py.model.common.grid.geometry import CellParams, EdgeParams
from icon4py.model.common.settings import backend
from icon4py.model.common.test_utils import (
    datatest_utils as dt_utils,
    helpers,
    reference_funcs as ref_funcs,
    serialbox_utils as sb,
)

from .utils import (
<<<<<<< HEAD
    compare_dace_orchestration_multiple_steps,
    construct_config,
    construct_diagnostics,
    construct_interpolation_state,
    construct_metric_state,
=======
    construct_diffusion_config,
>>>>>>> a48353dd
    diff_multfac_vn_numpy,
    smag_limit_numpy,
    verify_diffusion_fields,
)


def test_diffusion_coefficients_with_hdiff_efdt_ratio(experiment):
    config = construct_diffusion_config(experiment, ndyn_substeps=5)
    config.hdiff_efdt_ratio = 1.0
    config.hdiff_w_efdt_ratio = 2.0

    params = diffusion.DiffusionParams(config)

    assert params.K2 == pytest.approx(0.125, abs=1e-12)
    assert params.K4 == pytest.approx(0.125 / 8.0, abs=1e-12)
    assert params.K6 == pytest.approx(0.125 / 64.0, abs=1e-12)
    assert params.K4W == pytest.approx(1.0 / 72.0, abs=1e-12)


def test_diffusion_coefficients_without_hdiff_efdt_ratio(experiment):
    config = construct_diffusion_config(experiment)
    config.hdiff_efdt_ratio = 0.0
    config.hdiff_w_efdt_ratio = 0.0

    params = diffusion.DiffusionParams(config)

    assert params.K2 == 0.0
    assert params.K4 == 0.0
    assert params.K6 == 0.0
    assert params.K4W == 0.0


def test_smagorinski_factor_for_diffusion_type_4(experiment):
    config = construct_diffusion_config(experiment, ndyn_substeps=5)
    config.smagorinski_scaling_factor = 0.15
    config.diffusion_type = 4

    params = diffusion.DiffusionParams(config)
    assert len(params.smagorinski_factor) == 1
    assert params.smagorinski_factor[0] == pytest.approx(0.15, abs=1e-16)
    assert params.smagorinski_height is None


def test_smagorinski_heights_diffusion_type_5_are_consistent(
    experiment,
):
    config = construct_diffusion_config(experiment, ndyn_substeps=5)
    config.smagorinski_scaling_factor = 0.15
    config.diffusion_type = 5

    params = diffusion.DiffusionParams(config)
    assert len(params.smagorinski_height) == 4
    assert min(params.smagorinski_height) == params.smagorinski_height[0]
    assert max(params.smagorinski_height) == params.smagorinski_height[-1]
    assert params.smagorinski_height[0] < params.smagorinski_height[1]
    assert params.smagorinski_height[1] < params.smagorinski_height[3]
    assert params.smagorinski_height[2] != params.smagorinski_height[1]
    assert params.smagorinski_height[2] != params.smagorinski_height[3]


def test_smagorinski_factor_diffusion_type_5(experiment):
    params = diffusion.DiffusionParams(construct_diffusion_config(experiment, ndyn_substeps=5))
    assert len(params.smagorinski_factor) == len(params.smagorinski_height)
    assert len(params.smagorinski_factor) == 4
    assert np.all(params.smagorinski_factor >= np.zeros(len(params.smagorinski_factor)))


@pytest.mark.datatest
def test_diffusion_init(
    savepoint_diffusion_init,
    interpolation_savepoint,
    metrics_savepoint,
    grid_savepoint,
    icon_grid,
    experiment,
    step_date_init,
    lowest_layer_thickness,
    model_top_height,
    stretch_factor,
    damping_height,
    ndyn_substeps,
):
    config = construct_diffusion_config(experiment, ndyn_substeps=ndyn_substeps)
    additional_parameters = diffusion.DiffusionParams(config)

    vertical_config = v_grid.VerticalGridConfig(
        icon_grid.num_levels,
        lowest_layer_thickness=lowest_layer_thickness,
        model_top_height=model_top_height,
        stretch_factor=stretch_factor,
        rayleigh_damping_height=damping_height,
    )
    vertical_params = v_grid.VerticalGrid(
        config=vertical_config,
        vct_a=grid_savepoint.vct_a(),
        vct_b=grid_savepoint.vct_b(),
        _min_index_flat_horizontal_grad_pressure=grid_savepoint.nflat_gradp(),
    )

    meta = savepoint_diffusion_init.get_metadata("linit", "date")

    assert meta["linit"] is False
    assert meta["date"] == step_date_init

    interpolation_state = diffusion_states.DiffusionInterpolationState(
        e_bln_c_s=helpers.as_1D_sparse_field(interpolation_savepoint.e_bln_c_s(), dims.CEDim),
        rbf_coeff_1=interpolation_savepoint.rbf_vec_coeff_v1(),
        rbf_coeff_2=interpolation_savepoint.rbf_vec_coeff_v2(),
        geofac_div=helpers.as_1D_sparse_field(interpolation_savepoint.geofac_div(), dims.CEDim),
        geofac_n2s=interpolation_savepoint.geofac_n2s(),
        geofac_grg_x=interpolation_savepoint.geofac_grg()[0],
        geofac_grg_y=interpolation_savepoint.geofac_grg()[1],
        nudgecoeff_e=interpolation_savepoint.nudgecoeff_e(),
    )

    metric_state = diffusion_states.DiffusionMetricState(
        mask_hdiff=metrics_savepoint.mask_hdiff(),
        theta_ref_mc=metrics_savepoint.theta_ref_mc(),
        wgtfac_c=metrics_savepoint.wgtfac_c(),
        zd_intcoef=metrics_savepoint.zd_intcoef(),
        zd_vertoffset=metrics_savepoint.zd_vertoffset(),
        zd_diffcoef=metrics_savepoint.zd_diffcoef(),
    )
    edge_params = grid_savepoint.construct_edge_geometry()
    cell_params = grid_savepoint.construct_cell_geometry()

    diffusion_granule = diffusion.Diffusion()
    diffusion_granule.init(
        grid=icon_grid,
        config=config,
        params=additional_parameters,
        vertical_grid=vertical_params,
        metric_state=metric_state,
        interpolation_state=interpolation_state,
        edge_params=edge_params,
        cell_params=cell_params,
    )

    assert diffusion_granule.diff_multfac_w == min(
        1.0 / 48.0, additional_parameters.K4W * config.substep_as_float
    )

    assert helpers.dallclose(diffusion_granule.v_vert.asnumpy(), 0.0)
    assert helpers.dallclose(diffusion_granule.u_vert.asnumpy(), 0.0)
    assert helpers.dallclose(diffusion_granule.kh_smag_ec.asnumpy(), 0.0)
    assert helpers.dallclose(diffusion_granule.kh_smag_e.asnumpy(), 0.0)

    shape_k = (icon_grid.num_levels,)
    expected_smag_limit = smag_limit_numpy(
        diff_multfac_vn_numpy,
        shape_k,
        additional_parameters.K4,
        config.substep_as_float,
    )

    assert (
        diffusion_granule.smag_offset == 0.25 * additional_parameters.K4 * config.substep_as_float
    )
    assert helpers.dallclose(diffusion_granule.smag_limit.asnumpy(), expected_smag_limit)

    expected_diff_multfac_vn = diff_multfac_vn_numpy(
        shape_k, additional_parameters.K4, config.substep_as_float
    )
    assert helpers.dallclose(diffusion_granule.diff_multfac_vn.asnumpy(), expected_diff_multfac_vn)
    expected_enh_smag_fac = ref_funcs.enhanced_smagorinski_factor_numpy(
        additional_parameters.smagorinski_factor,
        additional_parameters.smagorinski_height,
        grid_savepoint.vct_a().asnumpy(),
    )
    assert helpers.dallclose(diffusion_granule.enh_smag_fac.asnumpy(), expected_enh_smag_fac)


def _verify_init_values_against_savepoint(
    savepoint: sb.IconDiffusionInitSavepoint, diffusion_granule: diffusion.Diffusion
):
    dtime = savepoint.get_metadata("dtime")["dtime"]

    assert savepoint.nudgezone_diff() == diffusion_granule.nudgezone_diff
    assert savepoint.bdy_diff() == diffusion_granule.bdy_diff
    assert savepoint.fac_bdydiff_v() == diffusion_granule.fac_bdydiff_v
    assert savepoint.smag_offset() == diffusion_granule.smag_offset
    assert savepoint.diff_multfac_w() == diffusion_granule.diff_multfac_w

    # this is done in diffusion.run(...) because it depends on the dtime
    diffusion_utils.scale_k.with_backend(backend)(
        diffusion_granule.enh_smag_fac,
        dtime,
        diffusion_granule.diff_multfac_smag,
        offset_provider={},
    )
    assert helpers.dallclose(
        diffusion_granule.enh_smag_fac.asnumpy(), savepoint.enh_smag_fac(), rtol=1e-7
    )
    assert helpers.dallclose(
        diffusion_granule.diff_multfac_smag.asnumpy(), savepoint.diff_multfac_smag(), rtol=1e-7
    )

    assert helpers.dallclose(diffusion_granule.smag_limit.asnumpy(), savepoint.smag_limit())
    assert helpers.dallclose(
        diffusion_granule.diff_multfac_n2w.asnumpy(), savepoint.diff_multfac_n2w()
    )
    assert helpers.dallclose(
        diffusion_granule.diff_multfac_vn.asnumpy(), savepoint.diff_multfac_vn()
    )


@pytest.mark.datatest
@pytest.mark.parametrize(
    "experiment,step_date_init",
    [
        (dt_utils.REGIONAL_EXPERIMENT, "2021-06-20T12:00:10.000"),
        (dt_utils.REGIONAL_EXPERIMENT, "2021-06-20T12:00:20.000"),
        (dt_utils.GLOBAL_EXPERIMENT, "2000-01-01T00:00:02.000"),
        (dt_utils.GLOBAL_EXPERIMENT, "2000-01-01T00:00:04.000"),
    ],
)
@pytest.mark.parametrize("ndyn_substeps", (2,))
def test_verify_diffusion_init_against_savepoint(
    experiment,
    grid_savepoint,
    icon_grid,
    interpolation_savepoint,
    metrics_savepoint,
    savepoint_diffusion_init,
    lowest_layer_thickness,
    model_top_height,
    stretch_factor,
    damping_height,
    ndyn_substeps,
):
    config = construct_diffusion_config(experiment, ndyn_substeps=ndyn_substeps)
    additional_parameters = diffusion.DiffusionParams(config)
    vertical_config = v_grid.VerticalGridConfig(
        icon_grid.num_levels,
        lowest_layer_thickness=lowest_layer_thickness,
        model_top_height=model_top_height,
        stretch_factor=stretch_factor,
        rayleigh_damping_height=damping_height,
    )
    vertical_params = v_grid.VerticalGrid(
        config=vertical_config,
        vct_a=grid_savepoint.vct_a(),
        vct_b=grid_savepoint.vct_b(),
        _min_index_flat_horizontal_grad_pressure=grid_savepoint.nflat_gradp(),
    )
    interpolation_state = diffusion_states.DiffusionInterpolationState(
        e_bln_c_s=helpers.as_1D_sparse_field(interpolation_savepoint.e_bln_c_s(), dims.CEDim),
        rbf_coeff_1=interpolation_savepoint.rbf_vec_coeff_v1(),
        rbf_coeff_2=interpolation_savepoint.rbf_vec_coeff_v2(),
        geofac_div=helpers.as_1D_sparse_field(interpolation_savepoint.geofac_div(), dims.CEDim),
        geofac_n2s=interpolation_savepoint.geofac_n2s(),
        geofac_grg_x=interpolation_savepoint.geofac_grg()[0],
        geofac_grg_y=interpolation_savepoint.geofac_grg()[1],
        nudgecoeff_e=interpolation_savepoint.nudgecoeff_e(),
    )
    metric_state = diffusion_states.DiffusionMetricState(
        mask_hdiff=metrics_savepoint.mask_hdiff(),
        theta_ref_mc=metrics_savepoint.theta_ref_mc(),
        wgtfac_c=metrics_savepoint.wgtfac_c(),
        zd_intcoef=metrics_savepoint.zd_intcoef(),
        zd_vertoffset=metrics_savepoint.zd_vertoffset(),
        zd_diffcoef=metrics_savepoint.zd_diffcoef(),
    )
    edge_params = grid_savepoint.construct_edge_geometry()
    cell_params = grid_savepoint.construct_cell_geometry()

    diffusion_granule = diffusion.Diffusion()
    diffusion_granule.init(
        icon_grid,
        config,
        additional_parameters,
        vertical_params,
        metric_state,
        interpolation_state,
        edge_params,
        cell_params,
    )

    _verify_init_values_against_savepoint(savepoint_diffusion_init, diffusion_granule)


@pytest.mark.datatest
@pytest.mark.parametrize(
    "experiment, step_date_init, step_date_exit",
    [
        (dt_utils.REGIONAL_EXPERIMENT, "2021-06-20T12:00:10.000", "2021-06-20T12:00:10.000"),
        (dt_utils.GLOBAL_EXPERIMENT, "2000-01-01T00:00:02.000", "2000-01-01T00:00:02.000"),
    ],
)
@pytest.mark.parametrize("ndyn_substeps", (2,))
def test_run_diffusion_single_step(
    savepoint_diffusion_init,
    savepoint_diffusion_exit,
    interpolation_savepoint,
    metrics_savepoint,
    grid_savepoint,
    icon_grid,
    experiment,
    lowest_layer_thickness,
    model_top_height,
    stretch_factor,
    damping_height,
    ndyn_substeps,
):
    dtime = savepoint_diffusion_init.get_metadata("dtime").get("dtime")
    edge_geometry: EdgeParams = grid_savepoint.construct_edge_geometry()
    cell_geometry: CellParams = grid_savepoint.construct_cell_geometry()
    interpolation_state = diffusion_states.DiffusionInterpolationState(
        e_bln_c_s=helpers.as_1D_sparse_field(interpolation_savepoint.e_bln_c_s(), dims.CEDim),
        rbf_coeff_1=interpolation_savepoint.rbf_vec_coeff_v1(),
        rbf_coeff_2=interpolation_savepoint.rbf_vec_coeff_v2(),
        geofac_div=helpers.as_1D_sparse_field(interpolation_savepoint.geofac_div(), dims.CEDim),
        geofac_n2s=interpolation_savepoint.geofac_n2s(),
        geofac_grg_x=interpolation_savepoint.geofac_grg()[0],
        geofac_grg_y=interpolation_savepoint.geofac_grg()[1],
        nudgecoeff_e=interpolation_savepoint.nudgecoeff_e(),
    )
    metric_state = diffusion_states.DiffusionMetricState(
        mask_hdiff=metrics_savepoint.mask_hdiff(),
        theta_ref_mc=metrics_savepoint.theta_ref_mc(),
        wgtfac_c=metrics_savepoint.wgtfac_c(),
        zd_intcoef=metrics_savepoint.zd_intcoef(),
        zd_vertoffset=metrics_savepoint.zd_vertoffset(),
        zd_diffcoef=metrics_savepoint.zd_diffcoef(),
    )

    diagnostic_state = diffusion_states.DiffusionDiagnosticState(
        hdef_ic=savepoint_diffusion_init.hdef_ic(),
        div_ic=savepoint_diffusion_init.div_ic(),
        dwdx=savepoint_diffusion_init.dwdx(),
        dwdy=savepoint_diffusion_init.dwdy(),
    )
    prognostic_state = savepoint_diffusion_init.construct_prognostics()

    vertical_config = v_grid.VerticalGridConfig(
        icon_grid.num_levels,
        lowest_layer_thickness=lowest_layer_thickness,
        model_top_height=model_top_height,
        stretch_factor=stretch_factor,
        rayleigh_damping_height=damping_height,
    )

    vertical_params = v_grid.VerticalGrid(
        config=vertical_config,
        vct_a=grid_savepoint.vct_a(),
        vct_b=grid_savepoint.vct_b(),
        _min_index_flat_horizontal_grad_pressure=grid_savepoint.nflat_gradp(),
    )

    config = construct_diffusion_config(experiment, ndyn_substeps)
    additional_parameters = diffusion.DiffusionParams(config)

    diffusion_granule = diffusion.Diffusion()
    diffusion_granule.init(
        grid=icon_grid,
        config=config,
        params=additional_parameters,
        vertical_grid=vertical_params,
        metric_state=metric_state,
        interpolation_state=interpolation_state,
        edge_params=edge_geometry,
        cell_params=cell_geometry,
    )

    verify_diffusion_fields(config, diagnostic_state, prognostic_state, savepoint_diffusion_init)
    assert savepoint_diffusion_init.fac_bdydiff_v() == diffusion_granule.fac_bdydiff_v

    diffusion_granule.run(
        diagnostic_state=diagnostic_state,
        prognostic_state=prognostic_state,
        dtime=dtime,
    )

    verify_diffusion_fields(config, diagnostic_state, prognostic_state, savepoint_diffusion_exit)


@pytest.mark.datatest
@pytest.mark.parametrize(
    "experiment, step_date_init, step_date_exit",
    [
        (dt_utils.REGIONAL_EXPERIMENT, "2021-06-20T12:00:10.000", "2021-06-20T12:00:10.000"),
    ],
)
@pytest.mark.parametrize("ndyn_substeps", (2,))
def test_run_diffusion_multiple_steps(
    diffusion_savepoint_init,
    diffusion_savepoint_exit,
    interpolation_savepoint,
    metrics_savepoint,
    grid_savepoint,
    icon_grid,
    experiment,
    lowest_layer_thickness,
    model_top_height,
    stretch_factor,
    damping_height,
    ndyn_substeps,
):
    if settings.dace_orchestration is None:
        raise pytest.skip("This test is only executed for `--dace-orchestration=True`.")

    ######################################################################
    # Diffusion initialization
    ######################################################################
    dtime = diffusion_savepoint_init.get_metadata("dtime").get("dtime")
    edge_geometry: EdgeParams = grid_savepoint.construct_edge_geometry()
    cell_geometry: CellParams = grid_savepoint.construct_cell_geometry()
    interpolation_state = construct_interpolation_state(interpolation_savepoint)
    metric_state = construct_metric_state(metrics_savepoint)
    vertical_config = v_grid.VerticalGridConfig(
        icon_grid.num_levels,
        lowest_layer_thickness=lowest_layer_thickness,
        model_top_height=model_top_height,
        stretch_factor=stretch_factor,
        rayleigh_damping_height=damping_height,
    )
    vertical_params = vertical_grid(vertical_config, grid_savepoint)
    config = construct_config(experiment, ndyn_substeps)
    additional_parameters = diffusion.DiffusionParams(config)

    ######################################################################
    # DaCe NON-Orchestrated Backend
    ######################################################################
    settings.dace_orchestration = None

    diagnostic_state_dace_non_orch = construct_diagnostics(diffusion_savepoint_init)
    prognostic_state_dace_non_orch = diffusion_savepoint_init.construct_prognostics()

    diffusion_granule = diffusion.Diffusion()
    diffusion_granule.init(
        grid=icon_grid,
        config=config,
        params=additional_parameters,
        vertical_grid=vertical_params,
        metric_state=metric_state,
        interpolation_state=interpolation_state,
        edge_params=edge_geometry,
        cell_params=cell_geometry,
    )

    for _ in range(3):
        diffusion_granule.run(
            diagnostic_state=diagnostic_state_dace_non_orch,
            prognostic_state=prognostic_state_dace_non_orch,
            dtime=dtime,
        )

    ######################################################################
    # DaCe Orchestrated Backend
    ######################################################################
    settings.dace_orchestration = True

    diagnostic_state_dace_orch = construct_diagnostics(diffusion_savepoint_init)
    prognostic_state_dace_orch = diffusion_savepoint_init.construct_prognostics()

    diffusion_granule = diffusion.Diffusion()
    diffusion_granule.init(
        grid=icon_grid,
        config=config,
        params=additional_parameters,
        vertical_grid=vertical_params,
        metric_state=metric_state,
        interpolation_state=interpolation_state,
        edge_params=edge_geometry,
        cell_params=cell_geometry,
    )

    for _ in range(3):
        diffusion_granule.run(
            diagnostic_state=diagnostic_state_dace_orch,
            prognostic_state=prognostic_state_dace_orch,
            dtime=dtime,
        )

    ######################################################################
    # Verify the results
    ######################################################################
    compare_dace_orchestration_multiple_steps(
        diagnostic_state_dace_non_orch, diagnostic_state_dace_orch
    )
    compare_dace_orchestration_multiple_steps(
        prognostic_state_dace_non_orch, prognostic_state_dace_orch
    )


@pytest.mark.datatest
@pytest.mark.parametrize("linit, experiment", [(True, dt_utils.REGIONAL_EXPERIMENT)])
def test_run_diffusion_initial_step(
    experiment,
    lowest_layer_thickness,
    model_top_height,
    stretch_factor,
    damping_height,
    savepoint_diffusion_init,
    savepoint_diffusion_exit,
    interpolation_savepoint,
    metrics_savepoint,
    grid_savepoint,
    icon_grid,
):
    dtime = savepoint_diffusion_init.get_metadata("dtime").get("dtime")
    edge_geometry: EdgeParams = grid_savepoint.construct_edge_geometry()
    cell_geometry: CellParams = grid_savepoint.construct_cell_geometry()
    interpolation_state = diffusion_states.DiffusionInterpolationState(
        e_bln_c_s=helpers.as_1D_sparse_field(interpolation_savepoint.e_bln_c_s(), dims.CEDim),
        rbf_coeff_1=interpolation_savepoint.rbf_vec_coeff_v1(),
        rbf_coeff_2=interpolation_savepoint.rbf_vec_coeff_v2(),
        geofac_div=helpers.as_1D_sparse_field(interpolation_savepoint.geofac_div(), dims.CEDim),
        geofac_n2s=interpolation_savepoint.geofac_n2s(),
        geofac_grg_x=interpolation_savepoint.geofac_grg()[0],
        geofac_grg_y=interpolation_savepoint.geofac_grg()[1],
        nudgecoeff_e=interpolation_savepoint.nudgecoeff_e(),
    )
    metric_state = diffusion_states.DiffusionMetricState(
        mask_hdiff=metrics_savepoint.mask_hdiff(),
        theta_ref_mc=metrics_savepoint.theta_ref_mc(),
        wgtfac_c=metrics_savepoint.wgtfac_c(),
        zd_intcoef=metrics_savepoint.zd_intcoef(),
        zd_vertoffset=metrics_savepoint.zd_vertoffset(),
        zd_diffcoef=metrics_savepoint.zd_diffcoef(),
    )
    diagnostic_state = diffusion_states.DiffusionDiagnosticState(
        hdef_ic=savepoint_diffusion_init.hdef_ic(),
        div_ic=savepoint_diffusion_init.div_ic(),
        dwdx=savepoint_diffusion_init.dwdx(),
        dwdy=savepoint_diffusion_init.dwdy(),
    )
    prognostic_state = savepoint_diffusion_init.construct_prognostics()
    vertical_config = v_grid.VerticalGridConfig(
        icon_grid.num_levels,
        lowest_layer_thickness=lowest_layer_thickness,
        model_top_height=model_top_height,
        stretch_factor=stretch_factor,
        rayleigh_damping_height=damping_height,
    )
    vertical_params = v_grid.VerticalGrid(
        config=vertical_config,
        vct_a=grid_savepoint.vct_a(),
        vct_b=grid_savepoint.vct_b(),
        _min_index_flat_horizontal_grad_pressure=grid_savepoint.nflat_gradp(),
    )
    config = construct_diffusion_config(experiment, ndyn_substeps=2)
    additional_parameters = diffusion.DiffusionParams(config)

    diffusion_granule = diffusion.Diffusion()
    diffusion_granule.init(
        grid=icon_grid,
        config=config,
        params=additional_parameters,
        vertical_grid=vertical_params,
        metric_state=metric_state,
        interpolation_state=interpolation_state,
        edge_params=edge_geometry,
        cell_params=cell_geometry,
    )
    assert savepoint_diffusion_init.fac_bdydiff_v() == diffusion_granule.fac_bdydiff_v

    diffusion_granule.initial_run(
        diagnostic_state=diagnostic_state,
        prognostic_state=prognostic_state,
        dtime=dtime,
    )

    verify_diffusion_fields(
        config=config,
        diagnostic_state=diagnostic_state,
        prognostic_state=prognostic_state,
        diffusion_savepoint=savepoint_diffusion_exit,
    )<|MERGE_RESOLUTION|>--- conflicted
+++ resolved
@@ -9,13 +9,9 @@
 import numpy as np
 import pytest
 
-<<<<<<< HEAD
-from icon4py.model.atmosphere.diffusion import diffusion, diffusion_utils
 from icon4py.model.common import settings
-=======
 import icon4py.model.common.dimension as dims
 from icon4py.model.atmosphere.diffusion import diffusion, diffusion_states, diffusion_utils
->>>>>>> a48353dd
 from icon4py.model.common.grid import vertical as v_grid
 from icon4py.model.common.grid.geometry import CellParams, EdgeParams
 from icon4py.model.common.settings import backend
@@ -27,15 +23,8 @@
 )
 
 from .utils import (
-<<<<<<< HEAD
     compare_dace_orchestration_multiple_steps,
-    construct_config,
-    construct_diagnostics,
-    construct_interpolation_state,
-    construct_metric_state,
-=======
     construct_diffusion_config,
->>>>>>> a48353dd
     diff_multfac_vn_numpy,
     smag_limit_numpy,
     verify_diffusion_fields,
@@ -421,8 +410,8 @@
 )
 @pytest.mark.parametrize("ndyn_substeps", (2,))
 def test_run_diffusion_multiple_steps(
-    diffusion_savepoint_init,
-    diffusion_savepoint_exit,
+    savepoint_diffusion_init,
+    savepoint_diffusion_exit,
     interpolation_savepoint,
     metrics_savepoint,
     grid_savepoint,
@@ -440,11 +429,28 @@
     ######################################################################
     # Diffusion initialization
     ######################################################################
-    dtime = diffusion_savepoint_init.get_metadata("dtime").get("dtime")
+    dtime = savepoint_diffusion_init.get_metadata("dtime").get("dtime")
     edge_geometry: EdgeParams = grid_savepoint.construct_edge_geometry()
     cell_geometry: CellParams = grid_savepoint.construct_cell_geometry()
-    interpolation_state = construct_interpolation_state(interpolation_savepoint)
-    metric_state = construct_metric_state(metrics_savepoint)
+    interpolation_state = diffusion_states.DiffusionInterpolationState(
+        e_bln_c_s=helpers.as_1D_sparse_field(interpolation_savepoint.e_bln_c_s(), dims.CEDim),
+        rbf_coeff_1=interpolation_savepoint.rbf_vec_coeff_v1(),
+        rbf_coeff_2=interpolation_savepoint.rbf_vec_coeff_v2(),
+        geofac_div=helpers.as_1D_sparse_field(interpolation_savepoint.geofac_div(), dims.CEDim),
+        geofac_n2s=interpolation_savepoint.geofac_n2s(),
+        geofac_grg_x=interpolation_savepoint.geofac_grg()[0],
+        geofac_grg_y=interpolation_savepoint.geofac_grg()[1],
+        nudgecoeff_e=interpolation_savepoint.nudgecoeff_e(),
+    )
+    metric_state = diffusion_states.DiffusionMetricState(
+        mask_hdiff=metrics_savepoint.mask_hdiff(),
+        theta_ref_mc=metrics_savepoint.theta_ref_mc(),
+        wgtfac_c=metrics_savepoint.wgtfac_c(),
+        zd_intcoef=metrics_savepoint.zd_intcoef(),
+        zd_vertoffset=metrics_savepoint.zd_vertoffset(),
+        zd_diffcoef=metrics_savepoint.zd_diffcoef(),
+    )
+
     vertical_config = v_grid.VerticalGridConfig(
         icon_grid.num_levels,
         lowest_layer_thickness=lowest_layer_thickness,
@@ -452,8 +458,15 @@
         stretch_factor=stretch_factor,
         rayleigh_damping_height=damping_height,
     )
-    vertical_params = vertical_grid(vertical_config, grid_savepoint)
-    config = construct_config(experiment, ndyn_substeps)
+
+    vertical_params = v_grid.VerticalGrid(
+        config=vertical_config,
+        vct_a=grid_savepoint.vct_a(),
+        vct_b=grid_savepoint.vct_b(),
+        _min_index_flat_horizontal_grad_pressure=grid_savepoint.nflat_gradp(),
+    )
+
+    config = construct_diffusion_config(experiment, ndyn_substeps)
     additional_parameters = diffusion.DiffusionParams(config)
 
     ######################################################################
@@ -461,8 +474,13 @@
     ######################################################################
     settings.dace_orchestration = None
 
-    diagnostic_state_dace_non_orch = construct_diagnostics(diffusion_savepoint_init)
-    prognostic_state_dace_non_orch = diffusion_savepoint_init.construct_prognostics()
+    diagnostic_state_dace_non_orch = diffusion_states.DiffusionDiagnosticState(
+        hdef_ic=savepoint_diffusion_init.hdef_ic(),
+        div_ic=savepoint_diffusion_init.div_ic(),
+        dwdx=savepoint_diffusion_init.dwdx(),
+        dwdy=savepoint_diffusion_init.dwdy(),
+    )
+    prognostic_state_dace_non_orch = savepoint_diffusion_init.construct_prognostics()
 
     diffusion_granule = diffusion.Diffusion()
     diffusion_granule.init(
@@ -488,8 +506,13 @@
     ######################################################################
     settings.dace_orchestration = True
 
-    diagnostic_state_dace_orch = construct_diagnostics(diffusion_savepoint_init)
-    prognostic_state_dace_orch = diffusion_savepoint_init.construct_prognostics()
+    diagnostic_state_dace_orch = diffusion_states.DiffusionDiagnosticState(
+        hdef_ic=savepoint_diffusion_init.hdef_ic(),
+        div_ic=savepoint_diffusion_init.div_ic(),
+        dwdx=savepoint_diffusion_init.dwdx(),
+        dwdy=savepoint_diffusion_init.dwdy(),
+    )
+    prognostic_state_dace_orch = savepoint_diffusion_init.construct_prognostics()
 
     diffusion_granule = diffusion.Diffusion()
     diffusion_granule.init(
