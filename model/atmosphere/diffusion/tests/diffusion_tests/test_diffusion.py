# ICON4Py - ICON inspired code in Python and GT4Py
#
# Copyright (c) 2022-2024, ETH Zurich and MeteoSwiss
# All rights reserved.
#
# Please, refer to the LICENSE file in the root directory.
# SPDX-License-Identifier: BSD-3-Clause
import pytest

import icon4py.model.common.dimension as dims
import icon4py.model.common.grid.states as grid_states
from icon4py.model.atmosphere.diffusion import diffusion, diffusion_states, diffusion_utils
from icon4py.model.common.grid import (
    geometry_attributes as geometry_meta,
    vertical as v_grid,
)
from icon4py.model.common.utils import data_allocation as data_alloc
from icon4py.model.testing import (
    datatest_utils as dt_utils,
    grid_utils,
    helpers,
    reference_funcs as ref_funcs,
    serialbox as sb,
)

from .utils import (
    compare_dace_orchestration_multiple_steps,
    construct_diffusion_config,
    diff_multfac_vn_numpy,
    smag_limit_numpy,
    verify_diffusion_fields,
)


grid_functionality = {dt_utils.GLOBAL_EXPERIMENT: {}, dt_utils.REGIONAL_EXPERIMENT: {}}


def get_grid_for_experiment(experiment, backend):
    return _get_or_initialize(experiment, backend, "grid")


def get_edge_geometry_for_experiment(experiment, backend):
    return _get_or_initialize(experiment, backend, "edge_geometry")


def get_cell_geometry_for_experiment(experiment, backend):
    return _get_or_initialize(experiment, backend, "cell_geometry")


def _get_or_initialize(experiment, backend, name):
    grid_file = (
        dt_utils.REGIONAL_EXPERIMENT
        if experiment == dt_utils.REGIONAL_EXPERIMENT
        else dt_utils.R02B04_GLOBAL
    )

    if not grid_functionality[experiment].get(name):
        geometry_ = grid_utils.get_grid_geometry(backend, experiment, grid_file)
        grid = geometry_.grid

        cell_params = grid_states.CellParams.from_global_num_cells(
            cell_center_lat=geometry_.get(geometry_meta.CELL_LAT),
            cell_center_lon=geometry_.get(geometry_meta.CELL_LON),
            area=geometry_.get(geometry_meta.CELL_AREA),
            global_num_cells=grid.global_num_cells,
        )
        edge_params = grid_states.EdgeParams(
            edge_center_lat=geometry_.get(geometry_meta.EDGE_LAT),
            edge_center_lon=geometry_.get(geometry_meta.EDGE_LON),
            tangent_orientation=geometry_.get(geometry_meta.TANGENT_ORIENTATION),
            f_e=geometry_.get(geometry_meta.CORIOLIS_PARAMETER),
            edge_areas=geometry_.get(geometry_meta.EDGE_AREA),
            primal_edge_lengths=geometry_.get(geometry_meta.EDGE_LENGTH),
            inverse_primal_edge_lengths=geometry_.get(f"inverse_of_{geometry_meta.EDGE_LENGTH}"),
            dual_edge_lengths=geometry_.get(geometry_meta.DUAL_EDGE_LENGTH),
            inverse_dual_edge_lengths=geometry_.get(f"inverse_of_{geometry_meta.DUAL_EDGE_LENGTH}"),
            inverse_vertex_vertex_lengths=geometry_.get(
                f"inverse_of_{geometry_meta.VERTEX_VERTEX_LENGTH}"
            ),
            primal_normal_x=geometry_.get(geometry_meta.EDGE_NORMAL_U),
            primal_normal_y=geometry_.get(geometry_meta.EDGE_NORMAL_V),
            primal_normal_cell_x=geometry_.get(geometry_meta.EDGE_NORMAL_CELL_U),
            primal_normal_cell_y=geometry_.get(geometry_meta.EDGE_NORMAL_CELL_V),
            primal_normal_vert_x=data_alloc.flatten_first_two_dims(
                dims.ECVDim,
                field=(geometry_.get(geometry_meta.EDGE_NORMAL_VERTEX_U)),
                backend=backend,
            ),
            primal_normal_vert_y=data_alloc.flatten_first_two_dims(
                dims.ECVDim,
                field=(geometry_.get(geometry_meta.EDGE_NORMAL_VERTEX_V)),
                backend=backend,
            ),
            dual_normal_cell_x=geometry_.get(geometry_meta.EDGE_TANGENT_CELL_U),
            dual_normal_cell_y=geometry_.get(geometry_meta.EDGE_TANGENT_CELL_V),
            dual_normal_vert_x=data_alloc.flatten_first_two_dims(
                dims.ECVDim,
                field=geometry_.get(geometry_meta.EDGE_TANGENT_VERTEX_U),
                backend=backend,
            ),
            dual_normal_vert_y=data_alloc.flatten_first_two_dims(
                dims.ECVDim,
                field=geometry_.get(geometry_meta.EDGE_TANGENT_VERTEX_V),
                backend=backend,
            ),
        )
        grid_functionality[experiment]["grid"] = grid
        grid_functionality[experiment]["edge_geometry"] = edge_params
        grid_functionality[experiment]["cell_geometry"] = cell_params
    return grid_functionality[experiment].get(name)


def test_diffusion_coefficients_with_hdiff_efdt_ratio(experiment):
    config = construct_diffusion_config(experiment, ndyn_substeps=5)
    config.hdiff_efdt_ratio = 1.0
    config.hdiff_w_efdt_ratio = 2.0

    params = diffusion.DiffusionParams(config)

    assert params.K2 == pytest.approx(0.125, abs=1e-12)
    assert params.K4 == pytest.approx(0.125 / 8.0, abs=1e-12)
    assert params.K6 == pytest.approx(0.125 / 64.0, abs=1e-12)
    assert params.K4W == pytest.approx(1.0 / 72.0, abs=1e-12)


def test_diffusion_coefficients_without_hdiff_efdt_ratio(experiment):
    config = construct_diffusion_config(experiment)
    config.hdiff_efdt_ratio = 0.0
    config.hdiff_w_efdt_ratio = 0.0

    params = diffusion.DiffusionParams(config)

    assert params.K2 == 0.0
    assert params.K4 == 0.0
    assert params.K6 == 0.0
    assert params.K4W == 0.0


def test_smagorinski_factor_for_diffusion_type_4(experiment):
    config = construct_diffusion_config(experiment, ndyn_substeps=5)
    config.smagorinski_scaling_factor = 0.15
    config.diffusion_type = 4

    params = diffusion.DiffusionParams(config)
    assert len(params.smagorinski_factor) == 1
    assert params.smagorinski_factor[0] == pytest.approx(0.15, abs=1e-16)
    assert params.smagorinski_height is None


def test_smagorinski_heights_diffusion_type_5_are_consistent(
    experiment,
):
    config = construct_diffusion_config(experiment, ndyn_substeps=5)
    config.smagorinski_scaling_factor = 0.15
    config.diffusion_type = 5

    params = diffusion.DiffusionParams(config)
    assert len(params.smagorinski_height) == 4
    assert min(params.smagorinski_height) == params.smagorinski_height[0]
    assert max(params.smagorinski_height) == params.smagorinski_height[-1]
    assert params.smagorinski_height[0] < params.smagorinski_height[1]
    assert params.smagorinski_height[1] < params.smagorinski_height[3]
    assert params.smagorinski_height[2] != params.smagorinski_height[1]
    assert params.smagorinski_height[2] != params.smagorinski_height[3]


def test_smagorinski_factor_diffusion_type_5(experiment):
    params = diffusion.DiffusionParams(construct_diffusion_config(experiment, ndyn_substeps=5))
    assert len(params.smagorinski_factor) == len(params.smagorinski_height)
    assert len(params.smagorinski_factor) == 4
    assert all(p >= 0 for p in params.smagorinski_factor)


@pytest.mark.datatest
def test_diffusion_init(
    savepoint_diffusion_init,
    interpolation_savepoint,
    metrics_savepoint,
    experiment,
    step_date_init,
    lowest_layer_thickness,
    model_top_height,
    stretch_factor,
    damping_height,
    ndyn_substeps,
    backend,
):
    config = construct_diffusion_config(experiment, ndyn_substeps=ndyn_substeps)
    additional_parameters = diffusion.DiffusionParams(config)

    grid = get_grid_for_experiment(experiment, backend)
    cell_params = get_cell_geometry_for_experiment(experiment, backend)
    edge_params = get_edge_geometry_for_experiment(experiment, backend)

    vertical_config = v_grid.VerticalGridConfig(
        grid.num_levels,
        lowest_layer_thickness=lowest_layer_thickness,
        model_top_height=model_top_height,
        stretch_factor=stretch_factor,
        rayleigh_damping_height=damping_height,
    )
    vct_a, vct_b = v_grid.get_vct_a_and_vct_b(vertical_config, backend)
    vertical_params = v_grid.VerticalGrid(
        config=vertical_config,
        vct_a=vct_a,
        vct_b=vct_b,
    )

    meta = savepoint_diffusion_init.get_metadata("linit", "date")

    assert meta["linit"] is False
    assert meta["date"] == step_date_init

    interpolation_state = diffusion_states.DiffusionInterpolationState(
        e_bln_c_s=data_alloc.flatten_first_two_dims(
            dims.CEDim, field=interpolation_savepoint.e_bln_c_s(), backend=backend
        ),
        rbf_coeff_1=interpolation_savepoint.rbf_vec_coeff_v1(),
        rbf_coeff_2=interpolation_savepoint.rbf_vec_coeff_v2(),
        geofac_div=data_alloc.flatten_first_two_dims(
            dims.CEDim,
            field=interpolation_savepoint.e_bln_c_s(),
            backend=backend,
        ),
        geofac_n2s=interpolation_savepoint.geofac_n2s(),
        geofac_grg_x=interpolation_savepoint.geofac_grg()[0],
        geofac_grg_y=interpolation_savepoint.geofac_grg()[1],
        nudgecoeff_e=interpolation_savepoint.nudgecoeff_e(),
    )

    metric_state = diffusion_states.DiffusionMetricState(
        mask_hdiff=metrics_savepoint.mask_hdiff(),
        theta_ref_mc=metrics_savepoint.theta_ref_mc(),
        wgtfac_c=metrics_savepoint.wgtfac_c(),
        zd_intcoef=metrics_savepoint.zd_intcoef(),
        zd_vertoffset=metrics_savepoint.zd_vertoffset(),
        zd_diffcoef=metrics_savepoint.zd_diffcoef(),
    )

    diffusion_granule = diffusion.Diffusion(
        grid=grid,
        config=config,
        params=additional_parameters,
        vertical_grid=vertical_params,
        metric_state=metric_state,
        interpolation_state=interpolation_state,
        edge_params=edge_params,
        cell_params=cell_params,
        backend=backend,
    )

    assert diffusion_granule.diff_multfac_w == min(
        1.0 / 48.0, additional_parameters.K4W * config.substep_as_float
    )

    assert helpers.dallclose(diffusion_granule.v_vert.asnumpy(), 0.0)
    assert helpers.dallclose(diffusion_granule.u_vert.asnumpy(), 0.0)
    assert helpers.dallclose(diffusion_granule.kh_smag_ec.asnumpy(), 0.0)
    assert helpers.dallclose(diffusion_granule.kh_smag_e.asnumpy(), 0.0)

    shape_k = (grid.num_levels,)
    expected_smag_limit = smag_limit_numpy(
        diff_multfac_vn_numpy,
        shape_k,
        additional_parameters.K4,
        config.substep_as_float,
    )

    assert (
        diffusion_granule.smag_offset == 0.25 * additional_parameters.K4 * config.substep_as_float
    )
    assert helpers.dallclose(diffusion_granule.smag_limit.asnumpy(), expected_smag_limit)

    expected_diff_multfac_vn = diff_multfac_vn_numpy(
        shape_k, additional_parameters.K4, config.substep_as_float
    )

    assert helpers.dallclose(diffusion_granule.diff_multfac_vn.asnumpy(), expected_diff_multfac_vn)
    expected_enh_smag_fac = ref_funcs.enhanced_smagorinski_factor_numpy(
        additional_parameters.smagorinski_factor,
        additional_parameters.smagorinski_height,
        vertical_params.vct_a.ndarray,
    )
    assert helpers.dallclose(diffusion_granule.enh_smag_fac.asnumpy(), expected_enh_smag_fac)


def _verify_init_values_against_savepoint(
    savepoint: sb.IconDiffusionInitSavepoint, diffusion_granule: diffusion.Diffusion, backend
):
    dtime = savepoint.get_metadata("dtime")["dtime"]

    assert savepoint.nudgezone_diff() == diffusion_granule.nudgezone_diff
    assert savepoint.bdy_diff() == diffusion_granule.bdy_diff
    assert savepoint.fac_bdydiff_v() == diffusion_granule.fac_bdydiff_v
    assert savepoint.smag_offset() == diffusion_granule.smag_offset
    assert savepoint.diff_multfac_w() == diffusion_granule.diff_multfac_w

    # this is done in diffusion.run(...) because it depends on the dtime
    diffusion_utils.scale_k.with_backend(backend)(
        diffusion_granule.enh_smag_fac,
        dtime,
        diffusion_granule.diff_multfac_smag,
        offset_provider={},
    )
    assert helpers.dallclose(
        diffusion_granule.enh_smag_fac.asnumpy(), savepoint.enh_smag_fac(), rtol=1e-7
    )
    assert helpers.dallclose(
        diffusion_granule.diff_multfac_smag.asnumpy(), savepoint.diff_multfac_smag(), rtol=1e-7
    )

    assert helpers.dallclose(diffusion_granule.smag_limit.asnumpy(), savepoint.smag_limit())
    assert helpers.dallclose(
        diffusion_granule.diff_multfac_n2w.asnumpy(), savepoint.diff_multfac_n2w()
    )
    assert helpers.dallclose(
        diffusion_granule.diff_multfac_vn.asnumpy(), savepoint.diff_multfac_vn()
    )


@pytest.mark.datatest
@pytest.mark.parametrize(
    "experiment,step_date_init",
    [
        (dt_utils.REGIONAL_EXPERIMENT, "2021-06-20T12:00:10.000"),
        (dt_utils.REGIONAL_EXPERIMENT, "2021-06-20T12:00:20.000"),
        (dt_utils.GLOBAL_EXPERIMENT, "2000-01-01T00:00:02.000"),
        (dt_utils.GLOBAL_EXPERIMENT, "2000-01-01T00:00:04.000"),
    ],
)
@pytest.mark.parametrize("ndyn_substeps", (2,))
def test_verify_diffusion_init_against_savepoint(
    experiment,
    interpolation_savepoint,
    metrics_savepoint,
    savepoint_diffusion_init,
    lowest_layer_thickness,
    model_top_height,
    stretch_factor,
    damping_height,
    ndyn_substeps,
    backend,
):
    grid = get_grid_for_experiment(experiment, backend)
    cell_params = get_cell_geometry_for_experiment(experiment, backend)
    edge_params = get_edge_geometry_for_experiment(experiment, backend)
    config = construct_diffusion_config(experiment, ndyn_substeps=ndyn_substeps)
    additional_parameters = diffusion.DiffusionParams(config)
    vertical_config = v_grid.VerticalGridConfig(
        grid.num_levels,
        lowest_layer_thickness=lowest_layer_thickness,
        model_top_height=model_top_height,
        stretch_factor=stretch_factor,
        rayleigh_damping_height=damping_height,
    )
    vct_a, vct_b = v_grid.get_vct_a_and_vct_b(vertical_config, backend)
    vertical_params = v_grid.VerticalGrid(
        config=vertical_config,
        vct_a=vct_a,
        vct_b=vct_b,
    )
    interpolation_state = diffusion_states.DiffusionInterpolationState(
        e_bln_c_s=data_alloc.flatten_first_two_dims(
            dims.CEDim,
            field=interpolation_savepoint.e_bln_c_s(),
            backend=backend,
        ),
        rbf_coeff_1=interpolation_savepoint.rbf_vec_coeff_v1(),
        rbf_coeff_2=interpolation_savepoint.rbf_vec_coeff_v2(),
        geofac_div=data_alloc.flatten_first_two_dims(
            dims.CEDim,
            field=interpolation_savepoint.geofac_div(),
            backend=backend,
        ),
        geofac_n2s=interpolation_savepoint.geofac_n2s(),
        geofac_grg_x=interpolation_savepoint.geofac_grg()[0],
        geofac_grg_y=interpolation_savepoint.geofac_grg()[1],
        nudgecoeff_e=interpolation_savepoint.nudgecoeff_e(),
    )
    metric_state = diffusion_states.DiffusionMetricState(
        mask_hdiff=metrics_savepoint.mask_hdiff(),
        theta_ref_mc=metrics_savepoint.theta_ref_mc(),
        wgtfac_c=metrics_savepoint.wgtfac_c(),
        zd_intcoef=metrics_savepoint.zd_intcoef(),
        zd_vertoffset=metrics_savepoint.zd_vertoffset(),
        zd_diffcoef=metrics_savepoint.zd_diffcoef(),
    )

    diffusion_granule = diffusion.Diffusion(
        grid,
        config,
        additional_parameters,
        vertical_params,
        metric_state,
        interpolation_state,
        edge_params,
        cell_params,
        orchestration=False,
        backend=backend,
    )

    _verify_init_values_against_savepoint(savepoint_diffusion_init, diffusion_granule, backend)


@pytest.mark.datatest
@pytest.mark.embedded_remap_error
@pytest.mark.parametrize(
    "experiment, step_date_init, step_date_exit",
    [
        (dt_utils.REGIONAL_EXPERIMENT, "2021-06-20T12:00:10.000", "2021-06-20T12:00:10.000"),
        (dt_utils.GLOBAL_EXPERIMENT, "2000-01-01T00:00:02.000", "2000-01-01T00:00:02.000"),
    ],
)
@pytest.mark.parametrize("ndyn_substeps", [2])
@pytest.mark.parametrize("orchestration", [False, True])
def test_run_diffusion_single_step(
    savepoint_diffusion_init,
    savepoint_diffusion_exit,
    interpolation_savepoint,
    metrics_savepoint,
    experiment,
    lowest_layer_thickness,
    model_top_height,
    stretch_factor,
    damping_height,
    ndyn_substeps,
    backend,
    orchestration,
):
    if orchestration and not helpers.is_dace(backend):
        pytest.skip("Orchestration test requires a dace backend.")
<<<<<<< HEAD
    if orchestration and data_alloc.is_cupy_device(backend):
        pytest.xfail("DaCe GPU compilation fails.")
    if helpers.is_embedded(backend):
        pytest.xfail("Embedded backend currently fails in remap function.")
=======
>>>>>>> 93a58810
    grid = get_grid_for_experiment(experiment, backend)
    cell_geometry = get_cell_geometry_for_experiment(experiment, backend)
    edge_geometry = get_edge_geometry_for_experiment(experiment, backend)

    dtime = savepoint_diffusion_init.get_metadata("dtime").get("dtime")

    interpolation_state = diffusion_states.DiffusionInterpolationState(
        e_bln_c_s=data_alloc.flatten_first_two_dims(
            dims.CEDim,
            field=interpolation_savepoint.e_bln_c_s(),
            backend=backend,
        ),
        rbf_coeff_1=interpolation_savepoint.rbf_vec_coeff_v1(),
        rbf_coeff_2=interpolation_savepoint.rbf_vec_coeff_v2(),
        geofac_div=data_alloc.flatten_first_two_dims(
            dims.CEDim,
            field=interpolation_savepoint.geofac_div(),
            backend=backend,
        ),
        geofac_n2s=interpolation_savepoint.geofac_n2s(),
        geofac_grg_x=interpolation_savepoint.geofac_grg()[0],
        geofac_grg_y=interpolation_savepoint.geofac_grg()[1],
        nudgecoeff_e=interpolation_savepoint.nudgecoeff_e(),
    )
    metric_state = diffusion_states.DiffusionMetricState(
        mask_hdiff=metrics_savepoint.mask_hdiff(),
        theta_ref_mc=metrics_savepoint.theta_ref_mc(),
        wgtfac_c=metrics_savepoint.wgtfac_c(),
        zd_intcoef=metrics_savepoint.zd_intcoef(),
        zd_vertoffset=metrics_savepoint.zd_vertoffset(),
        zd_diffcoef=metrics_savepoint.zd_diffcoef(),
    )

    diagnostic_state = diffusion_states.DiffusionDiagnosticState(
        hdef_ic=savepoint_diffusion_init.hdef_ic(),
        div_ic=savepoint_diffusion_init.div_ic(),
        dwdx=savepoint_diffusion_init.dwdx(),
        dwdy=savepoint_diffusion_init.dwdy(),
    )
    prognostic_state = savepoint_diffusion_init.construct_prognostics()

    vertical_config = v_grid.VerticalGridConfig(
        grid.num_levels,
        lowest_layer_thickness=lowest_layer_thickness,
        model_top_height=model_top_height,
        stretch_factor=stretch_factor,
        rayleigh_damping_height=damping_height,
    )
    vct_a, vct_b = v_grid.get_vct_a_and_vct_b(vertical_config, backend)
    vertical_params = v_grid.VerticalGrid(
        config=vertical_config,
        vct_a=vct_a,
        vct_b=vct_b,
    )

    config = construct_diffusion_config(experiment, ndyn_substeps)
    additional_parameters = diffusion.DiffusionParams(config)

    diffusion_granule = diffusion.Diffusion(
        grid=grid,
        config=config,
        params=additional_parameters,
        vertical_grid=vertical_params,
        metric_state=metric_state,
        interpolation_state=interpolation_state,
        edge_params=edge_geometry,
        cell_params=cell_geometry,
        backend=backend,
        orchestration=orchestration,
    )
    verify_diffusion_fields(config, diagnostic_state, prognostic_state, savepoint_diffusion_init)
    assert savepoint_diffusion_init.fac_bdydiff_v() == diffusion_granule.fac_bdydiff_v

    diffusion_granule.run(
        diagnostic_state=diagnostic_state,
        prognostic_state=prognostic_state,
        dtime=dtime,
    )

    verify_diffusion_fields(config, diagnostic_state, prognostic_state, savepoint_diffusion_exit)


@pytest.mark.datatest
@pytest.mark.parametrize(
    "experiment, step_date_init, step_date_exit",
    [
        (dt_utils.REGIONAL_EXPERIMENT, "2021-06-20T12:00:10.000", "2021-06-20T12:00:10.000"),
    ],
)
@pytest.mark.parametrize("ndyn_substeps", (2,))
def test_run_diffusion_multiple_steps(
    savepoint_diffusion_init,
    savepoint_diffusion_exit,
    interpolation_savepoint,
    metrics_savepoint,
    grid_savepoint,
    experiment,
    lowest_layer_thickness,
    model_top_height,
    stretch_factor,
    damping_height,
    ndyn_substeps,
    backend,
    icon_grid,
):
    if not helpers.is_dace(backend):
        raise pytest.skip("This test is only executed for dace backends")
    if data_alloc.is_cupy_device(backend):
        pytest.xfail("DaCe GPU compilation fails.")
    ######################################################################
    # Diffusion initialization
    ######################################################################
    dtime = savepoint_diffusion_init.get_metadata("dtime").get("dtime")
    edge_geometry: grid_states.EdgeParams = grid_savepoint.construct_edge_geometry()
    cell_geometry: grid_states.CellParams = grid_savepoint.construct_cell_geometry()
    interpolation_state = diffusion_states.DiffusionInterpolationState(
        e_bln_c_s=data_alloc.flatten_first_two_dims(
            dims.CEDim,
            field=interpolation_savepoint.e_bln_c_s(),
            backend=backend,
        ),
        rbf_coeff_1=interpolation_savepoint.rbf_vec_coeff_v1(),
        rbf_coeff_2=interpolation_savepoint.rbf_vec_coeff_v2(),
        geofac_div=data_alloc.flatten_first_two_dims(
            dims.CEDim,
            field=interpolation_savepoint.geofac_div(),
            backend=backend,
        ),
        geofac_n2s=interpolation_savepoint.geofac_n2s(),
        geofac_grg_x=interpolation_savepoint.geofac_grg()[0],
        geofac_grg_y=interpolation_savepoint.geofac_grg()[1],
        nudgecoeff_e=interpolation_savepoint.nudgecoeff_e(),
    )
    metric_state = diffusion_states.DiffusionMetricState(
        mask_hdiff=metrics_savepoint.mask_hdiff(),
        theta_ref_mc=metrics_savepoint.theta_ref_mc(),
        wgtfac_c=metrics_savepoint.wgtfac_c(),
        zd_intcoef=metrics_savepoint.zd_intcoef(),
        zd_vertoffset=metrics_savepoint.zd_vertoffset(),
        zd_diffcoef=metrics_savepoint.zd_diffcoef(),
    )

    vertical_config = v_grid.VerticalGridConfig(
        icon_grid.num_levels,
        lowest_layer_thickness=lowest_layer_thickness,
        model_top_height=model_top_height,
        stretch_factor=stretch_factor,
        rayleigh_damping_height=damping_height,
    )

    vertical_params = v_grid.VerticalGrid(
        config=vertical_config,
        vct_a=grid_savepoint.vct_a(),
        vct_b=grid_savepoint.vct_b(),
        _min_index_flat_horizontal_grad_pressure=grid_savepoint.nflat_gradp(),
    )

    config = construct_diffusion_config(experiment, ndyn_substeps)
    additional_parameters = diffusion.DiffusionParams(config)

    ######################################################################
    # DaCe NON-Orchestrated Backend
    ######################################################################

    diagnostic_state_dace_non_orch = diffusion_states.DiffusionDiagnosticState(
        hdef_ic=savepoint_diffusion_init.hdef_ic(),
        div_ic=savepoint_diffusion_init.div_ic(),
        dwdx=savepoint_diffusion_init.dwdx(),
        dwdy=savepoint_diffusion_init.dwdy(),
    )
    prognostic_state_dace_non_orch = savepoint_diffusion_init.construct_prognostics()

    diffusion_granule = diffusion.Diffusion(
        grid=icon_grid,
        config=config,
        params=additional_parameters,
        vertical_grid=vertical_params,
        metric_state=metric_state,
        interpolation_state=interpolation_state,
        edge_params=edge_geometry,
        cell_params=cell_geometry,
        orchestration=False,
        backend=backend,
    )

    for _ in range(3):
        diffusion_granule.run(
            diagnostic_state=diagnostic_state_dace_non_orch,
            prognostic_state=prognostic_state_dace_non_orch,
            dtime=dtime,
        )

    ######################################################################
    # DaCe Orchestrated Backend
    ######################################################################

    diagnostic_state_dace_orch = diffusion_states.DiffusionDiagnosticState(
        hdef_ic=savepoint_diffusion_init.hdef_ic(),
        div_ic=savepoint_diffusion_init.div_ic(),
        dwdx=savepoint_diffusion_init.dwdx(),
        dwdy=savepoint_diffusion_init.dwdy(),
    )
    prognostic_state_dace_orch = savepoint_diffusion_init.construct_prognostics()

    diffusion_granule = diffusion.Diffusion(
        grid=icon_grid,
        config=config,
        params=additional_parameters,
        vertical_grid=vertical_params,
        metric_state=metric_state,
        interpolation_state=interpolation_state,
        edge_params=edge_geometry,
        cell_params=cell_geometry,
        backend=backend,
        orchestration=True,
    )

    for _ in range(3):
        diffusion_granule.run(
            diagnostic_state=diagnostic_state_dace_orch,
            prognostic_state=prognostic_state_dace_orch,
            dtime=dtime,
        )

    ######################################################################
    # Verify the results
    ######################################################################
    compare_dace_orchestration_multiple_steps(
        diagnostic_state_dace_non_orch, diagnostic_state_dace_orch
    )
    compare_dace_orchestration_multiple_steps(
        prognostic_state_dace_non_orch, prognostic_state_dace_orch
    )


@pytest.mark.datatest
@pytest.mark.embedded_remap_error
@pytest.mark.parametrize("experiment", [dt_utils.REGIONAL_EXPERIMENT])
@pytest.mark.parametrize("linit", [True])
@pytest.mark.parametrize("orchestration", [False, True])
def test_run_diffusion_initial_step(
    experiment,
    linit,
    lowest_layer_thickness,
    model_top_height,
    stretch_factor,
    damping_height,
    savepoint_diffusion_init,
    savepoint_diffusion_exit,
    interpolation_savepoint,
    metrics_savepoint,
    backend,
    orchestration,
):
    if orchestration and not helpers.is_dace(backend):
        pytest.skip("Orchestration test requires a dace backend.")
<<<<<<< HEAD
    if orchestration and data_alloc.is_cupy_device(backend):
        pytest.xfail("DaCe GPU compilation fails.")
    if helpers.is_embedded(backend):
        pytest.xfail("Embedded backend currently fails in remap function.")
=======
>>>>>>> 93a58810
    grid = get_grid_for_experiment(experiment, backend)
    cell_geometry = get_cell_geometry_for_experiment(experiment, backend)
    edge_geometry = get_edge_geometry_for_experiment(experiment, backend)
    dtime = savepoint_diffusion_init.get_metadata("dtime").get("dtime")

    vertical_config = v_grid.VerticalGridConfig(
        grid.num_levels,
        lowest_layer_thickness=lowest_layer_thickness,
        model_top_height=model_top_height,
        stretch_factor=stretch_factor,
        rayleigh_damping_height=damping_height,
    )
    vct_a, vct_b = v_grid.get_vct_a_and_vct_b(vertical_config, backend)
    vertical_grid = v_grid.VerticalGrid(
        config=vertical_config,
        vct_a=vct_a,
        vct_b=vct_b,
    )
    interpolation_state = diffusion_states.DiffusionInterpolationState(
        e_bln_c_s=data_alloc.flatten_first_two_dims(
            dims.CEDim,
            field=interpolation_savepoint.e_bln_c_s(),
            backend=backend,
        ),
        rbf_coeff_1=interpolation_savepoint.rbf_vec_coeff_v1(),
        rbf_coeff_2=interpolation_savepoint.rbf_vec_coeff_v2(),
        geofac_div=data_alloc.flatten_first_two_dims(
            dims.CEDim,
            field=interpolation_savepoint.geofac_div(),
            backend=backend,
        ),
        geofac_n2s=interpolation_savepoint.geofac_n2s(),
        geofac_grg_x=interpolation_savepoint.geofac_grg()[0],
        geofac_grg_y=interpolation_savepoint.geofac_grg()[1],
        nudgecoeff_e=interpolation_savepoint.nudgecoeff_e(),
    )
    metric_state = diffusion_states.DiffusionMetricState(
        mask_hdiff=metrics_savepoint.mask_hdiff(),
        theta_ref_mc=metrics_savepoint.theta_ref_mc(),
        wgtfac_c=metrics_savepoint.wgtfac_c(),
        zd_intcoef=metrics_savepoint.zd_intcoef(),
        zd_vertoffset=metrics_savepoint.zd_vertoffset(),
        zd_diffcoef=metrics_savepoint.zd_diffcoef(),
    )
    diagnostic_state = diffusion_states.DiffusionDiagnosticState(
        hdef_ic=savepoint_diffusion_init.hdef_ic(),
        div_ic=savepoint_diffusion_init.div_ic(),
        dwdx=savepoint_diffusion_init.dwdx(),
        dwdy=savepoint_diffusion_init.dwdy(),
    )
    prognostic_state = savepoint_diffusion_init.construct_prognostics()
    config = construct_diffusion_config(experiment, ndyn_substeps=2)
    params = diffusion.DiffusionParams(config)

    diffusion_granule = diffusion.Diffusion(
        grid=grid,
        config=config,
        params=params,
        vertical_grid=vertical_grid,
        metric_state=metric_state,
        interpolation_state=interpolation_state,
        edge_params=edge_geometry,
        cell_params=cell_geometry,
        backend=backend,
        orchestration=orchestration,
    )

    assert savepoint_diffusion_init.fac_bdydiff_v() == diffusion_granule.fac_bdydiff_v

    diffusion_granule.initial_run(
        diagnostic_state=diagnostic_state,
        prognostic_state=prognostic_state,
        dtime=dtime,
    )

    verify_diffusion_fields(
        config=config,
        diagnostic_state=diagnostic_state,
        prognostic_state=prognostic_state,
        diffusion_savepoint=savepoint_diffusion_exit,
    )<|MERGE_RESOLUTION|>--- conflicted
+++ resolved
@@ -429,13 +429,8 @@
 ):
     if orchestration and not helpers.is_dace(backend):
         pytest.skip("Orchestration test requires a dace backend.")
-<<<<<<< HEAD
     if orchestration and data_alloc.is_cupy_device(backend):
-        pytest.xfail("DaCe GPU compilation fails.")
-    if helpers.is_embedded(backend):
-        pytest.xfail("Embedded backend currently fails in remap function.")
-=======
->>>>>>> 93a58810
+        pytest.xfail("GPU compilation fails.")
     grid = get_grid_for_experiment(experiment, backend)
     cell_geometry = get_cell_geometry_for_experiment(experiment, backend)
     edge_geometry = get_edge_geometry_for_experiment(experiment, backend)
@@ -544,7 +539,7 @@
     if not helpers.is_dace(backend):
         raise pytest.skip("This test is only executed for dace backends")
     if data_alloc.is_cupy_device(backend):
-        pytest.xfail("DaCe GPU compilation fails.")
+        pytest.xfail("GPU compilation fails.")
     ######################################################################
     # Diffusion initialization
     ######################################################################
@@ -692,13 +687,8 @@
 ):
     if orchestration and not helpers.is_dace(backend):
         pytest.skip("Orchestration test requires a dace backend.")
-<<<<<<< HEAD
     if orchestration and data_alloc.is_cupy_device(backend):
-        pytest.xfail("DaCe GPU compilation fails.")
-    if helpers.is_embedded(backend):
-        pytest.xfail("Embedded backend currently fails in remap function.")
-=======
->>>>>>> 93a58810
+        pytest.xfail("GPU compilation fails.")
     grid = get_grid_for_experiment(experiment, backend)
     cell_geometry = get_cell_geometry_for_experiment(experiment, backend)
     edge_geometry = get_edge_geometry_for_experiment(experiment, backend)
