# ICON4Py - ICON inspired code in Python and GT4Py
#
# Copyright (c) 2022-2024, ETH Zurich and MeteoSwiss
# All rights reserved.
#
# Please, refer to the LICENSE file in the root directory.
# SPDX-License-Identifier: BSD-3-Clause
import numpy as np
import pytest

import icon4py.model.common.dimension as dims
import icon4py.model.common.grid.states as grid_states
from icon4py.model.atmosphere.diffusion import diffusion, diffusion_states, diffusion_utils
from icon4py.model.common.grid import (
    geometry_attributes as geometry_meta,
    vertical as v_grid,
)
from icon4py.model.common.test_utils import (
    datatest_utils as dt_utils,
    grid_utils,
    helpers,
    reference_funcs as ref_funcs,
    serialbox_utils as sb,
)

from .utils import (
    compare_dace_orchestration_multiple_steps,
    construct_diffusion_config,
    construct_interpolation_state,
    construct_metric_state,
    diff_multfac_vn_numpy,
    smag_limit_numpy,
    verify_diffusion_fields,
)


<<<<<<< HEAD
@pytest.mark.xfail
=======
grid_functionality = {dt_utils.GLOBAL_EXPERIMENT: {}, dt_utils.REGIONAL_EXPERIMENT: {}}


def get_grid_for_experiment(experiment, backend):
    return _get_or_initialize(experiment, backend, "grid")


def get_edge_geometry_for_experiment(experiment, backend):
    return _get_or_initialize(experiment, backend, "edge_geometry")


def get_cell_geometry_for_experiment(experiment, backend):
    return _get_or_initialize(experiment, backend, "cell_geometry")


def _get_or_initialize(experiment, backend, name):
    grid_file = (
        dt_utils.REGIONAL_EXPERIMENT
        if experiment == dt_utils.REGIONAL_EXPERIMENT
        else dt_utils.R02B04_GLOBAL
    )

    if not grid_functionality[experiment].get(name):
        geometry_ = grid_utils.get_grid_geometry(backend, experiment, grid_file)
        grid = geometry_.grid

        cell_params = grid_states.CellParams.from_global_num_cells(
            cell_center_lat=geometry_.get(geometry_meta.CELL_LAT),
            cell_center_lon=geometry_.get(geometry_meta.CELL_LON),
            area=geometry_.get(geometry_meta.CELL_AREA),
            global_num_cells=grid.global_num_cells,
        )
        edge_params = grid_states.EdgeParams(
            edge_center_lat=geometry_.get(geometry_meta.EDGE_LAT),
            edge_center_lon=geometry_.get(geometry_meta.EDGE_LON),
            tangent_orientation=geometry_.get(geometry_meta.TANGENT_ORIENTATION),
            f_e=geometry_.get(geometry_meta.CORIOLIS_PARAMETER),
            edge_areas=geometry_.get(geometry_meta.EDGE_AREA),
            primal_edge_lengths=geometry_.get(geometry_meta.EDGE_LENGTH),
            inverse_primal_edge_lengths=geometry_.get(f"inverse_of_{geometry_meta.EDGE_LENGTH}"),
            dual_edge_lengths=geometry_.get(geometry_meta.DUAL_EDGE_LENGTH),
            inverse_dual_edge_lengths=geometry_.get(f"inverse_of_{geometry_meta.DUAL_EDGE_LENGTH}"),
            inverse_vertex_vertex_lengths=geometry_.get(
                f"inverse_of_{geometry_meta.VERTEX_VERTEX_LENGTH}"
            ),
            primal_normal_x=geometry_.get(geometry_meta.EDGE_NORMAL_U),
            primal_normal_y=geometry_.get(geometry_meta.EDGE_NORMAL_V),
            primal_normal_cell_x=geometry_.get(geometry_meta.EDGE_NORMAL_CELL_U),
            primal_normal_cell_y=geometry_.get(geometry_meta.EDGE_NORMAL_CELL_V),
            primal_normal_vert_x=helpers.as_1D_sparse_field(
                geometry_.get(geometry_meta.EDGE_NORMAL_VERTEX_U), target_dim=dims.ECVDim
            ),
            primal_normal_vert_y=helpers.as_1D_sparse_field(
                geometry_.get(geometry_meta.EDGE_NORMAL_VERTEX_V), target_dim=dims.ECVDim
            ),
            dual_normal_cell_x=geometry_.get(geometry_meta.EDGE_TANGENT_CELL_U),
            dual_normal_cell_y=geometry_.get(geometry_meta.EDGE_TANGENT_CELL_V),
            dual_normal_vert_x=helpers.as_1D_sparse_field(
                geometry_.get(geometry_meta.EDGE_TANGENT_VERTEX_U), target_dim=dims.ECVDim
            ),
            dual_normal_vert_y=helpers.as_1D_sparse_field(
                geometry_.get(geometry_meta.EDGE_TANGENT_VERTEX_V), target_dim=dims.ECVDim
            ),
        )
        grid_functionality[experiment]["grid"] = grid
        grid_functionality[experiment]["edge_geometry"] = edge_params
        grid_functionality[experiment]["cell_geometry"] = cell_params
    return grid_functionality[experiment].get(name)


>>>>>>> 3068bd78
def test_diffusion_coefficients_with_hdiff_efdt_ratio(experiment):
    config = diffusion.DiffusionConfig(
        experiment, ndyn_substeps=5, hdiff_efdt_ratio=1.0, hdiff_w_efdt_ratio=2.0
    )

    params = diffusion.DiffusionParams(config)

    assert params.K2 == pytest.approx(0.125, abs=1e-12)
    assert params.K4 == pytest.approx(0.125 / 8.0, abs=1e-12)
    assert params.K6 == pytest.approx(0.125 / 64.0, abs=1e-12)
    assert params.K4W == pytest.approx(1.0 / 72.0, abs=1e-12)


@pytest.mark.xfail
def test_diffusion_coefficients_without_hdiff_efdt_ratio(experiment):
    config = construct_diffusion_config(experiment)
    config.hdiff_efdt_ratio = 0.0
    config.hdiff_w_efdt_ratio = 0.0

    params = diffusion.DiffusionParams(config)

    assert params.K2 == 0.0
    assert params.K4 == 0.0
    assert params.K6 == 0.0
    assert params.K4W == 0.0


@pytest.mark.xfail
def test_smagorinski_factor_for_diffusion_type_4(experiment):
    config = construct_diffusion_config(experiment, ndyn_substeps=5)
    config.smagorinski_scaling_factor = 0.15
    config.diffusion_type = 4

    params = diffusion.DiffusionParams(config)
    assert len(params.smagorinski_factor) == 1
    assert params.smagorinski_factor[0] == pytest.approx(0.15, abs=1e-16)
    assert params.smagorinski_height is None


@pytest.mark.xfail
def test_smagorinski_heights_diffusion_type_5_are_consistent(
    experiment,
):
    config = construct_diffusion_config(experiment, ndyn_substeps=5)
    config.smagorinski_scaling_factor = 0.15
    config.diffusion_type = 5

    params = diffusion.DiffusionParams(config)
    assert len(params.smagorinski_height) == 4
    assert min(params.smagorinski_height) == params.smagorinski_height[0]
    assert max(params.smagorinski_height) == params.smagorinski_height[-1]
    assert params.smagorinski_height[0] < params.smagorinski_height[1]
    assert params.smagorinski_height[1] < params.smagorinski_height[3]
    assert params.smagorinski_height[2] != params.smagorinski_height[1]
    assert params.smagorinski_height[2] != params.smagorinski_height[3]


def test_smagorinski_factor_diffusion_type_5(experiment):
    params = diffusion.DiffusionParams(construct_diffusion_config(experiment, ndyn_substeps=5))
    assert len(params.smagorinski_factor) == len(params.smagorinski_height)
    assert len(params.smagorinski_factor) == 4
    assert np.all(params.smagorinski_factor >= np.zeros(len(params.smagorinski_factor)))


def vertical_grid(vertical_config: v_grid.VerticalGridConfig, grid_savepoint: sb.IconGridSavepoint):
    return v_grid.VerticalGrid(
        config=vertical_config,
        vct_a=grid_savepoint.vct_a(),
        vct_b=grid_savepoint.vct_b(),
        _min_index_flat_horizontal_grad_pressure=grid_savepoint.nflat_gradp(),
    )


@pytest.mark.datatest
def test_diffusion_init(
    savepoint_diffusion_init,
    interpolation_savepoint,
    metrics_savepoint,
    experiment,
    step_date_init,
    lowest_layer_thickness,
    model_top_height,
    stretch_factor,
    damping_height,
    ndyn_substeps,
    backend,
):
    config = construct_diffusion_config(experiment, ndyn_substeps=ndyn_substeps)
    additional_parameters = diffusion.DiffusionParams(config)

    grid = get_grid_for_experiment(experiment, backend)
    cell_params = get_cell_geometry_for_experiment(experiment, backend)
    edge_params = get_edge_geometry_for_experiment(experiment, backend)

    vertical_config = v_grid.VerticalGridConfig(
        grid.num_levels,
        lowest_layer_thickness=lowest_layer_thickness,
        model_top_height=model_top_height,
        stretch_factor=stretch_factor,
        rayleigh_damping_height=damping_height,
    )
    vct_a, vct_b = v_grid.get_vct_a_and_vct_b(vertical_config)
    vertical_params = v_grid.VerticalGrid(
        config=vertical_config,
        vct_a=vct_a,
        vct_b=vct_b,
    )

    meta = savepoint_diffusion_init.get_metadata("linit", "date")

    assert meta["linit"] is False
    assert meta["date"] == step_date_init

    interpolation_state = construct_interpolation_state(interpolation_savepoint)

<<<<<<< HEAD
    metric_state = construct_metric_state(metrics_savepoint)
    edge_params = grid_savepoint.construct_edge_geometry()
    cell_params = grid_savepoint.construct_cell_geometry()
=======
    metric_state = diffusion_states.DiffusionMetricState(
        mask_hdiff=metrics_savepoint.mask_hdiff(),
        theta_ref_mc=metrics_savepoint.theta_ref_mc(),
        wgtfac_c=metrics_savepoint.wgtfac_c(),
        zd_intcoef=metrics_savepoint.zd_intcoef(),
        zd_vertoffset=metrics_savepoint.zd_vertoffset(),
        zd_diffcoef=metrics_savepoint.zd_diffcoef(),
    )
>>>>>>> 3068bd78

    diffusion_granule = diffusion.Diffusion(
        grid=grid,
        config=config,
        params=additional_parameters,
        vertical_grid=vertical_params,
        metric_state=metric_state,
        interpolation_state=interpolation_state,
        edge_params=edge_params,
        cell_params=cell_params,
        backend=backend,
    )

    assert diffusion_granule.diff_multfac_w == min(
        1.0 / 48.0, additional_parameters.K4W * config.substep_as_float
    )

    assert helpers.dallclose(diffusion_granule.v_vert.asnumpy(), 0.0)
    assert helpers.dallclose(diffusion_granule.u_vert.asnumpy(), 0.0)
    assert helpers.dallclose(diffusion_granule.kh_smag_ec.asnumpy(), 0.0)
    assert helpers.dallclose(diffusion_granule.kh_smag_e.asnumpy(), 0.0)

    shape_k = (grid.num_levels,)
    expected_smag_limit = smag_limit_numpy(
        diff_multfac_vn_numpy,
        shape_k,
        additional_parameters.K4,
        config.substep_as_float,
    )

    assert (
        diffusion_granule.smag_offset == 0.25 * additional_parameters.K4 * config.substep_as_float
    )
    assert helpers.dallclose(diffusion_granule.smag_limit.asnumpy(), expected_smag_limit)

    expected_diff_multfac_vn = diff_multfac_vn_numpy(
        shape_k, additional_parameters.K4, config.substep_as_float
    )

    assert helpers.dallclose(diffusion_granule.diff_multfac_vn.asnumpy(), expected_diff_multfac_vn)
    expected_enh_smag_fac = ref_funcs.enhanced_smagorinski_factor_numpy(
        additional_parameters.smagorinski_factor,
        additional_parameters.smagorinski_height,
        vertical_params.vct_a.ndarray,
    )
    assert helpers.dallclose(diffusion_granule.enh_smag_fac.asnumpy(), expected_enh_smag_fac)


def _verify_init_values_against_savepoint(
    savepoint: sb.IconDiffusionInitSavepoint, diffusion_granule: diffusion.Diffusion, backend
):
    dtime = savepoint.get_metadata("dtime")["dtime"]

    assert savepoint.nudgezone_diff() == diffusion_granule.nudgezone_diff
    assert savepoint.bdy_diff() == diffusion_granule.bdy_diff
    assert savepoint.fac_bdydiff_v() == diffusion_granule.fac_bdydiff_v
    assert savepoint.smag_offset() == diffusion_granule.smag_offset
    assert savepoint.diff_multfac_w() == diffusion_granule.diff_multfac_w

    # this is done in diffusion.run(...) because it depends on the dtime
    diffusion_utils.scale_k.with_backend(backend)(
        diffusion_granule.enh_smag_fac,
        dtime,
        diffusion_granule.diff_multfac_smag,
        offset_provider={},
    )
    assert helpers.dallclose(
        diffusion_granule.enh_smag_fac.asnumpy(), savepoint.enh_smag_fac(), rtol=1e-7
    )
    assert helpers.dallclose(
        diffusion_granule.diff_multfac_smag.asnumpy(), savepoint.diff_multfac_smag(), rtol=1e-7
    )

    assert helpers.dallclose(diffusion_granule.smag_limit.asnumpy(), savepoint.smag_limit())
    assert helpers.dallclose(
        diffusion_granule.diff_multfac_n2w.asnumpy(), savepoint.diff_multfac_n2w()
    )
    assert helpers.dallclose(
        diffusion_granule.diff_multfac_vn.asnumpy(), savepoint.diff_multfac_vn()
    )


@pytest.mark.datatest
@pytest.mark.parametrize(
    "experiment,step_date_init",
    [
        (dt_utils.REGIONAL_EXPERIMENT, "2021-06-20T12:00:10.000"),
        (dt_utils.REGIONAL_EXPERIMENT, "2021-06-20T12:00:20.000"),
        (dt_utils.GLOBAL_EXPERIMENT, "2000-01-01T00:00:02.000"),
        (dt_utils.GLOBAL_EXPERIMENT, "2000-01-01T00:00:04.000"),
    ],
)
@pytest.mark.parametrize("ndyn_substeps", (2,))
def test_verify_diffusion_init_against_savepoint(
    experiment,
    interpolation_savepoint,
    metrics_savepoint,
    savepoint_diffusion_init,
    lowest_layer_thickness,
    model_top_height,
    stretch_factor,
    damping_height,
    ndyn_substeps,
    backend,
):
    grid = get_grid_for_experiment(experiment, backend)
    cell_params = get_cell_geometry_for_experiment(experiment, backend)
    edge_params = get_edge_geometry_for_experiment(experiment, backend)
    config = construct_diffusion_config(experiment, ndyn_substeps=ndyn_substeps)
    additional_parameters = diffusion.DiffusionParams(config)
    vertical_config = v_grid.VerticalGridConfig(
        grid.num_levels,
        lowest_layer_thickness=lowest_layer_thickness,
        model_top_height=model_top_height,
        stretch_factor=stretch_factor,
        rayleigh_damping_height=damping_height,
    )
    vct_a, vct_b = v_grid.get_vct_a_and_vct_b(vertical_config)
    vertical_params = v_grid.VerticalGrid(
        config=vertical_config,
        vct_a=vct_a,
        vct_b=vct_b,
    )
<<<<<<< HEAD
    interpolation_state = construct_interpolation_state(interpolation_savepoint)
    metric_state = construct_metric_state(metrics_savepoint)
    edge_params = grid_savepoint.construct_edge_geometry()
    cell_params = grid_savepoint.construct_cell_geometry()
=======
    interpolation_state = diffusion_states.DiffusionInterpolationState(
        e_bln_c_s=helpers.as_1D_sparse_field(interpolation_savepoint.e_bln_c_s(), dims.CEDim),
        rbf_coeff_1=interpolation_savepoint.rbf_vec_coeff_v1(),
        rbf_coeff_2=interpolation_savepoint.rbf_vec_coeff_v2(),
        geofac_div=helpers.as_1D_sparse_field(interpolation_savepoint.geofac_div(), dims.CEDim),
        geofac_n2s=interpolation_savepoint.geofac_n2s(),
        geofac_grg_x=interpolation_savepoint.geofac_grg()[0],
        geofac_grg_y=interpolation_savepoint.geofac_grg()[1],
        nudgecoeff_e=interpolation_savepoint.nudgecoeff_e(),
    )
    metric_state = diffusion_states.DiffusionMetricState(
        mask_hdiff=metrics_savepoint.mask_hdiff(),
        theta_ref_mc=metrics_savepoint.theta_ref_mc(),
        wgtfac_c=metrics_savepoint.wgtfac_c(),
        zd_intcoef=metrics_savepoint.zd_intcoef(),
        zd_vertoffset=metrics_savepoint.zd_vertoffset(),
        zd_diffcoef=metrics_savepoint.zd_diffcoef(),
    )
>>>>>>> 3068bd78

    diffusion_granule = diffusion.Diffusion(
        grid,
        config,
        additional_parameters,
        vertical_params,
        metric_state,
        interpolation_state,
        edge_params,
        cell_params,
        orchestration=True,
        backend=backend,
    )

    _verify_init_values_against_savepoint(savepoint_diffusion_init, diffusion_granule, backend)


@pytest.mark.datatest
@pytest.mark.parametrize(
    "experiment, step_date_init, step_date_exit",
    [
        (dt_utils.REGIONAL_EXPERIMENT, "2021-06-20T12:00:10.000", "2021-06-20T12:00:10.000"),
        (dt_utils.GLOBAL_EXPERIMENT, "2000-01-01T00:00:02.000", "2000-01-01T00:00:02.000"),
    ],
)
@pytest.mark.parametrize("ndyn_substeps, orchestration", [(2, [True, False])])
def test_run_diffusion_single_step(
    savepoint_diffusion_init,
    savepoint_diffusion_exit,
    interpolation_savepoint,
    metrics_savepoint,
    experiment,
    lowest_layer_thickness,
    model_top_height,
    stretch_factor,
    damping_height,
    ndyn_substeps,
    backend,
    orchestration,
):
    if orchestration and ("dace" not in backend.name.lower()):
        raise pytest.skip("This test is only executed for `dace backends.")
    grid = get_grid_for_experiment(experiment, backend)
    cell_geometry = get_cell_geometry_for_experiment(experiment, backend)
    edge_geometry = get_edge_geometry_for_experiment(experiment, backend)

    dtime = savepoint_diffusion_init.get_metadata("dtime").get("dtime")
<<<<<<< HEAD
    edge_geometry: EdgeParams = grid_savepoint.construct_edge_geometry()
    cell_geometry: CellParams = grid_savepoint.construct_cell_geometry()
    interpolation_state = construct_interpolation_state(interpolation_savepoint)
    metric_state = construct_metric_state(metrics_savepoint)
=======

    interpolation_state = diffusion_states.DiffusionInterpolationState(
        e_bln_c_s=helpers.as_1D_sparse_field(interpolation_savepoint.e_bln_c_s(), dims.CEDim),
        rbf_coeff_1=interpolation_savepoint.rbf_vec_coeff_v1(),
        rbf_coeff_2=interpolation_savepoint.rbf_vec_coeff_v2(),
        geofac_div=helpers.as_1D_sparse_field(interpolation_savepoint.geofac_div(), dims.CEDim),
        geofac_n2s=interpolation_savepoint.geofac_n2s(),
        geofac_grg_x=interpolation_savepoint.geofac_grg()[0],
        geofac_grg_y=interpolation_savepoint.geofac_grg()[1],
        nudgecoeff_e=interpolation_savepoint.nudgecoeff_e(),
    )
    metric_state = diffusion_states.DiffusionMetricState(
        mask_hdiff=metrics_savepoint.mask_hdiff(),
        theta_ref_mc=metrics_savepoint.theta_ref_mc(),
        wgtfac_c=metrics_savepoint.wgtfac_c(),
        zd_intcoef=metrics_savepoint.zd_intcoef(),
        zd_vertoffset=metrics_savepoint.zd_vertoffset(),
        zd_diffcoef=metrics_savepoint.zd_diffcoef(),
    )
>>>>>>> 3068bd78

    diagnostic_state = diffusion_states.DiffusionDiagnosticState(
        hdef_ic=savepoint_diffusion_init.hdef_ic(),
        div_ic=savepoint_diffusion_init.div_ic(),
        dwdx=savepoint_diffusion_init.dwdx(),
        dwdy=savepoint_diffusion_init.dwdy(),
    )
    prognostic_state = savepoint_diffusion_init.construct_prognostics()

    vertical_config = v_grid.VerticalGridConfig(
        grid.num_levels,
        lowest_layer_thickness=lowest_layer_thickness,
        model_top_height=model_top_height,
        stretch_factor=stretch_factor,
        rayleigh_damping_height=damping_height,
    )
    vct_a, vct_b = v_grid.get_vct_a_and_vct_b(vertical_config)
    vertical_params = v_grid.VerticalGrid(
        config=vertical_config,
        vct_a=vct_a,
        vct_b=vct_b,
    )

    config = construct_diffusion_config(experiment, ndyn_substeps)
    additional_parameters = diffusion.DiffusionParams(config)

    diffusion_granule = diffusion.Diffusion(
        grid=grid,
        config=config,
        params=additional_parameters,
        vertical_grid=vertical_params,
        metric_state=metric_state,
        interpolation_state=interpolation_state,
        edge_params=edge_geometry,
        cell_params=cell_geometry,
        backend=backend,
        orchestration=orchestration,
    )
    verify_diffusion_fields(config, diagnostic_state, prognostic_state, savepoint_diffusion_init)
    assert savepoint_diffusion_init.fac_bdydiff_v() == diffusion_granule.fac_bdydiff_v

    diffusion_granule.run(
        diagnostic_state=diagnostic_state,
        prognostic_state=prognostic_state,
        dtime=dtime,
    )

    verify_diffusion_fields(config, diagnostic_state, prognostic_state, savepoint_diffusion_exit)


@pytest.mark.datatest
@pytest.mark.parametrize(
    "experiment, step_date_init, step_date_exit",
    [
        (dt_utils.REGIONAL_EXPERIMENT, "2021-06-20T12:00:10.000", "2021-06-20T12:00:10.000"),
    ],
)
@pytest.mark.parametrize("ndyn_substeps", (2,))
def test_run_diffusion_multiple_steps(
    savepoint_diffusion_init,
    savepoint_diffusion_exit,
    interpolation_savepoint,
    metrics_savepoint,
    grid_savepoint,
    experiment,
    lowest_layer_thickness,
    model_top_height,
    stretch_factor,
    damping_height,
    ndyn_substeps,
    backend,
    icon_grid,
):
    if "dace" not in backend.name.lower():
        raise pytest.skip("This test is only executed for `dace backends.")
    ######################################################################
    # Diffusion initialization
    ######################################################################
    dtime = savepoint_diffusion_init.get_metadata("dtime").get("dtime")
    edge_geometry: grid_states.EdgeParams = grid_savepoint.construct_edge_geometry()
    cell_geometry: grid_states.CellParams = grid_savepoint.construct_cell_geometry()
    interpolation_state = diffusion_states.DiffusionInterpolationState(
        e_bln_c_s=helpers.as_1D_sparse_field(interpolation_savepoint.e_bln_c_s(), dims.CEDim),
        rbf_coeff_1=interpolation_savepoint.rbf_vec_coeff_v1(),
        rbf_coeff_2=interpolation_savepoint.rbf_vec_coeff_v2(),
        geofac_div=helpers.as_1D_sparse_field(interpolation_savepoint.geofac_div(), dims.CEDim),
        geofac_n2s=interpolation_savepoint.geofac_n2s(),
        geofac_grg_x=interpolation_savepoint.geofac_grg()[0],
        geofac_grg_y=interpolation_savepoint.geofac_grg()[1],
        nudgecoeff_e=interpolation_savepoint.nudgecoeff_e(),
    )
    metric_state = diffusion_states.DiffusionMetricState(
        mask_hdiff=metrics_savepoint.mask_hdiff(),
        theta_ref_mc=metrics_savepoint.theta_ref_mc(),
        wgtfac_c=metrics_savepoint.wgtfac_c(),
        zd_intcoef=metrics_savepoint.zd_intcoef(),
        zd_vertoffset=metrics_savepoint.zd_vertoffset(),
        zd_diffcoef=metrics_savepoint.zd_diffcoef(),
    )

    vertical_config = v_grid.VerticalGridConfig(
        icon_grid.num_levels,
        lowest_layer_thickness=lowest_layer_thickness,
        model_top_height=model_top_height,
        stretch_factor=stretch_factor,
        rayleigh_damping_height=damping_height,
    )

    vertical_params = v_grid.VerticalGrid(
        config=vertical_config,
        vct_a=grid_savepoint.vct_a(),
        vct_b=grid_savepoint.vct_b(),
        _min_index_flat_horizontal_grad_pressure=grid_savepoint.nflat_gradp(),
    )

    config = construct_diffusion_config(experiment, ndyn_substeps)
    additional_parameters = diffusion.DiffusionParams(config)

    ######################################################################
    # DaCe NON-Orchestrated Backend
    ######################################################################

    diagnostic_state_dace_non_orch = diffusion_states.DiffusionDiagnosticState(
        hdef_ic=savepoint_diffusion_init.hdef_ic(),
        div_ic=savepoint_diffusion_init.div_ic(),
        dwdx=savepoint_diffusion_init.dwdx(),
        dwdy=savepoint_diffusion_init.dwdy(),
    )
    prognostic_state_dace_non_orch = savepoint_diffusion_init.construct_prognostics()

    diffusion_granule = diffusion.Diffusion(
        grid=icon_grid,
        config=config,
        params=additional_parameters,
        vertical_grid=vertical_params,
        metric_state=metric_state,
        interpolation_state=interpolation_state,
        edge_params=edge_geometry,
        cell_params=cell_geometry,
        orchestration=False,
        backend=backend,
    )

    for _ in range(3):
        diffusion_granule.run(
            diagnostic_state=diagnostic_state_dace_non_orch,
            prognostic_state=prognostic_state_dace_non_orch,
            dtime=dtime,
        )

    ######################################################################
    # DaCe Orchestrated Backend
    ######################################################################

    diagnostic_state_dace_orch = diffusion_states.DiffusionDiagnosticState(
        hdef_ic=savepoint_diffusion_init.hdef_ic(),
        div_ic=savepoint_diffusion_init.div_ic(),
        dwdx=savepoint_diffusion_init.dwdx(),
        dwdy=savepoint_diffusion_init.dwdy(),
    )
    prognostic_state_dace_orch = savepoint_diffusion_init.construct_prognostics()

    diffusion_granule = diffusion.Diffusion(
        grid=icon_grid,
        config=config,
        params=additional_parameters,
        vertical_grid=vertical_params,
        metric_state=metric_state,
        interpolation_state=interpolation_state,
        edge_params=edge_geometry,
        cell_params=cell_geometry,
        backend=backend,
        orchestration=True,
    )

    for _ in range(3):
        diffusion_granule.run(
            diagnostic_state=diagnostic_state_dace_orch,
            prognostic_state=prognostic_state_dace_orch,
            dtime=dtime,
        )

    ######################################################################
    # Verify the results
    ######################################################################
    compare_dace_orchestration_multiple_steps(
        diagnostic_state_dace_non_orch, diagnostic_state_dace_orch
    )
    compare_dace_orchestration_multiple_steps(
        prognostic_state_dace_non_orch, prognostic_state_dace_orch
    )


@pytest.mark.datatest
@pytest.mark.parametrize("experiment", [dt_utils.REGIONAL_EXPERIMENT])
@pytest.mark.parametrize("linit, orchestration", [(True, [True, False])])
def test_run_diffusion_initial_step(
    experiment,
    linit,
    lowest_layer_thickness,
    model_top_height,
    stretch_factor,
    damping_height,
    savepoint_diffusion_init,
    savepoint_diffusion_exit,
    interpolation_savepoint,
    metrics_savepoint,
    backend,
    orchestration,
):
    if orchestration and ("dace" not in backend.name.lower()):
        raise pytest.skip("This test is only executed for `dace backends.")
    grid = get_grid_for_experiment(experiment, backend)
    cell_geometry = get_cell_geometry_for_experiment(experiment, backend)
    edge_geometry = get_edge_geometry_for_experiment(experiment, backend)
    dtime = savepoint_diffusion_init.get_metadata("dtime").get("dtime")

    vertical_config = v_grid.VerticalGridConfig(
        grid.num_levels,
        lowest_layer_thickness=lowest_layer_thickness,
        model_top_height=model_top_height,
        stretch_factor=stretch_factor,
        rayleigh_damping_height=damping_height,
    )
    vct_a, vct_b = v_grid.get_vct_a_and_vct_b(vertical_config)
    vertical_grid = v_grid.VerticalGrid(
        config=vertical_config,
        vct_a=vct_a,
        vct_b=vct_b,
    )
    interpolation_state = diffusion_states.DiffusionInterpolationState(
        e_bln_c_s=helpers.as_1D_sparse_field(interpolation_savepoint.e_bln_c_s(), dims.CEDim),
        rbf_coeff_1=interpolation_savepoint.rbf_vec_coeff_v1(),
        rbf_coeff_2=interpolation_savepoint.rbf_vec_coeff_v2(),
        geofac_div=helpers.as_1D_sparse_field(interpolation_savepoint.geofac_div(), dims.CEDim),
        geofac_n2s=interpolation_savepoint.geofac_n2s(),
        geofac_grg_x=interpolation_savepoint.geofac_grg()[0],
        geofac_grg_y=interpolation_savepoint.geofac_grg()[1],
        nudgecoeff_e=interpolation_savepoint.nudgecoeff_e(),
    )
    metric_state = diffusion_states.DiffusionMetricState(
        mask_hdiff=metrics_savepoint.mask_hdiff(),
        theta_ref_mc=metrics_savepoint.theta_ref_mc(),
        wgtfac_c=metrics_savepoint.wgtfac_c(),
        zd_intcoef=metrics_savepoint.zd_intcoef(),
        zd_vertoffset=metrics_savepoint.zd_vertoffset(),
        zd_diffcoef=metrics_savepoint.zd_diffcoef(),
    )
    diagnostic_state = diffusion_states.DiffusionDiagnosticState(
        hdef_ic=savepoint_diffusion_init.hdef_ic(),
        div_ic=savepoint_diffusion_init.div_ic(),
        dwdx=savepoint_diffusion_init.dwdx(),
        dwdy=savepoint_diffusion_init.dwdy(),
    )
    prognostic_state = savepoint_diffusion_init.construct_prognostics()
    config = construct_diffusion_config(experiment, ndyn_substeps=2)
    params = diffusion.DiffusionParams(config)

    diffusion_granule = diffusion.Diffusion(
        grid=grid,
        config=config,
        params=params,
        vertical_grid=vertical_grid,
        metric_state=metric_state,
        interpolation_state=interpolation_state,
        edge_params=edge_geometry,
        cell_params=cell_geometry,
        backend=backend,
        orchestration=orchestration,
    )

    assert savepoint_diffusion_init.fac_bdydiff_v() == diffusion_granule.fac_bdydiff_v

    if linit:
        diffusion_granule.initial_run(
            diagnostic_state=diagnostic_state,
            prognostic_state=prognostic_state,
            dtime=dtime,
        )

        verify_diffusion_fields(
            config=config,
            diagnostic_state=diagnostic_state,
            prognostic_state=prognostic_state,
            diffusion_savepoint=savepoint_diffusion_exit,
        )<|MERGE_RESOLUTION|>--- conflicted
+++ resolved
@@ -26,17 +26,12 @@
 from .utils import (
     compare_dace_orchestration_multiple_steps,
     construct_diffusion_config,
-    construct_interpolation_state,
-    construct_metric_state,
     diff_multfac_vn_numpy,
     smag_limit_numpy,
     verify_diffusion_fields,
 )
 
 
-<<<<<<< HEAD
-@pytest.mark.xfail
-=======
 grid_functionality = {dt_utils.GLOBAL_EXPERIMENT: {}, dt_utils.REGIONAL_EXPERIMENT: {}}
 
 
@@ -107,7 +102,7 @@
     return grid_functionality[experiment].get(name)
 
 
->>>>>>> 3068bd78
+@pytest.mark.xfail
 def test_diffusion_coefficients_with_hdiff_efdt_ratio(experiment):
     config = diffusion.DiffusionConfig(
         experiment, ndyn_substeps=5, hdiff_efdt_ratio=1.0, hdiff_w_efdt_ratio=2.0
@@ -221,13 +216,17 @@
     assert meta["linit"] is False
     assert meta["date"] == step_date_init
 
-    interpolation_state = construct_interpolation_state(interpolation_savepoint)
-
-<<<<<<< HEAD
-    metric_state = construct_metric_state(metrics_savepoint)
-    edge_params = grid_savepoint.construct_edge_geometry()
-    cell_params = grid_savepoint.construct_cell_geometry()
-=======
+    interpolation_state = diffusion_states.DiffusionInterpolationState(
+        e_bln_c_s=helpers.as_1D_sparse_field(interpolation_savepoint.e_bln_c_s(), dims.CEDim),
+        rbf_coeff_1=interpolation_savepoint.rbf_vec_coeff_v1(),
+        rbf_coeff_2=interpolation_savepoint.rbf_vec_coeff_v2(),
+        geofac_div=helpers.as_1D_sparse_field(interpolation_savepoint.geofac_div(), dims.CEDim),
+        geofac_n2s=interpolation_savepoint.geofac_n2s(),
+        geofac_grg_x=interpolation_savepoint.geofac_grg()[0],
+        geofac_grg_y=interpolation_savepoint.geofac_grg()[1],
+        nudgecoeff_e=interpolation_savepoint.nudgecoeff_e(),
+    )
+
     metric_state = diffusion_states.DiffusionMetricState(
         mask_hdiff=metrics_savepoint.mask_hdiff(),
         theta_ref_mc=metrics_savepoint.theta_ref_mc(),
@@ -236,7 +235,6 @@
         zd_vertoffset=metrics_savepoint.zd_vertoffset(),
         zd_diffcoef=metrics_savepoint.zd_diffcoef(),
     )
->>>>>>> 3068bd78
 
     diffusion_granule = diffusion.Diffusion(
         grid=grid,
@@ -360,12 +358,6 @@
         vct_a=vct_a,
         vct_b=vct_b,
     )
-<<<<<<< HEAD
-    interpolation_state = construct_interpolation_state(interpolation_savepoint)
-    metric_state = construct_metric_state(metrics_savepoint)
-    edge_params = grid_savepoint.construct_edge_geometry()
-    cell_params = grid_savepoint.construct_cell_geometry()
-=======
     interpolation_state = diffusion_states.DiffusionInterpolationState(
         e_bln_c_s=helpers.as_1D_sparse_field(interpolation_savepoint.e_bln_c_s(), dims.CEDim),
         rbf_coeff_1=interpolation_savepoint.rbf_vec_coeff_v1(),
@@ -384,7 +376,6 @@
         zd_vertoffset=metrics_savepoint.zd_vertoffset(),
         zd_diffcoef=metrics_savepoint.zd_diffcoef(),
     )
->>>>>>> 3068bd78
 
     diffusion_granule = diffusion.Diffusion(
         grid,
@@ -432,12 +423,6 @@
     edge_geometry = get_edge_geometry_for_experiment(experiment, backend)
 
     dtime = savepoint_diffusion_init.get_metadata("dtime").get("dtime")
-<<<<<<< HEAD
-    edge_geometry: EdgeParams = grid_savepoint.construct_edge_geometry()
-    cell_geometry: CellParams = grid_savepoint.construct_cell_geometry()
-    interpolation_state = construct_interpolation_state(interpolation_savepoint)
-    metric_state = construct_metric_state(metrics_savepoint)
-=======
 
     interpolation_state = diffusion_states.DiffusionInterpolationState(
         e_bln_c_s=helpers.as_1D_sparse_field(interpolation_savepoint.e_bln_c_s(), dims.CEDim),
@@ -457,7 +442,6 @@
         zd_vertoffset=metrics_savepoint.zd_vertoffset(),
         zd_diffcoef=metrics_savepoint.zd_diffcoef(),
     )
->>>>>>> 3068bd78
 
     diagnostic_state = diffusion_states.DiffusionDiagnosticState(
         hdef_ic=savepoint_diffusion_init.hdef_ic(),
