--- conflicted
+++ resolved
@@ -434,16 +434,13 @@
 ):
     if orchestration and not helpers.is_dace(backend):
         pytest.skip("Orchestration test requires a dace backend.")
-<<<<<<< HEAD
+    if orchestration and data_alloc.is_cupy_device(backend):
+        pytest.xfail("GPU compilation fails.")
 
     if experiment == dt_utils.REGIONAL_EXPERIMENT:
         # Skip benchmarks for this experiment
         benchmark = None
 
-=======
-    if orchestration and data_alloc.is_cupy_device(backend):
-        pytest.xfail("GPU compilation fails.")
->>>>>>> 0e113482
     grid = get_grid_for_experiment(experiment, backend)
     cell_geometry = get_cell_geometry_for_experiment(experiment, backend)
     edge_geometry = get_edge_geometry_for_experiment(experiment, backend)
