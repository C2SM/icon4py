# ICON4Py - ICON inspired code in Python and GT4Py
#
# Copyright (c) 2022-2024, ETH Zurich and MeteoSwiss
# All rights reserved.
#
# Please, refer to the LICENSE file in the root directory.
# SPDX-License-Identifier: BSD-3-Clause

import numpy as np
import pytest

import icon4py.model.common.dimension as dims
from icon4py.model.atmosphere.diffusion import diffusion, diffusion_states, diffusion_utils
from icon4py.model.common.grid import vertical as v_grid
from icon4py.model.common.grid.geometry import CellParams, EdgeParams
from icon4py.model.common.settings import backend
from icon4py.model.common.test_utils import (
    datatest_utils as dt_utils,
    helpers,
    reference_funcs as ref_funcs,
    serialbox_utils as sb,
)

from .utils import (
    construct_diffusion_config,
    diff_multfac_vn_numpy,
    r04b09_diffusion_config,
    smag_limit_numpy,
    verify_diffusion_fields,
)


@pytest.mark.xfail
def test_diffusion_coefficients_with_hdiff_efdt_ratio(experiment):
<<<<<<< HEAD
    config = diffusion.DiffusionConfig(
        experiment, ndyn_substeps=5, hdiff_efdt_ratio=1.0, hdiff_w_efdt_ratio=2.0
    )
=======
    config = construct_diffusion_config(experiment, ndyn_substeps=5)
    config.hdiff_efdt_ratio = 1.0
    config.hdiff_w_efdt_ratio = 2.0
>>>>>>> 8d14f801

    params = diffusion.DiffusionParams(config)

    assert params.K2 == pytest.approx(0.125, abs=1e-12)
    assert params.K4 == pytest.approx(0.125 / 8.0, abs=1e-12)
    assert params.K6 == pytest.approx(0.125 / 64.0, abs=1e-12)
    assert params.K4W == pytest.approx(1.0 / 72.0, abs=1e-12)


@pytest.mark.xfail
def test_diffusion_coefficients_without_hdiff_efdt_ratio(experiment):
    config = construct_diffusion_config(experiment)
    config.hdiff_efdt_ratio = 0.0
    config.hdiff_w_efdt_ratio = 0.0

    params = diffusion.DiffusionParams(config)

    assert params.K2 == 0.0
    assert params.K4 == 0.0
    assert params.K6 == 0.0
    assert params.K4W == 0.0


@pytest.mark.xfail
def test_smagorinski_factor_for_diffusion_type_4(experiment):
    config = construct_diffusion_config(experiment, ndyn_substeps=5)
    config.smagorinski_scaling_factor = 0.15
    config.diffusion_type = 4

    params = diffusion.DiffusionParams(config)
    assert len(params.smagorinski_factor) == 1
    assert params.smagorinski_factor[0] == pytest.approx(0.15, abs=1e-16)
    assert params.smagorinski_height is None


@pytest.mark.xfail
def test_smagorinski_heights_diffusion_type_5_are_consistent(
    experiment,
):
    config = construct_diffusion_config(experiment, ndyn_substeps=5)
    config.smagorinski_scaling_factor = 0.15
    config.diffusion_type = 5

    params = diffusion.DiffusionParams(config)
    assert len(params.smagorinski_height) == 4
    assert min(params.smagorinski_height) == params.smagorinski_height[0]
    assert max(params.smagorinski_height) == params.smagorinski_height[-1]
    assert params.smagorinski_height[0] < params.smagorinski_height[1]
    assert params.smagorinski_height[1] < params.smagorinski_height[3]
    assert params.smagorinski_height[2] != params.smagorinski_height[1]
    assert params.smagorinski_height[2] != params.smagorinski_height[3]


def test_smagorinski_factor_diffusion_type_5(experiment):
    params = diffusion.DiffusionParams(construct_diffusion_config(experiment, ndyn_substeps=5))
    assert len(params.smagorinski_factor) == len(params.smagorinski_height)
    assert len(params.smagorinski_factor) == 4
    assert np.all(params.smagorinski_factor >= np.zeros(len(params.smagorinski_factor)))


@pytest.mark.datatest
def test_diffusion_init(
    savepoint_diffusion_init,
    interpolation_savepoint,
    metrics_savepoint,
    grid_savepoint,
    icon_grid,
    experiment,
    step_date_init,
    lowest_layer_thickness,
    model_top_height,
    stretch_factor,
    damping_height,
    ndyn_substeps,
):
    config = construct_diffusion_config(experiment, ndyn_substeps=ndyn_substeps)
    additional_parameters = diffusion.DiffusionParams(config)

    vertical_config = v_grid.VerticalGridConfig(
        icon_grid.num_levels,
        lowest_layer_thickness=lowest_layer_thickness,
        model_top_height=model_top_height,
        stretch_factor=stretch_factor,
        rayleigh_damping_height=damping_height,
    )
    vertical_params = v_grid.VerticalGrid(
        config=vertical_config,
        vct_a=grid_savepoint.vct_a(),
        vct_b=grid_savepoint.vct_b(),
        _min_index_flat_horizontal_grad_pressure=grid_savepoint.nflat_gradp(),
    )

    meta = savepoint_diffusion_init.get_metadata("linit", "date")

    assert meta["linit"] is False
    assert meta["date"] == step_date_init

    interpolation_state = diffusion_states.DiffusionInterpolationState(
        e_bln_c_s=helpers.as_1D_sparse_field(interpolation_savepoint.e_bln_c_s(), dims.CEDim),
        rbf_coeff_1=interpolation_savepoint.rbf_vec_coeff_v1(),
        rbf_coeff_2=interpolation_savepoint.rbf_vec_coeff_v2(),
        geofac_div=helpers.as_1D_sparse_field(interpolation_savepoint.geofac_div(), dims.CEDim),
        geofac_n2s=interpolation_savepoint.geofac_n2s(),
        geofac_grg_x=interpolation_savepoint.geofac_grg()[0],
        geofac_grg_y=interpolation_savepoint.geofac_grg()[1],
        nudgecoeff_e=interpolation_savepoint.nudgecoeff_e(),
    )

    metric_state = diffusion_states.DiffusionMetricState(
        mask_hdiff=metrics_savepoint.mask_hdiff(),
        theta_ref_mc=metrics_savepoint.theta_ref_mc(),
        wgtfac_c=metrics_savepoint.wgtfac_c(),
        zd_intcoef=metrics_savepoint.zd_intcoef(),
        zd_vertoffset=metrics_savepoint.zd_vertoffset(),
        zd_diffcoef=metrics_savepoint.zd_diffcoef(),
    )
    edge_params = grid_savepoint.construct_edge_geometry()
    cell_params = grid_savepoint.construct_cell_geometry()

    diffusion_granule = diffusion.Diffusion()
    diffusion_granule.init(
        grid=icon_grid,
        config=config,
        params=additional_parameters,
        vertical_grid=vertical_params,
        metric_state=metric_state,
        interpolation_state=interpolation_state,
        edge_params=edge_params,
        cell_params=cell_params,
    )

    assert diffusion_granule.diff_multfac_w == min(
        1.0 / 48.0, additional_parameters.K4W * config.substep_as_float
    )

    assert helpers.dallclose(diffusion_granule.v_vert.asnumpy(), 0.0)
    assert helpers.dallclose(diffusion_granule.u_vert.asnumpy(), 0.0)
    assert helpers.dallclose(diffusion_granule.kh_smag_ec.asnumpy(), 0.0)
    assert helpers.dallclose(diffusion_granule.kh_smag_e.asnumpy(), 0.0)

    shape_k = (icon_grid.num_levels,)
    expected_smag_limit = smag_limit_numpy(
        diff_multfac_vn_numpy,
        shape_k,
        additional_parameters.K4,
        config.substep_as_float,
    )

    assert (
        diffusion_granule.smag_offset == 0.25 * additional_parameters.K4 * config.substep_as_float
    )
    assert helpers.dallclose(diffusion_granule.smag_limit.asnumpy(), expected_smag_limit)

    expected_diff_multfac_vn = diff_multfac_vn_numpy(
        shape_k, additional_parameters.K4, config.substep_as_float
    )
    assert helpers.dallclose(diffusion_granule.diff_multfac_vn.asnumpy(), expected_diff_multfac_vn)
    expected_enh_smag_fac = ref_funcs.enhanced_smagorinski_factor_numpy(
        additional_parameters.smagorinski_factor,
        additional_parameters.smagorinski_height,
        grid_savepoint.vct_a().asnumpy(),
    )
    assert helpers.dallclose(diffusion_granule.enh_smag_fac.asnumpy(), expected_enh_smag_fac)


def _verify_init_values_against_savepoint(
    savepoint: sb.IconDiffusionInitSavepoint, diffusion_granule: diffusion.Diffusion
):
    dtime = savepoint.get_metadata("dtime")["dtime"]

    assert savepoint.nudgezone_diff() == diffusion_granule.nudgezone_diff
    assert savepoint.bdy_diff() == diffusion_granule.bdy_diff
    assert savepoint.fac_bdydiff_v() == diffusion_granule.fac_bdydiff_v
    assert savepoint.smag_offset() == diffusion_granule.smag_offset
    assert savepoint.diff_multfac_w() == diffusion_granule.diff_multfac_w

    # this is done in diffusion.run(...) because it depends on the dtime
    diffusion_utils.scale_k.with_backend(backend)(
        diffusion_granule.enh_smag_fac,
        dtime,
        diffusion_granule.diff_multfac_smag,
        offset_provider={},
    )
    assert helpers.dallclose(
        diffusion_granule.enh_smag_fac.asnumpy(), savepoint.enh_smag_fac(), rtol=1e-7
    )
    assert helpers.dallclose(
        diffusion_granule.diff_multfac_smag.asnumpy(), savepoint.diff_multfac_smag(), rtol=1e-7
    )

    assert helpers.dallclose(diffusion_granule.smag_limit.asnumpy(), savepoint.smag_limit())
    assert helpers.dallclose(
        diffusion_granule.diff_multfac_n2w.asnumpy(), savepoint.diff_multfac_n2w()
    )
    assert helpers.dallclose(
        diffusion_granule.diff_multfac_vn.asnumpy(), savepoint.diff_multfac_vn()
    )


@pytest.mark.datatest
@pytest.mark.parametrize(
    "experiment,step_date_init",
    [
        (dt_utils.REGIONAL_EXPERIMENT, "2021-06-20T12:00:10.000"),
        (dt_utils.REGIONAL_EXPERIMENT, "2021-06-20T12:00:20.000"),
        (dt_utils.GLOBAL_EXPERIMENT, "2000-01-01T00:00:02.000"),
        (dt_utils.GLOBAL_EXPERIMENT, "2000-01-01T00:00:04.000"),
    ],
)
@pytest.mark.parametrize("ndyn_substeps", (2,))
def test_verify_diffusion_init_against_savepoint(
    experiment,
    grid_savepoint,
    icon_grid,
    interpolation_savepoint,
    metrics_savepoint,
    savepoint_diffusion_init,
    lowest_layer_thickness,
    model_top_height,
    stretch_factor,
    damping_height,
    ndyn_substeps,
):
    config = construct_diffusion_config(experiment, ndyn_substeps=ndyn_substeps)
    additional_parameters = diffusion.DiffusionParams(config)
    vertical_config = v_grid.VerticalGridConfig(
        icon_grid.num_levels,
        lowest_layer_thickness=lowest_layer_thickness,
        model_top_height=model_top_height,
        stretch_factor=stretch_factor,
        rayleigh_damping_height=damping_height,
    )
    vertical_params = v_grid.VerticalGrid(
        config=vertical_config,
        vct_a=grid_savepoint.vct_a(),
        vct_b=grid_savepoint.vct_b(),
        _min_index_flat_horizontal_grad_pressure=grid_savepoint.nflat_gradp(),
    )
    interpolation_state = diffusion_states.DiffusionInterpolationState(
        e_bln_c_s=helpers.as_1D_sparse_field(interpolation_savepoint.e_bln_c_s(), dims.CEDim),
        rbf_coeff_1=interpolation_savepoint.rbf_vec_coeff_v1(),
        rbf_coeff_2=interpolation_savepoint.rbf_vec_coeff_v2(),
        geofac_div=helpers.as_1D_sparse_field(interpolation_savepoint.geofac_div(), dims.CEDim),
        geofac_n2s=interpolation_savepoint.geofac_n2s(),
        geofac_grg_x=interpolation_savepoint.geofac_grg()[0],
        geofac_grg_y=interpolation_savepoint.geofac_grg()[1],
        nudgecoeff_e=interpolation_savepoint.nudgecoeff_e(),
    )
    metric_state = diffusion_states.DiffusionMetricState(
        mask_hdiff=metrics_savepoint.mask_hdiff(),
        theta_ref_mc=metrics_savepoint.theta_ref_mc(),
        wgtfac_c=metrics_savepoint.wgtfac_c(),
        zd_intcoef=metrics_savepoint.zd_intcoef(),
        zd_vertoffset=metrics_savepoint.zd_vertoffset(),
        zd_diffcoef=metrics_savepoint.zd_diffcoef(),
    )
    edge_params = grid_savepoint.construct_edge_geometry()
    cell_params = grid_savepoint.construct_cell_geometry()

    diffusion_granule = diffusion.Diffusion()
    diffusion_granule.init(
        icon_grid,
        config,
        additional_parameters,
        vertical_params,
        metric_state,
        interpolation_state,
        edge_params,
        cell_params,
    )

    _verify_init_values_against_savepoint(savepoint_diffusion_init, diffusion_granule)


@pytest.mark.datatest
@pytest.mark.parametrize(
    "experiment, step_date_init, step_date_exit",
    [
        (dt_utils.REGIONAL_EXPERIMENT, "2021-06-20T12:00:10.000", "2021-06-20T12:00:10.000"),
        (dt_utils.GLOBAL_EXPERIMENT, "2000-01-01T00:00:02.000", "2000-01-01T00:00:02.000"),
    ],
)
@pytest.mark.parametrize("ndyn_substeps", (2,))
def test_run_diffusion_single_step(
    savepoint_diffusion_init,
    savepoint_diffusion_exit,
    interpolation_savepoint,
    metrics_savepoint,
    grid_savepoint,
    icon_grid,
    experiment,
    lowest_layer_thickness,
    model_top_height,
    stretch_factor,
    damping_height,
    ndyn_substeps,
):
    dtime = savepoint_diffusion_init.get_metadata("dtime").get("dtime")
    edge_geometry: EdgeParams = grid_savepoint.construct_edge_geometry()
    cell_geometry: CellParams = grid_savepoint.construct_cell_geometry()
    interpolation_state = diffusion_states.DiffusionInterpolationState(
        e_bln_c_s=helpers.as_1D_sparse_field(interpolation_savepoint.e_bln_c_s(), dims.CEDim),
        rbf_coeff_1=interpolation_savepoint.rbf_vec_coeff_v1(),
        rbf_coeff_2=interpolation_savepoint.rbf_vec_coeff_v2(),
        geofac_div=helpers.as_1D_sparse_field(interpolation_savepoint.geofac_div(), dims.CEDim),
        geofac_n2s=interpolation_savepoint.geofac_n2s(),
        geofac_grg_x=interpolation_savepoint.geofac_grg()[0],
        geofac_grg_y=interpolation_savepoint.geofac_grg()[1],
        nudgecoeff_e=interpolation_savepoint.nudgecoeff_e(),
    )
    metric_state = diffusion_states.DiffusionMetricState(
        mask_hdiff=metrics_savepoint.mask_hdiff(),
        theta_ref_mc=metrics_savepoint.theta_ref_mc(),
        wgtfac_c=metrics_savepoint.wgtfac_c(),
        zd_intcoef=metrics_savepoint.zd_intcoef(),
        zd_vertoffset=metrics_savepoint.zd_vertoffset(),
        zd_diffcoef=metrics_savepoint.zd_diffcoef(),
    )

    diagnostic_state = diffusion_states.DiffusionDiagnosticState(
        hdef_ic=savepoint_diffusion_init.hdef_ic(),
        div_ic=savepoint_diffusion_init.div_ic(),
        dwdx=savepoint_diffusion_init.dwdx(),
        dwdy=savepoint_diffusion_init.dwdy(),
    )
    prognostic_state = savepoint_diffusion_init.construct_prognostics()

    vertical_config = v_grid.VerticalGridConfig(
        icon_grid.num_levels,
        lowest_layer_thickness=lowest_layer_thickness,
        model_top_height=model_top_height,
        stretch_factor=stretch_factor,
        rayleigh_damping_height=damping_height,
    )

    vertical_params = v_grid.VerticalGrid(
        config=vertical_config,
        vct_a=grid_savepoint.vct_a(),
        vct_b=grid_savepoint.vct_b(),
        _min_index_flat_horizontal_grad_pressure=grid_savepoint.nflat_gradp(),
    )

    config = construct_diffusion_config(experiment, ndyn_substeps)
    additional_parameters = diffusion.DiffusionParams(config)

    diffusion_granule = diffusion.Diffusion()
    diffusion_granule.init(
        grid=icon_grid,
        config=config,
        params=additional_parameters,
        vertical_grid=vertical_params,
        metric_state=metric_state,
        interpolation_state=interpolation_state,
        edge_params=edge_geometry,
        cell_params=cell_geometry,
    )

    verify_diffusion_fields(config, diagnostic_state, prognostic_state, savepoint_diffusion_init)
    assert savepoint_diffusion_init.fac_bdydiff_v() == diffusion_granule.fac_bdydiff_v

    diffusion_granule.run(
        diagnostic_state=diagnostic_state,
        prognostic_state=prognostic_state,
        dtime=dtime,
    )

    verify_diffusion_fields(config, diagnostic_state, prognostic_state, savepoint_diffusion_exit)


@pytest.mark.datatest
@pytest.mark.parametrize("linit, experiment", [(True, dt_utils.REGIONAL_EXPERIMENT)])
def test_run_diffusion_initial_step(
    experiment,
    lowest_layer_thickness,
    model_top_height,
    stretch_factor,
    damping_height,
    savepoint_diffusion_init,
    savepoint_diffusion_exit,
    interpolation_savepoint,
    metrics_savepoint,
    grid_savepoint,
    icon_grid,
):
    dtime = savepoint_diffusion_init.get_metadata("dtime").get("dtime")
    edge_geometry: EdgeParams = grid_savepoint.construct_edge_geometry()
    cell_geometry: CellParams = grid_savepoint.construct_cell_geometry()
    interpolation_state = diffusion_states.DiffusionInterpolationState(
        e_bln_c_s=helpers.as_1D_sparse_field(interpolation_savepoint.e_bln_c_s(), dims.CEDim),
        rbf_coeff_1=interpolation_savepoint.rbf_vec_coeff_v1(),
        rbf_coeff_2=interpolation_savepoint.rbf_vec_coeff_v2(),
        geofac_div=helpers.as_1D_sparse_field(interpolation_savepoint.geofac_div(), dims.CEDim),
        geofac_n2s=interpolation_savepoint.geofac_n2s(),
        geofac_grg_x=interpolation_savepoint.geofac_grg()[0],
        geofac_grg_y=interpolation_savepoint.geofac_grg()[1],
        nudgecoeff_e=interpolation_savepoint.nudgecoeff_e(),
    )
    metric_state = diffusion_states.DiffusionMetricState(
        mask_hdiff=metrics_savepoint.mask_hdiff(),
        theta_ref_mc=metrics_savepoint.theta_ref_mc(),
        wgtfac_c=metrics_savepoint.wgtfac_c(),
        zd_intcoef=metrics_savepoint.zd_intcoef(),
        zd_vertoffset=metrics_savepoint.zd_vertoffset(),
        zd_diffcoef=metrics_savepoint.zd_diffcoef(),
    )
    diagnostic_state = diffusion_states.DiffusionDiagnosticState(
        hdef_ic=savepoint_diffusion_init.hdef_ic(),
        div_ic=savepoint_diffusion_init.div_ic(),
        dwdx=savepoint_diffusion_init.dwdx(),
        dwdy=savepoint_diffusion_init.dwdy(),
    )
    prognostic_state = savepoint_diffusion_init.construct_prognostics()
    vertical_config = v_grid.VerticalGridConfig(
        icon_grid.num_levels,
        lowest_layer_thickness=lowest_layer_thickness,
        model_top_height=model_top_height,
        stretch_factor=stretch_factor,
        rayleigh_damping_height=damping_height,
    )
    vertical_params = v_grid.VerticalGrid(
        config=vertical_config,
        vct_a=grid_savepoint.vct_a(),
        vct_b=grid_savepoint.vct_b(),
        _min_index_flat_horizontal_grad_pressure=grid_savepoint.nflat_gradp(),
    )
    config = construct_diffusion_config(experiment, ndyn_substeps=2)
    additional_parameters = diffusion.DiffusionParams(config)

    diffusion_granule = diffusion.Diffusion()
    diffusion_granule.init(
        grid=icon_grid,
        config=config,
        params=additional_parameters,
        vertical_grid=vertical_params,
        metric_state=metric_state,
        interpolation_state=interpolation_state,
        edge_params=edge_geometry,
        cell_params=cell_geometry,
    )
    assert savepoint_diffusion_init.fac_bdydiff_v() == diffusion_granule.fac_bdydiff_v

    diffusion_granule.initial_run(
        diagnostic_state=diagnostic_state,
        prognostic_state=prognostic_state,
        dtime=dtime,
    )

    verify_diffusion_fields(
        config=config,
        diagnostic_state=diagnostic_state,
        prognostic_state=prognostic_state,
<<<<<<< HEAD
        diffusion_savepoint=diffusion_savepoint_exit,
    )

@pytest.mark.parametrize("experiment", (dt_utils.GLOBAL_EXPERIMENT,))
def test_diffusion_default_config(experiment):
    #config = diffusion.DiffusionConfig()
    import omegaconf
    config = construct_config(experiment)
    yaml_str = omegaconf.OmegaConf.to_yaml(config)

def test_config(experiment):
    import omegaconf
    file = dt_utils.get_test_data_root_path().joinpath("config").joinpath(experiment.lower()).joinpath(
        "diffusion.yaml")
    config = omegaconf.OmegaConf.structured(diffusion.DiffusionConfig)
    config = omegaconf.OmegaConf.load(file)

    assert config == r04b09_diffusion_config(ndyn_substeps=5)
=======
        diffusion_savepoint=savepoint_diffusion_exit,
    )
>>>>>>> 8d14f801
<|MERGE_RESOLUTION|>--- conflicted
+++ resolved
@@ -23,8 +23,9 @@
 
 from .utils import (
     construct_diffusion_config,
+    construct_interpolation_state,
+    construct_metric_state,
     diff_multfac_vn_numpy,
-    r04b09_diffusion_config,
     smag_limit_numpy,
     verify_diffusion_fields,
 )
@@ -32,15 +33,9 @@
 
 @pytest.mark.xfail
 def test_diffusion_coefficients_with_hdiff_efdt_ratio(experiment):
-<<<<<<< HEAD
     config = diffusion.DiffusionConfig(
         experiment, ndyn_substeps=5, hdiff_efdt_ratio=1.0, hdiff_w_efdt_ratio=2.0
     )
-=======
-    config = construct_diffusion_config(experiment, ndyn_substeps=5)
-    config.hdiff_efdt_ratio = 1.0
-    config.hdiff_w_efdt_ratio = 2.0
->>>>>>> 8d14f801
 
     params = diffusion.DiffusionParams(config)
 
@@ -99,6 +94,15 @@
     assert len(params.smagorinski_factor) == len(params.smagorinski_height)
     assert len(params.smagorinski_factor) == 4
     assert np.all(params.smagorinski_factor >= np.zeros(len(params.smagorinski_factor)))
+
+
+def vertical_grid(vertical_config: v_grid.VerticalGridConfig, grid_savepoint: sb.IconGridSavepoint):
+    return v_grid.VerticalGrid(
+        config=vertical_config,
+        vct_a=grid_savepoint.vct_a(),
+        vct_b=grid_savepoint.vct_b(),
+        _min_index_flat_horizontal_grad_pressure=grid_savepoint.nflat_gradp(),
+    )
 
 
 @pytest.mark.datatest
@@ -138,25 +142,9 @@
     assert meta["linit"] is False
     assert meta["date"] == step_date_init
 
-    interpolation_state = diffusion_states.DiffusionInterpolationState(
-        e_bln_c_s=helpers.as_1D_sparse_field(interpolation_savepoint.e_bln_c_s(), dims.CEDim),
-        rbf_coeff_1=interpolation_savepoint.rbf_vec_coeff_v1(),
-        rbf_coeff_2=interpolation_savepoint.rbf_vec_coeff_v2(),
-        geofac_div=helpers.as_1D_sparse_field(interpolation_savepoint.geofac_div(), dims.CEDim),
-        geofac_n2s=interpolation_savepoint.geofac_n2s(),
-        geofac_grg_x=interpolation_savepoint.geofac_grg()[0],
-        geofac_grg_y=interpolation_savepoint.geofac_grg()[1],
-        nudgecoeff_e=interpolation_savepoint.nudgecoeff_e(),
-    )
-
-    metric_state = diffusion_states.DiffusionMetricState(
-        mask_hdiff=metrics_savepoint.mask_hdiff(),
-        theta_ref_mc=metrics_savepoint.theta_ref_mc(),
-        wgtfac_c=metrics_savepoint.wgtfac_c(),
-        zd_intcoef=metrics_savepoint.zd_intcoef(),
-        zd_vertoffset=metrics_savepoint.zd_vertoffset(),
-        zd_diffcoef=metrics_savepoint.zd_diffcoef(),
-    )
+    interpolation_state = construct_interpolation_state(interpolation_savepoint)
+
+    metric_state = construct_metric_state(metrics_savepoint)
     edge_params = grid_savepoint.construct_edge_geometry()
     cell_params = grid_savepoint.construct_cell_geometry()
 
@@ -279,24 +267,8 @@
         vct_b=grid_savepoint.vct_b(),
         _min_index_flat_horizontal_grad_pressure=grid_savepoint.nflat_gradp(),
     )
-    interpolation_state = diffusion_states.DiffusionInterpolationState(
-        e_bln_c_s=helpers.as_1D_sparse_field(interpolation_savepoint.e_bln_c_s(), dims.CEDim),
-        rbf_coeff_1=interpolation_savepoint.rbf_vec_coeff_v1(),
-        rbf_coeff_2=interpolation_savepoint.rbf_vec_coeff_v2(),
-        geofac_div=helpers.as_1D_sparse_field(interpolation_savepoint.geofac_div(), dims.CEDim),
-        geofac_n2s=interpolation_savepoint.geofac_n2s(),
-        geofac_grg_x=interpolation_savepoint.geofac_grg()[0],
-        geofac_grg_y=interpolation_savepoint.geofac_grg()[1],
-        nudgecoeff_e=interpolation_savepoint.nudgecoeff_e(),
-    )
-    metric_state = diffusion_states.DiffusionMetricState(
-        mask_hdiff=metrics_savepoint.mask_hdiff(),
-        theta_ref_mc=metrics_savepoint.theta_ref_mc(),
-        wgtfac_c=metrics_savepoint.wgtfac_c(),
-        zd_intcoef=metrics_savepoint.zd_intcoef(),
-        zd_vertoffset=metrics_savepoint.zd_vertoffset(),
-        zd_diffcoef=metrics_savepoint.zd_diffcoef(),
-    )
+    interpolation_state = construct_interpolation_state(interpolation_savepoint)
+    metric_state = construct_metric_state(metrics_savepoint)
     edge_params = grid_savepoint.construct_edge_geometry()
     cell_params = grid_savepoint.construct_cell_geometry()
 
@@ -341,24 +313,8 @@
     dtime = savepoint_diffusion_init.get_metadata("dtime").get("dtime")
     edge_geometry: EdgeParams = grid_savepoint.construct_edge_geometry()
     cell_geometry: CellParams = grid_savepoint.construct_cell_geometry()
-    interpolation_state = diffusion_states.DiffusionInterpolationState(
-        e_bln_c_s=helpers.as_1D_sparse_field(interpolation_savepoint.e_bln_c_s(), dims.CEDim),
-        rbf_coeff_1=interpolation_savepoint.rbf_vec_coeff_v1(),
-        rbf_coeff_2=interpolation_savepoint.rbf_vec_coeff_v2(),
-        geofac_div=helpers.as_1D_sparse_field(interpolation_savepoint.geofac_div(), dims.CEDim),
-        geofac_n2s=interpolation_savepoint.geofac_n2s(),
-        geofac_grg_x=interpolation_savepoint.geofac_grg()[0],
-        geofac_grg_y=interpolation_savepoint.geofac_grg()[1],
-        nudgecoeff_e=interpolation_savepoint.nudgecoeff_e(),
-    )
-    metric_state = diffusion_states.DiffusionMetricState(
-        mask_hdiff=metrics_savepoint.mask_hdiff(),
-        theta_ref_mc=metrics_savepoint.theta_ref_mc(),
-        wgtfac_c=metrics_savepoint.wgtfac_c(),
-        zd_intcoef=metrics_savepoint.zd_intcoef(),
-        zd_vertoffset=metrics_savepoint.zd_vertoffset(),
-        zd_diffcoef=metrics_savepoint.zd_diffcoef(),
-    )
+    interpolation_state = construct_interpolation_state(interpolation_savepoint)
+    metric_state = construct_metric_state(metrics_savepoint)
 
     diagnostic_state = diffusion_states.DiffusionDiagnosticState(
         hdef_ic=savepoint_diffusion_init.hdef_ic(),
@@ -492,26 +448,5 @@
         config=config,
         diagnostic_state=diagnostic_state,
         prognostic_state=prognostic_state,
-<<<<<<< HEAD
-        diffusion_savepoint=diffusion_savepoint_exit,
-    )
-
-@pytest.mark.parametrize("experiment", (dt_utils.GLOBAL_EXPERIMENT,))
-def test_diffusion_default_config(experiment):
-    #config = diffusion.DiffusionConfig()
-    import omegaconf
-    config = construct_config(experiment)
-    yaml_str = omegaconf.OmegaConf.to_yaml(config)
-
-def test_config(experiment):
-    import omegaconf
-    file = dt_utils.get_test_data_root_path().joinpath("config").joinpath(experiment.lower()).joinpath(
-        "diffusion.yaml")
-    config = omegaconf.OmegaConf.structured(diffusion.DiffusionConfig)
-    config = omegaconf.OmegaConf.load(file)
-
-    assert config == r04b09_diffusion_config(ndyn_substeps=5)
-=======
         diffusion_savepoint=savepoint_diffusion_exit,
-    )
->>>>>>> 8d14f801
+    )