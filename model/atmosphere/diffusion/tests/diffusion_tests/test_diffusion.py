--- conflicted
+++ resolved
@@ -81,44 +81,27 @@
             primal_normal_y=geometry_.get(geometry_meta.EDGE_NORMAL_V),
             primal_normal_cell_x=geometry_.get(geometry_meta.EDGE_NORMAL_CELL_U),
             primal_normal_cell_y=geometry_.get(geometry_meta.EDGE_NORMAL_CELL_V),
-<<<<<<< HEAD
             primal_normal_vert_x=data_alloc.flatten_first_two_dims(
-                dims.ECVDim, field=(geometry_.get(geometry_meta.EDGE_NORMAL_VERTEX_U))
+                dims.ECVDim,
+                field=(geometry_.get(geometry_meta.EDGE_NORMAL_VERTEX_U)),
+                backend=backend,
             ),
             primal_normal_vert_y=data_alloc.flatten_first_two_dims(
-                dims.ECVDim, field=(geometry_.get(geometry_meta.EDGE_NORMAL_VERTEX_V))
+                dims.ECVDim,
+                field=(geometry_.get(geometry_meta.EDGE_NORMAL_VERTEX_V)),
+                backend=backend,
             ),
             dual_normal_cell_x=geometry_.get(geometry_meta.EDGE_TANGENT_CELL_U),
             dual_normal_cell_y=geometry_.get(geometry_meta.EDGE_TANGENT_CELL_V),
             dual_normal_vert_x=data_alloc.flatten_first_two_dims(
-                dims.ECVDim, field=geometry_.get(geometry_meta.EDGE_TANGENT_VERTEX_U)
+                dims.ECVDim,
+                field=geometry_.get(geometry_meta.EDGE_TANGENT_VERTEX_U),
+                backend=backend,
             ),
             dual_normal_vert_y=data_alloc.flatten_first_two_dims(
                 dims.ECVDim,
                 field=geometry_.get(geometry_meta.EDGE_TANGENT_VERTEX_V),
-=======
-            primal_normal_vert_x=data_alloc.as_1D_sparse_field(
-                geometry_.get(geometry_meta.EDGE_NORMAL_VERTEX_U),
-                target_dim=dims.ECVDim,
                 backend=backend,
-            ),
-            primal_normal_vert_y=data_alloc.as_1D_sparse_field(
-                geometry_.get(geometry_meta.EDGE_NORMAL_VERTEX_V),
-                target_dim=dims.ECVDim,
-                backend=backend,
-            ),
-            dual_normal_cell_x=geometry_.get(geometry_meta.EDGE_TANGENT_CELL_U),
-            dual_normal_cell_y=geometry_.get(geometry_meta.EDGE_TANGENT_CELL_V),
-            dual_normal_vert_x=data_alloc.as_1D_sparse_field(
-                geometry_.get(geometry_meta.EDGE_TANGENT_VERTEX_U),
-                target_dim=dims.ECVDim,
-                backend=backend,
-            ),
-            dual_normal_vert_y=data_alloc.as_1D_sparse_field(
-                geometry_.get(geometry_meta.EDGE_TANGENT_VERTEX_V),
-                target_dim=dims.ECVDim,
-                backend=backend,
->>>>>>> 3ffe8594
             ),
         )
         grid_functionality[experiment]["grid"] = grid
@@ -229,23 +212,15 @@
     assert meta["date"] == step_date_init
 
     interpolation_state = diffusion_states.DiffusionInterpolationState(
-<<<<<<< HEAD
         e_bln_c_s=data_alloc.flatten_first_two_dims(
-            dims.CEDim, field=interpolation_savepoint.e_bln_c_s()
+            dims.CEDim, field=interpolation_savepoint.e_bln_c_s(), backend=backend
         ),
         rbf_coeff_1=interpolation_savepoint.rbf_vec_coeff_v1(),
         rbf_coeff_2=interpolation_savepoint.rbf_vec_coeff_v2(),
         geofac_div=data_alloc.flatten_first_two_dims(
-            dims.CEDim, interpolation_savepoint.e_bln_c_s()
-=======
-        e_bln_c_s=data_alloc.as_1D_sparse_field(
-            interpolation_savepoint.e_bln_c_s(), dims.CEDim, backend=backend
-        ),
-        rbf_coeff_1=interpolation_savepoint.rbf_vec_coeff_v1(),
-        rbf_coeff_2=interpolation_savepoint.rbf_vec_coeff_v2(),
-        geofac_div=data_alloc.as_1D_sparse_field(
-            interpolation_savepoint.geofac_div(), dims.CEDim, backend=backend
->>>>>>> 3ffe8594
+            dims.CEDim,
+            interpolation_savepoint.e_bln_c_s(),
+            backend=backend,
         ),
         geofac_n2s=interpolation_savepoint.geofac_n2s(),
         geofac_grg_x=interpolation_savepoint.geofac_grg()[0],
@@ -385,23 +360,17 @@
         vct_b=vct_b,
     )
     interpolation_state = diffusion_states.DiffusionInterpolationState(
-<<<<<<< HEAD
         e_bln_c_s=data_alloc.flatten_first_two_dims(
-            dims.CEDim, field=interpolation_savepoint.e_bln_c_s()
+            dims.CEDim,
+            field=interpolation_savepoint.e_bln_c_s(),
+            backend=backend,
         ),
         rbf_coeff_1=interpolation_savepoint.rbf_vec_coeff_v1(),
         rbf_coeff_2=interpolation_savepoint.rbf_vec_coeff_v2(),
         geofac_div=data_alloc.flatten_first_two_dims(
-            dims.CEDim, field=interpolation_savepoint.geofac_div()
-=======
-        e_bln_c_s=data_alloc.as_1D_sparse_field(
-            interpolation_savepoint.e_bln_c_s(), dims.CEDim, backend=backend
-        ),
-        rbf_coeff_1=interpolation_savepoint.rbf_vec_coeff_v1(),
-        rbf_coeff_2=interpolation_savepoint.rbf_vec_coeff_v2(),
-        geofac_div=data_alloc.as_1D_sparse_field(
-            interpolation_savepoint.geofac_div(), dims.CEDim, backend=backend
->>>>>>> 3ffe8594
+            dims.CEDim,
+            field=interpolation_savepoint.geofac_div(),
+            backend=backend,
         ),
         geofac_n2s=interpolation_savepoint.geofac_n2s(),
         geofac_grg_x=interpolation_savepoint.geofac_grg()[0],
@@ -466,23 +435,17 @@
     dtime = savepoint_diffusion_init.get_metadata("dtime").get("dtime")
 
     interpolation_state = diffusion_states.DiffusionInterpolationState(
-<<<<<<< HEAD
         e_bln_c_s=data_alloc.flatten_first_two_dims(
-            dims.CEDim, field=interpolation_savepoint.e_bln_c_s()
+            dims.CEDim,
+            field=interpolation_savepoint.e_bln_c_s(),
+            backend=backend,
         ),
         rbf_coeff_1=interpolation_savepoint.rbf_vec_coeff_v1(),
         rbf_coeff_2=interpolation_savepoint.rbf_vec_coeff_v2(),
         geofac_div=data_alloc.flatten_first_two_dims(
-            dims.CEDim, field=interpolation_savepoint.geofac_div()
-=======
-        e_bln_c_s=data_alloc.as_1D_sparse_field(
-            interpolation_savepoint.e_bln_c_s(), dims.CEDim, backend=backend
-        ),
-        rbf_coeff_1=interpolation_savepoint.rbf_vec_coeff_v1(),
-        rbf_coeff_2=interpolation_savepoint.rbf_vec_coeff_v2(),
-        geofac_div=data_alloc.as_1D_sparse_field(
-            interpolation_savepoint.geofac_div(), dims.CEDim, backend=backend
->>>>>>> 3ffe8594
+            dims.CEDim,
+            field=interpolation_savepoint.geofac_div(),
+            backend=backend,
         ),
         geofac_n2s=interpolation_savepoint.geofac_n2s(),
         geofac_grg_x=interpolation_savepoint.geofac_grg()[0],
@@ -579,23 +542,17 @@
     edge_geometry: grid_states.EdgeParams = grid_savepoint.construct_edge_geometry()
     cell_geometry: grid_states.CellParams = grid_savepoint.construct_cell_geometry()
     interpolation_state = diffusion_states.DiffusionInterpolationState(
-<<<<<<< HEAD
         e_bln_c_s=data_alloc.flatten_first_two_dims(
-            dims.CEDim, field=interpolation_savepoint.e_bln_c_s()
+            dims.CEDim,
+            field=interpolation_savepoint.e_bln_c_s(),
+            backend=backend,
         ),
         rbf_coeff_1=interpolation_savepoint.rbf_vec_coeff_v1(),
         rbf_coeff_2=interpolation_savepoint.rbf_vec_coeff_v2(),
         geofac_div=data_alloc.flatten_first_two_dims(
-            dims.CEDim, field=interpolation_savepoint.geofac_div()
-=======
-        e_bln_c_s=data_alloc.as_1D_sparse_field(
-            interpolation_savepoint.e_bln_c_s(), dims.CEDim, backend=backend
-        ),
-        rbf_coeff_1=interpolation_savepoint.rbf_vec_coeff_v1(),
-        rbf_coeff_2=interpolation_savepoint.rbf_vec_coeff_v2(),
-        geofac_div=data_alloc.as_1D_sparse_field(
-            interpolation_savepoint.geofac_div(), dims.CEDim, backend=backend
->>>>>>> 3ffe8594
+            dims.CEDim,
+            field=interpolation_savepoint.geofac_div(),
+            backend=backend,
         ),
         geofac_n2s=interpolation_savepoint.geofac_n2s(),
         geofac_grg_x=interpolation_savepoint.geofac_grg()[0],
@@ -743,23 +700,17 @@
         vct_b=vct_b,
     )
     interpolation_state = diffusion_states.DiffusionInterpolationState(
-<<<<<<< HEAD
         e_bln_c_s=data_alloc.flatten_first_two_dims(
-            dims.CEDim, field=interpolation_savepoint.e_bln_c_s()
+            dims.CEDim,
+            field=interpolation_savepoint.e_bln_c_s(),
+            backend=backend,
         ),
         rbf_coeff_1=interpolation_savepoint.rbf_vec_coeff_v1(),
         rbf_coeff_2=interpolation_savepoint.rbf_vec_coeff_v2(),
         geofac_div=data_alloc.flatten_first_two_dims(
-            dims.CEDim, field=interpolation_savepoint.geofac_div()
-=======
-        e_bln_c_s=data_alloc.as_1D_sparse_field(
-            interpolation_savepoint.e_bln_c_s(), dims.CEDim, backend=backend
-        ),
-        rbf_coeff_1=interpolation_savepoint.rbf_vec_coeff_v1(),
-        rbf_coeff_2=interpolation_savepoint.rbf_vec_coeff_v2(),
-        geofac_div=data_alloc.as_1D_sparse_field(
-            interpolation_savepoint.geofac_div(), dims.CEDim, backend=backend
->>>>>>> 3ffe8594
+            dims.CEDim,
+            field=interpolation_savepoint.geofac_div(),
+            backend=backend,
         ),
         geofac_n2s=interpolation_savepoint.geofac_n2s(),
         geofac_grg_x=interpolation_savepoint.geofac_grg()[0],
