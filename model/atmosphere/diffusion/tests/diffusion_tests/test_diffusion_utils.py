--- conflicted
+++ resolved
@@ -27,7 +27,7 @@
 from icon4py.model.common.grid.simple import SimpleGrid
 from icon4py.model.common.test_utils.helpers import random_field, zero_field
 
-<<<<<<< HEAD
+from .utils import diff_multfac_vn_numpy, smag_limit_numpy
 from .utils import (
     construct_config,
     diff_multfac_vn_numpy,
@@ -36,21 +36,18 @@
 )
 
 backend = run_gtfn
-=======
-from .utils import diff_multfac_vn_numpy, smag_limit_numpy
->>>>>>> b1bfb8a2
 
 
 def initial_diff_multfac_vn_numpy(shape, k4, hdiff_efdt_ratio):
     return k4 * hdiff_efdt_ratio / 3.0 * np.ones(shape)
 
 
-def test_scale_k(backend):
+def test_scale_k():
     grid = SimpleGrid()
     field = random_field(grid, KDim)
     scaled_field = zero_field(grid, KDim)
     factor = 2.0
-    scale_k.with_backend(backend)(field, factor, scaled_field, offset_provider={})
+    scale_k(field, factor, scaled_field, offset_provider={})
     assert np.allclose(factor * field.asnumpy(), scaled_field.asnumpy())
 
 
@@ -110,52 +107,23 @@
         k4, substeps, out=diff_multfac_vn, offset_provider={}
     )
     _setup_smag_limit.with_backend(backend)(diff_multfac_vn, out=smag_limit, offset_provider={})
-<<<<<<< HEAD
-
-    assert np.allclose(expected_diff_multfac_vn, np.asarray(diff_multfac_vn))
-    assert np.allclose(expected_smag_limit, np.asarray(smag_limit))
-
-
-def test_init_enh_smag_fac():
-    grid = SimpleGrid()
-    enh_smag_fac = zero_field(grid, KDim)
-    a_vec = random_field(grid, KDim, low=1.0, high=10.0, extend={KDim: 1})
-    fac = (0.67, 0.5, 1.3, 0.8)
-    z = (0.1, 0.2, 0.3, 0.4)
-
-    enhanced_smag_fac_np = enhanced_smagorinski_factor_numpy(fac, z, np.asarray(a_vec))
-
-    _en_smag_fac_for_zero_nshift.with_backend(backend)(
-        a_vec, *fac, *z, out=enh_smag_fac, offset_provider={"Koff": KDim}
-    )
-    assert np.allclose(enhanced_smag_fac_np, np.asarray(enh_smag_fac))
-=======
 
     assert np.allclose(expected_diff_multfac_vn, diff_multfac_vn.asnumpy())
     assert np.allclose(expected_smag_limit, smag_limit.asnumpy())
->>>>>>> b1bfb8a2
 
 
 def test_set_zero_vertex_k(backend):
     grid = SimpleGrid()
     f = random_field(grid, VertexDim, KDim)
-<<<<<<< HEAD
-    set_zero_v_k.with_backend(backend)(f, offset_provider={})
-    assert np.allclose(0.0, f)
-=======
     set_zero_v_k(f, offset_provider={})
     assert np.allclose(0.0, f.asnumpy())
->>>>>>> b1bfb8a2
 
 
 @pytest.mark.datatest
 @pytest.mark.parametrize("linit", [True])
 def test_verify_special_diffusion_inital_step_values_against_initial_savepoint(
-<<<<<<< HEAD
+    diffusion_savepoint_init, r04b09_diffusion_config, icon_grid, linit, backend
     diffusion_savepoint_init, experiment, icon_grid, linit, ndyn_substeps
-=======
-    diffusion_savepoint_init, r04b09_diffusion_config, icon_grid, linit, backend
->>>>>>> b1bfb8a2
 ):
     savepoint = diffusion_savepoint_init
     config = construct_config(experiment, ndyn_substeps=ndyn_substeps)
