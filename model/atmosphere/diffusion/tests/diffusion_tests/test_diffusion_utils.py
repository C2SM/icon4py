# ICON4Py - ICON inspired code in Python and GT4Py
#
# Copyright (c) 2022, ETH Zurich and MeteoSwiss
# All rights reserved.
#
# This file is free software: you can redistribute it and/or modify it under
# the terms of the GNU General Public License as published by the
# Free Software Foundation, either version 3 of the License, or any later
# version. See the LICENSE.txt file at the top-level directory of this
# distribution for a copy of the license or check <https://www.gnu.org/licenses/>.
#
# SPDX-License-Identifier: GPL-3.0-or-later

import numpy as np
import pytest

from icon4py.model.atmosphere.diffusion.diffusion import DiffusionParams
from icon4py.model.atmosphere.diffusion.diffusion_utils import (
    _setup_runtime_diff_multfac_vn,
    _setup_smag_limit,
    scale_k,
    set_zero_v_k,
    setup_fields_for_initial_step,
)
from icon4py.model.common.dimension import KDim, VertexDim
from icon4py.model.common.grid.simple import SimpleGrid
from icon4py.model.common.test_utils.helpers import random_field, zero_field

from .utils import diff_multfac_vn_numpy, smag_limit_numpy


def initial_diff_multfac_vn_numpy(shape, k4, hdiff_efdt_ratio):
    return k4 * hdiff_efdt_ratio / 3.0 * np.ones(shape)


def test_scale_k(backend):
    grid = SimpleGrid()
    field = random_field(grid, KDim)
    scaled_field = zero_field(grid, KDim)
    factor = 2.0
    scale_k.with_backend(backend)(field, factor, scaled_field, offset_provider={})
    assert np.allclose(factor * field.asnumpy(), scaled_field.asnumpy())


def test_diff_multfac_vn_and_smag_limit_for_initial_step(backend):
    grid = SimpleGrid()
    diff_multfac_vn_init = zero_field(grid, KDim)
    smag_limit_init = zero_field(grid, KDim)
    k4 = 1.0
    efdt_ratio = 24.0
    shape = diff_multfac_vn_init.asnumpy().shape

    expected_diff_multfac_vn_init = initial_diff_multfac_vn_numpy(shape, k4, efdt_ratio)
    expected_smag_limit_init = smag_limit_numpy(
        initial_diff_multfac_vn_numpy, shape, k4, efdt_ratio
    )

    setup_fields_for_initial_step.with_backend(backend)(
        k4, efdt_ratio, diff_multfac_vn_init, smag_limit_init, offset_provider={}
    )

    assert np.allclose(expected_diff_multfac_vn_init, diff_multfac_vn_init.asnumpy())
    assert np.allclose(expected_smag_limit_init, smag_limit_init.asnumpy())


def test_diff_multfac_vn_smag_limit_for_time_step_with_const_value(backend):
    grid = SimpleGrid()
    diff_multfac_vn = zero_field(grid, KDim)
    smag_limit = zero_field(grid, KDim)
    k4 = 1.0
    substeps = 5.0
    efdt_ratio = 24.0
    shape = diff_multfac_vn.asnumpy().shape

    expected_diff_multfac_vn = diff_multfac_vn_numpy(shape, k4, substeps)
    expected_smag_limit = smag_limit_numpy(diff_multfac_vn_numpy, shape, k4, substeps)

    _setup_runtime_diff_multfac_vn.with_backend(backend)(
        k4, efdt_ratio, out=diff_multfac_vn, offset_provider={}
    )
    _setup_smag_limit.with_backend(backend)(diff_multfac_vn, out=smag_limit, offset_provider={})

    assert np.allclose(expected_diff_multfac_vn, diff_multfac_vn.asnumpy())
    assert np.allclose(expected_smag_limit, smag_limit.asnumpy())


def test_diff_multfac_vn_smag_limit_for_loop_run_with_k4_substeps(backend):
    grid = SimpleGrid()
    diff_multfac_vn = zero_field(grid, KDim)
    smag_limit = zero_field(grid, KDim)
    k4 = 0.003
    substeps = 1.0

    shape = diff_multfac_vn.asnumpy().shape
    expected_diff_multfac_vn = diff_multfac_vn_numpy(shape, k4, substeps)
    expected_smag_limit = smag_limit_numpy(diff_multfac_vn_numpy, shape, k4, substeps)
    _setup_runtime_diff_multfac_vn.with_backend(backend)(
        k4, substeps, out=diff_multfac_vn, offset_provider={}
    )
    _setup_smag_limit.with_backend(backend)(diff_multfac_vn, out=smag_limit, offset_provider={})
<<<<<<< HEAD

    assert np.allclose(expected_diff_multfac_vn, diff_multfac_vn.asnumpy())
    assert np.allclose(expected_smag_limit, smag_limit.asnumpy())
=======

    assert np.allclose(expected_diff_multfac_vn, diff_multfac_vn.asnumpy())
    assert np.allclose(expected_smag_limit, smag_limit.asnumpy())


def test_init_enh_smag_fac(backend):
    grid = SimpleGrid()
    enh_smag_fac = zero_field(grid, KDim)
    a_vec = random_field(grid, KDim, low=1.0, high=10.0, extend={KDim: 1})
    fac = (0.67, 0.5, 1.3, 0.8)
    z = (0.1, 0.2, 0.3, 0.4)

    enhanced_smag_fac_np = enhanced_smagorinski_factor_numpy(fac, z, a_vec.asnumpy())

    _en_smag_fac_for_zero_nshift.with_backend(backend)(
        a_vec, *fac, *z, out=enh_smag_fac, offset_provider={"Koff": KDim}
    )
    assert np.allclose(enhanced_smag_fac_np, enh_smag_fac.asnumpy())
>>>>>>> 867c1c2a


def test_set_zero_vertex_k(backend):
    grid = SimpleGrid()
    f = random_field(grid, VertexDim, KDim)
    set_zero_v_k.with_backend(backend)(f, offset_provider={})
    assert np.allclose(0.0, f.asnumpy())


@pytest.mark.datatest
@pytest.mark.parametrize("linit", [True])
def test_verify_special_diffusion_inital_step_values_against_initial_savepoint(
    diffusion_savepoint_init, r04b09_diffusion_config, icon_grid, linit, backend
):
    savepoint = diffusion_savepoint_init
    config = r04b09_diffusion_config

    params = DiffusionParams(config)
    expected_diff_multfac_vn = savepoint.diff_multfac_vn()
    expected_smag_limit = savepoint.smag_limit()
    exptected_smag_offset = savepoint.smag_offset()

    diff_multfac_vn = zero_field(icon_grid, KDim)
    smag_limit = zero_field(icon_grid, KDim)
    setup_fields_for_initial_step.with_backend(backend)(
        params.K4,
        config.hdiff_efdt_ratio,
        diff_multfac_vn,
        smag_limit,
        offset_provider={},
    )
    assert np.allclose(expected_smag_limit, smag_limit.asnumpy())
    assert np.allclose(expected_diff_multfac_vn, diff_multfac_vn.asnumpy())
    assert exptected_smag_offset == 0.0<|MERGE_RESOLUTION|>--- conflicted
+++ resolved
@@ -98,36 +98,15 @@
         k4, substeps, out=diff_multfac_vn, offset_provider={}
     )
     _setup_smag_limit.with_backend(backend)(diff_multfac_vn, out=smag_limit, offset_provider={})
-<<<<<<< HEAD
-
-    assert np.allclose(expected_diff_multfac_vn, diff_multfac_vn.asnumpy())
-    assert np.allclose(expected_smag_limit, smag_limit.asnumpy())
-=======
 
     assert np.allclose(expected_diff_multfac_vn, diff_multfac_vn.asnumpy())
     assert np.allclose(expected_smag_limit, smag_limit.asnumpy())
 
 
-def test_init_enh_smag_fac(backend):
-    grid = SimpleGrid()
-    enh_smag_fac = zero_field(grid, KDim)
-    a_vec = random_field(grid, KDim, low=1.0, high=10.0, extend={KDim: 1})
-    fac = (0.67, 0.5, 1.3, 0.8)
-    z = (0.1, 0.2, 0.3, 0.4)
-
-    enhanced_smag_fac_np = enhanced_smagorinski_factor_numpy(fac, z, a_vec.asnumpy())
-
-    _en_smag_fac_for_zero_nshift.with_backend(backend)(
-        a_vec, *fac, *z, out=enh_smag_fac, offset_provider={"Koff": KDim}
-    )
-    assert np.allclose(enhanced_smag_fac_np, enh_smag_fac.asnumpy())
->>>>>>> 867c1c2a
-
-
 def test_set_zero_vertex_k(backend):
     grid = SimpleGrid()
     f = random_field(grid, VertexDim, KDim)
-    set_zero_v_k.with_backend(backend)(f, offset_provider={})
+    set_zero_v_k(f, offset_provider={})
     assert np.allclose(0.0, f.asnumpy())
 
 
