--- conflicted
+++ resolved
@@ -59,9 +59,6 @@
 
 def diff_multfac_vn_numpy(shape, k4, substeps):
     factor = min(1.0 / 128.0, k4 * substeps / 3.0)
-<<<<<<< HEAD
-    return factor * np.ones(shape)
-=======
     return factor * np.ones(shape)
 
 
@@ -118,5 +115,4 @@
         smagorinski_scaling_factor=0.025,
         hdiff_temp=True,
         n_substeps=ndyn_substeps,
-    )
->>>>>>> a48353dd
+    )