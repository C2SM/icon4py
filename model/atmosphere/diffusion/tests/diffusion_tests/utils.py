--- conflicted
+++ resolved
@@ -9,11 +9,6 @@
 import numpy as np
 
 from icon4py.model.atmosphere.diffusion import diffusion, diffusion_states
-<<<<<<< HEAD
-from icon4py.model.common.decomposition import definitions
-from icon4py.model.common.grid import vertical as v_grid
-=======
->>>>>>> a1244cdb
 from icon4py.model.common.states import prognostic_state as prognostics
 from icon4py.model.common.test_utils import helpers, serialbox_utils as sb
 
@@ -158,84 +153,4 @@
         assert np.allclose(exner_dace_non_orch, exner_dace_orch)
         assert np.allclose(vn_dace_non_orch, vn_dace_orch)
     else:
-<<<<<<< HEAD
-        raise ValueError("Field type not recognized")
-
-
-# @pytest.mark.dace_orchestration
-@pytest.fixture
-def diffusion_instance(
-    icon_grid,
-    metrics_savepoint,
-    interpolation_savepoint,
-    ndyn_substeps,
-    experiment,
-    lowest_layer_thickness,
-    model_top_height,
-    stretch_factor,
-    damping_height,
-    grid_savepoint,
-    backend,
-    processor_props,  # fixture
-    decomposition_info,  # fixture
-):
-    """Fixture to create a diffusion instance and clear the orchestration cache properly -if applicable-."""
-    exchange = definitions.create_exchange(processor_props, decomposition_info)
-    edge_geometry = grid_savepoint.construct_edge_geometry()
-    cell_geometry = grid_savepoint.construct_cell_geometry()
-    vertical_config = v_grid.VerticalGridConfig(
-        icon_grid.num_levels,
-        lowest_layer_thickness=lowest_layer_thickness,
-        model_top_height=model_top_height,
-        stretch_factor=stretch_factor,
-        rayleigh_damping_height=damping_height,
-    )
-    vertical_params = v_grid.VerticalGrid(
-        config=vertical_config,
-        vct_a=grid_savepoint.vct_a(),
-        vct_b=grid_savepoint.vct_b(),
-        _min_index_flat_horizontal_grad_pressure=grid_savepoint.nflat_gradp(),
-    )
-    config = construct_diffusion_config(experiment, ndyn_substeps=ndyn_substeps)
-    additional_parameters = diffusion.DiffusionParams(config)
-    metric_state = diffusion_states.DiffusionMetricState(
-        mask_hdiff=metrics_savepoint.mask_hdiff(),
-        theta_ref_mc=metrics_savepoint.theta_ref_mc(),
-        wgtfac_c=metrics_savepoint.wgtfac_c(),
-        zd_intcoef=metrics_savepoint.zd_intcoef(),
-        zd_vertoffset=metrics_savepoint.zd_vertoffset(),
-        zd_diffcoef=metrics_savepoint.zd_diffcoef(),
-    )
-    interpolation_state = diffusion_states.DiffusionInterpolationState(
-        e_bln_c_s=helpers.as_1D_sparse_field(interpolation_savepoint.e_bln_c_s(), dims.CEDim),
-        rbf_coeff_1=interpolation_savepoint.rbf_vec_coeff_v1(),
-        rbf_coeff_2=interpolation_savepoint.rbf_vec_coeff_v2(),
-        geofac_div=helpers.as_1D_sparse_field(interpolation_savepoint.geofac_div(), dims.CEDim),
-        geofac_n2s=interpolation_savepoint.geofac_n2s(),
-        geofac_grg_x=interpolation_savepoint.geofac_grg()[0],
-        geofac_grg_y=interpolation_savepoint.geofac_grg()[1],
-        nudgecoeff_e=interpolation_savepoint.nudgecoeff_e(),
-    )
-    dace_orchestration = True
-
-    diffusion_instance_ = diffusion.Diffusion(
-        grid=icon_grid,
-        config=config,
-        params=additional_parameters,
-        vertical_grid=vertical_params,
-        metric_state=metric_state,
-        interpolation_state=interpolation_state,
-        edge_params=edge_geometry,
-        cell_params=cell_geometry,
-        backend=backend,
-        exchange=exchange,
-        orchestration=dace_orchestration,
-    )
-
-    yield diffusion_instance_
-
-    if dace_orchestration:
-        diffusion_instance_._do_diffusion_step.clear_cache()
-=======
-        raise ValueError("Field type not recognized")
->>>>>>> a1244cdb
+        raise ValueError("Field type not recognized")