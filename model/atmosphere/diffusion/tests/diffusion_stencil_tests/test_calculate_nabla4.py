# ICON4Py - ICON inspired code in Python and GT4Py
#
# Copyright (c) 2022-2024, ETH Zurich and MeteoSwiss
# All rights reserved.
#
# Please, refer to the LICENSE file in the root directory.
# SPDX-License-Identifier: BSD-3-Clause
import gt4py.next as gtx
import numpy as np
import pytest

from icon4py.model.atmosphere.diffusion.stencils.calculate_nabla4 import calculate_nabla4
from icon4py.model.common import dimension as dims
from icon4py.model.common.grid import base
from icon4py.model.common.type_alias import vpfloat, wpfloat
from icon4py.model.common.utils.data_allocation import (
    as_1D_sparse_field,
    random_field,
    zero_field,
)
from icon4py.model.testing.helpers import StencilTest


def calculate_nabla4_numpy(
    connectivities: dict[gtx.Dimension, np.ndarray],
    u_vert: np.ndarray,
    v_vert: np.ndarray,
    primal_normal_vert_v1: np.ndarray,
    primal_normal_vert_v2: np.ndarray,
    z_nabla2_e: np.ndarray,
    inv_vert_vert_length: np.ndarray,
    inv_primal_edge_length: np.ndarray,
) -> np.ndarray:
    e2c2v = connectivities[dims.E2C2VDim]
    u_vert_e2c2v = u_vert[e2c2v]
    v_vert_e2c2v = v_vert[e2c2v]

    primal_normal_vert_v1 = primal_normal_vert_v1.reshape(e2c2v.shape)
    primal_normal_vert_v2 = primal_normal_vert_v2.reshape(e2c2v.shape)

    primal_normal_vert_v1 = np.expand_dims(primal_normal_vert_v1, axis=-1)
    primal_normal_vert_v2 = np.expand_dims(primal_normal_vert_v2, axis=-1)
    inv_vert_vert_length = np.expand_dims(inv_vert_vert_length, axis=-1)
    inv_primal_edge_length = np.expand_dims(inv_primal_edge_length, axis=-1)

    nabv_tang = (
        u_vert_e2c2v[:, 0] * primal_normal_vert_v1[:, 0]
        + v_vert_e2c2v[:, 0] * primal_normal_vert_v2[:, 0]
    ) + (
        u_vert_e2c2v[:, 1] * primal_normal_vert_v1[:, 1]
        + v_vert_e2c2v[:, 1] * primal_normal_vert_v2[:, 1]
    )
    nabv_norm = (
        u_vert_e2c2v[:, 2] * primal_normal_vert_v1[:, 2]
        + v_vert_e2c2v[:, 2] * primal_normal_vert_v2[:, 2]
    ) + (
        u_vert_e2c2v[:, 3] * primal_normal_vert_v1[:, 3]
        + v_vert_e2c2v[:, 3] * primal_normal_vert_v2[:, 3]
    )
    z_nabla4_e2 = 4.0 * (
        (nabv_norm - 2.0 * z_nabla2_e) * inv_vert_vert_length**2
        + (nabv_tang - 2.0 * z_nabla2_e) * inv_primal_edge_length**2
    )
    return z_nabla4_e2


class TestCalculateNabla4(StencilTest):
    PROGRAM = calculate_nabla4
    OUTPUTS = ("z_nabla4_e2",)
    MARKERS = (pytest.mark.skip_value_error,)

    @staticmethod
    def reference(
        connectivities: dict[gtx.Dimension, np.ndarray],
        u_vert: np.ndarray,
        v_vert: np.ndarray,
        primal_normal_vert_v1: np.ndarray,
        primal_normal_vert_v2: np.ndarray,
        z_nabla2_e: np.ndarray,
        inv_vert_vert_length: np.ndarray,
        inv_primal_edge_length: np.ndarray,
        **kwargs,
    ) -> dict:
        z_nabla4_e2 = calculate_nabla4_numpy(
            connectivities,
            u_vert,
            v_vert,
            primal_normal_vert_v1,
            primal_normal_vert_v2,
            z_nabla2_e,
            inv_vert_vert_length,
            inv_primal_edge_length,
        )
        return dict(z_nabla4_e2=z_nabla4_e2)

    @pytest.fixture
<<<<<<< HEAD
    def input_data(self, grid: base.BaseGrid) -> dict:
        if np.any(grid.connectivities[dims.E2C2VDim] == -1):
            pytest.xfail("Stencil does not support missing neighbors.")

=======
    def input_data(self, grid):
>>>>>>> 9bab5b12
        u_vert = random_field(grid, dims.VertexDim, dims.KDim, dtype=vpfloat)
        v_vert = random_field(grid, dims.VertexDim, dims.KDim, dtype=vpfloat)

        primal_normal_vert_v1 = random_field(grid, dims.EdgeDim, dims.E2C2VDim, dtype=wpfloat)
        primal_normal_vert_v2 = random_field(grid, dims.EdgeDim, dims.E2C2VDim, dtype=wpfloat)

        primal_normal_vert_v1_new = as_1D_sparse_field(primal_normal_vert_v1, dims.ECVDim)
        primal_normal_vert_v2_new = as_1D_sparse_field(primal_normal_vert_v2, dims.ECVDim)

        z_nabla2_e = random_field(grid, dims.EdgeDim, dims.KDim, dtype=wpfloat)
        inv_vert_vert_length = random_field(grid, dims.EdgeDim, dtype=wpfloat)
        inv_primal_edge_length = random_field(grid, dims.EdgeDim, dtype=wpfloat)

        z_nabla4_e2 = zero_field(grid, dims.EdgeDim, dims.KDim, dtype=vpfloat)

        return dict(
            u_vert=u_vert,
            v_vert=v_vert,
            primal_normal_vert_v1=primal_normal_vert_v1_new,
            primal_normal_vert_v2=primal_normal_vert_v2_new,
            z_nabla2_e=z_nabla2_e,
            inv_vert_vert_length=inv_vert_vert_length,
            inv_primal_edge_length=inv_primal_edge_length,
            z_nabla4_e2=z_nabla4_e2,
            horizontal_start=0,
            horizontal_end=gtx.int32(grid.num_edges),
            vertical_start=0,
            vertical_end=gtx.int32(grid.num_levels),
        )<|MERGE_RESOLUTION|>--- conflicted
+++ resolved
@@ -11,7 +11,6 @@
 
 from icon4py.model.atmosphere.diffusion.stencils.calculate_nabla4 import calculate_nabla4
 from icon4py.model.common import dimension as dims
-from icon4py.model.common.grid import base
 from icon4py.model.common.type_alias import vpfloat, wpfloat
 from icon4py.model.common.utils.data_allocation import (
     as_1D_sparse_field,
@@ -94,14 +93,7 @@
         return dict(z_nabla4_e2=z_nabla4_e2)
 
     @pytest.fixture
-<<<<<<< HEAD
-    def input_data(self, grid: base.BaseGrid) -> dict:
-        if np.any(grid.connectivities[dims.E2C2VDim] == -1):
-            pytest.xfail("Stencil does not support missing neighbors.")
-
-=======
     def input_data(self, grid):
->>>>>>> 9bab5b12
         u_vert = random_field(grid, dims.VertexDim, dims.KDim, dtype=vpfloat)
         v_vert = random_field(grid, dims.VertexDim, dims.KDim, dtype=vpfloat)
 
