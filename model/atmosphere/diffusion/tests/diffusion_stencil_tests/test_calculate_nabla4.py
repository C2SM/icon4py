# ICON4Py - ICON inspired code in Python and GT4Py
#
# Copyright (c) 2022-2024, ETH Zurich and MeteoSwiss
# All rights reserved.
#
# Please, refer to the LICENSE file in the root directory.
# SPDX-License-Identifier: BSD-3-Clause
import gt4py.next as gtx
import numpy as np
import pytest

import icon4py.model.common.utils.data_allocation as data_alloc
from icon4py.model.atmosphere.diffusion.stencils.calculate_nabla4 import calculate_nabla4
from icon4py.model.common import dimension as dims, type_alias as ta
from icon4py.model.testing.helpers import StencilTest


def calculate_nabla4_numpy(
    connectivities: dict[gtx.Dimension, np.ndarray],
    u_vert: np.ndarray,
    v_vert: np.ndarray,
    primal_normal_vert_v1: np.ndarray,
    primal_normal_vert_v2: np.ndarray,
    z_nabla2_e: np.ndarray,
    inv_vert_vert_length: np.ndarray,
    inv_primal_edge_length: np.ndarray,
) -> np.ndarray:
    e2c2v = connectivities[dims.E2C2VDim]
    u_vert_e2c2v = u_vert[e2c2v]
    v_vert_e2c2v = v_vert[e2c2v]

    primal_normal_vert_v1 = primal_normal_vert_v1.reshape(e2c2v.shape)
    primal_normal_vert_v2 = primal_normal_vert_v2.reshape(e2c2v.shape)

    primal_normal_vert_v1 = np.expand_dims(primal_normal_vert_v1, axis=-1)
    primal_normal_vert_v2 = np.expand_dims(primal_normal_vert_v2, axis=-1)
    inv_vert_vert_length = np.expand_dims(inv_vert_vert_length, axis=-1)
    inv_primal_edge_length = np.expand_dims(inv_primal_edge_length, axis=-1)

    nabv_tang = (
        u_vert_e2c2v[:, 0] * primal_normal_vert_v1[:, 0]
        + v_vert_e2c2v[:, 0] * primal_normal_vert_v2[:, 0]
    ) + (
        u_vert_e2c2v[:, 1] * primal_normal_vert_v1[:, 1]
        + v_vert_e2c2v[:, 1] * primal_normal_vert_v2[:, 1]
    )
    nabv_norm = (
        u_vert_e2c2v[:, 2] * primal_normal_vert_v1[:, 2]
        + v_vert_e2c2v[:, 2] * primal_normal_vert_v2[:, 2]
    ) + (
        u_vert_e2c2v[:, 3] * primal_normal_vert_v1[:, 3]
        + v_vert_e2c2v[:, 3] * primal_normal_vert_v2[:, 3]
    )
    z_nabla4_e2 = 4.0 * (
        (nabv_norm - 2.0 * z_nabla2_e) * inv_vert_vert_length**2
        + (nabv_tang - 2.0 * z_nabla2_e) * inv_primal_edge_length**2
    )
    return z_nabla4_e2


class TestCalculateNabla4(StencilTest):
    PROGRAM = calculate_nabla4
    OUTPUTS = ("z_nabla4_e2",)
    MARKERS = (pytest.mark.skip_value_error,)

    @staticmethod
    def reference(
        connectivities: dict[gtx.Dimension, np.ndarray],
        u_vert: np.ndarray,
        v_vert: np.ndarray,
        primal_normal_vert_v1: np.ndarray,
        primal_normal_vert_v2: np.ndarray,
        z_nabla2_e: np.ndarray,
        inv_vert_vert_length: np.ndarray,
        inv_primal_edge_length: np.ndarray,
        **kwargs,
    ) -> dict:
        z_nabla4_e2 = calculate_nabla4_numpy(
            connectivities,
            u_vert,
            v_vert,
            primal_normal_vert_v1,
            primal_normal_vert_v2,
            z_nabla2_e,
            inv_vert_vert_length,
            inv_primal_edge_length,
        )
        return dict(z_nabla4_e2=z_nabla4_e2)

    @pytest.fixture
    def input_data(self, grid):
<<<<<<< HEAD
        if np.any(grid.connectivities[dims.E2C2VDim] == -1):
            pytest.xfail("Stencil does not support missing neighbors.")

        u_vert = data_alloc.random_field(grid, dims.VertexDim, dims.KDim, dtype=ta.vpfloat)
        v_vert = data_alloc.random_field(grid, dims.VertexDim, dims.KDim, dtype=ta.vpfloat)
=======
        u_vert = random_field(grid, dims.VertexDim, dims.KDim, dtype=vpfloat)
        v_vert = random_field(grid, dims.VertexDim, dims.KDim, dtype=vpfloat)
>>>>>>> 3ffe8594

        primal_normal_vert_v1 = data_alloc.random_field(grid, dims.ECVDim, dtype=ta.wpfloat)
        primal_normal_vert_v2 = data_alloc.random_field(grid, dims.ECVDim, dtype=ta.wpfloat)

        z_nabla2_e = data_alloc.random_field(grid, dims.EdgeDim, dims.KDim, dtype=ta.wpfloat)
        inv_vert_vert_length = data_alloc.random_field(grid, dims.EdgeDim, dtype=ta.wpfloat)
        inv_primal_edge_length = data_alloc.random_field(grid, dims.EdgeDim, dtype=ta.wpfloat)

        z_nabla4_e2 = data_alloc.zero_field(grid, dims.EdgeDim, dims.KDim, dtype=ta.vpfloat)

        return dict(
            u_vert=u_vert,
            v_vert=v_vert,
            primal_normal_vert_v1=primal_normal_vert_v1,
            primal_normal_vert_v2=primal_normal_vert_v2,
            z_nabla2_e=z_nabla2_e,
            inv_vert_vert_length=inv_vert_vert_length,
            inv_primal_edge_length=inv_primal_edge_length,
            z_nabla4_e2=z_nabla4_e2,
            horizontal_start=0,
            horizontal_end=gtx.int32(grid.num_edges),
            vertical_start=0,
            vertical_end=gtx.int32(grid.num_levels),
        )<|MERGE_RESOLUTION|>--- conflicted
+++ resolved
@@ -89,16 +89,8 @@
 
     @pytest.fixture
     def input_data(self, grid):
-<<<<<<< HEAD
-        if np.any(grid.connectivities[dims.E2C2VDim] == -1):
-            pytest.xfail("Stencil does not support missing neighbors.")
-
         u_vert = data_alloc.random_field(grid, dims.VertexDim, dims.KDim, dtype=ta.vpfloat)
         v_vert = data_alloc.random_field(grid, dims.VertexDim, dims.KDim, dtype=ta.vpfloat)
-=======
-        u_vert = random_field(grid, dims.VertexDim, dims.KDim, dtype=vpfloat)
-        v_vert = random_field(grid, dims.VertexDim, dims.KDim, dtype=vpfloat)
->>>>>>> 3ffe8594
 
         primal_normal_vert_v1 = data_alloc.random_field(grid, dims.ECVDim, dtype=ta.wpfloat)
         primal_normal_vert_v2 = data_alloc.random_field(grid, dims.ECVDim, dtype=ta.wpfloat)
