--- conflicted
+++ resolved
@@ -77,13 +77,8 @@
             inv_dual_edge_length=inv_dual_edge_length,
             theta_v=theta_v,
             z_nabla2_e=z_nabla2_e,
-<<<<<<< HEAD
-            horizontal_start=0,
+            horizontal_start=horizontal_start,
             horizontal_end=gtx.int32(grid.num_edges),
-=======
-            horizontal_start=horizontal_start,
-            horizontal_end=int32(grid.num_edges),
->>>>>>> 8d14f801
             vertical_start=0,
             vertical_end=gtx.int32(grid.num_levels),
         )