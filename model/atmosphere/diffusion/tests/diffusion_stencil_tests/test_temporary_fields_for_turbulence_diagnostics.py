--- conflicted
+++ resolved
@@ -46,26 +46,12 @@
         c2ce = grid.get_offset_provider("C2CE").table
 
         geofac_div = np.expand_dims(geofac_div, axis=-1)
-<<<<<<< HEAD
-
-        if grid.config.on_gpu:
-            connectivity = grid.get_offset_provider("C2CE").table.get()
-        else:
-            connectivity = grid.get_offset_provider("C2CE").table
-
-        vn_geofac = vn[c2e] * geofac_div[connectivity]
-        div = np.sum(vn_geofac, axis=1)
-        e_bln_c_s = np.expand_dims(e_bln_c_s, axis=-1)
-        diff_multfac_smag = np.expand_dims(diff_multfac_smag, axis=0)
-        mul = kh_smag_ec[c2e] * e_bln_c_s[connectivity]
-=======
         e_bln_c_s = np.expand_dims(e_bln_c_s, axis=-1)
         diff_multfac_smag = np.expand_dims(diff_multfac_smag, axis=0)
 
         vn_geofac = vn[c2e] * geofac_div[c2ce]
         div = np.sum(vn_geofac, axis=1)
         mul = kh_smag_ec[c2e] * e_bln_c_s[c2ce]
->>>>>>> 0efbeeb2
         summed = np.sum(mul, axis=1)
         kh_c = summed / diff_multfac_smag
 
