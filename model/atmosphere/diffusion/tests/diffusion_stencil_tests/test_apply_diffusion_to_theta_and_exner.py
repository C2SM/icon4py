--- conflicted
+++ resolved
@@ -81,15 +81,10 @@
 
     @pytest.fixture
     def input_data(self, grid):
-<<<<<<< HEAD
-=======
         # TODO [halungge]: understand why values do not verify intermittently
         # error message contained in truly_horizontal_diffusion_nabla_of_theta_over_steep_points_numpy
+        # TODO [nfarabullini]: set this as another marker
         pytest.xfail("fix start index issue")
-        if np.any(as_numpy(grid.connectivities[dims.C2E2CDim]) == -1):
-            pytest.xfail("Stencil does not support missing neighbors.")
-
->>>>>>> e61ca68f
         kh_smag_e = random_field(grid, dims.EdgeDim, dims.KDim)
         inv_dual_edge_length = random_field(grid, dims.EdgeDim)
         theta_v_in = random_field(grid, dims.CellDim, dims.KDim)
