# ICON4Py - ICON inspired code in Python and GT4Py
#
# Copyright (c) 2022-2024, ETH Zurich and MeteoSwiss
# All rights reserved.
#
# Please, refer to the LICENSE file in the root directory.
# SPDX-License-Identifier: BSD-3-Clause
import gt4py.next as gtx
import numpy as np
import pytest

from icon4py.model.atmosphere.diffusion.stencils.apply_diffusion_to_theta_and_exner import (
    apply_diffusion_to_theta_and_exner,
)
from icon4py.model.common import dimension as dims
from icon4py.model.common.grid import base, horizontal as h_grid
from icon4py.model.common.utils.data_allocation import (
    flatten_first_two_dims,
    random_field,
    random_mask,
    unflatten_first_two_dims,
    zero_field,
)
from icon4py.model.testing.helpers import StencilTest

from .test_calculate_nabla2_for_z import calculate_nabla2_for_z_numpy
from .test_calculate_nabla2_of_theta import calculate_nabla2_of_theta_numpy
from .test_truly_horizontal_diffusion_nabla_of_theta_over_steep_points import (
    truly_horizontal_diffusion_nabla_of_theta_over_steep_points_numpy,
)
from .test_update_theta_and_exner import update_theta_and_exner_numpy


class TestApplyDiffusionToThetaAndExner(StencilTest):
    PROGRAM = apply_diffusion_to_theta_and_exner
    OUTPUTS = ("theta_v", "exner")
    MARKERS = (
        pytest.mark.embedded_remap_error,
        pytest.mark.uses_as_offset,
        pytest.mark.skip_value_error,
    )

    @staticmethod
    def reference(
        connectivities: dict[gtx.Dimension, np.ndarray],
        kh_smag_e,
        inv_dual_edge_length,
        theta_v_in,
        geofac_div,
        mask,
        zd_vertoffset,
        zd_diffcoef,
        geofac_n2s_c,
        geofac_n2s_nbh,
        vcoef,
        area,
        exner,
        rd_o_cvd,
        **kwargs,
    ) -> dict:
        z_nabla2_e = np.zeros_like(kh_smag_e)
        z_nabla2_e = calculate_nabla2_for_z_numpy(
            connectivities, kh_smag_e, inv_dual_edge_length, theta_v_in, z_nabla2_e, **kwargs
        )
        z_temp = calculate_nabla2_of_theta_numpy(connectivities, z_nabla2_e, geofac_div)

        geofac_n2s_nbh = unflatten_first_two_dims(geofac_n2s_nbh)
        zd_vertoffset = unflatten_first_two_dims(zd_vertoffset)

        z_temp = truly_horizontal_diffusion_nabla_of_theta_over_steep_points_numpy(
            connectivities,
            mask,
            zd_vertoffset,
            zd_diffcoef,
            geofac_n2s_c,
            geofac_n2s_nbh,
            vcoef,
            theta_v_in,
            z_temp,
        )
        theta_v, exner = update_theta_and_exner_numpy(z_temp, area, theta_v_in, exner, rd_o_cvd)

        return dict(theta_v=theta_v, exner=exner)

    @pytest.fixture
<<<<<<< HEAD
    def input_data(self, grid: base.BaseGrid):
        # TODO [halungge]: understand why values do not verify intermittently
        # error message contained in truly_horizontal_diffusion_nabla_of_theta_over_steep_points_numpy
        pytest.xfail("fix start index issue")
        if np.any(as_numpy(grid.connectivities[dims.C2E2CDim]) == -1):
            pytest.xfail("Stencil does not support missing neighbors.")

=======
    def input_data(self, grid):
>>>>>>> 9bab5b12
        kh_smag_e = random_field(grid, dims.EdgeDim, dims.KDim)
        inv_dual_edge_length = random_field(grid, dims.EdgeDim)
        theta_v_in = random_field(grid, dims.CellDim, dims.KDim)
        geofac_div = random_field(grid, dims.CEDim)
        mask = random_mask(grid, dims.CellDim, dims.KDim)
        zd_vertoffset = zero_field(grid, dims.CellDim, dims.C2E2CDim, dims.KDim, dtype=gtx.int32)
        rng = np.random.default_rng()
        for k in range(grid.num_levels):
            # construct offsets that reach all k-levels except the last (because we are using the entries of this field with `+1`)
            zd_vertoffset[:, :, k] = rng.integers(
                low=0 - k,
                high=grid.num_levels - k - 1,
                size=(zd_vertoffset.shape[0], zd_vertoffset.shape[1]),
            )
        zd_diffcoef = random_field(grid, dims.CellDim, dims.KDim)
        geofac_n2s_c = random_field(grid, dims.CellDim)
        geofac_n2s_nbh = random_field(grid, dims.CellDim, dims.C2E2CDim)
        vcoef = random_field(grid, dims.CellDim, dims.C2E2CDim, dims.KDim)
        area = random_field(grid, dims.CellDim)
        theta_v = random_field(grid, dims.CellDim, dims.KDim)
        exner = random_field(grid, dims.CellDim, dims.KDim)
        rd_o_cvd = 5.0

        vcoef_new = flatten_first_two_dims(dims.CECDim, dims.KDim, field=vcoef)
        zd_vertoffset_new = flatten_first_two_dims(dims.CECDim, dims.KDim, field=zd_vertoffset)
        geofac_n2s_nbh_new = flatten_first_two_dims(dims.CECDim, field=geofac_n2s_nbh)
        edge_domain = h_grid.domain(dims.EdgeDim)
        horizontal_start = (
            grid.start_index(edge_domain(h_grid.Zone.LATERAL_BOUNDARY_LEVEL_2))
            if hasattr(grid, "start_index")
            else 0
        )

        horizontal_end = (
            grid.end_index(edge_domain(h_grid.Zone.LOCAL))
            if hasattr(grid, "end_index")
            else grid.num_edges
        )

        return dict(
            kh_smag_e=kh_smag_e,
            inv_dual_edge_length=inv_dual_edge_length,
            theta_v_in=theta_v_in,
            geofac_div=geofac_div,
            mask=mask,
            zd_vertoffset=zd_vertoffset_new,
            zd_diffcoef=zd_diffcoef,
            geofac_n2s_c=geofac_n2s_c,
            geofac_n2s_nbh=geofac_n2s_nbh_new,
            vcoef=vcoef_new,
            area=area,
            theta_v=theta_v,
            exner=exner,
            rd_o_cvd=rd_o_cvd,
            horizontal_start=horizontal_start,
            horizontal_end=horizontal_end,
            vertical_start=0,
            vertical_end=gtx.int32(grid.num_levels),
        )<|MERGE_RESOLUTION|>--- conflicted
+++ resolved
@@ -13,7 +13,7 @@
     apply_diffusion_to_theta_and_exner,
 )
 from icon4py.model.common import dimension as dims
-from icon4py.model.common.grid import base, horizontal as h_grid
+from icon4py.model.common.grid import horizontal as h_grid
 from icon4py.model.common.utils.data_allocation import (
     flatten_first_two_dims,
     random_field,
@@ -83,17 +83,7 @@
         return dict(theta_v=theta_v, exner=exner)
 
     @pytest.fixture
-<<<<<<< HEAD
-    def input_data(self, grid: base.BaseGrid):
-        # TODO [halungge]: understand why values do not verify intermittently
-        # error message contained in truly_horizontal_diffusion_nabla_of_theta_over_steep_points_numpy
-        pytest.xfail("fix start index issue")
-        if np.any(as_numpy(grid.connectivities[dims.C2E2CDim]) == -1):
-            pytest.xfail("Stencil does not support missing neighbors.")
-
-=======
     def input_data(self, grid):
->>>>>>> 9bab5b12
         kh_smag_e = random_field(grid, dims.EdgeDim, dims.KDim)
         inv_dual_edge_length = random_field(grid, dims.EdgeDim)
         theta_v_in = random_field(grid, dims.CellDim, dims.KDim)
