--- conflicted
+++ resolved
@@ -12,13 +12,8 @@
 from icon4py.model.atmosphere.diffusion.stencils.calculate_nabla2_of_theta import (
     calculate_nabla2_of_theta,
 )
-<<<<<<< HEAD
-from icon4py.model.common import dimension as dims
+from icon4py.model.common import dimension as dims, type_alias as ta
 from icon4py.model.common.grid import base
-from icon4py.model.common.type_alias import vpfloat, wpfloat
-=======
-from icon4py.model.common import dimension as dims, type_alias as ta
->>>>>>> 0b031505
 from icon4py.model.common.utils import data_allocation as data_alloc
 from icon4py.model.testing import helpers
 
@@ -48,16 +43,9 @@
         return dict(z_temp=z_temp)
 
     @pytest.fixture
-<<<<<<< HEAD
     def input_data(self, grid: base.BaseGrid) -> dict:
-        z_nabla2_e = data_alloc.random_field(grid, dims.EdgeDim, dims.KDim, dtype=wpfloat)
-        geofac_div = data_alloc.random_field(grid, dims.CellDim, dims.C2EDim, dtype=wpfloat)
-        geofac_div_new = data_alloc.as_1D_sparse_field(geofac_div, dims.CEDim)
-=======
-    def input_data(self, grid):
         z_nabla2_e = data_alloc.random_field(grid, dims.EdgeDim, dims.KDim, dtype=ta.wpfloat)
         geofac_div = data_alloc.random_field(grid, dims.CEDim, dtype=ta.wpfloat)
->>>>>>> 0b031505
 
         z_temp = data_alloc.zero_field(grid, dims.CellDim, dims.KDim, dtype=ta.vpfloat)
 
