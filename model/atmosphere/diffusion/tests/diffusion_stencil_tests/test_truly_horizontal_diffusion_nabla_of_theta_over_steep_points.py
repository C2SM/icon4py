--- conflicted
+++ resolved
@@ -98,14 +98,7 @@
         return dict(z_temp=z_temp)
 
     @pytest.fixture
-<<<<<<< HEAD
-    def input_data(self, grid) -> dict:
-        if np.any(grid.connectivities[dims.C2E2CDim] == -1):
-            pytest.xfail("Stencil does not support missing neighbors.")
-
-=======
     def input_data(self, grid):
->>>>>>> 9bab5b12
         mask = random_mask(grid, dims.CellDim, dims.KDim)
 
         zd_vertoffset = zero_field(grid, dims.CellDim, dims.C2E2CDim, dims.KDim, dtype=gtx.int32)
