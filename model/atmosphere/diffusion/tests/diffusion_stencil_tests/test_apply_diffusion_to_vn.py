--- conflicted
+++ resolved
@@ -98,13 +98,8 @@
         return dict(vn=vn)
 
     @pytest.fixture
-<<<<<<< HEAD
     def input_data(self, grid: base.BaseGrid) -> dict:
-        edge = data_alloc.allocate_indices(dims.EdgeDim, grid=grid, is_halfdim=False)
-=======
-    def input_data(self, grid):
         edge = data_alloc.index_field(grid=grid, dim=dims.EdgeDim)
->>>>>>> 0b031505
 
         u_vert = data_alloc.random_field(grid, dims.VertexDim, dims.KDim)
         v_vert = data_alloc.random_field(grid, dims.VertexDim, dims.KDim)
