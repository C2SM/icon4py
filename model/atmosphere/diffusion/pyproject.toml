--- conflicted
+++ resolved
@@ -26,13 +26,8 @@
   # workspace members
   "icon4py-common>=0.0.6",
   # external dependencies
-<<<<<<< HEAD
   "gt4py==1.0.6",
-  'packaging>=20.0',
-=======
-  "gt4py==1.0.5",
   'packaging>=20.0'
->>>>>>> 2164b1c0
 ]
 description = "ICON diffusion."
 license = {text = "BSD-3 License"}
