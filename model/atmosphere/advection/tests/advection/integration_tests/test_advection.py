--- conflicted
+++ resolved
@@ -149,13 +149,8 @@
     )
     prep_adv = construct_prep_adv(advection_init_savepoint)
     p_tracer_now = advection_init_savepoint.tracer(ntracer)
-<<<<<<< HEAD
-    p_tracer_new = data_alloc.zero_field(icon_grid, dims.CellDim, dims.KDim, backend=backend)
+    p_tracer_new = data_alloc.zero_field(icon_grid, dims.CellDim, dims.KDim, allocator=backend)
     dtime = advection_init_savepoint.dtime()
-=======
-    p_tracer_new = data_alloc.zero_field(icon_grid, dims.CellDim, dims.KDim, allocator=backend)
-    dtime = advection_init_savepoint.get_metadata("dtime").get("dtime")
->>>>>>> d3ab9199
 
     log_serialized(diagnostic_state, prep_adv, p_tracer_now, dtime)
 
