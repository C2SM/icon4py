# ICON4Py - ICON inspired code in Python and GT4Py
#
# Copyright (c) 2022-2024, ETH Zurich and MeteoSwiss
# All rights reserved.
#
# Please, refer to the LICENSE file in the root directory.
# SPDX-License-Identifier: BSD-3-Clause

import gt4py.next as gtx
import numpy as np
import pytest

import icon4py.model.common.test_utils.helpers as helpers
from icon4py.model.atmosphere.advection.stencils.compute_barycentric_backtrajectory import (
    compute_barycentric_backtrajectory,
)
from icon4py.model.common import dimension as dims


class TestComputeBarycentricBacktrajectory(helpers.StencilTest):
    PROGRAM = compute_barycentric_backtrajectory
    OUTPUTS = ("p_cell_idx", "p_cell_blk", "p_distv_bary_1", "p_distv_bary_2")

    @staticmethod
    def reference(
        grid,
        p_vn: np.array,
        p_vt: np.array,
        cell_idx: np.array,
        cell_blk: np.array,
        pos_on_tplane_e_1: np.array,
        pos_on_tplane_e_2: np.array,
        primal_normal_cell_1: np.array,
        dual_normal_cell_1: np.array,
        primal_normal_cell_2: np.array,
        dual_normal_cell_2: np.array,
        p_dthalf: float,
        **kwargs,
    ) -> dict:
        e2c = grid.connectivities[dims.E2CDim]
        cell_idx = cell_idx.reshape(e2c.shape)
        cell_blk = cell_blk.reshape(e2c.shape)
        pos_on_tplane_e_1 = pos_on_tplane_e_1.reshape(e2c.shape)
        pos_on_tplane_e_2 = pos_on_tplane_e_2.reshape(e2c.shape)
        primal_normal_cell_1 = primal_normal_cell_1.reshape(e2c.shape)
        primal_normal_cell_2 = primal_normal_cell_2.reshape(e2c.shape)
        dual_normal_cell_1 = dual_normal_cell_1.reshape(e2c.shape)
        dual_normal_cell_2 = dual_normal_cell_2.reshape(e2c.shape)

        lvn_pos = p_vn >= 0.0
        cell_idx = np.expand_dims(cell_idx, axis=-1)
        cell_blk = np.expand_dims(cell_blk, axis=-1)
        pos_on_tplane_e_1 = np.expand_dims(pos_on_tplane_e_1, axis=-1)
        pos_on_tplane_e_2 = np.expand_dims(pos_on_tplane_e_2, axis=-1)
        primal_normal_cell_1 = np.expand_dims(primal_normal_cell_1, axis=-1)
        dual_normal_cell_1 = np.expand_dims(dual_normal_cell_1, axis=-1)
        primal_normal_cell_2 = np.expand_dims(primal_normal_cell_2, axis=-1)
        dual_normal_cell_2 = np.expand_dims(dual_normal_cell_2, axis=-1)

        p_cell_idx = np.where(lvn_pos, cell_idx[:, 0], cell_idx[:, 1])
        p_cell_rel_idx_dsl = np.where(lvn_pos, 0, 1)
        p_cell_blk = np.where(lvn_pos, cell_blk[:, 0], cell_blk[:, 1])

        z_ntdistv_bary_1 = -(
            p_vn * p_dthalf + np.where(lvn_pos, pos_on_tplane_e_1[:, 0], pos_on_tplane_e_1[:, 1])
        )
        z_ntdistv_bary_2 = -(
            p_vt * p_dthalf + np.where(lvn_pos, pos_on_tplane_e_2[:, 0], pos_on_tplane_e_2[:, 1])
        )

        p_distv_bary_1 = np.where(
            lvn_pos,
            z_ntdistv_bary_1 * primal_normal_cell_1[:, 0]
            + z_ntdistv_bary_2 * dual_normal_cell_1[:, 0],
            z_ntdistv_bary_1 * primal_normal_cell_1[:, 1]
            + z_ntdistv_bary_2 * dual_normal_cell_1[:, 1],
        )

        p_distv_bary_2 = np.where(
            lvn_pos,
            z_ntdistv_bary_1 * primal_normal_cell_2[:, 0]
            + z_ntdistv_bary_2 * dual_normal_cell_2[:, 0],
            z_ntdistv_bary_1 * primal_normal_cell_2[:, 1]
            + z_ntdistv_bary_2 * dual_normal_cell_2[:, 1],
        )

        return dict(
            p_cell_idx=p_cell_idx,
            p_cell_rel_idx_dsl=p_cell_rel_idx_dsl,
            p_cell_blk=p_cell_blk,
            p_distv_bary_1=p_distv_bary_1,
            p_distv_bary_2=p_distv_bary_2,
        )

    @pytest.fixture
    def input_data(self, grid) -> dict:
        p_vn = helpers.random_field(grid, dims.EdgeDim, dims.KDim)
        p_vt = helpers.random_field(grid, dims.EdgeDim, dims.KDim)
<<<<<<< HEAD
        cell_idx = grid.connectivities[dims.E2CDim]
=======
        cell_idx = np.asarray(grid.connectivities[dims.E2CDim], dtype=gtx.int32)
>>>>>>> 4db69234
        cell_idx_new = helpers.numpy_to_1D_sparse_field(cell_idx, dims.ECDim)
        cell_blk = helpers.constant_field(grid, 1, dims.EdgeDim, dims.E2CDim, dtype=gtx.int32)
        cell_blk_new = helpers.as_1D_sparse_field(cell_blk, dims.ECDim)
        pos_on_tplane_e_1 = helpers.random_field(grid, dims.EdgeDim, dims.E2CDim)
        pos_on_tplane_e_1_new = helpers.as_1D_sparse_field(pos_on_tplane_e_1, dims.ECDim)
        pos_on_tplane_e_2 = helpers.random_field(grid, dims.EdgeDim, dims.E2CDim)
        pos_on_tplane_e_2_new = helpers.as_1D_sparse_field(pos_on_tplane_e_2, dims.ECDim)
        primal_normal_cell_1 = helpers.random_field(grid, dims.EdgeDim, dims.E2CDim)
        primal_normal_cell_1_new = helpers.as_1D_sparse_field(primal_normal_cell_1, dims.ECDim)
        dual_normal_cell_1 = helpers.random_field(grid, dims.EdgeDim, dims.E2CDim)
        dual_normal_cell_1_new = helpers.as_1D_sparse_field(dual_normal_cell_1, dims.ECDim)
        primal_normal_cell_2 = helpers.random_field(grid, dims.EdgeDim, dims.E2CDim)
        primal_normal_cell_2_new = helpers.as_1D_sparse_field(primal_normal_cell_2, dims.ECDim)
        dual_normal_cell_2 = helpers.random_field(grid, dims.EdgeDim, dims.E2CDim)
        dual_normal_cell_2_new = helpers.as_1D_sparse_field(dual_normal_cell_2, dims.ECDim)
        p_cell_idx = helpers.constant_field(grid, 0, dims.EdgeDim, dims.KDim, dtype=gtx.int32)
        p_cell_rel_idx_dsl = helpers.constant_field(
            grid, 0, dims.EdgeDim, dims.KDim, dtype=gtx.int32
        )
        p_cell_blk = helpers.constant_field(grid, 0, dims.EdgeDim, dims.KDim, dtype=gtx.int32)
        p_distv_bary_1 = helpers.random_field(grid, dims.EdgeDim, dims.KDim)
        p_distv_bary_2 = helpers.random_field(grid, dims.EdgeDim, dims.KDim)
        p_dthalf = 2.0

        return dict(
            p_vn=p_vn,
            p_vt=p_vt,
            cell_idx=cell_idx_new,
            cell_blk=cell_blk_new,
            pos_on_tplane_e_1=pos_on_tplane_e_1_new,
            pos_on_tplane_e_2=pos_on_tplane_e_2_new,
            primal_normal_cell_1=primal_normal_cell_1_new,
            dual_normal_cell_1=dual_normal_cell_1_new,
            primal_normal_cell_2=primal_normal_cell_2_new,
            dual_normal_cell_2=dual_normal_cell_2_new,
            p_cell_idx=p_cell_idx,
            p_cell_rel_idx_dsl=p_cell_rel_idx_dsl,
            p_cell_blk=p_cell_blk,
            p_distv_bary_1=p_distv_bary_1,
            p_distv_bary_2=p_distv_bary_2,
            p_dthalf=p_dthalf,
            horizontal_start=0,
            horizontal_end=gtx.int32(grid.num_edges),
            vertical_start=0,
            vertical_end=gtx.int32(grid.num_levels),
        )<|MERGE_RESOLUTION|>--- conflicted
+++ resolved
@@ -96,11 +96,7 @@
     def input_data(self, grid) -> dict:
         p_vn = helpers.random_field(grid, dims.EdgeDim, dims.KDim)
         p_vt = helpers.random_field(grid, dims.EdgeDim, dims.KDim)
-<<<<<<< HEAD
-        cell_idx = grid.connectivities[dims.E2CDim]
-=======
         cell_idx = np.asarray(grid.connectivities[dims.E2CDim], dtype=gtx.int32)
->>>>>>> 4db69234
         cell_idx_new = helpers.numpy_to_1D_sparse_field(cell_idx, dims.ECDim)
         cell_blk = helpers.constant_field(grid, 1, dims.EdgeDim, dims.E2CDim, dtype=gtx.int32)
         cell_blk_new = helpers.as_1D_sparse_field(cell_blk, dims.ECDim)
