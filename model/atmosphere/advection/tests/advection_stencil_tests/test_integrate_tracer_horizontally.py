# ICON4Py - ICON inspired code in Python and GT4Py
#
# Copyright (c) 2022-2024, ETH Zurich and MeteoSwiss
# All rights reserved.
#
# Please, refer to the LICENSE file in the root directory.
# SPDX-License-Identifier: BSD-3-Clause

import gt4py.next as gtx
import numpy as np
import pytest

import icon4py.model.common.test_utils.helpers as helpers
from icon4py.model.atmosphere.advection.stencils.integrate_tracer_horizontally import (
    integrate_tracer_horizontally,
)
from icon4py.model.common import dimension as dims


class TestIntegrateTracerHorizontally(helpers.StencilTest):
    PROGRAM = integrate_tracer_horizontally
    OUTPUTS = ("tracer_new_hor",)

    @staticmethod
    def reference(
        grid,
        p_mflx_tracer_h: np.array,
        deepatmo_divh: np.array,
        tracer_now: np.array,
        rhodz_now: np.array,
        rhodz_new: np.array,
        geofac_div: np.array,
        p_dtime,
        **kwargs,
    ) -> dict:
        geofac_div = helpers.reshape(geofac_div, grid.connectivities[dims.C2EDim].shape)
<<<<<<< HEAD
        geofac_div = np.expand_dims(np.asarray(geofac_div), axis=-1)
=======
        geofac_div = np.expand_dims(geofac_div, axis=-1)
>>>>>>> 4db69234
        tracer_new_hor = (
            tracer_now * rhodz_now
            - p_dtime
            * deepatmo_divh
            * np.sum(p_mflx_tracer_h[grid.connectivities[dims.C2EDim]] * geofac_div, axis=1)
        ) / rhodz_new
        return dict(tracer_new_hor=tracer_new_hor)

    @pytest.fixture
    def input_data(self, grid) -> dict:
        p_mflx_tracer_h = helpers.random_field(grid, dims.EdgeDim, dims.KDim)
        deepatmo_divh = helpers.random_field(grid, dims.KDim)
        tracer_now = helpers.random_field(grid, dims.CellDim, dims.KDim)
        rhodz_now = helpers.random_field(grid, dims.CellDim, dims.KDim)
        rhodz_new = helpers.random_field(grid, dims.CellDim, dims.KDim)
        geofac_div = helpers.random_field(grid, dims.CellDim, dims.C2EDim)
        geofac_div_new = helpers.as_1D_sparse_field(geofac_div, dims.CEDim)
        p_dtime = np.float64(5.0)
        tracer_new_hor = helpers.zero_field(grid, dims.CellDim, dims.KDim)
        return dict(
            p_mflx_tracer_h=p_mflx_tracer_h,
            deepatmo_divh=deepatmo_divh,
            tracer_now=tracer_now,
            rhodz_now=rhodz_now,
            rhodz_new=rhodz_new,
            geofac_div=geofac_div_new,
            p_dtime=p_dtime,
            tracer_new_hor=tracer_new_hor,
            horizontal_start=0,
            horizontal_end=gtx.int32(grid.num_cells),
            vertical_start=0,
            vertical_end=gtx.int32(grid.num_levels),
        )<|MERGE_RESOLUTION|>--- conflicted
+++ resolved
@@ -34,11 +34,7 @@
         **kwargs,
     ) -> dict:
         geofac_div = helpers.reshape(geofac_div, grid.connectivities[dims.C2EDim].shape)
-<<<<<<< HEAD
-        geofac_div = np.expand_dims(np.asarray(geofac_div), axis=-1)
-=======
         geofac_div = np.expand_dims(geofac_div, axis=-1)
->>>>>>> 4db69234
         tracer_new_hor = (
             tracer_now * rhodz_now
             - p_dtime
