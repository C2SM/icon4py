--- conflicted
+++ resolved
@@ -41,11 +41,7 @@
     ) -> dict:
         c2e = grid.connectivities[dims.C2EDim]
         p_mass_flx_e_c2e = p_mass_flx_e[c2e]
-<<<<<<< HEAD
-        geofac_div = np.expand_dims(np.asarray(geofac_div), axis=-1)
-=======
         geofac_div = np.expand_dims(geofac_div, axis=-1)
->>>>>>> 4db69234
         z_tracer_mflx_c2e = z_tracer_mflx[c2e]
 
         z_rhofluxdiv_c_out = (
