--- conflicted
+++ resolved
@@ -11,15 +11,10 @@
 from gt4py.next import as_field
 from gt4py.next.ffront.fbuiltins import int32
 
-<<<<<<< HEAD
 from icon4py.model.atmosphere.advection.stencils.face_val_ppm_stencil_01 import (
     face_val_ppm_stencil_01,
 )
-from icon4py.model.common.dimension import CellDim, KDim
-=======
-from icon4py.model.atmosphere.advection.face_val_ppm_stencil_01 import face_val_ppm_stencil_01
 from icon4py.model.common import dimension as dims
->>>>>>> 44388ae5
 from icon4py.model.common.test_utils.helpers import (
     Output,
     StencilTest,
