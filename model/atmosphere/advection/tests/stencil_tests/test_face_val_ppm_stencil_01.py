# ICON4Py - ICON inspired code in Python and GT4Py
#
# Copyright (c) 2022, ETH Zurich and MeteoSwiss
# All rights reserved.
#
# This file is free software: you can redistribute it and/or modify it under
# the terms of the GNU General Public License as published by the
# Free Software Foundation, either version 3 of the License, or any later
# version. See the LICENSE.txt file at the top-level directory of this
# distribution for a copy of the license or check <https://www.gnu.org/licenses/>.
#
# SPDX-License-Identifier: GPL-3.0-or-later

import numpy as np
from gt4py.next.ffront.fbuiltins import int32
from gt4py.next.iterator import embedded as it_embedded

from icon4py.model.atmosphere.advection.face_val_ppm_stencil_01 import face_val_ppm_stencil_01
from icon4py.model.common.dimension import CellDim, KDim
from icon4py.model.common.grid.simple import SimpleGrid
from icon4py.model.common.test_utils.helpers import _shape, random_field, zero_field


def face_val_ppm_stencil_01_numpy(
    p_cc: np.array,
    p_cellhgt_mc_now: np.array,
    k: np.array,
    elev: int32,
):
    # this is a comment: k = np.broadcast_to(k, p_cc.shape)

    # 01a
    zfac_m1 = (p_cc[:, 1:-1] - p_cc[:, :-2]) / (
        p_cellhgt_mc_now[:, 1:-1] + p_cellhgt_mc_now[:, :-2]
    )
    zfac = (p_cc[:, 2:] - p_cc[:, 1:-1]) / (p_cellhgt_mc_now[:, 2:] + p_cellhgt_mc_now[:, 1:-1])
    z_slope_a = (
        p_cellhgt_mc_now[:, 1:-1]
        / (p_cellhgt_mc_now[:, :-2] + p_cellhgt_mc_now[:, 1:-1] + p_cellhgt_mc_now[:, 2:])
    ) * (
        (2.0 * p_cellhgt_mc_now[:, :-2] + p_cellhgt_mc_now[:, 1:-1]) * zfac
        + (p_cellhgt_mc_now[:, 1:-1] + 2.0 * p_cellhgt_mc_now[:, 2:]) * zfac_m1
    )

    # 01b
    zfac_m1 = (p_cc[:, 1:-1] - p_cc[:, :-2]) / (
        p_cellhgt_mc_now[:, 1:-1] + p_cellhgt_mc_now[:, :-2]
    )
    zfac = (p_cc[:, 1:-1] - p_cc[:, 1:-1]) / (p_cellhgt_mc_now[:, 1:-1] + p_cellhgt_mc_now[:, 1:-1])
    z_slope_b = (
        p_cellhgt_mc_now[:, 1:-1]
        / (p_cellhgt_mc_now[:, :-2] + p_cellhgt_mc_now[:, 1:-1] + p_cellhgt_mc_now[:, 1:-1])
    ) * (
        (2.0 * p_cellhgt_mc_now[:, :-2] + p_cellhgt_mc_now[:, 1:-1]) * zfac
        + (p_cellhgt_mc_now[:, 1:-1] + 2.0 * p_cellhgt_mc_now[:, 1:-1]) * zfac_m1
    )

    z_slope = np.where(k[1:-1] < elev, z_slope_a, z_slope_b)

    return z_slope


def test_face_val_ppm_stencil_01():
<<<<<<< HEAD
    mesh = SimpleMesh()
    p_cc = random_field(mesh, CellDim, KDim, extend={KDim: 1})
    p_cellhgt_mc_now = random_field(mesh, CellDim, KDim, extend={KDim: 1})
    k = zero_field(mesh, KDim, dtype=int32, extend={KDim: 1})

    k = it_embedded.np_as_located_field(KDim)(
        np.arange(0, _shape(mesh, KDim, extend={KDim: 1})[0], dtype=int32)
=======
    grid = SimpleGrid()
    p_cc = random_field(grid, CellDim, KDim, extend={KDim: 1})
    p_cellhgt_mc_now = random_field(grid, CellDim, KDim, extend={KDim: 1})
    vert_idx = zero_field(grid, KDim, dtype=int32, extend={KDim: 1})

    vert_idx = it_embedded.np_as_located_field(KDim)(
        np.arange(0, _shape(grid, KDim, extend={KDim: 1})[0], dtype=int32)
>>>>>>> d2ae0e59
    )
    elev = k[-2]

    z_slope = random_field(grid, CellDim, KDim)

    ref = face_val_ppm_stencil_01_numpy(
        np.asarray(p_cc),
        np.asarray(p_cellhgt_mc_now),
        np.asarray(k),
        elev,
    )

    face_val_ppm_stencil_01(
        p_cc,
        p_cellhgt_mc_now,
        k,
        elev,
        z_slope,
        offset_provider={"Koff": KDim},
    )

    assert np.allclose(ref[:, :-1], z_slope[:, 1:-1])<|MERGE_RESOLUTION|>--- conflicted
+++ resolved
@@ -61,23 +61,13 @@
 
 
 def test_face_val_ppm_stencil_01():
-<<<<<<< HEAD
-    mesh = SimpleMesh()
-    p_cc = random_field(mesh, CellDim, KDim, extend={KDim: 1})
-    p_cellhgt_mc_now = random_field(mesh, CellDim, KDim, extend={KDim: 1})
-    k = zero_field(mesh, KDim, dtype=int32, extend={KDim: 1})
-
-    k = it_embedded.np_as_located_field(KDim)(
-        np.arange(0, _shape(mesh, KDim, extend={KDim: 1})[0], dtype=int32)
-=======
     grid = SimpleGrid()
     p_cc = random_field(grid, CellDim, KDim, extend={KDim: 1})
     p_cellhgt_mc_now = random_field(grid, CellDim, KDim, extend={KDim: 1})
-    vert_idx = zero_field(grid, KDim, dtype=int32, extend={KDim: 1})
+    k = zero_field(grid, KDim, dtype=int32, extend={KDim: 1})
 
-    vert_idx = it_embedded.np_as_located_field(KDim)(
+    k = it_embedded.np_as_located_field(KDim)(
         np.arange(0, _shape(grid, KDim, extend={KDim: 1})[0], dtype=int32)
->>>>>>> d2ae0e59
     )
     elev = k[-2]
 
