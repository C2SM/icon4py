# ICON4Py - ICON inspired code in Python and GT4Py
#
# Copyright (c) 2022, ETH Zurich and MeteoSwiss
# All rights reserved.
#
# This file is free software: you can redistribute it and/or modify it under
# the terms of the GNU General Public License as published by the
# Free Software Foundation, either version 3 of the License, or any later
# version. See the LICENSE.txt file at the top-level directory of this
# distribution for a copy of the license or check <https://www.gnu.org/licenses/>.
#
# SPDX-License-Identifier: GPL-3.0-or-later

import numpy as np
from gt4py.next.ffront.fbuiltins import int32
from gt4py.next.iterator import embedded as it_embedded

from icon4py.model.atmosphere.advection.face_val_ppm_stencil_02 import face_val_ppm_stencil_02
from icon4py.model.common.dimension import CellDim, KDim
from icon4py.model.common.grid.simple import SimpleGrid
from icon4py.model.common.test_utils.helpers import _shape, random_field


def face_val_ppm_stencil_02_numpy(
    p_cc: np.array,
    p_cellhgt_mc_now: np.array,
    p_face_in: np.array,
    k: np.array,
    slev: int32,
    elev: int32,
    slevp1: int32,
    elevp1: int32,
):
    p_face_a = p_face_in

    p_face_a[:, 1:] = p_cc[:, 1:] * (1.0 - (p_cellhgt_mc_now[:, 1:] / p_cellhgt_mc_now[:, :-1])) + (
        p_cellhgt_mc_now[:, 1:] / (p_cellhgt_mc_now[:, :-1] + p_cellhgt_mc_now[:, 1:])
    ) * ((p_cellhgt_mc_now[:, 1:] / p_cellhgt_mc_now[:, :-1]) * p_cc[:, 1:] + p_cc[:, :-1])

    p_face = np.where((k == slevp1) | (k == elev), p_face_a, p_face_in)
    p_face = np.where((k == slev), p_cc, p_face)
    p_face[:, 1:] = np.where((k[1:] == elevp1), p_cc[:, :-1], p_face[:, 1:])

    return p_face


def test_face_val_ppm_stencil_02():
    grid = SimpleGrid()
    p_cc = random_field(grid, CellDim, KDim)
    p_cellhgt_mc_now = random_field(grid, CellDim, KDim)
    p_face_in = random_field(grid, CellDim, KDim)
    p_face = random_field(grid, CellDim, KDim)

<<<<<<< HEAD
    k = it_embedded.np_as_located_field(KDim)(np.arange(0, _shape(mesh, KDim)[0], dtype=int32))
=======
    vert_idx = it_embedded.np_as_located_field(KDim)(
        np.arange(0, _shape(grid, KDim)[0], dtype=int32)
    )
>>>>>>> d2ae0e59

    slev = int32(1)
    slevp1 = slev + int32(1)
    elev = k[-3]
    elevp1 = elev + int32(1)

    ref = face_val_ppm_stencil_02_numpy(
        np.asarray(p_cc),
        np.asarray(p_cellhgt_mc_now),
        np.asarray(p_face_in),
        np.asarray(k),
        slev,
        elev,
        slevp1,
        elevp1,
    )

    face_val_ppm_stencil_02(
        p_cc,
        p_cellhgt_mc_now,
        p_face_in,
        k,
        slev,
        elev,
        slevp1,
        elevp1,
        p_face,
        offset_provider={"Koff": KDim},
    )

    assert np.allclose(ref, p_face)<|MERGE_RESOLUTION|>--- conflicted
+++ resolved
@@ -51,13 +51,9 @@
     p_face_in = random_field(grid, CellDim, KDim)
     p_face = random_field(grid, CellDim, KDim)
 
-<<<<<<< HEAD
-    k = it_embedded.np_as_located_field(KDim)(np.arange(0, _shape(mesh, KDim)[0], dtype=int32))
-=======
-    vert_idx = it_embedded.np_as_located_field(KDim)(
+    k = it_embedded.np_as_located_field(KDim)(
         np.arange(0, _shape(grid, KDim)[0], dtype=int32)
     )
->>>>>>> d2ae0e59
 
     slev = int32(1)
     slevp1 = slev + int32(1)
