# ICON4Py - ICON inspired code in Python and GT4Py
#
# Copyright (c) 2022-2024, ETH Zurich and MeteoSwiss
# All rights reserved.
#
# Please, refer to the LICENSE file in the root directory.
# SPDX-License-Identifier: BSD-3-Clause

import pytest

from icon4py.model.atmosphere.advection import advection
from icon4py.model.common import dimension as dims
from icon4py.model.common.utils import data_allocation as data_alloc

from .utils import (
    construct_config,
    construct_diagnostic_exit_state,
    construct_diagnostic_init_state,
    construct_interpolation_state,
    construct_least_squares_state,
    construct_metric_state,
    construct_prep_adv,
    log_serialized,
    verify_advection_fields,
)


# ntracer legend for the serialization data used here in test_advection:
# ------------------------------------
# ntracer          |  1, 2, 3, 4, 5 |
# ------------------------------------
# ivadv_tracer     |  3, 0, 0, 2, 3 |
# itype_hlimit     |  3, 4, 3, 0, 0 |
# itype_vlimit     |  1, 0, 0, 2, 1 |
# ihadv_tracer     | 52, 2, 2, 0, 0 |
# ------------------------------------


@pytest.mark.embedded_remap_error
@pytest.mark.datatest
@pytest.mark.parametrize(
    "date, even_timestep, ntracer, horizontal_advection_type, horizontal_advection_limiter, vertical_advection_type, vertical_advection_limiter",
    [
        (
            "2021-06-20T12:00:10.000",
            False,
            2,
            advection.HorizontalAdvectionType.LINEAR_2ND_ORDER,
            advection.HorizontalAdvectionLimiter.POSITIVE_DEFINITE,
            advection.VerticalAdvectionType.NO_ADVECTION,
            advection.VerticalAdvectionLimiter.NO_LIMITER,
        ),
        (
            "2021-06-20T12:00:20.000",
            True,
            2,
            advection.HorizontalAdvectionType.LINEAR_2ND_ORDER,
            advection.HorizontalAdvectionLimiter.POSITIVE_DEFINITE,
            advection.VerticalAdvectionType.NO_ADVECTION,
            advection.VerticalAdvectionLimiter.NO_LIMITER,
        ),
        (
            "2021-06-20T12:00:10.000",
            False,
            5,
            advection.HorizontalAdvectionType.NO_ADVECTION,
            advection.HorizontalAdvectionLimiter.NO_LIMITER,
            advection.VerticalAdvectionType.PPM_3RD_ORDER,
            advection.VerticalAdvectionLimiter.SEMI_MONOTONIC,
        ),
        (
            "2021-06-20T12:00:20.000",
            True,
            5,
            advection.HorizontalAdvectionType.NO_ADVECTION,
            advection.HorizontalAdvectionLimiter.NO_LIMITER,
            advection.VerticalAdvectionType.PPM_3RD_ORDER,
            advection.VerticalAdvectionLimiter.SEMI_MONOTONIC,
        ),
    ],
)
def test_advection_run_single_step(
    grid_savepoint,
    icon_grid,
    interpolation_savepoint,
    least_squares_savepoint,
    metrics_savepoint,
    advection_init_savepoint,
    advection_exit_savepoint,
    data_provider,
    data_provider_advection,
    backend,
    even_timestep,
    ntracer,
    horizontal_advection_type,
    horizontal_advection_limiter,
    vertical_advection_type,
    vertical_advection_limiter,
):
    # TODO (Chia Rui): the last datatest fails on GPU (or even CPU) backend when there is no advection because the horizontal flux is not zero. Further check required.
    if (
        even_timestep
        and horizontal_advection_type == advection.HorizontalAdvectionType.NO_ADVECTION
    ):
        pytest.xfail(
            "This test is skipped until the cause of nonzero horizontal advection if revealed."
        )
    config = construct_config(
        horizontal_advection_type=horizontal_advection_type,
        horizontal_advection_limiter=horizontal_advection_limiter,
        vertical_advection_type=vertical_advection_type,
        vertical_advection_limiter=vertical_advection_limiter,
    )
    interpolation_state = construct_interpolation_state(interpolation_savepoint, backend=backend)
    least_squares_state = construct_least_squares_state(least_squares_savepoint)
    metric_state = construct_metric_state(icon_grid, metrics_savepoint, backend=backend)
    edge_geometry = grid_savepoint.construct_edge_geometry()
    cell_geometry = grid_savepoint.construct_cell_geometry()

    advection_granule = advection.convert_config_to_advection(
        config=config,
        grid=icon_grid,
        interpolation_state=interpolation_state,
        least_squares_state=least_squares_state,
        metric_state=metric_state,
        edge_params=edge_geometry,
        cell_params=cell_geometry,
        even_timestep=even_timestep,
        backend=backend,
    )

<<<<<<< HEAD
    diagnostic_state = construct_diagnostic_init_state(icon_grid, advection_init_savepoint, ntracer)
    prep_adv = construct_prep_adv(advection_init_savepoint)
    p_tracer_now = advection_init_savepoint.tracer(ntracer)
    p_tracer_new = data_alloc.zero_field(icon_grid, dims.CellDim, dims.KDim)
=======
    diagnostic_state = construct_diagnostic_init_state(
        icon_grid, advection_init_savepoint, ntracer, backend=backend
    )
    prep_adv = construct_prep_adv(icon_grid, advection_init_savepoint)
    p_tracer_now = advection_init_savepoint.tracer(ntracer)
    p_tracer_new = data_alloc.allocate_zero_field(
        dims.CellDim, dims.KDim, grid=icon_grid, backend=backend
    )
>>>>>>> 3ffe8594
    dtime = advection_init_savepoint.get_metadata("dtime").get("dtime")

    log_serialized(diagnostic_state, prep_adv, p_tracer_now, dtime)

    advection_granule.run(
        diagnostic_state=diagnostic_state,
        prep_adv=prep_adv,
        p_tracer_now=p_tracer_now,
        p_tracer_new=p_tracer_new,
        dtime=dtime,
    )

    diagnostic_state_ref = construct_diagnostic_exit_state(
        icon_grid, advection_exit_savepoint, ntracer, backend=backend
    )
    p_tracer_new_ref = advection_exit_savepoint.tracer(ntracer)

    verify_advection_fields(
        config=config,
        grid=icon_grid,
        diagnostic_state=diagnostic_state,
        diagnostic_state_ref=diagnostic_state_ref,
        p_tracer_new=p_tracer_new,
        p_tracer_new_ref=p_tracer_new_ref,
        even_timestep=even_timestep,
    )<|MERGE_RESOLUTION|>--- conflicted
+++ resolved
@@ -129,21 +129,10 @@
         backend=backend,
     )
 
-<<<<<<< HEAD
     diagnostic_state = construct_diagnostic_init_state(icon_grid, advection_init_savepoint, ntracer)
-    prep_adv = construct_prep_adv(advection_init_savepoint)
+    prep_adv = construct_prep_adv(advection_init_savepoint, backend=backend)
     p_tracer_now = advection_init_savepoint.tracer(ntracer)
-    p_tracer_new = data_alloc.zero_field(icon_grid, dims.CellDim, dims.KDim)
-=======
-    diagnostic_state = construct_diagnostic_init_state(
-        icon_grid, advection_init_savepoint, ntracer, backend=backend
-    )
-    prep_adv = construct_prep_adv(icon_grid, advection_init_savepoint)
-    p_tracer_now = advection_init_savepoint.tracer(ntracer)
-    p_tracer_new = data_alloc.allocate_zero_field(
-        dims.CellDim, dims.KDim, grid=icon_grid, backend=backend
-    )
->>>>>>> 3ffe8594
+    p_tracer_new = data_alloc.zero_field(icon_grid, dims.CellDim, dims.KDim, backend=backend)
     dtime = advection_init_savepoint.get_metadata("dtime").get("dtime")
 
     log_serialized(diagnostic_state, prep_adv, p_tracer_now, dtime)
