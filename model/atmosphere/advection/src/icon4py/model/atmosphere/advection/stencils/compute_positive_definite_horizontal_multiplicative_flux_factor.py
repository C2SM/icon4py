# ICON4Py - ICON inspired code in Python and GT4Py
#
# Copyright (c) 2022-2024, ETH Zurich and MeteoSwiss
# All rights reserved.
#
# Please, refer to the LICENSE file in the root directory.
# SPDX-License-Identifier: BSD-3-Clause

import gt4py.next as gtx
<<<<<<< HEAD
from gt4py.next import maximum, minimum
=======
from gt4py.next.ffront.fbuiltins import maximum, minimum, neighbor_sum
>>>>>>> 8e33b714

from icon4py.model.common import dimension as dims, field_type_aliases as fa, type_alias as ta
from icon4py.model.common.dimension import C2E, C2EDim


@gtx.field_operator
def _compute_positive_definite_horizontal_multiplicative_flux_factor(
    geofac_div: gtx.Field[gtx.Dims[dims.CellDim, dims.C2EDim], ta.wpfloat],
    p_cc: fa.CellKField[ta.wpfloat],
    p_rhodz_now: fa.CellKField[ta.wpfloat],
    p_mflx_tracer_h: fa.EdgeKField[ta.wpfloat],
    p_dtime: ta.wpfloat,
    dbl_eps: ta.wpfloat,
) -> fa.CellKField[ta.wpfloat]:
    p_m = neighbor_sum(maximum(0.0, p_mflx_tracer_h(C2E) * geofac_div * p_dtime), axis=C2EDim)
    r_m = minimum(1.0, (p_cc * p_rhodz_now) / (p_m + dbl_eps))
    return r_m


@gtx.program(grid_type=gtx.GridType.UNSTRUCTURED)
def compute_positive_definite_horizontal_multiplicative_flux_factor(
    geofac_div: gtx.Field[gtx.Dims[dims.CellDim, dims.C2EDim], ta.wpfloat],
    p_cc: fa.CellKField[ta.wpfloat],
    p_rhodz_now: fa.CellKField[ta.wpfloat],
    p_mflx_tracer_h: fa.EdgeKField[ta.wpfloat],
    r_m: fa.CellKField[ta.wpfloat],
    p_dtime: ta.wpfloat,
    dbl_eps: ta.wpfloat,
    horizontal_start: gtx.int32,
    horizontal_end: gtx.int32,
    vertical_start: gtx.int32,
    vertical_end: gtx.int32,
):
    _compute_positive_definite_horizontal_multiplicative_flux_factor(
        geofac_div,
        p_cc,
        p_rhodz_now,
        p_mflx_tracer_h,
        p_dtime,
        dbl_eps,
        out=r_m,
        domain={
            dims.CellDim: (horizontal_start, horizontal_end),
            dims.KDim: (vertical_start, vertical_end),
        },
    )<|MERGE_RESOLUTION|>--- conflicted
+++ resolved
@@ -7,11 +7,7 @@
 # SPDX-License-Identifier: BSD-3-Clause
 
 import gt4py.next as gtx
-<<<<<<< HEAD
-from gt4py.next import maximum, minimum
-=======
-from gt4py.next.ffront.fbuiltins import maximum, minimum, neighbor_sum
->>>>>>> 8e33b714
+from gt4py.next import maximum, minimum, neighbor_sum
 
 from icon4py.model.common import dimension as dims, field_type_aliases as fa, type_alias as ta
 from icon4py.model.common.dimension import C2E, C2EDim
