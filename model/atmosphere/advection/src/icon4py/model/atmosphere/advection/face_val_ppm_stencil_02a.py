--- conflicted
+++ resolved
@@ -15,7 +15,7 @@
 from gt4py.next.ffront.decorator import field_operator, program
 
 from icon4py.model.common import field_type_aliases as fa
-from icon4py.model.common.dimension import Koff
+from icon4py.model.common.dimension import CellDim, KDim, Koff
 
 
 @field_operator
@@ -32,19 +32,13 @@
 
 @program(grid_type=GridType.UNSTRUCTURED)
 def face_val_ppm_stencil_02a(
-<<<<<<< HEAD
     p_cc: fa.CellKField[float],
     p_cellhgt_mc_now: fa.CellKField[float],
     p_face: fa.CellKField[float],
-=======
-    p_cc: Field[[CellDim, KDim], float],
-    p_cellhgt_mc_now: Field[[CellDim, KDim], float],
-    p_face: Field[[CellDim, KDim], float],
     horizontal_start: gtx.int32,
     horizontal_end: gtx.int32,
     vertical_start: gtx.int32,
     vertical_end: gtx.int32,
->>>>>>> f0a46bef
 ):
     _face_val_ppm_stencil_02a(
         p_cc,
