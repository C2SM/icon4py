--- conflicted
+++ resolved
@@ -42,11 +42,7 @@
     lvn_pos = where(p_vn > 0.0, True, False)
 
     p_cell_idx = where(lvn_pos, cell_idx(E2EC[0]), cell_idx(E2EC[1]))
-<<<<<<< HEAD
-    p_cell_rel_idx_dsl = where(lvn_pos, int32(0), int32(1))
-=======
     p_cell_rel_idx_dsl = where(lvn_pos, 0, 1)
->>>>>>> 4df62c76
     p_cell_blk = where(lvn_pos, cell_blk(E2EC[0]), cell_blk(E2EC[1]))
 
     z_ntdistv_bary_1 = -(
