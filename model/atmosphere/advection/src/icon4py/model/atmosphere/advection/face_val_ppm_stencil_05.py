# ICON4Py - ICON inspired code in Python and GT4Py
#
# Copyright (c) 2022, ETH Zurich and MeteoSwiss
# All rights reserved.
#
# This file is free software: you can redistribute it and/or modify it under
# the terms of the GNU General Public License as published by the
# Free Software Foundation, either version 3 of the License, or any later
# version. See the LICENSE.txt file at the top-level directory of this
# distribution for a copy of the license or check <https://www.gnu.org/licenses/>.
#
# SPDX-License-Identifier: GPL-3.0-or-later
<<<<<<< HEAD
from gt4py.next import GridType
from gt4py.next.ffront.decorator import field_operator, program
=======
import gt4py.next as gtx
>>>>>>> f0a46bef

from icon4py.model.common import field_type_aliases as fa
from icon4py.model.common.dimension import Koff


@gtx.field_operator
def _face_val_ppm_stencil_05(
<<<<<<< HEAD
    p_cc: fa.CellKField[float],
    p_cellhgt_mc_now: fa.CellKField[float],
    z_slope: fa.CellKField[float],
) -> fa.CellKField[float]:
=======
    p_cc: gtx.Field[[CellDim, KDim], float],
    p_cellhgt_mc_now: gtx.Field[[CellDim, KDim], float],
    z_slope: gtx.Field[[CellDim, KDim], float],
) -> gtx.Field[[CellDim, KDim], float]:
>>>>>>> f0a46bef
    zgeo1 = p_cellhgt_mc_now(Koff[-1]) / (p_cellhgt_mc_now(Koff[-1]) + p_cellhgt_mc_now)
    zgeo2 = 1.0 / (
        p_cellhgt_mc_now(Koff[-2])
        + p_cellhgt_mc_now(Koff[-1])
        + p_cellhgt_mc_now
        + p_cellhgt_mc_now(Koff[1])
    )
    zgeo3 = (p_cellhgt_mc_now(Koff[-2]) + p_cellhgt_mc_now(Koff[-1])) / (
        2.0 * p_cellhgt_mc_now(Koff[-1]) + p_cellhgt_mc_now
    )
    zgeo4 = (p_cellhgt_mc_now(Koff[1]) + p_cellhgt_mc_now) / (
        2.0 * p_cellhgt_mc_now + p_cellhgt_mc_now(Koff[-1])
    )

    p_face = (
        p_cc(Koff[-1])
        + zgeo1 * (p_cc - p_cc(Koff[-1]))
        + zgeo2
        * (
            (2.0 * p_cellhgt_mc_now * zgeo1) * (zgeo3 - zgeo4) * (p_cc - p_cc(Koff[-1]))
            - zgeo3 * p_cellhgt_mc_now(Koff[-1]) * z_slope
            + zgeo4 * p_cellhgt_mc_now * z_slope(Koff[-1])
        )
    )

    return p_face


@gtx.program(grid_type=gtx.GridType.UNSTRUCTURED)
def face_val_ppm_stencil_05(
<<<<<<< HEAD
    p_cc: fa.CellKField[float],
    p_cellhgt_mc_now: fa.CellKField[float],
    z_slope: fa.CellKField[float],
    p_face: fa.CellKField[float],
=======
    p_cc: gtx.Field[[CellDim, KDim], float],
    p_cellhgt_mc_now: gtx.Field[[CellDim, KDim], float],
    z_slope: gtx.Field[[CellDim, KDim], float],
    p_face: gtx.Field[[CellDim, KDim], float],
    horizontal_start: gtx.int32,
    horizontal_end: gtx.int32,
    vertical_start: gtx.int32,
    vertical_end: gtx.int32,
>>>>>>> f0a46bef
):
    _face_val_ppm_stencil_05(
        p_cc,
        p_cellhgt_mc_now,
        z_slope,
        out=p_face,
        domain={CellDim: (horizontal_start, horizontal_end), KDim: (vertical_start, vertical_end)},
    )<|MERGE_RESOLUTION|>--- conflicted
+++ resolved
@@ -10,30 +10,18 @@
 # distribution for a copy of the license or check <https://www.gnu.org/licenses/>.
 #
 # SPDX-License-Identifier: GPL-3.0-or-later
-<<<<<<< HEAD
-from gt4py.next import GridType
-from gt4py.next.ffront.decorator import field_operator, program
-=======
 import gt4py.next as gtx
->>>>>>> f0a46bef
 
 from icon4py.model.common import field_type_aliases as fa
-from icon4py.model.common.dimension import Koff
+from icon4py.model.common.dimension import CellDim, KDim, Koff
 
 
 @gtx.field_operator
 def _face_val_ppm_stencil_05(
-<<<<<<< HEAD
     p_cc: fa.CellKField[float],
     p_cellhgt_mc_now: fa.CellKField[float],
     z_slope: fa.CellKField[float],
 ) -> fa.CellKField[float]:
-=======
-    p_cc: gtx.Field[[CellDim, KDim], float],
-    p_cellhgt_mc_now: gtx.Field[[CellDim, KDim], float],
-    z_slope: gtx.Field[[CellDim, KDim], float],
-) -> gtx.Field[[CellDim, KDim], float]:
->>>>>>> f0a46bef
     zgeo1 = p_cellhgt_mc_now(Koff[-1]) / (p_cellhgt_mc_now(Koff[-1]) + p_cellhgt_mc_now)
     zgeo2 = 1.0 / (
         p_cellhgt_mc_now(Koff[-2])
@@ -64,21 +52,14 @@
 
 @gtx.program(grid_type=gtx.GridType.UNSTRUCTURED)
 def face_val_ppm_stencil_05(
-<<<<<<< HEAD
     p_cc: fa.CellKField[float],
     p_cellhgt_mc_now: fa.CellKField[float],
     z_slope: fa.CellKField[float],
     p_face: fa.CellKField[float],
-=======
-    p_cc: gtx.Field[[CellDim, KDim], float],
-    p_cellhgt_mc_now: gtx.Field[[CellDim, KDim], float],
-    z_slope: gtx.Field[[CellDim, KDim], float],
-    p_face: gtx.Field[[CellDim, KDim], float],
     horizontal_start: gtx.int32,
     horizontal_end: gtx.int32,
     vertical_start: gtx.int32,
     vertical_end: gtx.int32,
->>>>>>> f0a46bef
 ):
     _face_val_ppm_stencil_05(
         p_cc,
