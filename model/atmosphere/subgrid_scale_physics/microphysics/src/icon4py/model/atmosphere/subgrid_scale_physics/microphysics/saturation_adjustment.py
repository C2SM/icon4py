--- conflicted
+++ resolved
@@ -385,7 +385,6 @@
 
         # TODO (Chia Rui): this is inspired by the cpu version of the original ICON saturation_adjustment code. Consider to refactor this code when break and for loop features are ready in gt4py.
         temperature_list = [self._temperature1, self._temperature2]
-<<<<<<< HEAD
         ncurrent, nnext, num_iter = 0, 1, 1
         xp = data_alloc.import_array_ns(self._backend)
         not_converged = xp.any(
@@ -424,63 +423,6 @@
                 vertical_start=gtx.int32(0),
                 vertical_end=self.grid.num_levels,
                 offset_provider={},
-=======
-        ncurrent, nnext = 0, 1
-        for _ in range(self.config.max_iter):
-            if np.any(
-                self._newton_iteration_mask.ndarray[
-                    self._start_cell_nudging : self._end_cell_local, 0 : self.grid.num_levels
-                ]
-            ):
-                self.update_temperature_by_newton_iteration(
-                    diagnostic_state.temperature,
-                    tracer_state.qv,
-                    prognostic_state.rho,
-                    self._newton_iteration_mask,
-                    self._lwdocvd,
-                    temperature_list[nnext],
-                    temperature_list[ncurrent],
-                    horizontal_start=self._start_cell_nudging,
-                    horizontal_end=self._end_cell_local,
-                    vertical_start=gtx.int32(0),
-                    vertical_end=self.grid.num_levels,
-                    offset_provider={},
-                )
-
-                self.compute_newton_iteration_mask(
-                    self.config.tolerance,
-                    temperature_list[ncurrent],
-                    temperature_list[nnext],
-                    self._newton_iteration_mask,
-                    horizontal_start=self._start_cell_nudging,
-                    horizontal_end=self._end_cell_local,
-                    vertical_start=gtx.int32(0),
-                    vertical_end=self.grid.num_levels,
-                    offset_provider={},
-                )
-
-                self.copy_temperature(
-                    self._newton_iteration_mask,
-                    temperature_list[ncurrent],
-                    temperature_list[nnext],
-                    horizontal_start=self._start_cell_nudging,
-                    horizontal_end=self._end_cell_local,
-                    vertical_start=gtx.int32(0),
-                    vertical_end=self.grid.num_levels,
-                    offset_provider={},
-                )
-                ncurrent = (ncurrent + 1) % 2
-                nnext = (nnext + 1) % 2
-            else:
-                break
-        if np.any(
-            self._newton_iteration_mask.ndarray[
-                self._start_cell_nudging : self._end_cell_local, 0 : self.grid.num_levels
-            ]
-        ):
-            raise ConvergenceError(
-                f"Maximum iteration of saturation adjustment ({self.config.max_iter}) is not enough. The max absolute error is {np.abs(self.new_temperature1.ndarray - self.new_temperature2.ndarray).max()} . Please raise max_iter"
->>>>>>> 9bee3279
             )
 
             not_converged = xp.any(
