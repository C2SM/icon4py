--- conflicted
+++ resolved
@@ -10,14 +10,8 @@
 from typing import Final
 
 import gt4py.next as gtx
-<<<<<<< HEAD
-from gt4py.next import backend as gtx_backend
-from gt4py.next.ffront.fbuiltins import abs, exp, maximum, where  # noqa: A004
-=======
 import gt4py.next.typing as gtx_typing
-from gt4py.eve import utils as eve_utils
 from gt4py.next import abs, exp, maximum, where  # noqa: A004
->>>>>>> 48e55b2f
 
 import icon4py.model.common.dimension as dims
 import icon4py.model.common.utils as common_utils
