--- conflicted
+++ resolved
@@ -25,14 +25,6 @@
     field_type_aliases as fa,
     type_alias as ta,
 )
-<<<<<<< HEAD
-from icon4py.model.common.dimension import CellDim
-=======
-from icon4py.model.common.diagnostic_calculations.stencils import (
-    diagnose_pressure as pressure,
-    diagnose_surface_pressure as surface_pressure,
-)
->>>>>>> 008015f4
 from icon4py.model.common.grid import horizontal as h_grid, icon as icon_grid, vertical as v_grid
 from icon4py.model.common.states import model
 from icon4py.model.common.utils import data_allocation as data_alloc
@@ -97,35 +89,11 @@
         units="kg m-3",
         icon_var_name="rho",
     ),
-    exner_function=dict(
-        standard_name="dimensionless_exner_function",
-        long_name="exner function",
-        icon_var_name="exner",
-        units="1",
-    ),
     temperature=dict(
         standard_name="air_temperature",
         long_name="air temperature",
         units="K",
         icon_var_name="temp",
-    ),
-    virtual_temperature=dict(
-        standard_name="air_virtual_temperature",
-        long_name="air virtual temperature",
-        units="K",
-        icon_var_name="tempv",
-    ),
-    pressure=dict(
-        standard_name="air_pressure",
-        long_name="air pressure",
-        units="Pa",
-        icon_var_name="pres",
-    ),
-    interface_pressure=dict(
-        standard_name="air_pressure_at_interface_level",
-        long_name="air pressure at model interface level",
-        units="Pa",
-        icon_var_name="pres_ifc",
     ),
     specific_humidity=dict(
         standard_name="specific_humidity",
@@ -139,59 +107,15 @@
         units="1",
         icon_var_name="qc",
     ),
-    specific_ice=dict(
-        standard_name="specific_ice_content",
-        long_name="ratio of cloud ice mass to total moist air parcel mass",
-        units="1",
-        icon_var_name="qi",
-    ),
-    specific_rain=dict(
-        standard_name="specific_rain_content",
-        long_name="ratio of rain mass to total moist air parcel mass",
-        units="1",
-        icon_var_name="qr",
-    ),
-    specific_snow=dict(
-        standard_name="specific_snow_content",
-        long_name="ratio of snow mass to total moist air parcel mass",
-        units="1",
-        icon_var_name="qs",
-    ),
-    specific_graupel=dict(
-        standard_name="specific_graupel_content",
-        long_name="ratio of graupel mass to total moist air parcel mass",
-        units="1",
-        icon_var_name="qg",
-    ),
 )
 
 
 #: CF attributes of saturation adjustment output variables
 _SATURATION_ADJUST_OUTPUT_ATTRIBUTES: Final[dict[str, model.FieldMetaData]] = dict(
-    tend_exner_function_due_to_satad=dict(
-        standard_name="tendency_of_dimensionless_exner_function_due_to_saturation_adjustment",
-        long_name="tendency of exner function due to saturation adjustment",
-        units="K s-1",
-    ),
     tend_temperature_due_to_satad=dict(
         standard_name="tendency_of_air_temperature_due_to_saturation_adjustment",
         long_name="tendency of air temperature due to saturation adjustment",
         units="K s-1",
-    ),
-    tend_virtual_temperature_due_to_satad=dict(
-        standard_name="tendency_of_air_virtual_temperature_due_to_saturation_adjustment",
-        long_name="air virtual temperature",
-        units="K s-1",
-    ),
-    tend_pressure_due_to_satad=dict(
-        standard_name="tendency_of_air_pressure_due_to_saturation_adjustment",
-        long_name="tendency of air pressure due to saturation adjustment",
-        units="Pa s-1",
-    ),
-    tend_interface_pressure_due_to_satad=dict(
-        standard_name="tendency_of_air_pressure_at_interface_level_due_to_saturation_adjustment",
-        long_name="tendency of air pressure at model interface level due to saturation adjustment",
-        units="Pa s-1",
     ),
     tend_specific_humidity_due_to_satad=dict(
         standard_name="tendency_of_specific_humidity_due_to_saturation_adjustment",
@@ -276,7 +200,7 @@
         )
 
     def _determine_horizontal_domains(self):
-        cell_domain = h_grid.domain(CellDim)
+        cell_domain = h_grid.domain(dims.CellDim)
         self._start_cell_nudging = self.grid.start_index(cell_domain(h_grid.Zone.NUDGING))
         self._end_cell_local = self.grid.start_index(cell_domain(h_grid.Zone.END))
 
@@ -764,219 +688,8 @@
     _compute_newton_iteration_mask_and_copy_temperature_on_converged_cells(
         tolerance,
         temperature_current,
-<<<<<<< HEAD
         temperature_next,
         out=(newton_iteration_mask, temperature_next),
-=======
-        out=temperature_next,
-        domain={
-            dims.CellDim: (horizontal_start, horizontal_end),
-            dims.KDim: (vertical_start, vertical_end),
-        },
-    )
-
-
-@gtx.field_operator
-def _compute_temperature_and_exner_tendencies_after_saturation_adjustment(
-    dtime: ta.wpfloat,
-    qv: fa.CellKField[ta.wpfloat],
-    qc: fa.CellKField[ta.wpfloat],
-    qi: fa.CellKField[ta.wpfloat],
-    qr: fa.CellKField[ta.wpfloat],
-    qs: fa.CellKField[ta.wpfloat],
-    qg: fa.CellKField[ta.wpfloat],
-    qv_tendency: fa.CellKField[ta.wpfloat],
-    qc_tendency: fa.CellKField[ta.wpfloat],
-    temperature: fa.CellKField[ta.wpfloat],
-    virtual_temperature: fa.CellKField[ta.wpfloat],
-    exner: fa.CellKField[ta.wpfloat],
-    k_field: fa.KField[gtx.int32],
-    kstart_moist: gtx.int32,
-) -> tuple[
-    fa.CellKField[ta.wpfloat],
-    fa.CellKField[ta.wpfloat],
-    fa.CellKField[ta.wpfloat],
-    fa.CellKField[ta.wpfloat],
-]:
-    """
-    Update virtual temperature and exner tendencies after saturation adjustment updates temperature, qv , and qc.
-
-    Args:
-        dtime: time step [s]
-        qv: specific humidity [kg kg-1]
-        qc: specific cloud water content [kg kg-1]
-        qi: specific cloud ice content [kg kg-1]
-        qr: specific rain water content [kg kg-1]
-        qs: specific snow content [kg kg-1]
-        qg: specific graupel content [kg kg-1]
-        qv_tendency: specific humidity tendency [kg kg-1 s-1]
-        qc_tendency: specific cloud water content tendency [kg kg-1 s-1]
-        temperature: air temperature [K]
-        virtual_temperature: air virtual temperature [K]
-        exner: exner function
-        k_field: k level indices
-        kstart_moist: starting level for all moisture processes
-    Returns:
-        virtual temperature tendency [K s-1], exner tendency [s-1], new exner, new virtual temperature [K]
-    """
-    qsum = where(
-        k_field < kstart_moist,
-        broadcast(0.0, (dims.CellDim, dims.KDim)),
-        qc + qc_tendency * dtime + qi + qr + qs + qg,
-    )
-
-    new_virtual_temperature = where(
-        k_field < kstart_moist,
-        virtual_temperature,
-        temperature * (1.0 + satpres_const.rv_o_rd_minus_1 * (qv + qv_tendency * dtime) - qsum),
-    )
-    new_exner = where(
-        k_field < kstart_moist,
-        exner,
-        exner
-        * (1.0 + satpres_const.rd_o_cpd * (new_virtual_temperature / virtual_temperature - 1.0)),
-    )
-
-    return (
-        (new_virtual_temperature - virtual_temperature) / dtime,
-        (new_exner - exner) / dtime,
-        new_exner,
-        new_virtual_temperature,
-    )
-
-
-@gtx.program(grid_type=gtx.GridType.UNSTRUCTURED)
-def compute_temperature_and_exner_tendencies_after_saturation_adjustment(
-    dtime: ta.wpfloat,
-    qv: fa.CellKField[ta.wpfloat],
-    qc: fa.CellKField[ta.wpfloat],
-    qi: fa.CellKField[ta.wpfloat],
-    qr: fa.CellKField[ta.wpfloat],
-    qs: fa.CellKField[ta.wpfloat],
-    qg: fa.CellKField[ta.wpfloat],
-    qv_tendency: fa.CellKField[ta.wpfloat],
-    qc_tendency: fa.CellKField[ta.wpfloat],
-    temperature: fa.CellKField[ta.wpfloat],
-    virtual_temperature: fa.CellKField[ta.wpfloat],
-    exner: fa.CellKField[ta.wpfloat],
-    virtual_temperature_tendency: fa.CellKField[ta.wpfloat],
-    exner_tendency: fa.CellKField[ta.wpfloat],
-    new_exner: fa.CellKField[ta.wpfloat],
-    new_virtual_temperature: fa.CellKField[ta.wpfloat],
-    k_field: fa.KField[gtx.int32],
-    kstart_moist: gtx.int32,
-    horizontal_start: gtx.int32,
-    horizontal_end: gtx.int32,
-    vertical_start: gtx.int32,
-    vertical_end: gtx.int32,
-):
-    _compute_temperature_and_exner_tendencies_after_saturation_adjustment(
-        dtime,
-        qv,
-        qc,
-        qi,
-        qr,
-        qs,
-        qg,
-        qv_tendency,
-        qc_tendency,
-        temperature,
-        virtual_temperature,
-        exner,
-        k_field,
-        kstart_moist,
-        out=(
-            virtual_temperature_tendency,
-            exner_tendency,
-            new_exner,
-            new_virtual_temperature,
-        ),
-        domain={
-            dims.CellDim: (horizontal_start, horizontal_end),
-            dims.KDim: (vertical_start, vertical_end),
-        },
-    )
-
-
-@gtx.field_operator
-def _compute_pressure_tendency_after_saturation_adjustment(
-    dtime: ta.wpfloat,
-    old_pressure: fa.CellKField[ta.wpfloat],
-    new_pressure: fa.CellKField[ta.wpfloat],
-) -> fa.CellKField[ta.wpfloat]:
-    """
-    Update pressure tendency at full levels after saturation adjustment updates temperature, qv , and qc.
-
-    Args:
-        dtime: time step [s]
-        old_pressure: old air pressure at full levels [Pa]
-        new_pressure: new air pressure at full levels [Pa]
-    Returns:
-        pressure tendency [Pa s-1]
-    """
-
-    return (new_pressure - old_pressure) / dtime
-
-
-@gtx.program(grid_type=gtx.GridType.UNSTRUCTURED)
-def compute_pressure_tendency_after_saturation_adjustment(
-    dtime: ta.wpfloat,
-    old_pressure: fa.CellKField[ta.wpfloat],
-    new_pressure: fa.CellKField[ta.wpfloat],
-    pressure_tendency: fa.CellKField[ta.wpfloat],
-    horizontal_start: gtx.int32,
-    horizontal_end: gtx.int32,
-    vertical_start: gtx.int32,
-    vertical_end: gtx.int32,
-):
-    _compute_pressure_tendency_after_saturation_adjustment(
-        dtime,
-        old_pressure,
-        new_pressure,
-        out=pressure_tendency,
-        domain={
-            dims.CellDim: (horizontal_start, horizontal_end),
-            dims.KDim: (vertical_start, vertical_end),
-        },
-    )
-
-
-@gtx.field_operator
-def _compute_pressure_ifc_tendency_after_saturation_adjustment(
-    dtime: ta.wpfloat,
-    old_pressure_ifc: fa.CellKField[ta.wpfloat],
-    new_pressure_ifc: fa.CellKField[ta.wpfloat],
-) -> fa.CellKField[ta.wpfloat]:
-    """
-    Update pressure tendency at half levels (including surface level) after saturation adjustment updates temperature, qv , and qc.
-
-    Args:
-        dtime: time step [s]
-        old_pressure_ifc: old air pressure at interface [Pa]
-        new_pressure_ifc: new air pressure at interface [Pa]
-    Returns:
-        interface pressure tendency [Pa s-1]
-    """
-    return (new_pressure_ifc - old_pressure_ifc) / dtime
-
-
-@gtx.program(grid_type=gtx.GridType.UNSTRUCTURED)
-def compute_pressure_ifc_tendency_after_saturation_adjustment(
-    dtime: ta.wpfloat,
-    old_pressure_ifc: fa.CellKField[ta.wpfloat],
-    new_pressure_ifc: fa.CellKField[ta.wpfloat],
-    pressure_ifc_tendency: fa.CellKField[ta.wpfloat],
-    horizontal_start: gtx.int32,
-    horizontal_end: gtx.int32,
-    vertical_start: gtx.int32,
-    vertical_end: gtx.int32,
-):
-    _compute_pressure_ifc_tendency_after_saturation_adjustment(
-        dtime,
-        old_pressure_ifc,
-        new_pressure_ifc,
-        out=pressure_ifc_tendency,
->>>>>>> 008015f4
         domain={
             dims.CellDim: (horizontal_start, horizontal_end),
             dims.KDim: (vertical_start, vertical_end),
