# ICON4Py - ICON inspired code in Python and GT4Py
#
# Copyright (c) 2022-2024, ETH Zurich and MeteoSwiss
# All rights reserved.
#
# Please, refer to the LICENSE file in the root directory.
# SPDX-License-Identifier: BSD-3-Clause
import gt4py.next as gtx
from gt4py.next import maximum, minimum, power, sqrt, where
from gt4py.next.experimental import concat_where

from icon4py.model.atmosphere.subgrid_scale_physics.muphys.core.common.frozen import g_ct, idx, t_d
from icon4py.model.atmosphere.subgrid_scale_physics.muphys.core.definitions import Q
from icon4py.model.atmosphere.subgrid_scale_physics.muphys.core.properties import (
    _deposition_auto_conversion,
    _deposition_factor,
    _ice_deposition_nucleation,
    _ice_mass,
    _ice_number,
    _ice_sticking,
    _snow_lambda,
    _snow_number,
    _vel_scale_factor_default,
    _vel_scale_factor_ice,
    _vel_scale_factor_snow,
)
from icon4py.model.atmosphere.subgrid_scale_physics.muphys.core.thermo import (
    _internal_energy,
    _qsat_ice_rho,
    _qsat_rho,
    _qsat_rho_tmelt,
)
from icon4py.model.atmosphere.subgrid_scale_physics.muphys.core.transitions import (
    _cloud_to_graupel,
    _cloud_to_rain,
    _cloud_to_snow,
    _cloud_x_ice,
    _graupel_to_rain,
    _ice_to_graupel,
    _ice_to_snow,
    _rain_to_graupel,
    _rain_to_vapor,
    _snow_to_graupel,
    _snow_to_rain,
    _vapor_x_graupel,
    _vapor_x_ice,
    _vapor_x_snow,
)
from icon4py.model.common import dimension as dims, field_type_aliases as fa, type_alias as ta
from icon4py.model.common.dimension import Koff


<<<<<<< HEAD
@gtx.scan_operator(axis=dims.KDim, forward=True, init=(0.0, 0.0, 0.0, False))
=======
class Q(NamedTuple):
    v: fa.CellKField[ta.wpfloat]  # Specific humidity
    c: fa.CellKField[ta.wpfloat]  # Specific cloud water content
    r: fa.CellKField[ta.wpfloat]  # Specific rain water
    s: fa.CellKField[ta.wpfloat]  # Specific snow water
    i: fa.CellKField[ta.wpfloat]  # Specific ice water content
    g: fa.CellKField[ta.wpfloat]  # Specific graupel water content


class PrecipState(NamedTuple):
    q_update: ta.wpfloat
    flx: ta.wpfloat
    rho: ta.wpfloat
    vc: ta.wpfloat
    activated: bool


@gtx.scan_operator(
    axis=dims.KDim,
    forward=True,
    init=PrecipState(
        q_update=0.0,
        flx=0.0,
        rho=0.0,
        vc=0.0,
        activated=False,
    ),
)
>>>>>>> 6ba84a86
def _precip(
    previous_level: PrecipState,
    prefactor: ta.wpfloat,  # param[0] of fall_speed
    exponent: ta.wpfloat,  # param[1] of fall_speed
    offset: ta.wpfloat,  # param[1] of fall_speed
    zeta: ta.wpfloat,  # dt/(2dz)
    vc: ta.wpfloat,  # state dependent fall speed correction
    q: ta.wpfloat,  # specific mass of hydrometeor
    rho: ta.wpfloat,  # density
    mask: bool,
) -> PrecipState:
    current_level_activated = previous_level.activated | mask
    rho_x = q * rho
    flx_eff = (rho_x / zeta) + 2.0 * previous_level.flx
    #   Inlined calculation using _fall_speed_scalar
    flx_partial = minimum(rho_x * vc * prefactor * power((rho_x + offset), exponent), flx_eff)

    rhox_prev = (previous_level.q_update + q) * 0.5 * previous_level.rho

    if previous_level.activated:
        # this looks weird because we are setting vt based on previous level being active. bug?
        vt = previous_level.vc * prefactor * power((rhox_prev + offset), exponent)
    else:
        vt = 0.0

    if current_level_activated:
        next_q_update = (zeta * (flx_eff - flx_partial)) / ((1.0 + zeta * vt) * rho)  # q update
        next_flx = (next_q_update * rho * vt + flx_partial) * 0.5  # flux
    else:
        next_q_update = q
        next_flx = 0.0
    return PrecipState(
        q_update=next_q_update,
        flx=next_flx,
        rho=rho,
        vc=vc,
        activated=current_level_activated,
    )


class TempState(NamedTuple):
    t: ta.wpfloat
    eflx: ta.wpfloat
    activated: bool


@gtx.scan_operator(axis=dims.KDim, forward=True, init=TempState(t=0.0, eflx=0.0, activated=False))
def _temperature_update(
    previous_level: TempState,
    t: ta.wpfloat,
    t_kp1: ta.wpfloat,
    ei_old: ta.wpfloat,
    pr: ta.wpfloat,  # precipitable rain
    pflx_tot: ta.wpfloat,  # total precipitation flux
    qv: ta.wpfloat,
    qliq: ta.wpfloat,
    qice: ta.wpfloat,
    rho: ta.wpfloat,  # density
    dz: ta.wpfloat,
    dt: ta.wpfloat,
    mask: bool,
) -> TempState:
    current_level_activated = previous_level.activated | mask
    if current_level_activated:
        eflx = dt * (
            pr * (t_d.clw * t - t_d.cvd * t_kp1 - g_ct.lvc)
            + (pflx_tot) * (g_ct.ci * t - t_d.cvd * t_kp1 - g_ct.lsc)
        )
        e_int = ei_old + previous_level.eflx - eflx

        #  Inlined calculation using T_from_internal_energy_scalar
        #  in order to avoid scan_operator -> field_operator
        qtot = qliq + qice + qv  # total water specific mass
        cv = (
            (t_d.cvd * (1.0 - qtot) + t_d.cvv * qv + t_d.clw * qliq + g_ct.ci * qice) * rho * dz
        )  # Moist isometric specific heat
        t = (e_int + rho * dz * (qliq * g_ct.lvc + qice * g_ct.lsc)) / cv
    else:
        eflx = previous_level.eflx

    return TempState(t=t, eflx=eflx, activated=current_level_activated)


@gtx.field_operator
def _q_t_update(  # noqa: PLR0915 [too-many-statements]
    t: fa.CellKField[ta.wpfloat],
    p: fa.CellKField[ta.wpfloat],
    rho: fa.CellKField[ta.wpfloat],
    q: Q,
    dt: ta.wpfloat,
    qnc: ta.wpfloat,
) -> tuple[
    Q,
    fa.CellKField[ta.wpfloat],
]:
    mask = where(
        (maximum(q.c, maximum(q.g, maximum(q.i, maximum(q.r, q.s)))) > g_ct.qmin)
        | ((t < g_ct.tfrz_het2) & (q.v > _qsat_ice_rho(t, rho))),
        True,
        False,
    )
    is_sig_present = maximum(q.g, maximum(q.i, q.s)) > g_ct.qmin

    dvsw = q.v - _qsat_rho(t, rho)
    qvsi = _qsat_ice_rho(t, rho)
    dvsi = q.v - qvsi
    n_snow = _snow_number(t, rho, q.s)

    l_snow = _snow_lambda(rho, q.s, n_snow)

    # Define conversion 'matrix'
    sx2x_c_r = _cloud_to_rain(t, q.c, q.r, qnc)
    sx2x_r_v = _rain_to_vapor(t, rho, q.c, q.r, dvsw, dt)
    sx2x_c_i = _cloud_x_ice(t, q.c, q.i, dt)
    sx2x_i_c = -minimum(sx2x_c_i, 0.0)
    sx2x_c_i = maximum(sx2x_c_i, 0.0)

    sx2x_c_s = _cloud_to_snow(t, q.c, q.s, n_snow, l_snow)
    sx2x_c_g = _cloud_to_graupel(t, rho, q.c, q.g)

    t_below_tmelt = t < t_d.tmelt
    t_at_least_tmelt = ~t_below_tmelt

    n_ice = _ice_number(t, rho)
    m_ice = _ice_mass(q.i, n_ice)
    x_ice = _ice_sticking(t)

    eta = where(t_below_tmelt & is_sig_present, _deposition_factor(t, qvsi), 0.0)
    sx2x_v_i = where(
        t_below_tmelt & is_sig_present, _vapor_x_ice(q.i, m_ice, eta, dvsi, rho, dt), 0.0
    )
    sx2x_i_v = where(t_below_tmelt & is_sig_present, -minimum(sx2x_v_i, 0.0), 0.0)
    sx2x_v_i = where(t_below_tmelt & is_sig_present, maximum(sx2x_v_i, 0.0), sx2x_i_v)

    ice_dep = where(t_below_tmelt & is_sig_present, minimum(sx2x_v_i, dvsi / dt), 0.0)
    # TODO(): _deposition_auto_conversion yields roundoff differences in sx2x_i_s
    sx2x_i_s = where(
        t_below_tmelt & is_sig_present,
        _deposition_auto_conversion(q.i, m_ice, ice_dep) + _ice_to_snow(q.i, n_snow, l_snow, x_ice),
        0.0,
    )
    sx2x_i_g = where(
        t_below_tmelt & is_sig_present, _ice_to_graupel(rho, q.r, q.g, q.i, x_ice), 0.0
    )
    sx2x_s_g = where(t_below_tmelt & is_sig_present, _snow_to_graupel(t, rho, q.c, q.s), 0.0)
    sx2x_r_g = where(
        t_below_tmelt & is_sig_present,
        _rain_to_graupel(t, rho, q.c, q.r, q.i, q.s, m_ice, dvsw, dt),
        0.0,
    )

    sx2x_v_i = where(
        t_below_tmelt, sx2x_v_i + _ice_deposition_nucleation(t, q.c, q.i, n_ice, dvsi, dt), 0.0
    )  # 0.0 or sx2x_v_i both OK
    sx2x_c_r = where(t_at_least_tmelt, sx2x_c_r + sx2x_c_s + sx2x_c_g, sx2x_c_r)
    sx2x_c_s = where(t_at_least_tmelt, 0.0, sx2x_c_s)
    sx2x_c_g = where(t_at_least_tmelt, 0.0, sx2x_c_g)
    ice_dep = where(t_at_least_tmelt, 0.0, ice_dep)
    eta = where(t_at_least_tmelt, 0.0, eta)

    dvsw0 = where(is_sig_present, q.v - _qsat_rho_tmelt(rho), 0.0)
    sx2x_v_s = where(
        is_sig_present,
        _vapor_x_snow(t, p, rho, q.s, n_snow, l_snow, eta, ice_dep, dvsw, dvsi, dvsw0, dt),
        0.0,
    )
    sx2x_s_v = where(is_sig_present, -minimum(sx2x_v_s, 0.0), 0.0)
    sx2x_v_s = where(is_sig_present, maximum(sx2x_v_s, 0.0), 0.0)

    sx2x_v_g = where(is_sig_present, _vapor_x_graupel(t, p, rho, q.g, dvsw, dvsi, dvsw0, dt), 0.0)
    sx2x_g_v = where(is_sig_present, -minimum(sx2x_v_g, 0.0), 0.0)
    sx2x_v_g = where(is_sig_present, maximum(sx2x_v_g, 0.0), 0.0)

    sx2x_s_r = where(is_sig_present, _snow_to_rain(t, p, rho, dvsw0, q.s), 0.0)
    sx2x_g_r = where(is_sig_present, _graupel_to_rain(t, p, rho, dvsw0, q.g), 0.0)

    # The following transitions are not physically meaningful, would be 0.0 in other implementation
    # here they are simply never used:
    # identity transitions v_v, c_c, ... g_g
    # unphysical transitions: v_c, v_r, c_v, r_c, r_s, r_i, s_c, s_i, i_r, g_c, g_s, g_i
    # Physical: v_s, v_i, v_g, c_r, c_s, c_i, c_g, r_v, r_g, s_v, s_r, s_g, i_v, i_c, i_s, i_g, g_v, g_r
    # SINK calculation

    # if (is_sig_present[j]) or (qx_ind[ix] == lqc) or (qx_ind[ix] == lqv) or (qx_ind[ix] == lqr)
    sink_v = sx2x_v_s + sx2x_v_i + sx2x_v_g  # Missing sx2x_v_c + sx2x_v_r
    sink_c = sx2x_c_r + sx2x_c_s + sx2x_c_i + sx2x_c_g  # Missing  sx2x_c_v
    sink_r = sx2x_r_v + sx2x_r_g  # Missing: sx2x_r_c + sx2x_r_s + sx2x_r_i
    sink_s = where(
        is_sig_present, sx2x_s_v + sx2x_s_r + sx2x_s_g, 0.0
    )  # Missing: sx2x_s_c + sx2x_s_i
    sink_i = where(
        is_sig_present, sx2x_i_v + sx2x_i_c + sx2x_i_s + sx2x_i_g, 0.0
    )  # Missing: sx2x_i_r
    sink_g = where(
        is_sig_present, sx2x_g_v + sx2x_g_r, 0.0
    )  # Missing: sx2x_g_c + sx2x_g_s + sx2x_g_i

    #  if ((sink[qx_ind[ix]] > stot) && (q[qx_ind[ix]].x[oned_vec_index] > qmin))
    stot = q.v / dt
    sink_v_saturated = (sink_v > stot) & (q.v > g_ct.qmin)
    sx2x_v_s = where(sink_v_saturated, sx2x_v_s * stot / sink_v, sx2x_v_s)
    sx2x_v_i = where(sink_v_saturated, sx2x_v_i * stot / sink_v, sx2x_v_i)
    sx2x_v_g = where(sink_v_saturated, sx2x_v_g * stot / sink_v, sx2x_v_g)
    sink_v = where(
        sink_v_saturated, sx2x_v_s + sx2x_v_i + sx2x_v_g, sink_v
    )  # Missing: sx2x_v_c + sx2x_v_r

    stot = q.c / dt
    sink_c_saturated = (sink_c > stot) & (q.c > g_ct.qmin)
    sx2x_c_r = where(sink_c_saturated, sx2x_c_r * stot / sink_c, sx2x_c_r)
    sx2x_c_s = where(sink_c_saturated, sx2x_c_s * stot / sink_c, sx2x_c_s)
    sx2x_c_i = where(sink_c_saturated, sx2x_c_i * stot / sink_c, sx2x_c_i)
    sx2x_c_g = where(sink_c_saturated, sx2x_c_g * stot / sink_c, sx2x_c_g)
    sink_c = where(
        sink_c_saturated, sx2x_c_r + sx2x_c_s + sx2x_c_i + sx2x_c_g, sink_c
    )  # Missing: sx2x_c_v

    stot = q.r / dt
    sink_r_saturated = (sink_r > stot) & (q.r > g_ct.qmin)
    sx2x_r_v = where(sink_r_saturated, sx2x_r_v * stot / sink_r, sx2x_r_v)
    sx2x_r_g = where(sink_r_saturated, sx2x_r_g * stot / sink_r, sx2x_r_g)
    sink_r = where(
        sink_r_saturated, sx2x_r_v + sx2x_r_g, sink_r
    )  # Missing: sx2x_r_c + sx2x_r_s + sx2x_r_i

    stot = q.s / dt
    sink_s_saturated = (sink_s > stot) & (q.s > g_ct.qmin)
    sx2x_s_v = where(sink_s_saturated, sx2x_s_v * stot / sink_s, sx2x_s_v)
    sx2x_s_r = where(sink_s_saturated, sx2x_s_r * stot / sink_s, sx2x_s_r)
    sx2x_s_g = where(sink_s_saturated, sx2x_s_g * stot / sink_s, sx2x_s_g)
    sink_s = where(
        sink_s_saturated, sx2x_s_v + sx2x_s_r + sx2x_s_g, sink_s
    )  # Missing: sx2x_s_c + sx2x_s_i

    stot = q.i / dt
    sink_i_saturated = (sink_i > stot) & (q.i > g_ct.qmin)
    sx2x_i_v = where(sink_i_saturated, sx2x_i_v * stot / sink_i, sx2x_i_v)
    sx2x_i_c = where(sink_i_saturated, sx2x_i_c * stot / sink_i, sx2x_i_c)
    sx2x_i_s = where(sink_i_saturated, sx2x_i_s * stot / sink_i, sx2x_i_s)
    sx2x_i_g = where(sink_i_saturated, sx2x_i_g * stot / sink_i, sx2x_i_g)
    sink_i = where(
        sink_i_saturated, sx2x_i_v + sx2x_i_c + sx2x_i_s + sx2x_i_g, sink_i
    )  # Missing: sx2x_i_r

    stot = q.g / dt
    sink_g_saturated = (sink_g > stot) & (q.g > g_ct.qmin)
    sx2x_g_v = where(sink_g_saturated, sx2x_g_v * stot / sink_g, sx2x_g_v)
    sx2x_g_r = where(sink_g_saturated, sx2x_g_r * stot / sink_g, sx2x_g_r)
    sink_g = where(
        sink_g_saturated, sx2x_g_v + sx2x_g_r, sink_g
    )  # Missing: sx2x_g_c + sx2x_g_s + sx2x_g_i

    # water content updates:
    # Physical: v_s, v_i, v_g, c_r, c_s, c_i, c_g, r_v, r_g, s_v, s_r, s_g, i_v, i_c, i_s, i_g, g_v, g_r
    dqdt_v = sx2x_r_v + sx2x_s_v + sx2x_i_v + sx2x_g_v - sink_v  # Missing: sx2x_c_v
    qv = where(mask, maximum(0.0, q.v + dqdt_v * dt), q.v)
    dqdt_c = sx2x_i_c - sink_c  # Missing: sx2x_v_c, sx2x_r_c, sx2x_s_c, sx2x_g_c
    qc = where(mask, maximum(0.0, q.c + dqdt_c * dt), q.c)
    dqdt_r = sx2x_c_r + sx2x_s_r + sx2x_g_r - sink_r  # Missing: sx2x_v_r + sx2x_i_r
    qr = where(mask, maximum(0.0, q.r + dqdt_r * dt), q.r)
    dqdt_s = sx2x_v_s + sx2x_c_s + sx2x_i_s - sink_s  # Missing: sx2x_r_s + sx2x_g_s
    qs = where(mask, maximum(0.0, q.s + dqdt_s * dt), q.s)
    dqdt_i = sx2x_v_i + sx2x_c_i - sink_i  # Missing: sx2x_r_i + sx2x_s_i + sx2x_g_i
    qi = where(mask, maximum(0.0, q.i + dqdt_i * dt), q.i)
    dqdt_g = sx2x_v_g + sx2x_c_g + sx2x_r_g + sx2x_s_g + sx2x_i_g - sink_g
    qg = where(mask, maximum(0.0, q.g + dqdt_g * dt), q.g)

    qice = qs + qi + qg
    qliq = qc + qr
    qtot = qv + qice + qliq

    cv = (
        t_d.cvd
        + (t_d.cvv - t_d.cvd) * qtot
        + (t_d.clw - t_d.cvv) * qliq
        + (g_ct.ci - t_d.cvv) * qice
    )
    t = where(
        mask,
        t
        + dt
        * (
            (dqdt_c + dqdt_r) * (g_ct.lvc - (t_d.clw - t_d.cvv) * t)
            + (dqdt_i + dqdt_s + dqdt_g) * (g_ct.lsc - (g_ct.ci - t_d.cvv) * t)
        )
        / cv,
        t,
    )
    return Q(v=qv, c=qc, r=qr, s=qs, i=qi, g=qg), t


@gtx.field_operator
def _precipitation_effects(
    last_lev: gtx.int32,
    kmin_r: fa.CellKField[bool],  # rain minimum level
    kmin_i: fa.CellKField[bool],  # ice minimum level
    kmin_s: fa.CellKField[bool],  # snow minimum level
    kmin_g: fa.CellKField[bool],  # graupel minimum level
    q_in: Q,
    t: fa.CellKField[ta.wpfloat],  # temperature,
    rho: fa.CellKField[ta.wpfloat],  # density
    dz: fa.CellKField[ta.wpfloat],
    dt: ta.wpfloat,
) -> tuple[
    fa.CellKField[ta.wpfloat],
    fa.CellKField[ta.wpfloat],
    fa.CellKField[ta.wpfloat],
    fa.CellKField[ta.wpfloat],
    fa.CellKField[ta.wpfloat],
    fa.CellKField[ta.wpfloat],
    fa.CellKField[ta.wpfloat],
    fa.CellKField[ta.wpfloat],
    fa.CellKField[ta.wpfloat],
    fa.CellKField[ta.wpfloat],
    fa.CellKField[ta.wpfloat],
]:
    # Store current fields for later temperature update
    qliq = q_in.c + q_in.r
    qice = q_in.s + q_in.i + q_in.g
    ei_old = _internal_energy(t, q_in.v, qliq, qice, rho, dz)
    zeta = dt / (2.0 * dz)
    xrho = sqrt(g_ct.rho_00 / rho)

    vc_r = _vel_scale_factor_default(xrho)
    vc_s = _vel_scale_factor_snow(xrho, rho, t, q_in.s)
    vc_i = _vel_scale_factor_ice(xrho)
    vc_g = _vel_scale_factor_default(xrho)

    qr, pr, _, _, _ = _precip(
        idx.prefactor_r, idx.exponent_r, idx.offset_r, zeta, vc_r, q_in.r, rho, kmin_r
    )
    qs, ps, _, _, _ = _precip(
        idx.prefactor_s, idx.exponent_s, idx.offset_s, zeta, vc_s, q_in.s, rho, kmin_s
    )
    qi, pi, _, _, _ = _precip(
        idx.prefactor_i, idx.exponent_i, idx.offset_i, zeta, vc_i, q_in.i, rho, kmin_i
    )
    qg, pg, _, _, _ = _precip(
        idx.prefactor_g, idx.exponent_g, idx.offset_g, zeta, vc_g, q_in.g, rho, kmin_g
    )

    qliq = q_in.c + qr
    qice = qs + qi + qg
    pflx_tot = ps + pi + pg
    t_kp1 = concat_where(dims.KDim < last_lev, t(Koff[1]), t)
    kmin_rsig = kmin_r | kmin_s | kmin_i | kmin_g
    t, eflx, _ = _temperature_update(
        t, t_kp1, ei_old, pr, pflx_tot, q_in.v, qliq, qice, rho, dz, dt, kmin_rsig
    )

    return qr, qs, qi, qg, t, pflx_tot + pr, pr, ps, pi, pg, eflx / dt


@gtx.field_operator
def graupel(
    last_level: gtx.int32,
    dz: fa.CellKField[ta.wpfloat],
    te: fa.CellKField[ta.wpfloat],  # Temperature
    p: fa.CellKField[ta.wpfloat],  # Pressure
    rho: fa.CellKField[ta.wpfloat],  # Density containing dry air and water constituents
    q: Q,
    dt: ta.wpfloat,
    qnc: ta.wpfloat,
) -> tuple[
    fa.CellKField[ta.wpfloat],
    Q,
    fa.CellKField[ta.wpfloat],
    fa.CellKField[ta.wpfloat],
    fa.CellKField[ta.wpfloat],
    fa.CellKField[ta.wpfloat],
    fa.CellKField[ta.wpfloat],
    fa.CellKField[ta.wpfloat],
]:
    kmin_r = where(q.r > g_ct.qmin, True, False)
    kmin_i = where(q.i > g_ct.qmin, True, False)
    kmin_s = where(q.s > g_ct.qmin, True, False)
    kmin_g = where(q.g > g_ct.qmin, True, False)
    q, t = _q_t_update(te, p, rho, q, dt, qnc)
    qr, qs, qi, qg, t, pflx, pr, ps, pi, pg, pre = _precipitation_effects(
        last_level, kmin_r, kmin_i, kmin_s, kmin_g, q, t, rho, dz, dt
    )

    return t, Q(v=q.v, c=q.c, r=qr, s=qs, i=qi, g=qg), pflx, pr, ps, pi, pg, pre


@gtx.program(grid_type=gtx.GridType.UNSTRUCTURED)
def graupel_run(
    dz: fa.CellKField[ta.wpfloat],
    te: fa.CellKField[ta.wpfloat],  # Temperature
    p: fa.CellKField[ta.wpfloat],  # Pressure
    rho: fa.CellKField[ta.wpfloat],  # Density containing dry air and water constituents
    q_in: Q,
    dt: ta.wpfloat,  # Time step
    qnc: ta.wpfloat,
    q_out: Q,
    t_out: fa.CellKField[ta.wpfloat],  # Revised temperature
    pflx: fa.CellKField[ta.wpfloat],  # Total precipitation flux
    pr: fa.CellKField[ta.wpfloat],  # Precipitation of rain
    ps: fa.CellKField[ta.wpfloat],  # Precipitation of snow
    pi: fa.CellKField[ta.wpfloat],  # Precipitation of ice
    pg: fa.CellKField[ta.wpfloat],  # Precipitation of graupel
    pre: fa.CellKField[ta.wpfloat],  # Precipitation of graupel
    horizontal_start: gtx.int32,
    horizontal_end: gtx.int32,
    vertical_start: gtx.int32,
    vertical_end: gtx.int32,
):
<<<<<<< HEAD
    graupel(
        vertical_end - 1,
        dz,
        te,
        p,
        rho,
        q_in,
        dt,
        qnc,
=======
    _graupel_run(
        last_lev=vertical_end - 1,
        dz=dz,
        te=te,
        p=p,
        rho=rho,
        q=q_in,
        dt=dt,
        qnc=qnc,
>>>>>>> 6ba84a86
        out=(t_out, q_out, pflx, pr, ps, pi, pg, pre),
        domain={
            dims.CellDim: (horizontal_start, horizontal_end),
            dims.KDim: (vertical_start, vertical_end),
        },
    )<|MERGE_RESOLUTION|>--- conflicted
+++ resolved
@@ -5,6 +5,8 @@
 #
 # Please, refer to the LICENSE file in the root directory.
 # SPDX-License-Identifier: BSD-3-Clause
+from typing import NamedTuple
+
 import gt4py.next as gtx
 from gt4py.next import maximum, minimum, power, sqrt, where
 from gt4py.next.experimental import concat_where
@@ -50,18 +52,6 @@
 from icon4py.model.common.dimension import Koff
 
 
-<<<<<<< HEAD
-@gtx.scan_operator(axis=dims.KDim, forward=True, init=(0.0, 0.0, 0.0, False))
-=======
-class Q(NamedTuple):
-    v: fa.CellKField[ta.wpfloat]  # Specific humidity
-    c: fa.CellKField[ta.wpfloat]  # Specific cloud water content
-    r: fa.CellKField[ta.wpfloat]  # Specific rain water
-    s: fa.CellKField[ta.wpfloat]  # Specific snow water
-    i: fa.CellKField[ta.wpfloat]  # Specific ice water content
-    g: fa.CellKField[ta.wpfloat]  # Specific graupel water content
-
-
 class PrecipState(NamedTuple):
     q_update: ta.wpfloat
     flx: ta.wpfloat
@@ -81,7 +71,6 @@
         activated=False,
     ),
 )
->>>>>>> 6ba84a86
 def _precip(
     previous_level: PrecipState,
     prefactor: ta.wpfloat,  # param[0] of fall_speed
@@ -489,19 +478,8 @@
     vertical_start: gtx.int32,
     vertical_end: gtx.int32,
 ):
-<<<<<<< HEAD
     graupel(
-        vertical_end - 1,
-        dz,
-        te,
-        p,
-        rho,
-        q_in,
-        dt,
-        qnc,
-=======
-    _graupel_run(
-        last_lev=vertical_end - 1,
+        last_level=vertical_end - 1,
         dz=dz,
         te=te,
         p=p,
@@ -509,7 +487,6 @@
         q=q_in,
         dt=dt,
         qnc=qnc,
->>>>>>> 6ba84a86
         out=(t_out, q_out, pflx, pr, ps, pi, pg, pre),
         domain={
             dims.CellDim: (horizontal_start, horizontal_end),
