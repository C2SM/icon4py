#!/usr/bin/env python
# ICON4Py - ICON inspired code in Python and GT4Py
#
# Copyright (c) 2022-2024, ETH Zurich and MeteoSwiss
# All rights reserved.
#
# Please, refer to the LICENSE file in the root directory.
# SPDX-License-Identifier: BSD-3-Clause

import argparse
import sys
import time

import gt4py.next as gtx
import numpy as np


try:
    from netCDF4 import Dataset
except ImportError:
    print("Netcdf not installed")
    sys.exit()


from icon4py.model.atmosphere.subgrid_scale_physics.muphys.implementations.graupel import (
    graupel_run,
)
from icon4py.model.common import dimension as dims, model_backends


def set_lib_path(lib_dir):
    sys.path.append(lib_dir)


def get_args():
    parser = argparse.ArgumentParser()
    parser.add_argument(
        "-o",
        metavar="output_file",
        dest="output_file",
        help="output filename",
        default="output.nc",
    )
    parser.add_argument("input_file", help="input data file")
    parser.add_argument("itime", help="time-index", nargs="?", default=0)
    parser.add_argument("dt", help="timestep", nargs="?", default=30.0)
    parser.add_argument("qnc", help="Water number concentration", nargs="?", default=100.0)
    parser.add_argument(
        "-ldir",
        metavar="lib_dir",
        dest="ldir",
        help="directory with py_graupel shared lib",
        default="build/lib64",
    )
    parser.add_argument(
        "-with_sat_adj",
        action="store_true",
    )

    return parser.parse_args()


class Data:
    def __init__(self, args):
        nc = Dataset(args.input_file)
        # intent(in) variables:
        try:
            self.ncells = len(nc.dimensions["cell"])
        except KeyError:
            self.ncells = len(nc.dimensions["ncells"])

        self.nlev = len(nc.dimensions["height"])
        self.z = nc.variables["zg"][:, :].astype(np.float64)
        self.p = nc.variables["pfull"][:, :].astype(np.float64)
        self.rho = nc.variables["rho"][:, :].astype(np.float64)
        # intent(inout) variables:
        self.t = nc.variables["ta"][:, :].astype(np.float64)  # inout
        self.qv = nc.variables["hus"][:, :].astype(np.float64)  # inout
        self.qc = nc.variables["clw"][:, :].astype(np.float64)  # inout
        self.qi = nc.variables["cli"][:, :].astype(np.float64)  # inout
        self.qr = nc.variables["qr"][:, :].astype(np.float64)  # inout
        self.qs = nc.variables["qs"][:, :].astype(np.float64)  # inout
        self.qg = nc.variables["qg"][:, :].astype(np.float64)  # inout
        # intent(out) variables:
        self.t_out = np.zeros((self.ncells, self.nlev), np.float64)
        self.qv_out = np.zeros((self.ncells, self.nlev), np.float64)
        self.qc_out = np.zeros((self.ncells, self.nlev), np.float64)
        self.qi_out = np.zeros((self.ncells, self.nlev), np.float64)
        self.qr_out = np.zeros((self.ncells, self.nlev), np.float64)
        self.qs_out = np.zeros((self.ncells, self.nlev), np.float64)
        self.qg_out = np.zeros((self.ncells, self.nlev), np.float64)
        self.pflx_out = np.zeros((self.ncells, self.nlev), np.float64)
        self.prr_gsp = np.zeros(self.ncells, np.float64)
        self.pri_gsp = np.zeros(self.ncells, np.float64)
        self.prs_gsp = np.zeros(self.ncells, np.float64)
        self.prg_gsp = np.zeros(self.ncells, np.float64)
        self.pre_gsp = np.zeros(self.ncells, np.float64)
        self.dz = calc_dz(self.nlev, self.z)
        self.mask_out = np.full((self.ncells, self.nlev), True)


def calc_dz(ksize, z):
    dz = np.zeros(z.shape, np.float64)
    zh = 1.5 * z[ksize - 1, :] - 0.5 * z[ksize - 2, :]
    for k in range(ksize - 1, -1, -1):
        zh_new = 2.0 * z[k, :] - zh
        dz[k, :] = -zh + zh_new
        zh = zh_new
    return dz


def write_fields(
    output_filename,
    ncell,
    nlev,
    t,
    qv,
    qc,
    qi,
    qr,
    qs,
    qg,
    prr_gsp,
    prs_gsp,
    pri_gsp,
    prg_gsp,
    pflx,
    pre_gsp,
):
    ncfile  = Dataset(output_filename, mode="w")
    ncells  = ncfile.createDimension("ncells", ncell)
    height  = ncfile.createDimension("height", nlev)
    height1 = ncfile.createDimension("height1", nlev+1)
    ta_var  = ncfile.createVariable("ta", np.double, ("height", "ncells"))
    hus_var = ncfile.createVariable("hus", np.double, ("height", "ncells"))
    clw_var = ncfile.createVariable("clw", np.double, ("height", "ncells"))
    cli_var = ncfile.createVariable("cli", np.double, ("height", "ncells"))
    qr_var  = ncfile.createVariable("qr", np.double, ("height", "ncells"))
    qs_var  = ncfile.createVariable("qs", np.double, ("height", "ncells"))
    qg_var  = ncfile.createVariable("qg", np.double, ("height", "ncells"))
    pflx_var = ncfile.createVariable("pflx", np.double, ("height", "ncells"))
    prr_gsp_var = ncfile.createVariable("prr_gsp", np.double, ("height1", "ncells"))
    prs_gsp_var = ncfile.createVariable("prs_gsp", np.double, ("height1", "ncells"))
    pri_gsp_var = ncfile.createVariable("pri_gsp", np.double, ("height1", "ncells"))
    prg_gsp_var = ncfile.createVariable("prg_gsp", np.double, ("height1", "ncells"))
    pre_gsp_var = ncfile.createVariable("pre_gsp", np.double, ("height1", "ncells"))

    ta_var[:, :] = t
    hus_var[:, :] = qv
    clw_var[:, :] = qc
    cli_var[:, :] = qi
    qr_var[:, :] = qr
    qs_var[:, :] = qs
    qg_var[:, :] = qg
    pflx_var[:, :] = pflx
    prr_gsp_var[:, :] = prr_gsp
    prs_gsp_var[:, :] = prs_gsp
    pri_gsp_var[:, :] = pri_gsp
    prg_gsp_var[:, :] = prg_gsp
    pre_gsp_var[:, :] = pre_gsp
    ncfile.close()

backend = model_backends.BACKENDS["dace_gpu"]
args = get_args()

set_lib_path(args.ldir)
sys.setrecursionlimit(10**4)

data = Data(args)

t_out = gtx.as_field(
    (
        dims.CellDim,
        dims.KDim,
    ),
    data.t_out,
    allocator=backend,
)
qv_out = gtx.as_field(
    (
        dims.CellDim,
        dims.KDim,
    ),
    data.qv_out,
    allocator=backend,
)
qc_out = gtx.as_field(
    (
        dims.CellDim,
        dims.KDim,
    ),
    data.qc_out,
    allocator=backend,
)
qr_out = gtx.as_field(
    (
        dims.CellDim,
        dims.KDim,
    ),
    data.qr_out,
    allocator=backend,
)
qs_out = gtx.as_field(
    (
        dims.CellDim,
        dims.KDim,
    ),
    data.qs_out,
    allocator=backend,
)
qi_out = gtx.as_field(
    (
        dims.CellDim,
        dims.KDim,
    ),
    data.qi_out,
    allocator=backend,
)
qg_out = gtx.as_field(
    (
        dims.CellDim,
        dims.KDim,
    ),
    data.qg_out,
    allocator=backend,
)
pflx_out = gtx.as_field(
    (
        dims.CellDim,
        dims.KDim,
    ),
    data.pflx_out,
    allocator=backend,
)
pr_out = gtx.as_field(
    (
        dims.CellDim,
        dims.KDim,
    ),
    np.zeros((data.ncells, data.nlev)),
    allocator=backend,
)
ps_out = gtx.as_field(
    (
        dims.CellDim,
        dims.KDim,
    ),
    np.zeros((data.ncells, data.nlev)),
    allocator=backend,
)
pi_out = gtx.as_field(
    (
        dims.CellDim,
        dims.KDim,
    ),
    np.zeros((data.ncells, data.nlev)),
    allocator=backend,
)
pg_out = gtx.as_field(
    (
        dims.CellDim,
        dims.KDim,
    ),
    np.zeros((data.ncells, data.nlev)),
    allocator=backend,
)
pre_out = gtx.as_field(
    (
        dims.CellDim,
        dims.KDim,
    ),
    np.zeros((data.ncells, data.nlev)),
    allocator=backend,
)
mask_out = gtx.as_field(
    (
        dims.CellDim,
        dims.KDim,
    ),
    data.mask_out,
    allocator=backend,
)

ksize = data.dz.shape[0]
<<<<<<< HEAD
k = gtx.as_field((dims.KDim,), np.arange(0, ksize, dtype=np.int32), allocator=backend)

for _x in range(int(args.itime)+1):
    if _x == 1:      # Only start timing second iteration
=======

for _x in range(int(args.itime) + 1):
    if _x == 1:  # Only start timing second iteration
>>>>>>> d40b2157
        start_time = time.time()

    graupel_run = graupel_run.with_backend(backend)
    graupel_run(
        last_lev=ksize - 1,
        dz=gtx.as_field(
            (
                dims.CellDim,
                dims.KDim,
            ),
            np.transpose(data.dz[:, :]),
            allocator=backend,
        ),
        te=gtx.as_field(
            (
                dims.CellDim,
                dims.KDim,
            ),
            np.transpose(data.t[0, :, :]),
            allocator=backend,
        ),
        p=gtx.as_field(
            (
                dims.CellDim,
                dims.KDim,
            ),
            np.transpose(data.p[0, :, :]),
            allocator=backend,
        ),
        rho=gtx.as_field(
            (
                dims.CellDim,
                dims.KDim,
            ),
            np.transpose(data.rho[0, :, :]),
            allocator=backend,
        ),
        qve=gtx.as_field(
            (
                dims.CellDim,
                dims.KDim,
            ),
            np.transpose(data.qv[0, :, :]),
            allocator=backend,
        ),
        qce=gtx.as_field(
            (
                dims.CellDim,
                dims.KDim,
            ),
            np.transpose(data.qc[0, :, :]),
            allocator=backend,
        ),
        qre=gtx.as_field(
            (
                dims.CellDim,
                dims.KDim,
            ),
            np.transpose(data.qr[0, :, :]),
            allocator=backend,
        ),
        qse=gtx.as_field(
            (
                dims.CellDim,
                dims.KDim,
            ),
            np.transpose(data.qs[0, :, :]),
            allocator=backend,
        ),
        qie=gtx.as_field(
            (
                dims.CellDim,
                dims.KDim,
            ),
            np.transpose(data.qi[0, :, :]),
            allocator=backend,
        ),
        qge=gtx.as_field(
            (
                dims.CellDim,
                dims.KDim,
            ),
            np.transpose(data.qg[0, :, :]),
            allocator=backend,
        ),
        dt=args.dt,
        qnc=args.qnc,
        t_out=t_out,
        qv_out=qv_out,
        qc_out=qc_out,
        qr_out=qr_out,
        qs_out=qs_out,
        qi_out=qi_out,
        qg_out=qg_out,
        pflx=pflx_out,
        pr=pr_out,
        ps=ps_out,
        pi=pi_out,
        pg=pg_out,
        pre=pre_out,
        offset_provider={"Koff": dims.KDim},
    )
<<<<<<< HEAD
    if _x == int(args.itime):      # End timer on last iteration
=======
    if _x == int(args.itime):  # End timer on last iteration
>>>>>>> d40b2157
        end_time = time.time()

elapsed_time = end_time - start_time
print("For", int(args.itime), "iterations it took", elapsed_time, "seconds!")

data.prr_gsp = np.transpose(pr_out[dims.KDim(ksize - 1)].asnumpy())
data.prs_gsp = np.transpose(ps_out[dims.KDim(ksize - 1)].asnumpy())
data.pri_gsp = np.transpose(pi_out[dims.KDim(ksize - 1)].asnumpy())
data.prg_gsp = np.transpose(pg_out[dims.KDim(ksize - 1)].asnumpy())
data.pre_gsp = np.transpose(pre_out[dims.KDim(ksize - 1)].asnumpy())

write_fields(
    args.output_file,
    data.ncells,
    data.nlev,
    t=np.transpose(t_out.asnumpy()),
    qv=np.transpose(qv_out.asnumpy()),
    qc=np.transpose(qc_out.asnumpy()),
    qi=np.transpose(qi_out.asnumpy()),
    qr=np.transpose(qr_out.asnumpy()),
    qs=np.transpose(qs_out.asnumpy()),
    qg=np.transpose(qg_out.asnumpy()),
    prr_gsp=data.prr_gsp,
    pri_gsp=data.pri_gsp,
    prs_gsp=data.prs_gsp,
    prg_gsp=data.prg_gsp,
    pflx=np.transpose(pflx_out.asnumpy()),
    pre_gsp=data.pre_gsp,
)<|MERGE_RESOLUTION|>--- conflicted
+++ resolved
@@ -282,16 +282,9 @@
 )
 
 ksize = data.dz.shape[0]
-<<<<<<< HEAD
-k = gtx.as_field((dims.KDim,), np.arange(0, ksize, dtype=np.int32), allocator=backend)
-
-for _x in range(int(args.itime)+1):
-    if _x == 1:      # Only start timing second iteration
-=======
 
 for _x in range(int(args.itime) + 1):
     if _x == 1:  # Only start timing second iteration
->>>>>>> d40b2157
         start_time = time.time()
 
     graupel_run = graupel_run.with_backend(backend)
@@ -394,11 +387,7 @@
         pre=pre_out,
         offset_provider={"Koff": dims.KDim},
     )
-<<<<<<< HEAD
-    if _x == int(args.itime):      # End timer on last iteration
-=======
     if _x == int(args.itime):  # End timer on last iteration
->>>>>>> d40b2157
         end_time = time.time()
 
 elapsed_time = end_time - start_time
