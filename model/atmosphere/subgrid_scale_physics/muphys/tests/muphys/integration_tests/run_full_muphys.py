--- conflicted
+++ resolved
@@ -20,29 +20,19 @@
 import netCDF4
 import numpy as np
 
-<<<<<<< HEAD
-=======
 from icon4py.model.common.model_options import setup_program
 
 
->>>>>>> d40b2157
 try:
     from netCDF4 import Dataset
 except ImportError:
     print("Netcdf not installed")
     sys.exit()
 
-<<<<<<< HEAD
-from icon4py.model.atmosphere.subgrid_scale_physics.muphys.implementations.graupel import (
-    graupel_run,
-)
-from icon4py.model.atmosphere.subgrid_scale_physics.muphys.core.thermo import saturation_adjustment
-=======
 from icon4py.model.atmosphere.subgrid_scale_physics.muphys.core.thermo import saturation_adjustment
 from icon4py.model.atmosphere.subgrid_scale_physics.muphys.implementations.graupel import (
     graupel_run,
 )
->>>>>>> d40b2157
 from icon4py.model.common import dimension as dims, model_backends
 
 
@@ -490,297 +480,9 @@
     data.pflx_out,
     allocator=backend,
 )
-<<<<<<< HEAD
-pr_out = gtx.as_field(
-    (
-        dims.CellDim,
-        dims.KDim,
-    ),
-    np.zeros((data.ncells, data.nlev)),
-    allocator=backend,
-)
-ps_out = gtx.as_field(
-    (
-        dims.CellDim,
-        dims.KDim,
-    ),
-    np.zeros((data.ncells, data.nlev)),
-    allocator=backend,
-)
-pi_out = gtx.as_field(
-    (
-        dims.CellDim,
-        dims.KDim,
-    ),
-    np.zeros((data.ncells, data.nlev)),
-    allocator=backend,
-)
-pg_out = gtx.as_field(
-    (
-        dims.CellDim,
-        dims.KDim,
-    ),
-    np.zeros((data.ncells, data.nlev)),
-    allocator=backend,
-)
-pre_out = gtx.as_field(
-    (
-        dims.CellDim,
-        dims.KDim,
-    ),
-    np.zeros((data.ncells, data.nlev)),
-    allocator=backend,
-)
-mask_out = gtx.as_field(
-    (
-        dims.CellDim,
-        dims.KDim,
-    ),
-    data.mask_out,
-    allocator=backend,
-)
-
-start_time = time.time()
-
-for _x in range(int(args.itime)+1):
-    
-    if _x == 1:      # Only start timing second iteration
-        start_time = time.time()
-
-    saturation_adjustment = saturation_adjustment.with_backend(backend)
-    saturation_adjustment(
-    te=gtx.as_field(
-        (
-            dims.CellDim,
-            dims.KDim,
-        ),
-        np.transpose(data.t[0, :, :]),
-        allocator=backend,
-    ),
-    qve=gtx.as_field(
-        (
-            dims.CellDim,
-            dims.KDim,
-        ),
-        np.transpose(data.qv[0, :, :]),
-        allocator=backend,
-    ),
-    qce=gtx.as_field(
-        (
-            dims.CellDim,
-            dims.KDim,
-        ),
-        np.transpose(data.qc[0, :, :]),
-        allocator=backend,
-    ),
-    qre=gtx.as_field(
-        (
-            dims.CellDim,
-            dims.KDim,
-        ),
-        np.transpose(data.qr[0, :, :]),
-        allocator=backend,
-    ),
-    qti=gtx.as_field(
-        (
-            dims.CellDim,
-            dims.KDim,
-        ),
-        np.transpose(data.qg[0, :, :] + data.qs[0, :, :] + data.qi[0, :, :]),
-        allocator=backend,
-    ),  # Total ice
-    rho=gtx.as_field(
-        (
-            dims.CellDim,
-            dims.KDim,
-        ),
-        np.transpose(data.rho[0, :, :]),
-        allocator=backend,
-    ),
-    te_out=t_out,  # Temperature
-    qve_out=qv_out,  # Specific humidity
-    qce_out=qc_out,  # Specific cloud water content
-    mask_out=mask_out,  # Mask of interest
-    offset_provider={"Koff": dims.KDim},
-    )
-
-    ksize = data.dz.shape[0]
-    k = gtx.as_field((dims.KDim,), np.arange(0, ksize, dtype=np.int32), allocator=backend)
-    graupel_run = graupel_run.with_backend(backend)
-    graupel_run(
-    k=k,
-    last_lev=ksize - 1,
-    dz=gtx.as_field(
-        (
-            dims.CellDim,
-            dims.KDim,
-        ),
-        np.transpose(data.dz[:, :]),
-        allocator=backend,
-    ),
-    te=gtx.as_field(
-        (
-            dims.CellDim,
-            dims.KDim,
-        ),
-        np.transpose(data.t[0, :, :]),
-        allocator=backend,
-    ),
-    p=gtx.as_field(
-        (
-            dims.CellDim,
-            dims.KDim,
-        ),
-        np.transpose(data.p[0, :, :]),
-        allocator=backend,
-    ),
-    rho=gtx.as_field(
-        (
-            dims.CellDim,
-            dims.KDim,
-        ),
-        np.transpose(data.rho[0, :, :]),
-        allocator=backend,
-    ),
-    qve=gtx.as_field(
-        (
-            dims.CellDim,
-            dims.KDim,
-        ),
-        np.transpose(data.qv[0, :, :]),
-        allocator=backend,
-    ),
-    qce=gtx.as_field(
-        (
-            dims.CellDim,
-            dims.KDim,
-        ),
-        np.transpose(data.qc[0, :, :]),
-        allocator=backend,
-    ),
-    qre=gtx.as_field(
-        (
-            dims.CellDim,
-            dims.KDim,
-        ),
-        np.transpose(data.qr[0, :, :]),
-        allocator=backend,
-    ),
-    qse=gtx.as_field(
-        (
-            dims.CellDim,
-            dims.KDim,
-        ),
-        np.transpose(data.qs[0, :, :]),
-        allocator=backend,
-    ),
-    qie=gtx.as_field(
-        (
-            dims.CellDim,
-            dims.KDim,
-        ),
-        np.transpose(data.qi[0, :, :]),
-        allocator=backend,
-    ),
-    qge=gtx.as_field(
-        (
-            dims.CellDim,
-            dims.KDim,
-        ),
-        np.transpose(data.qg[0, :, :]),
-        allocator=backend,
-    ),
-    dt=args.dt,
-    qnc=args.qnc,
-    t_out=t_out,
-    qv_out=qv_out,
-    qc_out=qc_out,
-    qr_out=qr_out,
-    qs_out=qs_out,
-    qi_out=qi_out,
-    qg_out=qg_out,
-    pflx=pflx_out,
-    pr=pr_out,
-    ps=ps_out,
-    pi=pi_out,
-    pg=pg_out,
-    pre=pre_out,
-    offset_provider={"Koff": dims.KDim},
-    )
-
-    data.prr_gsp = np.transpose(pr_out[dims.KDim(ksize - 1)].asnumpy())
-    data.prs_gsp = np.transpose(ps_out[dims.KDim(ksize - 1)].asnumpy())
-    data.pri_gsp = np.transpose(pi_out[dims.KDim(ksize - 1)].asnumpy())
-    data.prg_gsp = np.transpose(pg_out[dims.KDim(ksize - 1)].asnumpy())
-    data.pre_gsp = np.transpose(pre_out[dims.KDim(ksize - 1)].asnumpy())
-
-    saturation_adjustment = saturation_adjustment.with_backend(backend)
-    saturation_adjustment(
-    te=gtx.as_field(
-        (
-            dims.CellDim,
-            dims.KDim,
-        ),
-        np.transpose(data.t[0, :, :]),
-        allocator=backend,
-    ),
-    qve=gtx.as_field(
-        (
-            dims.CellDim,
-            dims.KDim,
-        ),
-        np.transpose(data.qv[0, :, :]),
-        allocator=backend,
-    ),
-    qce=gtx.as_field(
-        (
-            dims.CellDim,
-            dims.KDim,
-        ),
-        np.transpose(data.qc[0, :, :]),
-        allocator=backend,
-    ),
-    qre=gtx.as_field(
-        (
-            dims.CellDim,
-            dims.KDim,
-        ),
-        np.transpose(data.qr[0, :, :]),
-        allocator=backend,
-    ),
-    qti=gtx.as_field(
-        (
-            dims.CellDim,
-            dims.KDim,
-        ),
-        np.transpose(data.qg[0, :, :] + data.qs[0, :, :] + data.qi[0, :, :]),
-        allocator=backend,
-    ),  # Total ice
-    rho=gtx.as_field(
-        (
-            dims.CellDim,
-            dims.KDim,
-        ),
-        np.transpose(data.rho[0, :, :]),
-        allocator=backend,
-    ),
-    te_out=t_out,  # Temperature
-    qve_out=qv_out,  # Specific humidity
-    qce_out=qc_out,  # Specific cloud water content
-    mask_out=mask_out,  # Mask of interest
-    offset_provider={"Koff": dims.KDim},
-    )
-=======
 
 run_program(args, backend, data, t_out, qv_out, qc_out, qi_out, qr_out, qs_out, qg_out, pflx_out)
->>>>>>> d40b2157
-
-    if _x == int(args.itime):      # End timer on last iteration
-        end_time = time.time()
-
-
-elapsed_time = end_time - start_time
-print("For", int(args.itime), "iterations it took", elapsed_time, "seconds!")
+
 write_fields(
     args.output_file,
     data.ncells,
@@ -798,4 +500,4 @@
     prg_gsp=data.prg_gsp,
     pflx=np.transpose(pflx_out.asnumpy()),
     pre_gsp=data.pre_gsp,
-)
+)