# -- Build system requirements (PEP 518) --

[build-system]
build-backend = "setuptools.build_meta"
requires = ["setuptools>=61.0", "wheel>=0.40.0"]

# -- Standard project description options (PEP 621) --
[project]
authors = [{email = "gridtools@cscs.ch"}, {name = "ETH Zurich"}]
classifiers = [
  "Development Status :: 3 - Alpha",
  "Intended Audience :: Science/Research",
  "License :: OSI Approved :: BSD License",
  "Operating System :: POSIX",
  "Programming Language :: Python",
  "Programming Language :: Python :: 3",
  "Programming Language :: Python :: 3 :: Only",
  "Programming Language :: Python :: 3.10",
  "Programming Language :: Python :: Implementation :: CPython",
  "Topic :: Scientific/Engineering :: Atmospheric Science",
  "Topic :: Scientific/Engineering :: Mathematics",
  "Topic :: Scientific/Engineering :: Physics"
]
dependencies = [
  # workspace members
  "icon4py-common[io]>=0.0.6",
  # external dependencies
<<<<<<< HEAD
  "numpy>=1.23.3",
  "gt4py==1.1.1",
=======
  "gt4py==1.1.2",
>>>>>>> 15b7406d
  "packaging>=20.0"
]
description = "ICON subgrid scale muphys parameterization."
license = {file = "BSD-3 License"}
name = "icon4py-atmosphere-muphys"
readme = "README.md"
requires-python = ">=3.10"
# managed by bump-my-version:
version = "0.0.6"

[project.urls]
repository = "https://github.com/C2SM/icon4py"

# -- bumpversion --
[tool.bumpversion]
allow_dirty = false
commit = false
current_version = "0.0.6"
ignore_missing_version = false
message = 'Bump icon4py-atmosphere-muphys version: {current_version} → {new_version}'
parse = "(?P<major>\\d+)\\.(?P<minor>\\d+)\\.(?P<patch>\\d+)?"
serialize = ["{major}.{minor}.{patch}"]
tag = false

[[tool.bumpversion.files]]
filename = "pyproject.toml"
replace = '''
# managed by bump-my-version:
version = "{new_version}"
'''
search = '''
# managed by bump-my-version:
version = "{current_version}"
'''

[[tool.bumpversion.files]]
filename = "src/icon4py/model/atmosphere/subgrid_scale_physics/muphys/__init__.py"

# --ruff --
[tool.ruff]
extend = "../../../../pyproject.toml"

[tool.ruff.lint.isort]
known-first-party = ['icon4py']
known-third-party = ['gt4py']

# -- setuptools --
[tool.setuptools.package-data]
'*' = ['*.in', '*.md', '*.rst', '*.txt', 'LICENSE', 'py.typed']

[tool.setuptools.packages]
find = {namespaces = true, where = ['src']}<|MERGE_RESOLUTION|>--- conflicted
+++ resolved
@@ -25,12 +25,8 @@
   # workspace members
   "icon4py-common[io]>=0.0.6",
   # external dependencies
-<<<<<<< HEAD
   "numpy>=1.23.3",
-  "gt4py==1.1.1",
-=======
   "gt4py==1.1.2",
->>>>>>> 15b7406d
   "packaging>=20.0"
 ]
 description = "ICON subgrid scale muphys parameterization."
