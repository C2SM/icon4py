--- conflicted
+++ resolved
@@ -14,14 +14,9 @@
 deps =
     -r {toxinidir}/requirements-dev.txt
 commands =
-<<<<<<< HEAD
     pip list
     -pytest -v -s -n auto --cache-clear --cov --cov-reset --doctest-modules atmosphere/dycore/src atmosphere/diffusion/src atmosphere/advection/src common/src driver/src
-    pytest -v -s -n auto -m "not slow_tests" --cov --cov-append --benchmark-disable
-=======
-    -pytest -v -s -n auto -m "not slow_tests" -cache-clear --cov --cov-reset --doctest-modules atmosphere/dycore/src atmosphere/diffusion/src atmosphere/advection/src common/src driver/src
     pytest -v -s -m "not slow_tests" --cov --cov-append {posargs}
->>>>>>> fca9e384
 commands_post =
     rm -rf tests/_reports/coverage_html
     -coverage html
