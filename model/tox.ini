# Tox configuration file
# Reference documentation: https://tox.readthedocs.org/

[tox]
envlist =
    py{310}
    dev
skipsdist = true

[testenv]
passenv =
    PIP_USER
    PYTHONUSERBASE
    TEST_DATA_PATH
deps =
    -r {toxinidir}/requirements-dev.txt
commands =
    pip list
    -pytest -v -s -n auto --cache-clear --cov --cov-reset --doctest-modules atmosphere/dycore/src atmosphere/diffusion/src atmosphere/advection/src common/src driver/src
    pytest -v -s -m "not slow_tests" --cov --cov-append {posargs}
commands_post =
    rm -rf tests/_reports/coverage_html
    -coverage html
    -coverage report
allowlist_externals =
    /bin/bash
    rm

[testenv:run_stencil_tests]
commands =
    pytest -v -s -m "not slow_tests" --cov --cov-append atmosphere/diffusion/tests/diffusion_stencil_tests --benchmark-skip -n auto {posargs}
    pytest -v -s -m "not slow_tests" --cov --cov-append atmosphere/dycore/tests/dycore_stencil_tests --benchmark-skip -n auto {posargs}
<<<<<<< HEAD
    pytest -v -s -m "not slow_tests" --cov --cov-append atmosphere/advection/tests/stencil_tests --benchmark-skip -n auto {posargs}
=======
    pytest -v -s -m "not slow_tests" --cov --cov-append atmosphere/advection/tests/advection_stencil_tests --benchmark-skip -n auto {posargs}
>>>>>>> 7d2321d0

[testenv:run_benchmarks]
commands =
    pytest -s -m "not slow_tests" atmosphere/diffusion/tests/diffusion_stencil_tests --benchmark-only {posargs}
    pytest -s -m "not slow_tests" atmosphere/dycore/tests/dycore_stencil_tests --benchmark-only {posargs}
<<<<<<< HEAD
    pytest -s -m "not slow_tests" atmosphere/advection/tests/stencil_tests --benchmark-only {posargs}

=======
    pytest -s -m "not slow_tests" atmosphere/advection/tests/advection_stencil_tests --benchmark-only {posargs}
>>>>>>> 7d2321d0

[testenv:dev]
setenv =
    PIP_SRC = _external_src
skip_install = true
commands =
commands_post =

[pytest]
addopts = -p icon4py.model.common.test_utils.pytest_config<|MERGE_RESOLUTION|>--- conflicted
+++ resolved
@@ -30,22 +30,13 @@
 commands =
     pytest -v -s -m "not slow_tests" --cov --cov-append atmosphere/diffusion/tests/diffusion_stencil_tests --benchmark-skip -n auto {posargs}
     pytest -v -s -m "not slow_tests" --cov --cov-append atmosphere/dycore/tests/dycore_stencil_tests --benchmark-skip -n auto {posargs}
-<<<<<<< HEAD
-    pytest -v -s -m "not slow_tests" --cov --cov-append atmosphere/advection/tests/stencil_tests --benchmark-skip -n auto {posargs}
-=======
     pytest -v -s -m "not slow_tests" --cov --cov-append atmosphere/advection/tests/advection_stencil_tests --benchmark-skip -n auto {posargs}
->>>>>>> 7d2321d0
 
 [testenv:run_benchmarks]
 commands =
     pytest -s -m "not slow_tests" atmosphere/diffusion/tests/diffusion_stencil_tests --benchmark-only {posargs}
     pytest -s -m "not slow_tests" atmosphere/dycore/tests/dycore_stencil_tests --benchmark-only {posargs}
-<<<<<<< HEAD
-    pytest -s -m "not slow_tests" atmosphere/advection/tests/stencil_tests --benchmark-only {posargs}
-
-=======
     pytest -s -m "not slow_tests" atmosphere/advection/tests/advection_stencil_tests --benchmark-only {posargs}
->>>>>>> 7d2321d0
 
 [testenv:dev]
 setenv =
