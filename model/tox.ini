--- conflicted
+++ resolved
@@ -36,15 +36,11 @@
 commands =
     pytest -s -m "not slow_tests" atmosphere/diffusion/tests/diffusion_stencil_tests --benchmark-only {posargs}
     pytest -s -m "not slow_tests" atmosphere/dycore/tests/dycore_stencil_tests --benchmark-only {posargs}
-<<<<<<< HEAD
     pytest -s -m "not slow_tests" atmosphere/advection/tests/advection_stencil_tests --benchmark-only {posargs}
-=======
 
 [testenv:run_model_tests]
 commands =
     pytest -v -s -m "not slow_tests" --datatest {posargs}
-
->>>>>>> d8d5edef
 
 [testenv:dev]
 setenv =
