--- conflicted
+++ resolved
@@ -14,21 +14,15 @@
 deps =
     -r {toxinidir}/requirements-dev.txt
 commands =
-<<<<<<< HEAD
-    -pytest -v -s -n auto -cache-clear --cov --cov-reset --doctest-modules atmosphere/dycore/src atmosphere/diffusion/src common/src driver/src
-    pytest -v -s --cov --cov-append {posargs}
-=======
     -pytest -v -s -n auto -m "not slow_tests" -cache-clear --cov --cov-reset --doctest-modules atmosphere/dycore/src atmosphere/diffusion/src atmosphere/advection/src common/src driver/src
-    pytest -v -s -n auto -m "not slow_tests" --cov --cov-append --benchmark-disable
->>>>>>> 0e333252
+    pytest -v -s -m "not slow_tests" --cov --cov-append {posargs}
 commands_post =
     rm -rf tests/_reports/coverage_html
     -coverage html
     -coverage report
 allowlist_externals =
-    bash
+    /bin/bash
     rm
-    echo
 
 [testenv:dev]
 basepython = python3.10
@@ -36,4 +30,4 @@
     PIP_SRC = _external_src
 skip_install = true
 commands =
-commands_post =+commands_post =
