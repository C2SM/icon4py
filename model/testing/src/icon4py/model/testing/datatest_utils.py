--- conflicted
+++ resolved
@@ -94,13 +94,8 @@
 
 def create_icon_serial_data_provider(
     datapath: pathlib.Path,
-<<<<<<< HEAD
-    processor_props: decomposition.ProcessProperties,
+    rank: int,
     backend: gtx_typing.Backend | None,
-=======
-    rank: int,
-    backend: gtx_backend.Backend | None,
->>>>>>> 69122c05
 ) -> serialbox.IconSerialDataProvider:
     return serialbox.IconSerialDataProvider(
         backend=backend,
