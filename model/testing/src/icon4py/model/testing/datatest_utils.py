--- conflicted
+++ resolved
@@ -32,11 +32,7 @@
 GRID_URIS = {
     REGIONAL_EXPERIMENT: MC_CH_R04B09_DSL_GRID_URI,
     R02B04_GLOBAL: R02B04_GLOBAL_GRID_URI,
-<<<<<<< HEAD
-    WEISMAN_KLEMP_EXPERIMENT: TORUS_100X116_1000M_GRID_URI,
-=======
-    WEISMAN_KLEMP_EXPERIMENT: TORUS_50000x5000_RES500,
->>>>>>> 8b94f4a9
+    WEISMAN_KLEMP_EXPERIMENT: TORUS_100X116_1000M_GRID_URI, # TODO: check
 }
 
 GRID_IDS = {
