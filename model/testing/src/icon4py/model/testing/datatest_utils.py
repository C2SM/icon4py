# ICON4Py - ICON inspired code in Python and GT4Py
#
# Copyright (c) 2022-2024, ETH Zurich and MeteoSwiss
# All rights reserved.
#
# Please, refer to the LICENSE file in the root directory.
# SPDX-License-Identifier: BSD-3-Clause

from __future__ import annotations

import pathlib
import re
import uuid
from typing import TYPE_CHECKING, Optional

from gt4py.next import backend as gtx_backend


if TYPE_CHECKING:
    from icon4py.model.testing import serialbox

GLOBAL_EXPERIMENT = "exclaim_ape_R02B04"
REGIONAL_EXPERIMENT = "mch_ch_r04b09_dsl"
R02B04_GLOBAL = "r02b04_global"
R02B07_GLOBAL = "r02b07_global"
ICON_CH2_SMALL = "mch_opr_r4b7"
REGIONAL_BENCHMARK = "opr_r19b08"
JABW_EXPERIMENT = "jabw_R02B04"
GAUSS3D_EXPERIMENT = "gauss3d_torus"
WEISMAN_KLEMP_EXPERIMENT = "weisman_klemp_torus"

TORUS_100X116_1000M_GRID_URI = "https://polybox.ethz.ch/index.php/s/yqvotFss9i1OKzs/download"
TORUS_50000x5000_RES500 = "https://polybox.ethz.ch/index.php/s/eclzK00TM9nnLtE/download"


# GRID URIs for global grids
#: small global grid use in exclaim_ape, JABW test case: num_cells = 20480
#  the origin of this file is unclear (source = icon-dev)
R02B04_GLOBAL_GRID_URI = "https://polybox.ethz.ch/index.php/s/BRiF7XrCCpGqpEF/download"

#: large grid that should fit a single GPU for a simple atmospheric test case (Jablonowski-Williamson): num_cells = 1310720
#: this is generated by the grid_generator of MPI-M
R02B07_GLOBAL_GRID_URI = "https://polybox.ethz.ch/index.php/s/RMqNbaeHLD5tDd6/download"

# GRID URIS for regional grids (MCH)
# those files are generated by (different versions of) icontools, (DWD grid file generator), see source attribute in the file.

#: used in mch_icon-ch2 experiment (2km resolution MCH production runs): num_cells = 283876

R19_B07_MCH_LOCAL_GRID_URI = "https://polybox.ethz.ch/index.php/s/tFQian4aDzTES6c/download"

#: used in mch_icon-ch2-small experiment (for valdiation): num_cells = 10700
MCH_OPR_R04B07_DOMAIN01_GRID_URI = "https://polybox.ethz.ch/index.php/s/ZL7LeEDijGCSJGz/download"

#: used in opr_r19b08 ("old" experiment) that should fit and saturate a single GPU run: num_cells = 44528
DOMAIN01_GRID_URI = "https://polybox.ethz.ch/index.php/s/P6XfWcYjnrsNmeX/download"

#: used in legacy mch_ch_rO4b09_dsl experiment: (num_cells = 20896)
MC_CH_R04B09_DSL_GRID_URI = "https://polybox.ethz.ch/index.php/s/hD232znfEPBh4Oh/download"


GRID_URIS = {
    REGIONAL_EXPERIMENT: MC_CH_R04B09_DSL_GRID_URI,
    R02B04_GLOBAL: R02B04_GLOBAL_GRID_URI,
    R02B07_GLOBAL: R02B07_GLOBAL_GRID_URI,
    ICON_CH2_SMALL: MCH_OPR_R04B07_DOMAIN01_GRID_URI,
    REGIONAL_BENCHMARK: DOMAIN01_GRID_URI,
    WEISMAN_KLEMP_EXPERIMENT: TORUS_50000x5000_RES500,  # TODO: check
}

GRID_IDS = {
    GLOBAL_EXPERIMENT: uuid.UUID("af122aca-1dd2-11b2-a7f8-c7bf6bc21eba"),
    REGIONAL_EXPERIMENT: uuid.UUID("f2e06839-694a-cca1-a3d5-028e0ff326e0"),
    JABW_EXPERIMENT: uuid.UUID("af122aca-1dd2-11b2-a7f8-c7bf6bc21eba"),
    GAUSS3D_EXPERIMENT: uuid.UUID("80ae276e-ec54-11ee-bf58-e36354187f08"),
    WEISMAN_KLEMP_EXPERIMENT: uuid.UUID("80ae276e-ec54-11ee-bf58-e36354187f08"),
}


DATA_URIS = {
    1: "https://polybox.ethz.ch/index.php/s/f42nsmvgOoWZPzi/download",
    2: "https://polybox.ethz.ch/index.php/s/P6F6ZbzWHI881dZ/download",
    4: "https://polybox.ethz.ch/index.php/s/NfES3j9no15A0aX/download",
}
DATA_URIS_APE = {1: "https://polybox.ethz.ch/index.php/s/2n2WpTgZFlTCTHu/download"}
DATA_URIS_JABW = {1: "https://polybox.ethz.ch/index.php/s/5W3Z2K6pyo0egzo/download"}
DATA_URIS_GAUSS3D = {1: "https://polybox.ethz.ch/index.php/s/ZuqDIREPVits9r0/download"}
DATA_URIS_WK = {1: "https://polybox.ethz.ch/index.php/s/ByLnyii7MMRHJbK/download"}


def get_global_grid_params(experiment: str) -> tuple[int, int]:
    """Get the grid root and level from the experiment name.

    Reads the level and root parameters from a string in the canonical ICON gridfile format
        RxyBab where 'xy' and 'ab' are numbers and denote the root and level of the icosahedron grid construction.

        Args: experiment: str: The experiment name.
        Returns: tuple[int, int]: The grid root and level.
    """
    if "torus" in experiment:
        # these magic values seem to mark a torus: they are set in all torus grid files.
        return 0, 2

    try:
        root, level = map(int, re.search("[Rr](\d+)[Bb](\d+)", experiment).groups())  # type:ignore[union-attr]
        return root, level
    except AttributeError as err:
        raise ValueError(
            f"Could not parse grid_root and grid_level from experiment: {experiment} no 'rXbY'pattern."
        ) from err


def get_grid_id_for_experiment(experiment: str) -> uuid.UUID:
    """Get the unique id of the grid used in the experiment.

    These ids are encoded in the original grid file that was used to run the simulation, but not serialized when generating the test data. So we duplicate the information here.

    TODO (@halungge): this becomes obsolete once we get the connectivities from the grid files.
    """
    try:
        return GRID_IDS[experiment]
    except KeyError as err:
        raise ValueError(f"Experiment '{experiment}' has no grid id ") from err


<<<<<<< HEAD
def get_ranked_data_path(base_path, processor_properties):
    return base_path.absolute().joinpath(f"mpitask{processor_properties.comm_size}")
=======
def get_processor_properties_for_run(
    run_instance: decomposition.RunType,
) -> decomposition.ProcessProperties:
    return decomposition.get_processor_properties(run_instance)


def get_ranked_data_path(base_path: pathlib.Path, comm_size: int) -> pathlib.Path:
    return base_path.absolute().joinpath(f"mpitask{comm_size}")
>>>>>>> 6c97904d


def get_datapath_for_experiment(
    ranked_base_path: pathlib.Path, experiment: str = REGIONAL_EXPERIMENT
) -> pathlib.Path:
    return ranked_base_path.joinpath(f"{experiment}/ser_data")


def create_icon_serial_data_provider(
    datapath: pathlib.Path,
    processor_props: decomposition.ProcessProperties,
    backend: Optional[gtx_backend.Backend],
) -> serialbox.IconSerialDataProvider:
    # note: this needs to be here, otherwise spack doesn't find serialbox
    from icon4py.model.testing.serialbox import IconSerialDataProvider

    return IconSerialDataProvider(
        backend=backend,
        fname_prefix="icon_pydycore",
        path=str(datapath),
        mpi_rank=processor_props.rank,
        do_print=True,
    )<|MERGE_RESOLUTION|>--- conflicted
+++ resolved
@@ -14,6 +14,7 @@
 from typing import TYPE_CHECKING, Optional
 
 from gt4py.next import backend as gtx_backend
+from icon4py.model.common.decomposition import definitions as decomposition
 
 
 if TYPE_CHECKING:
@@ -123,19 +124,14 @@
         raise ValueError(f"Experiment '{experiment}' has no grid id ") from err
 
 
-<<<<<<< HEAD
-def get_ranked_data_path(base_path, processor_properties):
-    return base_path.absolute().joinpath(f"mpitask{processor_properties.comm_size}")
-=======
 def get_processor_properties_for_run(
     run_instance: decomposition.RunType,
 ) -> decomposition.ProcessProperties:
     return decomposition.get_processor_properties(run_instance)
 
 
-def get_ranked_data_path(base_path: pathlib.Path, comm_size: int) -> pathlib.Path:
-    return base_path.absolute().joinpath(f"mpitask{comm_size}")
->>>>>>> 6c97904d
+def get_ranked_data_path(base_path, processor_properties:decomposition.ProcessProperties):
+    return base_path.absolute().joinpath(f"mpitask{processor_properties.comm_size}")
 
 
 def get_datapath_for_experiment(
