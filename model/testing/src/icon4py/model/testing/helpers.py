--- conflicted
+++ resolved
@@ -81,15 +81,12 @@
 
 
 def _test_validation(self, grid, backend, input_data):
-<<<<<<< HEAD
     if self.MARKERS is not None:
         for marker in self.MARKERS:
             if marker.markname == "requires_concat_where":
                 pytest.xfail("test requires concat_where")
 
-=======
     connectivities = {dim: data_alloc.as_numpy(table) for dim, table in grid.connectivities.items()}
->>>>>>> 4aa3df31
     reference_outputs = self.reference(
         connectivities,
         **{k: v.asnumpy() if isinstance(v, gtx.Field) else v for k, v in input_data.items()},
