# ICON4Py - ICON inspired code in Python and GT4Py
#
# Copyright (c) 2022-2024, ETH Zurich and MeteoSwiss
# All rights reserved.
#
# Please, refer to the LICENSE file in the root directory.
# SPDX-License-Identifier: BSD-3-Clause

import hashlib
import typing
from dataclasses import dataclass, field
from typing import ClassVar

import gt4py.next as gtx
import gt4py.next.backend as gtx_backend
import numpy as np
import pytest
from gt4py._core.definitions import is_scalar_type
from gt4py.next import backend as gtx_backend, constructors
from gt4py.next.ffront.decorator import Program
from typing_extensions import Buffer

from icon4py.model.common.grid import base
from icon4py.model.common.utils import data_allocation as data_alloc


try:
    import pytest_benchmark
except ModuleNotFoundError:
    pytest_benchmark = None


@pytest.fixture(scope="session")
def connectivities_as_numpy(grid) -> dict[gtx.Dimension, np.ndarray]:
    return {
        dim: data_alloc.as_numpy(table, copy=True) for dim, table in grid.connectivities.items()
    }


def is_python(backend: gtx_backend.Backend | None) -> bool:
    # want to exclude python backends:
    #   - cannot run on embedded: because of slicing
    #   - roundtrip is very slow on large grid
    return is_embedded(backend) or is_roundtrip(backend)


def is_dace(backend: gtx_backend.Backend | None) -> bool:
    return backend.name.startswith("run_dace_") if backend else False


def is_embedded(backend: gtx_backend.Backend | None) -> bool:
    return backend is None


def is_roundtrip(backend: gtx_backend.Backend | None) -> bool:
    return backend.name == "roundtrip" if backend else False


def extract_backend_name(backend: gtx_backend.Backend | None) -> str:
    return "embedded" if backend is None else backend.name


def fingerprint_buffer(buffer: Buffer, *, digest_length: int = 8) -> str:
    return hashlib.md5(np.asarray(buffer, order="C")).hexdigest()[-digest_length:]


def dallclose(a, b, rtol=1.0e-12, atol=0.0, equal_nan=False):
    return np.allclose(a, b, rtol=rtol, atol=atol, equal_nan=equal_nan)


def allocate_data(backend, input_data):
    _allocate_field = constructors.as_field.partial(allocator=backend)
    input_data = {
        k: _allocate_field(domain=v.domain, data=v.ndarray) if not is_scalar_type(v) else v
        for k, v in input_data.items()
    }
    return input_data


def apply_markers(
    markers: tuple[pytest.Mark | pytest.MarkDecorator, ...],
    backend: gtx_backend.Backend | None,
    is_datatest: bool = False,
):
    for marker in markers:
        match marker.name:
            case "embedded_remap_error" if is_embedded(backend):
                # https://github.com/GridTools/gt4py/issues/1583
                pytest.xfail("Embedded backend currently fails in remap function.")
            case "uses_as_offset" if is_embedded(backend):
                pytest.xfail("Embedded backend does not support as_offset.")
            case "requires_concat_where" if is_embedded(backend):
                pytest.xfail("Stencil requires concat_where.")
            case "skip_value_error":
                pytest.skip(
                    "Stencil does not support domain containing skip values. Consider shrinking domain."
                )
            case "datatest" if not is_datatest:
                pytest.skip("need '--datatest' option to run")


@dataclass(frozen=True)
class Output:
    name: str
    refslice: tuple[slice, ...] = field(default_factory=lambda: (slice(None),))
    gtslice: tuple[slice, ...] = field(default_factory=lambda: (slice(None),))


<<<<<<< HEAD
def _test_validation(
    self,
    grid: base.BaseGrid,
    backend: gtx_backend.Backend,
    connectivities_as_numpy: dict,
    input_data: dict,
):
    connectivities = connectivities_as_numpy
=======
def _test_validation(self, grid, backend, input_data):
    if self.MARKERS is not None:
        apply_markers(self.MARKERS, backend)

    connectivities = {dim: data_alloc.as_numpy(table) for dim, table in grid.connectivities.items()}
>>>>>>> 9bab5b12
    reference_outputs = self.reference(
        connectivities,
        **{k: v.asnumpy() if isinstance(v, gtx.Field) else v for k, v in input_data.items()},
    )

    input_data = allocate_data(backend, input_data)

    self.PROGRAM.with_backend(backend)(
        **input_data,
        offset_provider=grid.offset_providers,
    )
    for out in self.OUTPUTS:
        name, refslice, gtslice = (
            (out.name, out.refslice, out.gtslice)
            if isinstance(out, Output)
            else (out, (slice(None),), (slice(None),))
        )

        np.testing.assert_allclose(
            input_data[name].asnumpy()[gtslice],
            reference_outputs[name][refslice],
            equal_nan=True,
            err_msg=f"Validation failed for '{name}'",
        )


if pytest_benchmark:

    def _test_execution_benchmark(self, pytestconfig, grid, backend, input_data, benchmark):
        if self.MARKERS is not None:
            apply_markers(self.MARKERS, backend)

        if pytestconfig.getoption(
            "--benchmark-disable"
        ):  # skipping as otherwise program calls are duplicated in tests.
            pytest.skip("Test skipped due to 'benchmark-disable' option.")
        else:
            input_data = allocate_data(backend, input_data)
            benchmark(
                self.PROGRAM.with_backend(backend),
                **input_data,
                offset_provider=grid.offset_providers,
            )

else:

    def _test_execution_benchmark(self, pytestconfig):
        pytest.skip("Test skipped as `pytest-benchmark` is not installed.")


class StencilTest:
    """
    Base class to be used for testing stencils.

    Example (pseudo-code):

        >>> class TestMultiplyByTwo(StencilTest):  # doctest: +SKIP
        ...     PROGRAM = multiply_by_two  # noqa: F821
        ...     OUTPUTS = ("some_output",)
        ...
        ...     @pytest.fixture
        ...     def input_data(self):
        ...         return {"some_input": ..., "some_output": ...}
        ...
        ...     @staticmethod
        ...     def reference(some_input, **kwargs):
        ...         return dict(some_output=np.asarray(some_input) * 2)
    """

    PROGRAM: ClassVar[Program]
    OUTPUTS: ClassVar[tuple[str | Output, ...]]
    MARKERS: typing.Optional[tuple] = None

    def __init_subclass__(cls, **kwargs):
        # Add two methods for verification and benchmarking. In order to have names that
        # reflect the name of the test we do this dynamically here instead of using regular
        # inheritance.
        super().__init_subclass__(**kwargs)
        setattr(cls, f"test_{cls.__name__}", _test_validation)
        setattr(cls, f"test_{cls.__name__}_benchmark", _test_execution_benchmark)


def reshape(arr: np.ndarray, shape: tuple[int, ...]):
    return np.reshape(arr, shape)


def as_1d_connectivity(connectivity: np.ndarray) -> np.ndarray:
    old_shape = connectivity.shape
    return np.arange(old_shape[0] * old_shape[1], dtype=gtx.int32).reshape(old_shape)<|MERGE_RESOLUTION|>--- conflicted
+++ resolved
@@ -12,7 +12,6 @@
 from typing import ClassVar
 
 import gt4py.next as gtx
-import gt4py.next.backend as gtx_backend
 import numpy as np
 import pytest
 from gt4py._core.definitions import is_scalar_type
@@ -106,7 +105,6 @@
     gtslice: tuple[slice, ...] = field(default_factory=lambda: (slice(None),))
 
 
-<<<<<<< HEAD
 def _test_validation(
     self,
     grid: base.BaseGrid,
@@ -114,14 +112,10 @@
     connectivities_as_numpy: dict,
     input_data: dict,
 ):
-    connectivities = connectivities_as_numpy
-=======
-def _test_validation(self, grid, backend, input_data):
     if self.MARKERS is not None:
         apply_markers(self.MARKERS, backend)
 
-    connectivities = {dim: data_alloc.as_numpy(table) for dim, table in grid.connectivities.items()}
->>>>>>> 9bab5b12
+    connectivities = connectivities_as_numpy
     reference_outputs = self.reference(
         connectivities,
         **{k: v.asnumpy() if isinstance(v, gtx.Field) else v for k, v in input_data.items()},
