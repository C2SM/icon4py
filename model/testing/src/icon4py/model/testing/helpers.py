# ICON4Py - ICON inspired code in Python and GT4Py
#
# Copyright (c) 2022-2024, ETH Zurich and MeteoSwiss
# All rights reserved.
#
# Please, refer to the LICENSE file in the root directory.
# SPDX-License-Identifier: BSD-3-Clause

import hashlib
import typing
from dataclasses import dataclass, field
from typing import ClassVar

import gt4py.next as gtx
import numpy as np
import pytest
from gt4py._core.definitions import is_scalar_type
from gt4py.next import constructors
from gt4py.next.ffront.decorator import Program
from typing_extensions import Buffer

from icon4py.model.common.utils import data_allocation as data_alloc


try:
    import pytest_benchmark
except ModuleNotFoundError:
    pytest_benchmark = None


@pytest.fixture
def backend(request):
    return request.param


@pytest.fixture
def grid(request):
    return request.param


def is_python(backend) -> bool:
    # want to exclude python backends:
    #   - cannot run on embedded: because of slicing
    #   - roundtrip is very slow on large grid
    return is_embedded(backend) or is_roundtrip(backend)


def is_dace(backend) -> bool:
    return backend.name.startswith("run_dace_") if backend else False


def is_embedded(backend) -> bool:
    return backend in (None, "embedded")


def is_roundtrip(backend) -> bool:
    return backend.name == "roundtrip" if backend else False


def fingerprint_buffer(buffer: Buffer, *, digest_length: int = 8) -> str:
    return hashlib.md5(np.asarray(buffer, order="C")).hexdigest()[-digest_length:]


def dallclose(a, b, rtol=1.0e-12, atol=0.0, equal_nan=False):
    return np.allclose(a, b, rtol=rtol, atol=atol, equal_nan=equal_nan)


def allocate_data(backend, input_data):
    _allocate_field = constructors.as_field.partial(allocator=backend)
    input_data = {
        k: _allocate_field(domain=v.domain, data=v.ndarray) if not is_scalar_type(v) else v
        for k, v in input_data.items()
    }
    return input_data


def match_marker(markers: tuple, param: typing.Any):
    for marker in markers:
        if hasattr(marker, "markname"):
            m_name = marker.markname
        elif hasattr(marker, "name"):
            m_name = marker.name
        else:
            m_name = marker

        match m_name:
            case "embedded_remap_error" if is_embedded(param):
                # https://github.com/GridTools/gt4py/issues/1583
                pytest.xfail("Embedded backend currently fails in remap function.")
            case "uses_as_offset" if is_embedded(param):
                pytest.xfail("Embedded backend does not support as_offset.")
            case "requires_concat_where" if is_embedded(param):
                pytest.xfail("Stencil requires concat_where.")
            case "skip_value_error":
                pytest.skip(
                    "Stencil does not support domain containing skip values. Consider shrinking domain."
                )
            case "datatest" if param is None:
                pytest.skip("need '--datatest' option to run")


@dataclass(frozen=True)
class Output:
    name: str
    refslice: tuple[slice, ...] = field(default_factory=lambda: (slice(None),))
    gtslice: tuple[slice, ...] = field(default_factory=lambda: (slice(None),))


def _test_validation(self, grid, backend, input_data):
<<<<<<< HEAD
    if self.MARKERS is not None:
        match_marker(self.MARKERS, backend)

=======
    connectivities = {dim: data_alloc.as_numpy(table) for dim, table in grid.connectivities.items()}
>>>>>>> e61ca68f
    reference_outputs = self.reference(
        connectivities,
        **{k: v.asnumpy() if isinstance(v, gtx.Field) else v for k, v in input_data.items()},
    )

    input_data = allocate_data(backend, input_data)

    self.PROGRAM.with_backend(backend)(
        **input_data,
        offset_provider=grid.offset_providers,
    )
    for out in self.OUTPUTS:
        name, refslice, gtslice = (
            (out.name, out.refslice, out.gtslice)
            if isinstance(out, Output)
            else (out, (slice(None),), (slice(None),))
        )

        np.testing.assert_allclose(
            input_data[name].asnumpy()[gtslice],
            reference_outputs[name][refslice],
            equal_nan=True,
            err_msg=f"Validation failed for '{name}'",
        )


if pytest_benchmark:

    def _test_execution_benchmark(self, pytestconfig, grid, backend, input_data, benchmark):
        if self.MARKERS is not None:
            match_marker(self.MARKERS, backend)

        if pytestconfig.getoption(
            "--benchmark-disable"
        ):  # skipping as otherwise program calls are duplicated in tests.
            pytest.skip("Test skipped due to 'benchmark-disable' option.")
        else:
            input_data = allocate_data(backend, input_data)
            benchmark(
                self.PROGRAM.with_backend(backend),
                **input_data,
                offset_provider=grid.offset_providers,
            )

else:

    def _test_execution_benchmark(self, pytestconfig):
        pytest.skip("Test skipped as `pytest-benchmark` is not installed.")


class StencilTest:
    """
    Base class to be used for testing stencils.

    Example (pseudo-code):

        >>> class TestMultiplyByTwo(StencilTest):  # doctest: +SKIP
        ...     PROGRAM = multiply_by_two  # noqa: F821
        ...     OUTPUTS = ("some_output",)
        ...
        ...     @pytest.fixture
        ...     def input_data(self):
        ...         return {"some_input": ..., "some_output": ...}
        ...
        ...     @staticmethod
        ...     def reference(some_input, **kwargs):
        ...         return dict(some_output=np.asarray(some_input) * 2)
    """

    PROGRAM: ClassVar[Program]
    OUTPUTS: ClassVar[tuple[str | Output, ...]]
    MARKERS: typing.Optional[tuple] = None

    def __init_subclass__(cls, **kwargs):
        # Add two methods for verification and benchmarking. In order to have names that
        # reflect the name of the test we do this dynamically here instead of using regular
        # inheritance.
        super().__init_subclass__(**kwargs)
        setattr(cls, f"test_{cls.__name__}", _test_validation)
        setattr(cls, f"test_{cls.__name__}_benchmark", _test_execution_benchmark)


def reshape(arr: np.ndarray, shape: tuple[int, ...]):
    return np.reshape(arr, shape)


def as_1d_connectivity(connectivity: np.ndarray) -> np.ndarray:
    old_shape = connectivity.shape
    return np.arange(old_shape[0] * old_shape[1], dtype=gtx.int32).reshape(old_shape)<|MERGE_RESOLUTION|>--- conflicted
+++ resolved
@@ -107,13 +107,10 @@
 
 
 def _test_validation(self, grid, backend, input_data):
-<<<<<<< HEAD
     if self.MARKERS is not None:
         match_marker(self.MARKERS, backend)
 
-=======
     connectivities = {dim: data_alloc.as_numpy(table) for dim, table in grid.connectivities.items()}
->>>>>>> e61ca68f
     reference_outputs = self.reference(
         connectivities,
         **{k: v.asnumpy() if isinstance(v, gtx.Field) else v for k, v in input_data.items()},
