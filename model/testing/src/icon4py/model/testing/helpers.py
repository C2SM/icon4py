--- conflicted
+++ resolved
@@ -22,9 +22,7 @@
 
 from icon4py.model.common.grid import base
 from icon4py.model.common.utils import data_allocation as data_alloc
-<<<<<<< HEAD
 from icon4py.model.testing import fixtures
-=======
 
 
 @dataclasses.dataclass
@@ -46,7 +44,6 @@
 @pytest.fixture(scope="session")
 def connectivities_as_numpy(grid: base.Grid) -> dict[gtx.Dimension, np.ndarray]:
     return _ConnectivityConceptFixer(grid)
->>>>>>> fc18267b
 
 
 def is_python(backend: gtx_backend.Backend | None) -> bool:
