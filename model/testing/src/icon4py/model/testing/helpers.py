--- conflicted
+++ resolved
@@ -17,11 +17,6 @@
 from gt4py.next.ffront.decorator import Program
 from typing_extensions import Buffer
 
-<<<<<<< HEAD
-from icon4py.model.common.utils import data_allocation as data_alloc
-
-=======
->>>>>>> 77a7a684
 
 try:
     import pytest_benchmark
