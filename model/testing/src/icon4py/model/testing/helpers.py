# ICON4Py - ICON inspired code in Python and GT4Py
#
# Copyright (c) 2022-2024, ETH Zurich and MeteoSwiss
# All rights reserved.
#
# Please, refer to the LICENSE file in the root directory.
# SPDX-License-Identifier: BSD-3-Clause

import dataclasses
import functools
import hashlib
import typing
from typing import Callable, ClassVar, Optional

import gt4py.next as gtx
import numpy as np
import pytest
from gt4py._core.definitions import is_scalar_type
from gt4py.next import backend as gtx_backend, constructors
from gt4py.next.ffront.decorator import FieldOperator, Program
from typing_extensions import Buffer

from icon4py.model.common.grid import base
<<<<<<< HEAD
from icon4py.model.common.utils import data_allocation as data_alloc
from icon4py.model.testing import fixtures
=======
from icon4py.model.common.utils import device_utils


@dataclasses.dataclass
class _ConnectivityConceptFixer:
    """
    This works around a misuse of dimensions as an identifier for connectivities.
    Since GT4Py might change the way the mesh is represented, we could
    keep this for a while, otherwise we need to touch all StencilTests.
    """

    _grid: base.Grid

    def __getitem__(self, dim: gtx.Dimension | str) -> np.ndarray:
        if isinstance(dim, gtx.Dimension):
            dim = dim.value
        return self._grid.connectivities[dim].asnumpy()


@pytest.fixture(scope="session")
def connectivities_as_numpy(grid: base.Grid) -> dict[gtx.Dimension, np.ndarray]:
    return _ConnectivityConceptFixer(grid)
>>>>>>> 8200d975


def is_python(backend: gtx_backend.Backend | None) -> bool:
    # want to exclude python backends:
    #   - cannot run on embedded: because of slicing
    #   - roundtrip is very slow on large grid
    return is_embedded(backend) or is_roundtrip(backend)


def is_dace(backend: gtx_backend.Backend | None) -> bool:
    return backend.name.startswith("run_dace_") if backend else False


def is_embedded(backend: gtx_backend.Backend | None) -> bool:
    return backend is None


def is_gtfn_backend(backend: gtx_backend.Backend | None) -> bool:
    return "gtfn" in backend.name if backend else False


def is_roundtrip(backend: gtx_backend.Backend | None) -> bool:
    return backend.name == "roundtrip" if backend else False


def fingerprint_buffer(buffer: Buffer, *, digest_length: int = 8) -> str:
    return hashlib.md5(np.asarray(buffer, order="C")).hexdigest()[-digest_length:]


def dallclose(a, b, rtol=1.0e-12, atol=0.0, equal_nan=False):
    return np.allclose(a, b, rtol=rtol, atol=atol, equal_nan=equal_nan)


def allocate_data(
    backend: Optional[gtx_backend.Backend], input_data: dict[str, gtx.Field]
) -> dict[str, gtx.Field]:
    _allocate_field = constructors.as_field.partial(allocator=backend)
    input_data = {
        k: tuple(_allocate_field(domain=field.domain, data=field.ndarray) for field in v)
        if isinstance(v, tuple)
        else _allocate_field(domain=v.domain, data=v.ndarray)
        if not is_scalar_type(v) and k != "domain"
        else v
        for k, v in input_data.items()
    }
    return input_data


def apply_markers(
    markers: tuple[pytest.Mark | pytest.MarkDecorator, ...],
    grid: base.Grid,
    backend: gtx_backend.Backend | None,
):
    for marker in markers:
        match marker.name:
            case "cpu_only" if device_utils.is_cupy_device(backend):
                pytest.xfail("currently only runs on CPU")
            case "embedded_only" if not is_embedded(backend):
                pytest.skip("stencil runs only on embedded backend")
            case "embedded_remap_error" if is_embedded(backend):
                # https://github.com/GridTools/gt4py/issues/1583
                pytest.xfail("Embedded backend currently fails in remap function.")
            case "embedded_static_args" if is_embedded(backend):
                pytest.xfail(" gt4py _compiled_programs returns error when backend is None.")
            case "uses_as_offset" if is_embedded(backend):
                pytest.xfail("Embedded backend does not support as_offset.")
            case "uses_concat_where" if is_embedded(backend):
                pytest.xfail("Embedded backend does not support concat_where.")
            case "skip_value_error":
                if grid.limited_area or grid.geometry_type == base.GeometryType.ICOSAHEDRON:
                    # TODO (@halungge) this still skips too many tests: it matters what connectivity the test uses
                    pytest.skip(
                        "Stencil does not support domain containing skip values. Consider shrinking domain."
                    )


@dataclasses.dataclass(frozen=True)
class Output:
    name: str
    refslice: tuple[slice, ...] = dataclasses.field(default_factory=lambda: (slice(None),))
    gtslice: tuple[slice, ...] = dataclasses.field(default_factory=lambda: (slice(None),))


def run_verify_and_benchmark(
    test_func: Callable[[], None],
    verification_func: Callable[[], None],
    benchmark_fixture: Optional[pytest.FixtureRequest],
) -> None:
    """
    Function to perform verification and benchmarking of test_func (along with normally executing it).

    Args:
        test_func: Function to be run, verified and benchmarked.
        verification_func: Function to be used for verification of test_func.
        benchmark_fixture: pytest-benchmark fixture.

    Note:
        - test_func and verification_func should be provided with bound arguments, i.e. with functools.partial.
    """
    test_func()
    verification_func()

    if benchmark_fixture is not None and benchmark_fixture.enabled:
        benchmark_fixture(test_func)


def _verify_stencil_test(
    self,
    input_data: dict[str, gtx.Field],
    reference_outputs: dict[str, np.ndarray],
) -> None:
    for out in self.OUTPUTS:
        name, refslice, gtslice = (
            (out.name, out.refslice, out.gtslice)
            if isinstance(out, Output)
            else (out, (slice(None),), (slice(None),))
        )

        if isinstance(input_data[name], tuple):
            for i_out_field, out_field in enumerate(input_data[name]):
                np.testing.assert_allclose(
                    out_field.asnumpy()[gtslice],
                    reference_outputs[name][i_out_field][refslice],
                    equal_nan=True,
                    err_msg=f"Verification failed for '{name}[{i_out_field}]'",
                )
        else:
            np.testing.assert_allclose(
                input_data[name].asnumpy()[gtslice],
                reference_outputs[name][refslice],
                equal_nan=True,
                err_msg=f"Verification failed for '{name}'",
            )


def _test_and_benchmark(
    self,
    grid: base.Grid,
    backend: gtx_backend.Backend,
    connectivities_as_numpy: dict[str, np.ndarray],
    input_data: dict[str, gtx.Field],
    benchmark: pytest.FixtureRequest,
) -> None:
    if self.MARKERS is not None:
        apply_markers(self.MARKERS, grid, backend)

    connectivities = connectivities_as_numpy
    reference_outputs = self.reference(
        connectivities,
        **{k: v.asnumpy() if isinstance(v, gtx.Field) else v for k, v in input_data.items()},
    )

    input_data = allocate_data(backend, input_data)

    run_verify_and_benchmark(
        functools.partial(
            self.PROGRAM.with_backend(backend),
            **input_data,
            offset_provider=grid.connectivities,
        ),
        functools.partial(
            _verify_stencil_test,
            self=self,
            input_data=input_data,
            reference_outputs=reference_outputs,
        ),
        benchmark,
    )


class StencilTest:
    """
    Base class to be used for testing stencils.

    Example (pseudo-code):

        >>> class TestMultiplyByTwo(StencilTest):  # doctest: +SKIP
        ...     PROGRAM = multiply_by_two  # noqa: F821
        ...     OUTPUTS = ("some_output",)
        ...
        ...     @pytest.fixture
        ...     def input_data(self):
        ...         return {"some_input": ..., "some_output": ...}
        ...
        ...     @staticmethod
        ...     def reference(some_input, **kwargs):
        ...         return dict(some_output=np.asarray(some_input) * 2)
    """

    PROGRAM: ClassVar[Program | FieldOperator]
    OUTPUTS: ClassVar[tuple[str | Output, ...]]
    MARKERS: typing.Optional[tuple] = None

    # Helper fixtures
    grid = staticmethod(fixtures.grid)
    backend = staticmethod(fixtures.backend)
    connectivities_as_numpy = staticmethod(fixtures.connectivities_as_numpy)

    def __init_subclass__(cls, **kwargs):
        # Add two methods for verification and benchmarking. In order to have names that
        # reflect the name of the test we do this dynamically here instead of using regular
        # inheritance.
        super().__init_subclass__(**kwargs)
        setattr(cls, f"test_{cls.__name__}", _test_and_benchmark)


def reshape(arr: np.ndarray, shape: tuple[int, ...]) -> np.ndarray:
    return np.reshape(arr, shape)


def as_1d_connectivity(connectivity: np.ndarray) -> np.ndarray:
    old_shape = connectivity.shape
    return np.arange(old_shape[0] * old_shape[1], dtype=gtx.int32).reshape(old_shape)<|MERGE_RESOLUTION|>--- conflicted
+++ resolved
@@ -21,33 +21,8 @@
 from typing_extensions import Buffer
 
 from icon4py.model.common.grid import base
-<<<<<<< HEAD
-from icon4py.model.common.utils import data_allocation as data_alloc
+from icon4py.model.common.utils import device_utils
 from icon4py.model.testing import fixtures
-=======
-from icon4py.model.common.utils import device_utils
-
-
-@dataclasses.dataclass
-class _ConnectivityConceptFixer:
-    """
-    This works around a misuse of dimensions as an identifier for connectivities.
-    Since GT4Py might change the way the mesh is represented, we could
-    keep this for a while, otherwise we need to touch all StencilTests.
-    """
-
-    _grid: base.Grid
-
-    def __getitem__(self, dim: gtx.Dimension | str) -> np.ndarray:
-        if isinstance(dim, gtx.Dimension):
-            dim = dim.value
-        return self._grid.connectivities[dim].asnumpy()
-
-
-@pytest.fixture(scope="session")
-def connectivities_as_numpy(grid: base.Grid) -> dict[gtx.Dimension, np.ndarray]:
-    return _ConnectivityConceptFixer(grid)
->>>>>>> 8200d975
 
 
 def is_python(backend: gtx_backend.Backend | None) -> bool:
