# ICON4Py - ICON inspired code in Python and GT4Py
#
# Copyright (c) 2022-2024, ETH Zurich and MeteoSwiss
# All rights reserved.
#
# Please, refer to the LICENSE file in the root directory.
# SPDX-License-Identifier: BSD-3-Clause

import hashlib
import typing
from dataclasses import dataclass, field
from typing import ClassVar, Optional

import gt4py.next as gtx
import numpy as np
import pytest
from gt4py._core.definitions import is_scalar_type
from gt4py.next import backend as gtx_backend, constructors
from gt4py.next.ffront.decorator import Program
from typing_extensions import Buffer

from icon4py.model.common.utils import data_allocation as data_alloc


try:
    import pytest_benchmark
except ModuleNotFoundError:
    pytest_benchmark = None


@pytest.fixture
def backend(request):
    return request.param


@pytest.fixture
def grid(request):
    return request.param


def is_python(backend: gtx_backend.Backend | None) -> bool:
    # want to exclude python backends:
    #   - cannot run on embedded: because of slicing
    #   - roundtrip is very slow on large grid
    return is_embedded(backend) or is_roundtrip(backend)


<<<<<<< HEAD
def is_dace(backend) -> bool:
    return backend.name.startswith("run_dace_") if backend else False


def is_embedded(backend) -> bool:
=======
def is_dace(backend: gtx_backend.Backend | None) -> bool:
    return backend.name.startswith("run_dace_") if backend else False


def is_embedded(backend: gtx_backend.Backend | None) -> bool:
>>>>>>> 9bab5b12
    return backend is None


def is_roundtrip(backend: gtx_backend.Backend | None) -> bool:
    return backend.name == "roundtrip" if backend else False


def extract_backend_name(backend: gtx_backend.Backend | None) -> str:
    return "embedded" if backend is None else backend.name


def fingerprint_buffer(buffer: Buffer, *, digest_length: int = 8) -> str:
    return hashlib.md5(np.asarray(buffer, order="C")).hexdigest()[-digest_length:]


def dallclose(a, b, rtol=1.0e-12, atol=0.0, equal_nan=False):
    return np.allclose(a, b, rtol=rtol, atol=atol, equal_nan=equal_nan)


def allocate_data(backend, input_data):
    _allocate_field = constructors.as_field.partial(allocator=backend)
    input_data = {
        k: _allocate_field(domain=v.domain, data=v.ndarray) if not is_scalar_type(v) else v
        for k, v in input_data.items()
    }
    return input_data


def apply_markers(
    markers: tuple[pytest.Mark | pytest.MarkDecorator, ...],
    backend: gtx_backend.Backend | None,
    is_datatest: bool = False,
):
    for marker in markers:
        match marker.name:
            case "embedded_remap_error" if is_embedded(backend):
                # https://github.com/GridTools/gt4py/issues/1583
                pytest.xfail("Embedded backend currently fails in remap function.")
            case "uses_as_offset" if is_embedded(backend):
                pytest.xfail("Embedded backend does not support as_offset.")
            case "requires_concat_where" if is_embedded(backend):
                pytest.xfail("Stencil requires concat_where.")
            case "skip_value_error":
                pytest.skip(
                    "Stencil does not support domain containing skip values. Consider shrinking domain."
                )
            case "datatest" if not is_datatest:
                pytest.skip("need '--datatest' option to run")


@dataclass(frozen=True)
class Output:
    name: str
    refslice: tuple[slice, ...] = field(default_factory=lambda: (slice(None),))
    gtslice: tuple[slice, ...] = field(default_factory=lambda: (slice(None),))


def _test_validation(self, grid, backend, input_data):
    if self.MARKERS is not None:
<<<<<<< HEAD
        for marker in self.MARKERS:
            if marker.markname == "requires_concat_where":
                pytest.xfail("test requires concat_where")
=======
        apply_markers(self.MARKERS, backend)
>>>>>>> 9bab5b12

    connectivities = {dim: data_alloc.as_numpy(table) for dim, table in grid.connectivities.items()}
    reference_outputs = self.reference(
        connectivities,
        **{k: v.asnumpy() if isinstance(v, gtx.Field) else v for k, v in input_data.items()},
    )

    input_data = allocate_data(backend, input_data)

    self.PROGRAM.with_backend(backend)(
        **input_data,
        offset_provider=grid.offset_providers,
    )
    for out in self.OUTPUTS:
        name, refslice, gtslice = (
            (out.name, out.refslice, out.gtslice)
            if isinstance(out, Output)
            else (out, (slice(None),), (slice(None),))
        )

        np.testing.assert_allclose(
            input_data[name].asnumpy()[gtslice],
            reference_outputs[name][refslice],
            equal_nan=True,
            err_msg=f"Validation failed for '{name}'",
        )


if pytest_benchmark:

    def _test_execution_benchmark(self, pytestconfig, grid, backend, input_data, benchmark):
        if self.MARKERS is not None:
            apply_markers(self.MARKERS, backend)

        if pytestconfig.getoption(
            "--benchmark-disable"
        ):  # skipping as otherwise program calls are duplicated in tests.
            pytest.skip("Test skipped due to 'benchmark-disable' option.")
        else:
            if self.MARKERS is not None:
                for marker in self.MARKERS:
                    if marker.markname == "requires_concat_where":
                        pytest.xfail("test requires concat_where")
            input_data = allocate_data(backend, input_data)
            benchmark(
                self.PROGRAM.with_backend(backend),
                **input_data,
                offset_provider=grid.offset_providers,
            )

else:

    def _test_execution_benchmark(self, pytestconfig):
        pytest.skip("Test skipped as `pytest-benchmark` is not installed.")


class StencilTest:
    """
    Base class to be used for testing stencils.

    Example (pseudo-code):

        >>> class TestMultiplyByTwo(StencilTest):  # doctest: +SKIP
        ...     PROGRAM = multiply_by_two  # noqa: F821
        ...     OUTPUTS = ("some_output",)
        ...
        ...     @pytest.fixture
        ...     def input_data(self):
        ...         return {"some_input": ..., "some_output": ...}
        ...
        ...     @staticmethod
        ...     def reference(some_input, **kwargs):
        ...         return dict(some_output=np.asarray(some_input) * 2)
    """

    PROGRAM: ClassVar[Program]
    OUTPUTS: ClassVar[tuple[str | Output, ...]]
<<<<<<< HEAD
    MARKERS: Optional[tuple] = None
=======
    MARKERS: typing.Optional[tuple] = None
>>>>>>> 9bab5b12

    def __init_subclass__(cls, **kwargs):
        # Add two methods for verification and benchmarking. In order to have names that
        # reflect the name of the test we do this dynamically here instead of using regular
        # inheritance.
        super().__init_subclass__(**kwargs)
        setattr(cls, f"test_{cls.__name__}", _test_validation)
        setattr(cls, f"test_{cls.__name__}_benchmark", _test_execution_benchmark)


def reshape(arr: np.ndarray, shape: tuple[int, ...]):
    return np.reshape(arr, shape)


def as_1d_connectivity(connectivity: np.ndarray) -> np.ndarray:
    old_shape = connectivity.shape
    return np.arange(old_shape[0] * old_shape[1], dtype=gtx.int32).reshape(old_shape)<|MERGE_RESOLUTION|>--- conflicted
+++ resolved
@@ -45,19 +45,11 @@
     return is_embedded(backend) or is_roundtrip(backend)
 
 
-<<<<<<< HEAD
-def is_dace(backend) -> bool:
-    return backend.name.startswith("run_dace_") if backend else False
-
-
-def is_embedded(backend) -> bool:
-=======
 def is_dace(backend: gtx_backend.Backend | None) -> bool:
     return backend.name.startswith("run_dace_") if backend else False
 
 
 def is_embedded(backend: gtx_backend.Backend | None) -> bool:
->>>>>>> 9bab5b12
     return backend is None
 
 
@@ -117,13 +109,7 @@
 
 def _test_validation(self, grid, backend, input_data):
     if self.MARKERS is not None:
-<<<<<<< HEAD
-        for marker in self.MARKERS:
-            if marker.markname == "requires_concat_where":
-                pytest.xfail("test requires concat_where")
-=======
         apply_markers(self.MARKERS, backend)
->>>>>>> 9bab5b12
 
     connectivities = {dim: data_alloc.as_numpy(table) for dim, table in grid.connectivities.items()}
     reference_outputs = self.reference(
@@ -201,11 +187,7 @@
 
     PROGRAM: ClassVar[Program]
     OUTPUTS: ClassVar[tuple[str | Output, ...]]
-<<<<<<< HEAD
-    MARKERS: Optional[tuple] = None
-=======
     MARKERS: typing.Optional[tuple] = None
->>>>>>> 9bab5b12
 
     def __init_subclass__(cls, **kwargs):
         # Add two methods for verification and benchmarking. In order to have names that
