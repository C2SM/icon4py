--- conflicted
+++ resolved
@@ -24,10 +24,6 @@
 ]
 
 _TEST_LEVELS = ("any", "unit", "integration")
-
-# Defaults are defined in fixtures modules; keep this module dependency-light.
-DEFAULT_GRID: str = "simple"
-DEFAULT_NUM_LEVELS: int = 10
 
 
 def pytest_configure(config):
@@ -164,12 +160,7 @@
     """
 
     for bench in output_json["benchmarks"]:
-<<<<<<< HEAD
-        match = pattern.search(bench["fullname"])
-        if match is not None:
-            class_name = match.group("class")
-            params = match.group("params")
-            bench["fullname"] = f"{class_name}[{params}]" if params else class_name
+        bench["fullname"] = _name_from_fullname(bench["fullname"])
 
 
 def parse_grid_spec(spec: str | None) -> tuple[str, int]:
@@ -187,7 +178,4 @@
 
     name, *levels = spec.split(":")
     num_levels = int(levels[0]) if levels and levels[0].strip() else DEFAULT_NUM_LEVELS
-    return name, num_levels
-=======
-        bench["fullname"] = _name_from_fullname(bench["fullname"])
->>>>>>> 8e33b714
+    return name, num_levels