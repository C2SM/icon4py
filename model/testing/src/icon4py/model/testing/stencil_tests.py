--- conflicted
+++ resolved
@@ -105,31 +105,17 @@
         )
 
     if benchmark is not None and benchmark.enabled:
-<<<<<<< HEAD
-        # Clean up GT4Py metrics from previous runs
-        if gtx_config.COLLECT_METRICS_LEVEL > 0:
-            gtx_metrics.sources.clear()
-
-        warmup_rounds = 1
-        iterations = 10
-
-=======
         warmup_rounds = int(os.getenv("ICON4PY_STENCIL_TEST_WARMUP_ROUNDS", "1"))
         iterations = int(os.getenv("ICON4PY_STENCIL_TEST_ITERATIONS", "10"))
 
         # Use of `pedantic` to explicitly control warmup rounds and iterations
->>>>>>> 92cef11a
         benchmark.pedantic(
             _configured_program,
             args=(),
             kwargs=dict(**_properly_allocated_input_data, offset_provider=grid.connectivities),
-<<<<<<< HEAD
-            rounds=3,  # 30 iterations in total should be stable enough
-=======
             rounds=int(
                 os.getenv("ICON4PY_STENCIL_TEST_BENCHMARK_ROUNDS", "3")
             ),  # 30 iterations in total should be stable enough
->>>>>>> 92cef11a
             warmup_rounds=warmup_rounds,
             iterations=iterations,
         )
@@ -137,16 +123,6 @@
         # Collect GT4Py runtime metrics if enabled
         if gtx_config.COLLECT_METRICS_LEVEL > 0:
             assert (
-<<<<<<< HEAD
-                len(gtx_metrics.sources) == 1
-            ), "Expected exactly one entry in gtx_metrics.sources"
-            # Store GT4Py metrics in benchmark.extra_info
-            metrics_data = gtx_metrics.sources
-            key = next(iter(metrics_data))
-            compute_samples = metrics_data[key].metrics["compute"].samples
-            # exclude warmup iterations and one extra iteration for calibrating pytest-benchmark
-            initial_program_iterations_to_skip = warmup_rounds * iterations + 1
-=======
                 len(_configured_program._compiled_programs.compiled_programs) == 1
             ), "Multiple compiled programs found, cannot extract metrics."
             # Get compiled programs from the _configured_program passed to test
@@ -163,7 +139,6 @@
             initial_program_iterations_to_skip = warmup_rounds * iterations + (
                 1 if benchmark_only_option else 2
             )
->>>>>>> 92cef11a
             benchmark.extra_info["gtx_metrics"] = compute_samples[
                 initial_program_iterations_to_skip:
             ]
