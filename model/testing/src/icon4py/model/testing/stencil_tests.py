# ICON4Py - ICON inspired code in Python and GT4Py
#
# Copyright (c) 2022-2024, ETH Zurich and MeteoSwiss
# All rights reserved.
#
# Please, refer to the LICENSE file in the root directory.
# SPDX-License-Identifier: BSD-3-Clause

from __future__ import annotations

import dataclasses
import warnings
from collections.abc import Callable, Sequence
from typing import Any, ClassVar

import gt4py.next as gtx
import numpy as np
import pytest
from gt4py import eve
from gt4py.next import constructors, typing as gtx_typing

# TODO(havogt): import will disappear after FieldOperators support `.compile`
from gt4py.next.ffront.decorator import FieldOperator

<<<<<<< HEAD
from icon4py.model.common.constants import VP_EPS
=======
from icon4py.model.common import model_backends, model_options
>>>>>>> b70f431e
from icon4py.model.common.grid import base
from icon4py.model.common.type_alias import precision
from icon4py.model.common.utils import device_utils


def allocate_data(
    allocator: gtx_typing.FieldBufferAllocationUtil | None,
    input_data: dict[str, gtx.Field | tuple[gtx.Field, ...]],
) -> dict[str, gtx.Field | tuple[gtx.Field, ...]]:
    _allocate_field = constructors.as_field.partial(allocator=allocator)  # type:ignore[attr-defined] # TODO(havogt): check why it doesn't understand the fluid_partial
    input_data = {
        k: tuple(_allocate_field(domain=field.domain, data=field.ndarray) for field in v)
        if isinstance(v, tuple)
        else _allocate_field(domain=v.domain, data=v.ndarray)
        if not gtx.is_scalar_type(v) and k != "domain"
        else v
        for k, v in input_data.items()
    }
    return input_data


@dataclasses.dataclass(frozen=True)
class Output:
    name: str
    refslice: tuple[slice, ...] = dataclasses.field(default_factory=lambda: (slice(None),))
    gtslice: tuple[slice, ...] = dataclasses.field(default_factory=lambda: (slice(None),))


@dataclasses.dataclass
class _ConnectivityConceptFixer:
    """
    This works around a misuse of dimensions as an identifier for connectivities.
    Since GT4Py might change the way the mesh is represented, we could
    keep this for a while, otherwise we need to touch all StencilTests.
    """

    _grid: base.Grid

    def __getitem__(self, dim: gtx.Dimension | str) -> np.ndarray:
        if isinstance(dim, gtx.Dimension):
            dim = dim.value
        return self._grid.get_connectivity(dim).asnumpy()


class StandardStaticVariants(eve.StrEnum):
    NONE = "none"
    COMPILE_TIME_DOMAIN = "compile_time_domain"
    COMPILE_TIME_VERTICAL = "compile_time_vertical"


def test_and_benchmark(
    self: StencilTest,
    benchmark: Any,  # should be `pytest_benchmark.fixture.BenchmarkFixture` but pytest_benchmark is not typed
    grid: base.Grid,
    _properly_allocated_input_data: dict[str, gtx.Field | tuple[gtx.Field, ...]],
    _configured_program: Callable[..., None],
) -> None:
    reference_outputs = self.reference(
        _ConnectivityConceptFixer(
            grid  # TODO(havogt): pass as keyword argument (needs fixes in some tests)
        ),
        **{
            k: v.asnumpy() if isinstance(v, gtx.Field) else v
            for k, v in _properly_allocated_input_data.items()
        },
    )

    _configured_program(**_properly_allocated_input_data, offset_provider=grid.connectivities)
    self._verify_stencil_test(
        input_data=_properly_allocated_input_data, reference_outputs=reference_outputs
    )

    if benchmark is not None and benchmark.enabled:
        benchmark(
            _configured_program,
            **_properly_allocated_input_data,
            offset_provider=grid.connectivities,
        )


class StencilTest:
    """
    Base class to be used for testing stencils.

    Example (pseudo-code):

        >>> class TestMultiplyByTwo(StencilTest):  # doctest: +SKIP
        ...     PROGRAM = multiply_by_two  # noqa: F821
        ...     OUTPUTS = ("some_output",)
        ...     STATIC_PARAMS = {"category_a": ["flag0"], "category_b": ["flag0", "flag1"]}
        ...
        ...     @pytest.fixture
        ...     def input_data(self):
        ...         return {"some_input": ..., "some_output": ...}
        ...
        ...     @staticmethod
        ...     def reference(some_input, **kwargs):
        ...         return dict(some_output=np.asarray(some_input) * 2)
    """

    PROGRAM: ClassVar[gtx_typing.Program | gtx_typing.FieldOperator]
    OUTPUTS: ClassVar[tuple[str | Output, ...]]
    STATIC_PARAMS: ClassVar[dict[str, Sequence[str]] | None] = None

    # standard tolerances of np.testing.assert_allclose:
    RTOL = 1e-7
    ATOL = 0.0

    # TODO(pstark): rm this again:
    FIND_RTOL = False

    def try_allclose(
        self,
        actual,
        desired,
        rtol=RTOL,
        atol=ATOL,
        equal_nan=True,
        err_msg="Verification failed for <NAME>",
    ):
        try:
            np.testing.assert_allclose(
                actual,
                desired,
                rtol=rtol,
                atol=atol,
                equal_nan=equal_nan,
                err_msg=err_msg,
            )
        except AssertionError as e:
            if precision == "double":
                raise e
            elif precision == "single":
                # Because these stencil_tests are ran with input fields in unrealistic ranges the single precision version is not required to pass them. The tolerances can be changed s.t. they would pass but they are not very meaningful.
                warnings.warn(
                    "As expected the stencil test did not pass for single: " + str(e), UserWarning
                )
                if self.FIND_RTOL:
                    err = np.abs(actual - desired)
                    sel1 = err > atol
                    desired_magnitude = np.abs(desired[sel1])
                    rel_dev_max = np.nanmax(
                        (err - atol)[sel1]
                        / np.where(desired_magnitude < VP_EPS, 1e5, desired_magnitude)
                    )
                    warnings.warn(
                        f"With ATOL={atol:2e}: RTOL_MIN = {rel_dev_max:2e}, (min magn. of desired: {np.min(desired_magnitude):2e})",
                        UserWarning,
                    )

    reference: ClassVar[Callable[..., dict[str, np.ndarray | tuple[np.ndarray, ...]]]]

    @pytest.fixture
    def _configured_program(
        self,
        backend_like: model_backends.BackendLike,
        static_variant: Sequence[str],
        input_data: dict[str, gtx.Field | tuple[gtx.Field, ...]],
        grid: base.Grid,
    ) -> Callable[..., None]:
        unused_static_params = set(static_variant) - set(input_data.keys())
        if unused_static_params:
            raise ValueError(
                f"Parameter defined in 'STATIC_PARAMS' not in 'input_data': {unused_static_params}"
            )
        static_args = {name: [input_data[name]] for name in static_variant}
        backend = model_options.customize_backend(self.PROGRAM, backend_like)
        program = self.PROGRAM.with_backend(backend)  # type: ignore[arg-type]  # TODO(havogt): gt4py should accept `None` in with_backend
        if backend is not None:
            if isinstance(program, FieldOperator):
                if len(static_args) > 0:
                    raise NotImplementedError(
                        "'FieldOperator's do not support static arguments yet."
                    )
            else:
                program.compile(
                    offset_provider=grid.connectivities,
                    enable_jit=False,
                    **static_args,  # type: ignore[arg-type]
                )

        test_func = device_utils.synchronized_function(program, allocator=backend)
        return test_func

    @pytest.fixture
    def _properly_allocated_input_data(
        self,
        input_data: dict[str, gtx.Field | tuple[gtx.Field, ...]],
        backend_like: model_backends.BackendLike,
    ) -> dict[str, gtx.Field | tuple[gtx.Field, ...]]:
        # TODO(havogt): this is a workaround,
        # because in the `input_data` fixture provided by the user
        # it does not allocate for the correct device.
        allocator = model_backends.get_allocator(backend_like)
        return allocate_data(allocator=allocator, input_data=input_data)

    def _verify_stencil_test(
        self,
        input_data: dict[str, gtx.Field | tuple[gtx.Field, ...]],
        reference_outputs: dict[str, np.ndarray | tuple[np.ndarray, ...]],
    ) -> None:
        for out in self.OUTPUTS:
            name, refslice, gtslice = (
                (out.name, out.refslice, out.gtslice)
                if isinstance(out, Output)
                else (out, (slice(None),), (slice(None),))
            )

            input_data_name = input_data[name]  # for mypy
            if isinstance(input_data_name, tuple):
                for i_out_field, out_field in enumerate(input_data_name):
                    self.try_allclose(
                        out_field.asnumpy()[gtslice],
                        reference_outputs[name][i_out_field][refslice],
                        rtol=self.RTOL,
                        atol=self.ATOL,
                        equal_nan=True,
                        err_msg=f"Verification failed for '{name}[{i_out_field}]'",
                    )
            else:
                reference_outputs_name = reference_outputs[name]  # for mypy
                assert isinstance(reference_outputs_name, np.ndarray)

                self.try_allclose(
                    input_data_name.asnumpy()[gtslice],
                    reference_outputs_name[refslice],
                    rtol=self.RTOL,
                    atol=self.ATOL,
                    equal_nan=True,
                    err_msg=f"Verification failed for '{name}'",
                )

    @staticmethod
    def static_variant(request: pytest.FixtureRequest) -> Sequence[str]:
        """
        Fixture for parametrization over the `STATIC_PARAMS` of the test class.

        Note: the actual `pytest.fixture()`  decoration happens inside `__init_subclass__`,
          when all information is available.
        """
        _, variant = request.param
        return () if variant is None else variant

    def __init_subclass__(cls, **kwargs: Any) -> None:
        super().__init_subclass__(**kwargs)

        setattr(cls, f"test_{cls.__name__}", test_and_benchmark)

        # decorate `static_variant` with parametrized fixtures, since the
        # parametrization is only available in the concrete subclass definition
        if cls.STATIC_PARAMS is None:
            # not parametrized, return an empty tuple
            cls.static_variant = staticmethod(pytest.fixture(lambda: ()))  # type: ignore[method-assign, assignment] # we override with a non-parametrized function
        else:
            cls.static_variant = staticmethod(  # type: ignore[method-assign]
                pytest.fixture(params=cls.STATIC_PARAMS.items(), scope="class", ids=lambda p: p[0])(
                    cls.static_variant
                )
            )<|MERGE_RESOLUTION|>--- conflicted
+++ resolved
@@ -22,11 +22,7 @@
 # TODO(havogt): import will disappear after FieldOperators support `.compile`
 from gt4py.next.ffront.decorator import FieldOperator
 
-<<<<<<< HEAD
-from icon4py.model.common.constants import VP_EPS
-=======
 from icon4py.model.common import model_backends, model_options
->>>>>>> b70f431e
 from icon4py.model.common.grid import base
 from icon4py.model.common.type_alias import precision
 from icon4py.model.common.utils import device_utils
@@ -134,9 +130,6 @@
     # standard tolerances of np.testing.assert_allclose:
     RTOL = 1e-7
     ATOL = 0.0
-
-    # TODO(pstark): rm this again:
-    FIND_RTOL = False
 
     def try_allclose(
         self,
@@ -157,25 +150,13 @@
                 err_msg=err_msg,
             )
         except AssertionError as e:
-            if precision == "double":
+            if precision != "single":
                 raise e
-            elif precision == "single":
+            else:
                 # Because these stencil_tests are ran with input fields in unrealistic ranges the single precision version is not required to pass them. The tolerances can be changed s.t. they would pass but they are not very meaningful.
                 warnings.warn(
                     "As expected the stencil test did not pass for single: " + str(e), UserWarning
                 )
-                if self.FIND_RTOL:
-                    err = np.abs(actual - desired)
-                    sel1 = err > atol
-                    desired_magnitude = np.abs(desired[sel1])
-                    rel_dev_max = np.nanmax(
-                        (err - atol)[sel1]
-                        / np.where(desired_magnitude < VP_EPS, 1e5, desired_magnitude)
-                    )
-                    warnings.warn(
-                        f"With ATOL={atol:2e}: RTOL_MIN = {rel_dev_max:2e}, (min magn. of desired: {np.min(desired_magnitude):2e})",
-                        UserWarning,
-                    )
 
     reference: ClassVar[Callable[..., dict[str, np.ndarray | tuple[np.ndarray, ...]]]]
 
