# ICON4Py - ICON inspired code in Python and GT4Py
#
# Copyright (c) 2022-2024, ETH Zurich and MeteoSwiss
# All rights reserved.
#
# Please, refer to the LICENSE file in the root directory.
# SPDX-License-Identifier: BSD-3-Clause

from __future__ import annotations

import dataclasses
<<<<<<< HEAD
import functools
import hashlib
import typing
from typing import TYPE_CHECKING, Any, Callable, ClassVar, Optional, Protocol, Sequence
=======
from collections.abc import Callable, Sequence
from typing import Any, ClassVar
>>>>>>> 6db11bf3

import gt4py.next as gtx
import numpy as np
import pytest
from gt4py import eve
from gt4py._core.definitions import is_scalar_type
from gt4py.next import backend as gtx_backend, constructors
from gt4py.next.ffront.decorator import FieldOperator, Program

from icon4py.model.common import type_alias as ta
from icon4py.model.common.grid import base
from icon4py.model.common.utils import data_allocation, device_utils


if TYPE_CHECKING:
    import numpy.typing as npt


def allocate_data(
    backend: gtx_backend.Backend | None,
    input_data: dict[str, gtx.Field | tuple[gtx.Field, ...]],
) -> dict[str, gtx.Field | tuple[gtx.Field, ...]]:
    _allocate_field = constructors.as_field.partial(allocator=backend)  # type:ignore[attr-defined] # TODO(havogt): check why it does understand the fluid_partial
    input_data = {
        k: tuple(_allocate_field(domain=field.domain, data=field.ndarray) for field in v)
        if isinstance(v, tuple)
        else _allocate_field(domain=v.domain, data=v.ndarray)
        if not is_scalar_type(v) and k != "domain"
        else v
        for k, v in input_data.items()
    }
    return input_data


@dataclasses.dataclass(frozen=True)
class Output:
    name: str
    refslice: tuple[slice, ...] = dataclasses.field(default_factory=lambda: (slice(None),))
    gtslice: tuple[slice, ...] = dataclasses.field(default_factory=lambda: (slice(None),))


@dataclasses.dataclass
class _ConnectivityConceptFixer:
    """
    This works around a misuse of dimensions as an identifier for connectivities.
    Since GT4Py might change the way the mesh is represented, we could
    keep this for a while, otherwise we need to touch all StencilTests.
    """

    _grid: base.Grid

    def __getitem__(self, dim: gtx.Dimension | str) -> np.ndarray:
        if isinstance(dim, gtx.Dimension):
            dim = dim.value
        return self._grid.get_connectivity(dim).asnumpy()


class StandardStaticVariants(eve.StrEnum):
    NONE = "none"
    COMPILE_TIME_DOMAIN = "compile_time_domain"
    COMPILE_TIME_VERTICAL = "compile_time_vertical"


class DataAlloc(Protocol):
    """
    This protocol mimics the 'icon4py.model.common.utils.data_allocation',
    but with 'backend' bound in the respective functions.
    """

    @staticmethod
    def random_field(
        grid: base.Grid,
        *dims: gtx.Dimension,
        low: float = -1.0,
        high: float = 1.0,
        dtype: npt.DTypeLike | None = None,
        extend: dict[gtx.Dimension, int] | None = None,
    ) -> gtx.Field: ...

    @staticmethod
    def random_mask(
        grid: base.Grid,
        *dims: gtx.Dimension,
        dtype: npt.DTypeLike | None = None,
        extend: dict[gtx.Dimension, int] | None = None,
    ) -> gtx.Field: ...

    @staticmethod
    def zero_field(
        grid: base.Grid,
        *dims: gtx.Dimension,
        dtype: npt.DTypeLike | None = ta.wpfloat,
        extend: dict[gtx.Dimension, int] | None = None,
    ) -> gtx.Field: ...

    @staticmethod
    def constant_field(
        grid: base.Grid,
        value: float,
        *dims: gtx.Dimension,
        dtype: npt.DTypeLike | None = ta.wpfloat,
        extend: dict[gtx.Dimension, int] | None = None,
    ) -> gtx.Field: ...


class StencilTest:
    """
    Base class to be used for testing stencils.

    Example (pseudo-code):

        >>> class TestMultiplyByTwo(StencilTest):  # doctest: +SKIP
        ...     PROGRAM = multiply_by_two  # noqa: F821
        ...     OUTPUTS = ("some_output",)
        ...     MARKERS = (pytest.mark.some_marker,)
        ...     STATIC_PARAMS = {"category_a": ["flag0"], "category_b": ["flag0", "flag1"]}
        ...
        ...     @pytest.fixture
        ...     def input_data(self):
        ...         return {"some_input": ..., "some_output": ...}
        ...
        ...     @staticmethod
        ...     def reference(some_input, **kwargs):
        ...         return dict(some_output=np.asarray(some_input) * 2)
    """

    PROGRAM: ClassVar[Program | FieldOperator]
    OUTPUTS: ClassVar[tuple[str | Output, ...]]
<<<<<<< HEAD
    MARKERS: ClassVar[typing.Optional[tuple]] = None
    STATIC_PARAMS: ClassVar[dict[str, Sequence[str] | None] | None] = None
=======
    MARKERS: ClassVar[tuple | None] = None
    STATIC_PARAMS: ClassVar[dict[str, Sequence[str]] | None] = None
>>>>>>> 6db11bf3

    reference: ClassVar[Callable[..., dict[str, np.ndarray | tuple[np.ndarray, ...]]]]

    @pytest.fixture
    def _configured_program(
        self,
        backend: gtx_backend.Backend | None,
        static_variant: Sequence[str],
        input_data: dict[str, gtx.Field | tuple[gtx.Field, ...]],
        grid: base.Grid,
    ) -> Callable[..., None]:
        unused_static_params = set(static_variant) - set(input_data.keys())
        if unused_static_params:
            raise ValueError(
                f"Parameter defined in 'STATIC_PARAMS' not in 'input_data': {unused_static_params}"
            )
        static_args = {name: [input_data[name]] for name in static_variant}
        program = self.PROGRAM.with_backend(backend)  # type: ignore[arg-type]  # TODO(havogt): gt4py should accept `None` in with_backend
        if backend is not None:
            if isinstance(program, FieldOperator):
                if len(static_args) > 0:
                    raise NotImplementedError(
                        "'FieldOperator's do not support static arguments yet."
                    )
            else:
                program.compile(
                    offset_provider=grid.connectivities,
                    enable_jit=False,
                    **static_args,  # type: ignore[arg-type]
                )

        test_func = device_utils.synchronized_function(program, backend=backend)
        return test_func

    @pytest.fixture
    def data_alloc(self, backend: gtx_backend.Backend | None) -> DataAlloc:
        class data_alloc_impl:
            def __getattr__(self, name: str) -> Callable[..., gtx.Field]:
                if not hasattr(DataAlloc, name):
                    raise AttributeError(
                        f"Data allocation function '{name}' not found. Maybe missing in the 'DataAlloc' protocol?"
                    )
                alloc_fun = getattr(data_allocation, name)
                return functools.partial(alloc_fun, backend=backend)

        return data_alloc_impl()

    def test_stencil(
        self: StencilTest,
        benchmark: Any,  # should be `pytest_benchmark.fixture.BenchmarkFixture` but pytest_benchmark is not typed
        grid: base.Grid,
        backend: gtx_backend.Backend | None,
        input_data: dict[str, gtx.Field | tuple[gtx.Field, ...]],
        _configured_program: Callable[..., None],
    ) -> None:
        reference_outputs = self.reference(
            _ConnectivityConceptFixer(
                grid  # TODO(havogt): pass as keyword argument (needs fixes in some tests)
            ),
            **{k: v.asnumpy() if isinstance(v, gtx.Field) else v for k, v in input_data.items()},
        )

        _configured_program(**input_data, offset_provider=grid.connectivities)
        self._verify_stencil_test(input_data=input_data, reference_outputs=reference_outputs)

        if benchmark is not None and benchmark.enabled:
            benchmark(
                _configured_program,
                **input_data,
                offset_provider=grid.connectivities,
            )

    def _verify_stencil_test(
        self,
        input_data: dict[str, gtx.Field | tuple[gtx.Field, ...]],
        reference_outputs: dict[str, np.ndarray | tuple[np.ndarray, ...]],
    ) -> None:
        for out in self.OUTPUTS:
            name, refslice, gtslice = (
                (out.name, out.refslice, out.gtslice)
                if isinstance(out, Output)
                else (out, (slice(None),), (slice(None),))
            )

            input_data_name = input_data[name]  # for mypy
            if isinstance(input_data_name, tuple):
                for i_out_field, out_field in enumerate(input_data_name):
                    np.testing.assert_allclose(
                        out_field.asnumpy()[gtslice],
                        reference_outputs[name][i_out_field][refslice],
                        equal_nan=True,
                        err_msg=f"Verification failed for '{name}[{i_out_field}]'",
                    )
            else:
                reference_outputs_name = reference_outputs[name]  # for mypy
                assert isinstance(reference_outputs_name, np.ndarray)
                np.testing.assert_allclose(
                    input_data_name.asnumpy()[gtslice],
                    reference_outputs_name[refslice],
                    equal_nan=True,
                    err_msg=f"Verification failed for '{name}'",
                )

    @staticmethod
    def static_variant(request: pytest.FixtureRequest) -> Sequence[str]:
        """
        Fixture for parametrization over the `STATIC_PARAMS` of the test class.

        Note: the actual `pytest.fixture()`  decoration happens inside `__init_subclass__`,
          when all information is available.
        """
        _, variant = request.param
        return () if variant is None else variant

    def __init_subclass__(cls, **kwargs: Any) -> None:
        super().__init_subclass__(**kwargs)

        # decorate `static_variant` with parametrized fixtures, since the
        # parametrization is only available in the concrete subclass definition
        if cls.STATIC_PARAMS is None:
            # not parametrized, return an empty tuple
            cls.static_variant = staticmethod(pytest.fixture(lambda: ()))  # type: ignore[method-assign, assignment] # we override with a non-parametrized function
        else:
            cls.static_variant = staticmethod(  # type: ignore[method-assign]
                pytest.fixture(params=cls.STATIC_PARAMS.items(), scope="class", ids=lambda p: p[0])(
                    cls.static_variant
                )
            )

        # apply markers to the test function.
        # TODO(egparedes,havogt): use directly pytest.mark as class decorators
        if cls.MARKERS:
            for marker in cls.MARKERS:
                cls.test_stencil = marker(cls.test_stencil)  # type:ignore[method-assign] # we override with a decorated function<|MERGE_RESOLUTION|>--- conflicted
+++ resolved
@@ -9,15 +9,9 @@
 from __future__ import annotations
 
 import dataclasses
-<<<<<<< HEAD
 import functools
-import hashlib
-import typing
-from typing import TYPE_CHECKING, Any, Callable, ClassVar, Optional, Protocol, Sequence
-=======
 from collections.abc import Callable, Sequence
-from typing import Any, ClassVar
->>>>>>> 6db11bf3
+from typing import TYPE_CHECKING, Any, ClassVar, Protocol
 
 import gt4py.next as gtx
 import numpy as np
@@ -146,13 +140,8 @@
 
     PROGRAM: ClassVar[Program | FieldOperator]
     OUTPUTS: ClassVar[tuple[str | Output, ...]]
-<<<<<<< HEAD
-    MARKERS: ClassVar[typing.Optional[tuple]] = None
+    MARKERS: ClassVar[tuple | None] = None
     STATIC_PARAMS: ClassVar[dict[str, Sequence[str] | None] | None] = None
-=======
-    MARKERS: ClassVar[tuple | None] = None
-    STATIC_PARAMS: ClassVar[dict[str, Sequence[str]] | None] = None
->>>>>>> 6db11bf3
 
     reference: ClassVar[Callable[..., dict[str, np.ndarray | tuple[np.ndarray, ...]]]]
 
