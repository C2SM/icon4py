--- conflicted
+++ resolved
@@ -85,17 +85,10 @@
     _configured_program: Callable[..., None],
     request: pytest.FixtureRequest,
 ) -> None:
-<<<<<<< HEAD
-    benchmark_only_option = request.config.getoption(
-        "benchmark_only"
-    )  # skip verification if `--benchmark-only` CLI option is set
-    if not benchmark_only_option:
-=======
     skip_stenciltest_verification = request.config.getoption(
         "skip_stenciltest_verification"
     )  # skip verification if `--skip-stenciltest-verification` CLI option is set
     if not skip_stenciltest_verification:
->>>>>>> 74ac45e9
         reference_outputs = self.reference(
             _ConnectivityConceptFixer(
                 grid  # TODO(havogt): pass as keyword argument (needs fixes in some tests)
@@ -144,11 +137,7 @@
             compute_samples = metrics_data[metrics_key].metrics["compute"].samples
             # exclude warmup iterations, one extra iteration for calibrating pytest-benchmark and one for validation (if executed)
             initial_program_iterations_to_skip = warmup_rounds * iterations + (
-<<<<<<< HEAD
-                1 if benchmark_only_option else 2
-=======
                 1 if skip_stenciltest_verification else 2
->>>>>>> 74ac45e9
             )
             benchmark.extra_info["gtx_metrics"] = compute_samples[
                 initial_program_iterations_to_skip:
