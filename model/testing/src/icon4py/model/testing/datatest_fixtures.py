# ICON4Py - ICON inspired code in Python and GT4Py
#
# Copyright (c) 2022-2024, ETH Zurich and MeteoSwiss
# All rights reserved.
#
# Please, refer to the LICENSE file in the root directory.
# SPDX-License-Identifier: BSD-3-Clause
import pytest

import icon4py.model.common.decomposition.definitions as decomposition
import icon4py.model.common.utils.data_allocation as data_alloc

from . import data_handling as data, datatest_utils as dt_utils


@pytest.fixture
def experiment():
    return dt_utils.REGIONAL_EXPERIMENT


@pytest.fixture(params=[False], scope="session")
def processor_props(request):
    return dt_utils.get_processor_properties_for_run(decomposition.SingleNodeRun())


@pytest.fixture(scope="session")
def ranked_data_path(processor_props):
    return dt_utils.get_ranked_data_path(dt_utils.SERIALIZED_DATA_PATH, processor_props)


@pytest.fixture
def download_ser_data(request, processor_props, ranked_data_path, experiment, pytestconfig):
    """
    Get the binary ICON data from a remote server.

    Session scoped fixture which is a prerequisite of all the other fixtures in this file.
    """
    try:
        if not request.config.getoption("datatest"):
            pytest.skip("not running datatest marked test")
    except ValueError:
        pass

    try:
        destination_path = dt_utils.get_datapath_for_experiment(ranked_data_path, experiment)
        if experiment == dt_utils.GLOBAL_EXPERIMENT:
            uri = dt_utils.DATA_URIS_APE[processor_props.comm_size]
        elif experiment == dt_utils.JABW_EXPERIMENT:
            uri = dt_utils.DATA_URIS_JABW[processor_props.comm_size]
        elif experiment == dt_utils.GAUSS3D_EXPERIMENT:
            uri = dt_utils.DATA_URIS_GAUSS3D[processor_props.comm_size]
        elif experiment == dt_utils.WEISMAN_KLEMP_EXPERIMENT:
            uri = dt_utils.DATA_URIS_WK[processor_props.comm_size]
        else:
            uri = dt_utils.DATA_URIS[processor_props.comm_size]

        data_file = ranked_data_path.joinpath(
            f"{experiment}_mpitask{processor_props.comm_size}.tar.gz"
        ).name
        if processor_props.rank == 0:
            data.download_and_extract(uri, ranked_data_path, destination_path, data_file)

        if processor_props.comm:
            processor_props.comm.barrier()
    except KeyError as err:
        raise AssertionError(
            f"no data for communicator of size {processor_props.comm_size} exists, use 1, 2 or 4"
        ) from err


@pytest.fixture
def data_provider(download_ser_data, ranked_data_path, experiment, processor_props, backend):
    data_path = dt_utils.get_datapath_for_experiment(ranked_data_path, experiment)
    return dt_utils.create_icon_serial_data_provider(data_path, processor_props, backend)


@pytest.fixture
def grid_savepoint(data_provider, experiment):
    root, level = dt_utils.get_global_grid_params(experiment)
    grid_id = dt_utils.get_grid_id_for_experiment(experiment)
    return data_provider.from_savepoint_grid(grid_id, root, level)


def is_regional(experiment_name):
    return experiment_name == dt_utils.REGIONAL_EXPERIMENT


@pytest.fixture
def icon_grid(grid_savepoint, backend):
    """
    Load the icon grid from an ICON savepoint.

    Uses the special grid_savepoint that contains data from p_patch
    """
    on_gpu = True if data_alloc.is_cupy_device(backend) else False
    return grid_savepoint.construct_icon_grid(on_gpu=on_gpu)


@pytest.fixture
def decomposition_info(data_provider, experiment):
    root, level = dt_utils.get_global_grid_params(experiment)
    grid_id = dt_utils.get_grid_id_for_experiment(experiment)
    return data_provider.from_savepoint_grid(
        grid_id=grid_id, grid_root=root, grid_level=level
    ).construct_decomposition_info()


@pytest.fixture
def ndyn_substeps():
    """
    Return number of dynamical substeps.

    Serialized data uses a reduced number (2 instead of the default 5) in order to reduce the amount
    of data generated.
    """
    return 2


@pytest.fixture
def linit():
    """
    Set the 'linit' flag for the ICON diffusion data savepoint.

    Defaults to False
    """
    return False


@pytest.fixture
def step_date_init():
    """
    Set the step date for the loaded ICON time stamp at start of module.

    Defaults to 2021-06-20T12:00:10.000'
    """
    return "2021-06-20T12:00:10.000"


@pytest.fixture
def substep_init():
    return 1


@pytest.fixture
def substep_exit():
    return 1


@pytest.fixture
def step_date_exit():
    """
    Set the step date for the loaded ICON time stamp at the end of module.

    Defaults to 2021-06-20T12:00:10.000'
    """
    return "2021-06-20T12:00:10.000"


@pytest.fixture
def interpolation_savepoint(data_provider):  # F811
    """Load data from ICON interplation state savepoint."""
    return data_provider.from_interpolation_savepoint()


@pytest.fixture
def metrics_savepoint(data_provider):  # F811
    """Load data from ICON metric state savepoint."""
    return data_provider.from_metrics_savepoint()


@pytest.fixture
def metrics_nonhydro_savepoint(data_provider):  # F811
    """Load data from ICON metric state nonhydro savepoint."""
    return data_provider.from_metrics_nonhydro_savepoint()


@pytest.fixture
def savepoint_velocity_init(data_provider, step_date_init, istep_init, substep_init):  # F811
    """
    Load data from ICON savepoint at start of subroutine velocity_tendencies in mo_velocity_advection.f90.

    metadata to select a unique savepoint:
    - step_date_init: <iso_string> of the simulation timestep
    - istep_init: one of 1 ~ predictor, 2 ~ corrector of dycore integration scheme
    - substep: dynamical substep
    """
    return data_provider.from_savepoint_velocity_init(
        istep=istep_init, date=step_date_init, substep=substep_init
    )


@pytest.fixture
def savepoint_nonhydro_init(data_provider, step_date_init, istep_init, substep_init):
    """
    Load data from ICON savepoint at init of subroutine nh_solve in mo_solve_nonhydro.f90 of solve_nonhydro module.

     metadata to select a unique savepoint:
    - date: <iso_string> of the simulation timestep
    - istep: one of 1 ~ predictor, 2 ~ corrector of dycore integration scheme
    - jstep: step count since last boundary interpolation (ranges from 0 to 2*ndyn_substeps-1)
    - substep: dynamical substep
    """
    return data_provider.from_savepoint_nonhydro_init(
        istep=istep_init, date=step_date_init, substep=substep_init
    )


@pytest.fixture
<<<<<<< HEAD
def savepoint_nonhydro_15_28_init(data_provider, istep_init, step_date_init, substep_init):
    """
    Load data from ICON savepoint at init of subroutine nh_solve in mo_solve_nonhydro.f90 of solve_nonhydro module.

     metadata to select a unique savepoint:
    - date: <iso_string> of the simulation timestep
    - istep: one of 1 ~ predictor, 2 ~ corrector of dycore integration scheme
    - substep: dynamical substep
    """
    return data_provider.from_savepoint_nonhydro_15_28_init(
        istep=istep_init, date=step_date_init, substep=substep_init
    )


@pytest.fixture
def savepoint_velocity_exit(data_provider, step_date_exit, istep_exit, substep_exit):  # F811
    """
    Load data from ICON savepoint at start of subroutine velocity_tendencies in mo_velocity_advection.f90.

=======
def savepoint_velocity_exit(data_provider, step_date_exit, istep_exit, substep_exit):  # F811
    """
    Load data from ICON savepoint at start of subroutine velocity_tendencies in mo_velocity_advection.f90.

>>>>>>> 2ca15f7b
    metadata to select a unique savepoint:
    - date: <iso_string> of the simulation timestep
    - istep: one of 1 ~ predictor, 2 ~ corrector of dycore integration scheme
    - substep: dynamical substep
    """
    return data_provider.from_savepoint_velocity_exit(
        istep=istep_exit, date=step_date_exit, substep=substep_exit
    )


@pytest.fixture
def savepoint_nonhydro_exit(data_provider, step_date_exit, istep_exit, substep_exit):
    """
    Load data from ICON savepoint at the end of either predictor or corrector step (istep loop) of
    subroutine nh_solve in mo_solve_nonhydro.f90.

    metadata to select a unique savepoint:
    - date: <iso_string> of the simulation timestep
    - istep: one of 1 ~ predictor, 2 ~ corrector of dycore integration scheme
    - substep: dynamical substep
    """
    return data_provider.from_savepoint_nonhydro_exit(
        istep=istep_exit, date=step_date_exit, substep=substep_exit
    )


@pytest.fixture
<<<<<<< HEAD
def savepoint_nonhydro_15_28_exit(data_provider, istep_init, step_date_exit, substep_exit):
    """
    Load data from ICON savepoint at the end of either predictor or corrector step (istep loop) of
    subroutine nh_solve in mo_solve_nonhydro.f90.

    metadata to select a unique savepoint:
    - date: <iso_string> of the simulation timestep
    - istep: one of 1 ~ predictor, 2 ~ corrector of dycore integration scheme
    - substep: dynamical substep
    """
    return data_provider.from_savepoint_nonhydro_15_28_exit(
        istep=istep_init, date=step_date_exit, substep=substep_exit
    )


@pytest.fixture
def savepoint_nonhydro_step_final(data_provider, step_date_exit, substep_exit):
    """
    Load data from ICON savepoint at final exit of subroutine nh_solve in mo_solve_nonhydro.f90.
    (after predictor and corrector and 3 final stencils have run).

     metadata to select a unique savepoint:
    - date: <iso_string> of the simulation timestep
    - substep: dynamical substep
    """
=======
def savepoint_nonhydro_step_final(data_provider, step_date_exit, substep_exit):
    """
    Load data from ICON savepoint at final exit of subroutine nh_solve in mo_solve_nonhydro.f90.
    (after predictor and corrector and 3 final stencils have run).

     metadata to select a unique savepoint:
    - date: <iso_string> of the simulation timestep
    - substep: dynamical substep
    """
>>>>>>> 2ca15f7b
    return data_provider.from_savepoint_nonhydro_step_final(
        date=step_date_exit, substep=substep_exit
    )


@pytest.fixture
def savepoint_diffusion_init(
    data_provider,
    linit,
    step_date_init,
):
    """
    Load data from ICON savepoint at start of diffusion module.

    date of the timestamp to be selected can be set seperately by overriding the 'step_date_init'
    fixture, passing 'step_date_init=<iso_string>'

    linit flag can be set by overriding the 'linit' fixture
    """
    return data_provider.from_savepoint_diffusion_init(linit=linit, date=step_date_init)


@pytest.fixture
def savepoint_diffusion_exit(
    data_provider,  # imported fixtures data_provider`
    linit,  # imported fixtures linit`
    step_date_exit,  # imported fixtures step_date_exit`
):
    """
    Load data from ICON savepoint at exist of diffusion module.

    date of the timestamp to be selected can be set seperately by overriding the 'step_data'
    fixture, passing 'step_data=<iso_string>'
    """
    sp = data_provider.from_savepoint_diffusion_exit(linit=linit, date=step_date_exit)
    return sp


@pytest.fixture
def istep_init():
    return 1


@pytest.fixture
def istep_exit():
    return 1


@pytest.fixture
def lowest_layer_thickness(experiment):
    if experiment == dt_utils.REGIONAL_EXPERIMENT:
        return 20.0
    else:
        return 50.0


@pytest.fixture
def model_top_height(experiment):
    if experiment == dt_utils.REGIONAL_EXPERIMENT:
        return 23000.0
    elif experiment == dt_utils.GLOBAL_EXPERIMENT:
        return 75000.0
    else:
        return 23500.0


@pytest.fixture
def flat_height():
    return 16000.0


@pytest.fixture
def stretch_factor(experiment):
    if experiment == dt_utils.REGIONAL_EXPERIMENT:
        return 0.65
    elif experiment == dt_utils.GLOBAL_EXPERIMENT:
        return 0.9
    else:
        return 1.0


@pytest.fixture
def damping_height(experiment):
    if experiment == dt_utils.REGIONAL_EXPERIMENT:
        return 12500.0
    elif experiment == dt_utils.GLOBAL_EXPERIMENT:
        return 50000.0
    else:
        return 45000.0


@pytest.fixture
def htop_moist_proc():
    return 22500.0


@pytest.fixture
def maximal_layer_thickness():
    return 25000.0


@pytest.fixture
def top_height_limit_for_maximal_layer_thickness():
    return 15000.0<|MERGE_RESOLUTION|>--- conflicted
+++ resolved
@@ -206,7 +206,6 @@
 
 
 @pytest.fixture
-<<<<<<< HEAD
 def savepoint_nonhydro_15_28_init(data_provider, istep_init, step_date_init, substep_init):
     """
     Load data from ICON savepoint at init of subroutine nh_solve in mo_solve_nonhydro.f90 of solve_nonhydro module.
@@ -220,18 +219,11 @@
         istep=istep_init, date=step_date_init, substep=substep_init
     )
 
-
 @pytest.fixture
 def savepoint_velocity_exit(data_provider, step_date_exit, istep_exit, substep_exit):  # F811
     """
     Load data from ICON savepoint at start of subroutine velocity_tendencies in mo_velocity_advection.f90.
 
-=======
-def savepoint_velocity_exit(data_provider, step_date_exit, istep_exit, substep_exit):  # F811
-    """
-    Load data from ICON savepoint at start of subroutine velocity_tendencies in mo_velocity_advection.f90.
-
->>>>>>> 2ca15f7b
     metadata to select a unique savepoint:
     - date: <iso_string> of the simulation timestep
     - istep: one of 1 ~ predictor, 2 ~ corrector of dycore integration scheme
@@ -259,7 +251,6 @@
 
 
 @pytest.fixture
-<<<<<<< HEAD
 def savepoint_nonhydro_15_28_exit(data_provider, istep_init, step_date_exit, substep_exit):
     """
     Load data from ICON savepoint at the end of either predictor or corrector step (istep loop) of
@@ -273,8 +264,8 @@
     return data_provider.from_savepoint_nonhydro_15_28_exit(
         istep=istep_init, date=step_date_exit, substep=substep_exit
     )
-
-
+    
+    
 @pytest.fixture
 def savepoint_nonhydro_step_final(data_provider, step_date_exit, substep_exit):
     """
@@ -285,17 +276,6 @@
     - date: <iso_string> of the simulation timestep
     - substep: dynamical substep
     """
-=======
-def savepoint_nonhydro_step_final(data_provider, step_date_exit, substep_exit):
-    """
-    Load data from ICON savepoint at final exit of subroutine nh_solve in mo_solve_nonhydro.f90.
-    (after predictor and corrector and 3 final stencils have run).
-
-     metadata to select a unique savepoint:
-    - date: <iso_string> of the simulation timestep
-    - substep: dynamical substep
-    """
->>>>>>> 2ca15f7b
     return data_provider.from_savepoint_nonhydro_step_final(
         date=step_date_exit, substep=substep_exit
     )
