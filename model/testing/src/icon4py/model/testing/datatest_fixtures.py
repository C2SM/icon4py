--- conflicted
+++ resolved
@@ -137,16 +137,12 @@
 
 
 @pytest.fixture
-<<<<<<< HEAD
-def substep():
-=======
 def substep_init():
     return 1
 
 
 @pytest.fixture
 def substep_exit():
->>>>>>> 259795bb
     return 1
 
 
@@ -179,11 +175,7 @@
 
 
 @pytest.fixture
-<<<<<<< HEAD
-def savepoint_velocity_init(data_provider, step_date_init, istep_init, substep):  # F811
-=======
 def savepoint_velocity_init(data_provider, step_date_init, istep_init, substep_init):  # F811
->>>>>>> 259795bb
     """
     Load data from ICON savepoint at start of subroutine velocity_tendencies in mo_velocity_advection.f90.
 
@@ -193,20 +185,12 @@
     - substep: dynamical substep
     """
     return data_provider.from_savepoint_velocity_init(
-<<<<<<< HEAD
-        istep=istep_init, date=step_date_init, substep=substep
-=======
         istep=istep_init, date=step_date_init, substep=substep_init
->>>>>>> 259795bb
-    )
-
-
-@pytest.fixture
-<<<<<<< HEAD
-def savepoint_nonhydro_init(data_provider, step_date_init, istep_init, jstep_init, substep):
-=======
+    )
+
+
+@pytest.fixture
 def savepoint_nonhydro_init(data_provider, step_date_init, istep_init, substep_init):
->>>>>>> 259795bb
     """
     Load data from ICON savepoint at init of subroutine nh_solve in mo_solve_nonhydro.f90 of solve_nonhydro module.
 
@@ -217,67 +201,58 @@
     - substep: dynamical substep
     """
     return data_provider.from_savepoint_nonhydro_init(
-<<<<<<< HEAD
-        istep=istep_init, date=step_date_init, jstep=jstep_init, substep=substep
-=======
         istep=istep_init, date=step_date_init, substep=substep_init
->>>>>>> 259795bb
-    )
-
-
-@pytest.fixture
-<<<<<<< HEAD
+    )
+
+
+@pytest.fixture
 def savepoint_nonhydro_15_28_init(data_provider, istep_init, step_date_init, substep):
     """
     Load data from ICON savepoint at init of subroutine nh_solve in mo_solve_nonhydro.f90 of solve_nonhydro module.
 
      metadata to select a unique savepoint:
-=======
-def savepoint_velocity_exit(data_provider, step_date_exit, istep_exit, substep_exit):  # F811
-    """
-    Load data from ICON savepoint at start of subroutine velocity_tendencies in mo_velocity_advection.f90.
-
-    metadata to select a unique savepoint:
->>>>>>> 259795bb
-    - date: <iso_string> of the simulation timestep
-    - istep: one of 1 ~ predictor, 2 ~ corrector of dycore integration scheme
-    - substep: dynamical substep
-    """
-<<<<<<< HEAD
+    - date: <iso_string> of the simulation timestep
+    - istep: one of 1 ~ predictor, 2 ~ corrector of dycore integration scheme
+    - substep: dynamical substep
+    """
     return data_provider.from_savepoint_nonhydro_15_28_init(
         istep=istep_init, date=step_date_init, substep_init=substep
-=======
+    )
+
+
+@pytest.fixture
+def savepoint_velocity_exit(data_provider, step_date_exit, istep_exit, substep_exit):  # F811
+    """
+    Load data from ICON savepoint at start of subroutine velocity_tendencies in mo_velocity_advection.f90.
+
+    metadata to select a unique savepoint:
+    - date: <iso_string> of the simulation timestep
+    - istep: one of 1 ~ predictor, 2 ~ corrector of dycore integration scheme
+    - substep: dynamical substep
+    """
     return data_provider.from_savepoint_velocity_exit(
         istep=istep_exit, date=step_date_exit, substep=substep_exit
->>>>>>> 259795bb
-    )
-
-
-@pytest.fixture
-<<<<<<< HEAD
-def savepoint_velocity_exit(data_provider, step_date_exit, istep_exit, substep):  # F811
-    """
-    Load data from ICON savepoint at start of subroutine velocity_tendencies in mo_velocity_advection.f90.
-=======
+    )
+
+
+@pytest.fixture
 def savepoint_nonhydro_exit(data_provider, step_date_exit, istep_exit, substep_exit):
     """
     Load data from ICON savepoint at the end of either predictor or corrector step (istep loop) of
     subroutine nh_solve in mo_solve_nonhydro.f90.
->>>>>>> 259795bb
 
     metadata to select a unique savepoint:
     - date: <iso_string> of the simulation timestep
     - istep: one of 1 ~ predictor, 2 ~ corrector of dycore integration scheme
     - substep: dynamical substep
-<<<<<<< HEAD
-    """
-    return data_provider.from_savepoint_velocity_exit(
-        istep=istep_exit, date=step_date_exit, substep=substep
-    )
-
-
-@pytest.fixture
-def savepoint_nonhydro_exit(data_provider, step_date_exit, istep_exit, jstep_exit, substep):
+    """
+    return data_provider.from_savepoint_nonhydro_exit(
+        istep=istep_exit, date=step_date_exit, substep=substep_exit
+    )
+
+
+@pytest.fixture
+def savepoint_nonhydro_15_28_exit(data_provider, istep_init, step_date_exit, substep):
     """
     Load data from ICON savepoint at the end of either predictor or corrector step (istep loop) of
     subroutine nh_solve in mo_solve_nonhydro.f90.
@@ -285,29 +260,6 @@
     metadata to select a unique savepoint:
     - date: <iso_string> of the simulation timestep
     - istep: one of 1 ~ predictor, 2 ~ corrector of dycore integration scheme
-    - jstep: step count since last boundary interpolation (ranges from 0 to 2*ndyn_substeps-1)
-    - substep: dynamical substep
-    """
-    return data_provider.from_savepoint_nonhydro_exit(
-        istep=istep_exit, date=step_date_exit, jstep=jstep_exit, substep=substep
-=======
-    """
-    return data_provider.from_savepoint_nonhydro_exit(
-        istep=istep_exit, date=step_date_exit, substep=substep_exit
->>>>>>> 259795bb
-    )
-
-
-@pytest.fixture
-<<<<<<< HEAD
-def savepoint_nonhydro_15_28_exit(data_provider, istep_init, step_date_exit, substep):
-    """
-    Load data from ICON savepoint at the end of either predictor or corrector step (istep loop) of
-    subroutine nh_solve in mo_solve_nonhydro.f90.
-
-    metadata to select a unique savepoint:
-    - date: <iso_string> of the simulation timestep
-    - istep: one of 1 ~ predictor, 2 ~ corrector of dycore integration scheme
     - substep: dynamical substep
     """
     return data_provider.from_savepoint_nonhydro_15_28_exit(
@@ -316,31 +268,17 @@
 
 
 @pytest.fixture
-def savepoint_nonhydro_step_exit(data_provider, step_date_exit, jstep_exit, substep):
+def savepoint_nonhydro_step_final(data_provider, step_date_exit, substep_exit):
     """
     Load data from ICON savepoint at final exit of subroutine nh_solve in mo_solve_nonhydro.f90.
     (after predictor and corrector and 3 final stencils have run).
 
      metadata to select a unique savepoint:
     - date: <iso_string> of the simulation timestep
-    - jstep: step count since last boundary interpolation (ranges from 0 to 2*ndyn_substeps-1)
-    - substep: dynamical substep
-    """
-    return data_provider.from_savepoint_nonhydro_step_exit(
-        date=step_date_exit, jstep=jstep_exit, substep=substep
-=======
-def savepoint_nonhydro_step_final(data_provider, step_date_exit, substep_exit):
-    """
-    Load data from ICON savepoint at final exit of subroutine nh_solve in mo_solve_nonhydro.f90.
-    (after predictor and corrector and 3 final stencils have run).
-
-     metadata to select a unique savepoint:
-    - date: <iso_string> of the simulation timestep
     - substep: dynamical substep
     """
     return data_provider.from_savepoint_nonhydro_step_final(
         date=step_date_exit, substep=substep_exit
->>>>>>> 259795bb
     )
 
 
@@ -388,25 +326,6 @@
 
 
 @pytest.fixture
-<<<<<<< HEAD
-def jstep_init():
-    return 0
-
-
-@pytest.fixture
-def jstep_exit():
-    return 0
-
-
-# TODO @halungge remove?
-@pytest.fixture
-def vn_only():
-    return False
-
-
-@pytest.fixture
-=======
->>>>>>> 259795bb
 def lowest_layer_thickness(experiment):
     if experiment == dt_utils.REGIONAL_EXPERIMENT:
         return 20.0
