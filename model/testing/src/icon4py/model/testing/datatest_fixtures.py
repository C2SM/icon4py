# ICON4Py - ICON inspired code in Python and GT4Py
#
# Copyright (c) 2022-2024, ETH Zurich and MeteoSwiss
# All rights reserved.
#
# Please, refer to the LICENSE file in the root directory.
# SPDX-License-Identifier: BSD-3-Clause
import pytest

import icon4py.model.common.decomposition.definitions as decomposition
import icon4py.model.common.utils.data_allocation as data_alloc

from . import data_handling as data, datatest_utils as dt_utils


@pytest.fixture
def experiment():
    return dt_utils.REGIONAL_EXPERIMENT


@pytest.fixture(params=[False], scope="session")
def processor_props(request):
    return dt_utils.get_processor_properties_for_run(decomposition.SingleNodeRun())


@pytest.fixture(scope="session")
def ranked_data_path(processor_props):
    return dt_utils.get_ranked_data_path(dt_utils.SERIALIZED_DATA_PATH, processor_props)


@pytest.fixture
def download_ser_data(request, processor_props, ranked_data_path, experiment, pytestconfig):
    """
    Get the binary ICON data from a remote server.

    Session scoped fixture which is a prerequisite of all the other fixtures in this file.
    """
    try:
        if not request.config.getoption("datatest"):
            pytest.skip("not running datatest marked test")
    except ValueError:
        pass

    try:
        destination_path = dt_utils.get_datapath_for_experiment(ranked_data_path, experiment)
        if experiment == dt_utils.GLOBAL_EXPERIMENT:
            uri = dt_utils.DATA_URIS_APE[processor_props.comm_size]
        elif experiment == dt_utils.JABW_EXPERIMENT:
            uri = dt_utils.DATA_URIS_JABW[processor_props.comm_size]
        elif experiment == dt_utils.GAUSS3D_EXPERIMENT:
            uri = dt_utils.DATA_URIS_GAUSS3D[processor_props.comm_size]
        elif experiment == dt_utils.WEISMAN_KLEMP_EXPERIMENT:
            uri = dt_utils.DATA_URIS_WK[processor_props.comm_size]
        else:
            uri = dt_utils.DATA_URIS[processor_props.comm_size]

        data_file = ranked_data_path.joinpath(
            f"{experiment}_mpitask{processor_props.comm_size}.tar.gz"
        ).name
        if processor_props.rank == 0:
            data.download_and_extract(uri, ranked_data_path, destination_path, data_file)

        if processor_props.comm:
            processor_props.comm.barrier()
    except KeyError as err:
        raise AssertionError(
            f"no data for communicator of size {processor_props.comm_size} exists, use 1, 2 or 4"
        ) from err


@pytest.fixture
def data_provider(download_ser_data, ranked_data_path, experiment, processor_props, backend):
    data_path = dt_utils.get_datapath_for_experiment(ranked_data_path, experiment)
    return dt_utils.create_icon_serial_data_provider(data_path, processor_props, backend)


@pytest.fixture
def grid_savepoint(data_provider, experiment):
    root, level = dt_utils.get_global_grid_params(experiment)
    grid_id = dt_utils.get_grid_id_for_experiment(experiment)
    return data_provider.from_savepoint_grid(grid_id, root, level)


def is_regional(experiment_name):
    return experiment_name == dt_utils.REGIONAL_EXPERIMENT


@pytest.fixture
def icon_grid(grid_savepoint, backend):
    """
    Load the icon grid from an ICON savepoint.

    Uses the special grid_savepoint that contains data from p_patch
    """
    on_gpu = True if data_alloc.is_cupy_device(backend) else False
    return grid_savepoint.construct_icon_grid(on_gpu=on_gpu)


@pytest.fixture
def decomposition_info(data_provider, experiment):
    root, level = dt_utils.get_global_grid_params(experiment)
    grid_id = dt_utils.get_grid_id_for_experiment(experiment)
    return data_provider.from_savepoint_grid(
        grid_id=grid_id, grid_root=root, grid_level=level
    ).construct_decomposition_info()


@pytest.fixture
def ndyn_substeps():
    """
    Return number of dynamical substeps.

    Serialized data uses a reduced number (2 instead of the default 5) in order to reduce the amount
    of data generated.
    """
    return 2


@pytest.fixture
def linit():
    """
    Set the 'linit' flag for the ICON diffusion data savepoint.

    Defaults to False
    """
    return False


@pytest.fixture
def step_date_init():
    """
    Set the step date for the loaded ICON time stamp at start of module.

    Defaults to 2021-06-20T12:00:10.000'
    """
    return "2021-06-20T12:00:10.000"


@pytest.fixture
def substep_init():
    return 1


@pytest.fixture
def substep_exit():
    return 1


@pytest.fixture
def step_date_exit():
    """
    Set the step date for the loaded ICON time stamp at the end of module.

    Defaults to 2021-06-20T12:00:10.000'
    """
    return "2021-06-20T12:00:10.000"


@pytest.fixture
def interpolation_savepoint(data_provider):  # F811
    """Load data from ICON interplation state savepoint."""
    return data_provider.from_interpolation_savepoint()


@pytest.fixture
def metrics_savepoint(data_provider):  # F811
    """Load data from ICON metric state savepoint."""
    return data_provider.from_metrics_savepoint()


@pytest.fixture
def metrics_nonhydro_savepoint(data_provider):  # F811
    """Load data from ICON metric state nonhydro savepoint."""
    return data_provider.from_metrics_nonhydro_savepoint()


@pytest.fixture
def savepoint_velocity_init(data_provider, step_date_init, istep_init, substep_init):  # F811
    """
    Load data from ICON savepoint at start of subroutine velocity_tendencies in mo_velocity_advection.f90.

    metadata to select a unique savepoint:
    - date: <iso_string> of the simulation timestep
    - istep: one of 1 ~ predictor, 2 ~ corrector of dycore integration scheme
    - substep: dynamical substep
    """
    return data_provider.from_savepoint_velocity_init(
        istep=istep_init, date=step_date_init, substep=substep_init
    )


@pytest.fixture
<<<<<<< HEAD
def savepoint_compute_edge_diagnostics_for_velocity_advection_init(
    data_provider, step_date_init, istep_init, substep_init
):  # F811
    """
    Load data from ICON savepoint at start of velocity_advection module for edge diagnostics computations.

     metadata to select a unique savepoint:
    - date: <iso_string> of the simulation timestep
    - istep: one of 1 ~ predictor, 2 ~ corrector of dycore integration scheme
    - substep: dynamical substep
    """
    return data_provider.from_savepoint_compute_edge_diagnostics_for_velocity_advection_init(
        istep=istep_init, date=step_date_init, substep=substep_init
    )


@pytest.fixture
=======
>>>>>>> 91e200e8
def savepoint_compute_cell_diagnostics_for_velocity_advection_init(
    data_provider, step_date_init, istep_init, substep_init
):  # F811
    """
    Load data from ICON savepoint at start of velocity_advection module for cell diagnostics computations.

    metadata to select a unique savepoint:
    - date: <iso_string> of the simulation timestep
    - istep: one of 1 ~ predictor, 2 ~ corrector of dycore integration scheme
    - substep: dynamical substep
    """
    return data_provider.from_savepoint_compute_cell_diagnostics_for_velocity_advection_init(
        istep=istep_init, date=step_date_init, substep=substep_init
    )


@pytest.fixture
def savepoint_compute_advection_in_vertical_momentum_equation_init(
    data_provider, step_date_init, istep_init, substep_init
):  # F811
    """
    Load data from ICON savepoint at start of velocity_advection module for vertical momentum equation.

    metadata to select a unique savepoint:
    - date: <iso_string> of the simulation timestep
    - istep: one of 1 ~ predictor, 2 ~ corrector of dycore integration scheme
    - substep: dynamical substep
    """
    return data_provider.from_savepoint_compute_advection_in_vertical_momentum_equation_init(
        istep=istep_init, date=step_date_init, substep=substep_init
    )


@pytest.fixture
def savepoint_compute_advection_in_horizontal_momentum_equation_init(
    data_provider, step_date_init, istep_init, substep_init
):  # F811
    """
    Load data from ICON savepoint at start of velocity_advection module for horizontal momentum equation.

    metadata to select a unique savepoint:
    - date: <iso_string> of the simulation timestep
    - istep: one of 1 ~ predictor, 2 ~ corrector of dycore integration scheme
    - substep: dynamical substep
    """
    return data_provider.from_savepoint_compute_advection_in_horizontal_momentum_equation_init(
        istep=istep_init, date=step_date_init, substep=substep_init
    )


@pytest.fixture
def savepoint_nonhydro_init(data_provider, step_date_init, istep_init, substep_init):
    """
    Load data from ICON savepoint at init of subroutine nh_solve in mo_solve_nonhydro.f90 of solve_nonhydro module.

     metadata to select a unique savepoint:
    - date: <iso_string> of the simulation timestep
    - istep: one of 1 ~ predictor, 2 ~ corrector of dycore integration scheme
    - substep: dynamical substep
    """
    return data_provider.from_savepoint_nonhydro_init(
        istep=istep_init, date=step_date_init, substep=substep_init
    )


@pytest.fixture
def savepoint_compute_edge_diagnostics_for_dycore_and_update_vn_init(
    data_provider, istep_init, step_date_init, substep_init
):
    """
    Load data from ICON savepoint before edge diagnostics computations and update of new vn
    (formally known as stencils 15 to 28) in mo_solve_nonhydro.f90 of solve_nonhydro module.

     metadata to select a unique savepoint:
    - istep: one of 1 ~ predictor, 2 ~ corrector of dycore integration scheme
    - date: <iso_string> of the simulation timestep
    - substep: dynamical substep
    """
    return data_provider.from_savepoint_compute_edge_diagnostics_for_dycore_and_update_vn_init(
        istep=istep_init, date=step_date_init, substep=substep_init
    )


@pytest.fixture
def savepoint_velocity_exit(data_provider, step_date_exit, istep_exit, substep_exit):  # F811
    """
    Load data from ICON savepoint at start of subroutine velocity_tendencies in mo_velocity_advection.f90.

    metadata to select a unique savepoint:
    - date: <iso_string> of the simulation timestep
    - istep: one of 1 ~ predictor, 2 ~ corrector of dycore integration scheme
    - substep: dynamical substep
    """
    return data_provider.from_savepoint_velocity_exit(
        istep=istep_exit, date=step_date_exit, substep=substep_exit
    )


@pytest.fixture
def savepoint_compute_edge_diagnostics_for_velocity_advection_exit(
    data_provider, step_date_exit, istep_exit, substep_exit
):  # F811
    """
    Load data from ICON savepoint at exist of velocity_advection module for edge diagnostics computations.

    metadata to select a unique savepoint:
    - date: <iso_string> of the simulation timestep
    - istep: one of 1 ~ predictor, 2 ~ corrector of dycore integration scheme
    - substep: dynamical substep
    """
    return data_provider.from_savepoint_compute_edge_diagnostics_for_velocity_advection_exit(
        istep=istep_exit, date=step_date_exit, substep=substep_exit
    )


@pytest.fixture
def savepoint_compute_cell_diagnostics_for_velocity_advection_exit(
    data_provider, step_date_exit, istep_exit, substep_exit
):  # F811
    """
    Load data from ICON savepoint at exit of velocity_advection module for cell diagnostics computations.

    metadata to select a unique savepoint:
    - date: <iso_string> of the simulation timestep
    - istep: one of 1 ~ predictor, 2 ~ corrector of dycore integration scheme
    - substep: dynamical substep
    """
    return data_provider.from_savepoint_compute_cell_diagnostics_for_velocity_advection_exit(
        istep=istep_exit, date=step_date_exit, substep=substep_exit
    )


@pytest.fixture
def savepoint_compute_advection_in_vertical_momentum_equation_exit(
    data_provider, step_date_exit, istep_exit, substep_exit
):  # F811
    """
    Load data from ICON savepoint at exit of velocity_advection module for vertical momentum equation.

    metadata to select a unique savepoint:
    - date: <iso_string> of the simulation timestep
    - istep: one of 1 ~ predictor, 2 ~ corrector of dycore integration scheme
    - substep: dynamical substep
    """
    return data_provider.from_savepoint_compute_advection_in_vertical_momentum_equation_exit(
        istep=istep_exit, date=step_date_exit, substep=substep_exit
    )


@pytest.fixture
def savepoint_compute_advection_in_horizontal_momentum_equation_exit(
    data_provider, step_date_exit, istep_exit, substep_exit
):  # F811
    """
    Load data from ICON savepoint at exit of velocity_advection module for horizontal momentum equation.

    metadata to select a unique savepoint:
    - date: <iso_string> of the simulation timestep
    - istep: one of 1 ~ predictor, 2 ~ corrector of dycore integration scheme
    - substep: dynamical substep
    """
    return data_provider.from_savepoint_compute_advection_in_horizontal_momentum_equation_exit(
        istep=istep_exit, date=step_date_exit, substep=substep_exit
    )


@pytest.fixture
def savepoint_nonhydro_exit(data_provider, step_date_exit, istep_exit, substep_exit):
    """
    Load data from ICON savepoint at the end of either predictor or corrector step (istep loop) of
    subroutine nh_solve in mo_solve_nonhydro.f90.

    metadata to select a unique savepoint:
    - date: <iso_string> of the simulation timestep
    - istep: one of 1 ~ predictor, 2 ~ corrector of dycore integration scheme
    - substep: dynamical substep
    """
    return data_provider.from_savepoint_nonhydro_exit(
        istep=istep_exit, date=step_date_exit, substep=substep_exit
    )


@pytest.fixture
def savepoint_compute_edge_diagnostics_for_dycore_and_update_vn_exit(
    data_provider, istep_exit, step_date_exit, substep_exit
):
    """
    Load data from ICON savepoint at the end of edge diagnostics computations and update of new vn
    (formally known as stencils 15 to 28) in mo_solve_nonhydro.f90.

    metadata to select a unique savepoint:
    - istep: one of 1 ~ predictor, 2 ~ corrector of dycore integration scheme
    - date: <iso_string> of the simulation timestep
    - substep: dynamical substep
    """
    return data_provider.from_savepoint_compute_edge_diagnostics_for_dycore_and_update_vn_exit(
        istep=istep_exit, date=step_date_exit, substep=substep_exit
    )


@pytest.fixture
def savepoint_nonhydro_step_final(data_provider, step_date_exit, substep_exit):
    """
    Load data from ICON savepoint at final exit of subroutine nh_solve in mo_solve_nonhydro.f90.
    (after predictor and corrector and 3 final stencils have run).

     metadata to select a unique savepoint:
    - date: <iso_string> of the simulation timestep
    - substep: dynamical substep
    """
    return data_provider.from_savepoint_nonhydro_step_final(
        date=step_date_exit, substep=substep_exit
    )


@pytest.fixture
def savepoint_diffusion_init(
    data_provider,
    linit,
    step_date_init,
):
    """
    Load data from ICON savepoint at start of diffusion module.

    date of the timestamp to be selected can be set seperately by overriding the 'step_date_init'
    fixture, passing 'step_date_init=<iso_string>'

    linit flag can be set by overriding the 'linit' fixture
    """
    return data_provider.from_savepoint_diffusion_init(linit=linit, date=step_date_init)


@pytest.fixture
def savepoint_diffusion_exit(
    data_provider,  # imported fixtures data_provider`
    linit,  # imported fixtures linit`
    step_date_exit,  # imported fixtures step_date_exit`
):
    """
    Load data from ICON savepoint at exist of diffusion module.

    date of the timestamp to be selected can be set seperately by overriding the 'step_data'
    fixture, passing 'step_data=<iso_string>'
    """
    sp = data_provider.from_savepoint_diffusion_exit(linit=linit, date=step_date_exit)
    return sp


@pytest.fixture
def istep_init():
    return 1


@pytest.fixture
def istep_exit():
    return 1


@pytest.fixture
def lowest_layer_thickness(experiment):
    if experiment == dt_utils.REGIONAL_EXPERIMENT:
        return 20.0
    else:
        return 50.0


@pytest.fixture
def model_top_height(experiment):
    if experiment == dt_utils.REGIONAL_EXPERIMENT:
        return 23000.0
    elif experiment == dt_utils.GLOBAL_EXPERIMENT:
        return 75000.0
    else:
        return 23500.0


@pytest.fixture
def flat_height():
    return 16000.0


@pytest.fixture
def stretch_factor(experiment):
    if experiment == dt_utils.REGIONAL_EXPERIMENT:
        return 0.65
    elif experiment == dt_utils.GLOBAL_EXPERIMENT:
        return 0.9
    else:
        return 1.0


@pytest.fixture
def damping_height(experiment):
    if experiment == dt_utils.REGIONAL_EXPERIMENT:
        return 12500.0
    elif experiment == dt_utils.GLOBAL_EXPERIMENT:
        return 50000.0
    else:
        return 45000.0


@pytest.fixture
def htop_moist_proc():
    return 22500.0


@pytest.fixture
def maximal_layer_thickness():
    return 25000.0


@pytest.fixture
def top_height_limit_for_maximal_layer_thickness():
    return 15000.0<|MERGE_RESOLUTION|>--- conflicted
+++ resolved
@@ -190,26 +190,6 @@
 
 
 @pytest.fixture
-<<<<<<< HEAD
-def savepoint_compute_edge_diagnostics_for_velocity_advection_init(
-    data_provider, step_date_init, istep_init, substep_init
-):  # F811
-    """
-    Load data from ICON savepoint at start of velocity_advection module for edge diagnostics computations.
-
-     metadata to select a unique savepoint:
-    - date: <iso_string> of the simulation timestep
-    - istep: one of 1 ~ predictor, 2 ~ corrector of dycore integration scheme
-    - substep: dynamical substep
-    """
-    return data_provider.from_savepoint_compute_edge_diagnostics_for_velocity_advection_init(
-        istep=istep_init, date=step_date_init, substep=substep_init
-    )
-
-
-@pytest.fixture
-=======
->>>>>>> 91e200e8
 def savepoint_compute_cell_diagnostics_for_velocity_advection_init(
     data_provider, step_date_init, istep_init, substep_init
 ):  # F811
