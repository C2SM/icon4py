--- conflicted
+++ resolved
@@ -15,7 +15,7 @@
 import pytest
 from typing_extensions import Buffer
 
-<<<<<<< HEAD
+from icon4py.model.common import model_options
 from icon4py.model.common.constants import VP_EPS, WP_EPS
 from icon4py.model.common.type_alias import vpfloat
 
@@ -24,9 +24,6 @@
 vp_eps = VP_EPS
 
 tol_big = 5e3 * vp_eps  # for double ≈ 1.11e-12
-=======
-from icon4py.model.common import model_options
->>>>>>> b70f431e
 
 
 def dallclose(
