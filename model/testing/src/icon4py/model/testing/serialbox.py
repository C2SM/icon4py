# ICON4Py - ICON inspired code in Python and GT4Py
#
# Copyright (c) 2022-2024, ETH Zurich and MeteoSwiss
# All rights reserved.
#
# Please, refer to the LICENSE file in the root directory.
# SPDX-License-Identifier: BSD-3-Clause
import functools
import logging
import uuid
from typing import Final, Literal, Optional, TypeAlias

import gt4py.next as gtx
import numpy as np
import serialbox
from gt4py.next import backend as gtx_backend

import icon4py.model.common.decomposition.definitions as decomposition
import icon4py.model.common.field_type_aliases as fa
import icon4py.model.common.grid.states as grid_states
from icon4py.model.common import dimension as dims
from icon4py.model.common.grid import base, horizontal, icon
from icon4py.model.common.states import prognostic_state
from icon4py.model.common.utils import data_allocation as data_alloc


log = logging.getLogger(__name__)

TimeIndex: TypeAlias = Literal[0, 1]
FourIndex: TypeAlias = Literal[0, 1, 2, 3]
TwoIndex: TypeAlias = Literal[0, 1]

#: ICON default indices for the tracers, see mo_advection_utils.f90
QV: Final[int] = 0
QC: Final[int] = 1
QI: Final[int] = 2
QR: Final[int] = 3
QS: Final[int] = 4
QG: Final[int] = 5


TracerIndex: TypeAlias = Literal[QV, QC, QI, QR, QS, QG]


class IconSavepoint:
    def __init__(
        self,
        sp: serialbox.Savepoint,
        ser: serialbox.Serializer,
        size: dict,
        backend: Optional[gtx_backend.Backend],
    ):
        self.savepoint = sp
        self.serializer = ser
        self.sizes = size
        self.log = logging.getLogger((__name__))
        self.backend = backend
        self.xp = data_alloc.import_array_ns(self.backend)

    def optionally_registered(*dims):
        def decorator(func):
            @functools.wraps(func)
            def wrapper(self, *args, **kwargs):
                try:
                    name = func.__name__
                    return func(self, *args, **kwargs)
                except serialbox.SerialboxError:
                    log.warning(
                        f"{name}: field not registered in savepoint {self.savepoint.metainfo}"
                    )
                    if dims:
                        shp = tuple(self.sizes[d] for d in dims)
                        return gtx.as_field(dims, np.zeros(shp), allocator=self.backend)
                    else:
                        return None

            return wrapper

        return decorator

    def log_meta_info(self):
        self.log.info(self.savepoint.metainfo)

    def _get_field(self, name, *dimensions, dtype=float):
        buffer = np.squeeze(self.serializer.read(name, self.savepoint).astype(dtype))
        buffer = self._reduce_to_dim_size(buffer, dimensions)

        self.log.debug(f"{name} {buffer.shape}")
        return gtx.as_field(dimensions, buffer, allocator=self.backend)

    def _get_field_component(self, name: str, level: int, dims: tuple[gtx.Dimension, gtx]):
        buffer = self.serializer.read(name, self.savepoint).astype(float)
        buffer = np.squeeze(buffer)[:, :, level]
        buffer = self._reduce_to_dim_size(buffer, dims)
        self.log.debug(f"{name} {buffer.shape}")
        return gtx.as_field(dims, buffer, allocator=self.backend)

    def _reduce_to_dim_size(self, buffer, dimensions):
        buffer_size = (
            self.sizes[d] if d.kind is gtx.DimensionKind.HORIZONTAL else s
            for s, d in zip(buffer.shape, dimensions, strict=False)
        )
        return buffer[tuple(map(slice, buffer_size))]

    def _get_field_from_ndarray(self, ar, *dimensions, dtype=float):
        ar = self._reduce_to_dim_size(ar, dimensions)
        return gtx.as_field(dimensions, ar, allocator=self.backend, dtype=dtype)

    def get_metadata(self, *names):
        metadata = self.savepoint.metainfo.to_dict()
        return {n: metadata[n] for n in names if n in metadata}

    def _read_int32_shift1(self, name: str):
        """
        Read a start indices field.

        use for start indices: the shift accounts for the zero based python
        values are converted to gtx.int32
        """
        return self._read_int32(name, offset=1)

    def _read_int32(self, name: str, offset=0):
        """
        Read an end indices field.

        use this for end indices: because FORTRAN slices  are inclusive [from:to] _and_ one based
        this accounts for being exclusive python exclusive bounds: [from:to)
        field values are convert to gtx.int32
        """
        return self._read(name, offset, dtype=gtx.int32)

    def _read_bool(self, name: str):
        return self._read(name, offset=0, dtype=bool)

    def _read(self, name: str, offset=0, dtype=int):
        return np.squeeze(self.serializer.read(name, self.savepoint) - offset).astype(dtype)


class IconGridSavepoint(IconSavepoint):
    def __init__(
        self,
        sp: serialbox.Savepoint,
        ser: serialbox.Serializer,
        grid_id: uuid.UUID,
        size: dict,
        root: int,
        level: int,
        backend: Optional[gtx_backend.Backend],
    ):
        super().__init__(sp, ser, size, backend)
        self._grid_id = grid_id
        self.global_grid_params = icon.GlobalGridParams(root, level)

    def verts_vertex_lat(self):
        """vertex latituted"""
        return self._get_field("verts_vertex_lat", dims.VertexDim)

    def verts_vertex_lon(self):
        """vertex longitude"""
        return self._get_field("verts_vertex_lon", dims.VertexDim)

    def primal_normal_v1(self):
        return self._get_field("primal_normal_v1", dims.EdgeDim)

    def primal_normal_v2(self):
        return self._get_field("primal_normal_v2", dims.EdgeDim)

    def dual_normal_v1(self):
        return self._get_field("dual_normal_v1", dims.EdgeDim)

    def dual_normal_v2(self):
        return self._get_field("dual_normal_v2", dims.EdgeDim)

    def edges_center_lat(self):
        """edge center latitude"""
        return self._get_field("edges_center_lat", dims.EdgeDim)

    def edges_center_lon(self):
        """edge center longitude"""
        return self._get_field("edges_center_lon", dims.EdgeDim)

    def edge_vert_length(self):
        """length of edge midpoint to vertex"""
        return self._get_field("edge_vert_length", dims.EdgeDim, dims.E2C2VDim)

    def vct_a(self):
        return self._get_field("vct_a", dims.KDim)

    def vct_b(self):
        return self._get_field("vct_b", dims.KDim)

    def tangent_orientation(self):
        return self._get_field("tangent_orientation", dims.EdgeDim)

    def edge_orientation(self):
        return self._get_field("cells_edge_orientation", dims.CellDim, dims.C2EDim)

    def vertex_edge_orientation(self):
        return self._get_field("v_edge_orientation", dims.VertexDim, dims.V2EDim)

    def vertex_dual_area(self):
        return self._get_field("v_dual_area", dims.VertexDim)

    def inverse_primal_edge_lengths(self):
        return self._get_field("inv_primal_edge_length", dims.EdgeDim)

    def primal_edge_length(self):
        return self._get_field("primal_edge_length", dims.EdgeDim)

    def primal_cart_normal_x(self):
        return self._get_field("primal_cart_normal_x", dims.EdgeDim)

    def primal_cart_normal_y(self):
        return self._get_field("primal_cart_normal_y", dims.EdgeDim)

    def primal_cart_normal_z(self):
        return self._get_field("primal_cart_normal_z", dims.EdgeDim)

    def dual_cart_normal_x(self):
        return self._get_field("dual_cart_normal_x", dims.EdgeDim)

    def dual_cart_normal_y(self):
        return self._get_field("dual_cart_normal_y", dims.EdgeDim)

    def dual_cart_normal_z(self):
        return self._get_field("dual_cart_normal_z", dims.EdgeDim)

    def inv_vert_vert_length(self):
        return self._get_field("inv_vert_vert_length", dims.EdgeDim)

    def primal_normal_vert_x(self):
        return self._get_field("primal_normal_vert_x", dims.EdgeDim, dims.E2C2VDim)

    def primal_normal_vert_y(self):
        return self._get_field("primal_normal_vert_y", dims.EdgeDim, dims.E2C2VDim)

    def dual_normal_vert_y(self):
        return self._get_field("dual_normal_vert_y", dims.EdgeDim, dims.E2C2VDim)

    def dual_normal_vert_x(self):
        return self._get_field("dual_normal_vert_x", dims.EdgeDim, dims.E2C2VDim)

    def primal_normal_cell_x(self):
        return self._get_field("primal_normal_cell_x", dims.EdgeDim, dims.E2CDim)

    def primal_normal_cell_y(self):
        return self._get_field("primal_normal_cell_y", dims.EdgeDim, dims.E2CDim)

    def dual_normal_cell_x(self):
        return self._get_field("dual_normal_cell_x", dims.EdgeDim, dims.E2CDim)

    def dual_normal_cell_y(self):
        return self._get_field("dual_normal_cell_y", dims.EdgeDim, dims.E2CDim)

    def cell_areas(self):
        return self._get_field("cell_areas", dims.CellDim)

    def lat(self, dim: gtx.Dimension):
        match dim:
            case dims.CellDim:
                return self.cell_center_lat()
            case dims.EdgeDim:
                return self.edges_center_lat()
            case dims.VertexDim:
                return self.verts_vertex_lat()
            case _:
                raise ValueError

    def lon(self, dim: gtx.Dimension):
        match dim:
            case dims.CellDim:
                return self.cell_center_lon()
            case dims.EdgeDim:
                return self.edges_center_lon()
            case dims.VertexDim:
                return self.verts_vertex_lon()
            case _:
                raise ValueError

    def cell_center_lat(self):
        return self._get_field("cell_center_lat", dims.CellDim)

    def cell_center_lon(self):
        return self._get_field("cell_center_lon", dims.CellDim)

    def edge_center_lat(self):
        return self._get_field("edges_center_lat", dims.EdgeDim)

    def edge_center_lon(self):
        return self._get_field("edges_center_lon", dims.EdgeDim)

    def mean_cell_area(self):
        return self.serializer.read("mean_cell_area", self.savepoint).astype(float)[0]

    def edge_areas(self):
        return self._get_field("edge_areas", dims.EdgeDim)

    def inv_dual_edge_length(self):
        return self._get_field("inv_dual_edge_length", dims.EdgeDim)

    def dual_edge_length(self):
        return self._get_field("dual_edge_length", dims.EdgeDim)

    def edge_cell_length(self):
        """length of edge midpoint to cell center"""
        return self._get_field("edge_cell_length", dims.EdgeDim, dims.E2CDim)

    def cells_start_index(self):
        return self._read_int32_shift1("c_start_index")

    def cells_end_index(self):
        return self._read_int32("c_end_index")

    def vertex_start_index(self):
        return self._read_int32_shift1("v_start_index")

    def vertex_end_index(self):
        return self._read_int32("v_end_index")

    def edge_start_index(self):
        return self._read_int32_shift1("e_start_index")

    def nflatlev(self):
        return self._read_int32_shift1("nflatlev").item()

    def nflat_gradp(self):
        return self._read_int32_shift1("nflat_gradp").item()

    def edge_end_index(self):
        # don't need to subtract 1, because FORTRAN slices  are inclusive [from:to] so the being
        # one off accounts for being exclusive [from:to)
        return self.serializer.read("e_end_index", self.savepoint)

    def v_owner_mask(self):
        return self._get_field("v_owner_mask", dims.VertexDim, dtype=bool)

    def c_owner_mask(self):
        return self._get_field("c_owner_mask", dims.CellDim, dtype=bool)

    def e_owner_mask(self):
        return self._get_field("e_owner_mask", dims.EdgeDim, dtype=bool)

    def f_e(self):
        return self._get_field("f_e", dims.EdgeDim)

    def print_connectivity_info(self, name: str, ar: data_alloc.NDArray):
        self.log.debug(f" connectivity {name} {ar.shape}")

    def c2e(self):
        return self._get_connectivity_array("c2e", dims.CellDim)

    def _get_connectivity_array(self, name: str, target_dim: gtx.Dimension, reverse: bool = False):
        if reverse:
            connectivity = np.transpose(self._read_int32(name, offset=1))[
                : self.sizes[target_dim], :
            ]
        else:
            connectivity = self._read_int32(name, offset=1)[: self.sizes[target_dim], :]
        self.log.debug(f" connectivity {name} : {connectivity.shape}")
        return connectivity

    def c2e2c(self):
        return self._get_connectivity_array("c2e2c", dims.CellDim)

    def e2c2e(self):
        return self._get_connectivity_array("e2c2e", dims.EdgeDim)

    def c2e2c2e(self):
        if self._c2e2c2e() is None:
            return np.zeros((self.sizes[dims.CellDim], 9), dtype=gtx.int32)
        else:
            return self._c2e2c2e()

    @IconSavepoint.optionally_registered()
    def _c2e2c2e(self):
        return self._get_connectivity_array("c2e2c2e", dims.CellDim, reverse=True)

    def e2c(self):
        return self._get_connectivity_array("e2c", dims.EdgeDim)

    def e2v(self):
        # array "e2v" is actually e2c2v
        v_ = self._get_connectivity_array("e2v", dims.EdgeDim)[:, 0:2]
        self.log.debug(f"real e2v {v_.shape}")
        return v_

    def e2c2v(self):
        # array "e2v" is actually e2c2v, that is hexagon or pentagon
        return self._get_connectivity_array("e2v", dims.EdgeDim)

    def v2e(self):
        return self._get_connectivity_array("v2e", dims.VertexDim)

    def v2c(self):
        return self._get_connectivity_array("v2c", dims.VertexDim)

    def c2v(self):
        return self._get_connectivity_array("c2v", dims.CellDim)

    def nrdmax(self):
        return gtx.int32(self._read_int32_shift1("nrdmax").item())

    def refin_ctrl(self, dim: gtx.Dimension):
        field_name = "refin_ctl"
        return gtx.as_field(
            (dim,),
            self._read_field_for_dim(field_name, self._read_int32, dim)[: self.num(dim)],
            allocator=self.backend,
        )

    def num(self, dim: gtx.Dimension):
        return self.sizes[dim]

    @staticmethod
    def _read_field_for_dim(field_name, read_func, dim: gtx.Dimension):
        match dim:
            case dims.CellDim:
                return read_func(f"c_{field_name}")
            case dims.EdgeDim:
                return read_func(f"e_{field_name}")
            case dims.VertexDim:
                return read_func(f"v_{field_name}")
            case _:
                raise NotImplementedError(
                    f"only {dims.CellDim, dims.EdgeDim, dims.VertexDim} are handled"
                )

    def owner_mask(self, dim: gtx.Dimension):
        field_name = "owner_mask"
        mask = self._read_field_for_dim(field_name, self._read_bool, dim)
        return mask

    def global_index(self, dim: gtx.Dimension):
        field_name = "glb_index"
        return self._read_field_for_dim(field_name, self._read_int32_shift1, dim)

    def decomp_domain(self, dim):
        field_name = "decomp_domain"
        return self._read_field_for_dim(field_name, self._read_int32, dim)

    def construct_decomposition_info(self):
        return (
            decomposition.DecompositionInfo(
                klevels=self.num(dims.KDim),
                num_cells=self.num(dims.CellDim),
                num_edges=self.num(dims.EdgeDim),
                num_vertices=self.num(dims.VertexDim),
            )
            .with_dimension(*self._get_decomp_fields(dims.CellDim))
            .with_dimension(*self._get_decomp_fields(dims.EdgeDim))
            .with_dimension(*self._get_decomp_fields(dims.VertexDim))
        )

    def _get_decomp_fields(self, dim: gtx.Dimension):
        global_index = self.global_index(dim)
        mask = self.owner_mask(dim)[0 : self.num(dim)]
        return dim, global_index, mask

    def construct_icon_grid(self, on_gpu: bool) -> icon.IconGrid:
        cell_starts = self.cells_start_index()
        cell_ends = self.cells_end_index()
        vertex_starts = self.vertex_start_index()
        vertex_ends = self.vertex_end_index()
        edge_starts = self.edge_start_index()
        edge_ends = self.edge_end_index()

        config = base.GridConfig(
            horizontal_config=horizontal.HorizontalGridSize(
                num_vertices=self.num(dims.VertexDim),
                num_cells=self.num(dims.CellDim),
                num_edges=self.num(dims.EdgeDim),
            ),
            vertical_size=self.num(dims.KDim),
            limited_area=self.get_metadata("limited_area").get("limited_area"),
            on_gpu=on_gpu,
        )
        c2e2c = self.c2e2c()
        e2c2e = self.e2c2e()
        c2e2c0 = np.column_stack((range(c2e2c.shape[0]), c2e2c))
        e2c2e0 = np.column_stack((range(e2c2e.shape[0]), e2c2e))
        xp = data_alloc.array_ns(on_gpu)
        grid = (
            icon.IconGrid(self._grid_id)
            .with_config(config)
            .with_global_params(self.global_grid_params)
            .with_start_end_indices(dims.VertexDim, vertex_starts, vertex_ends)
            .with_start_end_indices(dims.EdgeDim, edge_starts, edge_ends)
            .with_start_end_indices(dims.CellDim, cell_starts, cell_ends)
            .with_connectivities(
                {
                    dims.C2EDim: xp.asarray(self.c2e()),
                    dims.E2CDim: xp.asarray(self.e2c()),
                    dims.C2E2CDim: xp.asarray(c2e2c),
                    dims.C2E2CODim: xp.asarray(c2e2c0),
                    dims.C2E2C2EDim: xp.asarray(self.c2e2c2e()),
                    dims.E2C2EDim: xp.asarray(e2c2e),
                    dims.E2C2EODim: xp.asarray(e2c2e0),
                }
            )
            .with_connectivities(
                {
                    dims.E2VDim: xp.asarray(self.e2v()),
                    dims.V2EDim: xp.asarray(self.v2e()),
                    dims.V2CDim: xp.asarray(self.v2c()),
                    dims.E2C2VDim: xp.asarray(self.e2c2v()),
                    dims.C2VDim: xp.asarray(self.c2v()),
                }
            )
        )

        grid.update_size_connectivities(
            {
                dims.ECVDim: grid.size[dims.EdgeDim] * grid.size[dims.E2C2VDim],
                dims.CEDim: grid.size[dims.CellDim] * grid.size[dims.C2EDim],
                dims.ECDim: grid.size[dims.EdgeDim] * grid.size[dims.E2CDim],
            }
        )

        return grid

    def construct_edge_geometry(self) -> grid_states.EdgeParams:
        primal_normal_vert: tuple[
            gtx.Field[[dims.ECVDim], float], gtx.Field[[dims.ECVDim], float]
        ] = (
            data_alloc.flatten_first_two_dims(dims.ECVDim, field=self.primal_normal_vert_x()),
            data_alloc.flatten_first_two_dims(dims.ECVDim, field=self.primal_normal_vert_y()),
        )
        dual_normal_vert: tuple[
            gtx.Field[[dims.ECVDim], float], gtx.Field[[dims.ECVDim], float]
        ] = (
            data_alloc.flatten_first_two_dims(dims.ECVDim, field=self.dual_normal_vert_x()),
            data_alloc.flatten_first_two_dims(dims.ECVDim, field=self.dual_normal_vert_y()),
        )

        primal_normal_cell: tuple[
            gtx.Field[[dims.ECDim], float], gtx.Field[[dims.ECDim], float]
        ] = (
            data_alloc.flatten_first_two_dims(dims.ECDim, field=self.primal_normal_cell_x()),
            data_alloc.flatten_first_two_dims(dims.ECDim, field=self.primal_normal_cell_y()),
        )

        dual_normal_cell: tuple[gtx.Field[[dims.ECDim], float], gtx.Field[[dims.ECDim], float]] = (
            data_alloc.flatten_first_two_dims(dims.ECDim, field=self.dual_normal_cell_x()),
            data_alloc.flatten_first_two_dims(dims.ECDim, field=self.dual_normal_cell_y()),
        )
        return grid_states.EdgeParams(
            tangent_orientation=self.tangent_orientation(),
            inverse_primal_edge_lengths=self.inverse_primal_edge_lengths(),
            inverse_dual_edge_lengths=self.inv_dual_edge_length(),
            inverse_vertex_vertex_lengths=self.inv_vert_vert_length(),
            primal_normal_vert_x=primal_normal_vert[0],
            primal_normal_vert_y=primal_normal_vert[1],
            dual_normal_vert_x=dual_normal_vert[0],
            dual_normal_vert_y=dual_normal_vert[1],
            primal_normal_cell_x=primal_normal_cell[0],
            dual_normal_cell_x=dual_normal_cell[0],
            primal_normal_cell_y=primal_normal_cell[1],
            dual_normal_cell_y=dual_normal_cell[1],
            edge_areas=self.edge_areas(),
            coriolis_frequency=self.f_e(),
            edge_center_lat=self.edge_center_lat(),
            edge_center_lon=self.edge_center_lon(),
            primal_normal_x=self.primal_normal_v1(),
            primal_normal_y=self.primal_normal_v2(),
        )

    def construct_cell_geometry(self) -> grid_states.CellParams:
        return grid_states.CellParams.from_global_num_cells(
            cell_center_lat=self.cell_center_lat(),
            cell_center_lon=self.cell_center_lon(),
            area=self.cell_areas(),
            global_num_cells=self.global_grid_params.num_cells,
            length_rescale_factor=1.0,
        )


class InterpolationSavepoint(IconSavepoint):
    def c_bln_avg(self):
        return self._get_field("c_bln_avg", dims.CellDim, dims.C2E2CODim)

    def c_intp(self):
        return self._get_field("c_intp", dims.VertexDim, dims.V2CDim)

    def c_lin_e(self):
        return self._get_field("c_lin_e", dims.EdgeDim, dims.E2CDim)

    def e_bln_c_s(self):
        return self._get_field("e_bln_c_s", dims.CellDim, dims.C2EDim)

    def e_flx_avg(self):
        return self._get_field("e_flx_avg", dims.EdgeDim, dims.E2C2EODim)

    def geofac_div(self):
        return self._get_field("geofac_div", dims.CellDim, dims.C2EDim)

    def geofac_grdiv(self):
        return self._get_field("geofac_grdiv", dims.EdgeDim, dims.E2C2EODim)

    def geofac_grg(self):
        grg = np.squeeze(self.serializer.read("geofac_grg", self.savepoint))
        num_cells = self.sizes[dims.CellDim]
        return gtx.as_field(
            (dims.CellDim, dims.C2E2CODim), grg[:num_cells, :, 0], allocator=self.backend
        ), gtx.as_field(
            (dims.CellDim, dims.C2E2CODim), grg[:num_cells, :, 1], allocator=self.backend
        )

    @IconSavepoint.optionally_registered()
    def zd_intcoef(self):
        return self._get_field("vcoef", dims.CellDim, dims.C2E2CDim, dims.KDim)

    def geofac_n2s(self):
        return self._get_field("geofac_n2s", dims.CellDim, dims.C2E2CODim)

    def geofac_rot(self):
        return self._get_field("geofac_rot", dims.VertexDim, dims.V2EDim)

    def nudgecoeff_e(self):
        return self._get_field("nudgecoeff_e", dims.EdgeDim)

    def pos_on_tplane_e_x(self):
        field = self._get_field("pos_on_tplane_e_x", dims.EdgeDim, dims.E2CDim)
        return data_alloc.flatten_first_two_dims(
            dims.ECDim, field=field[:, 0:2], backend=self.backend
        )

    def pos_on_tplane_e_y(self):
        field = self._get_field("pos_on_tplane_e_y", dims.EdgeDim, dims.E2CDim)
        return data_alloc.flatten_first_two_dims(
            dims.ECDim, field=field[:, 0:2], backend=self.backend
        )

    def rbf_vec_coeff_e(self):
        return self._get_field("rbf_vec_coeff_e", dims.EdgeDim, dims.E2C2EDim)

    @IconSavepoint.optionally_registered()
    def rbf_vec_coeff_c1(self):
        buffer = np.squeeze(
            self.serializer.read("rbf_vec_coeff_c1", self.savepoint).astype(float)
        ).transpose()
        return gtx.as_field((dims.CellDim, dims.C2E2C2EDim), buffer, allocator=self.backend)

    @IconSavepoint.optionally_registered()
    def rbf_vec_coeff_c2(self):
        buffer = np.squeeze(
            self.serializer.read("rbf_vec_coeff_c2", self.savepoint).astype(float)
        ).transpose()
        return gtx.as_field((dims.CellDim, dims.C2E2C2EDim), buffer, allocator=self.backend)

    def rbf_vec_coeff_v1(self):
        return self._get_field("rbf_vec_coeff_v1", dims.VertexDim, dims.V2EDim)

    def rbf_vec_coeff_v2(self):
        return self._get_field("rbf_vec_coeff_v2", dims.VertexDim, dims.V2EDim)

    def rbf_vec_idx_v(self):
        return self._get_field("rbf_vec_idx_v", dims.VertexDim, dims.V2EDim)

    def lsq_pseudoinv_1(self):
        field = self._get_field("lsq_pseudoinv_1", dims.CellDim, dims.C2E2CDim)
        return data_alloc.flatten_first_two_dims(dims.CECDim, field=field)

    def lsq_pseudoinv_2(self):
        field = self._get_field("lsq_pseudoinv_2", dims.CellDim, dims.C2E2CDim)
        return data_alloc.flatten_first_two_dims(dims.CECDim, field=field)


class MetricSavepoint(IconSavepoint):
    def bdy_halo_c(self):
        return self._get_field("bdy_halo_c", dims.CellDim, dtype=bool)

    def d2dexdz2_fac1_mc(self):
        return self._get_field("d2dexdz2_fac1_mc", dims.CellDim, dims.KDim)

    def d2dexdz2_fac2_mc(self):
        return self._get_field("d2dexdz2_fac2_mc", dims.CellDim, dims.KDim)

    def d_exner_dz_ref_ic(self):
        return self._get_field("d_exner_dz_ref_ic", dims.CellDim, dims.KDim)

    def exner_exfac(self):
        return self._get_field("exner_exfac", dims.CellDim, dims.KDim)

    def exner_ref_mc(self):
        return self._get_field("exner_ref_mc", dims.CellDim, dims.KDim)

    def hmask_dd3d(self):
        return self._get_field("hmask_dd3d", dims.EdgeDim)

    def inv_ddqz_z_full(self):
        return self._get_field("inv_ddqz_z_full", dims.CellDim, dims.KDim)

    @IconSavepoint.optionally_registered(dims.CellDim, dims.KDim)
    def ddqz_z_full(self):
        return self._get_field("ddqz_z_full", dims.CellDim, dims.KDim)

    def mask_prog_halo_c(self):
        return self._get_field("mask_prog_halo_c", dims.CellDim, dtype=bool)

    def pg_exdist(self):
        return self._get_field("pg_exdist_dsl", dims.EdgeDim, dims.KDim)

    def pg_edgeidx_dsl(self):
        return self._get_field("pg_edgeidx_dsl", dims.EdgeDim, dims.KDim, dtype=bool)

    def rayleigh_w(self):
        return self._get_field("rayleigh_w", dims.KDim)

    def rho_ref_mc(self):
        return self._get_field("rho_ref_mc", dims.CellDim, dims.KDim)

    def rho_ref_me(self):
        return self._get_field("rho_ref_me", dims.EdgeDim, dims.KDim)

    def scalfac_dd3d(self):
        return self._get_field("scalfac_dd3d", dims.KDim)

    def theta_ref_ic(self):
        return self._get_field("theta_ref_ic", dims.CellDim, dims.KDim)

    def z_ifc(self):
        return self._get_field("z_ifc", dims.CellDim, dims.KDim)

    def z_mc(self):
        return self._get_field("z_mc", dims.CellDim, dims.KDim)

    def theta_ref_me(self):
        return self._get_field("theta_ref_me", dims.EdgeDim, dims.KDim)

    def vwind_expl_wgt(self):
        return self._get_field("vwind_expl_wgt", dims.CellDim)

    def vwind_impl_wgt(self):
        return self._get_field("vwind_impl_wgt", dims.CellDim)

    def wgtfacq_c_dsl(self):
        return self._get_field("wgtfacq_c_dsl", dims.CellDim, dims.KDim)

    def zdiff_gradp(self):
        field = self._get_field("zdiff_gradp_dsl", dims.EdgeDim, dims.E2CDim, dims.KDim)
        return data_alloc.flatten_first_two_dims(dims.ECDim, dims.KDim, field=field)

    def vertoffset_gradp(self):
        field = self._get_field(
            "vertoffset_gradp_dsl", dims.EdgeDim, dims.E2CDim, dims.KDim, dtype=gtx.int32
        )
        return data_alloc.flatten_first_two_dims(dims.ECDim, dims.KDim, field=field)

    def coeff1_dwdz(self):
        return self._get_field("coeff1_dwdz", dims.CellDim, dims.KDim)

    def coeff2_dwdz(self):
        return self._get_field("coeff2_dwdz", dims.CellDim, dims.KDim)

    def coeff_gradekin(self):
        field = self._get_field("coeff_gradekin", dims.EdgeDim, dims.E2CDim)
        return data_alloc.flatten_first_two_dims(dims.ECDim, field=field)

    def ddqz_z_full_e(self):
        return self._get_field("ddqz_z_full_e", dims.EdgeDim, dims.KDim)

    def ddqz_z_half(self):
        return self._get_field("ddqz_z_half", dims.CellDim, dims.KDim)

    def ddxn_z_full(self):
        return self._get_field("ddxn_z_full", dims.EdgeDim, dims.KDim)

    def ddxt_z_full(self):
        return self._get_field("ddxt_z_full", dims.EdgeDim, dims.KDim)

    @IconSavepoint.optionally_registered(dims.CellDim, dims.KDim)
    def mask_hdiff(self):
        return self._get_field("mask_hdiff", dims.CellDim, dims.KDim, dtype=bool)

    def theta_ref_mc(self):
        return self._get_field("theta_ref_mc", dims.CellDim, dims.KDim)

    def wgtfac_c(self):
        return self._get_field("wgtfac_c", dims.CellDim, dims.KDim)

    def wgtfac_e(self):
        return self._get_field("wgtfac_e", dims.EdgeDim, dims.KDim)

    def wgtfacq_e_dsl(
        self, k_level
    ):  # TODO: @abishekg7 Simplify this after serialized data is fixed
        ar = np.squeeze(self.serializer.read("wgtfacq_e", self.savepoint))
        k = k_level - 3
        ar = np.pad(ar[:, ::-1], ((0, 0), (k, 0)), "constant", constant_values=(0.0,))
        return self._get_field_from_ndarray(ar, dims.EdgeDim, dims.KDim)

    @IconSavepoint.optionally_registered(dims.CellDim, dims.KDim)
    def zd_diffcoef(self):
        return self._get_field("zd_diffcoef", dims.CellDim, dims.KDim)

    @IconSavepoint.optionally_registered()
    def zd_intcoef(self):
        return self._read_and_reorder_sparse_field("vcoef")

    def geopot(self):
        return self._get_field("geopot", dims.CellDim, dims.KDim)

    def _read_and_reorder_sparse_field(self, name: str, sparse_size=3):
        ser_input = np.squeeze(self.serializer.read(name, self.savepoint))[:, :, :]
        ser_input = self._reduce_to_dim_size(ser_input, (dims.CellDim, dims.C2E2CDim, dims.KDim))
        if ser_input.shape[1] != sparse_size:
            ser_input = np.moveaxis(ser_input, 1, -1)

        return self._linearize_first_2dims(
            ser_input, sparse_size=sparse_size, target_dims=(dims.CECDim, dims.KDim)
        )

    def _linearize_first_2dims(
        self, data: data_alloc.NDArray, sparse_size: int, target_dims: tuple[gtx.Dimension, ...]
    ):
        old_shape = data.shape
        assert old_shape[1] == sparse_size
        return gtx.as_field(
            target_dims,
            data.reshape(old_shape[0] * old_shape[1], old_shape[2]),
            allocator=self.backend,
        )

    @IconSavepoint.optionally_registered()
    def zd_vertoffset(self):
        return self._read_and_reorder_sparse_field("zd_vertoffset")

    def zd_vertidx(self):
        return np.squeeze(self.serializer.read("zd_vertidx", self.savepoint))

    def zd_indlist(self):
        return np.squeeze(self.serializer.read("zd_indlist", self.savepoint))


class AdvectionInitSavepoint(IconSavepoint):
    def airmass_now(self):
        return self._get_field("airmass_now", dims.CellDim, dims.KDim)

    def airmass_new(self):
        return self._get_field("airmass_new", dims.CellDim, dims.KDim)

    def vn_traj(self):
        return self._get_field("vn_traj", dims.EdgeDim, dims.KDim)

    def mass_flx_me(self):
        return self._get_field("mass_flx_me", dims.EdgeDim, dims.KDim)

    def mass_flx_ic(self):
        return self._get_field("mass_flx_ic", dims.CellDim, dims.KDim)

    def grf_tend_tracer(self, ntracer: int):
        return self._get_field_component("grf_tend_tracers", ntracer, (dims.CellDim, dims.KDim))

    def tracer(self, ntracer: int):
        return self._get_field_component("tracers_now", ntracer, (dims.CellDim, dims.KDim))


class AdvectionExitSavepoint(IconSavepoint):
    def hfl_tracer(self, ntracer: int):
        return self._get_field_component("hfl_tracers", ntracer, (dims.EdgeDim, dims.KDim))

    def vfl_tracer(self, ntracer: int):
        return self._get_field_component("vfl_tracers", ntracer, (dims.CellDim, dims.KDim))

    def tracer(self, ntracer: int):
        return self._get_field_component("tracers", ntracer, (dims.CellDim, dims.KDim))


class IconDiffusionInitSavepoint(IconSavepoint):
    @IconSavepoint.optionally_registered(dims.CellDim, dims.KDim)
    def hdef_ic(self):
        return self._get_field("hdef_ic", dims.CellDim, dims.KDim)

    @IconSavepoint.optionally_registered(dims.CellDim, dims.KDim)
    def div_ic(self):
        return self._get_field("div_ic", dims.CellDim, dims.KDim)

    @IconSavepoint.optionally_registered(dims.CellDim, dims.KDim)
    def dwdx(self):
        return self._get_field("dwdx", dims.CellDim, dims.KDim)

    @IconSavepoint.optionally_registered(dims.CellDim, dims.KDim)
    def dwdy(self):
        return self._get_field("dwdy", dims.CellDim, dims.KDim)

    def vn(self):
        return self._get_field("vn", dims.EdgeDim, dims.KDim)

    def theta_v(self):
        return self._get_field("theta_v", dims.CellDim, dims.KDim)

    def w(self):
        return self._get_field("w", dims.CellDim, dims.KDim)

    def exner(self):
        return self._get_field("exner", dims.CellDim, dims.KDim)

    def diff_multfac_smag(self):
        return np.squeeze(self.serializer.read("diff_multfac_smag", self.savepoint))

    def enh_smag_fac(self):
        return np.squeeze(self.serializer.read("enh_smag_fac", self.savepoint))

    def smag_limit(self):
        return np.squeeze(self.serializer.read("smag_limit", self.savepoint))

    def diff_multfac_n2w(self):
        return np.squeeze(self.serializer.read("diff_multfac_n2w", self.savepoint))

    def nudgezone_diff(self) -> int:
        return self.serializer.read("nudgezone_diff", self.savepoint)[0]

    def bdy_diff(self) -> int:
        return self.serializer.read("bdy_diff", self.savepoint)[0]

    def fac_bdydiff_v(self) -> int:
        return self.serializer.read("fac_bdydiff_v", self.savepoint)[0]

    def smag_offset(self):
        return self.serializer.read("smag_offset", self.savepoint)[0]

    def diff_multfac_w(self):
        return self.serializer.read("diff_multfac_w", self.savepoint)[0]

    def diff_multfac_vn(self):
        return self.serializer.read("diff_multfac_vn", self.savepoint)

    def rho(self):
        return self._get_field("rho", dims.CellDim, dims.KDim)

    def construct_prognostics(self) -> prognostic_state.PrognosticState:
        return prognostic_state.PrognosticState(
            w=self.w(),
            vn=self.vn(),
            exner=self.exner(),
            theta_v=self.theta_v(),
            rho=self.rho(),
        )


class IconDiffusionExitSavepoint(IconSavepoint):
    def vn(self):
        return self._get_field("vn", dims.EdgeDim, dims.KDim)

    def theta_v(self):
        return self._get_field("theta_v", dims.CellDim, dims.KDim)

    def w(self):
        return self._get_field("w", dims.CellDim, dims.KDim)

    def dwdx(self):
        return self._get_field("dwdx", dims.CellDim, dims.KDim)

    def dwdy(self):
        return self._get_field("dwdy", dims.CellDim, dims.KDim)

    def exner(self):
        return self._get_field("exner", dims.CellDim, dims.KDim)

    def div_ic(self):
        return self._get_field("div_ic", dims.CellDim, dims.KDim)

    def hdef_ic(self):
        return self._get_field("hdef_ic", dims.CellDim, dims.KDim)


class IconNonHydroInitSavepoint(IconSavepoint):
    def z_vt_ie(self):
        return self._get_field("z_vt_ie", dims.EdgeDim, dims.KDim)

    def z_kin_hor_e(self):
        return self._get_field("z_kin_hor_e", dims.EdgeDim, dims.KDim)

    def vn_ie(self):
        return self._get_field("vn_ie", dims.EdgeDim, dims.KDim)

    def vt(self):
        return self._get_field("vt", dims.EdgeDim, dims.KDim)

    def bdy_divdamp(self):
        return self._get_field("bdy_divdamp", dims.KDim)

    def divdamp_fac_o2(self):
        return self.serializer.read("divdamp_fac_o2", self.savepoint).astype(float)[0]

    def ddt_exner_phy(self):
        return self._get_field("ddt_exner_phy", dims.CellDim, dims.KDim)

    def ddt_vn_phy(self):
        return self._get_field("ddt_vn_phy", dims.EdgeDim, dims.KDim)

    def exner_now(self):
        return self._get_field("exner_now", dims.CellDim, dims.KDim)

    def exner_new(self):
        return self._get_field("exner_new", dims.CellDim, dims.KDim)

    def theta_v_now(self):
        return self._get_field("theta_v_now", dims.CellDim, dims.KDim)

    def theta_v_new(self):
        return self._get_field("theta_v_new", dims.CellDim, dims.KDim)

    def rho_now(self):
        return self._get_field("rho_now", dims.CellDim, dims.KDim)

    def rho_new(self):
        return self._get_field("rho_new", dims.CellDim, dims.KDim)

    def exner_pr(self):
        return self._get_field("exner_pr", dims.CellDim, dims.KDim)

    def grf_tend_rho(self):
        return self._get_field("grf_tend_rho", dims.CellDim, dims.KDim)

    def grf_tend_thv(self):
        return self._get_field("grf_tend_thv", dims.CellDim, dims.KDim)

    def grf_tend_vn(self):
        return self._get_field("grf_tend_vn", dims.EdgeDim, dims.KDim)

    def w_concorr_c(self):
        return self._get_field("w_concorr_c", dims.CellDim, dims.KDim)

    def ddt_vn_apc_pc(self, ntnd):
        return self._get_field_component("ddt_vn_apc_pc", ntnd, (dims.EdgeDim, dims.KDim))

    def ddt_w_adv_pc(self, ntnd):
        return self._get_field_component("ddt_w_adv_pc", ntnd, (dims.CellDim, dims.KDim))

    def grf_tend_w(self):
        return self._get_field("grf_tend_w", dims.CellDim, dims.KDim)

    def mass_fl_e(self):
        return self._get_field("mass_fl_e", dims.EdgeDim, dims.KDim)

    def mass_flx_me(self):
        return self._get_field("mass_flx_me", dims.EdgeDim, dims.KDim)

    def mass_flx_ic(self):
        return self._get_field("mass_flx_ic", dims.CellDim, dims.KDim)

    def rho_ic(self):
        return self._get_field("rho_ic", dims.CellDim, dims.KDim)

    def rho_incr(self):
        return self._get_field("rho_incr", dims.CellDim, dims.KDim)

    def exner_incr(self):
        return self._get_field("exner_incr", dims.CellDim, dims.KDim)

    def vn_incr(self):
        return self._get_field("vn_incr", dims.EdgeDim, dims.KDim)

    def exner_dyn_incr(self):
        return self._get_field("exner_dyn_incr", dims.CellDim, dims.KDim)

    def scal_divdamp_o2(self) -> float:
        return self.serializer.read("scal_divdamp_o2", self.savepoint)[0]

    def scal_divdamp(self) -> fa.KField[float]:
        return self._get_field("scal_divdamp", dims.KDim)

    def theta_v_ic(self):
        return self._get_field("theta_v_ic", dims.CellDim, dims.KDim)

    def vn_traj(self):
        return self._get_field("vn_traj", dims.EdgeDim, dims.KDim)

    def z_dwdz_dd(self):
        return self._get_field("z_dwdz_dd", dims.CellDim, dims.KDim)

    def z_graddiv_vn(self):
        return self._get_field("z_graddiv_vn", dims.EdgeDim, dims.KDim)

    def z_theta_v_e(self):
        return self._get_field("z_theta_v_e", dims.EdgeDim, dims.KDim)

    def z_rho_e(self):
        return self._get_field("z_rho_e", dims.EdgeDim, dims.KDim)

    def z_gradh_exner(self):
        return self._get_field("z_gradh_exner", dims.EdgeDim, dims.KDim)

    def z_w_expl(self):
        return self._get_field("z_w_expl", dims.CellDim, dims.KDim)

    def z_rho_expl(self):
        return self._get_field("z_rho_expl", dims.CellDim, dims.KDim)

    def z_exner_expl(self):
        return self._get_field("z_exner_expl", dims.CellDim, dims.KDim)

    def z_alpha(self):
        return self._get_field("z_alpha", dims.CellDim, dims.KDim)

    def z_beta(self):
        return self._get_field("z_beta", dims.CellDim, dims.KDim)

    def z_contr_w_fl_l(self):
        return self._get_field("z_contr_w_fl_l", dims.CellDim, dims.KDim)

    def z_q(self):
        return self._get_field("z_q", dims.CellDim, dims.KDim)

    def wgt_nnow_rth(self) -> float:
        return self.serializer.read("wgt_nnow_rth", self.savepoint)[0]

    def wgt_nnew_rth(self) -> float:
        return self.serializer.read("wgt_nnew_rth", self.savepoint)[0]

    def wgt_nnow_vel(self) -> float:
        return self.serializer.read("wgt_nnow_vel", self.savepoint)[0]

    def wgt_nnew_vel(self) -> float:
        return self.serializer.read("wgt_nnew_vel", self.savepoint)[0]

    def w_now(self):
        return self._get_field("w_now", dims.CellDim, dims.KDim)

    def w_new(self):
        return self._get_field("w_new", dims.CellDim, dims.KDim)

    def vn_now(self):
        return self._get_field("vn_now", dims.EdgeDim, dims.KDim)

    def vn_new(self):
        return self._get_field("vn_new", dims.EdgeDim, dims.KDim)


class NonHydroInitEdgeDiagnosticsUpdateVnSavepoint(IconSavepoint):
    def rho_ic(self):
        return self._get_field("rho_ic", dims.CellDim, dims.KDim)

    def z_theta_v_pr_ic(self):
        return self._get_field("z_theta_v_pr_ic", dims.CellDim, dims.KDim)

    def vn(self):
        return self._get_field("vn_now", dims.EdgeDim, dims.KDim)

    def vt(self):
        return self._get_field("vt", dims.EdgeDim, dims.KDim)

    def z_rth_pr(self, ind: TwoIndex):
        return self._get_field_component("z_rth_pr", ind, (dims.CellDim, dims.KDim))

    def z_exner_ex_pr(self):
        return self._get_field("z_exner_ex_pr", dims.CellDim, dims.KDim)

    def z_dexner_dz_c(self, ntnd: TimeIndex):
        return self._get_field_component("z_dexner_dz_c", ntnd, (dims.CellDim, dims.KDim))

    def theta_v(self):
        return self._get_field("theta_v_now", dims.CellDim, dims.KDim)

    def theta_v_ic(self):
        return self._get_field("theta_v_ic", dims.CellDim, dims.KDim)

    def z_dwdz_dd(self):
        return self._get_field("z_dwdz_dd", dims.CellDim, dims.KDim)

    def ddt_vn_apc_ntl(self, ntnd):
        return self._get_field_component("ddt_vn_apc_pc", ntnd, (dims.EdgeDim, dims.KDim))

    def ddt_vn_phy(self):
        return self._get_field("ddt_vn_phy", dims.EdgeDim, dims.KDim)

    def vn_incr(self):  # TODO should be vn_incr
        return self._get_field("vn_now", dims.EdgeDim, dims.KDim)

    def bdy_divdamp(self):
        return self._get_field("bdy_divdamp", dims.KDim)

    def z_hydro_corr(self):
        return self._get_field("z_hydro_corr", dims.EdgeDim, dims.KDim)

    def z_graddiv2_vn(self):
        return self._get_field("z_graddiv2_vn", dims.EdgeDim, dims.KDim)

    def scal_divdamp(self):
        return self._get_field("scal_divdamp", dims.KDim)

    def z_rho_e(self):
        return self._get_field("z_rho_e", dims.EdgeDim, dims.KDim)

    def z_theta_v_e(self):
        return self._get_field("z_theta_v_e", dims.EdgeDim, dims.KDim)

    def z_gradh_exner(self):
        return self._get_field("z_gradh_exner", dims.EdgeDim, dims.KDim)

    def z_graddiv_vn(self):
        return self._get_field("z_graddiv_vn", dims.EdgeDim, dims.KDim)


class IconNonHydroExitSavepoint(IconSavepoint):
    def z_exner_ex_pr(self):
        return self._get_field("z_exner_ex_pr", dims.CellDim, dims.KDim)  # KHalfDim

    def rho_ic(self):
        return self._get_field("rho_ic", dims.CellDim, dims.KDim)

    def z_rho_e(self):
        return self._get_field("z_rho_e", dims.EdgeDim, dims.KDim)

    def z_exner_expl(self):
        return self._get_field("z_exner_expl", dims.CellDim, dims.KDim)

    def z_rho_expl(self):
        return self._get_field("z_rho_expl", dims.CellDim, dims.KDim)

    def z_theta_v_e(self):
        return self._get_field("z_theta_v_e", dims.EdgeDim, dims.KDim)

    def theta_v_ic(self):
        return self._get_field("theta_v_ic", dims.CellDim, dims.KDim)

    def z_q(self):
        return self._get_field("z_q", dims.CellDim, dims.KDim)

    def z_graddiv_vn(self):
        return self._get_field("z_graddiv_vn", dims.EdgeDim, dims.KDim)

    def exner_pr(self):
        return self._get_field("exner_pr", dims.CellDim, dims.KDim)

    def z_kin_hor_e(self):
        return self._get_field("z_kin_hor_e", dims.EdgeDim, dims.KDim)

    def z_alpha(self):
        return self._get_field("z_alpha", dims.CellDim, dims.KDim)

    def z_beta(self):
        return self._get_field("z_beta", dims.CellDim, dims.KDim)

    def vn_new(self):
        return self._get_field("vn_new", dims.EdgeDim, dims.KDim)

    def theta_v_new(self):
        return self._get_field("theta_v_new", dims.CellDim, dims.KDim)

    def rho_new(self):
        return self._get_field("rho_new", dims.CellDim, dims.KDim)

    def exner_new(self):
        return self._get_field("exner_new", dims.CellDim, dims.KDim)

    def w_new(self):
        return self._get_field("w_new", dims.CellDim, dims.KDim)

    def z_vn_avg(self):
        return self._get_field("z_vn_avg", dims.EdgeDim, dims.KDim)

    def mass_fl_e(self):
        return self._get_field("mass_fl_e", dims.EdgeDim, dims.KDim)

    def mass_flx_me(self):
        return self._get_field("mass_flx_me", dims.EdgeDim, dims.KDim)

    def vn_traj(self):
        return self._get_field("vn_traj", dims.EdgeDim, dims.KDim)

    def exner_dyn_incr(self):
        return self._get_field("exner_dyn_incr", dims.CellDim, dims.KDim)

    def z_exner_ic(self):
        return self._get_field("z_exner_ic", dims.CellDim, dims.KDim)

    def z_dexner_dz_c(self, ntnd: TimeIndex):
        return self._get_field_component("z_dexner_dz_c", ntnd, (dims.CellDim, dims.KDim))

    def z_rth_pr(self, ind: TwoIndex):
        return self._get_field_component("z_rth_pr", ind, (dims.CellDim, dims.KDim))

    def z_grad_rth(self, ind: FourIndex):
        return self._get_field_component("z_grad_rth", ind, (dims.CellDim, dims.KDim))

    def z_th_ddz_exner_c(self):
        return self._get_field("z_th_ddz_exner_c", dims.CellDim, dims.KDim)

    def z_gradh_exner(self):
        return self._get_field("z_gradh_exner", dims.EdgeDim, dims.KDim)

    def z_hydro_corr(self):
        return self._get_field("z_hydro_corr", dims.EdgeDim, dims.KDim)

    def z_theta_v_pr_ic(self):
        return self._get_field("z_theta_v_pr_ic", dims.CellDim, dims.KDim)

    def vt(self):
        return self._get_field("vt", dims.EdgeDim, dims.KDim)

    def z_flxdiv_mass(self):
        return self._get_field("z_flxdiv_mass", dims.CellDim, dims.KDim)

    def z_w_expl(self):
        return self._get_field("z_w_expl", dims.CellDim, dims.KDim)

    def z_flxdiv_theta(self):
        return self._get_field("z_flxdiv_theta", dims.CellDim, dims.KDim)

    def z_contr_w_fl_l(self):
        return self._get_field("z_contr_w_fl_l", dims.CellDim, dims.KDim)

    def vn_ie(self):
        return self._get_field("vn_ie", dims.EdgeDim, dims.KDim)

    def z_vt_ie(self):
        return self._get_field("z_vt_ie", dims.EdgeDim, dims.KDim)

    def z_w_concorr_me(self):
        return self._get_field("z_w_concorr_me", dims.EdgeDim, dims.KDim)

    def w_concorr_c(self):
        return self._get_field("w_concorr_c", dims.CellDim, dims.KDim)

    def z_theta_v_fl_e(self):
        return self._get_field("z_theta_v_fl_e", dims.EdgeDim, dims.KDim)


class NonHydroExitEdgeDiagnosticsUpdateVnSavepoint(IconSavepoint):
    def z_rho_e(self):
        return self._get_field("z_rho_e", dims.EdgeDim, dims.KDim)

    def z_theta_v_e(self):
        return self._get_field("z_theta_v_e", dims.EdgeDim, dims.KDim)

    def z_gradh_exner(self):
        return self._get_field("z_gradd_exner", dims.EdgeDim, dims.KDim)

    def vn(self):
        return self._get_field("vn_new", dims.EdgeDim, dims.KDim)

    def z_graddiv_vn(self):
        return self._get_field("z_graddiv_vn", dims.EdgeDim, dims.KDim)

    def z_graddiv2_vn(self):
        return self._get_field("z_graddiv2_vn", dims.EdgeDim, dims.KDim)


# TODO (magdalena) rename?
class IconNonHydroFinalSavepoint(IconSavepoint):
    def theta_v_new(self):
        return self._get_field("theta_v", dims.CellDim, dims.KDim)

    def exner_new(self):
        return self._get_field("exner", dims.CellDim, dims.KDim)


class IconVelocityInitSavepoint(IconSavepoint):
    def cfl_w_limit(self) -> float:
        return self.serializer.read("cfl_w_limit", self.savepoint)[0]

    def vn_only(self) -> bool:
        return bool(self.serializer.read("vn_only", self.savepoint)[0])

    def max_vcfl_dyn(self):
        return self.serializer.read("max_vcfl_dyn", self.savepoint)[0]

    def scalfac_exdiff(self) -> float:
        return self.serializer.read("scalfac_exdiff", self.savepoint)[0]

    def ddt_vn_apc_pc(self, ntnd: TimeIndex):
        return self._get_field_component("ddt_vn_apc_pc", ntnd, (dims.EdgeDim, dims.KDim))

    def ddt_w_adv_pc(self, ntnd: TimeIndex):
        return self._get_field_component("ddt_w_adv_pc", ntnd, (dims.CellDim, dims.KDim))

    def vn(self):
        return self._get_field("vn", dims.EdgeDim, dims.KDim)

    def vn_ie(self):
        return self._get_field("vn_ie", dims.EdgeDim, dims.KDim)

    def vt(self):
        return self._get_field("vt", dims.EdgeDim, dims.KDim)

    def w(self):
        return self._get_field("w", dims.CellDim, dims.KDim)

    def z_vt_ie(self):
        return self._get_field("z_vt_ie", dims.EdgeDim, dims.KDim)

    def z_kin_hor_e(self):
        return self._get_field("z_kin_hor_e", dims.EdgeDim, dims.KDim)

    def z_w_concorr_me(self):
        return self._get_field("z_w_concorr_me", dims.EdgeDim, dims.KDim)

    def w_concorr_c(self):
        return self._get_field("w_concorr_c", dims.CellDim, dims.KDim)


class VelocityAdvectionCellDiagnosticsInitSavepoint(IconSavepoint):
    def z_kin_hor_e(self):
        return self._get_field("z_kin_hor_e", dims.EdgeDim, dims.KDim)

    def z_w_concorr_me(self):
        return self._get_field("z_w_concorr_me", dims.EdgeDim, dims.KDim)

    def w(self):
        return self._get_field("w", dims.CellDim, dims.KDim)

    def z_w_concorr_mc(self):
        return self._get_field("z_w_concorr_mc", dims.CellDim, dims.KDim)

    def w_concorr_c(self):
        return self._get_field("w_concorr_c", dims.CellDim, dims.KDim)

    def z_ekinh(self):
        return self._get_field("z_ekinh", dims.CellDim, dims.KDim)

    def z_w_con_c(self):
        return self._get_field("z_w_con_c", dims.CellDim, dims.KDim)


class VelocityAdvectionVerticalMomentumInitSavepoint(IconSavepoint):
    def z_w_con_c(self):
        return self._get_field("z_w_con_c", dims.CellDim, dims.KDim)

    def w(self):
        return self._get_field("w", dims.CellDim, dims.KDim)

    def ddt_w_adv(self):
        return self._get_field("ddt_w_adv", dims.CellDim, dims.KDim)

    def z_v_grad_w(self):
        return self._get_field("z_v_grad_w", dims.EdgeDim, dims.KDim)

    def levmask(self):
        return self._get_field("levmask", dims.KDim, dtype=bool)

    def z_w_con_c_full(self):
        return self._get_field("z_w_con_c_full", dims.CellDim, dims.KDim)

    def lvn_only(self) -> bool:
        return bool(self.serializer.read("vn_only", self.savepoint)[0])


class VelocityAdvectionHorizontalMomentumInitSavepoint(IconSavepoint):
    def vn(self):
        return self._get_field("vn", dims.EdgeDim, dims.KDim)

    def z_kin_hor_e(self):
        return self._get_field("z_kin_hor_e", dims.EdgeDim, dims.KDim)

    def z_ekinh(self):
        return self._get_field("z_ekinh", dims.CellDim, dims.KDim)

    def vt(self):
        return self._get_field("vt", dims.EdgeDim, dims.KDim)

    def z_w_con_c_full(self):
        return self._get_field("z_w_con_c_full", dims.CellDim, dims.KDim)

    def vn_ie(self):
        return self._get_field("vn_ie", dims.EdgeDim, dims.KDim)

    def levelmask(self):
        return self._get_field("levelmask", dims.KDim, dtype=bool)

    def ddt_vn_apc(self):
        return self._get_field("ddt_vn_apc", dims.EdgeDim, dims.KDim)


class IconVelocityExitSavepoint(IconSavepoint):
    def max_vcfl_dyn(self):
        return self.serializer.read("max_vcfl_dyn", self.savepoint)[0]

    def ddt_vn_apc_pc(self, ntnd: TimeIndex):
        return self._get_field_component("ddt_vn_apc_pc", ntnd, (dims.EdgeDim, dims.KDim))

    def ddt_w_adv_pc(self, ntnd: TimeIndex):
        return self._get_field_component("ddt_w_adv_pc", ntnd, (dims.CellDim, dims.KDim))

    def vn(self):
        return self._get_field("vn", dims.EdgeDim, dims.KDim)

    def w(self):
        return self._get_field("w", dims.CellDim, dims.KDim)

    def vt(self):
        return self._get_field("vt", dims.EdgeDim, dims.KDim)

    def vn_ie(self):
        return self._get_field("vn_ie", dims.EdgeDim, dims.KDim)

    def w_concorr_c(self):
        return self._get_field("w_concorr_c", dims.CellDim, dims.KDim)

    def z_vt_ie(self):
        return self._get_field("z_vt_ie", dims.EdgeDim, dims.KDim)

    def z_w_concorr_me(self):
        return self._get_field("z_w_concorr_me", dims.EdgeDim, dims.KDim)

    def z_w_concorr_mc(self):
        return self._get_field("z_w_concorr_mc", dims.CellDim, dims.KDim)

    def z_v_grad_w(self):
        return self._get_field("z_v_grad_w", dims.EdgeDim, dims.KDim)

    def z_w_con_c(self):
        return self._get_field("z_w_con_c", dims.CellDim, dims.KDim)  # KhalfDim

    def z_w_con_c_full(self):
        return self._get_field("z_w_con_c_full", dims.CellDim, dims.KDim)

    def z_ekinh(self):
        return self._get_field("z_ekinh", dims.CellDim, dims.KDim)

    def cfl_clipping(self):
        return self._get_field("cfl_clipping", dims.CellDim, dims.KDim, dtype=bool)

    def vcfl_dsl(self):
        return self._get_field("vcfl_dsl", dims.KDim)


class VelocityAdvectionEdgeDiagnosticsExitSavepoint(IconSavepoint):
    def vt(self):
        return self._get_field("vt", dims.EdgeDim, dims.KDim)

    def vn_ie(self):
        return self._get_field("vn_ie", dims.EdgeDim, dims.KDim)

    def z_kin_hor_e(self):
        return self._get_field("z_kin_hor_e", dims.EdgeDim, dims.KDim)

    def z_w_concorr_me(self):
        return self._get_field("z_w_concorr_me", dims.EdgeDim, dims.KDim)

    def z_v_grad_w(self):
        return self._get_field("z_v_grad_w", dims.EdgeDim, dims.KDim)


class VelocityAdvectionCellDiagnosticsExitSavepoint(IconSavepoint):
    def z_ekinh(self):
        return self._get_field("z_ekinh", dims.CellDim, dims.KDim)

    def w_concorr_c(self):
        return self._get_field("w_concorr_c", dims.CellDim, dims.KDim)

    def z_w_con_c(self):
        return self._get_field("z_w_con_c", dims.CellDim, dims.KDim)


class VelocityAdvectionVerticalMomentumExitSavepoint(IconSavepoint):
    def z_w_con_c_full(self):
        return self._get_field("z_w_con_c_full", dims.CellDim, dims.KDim)

    def ddt_w_adv(self):
        return self._get_field("ddt_w_adv", dims.CellDim, dims.KDim)


class VelocityAdvectionHorizontalMomentumExitSavepoint(IconSavepoint):
    def ddt_vn_apc(self):
        return self._get_field("ddt_vn_apc", dims.EdgeDim, dims.KDim)


class IconJabwExitSavepoint(IconSavepoint):
    def exner(self):
        return self._get_field("exner", dims.CellDim, dims.KDim)

    def rho(self):
        return self._get_field("rho", dims.CellDim, dims.KDim)

    def vn(self):
        return self._get_field("vn", dims.EdgeDim, dims.KDim)

    def w(self):
        return self._get_field("w", dims.CellDim, dims.KDim)

    def theta_v(self):
        return self._get_field("theta_v", dims.CellDim, dims.KDim)

    def pressure(self):
        return self._get_field("pressure", dims.CellDim, dims.KDim)

    def temperature(self):
        return self._get_field("temperature", dims.CellDim, dims.KDim)

    # TODO change field name
    def pressure_sfc(self):
        return self._get_field("surface_pressure", dims.CellDim)


class IconDiagnosticsInitSavepoint(IconSavepoint):
    def pressure(self):
        return self._get_field("pressure", dims.CellDim, dims.KDim)

    def temperature(self):
        return self._get_field("temperature", dims.CellDim, dims.KDim)

    def exner_pr(self):
        return self._get_field("exner_pr", dims.CellDim, dims.KDim)

    def pressure_ifc(self):
        return self._get_field("pressure_ifc", dims.CellDim, dims.KDim)

    def pressure_sfc(self):
        return self._get_field("pressure_sfc", dims.CellDim)

    def virtual_temperature(self):
        return self._get_field("virtual_temperature", dims.CellDim, dims.KDim)

    def zonal_wind(self):
        return self._get_field("u", dims.CellDim, dims.KDim)

    def meridional_wind(self):
        return self._get_field("v", dims.CellDim, dims.KDim)


class IconPrognosticsInitSavepoint(IconSavepoint):
    def exner_now(self):
        return self._get_field("exner_now", dims.CellDim, dims.KDim)

    def rho_now(self):
        return self._get_field("rho_now", dims.CellDim, dims.KDim)

    def vn_now(self):
        return self._get_field("vn_now", dims.EdgeDim, dims.KDim)

    def theta_v_now(self):
        return self._get_field("theta_v_now", dims.CellDim, dims.KDim)


class IconGraupelSavepoint(IconSavepoint):
    def temperature(self):
        return self._get_field("temperature", dims.CellDim, dims.KDim)

    def pressure(self):
        return self._get_field("pressure", dims.CellDim, dims.KDim)

    def rho(self):
        return self._get_field("rho", dims.CellDim, dims.KDim)

    def tracer(self, ntracer: TracerIndex):
        return self._get_field_component("tracers", ntracer, (dims.CellDim, dims.KDim))

    def ddt_tend_t(self):
        return self._get_field("ddt_tend_t", dims.CellDim, dims.KDim)

    def ddt_tend_qv(self):
        return self._get_field("ddt_tend_qv", dims.CellDim, dims.KDim)

    def ddt_tend_qc(self):
        return self._get_field("ddt_tend_qc", dims.CellDim, dims.KDim)

    def ddt_tend_qi(self):
        return self._get_field("ddt_tend_qi", dims.CellDim, dims.KDim)

    def ddt_tend_qr(self):
        return self._get_field("ddt_tend_qr", dims.CellDim, dims.KDim)

    def ddt_tend_qs(self):
        return self._get_field("ddt_tend_qs", dims.CellDim, dims.KDim)

    def rain_flux(self):
        return self._get_field("rain_gsp_rate", dims.CellDim)

    def snow_flux(self):
        return self._get_field("snow_gsp_rate", dims.CellDim)

    def graupel_flux(self):
        return self._get_field("graupel_gsp_rate", dims.CellDim)

    def ice_flux(self):
        return self._get_field("ice_gsp_rate", dims.CellDim)

    def qv(self):
        return self.tracer(QV)

    def qc(self):
        return self.tracer(QC)

    def qi(self):
        return self.tracer(QI)

    def qr(self):
        return self.tracer(QR)

    def qs(self):
        return self.tracer(QS)

    def qg(self):
        return self.tracer(QG)

    def qnc(self):
        return self._get_field("qnc", dims.CellDim, dims.KDim)

    def dtime(self):
        return self.serializer.read("dtime", self.savepoint)[0]


class IconSatadExitSavepoint(IconSavepoint):
    def temperature(self):
        return self._get_field("temperature", dims.CellDim, dims.KDim)

    def tracer(self, ntracer: TracerIndex):
        return self._get_field_component("tracers", ntracer, (dims.CellDim, dims.KDim))

    def qv(self):
        return self.tracer(QV)

    def qc(self):
        return self.tracer(QC)

    def qi(self):
        return self.tracer(QI)

    def qr(self):
        return self.tracer(QR)

    def qs(self):
        return self.tracer(QS)

    def qg(self):
        return self.tracer(QG)

    def exner(self):
        return self._get_field("exner", dims.CellDim, dims.KDim)

    def virtual_temperature(self):
        return self._get_field("virtual_temperature", dims.CellDim, dims.KDim)

    def pressure(self):
        return self._get_field("pressure", dims.CellDim, dims.KDim)

    def pressure_ifc(self):
        return self._get_field("pressure_ifc", dims.CellDim, dims.KDim)

    def pressure_sfc(self):
        return self._get_field("pressure_sfc", dims.CellDim)


class IconSatadInitSavepoint(IconSatadExitSavepoint):
    def rho(self):
        return self._get_field("rho", dims.CellDim, dims.KDim)


class IconSerialDataProvider:
    def __init__(
        self,
        backend: Optional[gtx_backend.Backend],
        fname_prefix,
        path=".",
        do_print=False,
        mpi_rank=0,
    ):
        self.rank = mpi_rank
        self.serializer: serialbox.Serializer = None
        self.file_path: str = path
        self.fname = f"{fname_prefix}_rank{self.rank!s}"
        self.log = logging.getLogger(__name__)
        self._init_serializer(do_print)
        self.backend = backend

    def _init_serializer(self, do_print: bool):
        if not self.fname:
            self.log.warning(" WARNING: no filename! closing serializer")
        self.serializer = serialbox.Serializer(
            serialbox.OpenModeKind.Read, self.file_path, self.fname
        )
        if do_print:
            self.print_info()

    def print_info(self):
        self.log.info(f"SAVEPOINTS: {self.serializer.savepoint_list()}")
        self.log.info(f"FIELDNAMES: {self.serializer.fieldnames()}")

    @functools.cached_property
    def grid_size(self):
        sp = self._get_icon_grid_savepoint()
        grid_sizes = {
            dims.CellDim: self.serializer.read("num_cells", savepoint=sp).astype(gtx.int32)[0],
            dims.EdgeDim: self.serializer.read("num_edges", savepoint=sp).astype(gtx.int32)[0],
            dims.VertexDim: self.serializer.read("num_vert", savepoint=sp).astype(gtx.int32)[0],
            dims.KDim: sp.metainfo.to_dict()["nlev"],
        }
        return grid_sizes

    def from_savepoint_grid(
        self, grid_id: uuid.UUID, grid_root: int, grid_level: int
    ) -> IconGridSavepoint:
        savepoint = self._get_icon_grid_savepoint()
        return IconGridSavepoint(
            savepoint,
            self.serializer,
            grid_id=grid_id,
            size=self.grid_size,
            root=grid_root,
            level=grid_level,
            backend=self.backend,
        )

    def _get_icon_grid_savepoint(self):
        savepoint = self.serializer.savepoint["icon-grid"].id[1].as_savepoint()
        return savepoint

    def from_savepoint_diffusion_init(
        self,
        linit: bool,
        date: str,
    ) -> IconDiffusionInitSavepoint:
        savepoint = (
            self.serializer.savepoint["diffusion-init"].linit[linit].date[date].as_savepoint()
        )
        return IconDiffusionInitSavepoint(
            savepoint, self.serializer, size=self.grid_size, backend=self.backend
        )

    def from_savepoint_velocity_init(
        self, istep: int, date: str, substep: int
    ) -> IconVelocityInitSavepoint:
        savepoint = (
            self.serializer.savepoint["velocity-tendencies-init"]
            .istep[istep]
            .date[date]
            .dyn_timestep[substep]
            .as_savepoint()
        )
        return IconVelocityInitSavepoint(
            savepoint, self.serializer, size=self.grid_size, backend=self.backend
        )

<<<<<<< HEAD
    def from_savepoint_compute_edge_diagnostics_for_velocity_advection_init(
        self, istep: int, date: str, substep: int
    ) -> VelocityInitEdgeDiagnosticsSavepoint:
        savepoint = (
            self.serializer.savepoint["velocity-tendencies-1to7-init"]
            .istep[istep]
            .date[date]
            .dyn_timestep[substep]
            .as_savepoint()
        )
        return VelocityInitEdgeDiagnosticsSavepoint(
            savepoint, self.serializer, size=self.grid_size, backend=self.backend
        )

=======
>>>>>>> 91e200e8
    def from_savepoint_compute_cell_diagnostics_for_velocity_advection_init(
        self, istep: int, date: str, substep: int
    ) -> VelocityAdvectionCellDiagnosticsInitSavepoint:
        savepoint = (
            self.serializer.savepoint["velocity-tendencies-8to14-init"]
            .istep[istep]
            .date[date]
            .dyn_timestep[substep]
            .as_savepoint()
        )
        return VelocityAdvectionCellDiagnosticsInitSavepoint(
            savepoint, self.serializer, size=self.grid_size, backend=self.backend
        )

    def from_savepoint_compute_advection_in_vertical_momentum_equation_init(
        self, istep: int, date: str, substep: int
    ) -> VelocityAdvectionVerticalMomentumInitSavepoint:
        savepoint = (
            self.serializer.savepoint["velocity-tendencies-15to18-init"]
            .istep[istep]
            .date[date]
            .dyn_timestep[substep]
            .as_savepoint()
        )
        return VelocityAdvectionVerticalMomentumInitSavepoint(
            savepoint, self.serializer, size=self.grid_size, backend=self.backend
        )

    def from_savepoint_compute_advection_in_horizontal_momentum_equation_init(
        self, istep: int, date: str, substep: int
    ) -> VelocityAdvectionHorizontalMomentumInitSavepoint:
        savepoint = (
            self.serializer.savepoint["velocity-tendencies-19to20-init"]
            .istep[istep]
            .date[date]
            .dyn_timestep[substep]
            .as_savepoint()
        )
        return VelocityAdvectionHorizontalMomentumInitSavepoint(
            savepoint, self.serializer, size=self.grid_size, backend=self.backend
        )

    def from_savepoint_nonhydro_init(
        self, istep: int, date: str, substep: int
    ) -> IconNonHydroInitSavepoint:
        savepoint = (
            self.serializer.savepoint["solve-nonhydro-init"]
            .istep[istep]
            .date[date]
            .dyn_timestep[substep]
            .as_savepoint()
        )
        return IconNonHydroInitSavepoint(
            savepoint, self.serializer, size=self.grid_size, backend=self.backend
        )

    def from_savepoint_compute_edge_diagnostics_for_dycore_and_update_vn_init(
        self, istep: int, date: str, substep: int
    ) -> NonHydroInitEdgeDiagnosticsUpdateVnSavepoint:
        savepoint = (
            self.serializer.savepoint["solve-nonhydro-14to28-init_1to13-exit"]  # TODO
            .istep[istep]
            .date[date]
            .dyn_timestep[substep]
            .as_savepoint()
        )
        return NonHydroInitEdgeDiagnosticsUpdateVnSavepoint(
            savepoint, self.serializer, size=self.grid_size, backend=self.backend
        )

    def from_interpolation_savepoint(self) -> InterpolationSavepoint:
        savepoint = self.serializer.savepoint["interpolation-state"].as_savepoint()
        return InterpolationSavepoint(
            savepoint, self.serializer, size=self.grid_size, backend=self.backend
        )

    def from_metrics_savepoint(self) -> MetricSavepoint:
        savepoint = self.serializer.savepoint["metric-state"].as_savepoint()
        return MetricSavepoint(
            savepoint, self.serializer, size=self.grid_size, backend=self.backend
        )

    def from_advection_init_savepoint(self, size: dict, date: str) -> AdvectionInitSavepoint:
        savepoint = self.serializer.savepoint["advection-init"].id[1].date[date].as_savepoint()
        return AdvectionInitSavepoint(savepoint, self.serializer, size=size, backend=self.backend)

    def from_advection_exit_savepoint(self, size: dict, date: str) -> AdvectionExitSavepoint:
        savepoint = self.serializer.savepoint["advection-exit"].id[1].date[date].as_savepoint()
        return AdvectionExitSavepoint(savepoint, self.serializer, size=size, backend=self.backend)

    def from_savepoint_diffusion_exit(self, linit: bool, date: str) -> IconDiffusionExitSavepoint:
        savepoint = (
            self.serializer.savepoint["diffusion-exit"].linit[linit].date[date].as_savepoint()
        )
        return IconDiffusionExitSavepoint(
            savepoint, self.serializer, size=self.grid_size, backend=self.backend
        )

    def from_savepoint_velocity_exit(
        self, istep: int, date: str, substep: int
    ) -> IconVelocityExitSavepoint:
        savepoint = (
            self.serializer.savepoint["velocity-tendencies-exit"]
            .istep[istep]
            .date[date]
            .dyn_timestep[substep]
            .as_savepoint()
        )
        return IconVelocityExitSavepoint(
            savepoint, self.serializer, size=self.grid_size, backend=self.backend
        )

    def from_savepoint_compute_edge_diagnostics_for_velocity_advection_exit(
        self, istep: int, date: str, substep: int
    ) -> VelocityAdvectionEdgeDiagnosticsExitSavepoint:
        savepoint = (
            self.serializer.savepoint["velocity-tendencies-1to7-exit"]
            .istep[istep]
            .date[date]
            .dyn_timestep[substep]
            .as_savepoint()
        )
        return VelocityAdvectionEdgeDiagnosticsExitSavepoint(
            savepoint, self.serializer, size=self.grid_size, backend=self.backend
        )

    def from_savepoint_compute_cell_diagnostics_for_velocity_advection_exit(
        self, istep: int, date: str, substep: int
    ) -> VelocityAdvectionCellDiagnosticsExitSavepoint:
        savepoint = (
            self.serializer.savepoint["velocity-tendencies-8to13-exit"]
            .istep[istep]
            .date[date]
            .dyn_timestep[substep]
            .as_savepoint()
        )
        return VelocityAdvectionCellDiagnosticsExitSavepoint(
            savepoint, self.serializer, size=self.grid_size, backend=self.backend
        )

    def from_savepoint_compute_advection_in_vertical_momentum_equation_exit(
        self, istep: int, date: str, substep: int
    ) -> VelocityAdvectionVerticalMomentumExitSavepoint:
        savepoint = (
            self.serializer.savepoint["velocity-tendencies-15to18-exit"]
            .istep[istep]
            .date[date]
            .dyn_timestep[substep]
            .as_savepoint()
        )
        return VelocityAdvectionVerticalMomentumExitSavepoint(
            savepoint, self.serializer, size=self.grid_size, backend=self.backend
        )

    def from_savepoint_compute_advection_in_horizontal_momentum_equation_exit(
        self, istep: int, date: str, substep: int
    ) -> VelocityAdvectionHorizontalMomentumExitSavepoint:
        savepoint = (
            self.serializer.savepoint["velocity-tendencies-19to20-exit"]
            .istep[istep]
            .date[date]
            .dyn_timestep[substep]
            .as_savepoint()
        )
        return VelocityAdvectionHorizontalMomentumExitSavepoint(
            savepoint, self.serializer, size=self.grid_size, backend=self.backend
        )

    def from_savepoint_nonhydro_exit(
        self, istep: int, date: str, substep: int
    ) -> IconNonHydroExitSavepoint:
        savepoint = (
            self.serializer.savepoint["solve-nonhydro-exit"]
            .istep[istep]
            .date[date]
            .dyn_timestep[substep]
            .as_savepoint()
        )
        return IconNonHydroExitSavepoint(
            savepoint, self.serializer, size=self.grid_size, backend=self.backend
        )

    def from_savepoint_compute_edge_diagnostics_for_dycore_and_update_vn_exit(
        self, istep: int, date: str, substep: int
    ) -> NonHydroExitEdgeDiagnosticsUpdateVnSavepoint:
        savepoint = (
            self.serializer.savepoint["solve-nonhydro-14to28-exit"]  # TODO
            .istep[istep]
            .date[date]
            .dyn_timestep[substep]
            .as_savepoint()
        )
        return NonHydroExitEdgeDiagnosticsUpdateVnSavepoint(
            savepoint, self.serializer, size=self.grid_size, backend=self.backend
        )

    def from_savepoint_nonhydro_step_final(
        self, date: str, substep: int
    ) -> IconNonHydroFinalSavepoint:
        savepoint = (
            self.serializer.savepoint["solve-nonhydro-final"]
            .date[date]
            .dyn_timestep[substep]
            .as_savepoint()
        )
        return IconNonHydroFinalSavepoint(
            savepoint, self.serializer, size=self.grid_size, backend=self.backend
        )

    def from_savepoint_jabw_exit(self) -> IconJabwExitSavepoint:
        savepoint = self.serializer.savepoint["jabw-initial-state-exit"].id[1].as_savepoint()
        return IconJabwExitSavepoint(
            savepoint, self.serializer, size=self.grid_size, backend=self.backend
        )

    def from_savepoint_prognostics_initial(self) -> IconPrognosticsInitSavepoint:
        savepoint = (
            self.serializer.savepoint["prognostics"].id[1].location["initial-state"].as_savepoint()
        )
        return IconPrognosticsInitSavepoint(
            savepoint, self.serializer, size=self.grid_size, backend=self.backend
        )

    def from_savepoint_diagnostics_initial(self) -> IconDiagnosticsInitSavepoint:
        savepoint = (
            self.serializer.savepoint["diagnostics"].id[1].location["initial-state"].as_savepoint()
        )
        return IconDiagnosticsInitSavepoint(
            savepoint, self.serializer, size=self.grid_size, backend=self.backend
        )

    def from_savepoint_weisman_klemp_graupel_entry(self, date: str) -> IconGraupelSavepoint:
        savepoint = self.serializer.savepoint["microphysics-init"].date[date].as_savepoint()
        return IconGraupelSavepoint(
            savepoint, self.serializer, size=self.grid_size, backend=self.backend
        )

    def from_savepoint_weisman_klemp_graupel_exit(self, date: str) -> IconGraupelSavepoint:
        savepoint = self.serializer.savepoint["microphysics-exit"].date[date].as_savepoint()
        return IconGraupelSavepoint(
            savepoint, self.serializer, size=self.grid_size, backend=self.backend
        )

    def from_savepoint_satad_init(self, location: str, date: str) -> IconSatadInitSavepoint:
        savepoint = (
            self.serializer.savepoint["satad-init"].location[location].date[date].as_savepoint()
        )
        return IconSatadInitSavepoint(
            savepoint, self.serializer, size=self.grid_size, backend=self.backend
        )

    def from_savepoint_satad_exit(self, location: str, date: str) -> IconSatadExitSavepoint:
        savepoint = (
            self.serializer.savepoint["satad-exit"].date[date].location[location].as_savepoint()
        )
        return IconSatadExitSavepoint(
            savepoint, self.serializer, size=self.grid_size, backend=self.backend
        )<|MERGE_RESOLUTION|>--- conflicted
+++ resolved
@@ -1822,24 +1822,7 @@
         return IconVelocityInitSavepoint(
             savepoint, self.serializer, size=self.grid_size, backend=self.backend
         )
-
-<<<<<<< HEAD
-    def from_savepoint_compute_edge_diagnostics_for_velocity_advection_init(
-        self, istep: int, date: str, substep: int
-    ) -> VelocityInitEdgeDiagnosticsSavepoint:
-        savepoint = (
-            self.serializer.savepoint["velocity-tendencies-1to7-init"]
-            .istep[istep]
-            .date[date]
-            .dyn_timestep[substep]
-            .as_savepoint()
-        )
-        return VelocityInitEdgeDiagnosticsSavepoint(
-            savepoint, self.serializer, size=self.grid_size, backend=self.backend
-        )
-
-=======
->>>>>>> 91e200e8
+      
     def from_savepoint_compute_cell_diagnostics_for_velocity_advection_init(
         self, istep: int, date: str, substep: int
     ) -> VelocityAdvectionCellDiagnosticsInitSavepoint:
