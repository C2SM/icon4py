--- conflicted
+++ resolved
@@ -1121,29 +1121,22 @@
 
 class IconNonHydroInit_15_28_Savepoint(IconSavepoint):
     def p_vn(self):
-<<<<<<< HEAD
-        return self._get_field("p_vn", dims.EdgeDim, dims.KDim)
+        return self._get_field("vn_now", dims.EdgeDim, dims.KDim)
 
     def p_vt(self):
-        return self._get_field("p_vt", dims.EdgeDim, dims.KDim)
-
-    def z_rth_pr_1(self):
-        return self._get_field("z_rth_pr_1", dims.CellDim, dims.KDim)
-
-    def z_rth_pr_2(self):
-        return self._get_field("z_rth_pr_2", dims.CellDim, dims.KDim)
+        return self._get_field("vt", dims.EdgeDim, dims.KDim)
+
+    def z_rth_pr(self, ind: TwoIndex):
+        return self._get_field_component("z_rth_pr", ind, (dims.CellDim, dims.KDim))
 
     def z_exner_ex_pr(self):
         return self._get_field("z_exner_ex_pr", dims.CellDim, dims.KDim)
 
-    def z_dexner_dz_c_1(self):
-        return self._get_field("z_dexner_dz_c_1", dims.CellDim, dims.KDim)
-
-    def z_dexner_dz_c_2(self):
-        return self._get_field("z_dexner_dz_c_2", dims.CellDim, dims.KDim)
+    def z_dexner_dz_c(self, ntnd: TimeIndex):
+        return self._get_field_component("z_dexner_dz_c", ntnd, (dims.CellDim, dims.KDim))
 
     def theta_v(self):
-        return self._get_field("theta_v", dims.CellDim, dims.KDim)
+        return self._get_field("theta_v_now", dims.CellDim, dims.KDim)
 
     def theta_v_ic(self):
         return self._get_field("theta_v_ic", dims.CellDim, dims.KDim)
@@ -1151,17 +1144,14 @@
     def z_dwdz_dd(self):
         return self._get_field("z_dwdz_dd", dims.CellDim, dims.KDim)
 
-    def ddt_vn_apc_ntl2(self):
-        return self._get_field("ddt_vn_apc_ntl2", dims.EdgeDim, dims.KDim)
-
-    def ddt_vn_apc_ntl1(self):
-        return self._get_field("ddt_vn_apc_ntl1", dims.EdgeDim, dims.KDim)
+    def ddt_vn_apc_ntl(self, ntnd):
+        return self._get_field_component("ddt_vn_apc_pc", ntnd, (dims.EdgeDim, dims.KDim))
 
     def ddt_vn_phy(self):
         return self._get_field("ddt_vn_phy", dims.EdgeDim, dims.KDim)
 
-    def vn_incr(self):
-        return self._get_field("vn_incr", dims.EdgeDim, dims.KDim)
+    def vn_incr(self): # TODO should be vn_incr
+        return self._get_field("vn_now", dims.EdgeDim, dims.KDim)
 
     def bdy_divdamp(self):
         return self._get_field("bdy_divdamp", dims.KDim)
@@ -1183,46 +1173,12 @@
 
     def z_gradh_exner(self):
         return self._get_field("z_gradh_exner", dims.EdgeDim, dims.KDim)
-=======
+
+    def vn(self):
         return self._get_field("vn_now", dims.EdgeDim, dims.KDim)
 
-    def p_vt(self):
-        return self._get_field("vt", dims.EdgeDim, dims.KDim)
-
-    def z_rth_pr(self, ind: TwoIndex):
-        return self._get_field_component("z_rth_pr", ind, (dims.CellDim, dims.KDim))
-
-    def z_exner_ex_pr(self):
-        return self._get_field("z_exner_ex_pr", dims.CellDim, dims.KDim)
->>>>>>> a506d4f9
-
-    def z_dexner_dz_c(self, ntnd: TimeIndex):
-        return self._get_field_component("z_dexner_dz_c", ntnd, (dims.CellDim, dims.KDim))
-
-<<<<<<< HEAD
     def z_graddiv_vn(self):
         return self._get_field("z_graddiv_vn", dims.EdgeDim, dims.KDim)
-
-    def iau_wgt_dyn(self):
-        return self._get_field("iau_wgt_dyn", dims.EdgeDim, dims.KDim)
-
-    def itime_scheme(self) -> int:
-        return self.serializer.read("itime_scheme", self.savepoint)[0]
-
-    def divdamp_order(self) -> int:
-        return self.serializer.read("divdamp_order", self.savepoint)[0]
-
-    def scal_divdamp_o2(self) -> float:
-        return self.serializer.read("scal_divdamp_o2", self.savepoint)[0]
-
-    def iadv_rhotheta(self) -> int:
-        return self.serializer.read("iadv_rhotheta", self.savepoint)[0]
-
-    def is_iau_active(self) -> bool:
-        return bool(self.serializer.read("is_iau_active", self.savepoint)[0])
-
-    def igradp_method(self) -> int:
-        return self.serializer.read("igradp_method", self.savepoint)[0]
 
 
 class IconNonHydroInit_41_60_Savepoint(IconSavepoint):
@@ -1241,11 +1197,8 @@
     def z_w_expl(self):
         return self._get_field("z_w_expl", dims.CellDim, dims.KDim)
 
-    def ddt_w_adv_ntl1(self):
-        return self._get_field("ddt_w_adv_ntl1", dims.CellDim, dims.KDim)
-
-    def ddt_w_adv_ntl2(self):
-        return self._get_field("ddt_w_adv_ntl2", dims.CellDim, dims.KDim)
+    def ddt_w_adv_pc(self, ntnd: TimeIndex):
+        return self._get_field_component("ddt_w_adv_pc", ntnd, (dims.CellDim, dims.KDim))
 
     def z_th_ddz_exner_c(self):
         return self._get_field("z_th_ddz_exner_c", dims.CellDim, dims.KDim)
@@ -1260,13 +1213,13 @@
         return self._get_field("w_concorr_c", dims.CellDim, dims.KDim)
 
     def exner_nnow(self):
-        return self._get_field("exner_nnow", dims.CellDim, dims.KDim)
+        return self._get_field("exner_now", dims.CellDim, dims.KDim)
 
     def rho_nnow(self):
-        return self._get_field("rho_nnow", dims.CellDim, dims.KDim)
+        return self._get_field("rho_now", dims.CellDim, dims.KDim)
 
     def theta_v_nnow(self):
-        return self._get_field("theta_v_nnow", dims.CellDim, dims.KDim)
+        return self._get_field("theta_v_now", dims.CellDim, dims.KDim)
 
     def z_alpha(self):
         return self._get_field("z_alpha", dims.CellDim, dims.KDim)
@@ -1281,7 +1234,7 @@
         return self._get_field("z_q", dims.CellDim, dims.KDim)
 
     def w(self):
-        return self._get_field("w", dims.CellDim, dims.KDim)
+        return self._get_field("w_now", dims.CellDim, dims.KDim)
 
     def z_rho_expl(self):
         return self._get_field("z_rho_expl", dims.CellDim, dims.KDim)
@@ -1295,23 +1248,23 @@
     def ddt_exner_phy(self):
         return self._get_field("ddt_exner_phy", dims.CellDim, dims.KDim)
 
-    def rho_incr(self):
-        return self._get_field("rho_incr", dims.CellDim, dims.KDim)
-
-    def exner_incr(self):
-        return self._get_field("exner_incr", dims.CellDim, dims.KDim)
+    def rho_incr(self): # TODO
+        return self._get_field("rho_now", dims.CellDim, dims.KDim)
+
+    def exner_incr(self): # TODO
+        return self._get_field("exner_now", dims.CellDim, dims.KDim)
 
     def z_raylfac(self):
         return self._get_field("z_raylfac", dims.KDim)
 
     def rho(self):
-        return self._get_field("rho", dims.CellDim, dims.KDim)
+        return self._get_field("rho_now", dims.CellDim, dims.KDim)
 
     def exner(self):
-        return self._get_field("exner", dims.CellDim, dims.KDim)
+        return self._get_field("exner_now", dims.CellDim, dims.KDim)
 
     def theta_v(self):
-        return self._get_field("theta_v", dims.CellDim, dims.KDim)
+        return self._get_field("theta_v_now", dims.CellDim, dims.KDim)
 
     def z_dwdz_dd(self):
         return self._get_field("z_dwdz_dd", dims.CellDim, dims.KDim)
@@ -1320,19 +1273,10 @@
         return self._get_field("exner_dyn_incr", dims.CellDim, dims.KDim)
 
     def mass_flx_ic(self):
-        return self._get_field("mass_flx_ic", dims.CellDim, dims.KDim)
-
-    def lhdiff_rcf(self) -> bool:
-        return bool(self.serializer.read("lhdiff_rcf", self.savepoint)[0])
-
-    def lclean_mflx(self) -> bool:
-        return bool(self.serializer.read("lclean_mflx", self.savepoint)[0])
-
-    def idiv_method(self) -> int:
-        return self.serializer.read("idiv_method", self.savepoint)[0]
-
-    def l_open_ubc(self) -> bool:
-        return bool(self.serializer.read("l_open_ubc", self.savepoint)[0])
+        return self._get_field("prep_adv_mass_flx_ic", dims.CellDim, dims.KDim)
+
+    def vol_flx_ic(self):
+        return self._get_field("prep_adv_vol_flx_ic", dims.CellDim, dims.KDim)
 
 
 class IconNonHydroExitSavepoint(IconSavepoint):
@@ -1449,167 +1393,6 @@
 
     def z_vt_ie(self):
         return self._get_field("z_vt_ie", dims.EdgeDim, dims.KDim)
-=======
-    def theta_v(self):
-        return self._get_field("theta_v_now", dims.CellDim, dims.KDim)
-
-    def theta_v_ic(self):
-        return self._get_field("theta_v_ic", dims.CellDim, dims.KDim)
-
-    def z_dwdz_dd(self):
-        return self._get_field("z_dwdz_dd", dims.CellDim, dims.KDim)
-
-    def ddt_vn_apc_ntl(self, ntnd):
-        return self._get_field_component("ddt_vn_apc_pc", ntnd, (dims.EdgeDim, dims.KDim))
-
-    def ddt_vn_phy(self):
-        return self._get_field("ddt_vn_phy", dims.EdgeDim, dims.KDim)
-
-    def vn_incr(self): # TODO should be vn_incr
-        return self._get_field("vn_now", dims.EdgeDim, dims.KDim)
-
-    def bdy_divdamp(self):
-        return self._get_field("bdy_divdamp", dims.KDim)
-
-    def z_hydro_corr(self):
-        return self._get_field("z_hydro_corr", dims.EdgeDim, dims.KDim)
-
-    def z_graddiv2_vn(self):
-        return self._get_field("z_graddiv2_vn", dims.EdgeDim, dims.KDim)
-
-    def scal_divdamp(self):
-        return self._get_field("scal_divdamp", dims.KDim)
-
-    def z_rho_e(self):
-        return self._get_field("z_rho_e", dims.EdgeDim, dims.KDim)
-
-    def z_theta_v_e(self):
-        return self._get_field("z_theta_v_e", dims.EdgeDim, dims.KDim)
-
-    def z_gradh_exner(self):
-        return self._get_field("z_gradh_exner", dims.EdgeDim, dims.KDim)
-
-    def vn(self):
-        return self._get_field("vn_now", dims.EdgeDim, dims.KDim)
-
-    def z_graddiv_vn(self):
-        return self._get_field("z_graddiv_vn", dims.EdgeDim, dims.KDim)
-
-
-class IconNonHydroExitSavepoint(IconSavepoint):
-    def z_exner_ex_pr(self):
-        return self._get_field("z_exner_ex_pr", dims.CellDim, dims.KDim)  # KHalfDim
-
-    def rho_ic(self):
-        return self._get_field("rho_ic", dims.CellDim, dims.KDim)
-
-    def z_rho_e(self):
-        return self._get_field("z_rho_e", dims.EdgeDim, dims.KDim)
-
-    def z_exner_expl(self):
-        return self._get_field("z_exner_expl", dims.CellDim, dims.KDim)
-
-    def z_rho_expl(self):
-        return self._get_field("z_rho_expl", dims.CellDim, dims.KDim)
-
-    def z_theta_v_e(self):
-        return self._get_field("z_theta_v_e", dims.EdgeDim, dims.KDim)
-
-    def theta_v_ic(self):
-        return self._get_field("theta_v_ic", dims.CellDim, dims.KDim)
-
-    def z_q(self):
-        return self._get_field("z_q", dims.CellDim, dims.KDim)
-
-    def z_graddiv_vn(self):
-        return self._get_field("z_graddiv_vn", dims.EdgeDim, dims.KDim)
-
-    def exner_pr(self):
-        return self._get_field("exner_pr", dims.CellDim, dims.KDim)
-
-    def z_kin_hor_e(self):
-        return self._get_field("z_kin_hor_e", dims.EdgeDim, dims.KDim)
-
-    def z_alpha(self):
-        return self._get_field("z_alpha", dims.CellDim, dims.KDim)
-
-    def z_beta(self):
-        return self._get_field("z_beta", dims.CellDim, dims.KDim)
-
-    def vn_new(self):
-        return self._get_field("vn_new", dims.EdgeDim, dims.KDim)
-
-    def theta_v_new(self):
-        return self._get_field("theta_v_new", dims.CellDim, dims.KDim)
-
-    def rho_new(self):
-        return self._get_field("rho_new", dims.CellDim, dims.KDim)
-
-    def exner_new(self):
-        return self._get_field("exner_new", dims.CellDim, dims.KDim)
-
-    def w_new(self):
-        return self._get_field("w_new", dims.CellDim, dims.KDim)
-
-    def z_vn_avg(self):
-        return self._get_field("z_vn_avg", dims.EdgeDim, dims.KDim)
-
-    def mass_fl_e(self):
-        return self._get_field("mass_fl_e", dims.EdgeDim, dims.KDim)
-
-    def mass_flx_me(self):
-        return self._get_field("prep_adv_mass_flx_me", dims.EdgeDim, dims.KDim)
-
-    def vn_traj(self):
-        return self._get_field("prep_adv_vn_traj", dims.EdgeDim, dims.KDim)
-
-    def exner_dyn_incr(self):
-        return self._get_field("exner_dyn_incr", dims.CellDim, dims.KDim)
-
-    def z_exner_ic(self):
-        return self._get_field("z_exner_ic", dims.CellDim, dims.KDim)
-
-    def z_dexner_dz_c(self, ntnd: TimeIndex):
-        return self._get_field_component("z_dexner_dz_c", ntnd, (dims.CellDim, dims.KDim))
-
-    def z_rth_pr(self, ind: TwoIndex):
-        return self._get_field_component("z_rth_pr", ind, (dims.CellDim, dims.KDim))
-
-    def z_grad_rth(self, ind: FourIndex):
-        return self._get_field_component("z_grad_rth", ind, (dims.CellDim, dims.KDim))
-
-    def z_th_ddz_exner_c(self):
-        return self._get_field("z_th_ddz_exner_c", dims.CellDim, dims.KDim)
-
-    def z_gradh_exner(self):
-        return self._get_field("z_gradh_exner", dims.EdgeDim, dims.KDim)
-
-    def z_hydro_corr(self):
-        return self._get_field("z_hydro_corr", dims.EdgeDim, dims.KDim)
-
-    def z_theta_v_pr_ic(self):
-        return self._get_field("z_theta_v_pr_ic", dims.CellDim, dims.KDim)
-
-    def vt(self):
-        return self._get_field("vt", dims.EdgeDim, dims.KDim)
-
-    def z_flxdiv_mass(self):
-        return self._get_field("z_flxdiv_mass", dims.CellDim, dims.KDim)
-
-    def z_w_expl(self):
-        return self._get_field("z_w_expl", dims.CellDim, dims.KDim)
-
-    def z_flxdiv_theta(self):
-        return self._get_field("z_flxdiv_theta", dims.CellDim, dims.KDim)
-
-    def z_contr_w_fl_l(self):
-        return self._get_field("z_contr_w_fl_l", dims.CellDim, dims.KDim)
-
-    def vn_ie(self):
-        return self._get_field("vn_ie", dims.EdgeDim, dims.KDim)
-
-    def z_vt_ie(self):
-        return self._get_field("z_vt_ie", dims.EdgeDim, dims.KDim)
 
     def z_w_concorr_me(self):
         return self._get_field("z_w_concorr_me", dims.EdgeDim, dims.KDim)
@@ -1637,6 +1420,59 @@
         return self._get_field("z_graddiv_vn", dims.EdgeDim, dims.KDim)
 
 
+class IconNonHydroExit_41_60_Savepoint(IconSavepoint):
+    def z_flxdiv_mass(self):
+        return self._get_field("z_flxdiv_mass", dims.CellDim, dims.KDim)
+
+    def z_flxdiv_theta(self):
+        return self._get_field("z_flxdiv_theta", dims.CellDim, dims.KDim)
+
+    def z_w_expl(self):
+        return self._get_field("z_w_expl", dims.CellDim, dims.KDim)
+
+    def z_contr_w_fl_l(self):
+        return self._get_field("z_contr_w_fl_l", dims.CellDim, dims.KDim)
+
+    def z_beta(self):
+        return self._get_field("z_beta", dims.CellDim, dims.KDim)
+
+    def z_alpha(self):
+        return self._get_field("z_alpha", dims.CellDim, dims.KDim)
+
+    def z_q(self):
+        return self._get_field("z_q", dims.CellDim, dims.KDim)
+
+    def w(self):
+        return self._get_field("w", dims.CellDim, dims.KDim)
+
+    def z_rho_expl(self):
+        return self._get_field("z_rho_expl", dims.CellDim, dims.KDim)
+
+    def z_exner_expl(self):
+        return self._get_field("z_exner_expl", dims.CellDim, dims.KDim)
+
+    def rho(self):
+        return self._get_field("rho", dims.CellDim, dims.KDim)
+
+    def exner(self):
+        return self._get_field("exner", dims.CellDim, dims.KDim)
+
+    def theta_v(self):
+        return self._get_field("theta_v", dims.CellDim, dims.KDim)
+
+    def z_dwdz_dd(self):
+        return self._get_field("z_dwdz_dd", dims.CellDim, dims.KDim)
+
+    def exner_dyn_incr(self):
+        return self._get_field("exner_dyn_incr", dims.CellDim, dims.KDim)
+
+    def mass_flx_ic(self):
+        return self._get_field("mass_flx_ic", dims.CellDim, dims.KDim)
+
+    def vol_flx_ic(self):
+        return self._get_field("vol_flx_ic", dims.CellDim, dims.KDim)
+
+
 class IconNonHydroFinalSavepoint(IconSavepoint):
     def theta_v_new(self):
         return self._get_field("theta_v", dims.CellDim, dims.KDim)
@@ -1681,133 +1517,6 @@
 
     def z_kin_hor_e(self):
         return self._get_field("z_kin_hor_e", dims.EdgeDim, dims.KDim)
->>>>>>> a506d4f9
-
-    def z_w_concorr_me(self):
-        return self._get_field("z_w_concorr_me", dims.EdgeDim, dims.KDim)
-
-    def w_concorr_c(self):
-        return self._get_field("w_concorr_c", dims.CellDim, dims.KDim)
-
-<<<<<<< HEAD
-    def z_theta_v_fl_e(self):
-        return self._get_field("z_theta_v_fl_e", dims.EdgeDim, dims.KDim)
-
-
-class IconNonHydroExit_15_28_Savepoint(IconSavepoint):
-    def z_rho_e(self):
-        return self._get_field("z_rho_e", dims.EdgeDim, dims.KDim)
-
-    def z_theta_v_e(self):
-        return self._get_field("z_theta_v_e", dims.EdgeDim, dims.KDim)
-
-    def z_gradh_exner(self):
-        return self._get_field("z_gradh_exner", dims.EdgeDim, dims.KDim)
-
-    def vn(self):
-        return self._get_field("vn", dims.EdgeDim, dims.KDim)
-
-    def z_graddiv_vn(self):
-        return self._get_field("z_graddiv_vn", dims.EdgeDim, dims.KDim)
-
-
-class IconNonHydroExit_41_60_Savepoint(IconSavepoint):
-    def z_flxdiv_mass(self):
-        return self._get_field("z_flxdiv_mass", dims.CellDim, dims.KDim)
-
-    def z_flxdiv_theta(self):
-        return self._get_field("z_flxdiv_theta", dims.CellDim, dims.KDim)
-
-    def z_w_expl(self):
-        return self._get_field("z_w_expl", dims.CellDim, dims.KDim)
-
-    def z_contr_w_fl_l(self):
-        return self._get_field("z_contr_w_fl_l", dims.CellDim, dims.KDim)
-
-    def z_beta(self):
-        return self._get_field("z_beta", dims.CellDim, dims.KDim)
-
-    def z_alpha(self):
-        return self._get_field("z_alpha", dims.CellDim, dims.KDim)
-
-    def z_q(self):
-        return self._get_field("z_q", dims.CellDim, dims.KDim)
-
-    def w(self):
-        return self._get_field("w", dims.CellDim, dims.KDim)
-
-    def z_rho_expl(self):
-        return self._get_field("z_rho_expl", dims.CellDim, dims.KDim)
-
-    def z_exner_expl(self):
-        return self._get_field("z_exner_expl", dims.CellDim, dims.KDim)
-
-    def rho(self):
-        return self._get_field("rho", dims.CellDim, dims.KDim)
-
-    def exner(self):
-        return self._get_field("exner", dims.CellDim, dims.KDim)
-
-    def theta_v(self):
-        return self._get_field("theta_v", dims.CellDim, dims.KDim)
-
-    def z_dwdz_dd(self):
-        return self._get_field("z_dwdz_dd", dims.CellDim, dims.KDim)
-
-    def exner_dyn_incr(self):
-        return self._get_field("exner_dyn_incr", dims.CellDim, dims.KDim)
-
-    def mass_flx_ic(self):
-        return self._get_field("mass_flx_ic", dims.CellDim, dims.KDim)
-
-    def vol_flx_ic(self):
-        return self._get_field("vol_flx_ic", dims.CellDim, dims.KDim)
-
-
-class IconNonHydroFinalSavepoint(IconSavepoint):
-    def theta_v_new(self):
-        return self._get_field("theta_v", dims.CellDim, dims.KDim)
-
-    def exner_new(self):
-        return self._get_field("exner", dims.CellDim, dims.KDim)
-
-
-class IconVelocityInitSavepoint(IconSavepoint):
-    def cfl_w_limit(self) -> float:
-        return self.serializer.read("cfl_w_limit", self.savepoint)[0]
-
-    def vn_only(self) -> bool:
-        return self.serializer.read("vn_only", self.savepoint)[0]
-
-    def max_vcfl_dyn(self):
-        return self.serializer.read("max_vcfl_dyn", self.savepoint)[0]
-
-    def scalfac_exdiff(self) -> float:
-        return self.serializer.read("scalfac_exdiff", self.savepoint)[0]
-
-    def ddt_vn_apc_pc(self, ntnd: TimeIndex):
-        return self._get_field_component("ddt_vn_apc_pc", ntnd, (dims.EdgeDim, dims.KDim))
-
-    def ddt_w_adv_pc(self, ntnd: TimeIndex):
-        return self._get_field_component("ddt_w_adv_pc", ntnd, (dims.CellDim, dims.KDim))
-
-    def vn(self):
-        return self._get_field("vn", dims.EdgeDim, dims.KDim)
-
-    def vn_ie(self):
-        return self._get_field("vn_ie", dims.EdgeDim, dims.KDim)
-
-    def vt(self):
-        return self._get_field("vt", dims.EdgeDim, dims.KDim)
-
-    def w(self):
-        return self._get_field("w", dims.CellDim, dims.KDim)
-
-    def z_vt_ie(self):
-        return self._get_field("z_vt_ie", dims.EdgeDim, dims.KDim)
-
-    def z_kin_hor_e(self):
-        return self._get_field("z_kin_hor_e", dims.EdgeDim, dims.KDim)
 
     def z_w_concorr_me(self):
         return self._get_field("z_w_concorr_me", dims.EdgeDim, dims.KDim)
@@ -1847,40 +1556,6 @@
     def z_w_concorr_me(self):
         return self._get_field("z_w_concorr_me", dims.EdgeDim, dims.KDim)
 
-=======
-
-class IconVelocityExitSavepoint(IconSavepoint):
-    def max_vcfl_dyn(self):
-        return self.serializer.read("max_vcfl_dyn", self.savepoint)[0]
-
-    def ddt_vn_apc_pc(self, ntnd: TimeIndex):
-        return self._get_field_component("ddt_vn_apc_pc", ntnd, (dims.EdgeDim, dims.KDim))
-
-    def ddt_w_adv_pc(self, ntnd: TimeIndex):
-        return self._get_field_component("ddt_w_adv_pc", ntnd, (dims.CellDim, dims.KDim))
-
-    def vn(self):
-        return self._get_field("vn", dims.EdgeDim, dims.KDim)
-
-    def w(self):
-        return self._get_field("w", dims.CellDim, dims.KDim)
-
-    def vt(self):
-        return self._get_field("vt", dims.EdgeDim, dims.KDim)
-
-    def vn_ie(self):
-        return self._get_field("vn_ie", dims.EdgeDim, dims.KDim)
-
-    def w_concorr_c(self):
-        return self._get_field("w_concorr_c", dims.CellDim, dims.KDim)
-
-    def z_vt_ie(self):
-        return self._get_field("z_vt_ie", dims.EdgeDim, dims.KDim)
-
-    def z_w_concorr_me(self):
-        return self._get_field("z_w_concorr_me", dims.EdgeDim, dims.KDim)
-
->>>>>>> a506d4f9
     def z_w_concorr_mc(self):
         return self._get_field("z_w_concorr_mc", dims.CellDim, dims.KDim)
 
@@ -2396,11 +2071,7 @@
         self, istep: int, date: str, substep: int
     ) -> IconNonHydroInit_15_28_Savepoint:
         savepoint = (
-<<<<<<< HEAD
-            self.serializer.savepoint["solve-nonhydro-15-28-init"]  # TODO
-=======
-            self.serializer.savepoint["solve-nonhydro-14to28-init"]  # TODO
->>>>>>> a506d4f9
+            self.serializer.savepoint["solve-nonhydro-14to28-init"]
             .istep[istep]
             .date[date]
             .dyn_timestep[substep]
@@ -2410,12 +2081,11 @@
             savepoint, self.serializer, size=self.grid_size, backend=self.backend
         )
 
-<<<<<<< HEAD
     def from_savepoint_nonhydro_41_60_init(
         self, istep: int, date: str, substep: int
     ) -> IconNonHydroInit_41_60_Savepoint:
         savepoint = (
-            self.serializer.savepoint["solve-nonhydro-41-60-init"]  # TODO
+            self.serializer.savepoint["solve-nonhydro-41to60-init"]
             .istep[istep]
             .date[date]
             .dyn_timestep[substep]
@@ -2424,8 +2094,6 @@
         return IconNonHydroInit_41_60_Savepoint(
             savepoint, self.serializer, size=self.grid_size, backend=self.backend
         )
-=======
->>>>>>> a506d4f9
 
     def from_interpolation_savepoint(self) -> InterpolationSavepoint:
         savepoint = self.serializer.savepoint["interpolation-state"].as_savepoint()
@@ -2472,7 +2140,6 @@
     def from_savepoint_nonhydro_exit(
         self, istep: int, date: str, substep: int
     ) -> IconNonHydroExitSavepoint:
-<<<<<<< HEAD
         savepoint = (
             self.serializer.savepoint["solve-nonhydro-exit"]
             .istep[istep]
@@ -2488,7 +2155,7 @@
         self, istep: int, date: str, substep: int
     ) -> IconNonHydroExit_15_28_Savepoint:
         savepoint = (
-            self.serializer.savepoint["solve-nonhydro-15-28-exit"]  # TODO
+            self.serializer.savepoint["solve-nonhydro-14to28-exit"]
             .istep[istep]
             .date[date]
             .dyn_timestep[substep]
@@ -2502,17 +2169,12 @@
         self, istep: int, date: str, substep: int
     ) -> IconNonHydroExit_41_60_Savepoint:
         savepoint = (
-            self.serializer.savepoint["solve-nonhydro-41-60-exit"]  # TODO
-=======
-        savepoint = (
-            self.serializer.savepoint["solve-nonhydro-exit"]
->>>>>>> a506d4f9
+            self.serializer.savepoint["solve-nonhydro-41to60-exit"]
             .istep[istep]
             .date[date]
             .dyn_timestep[substep]
             .as_savepoint()
         )
-<<<<<<< HEAD
         return IconNonHydroExit_41_60_Savepoint(
             savepoint, self.serializer, size=self.grid_size, backend=self.backend
         )
@@ -2521,30 +2183,6 @@
         self, date: str, substep: int
     ) -> IconNonHydroFinalSavepoint:
         savepoint = (
-=======
-        return IconNonHydroExitSavepoint(
-            savepoint, self.serializer, size=self.grid_size, backend=self.backend
-        )
-
-    def from_savepoint_nonhydro_15_28_exit(
-        self, istep: int, date: str, substep: int
-    ) -> IconNonHydroExit_15_28_Savepoint:
-        savepoint = (
-            self.serializer.savepoint["solve-nonhydro-14to28-exit"]  # TODO
-            .istep[istep]
-            .date[date]
-            .dyn_timestep[substep]
-            .as_savepoint()
-        )
-        return IconNonHydroExit_15_28_Savepoint(
-            savepoint, self.serializer, size=self.grid_size, backend=self.backend
-        )
-
-    def from_savepoint_nonhydro_step_final(
-        self, date: str, substep: int
-    ) -> IconNonHydroFinalSavepoint:
-        savepoint = (
->>>>>>> a506d4f9
             self.serializer.savepoint["solve-nonhydro-final"]
             .date[date]
             .dyn_timestep[substep]
