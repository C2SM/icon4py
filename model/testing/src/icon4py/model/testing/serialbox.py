--- conflicted
+++ resolved
@@ -428,14 +428,8 @@
                 )
 
     def owner_mask(self, dim: gtx.Dimension):
-<<<<<<< HEAD
         mask = self._read_field_for_dim("owner_mask", self._read_bool, dim)
         return np.squeeze(mask)
-=======
-        field_name = "owner_mask"
-        mask = self._read_field_for_dim(field_name, self._read_bool, dim)
-        return mask
->>>>>>> 3ecdb44e
 
     def global_index(self, dim: gtx.Dimension):
         return self._read_field_for_dim("glb_index", self._read_int32_shift1, dim)
@@ -445,10 +439,16 @@
 
     def construct_decomposition_info(self):
         return (
-            decomposition.DecompositionInfo(klevels=self.num(dims.KDim))
-            .with_dimension(*self._get_decomposition_fields(dims.CellDim))
-            .with_dimension(*self._get_decomposition_fields(dims.EdgeDim))
-            .with_dimension(*self._get_decomposition_fields(dims.VertexDim))
+            # TODO: @halungge why are these sizes needed?
+            decomposition.DecompositionInfo(
+                klevels=self.num(dims.KDim),
+                num_cells=self.num(dims.CellDim),
+                num_edges=self.num(dims.EdgeDim),
+                num_vertices=self.num(dims.VertexDim),
+            )
+            .with_dimension(*self._get_decomp_fields(dims.CellDim))
+            .with_dimension(*self._get_decomp_fields(dims.EdgeDim))
+            .with_dimension(*self._get_decomp_fields(dims.VertexDim))
         )
 
     def _get_decomposition_fields(self, dim: gtx.Dimension):
