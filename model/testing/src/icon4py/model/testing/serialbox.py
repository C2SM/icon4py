--- conflicted
+++ resolved
@@ -1238,6 +1238,8 @@
     def igradp_method(self) -> int:
         return self.serializer.read("igradp_method", self.savepoint)[0]
 
+class IconNonHydroInit_41_60_Savepoint(IconSavepoint):
+
 
 class IconNonHydroExitSavepoint(IconSavepoint):
     def z_exner_ex_pr(self):
@@ -1307,7 +1309,6 @@
 class IconNonHydroExit_15_28_Savepoint(IconSavepoint):
     def z_rho_e(self):
         return self._get_field("z_rho_e", dims.EdgeDim, dims.KDim)
-<<<<<<< HEAD
 
     def z_theta_v_e(self):
         return self._get_field("z_theta_v_e", dims.EdgeDim, dims.KDim)
@@ -1318,21 +1319,12 @@
     def vn(self):
         return self._get_field("vn", dims.EdgeDim, dims.KDim)
 
-=======
-
-    def z_theta_v_e(self):
-        return self._get_field("z_theta_v_e", dims.EdgeDim, dims.KDim)
-
-    def z_gradh_exner(self):
-        return self._get_field("z_gradh_exner", dims.EdgeDim, dims.KDim)
-
-    def vn(self):
-        return self._get_field("vn", dims.EdgeDim, dims.KDim)
-
->>>>>>> 21643210
     def z_graddiv_vn(self):
         return self._get_field("z_graddiv_vn", dims.EdgeDim, dims.KDim)
 
+class IconNonHydroExit_41_60_Savepoint(IconSavepoint):
+    def z_rho_e(self):
+        return self._get_field("z_rho_e", dims.EdgeDim, dims.KDim)
 
 class IconNonHydroFinalSavepoint(IconSavepoint):
     def theta_v_new(self):
@@ -1975,20 +1967,12 @@
         )
 
     def from_savepoint_nonhydro_15_28_init(
-<<<<<<< HEAD
-        self, istep: int, date: str, jstep: int, substep: int
-=======
         self, istep: int, date: str, substep: int
->>>>>>> 21643210
     ) -> IconNonHydroInit_15_28_Savepoint:
         savepoint = (
             self.serializer.savepoint["solve-nonhydro-15-28-init"]  # TODO
             .istep[istep]
             .date[date]
-<<<<<<< HEAD
-            .jstep[jstep]
-=======
->>>>>>> 21643210
             .dyn_timestep[substep]
             .as_savepoint()
         )
@@ -1996,10 +1980,21 @@
             savepoint, self.serializer, size=self.grid_size, backend=self.backend
         )
 
-<<<<<<< HEAD
-=======
-
->>>>>>> 21643210
+    def from_savepoint_nonhydro_41_60_init(
+        self, istep: int, date: str, substep: int
+    ) -> IconNonHydroInit_41_60_Savepoint:
+        savepoint = (
+            self.serializer.savepoint["solve-nonhydro-41-60-init"]  # TODO
+            .istep[istep]
+            .date[date]
+            .dyn_timestep[substep]
+            .as_savepoint()
+        )
+        return IconNonHydroInit_41_60_Savepoint(
+            savepoint, self.serializer, size=self.grid_size, backend=self.backend
+        )
+
+
     def from_interpolation_savepoint(self) -> InterpolationSavepoint:
         savepoint = self.serializer.savepoint["interpolation_state"].as_savepoint()
         return InterpolationSavepoint(
@@ -2062,24 +2057,30 @@
         )
 
     def from_savepoint_nonhydro_15_28_exit(
-<<<<<<< HEAD
-        self, istep: int, date: str, jstep: int, substep: int
-=======
         self, istep: int, date: str, substep: int
->>>>>>> 21643210
     ) -> IconNonHydroExit_15_28_Savepoint:
         savepoint = (
             self.serializer.savepoint["solve-nonhydro-15-28-exit"]  # TODO
             .istep[istep]
             .date[date]
-<<<<<<< HEAD
-            .jstep[jstep]
-=======
->>>>>>> 21643210
             .dyn_timestep[substep]
             .as_savepoint()
         )
         return IconNonHydroExit_15_28_Savepoint(
+            savepoint, self.serializer, size=self.grid_size, backend=self.backend
+        )
+
+    def from_savepoint_nonhydro_41_60_exit(
+        self, istep: int, date: str, substep: int
+    ) -> IconNonHydroExit_41_60_Savepoint:
+        savepoint = (
+            self.serializer.savepoint["solve-nonhydro-41-60-exit"]  # TODO
+            .istep[istep]
+            .date[date]
+            .dyn_timestep[substep]
+            .as_savepoint()
+        )
+        return IconNonHydroExit_41_60_Savepoint(
             savepoint, self.serializer, size=self.grid_size, backend=self.backend
         )
 
