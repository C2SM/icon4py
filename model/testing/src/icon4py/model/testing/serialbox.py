--- conflicted
+++ resolved
@@ -27,11 +27,8 @@
 log = logging.getLogger(__name__)
 
 TimeIndex: TypeAlias = Literal[0, 1]
-<<<<<<< HEAD
-=======
 FourIndex: TypeAlias = Literal[0, 1, 2, 3]
 TwoIndex: TypeAlias = Literal[0, 1]
->>>>>>> 6ed5aa0c
 
 
 class IconSavepoint:
@@ -1126,24 +1123,21 @@
     def z_exner_ex_pr(self):
         return self._get_field("z_exner_ex_pr", dims.CellDim, dims.KDim)  # KHalfDim
 
-<<<<<<< HEAD
     def vn_only(self) -> bool:
         return bool(self.serializer.read("vn_only", self.savepoint)[0])
 
     def max_vcfl_dyn(self):
         return self.serializer.read("max_vcfl_dyn", self.savepoint)[0]
-=======
+
     def rho_ic(self):
         return self._get_field("rho_ic", dims.CellDim, dims.KDim)
 
     def z_rho_e(self):
         return self._get_field("z_rho_e", dims.EdgeDim, dims.KDim)
->>>>>>> 6ed5aa0c
 
     def z_exner_expl(self):
         return self._get_field("z_exner_expl", dims.CellDim, dims.KDim)
 
-<<<<<<< HEAD
     def ddt_vn_apc_pc(self, ntnd: TimeIndex):
         return self._get_field_component("ddt_vn_apc_pc", ntnd, (dims.EdgeDim, dims.KDim))
 
@@ -1152,10 +1146,9 @@
 
     def vn(self):
         return self._get_field("vn", dims.EdgeDim, dims.KDim)
-=======
+      
     def z_rho_expl(self):
         return self._get_field("z_rho_expl", dims.CellDim, dims.KDim)
->>>>>>> 6ed5aa0c
 
     def z_theta_v_e(self):
         return self._get_field("z_theta_v_e", dims.EdgeDim, dims.KDim)
@@ -1180,8 +1173,94 @@
 
     def z_beta(self):
         return self._get_field("z_beta", dims.CellDim, dims.KDim)
-
-<<<<<<< HEAD
+      
+    def vn_new(self):
+        return self._get_field("vn_new", dims.EdgeDim, dims.KDim)
+
+    def theta_v_new(self):
+        return self._get_field("theta_v_new", dims.CellDim, dims.KDim)
+
+    def rho_new(self):
+        return self._get_field("rho_new", dims.CellDim, dims.KDim)
+
+    def exner_new(self):
+        return self._get_field("exner_new", dims.CellDim, dims.KDim)
+
+    def w_new(self):
+        return self._get_field("w_new", dims.CellDim, dims.KDim)
+
+    def z_vn_avg(self):
+        return self._get_field("z_vn_avg", dims.EdgeDim, dims.KDim)
+
+    def mass_fl_e(self):
+        return self._get_field("mass_fl_e", dims.EdgeDim, dims.KDim)
+
+    def mass_flx_me(self):
+        return self._get_field("mass_flx_me", dims.EdgeDim, dims.KDim)
+
+    def vn_traj(self):
+        return self._get_field("vn_traj", dims.EdgeDim, dims.KDim)
+
+    def exner_dyn_incr(self):
+        return self._get_field("exner_dyn_incr", dims.CellDim, dims.KDim)
+
+    def z_exner_ic(self):
+        return self._get_field("z_exner_ic", dims.CellDim, dims.KDim)
+
+    def z_dexner_dz_c(self, ntnd: TimeIndex):
+        return self._get_field_component("z_dexner_dz_c", ntnd, (dims.CellDim, dims.KDim))
+
+    def z_rth_pr(self, ind: TwoIndex):
+        return self._get_field_component("z_rth_pr", ind, (dims.CellDim, dims.KDim))
+
+    def z_grad_rth(self, ind: FourIndex):
+        return self._get_field_component("z_grad_rth", ind, (dims.CellDim, dims.KDim))
+
+    def z_th_ddz_exner_c(self):
+        return self._get_field("z_th_ddz_exner_c", dims.CellDim, dims.KDim)
+
+    def z_gradh_exner(self):
+        return self._get_field("z_gradh_exner", dims.EdgeDim, dims.KDim)
+
+    def z_hydro_corr(self):
+        return self._get_field("z_hydro_corr", dims.EdgeDim, dims.KDim)
+
+    def z_theta_v_pr_ic(self):
+        return self._get_field("z_theta_v_pr_ic", dims.CellDim, dims.KDim)
+
+    def vt(self):
+        return self._get_field("vt", dims.EdgeDim, dims.KDim)
+
+    def z_flxdiv_mass(self):
+        return self._get_field("z_flxdiv_mass", dims.CellDim, dims.KDim)
+
+    def z_w_expl(self):
+        return self._get_field("z_w_expl", dims.CellDim, dims.KDim)
+
+    def z_flxdiv_theta(self):
+        return self._get_field("z_flxdiv_theta", dims.CellDim, dims.KDim)
+
+    def z_contr_w_fl_l(self):
+        return self._get_field("z_contr_w_fl_l", dims.CellDim, dims.KDim)
+
+    def vn_ie(self):
+        return self._get_field("vn_ie", dims.EdgeDim, dims.KDim)
+
+    def z_vt_ie(self):
+        return self._get_field("z_vt_ie", dims.EdgeDim, dims.KDim)
+
+    def z_w_concorr_me(self):
+        return self._get_field("z_w_concorr_me", dims.EdgeDim, dims.KDim)
+
+    def w_concorr_c(self):
+        return self._get_field("w_concorr_c", dims.CellDim, dims.KDim)
+
+    def z_theta_v_fl_e(self):
+        return self._get_field("z_theta_v_fl_e", dims.EdgeDim, dims.KDim)
+
+    def cfl_clipping(self):
+        return self._get_field("cfl_clipping", dims.CellDim, dims.KDim, dtype=bool)
+
 class IconVelocityInit1to7Savepoint(IconSavepoint):
     def lvn_only(self) -> bool:
         return bool(self.serializer.read("vn_only", self.savepoint)[0])
@@ -1404,97 +1483,7 @@
 
     def hdef_ic(self):
         return self._get_field("hdef_ic", dims.CellDim, dims.KDim)
-=======
-    def vn_new(self):
-        return self._get_field("vn_new", dims.EdgeDim, dims.KDim)
-
-    def theta_v_new(self):
-        return self._get_field("theta_v_new", dims.CellDim, dims.KDim)
-
-    def rho_new(self):
-        return self._get_field("rho_new", dims.CellDim, dims.KDim)
-
-    def exner_new(self):
-        return self._get_field("exner_new", dims.CellDim, dims.KDim)
-
-    def w_new(self):
-        return self._get_field("w_new", dims.CellDim, dims.KDim)
-
-    def z_vn_avg(self):
-        return self._get_field("z_vn_avg", dims.EdgeDim, dims.KDim)
-
-    def mass_fl_e(self):
-        return self._get_field("mass_fl_e", dims.EdgeDim, dims.KDim)
-
-    def mass_flx_me(self):
-        return self._get_field("mass_flx_me", dims.EdgeDim, dims.KDim)
-
-    def vn_traj(self):
-        return self._get_field("vn_traj", dims.EdgeDim, dims.KDim)
->>>>>>> 6ed5aa0c
-
-    def exner_dyn_incr(self):
-        return self._get_field("exner_dyn_incr", dims.CellDim, dims.KDim)
-
-    def z_exner_ic(self):
-        return self._get_field("z_exner_ic", dims.CellDim, dims.KDim)
-
-    def z_dexner_dz_c(self, ntnd: TimeIndex):
-        return self._get_field_component("z_dexner_dz_c", ntnd, (dims.CellDim, dims.KDim))
-
-    def z_rth_pr(self, ind: TwoIndex):
-        return self._get_field_component("z_rth_pr", ind, (dims.CellDim, dims.KDim))
-
-    def z_grad_rth(self, ind: FourIndex):
-        return self._get_field_component("z_grad_rth", ind, (dims.CellDim, dims.KDim))
-
-    def z_th_ddz_exner_c(self):
-        return self._get_field("z_th_ddz_exner_c", dims.CellDim, dims.KDim)
-
-    def z_gradh_exner(self):
-        return self._get_field("z_gradh_exner", dims.EdgeDim, dims.KDim)
-
-    def z_hydro_corr(self):
-        return self._get_field("z_hydro_corr", dims.EdgeDim, dims.KDim)
-
-    def z_theta_v_pr_ic(self):
-        return self._get_field("z_theta_v_pr_ic", dims.CellDim, dims.KDim)
-
-    def vt(self):
-        return self._get_field("vt", dims.EdgeDim, dims.KDim)
-
-    def z_flxdiv_mass(self):
-        return self._get_field("z_flxdiv_mass", dims.CellDim, dims.KDim)
-
-    def z_w_expl(self):
-        return self._get_field("z_w_expl", dims.CellDim, dims.KDim)
-
-    def z_flxdiv_theta(self):
-        return self._get_field("z_flxdiv_theta", dims.CellDim, dims.KDim)
-
-    def z_contr_w_fl_l(self):
-        return self._get_field("z_contr_w_fl_l", dims.CellDim, dims.KDim)
-
-    def vn_ie(self):
-        return self._get_field("vn_ie", dims.EdgeDim, dims.KDim)
-
-    def z_vt_ie(self):
-        return self._get_field("z_vt_ie", dims.EdgeDim, dims.KDim)
-
-    def z_w_concorr_me(self):
-        return self._get_field("z_w_concorr_me", dims.EdgeDim, dims.KDim)
-
-    def w_concorr_c(self):
-        return self._get_field("w_concorr_c", dims.CellDim, dims.KDim)
-
-    def z_theta_v_fl_e(self):
-        return self._get_field("z_theta_v_fl_e", dims.EdgeDim, dims.KDim)
-
-<<<<<<< HEAD
-    def cfl_clipping(self):
-        return self._get_field("cfl_clipping", dims.CellDim, dims.KDim, dtype=bool)
-=======
->>>>>>> 6ed5aa0c
+
 
 class IconNonHydroFinalSavepoint(IconSavepoint):
     def theta_v_new(self):
@@ -1591,20 +1580,8 @@
     def z_w_con_c_full(self):
         return self._get_field("z_w_con_c_full", dims.CellDim, dims.KDim)
 
-<<<<<<< HEAD
-    def x_ddt_vn_apc_19_20(self):
-        return self._get_field("x_ddt_vn_apc_19_20", dims.EdgeDim, dims.KDim)
-
-    def x_z_w_con_c_full_15_18(self):
-        return self._get_field("x_z_w_con_c_full_15_18", dims.CellDim, dims.KDim)
-
-    def x_ddt_w_adv_15_18(self):
-        return self._get_field("x_ddt_w_adv_15_18", dims.CellDim, dims.KDim)
-
-=======
     def z_ekinh(self):
         return self._get_field("z_ekinh", dims.CellDim, dims.KDim)
->>>>>>> 6ed5aa0c
 
     def cfl_clipping(self):
         return self._get_field("cfl_clipping", dims.KDim)
@@ -2125,11 +2102,7 @@
         )
 
     def from_savepoint_velocity_init(
-<<<<<<< HEAD
-        self, istep: int, date: str, substep: int = 1
-=======
         self, istep: int, date: str, substep: int
->>>>>>> 6ed5aa0c
     ) -> IconVelocityInitSavepoint:
         savepoint = (
             self.serializer.savepoint["velocity-tendencies-init"]
@@ -2143,7 +2116,7 @@
         )
 
     def savepoint_velocity_1_7_init(
-        self, istep: int, vn_only: bool, date: str, substep_init: int
+        self, istep: int, date: str, substep_init: int
     ) -> IconVelocityInit1to7Savepoint:
         savepoint = (
             self.serializer.savepoint["velocity-tendencies-1to7-init"]
@@ -2171,7 +2144,7 @@
         )
 
     def savepoint_velocity_15_18_init(
-        self, istep: int, vn_only: bool, date: str, substep_init: int
+        self, istep: int, date: str, substep_init: int
     ) -> IconVelocityInit15to18Savepoint:
         savepoint = (
             self.serializer.savepoint["velocity-tendencies-15to18-init"]
@@ -2185,7 +2158,7 @@
         )
 
     def savepoint_velocity_19_20_init(
-        self, istep: int, vn_only: bool, date: str, substep_init: int
+        self, istep: int, date: str, substep_init: int
     ) -> IconVelocityInit19to20Savepoint:
         savepoint = (
             self.serializer.savepoint["velocity-tendencies-19to20-init"]
@@ -2251,7 +2224,6 @@
             .as_savepoint()
         )
         return IconVelocityExitSavepoint(
-<<<<<<< HEAD
             savepoint, self.serializer, size=self.grid_size, backend=self.backend
         )
 
@@ -2308,8 +2280,6 @@
             .as_savepoint()
         )
         return IconVelocityExit19to20Savepoint(
-=======
->>>>>>> 6ed5aa0c
             savepoint, self.serializer, size=self.grid_size, backend=self.backend
         )
 
