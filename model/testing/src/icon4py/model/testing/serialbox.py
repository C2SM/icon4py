--- conflicted
+++ resolved
@@ -1408,7 +1408,6 @@
     def exner_dyn_incr(self):
         return self._get_field("x_exner_dyn_incr", dims.CellDim, dims.KDim)
 
-<<<<<<< HEAD
     # TODO fix the dimensions
     def x_vt_1_7(self):
         return self._get_field("x_vt_1_7", dims.CellDim, dims.KDim)
@@ -1424,7 +1423,7 @@
 
     def x_z_v_grad_w_1_7(self):
         return self._get_field("x_z_v_grad_w_1_7", dims.CellDim, dims.KDim)
-=======
+
     def x_ddt_vn_apc_19_20(self):
         return self._get_field("x_ddt_vn_apc_19_20", dims.EdgeDim, dims.KDim)
 
@@ -1433,7 +1432,6 @@
 
     def x_ddt_w_adv_15_18(self):
         return self._get_field("x_ddt_w_adv_15_18", dims.CellDim, dims.KDim)
->>>>>>> cfeaac30
 
 
 # TODO (magdalena) rename?
