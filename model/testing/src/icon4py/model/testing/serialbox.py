--- conflicted
+++ resolved
@@ -26,14 +26,9 @@
 
 log = logging.getLogger(__name__)
 
-<<<<<<< HEAD
-TimeLevel: TypeAlias = Literal[0, 1]
-Level: TypeAlias = Literal[0, 1, 2, 3]
-=======
 TimeIndex: TypeAlias = Literal[0, 1]
 FourIndex: TypeAlias = Literal[0, 1, 2, 3]
 TwoIndex: TypeAlias = Literal[0, 1]
->>>>>>> 259795bb
 
 
 class IconSavepoint:
@@ -841,9 +836,6 @@
     def mass_flx_ic(self):
         return self._get_field("mass_flx_ic", dims.CellDim, dims.KDim)
 
-    def vol_flx_ic(self):
-        return self._get_field("vol_flx_ic", dims.CellDim, dims.KDim)
-
     def grf_tend_tracer(self, ntracer: int):
         return self._get_field_component("grf_tend_tracers", ntracer, (dims.CellDim, dims.KDim))
 
@@ -936,33 +928,6 @@
 
 class IconDiffusionExitSavepoint(IconSavepoint):
     def vn(self):
-<<<<<<< HEAD
-        return self._get_field("x_vn", dims.EdgeDim, dims.KDim)
-
-    def theta_v(self):
-        return self._get_field("x_theta_v", dims.CellDim, dims.KDim)
-
-    def w(self):
-        return self._get_field("x_w", dims.CellDim, dims.KDim)
-
-    def dwdx(self):
-        return self._get_field("x_dwdx", dims.CellDim, dims.KDim)
-
-    def dwdy(self):
-        return self._get_field("x_dwdy", dims.CellDim, dims.KDim)
-
-    def exner(self):
-        return self._get_field("x_exner", dims.CellDim, dims.KDim)
-
-    def z_temp(self):
-        return self._get_field("x_z_temp", dims.CellDim, dims.KDim)
-
-    def div_ic(self):
-        return self._get_field("x_div_ic", dims.CellDim, dims.KDim)
-
-    def hdef_ic(self):
-        return self._get_field("x_hdef_ic", dims.CellDim, dims.KDim)
-=======
         return self._get_field("vn", dims.EdgeDim, dims.KDim)
 
     def theta_v(self):
@@ -988,7 +953,6 @@
 
     def hdef_ic(self):
         return self._get_field("hdef_ic", dims.CellDim, dims.KDim)
->>>>>>> 259795bb
 
 
 class IconNonHydroInitSavepoint(IconSavepoint):
@@ -1155,7 +1119,6 @@
         return self._get_field("vn_new", dims.EdgeDim, dims.KDim)
 
 
-<<<<<<< HEAD
 class IconNonHydroInit_15_28_Savepoint(IconSavepoint):
     def p_vn(self):
         return self._get_field("p_vn", dims.EdgeDim, dims.KDim)
@@ -1219,7 +1182,166 @@
 
     def z_gradh_exner(self):
         return self._get_field("z_gradh_exner", dims.EdgeDim, dims.KDim)
-=======
+
+    def vn(self):
+        return self._get_field("vn", dims.EdgeDim, dims.KDim)
+
+    def z_graddiv_vn(self):
+        return self._get_field("z_graddiv_vn", dims.EdgeDim, dims.KDim)
+
+    def iau_wgt_dyn(self):
+        return self._get_field("iau_wgt_dyn", dims.EdgeDim, dims.KDim)
+
+    def itime_scheme(self) -> int:
+        return self.serializer.read("itime_scheme", self.savepoint)[0]
+
+    def divdamp_order(self) -> int:
+        return self.serializer.read("divdamp_order", self.savepoint)[0]
+
+    def scal_divdamp_o2(self) -> float:
+        return self.serializer.read("scal_divdamp_o2", self.savepoint)[0]
+
+    def iadv_rhotheta(self) -> int:
+        return self.serializer.read("iadv_rhotheta", self.savepoint)[0]
+
+    def is_iau_active(self) -> bool:
+        return bool(self.serializer.read("is_iau_active", self.savepoint)[0])
+
+    def igradp_method(self) -> int:
+        return self.serializer.read("igradp_method", self.savepoint)[0]
+
+
+class IconNonHydroInit_41_60_Savepoint(IconSavepoint):
+    def mass_fl_e(self):
+        return self._get_field("mass_fl_e", dims.EdgeDim, dims.KDim)
+
+    def z_theta_v_fl_e(self):
+        return self._get_field("z_theta_v_fl_e", dims.EdgeDim, dims.KDim)
+
+    def z_flxdiv_mass(self):
+        return self._get_field("z_flxdiv_mass", dims.CellDim, dims.KDim)
+
+    def z_flxdiv_theta(self):
+        return self._get_field("z_flxdiv_theta", dims.CellDim, dims.KDim)
+
+    def z_w_expl(self):
+        return self._get_field("z_w_expl", dims.CellDim, dims.KDim)
+
+    def ddt_w_adv_ntl1(self):
+        return self._get_field("ddt_w_adv_ntl1", dims.CellDim, dims.KDim)
+
+    def ddt_w_adv_ntl2(self):
+        return self._get_field("ddt_w_adv_ntl2", dims.CellDim, dims.KDim)
+
+    def z_th_ddz_exner_c(self):
+        return self._get_field("z_th_ddz_exner_c", dims.CellDim, dims.KDim)
+
+    def z_contr_w_fl_l(self):
+        return self._get_field("z_contr_w_fl_l", dims.CellDim, dims.KDim)
+
+    def rho_ic(self):
+        return self._get_field("rho_ic", dims.CellDim, dims.KDim)
+
+    def w_concorr_c(self):
+        return self._get_field("w_concorr_c", dims.CellDim, dims.KDim)
+
+    def exner_nnow(self):
+        return self._get_field("exner_nnow", dims.CellDim, dims.KDim)
+
+    def rho_nnow(self):
+        return self._get_field("rho_nnow", dims.CellDim, dims.KDim)
+
+    def theta_v_nnow(self):
+        return self._get_field("theta_v_nnow", dims.CellDim, dims.KDim)
+
+    def z_alpha(self):
+        return self._get_field("z_alpha", dims.CellDim, dims.KDim)
+
+    def z_beta(self):
+        return self._get_field("z_beta", dims.CellDim, dims.KDim)
+
+    def theta_v_ic(self):
+        return self._get_field("theta_v_ic", dims.CellDim, dims.KDim)
+
+    def z_q(self):
+        return self._get_field("z_q", dims.CellDim, dims.KDim)
+
+    def w(self):
+        return self._get_field("w", dims.CellDim, dims.KDim)
+
+    def z_rho_expl(self):
+        return self._get_field("z_rho_expl", dims.CellDim, dims.KDim)
+
+    def z_exner_expl(self):
+        return self._get_field("z_exner_expl", dims.CellDim, dims.KDim)
+
+    def exner_pr(self):
+        return self._get_field("exner_pr", dims.CellDim, dims.KDim)
+
+    def ddt_exner_phy(self):
+        return self._get_field("ddt_exner_phy", dims.CellDim, dims.KDim)
+
+    def rho_incr(self):
+        return self._get_field("rho_incr", dims.CellDim, dims.KDim)
+
+    def exner_incr(self):
+        return self._get_field("exner_incr", dims.CellDim, dims.KDim)
+
+    def z_raylfac(self):
+        return self._get_field("z_raylfac", dims.KDim)
+
+    def rho(self):
+        return self._get_field("rho", dims.CellDim, dims.KDim)
+
+    def exner(self):
+        return self._get_field("exner", dims.CellDim, dims.KDim)
+
+    def theta_v(self):
+        return self._get_field("theta_v", dims.CellDim, dims.KDim)
+
+    def z_dwdz_dd(self):
+        return self._get_field("z_dwdz_dd", dims.CellDim, dims.KDim)
+
+    def exner_dyn_incr(self):
+        return self._get_field("exner_dyn_incr", dims.CellDim, dims.KDim)
+
+    def mass_flx_ic(self):
+        return self._get_field("mass_flx_ic", dims.CellDim, dims.KDim)
+
+    def itime_scheme(self) -> int:
+        return self.serializer.read("itime_scheme", self.savepoint)[0]
+
+    def iau_wgt_dyn(self) -> float:
+        return self.serializer.read("iau_wgt_dyn", self.savepoint)[0]
+
+    def is_iau_active(self) -> bool:
+        return bool(self.serializer.read("is_iau_active", self.savepoint)[0])
+
+    def lhdiff_rcf(self) -> bool:
+        return bool(self.serializer.read("lhdiff_rcf", self.savepoint)[0])
+
+    def divdamp_type(self) -> int:
+        return self.serializer.read("divdamp_type", self.savepoint)[0]
+
+    def lclean_mflx(self) -> bool:
+        return bool(self.serializer.read("lclean_mflx", self.savepoint)[0])
+
+    def r_nsubsteps(self) -> float:
+        return self.serializer.read("r_nsubsteps", self.savepoint)[0]
+
+    def idiv_method(self) -> int:
+        return self.serializer.read("idiv_method", self.savepoint)[0]
+
+    def l_open_ubc(self) -> bool:
+        return bool(self.serializer.read("l_open_ubc", self.savepoint)[0])
+
+    def l_vert_nested(self) -> bool:
+        return bool(self.serializer.read("l_vert_nested", self.savepoint)[0])
+
+    def jk_start(self) -> int:
+        return self.serializer.read("jk_start", self.savepoint)[0]
+
+
 class IconNonHydroExitSavepoint(IconSavepoint):
     def z_exner_ex_pr(self):
         return self._get_field("z_exner_ex_pr", dims.CellDim, dims.KDim)  # KHalfDim
@@ -1232,249 +1354,117 @@
 
     def z_exner_expl(self):
         return self._get_field("z_exner_expl", dims.CellDim, dims.KDim)
->>>>>>> 259795bb
 
     def z_rho_expl(self):
         return self._get_field("z_rho_expl", dims.CellDim, dims.KDim)
 
-<<<<<<< HEAD
+    def z_theta_v_e(self):
+        return self._get_field("z_theta_v_e", dims.EdgeDim, dims.KDim)
+
+    def theta_v_ic(self):
+        return self._get_field("theta_v_ic", dims.CellDim, dims.KDim)
+
+    def z_q(self):
+        return self._get_field("z_q", dims.CellDim, dims.KDim)
+
     def z_graddiv_vn(self):
         return self._get_field("z_graddiv_vn", dims.EdgeDim, dims.KDim)
 
-    def iau_wgt_dyn(self):
-        return self._get_field("iau_wgt_dyn", dims.EdgeDim, dims.KDim)
-
-    def itime_scheme(self) -> int:
-        return self.serializer.read("itime_scheme", self.savepoint)[0]
-
-    def divdamp_order(self) -> int:
-        return self.serializer.read("divdamp_order", self.savepoint)[0]
-=======
-    def z_theta_v_e(self):
-        return self._get_field("z_theta_v_e", dims.EdgeDim, dims.KDim)
-
-    def theta_v_ic(self):
-        return self._get_field("theta_v_ic", dims.CellDim, dims.KDim)
-
-    def z_q(self):
-        return self._get_field("z_q", dims.CellDim, dims.KDim)
-
-    def z_graddiv_vn(self):
-        return self._get_field("z_graddiv_vn", dims.EdgeDim, dims.KDim)
-
     def exner_pr(self):
         return self._get_field("exner_pr", dims.CellDim, dims.KDim)
->>>>>>> 259795bb
-
-    def scal_divdamp_o2(self) -> float:
-        return self.serializer.read("scal_divdamp_o2", self.savepoint)[0]
-
-<<<<<<< HEAD
-    def iadv_rhotheta(self) -> int:
-        return self.serializer.read("iadv_rhotheta", self.savepoint)[0]
-
-    def is_iau_active(self) -> bool:
-        return bool(self.serializer.read("is_iau_active", self.savepoint)[0])
-
-    def igradp_method(self) -> int:
-        return self.serializer.read("igradp_method", self.savepoint)[0]
-
-
-class IconNonHydroInit_41_60_Savepoint(IconSavepoint):
+
+    def z_kin_hor_e(self):
+        return self._get_field("z_kin_hor_e", dims.EdgeDim, dims.KDim)
+
+    def z_alpha(self):
+        return self._get_field("z_alpha", dims.CellDim, dims.KDim)
+
+    def z_beta(self):
+        return self._get_field("z_beta", dims.CellDim, dims.KDim)
+
+    def vn_new(self):
+        return self._get_field("vn_new", dims.EdgeDim, dims.KDim)
+
+    def theta_v_new(self):
+        return self._get_field("theta_v_new", dims.CellDim, dims.KDim)
+
+    def rho_new(self):
+        return self._get_field("rho_new", dims.CellDim, dims.KDim)
+
+    def exner_new(self):
+        return self._get_field("exner_new", dims.CellDim, dims.KDim)
+
+    def w_new(self):
+        return self._get_field("w_new", dims.CellDim, dims.KDim)
+
+    def z_vn_avg(self):
+        return self._get_field("z_vn_avg", dims.EdgeDim, dims.KDim)
+
     def mass_fl_e(self):
         return self._get_field("mass_fl_e", dims.EdgeDim, dims.KDim)
 
+    def mass_flx_me(self):
+        return self._get_field("prep_adv_mass_flx_me", dims.EdgeDim, dims.KDim)
+
+    def vn_traj(self):
+        return self._get_field("prep_adv_vn_traj", dims.EdgeDim, dims.KDim)
+
+    def exner_dyn_incr(self):
+        return self._get_field("exner_dyn_incr", dims.CellDim, dims.KDim)
+
+    def z_exner_ic(self):
+        return self._get_field("z_exner_ic", dims.CellDim, dims.KDim)
+
+    def z_dexner_dz_c(self, ntnd: TimeIndex):
+        return self._get_field_component("z_dexner_dz_c", ntnd, (dims.CellDim, dims.KDim))
+
+    def z_rth_pr(self, ind: TwoIndex):
+        return self._get_field_component("z_rth_pr", ind, (dims.CellDim, dims.KDim))
+
+    def z_grad_rth(self, ind: FourIndex):
+        return self._get_field_component("z_grad_rth", ind, (dims.CellDim, dims.KDim))
+
+    def z_th_ddz_exner_c(self):
+        return self._get_field("z_th_ddz_exner_c", dims.CellDim, dims.KDim)
+
+    def z_gradh_exner(self):
+        return self._get_field("z_gradh_exner", dims.EdgeDim, dims.KDim)
+
+    def z_hydro_corr(self):
+        return self._get_field("z_hydro_corr", dims.EdgeDim, dims.KDim)
+
+    def z_theta_v_pr_ic(self):
+        return self._get_field("z_theta_v_pr_ic", dims.CellDim, dims.KDim)
+
+    def vt(self):
+        return self._get_field("vt", dims.EdgeDim, dims.KDim)
+
+   def z_flxdiv_mass(self):
+        return self._get_field("z_flxdiv_mass", dims.CellDim, dims.KDim)
+
+    def z_w_expl(self):
+        return self._get_field("z_w_expl", dims.CellDim, dims.KDim)
+
+    def z_flxdiv_theta(self):
+        return self._get_field("z_flxdiv_theta", dims.CellDim, dims.KDim)
+
+    def z_contr_w_fl_l(self):
+        return self._get_field("z_contr_w_fl_l", dims.CellDim, dims.KDim)
+
+    def vn_ie(self):
+        return self._get_field("vn_ie", dims.EdgeDim, dims.KDim)
+
+    def z_vt_ie(self):
+        return self._get_field("z_vt_ie", dims.EdgeDim, dims.KDim)
+
+    def z_w_concorr_me(self):
+        return self._get_field("z_w_concorr_me", dims.EdgeDim, dims.KDim)
+
+    def w_concorr_c(self):
+        return self._get_field("w_concorr_c", dims.CellDim, dims.KDim)
+
     def z_theta_v_fl_e(self):
         return self._get_field("z_theta_v_fl_e", dims.EdgeDim, dims.KDim)
-
-    def z_flxdiv_mass(self):
-        return self._get_field("z_flxdiv_mass", dims.CellDim, dims.KDim)
-
-    def z_flxdiv_theta(self):
-        return self._get_field("z_flxdiv_theta", dims.CellDim, dims.KDim)
-
-    def z_w_expl(self):
-        return self._get_field("z_w_expl", dims.CellDim, dims.KDim)
-
-    def ddt_w_adv_ntl1(self):
-        return self._get_field("ddt_w_adv_ntl1", dims.CellDim, dims.KDim)
-
-    def ddt_w_adv_ntl2(self):
-        return self._get_field("ddt_w_adv_ntl2", dims.CellDim, dims.KDim)
-
-    def z_th_ddz_exner_c(self):
-        return self._get_field("z_th_ddz_exner_c", dims.CellDim, dims.KDim)
-
-    def z_contr_w_fl_l(self):
-        return self._get_field("z_contr_w_fl_l", dims.CellDim, dims.KDim)
-
-    def rho_ic(self):
-        return self._get_field("rho_ic", dims.CellDim, dims.KDim)
-
-    def w_concorr_c(self):
-        return self._get_field("w_concorr_c", dims.CellDim, dims.KDim)
-
-    def exner_nnow(self):
-        return self._get_field("exner_nnow", dims.CellDim, dims.KDim)
-
-    def rho_nnow(self):
-        return self._get_field("rho_nnow", dims.CellDim, dims.KDim)
-
-    def theta_v_nnow(self):
-        return self._get_field("theta_v_nnow", dims.CellDim, dims.KDim)
-
-    def z_alpha(self):
-        return self._get_field("z_alpha", dims.CellDim, dims.KDim)
-
-    def z_beta(self):
-        return self._get_field("z_beta", dims.CellDim, dims.KDim)
-
-    def theta_v_ic(self):
-        return self._get_field("theta_v_ic", dims.CellDim, dims.KDim)
-
-    def z_q(self):
-        return self._get_field("z_q", dims.CellDim, dims.KDim)
-
-    def w(self):
-        return self._get_field("w", dims.CellDim, dims.KDim)
-
-    def z_rho_expl(self):
-        return self._get_field("z_rho_expl", dims.CellDim, dims.KDim)
-
-    def z_exner_expl(self):
-        return self._get_field("z_exner_expl", dims.CellDim, dims.KDim)
-
-    def exner_pr(self):
-        return self._get_field("exner_pr", dims.CellDim, dims.KDim)
-
-    def ddt_exner_phy(self):
-        return self._get_field("ddt_exner_phy", dims.CellDim, dims.KDim)
-
-    def rho_incr(self):
-        return self._get_field("rho_incr", dims.CellDim, dims.KDim)
-
-    def exner_incr(self):
-        return self._get_field("exner_incr", dims.CellDim, dims.KDim)
-
-    def z_raylfac(self):
-        return self._get_field("z_raylfac", dims.KDim)
-
-    def rho(self):
-        return self._get_field("rho", dims.CellDim, dims.KDim)
-
-    def exner(self):
-        return self._get_field("exner", dims.CellDim, dims.KDim)
-
-    def theta_v(self):
-        return self._get_field("theta_v", dims.CellDim, dims.KDim)
-
-    def z_dwdz_dd(self):
-        return self._get_field("z_dwdz_dd", dims.CellDim, dims.KDim)
-
-    def exner_dyn_incr(self):
-        return self._get_field("exner_dyn_incr", dims.CellDim, dims.KDim)
-
-    def mass_flx_ic(self):
-        return self._get_field("mass_flx_ic", dims.CellDim, dims.KDim)
-
-    def itime_scheme(self) -> int:
-        return self.serializer.read("itime_scheme", self.savepoint)[0]
-
-    def iau_wgt_dyn(self) -> float:
-        return self.serializer.read("iau_wgt_dyn", self.savepoint)[0]
-
-    def is_iau_active(self) -> bool:
-        return bool(self.serializer.read("is_iau_active", self.savepoint)[0])
-
-    def lhdiff_rcf(self) -> bool:
-        return bool(self.serializer.read("lhdiff_rcf", self.savepoint)[0])
-
-    def divdamp_type(self) -> int:
-        return self.serializer.read("divdamp_type", self.savepoint)[0]
-
-    def lclean_mflx(self) -> bool:
-        return bool(self.serializer.read("lclean_mflx", self.savepoint)[0])
-
-    def r_nsubsteps(self) -> float:
-        return self.serializer.read("r_nsubsteps", self.savepoint)[0]
-
-    def idiv_method(self) -> int:
-        return self.serializer.read("idiv_method", self.savepoint)[0]
-
-    def l_open_ubc(self) -> bool:
-        return bool(self.serializer.read("l_open_ubc", self.savepoint)[0])
-
-    def l_vert_nested(self) -> bool:
-        return bool(self.serializer.read("l_vert_nested", self.savepoint)[0])
-
-    def jk_start(self) -> int:
-        return self.serializer.read("jk_start", self.savepoint)[0]
-
-
-class IconNonHydroExitSavepoint(IconSavepoint):
-    def z_exner_ex_pr(self):
-        return self._get_field("z_exner_ex_pr", dims.CellDim, dims.KDim)  # KHalfDim
-
-    def rho_ic(self):
-        return self._get_field("rho_ic", dims.CellDim, dims.KDim)
-
-    def theta_v_ic(self):
-        return self._get_field("theta_v_ic", dims.CellDim, dims.KDim)
-
-    def z_graddiv_vn(self):
-        return self._get_field("z_graddiv_vn", dims.EdgeDim, dims.KDim)
-
-    def exner_pr(self):
-        return self._get_field("exner_pr", dims.CellDim, dims.KDim)
-
-    def vn_new(self):
-        return self._get_field("vn_new", dims.EdgeDim, dims.KDim)
-
-    def theta_v_new(self):
-        return self._get_field("theta_v_new", dims.CellDim, dims.KDim)
-
-    def rho_new(self):
-        return self._get_field("rho_new", dims.CellDim, dims.KDim)
-
-    def exner_new(self):
-        return self._get_field("exner_new", dims.CellDim, dims.KDim)
-
-    def w_new(self):
-        return self._get_field("w_new", dims.CellDim, dims.KDim)
-
-    def z_vn_avg(self):
-        return self._get_field("z_vn_avg", dims.EdgeDim, dims.KDim)
-
-    def mass_fl_e(self):
-        return self._get_field("mass_fl_e", dims.EdgeDim, dims.KDim)
-
-    def mass_flx_me(self):
-        return self._get_field("mass_flx_me", dims.EdgeDim, dims.KDim)
-
-    def vn_traj(self):
-        return self._get_field("vn_traj", dims.EdgeDim, dims.KDim)
-
-    def exner_dyn_incr(self):
-        return self._get_field("exner_dyn_incr", dims.CellDim, dims.KDim)
-
-    def z_exner_ic(self):
-        return self._get_field("z_exner_ic", dims.CellDim, dims.KDims)
-
-    def z_dexner_dz_c(self, ntnd: TimeLevel):
-        return self._get_field_component("z_dexner_dz_c", ntnd, (dims.CellDim, dims.KDim))
-
-    def z_rth_pr(self, ind: Level):
-        return self._get_field_component("z_rth_pr", ind, (dims.CellDim, dims.KDim))
-
-    def z_th_ddz_exner_c(self):
-        return self._get_field("z_th_ddz_exner_c", dims.CellDim, dims.KDim)
-
-    def z_gradh_exner(self):
-        return self._get_field("z_gradh_exner", dims.EdgeDim, dims.KDim)
-
-    def z_hydro_corr(self):
-        return self._get_field("z_hydro_corr", dims.EdgeDim, dims.KDim)
-
 
 class IconNonHydroExit_15_28_Savepoint(IconSavepoint):
     def z_rho_e(self):
@@ -1544,96 +1534,6 @@
 
     def vol_flx_ic(self):
         return self._get_field("vol_flx_ic", dims.CellDim, dims.KDim)
-=======
-    def z_alpha(self):
-        return self._get_field("z_alpha", dims.CellDim, dims.KDim)
-
-    def z_beta(self):
-        return self._get_field("z_beta", dims.CellDim, dims.KDim)
-
-    def vn_new(self):
-        return self._get_field("vn_new", dims.EdgeDim, dims.KDim)
-
-    def theta_v_new(self):
-        return self._get_field("theta_v_new", dims.CellDim, dims.KDim)
-
-    def rho_new(self):
-        return self._get_field("rho_new", dims.CellDim, dims.KDim)
-
-    def exner_new(self):
-        return self._get_field("exner_new", dims.CellDim, dims.KDim)
-
-    def w_new(self):
-        return self._get_field("w_new", dims.CellDim, dims.KDim)
-
-    def z_vn_avg(self):
-        return self._get_field("z_vn_avg", dims.EdgeDim, dims.KDim)
-
-    def mass_fl_e(self):
-        return self._get_field("mass_fl_e", dims.EdgeDim, dims.KDim)
-
-    def mass_flx_me(self):
-        return self._get_field("prep_adv_mass_flx_me", dims.EdgeDim, dims.KDim)
-
-    def vn_traj(self):
-        return self._get_field("prep_adv_vn_traj", dims.EdgeDim, dims.KDim)
-
-    def exner_dyn_incr(self):
-        return self._get_field("exner_dyn_incr", dims.CellDim, dims.KDim)
-
-    def z_exner_ic(self):
-        return self._get_field("z_exner_ic", dims.CellDim, dims.KDim)
-
-    def z_dexner_dz_c(self, ntnd: TimeIndex):
-        return self._get_field_component("z_dexner_dz_c", ntnd, (dims.CellDim, dims.KDim))
-
-    def z_rth_pr(self, ind: TwoIndex):
-        return self._get_field_component("z_rth_pr", ind, (dims.CellDim, dims.KDim))
-
-    def z_grad_rth(self, ind: FourIndex):
-        return self._get_field_component("z_grad_rth", ind, (dims.CellDim, dims.KDim))
-
-    def z_th_ddz_exner_c(self):
-        return self._get_field("z_th_ddz_exner_c", dims.CellDim, dims.KDim)
-
-    def z_gradh_exner(self):
-        return self._get_field("z_gradh_exner", dims.EdgeDim, dims.KDim)
-
-    def z_hydro_corr(self):
-        return self._get_field("z_hydro_corr", dims.EdgeDim, dims.KDim)
-
-    def z_theta_v_pr_ic(self):
-        return self._get_field("z_theta_v_pr_ic", dims.CellDim, dims.KDim)
-
-    def vt(self):
-        return self._get_field("vt", dims.EdgeDim, dims.KDim)
-
-    def z_flxdiv_mass(self):
-        return self._get_field("z_flxdiv_mass", dims.CellDim, dims.KDim)
-
-    def z_w_expl(self):
-        return self._get_field("z_w_expl", dims.CellDim, dims.KDim)
-
-    def z_flxdiv_theta(self):
-        return self._get_field("z_flxdiv_theta", dims.CellDim, dims.KDim)
-
-    def z_contr_w_fl_l(self):
-        return self._get_field("z_contr_w_fl_l", dims.CellDim, dims.KDim)
-
-    def vn_ie(self):
-        return self._get_field("vn_ie", dims.EdgeDim, dims.KDim)
-
-    def z_vt_ie(self):
-        return self._get_field("z_vt_ie", dims.EdgeDim, dims.KDim)
-
-    def z_w_concorr_me(self):
-        return self._get_field("z_w_concorr_me", dims.EdgeDim, dims.KDim)
-
-    def w_concorr_c(self):
-        return self._get_field("w_concorr_c", dims.CellDim, dims.KDim)
-
-    def z_theta_v_fl_e(self):
-        return self._get_field("z_theta_v_fl_e", dims.EdgeDim, dims.KDim)
 
 
 class IconNonHydroFinalSavepoint(IconSavepoint):
@@ -1730,118 +1630,13 @@
 
     def z_w_con_c_full(self):
         return self._get_field("z_w_con_c_full", dims.CellDim, dims.KDim)
->>>>>>> 259795bb
 
     def z_ekinh(self):
         return self._get_field("z_ekinh", dims.CellDim, dims.KDim)
 
-<<<<<<< HEAD
-class IconNonHydroFinalSavepoint(IconSavepoint):
-    def theta_v_new(self):
-        return self._get_field("theta_v", dims.CellDim, dims.KDim)
-
-    def exner_new(self):
-        return self._get_field("exner", dims.CellDim, dims.KDim)
-
-
-class IconVelocityInitSavepoint(IconSavepoint):
-    def cfl_w_limit(self) -> float:
-        return self.serializer.read("cfl_w_limit", self.savepoint)[0]
-
-    def vn_only(self) -> bool:
-        return self.serializer.read("vn_only", self.savepoint)[0]
-
-    def max_vcfl_dyn(self):
-        return self.serializer.read("max_vcfl_dyn", self.savepoint)[0]
-
-    def scalfac_exdiff(self) -> float:
-        return self.serializer.read("scalfac_exdiff", self.savepoint)[0]
-
-    def ddt_vn_apc_pc(self, ntnd: TimeLevel):
-        return self._get_field_component("ddt_vn_apc_pc", ntnd, (dims.EdgeDim, dims.KDim))
-
-    def ddt_w_adv_pc(self, ntnd: TimeLevel):
-        return self._get_field_component("ddt_w_adv_pc", ntnd, (dims.CellDim, dims.KDim))
-
-    def vn(self):
-        return self._get_field("vn", dims.EdgeDim, dims.KDim)
-
-    def vn_ie(self):
-        return self._get_field("vn_ie", dims.EdgeDim, dims.KDim)
-
-    def vt(self):
-        return self._get_field("vt", dims.EdgeDim, dims.KDim)
-
-    def w(self):
-        return self._get_field("w", dims.CellDim, dims.KDim)
-
-    def z_vt_ie(self):
-        return self._get_field("z_vt_ie", dims.EdgeDim, dims.KDim)
-
-    def z_kin_hor_e(self):
-        return self._get_field("z_kin_hor_e", dims.EdgeDim, dims.KDim)
-
-    def z_w_concorr_me(self):
-        return self._get_field("z_w_concorr_me", dims.EdgeDim, dims.KDim)
-
-    def w_concorr_c(self):
-        return self._get_field("w_concorr_c", dims.CellDim, dims.KDim)
-
-
-class IconVelocityExitSavepoint(IconSavepoint):
-    def max_vcfl_dyn(self):
-        return self.serializer.read("max_vcfl_dyn", self.savepoint)[0]
-
-    def ddt_vn_apc_pc(self, ntnd: TimeLevel):
-        return self._get_field_component("ddt_vn_apc_pc", ntnd, (dims.EdgeDim, dims.KDim))
-
-    def ddt_w_adv_pc(self, ntnd: TimeLevel):
-        return self._get_field_component("ddt_w_adv_pc", ntnd, (dims.CellDim, dims.KDim))
-
-    def vn(self):
-        return self._get_field("vn", dims.EdgeDim, dims.KDim)
-
-    def w(self):
-        return self._get_field("w", dims.CellDim, dims.KDim)
-
-    def vt(self):
-        return self._get_field("vt", dims.EdgeDim, dims.KDim)
-
-    def vn_ie(self):
-        return self._get_field("vn_ie", dims.EdgeDim, dims.KDim)
-
-    def w_concorr_c(self):
-        return self._get_field("w_concorr_c", dims.CellDim, dims.KDim)
-
-    def z_vt_ie(self):
-        return self._get_field("z_vt_ie", dims.EdgeDim, dims.KDim)
-
-    def z_w_concorr_me(self):
-        return self._get_field("z_w_concorr_me", dims.EdgeDim, dims.KDim)
-
-    def z_w_concorr_mc(self):
-        return self._get_field("z_w_concorr_mc", dims.CellDim, dims.KDim)
-
-    def z_v_grad_w(self):
-        return self._get_field("z_v_grad_w", dims.EdgeDim, dims.KDim)
-
-    def z_w_con_c(self):
-        return self._get_field("z_w_con_c", dims.CellDim, dims.KDim)  # KhalfDim
-
-    def z_w_con_c_full(self):
-        return self._get_field("z_w_con_c_full", dims.CellDim, dims.KDim)
-
-    def z_ekinh(self):
-        return self._get_field("z_ekinh", dims.CellDim, dims.KDim)
-
     def cfl_clipping(self):
         return self._get_field("cfl_clipping", dims.KDim)
 
-=======
-    def cfl_clipping(self):
-        return self._get_field("cfl_clipping", dims.KDim)
-
->>>>>>> 259795bb
     def vcfl_dsl(self):
         return self._get_field("vcfl_dsl", dims.KDim)
 
@@ -2352,11 +2147,7 @@
         )
 
     def from_savepoint_velocity_init(
-<<<<<<< HEAD
-        self, istep: int, date: str, substep: int = 1
-=======
         self, istep: int, date: str, substep: int
->>>>>>> 259795bb
     ) -> IconVelocityInitSavepoint:
         savepoint = (
             self.serializer.savepoint["velocity-tendencies-init"]
@@ -2370,20 +2161,12 @@
         )
 
     def from_savepoint_nonhydro_init(
-<<<<<<< HEAD
-        self, istep: int, date: str, jstep: int, substep: int
-=======
         self, istep: int, date: str, substep: int
->>>>>>> 259795bb
     ) -> IconNonHydroInitSavepoint:
         savepoint = (
             self.serializer.savepoint["solve-nonhydro-init"]
             .istep[istep]
             .date[date]
-<<<<<<< HEAD
-            .jstep[jstep]
-=======
->>>>>>> 259795bb
             .dyn_timestep[substep]
             .as_savepoint()
         )
@@ -2462,20 +2245,12 @@
         )
 
     def from_savepoint_nonhydro_exit(
-<<<<<<< HEAD
-        self, istep: int, date: str, jstep: int, substep: int
-=======
         self, istep: int, date: str, substep: int
->>>>>>> 259795bb
     ) -> IconNonHydroExitSavepoint:
         savepoint = (
             self.serializer.savepoint["solve-nonhydro-exit"]
             .istep[istep]
             .date[date]
-<<<<<<< HEAD
-            .jstep[jstep]
-=======
->>>>>>> 259795bb
             .dyn_timestep[substep]
             .as_savepoint()
         )
@@ -2483,7 +2258,6 @@
             savepoint, self.serializer, size=self.grid_size, backend=self.backend
         )
 
-<<<<<<< HEAD
     def from_savepoint_nonhydro_15_28_exit(
         self, istep: int, date: str, substep: int
     ) -> IconNonHydroExit_15_28_Savepoint:
@@ -2512,21 +2286,12 @@
             savepoint, self.serializer, size=self.grid_size, backend=self.backend
         )
 
-    def from_savepoint_nonhydro_step_exit(
-        self, date: str, jstep: int, substep: int
-    ) -> IconNonHydroFinalSavepoint:
-        savepoint = (
-            self.serializer.savepoint["solve-nonhydro-final"]
-            .date[date]
-            .jstep[jstep]
-=======
     def from_savepoint_nonhydro_step_final(
         self, date: str, substep: int
     ) -> IconNonHydroFinalSavepoint:
         savepoint = (
             self.serializer.savepoint["solve-nonhydro-final"]
             .date[date]
->>>>>>> 259795bb
             .dyn_timestep[substep]
             .as_savepoint()
         )
