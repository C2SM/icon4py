# ICON4Py - ICON inspired code in Python and GT4Py
#
# Copyright (c) 2022-2024, ETH Zurich and MeteoSwiss
# All rights reserved.
#
# Please, refer to the LICENSE file in the root directory.
# SPDX-License-Identifier: BSD-3-Clause
import functools
import logging
import uuid
from typing import Literal, Optional, TypeAlias

import gt4py.next as gtx
import numpy as np
import serialbox
from gt4py.next import backend as gtx_backend

import icon4py.model.common.decomposition.definitions as decomposition
import icon4py.model.common.field_type_aliases as fa
import icon4py.model.common.grid.states as grid_states
from icon4py.model.common import dimension as dims
from icon4py.model.common.grid import base, horizontal, icon
from icon4py.model.common.states import prognostic_state
from icon4py.model.common.utils import data_allocation as data_alloc


log = logging.getLogger(__name__)

TimeIndex: TypeAlias = Literal[0, 1]
FourIndex: TypeAlias = Literal[0, 1, 2, 3]
TwoIndex: TypeAlias = Literal[0, 1]


class IconSavepoint:
    def __init__(
        self,
        sp: serialbox.Savepoint,
        ser: serialbox.Serializer,
        size: dict,
        backend: Optional[gtx_backend.Backend],
    ):
        self.savepoint = sp
        self.serializer = ser
        self.sizes = size
        self.log = logging.getLogger((__name__))
        self.backend = backend
        self.xp = data_alloc.import_array_ns(self.backend)

    def optionally_registered(*dims):
        def decorator(func):
            @functools.wraps(func)
            def wrapper(self, *args, **kwargs):
                try:
                    name = func.__name__
                    return func(self, *args, **kwargs)
                except serialbox.SerialboxError:
                    log.warning(
                        f"{name}: field not registered in savepoint {self.savepoint.metainfo}"
                    )
                    if dims:
                        shp = tuple(self.sizes[d] for d in dims)
                        return gtx.as_field(dims, np.zeros(shp), allocator=self.backend)
                    else:
                        return None

            return wrapper

        return decorator

    def log_meta_info(self):
        self.log.info(self.savepoint.metainfo)

    def _get_field(self, name, *dimensions, dtype=float):
        buffer = np.squeeze(self.serializer.read(name, self.savepoint).astype(dtype))
        buffer = self._reduce_to_dim_size(buffer, dimensions)

        self.log.debug(f"{name} {buffer.shape}")
        return gtx.as_field(dimensions, buffer, allocator=self.backend)

    def _get_field_component(self, name: str, level: int, dims: tuple[gtx.Dimension, gtx]):
        buffer = self.serializer.read(name, self.savepoint).astype(float)
        buffer = np.squeeze(buffer)[:, :, level]
        buffer = self._reduce_to_dim_size(buffer, dims)
        self.log.debug(f"{name} {buffer.shape}")
        return gtx.as_field(dims, buffer, allocator=self.backend)

    def _reduce_to_dim_size(self, buffer, dimensions):
        buffer_size = (
            self.sizes[d] if d.kind is gtx.DimensionKind.HORIZONTAL else s
            for s, d in zip(buffer.shape, dimensions, strict=False)
        )
        return buffer[tuple(map(slice, buffer_size))]

    def _get_field_from_ndarray(self, ar, *dimensions, dtype=float):
        ar = self._reduce_to_dim_size(ar, dimensions)
        return gtx.as_field(dimensions, ar, allocator=self.backend, dtype=dtype)

    def get_metadata(self, *names):
        metadata = self.savepoint.metainfo.to_dict()
        return {n: metadata[n] for n in names if n in metadata}

    def _read_int32_shift1(self, name: str):
        """
        Read a start indices field.

        use for start indices: the shift accounts for the zero based python
        values are converted to gtx.int32
        """
        return self._read_int32(name, offset=1)

    def _read_int32(self, name: str, offset=0):
        """
        Read an end indices field.

        use this for end indices: because FORTRAN slices  are inclusive [from:to] _and_ one based
        this accounts for being exclusive python exclusive bounds: [from:to)
        field values are convert to gtx.int32
        """
        return self._read(name, offset, dtype=gtx.int32)

    def _read_bool(self, name: str):
        return self._read(name, offset=0, dtype=bool)

    def _read(self, name: str, offset=0, dtype=int):
        return (self.serializer.read(name, self.savepoint) - offset).astype(dtype)


class IconGridSavepoint(IconSavepoint):
    def __init__(
        self,
        sp: serialbox.Savepoint,
        ser: serialbox.Serializer,
        grid_id: uuid.UUID,
        size: dict,
        root: int,
        level: int,
        backend: Optional[gtx_backend.Backend],
    ):
        super().__init__(sp, ser, size, backend)
        self._grid_id = grid_id
        self.global_grid_params = icon.GlobalGridParams(root, level)

    def verts_vertex_lat(self):
        """vertex latituted"""
        return self._get_field("verts_vertex_lat", dims.VertexDim)

    def verts_vertex_lon(self):
        """vertex longitude"""
        return self._get_field("verts_vertex_lon", dims.VertexDim)

    def primal_normal_v1(self):
        return self._get_field("primal_normal_v1", dims.EdgeDim)

    def primal_normal_v2(self):
        return self._get_field("primal_normal_v2", dims.EdgeDim)

    def dual_normal_v1(self):
        return self._get_field("dual_normal_v1", dims.EdgeDim)

    def dual_normal_v2(self):
        return self._get_field("dual_normal_v2", dims.EdgeDim)

    def edges_center_lat(self):
        """edge center latitude"""
        return self._get_field("edges_center_lat", dims.EdgeDim)

    def edges_center_lon(self):
        """edge center longitude"""
        return self._get_field("edges_center_lon", dims.EdgeDim)

    def edge_vert_length(self):
        """length of edge midpoint to vertex"""
        return self._get_field("edge_vert_length", dims.EdgeDim, dims.E2C2VDim)

    def vct_a(self):
        return self._get_field("vct_a", dims.KDim)

    def vct_b(self):
        return self._get_field("vct_b", dims.KDim)

    def tangent_orientation(self):
        return self._get_field("tangent_orientation", dims.EdgeDim)

    def edge_orientation(self):
        return self._get_field("cells_edge_orientation", dims.CellDim, dims.C2EDim)

    def vertex_edge_orientation(self):
        return self._get_field("v_edge_orientation", dims.VertexDim, dims.V2EDim)

    def vertex_dual_area(self):
        return self._get_field("v_dual_area", dims.VertexDim)

    def inverse_primal_edge_lengths(self):
        return self._get_field("inv_primal_edge_length", dims.EdgeDim)

    def primal_edge_length(self):
        return self._get_field("primal_edge_length", dims.EdgeDim)

    def primal_cart_normal_x(self):
        return self._get_field("primal_cart_normal_x", dims.EdgeDim)

    def primal_cart_normal_y(self):
        return self._get_field("primal_cart_normal_y", dims.EdgeDim)

    def primal_cart_normal_z(self):
        return self._get_field("primal_cart_normal_z", dims.EdgeDim)

    def dual_cart_normal_x(self):
        return self._get_field("dual_cart_normal_x", dims.EdgeDim)

    def dual_cart_normal_y(self):
        return self._get_field("dual_cart_normal_y", dims.EdgeDim)

    def dual_cart_normal_z(self):
        return self._get_field("dual_cart_normal_z", dims.EdgeDim)

    def inv_vert_vert_length(self):
        return self._get_field("inv_vert_vert_length", dims.EdgeDim)

    def primal_normal_vert_x(self):
        return self._get_field("primal_normal_vert_x", dims.EdgeDim, dims.E2C2VDim)

    def primal_normal_vert_y(self):
        return self._get_field("primal_normal_vert_y", dims.EdgeDim, dims.E2C2VDim)

    def dual_normal_vert_y(self):
        return self._get_field("dual_normal_vert_y", dims.EdgeDim, dims.E2C2VDim)

    def dual_normal_vert_x(self):
        return self._get_field("dual_normal_vert_x", dims.EdgeDim, dims.E2C2VDim)

    def primal_normal_cell_x(self):
        return self._get_field("primal_normal_cell_x", dims.EdgeDim, dims.E2CDim)

    def primal_normal_cell_y(self):
        return self._get_field("primal_normal_cell_y", dims.EdgeDim, dims.E2CDim)

    def dual_normal_cell_x(self):
        return self._get_field("dual_normal_cell_x", dims.EdgeDim, dims.E2CDim)

    def dual_normal_cell_y(self):
        return self._get_field("dual_normal_cell_y", dims.EdgeDim, dims.E2CDim)

    def cell_areas(self):
        return self._get_field("cell_areas", dims.CellDim)

    def lat(self, dim: gtx.Dimension):
        match dim:
            case dims.CellDim:
                return self.cell_center_lat()
            case dims.EdgeDim:
                return self.edges_center_lat()
            case dims.VertexDim:
                return self.verts_vertex_lat()
            case _:
                raise ValueError

    def lon(self, dim: gtx.Dimension):
        match dim:
            case dims.CellDim:
                return self.cell_center_lon()
            case dims.EdgeDim:
                return self.edges_center_lon()
            case dims.VertexDim:
                return self.verts_vertex_lon()
            case _:
                raise ValueError

    def cell_center_lat(self):
        return self._get_field("cell_center_lat", dims.CellDim)

    def cell_center_lon(self):
        return self._get_field("cell_center_lon", dims.CellDim)

    def edge_center_lat(self):
        return self._get_field("edges_center_lat", dims.EdgeDim)

    def edge_center_lon(self):
        return self._get_field("edges_center_lon", dims.EdgeDim)

    def mean_cell_area(self):
        return self.serializer.read("mean_cell_area", self.savepoint).astype(float)[0]

    def edge_areas(self):
        return self._get_field("edge_areas", dims.EdgeDim)

    def inv_dual_edge_length(self):
        return self._get_field("inv_dual_edge_length", dims.EdgeDim)

    def dual_edge_length(self):
        return self._get_field("dual_edge_length", dims.EdgeDim)

    def edge_cell_length(self):
        """length of edge midpoint to cell center"""
        return self._get_field("edge_cell_length", dims.EdgeDim, dims.E2CDim)

    def cells_start_index(self):
        return self._read_int32_shift1("c_start_index")

    def cells_end_index(self):
        return self._read_int32("c_end_index")

    def vertex_start_index(self):
        return self._read_int32_shift1("v_start_index")

    def vertex_end_index(self):
        return self._read_int32("v_end_index")

    def edge_start_index(self):
        return self._read_int32_shift1("e_start_index")

    def nflatlev(self):
        return self._read_int32_shift1("nflatlev")[0]

    def nflat_gradp(self):
        return self._read_int32_shift1("nflat_gradp")[0]

    def edge_end_index(self):
        # don't need to subtract 1, because FORTRAN slices  are inclusive [from:to] so the being
        # one off accounts for being exclusive [from:to)
        return self.serializer.read("e_end_index", self.savepoint)

    def v_owner_mask(self):
        return self._get_field("v_owner_mask", dims.VertexDim, dtype=bool)

    def c_owner_mask(self):
        return self._get_field("c_owner_mask", dims.CellDim, dtype=bool)

    def e_owner_mask(self):
        return self._get_field("e_owner_mask", dims.EdgeDim, dtype=bool)

    def f_e(self):
        return self._get_field("f_e", dims.EdgeDim)

    def print_connectivity_info(self, name: str, ar: data_alloc.NDArray):
        self.log.debug(f" connectivity {name} {ar.shape}")

    def c2e(self):
        return self._get_connectivity_array("c2e", dims.CellDim)

    def _get_connectivity_array(self, name: str, target_dim: gtx.Dimension, reverse: bool = False):
        if reverse:
            connectivity = np.transpose(np.squeeze(self._read_int32(name, offset=1)))[
                : self.sizes[target_dim], :
            ]
        else:
            connectivity = self._read_int32(name, offset=1)[: self.sizes[target_dim], :]
        self.log.debug(f" connectivity {name} : {connectivity.shape}")
        return connectivity

    def c2e2c(self):
        return self._get_connectivity_array("c2e2c", dims.CellDim)

    def e2c2e(self):
        return self._get_connectivity_array("e2c2e", dims.EdgeDim)

    def c2e2c2e(self):
        if self._c2e2c2e() is None:
            return np.zeros((self.sizes[dims.CellDim], 9), dtype=gtx.int32)
        else:
            return self._c2e2c2e()

    @IconSavepoint.optionally_registered()
    def _c2e2c2e(self):
        return self._get_connectivity_array("c2e2c2e", dims.CellDim, reverse=True)

    def e2c(self):
        return self._get_connectivity_array("e2c", dims.EdgeDim)

    def e2v(self):
        # array "e2v" is actually e2c2v
        v_ = self._get_connectivity_array("e2v", dims.EdgeDim)[:, 0:2]
        self.log.debug(f"real e2v {v_.shape}")
        return v_

    def e2c2v(self):
        # array "e2v" is actually e2c2v, that is hexagon or pentagon
        return self._get_connectivity_array("e2v", dims.EdgeDim)

    def v2e(self):
        return self._get_connectivity_array("v2e", dims.VertexDim)

    def v2c(self):
        return self._get_connectivity_array("v2c", dims.VertexDim)

    def c2v(self):
        return self._get_connectivity_array("c2v", dims.CellDim)

    def nrdmax(self):
        return self._read_int32_shift1("nrdmax")

    def refin_ctrl(self, dim: gtx.Dimension):
        field_name = "refin_ctl"
        return gtx.as_field(
            (dim,),
            np.squeeze(
                self._read_field_for_dim(field_name, self._read_int32, dim)[: self.num(dim)], 1
            ),
            allocator=self.backend,
        )

    def num(self, dim: gtx.Dimension):
        return self.sizes[dim]

    @staticmethod
    def _read_field_for_dim(field_name, read_func, dim: gtx.Dimension):
        match dim:
            case dims.CellDim:
                return read_func(f"c_{field_name}")
            case dims.EdgeDim:
                return read_func(f"e_{field_name}")
            case dims.VertexDim:
                return read_func(f"v_{field_name}")
            case _:
                raise NotImplementedError(
                    f"only {dims.CellDim, dims.EdgeDim, dims.VertexDim} are handled"
                )

    def owner_mask(self, dim: gtx.Dimension):
        field_name = "owner_mask"
        mask = self._read_field_for_dim(field_name, self._read_bool, dim)
        return np.squeeze(mask)

    def global_index(self, dim: gtx.Dimension):
        field_name = "glb_index"
        return self._read_field_for_dim(field_name, self._read_int32_shift1, dim)

    def decomp_domain(self, dim):
        field_name = "decomp_domain"
        return self._read_field_for_dim(field_name, self._read_int32, dim)

    def construct_decomposition_info(self):
        return (
            decomposition.DecompositionInfo(
                klevels=self.num(dims.KDim),
                num_cells=self.num(dims.CellDim),
                num_edges=self.num(dims.EdgeDim),
                num_vertices=self.num(dims.VertexDim),
            )
            .with_dimension(*self._get_decomp_fields(dims.CellDim))
            .with_dimension(*self._get_decomp_fields(dims.EdgeDim))
            .with_dimension(*self._get_decomp_fields(dims.VertexDim))
        )

    def _get_decomp_fields(self, dim: gtx.Dimension):
        global_index = self.global_index(dim)
        mask = self.owner_mask(dim)[0 : self.num(dim)]
        return dim, global_index, mask

    def construct_icon_grid(self, on_gpu: bool) -> icon.IconGrid:
        cell_starts = self.cells_start_index()
        cell_ends = self.cells_end_index()
        vertex_starts = self.vertex_start_index()
        vertex_ends = self.vertex_end_index()
        edge_starts = self.edge_start_index()
        edge_ends = self.edge_end_index()

        config = base.GridConfig(
            horizontal_config=horizontal.HorizontalGridSize(
                num_vertices=self.num(dims.VertexDim),
                num_cells=self.num(dims.CellDim),
                num_edges=self.num(dims.EdgeDim),
            ),
            vertical_size=self.num(dims.KDim),
            limited_area=self.get_metadata("limited_area").get("limited_area"),
            on_gpu=on_gpu,
        )
        c2e2c = self.c2e2c()
        e2c2e = self.e2c2e()
        c2e2c0 = np.column_stack((range(c2e2c.shape[0]), c2e2c))
        e2c2e0 = np.column_stack((range(e2c2e.shape[0]), e2c2e))
        xp = data_alloc.array_ns(on_gpu)
        grid = (
            icon.IconGrid(self._grid_id)
            .with_config(config)
            .with_global_params(self.global_grid_params)
            .with_start_end_indices(dims.VertexDim, vertex_starts, vertex_ends)
            .with_start_end_indices(dims.EdgeDim, edge_starts, edge_ends)
            .with_start_end_indices(dims.CellDim, cell_starts, cell_ends)
            .with_connectivities(
                {
                    dims.C2EDim: xp.asarray(self.c2e()),
                    dims.E2CDim: xp.asarray(self.e2c()),
                    dims.C2E2CDim: xp.asarray(c2e2c),
                    dims.C2E2CODim: xp.asarray(c2e2c0),
                    dims.C2E2C2EDim: xp.asarray(self.c2e2c2e()),
                    dims.E2C2EDim: xp.asarray(e2c2e),
                    dims.E2C2EODim: xp.asarray(e2c2e0),
                }
            )
            .with_connectivities(
                {
                    dims.E2VDim: xp.asarray(self.e2v()),
                    dims.V2EDim: xp.asarray(self.v2e()),
                    dims.V2CDim: xp.asarray(self.v2c()),
                    dims.E2C2VDim: xp.asarray(self.e2c2v()),
                    dims.C2VDim: xp.asarray(self.c2v()),
                }
            )
        )

        grid.update_size_connectivities(
            {
                dims.ECVDim: grid.size[dims.EdgeDim] * grid.size[dims.E2C2VDim],
                dims.CEDim: grid.size[dims.CellDim] * grid.size[dims.C2EDim],
                dims.ECDim: grid.size[dims.EdgeDim] * grid.size[dims.E2CDim],
            }
        )

        return grid

    def construct_edge_geometry(self) -> grid_states.EdgeParams:
        primal_normal_vert: tuple[
            gtx.Field[[dims.ECVDim], float], gtx.Field[[dims.ECVDim], float]
        ] = (
            data_alloc.flatten_first_two_dims(dims.ECVDim, field=self.primal_normal_vert_x()),
            data_alloc.flatten_first_two_dims(dims.ECVDim, field=self.primal_normal_vert_y()),
        )
        dual_normal_vert: tuple[
            gtx.Field[[dims.ECVDim], float], gtx.Field[[dims.ECVDim], float]
        ] = (
            data_alloc.flatten_first_two_dims(dims.ECVDim, field=self.dual_normal_vert_x()),
            data_alloc.flatten_first_two_dims(dims.ECVDim, field=self.dual_normal_vert_y()),
        )

        primal_normal_cell: tuple[
            gtx.Field[[dims.ECDim], float], gtx.Field[[dims.ECDim], float]
        ] = (
            data_alloc.flatten_first_two_dims(dims.ECDim, field=self.primal_normal_cell_x()),
            data_alloc.flatten_first_two_dims(dims.ECDim, field=self.primal_normal_cell_y()),
        )

        dual_normal_cell: tuple[gtx.Field[[dims.ECDim], float], gtx.Field[[dims.ECDim], float]] = (
            data_alloc.flatten_first_two_dims(dims.ECDim, field=self.dual_normal_cell_x()),
            data_alloc.flatten_first_two_dims(dims.ECDim, field=self.dual_normal_cell_y()),
        )
        return grid_states.EdgeParams(
            tangent_orientation=self.tangent_orientation(),
            inverse_primal_edge_lengths=self.inverse_primal_edge_lengths(),
            inverse_dual_edge_lengths=self.inv_dual_edge_length(),
            inverse_vertex_vertex_lengths=self.inv_vert_vert_length(),
            primal_normal_vert_x=primal_normal_vert[0],
            primal_normal_vert_y=primal_normal_vert[1],
            dual_normal_vert_x=dual_normal_vert[0],
            dual_normal_vert_y=dual_normal_vert[1],
            primal_normal_cell_x=primal_normal_cell[0],
            dual_normal_cell_x=dual_normal_cell[0],
            primal_normal_cell_y=primal_normal_cell[1],
            dual_normal_cell_y=dual_normal_cell[1],
            edge_areas=self.edge_areas(),
            coriolis_frequency=self.f_e(),
            edge_center_lat=self.edge_center_lat(),
            edge_center_lon=self.edge_center_lon(),
            primal_normal_x=self.primal_normal_v1(),
            primal_normal_y=self.primal_normal_v2(),
        )

    def construct_cell_geometry(self) -> grid_states.CellParams:
        return grid_states.CellParams.from_global_num_cells(
            cell_center_lat=self.cell_center_lat(),
            cell_center_lon=self.cell_center_lon(),
            area=self.cell_areas(),
            global_num_cells=self.global_grid_params.num_cells,
            length_rescale_factor=1.0,
        )


class InterpolationSavepoint(IconSavepoint):
    def c_bln_avg(self):
        return self._get_field("c_bln_avg", dims.CellDim, dims.C2E2CODim)

    def c_intp(self):
        return self._get_field("c_intp", dims.VertexDim, dims.V2CDim)

    def c_lin_e(self):
        return self._get_field("c_lin_e", dims.EdgeDim, dims.E2CDim)

    def e_bln_c_s(self):
        return self._get_field("e_bln_c_s", dims.CellDim, dims.C2EDim)

    def e_flx_avg(self):
        return self._get_field("e_flx_avg", dims.EdgeDim, dims.E2C2EODim)

    def geofac_div(self):
        return self._get_field("geofac_div", dims.CellDim, dims.C2EDim)

    def geofac_grdiv(self):
        return self._get_field("geofac_grdiv", dims.EdgeDim, dims.E2C2EODim)

    def geofac_grg(self):
        grg = np.squeeze(self.serializer.read("geofac_grg", self.savepoint))
        num_cells = self.sizes[dims.CellDim]
        return gtx.as_field(
            (dims.CellDim, dims.C2E2CODim), grg[:num_cells, :, 0], allocator=self.backend
        ), gtx.as_field(
            (dims.CellDim, dims.C2E2CODim), grg[:num_cells, :, 1], allocator=self.backend
        )

    @IconSavepoint.optionally_registered()
    def zd_intcoef(self):
        return self._get_field("vcoef", dims.CellDim, dims.C2E2CDim, dims.KDim)

    def geofac_n2s(self):
        return self._get_field("geofac_n2s", dims.CellDim, dims.C2E2CODim)

    def geofac_rot(self):
        return self._get_field("geofac_rot", dims.VertexDim, dims.V2EDim)

    def nudgecoeff_e(self):
        return self._get_field("nudgecoeff_e", dims.EdgeDim)

    def pos_on_tplane_e_x(self):
        field = self._get_field("pos_on_tplane_e_x", dims.EdgeDim, dims.E2CDim)
        return data_alloc.flatten_first_two_dims(
            dims.ECDim, field=field[:, 0:2], backend=self.backend
        )

    def pos_on_tplane_e_y(self):
        field = self._get_field("pos_on_tplane_e_y", dims.EdgeDim, dims.E2CDim)
        return data_alloc.flatten_first_two_dims(
            dims.ECDim, field=field[:, 0:2], backend=self.backend
        )

    def rbf_vec_coeff_e(self):
        return self._get_field("rbf_vec_coeff_e", dims.EdgeDim, dims.E2C2EDim)

    @IconSavepoint.optionally_registered()
    def rbf_vec_coeff_c1(self):
        dimensions = (dims.CellDim, dims.C2E2C2EDim)
        buffer = np.squeeze(
            self.serializer.read("rbf_vec_coeff_c1", self.savepoint).astype(float)
        ).transpose()
<<<<<<< HEAD
        buffer = self._reduce_to_dim_size(buffer, dimensions)
        return gtx.as_field(dimensions, buffer)
=======
        return gtx.as_field((dims.CellDim, dims.C2E2C2EDim), buffer, allocator=self.backend)
>>>>>>> 550b886f

    @IconSavepoint.optionally_registered()
    def rbf_vec_coeff_c2(self):
        dimensions = (dims.CellDim, dims.C2E2C2EDim)
        buffer = np.squeeze(
            self.serializer.read("rbf_vec_coeff_c2", self.savepoint).astype(float)
        ).transpose()
<<<<<<< HEAD
        buffer = self._reduce_to_dim_size(buffer, dimensions)
        return gtx.as_field(dimensions, buffer)
=======
        return gtx.as_field((dims.CellDim, dims.C2E2C2EDim), buffer, allocator=self.backend)
>>>>>>> 550b886f

    def rbf_vec_coeff_v1(self):
        return self._get_field("rbf_vec_coeff_v1", dims.VertexDim, dims.V2EDim)

    def rbf_vec_coeff_v2(self):
        return self._get_field("rbf_vec_coeff_v2", dims.VertexDim, dims.V2EDim)

    def rbf_vec_idx_v(self):
        return self._get_field("rbf_vec_idx_v", dims.VertexDim, dims.V2EDim)

    def lsq_pseudoinv_1(self):
        field = self._get_field("lsq_pseudoinv_1", dims.CellDim, dims.C2E2CDim)
        return data_alloc.flatten_first_two_dims(dims.CECDim, field=field)

    def lsq_pseudoinv_2(self):
        field = self._get_field("lsq_pseudoinv_2", dims.CellDim, dims.C2E2CDim)
        return data_alloc.flatten_first_two_dims(dims.CECDim, field=field)


class MetricSavepoint(IconSavepoint):
    def bdy_halo_c(self):
        return self._get_field("bdy_halo_c", dims.CellDim, dtype=bool)

    def d2dexdz2_fac1_mc(self):
        return self._get_field("d2dexdz2_fac1_mc", dims.CellDim, dims.KDim)

    def d2dexdz2_fac2_mc(self):
        return self._get_field("d2dexdz2_fac2_mc", dims.CellDim, dims.KDim)

    def d_exner_dz_ref_ic(self):
        return self._get_field("d_exner_dz_ref_ic", dims.CellDim, dims.KDim)

    def exner_exfac(self):
        return self._get_field("exner_exfac", dims.CellDim, dims.KDim)

    def exner_ref_mc(self):
        return self._get_field("exner_ref_mc", dims.CellDim, dims.KDim)

    def hmask_dd3d(self):
        return self._get_field("hmask_dd3d", dims.EdgeDim)

    def inv_ddqz_z_full(self):
        return self._get_field("inv_ddqz_z_full", dims.CellDim, dims.KDim)

    @IconSavepoint.optionally_registered(dims.CellDim, dims.KDim)
    def ddqz_z_full(self):
        return self._get_field("ddqz_z_full", dims.CellDim, dims.KDim)

    def mask_prog_halo_c(self):
        return self._get_field("mask_prog_halo_c", dims.CellDim, dtype=bool)

    def pg_exdist(self):
        return self._get_field("pg_exdist_dsl", dims.EdgeDim, dims.KDim)

    def pg_edgeidx_dsl(self):
        return self._get_field("pg_edgeidx_dsl", dims.EdgeDim, dims.KDim, dtype=bool)

    def rayleigh_w(self):
        return self._get_field("rayleigh_w", dims.KDim)

    def rho_ref_mc(self):
        return self._get_field("rho_ref_mc", dims.CellDim, dims.KDim)

    def rho_ref_me(self):
        return self._get_field("rho_ref_me", dims.EdgeDim, dims.KDim)

    def scalfac_dd3d(self):
        return self._get_field("scalfac_dd3d", dims.KDim)

    def theta_ref_ic(self):
        return self._get_field("theta_ref_ic", dims.CellDim, dims.KDim)

    def z_ifc(self):
        return self._get_field("z_ifc", dims.CellDim, dims.KDim)

    def z_mc(self):
        return self._get_field("z_mc", dims.CellDim, dims.KDim)

    def theta_ref_me(self):
        return self._get_field("theta_ref_me", dims.EdgeDim, dims.KDim)

    def vwind_expl_wgt(self):
        return self._get_field("vwind_expl_wgt", dims.CellDim)

    def vwind_impl_wgt(self):
        return self._get_field("vwind_impl_wgt", dims.CellDim)

    def wgtfacq_c_dsl(self):
        return self._get_field("wgtfacq_c_dsl", dims.CellDim, dims.KDim)

    def zdiff_gradp(self):
        field = self._get_field("zdiff_gradp_dsl", dims.EdgeDim, dims.E2CDim, dims.KDim)
        return data_alloc.flatten_first_two_dims(dims.ECDim, dims.KDim, field=field)

    def vertoffset_gradp(self):
        field = self._get_field(
            "vertoffset_gradp_dsl", dims.EdgeDim, dims.E2CDim, dims.KDim, dtype=gtx.int32
        )
        return data_alloc.flatten_first_two_dims(dims.ECDim, dims.KDim, field=field)

    def coeff1_dwdz(self):
        return self._get_field("coeff1_dwdz", dims.CellDim, dims.KDim)

    def coeff2_dwdz(self):
        return self._get_field("coeff2_dwdz", dims.CellDim, dims.KDim)

    def coeff_gradekin(self):
        field = self._get_field("coeff_gradekin", dims.EdgeDim, dims.E2CDim)
        return data_alloc.flatten_first_two_dims(dims.ECDim, field=field)

    def ddqz_z_full_e(self):
        return self._get_field("ddqz_z_full_e", dims.EdgeDim, dims.KDim)

    def ddqz_z_half(self):
        return self._get_field("ddqz_z_half", dims.CellDim, dims.KDim)

    def ddxn_z_full(self):
        return self._get_field("ddxn_z_full", dims.EdgeDim, dims.KDim)

    def ddxt_z_full(self):
        return self._get_field("ddxt_z_full", dims.EdgeDim, dims.KDim)

    @IconSavepoint.optionally_registered(dims.CellDim, dims.KDim)
    def mask_hdiff(self):
        return self._get_field("mask_hdiff", dims.CellDim, dims.KDim, dtype=bool)

    def theta_ref_mc(self):
        return self._get_field("theta_ref_mc", dims.CellDim, dims.KDim)

    def wgtfac_c(self):
        return self._get_field("wgtfac_c", dims.CellDim, dims.KDim)

    def wgtfac_e(self):
        return self._get_field("wgtfac_e", dims.EdgeDim, dims.KDim)

    def wgtfacq_e_dsl(
        self, k_level
    ):  # TODO: @abishekg7 Simplify this after serialized data is fixed
        ar = np.squeeze(self.serializer.read("wgtfacq_e", self.savepoint))
        k = k_level - 3
        ar = np.pad(ar[:, ::-1], ((0, 0), (k, 0)), "constant", constant_values=(0.0,))
        return self._get_field_from_ndarray(ar, dims.EdgeDim, dims.KDim)

    @IconSavepoint.optionally_registered(dims.CellDim, dims.KDim)
    def zd_diffcoef(self):
        return self._get_field("zd_diffcoef", dims.CellDim, dims.KDim)

    @IconSavepoint.optionally_registered()
    def zd_intcoef(self):
        return self._read_and_reorder_sparse_field("vcoef")

    def geopot(self):
        return self._get_field("geopot", dims.CellDim, dims.KDim)

    def _read_and_reorder_sparse_field(self, name: str, sparse_size=3):
        ser_input = np.squeeze(self.serializer.read(name, self.savepoint))[:, :, :]
        ser_input = self._reduce_to_dim_size(ser_input, (dims.CellDim, dims.C2E2CDim, dims.KDim))
        if ser_input.shape[1] != sparse_size:
            ser_input = np.moveaxis(ser_input, 1, -1)

        return self._linearize_first_2dims(
            ser_input, sparse_size=sparse_size, target_dims=(dims.CECDim, dims.KDim)
        )

    def _linearize_first_2dims(
        self, data: data_alloc.NDArray, sparse_size: int, target_dims: tuple[gtx.Dimension, ...]
    ):
        old_shape = data.shape
        assert old_shape[1] == sparse_size
        return gtx.as_field(
            target_dims,
            data.reshape(old_shape[0] * old_shape[1], old_shape[2]),
            allocator=self.backend,
        )

    @IconSavepoint.optionally_registered()
    def zd_vertoffset(self):
        return self._read_and_reorder_sparse_field("zd_vertoffset")

    def zd_vertidx(self):
        return np.squeeze(self.serializer.read("zd_vertidx", self.savepoint))

    def zd_indlist(self):
        return np.squeeze(self.serializer.read("zd_indlist", self.savepoint))


class AdvectionInitSavepoint(IconSavepoint):
    def airmass_now(self):
        return self._get_field("airmass_now", dims.CellDim, dims.KDim)

    def airmass_new(self):
        return self._get_field("airmass_new", dims.CellDim, dims.KDim)

    def vn_traj(self):
        return self._get_field("vn_traj", dims.EdgeDim, dims.KDim)

    def mass_flx_me(self):
        return self._get_field("mass_flx_me", dims.EdgeDim, dims.KDim)

    def mass_flx_ic(self):
        return self._get_field("mass_flx_ic", dims.CellDim, dims.KDim)

    def grf_tend_tracer(self, ntracer: int):
        return self._get_field_component("grf_tend_tracers", ntracer, (dims.CellDim, dims.KDim))

    def tracer(self, ntracer: int):
        return self._get_field_component("tracers_now", ntracer, (dims.CellDim, dims.KDim))


class AdvectionExitSavepoint(IconSavepoint):
    def hfl_tracer(self, ntracer: int):
        return self._get_field_component("hfl_tracers", ntracer, (dims.EdgeDim, dims.KDim))

    def vfl_tracer(self, ntracer: int):
        return self._get_field_component("vfl_tracers", ntracer, (dims.CellDim, dims.KDim))

    def tracer(self, ntracer: int):
        return self._get_field_component("tracers", ntracer, (dims.CellDim, dims.KDim))


class IconDiffusionInitSavepoint(IconSavepoint):
    @IconSavepoint.optionally_registered(dims.CellDim, dims.KDim)
    def hdef_ic(self):
        return self._get_field("hdef_ic", dims.CellDim, dims.KDim)

    @IconSavepoint.optionally_registered(dims.CellDim, dims.KDim)
    def div_ic(self):
        return self._get_field("div_ic", dims.CellDim, dims.KDim)

    @IconSavepoint.optionally_registered(dims.CellDim, dims.KDim)
    def dwdx(self):
        return self._get_field("dwdx", dims.CellDim, dims.KDim)

    @IconSavepoint.optionally_registered(dims.CellDim, dims.KDim)
    def dwdy(self):
        return self._get_field("dwdy", dims.CellDim, dims.KDim)

    def vn(self):
        return self._get_field("vn", dims.EdgeDim, dims.KDim)

    def theta_v(self):
        return self._get_field("theta_v", dims.CellDim, dims.KDim)

    def w(self):
        return self._get_field("w", dims.CellDim, dims.KDim)

    def exner(self):
        return self._get_field("exner", dims.CellDim, dims.KDim)

    def diff_multfac_smag(self):
        return np.squeeze(self.serializer.read("diff_multfac_smag", self.savepoint))

    def enh_smag_fac(self):
        return np.squeeze(self.serializer.read("enh_smag_fac", self.savepoint))

    def smag_limit(self):
        return np.squeeze(self.serializer.read("smag_limit", self.savepoint))

    def diff_multfac_n2w(self):
        return np.squeeze(self.serializer.read("diff_multfac_n2w", self.savepoint))

    def nudgezone_diff(self) -> int:
        return self.serializer.read("nudgezone_diff", self.savepoint)[0]

    def bdy_diff(self) -> int:
        return self.serializer.read("bdy_diff", self.savepoint)[0]

    def fac_bdydiff_v(self) -> int:
        return self.serializer.read("fac_bdydiff_v", self.savepoint)[0]

    def smag_offset(self):
        return self.serializer.read("smag_offset", self.savepoint)[0]

    def diff_multfac_w(self):
        return self.serializer.read("diff_multfac_w", self.savepoint)[0]

    def diff_multfac_vn(self):
        return self.serializer.read("diff_multfac_vn", self.savepoint)

    def rho(self):
        return self._get_field("rho", dims.CellDim, dims.KDim)

    def construct_prognostics(self) -> prognostic_state.PrognosticState:
        return prognostic_state.PrognosticState(
            w=self.w(),
            vn=self.vn(),
            exner=self.exner(),
            theta_v=self.theta_v(),
            rho=self.rho(),
        )


class IconDiffusionExitSavepoint(IconSavepoint):
    def vn(self):
        return self._get_field("vn", dims.EdgeDim, dims.KDim)

    def theta_v(self):
        return self._get_field("theta_v", dims.CellDim, dims.KDim)

    def w(self):
        return self._get_field("w", dims.CellDim, dims.KDim)

    def dwdx(self):
        return self._get_field("dwdx", dims.CellDim, dims.KDim)

    def dwdy(self):
        return self._get_field("dwdy", dims.CellDim, dims.KDim)

    def exner(self):
        return self._get_field("exner", dims.CellDim, dims.KDim)

    def div_ic(self):
        return self._get_field("div_ic", dims.CellDim, dims.KDim)

    def hdef_ic(self):
        return self._get_field("hdef_ic", dims.CellDim, dims.KDim)


class IconNonHydroInitSavepoint(IconSavepoint):
    def z_vt_ie(self):
        return self._get_field("z_vt_ie", dims.EdgeDim, dims.KDim)

    def z_kin_hor_e(self):
        return self._get_field("z_kin_hor_e", dims.EdgeDim, dims.KDim)

    def vn_ie(self):
        return self._get_field("vn_ie", dims.EdgeDim, dims.KDim)

    def vt(self):
        return self._get_field("vt", dims.EdgeDim, dims.KDim)

    def bdy_divdamp(self):
        return self._get_field("bdy_divdamp", dims.KDim)

    def divdamp_fac_o2(self):
        return self.serializer.read("divdamp_fac_o2", self.savepoint).astype(float)[0]

    def ddt_exner_phy(self):
        return self._get_field("ddt_exner_phy", dims.CellDim, dims.KDim)

    def ddt_vn_phy(self):
        return self._get_field("ddt_vn_phy", dims.EdgeDim, dims.KDim)

    def exner_now(self):
        return self._get_field("exner_now", dims.CellDim, dims.KDim)

    def exner_new(self):
        return self._get_field("exner_new", dims.CellDim, dims.KDim)

    def theta_v_now(self):
        return self._get_field("theta_v_now", dims.CellDim, dims.KDim)

    def theta_v_new(self):
        return self._get_field("theta_v_new", dims.CellDim, dims.KDim)

    def rho_now(self):
        return self._get_field("rho_now", dims.CellDim, dims.KDim)

    def rho_new(self):
        return self._get_field("rho_new", dims.CellDim, dims.KDim)

    def exner_pr(self):
        return self._get_field("exner_pr", dims.CellDim, dims.KDim)

    def grf_tend_rho(self):
        return self._get_field("grf_tend_rho", dims.CellDim, dims.KDim)

    def grf_tend_thv(self):
        return self._get_field("grf_tend_thv", dims.CellDim, dims.KDim)

    def grf_tend_vn(self):
        return self._get_field("grf_tend_vn", dims.EdgeDim, dims.KDim)

    def w_concorr_c(self):
        return self._get_field("w_concorr_c", dims.CellDim, dims.KDim)

    def ddt_vn_apc_pc(self, ntnd):
        return self._get_field_component("ddt_vn_apc_pc", ntnd, (dims.EdgeDim, dims.KDim))

    def ddt_w_adv_pc(self, ntnd):
        return self._get_field_component("ddt_w_adv_pc", ntnd, (dims.CellDim, dims.KDim))

    def grf_tend_w(self):
        return self._get_field("grf_tend_w", dims.CellDim, dims.KDim)

    def mass_fl_e(self):
        return self._get_field("mass_fl_e", dims.EdgeDim, dims.KDim)

    def mass_flx_me(self):
        return self._get_field("mass_flx_me", dims.EdgeDim, dims.KDim)

    def mass_flx_ic(self):
        return self._get_field("mass_flx_ic", dims.CellDim, dims.KDim)

    def rho_ic(self):
        return self._get_field("rho_ic", dims.CellDim, dims.KDim)

    def rho_incr(self):
        return self._get_field("rho_incr", dims.CellDim, dims.KDim)

    def exner_incr(self):
        return self._get_field("exner_incr", dims.CellDim, dims.KDim)

    def vn_incr(self):
        return self._get_field("vn_incr", dims.EdgeDim, dims.KDim)

    def exner_dyn_incr(self):
        return self._get_field("exner_dyn_incr", dims.CellDim, dims.KDim)

    def scal_divdamp_o2(self) -> float:
        return self.serializer.read("scal_divdamp_o2", self.savepoint)[0]

    def scal_divdamp(self) -> fa.KField[float]:
        return self._get_field("scal_divdamp", dims.KDim)

    def theta_v_ic(self):
        return self._get_field("theta_v_ic", dims.CellDim, dims.KDim)

    def vn_traj(self):
        return self._get_field("vn_traj", dims.EdgeDim, dims.KDim)

    def z_dwdz_dd(self):
        return self._get_field("z_dwdz_dd", dims.CellDim, dims.KDim)

    def z_graddiv_vn(self):
        return self._get_field("z_graddiv_vn", dims.EdgeDim, dims.KDim)

    def z_theta_v_e(self):
        return self._get_field("z_theta_v_e", dims.EdgeDim, dims.KDim)

    def z_rho_e(self):
        return self._get_field("z_rho_e", dims.EdgeDim, dims.KDim)

    def z_gradh_exner(self):
        return self._get_field("z_gradh_exner", dims.EdgeDim, dims.KDim)

    def z_w_expl(self):
        return self._get_field("z_w_expl", dims.CellDim, dims.KDim)

    def z_rho_expl(self):
        return self._get_field("z_rho_expl", dims.CellDim, dims.KDim)

    def z_exner_expl(self):
        return self._get_field("z_exner_expl", dims.CellDim, dims.KDim)

    def z_alpha(self):
        return self._get_field("z_alpha", dims.CellDim, dims.KDim)

    def z_beta(self):
        return self._get_field("z_beta", dims.CellDim, dims.KDim)

    def z_contr_w_fl_l(self):
        return self._get_field("z_contr_w_fl_l", dims.CellDim, dims.KDim)

    def z_q(self):
        return self._get_field("z_q", dims.CellDim, dims.KDim)

    def wgt_nnow_rth(self) -> float:
        return self.serializer.read("wgt_nnow_rth", self.savepoint)[0]

    def wgt_nnew_rth(self) -> float:
        return self.serializer.read("wgt_nnew_rth", self.savepoint)[0]

    def wgt_nnow_vel(self) -> float:
        return self.serializer.read("wgt_nnow_vel", self.savepoint)[0]

    def wgt_nnew_vel(self) -> float:
        return self.serializer.read("wgt_nnew_vel", self.savepoint)[0]

    def w_now(self):
        return self._get_field("w_now", dims.CellDim, dims.KDim)

    def w_new(self):
        return self._get_field("w_new", dims.CellDim, dims.KDim)

    def vn_now(self):
        return self._get_field("vn_now", dims.EdgeDim, dims.KDim)

    def vn_new(self):
        return self._get_field("vn_new", dims.EdgeDim, dims.KDim)


class IconNonHydroExitSavepoint(IconSavepoint):
    def z_exner_ex_pr(self):
        return self._get_field("z_exner_ex_pr", dims.CellDim, dims.KDim)  # KHalfDim

    def rho_ic(self):
        return self._get_field("rho_ic", dims.CellDim, dims.KDim)

    def z_rho_e(self):
        return self._get_field("z_rho_e", dims.EdgeDim, dims.KDim)

    def z_exner_expl(self):
        return self._get_field("z_exner_expl", dims.CellDim, dims.KDim)

    def z_rho_expl(self):
        return self._get_field("z_rho_expl", dims.CellDim, dims.KDim)

    def z_theta_v_e(self):
        return self._get_field("z_theta_v_e", dims.EdgeDim, dims.KDim)

    def theta_v_ic(self):
        return self._get_field("theta_v_ic", dims.CellDim, dims.KDim)

    def z_q(self):
        return self._get_field("z_q", dims.CellDim, dims.KDim)

    def z_graddiv_vn(self):
        return self._get_field("z_graddiv_vn", dims.EdgeDim, dims.KDim)

    def exner_pr(self):
        return self._get_field("exner_pr", dims.CellDim, dims.KDim)

    def z_kin_hor_e(self):
        return self._get_field("z_kin_hor_e", dims.EdgeDim, dims.KDim)

    def z_alpha(self):
        return self._get_field("z_alpha", dims.CellDim, dims.KDim)

    def z_beta(self):
        return self._get_field("z_beta", dims.CellDim, dims.KDim)

    def vn_new(self):
        return self._get_field("vn_new", dims.EdgeDim, dims.KDim)

    def theta_v_new(self):
        return self._get_field("theta_v_new", dims.CellDim, dims.KDim)

    def rho_new(self):
        return self._get_field("rho_new", dims.CellDim, dims.KDim)

    def exner_new(self):
        return self._get_field("exner_new", dims.CellDim, dims.KDim)

    def w_new(self):
        return self._get_field("w_new", dims.CellDim, dims.KDim)

    def z_vn_avg(self):
        return self._get_field("z_vn_avg", dims.EdgeDim, dims.KDim)

    def mass_fl_e(self):
        return self._get_field("mass_fl_e", dims.EdgeDim, dims.KDim)

    def mass_flx_me(self):
        return self._get_field("mass_flx_me", dims.EdgeDim, dims.KDim)

    def vn_traj(self):
        return self._get_field("vn_traj", dims.EdgeDim, dims.KDim)

    def exner_dyn_incr(self):
        return self._get_field("exner_dyn_incr", dims.CellDim, dims.KDim)

    def z_exner_ic(self):
        return self._get_field("z_exner_ic", dims.CellDim, dims.KDim)

    def z_dexner_dz_c(self, ntnd: TimeIndex):
        return self._get_field_component("z_dexner_dz_c", ntnd, (dims.CellDim, dims.KDim))

    def z_rth_pr(self, ind: TwoIndex):
        return self._get_field_component("z_rth_pr", ind, (dims.CellDim, dims.KDim))

    def z_grad_rth(self, ind: FourIndex):
        return self._get_field_component("z_grad_rth", ind, (dims.CellDim, dims.KDim))

    def z_th_ddz_exner_c(self):
        return self._get_field("z_th_ddz_exner_c", dims.CellDim, dims.KDim)

    def z_gradh_exner(self):
        return self._get_field("z_gradh_exner", dims.EdgeDim, dims.KDim)

    def z_hydro_corr(self):
        return self._get_field("z_hydro_corr", dims.EdgeDim, dims.KDim)

    def z_theta_v_pr_ic(self):
        return self._get_field("z_theta_v_pr_ic", dims.CellDim, dims.KDim)

    def vt(self):
        return self._get_field("vt", dims.EdgeDim, dims.KDim)

    def z_flxdiv_mass(self):
        return self._get_field("z_flxdiv_mass", dims.CellDim, dims.KDim)

    def z_w_expl(self):
        return self._get_field("z_w_expl", dims.CellDim, dims.KDim)

    def z_flxdiv_theta(self):
        return self._get_field("z_flxdiv_theta", dims.CellDim, dims.KDim)

    def z_contr_w_fl_l(self):
        return self._get_field("z_contr_w_fl_l", dims.CellDim, dims.KDim)

    def vn_ie(self):
        return self._get_field("vn_ie", dims.EdgeDim, dims.KDim)

    def z_vt_ie(self):
        return self._get_field("z_vt_ie", dims.EdgeDim, dims.KDim)

    def z_w_concorr_me(self):
        return self._get_field("z_w_concorr_me", dims.EdgeDim, dims.KDim)

    def w_concorr_c(self):
        return self._get_field("w_concorr_c", dims.CellDim, dims.KDim)

    def z_theta_v_fl_e(self):
        return self._get_field("z_theta_v_fl_e", dims.EdgeDim, dims.KDim)


# TODO (magdalena) rename?
class IconNonHydroFinalSavepoint(IconSavepoint):
    def theta_v_new(self):
        return self._get_field("theta_v", dims.CellDim, dims.KDim)

    def exner_new(self):
        return self._get_field("exner", dims.CellDim, dims.KDim)


class IconVelocityInitSavepoint(IconSavepoint):
    def cfl_w_limit(self) -> float:
        return self.serializer.read("cfl_w_limit", self.savepoint)[0]

    def vn_only(self) -> bool:
        return bool(self.serializer.read("vn_only", self.savepoint)[0])

    def max_vcfl_dyn(self):
        return self.serializer.read("max_vcfl_dyn", self.savepoint)[0]

    def scalfac_exdiff(self) -> float:
        return self.serializer.read("scalfac_exdiff", self.savepoint)[0]

    def ddt_vn_apc_pc(self, ntnd: TimeIndex):
        return self._get_field_component("ddt_vn_apc_pc", ntnd, (dims.EdgeDim, dims.KDim))

    def ddt_w_adv_pc(self, ntnd: TimeIndex):
        return self._get_field_component("ddt_w_adv_pc", ntnd, (dims.CellDim, dims.KDim))

    def vn(self):
        return self._get_field("vn", dims.EdgeDim, dims.KDim)

    def vn_ie(self):
        return self._get_field("vn_ie", dims.EdgeDim, dims.KDim)

    def vt(self):
        return self._get_field("vt", dims.EdgeDim, dims.KDim)

    def w(self):
        return self._get_field("w", dims.CellDim, dims.KDim)

    def z_vt_ie(self):
        return self._get_field("z_vt_ie", dims.EdgeDim, dims.KDim)

    def z_kin_hor_e(self):
        return self._get_field("z_kin_hor_e", dims.EdgeDim, dims.KDim)

    def z_w_concorr_me(self):
        return self._get_field("z_w_concorr_me", dims.EdgeDim, dims.KDim)

    def w_concorr_c(self):
        return self._get_field("w_concorr_c", dims.CellDim, dims.KDim)


class VelocityInitEdgeDiagnosticsSavepoint(IconSavepoint):
    def lvn_only(self) -> bool:
        return bool(self.serializer.read("vn_only", self.savepoint)[0])

    def vn(self):
        return self._get_field("vn", dims.EdgeDim, dims.KDim)

    def vn_ie(self):
        return self._get_field("vn_ie", dims.EdgeDim, dims.KDim)

    def vt(self):
        return self._get_field("vt", dims.EdgeDim, dims.KDim)

    def w(self):
        return self._get_field("w", dims.CellDim, dims.KDim)

    def z_kin_hor_e(self):
        return self._get_field("z_kin_hor_e", dims.EdgeDim, dims.KDim)

    def z_v_grad_w(self):
        return self._get_field("z_v_grad_w", dims.EdgeDim, dims.KDim)

    def z_vt_ie(self):
        return self._get_field("z_vt_ie", dims.EdgeDim, dims.KDim)

    def z_w_concorr_me(self):
        return self._get_field("z_w_concorr_me", dims.EdgeDim, dims.KDim)


class VelocityAdvectionCellDiagnosticsInitSavepoint(IconSavepoint):
    def z_kin_hor_e(self):
        return self._get_field("z_kin_hor_e", dims.EdgeDim, dims.KDim)

    def z_w_concorr_me(self):
        return self._get_field("z_w_concorr_me", dims.EdgeDim, dims.KDim)

    def w(self):
        return self._get_field("w", dims.CellDim, dims.KDim)

    def z_w_concorr_mc(self):
        return self._get_field("z_w_concorr_mc", dims.CellDim, dims.KDim)

    def w_concorr_c(self):
        return self._get_field("w_concorr_c", dims.CellDim, dims.KDim)

    def z_ekinh(self):
        return self._get_field("z_ekinh", dims.CellDim, dims.KDim)

    def z_w_con_c(self):
        return self._get_field("z_w_con_c", dims.CellDim, dims.KDim)


class VelocityAdvectionVerticalMomentumInitSavepoint(IconSavepoint):
    def z_w_con_c(self):
        return self._get_field("z_w_con_c", dims.CellDim, dims.KDim)

    def w(self):
        return self._get_field("w", dims.CellDim, dims.KDim)

    def ddt_w_adv(self):
        return self._get_field("ddt_w_adv", dims.CellDim, dims.KDim)

    def z_v_grad_w(self):
        return self._get_field("z_v_grad_w", dims.EdgeDim, dims.KDim)

    def levmask(self):
        return self._get_field("levmask", dims.KDim, dtype=bool)

    def z_w_con_c_full(self):
        return self._get_field("z_w_con_c_full", dims.CellDim, dims.KDim)

    def lvn_only(self) -> bool:
        return bool(self.serializer.read("vn_only", self.savepoint)[0])


class VelocityAdvectionHorizontalMomentumInitSavepoint(IconSavepoint):
    def vn(self):
        return self._get_field("vn", dims.EdgeDim, dims.KDim)

    def z_kin_hor_e(self):
        return self._get_field("z_kin_hor_e", dims.EdgeDim, dims.KDim)

    def z_ekinh(self):
        return self._get_field("z_ekinh", dims.CellDim, dims.KDim)

    def vt(self):
        return self._get_field("vt", dims.EdgeDim, dims.KDim)

    def z_w_con_c_full(self):
        return self._get_field("z_w_con_c_full", dims.CellDim, dims.KDim)

    def vn_ie(self):
        return self._get_field("vn_ie", dims.EdgeDim, dims.KDim)

    def levelmask(self):
        return self._get_field("levelmask", dims.KDim, dtype=bool)

    def ddt_vn_apc(self):
        return self._get_field("ddt_vn_apc", dims.EdgeDim, dims.KDim)


class IconVelocityExitSavepoint(IconSavepoint):
    def max_vcfl_dyn(self):
        return self.serializer.read("max_vcfl_dyn", self.savepoint)[0]

    def ddt_vn_apc_pc(self, ntnd: TimeIndex):
        return self._get_field_component("ddt_vn_apc_pc", ntnd, (dims.EdgeDim, dims.KDim))

    def ddt_w_adv_pc(self, ntnd: TimeIndex):
        return self._get_field_component("ddt_w_adv_pc", ntnd, (dims.CellDim, dims.KDim))

    def vn(self):
        return self._get_field("vn", dims.EdgeDim, dims.KDim)

    def w(self):
        return self._get_field("w", dims.CellDim, dims.KDim)

    def vt(self):
        return self._get_field("vt", dims.EdgeDim, dims.KDim)

    def vn_ie(self):
        return self._get_field("vn_ie", dims.EdgeDim, dims.KDim)

    def w_concorr_c(self):
        return self._get_field("w_concorr_c", dims.CellDim, dims.KDim)

    def z_vt_ie(self):
        return self._get_field("z_vt_ie", dims.EdgeDim, dims.KDim)

    def z_w_concorr_me(self):
        return self._get_field("z_w_concorr_me", dims.EdgeDim, dims.KDim)

    def z_w_concorr_mc(self):
        return self._get_field("z_w_concorr_mc", dims.CellDim, dims.KDim)

    def z_v_grad_w(self):
        return self._get_field("z_v_grad_w", dims.EdgeDim, dims.KDim)

    def z_w_con_c(self):
        return self._get_field("z_w_con_c", dims.CellDim, dims.KDim)  # KhalfDim

    def z_w_con_c_full(self):
        return self._get_field("z_w_con_c_full", dims.CellDim, dims.KDim)

    def z_ekinh(self):
        return self._get_field("z_ekinh", dims.CellDim, dims.KDim)

    def cfl_clipping(self):
        return self._get_field("cfl_clipping", dims.CellDim, dims.KDim, dtype=bool)

    def vcfl_dsl(self):
        return self._get_field("vcfl_dsl", dims.KDim)


class VelocityAdvectionEdgeDiagnosticsExitSavepoint(IconSavepoint):
    def vt(self):
        return self._get_field("vt", dims.EdgeDim, dims.KDim)

    def vn_ie(self):
        return self._get_field("vn_ie", dims.EdgeDim, dims.KDim)

    def z_kin_hor_e(self):
        return self._get_field("z_kin_hor_e", dims.EdgeDim, dims.KDim)

    def z_w_concorr_me(self):
        return self._get_field("z_w_concorr_me", dims.EdgeDim, dims.KDim)

    def z_v_grad_w(self):
        return self._get_field("z_v_grad_w", dims.EdgeDim, dims.KDim)


class VelocityAdvectionCellDiagnosticsExitSavepoint(IconSavepoint):
    def z_ekinh(self):
        return self._get_field("z_ekinh", dims.CellDim, dims.KDim)

    def w_concorr_c(self):
        return self._get_field("w_concorr_c", dims.CellDim, dims.KDim)

    def z_w_con_c(self):
        return self._get_field("z_w_con_c", dims.CellDim, dims.KDim)


class VelocityAdvectionVerticalMomentumExitSavepoint(IconSavepoint):
    def z_w_con_c_full(self):
        return self._get_field("z_w_con_c_full", dims.CellDim, dims.KDim)

    def ddt_w_adv(self):
        return self._get_field("ddt_w_adv", dims.CellDim, dims.KDim)


class VelocityAdvectionHorizontalMomentumExitSavepoint(IconSavepoint):
    def ddt_vn_apc(self):
        return self._get_field("ddt_vn_apc", dims.EdgeDim, dims.KDim)


class IconJabwExitSavepoint(IconSavepoint):
    def exner(self):
        return self._get_field("exner", dims.CellDim, dims.KDim)

    def rho(self):
        return self._get_field("rho", dims.CellDim, dims.KDim)

    def vn(self):
        return self._get_field("vn", dims.EdgeDim, dims.KDim)

    def w(self):
        return self._get_field("w", dims.CellDim, dims.KDim)

    def theta_v(self):
        return self._get_field("theta_v", dims.CellDim, dims.KDim)

    def pressure(self):
        return self._get_field("pressure", dims.CellDim, dims.KDim)

    def temperature(self):
        return self._get_field("temperature", dims.CellDim, dims.KDim)

    # TODO change field name
    def pressure_sfc(self):
        return self._get_field("surface_pressure", dims.CellDim)


class IconJabwDiagnosticSavepoint(IconSavepoint):
    def pressure(self):
        return self._get_field("output_diag_pressure", dims.CellDim, dims.KDim)

    def temperature(self):
        return self._get_field("output_diag_temperature", dims.CellDim, dims.KDim)

    def exner_pr(self):
        return self._get_field("output_diag_exner_pr", dims.CellDim, dims.KDim)

    def pressure_ifc(self):
        return self._get_field("output_diag_pressure_ifc", dims.CellDim, dims.KDim)

    def pressure_sfc(self):
        return self._get_field("output_diag_pressure_sfc", dims.CellDim)

    def zonal_wind(self):
        return self._get_field("output_diag_u", dims.CellDim, dims.KDim)

    def meridional_wind(self):
        return self._get_field("output_diag_v", dims.CellDim, dims.KDim)


class IconDiagnosticsInitSavepoint(IconSavepoint):
    def pressure(self):
        return self._get_field("pressure", dims.CellDim, dims.KDim)

    def temperature(self):
        return self._get_field("temperature", dims.CellDim, dims.KDim)

    def exner_pr(self):
        return self._get_field("exner_pr", dims.CellDim, dims.KDim)

    def pressure_ifc(self):
        return self._get_field("pressure_ifc", dims.CellDim, dims.KDim)

    def pressure_sfc(self):
        return self._get_field("pressure_sfc", dims.CellDim)

    def virtual_temperature(self):
        return self._get_field("virtual_temperature", dims.CellDim, dims.KDim)

    def zonal_wind(self):
        return self._get_field("u", dims.CellDim, dims.KDim)

    def meridional_wind(self):
        return self._get_field("v", dims.CellDim, dims.KDim)


class IconPrognosticsInitSavepoint(IconSavepoint):
    def exner_now(self):
        return self._get_field("exner_now", dims.CellDim, dims.KDim)

    def rho_now(self):
        return self._get_field("rho_now", dims.CellDim, dims.KDim)

    def theta_v_now(self):
        return self._get_field("theta_v_now", dims.CellDim, dims.KDim)

    def pressure_ifc(self):
        return self._get_field("pressure_ifc", dims.CellDim, dims.KDim)

    def pressure_sfc(self):
        return self._get_field("pressure_sfc", dims.CellDim)

    def virtual_temperature(self):
        return self._get_field("virtual_temperature", dims.CellDim, dims.KDim)

    def zonal_wind(self):
        return self._get_field("u", dims.CellDim, dims.KDim)

    def meridional_wind(self):
        return self._get_field("v", dims.CellDim, dims.KDim)


class IconGraupelEntrySavepoint(IconSavepoint):
    def temperature(self):
        return self._get_field("ser_in_graupel_temperature", dims.CellDim, dims.KDim)

    def pres(self):
        return self._get_field("ser_in_graupel_pres", dims.CellDim, dims.KDim)

    def rho(self):
        return self._get_field("ser_in_graupel_rho", dims.CellDim, dims.KDim)

    def qv(self):
        return self._get_field("ser_in_graupel_qv", dims.CellDim, dims.KDim)

    def qc(self):
        return self._get_field("ser_in_graupel_qc", dims.CellDim, dims.KDim)

    def qi(self):
        return self._get_field("ser_in_graupel_qi", dims.CellDim, dims.KDim)

    def qr(self):
        return self._get_field("ser_in_graupel_qr", dims.CellDim, dims.KDim)

    def qs(self):
        return self._get_field("ser_in_graupel_qs", dims.CellDim, dims.KDim)

    def qg(self):
        return self._get_field("ser_in_graupel_qg", dims.CellDim, dims.KDim)

    def qnc(self):
        return self._get_field("ser_in_graupel_qnc", dims.CellDim, dims.KDim)

    def dt_microphysics(self):
        return self.serializer.read("ser_in_graupel_dt", self.savepoint)[0]

    def qc0(self):
        return self.serializer.read("ser_in_graupel_qc0", self.savepoint)[0]

    def qi0(self):
        return self.serializer.read("ser_in_graupel_qi0", self.savepoint)[0]

    def kstart_moist(self):
        return self.serializer.read("ser_in_graupel_kstart_moist", self.savepoint)[0]

    def l_cv(self):
        return self.serializer.read("ser_in_graupel_l_cv", self.savepoint)[0]

    def ithermo_water(self):
        return self.serializer.read("ser_in_graupel_ithermo_water", self.savepoint)[0]

    def ldiag_ttend(self):
        return self.serializer.read("ser_in_graupel_ldiag_ttend", self.savepoint)[0]

    def ldiag_qtend(self):
        return self.serializer.read("ser_in_graupel_ldiag_qtend", self.savepoint)[0]

    def istart_idx(self):
        return self.serializer.read("ser_in_graupel_istart", self.savepoint)[0]

    def iend_idx(self):
        return self.serializer.read("ser_in_graupel_iend", self.savepoint)[0]


class IconGraupelExitSavepoint(IconSavepoint):
    def temperature(self):
        return self._get_field("ser_out_graupel_temperature", dims.CellDim, dims.KDim)

    def pres(self):
        return self._get_field("ser_out_graupel_pres", dims.CellDim, dims.KDim)

    def rho(self):
        return self._get_field("ser_out_graupel_rho", dims.CellDim, dims.KDim)

    def qv(self):
        return self._get_field("ser_out_graupel_qv", dims.CellDim, dims.KDim)

    def qc(self):
        return self._get_field("ser_out_graupel_qc", dims.CellDim, dims.KDim)

    def qi(self):
        return self._get_field("ser_out_graupel_qi", dims.CellDim, dims.KDim)

    def qr(self):
        return self._get_field("ser_out_graupel_qr", dims.CellDim, dims.KDim)

    def qs(self):
        return self._get_field("ser_out_graupel_qs", dims.CellDim, dims.KDim)

    def qg(self):
        return self._get_field("ser_out_graupel_qg", dims.CellDim, dims.KDim)

    def ddt_tend_t(self):
        return self._get_field("ser_out_graupel_ddt_tend_t", dims.CellDim, dims.KDim)

    def ddt_tend_qv(self):
        return self._get_field("ser_out_graupel_ddt_tend_qv", dims.CellDim, dims.KDim)

    def ddt_tend_qc(self):
        return self._get_field("ser_out_graupel_ddt_tend_qc", dims.CellDim, dims.KDim)

    def ddt_tend_qi(self):
        return self._get_field("ser_out_graupel_ddt_tend_qi", dims.CellDim, dims.KDim)

    def ddt_tend_qr(self):
        return self._get_field("ser_out_graupel_ddt_tend_qr", dims.CellDim, dims.KDim)

    def ddt_tend_qs(self):
        return self._get_field("ser_out_graupel_ddt_tend_qs", dims.CellDim, dims.KDim)

    def rain_flux(self):
        return self._get_field("ser_out_graupel_prr_gsp", dims.CellDim)

    def snow_flux(self):
        return self._get_field("ser_out_graupel_prs_gsp", dims.CellDim)

    def graupel_flux(self):
        return self._get_field("ser_out_graupel_pri_gsp", dims.CellDim)

    def ice_flux(self):
        return self._get_field("ser_out_graupel_prg_gsp", dims.CellDim)


class IconGscpSatadEntrySavepoint(IconSavepoint):
    def temperature(self):
        return self._get_field("ser_in_satad_temperature", dims.CellDim, dims.KDim)

    def qv(self):
        return self._get_field("ser_in_satad_qv", dims.CellDim, dims.KDim)

    def qc(self):
        return self._get_field("ser_in_satad_qc", dims.CellDim, dims.KDim)

    def rho(self):
        return self._get_field("ser_in_satad_rho", dims.CellDim, dims.KDim)

    def kstart_moist(self):
        return self.serializer.read("ser_in_satad_kstart_moist", self.savepoint)[0]

    def istart_idx(self):
        return self.serializer.read("ser_in_satad_istart", self.savepoint)[0]

    def iend_idx(self):
        return self.serializer.read("ser_in_satad_iend", self.savepoint)[0]

    def tolerance(self):
        return self.serializer.read("ser_in_satad_tol", self.savepoint)[0]

    def maxiter(self):
        return self.serializer.read("ser_in_maxiter", self.savepoint)[0]


# TODO (@halungge) those are for microphysics - fix Weisman Klemp experiment
class IconGscpSatadExitSavepoint(IconSavepoint):
    def temperature(self):
        return self._get_field("ser_out_satad_temperature", dims.CellDim, dims.KDim)

    def qv(self):
        return self._get_field("ser_out_satad_qv", dims.CellDim, dims.KDim)

    def qc(self):
        return self._get_field("ser_out_satad_qc", dims.CellDim, dims.KDim)


class IconInterfaceSatadEntrySavepoint(IconSavepoint):
    def temperature(self):
        return self._get_field("ser_in_satad_temperature", dims.CellDim, dims.KDim)

    def qv(self):
        return self._get_field("ser_in_satad_qv", dims.CellDim, dims.KDim)

    def qc(self):
        return self._get_field("ser_in_satad_qc", dims.CellDim, dims.KDim)

    def rho(self):
        return self._get_field("ser_in_satad_rho", dims.CellDim, dims.KDim)

    def kstart_moist(self):
        return self.serializer.read("ser_in_satad_kstart_moist", self.savepoint)[0]

    def istart_idx(self):
        return self.serializer.read("ser_in_satad_istart", self.savepoint)[0]

    def iend_idx(self):
        return self.serializer.read("ser_in_satad_iend", self.savepoint)[0]

    def tolerance(self):
        return self.serializer.read("ser_in_satad_tol", self.savepoint)[0]

    def maxiter(self):
        return self.serializer.read("ser_in_maxiter", self.savepoint)[0]


class IconInterfaceSatadExitSavepoint(IconSavepoint):
    def temperature(self):
        return self._get_field("ser_out_satad_temperature", dims.CellDim, dims.KDim)

    def qv(self):
        return self._get_field("ser_out_satad_qv", dims.CellDim, dims.KDim)

    def qc(self):
        return self._get_field("ser_out_satad_qc", dims.CellDim, dims.KDim)

    def qi(self):
        return self._get_field("ser_out_satad_qi", dims.CellDim, dims.KDim)

    def qr(self):
        return self._get_field("ser_out_satad_qr", dims.CellDim, dims.KDim)

    def qs(self):
        return self._get_field("ser_out_satad_qs", dims.CellDim, dims.KDim)

    def qg(self):
        return self._get_field("ser_out_satad_qg", dims.CellDim, dims.KDim)

    def virtual_temperature(self):
        return self._get_field("ser_out_satad_tempv", dims.CellDim, dims.KDim)

    def exner(self):
        return self._get_field("ser_out_satad_exner", dims.CellDim, dims.KDim)

    def pressure(self):
        return self._get_field("ser_out_satad_pres", dims.CellDim, dims.KDim)

    def pressure_ifc(self):
        return self._get_field("ser_out_satad_pres_ifc", dims.CellDim, dims.KDim)

    def pressure_sfc(self):
        return self._get_field("ser_out_satad_pres_sfc", dims.CellDim)


class IconInterfaceDiagSatadExitSavepoint(IconSavepoint):
    def virtual_temperature(self):
        return self._get_field("ser_out_satad_diag_tempv", dims.CellDim, dims.KDim)

    def exner(self):
        return self._get_field("ser_out_satad_diag_exner", dims.CellDim, dims.KDim)

    def pressure(self):
        return self._get_field("ser_out_satad_diag_pres", dims.CellDim, dims.KDim)

    def pressure_ifc(self):
        return self._get_field("ser_out_satad_diag_pres_ifc", dims.CellDim, dims.KDim)

    def qsum(self):
        return self._get_field("ser_out_satad_diag_qsum", dims.CellDim, dims.KDim)


class IconGraupelInitSavepoint(IconSavepoint):
    def iautocon(self):
        return self.serializer.read("ser_init_graupel_iautocon", self.savepoint)[0]

    def isnow_n0temp(self):
        return self.serializer.read("ser_init_graupel_isnow_n0temp", self.savepoint)[0]

    def ceff_min(self):
        return self.serializer.read("ser_init_graupel_zceff_min", self.savepoint)[0]

    def v0snow(self):
        return self.serializer.read("ser_init_graupel_v0snow", self.savepoint)[0]

    def vz0i(self):
        return self.serializer.read("ser_init_graupel_zvz0i", self.savepoint)[0]

    def icesedi_exp(self):
        return self.serializer.read("ser_init_graupel_icesedi_exp", self.savepoint)[0]

    def mu_rain(self):
        return self.serializer.read("ser_init_graupel_mu_rain", self.savepoint)[0]

    def rain_n0_factor(self):
        return self.serializer.read("ser_init_graupel_rain_n0_factor", self.savepoint)[0]

    def qmin(self):
        return self.serializer.read("ser_init_graupel_zqmin", self.savepoint)[0]

    def eps(self):
        return self.serializer.read("ser_init_graupel_zeps", self.savepoint)[0]

    def ams(self):
        return self.serializer.read("ser_init_graupel_zams", self.savepoint)[0]

    def ccsrim(self):
        return self.serializer.read("ser_init_graupel_ccsrim", self.savepoint)[0]

    def ccsagg(self):
        return self.serializer.read("ser_init_graupel_ccsagg", self.savepoint)[0]

    def ccsdep(self):
        return self.serializer.read("ser_init_graupel_ccsdep", self.savepoint)[0]

    def ccsvel(self):
        return self.serializer.read("ser_init_graupel_ccsvel", self.savepoint)[0]

    def ccsvxp(self):
        return self.serializer.read("ser_init_graupel_ccsvxp", self.savepoint)[0]

    def ccslam(self):
        return self.serializer.read("ser_init_graupel_ccslam", self.savepoint)[0]

    def ccslxp(self):
        return self.serializer.read("ser_init_graupel_ccslxp", self.savepoint)[0]

    def ccswxp(self):
        return self.serializer.read("ser_init_graupel_ccswxp", self.savepoint)[0]

    def ccsaxp(self):
        return self.serializer.read("ser_init_graupel_ccsaxp", self.savepoint)[0]

    def ccsdxp(self):
        return self.serializer.read("ser_init_graupel_ccsdxp", self.savepoint)[0]

    def ccshi1(self):
        return self.serializer.read("ser_init_graupel_ccshi1", self.savepoint)[0]

    def ccdvtp(self):
        return self.serializer.read("ser_init_graupel_ccdvtp", self.savepoint)[0]

    def ccidep(self):
        return self.serializer.read("ser_init_graupel_ccidep", self.savepoint)[0]

    def cevxp(self):
        return self.serializer.read("ser_init_graupel_zcevxp", self.savepoint)[0]

    def cev(self):
        return self.serializer.read("ser_init_graupel_zcev", self.savepoint)[0]

    def bevxp(self):
        return self.serializer.read("ser_init_graupel_zbevxp", self.savepoint)[0]

    def bev(self):
        return self.serializer.read("ser_init_graupel_zbev", self.savepoint)[0]

    def vzxp(self):
        return self.serializer.read("ser_init_graupel_zvzxp", self.savepoint)[0]

    def vz0r(self):
        return self.serializer.read("ser_init_graupel_zvz0r", self.savepoint)[0]


class IconSerialDataProvider:
    def __init__(
        self,
        backend: Optional[gtx_backend.Backend],
        fname_prefix,
        path=".",
        do_print=False,
        mpi_rank=0,
    ):
        self.rank = mpi_rank
        self.serializer: serialbox.Serializer = None
        self.file_path: str = path
        self.fname = f"{fname_prefix}_rank{self.rank!s}"
        self.log = logging.getLogger(__name__)
        self._init_serializer(do_print)
        self.backend = backend

    def _init_serializer(self, do_print: bool):
        if not self.fname:
            self.log.warning(" WARNING: no filename! closing serializer")
        self.serializer = serialbox.Serializer(
            serialbox.OpenModeKind.Read, self.file_path, self.fname
        )
        if do_print:
            self.print_info()

    def print_info(self):
        self.log.info(f"SAVEPOINTS: {self.serializer.savepoint_list()}")
        self.log.info(f"FIELDNAMES: {self.serializer.fieldnames()}")

    @functools.cached_property
    def grid_size(self):
        sp = self._get_icon_grid_savepoint()
        grid_sizes = {
            dims.CellDim: self.serializer.read("num_cells", savepoint=sp).astype(gtx.int32)[0],
            dims.EdgeDim: self.serializer.read("num_edges", savepoint=sp).astype(gtx.int32)[0],
            dims.VertexDim: self.serializer.read("num_vert", savepoint=sp).astype(gtx.int32)[0],
            dims.KDim: sp.metainfo.to_dict()["nlev"],
        }
        return grid_sizes

    def from_savepoint_grid(
        self, grid_id: uuid.UUID, grid_root: int, grid_level: int
    ) -> IconGridSavepoint:
        savepoint = self._get_icon_grid_savepoint()
        return IconGridSavepoint(
            savepoint,
            self.serializer,
            grid_id=grid_id,
            size=self.grid_size,
            root=grid_root,
            level=grid_level,
            backend=self.backend,
        )

    def _get_icon_grid_savepoint(self):
        savepoint = self.serializer.savepoint["icon-grid"].id[1].as_savepoint()
        return savepoint

    def from_savepoint_diffusion_init(
        self,
        linit: bool,
        date: str,
    ) -> IconDiffusionInitSavepoint:
        savepoint = (
            self.serializer.savepoint["diffusion-init"].linit[linit].date[date].as_savepoint()
        )
        return IconDiffusionInitSavepoint(
            savepoint, self.serializer, size=self.grid_size, backend=self.backend
        )

    def from_savepoint_velocity_init(
        self, istep: int, date: str, substep: int
    ) -> IconVelocityInitSavepoint:
        savepoint = (
            self.serializer.savepoint["velocity-tendencies-init"]
            .istep[istep]
            .date[date]
            .dyn_timestep[substep]
            .as_savepoint()
        )
        return IconVelocityInitSavepoint(
            savepoint, self.serializer, size=self.grid_size, backend=self.backend
        )

    def from_savepoint_compute_edge_diagnostics_for_velocity_advection_init(
        self, istep: int, date: str, substep_init: int
    ) -> VelocityInitEdgeDiagnosticsSavepoint:
        savepoint = (
            self.serializer.savepoint["velocity-tendencies-1to7-init"]
            .istep[istep]
            .date[date]
            .dyn_timestep[substep_init]
            .as_savepoint()
        )
        return VelocityInitEdgeDiagnosticsSavepoint(
            savepoint, self.serializer, size=self.grid_size, backend=self.backend
        )

    def from_savepoint_compute_cell_diagnostics_for_velocity_advection_init(
        self, istep: int, date: str, substep_init: int
    ) -> VelocityAdvectionCellDiagnosticsInitSavepoint:
        savepoint = (
            self.serializer.savepoint["velocity-tendencies-8to14-init"]
            .istep[istep]
            .date[date]
            .dyn_timestep[substep_init]
            .as_savepoint()
        )
        return VelocityAdvectionCellDiagnosticsInitSavepoint(
            savepoint, self.serializer, size=self.grid_size, backend=self.backend
        )

    def from_savepoint_compute_advection_in_vertical_momentum_equation_init(
        self, istep: int, date: str, substep_init: int
    ) -> VelocityAdvectionVerticalMomentumInitSavepoint:
        savepoint = (
            self.serializer.savepoint["velocity-tendencies-15to18-init"]
            .istep[istep]
            .date[date]
            .dyn_timestep[substep_init]
            .as_savepoint()
        )
        return VelocityAdvectionVerticalMomentumInitSavepoint(
            savepoint, self.serializer, size=self.grid_size, backend=self.backend
        )

    def from_savepoint_compute_advection_in_horizontal_momentum_equation_init(
        self, istep: int, date: str, substep_init: int
    ) -> VelocityAdvectionHorizontalMomentumInitSavepoint:
        savepoint = (
            self.serializer.savepoint["velocity-tendencies-19to20-init"]
            .istep[istep]
            .date[date]
            .dyn_timestep[substep_init]
            .as_savepoint()
        )
        return VelocityAdvectionHorizontalMomentumInitSavepoint(
            savepoint, self.serializer, size=self.grid_size, backend=self.backend
        )

    def from_savepoint_nonhydro_init(
        self, istep: int, date: str, substep: int
    ) -> IconNonHydroInitSavepoint:
        savepoint = (
            self.serializer.savepoint["solve-nonhydro-init"]
            .istep[istep]
            .date[date]
            .dyn_timestep[substep]
            .as_savepoint()
        )
        return IconNonHydroInitSavepoint(
            savepoint, self.serializer, size=self.grid_size, backend=self.backend
        )

    def from_interpolation_savepoint(self) -> InterpolationSavepoint:
        savepoint = self.serializer.savepoint["interpolation-state"].as_savepoint()
        return InterpolationSavepoint(
            savepoint, self.serializer, size=self.grid_size, backend=self.backend
        )

    def from_metrics_savepoint(self) -> MetricSavepoint:
        savepoint = self.serializer.savepoint["metric-state"].as_savepoint()
        return MetricSavepoint(
            savepoint, self.serializer, size=self.grid_size, backend=self.backend
        )

    def from_advection_init_savepoint(self, size: dict, date: str) -> AdvectionInitSavepoint:
        savepoint = self.serializer.savepoint["advection-init"].id[1].date[date].as_savepoint()
        return AdvectionInitSavepoint(savepoint, self.serializer, size=size, backend=self.backend)

    def from_advection_exit_savepoint(self, size: dict, date: str) -> AdvectionExitSavepoint:
        savepoint = self.serializer.savepoint["advection-exit"].id[1].date[date].as_savepoint()
        return AdvectionExitSavepoint(savepoint, self.serializer, size=size, backend=self.backend)

    def from_savepoint_diffusion_exit(self, linit: bool, date: str) -> IconDiffusionExitSavepoint:
        savepoint = (
            self.serializer.savepoint["diffusion-exit"].linit[linit].date[date].as_savepoint()
        )
        return IconDiffusionExitSavepoint(
            savepoint, self.serializer, size=self.grid_size, backend=self.backend
        )

    def from_savepoint_velocity_exit(
        self, istep: int, date: str, substep: int
    ) -> IconVelocityExitSavepoint:
        savepoint = (
            self.serializer.savepoint["velocity-tendencies-exit"]
            .istep[istep]
            .date[date]
            .dyn_timestep[substep]
            .as_savepoint()
        )
        return IconVelocityExitSavepoint(
            savepoint, self.serializer, size=self.grid_size, backend=self.backend
        )

    def from_savepoint_compute_edge_diagnostics_for_velocity_advection_exit(
        self, istep: int, date: str, substep_init: int
    ) -> VelocityAdvectionEdgeDiagnosticsExitSavepoint:
        savepoint = (
            self.serializer.savepoint["velocity-tendencies-1to7-exit"]
            .istep[istep]
            .date[date]
            .dyn_timestep[substep_init]
            .as_savepoint()
        )
        return VelocityAdvectionEdgeDiagnosticsExitSavepoint(
            savepoint, self.serializer, size=self.grid_size, backend=self.backend
        )

    def from_savepoint_compute_cell_diagnostics_for_velocity_advection_exit(
        self, istep: int, date: str, substep_init: int
    ) -> VelocityAdvectionCellDiagnosticsExitSavepoint:
        savepoint = (
            self.serializer.savepoint["velocity-tendencies-8to13-exit"]
            .istep[istep]
            .date[date]
            .dyn_timestep[substep_init]
            .as_savepoint()
        )
        return VelocityAdvectionCellDiagnosticsExitSavepoint(
            savepoint, self.serializer, size=self.grid_size, backend=self.backend
        )

    def from_savepoint_compute_advection_in_vertical_momentum_equation_exit(
        self, istep: int, date: str, substep_init: int
    ) -> VelocityAdvectionVerticalMomentumExitSavepoint:
        savepoint = (
            self.serializer.savepoint["velocity-tendencies-15to18-exit"]
            .istep[istep]
            .date[date]
            .dyn_timestep[substep_init]
            .as_savepoint()
        )
        return VelocityAdvectionVerticalMomentumExitSavepoint(
            savepoint, self.serializer, size=self.grid_size, backend=self.backend
        )

    def from_savepoint_compute_advection_in_horizontal_momentum_equation_exit(
        self, istep: int, date: str, substep_init: int
    ) -> VelocityAdvectionHorizontalMomentumExitSavepoint:
        savepoint = (
            self.serializer.savepoint["velocity-tendencies-19to20-exit"]
            .istep[istep]
            .date[date]
            .dyn_timestep[substep_init]
            .as_savepoint()
        )
        return VelocityAdvectionHorizontalMomentumExitSavepoint(
            savepoint, self.serializer, size=self.grid_size, backend=self.backend
        )

    def from_savepoint_nonhydro_exit(
        self, istep: int, date: str, substep: int
    ) -> IconNonHydroExitSavepoint:
        savepoint = (
            self.serializer.savepoint["solve-nonhydro-exit"]
            .istep[istep]
            .date[date]
            .dyn_timestep[substep]
            .as_savepoint()
        )
        return IconNonHydroExitSavepoint(
            savepoint, self.serializer, size=self.grid_size, backend=self.backend
        )

    def from_savepoint_nonhydro_step_final(
        self, date: str, substep: int
    ) -> IconNonHydroFinalSavepoint:
        savepoint = (
            self.serializer.savepoint["solve-nonhydro-final"]
            .date[date]
            .dyn_timestep[substep]
            .as_savepoint()
        )
        return IconNonHydroFinalSavepoint(
            savepoint, self.serializer, size=self.grid_size, backend=self.backend
        )

    def from_savepoint_jabw_exit(self) -> IconJabwExitSavepoint:
        savepoint = self.serializer.savepoint["jabw-initial-state-exit"].id[1].as_savepoint()
        return IconJabwExitSavepoint(
            savepoint, self.serializer, size=self.grid_size, backend=self.backend
        )

    def from_savepoint_prognostics_initial(self) -> IconPrognosticsInitSavepoint:
        savepoint = self.serializer.savepoint["initial-prognostics"].id[1].as_savepoint()
        return IconPrognosticsInitSavepoint(
            savepoint, self.serializer, size=self.grid_size, backend=self.backend
        )

    def from_savepoint_diagnostics_initial(self) -> IconDiagnosticsInitSavepoint:
        savepoint = self.serializer.savepoint["initial-diagnostics"].id[1].as_savepoint()
        return IconDiagnosticsInitSavepoint(
            savepoint, self.serializer, size=self.grid_size, backend=self.backend
        )

    def from_savepoint_weisman_klemp_graupel_init(self) -> IconGraupelInitSavepoint:
        savepoint = self.serializer.savepoint["init-graupel"].serial_rank[0].as_savepoint()
        return IconGraupelInitSavepoint(
            savepoint, self.serializer, size=self.grid_size, backend=self.backend
        )

    def from_savepoint_weisman_klemp_graupel_entry(self, date: str) -> IconGraupelEntrySavepoint:
        savepoint = (
            self.serializer.savepoint["call-graupel-entrance"]
            .serial_rank[0]
            .date["2008-09-01T01:59:" + date + ".000"]
            .as_savepoint()
        )
        return IconGraupelEntrySavepoint(
            savepoint, self.serializer, size=self.grid_size, backend=self.backend
        )

    def from_savepoint_weisman_klemp_graupel_exit(self, date: str) -> IconGraupelExitSavepoint:
        savepoint = (
            self.serializer.savepoint["call-graupel-exit"]
            .serial_rank[0]
            .date["2008-09-01T01:59:" + date + ".000"]
            .as_savepoint()
        )
        return IconGraupelExitSavepoint(
            savepoint, self.serializer, size=self.grid_size, backend=self.backend
        )

    def from_savepoint_weisman_klemp_gscp_satad_entry(
        self, date: str
    ) -> IconGscpSatadEntrySavepoint:
        savepoint = (
            self.serializer.savepoint["call-gscp-satad-entrance"]
            .serial_rank[0]
            .date["2008-09-01T01:59:" + date + ".000"]
            .as_savepoint()
        )
        return IconGscpSatadEntrySavepoint(
            savepoint, self.serializer, size=self.grid_size, backend=self.backend
        )

    def from_savepoint_weisman_klemp_gscp_satad_exit(self, date: str) -> IconGscpSatadExitSavepoint:
        savepoint = (
            self.serializer.savepoint["call-gscp-satad-exit"]
            .serial_rank[0]
            .date["2008-09-01T01:59:" + date + ".000"]
            .as_savepoint()
        )
        return IconGscpSatadExitSavepoint(
            savepoint, self.serializer, size=self.grid_size, backend=self.backend
        )

    def from_savepoint_weisman_klemp_interface_satad_entry(
        self, date: str
    ) -> IconInterfaceSatadEntrySavepoint:
        savepoint = (
            self.serializer.savepoint["call-interface-satad-entrance"]
            .serial_rank[0]
            .date["2008-09-01T01:59:" + date + ".000"]
            .as_savepoint()
        )
        return IconInterfaceSatadEntrySavepoint(
            savepoint, self.serializer, size=self.grid_size, backend=self.backend
        )

    def from_savepoint_weisman_klemp_interface_satad_exit(
        self, date: str
    ) -> IconInterfaceSatadExitSavepoint:
        savepoint = (
            self.serializer.savepoint["call-interface-satad-exit"]
            .serial_rank[0]
            .date["2008-09-01T01:59:" + date + ".000"]
            .as_savepoint()
        )
        return IconInterfaceSatadExitSavepoint(
            savepoint, self.serializer, size=self.grid_size, backend=self.backend
        )

    def from_savepoint_weisman_klemp_interface_diag_after_satad_exit(
        self, date: str
    ) -> IconInterfaceDiagSatadExitSavepoint:
        savepoint = (
            self.serializer.savepoint["call-interface-satad-diag-exit"]
            .serial_rank[0]
            .date["2008-09-01T01:59:" + date + ".000"]
            .as_savepoint()
        )
        return IconInterfaceDiagSatadExitSavepoint(
            savepoint, self.serializer, size=self.grid_size, backend=self.backend
        )<|MERGE_RESOLUTION|>--- conflicted
+++ resolved
@@ -630,12 +630,8 @@
         buffer = np.squeeze(
             self.serializer.read("rbf_vec_coeff_c1", self.savepoint).astype(float)
         ).transpose()
-<<<<<<< HEAD
         buffer = self._reduce_to_dim_size(buffer, dimensions)
-        return gtx.as_field(dimensions, buffer)
-=======
-        return gtx.as_field((dims.CellDim, dims.C2E2C2EDim), buffer, allocator=self.backend)
->>>>>>> 550b886f
+        return gtx.as_field(dimensions, buffer, allocator=self.backend)
 
     @IconSavepoint.optionally_registered()
     def rbf_vec_coeff_c2(self):
@@ -643,12 +639,8 @@
         buffer = np.squeeze(
             self.serializer.read("rbf_vec_coeff_c2", self.savepoint).astype(float)
         ).transpose()
-<<<<<<< HEAD
         buffer = self._reduce_to_dim_size(buffer, dimensions)
-        return gtx.as_field(dimensions, buffer)
-=======
-        return gtx.as_field((dims.CellDim, dims.C2E2C2EDim), buffer, allocator=self.backend)
->>>>>>> 550b886f
+        return gtx.as_field(dimensions, buffer, allocator=self.backend)
 
     def rbf_vec_coeff_v1(self):
         return self._get_field("rbf_vec_coeff_v1", dims.VertexDim, dims.V2EDim)
