--- conflicted
+++ resolved
@@ -147,14 +147,8 @@
         ser: serialbox.Serializer,
         grid_id: uuid.UUID,
         size: dict,
-<<<<<<< HEAD
         grid_params: icon.GridParams,
-        backend: Optional[gtx_backend.Backend],
-=======
-        root: int,
-        level: int,
         backend: gtx_backend.Backend | None,
->>>>>>> 8f07ed33
     ):
         super().__init__(sp, ser, size, backend)
         self._grid_id = grid_id
