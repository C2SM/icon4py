--- conflicted
+++ resolved
@@ -1817,7 +1817,6 @@
             savepoint, self.serializer, size=self.grid_size, backend=self.backend
         )
 
-<<<<<<< HEAD
     def from_savepoint_compute_edge_diagnostics_for_velocity_advection_init(
         self, istep: int, date: str, substep: int
     ) -> VelocityInitEdgeDiagnosticsSavepoint:
@@ -1832,8 +1831,6 @@
             savepoint, self.serializer, size=self.grid_size, backend=self.backend
         )
 
-=======
->>>>>>> 8b94f4a9
     def from_savepoint_compute_cell_diagnostics_for_velocity_advection_init(
         self, istep: int, date: str, substep: int
     ) -> VelocityAdvectionCellDiagnosticsInitSavepoint:
