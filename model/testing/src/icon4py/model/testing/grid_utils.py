# ICON4Py - ICON inspired code in Python and GT4Py
#
# Copyright (c) 2022-2024, ETH Zurich and MeteoSwiss
# All rights reserved.
#
# Please, refer to the LICENSE file in the root directory.
# SPDX-License-Identifier: BSD-3-Clause
import pathlib

import gt4py.next.typing as gtx_typing

<<<<<<< HEAD
=======
from icon4py.model.common import dimension as dims, model_backends
from icon4py.model.common.decomposition import definitions as decomposition_defs
>>>>>>> ad8d2c54
from icon4py.model.common.grid import (
    geometry,
    geometry_attributes as geometry_attrs,
    grid_manager as gm,
    gridfile,
    vertical as v_grid,
)
from icon4py.model.common.utils import data_allocation as data_alloc
from icon4py.model.testing import config, data_handling, definitions, locking


grid_geometries: dict[str, geometry.GridGeometry] = {}


def get_grid_manager_from_experiment(
    experiment: definitions.Experiment,
    keep_skip_values: bool,
    allocator: gtx_typing.FieldBufferAllocationUtil,
) -> gm.GridManager:
    return get_grid_manager_from_identifier(
        experiment.grid,
        num_levels=experiment.num_levels,
        keep_skip_values=keep_skip_values,
        allocator=allocator,
    )


def get_grid_manager_from_identifier(
    grid: definitions.GridDescription,
    num_levels: int,
    keep_skip_values: bool,
    allocator: gtx_typing.FieldBufferAllocationUtil,
) -> gm.GridManager:
    grid_file = _download_grid_file(grid)
    return get_grid_manager(
        grid_file, num_levels=num_levels, keep_skip_values=keep_skip_values, allocator=allocator
    )


def get_grid_manager(
    filename: pathlib.Path,
    num_levels: int,
    keep_skip_values: bool,
    allocator: gtx_typing.FieldBufferAllocationUtil,
) -> gm.GridManager:
    """
    Construct a GridManager instance for an ICON grid file.

    Args:
        filename: full path to the file
        num_levels: number of vertical levels, needed for IconGrid construction but independent from grid file
        keep_skip_values: whether to keep skip values
        backend: the gt4py Backend we are running on
    """
    manager = gm.GridManager(
        filename,
        v_grid.VerticalGridConfig(num_levels=num_levels),
        gridfile.ToZeroBasedIndexTransformation(),
    )
    manager(allocator=allocator, keep_skip_values=keep_skip_values)
    return manager


def resolve_full_grid_file_name(grid: definitions.GridDescription) -> pathlib.Path:
    return definitions.grids_path().joinpath(grid.name, grid.file_name)


def _download_grid_file(grid: definitions.GridDescription) -> pathlib.Path:
    full_name = resolve_full_grid_file_name(grid)
    grid_directory = full_name.parent
    grid_directory.mkdir(parents=True, exist_ok=True)
    if config.ENABLE_GRID_DOWNLOAD:
        with locking.lock(grid_directory):
            if not full_name.exists():
                data_handling.download_and_extract(
                    grid.uri,
                    grid_directory,
                )
    else:
        # If grid download is disabled, we check if the file exists
        # without locking. We assume the location is managed by the user
        # and avoid locking shared directories (e.g. on CI).
        if not full_name.exists():
            raise FileNotFoundError(
                f"Grid file {full_name} does not exist and grid download is disabled."
            )
    return full_name


<<<<<<< HEAD
=======
def construct_decomposition_info(
    grid: icon.IconGrid,
    allocator: gtx_typing.FieldBufferAllocationUtil | None = None,
) -> decomposition_defs.DecompositionInfo:
    on_gpu = device_utils.is_cupy_device(allocator)
    xp = data_alloc.array_ns(on_gpu)

    def _add_dimension(dim: gtx.Dimension) -> None:
        indices = data_alloc.index_field(grid, dim, allocator=allocator)
        owner_mask = xp.ones((grid.size[dim],), dtype=bool)
        decomposition_info.with_dimension(dim, indices.ndarray, owner_mask)

    decomposition_info = decomposition_defs.DecompositionInfo()
    _add_dimension(dims.EdgeDim)
    _add_dimension(dims.VertexDim)
    _add_dimension(dims.CellDim)

    return decomposition_info


>>>>>>> ad8d2c54
def get_grid_geometry(
    backend: gtx_typing.Backend | None, experiment: definitions.Experiment
) -> geometry.GridGeometry:
    register_name = "_".join((experiment.name, data_alloc.backend_name(backend)))

    def _construct_grid_geometry() -> geometry.GridGeometry:
        gm = get_grid_manager_from_identifier(
            experiment.grid,
            keep_skip_values=True,
            num_levels=experiment.num_levels,
            allocator=model_backends.get_allocator(backend),
        )
        grid = gm.grid
        geometry_source = geometry.GridGeometry(
            grid,
            gm.decomposition_info,
            backend,
            gm.coordinates,
            gm.geometry_fields,
            geometry_attrs.attrs,
        )
        return geometry_source

    if not grid_geometries.get(register_name):
        grid_geometries[register_name] = _construct_grid_geometry()
    return grid_geometries[register_name]<|MERGE_RESOLUTION|>--- conflicted
+++ resolved
@@ -9,11 +9,7 @@
 
 import gt4py.next.typing as gtx_typing
 
-<<<<<<< HEAD
-=======
-from icon4py.model.common import dimension as dims, model_backends
-from icon4py.model.common.decomposition import definitions as decomposition_defs
->>>>>>> ad8d2c54
+from icon4py.model.common import model_backends
 from icon4py.model.common.grid import (
     geometry,
     geometry_attributes as geometry_attrs,
@@ -103,29 +99,6 @@
     return full_name
 
 
-<<<<<<< HEAD
-=======
-def construct_decomposition_info(
-    grid: icon.IconGrid,
-    allocator: gtx_typing.FieldBufferAllocationUtil | None = None,
-) -> decomposition_defs.DecompositionInfo:
-    on_gpu = device_utils.is_cupy_device(allocator)
-    xp = data_alloc.array_ns(on_gpu)
-
-    def _add_dimension(dim: gtx.Dimension) -> None:
-        indices = data_alloc.index_field(grid, dim, allocator=allocator)
-        owner_mask = xp.ones((grid.size[dim],), dtype=bool)
-        decomposition_info.with_dimension(dim, indices.ndarray, owner_mask)
-
-    decomposition_info = decomposition_defs.DecompositionInfo()
-    _add_dimension(dims.EdgeDim)
-    _add_dimension(dims.VertexDim)
-    _add_dimension(dims.CellDim)
-
-    return decomposition_info
-
-
->>>>>>> ad8d2c54
 def get_grid_geometry(
     backend: gtx_typing.Backend | None, experiment: definitions.Experiment
 ) -> geometry.GridGeometry:
