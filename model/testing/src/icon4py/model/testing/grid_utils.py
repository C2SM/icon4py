--- conflicted
+++ resolved
@@ -135,8 +135,7 @@
             backend=backend,
         )
         grid = gm.grid
-<<<<<<< HEAD
-        decomposition_info = _construct_dummy_decomposition_info(grid)
+        decomposition_info = construct_decomposition_info(grid, backend)
         match gm.grid.global_properties.geometry_type:
             case base.GeometryType.ICOSAHEDRON:
                 return geometry.IcosahedronGridGeometry(
@@ -144,7 +143,7 @@
                     decomposition_info,
                     backend,
                     gm.coordinates,
-                    gm.geometry,
+                    gm.geometry_fields,
                     geometry_attrs.attrs,
                 )
             case base.GeometryType.TORUS:
@@ -153,7 +152,7 @@
                     decomposition_info,
                     backend,
                     gm.coordinates,
-                    gm.geometry,
+                    gm.geometry_fields,
                     geometry_attrs.attrs,
                 )
             case _:
@@ -161,18 +160,6 @@
                 raise ValueError(
                     f"Geometry type {gm.grid.global_properties.geometry_type} not supported."
                 )
-=======
-        decomposition_info = construct_decomposition_info(grid, backend)
-        geometry_source = geometry.GridGeometry(
-            grid,
-            decomposition_info,
-            backend,
-            gm.coordinates,
-            gm.geometry_fields,
-            geometry_attrs.attrs,
-        )
-        return geometry_source
->>>>>>> 85bfae43
 
     if not grid_geometries.get(register_name):
         grid_geometries[register_name] = _construct_grid_geometry()
