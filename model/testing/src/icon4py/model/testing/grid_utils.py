--- conflicted
+++ resolved
@@ -150,11 +150,7 @@
 
         return decomposition_info
 
-<<<<<<< HEAD
-    def construct_grid_geometry(grid_file: str, backend: Optional[gtx_backend.Backend]):
-=======
     def _construct_grid_geometry():
->>>>>>> 91e200e8
         gm = _download_and_load_gridfile(grid_file, num_levels=num_levels, backend=backend)
         grid = gm.grid
         decomposition_info = _construct_dummy_decomposition_info(grid)
@@ -164,9 +160,5 @@
         return geometry_source
 
     if not grid_geometries.get(register_name):
-<<<<<<< HEAD
-        grid_geometries[register_name] = construct_grid_geometry(grid_file, backend)
-=======
         grid_geometries[register_name] = _construct_grid_geometry()
->>>>>>> 91e200e8
     return grid_geometries[register_name]