--- conflicted
+++ resolved
@@ -40,13 +40,8 @@
 grid_geometries: dict[str, geometry.GridGeometry] = {}
 
 
-<<<<<<< HEAD
 def get_grid_manager_from_experiment(
     experiment: str, keep_skip_values: bool, backend: Optional[gtx_backend.Backend] = None
-=======
-def get_grid_manager_for_experiment(
-    experiment: str, keep_skip_values: bool, backend: gtx_backend.Backend | None = None
->>>>>>> bf637863
 ) -> gm.GridManager:
     if experiment == dt_utils.GLOBAL_EXPERIMENT:
         return get_grid_manager_from_identifier(
@@ -79,14 +74,10 @@
 
 
 def get_grid_manager(
-<<<<<<< HEAD
     grid_file: pathlib.Path,
     num_levels: int,
     keep_skip_values: bool,
     backend: Optional[gtx_backend.Backend],
-=======
-    grid_file: str, num_levels: int, keep_skip_values: bool, backend: gtx_backend.Backend | None
->>>>>>> bf637863
 ) -> gm.GridManager:
     """
     Construct a GridManager instance for an ICON grid file.
@@ -148,32 +139,6 @@
     return full_name
 
 
-<<<<<<< HEAD
-=======
-def _download_and_load_gridfile(
-    file_path: str, num_levels: int, keep_skip_values: bool, backend: gtx_backend.Backend | None
-) -> gm.GridManager:
-    """
-    Load a grid file.
-    Args:
-        file: full path to the file (file + path)
-        num_levels: number of vertical levels, needed for IconGrid construction but independent from grid file
-        backend: the gt4py Backend we are running on
-
-    Returns:
-
-    """
-    grid_file = _download_grid_file(file_path)
-    manager = gm.GridManager(
-        gm.ToZeroBasedIndexTransformation(),
-        grid_file,
-        v_grid.VerticalGridConfig(num_levels=num_levels),
-    )
-    manager(backend=backend, keep_skip_values=keep_skip_values)
-    return manager
-
-
->>>>>>> bf637863
 def get_num_levels(experiment: str) -> int:
     return MCH_CH_R04B09_LEVELS if experiment == dt_utils.REGIONAL_EXPERIMENT else GLOBAL_NUM_LEVELS
 
