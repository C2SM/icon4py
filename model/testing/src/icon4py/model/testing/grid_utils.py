--- conflicted
+++ resolved
@@ -95,10 +95,6 @@
 def _download_and_load_gridfile(
     file_path: str, num_levels: int, keep_skip_values: bool, backend: Optional[gtx_backend.Backend]
 ) -> gm.GridManager:
-<<<<<<< HEAD
-    grid_file = _download_grid_file(file_path)
-    limited_area = is_regional(str(grid_file))
-=======
     """
     Load a grid file.
     Args:
@@ -109,36 +105,15 @@
     Returns:
 
     """
-    transformation = gm.ToZeroBasedIndexTransformation()
->>>>>>> 1b5d3cd3
+    grid_file = _download_grid_file(file_path)
     manager = gm.GridManager(
         gm.ToZeroBasedIndexTransformation(),
         grid_file,
         v_grid.VerticalGridConfig(num_levels=num_levels),
     )
-<<<<<<< HEAD
-    manager(backend=backend, keep_skip_values=keep_skip_values, limited_area=limited_area)
-    return manager
-
-
-def is_regional(experiment_or_file: str):
-    return (
-        dt_utils.REGIONAL_EXPERIMENT in experiment_or_file
-        or REGIONAL_GRIDFILE in experiment_or_file
-    )
-=======
-    manager(backend=backend)
+    manager(backend=backend, keep_skip_values=keep_skip_values)
     manager.close()
     return manager
-
-
-def _download_and_load_gridfile(
-    file_path: str, num_levels: int, backend: Optional[gtx_backend.Backend]
-) -> gm.GridManager:
-    grid_file = _download_grid_file(file_path)
-    gm = _run_grid_manager_for_file(str(grid_file), num_levels, backend)
-    return gm
->>>>>>> 1b5d3cd3
 
 
 def get_num_levels(experiment: str):
