# ICON4Py - ICON inspired code in Python and GT4Py
#
# Copyright (c) 2022-2024, ETH Zurich and MeteoSwiss
# All rights reserved.
#
# Please, refer to the LICENSE file in the root directory.
# SPDX-License-Identifier: BSD-3-Clause
import pathlib

<<<<<<< HEAD
import gt4py.next.backend as gtx_backend
=======
import gt4py.next as gtx
import gt4py.next.typing as gtx_typing
>>>>>>> 48e55b2f

from icon4py.model.common.grid import (
    geometry,
    geometry_attributes as geometry_attrs,
    grid_manager as gm,
    gridfile,
    vertical as v_grid,
)
<<<<<<< HEAD
from icon4py.model.common.utils import data_allocation as data_alloc
from icon4py.model.testing import (
    config,
    data_handling,
    datatest_utils as dt_utils,
    definitions,
    locking,
)


REGIONAL_GRIDFILE = "grid.nc"

GLOBAL_GRIDFILE = "icon_grid_0013_R02B04_R.nc"

GLOBAL_NUM_LEVELS = 60
=======
from icon4py.model.common.utils import data_allocation as data_alloc, device_utils
from icon4py.model.testing import config, data_handling, definitions, locking
>>>>>>> 48e55b2f


grid_geometries: dict[str, geometry.GridGeometry] = {}


def get_grid_manager_from_experiment(
    experiment: definitions.Experiment,
    keep_skip_values: bool,
    backend: gtx_typing.Backend | None = None,
) -> gm.GridManager:
    return get_grid_manager_from_identifier(
        experiment.grid,
        num_levels=experiment.num_levels,
        keep_skip_values=keep_skip_values,
        backend=backend,
    )


def get_grid_manager_from_identifier(
    grid: definitions.GridDescription,
    num_levels: int,
    keep_skip_values: bool,
    backend: gtx_typing.Backend | None,
) -> gm.GridManager:
    grid_file = _download_grid_file(grid)
    return get_grid_manager(
        grid_file, num_levels=num_levels, keep_skip_values=keep_skip_values, backend=backend
    )


def get_grid_manager(
    filename: pathlib.Path,
    num_levels: int,
    keep_skip_values: bool,
    backend: gtx_typing.Backend | None,
) -> gm.GridManager:
    """
    Construct a GridManager instance for an ICON grid file.

    Args:
        filename: full path to the file
        num_levels: number of vertical levels, needed for IconGrid construction but independent from grid file
        keep_skip_values: whether to keep skip values
        backend: the gt4py Backend we are running on
    """
    manager = gm.GridManager(
        filename,
        v_grid.VerticalGridConfig(num_levels=num_levels),
        gridfile.ToZeroBasedIndexTransformation(),
    )
    manager(backend=backend, keep_skip_values=keep_skip_values)
    return manager


def resolve_full_grid_file_name(grid: definitions.GridDescription) -> pathlib.Path:
    return definitions.grids_path().joinpath(grid.name, grid.file_name)


def _download_grid_file(grid: definitions.GridDescription) -> pathlib.Path:
    full_name = resolve_full_grid_file_name(grid)
    grid_directory = full_name.parent
    grid_directory.mkdir(parents=True, exist_ok=True)
    if config.ENABLE_GRID_DOWNLOAD:
        with locking.lock(grid_directory):
            if not full_name.exists():
                data_handling.download_and_extract(
                    grid.uri,
                    grid_directory,
                )
    else:
        # If grid download is disabled, we check if the file exists
        # without locking. We assume the location is managed by the user
        # and avoid locking shared directories (e.g. on CI).
        if not full_name.exists():
            raise FileNotFoundError(
                f"Grid file {full_name} does not exist and grid download is disabled."
            )
    return full_name


def get_grid_geometry(
    backend: gtx_typing.Backend | None, experiment: definitions.Experiment
) -> geometry.GridGeometry:
<<<<<<< HEAD
    num_levels = get_num_levels(experiment)
    register_name = "_".join((experiment, data_alloc.backend_name(backend)))
=======
    on_gpu = device_utils.is_cupy_device(backend)
    xp = data_alloc.array_ns(on_gpu)
    register_name = "_".join((experiment.name, data_alloc.backend_name(backend)))
>>>>>>> 48e55b2f

    def _construct_grid_geometry() -> geometry.GridGeometry:
        gm = get_grid_manager_from_identifier(
            experiment.grid,
            keep_skip_values=True,
            num_levels=experiment.num_levels,
            backend=backend,
        )
        grid = gm.grid
        geometry_source = geometry.GridGeometry(
            grid, gm.decomposition_info, backend, gm.coordinates, gm.geometry, geometry_attrs.attrs
        )
        return geometry_source

    if not grid_geometries.get(register_name):
        grid_geometries[register_name] = _construct_grid_geometry()
    return grid_geometries[register_name]<|MERGE_RESOLUTION|>--- conflicted
+++ resolved
@@ -7,12 +7,7 @@
 # SPDX-License-Identifier: BSD-3-Clause
 import pathlib
 
-<<<<<<< HEAD
-import gt4py.next.backend as gtx_backend
-=======
-import gt4py.next as gtx
 import gt4py.next.typing as gtx_typing
->>>>>>> 48e55b2f
 
 from icon4py.model.common.grid import (
     geometry,
@@ -21,26 +16,13 @@
     gridfile,
     vertical as v_grid,
 )
-<<<<<<< HEAD
 from icon4py.model.common.utils import data_allocation as data_alloc
-from icon4py.model.testing import (
-    config,
-    data_handling,
-    datatest_utils as dt_utils,
-    definitions,
-    locking,
-)
+from icon4py.model.testing import config, data_handling, definitions, locking
 
 
 REGIONAL_GRIDFILE = "grid.nc"
 
 GLOBAL_GRIDFILE = "icon_grid_0013_R02B04_R.nc"
-
-GLOBAL_NUM_LEVELS = 60
-=======
-from icon4py.model.common.utils import data_allocation as data_alloc, device_utils
-from icon4py.model.testing import config, data_handling, definitions, locking
->>>>>>> 48e55b2f
 
 
 grid_geometries: dict[str, geometry.GridGeometry] = {}
@@ -124,14 +106,7 @@
 def get_grid_geometry(
     backend: gtx_typing.Backend | None, experiment: definitions.Experiment
 ) -> geometry.GridGeometry:
-<<<<<<< HEAD
-    num_levels = get_num_levels(experiment)
-    register_name = "_".join((experiment, data_alloc.backend_name(backend)))
-=======
-    on_gpu = device_utils.is_cupy_device(backend)
-    xp = data_alloc.array_ns(on_gpu)
     register_name = "_".join((experiment.name, data_alloc.backend_name(backend)))
->>>>>>> 48e55b2f
 
     def _construct_grid_geometry() -> geometry.GridGeometry:
         gm = get_grid_manager_from_identifier(
