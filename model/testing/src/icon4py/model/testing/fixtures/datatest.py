--- conflicted
+++ resolved
@@ -558,7 +558,6 @@
 
 
 @pytest.fixture
-<<<<<<< HEAD
 def rayleigh_coeff(experiment):
     if experiment == dt_utils.GLOBAL_EXPERIMENT:
         return 0.1
@@ -588,8 +587,5 @@
 
 
 @pytest.fixture
-def top_height_limit_for_maximal_layer_thickness():
-=======
 def top_height_limit_for_maximal_layer_thickness() -> float:
->>>>>>> b30000f1
     return 15000.0