--- conflicted
+++ resolved
@@ -558,50 +558,31 @@
 
 
 @pytest.fixture
-<<<<<<< HEAD
-def rayleigh_coeff(experiment):
-    if experiment == dt_utils.GLOBAL_EXPERIMENT:
-=======
 def rayleigh_coeff(experiment: definitions.Experiment) -> float:
     if experiment == definitions.Experiments.EXCLAIM_APE:
->>>>>>> 1bc41095
         return 0.1
     else:
         return 5.0
 
 
 @pytest.fixture
-<<<<<<< HEAD
-def exner_expol(experiment):
-    if experiment == dt_utils.GLOBAL_EXPERIMENT:
-=======
 def exner_expol(experiment: definitions.Experiment) -> float:
     if experiment == definitions.Experiments.EXCLAIM_APE:
->>>>>>> 1bc41095
         return 0.3333333333333
     else:
         return 0.333
 
 
 @pytest.fixture
-<<<<<<< HEAD
-def vwind_offctr():
-    if experiment == dt_utils.GLOBAL_EXPERIMENT:
-=======
 def vwind_offctr(experiment: definitions.Experiment) -> float:
     if experiment == definitions.Experiments.EXCLAIM_APE:
->>>>>>> 1bc41095
         return 0.15
     else:
         return 0.2
 
 
 @pytest.fixture
-<<<<<<< HEAD
-def rayleigh_type():
-=======
 def rayleigh_type() -> int:
->>>>>>> 1bc41095
     return RayleighType.KLEMP
 
 
