--- conflicted
+++ resolved
@@ -16,20 +16,13 @@
 import icon4py.model.common.decomposition.definitions as decomposition
 from icon4py.model.common import model_backends
 from icon4py.model.common.grid import base as base_grid, simple as simple_grid
-<<<<<<< HEAD
 from icon4py.model.testing import (
     config,
     data_handling as data,
     datatest_utils as dt_utils,
     definitions,
 )
-from icon4py.model.testing.datatest_utils import (
-    GLOBAL_EXPERIMENT,
-    REGIONAL_EXPERIMENT,
-)
-=======
 from icon4py.model.testing.datatest_utils import GLOBAL_EXPERIMENT, REGIONAL_EXPERIMENT
->>>>>>> 2164b1c0
 
 
 if TYPE_CHECKING:
