# ICON4Py - ICON inspired code in Python and GT4Py
#
# Copyright (c) 2022-2024, ETH Zurich and MeteoSwiss
# All rights reserved.
#
# Please, refer to the LICENSE file in the root directory.
# SPDX-License-Identifier: BSD-3-Clause
from __future__ import annotations

import pkgutil
from typing import TYPE_CHECKING

import gt4py.next.typing as gtx_typing
import pytest

import icon4py.model.common.decomposition.definitions as decomposition
from icon4py.model.common import model_backends
from icon4py.model.common.grid import base as base_grid
from icon4py.model.testing import (
    config,
    data_handling as data,
    datatest_utils as dt_utils,
    definitions,
    locking,
)


if TYPE_CHECKING:
    import pathlib

    from icon4py.model.testing import serialbox


@pytest.fixture(scope="session")
<<<<<<< HEAD
def backend(request: pytest.FixtureRequest) -> gtx_typing.Backend:
=======
def backend(request: pytest.FixtureRequest) -> gtx_backend.Backend | None:
>>>>>>> b30000f1
    """
    Fixture to provide a GT4Py backend for the tests.

    The provided backend is instanciated according to the `--backend` pytest
    command line option value, which might refer to a known backend name, or to
    an gt4py backend instance defined in an arbitrary location, by using the
    notation `path.to.module:backend_symbol`.
    """
    spec = request.config.getoption("backend", model_backends.DEFAULT_BACKEND)
    assert isinstance(spec, str), "Backend spec must be a string"
    if spec.count(":") > 1:
        raise ValueError(
            "Invalid backend spec in '--backend' option (spec: <backend_name> or <path.to.module>:<symbol>)"
        )

    if ":" in spec:
        backend = pkgutil.resolve_name(spec)
    elif spec in model_backends.BACKENDS:
        backend = model_backends.BACKENDS[spec]
    else:
        raise ValueError(
            f"Invalid backend name in '--backend' option. It should be one of {[*model_backends.BACKENDS.keys()]}"
        )

    return backend


@pytest.fixture(
    params=[definitions.Experiments.MCH_CH_R04B09, definitions.Experiments.EXCLAIM_APE],
    ids=lambda r: r.name,
)
def experiment(request: pytest.FixtureRequest) -> definitions.Experiment:
    """Default parametrization for experiments.

    The default parametrization is often overwritten for specific tests."""
    return request.param


@pytest.fixture(params=[False], scope="session")
def processor_props(request: pytest.FixtureRequest) -> decomposition.ProcessProperties:
    return dt_utils.get_processor_properties_for_run(decomposition.SingleNodeRun())


@pytest.fixture(scope="session")
def ranked_data_path(processor_props: decomposition.ProcessProperties) -> pathlib.Path:
    return dt_utils.get_ranked_data_path(
        definitions.serialized_data_path(), processor_props.comm_size
    )


def _download_ser_data(
    comm_size: int,
    _ranked_data_path: pathlib.Path,
    _experiment: definitions.Experiment,
) -> None:
    # not a fixture to be able to use this function outside of pytest
    try:
        destination_path = dt_utils.get_datapath_for_experiment(_ranked_data_path, _experiment)
        uri = _experiment.partitioned_data[comm_size]

        data_file = _ranked_data_path.joinpath(f"{_experiment.name}_mpitask{comm_size}.tar.gz").name
        _ranked_data_path.mkdir(parents=True, exist_ok=True)
        if config.ENABLE_TESTDATA_DOWNLOAD:
            with locking.lock(_ranked_data_path):
                # Note: if the lock would be created for `destination_path` it would always exist...
                if not destination_path.exists():
                    data.download_and_extract(uri, _ranked_data_path, data_file)
        else:
            # If test data download is disabled, we check if the directory exists
            # without locking. We assume the location is managed by the user
            # and avoid locking shared directories (e.g. on CI).
            if not destination_path.exists():
                raise RuntimeError(
                    f"Serialization data {data_file} does not exist, and downloading is disabled."
                )
    except KeyError as err:
        raise RuntimeError(
            f"No data for communicator of size {comm_size} exists, use 1, 2 or 4"
        ) from err


@pytest.fixture
def download_ser_data(
    request: pytest.FixtureRequest,
    processor_props: decomposition.ProcessProperties,
    ranked_data_path: pathlib.Path,
    experiment: str | definitions.Experiment,
    pytestconfig: pytest.Config,
) -> None:
    """
    Get the binary ICON data from a remote server.

    Fixture which is a prerequisite of all the other fixtures in this file.
    """
    # we don't want to run this ever if we are not running datatests
    if "not datatest" in request.config.getoption("-k", ""):
        return

    # TODO(havogt): after refactoring is complete this should only accept `Experiment`
    if isinstance(experiment, str):
        experiment = dt_utils.experiment_from_name(experiment)

    _download_ser_data(processor_props.comm_size, ranked_data_path, experiment)


@pytest.fixture
def data_provider(
    download_ser_data: None,  # downloads data as side-effect
    ranked_data_path: pathlib.Path,
    experiment: definitions.Experiment,
    processor_props: decomposition.ProcessProperties,
    backend: gtx_typing.Backend,
) -> serialbox.IconSerialDataProvider:
    data_path = dt_utils.get_datapath_for_experiment(ranked_data_path, experiment)
    return dt_utils.create_icon_serial_data_provider(data_path, processor_props.rank, backend)


@pytest.fixture
def grid_savepoint(
    data_provider: serialbox.IconSerialDataProvider, experiment: definitions.Experiment
) -> serialbox.IconGridSavepoint:
    grid_shape = dt_utils.guess_grid_shape(experiment)
    grid_id = str(dt_utils.get_grid_id_for_experiment(experiment))
    return data_provider.from_savepoint_grid(grid_id, grid_shape)


@pytest.fixture
def icon_grid(
    grid_savepoint: serialbox.IconGridSavepoint, backend: gtx_typing.Backend
) -> base_grid.Grid:
    """
    Load the icon grid from an ICON savepoint.

    Uses the special grid_savepoint that contains data from p_patch
    """
    return grid_savepoint.construct_icon_grid(keep_skip_values=False, backend=backend)


@pytest.fixture
def decomposition_info(
    data_provider: serialbox.IconSerialDataProvider, experiment: definitions.Experiment
) -> decomposition.DecompositionInfo:
    grid_shape = dt_utils.guess_grid_shape(experiment)
    grid_id = str(dt_utils.get_grid_id_for_experiment(experiment))
    return data_provider.from_savepoint_grid(
        grid_id=grid_id, grid_shape=grid_shape
    ).construct_decomposition_info()


@pytest.fixture
def ndyn_substeps(experiment: definitions.Experiment) -> int:
    """
    Return number of dynamical substeps.

    Serialized data of global and regional experiments uses a reduced number
    (2 instead of the default 5) in order to reduce the amount of data generated.
    """
    if experiment == definitions.Experiments.GAUSS3D:
        return 5
    else:
        return 2


@pytest.fixture
def linit() -> bool:
    """
    Set the 'linit' flag for the ICON diffusion data savepoint.

    Defaults to False
    """
    return False


@pytest.fixture
def step_date_init() -> str:
    """
    Set the step date for the loaded ICON time stamp at start of module.

    Defaults to 2021-06-20T12:00:10.000'
    """
    return "2021-06-20T12:00:10.000"


@pytest.fixture
def substep_init() -> int:
    return 1


@pytest.fixture
def substep_exit() -> int:
    return 1


@pytest.fixture
def step_date_exit() -> str:
    """
    Set the step date for the loaded ICON time stamp at the end of module.

    Defaults to 2021-06-20T12:00:10.000'
    """
    return "2021-06-20T12:00:10.000"


@pytest.fixture
def interpolation_savepoint(
    data_provider: serialbox.IconSerialDataProvider,
) -> serialbox.InterpolationSavepoint:
    """Load data from ICON interplation state savepoint."""
    return data_provider.from_interpolation_savepoint()


@pytest.fixture
def metrics_savepoint(data_provider: serialbox.IconSerialDataProvider) -> serialbox.MetricSavepoint:
    """Load data from ICON metric state savepoint."""
    return data_provider.from_metrics_savepoint()


@pytest.fixture
def topography_savepoint(
    data_provider: serialbox.IconSerialDataProvider,
) -> serialbox.TopographySavepoint:
    """Load data from ICON external parameters savepoint."""
    return data_provider.from_topography_savepoint()


@pytest.fixture
def savepoint_velocity_init(
    data_provider: serialbox.IconSerialDataProvider,
    step_date_init: str,
    istep_init: int,
    substep_init: int,
) -> serialbox.IconVelocityInitSavepoint:
    """
    Load data from ICON savepoint at start of subroutine velocity_tendencies in mo_velocity_advection.f90.

    metadata to select a unique savepoint:
    - date: <iso_string> of the simulation timestep
    - istep: one of 1 ~ predictor, 2 ~ corrector of dycore integration scheme
    - substep: dynamical substep
    """
    return data_provider.from_savepoint_velocity_init(
        istep=istep_init, date=step_date_init, substep=substep_init
    )


@pytest.fixture
def savepoint_nonhydro_init(
    data_provider: serialbox.IconSerialDataProvider,
    step_date_init: str,
    istep_init: int,
    substep_init: int,
) -> serialbox.IconNonHydroInitSavepoint:
    """
    Load data from ICON savepoint at init of subroutine nh_solve in mo_solve_nonhydro.f90 of solve_nonhydro module.

     metadata to select a unique savepoint:
    - date: <iso_string> of the simulation timestep
    - istep: one of 1 ~ predictor, 2 ~ corrector of dycore integration scheme
    - substep: dynamical substep
    """
    return data_provider.from_savepoint_nonhydro_init(
        istep=istep_init, date=step_date_init, substep=substep_init
    )


@pytest.fixture
def savepoint_dycore_30_to_38_init(
    data_provider: serialbox.IconSerialDataProvider,
    istep_init: int,
    step_date_init: str,
    substep_init: int,
) -> serialbox.IconDycoreInit30To38Savepoint:
    """
    Load data from ICON savepoint directly before the first stencil in
    stencils 30 to 38 in mo_solve_nonhydro.f90 of solve_nonhydro module.
    metadata to select a unique savepoint:
    - istep: one of 1 ~ predictor, 2 ~ corrector of dycore integration scheme
    - date: <iso_string> of the simulation timestep
    - substep: dynamical substep
    """
    return data_provider.from_savepoint_30_to_38_init(
        istep=istep_init, date=step_date_init, substep=substep_init
    )


@pytest.fixture
def savepoint_compute_edge_diagnostics_for_dycore_and_update_vn_init(
    data_provider: serialbox.IconSerialDataProvider,
    istep_init: int,
    step_date_init: str,
    substep_init: int,
) -> serialbox.NonHydroInitEdgeDiagnosticsUpdateVnSavepoint:
    """
    Load data from ICON savepoint before edge diagnostics computations and update of new vn
    (formally known as stencils 15 to 28) in mo_solve_nonhydro.f90 of solve_nonhydro module.

     metadata to select a unique savepoint:
    - istep: one of 1 ~ predictor, 2 ~ corrector of dycore integration scheme
    - date: <iso_string> of the simulation timestep
    - substep: dynamical substep
    """
    return data_provider.from_savepoint_compute_edge_diagnostics_for_dycore_and_update_vn_init(
        istep=istep_init, date=step_date_init, substep=substep_init
    )


@pytest.fixture
def savepoint_vertically_implicit_dycore_solver_init(
    data_provider: serialbox.IconSerialDataProvider,
    istep_init: int,
    step_date_init: str,
    substep_init: int,
) -> serialbox.NonHydroInitVerticallyImplicitSolverSavepoint:
    """
    Load data from ICON savepoint at init of subroutine nh_solve in mo_solve_nonhydro.f90 of solve_nonhydro module.

     metadata to select a unique savepoint:
    - date: <iso_string> of the simulation timestep
    - istep: one of 1 ~ predictor, 2 ~ corrector of dycore integration scheme
    - substep: dynamical substep
    """
    return data_provider.from_savepoint_vertically_implicit_dycore_solver_init(
        istep=istep_init, date=step_date_init, substep=substep_init
    )


@pytest.fixture
def savepoint_velocity_exit(
    data_provider: serialbox.IconSerialDataProvider,
    step_date_exit: str,
    istep_exit: int,
    substep_exit: int,
) -> serialbox.IconVelocityExitSavepoint:
    """
    Load data from ICON savepoint at start of subroutine velocity_tendencies in mo_velocity_advection.f90.

    metadata to select a unique savepoint:
    - date: <iso_string> of the simulation timestep
    - istep: one of 1 ~ predictor, 2 ~ corrector of dycore integration scheme
    - substep: dynamical substep
    """
    return data_provider.from_savepoint_velocity_exit(
        istep=istep_exit, date=step_date_exit, substep=substep_exit
    )


@pytest.fixture
def savepoint_nonhydro_exit(
    data_provider: serialbox.IconSerialDataProvider,
    step_date_exit: str,
    istep_exit: int,
    substep_exit: int,
) -> serialbox.IconNonHydroExitSavepoint:
    """
    Load data from ICON savepoint at the end of either predictor or corrector step (istep loop) of
    subroutine nh_solve in mo_solve_nonhydro.f90.

    metadata to select a unique savepoint:
    - date: <iso_string> of the simulation timestep
    - istep: one of 1 ~ predictor, 2 ~ corrector of dycore integration scheme
    - substep: dynamical substep
    """
    return data_provider.from_savepoint_nonhydro_exit(
        istep=istep_exit, date=step_date_exit, substep=substep_exit
    )


@pytest.fixture
def savepoint_dycore_30_to_38_exit(
    data_provider: serialbox.IconSerialDataProvider,
    istep_exit: int,
    step_date_exit: str,
    substep_exit: int,
) -> serialbox.IconDycoreExit30To38Savepoint:
    """
    Load data from ICON savepoint directly after the last stencil in
    stencils 30 to 38 in mo_solve_nonhydro.f90 of solve_nonhydro module.
    metadata to select a unique savepoint:
    - istep: one of 1 ~ predictor, 2 ~ corrector of dycore integration scheme
    - date: <iso_string> of the simulation timestep
    - substep: dynamical substep
    """
    return data_provider.from_savepoint_30_to_38_exit(
        istep=istep_exit, date=step_date_exit, substep=substep_exit
    )


@pytest.fixture
def savepoint_compute_edge_diagnostics_for_dycore_and_update_vn_exit(
    data_provider: serialbox.IconSerialDataProvider,
    istep_exit: int,
    step_date_exit: str,
    substep_exit: int,
) -> serialbox.NonHydroExitEdgeDiagnosticsUpdateVnSavepoint:
    """
    Load data from ICON savepoint at the end of edge diagnostics computations and update of new vn
    (formally known as stencils 15 to 28) in mo_solve_nonhydro.f90.

    metadata to select a unique savepoint:
    - istep: one of 1 ~ predictor, 2 ~ corrector of dycore integration scheme
    - date: <iso_string> of the simulation timestep
    - substep: dynamical substep
    """
    return data_provider.from_savepoint_compute_edge_diagnostics_for_dycore_and_update_vn_exit(
        istep=istep_exit, date=step_date_exit, substep=substep_exit
    )


@pytest.fixture
def savepoint_nonhydro_step_final(
    data_provider: serialbox.IconSerialDataProvider,
    step_date_exit: str,
    substep_exit: int,
) -> serialbox.IconNonHydroFinalSavepoint:
    """
    Load data from ICON savepoint at final exit of subroutine nh_solve in mo_solve_nonhydro.f90.
    (after predictor and corrector and 3 final stencils have run).

     metadata to select a unique savepoint:
    - date: <iso_string> of the simulation timestep
    - substep: dynamical substep
    """
    return data_provider.from_savepoint_nonhydro_step_final(
        date=step_date_exit, substep=substep_exit
    )


@pytest.fixture
def savepoint_diffusion_init(
    data_provider: serialbox.IconSerialDataProvider,
    linit: bool,
    step_date_init: str,
) -> serialbox.IconDiffusionInitSavepoint:
    """
    Load data from ICON savepoint at start of diffusion module.

    date of the timestamp to be selected can be set seperately by overriding the 'step_date_init'
    fixture, passing 'step_date_init=<iso_string>'

    linit flag can be set by overriding the 'linit' fixture
    """
    return data_provider.from_savepoint_diffusion_init(linit=linit, date=step_date_init)


@pytest.fixture
def savepoint_diffusion_exit(
    data_provider: serialbox.IconSerialDataProvider,
    linit: bool,
    step_date_exit: str,
) -> serialbox.IconDiffusionExitSavepoint:
    """
    Load data from ICON savepoint at exist of diffusion module.

    date of the timestamp to be selected can be set seperately by overriding the 'step_data'
    fixture, passing 'step_data=<iso_string>'
    """
    sp = data_provider.from_savepoint_diffusion_exit(linit=linit, date=step_date_exit)
    return sp


@pytest.fixture
def istep_init() -> int:
    return 1


@pytest.fixture
def istep_exit() -> int:
    return 1


@pytest.fixture
def lowest_layer_thickness(experiment: definitions.Experiment) -> float:
    if experiment == definitions.Experiments.MCH_CH_R04B09:
        return 20.0
    else:
        return 50.0


@pytest.fixture
def model_top_height(experiment: definitions.Experiment) -> float:
    if experiment == definitions.Experiments.MCH_CH_R04B09:
        return 23000.0
    elif experiment == definitions.Experiments.EXCLAIM_APE:
        return 75000.0
    else:
        return 23500.0


@pytest.fixture
def flat_height() -> float:
    return 16000.0


@pytest.fixture
def stretch_factor(experiment: definitions.Experiment) -> float:
    if experiment == definitions.Experiments.MCH_CH_R04B09:
        return 0.65
    elif experiment == definitions.Experiments.EXCLAIM_APE:
        return 0.9
    else:
        return 1.0


@pytest.fixture
def damping_height(experiment: definitions.Experiment) -> float:
    if experiment == definitions.Experiments.MCH_CH_R04B09:
        return 12500.0
    elif experiment == definitions.Experiments.EXCLAIM_APE:
        return 50000.0
    else:
        return 45000.0


@pytest.fixture
def htop_moist_proc() -> float:
    return 22500.0


@pytest.fixture
def maximal_layer_thickness() -> float:
    return 25000.0


@pytest.fixture
def top_height_limit_for_maximal_layer_thickness() -> float:
    return 15000.0<|MERGE_RESOLUTION|>--- conflicted
+++ resolved
@@ -32,11 +32,7 @@
 
 
 @pytest.fixture(scope="session")
-<<<<<<< HEAD
-def backend(request: pytest.FixtureRequest) -> gtx_typing.Backend:
-=======
-def backend(request: pytest.FixtureRequest) -> gtx_backend.Backend | None:
->>>>>>> b30000f1
+def backend(request: pytest.FixtureRequest) -> gtx_typing.Backend | None:
     """
     Fixture to provide a GT4Py backend for the tests.
 
