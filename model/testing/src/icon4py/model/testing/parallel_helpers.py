--- conflicted
+++ resolved
@@ -10,19 +10,16 @@
 
 import pytest
 
-from icon4py.model.common.decomposition.definitions import ProcessProperties
+from icon4py.model.common.decomposition.definitions import ProcessProperties, get_runtype
+from icon4py.model.common.decomposition.mpi_decomposition import get_multinode_properties
 
 
 def check_comm_size(props: ProcessProperties, sizes: tuple[int, ...] = (1, 2, 4)) -> None:
     if props.comm_size not in sizes:
-<<<<<<< HEAD
-        pytest.xfail(f"wrong comm size: {props.comm_size}: test only works for comm-sizes: {sizes}")
-=======
         pytest.xfail(f"wrong comm size: {props.comm_size}: test only works for comm-sizes: {sizes}")
 
 
 @pytest.fixture(scope="session")
 def processor_props(request: pytest.FixtureRequest) -> Iterable[ProcessProperties]:
     runtype = get_runtype(with_mpi=True)
-    yield get_multinode_properties(runtype)
->>>>>>> 6c97904d
+    yield get_multinode_properties(runtype)