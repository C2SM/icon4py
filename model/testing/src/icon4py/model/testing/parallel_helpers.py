# ICON4Py - ICON inspired code in Python and GT4Py
#
# Copyright (c) 2022-2024, ETH Zurich and MeteoSwiss
# All rights reserved.
#
# Please, refer to the LICENSE file in the root directory.
# SPDX-License-Identifier: BSD-3-Clause

from collections.abc import Iterable

import pytest

from icon4py.model.common.decomposition import definitions, mpi_decomposition as decomposition


<<<<<<< HEAD
def check_comm_size(props: definitions.ProcessProperties, sizes=(1, 2, 4)):
=======
def check_comm_size(props: ProcessProperties, sizes: tuple[int, ...] = (1, 2, 4)) -> None:
>>>>>>> f61a780b
    if props.comm_size not in sizes:
        pytest.xfail(f"wrong comm size: {props.comm_size}: test only works for comm-sizes: {sizes}")


@pytest.fixture(scope="session")
<<<<<<< HEAD
def processor_props(request):
    runtype = definitions.get_runtype(with_mpi=True)
    print("parallel fixture")
    assert isinstance(runtype, definitions.MultiNodeRun)
    yield decomposition.get_multinode_properties(runtype)
=======
def processor_props(request: pytest.FixtureRequest) -> Iterable[ProcessProperties]:
    runtype = get_runtype(with_mpi=True)
    yield get_multinode_properties(runtype)
>>>>>>> f61a780b
<|MERGE_RESOLUTION|>--- conflicted
+++ resolved
@@ -10,27 +10,17 @@
 
 import pytest
 
-from icon4py.model.common.decomposition import definitions, mpi_decomposition as decomposition
+from icon4py.model.common.decomposition import definitions, mpi_decomposition
 
 
-<<<<<<< HEAD
-def check_comm_size(props: definitions.ProcessProperties, sizes=(1, 2, 4)):
-=======
-def check_comm_size(props: ProcessProperties, sizes: tuple[int, ...] = (1, 2, 4)) -> None:
->>>>>>> f61a780b
+def check_comm_size(
+    props: definitions.ProcessProperties, sizes: tuple[int, ...] = (1, 2, 4)
+) -> None:
     if props.comm_size not in sizes:
         pytest.xfail(f"wrong comm size: {props.comm_size}: test only works for comm-sizes: {sizes}")
 
 
 @pytest.fixture(scope="session")
-<<<<<<< HEAD
-def processor_props(request):
+def processor_props(request: pytest.FixtureRequest) -> Iterable[definitions.ProcessProperties]:
     runtype = definitions.get_runtype(with_mpi=True)
-    print("parallel fixture")
-    assert isinstance(runtype, definitions.MultiNodeRun)
-    yield decomposition.get_multinode_properties(runtype)
-=======
-def processor_props(request: pytest.FixtureRequest) -> Iterable[ProcessProperties]:
-    runtype = get_runtype(with_mpi=True)
-    yield get_multinode_properties(runtype)
->>>>>>> f61a780b
+    yield mpi_decomposition.get_multinode_properties(runtype)