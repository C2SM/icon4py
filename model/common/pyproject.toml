# -- Build system requirements (PEP 518) --

[build-system]
build-backend = "setuptools.build_meta"
requires = ["setuptools>=61.0", "wheel>=0.40.0"]

# -- Standard project description options (PEP 621) --
[project]
authors = [{email = "gridtools@cscs.ch", name = "ETH Zurich"}]
classifiers = [
  'Development Status :: 3 - Alpha',
  'Intended Audience :: Science/Research',
  'License :: OSI Approved :: BSD License',
  'Operating System :: POSIX',
  'Programming Language :: Python',
  'Programming Language :: Python :: 3',
  'Programming Language :: Python :: 3 :: Only',
  'Programming Language :: Python :: 3.10',
  'Programming Language :: Python :: 3.11',
  'Programming Language :: Python :: Implementation :: CPython',
  'Topic :: Scientific/Engineering :: Atmospheric Science',
  'Topic :: Scientific/Engineering :: Mathematics',
  'Topic :: Scientific/Engineering :: Physics'
]
dependencies = [
  'gt4py==1.0.6',
  'packaging>=20.0',
  'packaging>=20.0',
  'typing-extensions>=4.11.0',
  'numpy>=1.23.3',
  'scipy>=1.14.1'
]
description = "Shared code for the icon4py model."
license = {text = "BSD-3 License"}
name = "icon4py-common"
readme = "README.md"
requires-python = ">=3.10"
# managed by bump-my-version:
version = "0.0.6"

[project.optional-dependencies]
all = ["icon4py-common[dace,distributed,io]"]
cuda11 = ['cupy-cuda11x>=13.0', 'gt4py[cuda11]']
cuda12 = ['cupy-cuda12x>=13.0', 'gt4py[cuda12]']
dace = ["dace>=1.0", "gt4py[next]"]
distributed = ["ghex>=0.3.0", "mpi4py>=3.1.5", "pymetis>2022.1"]
io = [
  # external dependencies
  "cartopy>=0.22.0",
  "cftime>=1.6.3",
  "datashader>=0.16.1",
  "holoviews>=1.16.0",
  "netcdf4>=1.6.1",
  "numpy>=1.23.3",
  "scikit-learn>=1.4.0",
  # TODO [magdalena] there are failing tests starting from uxarray==2024.4.0: when a data file does not have
  # fields of a given dimension (eg 'edge') then something in uxarray goes wrong with the dimension
  # mapping. It is not yet clear whether this is a uxarray bug or on our side.
  "uxarray==2024.3.0",
  "xarray[complete]>=2024.3.0"
]

[project.urls]
repository = "https://github.com/C2SM/icon4py"

# -- bumpversion --
[tool.bumpversion]
allow_dirty = false
commit = false
current_version = "0.0.6"
ignore_missing_version = false
message = 'Bump icon4py-common version: {current_version} → {new_version}'
parse = "(?P<major>\\d+)\\.(?P<minor>\\d+)\\.(?P<patch>\\d+)?"
serialize = ["{major}.{minor}.{patch}"]
tag = false

[[tool.bumpversion.files]]
filename = "pyproject.toml"
replace = '''
# managed by bump-my-version:
version = "{new_version}"
'''
search = '''
# managed by bump-my-version:
version = "{current_version}"
'''

[[tool.bumpversion.files]]
filename = "src/icon4py/model/common/__init__.py"

<<<<<<< HEAD
# # -- coverage --
# [tool.coverage]

# [tool.coverage.html]
# directory = 'tests/_reports/coverage_html'

# [tool.coverage.paths]
# source = ['src/icon4py/model/']

# [tool.coverage.report]
# exclude_lines = [
#   'raise AssertionError',  # Don't complain if tests don't hit defensive assertion code
#   'raise NotImplementedError',  # Don't complain if tests don't hit defensive assertion code
#   'if 0:',  # Don't complain if non-runnable code isn't run
#   'if __name__ == .__main__.:'  # Don't complain if non-runnable code isn't run
# ]
# ignore_errors = true

# [tool.coverage.run]
# branch = true
# parallel = true
# source_pkgs = ['common']

[tool.pytest]
log_cli = true

=======
>>>>>>> 6c97904d
# --ruff --
[tool.ruff]
extend = "../../pyproject.toml"

[tool.ruff.lint.isort]
known-first-party = ['icon4py']
known-third-party = ['gt4py']

# -- setuptools --
[tool.setuptools.package-data]
'*' = ['*.in', '*.md', '*.rst', '*.txt', 'LICENSE', 'py.typed']

[tool.setuptools.packages]
find = {namespaces = true, where = ['src']}<|MERGE_RESOLUTION|>--- conflicted
+++ resolved
@@ -88,35 +88,6 @@
 [[tool.bumpversion.files]]
 filename = "src/icon4py/model/common/__init__.py"
 
-<<<<<<< HEAD
-# # -- coverage --
-# [tool.coverage]
-
-# [tool.coverage.html]
-# directory = 'tests/_reports/coverage_html'
-
-# [tool.coverage.paths]
-# source = ['src/icon4py/model/']
-
-# [tool.coverage.report]
-# exclude_lines = [
-#   'raise AssertionError',  # Don't complain if tests don't hit defensive assertion code
-#   'raise NotImplementedError',  # Don't complain if tests don't hit defensive assertion code
-#   'if 0:',  # Don't complain if non-runnable code isn't run
-#   'if __name__ == .__main__.:'  # Don't complain if non-runnable code isn't run
-# ]
-# ignore_errors = true
-
-# [tool.coverage.run]
-# branch = true
-# parallel = true
-# source_pkgs = ['common']
-
-[tool.pytest]
-log_cli = true
-
-=======
->>>>>>> 6c97904d
 # --ruff --
 [tool.ruff]
 extend = "../../pyproject.toml"
