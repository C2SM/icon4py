--- conflicted
+++ resolved
@@ -23,11 +23,7 @@
   'Topic :: Scientific/Engineering :: Physics'
 ]
 dependencies = [
-<<<<<<< HEAD
-  "gt4py==1.0.6",
-=======
-  'gt4py==1.0.5',
->>>>>>> 2164b1c0
+  'gt4py==1.0.6',
   'packaging>=20.0',
   'packaging>=20.0',
   'typing-extensions>=4.11.0',
