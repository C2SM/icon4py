--- conflicted
+++ resolved
@@ -483,11 +483,9 @@
     def get_e2c2v_offset_provider(self) -> NeighborTableOffsetProvider:
         return NeighborTableOffsetProvider(self.e2c2v, EdgeDim, VertexDim, self.n_e2c2v)
 
-<<<<<<< HEAD
     def get_c2e2c2e2c_offset_provider(self) -> NeighborTableOffsetProvider:
         return NeighborTableOffsetProvider(self.c2e2c2e2c, CellDim, CellDim, self.n_c2e2c2e2c)
-=======
->>>>>>> 8dd6bd20
+
     def get_e2ecv_offset_provider(self):
         old_shape = self.e2c2v.shape
         e2ecv_table = np.arange(old_shape[0] * old_shape[1]).reshape(old_shape)
@@ -512,10 +510,7 @@
             "E2C2V": self.get_e2c2v_offset_provider(),
             "C2CE": self.get_c2ce_offset_provider(),
             "Koff": KDim,
-<<<<<<< HEAD
             "C2E2C2E2C": self.get_c2e2c2e2c_offset_provider(),
-=======
->>>>>>> 8dd6bd20
             "E2ECV": StridedNeighborOffsetProvider(EdgeDim, ECVDim, self.n_e2c2v),
             "E2EC": StridedNeighborOffsetProvider(EdgeDim, ECDim, self.n_e2c),
         }