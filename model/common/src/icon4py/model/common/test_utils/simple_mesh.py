--- conflicted
+++ resolved
@@ -443,10 +443,7 @@
             "E2C2V": self.get_e2c2v_offset_provider(),
             "Koff": KDim,
             "C2CE": StridedNeighborOffsetProvider(CellDim, CEDim, self.n_c2e),
-<<<<<<< HEAD
             "C2CEC": StridedNeighborOffsetProvider(CellDim, CECDim, self.n_c2e2c),
-=======
->>>>>>> 10e848c9
             "E2ECV": StridedNeighborOffsetProvider(EdgeDim, ECVDim, self.n_e2c2v),
             "E2EC": StridedNeighborOffsetProvider(EdgeDim, ECDim, self.n_e2c),
         }