--- conflicted
+++ resolved
@@ -480,12 +480,8 @@
             "E2V": self.get_e2v_offset_provider(),
             "E2C2V": self.get_e2c2v_offset_provider(),
             "C2CE": self.get_c2ce_offset_provider(),
+            "C2CEC": StridedNeighborOffsetProvider(CellDim, CECDim, self.n_c2e2c),
             "Koff": KDim,
-<<<<<<< HEAD
-            "C2CE": StridedNeighborOffsetProvider(CellDim, CEDim, self.n_c2e),
-            "C2CEC": StridedNeighborOffsetProvider(CellDim, CECDim, self.n_c2e2c),
-=======
->>>>>>> d6492255
             "E2ECV": StridedNeighborOffsetProvider(EdgeDim, ECVDim, self.n_e2c2v),
             "E2EC": StridedNeighborOffsetProvider(EdgeDim, ECDim, self.n_e2c),
         }