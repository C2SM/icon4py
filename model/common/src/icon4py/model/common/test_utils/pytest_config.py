# ICON4Py - ICON inspired code in Python and GT4Py
#
# Copyright (c) 2022, ETH Zurich and MeteoSwiss
# All rights reserved.
#
# This file is free software: you can redistribute it and/or modify it under
# the terms of the GNU General Public License as published by the
# Free Software Foundation, either version 3 of the License, or any later
# version. See the LICENSE.txt file at the top-level directory of this
# distribution for a copy of the license or check <https://www.gnu.org/licenses/>.
#
# SPDX-License-Identifier: GPL-3.0-or-later

import os

import pytest
from gt4py.next import gtfn_cpu, gtfn_gpu, itir_python

from icon4py.model.common.test_utils.datatest_utils import REGIONAL_EXPERIMENT, GLOBAL_EXPERIMENT


def pytest_configure(config):
    config.addinivalue_line("markers", "datatest: this test uses binary data")
    config.addinivalue_line("markers", "slow_tests: this test takes a very long time")
    config.addinivalue_line(
        "markers", "with_netcdf: test uses netcdf which is an optional dependency"
    )

    # Check if the --enable-mixed-precision option is set and set the environment variable accordingly
    if config.getoption("--enable-mixed-precision"):
        os.environ["FLOAT_PRECISION"] = "mixed"


def pytest_addoption(parser):
    """Add custom commandline options for pytest."""
    try:
        parser.addoption(
            "--datatest",
            action="store_true",
            help="Run tests that use serialized data, can be slow since data might be downloaded from online storage.",
            default=False,
        )
    except ValueError:
        pass

    try:
        # TODO (samkellerhals): set embedded to default as soon as all tests run in embedded mode
        parser.addoption(
            "--backend",
            action="store",
            default="roundtrip",
            help="GT4Py backend to use when executing stencils. Defaults to roundtrip backend, other options include gtfn_cpu, gtfn_gpu, and embedded",
        )
    except ValueError:
        pass

    try:
        parser.addoption(
            "--grid",
            action="store",
            default="simple_grid",
            help="Grid to use. Defaults to simple_grid, other options include icon_grid",
        )
    except ValueError:
        pass

    try:
        parser.addoption(
            "--enable-mixed-precision",
            action="store_true",
            help="Switch unit tests from double to mixed-precision",
            default=False,
        )
    except ValueError:
        pass


def pytest_runtest_setup(item):
    for _ in item.iter_markers(name="datatest"):
        if not item.config.getoption("--datatest"):
            pytest.skip("need '--datatest' option to run")


def pytest_generate_tests(metafunc):
    on_gpu = False

    # parametrise backend
    if "backend" in metafunc.fixturenames:
        backend_option = metafunc.config.getoption("backend")

        backends = {
            "embedded": None,
            "roundtrip": itir_python,
            "gtfn_cpu": gtfn_cpu,
            "gtfn_gpu": gtfn_gpu,
        }
        gpu_backends = ["gtfn_gpu"]

        try:
            from gt4py.next.program_processors.runners.dace_iterator import (
                run_dace_cpu,
                run_dace_gpu,
            )

            backends.update(
                {
                    "dace_cpu": run_dace_cpu,
                    "dace_gpu": run_dace_gpu,
                }
            )
            gpu_backends.append("dace_gpu")

        except ImportError:
            # dace module not installed, ignore dace backends
            pass

        if backend_option not in backends:
            available_backends = ", ".join([f"'{k}'" for k in backends.keys()])
            raise Exception(
                "Need to select a backend. Select from: ["
                + available_backends
                + "] and pass it as an argument to --backend when invoking pytest."
            )
        elif backend_option in gpu_backends:
            on_gpu = True

        metafunc.parametrize(
            "backend", [backends[backend_option]], ids=[f"backend={backend_option}"]
        )

    # parametrise grid
    if "grid" in metafunc.fixturenames:
        selected_grid_type = metafunc.config.getoption("--grid")

        try:
            if selected_grid_type == "simple_grid":
                from icon4py.model.common.grid.simple import SimpleGrid

                grid_instance = SimpleGrid()
            elif selected_grid_type == "icon_grid":
                # TODO (halungge) remove this branch
                from icon4py.model.common.test_utils.grid_utils import get_icon_grid

                grid_instance = get_icon_grid(on_gpu)
            elif selected_grid_type == "icon_grid_regional":
                from icon4py.model.common.test_utils.grid_utils import get_icon_grid_from_gridfile

                grid_instance = get_icon_grid_from_gridfile(REGIONAL_EXPERIMENT, on_gpu)
            elif selected_grid_type == "icon_grid_global":
                from icon4py.model.common.test_utils.grid_utils import get_icon_grid_from_gridfile

                grid_instance = get_icon_grid_from_gridfile(GLOBAL_EXPERIMENT, on_gpu)
            else:
                raise ValueError(f"Unknown grid type: {selected_grid_type}")
            metafunc.parametrize("grid", [grid_instance], ids=[f"grid={selected_grid_type}"])
<<<<<<< HEAD
        except ValueError as e:
            available_grids = ["simple_grid", "icon_grid", "icon_grid_global", "icon_grid_regional"]
            raise Exception(f"{e}. Select from: {available_grids}")
=======
        except ValueError as err:
            available_grids = ["simple_grid", "icon_grid"]
            raise Exception(f"{err}. Select from: {available_grids}") from err
>>>>>>> 77465d37
<|MERGE_RESOLUTION|>--- conflicted
+++ resolved
@@ -16,7 +16,7 @@
 import pytest
 from gt4py.next import gtfn_cpu, gtfn_gpu, itir_python
 
-from icon4py.model.common.test_utils.datatest_utils import REGIONAL_EXPERIMENT, GLOBAL_EXPERIMENT
+from icon4py.model.common.test_utils.datatest_utils import GLOBAL_EXPERIMENT, REGIONAL_EXPERIMENT
 
 
 def pytest_configure(config):
@@ -138,11 +138,6 @@
 
                 grid_instance = SimpleGrid()
             elif selected_grid_type == "icon_grid":
-                # TODO (halungge) remove this branch
-                from icon4py.model.common.test_utils.grid_utils import get_icon_grid
-
-                grid_instance = get_icon_grid(on_gpu)
-            elif selected_grid_type == "icon_grid_regional":
                 from icon4py.model.common.test_utils.grid_utils import get_icon_grid_from_gridfile
 
                 grid_instance = get_icon_grid_from_gridfile(REGIONAL_EXPERIMENT, on_gpu)
@@ -153,12 +148,6 @@
             else:
                 raise ValueError(f"Unknown grid type: {selected_grid_type}")
             metafunc.parametrize("grid", [grid_instance], ids=[f"grid={selected_grid_type}"])
-<<<<<<< HEAD
-        except ValueError as e:
-            available_grids = ["simple_grid", "icon_grid", "icon_grid_global", "icon_grid_regional"]
-            raise Exception(f"{e}. Select from: {available_grids}")
-=======
         except ValueError as err:
-            available_grids = ["simple_grid", "icon_grid"]
-            raise Exception(f"{err}. Select from: {available_grids}") from err
->>>>>>> 77465d37
+            available_grids = ["simple_grid", "icon_grid", "icon_grid_global"]
+            raise Exception(f"{err}. Select from: {available_grids}") from err