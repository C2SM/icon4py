# ICON4Py - ICON inspired code in Python and GT4Py
#
# Copyright (c) 2022, ETH Zurich and MeteoSwiss
# All rights reserved.
#
# This file is free software: you can redistribute it and/or modify it under
# the terms of the GNU General Public License as published by the
# Free Software Foundation, either version 3 of the License, or any later
# version. See the LICENSE.txt file at the top-level directory of this
# distribution for a copy of the license or check <https://www.gnu.org/licenses/>.
#
# SPDX-License-Identifier: GPL-3.0-or-later

import pytest

<<<<<<< HEAD
from ..decomposition.definitions import SingleNodeRun
from .data_handling import download_and_extract
from .datatest_utils import (
    DATA_URIS,
    DATA_URIS_APE,
    DATA_URIS_GAUSS3D,
    DATA_URIS_JABW,
    GAUSS3D_EXPERIMENT,
    GLOBAL_EXPERIMENT,
    JABW_EXPERIMENT,
    REGIONAL_EXPERIMENT,
    SERIALIZED_DATA_PATH,
    create_icon_serial_data_provider,
    get_datapath_for_experiment,
    get_global_grid_params,
    get_processor_properties_for_run,
    get_ranked_data_path,
)
=======
import icon4py.model.common.decomposition.definitions as decomposition

from . import data_handling as data, datatest_utils as utils
>>>>>>> dbdd8995


@pytest.fixture
def experiment():
    return utils.REGIONAL_EXPERIMENT


@pytest.fixture(params=[False], scope="session")
def processor_props(request):
    return utils.get_processor_properties_for_run(decomposition.SingleNodeRun())


@pytest.fixture(scope="session")
def ranked_data_path(processor_props):
    return utils.get_ranked_data_path(utils.SERIALIZED_DATA_PATH, processor_props)


@pytest.fixture
def download_ser_data(request, processor_props, ranked_data_path, experiment, pytestconfig):
    """
    Get the binary ICON data from a remote server.

    Session scoped fixture which is a prerequisite of all the other fixtures in this file.
    """
    try:
        if not request.config.getoption("datatest"):
            pytest.skip("not running datatest marked test")
    except ValueError:
        pass

    try:
<<<<<<< HEAD
        destination_path = get_datapath_for_experiment(ranked_data_path, experiment)
        if experiment == GLOBAL_EXPERIMENT:
            uri = DATA_URIS_APE[processor_props.comm_size]
        elif experiment == JABW_EXPERIMENT:
            uri = DATA_URIS_JABW[processor_props.comm_size]
        elif experiment == GAUSS3D_EXPERIMENT:
            uri = DATA_URIS_GAUSS3D[processor_props.comm_size]
=======
        destination_path = utils.get_datapath_for_experiment(ranked_data_path, experiment)
        if experiment == utils.GLOBAL_EXPERIMENT:
            uri = utils.DATA_URIS_APE[processor_props.comm_size]
        elif experiment == utils.JABW_EXPERIMENT:
            uri = utils.DATA_URIS_JABW[processor_props.comm_size]
>>>>>>> dbdd8995
        else:
            uri = utils.DATA_URIS[processor_props.comm_size]

        data_file = ranked_data_path.joinpath(
            f"{experiment}_mpitask{processor_props.comm_size}.tar.gz"
        ).name
        if processor_props.rank == 0:
            data.download_and_extract(uri, ranked_data_path, destination_path, data_file)
        if processor_props.comm:
            processor_props.comm.barrier()
    except KeyError as err:
        raise AssertionError(
            f"no data for communicator of size {processor_props.comm_size} exists, use 1, 2 or 4"
        ) from err


@pytest.fixture
def data_provider(download_ser_data, ranked_data_path, experiment, processor_props):
    data_path = utils.get_datapath_for_experiment(ranked_data_path, experiment)
    return utils.create_icon_serial_data_provider(data_path, processor_props)


@pytest.fixture
def grid_savepoint(data_provider, experiment):
    root, level = utils.get_global_grid_params(experiment)
    grid_id = utils.get_grid_id_for_experiment(experiment)
    return data_provider.from_savepoint_grid(grid_id, root, level)


def is_regional(experiment_name):
    return experiment_name == utils.REGIONAL_EXPERIMENT


@pytest.fixture
def icon_grid(grid_savepoint):
    """
    Load the icon grid from an ICON savepoint.

    Uses the special grid_savepoint that contains data from p_patch
    """
    return grid_savepoint.construct_icon_grid(on_gpu=False)


@pytest.fixture
def decomposition_info(data_provider, experiment):
    root, level = utils.get_global_grid_params(experiment)
    grid_id = utils.get_grid_id_for_experiment(experiment)
    return data_provider.from_savepoint_grid(
        grid_id=grid_id, grid_root=root, grid_level=level
    ).construct_decomposition_info()


@pytest.fixture
def ndyn_substeps():
    """
    Return number of dynamical substeps.

    Serialized data uses a reduced number (2 instead of the default 5) in order to reduce the amount
    of data generated.
    """
    return 2


@pytest.fixture
def linit():
    """
    Set the 'linit' flag for the ICON diffusion data savepoint.

    Defaults to False
    """
    return False


@pytest.fixture
def step_date_init():
    """
    Set the step date for the loaded ICON time stamp at start of module.

    Defaults to 2021-06-20T12:00:10.000'
    """
    return "2021-06-20T12:00:10.000"


@pytest.fixture
def step_date_exit():
    """
    Set the step date for the loaded ICON time stamp at the end of module.

    Defaults to 2021-06-20T12:00:10.000'
    """
    return "2021-06-20T12:00:10.000"


@pytest.fixture
def interpolation_savepoint(data_provider):  # F811
    """Load data from ICON interplation state savepoint."""
    return data_provider.from_interpolation_savepoint()


@pytest.fixture
def metrics_savepoint(data_provider):  # F811
    """Load data from ICON mestric state savepoint."""
    return data_provider.from_metrics_savepoint()


@pytest.fixture
def metrics_nonhydro_savepoint(data_provider):  # F811
    """Load data from ICON metric state nonhydro savepoint."""
    return data_provider.from_metrics_nonhydro_savepoint()


@pytest.fixture
def savepoint_velocity_init(data_provider, step_date_init, istep_init, vn_only, jstep_init):  # F811
    """
    Load data from ICON savepoint at start of velocity_advection module.

    date of the timestamp to be selected can be set seperately by overriding the 'step_data'
    fixture, passing 'step_data=<iso_string>'
    """
    return data_provider.from_savepoint_velocity_init(
        istep=istep_init, vn_only=vn_only, date=step_date_init, jstep=jstep_init
    )


@pytest.fixture
def savepoint_nonhydro_init(data_provider, step_date_init, istep_init, jstep_init):
    """
    Load data from ICON savepoint at exist of solve_nonhydro module.

    date of the timestamp to be selected can be set seperately by overriding the 'step_data'
    fixture, passing 'step_data=<iso_string>'
    """
    return data_provider.from_savepoint_nonhydro_init(
        istep=istep_init, date=step_date_init, jstep=jstep_init
    )


@pytest.fixture
def savepoint_velocity_exit(data_provider, step_date_exit, istep_exit, vn_only, jstep_exit):  # F811
    """
    Load data from ICON savepoint at exist of solve_nonhydro module.

    date of the timestamp to be selected can be set seperately by overriding the 'step_data'
    fixture, passing 'step_data=<iso_string>'
    """
    return data_provider.from_savepoint_velocity_exit(
        istep=istep_exit, vn_only=vn_only, date=step_date_exit, jstep=jstep_exit
    )


@pytest.fixture
def savepoint_nonhydro_exit(data_provider, step_date_exit, istep_exit, jstep_exit):
    """
    Load data from ICON savepoint at exist of solve_nonhydro module.

    date of the timestamp to be selected can be set seperately by overriding the 'step_data'
    fixture, passing 'step_data=<iso_string>'
    """
    return data_provider.from_savepoint_nonhydro_exit(
        istep=istep_exit, date=step_date_exit, jstep=jstep_exit
    )


@pytest.fixture
def savepoint_nonhydro_step_exit(data_provider, step_date_exit, jstep_exit):
    """
    Load data from ICON savepoint at final exit (after predictor and corrector, and 3 final stencils) of solve_nonhydro module.

    date of the timestamp to be selected can be set seperately by overriding the 'step_data'
    fixture, passing 'step_data=<iso_string>'
    """
    return data_provider.from_savepoint_nonhydro_step_exit(date=step_date_exit, jstep=jstep_exit)


@pytest.fixture
def istep_init():
    return 1


@pytest.fixture
def istep_exit():
    return 1


@pytest.fixture
def jstep_init():
    return 0


@pytest.fixture
def jstep_exit():
    return 0


@pytest.fixture
def ntnd(savepoint_velocity_init):
    return savepoint_velocity_init.get_metadata("ntnd").get("ntnd")


@pytest.fixture
def vn_only():
    return False


@pytest.fixture
def lowest_layer_thickness(experiment):
    if experiment == utils.REGIONAL_EXPERIMENT:
        return 20.0
    else:
        return 50.0


@pytest.fixture
def model_top_height(experiment):
    if experiment == utils.REGIONAL_EXPERIMENT:
        return 23000.0
    elif experiment == utils.GLOBAL_EXPERIMENT:
        return 75000.0
    else:
        return 23500.0


@pytest.fixture
def flat_height():
    return 16000.0


@pytest.fixture
def stretch_factor(experiment):
    if experiment == utils.REGIONAL_EXPERIMENT:
        return 0.65
    elif experiment == utils.GLOBAL_EXPERIMENT:
        return 0.9
    else:
        return 1.0


@pytest.fixture
def damping_height(experiment):
    if experiment == utils.REGIONAL_EXPERIMENT:
        return 12500.0
    elif experiment == utils.GLOBAL_EXPERIMENT:
        return 50000.0
    else:
        return 45000.0


@pytest.fixture
def htop_moist_proc():
    return 22500.0


@pytest.fixture
def maximal_layer_thickness():
    return 25000.0


@pytest.fixture
def top_height_limit_for_maximal_layer_thickness():
    return 15000.0<|MERGE_RESOLUTION|>--- conflicted
+++ resolved
@@ -13,30 +13,9 @@
 
 import pytest
 
-<<<<<<< HEAD
-from ..decomposition.definitions import SingleNodeRun
-from .data_handling import download_and_extract
-from .datatest_utils import (
-    DATA_URIS,
-    DATA_URIS_APE,
-    DATA_URIS_GAUSS3D,
-    DATA_URIS_JABW,
-    GAUSS3D_EXPERIMENT,
-    GLOBAL_EXPERIMENT,
-    JABW_EXPERIMENT,
-    REGIONAL_EXPERIMENT,
-    SERIALIZED_DATA_PATH,
-    create_icon_serial_data_provider,
-    get_datapath_for_experiment,
-    get_global_grid_params,
-    get_processor_properties_for_run,
-    get_ranked_data_path,
-)
-=======
 import icon4py.model.common.decomposition.definitions as decomposition
 
 from . import data_handling as data, datatest_utils as utils
->>>>>>> dbdd8995
 
 
 @pytest.fixture
@@ -68,21 +47,13 @@
         pass
 
     try:
-<<<<<<< HEAD
-        destination_path = get_datapath_for_experiment(ranked_data_path, experiment)
-        if experiment == GLOBAL_EXPERIMENT:
-            uri = DATA_URIS_APE[processor_props.comm_size]
-        elif experiment == JABW_EXPERIMENT:
-            uri = DATA_URIS_JABW[processor_props.comm_size]
-        elif experiment == GAUSS3D_EXPERIMENT:
-            uri = DATA_URIS_GAUSS3D[processor_props.comm_size]
-=======
         destination_path = utils.get_datapath_for_experiment(ranked_data_path, experiment)
         if experiment == utils.GLOBAL_EXPERIMENT:
             uri = utils.DATA_URIS_APE[processor_props.comm_size]
         elif experiment == utils.JABW_EXPERIMENT:
             uri = utils.DATA_URIS_JABW[processor_props.comm_size]
->>>>>>> dbdd8995
+        elif experiment == utils.GAUSS3D_EXPERIMENT:
+            uri = utils.DATA_URIS_GAUSS3D[processor_props.comm_size]
         else:
             uri = utils.DATA_URIS[processor_props.comm_size]
 
