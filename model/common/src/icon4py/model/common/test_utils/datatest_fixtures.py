--- conflicted
+++ resolved
@@ -42,15 +42,6 @@
         pass
 
     try:
-<<<<<<< HEAD
-        destination_path = utils.get_datapath_for_experiment(ranked_data_path, experiment)
-        if experiment == utils.GLOBAL_EXPERIMENT:
-            uri = utils.DATA_URIS_APE[processor_props.comm_size]
-        elif experiment == utils.JABW_EXPERIMENT:
-            uri = utils.DATA_URIS_JABW[processor_props.comm_size]
-        elif experiment == utils.WEISMAN_KLEMP_EXPERIMENT:
-            uri = utils.DATA_URIS_WK[processor_props.comm_size]
-=======
         destination_path = dt_utils.get_datapath_for_experiment(ranked_data_path, experiment)
         if experiment == dt_utils.GLOBAL_EXPERIMENT:
             uri = dt_utils.DATA_URIS_APE[processor_props.comm_size]
@@ -58,7 +49,8 @@
             uri = dt_utils.DATA_URIS_JABW[processor_props.comm_size]
         elif experiment == dt_utils.GAUSS3D_EXPERIMENT:
             uri = dt_utils.DATA_URIS_GAUSS3D[processor_props.comm_size]
->>>>>>> f15bc002
+        elif experiment == dt_utils.WEISMAN_KLEMP_EXPERIMENT:
+            uri = dt_utils.DATA_URIS_WK[processor_props.comm_size]
         else:
             uri = dt_utils.DATA_URIS[processor_props.comm_size]
 
