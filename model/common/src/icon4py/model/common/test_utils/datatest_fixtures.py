# ICON4Py - ICON inspired code in Python and GT4Py
#
# Copyright (c) 2022-2024, ETH Zurich and MeteoSwiss
# All rights reserved.
#
# Please, refer to the LICENSE file in the root directory.
# SPDX-License-Identifier: BSD-3-Clause

import pytest

import icon4py.model.common.decomposition.definitions as decomposition

from . import data_handling as data, datatest_utils as dt_utils


@pytest.fixture
def experiment():
    return dt_utils.REGIONAL_EXPERIMENT


@pytest.fixture(params=[False], scope="session")
def processor_props(request):
    return dt_utils.get_processor_properties_for_run(decomposition.SingleNodeRun())


@pytest.fixture(scope="session")
def ranked_data_path(processor_props):
    path = dt_utils.get_ranked_data_path(dt_utils.SERIALIZED_DATA_PATH, processor_props)
    print(path)
    return path


@pytest.fixture
def download_ser_data(request, processor_props, ranked_data_path, experiment, pytestconfig):
    """
    Get the binary ICON data from a remote server.

    Session scoped fixture which is a prerequisite of all the other fixtures in this file.
    """
    try:
        if not request.config.getoption("datatest"):
            pytest.skip("not running datatest marked test")
    except ValueError:
        pass

    try:
        destination_path = dt_utils.get_datapath_for_experiment(ranked_data_path, experiment)
<<<<<<< HEAD

=======
        advection_uri = None
>>>>>>> 3068bd78
        if experiment == dt_utils.GLOBAL_EXPERIMENT:
            uri = dt_utils.DATA_URIS_APE[processor_props.comm_size]
        elif experiment == dt_utils.JABW_EXPERIMENT:
            uri = dt_utils.DATA_URIS_JABW[processor_props.comm_size]
        elif experiment == dt_utils.GAUSS3D_EXPERIMENT:
            uri = dt_utils.DATA_URIS_GAUSS3D[processor_props.comm_size]
        elif experiment == dt_utils.WEISMAN_KLEMP_EXPERIMENT:
            uri = dt_utils.DATA_URIS_WK[processor_props.comm_size]
        else:
            uri = dt_utils.DATA_URIS[processor_props.comm_size]
            advection_uri = dt_utils.DATA_URIS_ADVECTION.get(processor_props.comm_size)

        data_file = ranked_data_path.joinpath(
            f"{experiment}_mpitask{processor_props.comm_size}.tar.gz"
        ).name
        if processor_props.rank == 0:
            data.download_and_extract(uri, ranked_data_path, destination_path, data_file)
            if advection_uri:
                advection_path = dt_utils.get_datapath_for_experiment(
                    ranked_data_path, f"{experiment}/advection"
                )
                data.download_and_extract(
                    advection_uri, ranked_data_path, advection_path, f"advection_{data_file}"
                )
        if processor_props.comm:
            processor_props.comm.barrier()
    except KeyError as err:
        raise AssertionError(
            f"No data URL for experiment {experiment} and comm size {processor_props.comm_size} available."
        ) from err


@pytest.fixture
def data_provider(download_ser_data, ranked_data_path, experiment, processor_props):
    data_path = dt_utils.get_datapath_for_experiment(ranked_data_path, experiment)
    return dt_utils.create_icon_serial_data_provider(data_path, processor_props)


@pytest.fixture
def data_provider_advection(download_ser_data, ranked_data_path, experiment, processor_props):
    data_path = dt_utils.get_datapath_for_experiment_advection(ranked_data_path, experiment)
    return dt_utils.create_icon_serial_data_provider_advection(data_path, processor_props)


@pytest.fixture
def grid_savepoint(data_provider, experiment):
    root, level = dt_utils.get_global_grid_params(experiment)
    grid_id = dt_utils.get_grid_id_for_experiment(experiment)
    return data_provider.from_savepoint_grid(grid_id, root, level)


def is_regional(experiment_name):
    return experiment_name == dt_utils.REGIONAL_EXPERIMENT


@pytest.fixture
def icon_grid(grid_savepoint):
    """
    Load the icon grid from an ICON savepoint.

    Uses the special grid_savepoint that contains data from p_patch
    """
    return grid_savepoint.construct_icon_grid(on_gpu=False)


@pytest.fixture
def decomposition_info(data_provider, experiment):
    root, level = dt_utils.get_global_grid_params(experiment)
    grid_id = dt_utils.get_grid_id_for_experiment(experiment)
    return data_provider.from_savepoint_grid(
        grid_id=grid_id, grid_root=root, grid_level=level
    ).construct_decomposition_info()


@pytest.fixture
def ndyn_substeps():
    """
    Return number of dynamical substeps.

    Serialized data uses a reduced number (2 instead of the default 5) in order to reduce the amount
    of data generated.
    """
    return 2


@pytest.fixture
def linit():
    """
    Set the 'linit' flag for the ICON diffusion data savepoint.

    Defaults to False
    """
    return False


@pytest.fixture
def step_date_init():
    """
    Set the step date for the loaded ICON time stamp at start of module.

    Defaults to 2021-06-20T12:00:10.000'
    """
    return "2021-06-20T12:00:10.000"


@pytest.fixture
def step_date_exit():
    """
    Set the step date for the loaded ICON time stamp at the end of module.

    Defaults to 2021-06-20T12:00:10.000'
    """
    return "2021-06-20T12:00:10.000"


@pytest.fixture
def interpolation_savepoint(data_provider):  # F811
    """Load data from ICON interplation state savepoint."""
    return data_provider.from_interpolation_savepoint()


@pytest.fixture
def metrics_savepoint(data_provider):  # F811
    """Load data from ICON metric state savepoint."""
    return data_provider.from_metrics_savepoint()


@pytest.fixture
def metrics_nonhydro_savepoint(data_provider):  # F811
    """Load data from ICON metric state nonhydro savepoint."""
    return data_provider.from_metrics_nonhydro_savepoint()


@pytest.fixture
def savepoint_velocity_init(data_provider, step_date_init, istep_init, vn_only, jstep_init):  # F811
    """
    Load data from ICON savepoint at start of velocity_advection module.

    date of the timestamp to be selected can be set seperately by overriding the 'step_data'
    fixture, passing 'step_data=<iso_string>'
    """
    return data_provider.from_savepoint_velocity_init(
        istep=istep_init, vn_only=vn_only, date=step_date_init, jstep=jstep_init
    )


@pytest.fixture
def savepoint_nonhydro_init(data_provider, step_date_init, istep_init, jstep_init):
    """
    Load data from ICON savepoint at exist of solve_nonhydro module.

    date of the timestamp to be selected can be set seperately by overriding the 'step_data'
    fixture, passing 'step_data=<iso_string>'
    """
    return data_provider.from_savepoint_nonhydro_init(
        istep=istep_init, date=step_date_init, jstep=jstep_init
    )


@pytest.fixture
def savepoint_velocity_exit(data_provider, step_date_exit, istep_exit, vn_only, jstep_exit):  # F811
    """
    Load data from ICON savepoint at exist of solve_nonhydro module.

    date of the timestamp to be selected can be set seperately by overriding the 'step_data'
    fixture, passing 'step_data=<iso_string>'
    """
    return data_provider.from_savepoint_velocity_exit(
        istep=istep_exit, vn_only=vn_only, date=step_date_exit, jstep=jstep_exit
    )


@pytest.fixture
def savepoint_nonhydro_exit(data_provider, step_date_exit, istep_exit, jstep_exit):
    """
    Load data from ICON savepoint at exist of solve_nonhydro module.

    date of the timestamp to be selected can be set seperately by overriding the 'step_data'
    fixture, passing 'step_data=<iso_string>'
    """
    return data_provider.from_savepoint_nonhydro_exit(
        istep=istep_exit, date=step_date_exit, jstep=jstep_exit
    )


@pytest.fixture
def savepoint_nonhydro_step_exit(data_provider, step_date_exit, jstep_exit):
    """
    Load data from ICON savepoint at final exit (after predictor and corrector, and 3 final stencils) of solve_nonhydro module.

    date of the timestamp to be selected can be set seperately by overriding the 'step_data'
    fixture, passing 'step_data=<iso_string>'
    """
    return data_provider.from_savepoint_nonhydro_step_exit(date=step_date_exit, jstep=jstep_exit)


@pytest.fixture
def savepoint_diffusion_init(
    data_provider,  # imported fixtures data_provider
    linit,  # imported fixtures linit
    step_date_init,  # imported fixtures data_provider
):
    """
    Load data from ICON savepoint at start of diffusion module.

    date of the timestamp to be selected can be set seperately by overriding the 'step_date_init'
    fixture, passing 'step_date_init=<iso_string>'

    linit flag can be set by overriding the 'linit' fixture
    """
    return data_provider.from_savepoint_diffusion_init(linit=linit, date=step_date_init)


@pytest.fixture
def savepoint_diffusion_exit(
    data_provider,  # imported fixtures data_provider`
    linit,  # imported fixtures linit`
    step_date_exit,  # imported fixtures step_date_exit`
):
    """
    Load data from ICON savepoint at exist of diffusion module.

    date of the timestamp to be selected can be set seperately by overriding the 'step_data'
    fixture, passing 'step_data=<iso_string>'
    """
    sp = data_provider.from_savepoint_diffusion_exit(linit=linit, date=step_date_exit)
    return sp


@pytest.fixture
def istep_init():
    return 1


@pytest.fixture
def istep_exit():
    return 1


@pytest.fixture
def jstep_init():
    return 0


@pytest.fixture
def jstep_exit():
    return 0


@pytest.fixture
def ntnd(savepoint_velocity_init):
    return savepoint_velocity_init.get_metadata("ntnd").get("ntnd")


@pytest.fixture
def vn_only():
    return False


@pytest.fixture
def lowest_layer_thickness(experiment):
    if experiment == dt_utils.REGIONAL_EXPERIMENT:
        return 20.0
    else:
        return 50.0


@pytest.fixture
def model_top_height(experiment):
    if experiment == dt_utils.REGIONAL_EXPERIMENT:
        return 23000.0
    elif experiment == dt_utils.GLOBAL_EXPERIMENT:
        return 75000.0
    else:
        return 23500.0


@pytest.fixture
def flat_height():
    return 16000.0


@pytest.fixture
def stretch_factor(experiment):
    if experiment == dt_utils.REGIONAL_EXPERIMENT:
        return 0.65
    elif experiment == dt_utils.GLOBAL_EXPERIMENT:
        return 0.9
    else:
        return 1.0


@pytest.fixture
def damping_height(experiment):
    if experiment == dt_utils.REGIONAL_EXPERIMENT:
        return 12500.0
    elif experiment == dt_utils.GLOBAL_EXPERIMENT:
        return 50000.0
    else:
        return 45000.0


@pytest.fixture
def htop_moist_proc():
    return 22500.0


@pytest.fixture
def maximal_layer_thickness():
    return 25000.0


@pytest.fixture
def top_height_limit_for_maximal_layer_thickness():
    return 15000.0<|MERGE_RESOLUTION|>--- conflicted
+++ resolved
@@ -25,9 +25,7 @@
 
 @pytest.fixture(scope="session")
 def ranked_data_path(processor_props):
-    path = dt_utils.get_ranked_data_path(dt_utils.SERIALIZED_DATA_PATH, processor_props)
-    print(path)
-    return path
+    return dt_utils.get_ranked_data_path(dt_utils.SERIALIZED_DATA_PATH, processor_props)
 
 
 @pytest.fixture
@@ -45,11 +43,7 @@
 
     try:
         destination_path = dt_utils.get_datapath_for_experiment(ranked_data_path, experiment)
-<<<<<<< HEAD
-
-=======
         advection_uri = None
->>>>>>> 3068bd78
         if experiment == dt_utils.GLOBAL_EXPERIMENT:
             uri = dt_utils.DATA_URIS_APE[processor_props.comm_size]
         elif experiment == dt_utils.JABW_EXPERIMENT:
