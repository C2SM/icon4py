# ICON4Py - ICON inspired code in Python and GT4Py
#
# Copyright (c) 2022, ETH Zurich and MeteoSwiss
# All rights reserved.
#
# This file is free software: you can redistribute it and/or modify it under
# the terms of the GNU General Public License as published by the
# Free Software Foundation, either version 3 of the License, or any later
# version. See the LICENSE.txt file at the top-level directory of this
# distribution for a copy of the license or check <https://www.gnu.org/licenses/>.
#
# SPDX-License-Identifier: GPL-3.0-or-later

import pytest

from ..decomposition.definitions import SingleNodeRun
from .data_handling import download_and_extract
from .datatest_utils import (
    DATA_URIS,
<<<<<<< HEAD
    SERIALIZED_DATA_BASEPATH,
=======
    DATA_URIS_APE,
    GLOBAL_EXPERIMENT,
    REGIONAL_EXPERIMENT,
    SER_DATA_BASEPATH,
>>>>>>> f7e7c240
    create_icon_serial_data_provider,
    get_datapath_for_experiment,
    get_processor_properties_for_run,
    get_ranked_data_path,
)


@pytest.fixture
def experiment():
    return REGIONAL_EXPERIMENT


@pytest.fixture(params=[False], scope="session")
def processor_props(request):
    return get_processor_properties_for_run(SingleNodeRun())


@pytest.fixture(scope="session")
def ranked_data_path(processor_props):
    return get_ranked_data_path(SERIALIZED_DATA_BASEPATH, processor_props)


@pytest.fixture
def datapath(ranked_data_path, experiment):
    return get_datapath_for_experiment(ranked_data_path, experiment)


@pytest.fixture
def download_ser_data(request, processor_props, ranked_data_path, experiment, pytestconfig):
    """
    Get the binary ICON data from a remote server.

    Session scoped fixture which is a prerequisite of all the other fixtures in this file.
    """
    try:
        if not request.config.getoption("datatest"):
            pytest.skip("not running datatest marked test")
    except ValueError:
        pass

    try:
        destination_path = get_datapath_for_experiment(ranked_data_path, experiment)
        uri = (
            DATA_URIS_APE[processor_props.comm_size]
            if experiment == GLOBAL_EXPERIMENT
            else DATA_URIS[processor_props.comm_size]
        )

        data_file = ranked_data_path.joinpath(
            f"{experiment}_mpitask{processor_props.comm_size}.tar.gz"
        ).name
        if processor_props.rank == 0:
            download_and_extract(uri, ranked_data_path, destination_path, data_file)
        if processor_props.comm:
            processor_props.comm.barrier()
    except KeyError:
        raise AssertionError(
            f"no data for communicator of size {processor_props.comm_size} exists, use 1, 2 or 4"
        )


@pytest.fixture
def data_provider(download_ser_data, datapath, processor_props):
    return create_icon_serial_data_provider(datapath, processor_props)


@pytest.fixture
def grid_savepoint(data_provider):
    return data_provider.from_savepoint_grid()


def is_regional(experiment_name):
    return experiment_name == REGIONAL_EXPERIMENT


@pytest.fixture
def icon_grid(grid_savepoint, experiment):
    """
    Load the icon grid from an ICON savepoint.

    Uses the special grid_savepoint that contains data from p_patch
    """
    return grid_savepoint.construct_icon_grid()


@pytest.fixture
def decomposition_info(data_provider):
    return data_provider.from_savepoint_grid().construct_decomposition_info()


@pytest.fixture
def damping_height():
    return 12500


@pytest.fixture
def ndyn_substeps():
    """
    Return number of dynamical substeps.

    Serialized data uses a reduced number (2 instead of the default 5) in order to reduce the amount
    of data generated.
    """
    return 2


@pytest.fixture
def linit():
    """
    Set the 'linit' flag for the ICON diffusion data savepoint.

    Defaults to False
    """
    return False


@pytest.fixture
def step_date_init():
    """
    Set the step date for the loaded ICON time stamp at start of module.

    Defaults to 2021-06-20T12:00:10.000'
    """
    return "2021-06-20T12:00:10.000"


@pytest.fixture
def step_date_exit():
    """
    Set the step date for the loaded ICON time stamp at the end of module.

    Defaults to 2021-06-20T12:00:10.000'
    """
    return "2021-06-20T12:00:10.000"


@pytest.fixture
def interpolation_savepoint(data_provider):  # F811
    """Load data from ICON interplation state savepoint."""
    return data_provider.from_interpolation_savepoint()


@pytest.fixture
def metrics_savepoint(data_provider):  # F811
    """Load data from ICON mestric state savepoint."""
    return data_provider.from_metrics_savepoint()


@pytest.fixture
def metrics_nonhydro_savepoint(data_provider):  # F811
    """Load data from ICON metric state nonhydro savepoint."""
    return data_provider.from_metrics_nonhydro_savepoint()


@pytest.fixture
def savepoint_velocity_init(data_provider, step_date_init, istep_init, vn_only, jstep_init):  # F811
    """
    Load data from ICON savepoint at start of velocity_advection module.

    date of the timestamp to be selected can be set seperately by overriding the 'step_data'
    fixture, passing 'step_data=<iso_string>'
    """
    return data_provider.from_savepoint_velocity_init(
        istep=istep_init, vn_only=vn_only, date=step_date_init, jstep=jstep_init
    )


@pytest.fixture
def savepoint_nonhydro_init(data_provider, step_date_init, istep_init, jstep_init):  # noqa F811
    """
    Load data from ICON savepoint at exist of solve_nonhydro module.

    date of the timestamp to be selected can be set seperately by overriding the 'step_data'
    fixture, passing 'step_data=<iso_string>'
    """
    return data_provider.from_savepoint_nonhydro_init(
        istep=istep_init, date=step_date_init, jstep=jstep_init
    )


@pytest.fixture
def savepoint_velocity_exit(data_provider, step_date_exit, istep_exit, vn_only, jstep_exit):  # F811
    """
    Load data from ICON savepoint at exist of solve_nonhydro module.

    date of the timestamp to be selected can be set seperately by overriding the 'step_data'
    fixture, passing 'step_data=<iso_string>'
    """
    return data_provider.from_savepoint_velocity_exit(
        istep=istep_exit, vn_only=vn_only, date=step_date_exit, jstep=jstep_exit
    )


@pytest.fixture
def savepoint_nonhydro_exit(data_provider, step_date_exit, istep_exit, jstep_exit):  # noqa F811
    """
    Load data from ICON savepoint at exist of solve_nonhydro module.

    date of the timestamp to be selected can be set seperately by overriding the 'step_data'
    fixture, passing 'step_data=<iso_string>'
    """
    return data_provider.from_savepoint_nonhydro_exit(
        istep=istep_exit, date=step_date_exit, jstep=jstep_exit
    )


@pytest.fixture
def savepoint_nonhydro_step_exit(data_provider, step_date_exit, jstep_exit):  # noqa F811
    """
    Load data from ICON savepoint at final exit (after predictor and corrector, and 3 final stencils) of solve_nonhydro module.

    date of the timestamp to be selected can be set seperately by overriding the 'step_data'
    fixture, passing 'step_data=<iso_string>'
    """
    return data_provider.from_savepoint_nonhydro_step_exit(date=step_date_exit, jstep=jstep_exit)


@pytest.fixture
def istep_init():
    return 1


@pytest.fixture
def istep_exit():
    return 1


@pytest.fixture
def jstep_init():
    return 0


@pytest.fixture
def jstep_exit():
    return 0


@pytest.fixture
def ntnd(savepoint_velocity_init):
    return savepoint_velocity_init.get_metadata("ntnd").get("ntnd")


@pytest.fixture
def vn_only():
    return False<|MERGE_RESOLUTION|>--- conflicted
+++ resolved
@@ -17,14 +17,10 @@
 from .data_handling import download_and_extract
 from .datatest_utils import (
     DATA_URIS,
-<<<<<<< HEAD
-    SERIALIZED_DATA_BASEPATH,
-=======
     DATA_URIS_APE,
     GLOBAL_EXPERIMENT,
     REGIONAL_EXPERIMENT,
-    SER_DATA_BASEPATH,
->>>>>>> f7e7c240
+    SERIALIZED_DATA_BASEPATH,
     create_icon_serial_data_provider,
     get_datapath_for_experiment,
     get_processor_properties_for_run,
