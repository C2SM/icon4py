# ICON4Py - ICON inspired code in Python and GT4Py
#
# Copyright (c) 2022, ETH Zurich and MeteoSwiss
# All rights reserved.
#
# This file is free software: you can redistribute it and/or modify it under
# the terms of the GNU General Public License as published by the
# Free Software Foundation, either version 3 of the License, or any later
# version. See the LICENSE.txt file at the top-level directory of this
# distribution for a copy of the license or check <https://www.gnu.org/licenses/>.
#
# SPDX-License-Identifier: GPL-3.0-or-later

import pytest

from ..decomposition.definitions import SingleNodeRun
from .data_handling import download_and_extract
from .datatest_utils import (
    DATA_URIS,
    SER_DATA_BASEPATH,
    create_icon_serial_data_provider,
    get_datapath_for_ranked_data,
    get_processor_properties_for_run,
    get_ranked_data_path,
)


# TODO: a run that contains all the fields needed for dycore, diffusion, interpolation fields needs to be consolidated


@pytest.fixture(params=[False], scope="session")
def processor_props(request):
    return get_processor_properties_for_run(SingleNodeRun())


@pytest.fixture(scope="session")
def ranked_data_path(processor_props):
    return get_ranked_data_path(SER_DATA_BASEPATH, processor_props)


@pytest.fixture(scope="session")
def datapath(ranked_data_path):
    return get_datapath_for_ranked_data(ranked_data_path)


@pytest.fixture(scope="session")
def download_ser_data(request, processor_props, ranked_data_path, pytestconfig):
    """
    Get the binary ICON data from a remote server.

    Session scoped fixture which is a prerequisite of all the other fixtures in this file.
    """
    try:
        has_data_marker = any(map(lambda i: i.iter_markers(name="datatest"), request.node.items))
        if not has_data_marker or not request.config.getoption("datatest"):
            pytest.skip("not running datatest marked tests")
    except ValueError:
        pass

    try:
        uri = DATA_URIS[processor_props.comm_size]

        data_file = ranked_data_path.joinpath(
            f"mch_ch_r04b09_dsl_mpitask{processor_props.comm_size}.tar.gz"
        ).name
        if processor_props.rank == 0:
            download_and_extract(uri, ranked_data_path, data_file)
        if processor_props.comm:
            processor_props.comm.barrier()
    except KeyError:
        raise AssertionError(
            f"no data for communicator of size {processor_props.comm_size} exists, use 1, 2 or 4"
        )


@pytest.fixture(scope="session")
def data_provider(download_ser_data, datapath, processor_props):
    return create_icon_serial_data_provider(datapath, processor_props)


@pytest.fixture
def grid_savepoint(data_provider):
    return data_provider.from_savepoint_grid()


@pytest.fixture
def icon_grid(grid_savepoint):
    """
    Load the icon grid from an ICON savepoint.

    Uses the special grid_savepoint that contains data from p_patch
    """
    return grid_savepoint.construct_icon_grid()


@pytest.fixture
def decomposition_info(data_provider):
    return data_provider.from_savepoint_grid().construct_decomposition_info()


@pytest.fixture
def damping_height():
    return 12500


@pytest.fixture
def ndyn_substeps():
    """
    Return number of dynamical substeps.

    Serialized data uses a reduced number (2 instead of the default 5) in order to reduce the amount
    of data generated.
    """
    return 2


@pytest.fixture
def linit():
    """
    Set the 'linit' flag for the ICON diffusion data savepoint.

    Defaults to False
    """
    return False


@pytest.fixture
def step_date_init():
    """
    Set the step date for the loaded ICON time stamp at start of module.

    Defaults to 2021-06-20T12:00:10.000'
    """
    return "2021-06-20T12:00:10.000"


@pytest.fixture
def step_date_exit():
    """
    Set the step date for the loaded ICON time stamp at the end of module.

    Defaults to 2021-06-20T12:00:10.000'
    """
    return "2021-06-20T12:00:10.000"


@pytest.fixture
def interpolation_savepoint(data_provider):  # F811
    """Load data from ICON interplation state savepoint."""
    return data_provider.from_interpolation_savepoint()


@pytest.fixture
def metrics_savepoint(data_provider):  # F811
    """Load data from ICON mestric state savepoint."""
    return data_provider.from_metrics_savepoint()


@pytest.fixture
def metrics_nonhydro_savepoint(data_provider):  # F811
    """Load data from ICON metric state nonhydro savepoint."""
    return data_provider.from_metrics_nonhydro_savepoint()


@pytest.fixture
<<<<<<< HEAD
def savepoint_velocity_init(
    data_provider, step_date_init, velocity_istep_init, vn_only_init, velocity_jstep_init
):  # F811
=======
def savepoint_velocity_init(data_provider, step_date_init, istep_init, vn_only, jstep_init):  # F811
>>>>>>> d2ae0e59
    """
    Load data from ICON savepoint at start of velocity_advection module.

    date of the timestamp to be selected can be set seperately by overriding the 'step_data'
    fixture, passing 'step_data=<iso_string>'
    """
    return data_provider.from_savepoint_velocity_init(
<<<<<<< HEAD
        istep=velocity_istep_init,
        vn_only=vn_only_init,
        date=step_date_init,
        jstep=velocity_jstep_init,
=======
        istep=istep_init, vn_only=vn_only, date=step_date_init, jstep=jstep_init
>>>>>>> d2ae0e59
    )


@pytest.fixture
def savepoint_nonhydro_init(data_provider, step_date_init, istep_init, jstep_init):  # noqa F811
    """
    Load data from ICON savepoint at exist of solve_nonhydro module.

    date of the timestamp to be selected can be set seperately by overriding the 'step_data'
    fixture, passing 'step_data=<iso_string>'
    """
    return data_provider.from_savepoint_nonhydro_init(
        istep=istep_init, date=step_date_init, jstep=jstep_init
    )


@pytest.fixture
<<<<<<< HEAD
def savepoint_velocity_exit(
    data_provider, step_date_exit, istep_exit, vn_only_exit, jstep_exit
):  # F811
=======
def savepoint_velocity_exit(data_provider, step_date_exit, istep_exit, vn_only, jstep_exit):  # F811
>>>>>>> d2ae0e59
    """
    Load data from ICON savepoint at exist of solve_nonhydro module.

    date of the timestamp to be selected can be set seperately by overriding the 'step_data'
    fixture, passing 'step_data=<iso_string>'
    """
    return data_provider.from_savepoint_velocity_exit(
<<<<<<< HEAD
        istep=istep_exit, vn_only=vn_only_exit, date=step_date_exit, jstep=jstep_exit
=======
        istep=istep_exit, vn_only=vn_only, date=step_date_exit, jstep=jstep_exit
>>>>>>> d2ae0e59
    )


@pytest.fixture
def savepoint_nonhydro_exit(data_provider, step_date_exit, istep_exit, jstep_exit):  # noqa F811
    """
    Load data from ICON savepoint at exist of solve_nonhydro module.

    date of the timestamp to be selected can be set seperately by overriding the 'step_data'
    fixture, passing 'step_data=<iso_string>'
    """
    return data_provider.from_savepoint_nonhydro_exit(
        istep=istep_exit, date=step_date_exit, jstep=jstep_exit
    )


@pytest.fixture
def savepoint_nonhydro_step_exit(data_provider, step_date_exit, jstep_exit):  # noqa F811
    """
    Load data from ICON savepoint at final exit (after predictor and corrector, and 3 final stencils) of solve_nonhydro module.

    date of the timestamp to be selected can be set seperately by overriding the 'step_data'
    fixture, passing 'step_data=<iso_string>'
    """
    return data_provider.from_savepoint_nonhydro_step_exit(date=step_date_exit, jstep=jstep_exit)


@pytest.fixture
def istep_init():
    return 1
<<<<<<< HEAD


@pytest.fixture
def istep_exit():
    return 2


@pytest.fixture
def jstep_init():
    return 0


@pytest.fixture
def jstep_exit():
    return 0


@pytest.fixture
def velocity_istep_init():
=======


@pytest.fixture
def istep_exit():
>>>>>>> d2ae0e59
    return 1


@pytest.fixture
<<<<<<< HEAD
def velocity_jstep_init():
=======
def jstep_init():
    return 0


@pytest.fixture
def jstep_exit():
>>>>>>> d2ae0e59
    return 0


@pytest.fixture
def ntnd(savepoint_velocity_init):
    return savepoint_velocity_init.get_metadata("ntnd").get("ntnd")


@pytest.fixture
def vn_only_init():
    return False


@pytest.fixture
def vn_only_exit():
    return False<|MERGE_RESOLUTION|>--- conflicted
+++ resolved
@@ -163,13 +163,7 @@
 
 
 @pytest.fixture
-<<<<<<< HEAD
-def savepoint_velocity_init(
-    data_provider, step_date_init, velocity_istep_init, vn_only_init, velocity_jstep_init
-):  # F811
-=======
 def savepoint_velocity_init(data_provider, step_date_init, istep_init, vn_only, jstep_init):  # F811
->>>>>>> d2ae0e59
     """
     Load data from ICON savepoint at start of velocity_advection module.
 
@@ -177,14 +171,7 @@
     fixture, passing 'step_data=<iso_string>'
     """
     return data_provider.from_savepoint_velocity_init(
-<<<<<<< HEAD
-        istep=velocity_istep_init,
-        vn_only=vn_only_init,
-        date=step_date_init,
-        jstep=velocity_jstep_init,
-=======
         istep=istep_init, vn_only=vn_only, date=step_date_init, jstep=jstep_init
->>>>>>> d2ae0e59
     )
 
 
@@ -202,13 +189,7 @@
 
 
 @pytest.fixture
-<<<<<<< HEAD
-def savepoint_velocity_exit(
-    data_provider, step_date_exit, istep_exit, vn_only_exit, jstep_exit
-):  # F811
-=======
 def savepoint_velocity_exit(data_provider, step_date_exit, istep_exit, vn_only, jstep_exit):  # F811
->>>>>>> d2ae0e59
     """
     Load data from ICON savepoint at exist of solve_nonhydro module.
 
@@ -216,11 +197,7 @@
     fixture, passing 'step_data=<iso_string>'
     """
     return data_provider.from_savepoint_velocity_exit(
-<<<<<<< HEAD
-        istep=istep_exit, vn_only=vn_only_exit, date=step_date_exit, jstep=jstep_exit
-=======
         istep=istep_exit, vn_only=vn_only, date=step_date_exit, jstep=jstep_exit
->>>>>>> d2ae0e59
     )
 
 
@@ -251,12 +228,11 @@
 @pytest.fixture
 def istep_init():
     return 1
-<<<<<<< HEAD
 
 
 @pytest.fixture
 def istep_exit():
-    return 2
+    return 1
 
 
 @pytest.fixture
@@ -270,40 +246,10 @@
 
 
 @pytest.fixture
-def velocity_istep_init():
-=======
-
-
-@pytest.fixture
-def istep_exit():
->>>>>>> d2ae0e59
-    return 1
-
-
-@pytest.fixture
-<<<<<<< HEAD
-def velocity_jstep_init():
-=======
-def jstep_init():
-    return 0
-
-
-@pytest.fixture
-def jstep_exit():
->>>>>>> d2ae0e59
-    return 0
-
-
-@pytest.fixture
 def ntnd(savepoint_velocity_init):
     return savepoint_velocity_init.get_metadata("ntnd").get("ntnd")
 
 
 @pytest.fixture
-def vn_only_init():
-    return False
-
-
-@pytest.fixture
-def vn_only_exit():
+def vn_only():
     return False