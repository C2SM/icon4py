--- conflicted
+++ resolved
@@ -77,11 +77,7 @@
     return gm.get_grid()
 
 
-<<<<<<< HEAD
-def _load_from_gridfile(
-=======
 def _download_and_load_from_gridfile(
->>>>>>> 0efbeeb2
     file_path: str, filename: str, num_levels: int, on_gpu: bool, limited_area: bool
 ) -> IconGrid:
     grid_file = download_grid_file(file_path, filename)
