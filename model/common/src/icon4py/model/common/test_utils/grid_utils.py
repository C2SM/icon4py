--- conflicted
+++ resolved
@@ -162,13 +162,4 @@
         grid_geometries[register_name] = construct_grid_geometry(
             str(resolve_full_grid_file_name(grid_file))
         )
-<<<<<<< HEAD
-    return grid_geometries[register_name]
-
-
-@pytest.fixture
-def grid(request):
-    return request.param
-=======
-    return grid_geometries[grid_file]
->>>>>>> cf55e42e
+    return grid_geometries[register_name]