--- conflicted
+++ resolved
@@ -14,23 +14,9 @@
 
 import pytest
 
-<<<<<<< HEAD
-from icon4py.model.common.grid import vertical as v_grid
-from icon4py.model.common.grid.grid_manager import GridManager, ToGt4PyTransformation
-from icon4py.model.common.grid.icon import IconGrid
-from icon4py.model.common.test_utils.data_handling import download_and_extract
-from icon4py.model.common.test_utils.datatest_utils import (
-    GLOBAL_EXPERIMENT,
-    GRID_URIS,
-    GRIDS_PATH,
-    R02B04_GLOBAL,
-    REGIONAL_EXPERIMENT,
-)
-=======
 import icon4py.model.common.grid.grid_manager as gm
-from icon4py.model.common.grid import icon, vertical
+from icon4py.model.common.grid import icon as icon_grid, vertical as v_grid
 from icon4py.model.common.test_utils import data_handling, datatest_utils as dt_utils
->>>>>>> f4e790bc
 
 
 REGIONAL_GRIDFILE = "grid.nc"
@@ -43,7 +29,7 @@
 
 
 @functools.cache
-def get_icon_grid_from_gridfile(experiment: str, on_gpu: bool = False) -> icon.IconGrid:
+def get_icon_grid_from_gridfile(experiment: str, on_gpu: bool = False) -> icon_grid.IconGrid:
     if experiment == dt_utils.GLOBAL_EXPERIMENT:
         return _download_and_load_from_gridfile(
             dt_utils.R02B04_GLOBAL,
@@ -77,15 +63,11 @@
 
 def load_grid_from_file(
     grid_file: str, num_levels: int, on_gpu: bool, limited_area: bool
-) -> icon.IconGrid:
+) -> icon_grid.IconGrid:
     manager = gm.GridManager(
         gm.ToGt4PyTransformation(),
         str(grid_file),
-<<<<<<< HEAD
-        v_grid.VerticalGridConfig(num_levels),
-=======
-        vertical.VerticalGridSize(num_levels),
->>>>>>> f4e790bc
+        v_grid.VerticalGridConfig(num_levels=num_levels),
     )
     manager(on_gpu=on_gpu, limited_area=limited_area)
     return manager.grid
@@ -93,7 +75,7 @@
 
 def _download_and_load_from_gridfile(
     file_path: str, filename: str, num_levels: int, on_gpu: bool, limited_area: bool
-) -> icon.IconGrid:
+) -> icon_grid.IconGrid:
     grid_file = download_grid_file(file_path, filename)
     return load_grid_from_file(grid_file, num_levels, on_gpu, limited_area)
 
