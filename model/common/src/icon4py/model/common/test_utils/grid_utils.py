--- conflicted
+++ resolved
@@ -25,13 +25,8 @@
 
 def get_icon_grid():
     processor_properties = get_processor_properties_for_run(SingleNodeRun())
-<<<<<<< HEAD
     ranked_path = get_ranked_data_path(SERIALIZED_DATA_BASEPATH, processor_properties)
-    data_path = get_datapath_for_ranked_data(ranked_path)
-=======
-    ranked_path = get_ranked_data_path(SER_DATA_BASEPATH, processor_properties)
     data_path = get_datapath_for_experiment(ranked_path)
->>>>>>> f7e7c240
     icon_data_provider = create_icon_serial_data_provider(data_path, processor_properties)
     grid_savepoint = icon_data_provider.from_savepoint_grid()
     return grid_savepoint.construct_icon_grid(limited_area=True)
