# ICON4Py - ICON inspired code in Python and GT4Py
#
# Copyright (c) 2022, ETH Zurich and MeteoSwiss
# All rights reserved.
#
# This file is free software: you can redistribute it and/or modify it under
# the terms of the GNU General Public License as published by the
# Free Software Foundation, either version 3 of the License, or any later
# version. See the LICENSE.txt file at the top-level directory of this
# distribution for a copy of the license or check <https://www.gnu.org/licenses/>.
#
# SPDX-License-Identifier: GPL-3.0-or-later

from typing import ClassVar, Optional

import numpy as np
import numpy.typing as npt
import pytest
from gt4py.next import common as gt_common
from gt4py.next.ffront.decorator import Program
from gt4py.next.iterator import embedded as it_embedded

from ..dimension import C2E2C2E2CDim, E2C2EDim, E2C2EODim
from ..grid.grid_manager import GridManager, IndexTransformation
from ..grid.vertical import VerticalGridSize


try:
    import pytest_benchmark
except ModuleNotFoundError:
    pytest_benchmark = None

from icon4py.model.common.test_utils.grid_utils import simple_grid_gridfile
from ..grid.simple import SimpleGrid, SimpleGridData


@pytest.fixture
def icon_grid(simple_grid_gridfile):
    gm = GridManager(IndexTransformation(), simple_grid_gridfile, VerticalGridSize(num_lev=80))
    gm()
    grid = gm.get_grid()
    grid.with_connectivities(
        {C2E2C2E2CDim: SimpleGridData.c2e2c2e2c_table,
         E2C2EDim: SimpleGridData.e2c2e_table,
         E2C2EODim: SimpleGridData.e2c2eO_table}
    )
    return grid


@pytest.fixture
def all_grids(icon_grid):
    return {
        "simple_grid": SimpleGrid(),
        "icon_grid": icon_grid
    }


<<<<<<< HEAD
@pytest.fixture(params=["simple_grid", "icon_grid"])
def grid(request, all_grids):
    return all_grids[request.param]
=======
@pytest.fixture(params=GRIDS.keys(), ids=GRIDS.keys())
def grid(request):
    if request.param == "icon_grid":
        # Dynamically get the icon_grid fixture
        return request.getfixturevalue("icon_grid")
    else:
        return GRIDS[request.param]
>>>>>>> 71e8b63e


@pytest.fixture
def backend(request):
    return request.param


def _shape(
    grid,
    *dims: gt_common.Dimension,
    extend: Optional[dict[gt_common.Dimension, int]] = None,
):
    if extend is None:
        extend = {}
    for d in dims:
        if d not in extend.keys():
            extend[d] = 0
    return tuple(grid.size[dim] + extend[dim] for dim in dims)


def random_mask(
    grid: SimpleGrid,
    *dims: gt_common.Dimension,
    dtype: Optional[npt.DTypeLike] = None,
    extend: Optional[dict[gt_common.Dimension, int]] = None,
) -> it_embedded.MutableLocatedField:
    shape = _shape(grid, *dims, extend=extend)
    arr = np.full(shape, False).flatten()
    arr[: int(arr.size * 0.5)] = True
    np.random.shuffle(arr)
    arr = np.reshape(arr, newshape=shape)
    if dtype:
        arr = arr.astype(dtype)
    return it_embedded.np_as_located_field(*dims)(arr)


def random_field(
    grid,
    *dims,
    low: float = -1.0,
    high: float = 1.0,
    extend: Optional[dict[gt_common.Dimension, int]] = None,
) -> it_embedded.MutableLocatedField:
    return it_embedded.np_as_located_field(*dims)(
        np.random.default_rng().uniform(low=low, high=high, size=_shape(grid, *dims, extend=extend))
    )


def zero_field(
    grid: SimpleGrid,
    *dims: gt_common.Dimension,
    dtype=float,
    extend: Optional[dict[gt_common.Dimension, int]] = None,
) -> it_embedded.MutableLocatedField:
    return it_embedded.np_as_located_field(*dims)(
        np.zeros(shape=_shape(grid, *dims, extend=extend), dtype=dtype)
    )


def constant_field(
    grid: SimpleGrid, value: float, *dims: gt_common.Dimension, dtype=float
) -> it_embedded.MutableLocatedField:
    return it_embedded.np_as_located_field(*dims)(
        value * np.ones(shape=tuple(map(lambda x: grid.size[x], dims)), dtype=dtype)
    )


def as_1D_sparse_field(
    field: it_embedded.MutableLocatedField, dim: gt_common.Dimension
) -> it_embedded.MutableLocatedField:
    """Convert a 2D sparse field to a 1D flattened (Felix-style) sparse field."""
    old_shape = np.asarray(field).shape
    assert len(old_shape) == 2
    new_shape = (old_shape[0] * old_shape[1],)
    return it_embedded.np_as_located_field(dim)(np.asarray(field).reshape(new_shape))


def flatten_first_two_dims(
    *dims: gt_common.Dimension, field: it_embedded.MutableLocatedField
) -> it_embedded.MutableLocatedField:
    """Convert a n-D sparse field to a (n-1)-D flattened (Felix-style) sparse field."""
    old_shape = np.asarray(field).shape
    assert len(old_shape) >= 2
    flattened_size = old_shape[0] * old_shape[1]
    flattened_shape = (flattened_size,)
    new_shape = flattened_shape + old_shape[2:]
    newarray = np.asarray(field).reshape(new_shape)
    return it_embedded.np_as_located_field(*dims)(newarray)


def dallclose(a, b, rtol=1.0e-12, atol=0.0, equal_nan=False):
    return np.allclose(a, b, rtol=rtol, atol=atol, equal_nan=equal_nan)


def _test_validation(self, grid, backend, input_data):
    reference_outputs = self.reference(grid, **{k: np.array(v) for k, v in input_data.items()})
    self.PROGRAM.with_backend(backend)(
        **input_data,
        offset_provider=grid.get_offset_provider(),
    )
    for name in self.OUTPUTS:
        assert np.allclose(
            input_data[name], reference_outputs[name]
        ), f"Validation failed for '{name}'"


if pytest_benchmark:

    def _test_execution_benchmark(self, pytestconfig, grid, backend, input_data, benchmark):
        if pytestconfig.getoption(
            "--benchmark-disable"
        ):  # skipping as otherwise program calls are duplicated in tests.
            pytest.skip("Test skipped due to 'benchmark-disable' option.")
        else:
            benchmark(
                self.PROGRAM.with_backend(backend),
                **input_data,
                offset_provider=grid.get_offset_provider(),
            )

else:

    def _test_execution_benchmark(self, pytestconfig):
        pytest.skip("Test skipped as `pytest-benchmark` is not installed.")


class StencilTest:
    """
    Base class to be used for testing stencils.

    Example (pseudo-code):

        >>> class TestMultiplyByTwo(StencilTest): # doctest: +SKIP
        ...    PROGRAM = multiply_by_two  # noqa: F821
        ...    OUTPUTS = ("some_output",)
        ...
        ...    @pytest.fixture
        ...    def input_data(self):
        ...        return {"some_input": ..., "some_output": ...}
        ...
        ...    @staticmethod
        ...    def reference(some_input, **kwargs):
        ...        return dict(some_output=np.asarray(some_input)*2)
    """

    PROGRAM: ClassVar[Program]
    OUTPUTS: ClassVar[tuple[str, ...]]

    def __init_subclass__(cls, **kwargs):
        # Add two methods for verification and benchmarking. In order to have names that
        # reflect the name of the test we do this dynamically here instead of using regular
        # inheritance.
        super().__init_subclass__(**kwargs)
        setattr(cls, f"test_{cls.__name__}", _test_validation)
        setattr(cls, f"test_{cls.__name__}_benchmark", _test_execution_benchmark)<|MERGE_RESOLUTION|>--- conflicted
+++ resolved
@@ -24,7 +24,6 @@
 from ..grid.grid_manager import GridManager, IndexTransformation
 from ..grid.vertical import VerticalGridSize
 
-
 try:
     import pytest_benchmark
 except ModuleNotFoundError:
@@ -51,23 +50,13 @@
 def all_grids(icon_grid):
     return {
         "simple_grid": SimpleGrid(),
-        "icon_grid": icon_grid
+        # "icon_grid": icon_grid
     }
 
 
-<<<<<<< HEAD
-@pytest.fixture(params=["simple_grid", "icon_grid"])
+@pytest.fixture(params=["simple_grid"])
 def grid(request, all_grids):
     return all_grids[request.param]
-=======
-@pytest.fixture(params=GRIDS.keys(), ids=GRIDS.keys())
-def grid(request):
-    if request.param == "icon_grid":
-        # Dynamically get the icon_grid fixture
-        return request.getfixturevalue("icon_grid")
-    else:
-        return GRIDS[request.param]
->>>>>>> 71e8b63e
 
 
 @pytest.fixture
