--- conflicted
+++ resolved
@@ -20,23 +20,14 @@
 from gt4py._core.definitions import is_scalar_type
 from gt4py.next import as_field, common as gt_common, constructors
 from gt4py.next.ffront.decorator import Program
-<<<<<<< HEAD
 from gt4py.next import as_field
 from hypothesis import strategies as st
 from hypothesis import target
 from hypothesis.extra.numpy import arrays as hypothesis_array
-from gt4py.next.program_processors.otf_compile_executor import (
-    CachedOTFCompileExecutor,
-    OTFCompileExecutor,
-)
+
+from ..grid.simple import SimpleGrid
 
 from ..grid.base import BaseGrid
-from ..grid.simple import SimpleGrid
-from ..grid.icon import IconGrid
-=======
-
-from ..grid.base import BaseGrid
->>>>>>> 15fa42f7
 from ..type_alias import wpfloat
 
 
@@ -51,7 +42,6 @@
     return request.param
 
 
-<<<<<<< HEAD
 def objShape(
     obj: Union[tuple, np.ndarray, SimpleGrid], *dims: gt_common.Dimension
 ):
@@ -62,7 +52,7 @@
         return obj
     if isinstance(obj, np.ndarray):
         return obj.shape
-=======
+
 def is_python(backend) -> bool:
     # want to exclude python backends:
     #   - cannot run on embedded: because of slicing
@@ -76,7 +66,6 @@
 
 def is_roundtrip(backend) -> bool:
     return backend.__name__ == "roundtrip" if backend else False
->>>>>>> 15fa42f7
 
 
 def _shape(
