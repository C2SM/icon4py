# ICON4Py - ICON inspired code in Python and GT4Py
#
# Copyright (c) 2022, ETH Zurich and MeteoSwiss
# All rights reserved.
#
# This file is free software: you can redistribute it and/or modify it under
# the terms of the GNU General Public License as published by the
# Free Software Foundation, either version 3 of the License, or any later
# version. See the LICENSE.txt file at the top-level directory of this
# distribution for a copy of the license or check <https://www.gnu.org/licenses/>.
#
# SPDX-License-Identifier: GPL-3.0-or-later

from dataclasses import dataclass, field
from typing import ClassVar, Optional

<<<<<<< HEAD
#import gt4py.next.program_processors.modular_executor
=======
>>>>>>> 96755a56
import numpy as np
import numpy.typing as npt
import pytest
from gt4py._core.definitions import is_scalar_type
from gt4py.next import as_field, common as gt_common, constructors
from gt4py.next.ffront.decorator import Program

from ..grid.base import BaseGrid
from ..type_alias import wpfloat


try:
    import pytest_benchmark
except ModuleNotFoundError:
    pytest_benchmark = None


@pytest.fixture
def backend(request):
    return request.param


def is_python(backend) -> bool:
    # want to exclude python backends:
    #   - cannot run on embedded: because of slicing
    #   - roundtrip is very slow on large grid
    return is_embedded(backend) or is_roundtrip(backend)


def is_embedded(backend) -> bool:
    return backend is None


def is_roundtrip(backend) -> bool:
    return backend.__name__ == "roundtrip" if backend else False


def _shape(
    grid,
    *dims: gt_common.Dimension,
    extend: Optional[dict[gt_common.Dimension, int]] = None,
):
    if extend is None:
        extend = {}
    for d in dims:
        if d not in extend.keys():
            extend[d] = 0
    return tuple(grid.size[dim] + extend[dim] for dim in dims)


def random_mask(
    grid: BaseGrid,
    *dims: gt_common.Dimension,
    dtype: Optional[npt.DTypeLike] = None,
    extend: Optional[dict[gt_common.Dimension, int]] = None,
) -> gt_common.Field:
    rng = np.random.default_rng()
    shape = _shape(grid, *dims, extend=extend)
    arr = np.full(shape, False).flatten()
    num_true = int(arr.size * 0.5)
    arr[:num_true] = True
    rng.shuffle(arr)
    arr = np.reshape(arr, newshape=shape)
    if dtype:
        arr = arr.astype(dtype)
    return as_field(dims, arr)


def random_field(
    grid,
    *dims,
    low: float = -1.0,
    high: float = 1.0,
    extend: Optional[dict[gt_common.Dimension, int]] = None,
    dtype: Optional[npt.DTypeLike] = None,
) -> gt_common.Field:
    arr = np.random.default_rng().uniform(
        low=low, high=high, size=_shape(grid, *dims, extend=extend)
    )
    if dtype:
        arr = arr.astype(dtype)
    return as_field(dims, arr)


def zero_field(
    grid: BaseGrid,
    *dims: gt_common.Dimension,
    dtype=wpfloat,
    extend: Optional[dict[gt_common.Dimension, int]] = None,
) -> gt_common.Field:
    return as_field(dims, np.zeros(shape=_shape(grid, *dims, extend=extend), dtype=dtype))


def constant_field(
    grid: BaseGrid, value: float, *dims: gt_common.Dimension, dtype=wpfloat
) -> gt_common.Field:
    return as_field(
        dims, value * np.ones(shape=tuple(map(lambda x: grid.size[x], dims)), dtype=dtype)
    )


def as_1D_sparse_field(field: gt_common.Field, target_dim: gt_common.Dimension) -> gt_common.Field:
    """Convert a 2D sparse field to a 1D flattened (Felix-style) sparse field."""
    buffer = field.asnumpy()
    return numpy_to_1D_sparse_field(buffer, target_dim)


def numpy_to_1D_sparse_field(field: np.ndarray, dim: gt_common.Dimension) -> gt_common.Field:
    """Convert a 2D sparse field to a 1D flattened (Felix-style) sparse field."""
    old_shape = field.shape
    assert len(old_shape) == 2
    new_shape = (old_shape[0] * old_shape[1],)
    return as_field((dim,), field.reshape(new_shape))


def flatten_first_two_dims(*dims: gt_common.Dimension, field: gt_common.Field) -> gt_common.Field:
    """Convert a n-D sparse field to a (n-1)-D flattened (Felix-style) sparse field."""
    buffer = field.asnumpy()
    old_shape = buffer.shape
    assert len(old_shape) >= 2
    flattened_size = old_shape[0] * old_shape[1]
    flattened_shape = (flattened_size,)
    new_shape = flattened_shape + old_shape[2:]
    newarray = buffer.reshape(new_shape)
    return as_field(dims, newarray)


def unflatten_first_two_dims(field: gt_common.Field) -> np.array:
    """Convert a (n-1)-D flattened (Felix-style) sparse field back to a n-D sparse field."""
    old_shape = np.asarray(field).shape
    new_shape = (old_shape[0] // 3, 3) + old_shape[1:]
    return np.asarray(field).reshape(new_shape)


def dallclose(a, b, rtol=1.0e-12, atol=0.0, equal_nan=False):
    return np.allclose(a, b, rtol=rtol, atol=atol, equal_nan=equal_nan)


def allocate_data(backend, input_data):
    _allocate_field = constructors.as_field.partial(allocator=backend)
    input_data = {
        k: _allocate_field(domain=v.domain, data=v.ndarray) if not is_scalar_type(v) else v
        for k, v in input_data.items()
    }
    return input_data


@dataclass(frozen=True)
class Output:
    name: str
    refslice: tuple[slice, ...] = field(default_factory=lambda: (slice(None),))
    gtslice: tuple[slice, ...] = field(default_factory=lambda: (slice(None),))


def _test_validation(self, grid, backend, input_data):
    reference_outputs = self.reference(
        grid,
        **{
            k: v.asnumpy() if isinstance(v, gt_common.Field) else np.array(v)
            for k, v in input_data.items()
        },
    )

    input_data = allocate_data(backend, input_data)

    self.PROGRAM.with_backend(backend)(
        **input_data,
        offset_provider=grid.offset_providers,
    )
    for out in self.OUTPUTS:
        name, refslice, gtslice = (
            (out.name, out.refslice, out.gtslice)
            if isinstance(out, Output)
            else (out, (slice(None),), (slice(None),))
        )

        assert np.allclose(
            input_data[name].asnumpy()[gtslice], reference_outputs[name][refslice], equal_nan=True
        ), f"Validation failed for '{name}'"


if pytest_benchmark:

    def _test_execution_benchmark(self, pytestconfig, grid, backend, input_data, benchmark):
        if pytestconfig.getoption(
            "--benchmark-disable"
        ):  # skipping as otherwise program calls are duplicated in tests.
            pytest.skip("Test skipped due to 'benchmark-disable' option.")
        else:
            input_data = allocate_data(backend, input_data)
            benchmark(
                self.PROGRAM.with_backend(backend),
                **input_data,
                offset_provider=grid.offset_providers,
            )

else:

    def _test_execution_benchmark(self, pytestconfig):
        pytest.skip("Test skipped as `pytest-benchmark` is not installed.")


class StencilTest:
    """
    Base class to be used for testing stencils.

    Example (pseudo-code):

        >>> class TestMultiplyByTwo(StencilTest):  # doctest: +SKIP
        ...     PROGRAM = multiply_by_two  # noqa: F821
        ...     OUTPUTS = ("some_output",)
        ...
        ...     @pytest.fixture
        ...     def input_data(self):
        ...         return {"some_input": ..., "some_output": ...}
        ...
        ...     @staticmethod
        ...     def reference(some_input, **kwargs):
        ...         return dict(some_output=np.asarray(some_input) * 2)
    """

    PROGRAM: ClassVar[Program]
    OUTPUTS: ClassVar[tuple[str, ...]]

    def __init_subclass__(cls, **kwargs):
        # Add two methods for verification and benchmarking. In order to have names that
        # reflect the name of the test we do this dynamically here instead of using regular
        # inheritance.
        super().__init_subclass__(**kwargs)
        setattr(cls, f"test_{cls.__name__}", _test_validation)
        setattr(cls, f"test_{cls.__name__}_benchmark", _test_execution_benchmark)


def reshape(arr: np.array, shape: tuple[int, ...]):
    return np.reshape(arr, shape)<|MERGE_RESOLUTION|>--- conflicted
+++ resolved
@@ -14,10 +14,6 @@
 from dataclasses import dataclass, field
 from typing import ClassVar, Optional
 
-<<<<<<< HEAD
-#import gt4py.next.program_processors.modular_executor
-=======
->>>>>>> 96755a56
 import numpy as np
 import numpy.typing as npt
 import pytest
