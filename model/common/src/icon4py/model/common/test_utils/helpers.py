--- conflicted
+++ resolved
@@ -71,13 +71,8 @@
     extend: Optional[dict[gt_common.Dimension, int]] = None,
     dtype: Optional[npt.DTypeLike] = None,
 ) -> it_embedded.MutableLocatedField:
-<<<<<<< HEAD
     arr = np.random.default_rng().uniform(
-        low=low, high=high, size=_shape(mesh, *dims, extend=extend)
-=======
-    return it_embedded.np_as_located_field(*dims)(
-        np.random.default_rng().uniform(low=low, high=high, size=_shape(grid, *dims, extend=extend))
->>>>>>> f8004aae
+        low=low, high=high, size=_shape(grid, *dims, extend=extend)
     )
     if dtype:
         arr = arr.astype(dtype)
