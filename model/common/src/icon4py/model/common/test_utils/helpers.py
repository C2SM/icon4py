# ICON4Py - ICON inspired code in Python and GT4Py
#
# Copyright (c) 2022, ETH Zurich and MeteoSwiss
# All rights reserved.
#
# This file is free software: you can redistribute it and/or modify it under
# the terms of the GNU General Public License as published by the
# Free Software Foundation, either version 3 of the License, or any later
# version. See the LICENSE.txt file at the top-level directory of this
# distribution for a copy of the license or check <https://www.gnu.org/licenses/>.
#
# SPDX-License-Identifier: GPL-3.0-or-later

from dataclasses import dataclass, field
from typing import ClassVar, Optional

import numpy as np
import numpy.typing as npt
import pytest
from gt4py._core.definitions import is_scalar_type
from gt4py.next import as_field
from gt4py.next import common as gt_common
from gt4py.next import constructors
from gt4py.next.ffront.decorator import Program
from gt4py.next.program_processors.otf_compile_executor import OTFCompileExecutor

from ..grid.base import BaseGrid
from ..grid.icon import IconGrid


try:
    import pytest_benchmark
except ModuleNotFoundError:
    pytest_benchmark = None

from ..grid.simple import SimpleGrid


@pytest.fixture
def backend(request):
    return request.param


def _shape(
    grid,
    *dims: gt_common.Dimension,
    extend: Optional[dict[gt_common.Dimension, int]] = None,
):
    if extend is None:
        extend = {}
    for d in dims:
        if d not in extend.keys():
            extend[d] = 0
    return tuple(grid.size[dim] + extend[dim] for dim in dims)


def random_mask(
    grid: SimpleGrid,
    *dims: gt_common.Dimension,
    dtype: Optional[npt.DTypeLike] = None,
    extend: Optional[dict[gt_common.Dimension, int]] = None,
) -> gt_common.Field:
    shape = _shape(grid, *dims, extend=extend)
    arr = np.full(shape, False).flatten()
    arr[: int(arr.size * 0.5)] = True
    np.random.shuffle(arr)
    arr = np.reshape(arr, newshape=shape)
    if dtype:
        arr = arr.astype(dtype)
    return as_field(dims, arr)


def random_field(
    grid,
    *dims,
    low: float = -1.0,
    high: float = 1.0,
    extend: Optional[dict[gt_common.Dimension, int]] = None,
    dtype: Optional[npt.DTypeLike] = None,
) -> gt_common.Field:
    arr = np.random.default_rng().uniform(
        low=low, high=high, size=_shape(grid, *dims, extend=extend)
    )
    if dtype:
        arr = arr.astype(dtype)
    return as_field(dims, arr)


def zero_field(
    grid: BaseGrid,
    *dims: gt_common.Dimension,
    dtype=float,
    extend: Optional[dict[gt_common.Dimension, int]] = None,
) -> gt_common.Field:
    return as_field(dims, np.zeros(shape=_shape(grid, *dims, extend=extend), dtype=dtype))


def constant_field(
    grid: SimpleGrid, value: float, *dims: gt_common.Dimension, dtype=float
) -> gt_common.Field:
    return as_field(
        dims, value * np.ones(shape=tuple(map(lambda x: grid.size[x], dims)), dtype=dtype)
    )


def as_1D_sparse_field(field: gt_common.Field, target_dim: gt_common.Dimension) -> gt_common.Field:
    """Convert a 2D sparse field to a 1D flattened (Felix-style) sparse field."""
    buffer = field.asnumpy()
    return numpy_to_1D_sparse_field(buffer, target_dim)


def numpy_to_1D_sparse_field(field: np.ndarray, dim: gt_common.Dimension) -> gt_common.Field:
    """Convert a 2D sparse field to a 1D flattened (Felix-style) sparse field."""
    old_shape = field.shape
    assert len(old_shape) == 2
    new_shape = (old_shape[0] * old_shape[1],)
    return as_field((dim,), field.reshape(new_shape))


def flatten_first_two_dims(*dims: gt_common.Dimension, field: gt_common.Field) -> gt_common.Field:
    """Convert a n-D sparse field to a (n-1)-D flattened (Felix-style) sparse field."""
    buffer = field.asnumpy()
    old_shape = buffer.shape
    assert len(old_shape) >= 2
    flattened_size = old_shape[0] * old_shape[1]
    flattened_shape = (flattened_size,)
    new_shape = flattened_shape + old_shape[2:]
    newarray = buffer.reshape(new_shape)
    return as_field(dims, newarray)


def unflatten_first_two_dims(field: gt_common.Field) -> np.array:
    """Convert a (n-1)-D flattened (Felix-style) sparse field back to a n-D sparse field."""
    old_shape = np.asarray(field).shape
    new_shape = (old_shape[0] // 3, 3) + old_shape[1:]
    return np.asarray(field).reshape(new_shape)


def dallclose(a, b, rtol=1.0e-12, atol=0.0, equal_nan=False):
    return np.allclose(a, b, rtol=rtol, atol=atol, equal_nan=equal_nan)


def allocate_data(backend, input_data):
    _allocate_field = constructors.as_field.partial(allocator=backend)
    input_data = {
        k: _allocate_field(domain=v.domain, data=v.ndarray) if not is_scalar_type(v) else v
        for k, v in input_data.items()
    }
    return input_data


@dataclass(frozen=True)
class Output:
    name: str
    refslice: tuple[slice, ...] = field(default_factory=lambda: (slice(None),))
    gtslice: tuple[slice, ...] = field(default_factory=lambda: (slice(None),))


def _test_validation(self, grid, backend, input_data):
    reference_outputs = self.reference(
        grid,
        **{
            k: v.asnumpy() if isinstance(v, gt_common.Field) else np.array(v)
            for k, v in input_data.items()
        },
    )

    input_data_dev = allocate_data(backend, input_data)

    self.PROGRAM.with_backend(backend)(
<<<<<<< HEAD
        **input_data_dev,
        offset_provider=grid.get_all_offset_providers(),
=======
        **input_data,
        offset_provider=grid.offset_providers,
>>>>>>> db6334d1
    )
    for out in self.OUTPUTS:
        name, refslice, gtslice = (
            (out.name, out.refslice, out.gtslice)
            if isinstance(out, Output)
            else (out, (slice(None),), (slice(None),))
        )

        assert np.allclose(
            input_data[name].asnumpy()[gtslice], reference_outputs[name][refslice], equal_nan=True
        ), f"Validation failed for '{name}'"

    input_data_dev = None  # release device memory, in case of gpu execution


if pytest_benchmark:

    def _test_execution_benchmark(self, pytestconfig, grid, backend, input_data, benchmark):
        if pytestconfig.getoption(
            "--benchmark-disable"
        ):  # skipping as otherwise program calls are duplicated in tests.
            pytest.skip("Test skipped due to 'benchmark-disable' option.")
        else:
            input_data_dev = allocate_data(backend, input_data)

            benchmark(
                self.PROGRAM.with_backend(backend),
<<<<<<< HEAD
                **input_data_dev,
                offset_provider=grid.get_all_offset_providers(),
=======
                **input_data,
                offset_provider=grid.offset_providers,
>>>>>>> db6334d1
            )

            input_data_dev = None  # release device memory, in case of gpu execution

else:

    def _test_execution_benchmark(self, pytestconfig):
        pytest.skip("Test skipped as `pytest-benchmark` is not installed.")


class StencilTest:
    """
    Base class to be used for testing stencils.

    Example (pseudo-code):

        >>> class TestMultiplyByTwo(StencilTest): # doctest: +SKIP
        ...    PROGRAM = multiply_by_two  # noqa: F821
        ...    OUTPUTS = ("some_output",)
        ...
        ...    @pytest.fixture
        ...    def input_data(self):
        ...        return {"some_input": ..., "some_output": ...}
        ...
        ...    @staticmethod
        ...    def reference(some_input, **kwargs):
        ...        return dict(some_output=np.asarray(some_input)*2)
    """

    PROGRAM: ClassVar[Program]
    OUTPUTS: ClassVar[tuple[str, ...]]

    def __init_subclass__(cls, **kwargs):
        # Add two methods for verification and benchmarking. In order to have names that
        # reflect the name of the test we do this dynamically here instead of using regular
        # inheritance.
        super().__init_subclass__(**kwargs)
        setattr(cls, f"test_{cls.__name__}", _test_validation)
        setattr(cls, f"test_{cls.__name__}_benchmark", _test_execution_benchmark)


@pytest.fixture
def uses_icon_grid_with_otf(backend, grid):
    """Check whether we are using a compiled backend with the icon_grid.

    Is needed to skip certain stencils where the execution domain needs to be restricted or boundary taken into account.
    """
    if hasattr(backend, "executor") and isinstance(grid, IconGrid):
        if isinstance(backend.executor, OTFCompileExecutor):
            return True
    return False


def reshape(arr: np.array, shape: tuple[int, ...]):
    return np.reshape(arr, shape)<|MERGE_RESOLUTION|>--- conflicted
+++ resolved
@@ -168,13 +168,8 @@
     input_data_dev = allocate_data(backend, input_data)
 
     self.PROGRAM.with_backend(backend)(
-<<<<<<< HEAD
         **input_data_dev,
-        offset_provider=grid.get_all_offset_providers(),
-=======
-        **input_data,
         offset_provider=grid.offset_providers,
->>>>>>> db6334d1
     )
     for out in self.OUTPUTS:
         name, refslice, gtslice = (
@@ -202,13 +197,8 @@
 
             benchmark(
                 self.PROGRAM.with_backend(backend),
-<<<<<<< HEAD
                 **input_data_dev,
-                offset_provider=grid.get_all_offset_providers(),
-=======
-                **input_data,
                 offset_provider=grid.offset_providers,
->>>>>>> db6334d1
             )
 
             input_data_dev = None  # release device memory, in case of gpu execution
