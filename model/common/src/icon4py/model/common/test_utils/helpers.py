# ICON4Py - ICON inspired code in Python and GT4Py
#
# Copyright (c) 2022-2024, ETH Zurich and MeteoSwiss
# All rights reserved.
#
# Please, refer to the LICENSE file in the root directory.
# SPDX-License-Identifier: BSD-3-Clause

from dataclasses import dataclass, field
from typing import ClassVar, Optional

import numpy.typing as npt
import pytest
from gt4py._core.definitions import is_scalar_type
from gt4py.next import as_field, common as gt_common, constructors
from gt4py.next.ffront.decorator import Program

from icon4py.model.common.settings import xp

from ..grid.base import BaseGrid
from ..type_alias import wpfloat


try:
    import pytest_benchmark
except ModuleNotFoundError:
    pytest_benchmark = None


@pytest.fixture
def backend(request):
    return request.param


def is_python(backend) -> bool:
    # want to exclude python backends:
    #   - cannot run on embedded: because of slicing
    #   - roundtrip is very slow on large grid
    return is_embedded(backend) or is_roundtrip(backend)


def is_embedded(backend) -> bool:
    return backend is None


def is_gpu(backend) -> bool:
    return "gpu" in backend.name if backend else False


def is_roundtrip(backend) -> bool:
    return backend.name == "roundtrip" if backend else False


def _shape(
    grid,
    *dims: gt_common.Dimension,
    extend: Optional[dict[gt_common.Dimension, int]] = None,
):
    if extend is None:
        extend = {}
    for d in dims:
        if d not in extend.keys():
            extend[d] = 0
    return tuple(grid.size[dim] + extend[dim] for dim in dims)


def random_mask(
    grid: BaseGrid,
    *dims: gt_common.Dimension,
    dtype: Optional[npt.DTypeLike] = None,
    extend: Optional[dict[gt_common.Dimension, int]] = None,
) -> gt_common.Field:
    rng = xp.random.default_rng()
    shape = _shape(grid, *dims, extend=extend)
    arr = xp.full(shape, False).flatten()
    num_true = int(arr.size * 0.5)
    arr[:num_true] = True
    rng.shuffle(arr)
    arr = xp.reshape(arr, newshape=shape)
    if dtype:
        arr = arr.astype(dtype)
    return as_field(dims, arr)


def random_field(
    grid,
    *dims,
    low: float = -1.0,
    high: float = 1.0,
    extend: Optional[dict[gt_common.Dimension, int]] = None,
    dtype: Optional[npt.DTypeLike] = None,
) -> gt_common.Field:
    arr = xp.random.default_rng().uniform(
        low=low, high=high, size=_shape(grid, *dims, extend=extend)
    )
    if dtype:
        arr = arr.astype(dtype)
    return as_field(dims, arr)


def zero_field(
    grid: BaseGrid,
    *dims: gt_common.Dimension,
    dtype=wpfloat,
    extend: Optional[dict[gt_common.Dimension, int]] = None,
) -> gt_common.Field:
    return as_field(dims, xp.zeros(shape=_shape(grid, *dims, extend=extend), dtype=dtype))


def constant_field(
    grid: BaseGrid, value: float, *dims: gt_common.Dimension, dtype=wpfloat
) -> gt_common.Field:
    return as_field(
        dims,
        value * xp.ones(shape=tuple(map(lambda x: grid.size[x], dims)), dtype=dtype),
    )


def as_1D_sparse_field(field: gt_common.Field, target_dim: gt_common.Dimension) -> gt_common.Field:
    """Convert a 2D sparse field to a 1D flattened (Felix-style) sparse field."""
    buffer = field.ndarray
    return numpy_to_1D_sparse_field(buffer, target_dim)


def numpy_to_1D_sparse_field(field: xp.ndarray, dim: gt_common.Dimension) -> gt_common.Field:
    """Convert a 2D sparse field to a 1D flattened (Felix-style) sparse field."""
    old_shape = field.shape
    assert len(old_shape) == 2
    new_shape = (old_shape[0] * old_shape[1],)
    return as_field((dim,), field.reshape(new_shape))


def flatten_first_two_dims(*dims: gt_common.Dimension, field: gt_common.Field) -> gt_common.Field:
    """Convert a n-D sparse field to a (n-1)-D flattened (Felix-style) sparse field."""
    buffer = field.ndarray
    old_shape = buffer.shape
    assert len(old_shape) >= 2
    flattened_size = old_shape[0] * old_shape[1]
    flattened_shape = (flattened_size,)
    new_shape = flattened_shape + old_shape[2:]
    newarray = buffer.reshape(new_shape)
    return as_field(dims, newarray)


def unflatten_first_two_dims(field: gt_common.Field) -> xp.array:
    """Convert a (n-1)-D flattened (Felix-style) sparse field back to a n-D sparse field."""
    old_shape = xp.asarray(field).shape
    new_shape = (old_shape[0] // 3, 3) + old_shape[1:]
    return xp.asarray(field).reshape(new_shape)


def dallclose(a, b, rtol=1.0e-12, atol=0.0, equal_nan=False):
    return xp.allclose(a, b, rtol=rtol, atol=atol, equal_nan=equal_nan)


def allocate_data(backend, input_data):
    _allocate_field = constructors.as_field.partial(allocator=backend)
    input_data = {
        k: _allocate_field(domain=v.domain, data=xp.asarray(v.ndarray))
        if not is_scalar_type(v)
        else v
        for k, v in input_data.items()
    }
    return input_data


@dataclass(frozen=True)
class Output:
    name: str
    refslice: tuple[slice, ...] = field(default_factory=lambda: (slice(None),))
    gtslice: tuple[slice, ...] = field(default_factory=lambda: (slice(None),))


def _test_validation(self, grid, backend, input_data):
    reference_outputs = self.reference(
        grid,
        **{
<<<<<<< HEAD
            k: v.ndarray if isinstance(v, gt_common.Field) else xp.array(v)
=======
            k: v.asnumpy() if isinstance(v, gt_common.Field) else np.array(v)
>>>>>>> a1244cdb
            for k, v in input_data.items()
        },
    )

    input_data = allocate_data(backend, input_data)

    self.PROGRAM.with_backend(backend)(
        **input_data,
        offset_provider=grid.offset_providers,
    )
    for out in self.OUTPUTS:
        name, refslice, gtslice = (
            (out.name, out.refslice, out.gtslice)
            if isinstance(out, Output)
            else (out, (slice(None),), (slice(None),))
        )

<<<<<<< HEAD
        assert xp.allclose(
            input_data[name].ndarray[gtslice],
=======
        assert np.allclose(
            input_data[name].asnumpy()[gtslice],
>>>>>>> a1244cdb
            reference_outputs[name][refslice],
            equal_nan=True,
        ), f"Validation failed for '{name}'"


if pytest_benchmark:

    def _test_execution_benchmark(self, pytestconfig, grid, backend, input_data, benchmark):
        if pytestconfig.getoption(
            "--benchmark-disable"
        ):  # skipping as otherwise program calls are duplicated in tests.
            pytest.skip("Test skipped due to 'benchmark-disable' option.")
        else:
            input_data = allocate_data(backend, input_data)
            benchmark(
                self.PROGRAM.with_backend(backend),
                **input_data,
                offset_provider=grid.offset_providers,
            )

else:

    def _test_execution_benchmark(self, pytestconfig):
        pytest.skip("Test skipped as `pytest-benchmark` is not installed.")


class StencilTest:
    """
    Base class to be used for testing stencils.

    Example (pseudo-code):

        >>> class TestMultiplyByTwo(StencilTest):  # doctest: +SKIP
        ...     PROGRAM = multiply_by_two  # noqa: F821
        ...     OUTPUTS = ("some_output",)
        ...
        ...     @pytest.fixture
        ...     def input_data(self):
        ...         return {"some_input": ..., "some_output": ...}
        ...
        ...     @staticmethod
        ...     def reference(some_input, **kwargs):
        ...         return dict(some_output=xp.asarray(some_input) * 2)
    """

    PROGRAM: ClassVar[Program]
    OUTPUTS: ClassVar[tuple[str | Output, ...]]

    def __init_subclass__(cls, **kwargs):
        # Add two methods for verification and benchmarking. In order to have names that
        # reflect the name of the test we do this dynamically here instead of using regular
        # inheritance.
        super().__init_subclass__(**kwargs)
        setattr(cls, f"test_{cls.__name__}", _test_validation)
        setattr(cls, f"test_{cls.__name__}_benchmark", _test_execution_benchmark)


def reshape(arr: xp.array, shape: tuple[int, ...]):
    return xp.reshape(arr, shape)<|MERGE_RESOLUTION|>--- conflicted
+++ resolved
@@ -70,13 +70,13 @@
     dtype: Optional[npt.DTypeLike] = None,
     extend: Optional[dict[gt_common.Dimension, int]] = None,
 ) -> gt_common.Field:
-    rng = xp.random.default_rng()
+    rng = np.random.default_rng()
     shape = _shape(grid, *dims, extend=extend)
-    arr = xp.full(shape, False).flatten()
+    arr = np.full(shape, False).flatten()
     num_true = int(arr.size * 0.5)
     arr[:num_true] = True
     rng.shuffle(arr)
-    arr = xp.reshape(arr, newshape=shape)
+    arr = np.reshape(arr, newshape=shape)
     if dtype:
         arr = arr.astype(dtype)
     return as_field(dims, arr)
@@ -90,7 +90,7 @@
     extend: Optional[dict[gt_common.Dimension, int]] = None,
     dtype: Optional[npt.DTypeLike] = None,
 ) -> gt_common.Field:
-    arr = xp.random.default_rng().uniform(
+    arr = np.random.default_rng().uniform(
         low=low, high=high, size=_shape(grid, *dims, extend=extend)
     )
     if dtype:
@@ -112,7 +112,7 @@
 ) -> gt_common.Field:
     return as_field(
         dims,
-        value * xp.ones(shape=tuple(map(lambda x: grid.size[x], dims)), dtype=dtype),
+        value * np.ones(shape=tuple(map(lambda x: grid.size[x], dims)), dtype=dtype),
     )
 
 
@@ -122,7 +122,7 @@
     return numpy_to_1D_sparse_field(buffer, target_dim)
 
 
-def numpy_to_1D_sparse_field(field: xp.ndarray, dim: gt_common.Dimension) -> gt_common.Field:
+def numpy_to_1D_sparse_field(field: np.ndarray, dim: gt_common.Dimension) -> gt_common.Field:
     """Convert a 2D sparse field to a 1D flattened (Felix-style) sparse field."""
     old_shape = field.shape
     assert len(old_shape) == 2
@@ -142,23 +142,21 @@
     return as_field(dims, newarray)
 
 
-def unflatten_first_two_dims(field: gt_common.Field) -> xp.array:
+def unflatten_first_two_dims(field: gt_common.Field) -> np.array:
     """Convert a (n-1)-D flattened (Felix-style) sparse field back to a n-D sparse field."""
-    old_shape = xp.asarray(field).shape
+    old_shape = np.asarray(field).shape
     new_shape = (old_shape[0] // 3, 3) + old_shape[1:]
-    return xp.asarray(field).reshape(new_shape)
+    return np.asarray(field).reshape(new_shape)
 
 
 def dallclose(a, b, rtol=1.0e-12, atol=0.0, equal_nan=False):
-    return xp.allclose(a, b, rtol=rtol, atol=atol, equal_nan=equal_nan)
+    return np.allclose(a, b, rtol=rtol, atol=atol, equal_nan=equal_nan)
 
 
 def allocate_data(backend, input_data):
     _allocate_field = constructors.as_field.partial(allocator=backend)
     input_data = {
-        k: _allocate_field(domain=v.domain, data=xp.asarray(v.ndarray))
-        if not is_scalar_type(v)
-        else v
+        k: _allocate_field(domain=v.domain, data=v.ndarray) if not is_scalar_type(v) else v
         for k, v in input_data.items()
     }
     return input_data
@@ -175,11 +173,7 @@
     reference_outputs = self.reference(
         grid,
         **{
-<<<<<<< HEAD
-            k: v.ndarray if isinstance(v, gt_common.Field) else xp.array(v)
-=======
             k: v.asnumpy() if isinstance(v, gt_common.Field) else np.array(v)
->>>>>>> a1244cdb
             for k, v in input_data.items()
         },
     )
@@ -197,13 +191,8 @@
             else (out, (slice(None),), (slice(None),))
         )
 
-<<<<<<< HEAD
-        assert xp.allclose(
-            input_data[name].ndarray[gtslice],
-=======
         assert np.allclose(
             input_data[name].asnumpy()[gtslice],
->>>>>>> a1244cdb
             reference_outputs[name][refslice],
             equal_nan=True,
         ), f"Validation failed for '{name}'"
@@ -261,5 +250,5 @@
         setattr(cls, f"test_{cls.__name__}_benchmark", _test_execution_benchmark)
 
 
-def reshape(arr: xp.array, shape: tuple[int, ...]):
-    return xp.reshape(arr, shape)+def reshape(arr: np.array, shape: tuple[int, ...]):
+    return np.reshape(arr, shape)