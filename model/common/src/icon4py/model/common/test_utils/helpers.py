--- conflicted
+++ resolved
@@ -21,17 +21,14 @@
 from gt4py.next import common as gt_common
 from gt4py.next import constructors
 from gt4py.next.ffront.decorator import Program
-<<<<<<< HEAD
-from gt4py.next.iterator import embedded as it_embedded
+from gt4py.next import as_field
 from hypothesis import strategies as st
 from hypothesis import target
 from hypothesis.extra.numpy import arrays as hypothesis_array
-=======
 from gt4py.next.program_processors.otf_compile_executor import OTFCompileExecutor
 
 from ..grid.base import BaseGrid
 from ..grid.icon import IconGrid
->>>>>>> c71adfa7
 
 
 try:
@@ -92,9 +89,9 @@
     field: Union[tuple, np.ndarray, SimpleMesh],
     *dims: gt_common.Dimension,
     dtype=float,
-) -> it_embedded.MutableLocatedField:
+) -> gt_common.Field:
     """Copy a numpy field into an field with named dimensions."""
-    return it_embedded.np_as_located_field(*dims)(field.copy())
+    return as_field(*dims, field.copy())
 
 
 def random_field(
@@ -130,7 +127,6 @@
     )
 
 
-<<<<<<< HEAD
 def random_field_strategy(
     mesh: Union[tuple, np.ndarray, SimpleMesh],
     *dims,
@@ -148,7 +144,7 @@
             allow_nan=False,
             allow_infinity=False,
         ),
-    ).map(it_embedded.np_as_located_field(*dims))
+    ).map(as_field(*dims))
 
 
 def maximizeTendency(fld, refFld, varname):
@@ -158,12 +154,7 @@
     target(np.std(tendency), label=f"{varname} stdev. tendency")
 
 
-def as_1D_sparse_field(
-    field: it_embedded.MutableLocatedField, dim: gt_common.Dimension
-) -> it_embedded.MutableLocatedField:
-=======
 def as_1D_sparse_field(field: gt_common.Field, target_dim: gt_common.Dimension) -> gt_common.Field:
->>>>>>> c71adfa7
     """Convert a 2D sparse field to a 1D flattened (Felix-style) sparse field."""
     buffer = field.asnumpy()
     return numpy_to_1D_sparse_field(buffer, target_dim)
