--- conflicted
+++ resolved
@@ -12,15 +12,8 @@
 # SPDX-License-Identifier: GPL-3.0-or-later
 import pytest
 
-<<<<<<< HEAD
-from icon4py.model.common.decomposition.parallel_setup import (
-    ProcessProperties,
-    get_processor_properties,
-)
-=======
 from icon4py.model.common.decomposition.definitions import ProcessProperties, get_runtype
 from icon4py.model.common.decomposition.mpi_decomposition import get_multinode_properties
->>>>>>> 18ddbbc2
 
 
 def check_comm_size(props: ProcessProperties, sizes=(1, 2, 4)):
@@ -28,17 +21,10 @@
         pytest.xfail(f"wrong comm size: {props.comm_size}: test only works for comm-sizes: {sizes}")
 
 
-<<<<<<< HEAD
-@pytest.fixture(params=[False], scope="session")
-def processor_props(request):
-    with_mpi = request.param
-    return get_processor_properties(with_mpi=with_mpi)
-=======
 # TODO (magdalena) do we still need the parametrization?
 @pytest.fixture(params=[False], scope="session")
 def processor_props(request):
     with_mpi = request.param
     runtype = get_runtype(with_mpi)
     yield get_multinode_properties(runtype)
-    # TODO (magdalena) fix inproper mpi cleanup
->>>>>>> 18ddbbc2
+    # TODO (magdalena) fix inproper mpi cleanup