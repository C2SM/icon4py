--- conflicted
+++ resolved
@@ -12,28 +12,12 @@
 # SPDX-License-Identifier: GPL-3.0-or-later
 import pytest
 
-<<<<<<< HEAD
-from icon4py.model.common.decomposition.parallel_setup import ProcessProperties
-from icon4py.model.common.test_utils.fixtures import (  # noqa F401
-    damping_height,
-    data_provider,
-    datapath,
-    grid_savepoint,
-    icon_grid,
-)
-=======
 from icon4py.model.common.decomposition.definitions import ProcessProperties, get_runtype
 from icon4py.model.common.decomposition.mpi_decomposition import get_multinode_properties
->>>>>>> 18ddbbc2
 
 
 def check_comm_size(props: ProcessProperties, sizes=(1, 2, 4)):
     if props.comm_size not in sizes:
-<<<<<<< HEAD
-        pytest.xfail(
-            f"wrong comm size: {props.comm_size}: test only works for comm-sizes: {sizes}"
-        )
-=======
         pytest.xfail(f"wrong comm size: {props.comm_size}: test only works for comm-sizes: {sizes}")
 
 
@@ -43,5 +27,4 @@
     with_mpi = request.param
     runtype = get_runtype(with_mpi)
     yield get_multinode_properties(runtype)
-    # TODO (magdalena) fix inproper mpi cleanup
->>>>>>> 18ddbbc2
+    # TODO (magdalena) fix inproper mpi cleanup