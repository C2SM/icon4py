# ICON4Py - ICON inspired code in Python and GT4Py
#
# Copyright (c) 2022-2024, ETH Zurich and MeteoSwiss
# All rights reserved.
#
# Please, refer to the LICENSE file in the root directory.
# SPDX-License-Identifier: BSD-3-Clause

import os
import pathlib
import re
import uuid

from icon4py.model.common.decomposition import definitions as decomposition


DEFAULT_TEST_DATA_FOLDER = "testdata"
GLOBAL_EXPERIMENT = "exclaim_ape_R02B04"
REGIONAL_EXPERIMENT = "mch_ch_r04b09_dsl"
R02B04_GLOBAL = "r02b04_global"
JABW_EXPERIMENT = "jabw_R02B04"
GAUSS3D_EXPERIMENT = "gauss3d_torus"
WEISMAN_KLEMP_EXPERIMENT = "weisman_klemp_torus"

MC_CH_R04B09_DSL_GRID_URI = "https://polybox.ethz.ch/index.php/s/hD232znfEPBh4Oh/download"
R02B04_GLOBAL_GRID_URI = "https://polybox.ethz.ch/index.php/s/AKAO6ImQdIatnkB/download"
TORUS_100X116_1000M_GRID_URI = "https://polybox.ethz.ch/index.php/s/yqvotFss9i1OKzs/download"
GRID_URIS = {
    REGIONAL_EXPERIMENT: MC_CH_R04B09_DSL_GRID_URI,
    R02B04_GLOBAL: R02B04_GLOBAL_GRID_URI,
<<<<<<< HEAD
=======
    # TODO (Chia Rui): check if we can use the grid for gauss3d and get a good quality data for testing microphysics
>>>>>>> c78983a6
    WEISMAN_KLEMP_EXPERIMENT: TORUS_100X116_1000M_GRID_URI,
}

GRID_IDS = {
    GLOBAL_EXPERIMENT: uuid.UUID("af122aca-1dd2-11b2-a7f8-c7bf6bc21eba"),
    REGIONAL_EXPERIMENT: uuid.UUID("f2e06839-694a-cca1-a3d5-028e0ff326e0"),
    JABW_EXPERIMENT: uuid.UUID("af122aca-1dd2-11b2-a7f8-c7bf6bc21eba"),
    GAUSS3D_EXPERIMENT: uuid.UUID("80ae276e-ec54-11ee-bf58-e36354187f08"),
    WEISMAN_KLEMP_EXPERIMENT: uuid.UUID("24fe2406-8066-11e8-bc5b-f3dc5af69303"),
}


def get_test_data_root_path() -> pathlib.Path:
    test_utils_path = pathlib.Path(__file__).parent
    model_path = test_utils_path.parent.parent
    common_path = model_path.parent.parent.parent.parent
    env_base_path = os.getenv("TEST_DATA_PATH")

    if env_base_path:
        return pathlib.Path(env_base_path)
    else:
        return common_path.parent.joinpath(DEFAULT_TEST_DATA_FOLDER)


TEST_DATA_ROOT = get_test_data_root_path()
SERIALIZED_DATA_PATH = TEST_DATA_ROOT.joinpath("ser_icondata")
GRIDS_PATH = TEST_DATA_ROOT.joinpath("grids")

DATA_URIS = {
    1: "https://polybox.ethz.ch/index.php/s/xhooaubvGffG8Qy/download",
    2: "https://polybox.ethz.ch/index.php/s/P6F6ZbzWHI881dZ/download",
    4: "https://polybox.ethz.ch/index.php/s/NfES3j9no15A0aX/download",
}
DATA_URIS_APE = {1: "https://polybox.ethz.ch/index.php/s/y9WRP1mpPlf2BtM/download"}
DATA_URIS_JABW = {1: "https://polybox.ethz.ch/index.php/s/kp9Rab00guECrEd/download"}
DATA_URIS_GAUSS3D = {1: "https://polybox.ethz.ch/index.php/s/IiRimdJH2ZBZ1od/download"}
<<<<<<< HEAD
DATA_URIS_WK = {1: "https://polybox.ethz.ch/index.php/s/pruE9yYGeiuIP6d/download"}
=======
DATA_URIS_WK = {1: "https://polybox.ethz.ch/index.php/s/91DEUGmAkBgrXO6/download"}
>>>>>>> c78983a6


def get_global_grid_params(experiment: str) -> tuple[int, int]:
    """Get the grid root and level from the experiment name.

    Reads the level and root parameters from a string in the canonical ICON gridfile format
        RxyBab where 'xy' and 'ab' are numbers and denote the root and level of the icosahedron grid construction.

        Args: experiment: str: The experiment name.
        Returns: tuple[int, int]: The grid root and level.
    """
    if "torus" in experiment:
        # these magic values seem to mark a torus: they are set in all torus grid files.
        return 0, 2

    try:
        root, level = map(int, re.search("[Rr](\d+)[Bb](\d+)", experiment).groups())
        return root, level
    except AttributeError as err:
        #raise ValueError(
        #    f"Could not parse grid_root and grid_level from experiment: {experiment} no 'rXbY'pattern."
        #) from err
        # TODO (Chia Rui): remove this temporary fix after merging from Jacopo's branch
        return 0, 2


def get_grid_id_for_experiment(experiment) -> uuid.UUID:
    """Get the unique id of the grid used in the experiment.

    These ids are encoded in the original grid file that was used to run the simulation, but not serialized when generating the test data. So we duplicate the information here.

    TODO (@halungge): this becomes obsolete once we get the connectivities from the grid files.
    """
    try:
        return GRID_IDS[experiment]
    except KeyError as err:
        raise ValueError(f"Experiment '{experiment}' has no grid id ") from err


def get_processor_properties_for_run(run_instance):
    return decomposition.get_processor_properties(run_instance)


def get_ranked_data_path(base_path, processor_properties):
    return base_path.absolute().joinpath(f"mpitask{processor_properties.comm_size}")


def get_datapath_for_experiment(ranked_base_path, experiment=REGIONAL_EXPERIMENT):
    return ranked_base_path.joinpath(f"{experiment}/ser_data")


def create_icon_serial_data_provider(datapath, processor_props):
    from icon4py.model.common.test_utils.serialbox_utils import IconSerialDataProvider

    return IconSerialDataProvider(
        fname_prefix="icon_pydycore",
        path=str(datapath),
        mpi_rank=processor_props.rank,
        do_print=True,
    )<|MERGE_RESOLUTION|>--- conflicted
+++ resolved
@@ -28,10 +28,7 @@
 GRID_URIS = {
     REGIONAL_EXPERIMENT: MC_CH_R04B09_DSL_GRID_URI,
     R02B04_GLOBAL: R02B04_GLOBAL_GRID_URI,
-<<<<<<< HEAD
-=======
     # TODO (Chia Rui): check if we can use the grid for gauss3d and get a good quality data for testing microphysics
->>>>>>> c78983a6
     WEISMAN_KLEMP_EXPERIMENT: TORUS_100X116_1000M_GRID_URI,
 }
 
@@ -68,11 +65,7 @@
 DATA_URIS_APE = {1: "https://polybox.ethz.ch/index.php/s/y9WRP1mpPlf2BtM/download"}
 DATA_URIS_JABW = {1: "https://polybox.ethz.ch/index.php/s/kp9Rab00guECrEd/download"}
 DATA_URIS_GAUSS3D = {1: "https://polybox.ethz.ch/index.php/s/IiRimdJH2ZBZ1od/download"}
-<<<<<<< HEAD
-DATA_URIS_WK = {1: "https://polybox.ethz.ch/index.php/s/pruE9yYGeiuIP6d/download"}
-=======
 DATA_URIS_WK = {1: "https://polybox.ethz.ch/index.php/s/91DEUGmAkBgrXO6/download"}
->>>>>>> c78983a6
 
 
 def get_global_grid_params(experiment: str) -> tuple[int, int]:
