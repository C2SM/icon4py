# ICON4Py - ICON inspired code in Python and GT4Py
#
# Copyright (c) 2022, ETH Zurich and MeteoSwiss
# All rights reserved.
#
# This file is free software: you can redistribute it and/or modify it under
# the terms of the GNU General Public License as published by the
# Free Software Foundation, either version 3 of the License, or any later
# version. See the LICENSE.txt file at the top-level directory of this
# distribution for a copy of the license or check <https://www.gnu.org/licenses/>.
#
# SPDX-License-Identifier: GPL-3.0-or-later
import functools
import logging

import numpy as np
import serialbox
import serialbox as ser
from gt4py.next import as_field
from gt4py.next.common import Dimension, DimensionKind, Field
from gt4py.next.ffront.fbuiltins import int32

from icon4py.model.common import dimension
from icon4py.model.common.decomposition.definitions import DecompositionInfo
from icon4py.model.common.dimension import (
    C2E2C2EDim,
    C2E2CDim,
    C2E2CODim,
    C2EDim,
    C2VDim,
    CECDim,
    CEDim,
    CellDim,
    E2C2EDim,
    E2C2EODim,
    E2C2VDim,
    E2CDim,
    E2VDim,
    ECDim,
    ECVDim,
    EdgeDim,
    KDim,
    V2C2VDim,
    V2CDim,
    V2EDim,
    VertexDim,
)
from icon4py.model.common.grid.base import GridConfig, HorizontalGridSize, VerticalGridSize
from icon4py.model.common.grid.horizontal import CellParams, EdgeParams
from icon4py.model.common.grid.icon import GlobalGridParams, IconGrid
from icon4py.model.common.states.prognostic_state import PrognosticState
from icon4py.model.common.test_utils.helpers import as_1D_sparse_field, flatten_first_two_dims


log = logging.getLogger(__name__)


class IconSavepoint:
    def __init__(self, sp: ser.Savepoint, ser: ser.Serializer, size: dict):
        self.savepoint = sp
        self.serializer = ser
        self.sizes = size
        self.log = logging.getLogger((__name__))

    def optionally_registered(*dims):
        def decorator(func):
            @functools.wraps(func)
            def wrapper(self, *args, **kwargs):
                try:
                    name = func.__name__
                    return func(self, *args, **kwargs)
                except serialbox.SerialboxError:
                    log.warning(
                        f"{name}: field not registered in savepoint {self.savepoint.metainfo}"
                    )
                    if dims:
                        shp = tuple(self.sizes[d] for d in dims)
                        return as_field(dims, np.zeros(shp))
                    else:
                        return None

            return wrapper

        return decorator

    def log_meta_info(self):
        self.log.info(self.savepoint.metainfo)

    def _get_field(self, name, *dimensions, dtype=float):
        buffer = np.squeeze(self.serializer.read(name, self.savepoint).astype(dtype))
        buffer = self._reduce_to_dim_size(buffer, dimensions)

        self.log.debug(f"{name} {buffer.shape}")
        return as_field(dimensions, buffer)

    def _get_reciprocal_field(self, name, *dimensions, dtype=float):
        buffer = np.squeeze(self.serializer.read(name, self.savepoint).astype(dtype))
        buffer = self._reduce_to_dim_size(buffer, dimensions)
        buffer = np.reciprocal(buffer)

        self.log.debug(f"{name} {buffer.shape}")
        return as_field(dimensions, buffer)

    def _get_field_component(self, name: str, ntnd: int, dims: tuple[Dimension, Dimension]):
        buffer = np.squeeze(self.serializer.read(name, self.savepoint).astype(float))[
            :, :, ntnd - 1
        ]
        buffer = self._reduce_to_dim_size(buffer, dims)
        self.log.debug(f"{name} {buffer.shape}")
        return as_field(dims, buffer)

    def _reduce_to_dim_size(self, buffer, dimensions):
        buffer_size = (
            self.sizes[d] if d.kind is DimensionKind.HORIZONTAL else s
            for s, d in zip(buffer.shape, dimensions, strict=False)
        )
        buffer = buffer[tuple(map(slice, buffer_size))]
        return buffer

    def _get_field_from_ndarray(self, ar, *dimensions, dtype=float):
        ar = self._reduce_to_dim_size(ar, dimensions)
        return as_field(dimensions, ar)

    def get_metadata(self, *names):
        metadata = self.savepoint.metainfo.to_dict()
        return {n: metadata[n] for n in names if n in metadata}

    def _read_int32_shift1(self, name: str):
        """
        Read a start indices field.

        use for start indices: the shift accounts for the zero based python
        values are converted to int32
        """
        return self._read_int32(name, offset=1)

    def _read_int32(self, name: str, offset=0):
        """
        Read an end indices field.

        use this for end indices: because FORTRAN slices  are inclusive [from:to] _and_ one based
        this accounts for being exclusive python exclusive bounds: [from:to)
        field values are convert to int32
        """
        return self._read(name, offset, dtype=int32)

    def _read_bool(self, name: str):
        return self._read(name, offset=0, dtype=bool)

    def _read(self, name: str, offset=0, dtype=int):
        return (self.serializer.read(name, self.savepoint) - offset).astype(dtype)


class IconGridSavepoint(IconSavepoint):
    def __init__(self, sp: ser.Savepoint, ser: ser.Serializer, size: dict, root: int, level: int):
        super().__init__(sp, ser, size)
        self.global_grid_params = GlobalGridParams(root, level)

    def v_dual_area(self):
        return self._get_field("v_dual_area", VertexDim)

    def edge_vert_length(self):
        return self._get_field("edge_vert_length", EdgeDim, E2C2VDim)

    def vct_a(self):
        return self._get_field("vct_a", KDim)

    def tangent_orientation(self):
        return self._get_field("tangent_orientation", EdgeDim)

    def inverse_primal_edge_lengths(self):
        return self._get_field("inv_primal_edge_length", EdgeDim)

    def primal_edge_lengths(self):
        return self._get_reciprocal_field("inv_primal_edge_length", EdgeDim)

    def inv_vert_vert_length(self):
        return self._get_field("inv_vert_vert_length", EdgeDim)

    def vert_vert_length(self):
        return self._get_reciprocal_field("inv_vert_vert_length", EdgeDim)

    def primal_normal_vert_x(self):
        return self._get_field("primal_normal_vert_x", EdgeDim, E2C2VDim)

    def primal_normal_vert_y(self):
        return self._get_field("primal_normal_vert_y", EdgeDim, E2C2VDim)

    def dual_normal_vert_y(self):
        return self._get_field("dual_normal_vert_y", EdgeDim, E2C2VDim)

    def dual_normal_vert_x(self):
        return self._get_field("dual_normal_vert_x", EdgeDim, E2C2VDim)

    def primal_normal_cell_x(self):
        return self._get_field("primal_normal_cell_x", EdgeDim, E2CDim)

    def primal_normal_cell_y(self):
        return self._get_field("primal_normal_cell_y", EdgeDim, E2CDim)

    def dual_normal_cell_x(self):
        return self._get_field("dual_normal_cell_x", EdgeDim, E2CDim)

    def dual_normal_cell_y(self):
        return self._get_field("dual_normal_cell_y", EdgeDim, E2CDim)

    def primal_normal_x(self):
        return self._get_field("primal_normal_v1", EdgeDim)

    def primal_normal_y(self):
        return self._get_field("primal_normal_v2", EdgeDim)

    def cell_areas(self):
        return self._get_field("cell_areas", CellDim)

    def cell_center_lat(self):
        return self._get_field("cell_center_lat", CellDim)

    def cell_center_lon(self):
        return self._get_field("cell_center_lon", CellDim)

    def edge_center_lat(self):
        return self._get_field("edges_center_lat", EdgeDim)

    def edge_center_lon(self):
        return self._get_field("edges_center_lon", EdgeDim)

<<<<<<< HEAD
    def v_lat(self):
        return self._get_field("v_lat", VertexDim)

    def v_lon(self):
        return self._get_field("v_lon", VertexDim)

=======
>>>>>>> a2e68492
    def mean_cell_area(self):
        return self.serializer.read("mean_cell_area", self.savepoint).astype(float)[0]

    def edge_areas(self):
        return self._get_field("edge_areas", EdgeDim)

    def inv_dual_edge_length(self):
        return self._get_field("inv_dual_edge_length", EdgeDim)

    def dual_edge_length(self):
<<<<<<< HEAD
        return self._get_reciprocal_field("inv_dual_edge_length", EdgeDim)
=======
        return self._get_field("dual_edge_length", EdgeDim)
>>>>>>> a2e68492

    def edge_cell_length(self):
        return self._get_field("edge_cell_length", EdgeDim, E2CDim)

    def cells_start_index(self):
        return self._read_int32_shift1("c_start_index")

    def cells_end_index(self):
        return self._read_int32("c_end_index")

    def vertex_start_index(self):
        return self._read_int32_shift1("v_start_index")

    def vertex_end_index(self):
        return self._read_int32("v_end_index")

    def edge_start_index(self):
        return self._read_int32_shift1("e_start_index")

    def nflatlev(self):
        return self._read_int32_shift1("nflatlev")[0]

    def nflat_gradp(self):
        return self._read_int32_shift1("nflat_gradp")[0]

    def edge_end_index(self):
        # don't need to subtract 1, because FORTRAN slices  are inclusive [from:to] so the being
        # one off accounts for being exclusive [from:to)
        return self.serializer.read("e_end_index", self.savepoint)

    def v_owner_mask(self):
        return self._get_field("v_owner_mask", VertexDim, dtype=bool)

    def c_owner_mask(self):
        return self._get_field("c_owner_mask", CellDim, dtype=bool)

    def e_owner_mask(self):
        return self._get_field("e_owner_mask", EdgeDim, dtype=bool)

    def f_e(self):
        return self._get_field("f_e", EdgeDim)

    def print_connectivity_info(self, name: str, ar: np.ndarray):
        self.log.debug(f" connectivity {name} {ar.shape}")

    def c2e(self):
        return self._get_connectivity_array("c2e", CellDim)

    def _get_connectivity_array(self, name: str, target_dim: Dimension, reverse: bool = False):
        if reverse:
            connectivity = np.transpose(self._read_int32(name, offset=1))[
                : self.sizes[target_dim], :
            ]
        else:
            connectivity = self._read_int32(name, offset=1)[: self.sizes[target_dim], :]
        self.log.debug(f" connectivity {name} : {connectivity.shape}")
        return connectivity

    def c2e2c(self):
        return self._get_connectivity_array("c2e2c", CellDim)

    def e2c2e(self):
        return self._get_connectivity_array("e2c2e", EdgeDim)

    def c2e2c2e(self):
        if self._c2e2c2e() is None:
            return np.zeros((self.sizes[CellDim], 9), dtype=int)
        else:
            return self._c2e2c2e()

<<<<<<< HEAD
    @optionally_registered
=======
    @IconSavepoint.optionally_registered()
>>>>>>> a2e68492
    def _c2e2c2e(self):
        return self._get_connectivity_array("c2e2c2e", CellDim, reverse=True)

    def e2c(self):
        return self._get_connectivity_array("e2c", EdgeDim)

    def e2v(self):
        # array "e2v" is actually e2c2v
        v_ = self._get_connectivity_array("e2v", EdgeDim)[:, 0:2]
        self.log.debug(f"real e2v {v_.shape}")
        return v_

    def e2c2v(self):
        # array "e2v" is actually e2c2v, that is hexagon or pentagon
        return self._get_connectivity_array("e2v", EdgeDim)

    def v2e(self):
        return self._get_connectivity_array("v2e", VertexDim)

    def v2c(self):
        return self._get_connectivity_array("v2c", VertexDim)

    def v2c2v(self):
        if self._v2c2v() is None:
            return np.zeros((self.sizes[VertexDim], 6), dtype=int)
        else:
            return self._v2c2v()

    @optionally_registered
    def _v2c2v(self):
        return self._get_connectivity_array("v2c2v", VertexDim)

    def c2v(self):
        return self._get_connectivity_array("c2v", CellDim)

    def nrdmax(self):
        return self._read_int32_shift1("nrdmax")

    def refin_ctrl(self, dim: Dimension):
        field_name = "refin_ctl"
        return as_field(
            (dim,),
            np.squeeze(
                self._read_field_for_dim(field_name, self._read_int32, dim)[: self.num(dim)], 1
            ),
        )

    def num(self, dim: Dimension):
        return self.sizes[dim]

    @staticmethod
    def _read_field_for_dim(field_name, read_func, dim: Dimension):
        match dim:
            case dimension.CellDim:
                return read_func(f"c_{field_name}")
            case dimension.EdgeDim:
                return read_func(f"e_{field_name}")
            case dimension.VertexDim:
                return read_func(f"v_{field_name}")
            case _:
                raise NotImplementedError(
                    f"only {dimension.CellDim, dimension.EdgeDim, dimension.VertexDim} are handled"
                )

    def owner_mask(self, dim: Dimension):
        field_name = "owner_mask"
        mask = self._read_field_for_dim(field_name, self._read_bool, dim)
        return np.squeeze(mask)

    def global_index(self, dim: Dimension):
        field_name = "glb_index"
        return self._read_field_for_dim(field_name, self._read_int32_shift1, dim)

    def decomp_domain(self, dim):
        field_name = "decomp_domain"
        return self._read_field_for_dim(field_name, self._read_int32, dim)

    def construct_decomposition_info(self):
        return (
            DecompositionInfo(klevels=self.num(KDim))
            .with_dimension(*self._get_decomp_fields(CellDim))
            .with_dimension(*self._get_decomp_fields(EdgeDim))
            .with_dimension(*self._get_decomp_fields(VertexDim))
        )

    def _get_decomp_fields(self, dim: Dimension):
        global_index = self.global_index(dim)
        mask = self.owner_mask(dim)[0 : self.num(dim)]
        return dim, global_index, mask

    def construct_icon_grid(self, on_gpu: bool) -> IconGrid:
        cell_starts = self.cells_start_index()
        cell_ends = self.cells_end_index()
        vertex_starts = self.vertex_start_index()
        vertex_ends = self.vertex_end_index()
        edge_starts = self.edge_start_index()
        edge_ends = self.edge_end_index()

        config = GridConfig(
            horizontal_config=HorizontalGridSize(
                num_vertices=self.num(VertexDim),
                num_cells=self.num(CellDim),
                num_edges=self.num(EdgeDim),
            ),
            vertical_config=VerticalGridSize(num_lev=self.num(KDim)),
            limited_area=self.get_metadata("limited_area").get("limited_area"),
            on_gpu=on_gpu,
        )
        c2e2c = self.c2e2c()
        e2c2e = self.e2c2e()
        c2e2c0 = np.column_stack(((np.asarray(range(c2e2c.shape[0]))), c2e2c))
        e2c2e0 = np.column_stack(((np.asarray(range(e2c2e.shape[0]))), e2c2e))
        grid = (
            IconGrid()
            .with_config(config)
            .with_global_params(self.global_grid_params)
            .with_start_end_indices(VertexDim, vertex_starts, vertex_ends)
            .with_start_end_indices(EdgeDim, edge_starts, edge_ends)
            .with_start_end_indices(CellDim, cell_starts, cell_ends)
            .with_connectivities(
                {
                    C2EDim: self.c2e(),
                    C2VDim: self.c2v(),
                    E2CDim: self.e2c(),
                    C2E2CDim: c2e2c,
                    C2E2CODim: c2e2c0,
                    C2E2C2EDim: self.c2e2c2e(),
                    E2C2EDim: e2c2e,
                    E2C2EODim: e2c2e0,
                }
            )
            .with_connectivities(
                {
                    E2VDim: self.e2v(),
                    V2EDim: self.v2e(),
                    V2CDim: self.v2c(),
                    V2C2VDim: self.v2c2v(),
                    E2C2VDim: self.e2c2v(),
                    C2VDim: self.c2v(),
                }
            )
        )

        grid.update_size_connectivities(
            {
                ECVDim: grid.size[EdgeDim] * grid.size[E2C2VDim],
                CEDim: grid.size[CellDim] * grid.size[C2EDim],
                ECDim: grid.size[EdgeDim] * grid.size[E2CDim],
            }
        )

        return grid

    def construct_edge_geometry(self) -> EdgeParams:
        primal_normal_vert: tuple[Field[[ECVDim], float], Field[[ECVDim], float]] = (
            as_1D_sparse_field(self.primal_normal_vert_x(), ECVDim),
            as_1D_sparse_field(self.primal_normal_vert_y(), ECVDim),
        )
        dual_normal_vert: tuple[Field[[ECVDim], float], Field[[ECVDim], float]] = (
            as_1D_sparse_field(self.dual_normal_vert_x(), ECVDim),
            as_1D_sparse_field(self.dual_normal_vert_y(), ECVDim),
        )

        primal_normal_cell: tuple[Field[[ECDim], float], Field[[ECDim], float]] = (
            as_1D_sparse_field(self.primal_normal_cell_x(), ECDim),
            as_1D_sparse_field(self.primal_normal_cell_y(), ECDim),
        )

        dual_normal_cell: tuple[Field[[ECVDim], float], Field[[ECVDim], float]] = (
            as_1D_sparse_field(self.dual_normal_cell_x(), ECDim),
            as_1D_sparse_field(self.dual_normal_cell_y(), ECDim),
        )
        return EdgeParams(
            tangent_orientation=self.tangent_orientation(),
            inverse_primal_edge_lengths=self.inverse_primal_edge_lengths(),
            inverse_dual_edge_lengths=self.inv_dual_edge_length(),
            inverse_vertex_vertex_lengths=self.inv_vert_vert_length(),
            primal_edge_lengths=self.primal_edge_lengths(),
            dual_edge_lengths=self.dual_edge_length(),
            vertex_vertex_lengths=self.vert_vert_length(),
            primal_normal_vert_x=primal_normal_vert[0],
            primal_normal_vert_y=primal_normal_vert[1],
            dual_normal_vert_x=dual_normal_vert[0],
            dual_normal_vert_y=dual_normal_vert[1],
            primal_normal_cell_x=primal_normal_cell[0],
            dual_normal_cell_x=dual_normal_cell[0],
            primal_normal_cell_y=primal_normal_cell[1],
            dual_normal_cell_y=dual_normal_cell[1],
            edge_areas=self.edge_areas(),
            f_e=self.f_e(),
            edge_center_lat=self.edge_center_lat(),
            edge_center_lon=self.edge_center_lon(),
            primal_normal_x=self.primal_normal_x(),
            primal_normal_y=self.primal_normal_y(),
        )

    def construct_cell_geometry(self) -> CellParams:
<<<<<<< HEAD
        return CellParams(
            area=self.cell_areas(),
            mean_cell_area=self.mean_cell_area(),
            cell_center_lat=self.cell_center_lat(),
            cell_center_lon=self.cell_center_lon(),
=======
        return CellParams.from_global_num_cells(
            cell_center_lat=self.cell_center_lat(),
            cell_center_lon=self.cell_center_lon(),
            area=self.cell_areas(),
            global_num_cells=self.global_grid_params.num_cells,
            length_rescale_factor=1.0,
>>>>>>> a2e68492
        )


class InterpolationSavepoint(IconSavepoint):
    def c_intp(self):
        return self._get_field("c_intp", VertexDim, V2CDim)

    def c_lin_e(self):
        return self._get_field("c_lin_e", EdgeDim, E2CDim)

    def e_bln_c_s(self):
        return self._get_field("e_bln_c_s", CellDim, C2EDim)

    def e_flx_avg(self):
        return self._get_field("e_flx_avg", EdgeDim, E2C2EODim)

    def geofac_div(self):
        return self._get_field("geofac_div", CellDim, C2EDim)

    def geofac_grdiv(self):
        return self._get_field("geofac_grdiv", EdgeDim, E2C2EODim)

    def geofac_grg(self):
        grg = np.squeeze(self.serializer.read("geofac_grg", self.savepoint))
        num_cells = self.sizes[CellDim]
        return as_field((CellDim, C2E2CODim), grg[:num_cells, :, 0]), as_field(
            (CellDim, C2E2CODim), grg[:num_cells, :, 1]
        )

    @IconSavepoint.optionally_registered()
    def zd_intcoef(self):
        return self._get_field("vcoef", CellDim, C2E2CDim, KDim)

    def geofac_n2s(self):
        return self._get_field("geofac_n2s", CellDim, C2E2CODim)

    def geofac_rot(self):
        return self._get_field("geofac_rot", VertexDim, V2EDim)

    def nudgecoeff_e(self):
        return self._get_field("nudgecoeff_e", EdgeDim)

    def pos_on_tplane_e_x(self):
        field = self._get_field("pos_on_tplane_e_x", EdgeDim, E2CDim)
        return as_1D_sparse_field(field[:, 0:2], ECDim)

    def pos_on_tplane_e_y(self):
        field = self._get_field("pos_on_tplane_e_y", EdgeDim, E2CDim)
        return as_1D_sparse_field(field[:, 0:2], ECDim)

    def rbf_vec_coeff_e(self):
        buffer = np.squeeze(
            self.serializer.read("rbf_vec_coeff_e", self.savepoint).astype(float)
        ).transpose()
        return as_field((EdgeDim, E2C2EDim), buffer)

<<<<<<< HEAD
=======
    @IconSavepoint.optionally_registered()
>>>>>>> a2e68492
    def rbf_vec_coeff_c1(self):
        buffer = np.squeeze(
            self.serializer.read("rbf_vec_coeff_c1", self.savepoint).astype(float)
        ).transpose()
        return as_field((CellDim, C2E2C2EDim), buffer)

<<<<<<< HEAD
=======
    @IconSavepoint.optionally_registered()
>>>>>>> a2e68492
    def rbf_vec_coeff_c2(self):
        buffer = np.squeeze(
            self.serializer.read("rbf_vec_coeff_c2", self.savepoint).astype(float)
        ).transpose()
        return as_field((CellDim, C2E2C2EDim), buffer)

    def rbf_vec_coeff_v1(self):
        return self._get_field("rbf_vec_coeff_v1", VertexDim, V2EDim)

    def rbf_vec_coeff_v2(self):
        return self._get_field("rbf_vec_coeff_v2", VertexDim, V2EDim)


class MetricSavepoint(IconSavepoint):
    def bdy_halo_c(self):
        return self._get_field("bdy_halo_c", CellDim, dtype=bool)

    def d2dexdz2_fac1_mc(self):
        return self._get_field("d2dexdz2_fac1_mc", CellDim, KDim)

    def d2dexdz2_fac2_mc(self):
        return self._get_field("d2dexdz2_fac2_mc", CellDim, KDim)

    def d_exner_dz_ref_ic(self):
        return self._get_field("d_exner_dz_ref_ic", CellDim, KDim)

    def exner_exfac(self):
        return self._get_field("exner_exfac", CellDim, KDim)

    def exner_ref_mc(self):
        return self._get_field("exner_ref_mc", CellDim, KDim)

    def hmask_dd3d(self):
        return self._get_field("hmask_dd3d", EdgeDim)

    def inv_ddqz_z_full(self):
        return self._get_field("inv_ddqz_z_full", CellDim, KDim)

<<<<<<< HEAD
=======
    @IconSavepoint.optionally_registered(CellDim, KDim)
>>>>>>> a2e68492
    def ddqz_z_full(self):
        return self._get_field("ddqz_z_full", CellDim, KDim)

    def ipeidx_dsl(self):
        return self._get_field("ipeidx_dsl", EdgeDim, KDim, dtype=bool)

    def mask_prog_halo_c(self):
        return self._get_field("mask_prog_halo_c", CellDim, dtype=bool)

    def pg_exdist(self):
        return self._get_field("pg_exdist_dsl", EdgeDim, KDim)

    def pg_edgeidx_dsl(self):
        return self._get_field("pg_edgeidx_dsl", EdgeDim, KDim, dtype=bool)

    def rayleigh_w(self):
        return self._get_field("rayleigh_w", KDim)

    def rho_ref_mc(self):
        return self._get_field("rho_ref_mc", CellDim, KDim)

    def rho_ref_me(self):
        return self._get_field("rho_ref_me", EdgeDim, KDim)

    def scalfac_dd3d(self):
        return self._get_field("scalfac_dd3d", KDim)

    def theta_ref_ic(self):
        return self._get_field("theta_ref_ic", CellDim, KDim)

    def z_ifc(self):
        return self._get_field("z_ifc", CellDim, KDim)

    def theta_ref_me(self):
        return self._get_field("theta_ref_me", EdgeDim, KDim)

    def vwind_expl_wgt(self):
        return self._get_field("vwind_expl_wgt", CellDim)

    def vwind_impl_wgt(self):
        return self._get_field("vwind_impl_wgt", CellDim)

    def wgtfacq_c_dsl(self):
        return self._get_field("wgtfacq_c_dsl", CellDim, KDim)

    def zdiff_gradp(self):
        field = self._get_field("zdiff_gradp_dsl", EdgeDim, E2CDim, KDim)
        return flatten_first_two_dims(ECDim, KDim, field=field)

    def vertoffset_gradp(self):
        field = self._get_field("vertoffset_gradp_dsl", EdgeDim, E2CDim, KDim, dtype=int32)
        return flatten_first_two_dims(ECDim, KDim, field=field)

    def coeff1_dwdz(self):
        return self._get_field("coeff1_dwdz", CellDim, KDim)

    def coeff2_dwdz(self):
        return self._get_field("coeff2_dwdz", CellDim, KDim)

    def coeff_gradekin(self):
        field = self._get_field("coeff_gradekin", EdgeDim, E2CDim)
        return as_1D_sparse_field(field, ECDim)

    def ddqz_z_full_e(self):
        return self._get_field("ddqz_z_full_e", EdgeDim, KDim)

    def ddqz_z_half(self):
        return self._get_field("ddqz_z_half", CellDim, KDim)

    def ddxn_z_full(self):
        return self._get_field("ddxn_z_full", EdgeDim, KDim)

    def ddxt_z_full(self):
        return self._get_field("ddxt_z_full", EdgeDim, KDim)

    @IconSavepoint.optionally_registered(CellDim, KDim)
    def mask_hdiff(self):
        return self._get_field("mask_hdiff", CellDim, KDim, dtype=bool)

    def theta_ref_mc(self):
        return self._get_field("theta_ref_mc", CellDim, KDim)

    def wgtfac_c(self):
        return self._get_field("wgtfac_c", CellDim, KDim)

    def wgtfac_e(self):
        return self._get_field("wgtfac_e", EdgeDim, KDim)

    def wgtfacq_e_dsl(
        self, k_level
    ):  # TODO: @abishekg7 Simplify this after serialized data is fixed
        ar = np.squeeze(self.serializer.read("wgtfacq_e", self.savepoint))
        k = k_level - 3
        ar = np.pad(ar[:, ::-1], ((0, 0), (k, 0)), "constant", constant_values=(0.0,))
        return self._get_field_from_ndarray(ar, EdgeDim, KDim)

    @IconSavepoint.optionally_registered(CellDim, KDim)
    def zd_diffcoef(self):
        return self._get_field("zd_diffcoef", CellDim, KDim)

    @IconSavepoint.optionally_registered()
    def zd_intcoef(self):
        return self._read_and_reorder_sparse_field("vcoef")

    def geopot(self):
        return self._get_field("geopot", CellDim, KDim)

    def _read_and_reorder_sparse_field(self, name: str, sparse_size=3):
        ser_input = np.squeeze(self.serializer.read(name, self.savepoint))[:, :, :]
        if ser_input.shape[1] != sparse_size:
            ser_input = np.moveaxis(ser_input, 1, -1)

        return self._linearize_first_2dims(
            ser_input, sparse_size=sparse_size, target_dims=(CECDim, KDim)
        )

    def _linearize_first_2dims(
        self, data: np.ndarray, sparse_size: int, target_dims: tuple[Dimension, ...]
    ):
        old_shape = data.shape
        assert old_shape[1] == sparse_size
        return as_field(target_dims, data.reshape(old_shape[0] * old_shape[1], old_shape[2]))

    @IconSavepoint.optionally_registered()
    def zd_vertoffset(self):
        return self._read_and_reorder_sparse_field("zd_vertoffset")

    def zd_vertidx(self):
        return np.squeeze(self.serializer.read("zd_vertidx", self.savepoint))

    def zd_indlist(self):
        return np.squeeze(self.serializer.read("zd_indlist", self.savepoint))


class IconDiffusionInitSavepoint(IconSavepoint):
    def hdef_ic(self):
        return self._get_field("hdef_ic", CellDim, KDim)

    def div_ic(self):
        return self._get_field("div_ic", CellDim, KDim)

    @IconSavepoint.optionally_registered(CellDim, KDim)
    def dwdx(self):
        return self._get_field("dwdx", CellDim, KDim)

    @IconSavepoint.optionally_registered(CellDim, KDim)
    def dwdy(self):
        return self._get_field("dwdy", CellDim, KDim)

    def vn(self):
        return self._get_field("vn", EdgeDim, KDim)

    def theta_v(self):
        return self._get_field("theta_v", CellDim, KDim)

    def w(self):
        return self._get_field("w", CellDim, KDim)

    def exner(self):
        return self._get_field("exner", CellDim, KDim)

    def diff_multfac_smag(self):
        return np.squeeze(self.serializer.read("diff_multfac_smag", self.savepoint))

    def enh_smag_fac(self):
        return np.squeeze(self.serializer.read("enh_smag_fac", self.savepoint))

    def smag_limit(self):
        return np.squeeze(self.serializer.read("smag_limit", self.savepoint))

    def diff_multfac_n2w(self):
        return np.squeeze(self.serializer.read("diff_multfac_n2w", self.savepoint))

    def nudgezone_diff(self) -> int:
        return self.serializer.read("nudgezone_diff", self.savepoint)[0]

    def bdy_diff(self) -> int:
        return self.serializer.read("bdy_diff", self.savepoint)[0]

    def fac_bdydiff_v(self) -> int:
        return self.serializer.read("fac_bdydiff_v", self.savepoint)[0]

    def smag_offset(self):
        return self.serializer.read("smag_offset", self.savepoint)[0]

    def diff_multfac_w(self):
        return self.serializer.read("diff_multfac_w", self.savepoint)[0]

    def diff_multfac_vn(self):
        return self.serializer.read("diff_multfac_vn", self.savepoint)

    def rho(self):
        return self._get_field("rho", CellDim, KDim)

    def construct_prognostics(self) -> PrognosticState:
        return PrognosticState(
            w=self.w(),
            vn=self.vn(),
            exner=self.exner(),
            theta_v=self.theta_v(),
            rho=self.rho(),
        )


class IconNonHydroInitSavepoint(IconSavepoint):
    def z_vt_ie(self):
        return self._get_field("z_vt_ie", EdgeDim, KDim)

    def z_kin_hor_e(self):
        return self._get_field("z_kin_hor_e", EdgeDim, KDim)

    def vn_ie(self):
        return self._get_field("vn_ie", EdgeDim, KDim)

    def vt(self):
        return self._get_field("vt", EdgeDim, KDim)

    def bdy_divdamp(self):
        return self._get_field("bdy_divdamp", KDim)

    def divdamp_fac_o2(self):
        return self.serializer.read("divdamp_fac_o2", self.savepoint).astype(float)[0]

    def ddt_exner_phy(self):
        return self._get_field("ddt_exner_phy", CellDim, KDim)

    def ddt_vn_phy(self):
        return self._get_field("ddt_vn_phy", EdgeDim, KDim)

    def exner_now(self):
        return self._get_field("exner_now", CellDim, KDim)

    def exner_new(self):
        return self._get_field("exner_new", CellDim, KDim)

    def theta_v_now(self):
        return self._get_field("theta_v_now", CellDim, KDim)

    def theta_v_new(self):
        return self._get_field("theta_v_new", CellDim, KDim)

    def rho_now(self):
        return self._get_field("rho_now", CellDim, KDim)

    def rho_new(self):
        return self._get_field("rho_new", CellDim, KDim)

    def exner_pr(self):
        return self._get_field("exner_pr", CellDim, KDim)

    def grf_tend_rho(self):
        return self._get_field("grf_tend_rho", CellDim, KDim)

    def grf_tend_thv(self):
        return self._get_field("grf_tend_thv", CellDim, KDim)

    def grf_tend_vn(self):
        return self._get_field("grf_tend_vn", EdgeDim, KDim)

    def w_concorr_c(self):
        return self._get_field("w_concorr_c", CellDim, KDim)

    def ddt_vn_apc_pc(self, ntnd):
        return self._get_field_component("ddt_vn_apc_pc", ntnd, (EdgeDim, KDim))

    def ddt_w_adv_pc(self, ntnd):
        return self._get_field_component("ddt_w_adv_ntl", ntnd, (CellDim, KDim))

    def ddt_vn_adv_ntl(self, ntl):
        return self._get_field_component("ddt_vn_apc_pc", ntl, (EdgeDim, KDim))

    def ddt_w_adv_ntl(self, ntl):
        return self._get_field_component("ddt_w_adv_ntl", ntl, (CellDim, KDim))

    def grf_tend_w(self):
        return self._get_field("grf_tend_w", CellDim, KDim)

    def mass_fl_e(self):
        return self._get_field("mass_fl_e", EdgeDim, KDim)

    def mass_flx_me(self):
        return self._get_field("prep_adv_mass_flx_me", EdgeDim, KDim)

    def mass_flx_ic(self):
        return self._get_field("prep_adv_mass_flx_ic", CellDim, KDim)

    def rho_ic(self):
        return self._get_field("rho_ic", CellDim, KDim)

    def rho_incr(self):
        return self._get_field("rho_incr", CellDim, KDim)

    def exner_incr(self):
        return self._get_field("exner_incr", CellDim, KDim)

    def vn_incr(self):
        return self._get_field("vn_incr", EdgeDim, KDim)

    def exner_dyn_incr(self):
        return self._get_field("exner_dyn_incr", CellDim, KDim)

    def scal_divdamp_o2(self) -> float:
        return self.serializer.read("scal_divdamp_o2", self.savepoint)[0]

    def scal_divdamp(self) -> Field[[KDim], float]:
        return self._get_field("scal_divdamp", KDim)

    def theta_v_ic(self):
        return self._get_field("theta_v_ic", CellDim, KDim)

    def vn_traj(self):
        return self._get_field("prep_adv_vn_traj", EdgeDim, KDim)

    def z_dwdz_dd(self):
        return self._get_field("z_dwdz_dd", CellDim, KDim)

    def z_graddiv_vn(self):
        return self._get_field("z_graddiv_vn", EdgeDim, KDim)

    def z_theta_v_e(self):
        return self._get_field("z_theta_v_e", EdgeDim, KDim)

    def z_rho_e(self):
        return self._get_field("z_rho_e", EdgeDim, KDim)

    def z_gradh_exner(self):
        return self._get_field("z_gradh_exner", EdgeDim, KDim)

    def z_w_expl(self):
        return self._get_field("z_w_expl", CellDim, KDim)

    def z_rho_expl(self):
        return self._get_field("z_rho_expl", CellDim, KDim)

    def z_exner_expl(self):
        return self._get_field("z_exner_expl", CellDim, KDim)

    def z_alpha(self):
        return self._get_field("z_alpha", CellDim, KDim)

    def z_beta(self):
        return self._get_field("z_beta", CellDim, KDim)

    def z_contr_w_fl_l(self):
        return self._get_field("z_contr_w_fl_l", CellDim, KDim)

    def z_q(self):
        return self._get_field("z_q", CellDim, KDim)

    def wgt_nnow_rth(self) -> float:
        return self.serializer.read("wgt_nnow_rth", self.savepoint)[0]

    def wgt_nnew_rth(self) -> float:
        return self.serializer.read("wgt_nnew_rth", self.savepoint)[0]

    def wgt_nnow_vel(self) -> float:
        return self.serializer.read("wgt_nnow_vel", self.savepoint)[0]

    def wgt_nnew_vel(self) -> float:
        return self.serializer.read("wgt_nnew_vel", self.savepoint)[0]

    def w_now(self):
        return self._get_field("w_now", CellDim, KDim)

    def w_new(self):
        return self._get_field("w_new", CellDim, KDim)

    def vn_now(self):
        return self._get_field("vn_now", EdgeDim, KDim)

    def vn_new(self):
        return self._get_field("vn_new", EdgeDim, KDim)


class IconVelocityInitSavepoint(IconSavepoint):
    def cfl_w_limit(self) -> float:
        return self.serializer.read("cfl_w_limit", self.savepoint)[0]

    def ddt_vn_apc_pc(self, ntnd):
        return self._get_field_component("ddt_vn_apc_pc", ntnd, (EdgeDim, KDim))

    def ddt_w_adv_pc(self, ntnd):
        return self._get_field_component("ddt_w_adv_pc", ntnd, (CellDim, KDim))

    def scalfac_exdiff(self) -> float:
        return self.serializer.read("scalfac_exdiff", self.savepoint)[0]

    def vn(self):
        return self._get_field("vn", EdgeDim, KDim)

    def vn_ie(self):
        return self._get_field("vn_ie", EdgeDim, KDim)

    def vt(self):
        return self._get_field("vt", EdgeDim, KDim)

    def w(self):
        return self._get_field("w", CellDim, KDim)

    def z_vt_ie(self):
        return self._get_field("z_vt_ie", EdgeDim, KDim)

    def z_kin_hor_e(self):
        return self._get_field("z_kin_hor_e", EdgeDim, KDim)

    def z_w_concorr_me(self):
        return self._get_field("z_w_concorr_me", EdgeDim, KDim)

    def w_concorr_c(self):
        return self._get_field("w_concorr_c", CellDim, KDim)


class IconDiffusionExitSavepoint(IconSavepoint):
    def vn(self):
        return self._get_field("x_vn", EdgeDim, KDim)

    def theta_v(self):
        return self._get_field("x_theta_v", CellDim, KDim)

    def w(self):
        return self._get_field("x_w", CellDim, KDim)

    def dwdx(self):
        return self._get_field("x_dwdx", CellDim, KDim)

    def dwdy(self):
        return self._get_field("x_dwdy", CellDim, KDim)

    def exner(self):
        return self._get_field("x_exner", CellDim, KDim)

    def z_temp(self):
        return self._get_field("x_z_temp", CellDim, KDim)

    def div_ic(self):
        return self._get_field("x_div_ic", CellDim, KDim)

    def hdef_ic(self):
        return self._get_field("x_hdef_ic", CellDim, KDim)


class IconNonhydroExitSavepoint(IconSavepoint):
    def rho_new(self):
        return self._get_field("x_rho_new", CellDim, KDim)

    def rho_now(self):
        return self._get_field("x_rho_now", CellDim, KDim)

    def exner_now(self):
        return self._get_field("x_exner_now", CellDim, KDim)

    def theta_v_now(self):
        return self._get_field("x_theta_v_now", CellDim, KDim)

    def ddt_vn_apc_pc(self, ntnd):
        return self._get_field_component("x_ddt_vn_apc_pc", ntnd, (EdgeDim, KDim))

    def ddt_w_adv_pc(self, ntnd):
        return self._get_field_component("x_ddt_w_adv_pc", ntnd, (CellDim, KDim))

    def scalfac_exdiff(self) -> float:
        return self.serializer.read("scalfac_exdiff", self.savepoint)[0]

    def vn_ie(self):
        return self._get_field("x_vn_ie", EdgeDim, KDim)

    def vt(self):
        return self._get_field("x_vt", EdgeDim, KDim)

    def z_kin_hor_e(self):
        return self._get_field("x_z_kin_hor_e", EdgeDim, KDim)

    def z_ekinh(self):
        return self._get_field("x_z_ekinh", CellDim, KDim)

    def z_vt_ie(self):
        return self._get_field("x_z_vt_ie", EdgeDim, KDim)

    def z_v_grad_w(self):
        return self._get_field("x_z_v_grad_w", EdgeDim, KDim)

    def z_w_v(self):
        return self._get_field("x_z_w_v", VertexDim, KDim)

    def z_w_concorr_me(self):
        return self._get_field("x_z_w_concorr_me", EdgeDim, KDim)

    def z_w_concorr_mc(self):
        return self._get_field("x_z_w_concorr_mc", CellDim, KDim)

    def z_w_con_c_full(self):
        return self._get_field("x_z_w_con_c_full", CellDim, KDim)

    def z_w_con_c(self):
        return self._get_field("x_z_w_con_c", CellDim, KDim)

    def cfl_clipping(self):
        return self._get_field("x_cfl_clipping", CellDim, KDim, dtype=bool)

    def vcfl(self):
        return self._get_field("x_vcfl_dsl", CellDim, KDim)

    def exner_new(self):
        return self._get_field("x_exner_new", CellDim, KDim)

    def z_exner_ex_pr(self):
        return self._get_field("x_z_exner_ex_pr", CellDim, KDim)

    def z_exner_ic(self):
        return self._get_field("x_z_exner_ic", CellDim, KDim)

    def exner_pr(self):
        return self._get_field("x_exner_pr", CellDim, KDim)

    def mass_fl_e(self):
        return self._get_field("x_mass_fl_e", EdgeDim, KDim)

    def z_theta_v_fl_e(self):
        return self._get_field("x_z_theta_v_fl_e", EdgeDim, KDim)

    def mass_flx_me(self):
        return self._get_field("x_prep_adv_mass_flx_me", EdgeDim, KDim)

    def vn_traj(self):
        return self._get_field("x_prep_adv_vn_traj", EdgeDim, KDim)

    def rho_ic(self):
        return self._get_field("x_rho_ic", CellDim, KDim)

    def theta_v_ic(self):
        return self._get_field("x_theta_v_ic", CellDim, KDim)

    def theta_v_new(self):
        return self._get_field("x_theta_v_new", CellDim, KDim)

    def vn_new(self):
        return self._get_field("x_vn_new", EdgeDim, KDim)

    def w_concorr_c(self):
        return self._get_field("x_w_concorr_c", CellDim, KDim)

    def w_new(self):
        return self._get_field("x_w_new", CellDim, KDim)

    def z_dexner_dz_c(self, ntnd):
        return self._get_field_component("x_z_dexner_dz_c", ntnd, (CellDim, KDim))

    def z_rth_pr(self, ind):
        return self._get_field_component("x_z_rth_pr", ind, (CellDim, KDim))

    def z_th_ddz_exner_c(self):
        return self._get_field("x_z_th_ddz_exner_c", CellDim, KDim)

    def z_gradh_exner(self):
        return self._get_field("x_z_gradh_exner", EdgeDim, KDim)

    def z_hydro_corr(self):
        return self._get_field("x_z_hydro_corr", EdgeDim, KDim)

    def z_flxdiv_mass(self):
        return self._get_field("x_z_flxdiv_mass", CellDim, KDim)

    def z_flxdiv_theta(self):
        return self._get_field("x_z_flxdiv_theta", CellDim, KDim)

    def z_contr_w_fl_l(self):
        return self._get_field("x_z_contr_w_fl", CellDim, KDim)

    def z_w_expl(self):
        return self._get_field("x_z_w_expl", CellDim, KDim)

    def z_alpha(self):
        return self._get_field("x_z_alpha", CellDim, KDim)

    def z_beta(self):
        return self._get_field("x_z_beta", CellDim, KDim)

    def z_q(self):
        return self._get_field("x_z_q", CellDim, KDim)

    def z_rho_expl(self):
        return self._get_field("x_z_rho_expl", CellDim, KDim)

    def z_exner_expl(self):
        return self._get_field("x_z_exner_expl", CellDim, KDim)

    def z_theta_v_pr_ic(self):
        return self._get_field("x_z_theta_v_pr_ic", CellDim, KDim)

    def z_rho_e(self):
        return self._get_field("x_z_rho_e", EdgeDim, KDim)

    def z_theta_v_e(self):
        return self._get_field("x_z_theta_v_e", EdgeDim, KDim)

    def z_vn_avg(self):
        return self._get_field("x_z_vn_avg", EdgeDim, KDim)

    def z_graddiv_vn(self):
        return self._get_field("x_z_graddiv_vn", EdgeDim, KDim)

    def z_grad_rth(self, ind):
        return self._get_field_component("x_z_grad_rth", ind, (CellDim, KDim))

    def z_dwdz_dd(self):
        return self._get_field("x_z_dwdz_dd", CellDim, KDim)

    def exner_dyn_incr(self):
        return self._get_field("x_exner_dyn_incr", CellDim, KDim)


# TODO (magdalena) rename?
class IconNHFinalExitSavepoint(IconSavepoint):
    def theta_v_new(self):
        return self._get_field("x_theta_v", CellDim, KDim)

    def exner_new(self):
        return self._get_field("x_exner", CellDim, KDim)


class IconJabwInitSavepoint(IconSavepoint):
    def exner(self):
        return self._get_field("exner_init", CellDim, KDim)

    def rho(self):
        return self._get_field("rho_init", CellDim, KDim)

    def w(self):
        return self._get_field("w_init", CellDim, KDim)

    def theta_v(self):
        return self._get_field("theta_v_init", CellDim, KDim)

    def pressure(self):
        return self._get_field("pressure_init", CellDim, KDim)

    def pressure_sfc(self):
        return self._get_field("pressure_surface", CellDim)

    def temperature(self):
        return self._get_field("temperature_init", CellDim, KDim)

    def vn(self):
        return self._get_field("vn_init", EdgeDim, KDim)

    def eta0(self):
        return self.serializer.read("eta0", self.savepoint)[0]

    def etat(self):
        return self.serializer.read("etat", self.savepoint)[0]

    def gamma(self):
        return self.serializer.read("gamma", self.savepoint)[0]

    def dtemp(self):
        return self.serializer.read("dtemp", self.savepoint)[0]

    def latC(self):
        return self.serializer.read("latC", self.savepoint)[0]

    def lonC(self):
        return self.serializer.read("lonC", self.savepoint)[0]


<<<<<<< HEAD
class IconJabwIntermediateSavepoint(IconSavepoint):
    def exner(self):
        return self._get_field("exner_intermediate", CellDim, KDim)

    def rho(self):
        return self._get_field("rho_intermediate", CellDim, KDim)

    def theta_v(self):
        return self._get_field("theta_v_intermediate", CellDim, KDim)

    def pressure(self):
        return self._get_field("pressure_intermediate", CellDim, KDim)

    def temperature(self):
        return self._get_field("temperature_intermediate", CellDim, KDim)


=======
>>>>>>> a2e68492
class IconJabwFinalSavepoint(IconSavepoint):
    def exner(self):
        return self._get_field("exner_final", CellDim, KDim)

    def rho(self):
        return self._get_field("rho_final", CellDim, KDim)

    def vn(self):
        return self._get_field("vn_final", EdgeDim, KDim)

    def w(self):
        return self._get_field("w_final", CellDim, KDim)

    def theta_v(self):
        return self._get_field("theta_v_final", CellDim, KDim)

    def pressure(self):
        return self._get_field("pressure_final", CellDim, KDim)

    def temperature(self):
        return self._get_field("temperature_final", CellDim, KDim)

    def eta_v(self):
        return self._get_field("zeta_v_final", CellDim, KDim)

    def eta_v_e(self):
        return self._get_field("zeta_v_e_final", EdgeDim, KDim)


<<<<<<< HEAD
class IconJabwFirstOutputSavepoint(IconSavepoint):
    def pressure(self):
        return self._get_field("output_diag_pres", CellDim, KDim)
=======
class IconJabwDiagnosticSavepoint(IconSavepoint):
    def pressure(self):
        return self._get_field("output_diag_pressure", CellDim, KDim)
>>>>>>> a2e68492

    def temperature(self):
        return self._get_field("output_diag_temperature", CellDim, KDim)

<<<<<<< HEAD
    def u(self):
        return self._get_field("output_diag_u", CellDim, KDim)

    def v(self):
        return self._get_field("output_diag_v", CellDim, KDim)

    def exner(self):
        return self._get_field("output_diag_exner", CellDim, KDim)

    def pressure_sfc(self):
        return self._get_field("output_diag_pressure_sfc", CellDim)

    def exner_pr(self):
        return self._get_field("output_diag_exner_pr", CellDim, KDim)

    def ddt_vn_apc_pc(self, ntnd):
        return self._get_field_component("output_diag_ddt_vn_apc_pc", ntnd, (EdgeDim, KDim))

    def ddt_w_adv_pc(self, ntnd):
        return self._get_field_component("output_diag_ddt_w_adv_ntl", ntnd, (CellDim, KDim))

    def ddt_exner_phy(self):
        return self._get_field("output_diag_ddt_exner_phy", CellDim, KDim)

    def ddt_vn_phy(self):
        return self._get_field("output_diag_ddt_vn_phy", EdgeDim, KDim)
=======
    def exner_pr(self):
        return self._get_field("output_diag_exner_pr", CellDim, KDim)

    def pressure_ifc(self):
        return self._get_field("output_diag_pressure_ifc", CellDim, KDim)

    def pressure_sfc(self):
        return self._get_field("output_diag_pressure_sfc", CellDim)

    def zonal_Wind(self):
        return self._get_field("output_diag_u", CellDim, KDim)

    def meridional_Wind(self):
        return self._get_field("output_diag_v", CellDim, KDim)
>>>>>>> a2e68492


class IconSerialDataProvider:
    def __init__(self, fname_prefix, path=".", do_print=False, mpi_rank=0):
        self.rank = mpi_rank
        self.serializer: ser.Serializer = None
        self.file_path: str = path
        self.fname = f"{fname_prefix}_rank{self.rank!s}"
        self.log = logging.getLogger(__name__)
        self._init_serializer(do_print)
        self.grid_size = self._grid_size()

    def _init_serializer(self, do_print: bool):
        if not self.fname:
            self.log.warning(" WARNING: no filename! closing serializer")
        self.serializer = ser.Serializer(ser.OpenModeKind.Read, self.file_path, self.fname)
        if do_print:
            self.print_info()

    def print_info(self):
        self.log.info(f"SAVEPOINTS: {self.serializer.savepoint_list()}")
        self.log.info(f"FIELDNAMES: {self.serializer.fieldnames()}")

    def _grid_size(self):
        sp = self._get_icon_grid_savepoint()
        grid_sizes = {
            CellDim: self.serializer.read("num_cells", savepoint=sp).astype(int32)[0],
            EdgeDim: self.serializer.read("num_edges", savepoint=sp).astype(int32)[0],
            VertexDim: self.serializer.read("num_vert", savepoint=sp).astype(int32)[0],
            KDim: sp.metainfo.to_dict()["nlev"],
        }
        return grid_sizes

    def from_savepoint_grid(self, grid_root, grid_level) -> IconGridSavepoint:
        savepoint = self._get_icon_grid_savepoint()
        return IconGridSavepoint(
            savepoint, self.serializer, size=self.grid_size, root=grid_root, level=grid_level
        )

    def _get_icon_grid_savepoint(self):
        savepoint = self.serializer.savepoint["icon-grid"].id[1].as_savepoint()
        return savepoint

    def from_savepoint_diffusion_init(
        self,
        linit: bool,
        date: str,
    ) -> IconDiffusionInitSavepoint:
        savepoint = (
            self.serializer.savepoint["call-diffusion-init"].linit[linit].date[date].as_savepoint()
        )
        return IconDiffusionInitSavepoint(savepoint, self.serializer, size=self.grid_size)

    def from_savepoint_velocity_init(
        self, istep: int, vn_only: bool, date: str, jstep: int
    ) -> IconVelocityInitSavepoint:
        savepoint = (
            self.serializer.savepoint["call-velocity-tendencies"]
            .istep[istep]
            .vn_only[vn_only]
            .date[date]
            .jstep[jstep]
            .as_savepoint()
        )
        return IconVelocityInitSavepoint(savepoint, self.serializer, size=self.grid_size)

    def from_savepoint_nonhydro_init(
        self, istep: int, date: str, jstep: int
    ) -> IconNonHydroInitSavepoint:
        savepoint = (
            self.serializer.savepoint["solve_nonhydro"]
            .istep[istep]
            .date[date]
            .jstep[jstep]
            .as_savepoint()
        )
        return IconNonHydroInitSavepoint(savepoint, self.serializer, size=self.grid_size)

    def from_interpolation_savepoint(self) -> InterpolationSavepoint:
        savepoint = self.serializer.savepoint["interpolation_state"].as_savepoint()
        return InterpolationSavepoint(savepoint, self.serializer, size=self.grid_size)

    def from_metrics_savepoint(self) -> MetricSavepoint:
        savepoint = self.serializer.savepoint["metric_state"].as_savepoint()
        return MetricSavepoint(savepoint, self.serializer, size=self.grid_size)

    def from_savepoint_diffusion_exit(self, linit: bool, date: str) -> IconDiffusionExitSavepoint:
        savepoint = (
            self.serializer.savepoint["call-diffusion-exit"].linit[linit].date[date].as_savepoint()
        )
        return IconDiffusionExitSavepoint(savepoint, self.serializer, size=self.grid_size)

    def from_savepoint_velocity_exit(
        self, istep: int, vn_only: bool, date: str, jstep: int
    ) -> IconNonhydroExitSavepoint:
        savepoint = (
            self.serializer.savepoint["call-velocity-tendencies"]
            .istep[istep]
            .vn_only[vn_only]
            .date[date]
            .jstep[jstep]
            .as_savepoint()
        )
        return IconNonhydroExitSavepoint(savepoint, self.serializer, size=self.grid_size)

    def from_savepoint_nonhydro_exit(
        self, istep: int, date: str, jstep: int
    ) -> IconNonhydroExitSavepoint:
        savepoint = (
            self.serializer.savepoint["solve_nonhydro"]
            .istep[istep]
            .date[date]
            .jstep[jstep]
            .as_savepoint()
        )
        return IconNonhydroExitSavepoint(savepoint, self.serializer, size=self.grid_size)

    def from_savepoint_nonhydro_step_exit(self, date: str, jstep: int) -> IconNHFinalExitSavepoint:
        savepoint = (
            self.serializer.savepoint["solve_nonhydro_step"].date[date].jstep[jstep].as_savepoint()
        )
        return IconNHFinalExitSavepoint(savepoint, self.serializer, size=self.grid_size)

    def from_savepoint_jabw_init(self) -> IconJabwInitSavepoint:
        savepoint = self.serializer.savepoint["icon-jabw-init"].id[1].as_savepoint()
        return IconJabwInitSavepoint(savepoint, self.serializer, size=self.grid_size)

<<<<<<< HEAD
    def from_savepoint_jabw_intermediate(self) -> IconJabwIntermediateSavepoint:
        savepoint = self.serializer.savepoint["icon-jabw-intermediate"].id[1].as_savepoint()
        return IconJabwIntermediateSavepoint(savepoint, self.serializer, size=self.grid_size)

=======
>>>>>>> a2e68492
    def from_savepoint_jabw_final(self) -> IconJabwFinalSavepoint:
        savepoint = self.serializer.savepoint["icon-jabw-final"].id[1].as_savepoint()
        return IconJabwFinalSavepoint(savepoint, self.serializer, size=self.grid_size)

<<<<<<< HEAD
    def from_savepoint_jabw_first_output(self) -> IconJabwFirstOutputSavepoint:
        savepoint = self.serializer.savepoint["first_output_var"].id[1].as_savepoint()
        return IconJabwFirstOutputSavepoint(savepoint, self.serializer, size=self.grid_size)
=======
    def from_savepoint_jabw_diagnostic(self) -> IconJabwDiagnosticSavepoint:
        savepoint = self.serializer.savepoint["first_output_var"].id[1].as_savepoint()
        return IconJabwDiagnosticSavepoint(savepoint, self.serializer, size=self.grid_size)
>>>>>>> a2e68492
<|MERGE_RESOLUTION|>--- conflicted
+++ resolved
@@ -225,15 +225,14 @@
     def edge_center_lon(self):
         return self._get_field("edges_center_lon", EdgeDim)
 
-<<<<<<< HEAD
+    @IconSavepoint.optionally_registered(VertexDim)
     def v_lat(self):
         return self._get_field("v_lat", VertexDim)
 
+    @IconSavepoint.optionally_registered(VertexDim)
     def v_lon(self):
         return self._get_field("v_lon", VertexDim)
 
-=======
->>>>>>> a2e68492
     def mean_cell_area(self):
         return self.serializer.read("mean_cell_area", self.savepoint).astype(float)[0]
 
@@ -244,11 +243,7 @@
         return self._get_field("inv_dual_edge_length", EdgeDim)
 
     def dual_edge_length(self):
-<<<<<<< HEAD
         return self._get_reciprocal_field("inv_dual_edge_length", EdgeDim)
-=======
-        return self._get_field("dual_edge_length", EdgeDim)
->>>>>>> a2e68492
 
     def edge_cell_length(self):
         return self._get_field("edge_cell_length", EdgeDim, E2CDim)
@@ -319,11 +314,7 @@
         else:
             return self._c2e2c2e()
 
-<<<<<<< HEAD
-    @optionally_registered
-=======
     @IconSavepoint.optionally_registered()
->>>>>>> a2e68492
     def _c2e2c2e(self):
         return self._get_connectivity_array("c2e2c2e", CellDim, reverse=True)
 
@@ -352,7 +343,7 @@
         else:
             return self._v2c2v()
 
-    @optionally_registered
+    @IconSavepoint.optionally_registered()
     def _v2c2v(self):
         return self._get_connectivity_array("v2c2v", VertexDim)
 
@@ -521,20 +512,12 @@
         )
 
     def construct_cell_geometry(self) -> CellParams:
-<<<<<<< HEAD
-        return CellParams(
-            area=self.cell_areas(),
-            mean_cell_area=self.mean_cell_area(),
-            cell_center_lat=self.cell_center_lat(),
-            cell_center_lon=self.cell_center_lon(),
-=======
         return CellParams.from_global_num_cells(
             cell_center_lat=self.cell_center_lat(),
             cell_center_lon=self.cell_center_lon(),
             area=self.cell_areas(),
             global_num_cells=self.global_grid_params.num_cells,
             length_rescale_factor=1.0,
->>>>>>> a2e68492
         )
 
 
@@ -591,20 +574,14 @@
         ).transpose()
         return as_field((EdgeDim, E2C2EDim), buffer)
 
-<<<<<<< HEAD
-=======
     @IconSavepoint.optionally_registered()
->>>>>>> a2e68492
     def rbf_vec_coeff_c1(self):
         buffer = np.squeeze(
             self.serializer.read("rbf_vec_coeff_c1", self.savepoint).astype(float)
         ).transpose()
         return as_field((CellDim, C2E2C2EDim), buffer)
 
-<<<<<<< HEAD
-=======
     @IconSavepoint.optionally_registered()
->>>>>>> a2e68492
     def rbf_vec_coeff_c2(self):
         buffer = np.squeeze(
             self.serializer.read("rbf_vec_coeff_c2", self.savepoint).astype(float)
@@ -643,10 +620,7 @@
     def inv_ddqz_z_full(self):
         return self._get_field("inv_ddqz_z_full", CellDim, KDim)
 
-<<<<<<< HEAD
-=======
     @IconSavepoint.optionally_registered(CellDim, KDim)
->>>>>>> a2e68492
     def ddqz_z_full(self):
         return self._get_field("ddqz_z_full", CellDim, KDim)
 
@@ -1311,26 +1285,6 @@
         return self.serializer.read("lonC", self.savepoint)[0]
 
 
-<<<<<<< HEAD
-class IconJabwIntermediateSavepoint(IconSavepoint):
-    def exner(self):
-        return self._get_field("exner_intermediate", CellDim, KDim)
-
-    def rho(self):
-        return self._get_field("rho_intermediate", CellDim, KDim)
-
-    def theta_v(self):
-        return self._get_field("theta_v_intermediate", CellDim, KDim)
-
-    def pressure(self):
-        return self._get_field("pressure_intermediate", CellDim, KDim)
-
-    def temperature(self):
-        return self._get_field("temperature_intermediate", CellDim, KDim)
-
-
-=======
->>>>>>> a2e68492
 class IconJabwFinalSavepoint(IconSavepoint):
     def exner(self):
         return self._get_field("exner_final", CellDim, KDim)
@@ -1360,62 +1314,27 @@
         return self._get_field("zeta_v_e_final", EdgeDim, KDim)
 
 
-<<<<<<< HEAD
-class IconJabwFirstOutputSavepoint(IconSavepoint):
-    def pressure(self):
-        return self._get_field("output_diag_pres", CellDim, KDim)
-=======
 class IconJabwDiagnosticSavepoint(IconSavepoint):
     def pressure(self):
         return self._get_field("output_diag_pressure", CellDim, KDim)
->>>>>>> a2e68492
 
     def temperature(self):
         return self._get_field("output_diag_temperature", CellDim, KDim)
 
-<<<<<<< HEAD
-    def u(self):
-        return self._get_field("output_diag_u", CellDim, KDim)
-
-    def v(self):
-        return self._get_field("output_diag_v", CellDim, KDim)
-
-    def exner(self):
-        return self._get_field("output_diag_exner", CellDim, KDim)
+    def exner_pr(self):
+        return self._get_field("output_diag_exner_pr", CellDim, KDim)
+
+    def pressure_ifc(self):
+        return self._get_field("output_diag_pressure_ifc", CellDim, KDim)
 
     def pressure_sfc(self):
         return self._get_field("output_diag_pressure_sfc", CellDim)
 
-    def exner_pr(self):
-        return self._get_field("output_diag_exner_pr", CellDim, KDim)
-
-    def ddt_vn_apc_pc(self, ntnd):
-        return self._get_field_component("output_diag_ddt_vn_apc_pc", ntnd, (EdgeDim, KDim))
-
-    def ddt_w_adv_pc(self, ntnd):
-        return self._get_field_component("output_diag_ddt_w_adv_ntl", ntnd, (CellDim, KDim))
-
-    def ddt_exner_phy(self):
-        return self._get_field("output_diag_ddt_exner_phy", CellDim, KDim)
-
-    def ddt_vn_phy(self):
-        return self._get_field("output_diag_ddt_vn_phy", EdgeDim, KDim)
-=======
-    def exner_pr(self):
-        return self._get_field("output_diag_exner_pr", CellDim, KDim)
-
-    def pressure_ifc(self):
-        return self._get_field("output_diag_pressure_ifc", CellDim, KDim)
-
-    def pressure_sfc(self):
-        return self._get_field("output_diag_pressure_sfc", CellDim)
-
     def zonal_Wind(self):
         return self._get_field("output_diag_u", CellDim, KDim)
 
     def meridional_Wind(self):
         return self._get_field("output_diag_v", CellDim, KDim)
->>>>>>> a2e68492
 
 
 class IconSerialDataProvider:
@@ -1543,23 +1462,10 @@
         savepoint = self.serializer.savepoint["icon-jabw-init"].id[1].as_savepoint()
         return IconJabwInitSavepoint(savepoint, self.serializer, size=self.grid_size)
 
-<<<<<<< HEAD
-    def from_savepoint_jabw_intermediate(self) -> IconJabwIntermediateSavepoint:
-        savepoint = self.serializer.savepoint["icon-jabw-intermediate"].id[1].as_savepoint()
-        return IconJabwIntermediateSavepoint(savepoint, self.serializer, size=self.grid_size)
-
-=======
->>>>>>> a2e68492
     def from_savepoint_jabw_final(self) -> IconJabwFinalSavepoint:
         savepoint = self.serializer.savepoint["icon-jabw-final"].id[1].as_savepoint()
         return IconJabwFinalSavepoint(savepoint, self.serializer, size=self.grid_size)
 
-<<<<<<< HEAD
-    def from_savepoint_jabw_first_output(self) -> IconJabwFirstOutputSavepoint:
-        savepoint = self.serializer.savepoint["first_output_var"].id[1].as_savepoint()
-        return IconJabwFirstOutputSavepoint(savepoint, self.serializer, size=self.grid_size)
-=======
     def from_savepoint_jabw_diagnostic(self) -> IconJabwDiagnosticSavepoint:
         savepoint = self.serializer.savepoint["first_output_var"].id[1].as_savepoint()
-        return IconJabwDiagnosticSavepoint(savepoint, self.serializer, size=self.grid_size)
->>>>>>> a2e68492
+        return IconJabwDiagnosticSavepoint(savepoint, self.serializer, size=self.grid_size)