# ICON4Py - ICON inspired code in Python and GT4Py
#
# Copyright (c) 2022, ETH Zurich and MeteoSwiss
# All rights reserved.
#
# This file is free software: you can redistribute it and/or modify it under
# the terms of the GNU General Public License as published by the
# Free Software Foundation, either version 3 of the License, or any later
# version. See the LICENSE.txt file at the top-level directory of this
# distribution for a copy of the license or check <https://www.gnu.org/licenses/>.
#
# SPDX-License-Identifier: GPL-3.0-or-later
import functools
import logging

import numpy as np
import serialbox
import serialbox as ser
from gt4py.next import as_field
from gt4py.next.common import Dimension, DimensionKind, Field
from gt4py.next.ffront.fbuiltins import int32

from icon4py.model.common import dimension
from icon4py.model.common.decomposition.definitions import DecompositionInfo
from icon4py.model.common.dimension import (
    C2E2CDim,
    C2E2CODim,
    C2EDim,
    C2VDim,
    CECDim,
    CEDim,
    CellDim,
    E2C2EDim,
    E2C2EODim,
    E2C2VDim,
    E2CDim,
    E2VDim,
    ECDim,
    ECVDim,
    EdgeDim,
    KDim,
    V2CDim,
    V2EDim,
    VertexDim,
)
from icon4py.model.common.grid.base import GridConfig, HorizontalGridSize, VerticalGridSize
from icon4py.model.common.grid.horizontal import CellParams, EdgeParams
from icon4py.model.common.grid.icon import GlobalGridParams, IconGrid
from icon4py.model.common.states.prognostic_state import PrognosticState
from icon4py.model.common.test_utils.helpers import as_1D_sparse_field, flatten_first_two_dims


log = logging.getLogger(__name__)


class IconSavepoint:
    def __init__(self, sp: ser.Savepoint, ser: ser.Serializer, size: dict):
        self.savepoint = sp
        self.serializer = ser
        self.sizes = size
        self.log = logging.getLogger((__name__))

    def optionally_registered(*dims):
        def decorator(func):
            @functools.wraps(func)
            def wrapper(self, *args, **kwargs):
                try:
                    name = func.__name__
                    return func(self, *args, **kwargs)
                except serialbox.SerialboxError:
                    log.warning(
                        f"{name}: field not registered in savepoint {self.savepoint.metainfo}"
                    )
                    if dims:
                        shp = tuple(self.sizes[d] for d in dims)
                        return as_field(dims, np.zeros(shp))
                    else:
                        return None

            return wrapper

        return decorator

    def log_meta_info(self):
        self.log.info(self.savepoint.metainfo)

    def _get_field(self, name, *dimensions, dtype=float):
        buffer = np.squeeze(self.serializer.read(name, self.savepoint).astype(dtype))
        buffer = self._reduce_to_dim_size(buffer, dimensions)

        self.log.debug(f"{name} {buffer.shape}")
        return as_field(dimensions, buffer)

    def _get_field_component(self, name: str, ntnd: int, dims: tuple[Dimension, Dimension]):
        buffer = np.squeeze(self.serializer.read(name, self.savepoint).astype(float))[
            :, :, ntnd - 1
        ]
        buffer = self._reduce_to_dim_size(buffer, dims)
        self.log.debug(f"{name} {buffer.shape}")
        return as_field(dims, buffer)

    def _reduce_to_dim_size(self, buffer, dimensions):
        buffer_size = (
            self.sizes[d] if d.kind is DimensionKind.HORIZONTAL else s
            for s, d in zip(buffer.shape, dimensions, strict=False)
        )
        buffer = buffer[tuple(map(slice, buffer_size))]
        return buffer

    def _get_field_from_ndarray(self, ar, *dimensions, dtype=float):
        ar = self._reduce_to_dim_size(ar, dimensions)
        return as_field(dimensions, ar)

    def get_metadata(self, *names):
        metadata = self.savepoint.metainfo.to_dict()
        return {n: metadata[n] for n in names if n in metadata}

    def _read_int32_shift1(self, name: str):
        """
        Read a start indices field.

        use for start indices: the shift accounts for the zero based python
        values are converted to int32
        """
        return self._read_int32(name, offset=1)

    def _read_int32(self, name: str, offset=0):
        """
        Read an end indices field.

        use this for end indices: because FORTRAN slices  are inclusive [from:to] _and_ one based
        this accounts for being exclusive python exclusive bounds: [from:to)
        field values are convert to int32
        """
        return self._read(name, offset, dtype=int32)

    def _read_bool(self, name: str):
        return self._read(name, offset=0, dtype=bool)

    def _read(self, name: str, offset=0, dtype=int):
        return (self.serializer.read(name, self.savepoint) - offset).astype(dtype)


class IconGridSavepoint(IconSavepoint):
    def __init__(self, sp: ser.Savepoint, ser: ser.Serializer, size: dict, root: int, level: int):
        super().__init__(sp, ser, size)
        self.global_grid_params = GlobalGridParams(root, level)

    def v_dual_area(self):
        return self._get_field("v_dual_area", VertexDim)

    def edge_vert_length(self):
        return self._get_field("edge_vert_length", EdgeDim, E2C2VDim)

    def vct_a(self):
        return self._get_field("vct_a", KDim)

    def tangent_orientation(self):
        return self._get_field("tangent_orientation", EdgeDim)

    def inverse_primal_edge_lengths(self):
        return self._get_field("inv_primal_edge_length", EdgeDim)

    def inv_vert_vert_length(self):
        return self._get_field("inv_vert_vert_length", EdgeDim)

    def primal_normal_vert_x(self):
        return self._get_field("primal_normal_vert_x", EdgeDim, E2C2VDim)

    def primal_normal_vert_y(self):
        return self._get_field("primal_normal_vert_y", EdgeDim, E2C2VDim)

    def dual_normal_vert_y(self):
        return self._get_field("dual_normal_vert_y", EdgeDim, E2C2VDim)

    def dual_normal_vert_x(self):
        return self._get_field("dual_normal_vert_x", EdgeDim, E2C2VDim)

    def primal_normal_cell_x(self):
        return self._get_field("primal_normal_cell_x", EdgeDim, E2CDim)

    def primal_normal_cell_y(self):
        return self._get_field("primal_normal_cell_y", EdgeDim, E2CDim)

    def dual_normal_cell_x(self):
        return self._get_field("dual_normal_cell_x", EdgeDim, E2CDim)

    def dual_normal_cell_y(self):
        return self._get_field("dual_normal_cell_y", EdgeDim, E2CDim)

    def cell_areas(self):
        return self._get_field("cell_areas", CellDim)

    def mean_cell_area(self):
        return self.serializer.read("mean_cell_area", self.savepoint).astype(float)[0]

    def edge_areas(self):
        return self._get_field("edge_areas", EdgeDim)

    def inv_dual_edge_length(self):
        return self._get_field("inv_dual_edge_length", EdgeDim)

    def dual_edge_length(self):
        return self._get_field("dual_edge_length", EdgeDim)

    def edge_cell_length(self):
        return self._get_field("edge_cell_length", EdgeDim, E2CDim)

    def cells_start_index(self):
        return self._read_int32_shift1("c_start_index")

    def cells_end_index(self):
        return self._read_int32("c_end_index")

    def vertex_start_index(self):
        return self._read_int32_shift1("v_start_index")

    def vertex_end_index(self):
        return self._read_int32("v_end_index")

    def edge_start_index(self):
        return self._read_int32_shift1("e_start_index")

    def nflatlev(self):
        return self._read_int32_shift1("nflatlev")[0]

    def nflat_gradp(self):
        return self._read_int32_shift1("nflat_gradp")[0]

    def edge_end_index(self):
        # don't need to subtract 1, because FORTRAN slices  are inclusive [from:to] so the being
        # one off accounts for being exclusive [from:to)
        return self.serializer.read("e_end_index", self.savepoint)

    def v_owner_mask(self):
        return self._get_field("v_owner_mask", VertexDim, dtype=bool)

    def c_owner_mask(self):
        return self._get_field("c_owner_mask", CellDim, dtype=bool)

    def e_owner_mask(self):
        return self._get_field("e_owner_mask", EdgeDim, dtype=bool)

    def f_e(self):
        return self._get_field("f_e", EdgeDim)

    def print_connectivity_info(self, name: str, ar: np.ndarray):
        self.log.debug(f" connectivity {name} {ar.shape}")

    def c2e(self):
        return self._get_connectivity_array("c2e", CellDim)

    def _get_connectivity_array(self, name: str, target_dim: Dimension):
        connectivity = self._read_int32(name, offset=1)[: self.sizes[target_dim], :]
        self.log.debug(f" connectivity {name} : {connectivity.shape}")
        return connectivity

    def c2e2c(self):
        return self._get_connectivity_array("c2e2c", CellDim)

    def e2c2e(self):
        return self._get_connectivity_array("e2c2e", EdgeDim)

    def e2c(self):
        return self._get_connectivity_array("e2c", EdgeDim)

    def e2v(self):
        # array "e2v" is actually e2c2v
        v_ = self._get_connectivity_array("e2v", EdgeDim)[:, 0:2]
        self.log.debug(f"real e2v {v_.shape}")
        return v_

    def e2c2v(self):
        # array "e2v" is actually e2c2v, that is hexagon or pentagon
        return self._get_connectivity_array("e2v", EdgeDim)

    def v2e(self):
        return self._get_connectivity_array("v2e", VertexDim)

    def v2c(self):
        return self._get_connectivity_array("v2c", VertexDim)

    def c2v(self):
        return self._get_connectivity_array("c2v", CellDim)

    def nrdmax(self):
        return self._read_int32_shift1("nrdmax")

    def refin_ctrl(self, dim: Dimension):
        field_name = "refin_ctl"
        return as_field(
            (dim,),
            np.squeeze(
                self._read_field_for_dim(field_name, self._read_int32, dim)[: self.num(dim)], 1
            ),
        )

    def num(self, dim: Dimension):
        return self.sizes[dim]

    @staticmethod
    def _read_field_for_dim(field_name, read_func, dim: Dimension):
        match dim:
            case dimension.CellDim:
                return read_func(f"c_{field_name}")
            case dimension.EdgeDim:
                return read_func(f"e_{field_name}")
            case dimension.VertexDim:
                return read_func(f"v_{field_name}")
            case _:
                raise NotImplementedError(
                    f"only {dimension.CellDim, dimension.EdgeDim, dimension.VertexDim} are handled"
                )

    def owner_mask(self, dim: Dimension):
        field_name = "owner_mask"
        mask = self._read_field_for_dim(field_name, self._read_bool, dim)
        return np.squeeze(mask)

    def global_index(self, dim: Dimension):
        field_name = "glb_index"
        return self._read_field_for_dim(field_name, self._read_int32_shift1, dim)

    def decomp_domain(self, dim):
        field_name = "decomp_domain"
        return self._read_field_for_dim(field_name, self._read_int32, dim)

    def construct_decomposition_info(self):
        return (
            DecompositionInfo(klevels=self.num(KDim))
            .with_dimension(*self._get_decomp_fields(CellDim))
            .with_dimension(*self._get_decomp_fields(EdgeDim))
            .with_dimension(*self._get_decomp_fields(VertexDim))
        )

    def _get_decomp_fields(self, dim: Dimension):
        global_index = self.global_index(dim)
        mask = self.owner_mask(dim)[0 : self.num(dim)]
        return dim, global_index, mask

    def construct_icon_grid(self, on_gpu: bool) -> IconGrid:
        cell_starts = self.cells_start_index()
        cell_ends = self.cells_end_index()
        vertex_starts = self.vertex_start_index()
        vertex_ends = self.vertex_end_index()
        edge_starts = self.edge_start_index()
        edge_ends = self.edge_end_index()

        config = GridConfig(
            horizontal_config=HorizontalGridSize(
                num_vertices=self.num(VertexDim),
                num_cells=self.num(CellDim),
                num_edges=self.num(EdgeDim),
            ),
            vertical_config=VerticalGridSize(num_lev=self.num(KDim)),
            limited_area=self.get_metadata("limited_area").get("limited_area"),
            on_gpu=on_gpu,
        )
        c2e2c = self.c2e2c()
        e2c2e = self.e2c2e()
        c2e2c0 = np.column_stack(((np.asarray(range(c2e2c.shape[0]))), c2e2c))
        e2c2e0 = np.column_stack(((np.asarray(range(e2c2e.shape[0]))), e2c2e))
        grid = (
            IconGrid()
            .with_config(config)
            .with_global_params(self.global_grid_params)
            .with_start_end_indices(VertexDim, vertex_starts, vertex_ends)
            .with_start_end_indices(EdgeDim, edge_starts, edge_ends)
            .with_start_end_indices(CellDim, cell_starts, cell_ends)
            .with_connectivities(
                {
                    C2EDim: self.c2e(),
                    E2CDim: self.e2c(),
                    C2E2CDim: c2e2c,
                    C2E2CODim: c2e2c0,
                    E2C2EDim: e2c2e,
                    E2C2EODim: e2c2e0,
                }
            )
            .with_connectivities(
                {
                    E2VDim: self.e2v(),
                    V2EDim: self.v2e(),
                    V2CDim: self.v2c(),
                    E2C2VDim: self.e2c2v(),
                    C2VDim: self.c2v(),
                }
            )
        )

        grid.update_size_connectivities(
            {
                ECVDim: grid.size[EdgeDim] * grid.size[E2C2VDim],
                CEDim: grid.size[CellDim] * grid.size[C2EDim],
                ECDim: grid.size[EdgeDim] * grid.size[E2CDim],
            }
        )

        return grid

    def construct_edge_geometry(self) -> EdgeParams:
        primal_normal_vert: tuple[Field[[ECVDim], float], Field[[ECVDim], float]] = (
            as_1D_sparse_field(self.primal_normal_vert_x(), ECVDim),
            as_1D_sparse_field(self.primal_normal_vert_y(), ECVDim),
        )
        dual_normal_vert: tuple[Field[[ECVDim], float], Field[[ECVDim], float]] = (
            as_1D_sparse_field(self.dual_normal_vert_x(), ECVDim),
            as_1D_sparse_field(self.dual_normal_vert_y(), ECVDim),
        )

        primal_normal_cell: tuple[Field[[ECDim], float], Field[[ECDim], float]] = (
            as_1D_sparse_field(self.primal_normal_cell_x(), ECDim),
            as_1D_sparse_field(self.primal_normal_cell_y(), ECDim),
        )

        dual_normal_cell: tuple[Field[[ECVDim], float], Field[[ECVDim], float]] = (
            as_1D_sparse_field(self.dual_normal_cell_x(), ECDim),
            as_1D_sparse_field(self.dual_normal_cell_y(), ECDim),
        )
        return EdgeParams(
            tangent_orientation=self.tangent_orientation(),
            inverse_primal_edge_lengths=self.inverse_primal_edge_lengths(),
            inverse_dual_edge_lengths=self.inv_dual_edge_length(),
            inverse_vertex_vertex_lengths=self.inv_vert_vert_length(),
            primal_normal_vert_x=primal_normal_vert[0],
            primal_normal_vert_y=primal_normal_vert[1],
            dual_normal_vert_x=dual_normal_vert[0],
            dual_normal_vert_y=dual_normal_vert[1],
            primal_normal_cell_x=primal_normal_cell[0],
            dual_normal_cell_x=dual_normal_cell[0],
            primal_normal_cell_y=primal_normal_cell[1],
            dual_normal_cell_y=dual_normal_cell[1],
            edge_areas=self.edge_areas(),
            f_e=self.f_e(),
        )

    def construct_cell_geometry(self) -> CellParams:
<<<<<<< HEAD
        return CellParams(area=self.cell_areas(), mean_cell_area=None)
=======
        return CellParams.from_global_num_cells(
            area=self.cell_areas(),
            global_num_cells=self.global_grid_params.num_cells,
            length_rescale_factor=1.0,
        )
>>>>>>> b826c71a


class InterpolationSavepoint(IconSavepoint):
    def c_intp(self):
        return self._get_field("c_intp", VertexDim, V2CDim)

    def c_lin_e(self):
        return self._get_field("c_lin_e", EdgeDim, E2CDim)

    def e_bln_c_s(self):
        return self._get_field("e_bln_c_s", CellDim, C2EDim)

    def e_flx_avg(self):
        return self._get_field("e_flx_avg", EdgeDim, E2C2EODim)

    def geofac_div(self):
        return self._get_field("geofac_div", CellDim, C2EDim)

    def geofac_grdiv(self):
        return self._get_field("geofac_grdiv", EdgeDim, E2C2EODim)

    def geofac_grg(self):
        grg = np.squeeze(self.serializer.read("geofac_grg", self.savepoint))
        num_cells = self.sizes[CellDim]
        return as_field((CellDim, C2E2CODim), grg[:num_cells, :, 0]), as_field(
            (CellDim, C2E2CODim), grg[:num_cells, :, 1]
        )

    @IconSavepoint.optionally_registered()
    def zd_intcoef(self):
        return self._get_field("vcoef", CellDim, C2E2CDim, KDim)

    def geofac_n2s(self):
        return self._get_field("geofac_n2s", CellDim, C2E2CODim)

    def geofac_rot(self):
        return self._get_field("geofac_rot", VertexDim, V2EDim)

    def nudgecoeff_e(self):
        return self._get_field("nudgecoeff_e", EdgeDim)

    def pos_on_tplane_e_x(self):
        field = self._get_field("pos_on_tplane_e_x", EdgeDim, E2CDim)
        return as_1D_sparse_field(field[:, 0:2], ECDim)

    def pos_on_tplane_e_y(self):
        field = self._get_field("pos_on_tplane_e_y", EdgeDim, E2CDim)
        return as_1D_sparse_field(field[:, 0:2], ECDim)

    def rbf_vec_coeff_e(self):
        buffer = np.squeeze(
            self.serializer.read("rbf_vec_coeff_e", self.savepoint).astype(float)
        ).transpose()
        return as_field((EdgeDim, E2C2EDim), buffer)

    def rbf_vec_coeff_v1(self):
        return self._get_field("rbf_vec_coeff_v1", VertexDim, V2EDim)

    def rbf_vec_coeff_v2(self):
        return self._get_field("rbf_vec_coeff_v2", VertexDim, V2EDim)


class MetricSavepoint(IconSavepoint):
    def bdy_halo_c(self):
        return self._get_field("bdy_halo_c", CellDim, dtype=bool)

    def d2dexdz2_fac1_mc(self):
        return self._get_field("d2dexdz2_fac1_mc", CellDim, KDim)

    def d2dexdz2_fac2_mc(self):
        return self._get_field("d2dexdz2_fac2_mc", CellDim, KDim)

    def d_exner_dz_ref_ic(self):
        return self._get_field("d_exner_dz_ref_ic", CellDim, KDim)

    def exner_exfac(self):
        return self._get_field("exner_exfac", CellDim, KDim)

    def exner_ref_mc(self):
        return self._get_field("exner_ref_mc", CellDim, KDim)

    def hmask_dd3d(self):
        return self._get_field("hmask_dd3d", EdgeDim)

    def inv_ddqz_z_full(self):
        return self._get_field("inv_ddqz_z_full", CellDim, KDim)

    def ipeidx_dsl(self):
        return self._get_field("ipeidx_dsl", EdgeDim, KDim, dtype=bool)

    def mask_prog_halo_c(self):
        return self._get_field("mask_prog_halo_c", CellDim, dtype=bool)

    def pg_exdist(self):
        return self._get_field("pg_exdist_dsl", EdgeDim, KDim)

    def rayleigh_w(self):
        return self._get_field("rayleigh_w", KDim)

    def rho_ref_mc(self):
        return self._get_field("rho_ref_mc", CellDim, KDim)

    def rho_ref_me(self):
        return self._get_field("rho_ref_me", EdgeDim, KDim)

    def scalfac_dd3d(self):
        return self._get_field("scalfac_dd3d", KDim)

    def theta_ref_ic(self):
        return self._get_field("theta_ref_ic", CellDim, KDim)

    def z_ifc(self):
        return self._get_field("z_ifc", CellDim, KDim)

    def theta_ref_me(self):
        return self._get_field("theta_ref_me", EdgeDim, KDim)

    def vwind_expl_wgt(self):
        return self._get_field("vwind_expl_wgt", CellDim)

    def vwind_impl_wgt(self):
        return self._get_field("vwind_impl_wgt", CellDim)

    def wgtfacq_c_dsl(self):
        return self._get_field("wgtfacq_c_dsl", CellDim, KDim)

    def zdiff_gradp(self):
        field = self._get_field("zdiff_gradp_dsl", EdgeDim, E2CDim, KDim)
        return flatten_first_two_dims(ECDim, KDim, field=field)

    def vertoffset_gradp(self):
        field = self._get_field("vertoffset_gradp_dsl", EdgeDim, E2CDim, KDim, dtype=int32)
        return flatten_first_two_dims(ECDim, KDim, field=field)

    def coeff1_dwdz(self):
        return self._get_field("coeff1_dwdz", CellDim, KDim)

    def coeff2_dwdz(self):
        return self._get_field("coeff2_dwdz", CellDim, KDim)

    def coeff_gradekin(self):
        field = self._get_field("coeff_gradekin", EdgeDim, E2CDim)
        return as_1D_sparse_field(field, ECDim)

    def ddqz_z_full_e(self):
        return self._get_field("ddqz_z_full_e", EdgeDim, KDim)

    def ddqz_z_half(self):
        return self._get_field("ddqz_z_half", CellDim, KDim)

    def ddxn_z_full(self):
        return self._get_field("ddxn_z_full", EdgeDim, KDim)

    def ddxt_z_full(self):
        return self._get_field("ddxt_z_full", EdgeDim, KDim)

    @IconSavepoint.optionally_registered(CellDim, KDim)
    def mask_hdiff(self):
        return self._get_field("mask_hdiff", CellDim, KDim, dtype=bool)

    def theta_ref_mc(self):
        return self._get_field("theta_ref_mc", CellDim, KDim)

    def wgtfac_c(self):
        return self._get_field("wgtfac_c", CellDim, KDim)

    def wgtfac_e(self):
        return self._get_field("wgtfac_e", EdgeDim, KDim)

    def wgtfacq_e_dsl(
        self, k_level
    ):  # TODO: @abishekg7 Simplify this after serialized data is fixed
        ar = np.squeeze(self.serializer.read("wgtfacq_e", self.savepoint))
        k = k_level - 3
        ar = np.pad(ar[:, ::-1], ((0, 0), (k, 0)), "constant", constant_values=(0.0,))
        return self._get_field_from_ndarray(ar, EdgeDim, KDim)

    @IconSavepoint.optionally_registered(CellDim, KDim)
    def zd_diffcoef(self):
        return self._get_field("zd_diffcoef", CellDim, KDim)

    @IconSavepoint.optionally_registered()
    def zd_intcoef(self):
        return self._read_and_reorder_sparse_field("vcoef")

    def _read_and_reorder_sparse_field(self, name: str, sparse_size=3):
        ser_input = np.squeeze(self.serializer.read(name, self.savepoint))[:, :, :]
        if ser_input.shape[1] != sparse_size:
            ser_input = np.moveaxis(ser_input, 1, -1)

        return self._linearize_first_2dims(
            ser_input, sparse_size=sparse_size, target_dims=(CECDim, KDim)
        )

    def _linearize_first_2dims(
        self, data: np.ndarray, sparse_size: int, target_dims: tuple[Dimension, ...]
    ):
        old_shape = data.shape
        assert old_shape[1] == sparse_size
        return as_field(target_dims, data.reshape(old_shape[0] * old_shape[1], old_shape[2]))

    @IconSavepoint.optionally_registered()
    def zd_vertoffset(self):
        return self._read_and_reorder_sparse_field("zd_vertoffset")

    def zd_vertidx(self):
        return np.squeeze(self.serializer.read("zd_vertidx", self.savepoint))

    def zd_indlist(self):
        return np.squeeze(self.serializer.read("zd_indlist", self.savepoint))


class IconDiffusionInitSavepoint(IconSavepoint):
    def hdef_ic(self):
        return self._get_field("hdef_ic", CellDim, KDim)

    def div_ic(self):
        return self._get_field("div_ic", CellDim, KDim)

    @IconSavepoint.optionally_registered(CellDim, KDim)
    def dwdx(self):
        return self._get_field("dwdx", CellDim, KDim)

    @IconSavepoint.optionally_registered(CellDim, KDim)
    def dwdy(self):
        return self._get_field("dwdy", CellDim, KDim)

    def vn(self):
        return self._get_field("vn", EdgeDim, KDim)

    def theta_v(self):
        return self._get_field("theta_v", CellDim, KDim)

    def w(self):
        return self._get_field("w", CellDim, KDim)

    def exner(self):
        return self._get_field("exner", CellDim, KDim)

    def diff_multfac_smag(self):
        return np.squeeze(self.serializer.read("diff_multfac_smag", self.savepoint))

    def enh_smag_fac(self):
        return np.squeeze(self.serializer.read("enh_smag_fac", self.savepoint))

    def smag_limit(self):
        return np.squeeze(self.serializer.read("smag_limit", self.savepoint))

    def diff_multfac_n2w(self):
        return np.squeeze(self.serializer.read("diff_multfac_n2w", self.savepoint))

    def nudgezone_diff(self) -> int:
        return self.serializer.read("nudgezone_diff", self.savepoint)[0]

    def bdy_diff(self) -> int:
        return self.serializer.read("bdy_diff", self.savepoint)[0]

    def fac_bdydiff_v(self) -> int:
        return self.serializer.read("fac_bdydiff_v", self.savepoint)[0]

    def smag_offset(self):
        return self.serializer.read("smag_offset", self.savepoint)[0]

    def diff_multfac_w(self):
        return self.serializer.read("diff_multfac_w", self.savepoint)[0]

    def diff_multfac_vn(self):
        return self.serializer.read("diff_multfac_vn", self.savepoint)

    def rho(self):
        return self._get_field("rho", CellDim, KDim)

    def construct_prognostics(self) -> PrognosticState:
        return PrognosticState(
            w=self.w(),
            vn=self.vn(),
            exner=self.exner(),
            theta_v=self.theta_v(),
            rho=self.rho(),
        )


class IconNonHydroInitSavepoint(IconSavepoint):
    def z_vt_ie(self):
        return self._get_field("z_vt_ie", EdgeDim, KDim)

    def z_kin_hor_e(self):
        return self._get_field("z_kin_hor_e", EdgeDim, KDim)

    def vn_ie(self):
        return self._get_field("vn_ie", EdgeDim, KDim)

    def vt(self):
        return self._get_field("vt", EdgeDim, KDim)

    def bdy_divdamp(self):
        return self._get_field("bdy_divdamp", KDim)

    def divdamp_fac_o2(self):
        return self.serializer.read("divdamp_fac_o2", self.savepoint).astype(float)[0]

    def ddt_exner_phy(self):
        return self._get_field("ddt_exner_phy", CellDim, KDim)

    def ddt_vn_phy(self):
        return self._get_field("ddt_vn_phy", EdgeDim, KDim)

    def exner_now(self):
        return self._get_field("exner_now", CellDim, KDim)

    def exner_new(self):
        return self._get_field("exner_new", CellDim, KDim)

    def theta_v_now(self):
        return self._get_field("theta_v_now", CellDim, KDim)

    def theta_v_new(self):
        return self._get_field("theta_v_new", CellDim, KDim)

    def rho_now(self):
        return self._get_field("rho_now", CellDim, KDim)

    def rho_new(self):
        return self._get_field("rho_new", CellDim, KDim)

    def exner_pr(self):
        return self._get_field("exner_pr", CellDim, KDim)

    def grf_tend_rho(self):
        return self._get_field("grf_tend_rho", CellDim, KDim)

    def grf_tend_thv(self):
        return self._get_field("grf_tend_thv", CellDim, KDim)

    def grf_tend_vn(self):
        return self._get_field("grf_tend_vn", EdgeDim, KDim)

    def w_concorr_c(self):
        return self._get_field("w_concorr_c", CellDim, KDim)

    def ddt_vn_apc_pc(self, ntnd):
        return self._get_field_component("ddt_vn_apc_pc", ntnd, (EdgeDim, KDim))

    def ddt_w_adv_pc(self, ntnd):
        return self._get_field_component("ddt_w_adv_ntl", ntnd, (CellDim, KDim))

    def ddt_vn_adv_ntl(self, ntl):
        return self._get_field_component("ddt_vn_apc_pc", ntl, (EdgeDim, KDim))

    def ddt_w_adv_ntl(self, ntl):
        return self._get_field_component("ddt_w_adv_ntl", ntl, (CellDim, KDim))

    def grf_tend_w(self):
        return self._get_field("grf_tend_w", CellDim, KDim)

    def mass_fl_e(self):
        return self._get_field("mass_fl_e", EdgeDim, KDim)

    def mass_flx_me(self):
        return self._get_field("prep_adv_mass_flx_me", EdgeDim, KDim)

    def mass_flx_ic(self):
        return self._get_field("prep_adv_mass_flx_ic", CellDim, KDim)

    def rho_ic(self):
        return self._get_field("rho_ic", CellDim, KDim)

    def rho_incr(self):
        return self._get_field("rho_incr", CellDim, KDim)

    def exner_incr(self):
        return self._get_field("exner_incr", CellDim, KDim)

    def vn_incr(self):
        return self._get_field("vn_incr", EdgeDim, KDim)

    def exner_dyn_incr(self):
        return self._get_field("exner_dyn_incr", CellDim, KDim)

    def scal_divdamp_o2(self) -> float:
        return self.serializer.read("scal_divdamp_o2", self.savepoint)[0]

    def scal_divdamp(self) -> Field[[KDim], float]:
        return self._get_field("scal_divdamp", KDim)

    def theta_v_ic(self):
        return self._get_field("theta_v_ic", CellDim, KDim)

    def vn_traj(self):
        return self._get_field("prep_adv_vn_traj", EdgeDim, KDim)

    def z_dwdz_dd(self):
        return self._get_field("z_dwdz_dd", CellDim, KDim)

    def z_graddiv_vn(self):
        return self._get_field("z_graddiv_vn", EdgeDim, KDim)

    def z_theta_v_e(self):
        return self._get_field("z_theta_v_e", EdgeDim, KDim)

    def z_rho_e(self):
        return self._get_field("z_rho_e", EdgeDim, KDim)

    def z_gradh_exner(self):
        return self._get_field("z_gradh_exner", EdgeDim, KDim)

    def z_w_expl(self):
        return self._get_field("z_w_expl", CellDim, KDim)

    def z_rho_expl(self):
        return self._get_field("z_rho_expl", CellDim, KDim)

    def z_exner_expl(self):
        return self._get_field("z_exner_expl", CellDim, KDim)

    def z_alpha(self):
        return self._get_field("z_alpha", CellDim, KDim)

    def z_beta(self):
        return self._get_field("z_beta", CellDim, KDim)

    def z_contr_w_fl_l(self):
        return self._get_field("z_contr_w_fl_l", CellDim, KDim)

    def z_q(self):
        return self._get_field("z_q", CellDim, KDim)

    def wgt_nnow_rth(self) -> float:
        return self.serializer.read("wgt_nnow_rth", self.savepoint)[0]

    def wgt_nnew_rth(self) -> float:
        return self.serializer.read("wgt_nnew_rth", self.savepoint)[0]

    def wgt_nnow_vel(self) -> float:
        return self.serializer.read("wgt_nnow_vel", self.savepoint)[0]

    def wgt_nnew_vel(self) -> float:
        return self.serializer.read("wgt_nnew_vel", self.savepoint)[0]

    def w_now(self):
        return self._get_field("w_now", CellDim, KDim)

    def w_new(self):
        return self._get_field("w_new", CellDim, KDim)

    def vn_now(self):
        return self._get_field("vn_now", EdgeDim, KDim)

    def vn_new(self):
        return self._get_field("vn_new", EdgeDim, KDim)


class IconVelocityInitSavepoint(IconSavepoint):
    def cfl_w_limit(self) -> float:
        return self.serializer.read("cfl_w_limit", self.savepoint)[0]

    def ddt_vn_apc_pc(self, ntnd):
        return self._get_field_component("ddt_vn_apc_pc", ntnd, (EdgeDim, KDim))

    def ddt_w_adv_pc(self, ntnd):
        return self._get_field_component("ddt_w_adv_pc", ntnd, (CellDim, KDim))

    def scalfac_exdiff(self) -> float:
        return self.serializer.read("scalfac_exdiff", self.savepoint)[0]

    def vn(self):
        return self._get_field("vn", EdgeDim, KDim)

    def vn_ie(self):
        return self._get_field("vn_ie", EdgeDim, KDim)

    def vt(self):
        return self._get_field("vt", EdgeDim, KDim)

    def w(self):
        return self._get_field("w", CellDim, KDim)

    def z_vt_ie(self):
        return self._get_field("z_vt_ie", EdgeDim, KDim)

    def z_kin_hor_e(self):
        return self._get_field("z_kin_hor_e", EdgeDim, KDim)

    def z_w_concorr_me(self):
        return self._get_field("z_w_concorr_me", EdgeDim, KDim)

    def w_concorr_c(self):
        return self._get_field("w_concorr_c", CellDim, KDim)


class IconDiffusionExitSavepoint(IconSavepoint):
    def vn(self):
        return self._get_field("x_vn", EdgeDim, KDim)

    def theta_v(self):
        return self._get_field("x_theta_v", CellDim, KDim)

    def w(self):
        return self._get_field("x_w", CellDim, KDim)

    def dwdx(self):
        return self._get_field("x_dwdx", CellDim, KDim)

    def dwdy(self):
        return self._get_field("x_dwdy", CellDim, KDim)

    def exner(self):
        return self._get_field("x_exner", CellDim, KDim)

    def z_temp(self):
        return self._get_field("x_z_temp", CellDim, KDim)

    def div_ic(self):
        return self._get_field("x_div_ic", CellDim, KDim)

    def hdef_ic(self):
        return self._get_field("x_hdef_ic", CellDim, KDim)


class IconNonhydroExitSavepoint(IconSavepoint):
    def rho_new(self):
        return self._get_field("x_rho_new", CellDim, KDim)

    def rho_now(self):
        return self._get_field("x_rho_now", CellDim, KDim)

    def exner_now(self):
        return self._get_field("x_exner_now", CellDim, KDim)

    def theta_v_now(self):
        return self._get_field("x_theta_v_now", CellDim, KDim)

    def ddt_vn_apc_pc(self, ntnd):
        return self._get_field_component("x_ddt_vn_apc_pc", ntnd, (EdgeDim, KDim))

    def ddt_w_adv_pc(self, ntnd):
        return self._get_field_component("x_ddt_w_adv_pc", ntnd, (CellDim, KDim))

    def scalfac_exdiff(self) -> float:
        return self.serializer.read("scalfac_exdiff", self.savepoint)[0]

    def vn_ie(self):
        return self._get_field("x_vn_ie", EdgeDim, KDim)

    def vt(self):
        return self._get_field("x_vt", EdgeDim, KDim)

    def z_kin_hor_e(self):
        return self._get_field("x_z_kin_hor_e", EdgeDim, KDim)

    def z_ekinh(self):
        return self._get_field("x_z_ekinh", CellDim, KDim)

    def z_vt_ie(self):
        return self._get_field("x_z_vt_ie", EdgeDim, KDim)

    def z_v_grad_w(self):
        return self._get_field("x_z_v_grad_w", EdgeDim, KDim)

    def z_w_v(self):
        return self._get_field("x_z_w_v", VertexDim, KDim)

    def z_w_concorr_me(self):
        return self._get_field("x_z_w_concorr_me", EdgeDim, KDim)

    def z_w_concorr_mc(self):
        return self._get_field("x_z_w_concorr_mc", CellDim, KDim)

    def z_w_con_c_full(self):
        return self._get_field("x_z_w_con_c_full", CellDim, KDim)

    def z_w_con_c(self):
        return self._get_field("x_z_w_con_c", CellDim, KDim)

    def cfl_clipping(self):
        return self._get_field("x_cfl_clipping", CellDim, KDim, dtype=bool)

    def vcfl(self):
        return self._get_field("x_vcfl_dsl", CellDim, KDim)

    def exner_new(self):
        return self._get_field("x_exner_new", CellDim, KDim)

    def z_exner_ex_pr(self):
        return self._get_field("x_z_exner_ex_pr", CellDim, KDim)

    def z_exner_ic(self):
        return self._get_field("x_z_exner_ic", CellDim, KDim)

    def exner_pr(self):
        return self._get_field("x_exner_pr", CellDim, KDim)

    def mass_fl_e(self):
        return self._get_field("x_mass_fl_e", EdgeDim, KDim)

    def z_theta_v_fl_e(self):
        return self._get_field("x_z_theta_v_fl_e", EdgeDim, KDim)

    def mass_flx_me(self):
        return self._get_field("x_prep_adv_mass_flx_me", EdgeDim, KDim)

    def vn_traj(self):
        return self._get_field("x_prep_adv_vn_traj", EdgeDim, KDim)

    def rho_ic(self):
        return self._get_field("x_rho_ic", CellDim, KDim)

    def theta_v_ic(self):
        return self._get_field("x_theta_v_ic", CellDim, KDim)

    def theta_v_new(self):
        return self._get_field("x_theta_v_new", CellDim, KDim)

    def vn_new(self):
        return self._get_field("x_vn_new", EdgeDim, KDim)

    def w_concorr_c(self):
        return self._get_field("x_w_concorr_c", CellDim, KDim)

    def w_new(self):
        return self._get_field("x_w_new", CellDim, KDim)

    def z_dexner_dz_c(self, ntnd):
        return self._get_field_component("x_z_dexner_dz_c", ntnd, (CellDim, KDim))

    def z_rth_pr(self, ind):
        return self._get_field_component("x_z_rth_pr", ind, (CellDim, KDim))

    def z_th_ddz_exner_c(self):
        return self._get_field("x_z_th_ddz_exner_c", CellDim, KDim)

    def z_gradh_exner(self):
        return self._get_field("x_z_gradh_exner", EdgeDim, KDim)

    def z_hydro_corr(self):
        return self._get_field("x_z_hydro_corr", EdgeDim, KDim)

    def z_flxdiv_mass(self):
        return self._get_field("x_z_flxdiv_mass", CellDim, KDim)

    def z_flxdiv_theta(self):
        return self._get_field("x_z_flxdiv_theta", CellDim, KDim)

    def z_contr_w_fl_l(self):
        return self._get_field("x_z_contr_w_fl", CellDim, KDim)

    def z_w_expl(self):
        return self._get_field("x_z_w_expl", CellDim, KDim)

    def z_alpha(self):
        return self._get_field("x_z_alpha", CellDim, KDim)

    def z_beta(self):
        return self._get_field("x_z_beta", CellDim, KDim)

    def z_q(self):
        return self._get_field("x_z_q", CellDim, KDim)

    def z_rho_expl(self):
        return self._get_field("x_z_rho_expl", CellDim, KDim)

    def z_exner_expl(self):
        return self._get_field("x_z_exner_expl", CellDim, KDim)

    def z_theta_v_pr_ic(self):
        return self._get_field("x_z_theta_v_pr_ic", CellDim, KDim)

    def z_rho_e(self):
        return self._get_field("x_z_rho_e", EdgeDim, KDim)

    def z_theta_v_e(self):
        return self._get_field("x_z_theta_v_e", EdgeDim, KDim)

    def z_vn_avg(self):
        return self._get_field("x_z_vn_avg", EdgeDim, KDim)

    def z_graddiv_vn(self):
        return self._get_field("x_z_graddiv_vn", EdgeDim, KDim)

    def z_grad_rth(self, ind):
        return self._get_field_component("x_z_grad_rth", ind, (CellDim, KDim))

    def z_dwdz_dd(self):
        return self._get_field("x_z_dwdz_dd", CellDim, KDim)

    def exner_dyn_incr(self):
        return self._get_field("x_exner_dyn_incr", CellDim, KDim)


# TODO (magdalena) rename?
class IconNHFinalExitSavepoint(IconSavepoint):
    def theta_v_new(self):
        return self._get_field("x_theta_v", CellDim, KDim)

    def exner_new(self):
        return self._get_field("x_exner", CellDim, KDim)


class IconSerialDataProvider:
    def __init__(self, fname_prefix, path=".", do_print=False, mpi_rank=0):
        self.rank = mpi_rank
        self.serializer: ser.Serializer = None
        self.file_path: str = path
        self.fname = f"{fname_prefix}_rank{self.rank!s}"
        self.log = logging.getLogger(__name__)
        self._init_serializer(do_print)
        self.grid_size = self._grid_size()

    def _init_serializer(self, do_print: bool):
        if not self.fname:
            self.log.warning(" WARNING: no filename! closing serializer")
        self.serializer = ser.Serializer(ser.OpenModeKind.Read, self.file_path, self.fname)
        if do_print:
            self.print_info()

    def print_info(self):
        self.log.info(f"SAVEPOINTS: {self.serializer.savepoint_list()}")
        self.log.info(f"FIELDNAMES: {self.serializer.fieldnames()}")

    def _grid_size(self):
        sp = self._get_icon_grid_savepoint()
        grid_sizes = {
            CellDim: self.serializer.read("num_cells", savepoint=sp).astype(int32)[0],
            EdgeDim: self.serializer.read("num_edges", savepoint=sp).astype(int32)[0],
            VertexDim: self.serializer.read("num_vert", savepoint=sp).astype(int32)[0],
            KDim: sp.metainfo.to_dict()["nlev"],
        }
        return grid_sizes

    def from_savepoint_grid(self, grid_root, grid_level) -> IconGridSavepoint:
        savepoint = self._get_icon_grid_savepoint()
        return IconGridSavepoint(
            savepoint, self.serializer, size=self.grid_size, root=grid_root, level=grid_level
        )

    def _get_icon_grid_savepoint(self):
        savepoint = self.serializer.savepoint["icon-grid"].id[1].as_savepoint()
        return savepoint

    def from_savepoint_diffusion_init(
        self,
        linit: bool,
        date: str,
    ) -> IconDiffusionInitSavepoint:
        savepoint = (
            self.serializer.savepoint["call-diffusion-init"].linit[linit].date[date].as_savepoint()
        )
        return IconDiffusionInitSavepoint(savepoint, self.serializer, size=self.grid_size)

    def from_savepoint_velocity_init(
        self, istep: int, vn_only: bool, date: str, jstep: int
    ) -> IconVelocityInitSavepoint:
        savepoint = (
            self.serializer.savepoint["call-velocity-tendencies"]
            .istep[istep]
            .vn_only[vn_only]
            .date[date]
            .jstep[jstep]
            .as_savepoint()
        )
        return IconVelocityInitSavepoint(savepoint, self.serializer, size=self.grid_size)

    def from_savepoint_nonhydro_init(
        self, istep: int, date: str, jstep: int
    ) -> IconNonHydroInitSavepoint:
        savepoint = (
            self.serializer.savepoint["solve_nonhydro"]
            .istep[istep]
            .date[date]
            .jstep[jstep]
            .as_savepoint()
        )
        return IconNonHydroInitSavepoint(savepoint, self.serializer, size=self.grid_size)

    def from_interpolation_savepoint(self) -> InterpolationSavepoint:
        savepoint = self.serializer.savepoint["interpolation_state"].as_savepoint()
        return InterpolationSavepoint(savepoint, self.serializer, size=self.grid_size)

    def from_metrics_savepoint(self) -> MetricSavepoint:
        savepoint = self.serializer.savepoint["metric_state"].as_savepoint()
        return MetricSavepoint(savepoint, self.serializer, size=self.grid_size)

    def from_savepoint_diffusion_exit(self, linit: bool, date: str) -> IconDiffusionExitSavepoint:
        savepoint = (
            self.serializer.savepoint["call-diffusion-exit"].linit[linit].date[date].as_savepoint()
        )
        return IconDiffusionExitSavepoint(savepoint, self.serializer, size=self.grid_size)

    def from_savepoint_velocity_exit(
        self, istep: int, vn_only: bool, date: str, jstep: int
    ) -> IconNonhydroExitSavepoint:
        savepoint = (
            self.serializer.savepoint["call-velocity-tendencies"]
            .istep[istep]
            .vn_only[vn_only]
            .date[date]
            .jstep[jstep]
            .as_savepoint()
        )
        return IconNonhydroExitSavepoint(savepoint, self.serializer, size=self.grid_size)

    def from_savepoint_nonhydro_exit(
        self, istep: int, date: str, jstep: int
    ) -> IconNonhydroExitSavepoint:
        savepoint = (
            self.serializer.savepoint["solve_nonhydro"]
            .istep[istep]
            .date[date]
            .jstep[jstep]
            .as_savepoint()
        )
        return IconNonhydroExitSavepoint(savepoint, self.serializer, size=self.grid_size)

    def from_savepoint_nonhydro_step_exit(self, date: str, jstep: int) -> IconNHFinalExitSavepoint:
        savepoint = (
            self.serializer.savepoint["solve_nonhydro_step"].date[date].jstep[jstep].as_savepoint()
        )
        return IconNHFinalExitSavepoint(savepoint, self.serializer, size=self.grid_size)<|MERGE_RESOLUTION|>--- conflicted
+++ resolved
@@ -435,15 +435,11 @@
         )
 
     def construct_cell_geometry(self) -> CellParams:
-<<<<<<< HEAD
-        return CellParams(area=self.cell_areas(), mean_cell_area=None)
-=======
         return CellParams.from_global_num_cells(
             area=self.cell_areas(),
             global_num_cells=self.global_grid_params.num_cells,
             length_rescale_factor=1.0,
         )
->>>>>>> b826c71a
 
 
 class InterpolationSavepoint(IconSavepoint):
