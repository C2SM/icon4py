# ICON4Py - ICON inspired code in Python and GT4Py
#
# Copyright (c) 2022, ETH Zurich and MeteoSwiss
# All rights reserved.
#
# This file is free software: you can redistribute it and/or modify it under
# the terms of the GNU General Public License as published by the
# Free Software Foundation, either version 3 of the License, or any later
# version. See the LICENSE.txt file at the top-level directory of this
# distribution for a copy of the license or check <https://www.gnu.org/licenses/>.
#
# SPDX-License-Identifier: GPL-3.0-or-later
import functools
import logging
import uuid

import gt4py.next as gtx
import numpy as np
import serialbox

import icon4py.model.common.decomposition.definitions as decomposition
import icon4py.model.common.field_type_aliases as fa
import icon4py.model.common.test_utils.helpers as helpers
from icon4py.model.common import dimension as dims
from icon4py.model.common.grid import base, horizontal, icon
from icon4py.model.common.states import prognostic_state


log = logging.getLogger(__name__)


class IconSavepoint:
    def __init__(self, sp: serialbox.Savepoint, ser: serialbox.Serializer, size: dict):
        self.savepoint = sp
        self.serializer = ser
        self.sizes = size
        self.log = logging.getLogger((__name__))

    def optionally_registered(*dims):
        def decorator(func):
            @functools.wraps(func)
            def wrapper(self, *args, **kwargs):
                try:
                    name = func.__name__
                    return func(self, *args, **kwargs)
                except serialbox.SerialboxError:
                    log.warning(
                        f"{name}: field not registered in savepoint {self.savepoint.metainfo}"
                    )
                    if dims:
                        shp = tuple(self.sizes[d] for d in dims)
                        return gtx.as_field(dims, np.zeros(shp))
                    else:
                        return None

            return wrapper

        return decorator

    def log_meta_info(self):
        self.log.info(self.savepoint.metainfo)

    def _get_field(self, name, *dimensions, dtype=float):
        buffer = np.squeeze(self.serializer.read(name, self.savepoint).astype(dtype))
        buffer = self._reduce_to_dim_size(buffer, dimensions)

        self.log.debug(f"{name} {buffer.shape}")
        return gtx.as_field(dimensions, buffer)

    def _get_field_component(self, name: str, ntnd: int, dims: tuple[gtx.Dimension, gtx.Dimension]):
        buffer = np.squeeze(self.serializer.read(name, self.savepoint).astype(float))[
            :, :, ntnd - 1
        ]
        buffer = self._reduce_to_dim_size(buffer, dims)
        self.log.debug(f"{name} {buffer.shape}")
        return gtx.as_field(dims, buffer)

    def _reduce_to_dim_size(self, buffer, dimensions):
        buffer_size = (
            self.sizes[d] if d.kind is gtx.DimensionKind.HORIZONTAL else s
            for s, d in zip(buffer.shape, dimensions, strict=False)
        )
        buffer = buffer[tuple(map(slice, buffer_size))]
        return buffer

    def _get_field_from_ndarray(self, ar, *dimensions, dtype=float):
        ar = self._reduce_to_dim_size(ar, dimensions)
        return gtx.as_field(dimensions, ar)

    def get_metadata(self, *names):
        metadata = self.savepoint.metainfo.to_dict()
        return {n: metadata[n] for n in names if n in metadata}

    def _read_int32_shift1(self, name: str):
        """
        Read a start indices field.

        use for start indices: the shift accounts for the zero based python
        values are converted to int32
        """
        return self._read_int32(name, offset=1)

    def _read_int32(self, name: str, offset=0):
        """
        Read an end indices field.

        use this for end indices: because FORTRAN slices  are inclusive [from:to] _and_ one based
        this accounts for being exclusive python exclusive bounds: [from:to)
        field values are convert to int32
        """
        return self._read(name, offset, dtype=gtx.int32)

    def _read_bool(self, name: str):
        return self._read(name, offset=0, dtype=bool)

    def _read(self, name: str, offset=0, dtype=int):
        return (self.serializer.read(name, self.savepoint) - offset).astype(dtype)


class IconGridSavepoint(IconSavepoint):
    def __init__(
        self,
        sp: serialbox.Savepoint,
        ser: serialbox.Serializer,
        grid_id: uuid.UUID,
        size: dict,
        root: int,
        level: int,
    ):
        super().__init__(sp, ser, size)
        self._grid_id = grid_id
        self.global_grid_params = icon.GlobalGridParams(root, level)

    def verts_vertex_lat(self):
        return self._get_field("verts_vertex_lat", dims.VertexDim)

    def verts_vertex_lon(self):
        return self._get_field("verts_vertex_lon", dims.VertexDim)

    def primal_normal_v1(self):
        return self._get_field("primal_normal_v1", dims.EdgeDim)

    def primal_normal_v2(self):
        return self._get_field("primal_normal_v2", dims.EdgeDim)

    def dual_normal_v1(self):
        return self._get_field("dual_normal_v1", dims.EdgeDim)

    def dual_normal_v2(self):
        return self._get_field("dual_normal_v2", dims.EdgeDim)

    def edges_center_lat(self):
        return self._get_field("edges_center_lat", dims.EdgeDim)

    def edges_center_lon(self):
        return self._get_field("edges_center_lon", dims.EdgeDim)

    def v_num_edges(self):
        return self._get_field("v_num_edges", dims.VertexDim)

    def v_dual_area(self):
        return self._get_field("v_dual_area", dims.VertexDim)

    def edge_vert_length(self):
        return self._get_field("edge_vert_length", dims.EdgeDim, dims.E2C2VDim)

    def vct_a(self):
        return self._get_field("vct_a", dims.KDim)

    def vct_b(self):
        return self._get_field("vct_b", dims.KDim)

    def tangent_orientation(self):
        return self._get_field("tangent_orientation", dims.EdgeDim)

    def edge_orientation(self):
        return self._get_field("cells_edge_orientation", dims.CellDim, dims.C2EDim)

    def vertex_edge_orientation(self):
        return self._get_field("v_edge_orientation", dims.VertexDim, dims.V2EDim)

    def vertex_dual_area(self):
        return self._get_field("v_dual_area", dims.VertexDim)

    def inverse_primal_edge_lengths(self):
        return self._get_field("inv_primal_edge_length", dims.EdgeDim)

    def primal_edge_length(self):
        return self._get_field("primal_edge_length", dims.EdgeDim)

    def primal_cart_normal_x(self):
        return self._get_field("primal_cart_normal_x", dims.EdgeDim)

    def primal_cart_normal_y(self):
        return self._get_field("primal_cart_normal_y", dims.EdgeDim)

    def primal_cart_normal_z(self):
        return self._get_field("primal_cart_normal_z", dims.EdgeDim)

    def inv_vert_vert_length(self):
        return self._get_field("inv_vert_vert_length", dims.EdgeDim)

    def primal_normal_vert_x(self):
        return self._get_field("primal_normal_vert_x", dims.EdgeDim, dims.E2C2VDim)

    def primal_normal_vert_y(self):
        return self._get_field("primal_normal_vert_y", dims.EdgeDim, dims.E2C2VDim)

    def dual_normal_vert_y(self):
        return self._get_field("dual_normal_vert_y", dims.EdgeDim, dims.E2C2VDim)

    def dual_normal_vert_x(self):
        return self._get_field("dual_normal_vert_x", dims.EdgeDim, dims.E2C2VDim)

    def primal_normal_cell_x(self):
        return self._get_field("primal_normal_cell_x", dims.EdgeDim, dims.E2CDim)

    def primal_normal_cell_y(self):
        return self._get_field("primal_normal_cell_y", dims.EdgeDim, dims.E2CDim)

    def dual_normal_cell_x(self):
        return self._get_field("dual_normal_cell_x", dims.EdgeDim, dims.E2CDim)

    def dual_normal_cell_y(self):
        return self._get_field("dual_normal_cell_y", dims.EdgeDim, dims.E2CDim)

    def primal_normal_x(self):
        return self._get_field("primal_normal_v1", dims.EdgeDim)

    def primal_normal_y(self):
        return self._get_field("primal_normal_v2", dims.EdgeDim)

    def cell_areas(self):
        return self._get_field("cell_areas", dims.CellDim)

    def cell_center_lat(self):
        return self._get_field("cell_center_lat", dims.CellDim)

    def cell_center_lon(self):
        return self._get_field("cell_center_lon", dims.CellDim)

    def edge_center_lat(self):
        return self._get_field("edges_center_lat", dims.EdgeDim)

    def edge_center_lon(self):
        return self._get_field("edges_center_lon", dims.EdgeDim)

    def mean_cell_area(self):
        return self.serializer.read("mean_cell_area", self.savepoint).astype(float)[0]

    def edge_areas(self):
        return self._get_field("edge_areas", dims.EdgeDim)

    def inv_dual_edge_length(self):
        return self._get_field("inv_dual_edge_length", dims.EdgeDim)

    def dual_edge_length(self):
        return self._get_field("dual_edge_length", dims.EdgeDim)

    def edge_cell_length(self):
        return self._get_field("edge_cell_length", dims.EdgeDim, dims.E2CDim)

    def cells_start_index(self):
        return self._read_int32_shift1("c_start_index")

    def cells_end_index(self):
        return self._read_int32("c_end_index")

    def vertex_start_index(self):
        return self._read_int32_shift1("v_start_index")

    def vertex_end_index(self):
        return self._read_int32("v_end_index")

    def edge_start_index(self):
        return self._read_int32_shift1("e_start_index")

    def nflatlev(self):
        return self._read_int32_shift1("nflatlev")[0]

    def nflat_gradp(self):
        return self._read_int32_shift1("nflat_gradp")[0]

    def edge_end_index(self):
        # don't need to subtract 1, because FORTRAN slices  are inclusive [from:to] so the being
        # one off accounts for being exclusive [from:to)
        return self.serializer.read("e_end_index", self.savepoint)

    def v_owner_mask(self):
        return self._get_field("v_owner_mask", dims.VertexDim, dtype=bool)

    def c_owner_mask(self):
        return self._get_field("c_owner_mask", dims.CellDim, dtype=bool)

    def e_owner_mask(self):
        return self._get_field("e_owner_mask", dims.EdgeDim, dtype=bool)

    def f_e(self):
        return self._get_field("f_e", dims.EdgeDim)

    def print_connectivity_info(self, name: str, ar: np.ndarray):
        self.log.debug(f" connectivity {name} {ar.shape}")

    def c2e(self):
        return self._get_connectivity_array("c2e", dims.CellDim)

    def _get_connectivity_array(self, name: str, target_dim: gtx.Dimension, reverse: bool = False):
        if reverse:
            connectivity = np.transpose(self._read_int32(name, offset=1))[
                : self.sizes[target_dim], :
            ]
        else:
            connectivity = self._read_int32(name, offset=1)[: self.sizes[target_dim], :]
        self.log.debug(f" connectivity {name} : {connectivity.shape}")
        return connectivity

    def c2e2c(self):
        return self._get_connectivity_array("c2e2c", dims.CellDim)

    def e2c2e(self):
        return self._get_connectivity_array("e2c2e", dims.EdgeDim)

    def c2e2c2e(self):
        if self._c2e2c2e() is None:
            return np.zeros((self.sizes[dims.CellDim], 9), dtype=int)
        else:
            return self._c2e2c2e()

    @IconSavepoint.optionally_registered()
    def _c2e2c2e(self):
        return self._get_connectivity_array("c2e2c2e", dims.CellDim, reverse=True)

    def e2c(self):
        return self._get_connectivity_array("e2c", dims.EdgeDim)

    def e2v(self):
        # array "e2v" is actually e2c2v
        v_ = self._get_connectivity_array("e2v", dims.EdgeDim)[:, 0:2]
        self.log.debug(f"real e2v {v_.shape}")
        return v_

    def e2c2v(self):
        # array "e2v" is actually e2c2v, that is hexagon or pentagon
        return self._get_connectivity_array("e2v", dims.EdgeDim)

    def v2e(self):
        return self._get_connectivity_array("v2e", dims.VertexDim)

    def v2c(self):
        return self._get_connectivity_array("v2c", dims.VertexDim)

    def c2v(self):
        return self._get_connectivity_array("c2v", dims.CellDim)

    def nrdmax(self):
        return self._read_int32_shift1("nrdmax")

    def refin_ctrl(self, dim: gtx.Dimension):
        field_name = "refin_ctl"
        return gtx.as_field(
            (dim,),
            np.squeeze(
                self._read_field_for_dim(field_name, self._read_int32, dim)[: self.num(dim)], 1
            ),
        )

    def num(self, dim: gtx.Dimension):
        return self.sizes[dim]

    @staticmethod
    def _read_field_for_dim(field_name, read_func, dim: gtx.Dimension):
        match dim:
            case dims.CellDim:
                return read_func(f"c_{field_name}")
            case dims.EdgeDim:
                return read_func(f"e_{field_name}")
            case dims.VertexDim:
                return read_func(f"v_{field_name}")
            case _:
                raise NotImplementedError(
                    f"only {dims.CellDim, dims.EdgeDim, dims.VertexDim} are handled"
                )

    def owner_mask(self, dim: gtx.Dimension):
        field_name = "owner_mask"
        mask = self._read_field_for_dim(field_name, self._read_bool, dim)
        return np.squeeze(mask)

    def global_index(self, dim: gtx.Dimension):
        field_name = "glb_index"
        return self._read_field_for_dim(field_name, self._read_int32_shift1, dim)

    def decomp_domain(self, dim):
        field_name = "decomp_domain"
        return self._read_field_for_dim(field_name, self._read_int32, dim)

    def construct_decomposition_info(self):
        return (
            decomposition.DecompositionInfo(klevels=self.num(dims.KDim))
            .with_dimension(*self._get_decomp_fields(dims.CellDim))
            .with_dimension(*self._get_decomp_fields(dims.EdgeDim))
            .with_dimension(*self._get_decomp_fields(dims.VertexDim))
        )

    def _get_decomp_fields(self, dim: gtx.Dimension):
        global_index = self.global_index(dim)
        mask = self.owner_mask(dim)[0 : self.num(dim)]
        return dim, global_index, mask

    def construct_icon_grid(self, on_gpu: bool) -> icon.IconGrid:
        cell_starts = self.cells_start_index()
        cell_ends = self.cells_end_index()
        vertex_starts = self.vertex_start_index()
        vertex_ends = self.vertex_end_index()
        edge_starts = self.edge_start_index()
        edge_ends = self.edge_end_index()

        config = base.GridConfig(
            horizontal_config=horizontal.HorizontalGridSize(
                num_vertices=self.num(dims.VertexDim),
                num_cells=self.num(dims.CellDim),
                num_edges=self.num(dims.EdgeDim),
            ),
            vertical_size=self.num(dims.KDim),
            limited_area=self.get_metadata("limited_area").get("limited_area"),
            on_gpu=on_gpu,
        )
        c2e2c = self.c2e2c()
        e2c2e = self.e2c2e()
        c2e2c0 = np.column_stack(((np.asarray(range(c2e2c.shape[0]))), c2e2c))
        e2c2e0 = np.column_stack(((np.asarray(range(e2c2e.shape[0]))), e2c2e))
        grid = (
            icon.IconGrid(self._grid_id)
            .with_config(config)
            .with_global_params(self.global_grid_params)
            .with_start_end_indices(dims.VertexDim, vertex_starts, vertex_ends)
            .with_start_end_indices(dims.EdgeDim, edge_starts, edge_ends)
            .with_start_end_indices(dims.CellDim, cell_starts, cell_ends)
            .with_connectivities(
                {
                    dims.C2EDim: self.c2e(),
                    dims.E2CDim: self.e2c(),
                    dims.C2E2CDim: c2e2c,
                    dims.C2E2CODim: c2e2c0,
                    dims.C2E2C2EDim: self.c2e2c2e(),
                    dims.E2C2EDim: e2c2e,
                    dims.E2C2EODim: e2c2e0,
                }
            )
            .with_connectivities(
                {
                    dims.E2VDim: self.e2v(),
                    dims.V2EDim: self.v2e(),
                    dims.V2CDim: self.v2c(),
                    dims.E2C2VDim: self.e2c2v(),
                    dims.C2VDim: self.c2v(),
                }
            )
        )

        grid.update_size_connectivities(
            {
                dims.ECVDim: grid.size[dims.EdgeDim] * grid.size[dims.E2C2VDim],
                dims.CEDim: grid.size[dims.CellDim] * grid.size[dims.C2EDim],
                dims.ECDim: grid.size[dims.EdgeDim] * grid.size[dims.E2CDim],
            }
        )

        return grid

    def construct_edge_geometry(self) -> horizontal.EdgeParams:
        primal_normal_vert: tuple[
            gtx.Field[[dims.ECVDim], float], gtx.Field[[dims.ECVDim], float]
        ] = (
            helpers.as_1D_sparse_field(self.primal_normal_vert_x(), dims.ECVDim),
            helpers.as_1D_sparse_field(self.primal_normal_vert_y(), dims.ECVDim),
        )
        dual_normal_vert: tuple[
            gtx.Field[[dims.ECVDim], float], gtx.Field[[dims.ECVDim], float]
        ] = (
            helpers.as_1D_sparse_field(self.dual_normal_vert_x(), dims.ECVDim),
            helpers.as_1D_sparse_field(self.dual_normal_vert_y(), dims.ECVDim),
        )

        primal_normal_cell: tuple[
            gtx.Field[[dims.ECDim], float], gtx.Field[[dims.ECDim], float]
        ] = (
            helpers.as_1D_sparse_field(self.primal_normal_cell_x(), dims.ECDim),
            helpers.as_1D_sparse_field(self.primal_normal_cell_y(), dims.ECDim),
        )

        dual_normal_cell: tuple[
            gtx.Field[[dims.ECVDim], float], gtx.Field[[dims.ECVDim], float]
        ] = (
            helpers.as_1D_sparse_field(self.dual_normal_cell_x(), dims.ECDim),
            helpers.as_1D_sparse_field(self.dual_normal_cell_y(), dims.ECDim),
        )
        return horizontal.EdgeParams(
            tangent_orientation=self.tangent_orientation(),
            inverse_primal_edge_lengths=self.inverse_primal_edge_lengths(),
            inverse_dual_edge_lengths=self.inv_dual_edge_length(),
            inverse_vertex_vertex_lengths=self.inv_vert_vert_length(),
            primal_normal_vert_x=primal_normal_vert[0],
            primal_normal_vert_y=primal_normal_vert[1],
            dual_normal_vert_x=dual_normal_vert[0],
            dual_normal_vert_y=dual_normal_vert[1],
            primal_normal_cell_x=primal_normal_cell[0],
            dual_normal_cell_x=dual_normal_cell[0],
            primal_normal_cell_y=primal_normal_cell[1],
            dual_normal_cell_y=dual_normal_cell[1],
            edge_areas=self.edge_areas(),
            f_e=self.f_e(),
            edge_center_lat=self.edge_center_lat(),
            edge_center_lon=self.edge_center_lon(),
            primal_normal_x=self.primal_normal_x(),
            primal_normal_y=self.primal_normal_y(),
        )

    def construct_cell_geometry(self) -> horizontal.CellParams:
        return horizontal.CellParams.from_global_num_cells(
            cell_center_lat=self.cell_center_lat(),
            cell_center_lon=self.cell_center_lon(),
            area=self.cell_areas(),
            global_num_cells=self.global_grid_params.num_cells,
            length_rescale_factor=1.0,
        )


class InterpolationSavepoint(IconSavepoint):
    def c_bln_avg(self):
        return self._get_field("c_bln_avg", dims.CellDim, dims.C2E2CODim)

    def c_intp(self):
        return self._get_field("c_intp", dims.VertexDim, dims.V2CDim)

    def c_lin_e(self):
        return self._get_field("c_lin_e", dims.EdgeDim, dims.E2CDim)

    def e_bln_c_s(self):
        return self._get_field("e_bln_c_s", dims.CellDim, dims.C2EDim)

    def e_flx_avg(self):
        return self._get_field("e_flx_avg", dims.EdgeDim, dims.E2C2EODim)

    def geofac_div(self):
        return self._get_field("geofac_div", dims.CellDim, dims.C2EDim)

    def geofac_grdiv(self):
        return self._get_field("geofac_grdiv", dims.EdgeDim, dims.E2C2EODim)

    def geofac_grg(self):
        grg = np.squeeze(self.serializer.read("geofac_grg", self.savepoint))
        num_cells = self.sizes[dims.CellDim]
        return gtx.as_field((dims.CellDim, dims.C2E2CODim), grg[:num_cells, :, 0]), gtx.as_field(
            (dims.CellDim, dims.C2E2CODim), grg[:num_cells, :, 1]
        )

    @IconSavepoint.optionally_registered()
    def zd_intcoef(self):
        return self._get_field("vcoef", dims.CellDim, dims.C2E2CDim, dims.KDim)

    def geofac_n2s(self):
        return self._get_field("geofac_n2s", dims.CellDim, dims.C2E2CODim)

    def geofac_rot(self):
        return self._get_field("geofac_rot", dims.VertexDim, dims.V2EDim)

    def nudgecoeff_e(self):
        return self._get_field("nudgecoeff_e", dims.EdgeDim)

    def pos_on_tplane_e_x(self):
        field = self._get_field("pos_on_tplane_e_x", dims.EdgeDim, dims.E2CDim)
        return helpers.as_1D_sparse_field(field[:, 0:2], dims.ECDim)

    def pos_on_tplane_e_y(self):
        field = self._get_field("pos_on_tplane_e_y", dims.EdgeDim, dims.E2CDim)
        return helpers.as_1D_sparse_field(field[:, 0:2], dims.ECDim)

    def rbf_vec_coeff_e(self):
        buffer = np.squeeze(
            self.serializer.read("rbf_vec_coeff_e", self.savepoint).astype(float)
        ).transpose()
        return gtx.as_field((dims.EdgeDim, dims.E2C2EDim), buffer)

    @IconSavepoint.optionally_registered()
    def rbf_vec_coeff_c1(self):
        buffer = np.squeeze(
            self.serializer.read("rbf_vec_coeff_c1", self.savepoint).astype(float)
        ).transpose()
        return gtx.as_field((dims.CellDim, dims.C2E2C2EDim), buffer)

    @IconSavepoint.optionally_registered()
    def rbf_vec_coeff_c2(self):
        buffer = np.squeeze(
            self.serializer.read("rbf_vec_coeff_c2", self.savepoint).astype(float)
        ).transpose()
        return gtx.as_field((dims.CellDim, dims.C2E2C2EDim), buffer)

    def rbf_vec_coeff_v1(self):
        return self._get_field("rbf_vec_coeff_v1", dims.VertexDim, dims.V2EDim)

    def rbf_vec_coeff_v2(self):
        return self._get_field("rbf_vec_coeff_v2", dims.VertexDim, dims.V2EDim)

    def rbf_vec_idx_v(self):
        return self._get_field("rbf_vec_idx_v", dims.VertexDim, dims.V2EDim)


class MetricSavepoint(IconSavepoint):
    def bdy_halo_c(self):
        return self._get_field("bdy_halo_c", dims.CellDim, dtype=bool)

    def d2dexdz2_fac1_mc(self):
        return self._get_field("d2dexdz2_fac1_mc", dims.CellDim, dims.KDim)

    def d2dexdz2_fac2_mc(self):
        return self._get_field("d2dexdz2_fac2_mc", dims.CellDim, dims.KDim)

    def d_exner_dz_ref_ic(self):
        return self._get_field("d_exner_dz_ref_ic", dims.CellDim, dims.KDim)

    def exner_exfac(self):
        return self._get_field("exner_exfac", dims.CellDim, dims.KDim)

    def exner_ref_mc(self):
        return self._get_field("exner_ref_mc", dims.CellDim, dims.KDim)

    def hmask_dd3d(self):
        return self._get_field("hmask_dd3d", dims.EdgeDim)

    def inv_ddqz_z_full(self):
        return self._get_field("inv_ddqz_z_full", dims.CellDim, dims.KDim)

    @IconSavepoint.optionally_registered(dims.CellDim, dims.KDim)
    def ddqz_z_full(self):
        return self._get_field("ddqz_z_full", dims.CellDim, dims.KDim)

    def ipeidx_dsl(self):
        return self._get_field("ipeidx_dsl", dims.EdgeDim, dims.KDim, dtype=bool)

    def mask_prog_halo_c(self):
        return self._get_field("mask_prog_halo_c", dims.CellDim, dtype=bool)

    def pg_exdist(self):
        return self._get_field("pg_exdist_dsl", dims.EdgeDim, dims.KDim)

    def pg_edgeidx_dsl(self):
        return self._get_field("pg_edgeidx_dsl", dims.EdgeDim, dims.KDim, dtype=bool)

    def rayleigh_w(self):
        return self._get_field("rayleigh_w", dims.KDim)

    def rho_ref_mc(self):
        return self._get_field("rho_ref_mc", dims.CellDim, dims.KDim)

    def rho_ref_me(self):
        return self._get_field("rho_ref_me", dims.EdgeDim, dims.KDim)

    def scalfac_dd3d(self):
        return self._get_field("scalfac_dd3d", dims.KDim)

    def theta_ref_ic(self):
        return self._get_field("theta_ref_ic", dims.CellDim, dims.KDim)

    def z_ifc(self):
        return self._get_field("z_ifc", dims.CellDim, dims.KDim)

    def theta_ref_me(self):
        return self._get_field("theta_ref_me", dims.EdgeDim, dims.KDim)

    def vwind_expl_wgt(self):
        return self._get_field("vwind_expl_wgt", dims.CellDim)

    def vwind_impl_wgt(self):
        return self._get_field("vwind_impl_wgt", dims.CellDim)

    def wgtfacq_c_dsl(self):
        return self._get_field("wgtfacq_c_dsl", dims.CellDim, dims.KDim)

    def zdiff_gradp(self):
        field = self._get_field("zdiff_gradp_dsl", dims.EdgeDim, dims.E2CDim, dims.KDim)
        return helpers.flatten_first_two_dims(dims.ECDim, dims.KDim, field=field)

    def vertoffset_gradp(self):
        field = self._get_field(
            "vertoffset_gradp_dsl", dims.EdgeDim, dims.E2CDim, dims.KDim, dtype=gtx.int32
        )
        return helpers.flatten_first_two_dims(dims.ECDim, dims.KDim, field=field)

    def coeff1_dwdz(self):
        return self._get_field("coeff1_dwdz", dims.CellDim, dims.KDim)

    def coeff2_dwdz(self):
        return self._get_field("coeff2_dwdz", dims.CellDim, dims.KDim)

    def coeff_gradekin(self):
        field = self._get_field("coeff_gradekin", dims.EdgeDim, dims.E2CDim)
        return helpers.as_1D_sparse_field(field, dims.ECDim)

    def ddqz_z_full_e(self):
        return self._get_field("ddqz_z_full_e", dims.EdgeDim, dims.KDim)

    def ddqz_z_half(self):
        return self._get_field("ddqz_z_half", dims.CellDim, dims.KDim)

    def ddxn_z_full(self):
        return self._get_field("ddxn_z_full", dims.EdgeDim, dims.KDim)

    def ddxt_z_full(self):
        return self._get_field("ddxt_z_full", dims.EdgeDim, dims.KDim)

    @IconSavepoint.optionally_registered(dims.CellDim, dims.KDim)
    def mask_hdiff(self):
        return self._get_field("mask_hdiff", dims.CellDim, dims.KDim, dtype=bool)

    def theta_ref_mc(self):
        return self._get_field("theta_ref_mc", dims.CellDim, dims.KDim)

    def wgtfac_c(self):
        return self._get_field("wgtfac_c", dims.CellDim, dims.KDim)

    def wgtfac_e(self):
        return self._get_field("wgtfac_e", dims.EdgeDim, dims.KDim)

    def wgtfacq_e_dsl(
        self, k_level
    ):  # TODO: @abishekg7 Simplify this after serialized data is fixed
        ar = np.squeeze(self.serializer.read("wgtfacq_e", self.savepoint))
        k = k_level - 3
        ar = np.pad(ar[:, ::-1], ((0, 0), (k, 0)), "constant", constant_values=(0.0,))
        return self._get_field_from_ndarray(ar, dims.EdgeDim, dims.KDim)

    @IconSavepoint.optionally_registered(dims.CellDim, dims.KDim)
    def zd_diffcoef(self):
        return self._get_field("zd_diffcoef", dims.CellDim, dims.KDim)

    @IconSavepoint.optionally_registered()
    def zd_intcoef(self):
        return self._read_and_reorder_sparse_field("vcoef")

    def geopot(self):
        return self._get_field("geopot", dims.CellDim, dims.KDim)

    def _read_and_reorder_sparse_field(self, name: str, sparse_size=3):
        ser_input = np.squeeze(self.serializer.read(name, self.savepoint))[:, :, :]
        ser_input = self._reduce_to_dim_size(ser_input, (dims.CellDim, dims.C2E2CDim, dims.KDim))
        if ser_input.shape[1] != sparse_size:
            ser_input = np.moveaxis(ser_input, 1, -1)

        return self._linearize_first_2dims(
            ser_input, sparse_size=sparse_size, target_dims=(dims.CECDim, dims.KDim)
        )

    def _linearize_first_2dims(
        self, data: np.ndarray, sparse_size: int, target_dims: tuple[gtx.Dimension, ...]
    ):
        old_shape = data.shape
        assert old_shape[1] == sparse_size
        return gtx.as_field(target_dims, data.reshape(old_shape[0] * old_shape[1], old_shape[2]))

    @IconSavepoint.optionally_registered()
    def zd_vertoffset(self):
        return self._read_and_reorder_sparse_field("zd_vertoffset")

    def zd_vertidx(self):
        return np.squeeze(self.serializer.read("zd_vertidx", self.savepoint))

    def zd_indlist(self):
        return np.squeeze(self.serializer.read("zd_indlist", self.savepoint))


class IconDiffusionInitSavepoint(IconSavepoint):
    @IconSavepoint.optionally_registered(dims.CellDim, dims.KDim)
    def hdef_ic(self):
        return self._get_field("hdef_ic", dims.CellDim, dims.KDim)

    @IconSavepoint.optionally_registered(dims.CellDim, dims.KDim)
    def div_ic(self):
        return self._get_field("div_ic", dims.CellDim, dims.KDim)

    @IconSavepoint.optionally_registered(dims.CellDim, dims.KDim)
    def dwdx(self):
        return self._get_field("dwdx", dims.CellDim, dims.KDim)

    @IconSavepoint.optionally_registered(dims.CellDim, dims.KDim)
    def dwdy(self):
        return self._get_field("dwdy", dims.CellDim, dims.KDim)

    def vn(self):
        return self._get_field("vn", dims.EdgeDim, dims.KDim)

    def theta_v(self):
        return self._get_field("theta_v", dims.CellDim, dims.KDim)

    def w(self):
        return self._get_field("w", dims.CellDim, dims.KDim)

    def exner(self):
        return self._get_field("exner", dims.CellDim, dims.KDim)

    def diff_multfac_smag(self):
        return np.squeeze(self.serializer.read("diff_multfac_smag", self.savepoint))

    def enh_smag_fac(self):
        return np.squeeze(self.serializer.read("enh_smag_fac", self.savepoint))

    def smag_limit(self):
        return np.squeeze(self.serializer.read("smag_limit", self.savepoint))

    def diff_multfac_n2w(self):
        return np.squeeze(self.serializer.read("diff_multfac_n2w", self.savepoint))

    def nudgezone_diff(self) -> int:
        return self.serializer.read("nudgezone_diff", self.savepoint)[0]

    def bdy_diff(self) -> int:
        return self.serializer.read("bdy_diff", self.savepoint)[0]

    def fac_bdydiff_v(self) -> int:
        return self.serializer.read("fac_bdydiff_v", self.savepoint)[0]

    def smag_offset(self):
        return self.serializer.read("smag_offset", self.savepoint)[0]

    def diff_multfac_w(self):
        return self.serializer.read("diff_multfac_w", self.savepoint)[0]

    def diff_multfac_vn(self):
        return self.serializer.read("diff_multfac_vn", self.savepoint)

    def rho(self):
        return self._get_field("rho", dims.CellDim, dims.KDim)

    def construct_prognostics(self) -> prognostic_state.PrognosticState:
        return prognostic_state.PrognosticState(
            w=self.w(),
            vn=self.vn(),
            exner=self.exner(),
            theta_v=self.theta_v(),
            rho=self.rho(),
        )


class IconNonHydroInitSavepoint(IconSavepoint):
    def z_vt_ie(self):
        return self._get_field("z_vt_ie", dims.EdgeDim, dims.KDim)

    def z_kin_hor_e(self):
        return self._get_field("z_kin_hor_e", dims.EdgeDim, dims.KDim)

    def vn_ie(self):
        return self._get_field("vn_ie", dims.EdgeDim, dims.KDim)

    def vt(self):
        return self._get_field("vt", dims.EdgeDim, dims.KDim)

    def bdy_divdamp(self):
        return self._get_field("bdy_divdamp", dims.KDim)

    def divdamp_fac_o2(self):
        return self.serializer.read("divdamp_fac_o2", self.savepoint).astype(float)[0]

    def ddt_exner_phy(self):
        return self._get_field("ddt_exner_phy", dims.CellDim, dims.KDim)

    def ddt_vn_phy(self):
        return self._get_field("ddt_vn_phy", dims.EdgeDim, dims.KDim)

    def exner_now(self):
        return self._get_field("exner_now", dims.CellDim, dims.KDim)

    def exner_new(self):
        return self._get_field("exner_new", dims.CellDim, dims.KDim)

    def theta_v_now(self):
        return self._get_field("theta_v_now", dims.CellDim, dims.KDim)

    def theta_v_new(self):
        return self._get_field("theta_v_new", dims.CellDim, dims.KDim)

    def rho_now(self):
        return self._get_field("rho_now", dims.CellDim, dims.KDim)

    def rho_new(self):
        return self._get_field("rho_new", dims.CellDim, dims.KDim)

    def exner_pr(self):
        return self._get_field("exner_pr", dims.CellDim, dims.KDim)

    def grf_tend_rho(self):
        return self._get_field("grf_tend_rho", dims.CellDim, dims.KDim)

    def grf_tend_thv(self):
        return self._get_field("grf_tend_thv", dims.CellDim, dims.KDim)

    def grf_tend_vn(self):
        return self._get_field("grf_tend_vn", dims.EdgeDim, dims.KDim)

    def w_concorr_c(self):
        return self._get_field("w_concorr_c", dims.CellDim, dims.KDim)

    def ddt_vn_apc_pc(self, ntnd):
        return self._get_field_component("ddt_vn_apc_pc", ntnd, (dims.EdgeDim, dims.KDim))

    def ddt_w_adv_pc(self, ntnd):
        return self._get_field_component("ddt_w_adv_ntl", ntnd, (dims.CellDim, dims.KDim))

    def ddt_vn_adv_ntl(self, ntl):
        return self._get_field_component("ddt_vn_apc_pc", ntl, (dims.EdgeDim, dims.KDim))

    def ddt_w_adv_ntl(self, ntl):
        return self._get_field_component("ddt_w_adv_ntl", ntl, (dims.CellDim, dims.KDim))

    def grf_tend_w(self):
        return self._get_field("grf_tend_w", dims.CellDim, dims.KDim)

    def mass_fl_e(self):
        return self._get_field("mass_fl_e", dims.EdgeDim, dims.KDim)

    def mass_flx_me(self):
        return self._get_field("prep_adv_mass_flx_me", dims.EdgeDim, dims.KDim)

    def mass_flx_ic(self):
        return self._get_field("prep_adv_mass_flx_ic", dims.CellDim, dims.KDim)

    def rho_ic(self):
        return self._get_field("rho_ic", dims.CellDim, dims.KDim)

    def rho_incr(self):
        return self._get_field("rho_incr", dims.CellDim, dims.KDim)

    def exner_incr(self):
        return self._get_field("exner_incr", dims.CellDim, dims.KDim)

    def vn_incr(self):
        return self._get_field("vn_incr", dims.EdgeDim, dims.KDim)

    def exner_dyn_incr(self):
        return self._get_field("exner_dyn_incr", dims.CellDim, dims.KDim)

    def scal_divdamp_o2(self) -> float:
        return self.serializer.read("scal_divdamp_o2", self.savepoint)[0]

    def scal_divdamp(self) -> fa.KField[float]:
        return self._get_field("scal_divdamp", dims.KDim)

    def theta_v_ic(self):
        return self._get_field("theta_v_ic", dims.CellDim, dims.KDim)

    def vn_traj(self):
        return self._get_field("prep_adv_vn_traj", dims.EdgeDim, dims.KDim)

    def z_dwdz_dd(self):
        return self._get_field("z_dwdz_dd", dims.CellDim, dims.KDim)

    def z_graddiv_vn(self):
        return self._get_field("z_graddiv_vn", dims.EdgeDim, dims.KDim)

    def z_theta_v_e(self):
        return self._get_field("z_theta_v_e", dims.EdgeDim, dims.KDim)

    def z_rho_e(self):
        return self._get_field("z_rho_e", dims.EdgeDim, dims.KDim)

    def z_gradh_exner(self):
        return self._get_field("z_gradh_exner", dims.EdgeDim, dims.KDim)

    def z_w_expl(self):
        return self._get_field("z_w_expl", dims.CellDim, dims.KDim)

    def z_rho_expl(self):
        return self._get_field("z_rho_expl", dims.CellDim, dims.KDim)

    def z_exner_expl(self):
        return self._get_field("z_exner_expl", dims.CellDim, dims.KDim)

    def z_alpha(self):
        return self._get_field("z_alpha", dims.CellDim, dims.KDim)

    def z_beta(self):
        return self._get_field("z_beta", dims.CellDim, dims.KDim)

    def z_contr_w_fl_l(self):
        return self._get_field("z_contr_w_fl_l", dims.CellDim, dims.KDim)

    def z_q(self):
        return self._get_field("z_q", dims.CellDim, dims.KDim)

    def wgt_nnow_rth(self) -> float:
        return self.serializer.read("wgt_nnow_rth", self.savepoint)[0]

    def wgt_nnew_rth(self) -> float:
        return self.serializer.read("wgt_nnew_rth", self.savepoint)[0]

    def wgt_nnow_vel(self) -> float:
        return self.serializer.read("wgt_nnow_vel", self.savepoint)[0]

    def wgt_nnew_vel(self) -> float:
        return self.serializer.read("wgt_nnew_vel", self.savepoint)[0]

    def w_now(self):
        return self._get_field("w_now", dims.CellDim, dims.KDim)

    def w_new(self):
        return self._get_field("w_new", dims.CellDim, dims.KDim)

    def vn_now(self):
        return self._get_field("vn_now", dims.EdgeDim, dims.KDim)

    def vn_new(self):
        return self._get_field("vn_new", dims.EdgeDim, dims.KDim)


class IconVelocityInitSavepoint(IconSavepoint):
    def cfl_w_limit(self) -> float:
        return self.serializer.read("cfl_w_limit", self.savepoint)[0]

    def ddt_vn_apc_pc(self, ntnd):
        return self._get_field_component("ddt_vn_apc_pc", ntnd, (dims.EdgeDim, dims.KDim))

    def ddt_w_adv_pc(self, ntnd):
        return self._get_field_component("ddt_w_adv_pc", ntnd, (dims.CellDim, dims.KDim))

    def scalfac_exdiff(self) -> float:
        return self.serializer.read("scalfac_exdiff", self.savepoint)[0]

    def vn(self):
        return self._get_field("vn", dims.EdgeDim, dims.KDim)

    def vn_ie(self):
        return self._get_field("vn_ie", dims.EdgeDim, dims.KDim)

    def vt(self):
        return self._get_field("vt", dims.EdgeDim, dims.KDim)

    def w(self):
        return self._get_field("w", dims.CellDim, dims.KDim)

    def z_vt_ie(self):
        return self._get_field("z_vt_ie", dims.EdgeDim, dims.KDim)

    def z_kin_hor_e(self):
        return self._get_field("z_kin_hor_e", dims.EdgeDim, dims.KDim)

    def z_w_concorr_me(self):
        return self._get_field("z_w_concorr_me", dims.EdgeDim, dims.KDim)

    def w_concorr_c(self):
        return self._get_field("w_concorr_c", dims.CellDim, dims.KDim)


class IconDiffusionExitSavepoint(IconSavepoint):
    def vn(self):
        return self._get_field("x_vn", dims.EdgeDim, dims.KDim)

    def theta_v(self):
        return self._get_field("x_theta_v", dims.CellDim, dims.KDim)

    def w(self):
        return self._get_field("x_w", dims.CellDim, dims.KDim)

    def dwdx(self):
        return self._get_field("x_dwdx", dims.CellDim, dims.KDim)

    def dwdy(self):
        return self._get_field("x_dwdy", dims.CellDim, dims.KDim)

    def exner(self):
        return self._get_field("x_exner", dims.CellDim, dims.KDim)

    def z_temp(self):
        return self._get_field("x_z_temp", dims.CellDim, dims.KDim)

    def div_ic(self):
        return self._get_field("x_div_ic", dims.CellDim, dims.KDim)

    def hdef_ic(self):
        return self._get_field("x_hdef_ic", dims.CellDim, dims.KDim)


class IconNonhydroExitSavepoint(IconSavepoint):
    def rho_new(self):
        return self._get_field("x_rho_new", dims.CellDim, dims.KDim)

    def rho_now(self):
        return self._get_field("x_rho_now", dims.CellDim, dims.KDim)

    def exner_now(self):
        return self._get_field("x_exner_now", dims.CellDim, dims.KDim)

    def theta_v_now(self):
        return self._get_field("x_theta_v_now", dims.CellDim, dims.KDim)

    def ddt_vn_apc_pc(self, ntnd):
        return self._get_field_component("x_ddt_vn_apc_pc", ntnd, (dims.EdgeDim, dims.KDim))

    def ddt_w_adv_pc(self, ntnd):
        return self._get_field_component("x_ddt_w_adv_pc", ntnd, (dims.CellDim, dims.KDim))

    def scalfac_exdiff(self) -> float:
        return self.serializer.read("scalfac_exdiff", self.savepoint)[0]

    def vn_ie(self):
        return self._get_field("x_vn_ie", dims.EdgeDim, dims.KDim)

    def vt(self):
        return self._get_field("x_vt", dims.EdgeDim, dims.KDim)

    def z_kin_hor_e(self):
        return self._get_field("x_z_kin_hor_e", dims.EdgeDim, dims.KDim)

    def z_ekinh(self):
        return self._get_field("x_z_ekinh", dims.CellDim, dims.KDim)

    def z_vt_ie(self):
        return self._get_field("x_z_vt_ie", dims.EdgeDim, dims.KDim)

    def z_v_grad_w(self):
        return self._get_field("x_z_v_grad_w", dims.EdgeDim, dims.KDim)

    def z_w_v(self):
        return self._get_field("x_z_w_v", dims.VertexDim, dims.KDim)

    def z_w_concorr_me(self):
        return self._get_field("x_z_w_concorr_me", dims.EdgeDim, dims.KDim)

    def z_w_concorr_mc(self):
        return self._get_field("x_z_w_concorr_mc", dims.CellDim, dims.KDim)

    def z_w_con_c_full(self):
        return self._get_field("x_z_w_con_c_full", dims.CellDim, dims.KDim)

    def z_w_con_c(self):
        return self._get_field("x_z_w_con_c", dims.CellDim, dims.KDim)

    def cfl_clipping(self):
        return self._get_field("x_cfl_clipping", dims.CellDim, dims.KDim, dtype=bool)

    def vcfl(self):
        return self._get_field("x_vcfl_dsl", dims.CellDim, dims.KDim)

    def exner_new(self):
        return self._get_field("x_exner_new", dims.CellDim, dims.KDim)

    def z_exner_ex_pr(self):
        return self._get_field("x_z_exner_ex_pr", dims.CellDim, dims.KDim)

    def z_exner_ic(self):
        return self._get_field("x_z_exner_ic", dims.CellDim, dims.KDim)

    def exner_pr(self):
        return self._get_field("x_exner_pr", dims.CellDim, dims.KDim)

    def mass_fl_e(self):
        return self._get_field("x_mass_fl_e", dims.EdgeDim, dims.KDim)

    def z_theta_v_fl_e(self):
        return self._get_field("x_z_theta_v_fl_e", dims.EdgeDim, dims.KDim)

    def mass_flx_me(self):
        return self._get_field("x_prep_adv_mass_flx_me", dims.EdgeDim, dims.KDim)

    def vn_traj(self):
        return self._get_field("x_prep_adv_vn_traj", dims.EdgeDim, dims.KDim)

    def rho_ic(self):
        return self._get_field("x_rho_ic", dims.CellDim, dims.KDim)

    def theta_v_ic(self):
        return self._get_field("x_theta_v_ic", dims.CellDim, dims.KDim)

    def theta_v_new(self):
        return self._get_field("x_theta_v_new", dims.CellDim, dims.KDim)

    def vn_new(self):
        return self._get_field("x_vn_new", dims.EdgeDim, dims.KDim)

    def w_concorr_c(self):
        return self._get_field("x_w_concorr_c", dims.CellDim, dims.KDim)

    def w_new(self):
        return self._get_field("x_w_new", dims.CellDim, dims.KDim)

    def z_dexner_dz_c(self, ntnd):
        return self._get_field_component("x_z_dexner_dz_c", ntnd, (dims.CellDim, dims.KDim))

    def z_rth_pr(self, ind):
        return self._get_field_component("x_z_rth_pr", ind, (dims.CellDim, dims.KDim))

    def z_th_ddz_exner_c(self):
        return self._get_field("x_z_th_ddz_exner_c", dims.CellDim, dims.KDim)

    def z_gradh_exner(self):
        return self._get_field("x_z_gradh_exner", dims.EdgeDim, dims.KDim)

    def z_hydro_corr(self):
        return self._get_field("x_z_hydro_corr", dims.EdgeDim, dims.KDim)

    def z_flxdiv_mass(self):
        return self._get_field("x_z_flxdiv_mass", dims.CellDim, dims.KDim)

    def z_flxdiv_theta(self):
        return self._get_field("x_z_flxdiv_theta", dims.CellDim, dims.KDim)

    def z_contr_w_fl_l(self):
        return self._get_field("x_z_contr_w_fl", dims.CellDim, dims.KDim)

    def z_w_expl(self):
        return self._get_field("x_z_w_expl", dims.CellDim, dims.KDim)

    def z_alpha(self):
        return self._get_field("x_z_alpha", dims.CellDim, dims.KDim)

    def z_beta(self):
        return self._get_field("x_z_beta", dims.CellDim, dims.KDim)

    def z_q(self):
        return self._get_field("x_z_q", dims.CellDim, dims.KDim)

    def z_rho_expl(self):
        return self._get_field("x_z_rho_expl", dims.CellDim, dims.KDim)

    def z_exner_expl(self):
        return self._get_field("x_z_exner_expl", dims.CellDim, dims.KDim)

    def z_theta_v_pr_ic(self):
        return self._get_field("x_z_theta_v_pr_ic", dims.CellDim, dims.KDim)

    def z_rho_e(self):
        return self._get_field("x_z_rho_e", dims.EdgeDim, dims.KDim)

    def z_theta_v_e(self):
        return self._get_field("x_z_theta_v_e", dims.EdgeDim, dims.KDim)

    def z_vn_avg(self):
        return self._get_field("x_z_vn_avg", dims.EdgeDim, dims.KDim)

    def z_graddiv_vn(self):
        return self._get_field("x_z_graddiv_vn", dims.EdgeDim, dims.KDim)

    def z_grad_rth(self, ind):
        return self._get_field_component("x_z_grad_rth", ind, (dims.CellDim, dims.KDim))

    def z_dwdz_dd(self):
        return self._get_field("x_z_dwdz_dd", dims.CellDim, dims.KDim)

    def exner_dyn_incr(self):
        return self._get_field("x_exner_dyn_incr", dims.CellDim, dims.KDim)


# TODO (magdalena) rename?
class IconNHFinalExitSavepoint(IconSavepoint):
    def theta_v_new(self):
        return self._get_field("x_theta_v", dims.CellDim, dims.KDim)

    def exner_new(self):
        return self._get_field("x_exner", dims.CellDim, dims.KDim)


class IconJabwInitSavepoint(IconSavepoint):
    def exner(self):
        return self._get_field("exner_init", dims.CellDim, dims.KDim)

    def rho(self):
        return self._get_field("rho_init", dims.CellDim, dims.KDim)

    def w(self):
        return self._get_field("w_init", dims.CellDim, dims.KDim)

    def theta_v(self):
        return self._get_field("theta_v_init", dims.CellDim, dims.KDim)

    def pressure(self):
        return self._get_field("pressure_init", dims.CellDim, dims.KDim)

    def pressure_sfc(self):
        return self._get_field("pressure_surface", dims.CellDim)

    def temperature(self):
        return self._get_field("temperature_init", dims.CellDim, dims.KDim)

    def vn(self):
        return self._get_field("vn_init", dims.EdgeDim, dims.KDim)

    def eta0(self):
        return self.serializer.read("eta0", self.savepoint)[0]

    def etat(self):
        return self.serializer.read("etat", self.savepoint)[0]

    def gamma(self):
        return self.serializer.read("gamma", self.savepoint)[0]

    def dtemp(self):
        return self.serializer.read("dtemp", self.savepoint)[0]

    def lat_perturbation_center(self):
        return self.serializer.read("latC", self.savepoint)[0]

    def lon_perturbation_center(self):
        return self.serializer.read("lonC", self.savepoint)[0]


class IconJabwFinalSavepoint(IconSavepoint):
    def exner(self):
        return self._get_field("exner_final", dims.CellDim, dims.KDim)

    def rho(self):
        return self._get_field("rho_final", dims.CellDim, dims.KDim)

    def vn(self):
        return self._get_field("vn_final", dims.EdgeDim, dims.KDim)

    def w(self):
        return self._get_field("w_final", dims.CellDim, dims.KDim)

    def theta_v(self):
        return self._get_field("theta_v_final", dims.CellDim, dims.KDim)

    def pressure(self):
        return self._get_field("pressure_final", dims.CellDim, dims.KDim)

    def temperature(self):
        return self._get_field("temperature_final", dims.CellDim, dims.KDim)

    def eta_v(self):
        return self._get_field("zeta_v_final", dims.CellDim, dims.KDim)

    def eta_v_e(self):
        return self._get_field("zeta_v_e_final", dims.EdgeDim, dims.KDim)


class IconJabwDiagnosticSavepoint(IconSavepoint):
    def pressure(self):
        return self._get_field("output_diag_pressure", dims.CellDim, dims.KDim)

    def temperature(self):
        return self._get_field("output_diag_temperature", dims.CellDim, dims.KDim)

    def exner_pr(self):
        return self._get_field("output_diag_exner_pr", dims.CellDim, dims.KDim)

    def pressure_ifc(self):
        return self._get_field("output_diag_pressure_ifc", dims.CellDim, dims.KDim)

    def pressure_sfc(self):
        return self._get_field("output_diag_pressure_sfc", dims.CellDim)

    def zonal_wind(self):
<<<<<<< HEAD
        return self._get_field("output_diag_u", CellDim, KDim)

    def meridional_wind(self):
        return self._get_field("output_diag_v", CellDim, KDim)
=======
        return self._get_field("output_diag_u", dims.CellDim, dims.KDim)

    def meridional_wind(self):
        return self._get_field("output_diag_v", dims.CellDim, dims.KDim)
>>>>>>> 0be1aba7


class IconGraupelEntrySavepoint(IconSavepoint):
    def temperature(self):
        return self._get_field("ser_in_graupel_temperature", CellDim, KDim)

    def pres(self):
        return self._get_field("ser_in_graupel_pres", CellDim, KDim)

    def rho(self):
        return self._get_field("ser_in_graupel_rho", CellDim, KDim)

    def qv(self):
        return self._get_field("ser_in_graupel_qv", CellDim, KDim)

    def qc(self):
        return self._get_field("ser_in_graupel_qc", CellDim, KDim)

    def qi(self):
        return self._get_field("ser_in_graupel_qi", CellDim, KDim)

    def qr(self):
        return self._get_field("ser_in_graupel_qr", CellDim, KDim)

    def qs(self):
        return self._get_field("ser_in_graupel_qs", CellDim, KDim)

    def qg(self):
        return self._get_field("ser_in_graupel_qg", CellDim, KDim)

    def qnc(self):
        return self._get_field("ser_in_graupel_qnc", CellDim, KDim)

    def dt_microphysics(self):
        return self.serializer.read("ser_in_graupel_dt", self.savepoint)[0]

    def qc0(self):
        return self.serializer.read("ser_in_graupel_qc0", self.savepoint)[0]

    def qi0(self):
        return self.serializer.read("ser_in_graupel_qi0", self.savepoint)[0]

    def kstart_moist(self):
        return self.serializer.read("ser_in_graupel_kstart_moist", self.savepoint)[0]

    def l_cv(self):
        return self.serializer.read("ser_in_graupel_l_cv", self.savepoint)[0]

    def ithermo_water(self):
        return self.serializer.read("ser_in_graupel_ithermo_water", self.savepoint)[0]

    def ldiag_ttend(self):
        return self.serializer.read("ser_in_graupel_ldiag_ttend", self.savepoint)[0]

    def ldiag_qtend(self):
        return self.serializer.read("ser_in_graupel_ldiag_qtend", self.savepoint)[0]

    def istart_idx(self):
        return self.serializer.read("ser_in_graupel_istart", self.savepoint)[0]

    def iend_idx(self):
        return self.serializer.read("ser_in_graupel_iend", self.savepoint)[0]


class IconGraupelExitSavepoint(IconSavepoint):
    def temperature(self):
        return self._get_field("ser_out_graupel_temperature", CellDim, KDim)

    def pres(self):
        return self._get_field("ser_out_graupel_pres", CellDim, KDim)

    def rho(self):
        return self._get_field("ser_out_graupel_rho", CellDim, KDim)

    def qv(self):
        return self._get_field("ser_out_graupel_qv", CellDim, KDim)

    def qc(self):
        return self._get_field("ser_out_graupel_qc", CellDim, KDim)

    def qi(self):
        return self._get_field("ser_out_graupel_qi", CellDim, KDim)

    def qr(self):
        return self._get_field("ser_out_graupel_qr", CellDim, KDim)

    def qs(self):
        return self._get_field("ser_out_graupel_qs", CellDim, KDim)

    def qg(self):
        return self._get_field("ser_out_graupel_qg", CellDim, KDim)


    def ddt_tend_t(self):
        return self._get_field("ser_out_graupel_ddt_tend_t", CellDim, KDim)

    def ddt_tend_qv(self):
        return self._get_field("ser_out_graupel_ddt_tend_qv", CellDim, KDim)

    def ddt_tend_qc(self):
        return self._get_field("ser_out_graupel_ddt_tend_qc", CellDim, KDim)

    def ddt_tend_qi(self):
        return self._get_field("ser_out_graupel_ddt_tend_qi", CellDim, KDim)

    def ddt_tend_qr(self):
        return self._get_field("ser_out_graupel_ddt_tend_qr", CellDim, KDim)

    def ddt_tend_qs(self):
        return self._get_field("ser_out_graupel_ddt_tend_qs", CellDim, KDim)

    def rain_flux(self):
        return self._get_field("ser_out_graupel_prr_gsp", CellDim, KDim)

    def snow_flux(self):
        return self._get_field("ser_out_graupel_prs_gsp", CellDim, KDim)

    def graupel_flux(self):
        return self._get_field("ser_out_graupel_pri_gsp", CellDim, KDim)

    def ice_flux(self):
        return self._get_field("ser_out_graupel_prg_gsp", CellDim, KDim)


class IconGscpSatadEntrySavepoint(IconSavepoint):
    def temperature(self):
        return self._get_field("ser_in_satad_temperature", CellDim, KDim)

    def qv(self):
        return self._get_field("ser_in_satad_qv", CellDim, KDim)

    def qc(self):
        return self._get_field("ser_in_satad_qc", CellDim, KDim)

    def rho(self):
        return self._get_field("ser_in_satad_rho", CellDim, KDim)

    def kstart_moist(self):
        return self.serializer.read("ser_in_satad_kstart_moist", self.savepoint)[0]

    def istart_idx(self):
        return self.serializer.read("ser_in_satad_istart", self.savepoint)[0]

    def iend_idx(self):
        return self.serializer.read("ser_in_satad_iend", self.savepoint)[0]

    def tolerance(self):
        return self.serializer.read("ser_in_satad_tol", self.savepoint)[0]

    def maxiter(self):
        return self.serializer.read("ser_in_maxiter", self.savepoint)[0]


class IconGscpSatadExitSavepoint(IconSavepoint):
    def temperature(self):
        return self._get_field("ser_out_satad_temperature", CellDim, KDim)

    def qv(self):
        return self._get_field("ser_out_satad_qv", CellDim, KDim)

    def qc(self):
        return self._get_field("ser_out_satad_qc", CellDim, KDim)


class IconInterfaceSatadEntrySavepoint(IconSavepoint):
    def temperature(self):
        return self._get_field("ser_in_satad_temperature", CellDim, KDim)

    def qv(self):
        return self._get_field("ser_in_satad_qv", CellDim, KDim)

    def qc(self):
        return self._get_field("ser_in_satad_qc", CellDim, KDim)

    def rho(self):
        return self._get_field("ser_in_satad_rho", CellDim, KDim)

    def kstart_moist(self):
        return self.serializer.read("ser_in_satad_kstart_moist", self.savepoint)[0]

    def istart_idx(self):
        return self.serializer.read("ser_in_satad_istart", self.savepoint)[0]

    def iend_idx(self):
        return self.serializer.read("ser_in_satad_iend", self.savepoint)[0]

    def tolerance(self):
        return self.serializer.read("ser_in_satad_satad_tol", self.savepoint)[0]

    def maxiter(self):
        return self.serializer.read("ser_in_maxiter", self.savepoint)[0]


class IconInterfaceSatadExitSavepoint(IconSavepoint):
    def temperature(self):
        return self._get_field("ser_out_satad_temperature", CellDim, KDim)

    def qv(self):
        return self._get_field("ser_out_satad_qv", CellDim, KDim)

    def qc(self):
        return self._get_field("ser_out_satad_qc", CellDim, KDim)


class IconGraupelInitSavepoint(IconSavepoint):
    def iautocon(self):
        return self.serializer.read("ser_init_graupel_iautocon", self.savepoint)[0]

    def isnow_n0temp(self):
        return self.serializer.read("ser_init_graupel_isnow_n0temp", self.savepoint)[0]

    def ceff_min(self):
        return self.serializer.read("ser_init_graupel_zceff_min", self.savepoint)[0]

    def v0snow(self):
        return self.serializer.read("ser_init_graupel_v0snow", self.savepoint)[0]

    def vz0i(self):
        return self.serializer.read("ser_init_graupel_zvz0i", self.savepoint)[0]

    def icesedi_exp(self):
        return self.serializer.read("ser_init_graupel_icesedi_exp", self.savepoint)[0]

    def mu_rain(self):
        return self.serializer.read("ser_init_graupel_mu_rain", self.savepoint)[0]

    def rain_n0_factor(self):
        return self.serializer.read("ser_init_graupel_rain_n0_factor", self.savepoint)[0]

    def qmin(self):
        return self.serializer.read("ser_init_graupel_zqmin", self.savepoint)[0]

    def eps(self):
        return self.serializer.read("ser_init_graupel_zeps", self.savepoint)[0]

    def ams(self):
        return self.serializer.read("ser_init_graupel_zams", self.savepoint)[0]

    def ccsrim(self):
        return self.serializer.read("ser_init_graupel_ccsrim", self.savepoint)[0]

    def ccsagg(self):
        return self.serializer.read("ser_init_graupel_ccsagg", self.savepoint)[0]

    def ccsdep(self):
        return self.serializer.read("ser_init_graupel_ccsdep", self.savepoint)[0]

    def ccsvel(self):
        return self.serializer.read("ser_init_graupel_ccsvel", self.savepoint)[0]

    def ccsvxp(self):
        return self.serializer.read("ser_init_graupel_ccsvxp", self.savepoint)[0]

    def ccslam(self):
        return self.serializer.read("ser_init_graupel_ccslam", self.savepoint)[0]

    def ccslxp(self):
        return self.serializer.read("ser_init_graupel_ccslxp", self.savepoint)[0]

    def ccswxp(self):
        return self.serializer.read("ser_init_graupel_ccswxp", self.savepoint)[0]

    def ccsaxp(self):
        return self.serializer.read("ser_init_graupel_ccsaxp", self.savepoint)[0]

    def ccsdxp(self):
        return self.serializer.read("ser_init_graupel_ccsdxp", self.savepoint)[0]

    def ccshi1(self):
        return self.serializer.read("ser_init_graupel_ccshi1", self.savepoint)[0]

    def ccdvtp(self):
        return self.serializer.read("ser_init_graupel_ccdvtp", self.savepoint)[0]

    def ccidep(self):
        return self.serializer.read("ser_init_graupel_ccidep", self.savepoint)[0]

    def cevxp(self):
        return self.serializer.read("ser_init_graupel_zcevxp", self.savepoint)[0]

    def cev(self):
        return self.serializer.read("ser_init_graupel_zcev", self.savepoint)[0]

    def bevxp(self):
        return self.serializer.read("ser_init_graupel_zbevxp", self.savepoint)[0]

    def bev(self):
        return self.serializer.read("ser_init_graupel_zbev", self.savepoint)[0]

    def vzxp(self):
        return self.serializer.read("ser_init_graupel_zvzxp", self.savepoint)[0]

    def vz0r(self):
        return self.serializer.read("ser_init_graupel_zvz0r", self.savepoint)[0]


class IconSerialDataProvider:
    def __init__(self, fname_prefix, path=".", do_print=False, mpi_rank=0):
        self.rank = mpi_rank
        self.serializer: serialbox.Serializer = None
        self.file_path: str = path
        self.fname = f"{fname_prefix}_rank{self.rank!s}"
        self.log = logging.getLogger(__name__)
        self._init_serializer(do_print)
        self.grid_size = self._grid_size()

    def _init_serializer(self, do_print: bool):
        if not self.fname:
            self.log.warning(" WARNING: no filename! closing serializer")
        self.serializer = serialbox.Serializer(
            serialbox.OpenModeKind.Read, self.file_path, self.fname
        )
        if do_print:
            self.print_info()

    def print_info(self):
        self.log.info(f"SAVEPOINTS: {self.serializer.savepoint_list()}")
        self.log.info(f"FIELDNAMES: {self.serializer.fieldnames()}")

    def _grid_size(self):
        sp = self._get_icon_grid_savepoint()
        grid_sizes = {
            dims.CellDim: self.serializer.read("num_cells", savepoint=sp).astype(gtx.int32)[0],
            dims.EdgeDim: self.serializer.read("num_edges", savepoint=sp).astype(gtx.int32)[0],
            dims.VertexDim: self.serializer.read("num_vert", savepoint=sp).astype(gtx.int32)[0],
            dims.KDim: sp.metainfo.to_dict()["nlev"],
        }
        return grid_sizes

    def from_savepoint_grid(
        self, grid_id: uuid.UUID, grid_root: int, grid_level: int
    ) -> IconGridSavepoint:
        savepoint = self._get_icon_grid_savepoint()
        return IconGridSavepoint(
            savepoint,
            self.serializer,
            grid_id=grid_id,
            size=self.grid_size,
            root=grid_root,
            level=grid_level,
        )

    def _get_icon_grid_savepoint(self):
        savepoint = self.serializer.savepoint["icon-grid"].id[1].as_savepoint()
        return savepoint

    def from_savepoint_diffusion_init(
        self,
        linit: bool,
        date: str,
    ) -> IconDiffusionInitSavepoint:
        savepoint = (
            self.serializer.savepoint["call-diffusion-init"].linit[linit].date[date].as_savepoint()
        )
        return IconDiffusionInitSavepoint(savepoint, self.serializer, size=self.grid_size)

    def from_savepoint_velocity_init(
        self, istep: int, vn_only: bool, date: str, jstep: int
    ) -> IconVelocityInitSavepoint:
        savepoint = (
            self.serializer.savepoint["call-velocity-tendencies"]
            .istep[istep]
            .vn_only[vn_only]
            .date[date]
            .jstep[jstep]
            .as_savepoint()
        )
        return IconVelocityInitSavepoint(savepoint, self.serializer, size=self.grid_size)

    def from_savepoint_nonhydro_init(
        self, istep: int, date: str, jstep: int
    ) -> IconNonHydroInitSavepoint:
        savepoint = (
            self.serializer.savepoint["solve_nonhydro"]
            .istep[istep]
            .date[date]
            .jstep[jstep]
            .as_savepoint()
        )
        return IconNonHydroInitSavepoint(savepoint, self.serializer, size=self.grid_size)

    def from_interpolation_savepoint(self) -> InterpolationSavepoint:
        savepoint = self.serializer.savepoint["interpolation_state"].as_savepoint()
        return InterpolationSavepoint(savepoint, self.serializer, size=self.grid_size)

    def from_metrics_savepoint(self) -> MetricSavepoint:
        savepoint = self.serializer.savepoint["metric_state"].as_savepoint()
        return MetricSavepoint(savepoint, self.serializer, size=self.grid_size)

    def from_savepoint_diffusion_exit(self, linit: bool, date: str) -> IconDiffusionExitSavepoint:
        savepoint = (
            self.serializer.savepoint["call-diffusion-exit"].linit[linit].date[date].as_savepoint()
        )
        return IconDiffusionExitSavepoint(savepoint, self.serializer, size=self.grid_size)

    def from_savepoint_velocity_exit(
        self, istep: int, vn_only: bool, date: str, jstep: int
    ) -> IconNonhydroExitSavepoint:
        savepoint = (
            self.serializer.savepoint["call-velocity-tendencies"]
            .istep[istep]
            .vn_only[vn_only]
            .date[date]
            .jstep[jstep]
            .as_savepoint()
        )
        return IconNonhydroExitSavepoint(savepoint, self.serializer, size=self.grid_size)

    def from_savepoint_nonhydro_exit(
        self, istep: int, date: str, jstep: int
    ) -> IconNonhydroExitSavepoint:
        savepoint = (
            self.serializer.savepoint["solve_nonhydro"]
            .istep[istep]
            .date[date]
            .jstep[jstep]
            .as_savepoint()
        )
        return IconNonhydroExitSavepoint(savepoint, self.serializer, size=self.grid_size)

    def from_savepoint_nonhydro_step_exit(self, date: str, jstep: int) -> IconNHFinalExitSavepoint:
        savepoint = (
            self.serializer.savepoint["solve_nonhydro_step"].date[date].jstep[jstep].as_savepoint()
        )
        return IconNHFinalExitSavepoint(savepoint, self.serializer, size=self.grid_size)

    def from_savepoint_jabw_init(self) -> IconJabwInitSavepoint:
        savepoint = self.serializer.savepoint["icon-jabw-init"].id[1].as_savepoint()
        return IconJabwInitSavepoint(savepoint, self.serializer, size=self.grid_size)

    def from_savepoint_jabw_final(self) -> IconJabwFinalSavepoint:
        savepoint = self.serializer.savepoint["icon-jabw-final"].id[1].as_savepoint()
        return IconJabwFinalSavepoint(savepoint, self.serializer, size=self.grid_size)

    def from_savepoint_jabw_diagnostic(self) -> IconJabwDiagnosticSavepoint:
        savepoint = self.serializer.savepoint["first_output_var"].id[1].as_savepoint()
        return IconJabwDiagnosticSavepoint(savepoint, self.serializer, size=self.grid_size)

    def from_savepoint_weisman_klemp_graupel_init(self) -> IconGraupelInitSavepoint:
        savepoint = self.serializer.savepoint["init-graupel"].serial_rank[0].as_savepoint()
        return IconGraupelInitSavepoint(savepoint, self.serializer, size=self.grid_size)

    def from_savepoint_weisman_klemp_graupel_entry(self, date: str) -> IconGraupelEntrySavepoint:
        savepoint = self.serializer.savepoint["call-graupel-entrance"].serial_rank[0].date["2008-09-01T01:59:"+date+".000"].as_savepoint()
        return IconGraupelEntrySavepoint(savepoint, self.serializer, size=self.grid_size)

    def from_savepoint_weisman_klemp_graupel_exit(self, date: str) -> IconGraupelExitSavepoint:
        savepoint = self.serializer.savepoint["call-graupel-exit"].serial_rank[0].date["2008-09-01T01:59:"+date+".000"].as_savepoint()
        return IconGraupelExitSavepoint(savepoint, self.serializer, size=self.grid_size)

    def from_savepoint_weisman_klemp_gscp_satad_entry(self, date: str) -> IconGscpSatadEntrySavepoint:
        savepoint = self.serializer.savepoint["call-gscp-satad-entrance"].serial_rank[0].date["2008-09-01T01:59:"+date+".000"].as_savepoint()
        return IconGscpSatadEntrySavepoint(savepoint, self.serializer, size=self.grid_size)

    def from_savepoint_weisman_klemp_gscp_satad_exit(self, date: str) -> IconGscpSatadExitSavepoint:
        savepoint = self.serializer.savepoint["call-gscp-satad-exit"].serial_rank[0].date["2008-09-01T01:59:"+date+".000"].as_savepoint()
        return IconGscpSatadExitSavepoint(savepoint, self.serializer, size=self.grid_size)

    def from_savepoint_weisman_klemp_interface_satad_entry(self, date: str) -> IconInterfaceSatadEntrySavepoint:
        savepoint = self.serializer.savepoint["call-interface-satad-entrance"].serial_rank[0].date["2008-09-01T01:59:"+date+".000"].as_savepoint()
        return IconInterfaceSatadEntrySavepoint(savepoint, self.serializer, size=self.grid_size)

    def from_savepoint_weisman_klemp_interface_satad_exit(self, date: str) -> IconInterfaceSatadExitSavepoint:
        savepoint = self.serializer.savepoint["call-interface-satad-exit"].serial_rank[0].date["2008-09-01T01:59:"+date+".000"].as_savepoint()
        return IconInterfaceSatadExitSavepoint(savepoint, self.serializer, size=self.grid_size)<|MERGE_RESOLUTION|>--- conflicted
+++ resolved
@@ -1347,49 +1347,42 @@
         return self._get_field("output_diag_pressure_sfc", dims.CellDim)
 
     def zonal_wind(self):
-<<<<<<< HEAD
-        return self._get_field("output_diag_u", CellDim, KDim)
-
-    def meridional_wind(self):
-        return self._get_field("output_diag_v", CellDim, KDim)
-=======
         return self._get_field("output_diag_u", dims.CellDim, dims.KDim)
 
     def meridional_wind(self):
         return self._get_field("output_diag_v", dims.CellDim, dims.KDim)
->>>>>>> 0be1aba7
 
 
 class IconGraupelEntrySavepoint(IconSavepoint):
     def temperature(self):
-        return self._get_field("ser_in_graupel_temperature", CellDim, KDim)
+        return self._get_field("ser_in_graupel_temperature", dims.CellDim, dims.KDim)
 
     def pres(self):
-        return self._get_field("ser_in_graupel_pres", CellDim, KDim)
+        return self._get_field("ser_in_graupel_pres", dims.CellDim, dims.KDim)
 
     def rho(self):
-        return self._get_field("ser_in_graupel_rho", CellDim, KDim)
+        return self._get_field("ser_in_graupel_rho", dims.CellDim, dims.KDim)
 
     def qv(self):
-        return self._get_field("ser_in_graupel_qv", CellDim, KDim)
+        return self._get_field("ser_in_graupel_qv", dims.CellDim, dims.KDim)
 
     def qc(self):
-        return self._get_field("ser_in_graupel_qc", CellDim, KDim)
+        return self._get_field("ser_in_graupel_qc", dims.CellDim, dims.KDim)
 
     def qi(self):
-        return self._get_field("ser_in_graupel_qi", CellDim, KDim)
+        return self._get_field("ser_in_graupel_qi", dims.CellDim, dims.KDim)
 
     def qr(self):
-        return self._get_field("ser_in_graupel_qr", CellDim, KDim)
+        return self._get_field("ser_in_graupel_qr", dims.CellDim, dims.KDim)
 
     def qs(self):
-        return self._get_field("ser_in_graupel_qs", CellDim, KDim)
+        return self._get_field("ser_in_graupel_qs", dims.CellDim, dims.KDim)
 
     def qg(self):
-        return self._get_field("ser_in_graupel_qg", CellDim, KDim)
+        return self._get_field("ser_in_graupel_qg", dims.CellDim, dims.KDim)
 
     def qnc(self):
-        return self._get_field("ser_in_graupel_qnc", CellDim, KDim)
+        return self._get_field("ser_in_graupel_qnc", dims.CellDim, dims.KDim)
 
     def dt_microphysics(self):
         return self.serializer.read("ser_in_graupel_dt", self.savepoint)[0]
@@ -1424,76 +1417,76 @@
 
 class IconGraupelExitSavepoint(IconSavepoint):
     def temperature(self):
-        return self._get_field("ser_out_graupel_temperature", CellDim, KDim)
+        return self._get_field("ser_out_graupel_temperature", dims.CellDim, dims.KDim)
 
     def pres(self):
-        return self._get_field("ser_out_graupel_pres", CellDim, KDim)
+        return self._get_field("ser_out_graupel_pres", dims.CellDim, dims.KDim)
 
     def rho(self):
-        return self._get_field("ser_out_graupel_rho", CellDim, KDim)
+        return self._get_field("ser_out_graupel_rho", dims.CellDim, dims.KDim)
 
     def qv(self):
-        return self._get_field("ser_out_graupel_qv", CellDim, KDim)
+        return self._get_field("ser_out_graupel_qv", dims.CellDim, dims.KDim)
 
     def qc(self):
-        return self._get_field("ser_out_graupel_qc", CellDim, KDim)
+        return self._get_field("ser_out_graupel_qc", dims.CellDim, dims.KDim)
 
     def qi(self):
-        return self._get_field("ser_out_graupel_qi", CellDim, KDim)
+        return self._get_field("ser_out_graupel_qi", dims.CellDim, dims.KDim)
 
     def qr(self):
-        return self._get_field("ser_out_graupel_qr", CellDim, KDim)
+        return self._get_field("ser_out_graupel_qr", dims.CellDim, dims.KDim)
 
     def qs(self):
-        return self._get_field("ser_out_graupel_qs", CellDim, KDim)
+        return self._get_field("ser_out_graupel_qs", dims.CellDim, dims.KDim)
 
     def qg(self):
-        return self._get_field("ser_out_graupel_qg", CellDim, KDim)
+        return self._get_field("ser_out_graupel_qg", dims.CellDim, dims.KDim)
 
 
     def ddt_tend_t(self):
-        return self._get_field("ser_out_graupel_ddt_tend_t", CellDim, KDim)
+        return self._get_field("ser_out_graupel_ddt_tend_t", dims.CellDim, dims.KDim)
 
     def ddt_tend_qv(self):
-        return self._get_field("ser_out_graupel_ddt_tend_qv", CellDim, KDim)
+        return self._get_field("ser_out_graupel_ddt_tend_qv", dims.CellDim, dims.KDim)
 
     def ddt_tend_qc(self):
-        return self._get_field("ser_out_graupel_ddt_tend_qc", CellDim, KDim)
+        return self._get_field("ser_out_graupel_ddt_tend_qc", dims.CellDim, dims.KDim)
 
     def ddt_tend_qi(self):
-        return self._get_field("ser_out_graupel_ddt_tend_qi", CellDim, KDim)
+        return self._get_field("ser_out_graupel_ddt_tend_qi", dims.CellDim, dims.KDim)
 
     def ddt_tend_qr(self):
-        return self._get_field("ser_out_graupel_ddt_tend_qr", CellDim, KDim)
+        return self._get_field("ser_out_graupel_ddt_tend_qr", dims.CellDim, dims.KDim)
 
     def ddt_tend_qs(self):
-        return self._get_field("ser_out_graupel_ddt_tend_qs", CellDim, KDim)
+        return self._get_field("ser_out_graupel_ddt_tend_qs", dims.CellDim, dims.KDim)
 
     def rain_flux(self):
-        return self._get_field("ser_out_graupel_prr_gsp", CellDim, KDim)
+        return self._get_field("ser_out_graupel_prr_gsp", dims.CellDim, dims.KDim)
 
     def snow_flux(self):
-        return self._get_field("ser_out_graupel_prs_gsp", CellDim, KDim)
+        return self._get_field("ser_out_graupel_prs_gsp", dims.CellDim, dims.KDim)
 
     def graupel_flux(self):
-        return self._get_field("ser_out_graupel_pri_gsp", CellDim, KDim)
+        return self._get_field("ser_out_graupel_pri_gsp", dims.CellDim, dims.KDim)
 
     def ice_flux(self):
-        return self._get_field("ser_out_graupel_prg_gsp", CellDim, KDim)
+        return self._get_field("ser_out_graupel_prg_gsp", dims.CellDim, dims.KDim)
 
 
 class IconGscpSatadEntrySavepoint(IconSavepoint):
     def temperature(self):
-        return self._get_field("ser_in_satad_temperature", CellDim, KDim)
+        return self._get_field("ser_in_satad_temperature", dims.CellDim, dims.KDim)
 
     def qv(self):
-        return self._get_field("ser_in_satad_qv", CellDim, KDim)
+        return self._get_field("ser_in_satad_qv", dims.CellDim, dims.KDim)
 
     def qc(self):
-        return self._get_field("ser_in_satad_qc", CellDim, KDim)
+        return self._get_field("ser_in_satad_qc", dims.CellDim, dims.KDim)
 
     def rho(self):
-        return self._get_field("ser_in_satad_rho", CellDim, KDim)
+        return self._get_field("ser_in_satad_rho", dims.CellDim, dims.KDim)
 
     def kstart_moist(self):
         return self.serializer.read("ser_in_satad_kstart_moist", self.savepoint)[0]
@@ -1513,27 +1506,27 @@
 
 class IconGscpSatadExitSavepoint(IconSavepoint):
     def temperature(self):
-        return self._get_field("ser_out_satad_temperature", CellDim, KDim)
+        return self._get_field("ser_out_satad_temperature", dims.CellDim, dims.KDim)
 
     def qv(self):
-        return self._get_field("ser_out_satad_qv", CellDim, KDim)
+        return self._get_field("ser_out_satad_qv", dims.CellDim, dims.KDim)
 
     def qc(self):
-        return self._get_field("ser_out_satad_qc", CellDim, KDim)
+        return self._get_field("ser_out_satad_qc", dims.CellDim, dims.KDim)
 
 
 class IconInterfaceSatadEntrySavepoint(IconSavepoint):
     def temperature(self):
-        return self._get_field("ser_in_satad_temperature", CellDim, KDim)
+        return self._get_field("ser_in_satad_temperature", dims.CellDim, dims.KDim)
 
     def qv(self):
-        return self._get_field("ser_in_satad_qv", CellDim, KDim)
+        return self._get_field("ser_in_satad_qv", dims.CellDim, dims.KDim)
 
     def qc(self):
-        return self._get_field("ser_in_satad_qc", CellDim, KDim)
+        return self._get_field("ser_in_satad_qc", dims.CellDim, dims.KDim)
 
     def rho(self):
-        return self._get_field("ser_in_satad_rho", CellDim, KDim)
+        return self._get_field("ser_in_satad_rho", dims.CellDim, dims.KDim)
 
     def kstart_moist(self):
         return self.serializer.read("ser_in_satad_kstart_moist", self.savepoint)[0]
@@ -1553,13 +1546,13 @@
 
 class IconInterfaceSatadExitSavepoint(IconSavepoint):
     def temperature(self):
-        return self._get_field("ser_out_satad_temperature", CellDim, KDim)
+        return self._get_field("ser_out_satad_temperature", dims.CellDim, dims.KDim)
 
     def qv(self):
-        return self._get_field("ser_out_satad_qv", CellDim, KDim)
+        return self._get_field("ser_out_satad_qv", dims.CellDim, dims.KDim)
 
     def qc(self):
-        return self._get_field("ser_out_satad_qc", CellDim, KDim)
+        return self._get_field("ser_out_satad_qc", dims.CellDim, dims.KDim)
 
 
 class IconGraupelInitSavepoint(IconSavepoint):
