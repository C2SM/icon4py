# ICON4Py - ICON inspired code in Python and GT4Py
#
# Copyright (c) 2022, ETH Zurich and MeteoSwiss
# All rights reserved.
#
# This file is free software: you can redistribute it and/or modify it under
# the terms of the GNU General Public License as published by the
# Free Software Foundation, either version 3 of the License, or any later
# version. See the LICENSE.txt file at the top-level directory of this
# distribution for a copy of the license or check <https://www.gnu.org/licenses/>.
#
# SPDX-License-Identifier: GPL-3.0-or-later
import functools
import logging
import uuid

import numpy as np
import serialbox
from gt4py.next import as_field
from gt4py.next.common import Dimension, DimensionKind, Field
from gt4py.next.ffront.fbuiltins import int32

import icon4py.model.common.decomposition.definitions as decomposition
from icon4py.model.common import dimension
from icon4py.model.common.dimension import (
    C2E2C2EDim,
    C2E2CDim,
    C2E2CODim,
    C2EDim,
    C2VDim,
    CECDim,
    CEDim,
    CellDim,
    E2C2EDim,
    E2C2EODim,
    E2C2VDim,
    E2CDim,
    E2VDim,
    ECDim,
    ECVDim,
    EdgeDim,
    KDim,
    V2CDim,
    V2EDim,
    VertexDim,
)
from icon4py.model.common.grid import base, horizontal, icon
from icon4py.model.common.states.prognostic_state import PrognosticState
from icon4py.model.common.test_utils.helpers import (
    as_1D_sparse_field,
    flatten_first_two_dims,
)


log = logging.getLogger(__name__)


class IconSavepoint:
    def __init__(self, sp: serialbox.Savepoint, ser: serialbox.Serializer, size: dict):
        self.savepoint = sp
        self.serializer = ser
        self.sizes = size
        self.log = logging.getLogger((__name__))

    def optionally_registered(*dims):
        def decorator(func):
            @functools.wraps(func)
            def wrapper(self, *args, **kwargs):
                try:
                    name = func.__name__
                    return func(self, *args, **kwargs)
                except serialbox.SerialboxError:
                    log.warning(
                        f"{name}: field not registered in savepoint {self.savepoint.metainfo}"
                    )
                    if dims:
                        shp = tuple(self.sizes[d] for d in dims)
                        return as_field(dims, np.zeros(shp))
                    else:
                        return None

            return wrapper

        return decorator

    def log_meta_info(self):
        self.log.info(self.savepoint.metainfo)

    def _get_field(self, name, *dimensions, dtype=float):
        buffer = np.squeeze(self.serializer.read(name, self.savepoint).astype(dtype))
        buffer = self._reduce_to_dim_size(buffer, dimensions)

        self.log.debug(f"{name} {buffer.shape}")
        return as_field(dimensions, buffer)

    def _get_field_component(self, name: str, ntnd: int, dims: tuple[Dimension, Dimension]):
        buffer = np.squeeze(self.serializer.read(name, self.savepoint).astype(float))[
            :, :, ntnd - 1
        ]
        buffer = self._reduce_to_dim_size(buffer, dims)
        self.log.debug(f"{name} {buffer.shape}")
        return as_field(dims, buffer)

    def _reduce_to_dim_size(self, buffer, dimensions):
        buffer_size = (
            self.sizes[d] if d.kind is DimensionKind.HORIZONTAL else s
            for s, d in zip(buffer.shape, dimensions, strict=False)
        )
        buffer = buffer[tuple(map(slice, buffer_size))]
        return buffer

    def _get_field_from_ndarray(self, ar, *dimensions, dtype=float):
        ar = self._reduce_to_dim_size(ar, dimensions)
        return as_field(dimensions, ar)

    def get_metadata(self, *names):
        metadata = self.savepoint.metainfo.to_dict()
        return {n: metadata[n] for n in names if n in metadata}

    def _read_int32_shift1(self, name: str):
        """
        Read a start indices field.

        use for start indices: the shift accounts for the zero based python
        values are converted to int32
        """
        return self._read_int32(name, offset=1)

    def _read_int32(self, name: str, offset=0):
        """
        Read an end indices field.

        use this for end indices: because FORTRAN slices  are inclusive [from:to] _and_ one based
        this accounts for being exclusive python exclusive bounds: [from:to)
        field values are convert to int32
        """
        return self._read(name, offset, dtype=int32)

    def _read_bool(self, name: str):
        return self._read(name, offset=0, dtype=bool)

    def _read(self, name: str, offset=0, dtype=int):
        return (self.serializer.read(name, self.savepoint) - offset).astype(dtype)


class IconGridSavepoint(IconSavepoint):
<<<<<<< HEAD
    def verts_vertex_lat(self):
        return self._get_field("verts_vertex_lat", VertexDim)

    def verts_vertex_lon(self):
        return self._get_field("verts_vertex_lon", VertexDim)

    def primal_normal_v1(self):
        return self._get_field("primal_normal_v1", EdgeDim)

    def primal_normal_v2(self):
        return self._get_field("primal_normal_v2", EdgeDim)

    def dual_normal_v1(self):
        return self._get_field("dual_normal_v1", EdgeDim)

    def dual_normal_v2(self):
        return self._get_field("dual_normal_v2", EdgeDim)

    def edges_center_lat(self):
        return self._get_field("edges_center_lat", EdgeDim)

    def edges_center_lon(self):
        return self._get_field("edges_center_lon", EdgeDim)

    def cell_center_lat(self):
        return self._get_field("cell_center_lat", CellDim)

    def cell_center_lon(self):
        return self._get_field("cell_center_lon", CellDim)

    def v_num_edges(self):
        return self._get_field("v_num_edges", VertexDim)
=======
    def __init__(
        self,
        sp: serialbox.Savepoint,
        ser: serialbox.Serializer,
        grid_id: uuid.UUID,
        size: dict,
        root: int,
        level: int,
    ):
        super().__init__(sp, ser, size)
        self._grid_id = grid_id
        self.global_grid_params = icon.GlobalGridParams(root, level)

    def v_dual_area(self):
        return self._get_field("v_dual_area", VertexDim)

    def edge_vert_length(self):
        return self._get_field("edge_vert_length", EdgeDim, E2C2VDim)
>>>>>>> f0a46bef

    def vct_a(self):
        return self._get_field("vct_a", KDim)

    def vct_b(self):
        return self._get_field("vct_b", KDim)

    def tangent_orientation(self):
        return self._get_field("tangent_orientation", EdgeDim)

    def edge_orientation(self):
        return self._get_field("cells_edge_orientation", CellDim, C2EDim)

    def vertex_edge_orientation(self):
        return self._get_field("v_edge_orientation", VertexDim, V2EDim)

    def vertex_dual_area(self):
        return self._get_field("v_dual_area", VertexDim)

    def inverse_primal_edge_lengths(self):
        return self._get_field("inv_primal_edge_length", EdgeDim)

    def primal_edge_length(self):
        return self._get_field("primal_edge_length", EdgeDim)

    def primal_cart_normal_x(self):
        return self._get_field("primal_cart_normal_x", EdgeDim)

    def primal_cart_normal_y(self):
        return self._get_field("primal_cart_normal_y", EdgeDim)

    def primal_cart_normal_z(self):
        return self._get_field("primal_cart_normal_z", EdgeDim)

    def inv_vert_vert_length(self):
        return self._get_field("inv_vert_vert_length", EdgeDim)

    def primal_normal_vert_x(self):
        return self._get_field("primal_normal_vert_x", EdgeDim, E2C2VDim)

    def primal_normal_vert_y(self):
        return self._get_field("primal_normal_vert_y", EdgeDim, E2C2VDim)

    def dual_normal_vert_y(self):
        return self._get_field("dual_normal_vert_y", EdgeDim, E2C2VDim)

    def dual_normal_vert_x(self):
        return self._get_field("dual_normal_vert_x", EdgeDim, E2C2VDim)

    def primal_normal_cell_x(self):
        return self._get_field("primal_normal_cell_x", EdgeDim, E2CDim)

    def primal_normal_cell_y(self):
        return self._get_field("primal_normal_cell_y", EdgeDim, E2CDim)

    def dual_normal_cell_x(self):
        return self._get_field("dual_normal_cell_x", EdgeDim, E2CDim)

    def dual_normal_cell_y(self):
        return self._get_field("dual_normal_cell_y", EdgeDim, E2CDim)

    def primal_normal_x(self):
        return self._get_field("primal_normal_v1", EdgeDim)

    def primal_normal_y(self):
        return self._get_field("primal_normal_v2", EdgeDim)

    def cell_areas(self):
        return self._get_field("cell_areas", CellDim)

    def cell_center_lat(self):
        return self._get_field("cell_center_lat", CellDim)

    def cell_center_lon(self):
        return self._get_field("cell_center_lon", CellDim)

    def edge_center_lat(self):
        return self._get_field("edges_center_lat", EdgeDim)

    def edge_center_lon(self):
        return self._get_field("edges_center_lon", EdgeDim)

    def mean_cell_area(self):
        return self.serializer.read("mean_cell_area", self.savepoint).astype(float)[0]

    def edge_areas(self):
        return self._get_field("edge_areas", EdgeDim)

    def inv_dual_edge_length(self):
        return self._get_field("inv_dual_edge_length", EdgeDim)

    def dual_edge_length(self):
        return self._get_field("dual_edge_length", EdgeDim)

    def edge_cell_length(self):
        return self._get_field("edge_cell_length", EdgeDim, E2CDim)

    def edge_vert_length(self):
        return self._get_field("edge_vert_length", EdgeDim, E2CDim)

    def cells_start_index(self):
        return self._read_int32_shift1("c_start_index")

    def cells_end_index(self):
        return self._read_int32("c_end_index")

    def vertex_start_index(self):
        return self._read_int32_shift1("v_start_index")

    def vertex_end_index(self):
        return self._read_int32("v_end_index")

    def edge_start_index(self):
        return self._read_int32_shift1("e_start_index")

    def nflatlev(self):
        return self._read_int32_shift1("nflatlev")[0]

    def nflat_gradp(self):
        return self._read_int32_shift1("nflat_gradp")[0]

    def edge_end_index(self):
        # don't need to subtract 1, because FORTRAN slices  are inclusive [from:to] so the being
        # one off accounts for being exclusive [from:to)
        return self.serializer.read("e_end_index", self.savepoint)

    def v_owner_mask(self):
        return self._get_field("v_owner_mask", VertexDim, dtype=bool)

    def c_owner_mask(self):
        return self._get_field("c_owner_mask", CellDim, dtype=bool)

    def e_owner_mask(self):
        return self._get_field("e_owner_mask", EdgeDim, dtype=bool)

    def v_owner_mask(self):
        return self._get_field("v_owner_mask", VertexDim, dtype=bool)

    def f_e(self):
        return self._get_field("f_e", EdgeDim)

    def print_connectivity_info(self, name: str, ar: np.ndarray):
        self.log.debug(f" connectivity {name} {ar.shape}")

    def c2e(self):
        return self._get_connectivity_array("c2e", CellDim)

    def _get_connectivity_array(self, name: str, target_dim: Dimension, reverse: bool = False):
        if reverse:
            connectivity = np.transpose(self._read_int32(name, offset=1))[
                : self.sizes[target_dim], :
            ]
        else:
            connectivity = self._read_int32(name, offset=1)[: self.sizes[target_dim], :]
        self.log.debug(f" connectivity {name} : {connectivity.shape}")
        return connectivity

    def c2e2c(self):
        return self._get_connectivity_array("c2e2c", CellDim)

    def e2c2e(self):
        return self._get_connectivity_array("e2c2e", EdgeDim)

    def c2e2c2e(self):
        if self._c2e2c2e() is None:
            return np.zeros((self.sizes[CellDim], 9), dtype=int)
        else:
            return self._c2e2c2e()

    @IconSavepoint.optionally_registered()
    def _c2e2c2e(self):
        return self._get_connectivity_array("c2e2c2e", CellDim, reverse=True)

    def e2c(self):
        return self._get_connectivity_array("e2c", EdgeDim)

    def e2v(self):
        # array "e2v" is actually e2c2v
        v_ = self._get_connectivity_array("e2v", EdgeDim)[:, 0:2]
        self.log.debug(f"real e2v {v_.shape}")
        return v_

    def e2c2v(self):
        # array "e2v" is actually e2c2v, that is hexagon or pentagon
        return self._get_connectivity_array("e2v", EdgeDim)

    def v2e(self):
        return self._get_connectivity_array("v2e", VertexDim)

    def v2c(self):
        return self._get_connectivity_array("v2c", VertexDim)

    def c2v(self):
        return self._get_connectivity_array("c2v", CellDim)

    def nrdmax(self):
        return self._read_int32_shift1("nrdmax")

    def refin_ctrl(self, dim: Dimension):
        field_name = "refin_ctl"
        return as_field(
            (dim,),
            np.squeeze(
                self._read_field_for_dim(field_name, self._read_int32, dim)[: self.num(dim)], 1
            ),
        )

    def num(self, dim: Dimension):
        return self.sizes[dim]

    @staticmethod
    def _read_field_for_dim(field_name, read_func, dim: Dimension):
        match dim:
            case dimension.CellDim:
                return read_func(f"c_{field_name}")
            case dimension.EdgeDim:
                return read_func(f"e_{field_name}")
            case dimension.VertexDim:
                return read_func(f"v_{field_name}")
            case _:
                raise NotImplementedError(
                    f"only {dimension.CellDim, dimension.EdgeDim, dimension.VertexDim} are handled"
                )

    def owner_mask(self, dim: Dimension):
        field_name = "owner_mask"
        mask = self._read_field_for_dim(field_name, self._read_bool, dim)
        return np.squeeze(mask)

    def global_index(self, dim: Dimension):
        field_name = "glb_index"
        return self._read_field_for_dim(field_name, self._read_int32_shift1, dim)

    def decomp_domain(self, dim):
        field_name = "decomp_domain"
        return self._read_field_for_dim(field_name, self._read_int32, dim)

    def construct_decomposition_info(self):
        return (
            decomposition.DecompositionInfo(klevels=self.num(KDim))
            .with_dimension(*self._get_decomp_fields(CellDim))
            .with_dimension(*self._get_decomp_fields(EdgeDim))
            .with_dimension(*self._get_decomp_fields(VertexDim))
        )

    def _get_decomp_fields(self, dim: Dimension):
        global_index = self.global_index(dim)
        mask = self.owner_mask(dim)[0 : self.num(dim)]
        return dim, global_index, mask

    def construct_icon_grid(self, on_gpu: bool) -> icon.IconGrid:
        cell_starts = self.cells_start_index()
        cell_ends = self.cells_end_index()
        vertex_starts = self.vertex_start_index()
        vertex_ends = self.vertex_end_index()
        edge_starts = self.edge_start_index()
        edge_ends = self.edge_end_index()

        config = base.GridConfig(
            horizontal_config=horizontal.HorizontalGridSize(
                num_vertices=self.num(VertexDim),
                num_cells=self.num(CellDim),
                num_edges=self.num(EdgeDim),
            ),
            vertical_size=self.num(KDim),
            limited_area=self.get_metadata("limited_area").get("limited_area"),
            on_gpu=on_gpu,
        )
        c2e2c = self.c2e2c()
        e2c2e = self.e2c2e()
        c2e2c0 = np.column_stack(((np.asarray(range(c2e2c.shape[0]))), c2e2c))
        e2c2e0 = np.column_stack(((np.asarray(range(e2c2e.shape[0]))), e2c2e))
        grid = (
            icon.IconGrid(self._grid_id)
            .with_config(config)
            .with_global_params(self.global_grid_params)
            .with_start_end_indices(VertexDim, vertex_starts, vertex_ends)
            .with_start_end_indices(EdgeDim, edge_starts, edge_ends)
            .with_start_end_indices(CellDim, cell_starts, cell_ends)
            .with_connectivities(
                {
                    C2EDim: self.c2e(),
                    E2CDim: self.e2c(),
                    C2E2CDim: c2e2c,
                    C2E2CODim: c2e2c0,
                    C2E2C2EDim: self.c2e2c2e(),
                    E2C2EDim: e2c2e,
                    E2C2EODim: e2c2e0,
                }
            )
            .with_connectivities(
                {
                    E2VDim: self.e2v(),
                    V2EDim: self.v2e(),
                    V2CDim: self.v2c(),
                    E2C2VDim: self.e2c2v(),
                    C2VDim: self.c2v(),
                }
            )
        )

        grid.update_size_connectivities(
            {
                ECVDim: grid.size[EdgeDim] * grid.size[E2C2VDim],
                CEDim: grid.size[CellDim] * grid.size[C2EDim],
                ECDim: grid.size[EdgeDim] * grid.size[E2CDim],
            }
        )

        return grid

    def construct_edge_geometry(self) -> horizontal.EdgeParams:
        primal_normal_vert: tuple[Field[[ECVDim], float], Field[[ECVDim], float]] = (
            as_1D_sparse_field(self.primal_normal_vert_x(), ECVDim),
            as_1D_sparse_field(self.primal_normal_vert_y(), ECVDim),
        )
        dual_normal_vert: tuple[Field[[ECVDim], float], Field[[ECVDim], float]] = (
            as_1D_sparse_field(self.dual_normal_vert_x(), ECVDim),
            as_1D_sparse_field(self.dual_normal_vert_y(), ECVDim),
        )

        primal_normal_cell: tuple[Field[[ECDim], float], Field[[ECDim], float]] = (
            as_1D_sparse_field(self.primal_normal_cell_x(), ECDim),
            as_1D_sparse_field(self.primal_normal_cell_y(), ECDim),
        )

        dual_normal_cell: tuple[Field[[ECVDim], float], Field[[ECVDim], float]] = (
            as_1D_sparse_field(self.dual_normal_cell_x(), ECDim),
            as_1D_sparse_field(self.dual_normal_cell_y(), ECDim),
        )
        return horizontal.EdgeParams(
            tangent_orientation=self.tangent_orientation(),
            inverse_primal_edge_lengths=self.inverse_primal_edge_lengths(),
            inverse_dual_edge_lengths=self.inv_dual_edge_length(),
            inverse_vertex_vertex_lengths=self.inv_vert_vert_length(),
            primal_normal_vert_x=primal_normal_vert[0],
            primal_normal_vert_y=primal_normal_vert[1],
            dual_normal_vert_x=dual_normal_vert[0],
            dual_normal_vert_y=dual_normal_vert[1],
            primal_normal_cell_x=primal_normal_cell[0],
            dual_normal_cell_x=dual_normal_cell[0],
            primal_normal_cell_y=primal_normal_cell[1],
            dual_normal_cell_y=dual_normal_cell[1],
            edge_areas=self.edge_areas(),
            f_e=self.f_e(),
            edge_center_lat=self.edge_center_lat(),
            edge_center_lon=self.edge_center_lon(),
            primal_normal_x=self.primal_normal_x(),
            primal_normal_y=self.primal_normal_y(),
        )

    def construct_cell_geometry(self) -> horizontal.CellParams:
        return horizontal.CellParams.from_global_num_cells(
            cell_center_lat=self.cell_center_lat(),
            cell_center_lon=self.cell_center_lon(),
            area=self.cell_areas(),
            global_num_cells=self.global_grid_params.num_cells,
            length_rescale_factor=1.0,
        )


class InterpolationSavepoint(IconSavepoint):
    def c_bln_avg(self):
        return self._get_field("c_bln_avg", CellDim, C2EDim)

    def c_intp(self):
        return self._get_field("c_intp", VertexDim, V2CDim)

    def c_lin_e(self):
        return self._get_field("c_lin_e", EdgeDim, E2CDim)

    def e_bln_c_s(self):
        return self._get_field("e_bln_c_s", CellDim, C2EDim)

    def e_flx_avg(self):
        return self._get_field("e_flx_avg", EdgeDim, E2C2EODim)

    def geofac_div(self):
        return self._get_field("geofac_div", CellDim, C2EDim)

    def geofac_grdiv(self):
        return self._get_field("geofac_grdiv", EdgeDim, E2C2EODim)

    def geofac_grg(self):
        grg = np.squeeze(self.serializer.read("geofac_grg", self.savepoint))
        num_cells = self.sizes[CellDim]
        return as_field((CellDim, C2E2CODim), grg[:num_cells, :, 0]), as_field(
            (CellDim, C2E2CODim), grg[:num_cells, :, 1]
        )

    @IconSavepoint.optionally_registered()
    def zd_intcoef(self):
        return self._get_field("vcoef", CellDim, C2E2CDim, KDim)

    def geofac_n2s(self):
        return self._get_field("geofac_n2s", CellDim, C2E2CODim)

    def geofac_rot(self):
        return self._get_field("geofac_rot", VertexDim, V2EDim)

    def nudgecoeff_e(self):
        return self._get_field("nudgecoeff_e", EdgeDim)

    def pos_on_tplane_e_x(self):
        field = self._get_field("pos_on_tplane_e_x", EdgeDim, E2CDim)
        return as_1D_sparse_field(field[:, 0:2], ECDim)

    def pos_on_tplane_e_y(self):
        field = self._get_field("pos_on_tplane_e_y", EdgeDim, E2CDim)
        return as_1D_sparse_field(field[:, 0:2], ECDim)

    def rbf_vec_coeff_e(self):
        buffer = np.squeeze(
            self.serializer.read("rbf_vec_coeff_e", self.savepoint).astype(float)
        ).transpose()
        return as_field((EdgeDim, E2C2EDim), buffer)

    @IconSavepoint.optionally_registered()
    def rbf_vec_coeff_c1(self):
        buffer = np.squeeze(
            self.serializer.read("rbf_vec_coeff_c1", self.savepoint).astype(float)
        ).transpose()
        return as_field((CellDim, C2E2C2EDim), buffer)

    @IconSavepoint.optionally_registered()
    def rbf_vec_coeff_c2(self):
        buffer = np.squeeze(
            self.serializer.read("rbf_vec_coeff_c2", self.savepoint).astype(float)
        ).transpose()
        return as_field((CellDim, C2E2C2EDim), buffer)

    def rbf_vec_coeff_v1(self):
        return self._get_field("rbf_vec_coeff_v1", VertexDim, V2EDim)

    def rbf_vec_coeff_v2(self):
        return self._get_field("rbf_vec_coeff_v2", VertexDim, V2EDim)

    def rbf_vec_idx_v(self):
        return self._get_field("rbf_vec_idx_v", VertexDim, V2EDim)


class MetricSavepoint(IconSavepoint):
    def bdy_halo_c(self):
        return self._get_field("bdy_halo_c", CellDim, dtype=bool)

    def d2dexdz2_fac1_mc(self):
        return self._get_field("d2dexdz2_fac1_mc", CellDim, KDim)

    def d2dexdz2_fac2_mc(self):
        return self._get_field("d2dexdz2_fac2_mc", CellDim, KDim)

    def d_exner_dz_ref_ic(self):
        return self._get_field("d_exner_dz_ref_ic", CellDim, KDim)

    def exner_exfac(self):
        return self._get_field("exner_exfac", CellDim, KDim)

    def exner_ref_mc(self):
        return self._get_field("exner_ref_mc", CellDim, KDim)

    def hmask_dd3d(self):
        return self._get_field("hmask_dd3d", EdgeDim)

    def inv_ddqz_z_full(self):
        return self._get_field("inv_ddqz_z_full", CellDim, KDim)

    @IconSavepoint.optionally_registered(CellDim, KDim)
    def ddqz_z_full(self):
        return self._get_field("ddqz_z_full", CellDim, KDim)

    def ipeidx_dsl(self):
        return self._get_field("ipeidx_dsl", EdgeDim, KDim, dtype=bool)

    def mask_prog_halo_c(self):
        return self._get_field("mask_prog_halo_c", CellDim, dtype=bool)

    def pg_exdist(self):
        return self._get_field("pg_exdist_dsl", EdgeDim, KDim)

    def pg_edgeidx_dsl(self):
        return self._get_field("pg_edgeidx_dsl", EdgeDim, KDim, dtype=bool)

    def rayleigh_w(self):
        return self._get_field("rayleigh_w", KDim)

    def rho_ref_mc(self):
        return self._get_field("rho_ref_mc", CellDim, KDim)

    def rho_ref_me(self):
        return self._get_field("rho_ref_me", EdgeDim, KDim)

    def scalfac_dd3d(self):
        return self._get_field("scalfac_dd3d", KDim)

    def theta_ref_ic(self):
        return self._get_field("theta_ref_ic", CellDim, KDim)

    def z_ifc(self):
        return self._get_field("z_ifc", CellDim, KDim)

    def theta_ref_me(self):
        return self._get_field("theta_ref_me", EdgeDim, KDim)

    def vwind_expl_wgt(self):
        return self._get_field("vwind_expl_wgt", CellDim)

    def vwind_impl_wgt(self):
        return self._get_field("vwind_impl_wgt", CellDim)

    def wgtfacq_c_dsl(self):
        return self._get_field("wgtfacq_c_dsl", CellDim, KDim)

    def zdiff_gradp(self):
        field = self._get_field("zdiff_gradp_dsl", EdgeDim, E2CDim, KDim)
        return flatten_first_two_dims(ECDim, KDim, field=field)

    def vertoffset_gradp(self):
        field = self._get_field("vertoffset_gradp_dsl", EdgeDim, E2CDim, KDim, dtype=int32)
        return flatten_first_two_dims(ECDim, KDim, field=field)

    def coeff1_dwdz(self):
        return self._get_field("coeff1_dwdz", CellDim, KDim)

    def coeff2_dwdz(self):
        return self._get_field("coeff2_dwdz", CellDim, KDim)

    def coeff_gradekin(self):
        field = self._get_field("coeff_gradekin", EdgeDim, E2CDim)
        return as_1D_sparse_field(field, ECDim)

    def ddqz_z_full_e(self):
        return self._get_field("ddqz_z_full_e", EdgeDim, KDim)

    def ddqz_z_half(self):
        return self._get_field("ddqz_z_half", CellDim, KDim)

    def ddxn_z_full(self):
        return self._get_field("ddxn_z_full", EdgeDim, KDim)

    def ddxt_z_full(self):
        return self._get_field("ddxt_z_full", EdgeDim, KDim)

    @IconSavepoint.optionally_registered(CellDim, KDim)
    def mask_hdiff(self):
        return self._get_field("mask_hdiff", CellDim, KDim, dtype=bool)

    def theta_ref_mc(self):
        return self._get_field("theta_ref_mc", CellDim, KDim)

    def wgtfac_c(self):
        return self._get_field("wgtfac_c", CellDim, KDim)

    def wgtfac_e(self):
        return self._get_field("wgtfac_e", EdgeDim, KDim)

    def wgtfacq_e_dsl(
        self, k_level
    ):  # TODO: @abishekg7 Simplify this after serialized data is fixed
        ar = np.squeeze(self.serializer.read("wgtfacq_e", self.savepoint))
        k = k_level - 3
        ar = np.pad(ar[:, ::-1], ((0, 0), (k, 0)), "constant", constant_values=(0.0,))
        return self._get_field_from_ndarray(ar, EdgeDim, KDim)

    @IconSavepoint.optionally_registered(CellDim, KDim)
    def zd_diffcoef(self):
        return self._get_field("zd_diffcoef", CellDim, KDim)

    @IconSavepoint.optionally_registered()
    def zd_intcoef(self):
        return self._read_and_reorder_sparse_field("vcoef")

    def geopot(self):
        return self._get_field("geopot", CellDim, KDim)

    def _read_and_reorder_sparse_field(self, name: str, sparse_size=3):
        ser_input = np.squeeze(self.serializer.read(name, self.savepoint))[:, :, :]
        if ser_input.shape[1] != sparse_size:
            ser_input = np.moveaxis(ser_input, 1, -1)

        return self._linearize_first_2dims(
            ser_input, sparse_size=sparse_size, target_dims=(CECDim, KDim)
        )

    def _linearize_first_2dims(
        self, data: np.ndarray, sparse_size: int, target_dims: tuple[Dimension, ...]
    ):
        old_shape = data.shape
        assert old_shape[1] == sparse_size
        return as_field(target_dims, data.reshape(old_shape[0] * old_shape[1], old_shape[2]))

    @IconSavepoint.optionally_registered()
    def zd_vertoffset(self):
        return self._read_and_reorder_sparse_field("zd_vertoffset")

    def zd_vertidx(self):
        return np.squeeze(self.serializer.read("zd_vertidx", self.savepoint))

    def zd_indlist(self):
        return np.squeeze(self.serializer.read("zd_indlist", self.savepoint))


class IconDiffusionInitSavepoint(IconSavepoint):
    def hdef_ic(self):
        return self._get_field("hdef_ic", CellDim, KDim)

    def div_ic(self):
        return self._get_field("div_ic", CellDim, KDim)

    @IconSavepoint.optionally_registered(CellDim, KDim)
    def dwdx(self):
        return self._get_field("dwdx", CellDim, KDim)

    @IconSavepoint.optionally_registered(CellDim, KDim)
    def dwdy(self):
        return self._get_field("dwdy", CellDim, KDim)

    def vn(self):
        return self._get_field("vn", EdgeDim, KDim)

    def theta_v(self):
        return self._get_field("theta_v", CellDim, KDim)

    def w(self):
        return self._get_field("w", CellDim, KDim)

    def exner(self):
        return self._get_field("exner", CellDim, KDim)

    def diff_multfac_smag(self):
        return np.squeeze(self.serializer.read("diff_multfac_smag", self.savepoint))

    def enh_smag_fac(self):
        return np.squeeze(self.serializer.read("enh_smag_fac", self.savepoint))

    def smag_limit(self):
        return np.squeeze(self.serializer.read("smag_limit", self.savepoint))

    def diff_multfac_n2w(self):
        return np.squeeze(self.serializer.read("diff_multfac_n2w", self.savepoint))

    def nudgezone_diff(self) -> int:
        return self.serializer.read("nudgezone_diff", self.savepoint)[0]

    def bdy_diff(self) -> int:
        return self.serializer.read("bdy_diff", self.savepoint)[0]

    def fac_bdydiff_v(self) -> int:
        return self.serializer.read("fac_bdydiff_v", self.savepoint)[0]

    def smag_offset(self):
        return self.serializer.read("smag_offset", self.savepoint)[0]

    def diff_multfac_w(self):
        return self.serializer.read("diff_multfac_w", self.savepoint)[0]

    def diff_multfac_vn(self):
        return self.serializer.read("diff_multfac_vn", self.savepoint)

    def rho(self):
        return self._get_field("rho", CellDim, KDim)

    def construct_prognostics(self) -> PrognosticState:
        return PrognosticState(
            w=self.w(),
            vn=self.vn(),
            exner=self.exner(),
            theta_v=self.theta_v(),
            rho=self.rho(),
        )


class IconNonHydroInitSavepoint(IconSavepoint):
    def z_vt_ie(self):
        return self._get_field("z_vt_ie", EdgeDim, KDim)

    def z_kin_hor_e(self):
        return self._get_field("z_kin_hor_e", EdgeDim, KDim)

    def vn_ie(self):
        return self._get_field("vn_ie", EdgeDim, KDim)

    def vt(self):
        return self._get_field("vt", EdgeDim, KDim)

    def bdy_divdamp(self):
        return self._get_field("bdy_divdamp", KDim)

    def divdamp_fac_o2(self):
        return self.serializer.read("divdamp_fac_o2", self.savepoint).astype(float)[0]

    def ddt_exner_phy(self):
        return self._get_field("ddt_exner_phy", CellDim, KDim)

    def ddt_vn_phy(self):
        return self._get_field("ddt_vn_phy", EdgeDim, KDim)

    def exner_now(self):
        return self._get_field("exner_now", CellDim, KDim)

    def exner_new(self):
        return self._get_field("exner_new", CellDim, KDim)

    def theta_v_now(self):
        return self._get_field("theta_v_now", CellDim, KDim)

    def theta_v_new(self):
        return self._get_field("theta_v_new", CellDim, KDim)

    def rho_now(self):
        return self._get_field("rho_now", CellDim, KDim)

    def rho_new(self):
        return self._get_field("rho_new", CellDim, KDim)

    def exner_pr(self):
        return self._get_field("exner_pr", CellDim, KDim)

    def grf_tend_rho(self):
        return self._get_field("grf_tend_rho", CellDim, KDim)

    def grf_tend_thv(self):
        return self._get_field("grf_tend_thv", CellDim, KDim)

    def grf_tend_vn(self):
        return self._get_field("grf_tend_vn", EdgeDim, KDim)

    def w_concorr_c(self):
        return self._get_field("w_concorr_c", CellDim, KDim)

    def ddt_vn_apc_pc(self, ntnd):
        return self._get_field_component("ddt_vn_apc_pc", ntnd, (EdgeDim, KDim))

    def ddt_w_adv_pc(self, ntnd):
        return self._get_field_component("ddt_w_adv_ntl", ntnd, (CellDim, KDim))

    def ddt_vn_adv_ntl(self, ntl):
        return self._get_field_component("ddt_vn_apc_pc", ntl, (EdgeDim, KDim))

    def ddt_w_adv_ntl(self, ntl):
        return self._get_field_component("ddt_w_adv_ntl", ntl, (CellDim, KDim))

    def grf_tend_w(self):
        return self._get_field("grf_tend_w", CellDim, KDim)

    def mass_fl_e(self):
        return self._get_field("mass_fl_e", EdgeDim, KDim)

    def mass_flx_me(self):
        return self._get_field("prep_adv_mass_flx_me", EdgeDim, KDim)

    def mass_flx_ic(self):
        return self._get_field("prep_adv_mass_flx_ic", CellDim, KDim)

    def rho_ic(self):
        return self._get_field("rho_ic", CellDim, KDim)

    def rho_incr(self):
        return self._get_field("rho_incr", CellDim, KDim)

    def exner_incr(self):
        return self._get_field("exner_incr", CellDim, KDim)

    def vn_incr(self):
        return self._get_field("vn_incr", EdgeDim, KDim)

    def exner_dyn_incr(self):
        return self._get_field("exner_dyn_incr", CellDim, KDim)

    def scal_divdamp_o2(self) -> float:
        return self.serializer.read("scal_divdamp_o2", self.savepoint)[0]

    def scal_divdamp(self) -> Field[[KDim], float]:
        return self._get_field("scal_divdamp", KDim)

    def theta_v_ic(self):
        return self._get_field("theta_v_ic", CellDim, KDim)

    def vn_traj(self):
        return self._get_field("prep_adv_vn_traj", EdgeDim, KDim)

    def z_dwdz_dd(self):
        return self._get_field("z_dwdz_dd", CellDim, KDim)

    def z_graddiv_vn(self):
        return self._get_field("z_graddiv_vn", EdgeDim, KDim)

    def z_theta_v_e(self):
        return self._get_field("z_theta_v_e", EdgeDim, KDim)

    def z_rho_e(self):
        return self._get_field("z_rho_e", EdgeDim, KDim)

    def z_gradh_exner(self):
        return self._get_field("z_gradh_exner", EdgeDim, KDim)

    def z_w_expl(self):
        return self._get_field("z_w_expl", CellDim, KDim)

    def z_rho_expl(self):
        return self._get_field("z_rho_expl", CellDim, KDim)

    def z_exner_expl(self):
        return self._get_field("z_exner_expl", CellDim, KDim)

    def z_alpha(self):
        return self._get_field("z_alpha", CellDim, KDim)

    def z_beta(self):
        return self._get_field("z_beta", CellDim, KDim)

    def z_contr_w_fl_l(self):
        return self._get_field("z_contr_w_fl_l", CellDim, KDim)

    def z_q(self):
        return self._get_field("z_q", CellDim, KDim)

    def wgt_nnow_rth(self) -> float:
        return self.serializer.read("wgt_nnow_rth", self.savepoint)[0]

    def wgt_nnew_rth(self) -> float:
        return self.serializer.read("wgt_nnew_rth", self.savepoint)[0]

    def wgt_nnow_vel(self) -> float:
        return self.serializer.read("wgt_nnow_vel", self.savepoint)[0]

    def wgt_nnew_vel(self) -> float:
        return self.serializer.read("wgt_nnew_vel", self.savepoint)[0]

    def w_now(self):
        return self._get_field("w_now", CellDim, KDim)

    def w_new(self):
        return self._get_field("w_new", CellDim, KDim)

    def vn_now(self):
        return self._get_field("vn_now", EdgeDim, KDim)

    def vn_new(self):
        return self._get_field("vn_new", EdgeDim, KDim)


class IconVelocityInitSavepoint(IconSavepoint):
    def cfl_w_limit(self) -> float:
        return self.serializer.read("cfl_w_limit", self.savepoint)[0]

    def ddt_vn_apc_pc(self, ntnd):
        return self._get_field_component("ddt_vn_apc_pc", ntnd, (EdgeDim, KDim))

    def ddt_w_adv_pc(self, ntnd):
        return self._get_field_component("ddt_w_adv_pc", ntnd, (CellDim, KDim))

    def scalfac_exdiff(self) -> float:
        return self.serializer.read("scalfac_exdiff", self.savepoint)[0]

    def vn(self):
        return self._get_field("vn", EdgeDim, KDim)

    def vn_ie(self):
        return self._get_field("vn_ie", EdgeDim, KDim)

    def vt(self):
        return self._get_field("vt", EdgeDim, KDim)

    def w(self):
        return self._get_field("w", CellDim, KDim)

    def z_vt_ie(self):
        return self._get_field("z_vt_ie", EdgeDim, KDim)

    def z_kin_hor_e(self):
        return self._get_field("z_kin_hor_e", EdgeDim, KDim)

    def z_w_concorr_me(self):
        return self._get_field("z_w_concorr_me", EdgeDim, KDim)

    def w_concorr_c(self):
        return self._get_field("w_concorr_c", CellDim, KDim)


class IconDiffusionExitSavepoint(IconSavepoint):
    def vn(self):
        return self._get_field("x_vn", EdgeDim, KDim)

    def theta_v(self):
        return self._get_field("x_theta_v", CellDim, KDim)

    def w(self):
        return self._get_field("x_w", CellDim, KDim)

    def dwdx(self):
        return self._get_field("x_dwdx", CellDim, KDim)

    def dwdy(self):
        return self._get_field("x_dwdy", CellDim, KDim)

    def exner(self):
        return self._get_field("x_exner", CellDim, KDim)

    def z_temp(self):
        return self._get_field("x_z_temp", CellDim, KDim)

    def div_ic(self):
        return self._get_field("x_div_ic", CellDim, KDim)

    def hdef_ic(self):
        return self._get_field("x_hdef_ic", CellDim, KDim)


class IconNonhydroExitSavepoint(IconSavepoint):
    def rho_new(self):
        return self._get_field("x_rho_new", CellDim, KDim)

    def rho_now(self):
        return self._get_field("x_rho_now", CellDim, KDim)

    def exner_now(self):
        return self._get_field("x_exner_now", CellDim, KDim)

    def theta_v_now(self):
        return self._get_field("x_theta_v_now", CellDim, KDim)

    def ddt_vn_apc_pc(self, ntnd):
        return self._get_field_component("x_ddt_vn_apc_pc", ntnd, (EdgeDim, KDim))

    def ddt_w_adv_pc(self, ntnd):
        return self._get_field_component("x_ddt_w_adv_pc", ntnd, (CellDim, KDim))

    def scalfac_exdiff(self) -> float:
        return self.serializer.read("scalfac_exdiff", self.savepoint)[0]

    def vn_ie(self):
        return self._get_field("x_vn_ie", EdgeDim, KDim)

    def vt(self):
        return self._get_field("x_vt", EdgeDim, KDim)

    def z_kin_hor_e(self):
        return self._get_field("x_z_kin_hor_e", EdgeDim, KDim)

    def z_ekinh(self):
        return self._get_field("x_z_ekinh", CellDim, KDim)

    def z_vt_ie(self):
        return self._get_field("x_z_vt_ie", EdgeDim, KDim)

    def z_v_grad_w(self):
        return self._get_field("x_z_v_grad_w", EdgeDim, KDim)

    def z_w_v(self):
        return self._get_field("x_z_w_v", VertexDim, KDim)

    def z_w_concorr_me(self):
        return self._get_field("x_z_w_concorr_me", EdgeDim, KDim)

    def z_w_concorr_mc(self):
        return self._get_field("x_z_w_concorr_mc", CellDim, KDim)

    def z_w_con_c_full(self):
        return self._get_field("x_z_w_con_c_full", CellDim, KDim)

    def z_w_con_c(self):
        return self._get_field("x_z_w_con_c", CellDim, KDim)

    def cfl_clipping(self):
        return self._get_field("x_cfl_clipping", CellDim, KDim, dtype=bool)

    def vcfl(self):
        return self._get_field("x_vcfl_dsl", CellDim, KDim)

    def exner_new(self):
        return self._get_field("x_exner_new", CellDim, KDim)

    def z_exner_ex_pr(self):
        return self._get_field("x_z_exner_ex_pr", CellDim, KDim)

    def z_exner_ic(self):
        return self._get_field("x_z_exner_ic", CellDim, KDim)

    def exner_pr(self):
        return self._get_field("x_exner_pr", CellDim, KDim)

    def mass_fl_e(self):
        return self._get_field("x_mass_fl_e", EdgeDim, KDim)

    def z_theta_v_fl_e(self):
        return self._get_field("x_z_theta_v_fl_e", EdgeDim, KDim)

    def mass_flx_me(self):
        return self._get_field("x_prep_adv_mass_flx_me", EdgeDim, KDim)

    def vn_traj(self):
        return self._get_field("x_prep_adv_vn_traj", EdgeDim, KDim)

    def rho_ic(self):
        return self._get_field("x_rho_ic", CellDim, KDim)

    def theta_v_ic(self):
        return self._get_field("x_theta_v_ic", CellDim, KDim)

    def theta_v_new(self):
        return self._get_field("x_theta_v_new", CellDim, KDim)

    def vn_new(self):
        return self._get_field("x_vn_new", EdgeDim, KDim)

    def w_concorr_c(self):
        return self._get_field("x_w_concorr_c", CellDim, KDim)

    def w_new(self):
        return self._get_field("x_w_new", CellDim, KDim)

    def z_dexner_dz_c(self, ntnd):
        return self._get_field_component("x_z_dexner_dz_c", ntnd, (CellDim, KDim))

    def z_rth_pr(self, ind):
        return self._get_field_component("x_z_rth_pr", ind, (CellDim, KDim))

    def z_th_ddz_exner_c(self):
        return self._get_field("x_z_th_ddz_exner_c", CellDim, KDim)

    def z_gradh_exner(self):
        return self._get_field("x_z_gradh_exner", EdgeDim, KDim)

    def z_hydro_corr(self):
        return self._get_field("x_z_hydro_corr", EdgeDim, KDim)

    def z_flxdiv_mass(self):
        return self._get_field("x_z_flxdiv_mass", CellDim, KDim)

    def z_flxdiv_theta(self):
        return self._get_field("x_z_flxdiv_theta", CellDim, KDim)

    def z_contr_w_fl_l(self):
        return self._get_field("x_z_contr_w_fl", CellDim, KDim)

    def z_w_expl(self):
        return self._get_field("x_z_w_expl", CellDim, KDim)

    def z_alpha(self):
        return self._get_field("x_z_alpha", CellDim, KDim)

    def z_beta(self):
        return self._get_field("x_z_beta", CellDim, KDim)

    def z_q(self):
        return self._get_field("x_z_q", CellDim, KDim)

    def z_rho_expl(self):
        return self._get_field("x_z_rho_expl", CellDim, KDim)

    def z_exner_expl(self):
        return self._get_field("x_z_exner_expl", CellDim, KDim)

    def z_theta_v_pr_ic(self):
        return self._get_field("x_z_theta_v_pr_ic", CellDim, KDim)

    def z_rho_e(self):
        return self._get_field("x_z_rho_e", EdgeDim, KDim)

    def z_theta_v_e(self):
        return self._get_field("x_z_theta_v_e", EdgeDim, KDim)

    def z_vn_avg(self):
        return self._get_field("x_z_vn_avg", EdgeDim, KDim)

    def z_graddiv_vn(self):
        return self._get_field("x_z_graddiv_vn", EdgeDim, KDim)

    def z_grad_rth(self, ind):
        return self._get_field_component("x_z_grad_rth", ind, (CellDim, KDim))

    def z_dwdz_dd(self):
        return self._get_field("x_z_dwdz_dd", CellDim, KDim)

    def exner_dyn_incr(self):
        return self._get_field("x_exner_dyn_incr", CellDim, KDim)


# TODO (magdalena) rename?
class IconNHFinalExitSavepoint(IconSavepoint):
    def theta_v_new(self):
        return self._get_field("x_theta_v", CellDim, KDim)

    def exner_new(self):
        return self._get_field("x_exner", CellDim, KDim)


class IconJabwInitSavepoint(IconSavepoint):
    def exner(self):
        return self._get_field("exner_init", CellDim, KDim)

    def rho(self):
        return self._get_field("rho_init", CellDim, KDim)

    def w(self):
        return self._get_field("w_init", CellDim, KDim)

    def theta_v(self):
        return self._get_field("theta_v_init", CellDim, KDim)

    def pressure(self):
        return self._get_field("pressure_init", CellDim, KDim)

    def pressure_sfc(self):
        return self._get_field("pressure_surface", CellDim)

    def temperature(self):
        return self._get_field("temperature_init", CellDim, KDim)

    def vn(self):
        return self._get_field("vn_init", EdgeDim, KDim)

    def eta0(self):
        return self.serializer.read("eta0", self.savepoint)[0]

    def etat(self):
        return self.serializer.read("etat", self.savepoint)[0]

    def gamma(self):
        return self.serializer.read("gamma", self.savepoint)[0]

    def dtemp(self):
        return self.serializer.read("dtemp", self.savepoint)[0]

    def latC(self):
        return self.serializer.read("latC", self.savepoint)[0]

    def lonC(self):
        return self.serializer.read("lonC", self.savepoint)[0]


class IconJabwFinalSavepoint(IconSavepoint):
    def exner(self):
        return self._get_field("exner_final", CellDim, KDim)

    def rho(self):
        return self._get_field("rho_final", CellDim, KDim)

    def vn(self):
        return self._get_field("vn_final", EdgeDim, KDim)

    def w(self):
        return self._get_field("w_final", CellDim, KDim)

    def theta_v(self):
        return self._get_field("theta_v_final", CellDim, KDim)

    def pressure(self):
        return self._get_field("pressure_final", CellDim, KDim)

    def temperature(self):
        return self._get_field("temperature_final", CellDim, KDim)

    def eta_v(self):
        return self._get_field("zeta_v_final", CellDim, KDim)

    def eta_v_e(self):
        return self._get_field("zeta_v_e_final", EdgeDim, KDim)


class IconJabwDiagnosticSavepoint(IconSavepoint):
    def pressure(self):
        return self._get_field("output_diag_pressure", CellDim, KDim)

    def temperature(self):
        return self._get_field("output_diag_temperature", CellDim, KDim)

    def exner_pr(self):
        return self._get_field("output_diag_exner_pr", CellDim, KDim)

    def pressure_ifc(self):
        return self._get_field("output_diag_pressure_ifc", CellDim, KDim)

    def pressure_sfc(self):
        return self._get_field("output_diag_pressure_sfc", CellDim)

    def zonal_Wind(self):
        return self._get_field("output_diag_u", CellDim, KDim)

    def meridional_Wind(self):
        return self._get_field("output_diag_v", CellDim, KDim)


class IconSerialDataProvider:
    def __init__(self, fname_prefix, path=".", do_print=False, mpi_rank=0):
        self.rank = mpi_rank
        self.serializer: serialbox.Serializer = None
        self.file_path: str = path
        self.fname = f"{fname_prefix}_rank{self.rank!s}"
        self.log = logging.getLogger(__name__)
        self._init_serializer(do_print)
        self.grid_size = self._grid_size()

    def _init_serializer(self, do_print: bool):
        if not self.fname:
            self.log.warning(" WARNING: no filename! closing serializer")
        self.serializer = serialbox.Serializer(
            serialbox.OpenModeKind.Read, self.file_path, self.fname
        )
        if do_print:
            self.print_info()

    def print_info(self):
        self.log.info(f"SAVEPOINTS: {self.serializer.savepoint_list()}")
        self.log.info(f"FIELDNAMES: {self.serializer.fieldnames()}")

    def _grid_size(self):
        sp = self._get_icon_grid_savepoint()
        grid_sizes = {
            CellDim: self.serializer.read("num_cells", savepoint=sp).astype(int32)[0],
            EdgeDim: self.serializer.read("num_edges", savepoint=sp).astype(int32)[0],
            VertexDim: self.serializer.read("num_vert", savepoint=sp).astype(int32)[0],
            KDim: sp.metainfo.to_dict()["nlev"],
        }
        return grid_sizes

    def from_savepoint_grid(
        self, grid_id: uuid.UUID, grid_root: int, grid_level: int
    ) -> IconGridSavepoint:
        savepoint = self._get_icon_grid_savepoint()
        return IconGridSavepoint(
            savepoint,
            self.serializer,
            grid_id=grid_id,
            size=self.grid_size,
            root=grid_root,
            level=grid_level,
        )

    def _get_icon_grid_savepoint(self):
        savepoint = self.serializer.savepoint["icon-grid"].id[1].as_savepoint()
        return savepoint

    def from_savepoint_diffusion_init(
        self,
        linit: bool,
        date: str,
    ) -> IconDiffusionInitSavepoint:
        savepoint = (
            self.serializer.savepoint["call-diffusion-init"].linit[linit].date[date].as_savepoint()
        )
        return IconDiffusionInitSavepoint(savepoint, self.serializer, size=self.grid_size)

    def from_savepoint_velocity_init(
        self, istep: int, vn_only: bool, date: str, jstep: int
    ) -> IconVelocityInitSavepoint:
        savepoint = (
            self.serializer.savepoint["call-velocity-tendencies"]
            .istep[istep]
            .vn_only[vn_only]
            .date[date]
            .jstep[jstep]
            .as_savepoint()
        )
        return IconVelocityInitSavepoint(savepoint, self.serializer, size=self.grid_size)

    def from_savepoint_nonhydro_init(
        self, istep: int, date: str, jstep: int
    ) -> IconNonHydroInitSavepoint:
        savepoint = (
            self.serializer.savepoint["solve_nonhydro"]
            .istep[istep]
            .date[date]
            .jstep[jstep]
            .as_savepoint()
        )
        return IconNonHydroInitSavepoint(savepoint, self.serializer, size=self.grid_size)

    def from_interpolation_savepoint(self) -> InterpolationSavepoint:
        savepoint = self.serializer.savepoint["interpolation_state"].as_savepoint()
        return InterpolationSavepoint(savepoint, self.serializer, size=self.grid_size)

    def from_metrics_savepoint(self) -> MetricSavepoint:
        savepoint = self.serializer.savepoint["metric_state"].as_savepoint()
        return MetricSavepoint(savepoint, self.serializer, size=self.grid_size)

    def from_savepoint_diffusion_exit(self, linit: bool, date: str) -> IconDiffusionExitSavepoint:
        savepoint = (
            self.serializer.savepoint["call-diffusion-exit"].linit[linit].date[date].as_savepoint()
        )
        return IconDiffusionExitSavepoint(savepoint, self.serializer, size=self.grid_size)

    def from_savepoint_velocity_exit(
        self, istep: int, vn_only: bool, date: str, jstep: int
    ) -> IconNonhydroExitSavepoint:
        savepoint = (
            self.serializer.savepoint["call-velocity-tendencies"]
            .istep[istep]
            .vn_only[vn_only]
            .date[date]
            .jstep[jstep]
            .as_savepoint()
        )
        return IconNonhydroExitSavepoint(savepoint, self.serializer, size=self.grid_size)

    def from_savepoint_nonhydro_exit(
        self, istep: int, date: str, jstep: int
    ) -> IconNonhydroExitSavepoint:
        savepoint = (
            self.serializer.savepoint["solve_nonhydro"]
            .istep[istep]
            .date[date]
            .jstep[jstep]
            .as_savepoint()
        )
        return IconNonhydroExitSavepoint(savepoint, self.serializer, size=self.grid_size)

    def from_savepoint_nonhydro_step_exit(self, date: str, jstep: int) -> IconNHFinalExitSavepoint:
        savepoint = (
            self.serializer.savepoint["solve_nonhydro_step"].date[date].jstep[jstep].as_savepoint()
        )
        return IconNHFinalExitSavepoint(savepoint, self.serializer, size=self.grid_size)

    def from_savepoint_jabw_init(self) -> IconJabwInitSavepoint:
        savepoint = self.serializer.savepoint["icon-jabw-init"].id[1].as_savepoint()
        return IconJabwInitSavepoint(savepoint, self.serializer, size=self.grid_size)

    def from_savepoint_jabw_final(self) -> IconJabwFinalSavepoint:
        savepoint = self.serializer.savepoint["icon-jabw-final"].id[1].as_savepoint()
        return IconJabwFinalSavepoint(savepoint, self.serializer, size=self.grid_size)

    def from_savepoint_jabw_diagnostic(self) -> IconJabwDiagnosticSavepoint:
        savepoint = self.serializer.savepoint["first_output_var"].id[1].as_savepoint()
        return IconJabwDiagnosticSavepoint(savepoint, self.serializer, size=self.grid_size)<|MERGE_RESOLUTION|>--- conflicted
+++ resolved
@@ -144,7 +144,6 @@
 
 
 class IconGridSavepoint(IconSavepoint):
-<<<<<<< HEAD
     def verts_vertex_lat(self):
         return self._get_field("verts_vertex_lat", VertexDim)
 
@@ -177,7 +176,7 @@
 
     def v_num_edges(self):
         return self._get_field("v_num_edges", VertexDim)
-=======
+
     def __init__(
         self,
         sp: serialbox.Savepoint,
@@ -196,7 +195,6 @@
 
     def edge_vert_length(self):
         return self._get_field("edge_vert_length", EdgeDim, E2C2VDim)
->>>>>>> f0a46bef
 
     def vct_a(self):
         return self._get_field("vct_a", KDim)
