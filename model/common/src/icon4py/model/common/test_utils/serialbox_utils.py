# ICON4Py - ICON inspired code in Python and GT4Py
#
# Copyright (c) 2022-2024, ETH Zurich and MeteoSwiss
# All rights reserved.
#
# Please, refer to the LICENSE file in the root directory.
# SPDX-License-Identifier: BSD-3-Clause

import functools
import logging
import uuid

import gt4py.next as gtx
import numpy as np
import serialbox

import icon4py.model.common.decomposition.definitions as decomposition
import icon4py.model.common.field_type_aliases as fa
import icon4py.model.common.grid.geometry as geometry
import icon4py.model.common.test_utils.helpers as helpers
from icon4py.model.common import dimension as dims
from icon4py.model.common.grid import base, horizontal, icon
from icon4py.model.common.states import prognostic_state


log = logging.getLogger(__name__)


class IconSavepoint:
    def __init__(self, sp: serialbox.Savepoint, ser: serialbox.Serializer, size: dict):
        self.savepoint = sp
        self.serializer = ser
        self.sizes = size
        self.log = logging.getLogger((__name__))

    def optionally_registered(*dims):
        def decorator(func):
            @functools.wraps(func)
            def wrapper(self, *args, **kwargs):
                try:
                    name = func.__name__
                    return func(self, *args, **kwargs)
                except serialbox.SerialboxError:
                    log.warning(
                        f"{name}: field not registered in savepoint {self.savepoint.metainfo}"
                    )
                    if dims:
                        shp = tuple(self.sizes[d] for d in dims)
                        return gtx.as_field(dims, np.zeros(shp))
                    else:
                        return None

            return wrapper

        return decorator

    def log_meta_info(self):
        self.log.info(self.savepoint.metainfo)

    def _get_field(self, name, *dimensions, dtype=float):
        buffer = np.squeeze(self.serializer.read(name, self.savepoint).astype(dtype))
        buffer = self._reduce_to_dim_size(buffer, dimensions)

        self.log.debug(f"{name} {buffer.shape}")
        return gtx.as_field(dimensions, buffer)

    def _get_field_component(self, name: str, ntnd: int, dims: tuple[gtx.Dimension, gtx.Dimension]):
        buffer = np.squeeze(self.serializer.read(name, self.savepoint).astype(float))[
            :, :, ntnd - 1
        ]
        buffer = self._reduce_to_dim_size(buffer, dims)
        self.log.debug(f"{name} {buffer.shape}")
        return gtx.as_field(dims, buffer)

    def _reduce_to_dim_size(self, buffer, dimensions):
        buffer_size = (
            self.sizes[d] if d.kind is gtx.DimensionKind.HORIZONTAL else s
            for s, d in zip(buffer.shape, dimensions, strict=False)
        )
        buffer = buffer[tuple(map(slice, buffer_size))]
        return buffer

    def _get_field_from_ndarray(self, ar, *dimensions, dtype=float):
        ar = self._reduce_to_dim_size(ar, dimensions)
        return gtx.as_field(dimensions, ar)

    def get_metadata(self, *names):
        metadata = self.savepoint.metainfo.to_dict()
        return {n: metadata[n] for n in names if n in metadata}

    def _read_int32_shift1(self, name: str):
        """
        Read a start indices field.

        use for start indices: the shift accounts for the zero based python
        values are converted to int32
        """
        return self._read_int32(name, offset=1)

    def _read_int32(self, name: str, offset=0):
        """
        Read an end indices field.

        use this for end indices: because FORTRAN slices  are inclusive [from:to] _and_ one based
        this accounts for being exclusive python exclusive bounds: [from:to)
        field values are convert to int32
        """
        return self._read(name, offset, dtype=gtx.int32)

    def _read_bool(self, name: str):
        return self._read(name, offset=0, dtype=bool)

    def _read(self, name: str, offset=0, dtype=int):
        return (self.serializer.read(name, self.savepoint) - offset).astype(dtype)


class IconGridSavepoint(IconSavepoint):
    def __init__(
        self,
        sp: serialbox.Savepoint,
        ser: serialbox.Serializer,
        grid_id: uuid.UUID,
        size: dict,
        root: int,
        level: int,
    ):
        super().__init__(sp, ser, size)
        self._grid_id = grid_id
        self.global_grid_params = icon.GlobalGridParams(root, level)

    def verts_vertex_lat(self):
        return self._get_field("verts_vertex_lat", dims.VertexDim)

    def verts_vertex_lon(self):
        return self._get_field("verts_vertex_lon", dims.VertexDim)

    def primal_normal_v1(self):
        return self._get_field("primal_normal_v1", dims.EdgeDim)

    def primal_normal_v2(self):
        return self._get_field("primal_normal_v2", dims.EdgeDim)

    def dual_normal_v1(self):
        return self._get_field("dual_normal_v1", dims.EdgeDim)

    def dual_normal_v2(self):
        return self._get_field("dual_normal_v2", dims.EdgeDim)

    def edges_center_lat(self):
        return self._get_field("edges_center_lat", dims.EdgeDim)

    def edges_center_lon(self):
        return self._get_field("edges_center_lon", dims.EdgeDim)

    def v_num_edges(self):
        return self._get_field("v_num_edges", dims.VertexDim)

    def v_dual_area(self):
        return self._get_field("v_dual_area", dims.VertexDim)

    def edge_vert_length(self):
        return self._get_field("edge_vert_length", dims.EdgeDim, dims.E2C2VDim)

    def vct_a(self):
        return self._get_field("vct_a", dims.KDim)

    def vct_b(self):
        return self._get_field("vct_b", dims.KDim)

    def tangent_orientation(self):
        return self._get_field("tangent_orientation", dims.EdgeDim)

    def edge_orientation(self):
        return self._get_field("cells_edge_orientation", dims.CellDim, dims.C2EDim)

    def vertex_edge_orientation(self):
        return self._get_field("v_edge_orientation", dims.VertexDim, dims.V2EDim)

    def vertex_dual_area(self):
        return self._get_field("v_dual_area", dims.VertexDim)

    def inverse_primal_edge_lengths(self):
        return self._get_field("inv_primal_edge_length", dims.EdgeDim)

    def primal_edge_length(self):
        return self._get_field("primal_edge_length", dims.EdgeDim)

    def primal_cart_normal_x(self):
        return self._get_field("primal_cart_normal_x", dims.EdgeDim)

    def primal_cart_normal_y(self):
        return self._get_field("primal_cart_normal_y", dims.EdgeDim)

    def primal_cart_normal_z(self):
        return self._get_field("primal_cart_normal_z", dims.EdgeDim)

    def inv_vert_vert_length(self):
        return self._get_field("inv_vert_vert_length", dims.EdgeDim)

    def primal_normal_vert_x(self):
        return self._get_field("primal_normal_vert_x", dims.EdgeDim, dims.E2C2VDim)

    def primal_normal_vert_y(self):
        return self._get_field("primal_normal_vert_y", dims.EdgeDim, dims.E2C2VDim)

    def dual_normal_vert_y(self):
        return self._get_field("dual_normal_vert_y", dims.EdgeDim, dims.E2C2VDim)

    def dual_normal_vert_x(self):
        return self._get_field("dual_normal_vert_x", dims.EdgeDim, dims.E2C2VDim)

    def primal_normal_cell_x(self):
        return self._get_field("primal_normal_cell_x", dims.EdgeDim, dims.E2CDim)

    def primal_normal_cell_y(self):
        return self._get_field("primal_normal_cell_y", dims.EdgeDim, dims.E2CDim)

    def dual_normal_cell_x(self):
        return self._get_field("dual_normal_cell_x", dims.EdgeDim, dims.E2CDim)

    def dual_normal_cell_y(self):
        return self._get_field("dual_normal_cell_y", dims.EdgeDim, dims.E2CDim)

    def primal_normal_x(self):
        return self._get_field("primal_normal_v1", dims.EdgeDim)

    def primal_normal_y(self):
        return self._get_field("primal_normal_v2", dims.EdgeDim)

    def cell_areas(self):
        return self._get_field("cell_areas", dims.CellDim)

    def cell_center_lat(self):
        return self._get_field("cell_center_lat", dims.CellDim)

    def cell_center_lon(self):
        return self._get_field("cell_center_lon", dims.CellDim)

    def edge_center_lat(self):
        return self._get_field("edges_center_lat", dims.EdgeDim)

    def edge_center_lon(self):
        return self._get_field("edges_center_lon", dims.EdgeDim)

    def mean_cell_area(self):
        return self.serializer.read("mean_cell_area", self.savepoint).astype(float)[0]

    def edge_areas(self):
        return self._get_field("edge_areas", dims.EdgeDim)

    def inv_dual_edge_length(self):
        return self._get_field("inv_dual_edge_length", dims.EdgeDim)

    def dual_edge_length(self):
        return self._get_field("dual_edge_length", dims.EdgeDim)

    def edge_cell_length(self):
        return self._get_field("edge_cell_length", dims.EdgeDim, dims.E2CDim)

    def cells_start_index(self):
        return self._read_int32_shift1("c_start_index")

    def cells_end_index(self):
        return self._read_int32("c_end_index")

    def vertex_start_index(self):
        return self._read_int32_shift1("v_start_index")

    def vertex_end_index(self):
        return self._read_int32("v_end_index")

    def edge_start_index(self):
        return self._read_int32_shift1("e_start_index")

    def nflatlev(self):
        return self._read_int32_shift1("nflatlev")[0]

    def nflat_gradp(self):
        return self._read_int32_shift1("nflat_gradp")[0]

    def edge_end_index(self):
        # don't need to subtract 1, because FORTRAN slices  are inclusive [from:to] so the being
        # one off accounts for being exclusive [from:to)
        return self.serializer.read("e_end_index", self.savepoint)

    def v_owner_mask(self):
        return self._get_field("v_owner_mask", dims.VertexDim, dtype=bool)

    def c_owner_mask(self):
        return self._get_field("c_owner_mask", dims.CellDim, dtype=bool)

    def e_owner_mask(self):
        return self._get_field("e_owner_mask", dims.EdgeDim, dtype=bool)

    def f_e(self):
        return self._get_field("f_e", dims.EdgeDim)

    def print_connectivity_info(self, name: str, ar: np.ndarray):
        self.log.debug(f" connectivity {name} {ar.shape}")

    def c2e(self):
        return self._get_connectivity_array("c2e", dims.CellDim)

    def _get_connectivity_array(self, name: str, target_dim: gtx.Dimension, reverse: bool = False):
        if reverse:
            connectivity = np.transpose(self._read_int32(name, offset=1))[
                : self.sizes[target_dim], :
            ]
        else:
            connectivity = self._read_int32(name, offset=1)[: self.sizes[target_dim], :]
        self.log.debug(f" connectivity {name} : {connectivity.shape}")
        return connectivity

    def c2e2c(self):
        return self._get_connectivity_array("c2e2c", dims.CellDim)

    def e2c2e(self):
        return self._get_connectivity_array("e2c2e", dims.EdgeDim)

    def c2e2c2e(self):
        if self._c2e2c2e() is None:
            return np.zeros((self.sizes[dims.CellDim], 9), dtype=int)
        else:
            return self._c2e2c2e()

    @IconSavepoint.optionally_registered()
    def _c2e2c2e(self):
        return self._get_connectivity_array("c2e2c2e", dims.CellDim, reverse=True)

    def e2c(self):
        return self._get_connectivity_array("e2c", dims.EdgeDim)

    def e2v(self):
        # array "e2v" is actually e2c2v
        v_ = self._get_connectivity_array("e2v", dims.EdgeDim)[:, 0:2]
        self.log.debug(f"real e2v {v_.shape}")
        return v_

    def e2c2v(self):
        # array "e2v" is actually e2c2v, that is hexagon or pentagon
        return self._get_connectivity_array("e2v", dims.EdgeDim)

    def v2e(self):
        return self._get_connectivity_array("v2e", dims.VertexDim)

    def v2c(self):
        return self._get_connectivity_array("v2c", dims.VertexDim)

    def c2v(self):
        return self._get_connectivity_array("c2v", dims.CellDim)

    def nrdmax(self):
        return self._read_int32_shift1("nrdmax")

    def refin_ctrl(self, dim: gtx.Dimension):
        field_name = "refin_ctl"
        return gtx.as_field(
            (dim,),
            np.squeeze(
                self._read_field_for_dim(field_name, self._read_int32, dim)[: self.num(dim)], 1
            ),
        )

    def num(self, dim: gtx.Dimension):
        return self.sizes[dim]

    @staticmethod
    def _read_field_for_dim(field_name, read_func, dim: gtx.Dimension):
        match dim:
            case dims.CellDim:
                return read_func(f"c_{field_name}")
            case dims.EdgeDim:
                return read_func(f"e_{field_name}")
            case dims.VertexDim:
                return read_func(f"v_{field_name}")
            case _:
                raise NotImplementedError(
                    f"only {dims.CellDim, dims.EdgeDim, dims.VertexDim} are handled"
                )

    def owner_mask(self, dim: gtx.Dimension):
        field_name = "owner_mask"
        mask = self._read_field_for_dim(field_name, self._read_bool, dim)
        return np.squeeze(mask)

    def global_index(self, dim: gtx.Dimension):
        field_name = "glb_index"
        return self._read_field_for_dim(field_name, self._read_int32_shift1, dim)

    def decomp_domain(self, dim):
        field_name = "decomp_domain"
        return self._read_field_for_dim(field_name, self._read_int32, dim)

    def construct_decomposition_info(self):
        return (
            decomposition.DecompositionInfo(klevels=self.num(dims.KDim))
            .with_dimension(*self._get_decomp_fields(dims.CellDim))
            .with_dimension(*self._get_decomp_fields(dims.EdgeDim))
            .with_dimension(*self._get_decomp_fields(dims.VertexDim))
        )

    def _get_decomp_fields(self, dim: gtx.Dimension):
        global_index = self.global_index(dim)
        mask = self.owner_mask(dim)[0 : self.num(dim)]
        return dim, global_index, mask

    def construct_icon_grid(self, on_gpu: bool) -> icon.IconGrid:
        cell_starts = self.cells_start_index()
        cell_ends = self.cells_end_index()
        vertex_starts = self.vertex_start_index()
        vertex_ends = self.vertex_end_index()
        edge_starts = self.edge_start_index()
        edge_ends = self.edge_end_index()

        config = base.GridConfig(
            horizontal_config=horizontal.HorizontalGridSize(
                num_vertices=self.num(dims.VertexDim),
                num_cells=self.num(dims.CellDim),
                num_edges=self.num(dims.EdgeDim),
            ),
            vertical_size=self.num(dims.KDim),
            limited_area=self.get_metadata("limited_area").get("limited_area"),
            on_gpu=on_gpu,
        )
        c2e2c = self.c2e2c()
        e2c2e = self.e2c2e()
        c2e2c0 = np.column_stack(((np.asarray(range(c2e2c.shape[0]))), c2e2c))
        e2c2e0 = np.column_stack(((np.asarray(range(e2c2e.shape[0]))), e2c2e))
        grid = (
            icon.IconGrid(self._grid_id)
            .with_config(config)
            .with_global_params(self.global_grid_params)
            .with_start_end_indices(dims.VertexDim, vertex_starts, vertex_ends)
            .with_start_end_indices(dims.EdgeDim, edge_starts, edge_ends)
            .with_start_end_indices(dims.CellDim, cell_starts, cell_ends)
            .with_connectivities(
                {
                    dims.C2EDim: self.c2e(),
                    dims.E2CDim: self.e2c(),
                    dims.C2E2CDim: c2e2c,
                    dims.C2E2CODim: c2e2c0,
                    dims.C2E2C2EDim: self.c2e2c2e(),
                    dims.E2C2EDim: e2c2e,
                    dims.E2C2EODim: e2c2e0,
                }
            )
            .with_connectivities(
                {
                    dims.E2VDim: self.e2v(),
                    dims.V2EDim: self.v2e(),
                    dims.V2CDim: self.v2c(),
                    dims.E2C2VDim: self.e2c2v(),
                    dims.C2VDim: self.c2v(),
                }
            )
        )

        grid.update_size_connectivities(
            {
                dims.ECVDim: grid.size[dims.EdgeDim] * grid.size[dims.E2C2VDim],
                dims.CEDim: grid.size[dims.CellDim] * grid.size[dims.C2EDim],
                dims.ECDim: grid.size[dims.EdgeDim] * grid.size[dims.E2CDim],
            }
        )

        return grid

    def construct_edge_geometry(self) -> geometry.EdgeParams:
        primal_normal_vert: tuple[
            gtx.Field[[dims.ECVDim], float], gtx.Field[[dims.ECVDim], float]
        ] = (
            helpers.as_1D_sparse_field(self.primal_normal_vert_x(), dims.ECVDim),
            helpers.as_1D_sparse_field(self.primal_normal_vert_y(), dims.ECVDim),
        )
        dual_normal_vert: tuple[
            gtx.Field[[dims.ECVDim], float], gtx.Field[[dims.ECVDim], float]
        ] = (
            helpers.as_1D_sparse_field(self.dual_normal_vert_x(), dims.ECVDim),
            helpers.as_1D_sparse_field(self.dual_normal_vert_y(), dims.ECVDim),
        )

        primal_normal_cell: tuple[
            gtx.Field[[dims.ECDim], float], gtx.Field[[dims.ECDim], float]
        ] = (
            helpers.as_1D_sparse_field(self.primal_normal_cell_x(), dims.ECDim),
            helpers.as_1D_sparse_field(self.primal_normal_cell_y(), dims.ECDim),
        )

        dual_normal_cell: tuple[
            gtx.Field[[dims.ECVDim], float], gtx.Field[[dims.ECVDim], float]
        ] = (
            helpers.as_1D_sparse_field(self.dual_normal_cell_x(), dims.ECDim),
            helpers.as_1D_sparse_field(self.dual_normal_cell_y(), dims.ECDim),
        )
        return geometry.EdgeParams(
            tangent_orientation=self.tangent_orientation(),
            inverse_primal_edge_lengths=self.inverse_primal_edge_lengths(),
            inverse_dual_edge_lengths=self.inv_dual_edge_length(),
            inverse_vertex_vertex_lengths=self.inv_vert_vert_length(),
            primal_normal_vert_x=primal_normal_vert[0],
            primal_normal_vert_y=primal_normal_vert[1],
            dual_normal_vert_x=dual_normal_vert[0],
            dual_normal_vert_y=dual_normal_vert[1],
            primal_normal_cell_x=primal_normal_cell[0],
            dual_normal_cell_x=dual_normal_cell[0],
            primal_normal_cell_y=primal_normal_cell[1],
            dual_normal_cell_y=dual_normal_cell[1],
            edge_areas=self.edge_areas(),
            f_e=self.f_e(),
            edge_center_lat=self.edge_center_lat(),
            edge_center_lon=self.edge_center_lon(),
            primal_normal_x=self.primal_normal_x(),
            primal_normal_y=self.primal_normal_y(),
        )

    def construct_cell_geometry(self) -> geometry.CellParams:
        return geometry.CellParams.from_global_num_cells(
            cell_center_lat=self.cell_center_lat(),
            cell_center_lon=self.cell_center_lon(),
            area=self.cell_areas(),
            global_num_cells=self.global_grid_params.num_cells,
            length_rescale_factor=1.0,
        )


class InterpolationSavepoint(IconSavepoint):
    def c_bln_avg(self):
        return self._get_field("c_bln_avg", dims.CellDim, dims.C2E2CODim)

    def c_intp(self):
        return self._get_field("c_intp", dims.VertexDim, dims.V2CDim)

    def c_lin_e(self):
        return self._get_field("c_lin_e", dims.EdgeDim, dims.E2CDim)

    def e_bln_c_s(self):
        return self._get_field("e_bln_c_s", dims.CellDim, dims.C2EDim)

    def e_flx_avg(self):
        return self._get_field("e_flx_avg", dims.EdgeDim, dims.E2C2EODim)

    def geofac_div(self):
        return self._get_field("geofac_div", dims.CellDim, dims.C2EDim)

    def geofac_grdiv(self):
        return self._get_field("geofac_grdiv", dims.EdgeDim, dims.E2C2EODim)

    def geofac_grg(self):
        grg = np.squeeze(self.serializer.read("geofac_grg", self.savepoint))
        num_cells = self.sizes[dims.CellDim]
        return gtx.as_field((dims.CellDim, dims.C2E2CODim), grg[:num_cells, :, 0]), gtx.as_field(
            (dims.CellDim, dims.C2E2CODim), grg[:num_cells, :, 1]
        )

    @IconSavepoint.optionally_registered()
    def zd_intcoef(self):
        return self._get_field("vcoef", dims.CellDim, dims.C2E2CDim, dims.KDim)

    def geofac_n2s(self):
        return self._get_field("geofac_n2s", dims.CellDim, dims.C2E2CODim)

    def geofac_rot(self):
        return self._get_field("geofac_rot", dims.VertexDim, dims.V2EDim)

    def nudgecoeff_e(self):
        return self._get_field("nudgecoeff_e", dims.EdgeDim)

    def pos_on_tplane_e_x(self):
        field = self._get_field("pos_on_tplane_e_x", dims.EdgeDim, dims.E2CDim)
        return helpers.as_1D_sparse_field(field[:, 0:2], dims.ECDim)

    def pos_on_tplane_e_y(self):
        field = self._get_field("pos_on_tplane_e_y", dims.EdgeDim, dims.E2CDim)
        return helpers.as_1D_sparse_field(field[:, 0:2], dims.ECDim)

    def rbf_vec_coeff_e(self):
        buffer = np.squeeze(
            self.serializer.read("rbf_vec_coeff_e", self.savepoint).astype(float)
        ).transpose()
        return gtx.as_field((dims.EdgeDim, dims.E2C2EDim), buffer)

    @IconSavepoint.optionally_registered()
    def rbf_vec_coeff_c1(self):
        buffer = np.squeeze(
            self.serializer.read("rbf_vec_coeff_c1", self.savepoint).astype(float)
        ).transpose()
        return gtx.as_field((dims.CellDim, dims.C2E2C2EDim), buffer)

    @IconSavepoint.optionally_registered()
    def rbf_vec_coeff_c2(self):
        buffer = np.squeeze(
            self.serializer.read("rbf_vec_coeff_c2", self.savepoint).astype(float)
        ).transpose()
        return gtx.as_field((dims.CellDim, dims.C2E2C2EDim), buffer)

    def rbf_vec_coeff_v1(self):
        return self._get_field("rbf_vec_coeff_v1", dims.VertexDim, dims.V2EDim)

    def rbf_vec_coeff_v2(self):
        return self._get_field("rbf_vec_coeff_v2", dims.VertexDim, dims.V2EDim)

    def rbf_vec_idx_v(self):
        return self._get_field("rbf_vec_idx_v", dims.VertexDim, dims.V2EDim)


class MetricSavepoint(IconSavepoint):
    def bdy_halo_c(self):
        return self._get_field("bdy_halo_c", dims.CellDim, dtype=bool)

    def d2dexdz2_fac1_mc(self):
        return self._get_field("d2dexdz2_fac1_mc", dims.CellDim, dims.KDim)

    def d2dexdz2_fac2_mc(self):
        return self._get_field("d2dexdz2_fac2_mc", dims.CellDim, dims.KDim)

    def d_exner_dz_ref_ic(self):
        return self._get_field("d_exner_dz_ref_ic", dims.CellDim, dims.KDim)

    def exner_exfac(self):
        return self._get_field("exner_exfac", dims.CellDim, dims.KDim)

    def exner_ref_mc(self):
        return self._get_field("exner_ref_mc", dims.CellDim, dims.KDim)

    def hmask_dd3d(self):
        return self._get_field("hmask_dd3d", dims.EdgeDim)

    def inv_ddqz_z_full(self):
        return self._get_field("inv_ddqz_z_full", dims.CellDim, dims.KDim)

    @IconSavepoint.optionally_registered(dims.CellDim, dims.KDim)
    def ddqz_z_full(self):
        return self._get_field("ddqz_z_full", dims.CellDim, dims.KDim)

    def ipeidx_dsl(self):
        return self._get_field("ipeidx_dsl", dims.EdgeDim, dims.KDim, dtype=bool)

    def mask_prog_halo_c(self):
        return self._get_field("mask_prog_halo_c", dims.CellDim, dtype=bool)

    def pg_exdist(self):
        return self._get_field("pg_exdist_dsl", dims.EdgeDim, dims.KDim)

    def pg_edgeidx_dsl(self):
        return self._get_field("pg_edgeidx_dsl", dims.EdgeDim, dims.KDim, dtype=bool)

    def rayleigh_w(self):
        return self._get_field("rayleigh_w", dims.KDim)

    def rho_ref_mc(self):
        return self._get_field("rho_ref_mc", dims.CellDim, dims.KDim)

    def rho_ref_me(self):
        return self._get_field("rho_ref_me", dims.EdgeDim, dims.KDim)

    def scalfac_dd3d(self):
        return self._get_field("scalfac_dd3d", dims.KDim)

    def theta_ref_ic(self):
        return self._get_field("theta_ref_ic", dims.CellDim, dims.KDim)

    def z_ifc(self):
        return self._get_field("z_ifc", dims.CellDim, dims.KDim)

    def theta_ref_me(self):
        return self._get_field("theta_ref_me", dims.EdgeDim, dims.KDim)

    def vwind_expl_wgt(self):
        return self._get_field("vwind_expl_wgt", dims.CellDim)

    def vwind_impl_wgt(self):
        return self._get_field("vwind_impl_wgt", dims.CellDim)

    def wgtfacq_c_dsl(self):
        return self._get_field("wgtfacq_c_dsl", dims.CellDim, dims.KDim)

    def zdiff_gradp(self):
        field = self._get_field("zdiff_gradp_dsl", dims.EdgeDim, dims.E2CDim, dims.KDim)
        return helpers.flatten_first_two_dims(dims.ECDim, dims.KDim, field=field)

    def vertoffset_gradp(self):
        field = self._get_field(
            "vertoffset_gradp_dsl", dims.EdgeDim, dims.E2CDim, dims.KDim, dtype=gtx.int32
        )
        return helpers.flatten_first_two_dims(dims.ECDim, dims.KDim, field=field)

    def coeff1_dwdz(self):
        return self._get_field("coeff1_dwdz", dims.CellDim, dims.KDim)

    def coeff2_dwdz(self):
        return self._get_field("coeff2_dwdz", dims.CellDim, dims.KDim)

    def coeff_gradekin(self):
        field = self._get_field("coeff_gradekin", dims.EdgeDim, dims.E2CDim)
        return helpers.as_1D_sparse_field(field, dims.ECDim)

    def ddqz_z_full_e(self):
        return self._get_field("ddqz_z_full_e", dims.EdgeDim, dims.KDim)

    def ddqz_z_half(self):
        return self._get_field("ddqz_z_half", dims.CellDim, dims.KDim)

    def ddxn_z_full(self):
        return self._get_field("ddxn_z_full", dims.EdgeDim, dims.KDim)

    def ddxt_z_full(self):
        return self._get_field("ddxt_z_full", dims.EdgeDim, dims.KDim)

    @IconSavepoint.optionally_registered(dims.CellDim, dims.KDim)
    def mask_hdiff(self):
        return self._get_field("mask_hdiff", dims.CellDim, dims.KDim, dtype=bool)

    def theta_ref_mc(self):
        return self._get_field("theta_ref_mc", dims.CellDim, dims.KDim)

    def wgtfac_c(self):
        return self._get_field("wgtfac_c", dims.CellDim, dims.KDim)

    def wgtfac_e(self):
        return self._get_field("wgtfac_e", dims.EdgeDim, dims.KDim)

    def wgtfacq_e_dsl(
        self, k_level
    ):  # TODO: @abishekg7 Simplify this after serialized data is fixed
        ar = np.squeeze(self.serializer.read("wgtfacq_e", self.savepoint))
        k = k_level - 3
        ar = np.pad(ar[:, ::-1], ((0, 0), (k, 0)), "constant", constant_values=(0.0,))
        return self._get_field_from_ndarray(ar, dims.EdgeDim, dims.KDim)

    @IconSavepoint.optionally_registered(dims.CellDim, dims.KDim)
    def zd_diffcoef(self):
        return self._get_field("zd_diffcoef", dims.CellDim, dims.KDim)

    @IconSavepoint.optionally_registered()
    def zd_intcoef(self):
        return self._read_and_reorder_sparse_field("vcoef")

    def geopot(self):
        return self._get_field("geopot", dims.CellDim, dims.KDim)

    def _read_and_reorder_sparse_field(self, name: str, sparse_size=3):
        ser_input = np.squeeze(self.serializer.read(name, self.savepoint))[:, :, :]
        ser_input = self._reduce_to_dim_size(ser_input, (dims.CellDim, dims.C2E2CDim, dims.KDim))
        if ser_input.shape[1] != sparse_size:
            ser_input = np.moveaxis(ser_input, 1, -1)

        return self._linearize_first_2dims(
            ser_input, sparse_size=sparse_size, target_dims=(dims.CECDim, dims.KDim)
        )

    def _linearize_first_2dims(
        self, data: np.ndarray, sparse_size: int, target_dims: tuple[gtx.Dimension, ...]
    ):
        old_shape = data.shape
        assert old_shape[1] == sparse_size
        return gtx.as_field(target_dims, data.reshape(old_shape[0] * old_shape[1], old_shape[2]))

    @IconSavepoint.optionally_registered()
    def zd_vertoffset(self):
        return self._read_and_reorder_sparse_field("zd_vertoffset")

    def zd_vertidx(self):
        return np.squeeze(self.serializer.read("zd_vertidx", self.savepoint))

    def zd_indlist(self):
        return np.squeeze(self.serializer.read("zd_indlist", self.savepoint))


class IconDiffusionInitSavepoint(IconSavepoint):
    @IconSavepoint.optionally_registered(dims.CellDim, dims.KDim)
    def hdef_ic(self):
        return self._get_field("hdef_ic", dims.CellDim, dims.KDim)

    @IconSavepoint.optionally_registered(dims.CellDim, dims.KDim)
    def div_ic(self):
        return self._get_field("div_ic", dims.CellDim, dims.KDim)

    @IconSavepoint.optionally_registered(dims.CellDim, dims.KDim)
    def dwdx(self):
        return self._get_field("dwdx", dims.CellDim, dims.KDim)

    @IconSavepoint.optionally_registered(dims.CellDim, dims.KDim)
    def dwdy(self):
        return self._get_field("dwdy", dims.CellDim, dims.KDim)

    def vn(self):
        return self._get_field("vn", dims.EdgeDim, dims.KDim)

    def theta_v(self):
        return self._get_field("theta_v", dims.CellDim, dims.KDim)

    def w(self):
        return self._get_field("w", dims.CellDim, dims.KDim)

    def exner(self):
        return self._get_field("exner", dims.CellDim, dims.KDim)

    def diff_multfac_smag(self):
        return np.squeeze(self.serializer.read("diff_multfac_smag", self.savepoint))

    def enh_smag_fac(self):
        return np.squeeze(self.serializer.read("enh_smag_fac", self.savepoint))

    def smag_limit(self):
        return np.squeeze(self.serializer.read("smag_limit", self.savepoint))

    def diff_multfac_n2w(self):
        return np.squeeze(self.serializer.read("diff_multfac_n2w", self.savepoint))

    def nudgezone_diff(self) -> int:
        return self.serializer.read("nudgezone_diff", self.savepoint)[0]

    def bdy_diff(self) -> int:
        return self.serializer.read("bdy_diff", self.savepoint)[0]

    def fac_bdydiff_v(self) -> int:
        return self.serializer.read("fac_bdydiff_v", self.savepoint)[0]

    def smag_offset(self):
        return self.serializer.read("smag_offset", self.savepoint)[0]

    def diff_multfac_w(self):
        return self.serializer.read("diff_multfac_w", self.savepoint)[0]

    def diff_multfac_vn(self):
        return self.serializer.read("diff_multfac_vn", self.savepoint)

    def rho(self):
        return self._get_field("rho", dims.CellDim, dims.KDim)

    def construct_prognostics(self) -> prognostic_state.PrognosticState:
        return prognostic_state.PrognosticState(
            w=self.w(),
            vn=self.vn(),
            exner=self.exner(),
            theta_v=self.theta_v(),
            rho=self.rho(),
        )


class IconNonHydroInitSavepoint(IconSavepoint):
    def z_vt_ie(self):
        return self._get_field("z_vt_ie", dims.EdgeDim, dims.KDim)

    def z_kin_hor_e(self):
        return self._get_field("z_kin_hor_e", dims.EdgeDim, dims.KDim)

    def vn_ie(self):
        return self._get_field("vn_ie", dims.EdgeDim, dims.KDim)

    def vt(self):
        return self._get_field("vt", dims.EdgeDim, dims.KDim)

    def bdy_divdamp(self):
        return self._get_field("bdy_divdamp", dims.KDim)

    def divdamp_fac_o2(self):
        return self.serializer.read("divdamp_fac_o2", self.savepoint).astype(float)[0]

    def ddt_exner_phy(self):
        return self._get_field("ddt_exner_phy", dims.CellDim, dims.KDim)

    def ddt_vn_phy(self):
        return self._get_field("ddt_vn_phy", dims.EdgeDim, dims.KDim)

    def exner_now(self):
        return self._get_field("exner_now", dims.CellDim, dims.KDim)

    def exner_new(self):
        return self._get_field("exner_new", dims.CellDim, dims.KDim)

    def theta_v_now(self):
        return self._get_field("theta_v_now", dims.CellDim, dims.KDim)

    def theta_v_new(self):
        return self._get_field("theta_v_new", dims.CellDim, dims.KDim)

    def rho_now(self):
        return self._get_field("rho_now", dims.CellDim, dims.KDim)

    def rho_new(self):
        return self._get_field("rho_new", dims.CellDim, dims.KDim)

    def exner_pr(self):
        return self._get_field("exner_pr", dims.CellDim, dims.KDim)

    def grf_tend_rho(self):
        return self._get_field("grf_tend_rho", dims.CellDim, dims.KDim)

    def grf_tend_thv(self):
        return self._get_field("grf_tend_thv", dims.CellDim, dims.KDim)

    def grf_tend_vn(self):
        return self._get_field("grf_tend_vn", dims.EdgeDim, dims.KDim)

    def w_concorr_c(self):
        return self._get_field("w_concorr_c", dims.CellDim, dims.KDim)

    def ddt_vn_apc_pc(self, ntnd):
        return self._get_field_component("ddt_vn_apc_pc", ntnd, (dims.EdgeDim, dims.KDim))

    def ddt_w_adv_pc(self, ntnd):
        return self._get_field_component("ddt_w_adv_ntl", ntnd, (dims.CellDim, dims.KDim))

    def ddt_vn_adv_ntl(self, ntl):
        return self._get_field_component("ddt_vn_apc_pc", ntl, (dims.EdgeDim, dims.KDim))

    def ddt_w_adv_ntl(self, ntl):
        return self._get_field_component("ddt_w_adv_ntl", ntl, (dims.CellDim, dims.KDim))

    def grf_tend_w(self):
        return self._get_field("grf_tend_w", dims.CellDim, dims.KDim)

    def mass_fl_e(self):
        return self._get_field("mass_fl_e", dims.EdgeDim, dims.KDim)

    def mass_flx_me(self):
        return self._get_field("prep_adv_mass_flx_me", dims.EdgeDim, dims.KDim)

    def mass_flx_ic(self):
        return self._get_field("prep_adv_mass_flx_ic", dims.CellDim, dims.KDim)

    def rho_ic(self):
        return self._get_field("rho_ic", dims.CellDim, dims.KDim)

    def rho_incr(self):
        return self._get_field("rho_incr", dims.CellDim, dims.KDim)

    def exner_incr(self):
        return self._get_field("exner_incr", dims.CellDim, dims.KDim)

    def vn_incr(self):
        return self._get_field("vn_incr", dims.EdgeDim, dims.KDim)

    def exner_dyn_incr(self):
        return self._get_field("exner_dyn_incr", dims.CellDim, dims.KDim)

    def scal_divdamp_o2(self) -> float:
        return self.serializer.read("scal_divdamp_o2", self.savepoint)[0]

    def scal_divdamp(self) -> fa.KField[float]:
        return self._get_field("scal_divdamp", dims.KDim)

    def theta_v_ic(self):
        return self._get_field("theta_v_ic", dims.CellDim, dims.KDim)

    def vn_traj(self):
        return self._get_field("prep_adv_vn_traj", dims.EdgeDim, dims.KDim)

    def z_dwdz_dd(self):
        return self._get_field("z_dwdz_dd", dims.CellDim, dims.KDim)

    def z_graddiv_vn(self):
        return self._get_field("z_graddiv_vn", dims.EdgeDim, dims.KDim)

    def z_theta_v_e(self):
        return self._get_field("z_theta_v_e", dims.EdgeDim, dims.KDim)

    def z_rho_e(self):
        return self._get_field("z_rho_e", dims.EdgeDim, dims.KDim)

    def z_gradh_exner(self):
        return self._get_field("z_gradh_exner", dims.EdgeDim, dims.KDim)

    def z_w_expl(self):
        return self._get_field("z_w_expl", dims.CellDim, dims.KDim)

    def z_rho_expl(self):
        return self._get_field("z_rho_expl", dims.CellDim, dims.KDim)

    def z_exner_expl(self):
        return self._get_field("z_exner_expl", dims.CellDim, dims.KDim)

    def z_alpha(self):
        return self._get_field("z_alpha", dims.CellDim, dims.KDim)

    def z_beta(self):
        return self._get_field("z_beta", dims.CellDim, dims.KDim)

    def z_contr_w_fl_l(self):
        return self._get_field("z_contr_w_fl_l", dims.CellDim, dims.KDim)

    def z_q(self):
        return self._get_field("z_q", dims.CellDim, dims.KDim)

    def wgt_nnow_rth(self) -> float:
        return self.serializer.read("wgt_nnow_rth", self.savepoint)[0]

    def wgt_nnew_rth(self) -> float:
        return self.serializer.read("wgt_nnew_rth", self.savepoint)[0]

    def wgt_nnow_vel(self) -> float:
        return self.serializer.read("wgt_nnow_vel", self.savepoint)[0]

    def wgt_nnew_vel(self) -> float:
        return self.serializer.read("wgt_nnew_vel", self.savepoint)[0]

    def w_now(self):
        return self._get_field("w_now", dims.CellDim, dims.KDim)

    def w_new(self):
        return self._get_field("w_new", dims.CellDim, dims.KDim)

    def vn_now(self):
        return self._get_field("vn_now", dims.EdgeDim, dims.KDim)

    def vn_new(self):
        return self._get_field("vn_new", dims.EdgeDim, dims.KDim)


class IconVelocityInitSavepoint(IconSavepoint):
    def cfl_w_limit(self) -> float:
        return self.serializer.read("cfl_w_limit", self.savepoint)[0]

    def ddt_vn_apc_pc(self, ntnd):
        return self._get_field_component("ddt_vn_apc_pc", ntnd, (dims.EdgeDim, dims.KDim))

    def ddt_w_adv_pc(self, ntnd):
        return self._get_field_component("ddt_w_adv_pc", ntnd, (dims.CellDim, dims.KDim))

    def scalfac_exdiff(self) -> float:
        return self.serializer.read("scalfac_exdiff", self.savepoint)[0]

    def vn(self):
        return self._get_field("vn", dims.EdgeDim, dims.KDim)

    def vn_ie(self):
        return self._get_field("vn_ie", dims.EdgeDim, dims.KDim)

    def vt(self):
        return self._get_field("vt", dims.EdgeDim, dims.KDim)

    def w(self):
        return self._get_field("w", dims.CellDim, dims.KDim)

    def z_vt_ie(self):
        return self._get_field("z_vt_ie", dims.EdgeDim, dims.KDim)

    def z_kin_hor_e(self):
        return self._get_field("z_kin_hor_e", dims.EdgeDim, dims.KDim)

    def z_w_concorr_me(self):
        return self._get_field("z_w_concorr_me", dims.EdgeDim, dims.KDim)

    def w_concorr_c(self):
        return self._get_field("w_concorr_c", dims.CellDim, dims.KDim)


class IconDiffusionExitSavepoint(IconSavepoint):
    def vn(self):
        return self._get_field("x_vn", dims.EdgeDim, dims.KDim)

    def theta_v(self):
        return self._get_field("x_theta_v", dims.CellDim, dims.KDim)

    def w(self):
        return self._get_field("x_w", dims.CellDim, dims.KDim)

    def dwdx(self):
        return self._get_field("x_dwdx", dims.CellDim, dims.KDim)

    def dwdy(self):
        return self._get_field("x_dwdy", dims.CellDim, dims.KDim)

    def exner(self):
        return self._get_field("x_exner", dims.CellDim, dims.KDim)

    def z_temp(self):
        return self._get_field("x_z_temp", dims.CellDim, dims.KDim)

    def div_ic(self):
        return self._get_field("x_div_ic", dims.CellDim, dims.KDim)

    def hdef_ic(self):
        return self._get_field("x_hdef_ic", dims.CellDim, dims.KDim)


class IconNonhydroExitSavepoint(IconSavepoint):
    def rho_new(self):
        return self._get_field("x_rho_new", dims.CellDim, dims.KDim)

    def rho_now(self):
        return self._get_field("x_rho_now", dims.CellDim, dims.KDim)

    def exner_now(self):
        return self._get_field("x_exner_now", dims.CellDim, dims.KDim)

    def theta_v_now(self):
        return self._get_field("x_theta_v_now", dims.CellDim, dims.KDim)

    def ddt_vn_apc_pc(self, ntnd):
        return self._get_field_component("x_ddt_vn_apc_pc", ntnd, (dims.EdgeDim, dims.KDim))

    def ddt_w_adv_pc(self, ntnd):
        return self._get_field_component("x_ddt_w_adv_pc", ntnd, (dims.CellDim, dims.KDim))

    def scalfac_exdiff(self) -> float:
        return self.serializer.read("scalfac_exdiff", self.savepoint)[0]

    def vn_ie(self):
        return self._get_field("x_vn_ie", dims.EdgeDim, dims.KDim)

    def vt(self):
        return self._get_field("x_vt", dims.EdgeDim, dims.KDim)

    def z_kin_hor_e(self):
        return self._get_field("x_z_kin_hor_e", dims.EdgeDim, dims.KDim)

    def z_ekinh(self):
        return self._get_field("x_z_ekinh", dims.CellDim, dims.KDim)

    def z_vt_ie(self):
        return self._get_field("x_z_vt_ie", dims.EdgeDim, dims.KDim)

    def z_v_grad_w(self):
        return self._get_field("x_z_v_grad_w", dims.EdgeDim, dims.KDim)

    def z_w_v(self):
        return self._get_field("x_z_w_v", dims.VertexDim, dims.KDim)

    def z_w_concorr_me(self):
        return self._get_field("x_z_w_concorr_me", dims.EdgeDim, dims.KDim)

    def z_w_concorr_mc(self):
        return self._get_field("x_z_w_concorr_mc", dims.CellDim, dims.KDim)

    def z_w_con_c_full(self):
        return self._get_field("x_z_w_con_c_full", dims.CellDim, dims.KDim)

    def z_w_con_c(self):
        return self._get_field("x_z_w_con_c", dims.CellDim, dims.KDim)

    def cfl_clipping(self):
        return self._get_field("x_cfl_clipping", dims.CellDim, dims.KDim, dtype=bool)

    def vcfl(self):
        return self._get_field("x_vcfl_dsl", dims.CellDim, dims.KDim)

    def exner_new(self):
        return self._get_field("x_exner_new", dims.CellDim, dims.KDim)

    def z_exner_ex_pr(self):
        return self._get_field("x_z_exner_ex_pr", dims.CellDim, dims.KDim)

    def z_exner_ic(self):
        return self._get_field("x_z_exner_ic", dims.CellDim, dims.KDim)

    def exner_pr(self):
        return self._get_field("x_exner_pr", dims.CellDim, dims.KDim)

    def mass_fl_e(self):
        return self._get_field("x_mass_fl_e", dims.EdgeDim, dims.KDim)

    def z_theta_v_fl_e(self):
        return self._get_field("x_z_theta_v_fl_e", dims.EdgeDim, dims.KDim)

    def mass_flx_me(self):
        return self._get_field("x_prep_adv_mass_flx_me", dims.EdgeDim, dims.KDim)

    def vn_traj(self):
        return self._get_field("x_prep_adv_vn_traj", dims.EdgeDim, dims.KDim)

    def rho_ic(self):
        return self._get_field("x_rho_ic", dims.CellDim, dims.KDim)

    def theta_v_ic(self):
        return self._get_field("x_theta_v_ic", dims.CellDim, dims.KDim)

    def theta_v_new(self):
        return self._get_field("x_theta_v_new", dims.CellDim, dims.KDim)

    def vn_new(self):
        return self._get_field("x_vn_new", dims.EdgeDim, dims.KDim)

    def w_concorr_c(self):
        return self._get_field("x_w_concorr_c", dims.CellDim, dims.KDim)

    def w_new(self):
        return self._get_field("x_w_new", dims.CellDim, dims.KDim)

    def z_dexner_dz_c(self, ntnd):
        return self._get_field_component("x_z_dexner_dz_c", ntnd, (dims.CellDim, dims.KDim))

    def z_rth_pr(self, ind):
        return self._get_field_component("x_z_rth_pr", ind, (dims.CellDim, dims.KDim))

    def z_th_ddz_exner_c(self):
        return self._get_field("x_z_th_ddz_exner_c", dims.CellDim, dims.KDim)

    def z_gradh_exner(self):
        return self._get_field("x_z_gradh_exner", dims.EdgeDim, dims.KDim)

    def z_hydro_corr(self):
        return self._get_field("x_z_hydro_corr", dims.EdgeDim, dims.KDim)

    def z_flxdiv_mass(self):
        return self._get_field("x_z_flxdiv_mass", dims.CellDim, dims.KDim)

    def z_flxdiv_theta(self):
        return self._get_field("x_z_flxdiv_theta", dims.CellDim, dims.KDim)

    def z_contr_w_fl_l(self):
        return self._get_field("x_z_contr_w_fl", dims.CellDim, dims.KDim)

    def z_w_expl(self):
        return self._get_field("x_z_w_expl", dims.CellDim, dims.KDim)

    def z_alpha(self):
        return self._get_field("x_z_alpha", dims.CellDim, dims.KDim)

    def z_beta(self):
        return self._get_field("x_z_beta", dims.CellDim, dims.KDim)

    def z_q(self):
        return self._get_field("x_z_q", dims.CellDim, dims.KDim)

    def z_rho_expl(self):
        return self._get_field("x_z_rho_expl", dims.CellDim, dims.KDim)

    def z_exner_expl(self):
        return self._get_field("x_z_exner_expl", dims.CellDim, dims.KDim)

    def z_theta_v_pr_ic(self):
        return self._get_field("x_z_theta_v_pr_ic", dims.CellDim, dims.KDim)

    def z_rho_e(self):
        return self._get_field("x_z_rho_e", dims.EdgeDim, dims.KDim)

    def z_theta_v_e(self):
        return self._get_field("x_z_theta_v_e", dims.EdgeDim, dims.KDim)

    def z_vn_avg(self):
        return self._get_field("x_z_vn_avg", dims.EdgeDim, dims.KDim)

    def z_graddiv_vn(self):
        return self._get_field("x_z_graddiv_vn", dims.EdgeDim, dims.KDim)

    def z_grad_rth(self, ind):
        return self._get_field_component("x_z_grad_rth", ind, (dims.CellDim, dims.KDim))

    def z_dwdz_dd(self):
        return self._get_field("x_z_dwdz_dd", dims.CellDim, dims.KDim)

    def exner_dyn_incr(self):
        return self._get_field("x_exner_dyn_incr", dims.CellDim, dims.KDim)


# TODO (magdalena) rename?
class IconNHFinalExitSavepoint(IconSavepoint):
    def theta_v_new(self):
        return self._get_field("x_theta_v", dims.CellDim, dims.KDim)

    def exner_new(self):
        return self._get_field("x_exner", dims.CellDim, dims.KDim)


class IconJabwInitSavepoint(IconSavepoint):
    def exner(self):
        return self._get_field("exner_init", dims.CellDim, dims.KDim)

    def rho(self):
        return self._get_field("rho_init", dims.CellDim, dims.KDim)

    def w(self):
        return self._get_field("w_init", dims.CellDim, dims.KDim)

    def theta_v(self):
        return self._get_field("theta_v_init", dims.CellDim, dims.KDim)

    def pressure(self):
        return self._get_field("pressure_init", dims.CellDim, dims.KDim)

    def pressure_sfc(self):
        return self._get_field("pressure_surface", dims.CellDim)

    def temperature(self):
        return self._get_field("temperature_init", dims.CellDim, dims.KDim)

    def vn(self):
        return self._get_field("vn_init", dims.EdgeDim, dims.KDim)

    def eta0(self):
        return self.serializer.read("eta0", self.savepoint)[0]

    def etat(self):
        return self.serializer.read("etat", self.savepoint)[0]

    def gamma(self):
        return self.serializer.read("gamma", self.savepoint)[0]

    def dtemp(self):
        return self.serializer.read("dtemp", self.savepoint)[0]

    def lat_perturbation_center(self):
        return self.serializer.read("latC", self.savepoint)[0]

    def lon_perturbation_center(self):
        return self.serializer.read("lonC", self.savepoint)[0]


class IconJabwFinalSavepoint(IconSavepoint):
    def exner(self):
        return self._get_field("exner_final", dims.CellDim, dims.KDim)

    def rho(self):
        return self._get_field("rho_final", dims.CellDim, dims.KDim)

    def vn(self):
        return self._get_field("vn_final", dims.EdgeDim, dims.KDim)

    def w(self):
        return self._get_field("w_final", dims.CellDim, dims.KDim)

    def theta_v(self):
        return self._get_field("theta_v_final", dims.CellDim, dims.KDim)

    def pressure(self):
        return self._get_field("pressure_final", dims.CellDim, dims.KDim)

    def temperature(self):
        return self._get_field("temperature_final", dims.CellDim, dims.KDim)

    def eta_v(self):
        return self._get_field("zeta_v_final", dims.CellDim, dims.KDim)

    def eta_v_e(self):
        return self._get_field("zeta_v_e_final", dims.EdgeDim, dims.KDim)


class IconJabwDiagnosticSavepoint(IconSavepoint):
    def pressure(self):
        return self._get_field("output_diag_pressure", dims.CellDim, dims.KDim)

    def temperature(self):
        return self._get_field("output_diag_temperature", dims.CellDim, dims.KDim)

    def exner_pr(self):
        return self._get_field("output_diag_exner_pr", dims.CellDim, dims.KDim)

    def pressure_ifc(self):
        return self._get_field("output_diag_pressure_ifc", dims.CellDim, dims.KDim)

    def pressure_sfc(self):
        return self._get_field("output_diag_pressure_sfc", dims.CellDim)

    def zonal_wind(self):
        return self._get_field("output_diag_u", dims.CellDim, dims.KDim)

    def meridional_wind(self):
        return self._get_field("output_diag_v", dims.CellDim, dims.KDim)


class IconGraupelEntrySavepoint(IconSavepoint):
    def temperature(self):
        return self._get_field("ser_in_graupel_temperature", dims.CellDim, dims.KDim)

    def pres(self):
        return self._get_field("ser_in_graupel_pres", dims.CellDim, dims.KDim)

    def rho(self):
        return self._get_field("ser_in_graupel_rho", dims.CellDim, dims.KDim)

    def qv(self):
        return self._get_field("ser_in_graupel_qv", dims.CellDim, dims.KDim)

    def qc(self):
        return self._get_field("ser_in_graupel_qc", dims.CellDim, dims.KDim)

    def qi(self):
        return self._get_field("ser_in_graupel_qi", dims.CellDim, dims.KDim)

    def qr(self):
        return self._get_field("ser_in_graupel_qr", dims.CellDim, dims.KDim)

    def qs(self):
        return self._get_field("ser_in_graupel_qs", dims.CellDim, dims.KDim)

    def qg(self):
        return self._get_field("ser_in_graupel_qg", dims.CellDim, dims.KDim)

    def qnc(self):
<<<<<<< HEAD
        return self._get_field("ser_in_graupel_qnc", dims.CellDim)
=======
        return self._get_field("ser_in_graupel_qnc", dims.CellDim, dims.KDim)
>>>>>>> c78983a6

    def dt_microphysics(self):
        return self.serializer.read("ser_in_graupel_dt", self.savepoint)[0]

    def qc0(self):
        return self.serializer.read("ser_in_graupel_qc0", self.savepoint)[0]

    def qi0(self):
        return self.serializer.read("ser_in_graupel_qi0", self.savepoint)[0]

    def kstart_moist(self):
        return self.serializer.read("ser_in_graupel_kstart_moist", self.savepoint)[0]

    def l_cv(self):
        return self.serializer.read("ser_in_graupel_l_cv", self.savepoint)[0]

    def ithermo_water(self):
        return self.serializer.read("ser_in_graupel_ithermo_water", self.savepoint)[0]

    def ldiag_ttend(self):
        return self.serializer.read("ser_in_graupel_ldiag_ttend", self.savepoint)[0]

    def ldiag_qtend(self):
        return self.serializer.read("ser_in_graupel_ldiag_qtend", self.savepoint)[0]

    def istart_idx(self):
        return self.serializer.read("ser_in_graupel_istart", self.savepoint)[0]

    def iend_idx(self):
        return self.serializer.read("ser_in_graupel_iend", self.savepoint)[0]


class IconGraupelExitSavepoint(IconSavepoint):
    def temperature(self):
        return self._get_field("ser_out_graupel_temperature", dims.CellDim, dims.KDim)

    def pres(self):
        return self._get_field("ser_out_graupel_pres", dims.CellDim, dims.KDim)

    def rho(self):
        return self._get_field("ser_out_graupel_rho", dims.CellDim, dims.KDim)

    def qv(self):
        return self._get_field("ser_out_graupel_qv", dims.CellDim, dims.KDim)

    def qc(self):
        return self._get_field("ser_out_graupel_qc", dims.CellDim, dims.KDim)

    def qi(self):
        return self._get_field("ser_out_graupel_qi", dims.CellDim, dims.KDim)

    def qr(self):
        return self._get_field("ser_out_graupel_qr", dims.CellDim, dims.KDim)

    def qs(self):
        return self._get_field("ser_out_graupel_qs", dims.CellDim, dims.KDim)

    def qg(self):
        return self._get_field("ser_out_graupel_qg", dims.CellDim, dims.KDim)

<<<<<<< HEAD

=======
>>>>>>> c78983a6
    def ddt_tend_t(self):
        return self._get_field("ser_out_graupel_ddt_tend_t", dims.CellDim, dims.KDim)

    def ddt_tend_qv(self):
        return self._get_field("ser_out_graupel_ddt_tend_qv", dims.CellDim, dims.KDim)

    def ddt_tend_qc(self):
        return self._get_field("ser_out_graupel_ddt_tend_qc", dims.CellDim, dims.KDim)

    def ddt_tend_qi(self):
        return self._get_field("ser_out_graupel_ddt_tend_qi", dims.CellDim, dims.KDim)

    def ddt_tend_qr(self):
        return self._get_field("ser_out_graupel_ddt_tend_qr", dims.CellDim, dims.KDim)

    def ddt_tend_qs(self):
        return self._get_field("ser_out_graupel_ddt_tend_qs", dims.CellDim, dims.KDim)

    def rain_flux(self):
        return self._get_field("ser_out_graupel_prr_gsp", dims.CellDim)

    def snow_flux(self):
        return self._get_field("ser_out_graupel_prs_gsp", dims.CellDim)

    def graupel_flux(self):
        return self._get_field("ser_out_graupel_pri_gsp", dims.CellDim)

    def ice_flux(self):
        return self._get_field("ser_out_graupel_prg_gsp", dims.CellDim)


class IconGscpSatadEntrySavepoint(IconSavepoint):
    def temperature(self):
        return self._get_field("ser_in_satad_temperature", dims.CellDim, dims.KDim)

    def qv(self):
        return self._get_field("ser_in_satad_qv", dims.CellDim, dims.KDim)

    def qc(self):
        return self._get_field("ser_in_satad_qc", dims.CellDim, dims.KDim)

    def rho(self):
        return self._get_field("ser_in_satad_rho", dims.CellDim, dims.KDim)

    def kstart_moist(self):
        return self.serializer.read("ser_in_satad_kstart_moist", self.savepoint)[0]

    def istart_idx(self):
        return self.serializer.read("ser_in_satad_istart", self.savepoint)[0]

    def iend_idx(self):
        return self.serializer.read("ser_in_satad_iend", self.savepoint)[0]

    def tolerance(self):
        return self.serializer.read("ser_in_satad_tol", self.savepoint)[0]

    def maxiter(self):
        return self.serializer.read("ser_in_maxiter", self.savepoint)[0]


class IconGscpSatadExitSavepoint(IconSavepoint):
    def temperature(self):
        return self._get_field("ser_out_satad_temperature", dims.CellDim, dims.KDim)

    def qv(self):
        return self._get_field("ser_out_satad_qv", dims.CellDim, dims.KDim)

    def qc(self):
        return self._get_field("ser_out_satad_qc", dims.CellDim, dims.KDim)


class IconInterfaceSatadEntrySavepoint(IconSavepoint):
    def temperature(self):
        return self._get_field("ser_in_satad_temperature", dims.CellDim, dims.KDim)

    def qv(self):
        return self._get_field("ser_in_satad_qv", dims.CellDim, dims.KDim)

    def qc(self):
        return self._get_field("ser_in_satad_qc", dims.CellDim, dims.KDim)

    def rho(self):
        return self._get_field("ser_in_satad_rho", dims.CellDim, dims.KDim)

    def kstart_moist(self):
        return self.serializer.read("ser_in_satad_kstart_moist", self.savepoint)[0]

    def istart_idx(self):
        return self.serializer.read("ser_in_satad_istart", self.savepoint)[0]

    def iend_idx(self):
        return self.serializer.read("ser_in_satad_iend", self.savepoint)[0]

    def tolerance(self):
<<<<<<< HEAD
        return self.serializer.read("ser_in_satad_satad_tol", self.savepoint)[0]
=======
        return self.serializer.read("ser_in_satad_tol", self.savepoint)[0]
>>>>>>> c78983a6

    def maxiter(self):
        return self.serializer.read("ser_in_maxiter", self.savepoint)[0]


class IconInterfaceSatadExitSavepoint(IconSavepoint):
    def temperature(self):
        return self._get_field("ser_out_satad_temperature", dims.CellDim, dims.KDim)

    def qv(self):
        return self._get_field("ser_out_satad_qv", dims.CellDim, dims.KDim)

    def qc(self):
        return self._get_field("ser_out_satad_qc", dims.CellDim, dims.KDim)

<<<<<<< HEAD
=======
    def qi(self):
        return self._get_field("ser_out_satad_qi", dims.CellDim, dims.KDim)

    def qr(self):
        return self._get_field("ser_out_satad_qr", dims.CellDim, dims.KDim)

    def qs(self):
        return self._get_field("ser_out_satad_qs", dims.CellDim, dims.KDim)

    def qg(self):
        return self._get_field("ser_out_satad_qg", dims.CellDim, dims.KDim)

    def virtual_temperature(self):
        return self._get_field("ser_out_satad_tempv", dims.CellDim, dims.KDim)

    def exner(self):
        return self._get_field("ser_out_satad_exner", dims.CellDim, dims.KDim)

    def pressure(self):
        return self._get_field("ser_out_satad_pres", dims.CellDim, dims.KDim)

    def pressure_ifc(self):
        return self._get_field("ser_out_satad_pres_ifc", dims.CellDim, dims.KDim)

    def pressure_sfc(self):
        return self._get_field("ser_out_satad_pres_sfc", dims.CellDim)


class IconInterfaceDiagSatadExitSavepoint(IconSavepoint):
    def virtual_temperature(self):
        return self._get_field("ser_out_satad_diag_tempv", dims.CellDim, dims.KDim)

    def exner(self):
        return self._get_field("ser_out_satad_diag_exner", dims.CellDim, dims.KDim)

    def pressure(self):
        return self._get_field("ser_out_satad_diag_pres", dims.CellDim, dims.KDim)

    def pressure_ifc(self):
        return self._get_field("ser_out_satad_diag_pres_ifc", dims.CellDim, dims.KDim)

    def qsum(self):
        return self._get_field("ser_out_satad_diag_qsum", dims.CellDim, dims.KDim)

>>>>>>> c78983a6

class IconGraupelInitSavepoint(IconSavepoint):
    def iautocon(self):
        return self.serializer.read("ser_init_graupel_iautocon", self.savepoint)[0]

    def isnow_n0temp(self):
        return self.serializer.read("ser_init_graupel_isnow_n0temp", self.savepoint)[0]

    def ceff_min(self):
        return self.serializer.read("ser_init_graupel_zceff_min", self.savepoint)[0]

    def v0snow(self):
        return self.serializer.read("ser_init_graupel_v0snow", self.savepoint)[0]

    def vz0i(self):
        return self.serializer.read("ser_init_graupel_zvz0i", self.savepoint)[0]

    def icesedi_exp(self):
        return self.serializer.read("ser_init_graupel_icesedi_exp", self.savepoint)[0]

    def mu_rain(self):
        return self.serializer.read("ser_init_graupel_mu_rain", self.savepoint)[0]

    def rain_n0_factor(self):
        return self.serializer.read("ser_init_graupel_rain_n0_factor", self.savepoint)[0]

    def qmin(self):
        return self.serializer.read("ser_init_graupel_zqmin", self.savepoint)[0]

    def eps(self):
        return self.serializer.read("ser_init_graupel_zeps", self.savepoint)[0]

    def ams(self):
        return self.serializer.read("ser_init_graupel_zams", self.savepoint)[0]

    def ccsrim(self):
        return self.serializer.read("ser_init_graupel_ccsrim", self.savepoint)[0]

    def ccsagg(self):
        return self.serializer.read("ser_init_graupel_ccsagg", self.savepoint)[0]

    def ccsdep(self):
        return self.serializer.read("ser_init_graupel_ccsdep", self.savepoint)[0]

    def ccsvel(self):
        return self.serializer.read("ser_init_graupel_ccsvel", self.savepoint)[0]

    def ccsvxp(self):
        return self.serializer.read("ser_init_graupel_ccsvxp", self.savepoint)[0]

    def ccslam(self):
        return self.serializer.read("ser_init_graupel_ccslam", self.savepoint)[0]

    def ccslxp(self):
        return self.serializer.read("ser_init_graupel_ccslxp", self.savepoint)[0]

    def ccswxp(self):
        return self.serializer.read("ser_init_graupel_ccswxp", self.savepoint)[0]

    def ccsaxp(self):
        return self.serializer.read("ser_init_graupel_ccsaxp", self.savepoint)[0]

    def ccsdxp(self):
        return self.serializer.read("ser_init_graupel_ccsdxp", self.savepoint)[0]

    def ccshi1(self):
        return self.serializer.read("ser_init_graupel_ccshi1", self.savepoint)[0]

    def ccdvtp(self):
        return self.serializer.read("ser_init_graupel_ccdvtp", self.savepoint)[0]

    def ccidep(self):
        return self.serializer.read("ser_init_graupel_ccidep", self.savepoint)[0]

    def cevxp(self):
        return self.serializer.read("ser_init_graupel_zcevxp", self.savepoint)[0]

    def cev(self):
        return self.serializer.read("ser_init_graupel_zcev", self.savepoint)[0]

    def bevxp(self):
        return self.serializer.read("ser_init_graupel_zbevxp", self.savepoint)[0]

    def bev(self):
        return self.serializer.read("ser_init_graupel_zbev", self.savepoint)[0]

    def vzxp(self):
        return self.serializer.read("ser_init_graupel_zvzxp", self.savepoint)[0]

    def vz0r(self):
        return self.serializer.read("ser_init_graupel_zvz0r", self.savepoint)[0]


class IconSerialDataProvider:
    def __init__(self, fname_prefix, path=".", do_print=False, mpi_rank=0):
        self.rank = mpi_rank
        self.serializer: serialbox.Serializer = None
        self.file_path: str = path
        self.fname = f"{fname_prefix}_rank{self.rank!s}"
        self.log = logging.getLogger(__name__)
        self._init_serializer(do_print)
        self.grid_size = self._grid_size()

    def _init_serializer(self, do_print: bool):
        if not self.fname:
            self.log.warning(" WARNING: no filename! closing serializer")
        self.serializer = serialbox.Serializer(
            serialbox.OpenModeKind.Read, self.file_path, self.fname
        )
        if do_print:
            self.print_info()

    def print_info(self):
        self.log.info(f"SAVEPOINTS: {self.serializer.savepoint_list()}")
        self.log.info(f"FIELDNAMES: {self.serializer.fieldnames()}")

    def _grid_size(self):
        sp = self._get_icon_grid_savepoint()
        grid_sizes = {
            dims.CellDim: self.serializer.read("num_cells", savepoint=sp).astype(gtx.int32)[0],
            dims.EdgeDim: self.serializer.read("num_edges", savepoint=sp).astype(gtx.int32)[0],
            dims.VertexDim: self.serializer.read("num_vert", savepoint=sp).astype(gtx.int32)[0],
            dims.KDim: sp.metainfo.to_dict()["nlev"],
        }
        return grid_sizes

    def from_savepoint_grid(
        self, grid_id: uuid.UUID, grid_root: int, grid_level: int
    ) -> IconGridSavepoint:
        savepoint = self._get_icon_grid_savepoint()
        return IconGridSavepoint(
            savepoint,
            self.serializer,
            grid_id=grid_id,
            size=self.grid_size,
            root=grid_root,
            level=grid_level,
        )

    def _get_icon_grid_savepoint(self):
        savepoint = self.serializer.savepoint["icon-grid"].id[1].as_savepoint()
        return savepoint

    def from_savepoint_diffusion_init(
        self,
        linit: bool,
        date: str,
    ) -> IconDiffusionInitSavepoint:
        savepoint = (
            self.serializer.savepoint["call-diffusion-init"].linit[linit].date[date].as_savepoint()
        )
        return IconDiffusionInitSavepoint(savepoint, self.serializer, size=self.grid_size)

    def from_savepoint_velocity_init(
        self, istep: int, vn_only: bool, date: str, jstep: int
    ) -> IconVelocityInitSavepoint:
        savepoint = (
            self.serializer.savepoint["call-velocity-tendencies"]
            .istep[istep]
            .vn_only[vn_only]
            .date[date]
            .jstep[jstep]
            .as_savepoint()
        )
        return IconVelocityInitSavepoint(savepoint, self.serializer, size=self.grid_size)

    def from_savepoint_nonhydro_init(
        self, istep: int, date: str, jstep: int
    ) -> IconNonHydroInitSavepoint:
        savepoint = (
            self.serializer.savepoint["solve_nonhydro"]
            .istep[istep]
            .date[date]
            .jstep[jstep]
            .as_savepoint()
        )
        return IconNonHydroInitSavepoint(savepoint, self.serializer, size=self.grid_size)

    def from_interpolation_savepoint(self) -> InterpolationSavepoint:
        savepoint = self.serializer.savepoint["interpolation_state"].as_savepoint()
        return InterpolationSavepoint(savepoint, self.serializer, size=self.grid_size)

    def from_metrics_savepoint(self) -> MetricSavepoint:
        savepoint = self.serializer.savepoint["metric_state"].as_savepoint()
        return MetricSavepoint(savepoint, self.serializer, size=self.grid_size)

    def from_savepoint_diffusion_exit(self, linit: bool, date: str) -> IconDiffusionExitSavepoint:
        savepoint = (
            self.serializer.savepoint["call-diffusion-exit"].linit[linit].date[date].as_savepoint()
        )
        return IconDiffusionExitSavepoint(savepoint, self.serializer, size=self.grid_size)

    def from_savepoint_velocity_exit(
        self, istep: int, vn_only: bool, date: str, jstep: int
    ) -> IconNonhydroExitSavepoint:
        savepoint = (
            self.serializer.savepoint["call-velocity-tendencies"]
            .istep[istep]
            .vn_only[vn_only]
            .date[date]
            .jstep[jstep]
            .as_savepoint()
        )
        return IconNonhydroExitSavepoint(savepoint, self.serializer, size=self.grid_size)

    def from_savepoint_nonhydro_exit(
        self, istep: int, date: str, jstep: int
    ) -> IconNonhydroExitSavepoint:
        savepoint = (
            self.serializer.savepoint["solve_nonhydro"]
            .istep[istep]
            .date[date]
            .jstep[jstep]
            .as_savepoint()
        )
        return IconNonhydroExitSavepoint(savepoint, self.serializer, size=self.grid_size)

    def from_savepoint_nonhydro_step_exit(self, date: str, jstep: int) -> IconNHFinalExitSavepoint:
        savepoint = (
            self.serializer.savepoint["solve_nonhydro_step"].date[date].jstep[jstep].as_savepoint()
        )
        return IconNHFinalExitSavepoint(savepoint, self.serializer, size=self.grid_size)

    def from_savepoint_jabw_init(self) -> IconJabwInitSavepoint:
        savepoint = self.serializer.savepoint["icon-jabw-init"].id[1].as_savepoint()
        return IconJabwInitSavepoint(savepoint, self.serializer, size=self.grid_size)

    def from_savepoint_jabw_final(self) -> IconJabwFinalSavepoint:
        savepoint = self.serializer.savepoint["icon-jabw-final"].id[1].as_savepoint()
        return IconJabwFinalSavepoint(savepoint, self.serializer, size=self.grid_size)

    def from_savepoint_jabw_diagnostic(self) -> IconJabwDiagnosticSavepoint:
        savepoint = self.serializer.savepoint["first_output_var"].id[1].as_savepoint()
        return IconJabwDiagnosticSavepoint(savepoint, self.serializer, size=self.grid_size)

    def from_savepoint_weisman_klemp_graupel_init(self) -> IconGraupelInitSavepoint:
        savepoint = self.serializer.savepoint["init-graupel"].serial_rank[0].as_savepoint()
        return IconGraupelInitSavepoint(savepoint, self.serializer, size=self.grid_size)

    def from_savepoint_weisman_klemp_graupel_entry(self, date: str) -> IconGraupelEntrySavepoint:
<<<<<<< HEAD
        savepoint = self.serializer.savepoint["call-graupel-entrance"].serial_rank[0].date["2008-09-01T01:59:"+date+".000"].as_savepoint()
        return IconGraupelEntrySavepoint(savepoint, self.serializer, size=self.grid_size)

    def from_savepoint_weisman_klemp_graupel_exit(self, date: str) -> IconGraupelExitSavepoint:
        savepoint = self.serializer.savepoint["call-graupel-exit"].serial_rank[0].date["2008-09-01T01:59:"+date+".000"].as_savepoint()
        return IconGraupelExitSavepoint(savepoint, self.serializer, size=self.grid_size)

    def from_savepoint_weisman_klemp_gscp_satad_entry(self, date: str) -> IconGscpSatadEntrySavepoint:
        savepoint = self.serializer.savepoint["call-gscp-satad-entrance"].serial_rank[0].date["2008-09-01T01:59:"+date+".000"].as_savepoint()
        return IconGscpSatadEntrySavepoint(savepoint, self.serializer, size=self.grid_size)

    def from_savepoint_weisman_klemp_gscp_satad_exit(self, date: str) -> IconGscpSatadExitSavepoint:
        savepoint = self.serializer.savepoint["call-gscp-satad-exit"].serial_rank[0].date["2008-09-01T01:59:"+date+".000"].as_savepoint()
        return IconGscpSatadExitSavepoint(savepoint, self.serializer, size=self.grid_size)

    def from_savepoint_weisman_klemp_interface_satad_entry(self, date: str) -> IconInterfaceSatadEntrySavepoint:
        savepoint = self.serializer.savepoint["call-interface-satad-entrance"].serial_rank[0].date["2008-09-01T01:59:"+date+".000"].as_savepoint()
        return IconInterfaceSatadEntrySavepoint(savepoint, self.serializer, size=self.grid_size)

    def from_savepoint_weisman_klemp_interface_satad_exit(self, date: str) -> IconInterfaceSatadExitSavepoint:
        savepoint = self.serializer.savepoint["call-interface-satad-exit"].serial_rank[0].date["2008-09-01T01:59:"+date+".000"].as_savepoint()
        return IconInterfaceSatadExitSavepoint(savepoint, self.serializer, size=self.grid_size)
=======
        savepoint = (
            self.serializer.savepoint["call-graupel-entrance"]
            .serial_rank[0]
            .date["2008-09-01T01:59:" + date + ".000"]
            .as_savepoint()
        )
        return IconGraupelEntrySavepoint(savepoint, self.serializer, size=self.grid_size)

    def from_savepoint_weisman_klemp_graupel_exit(self, date: str) -> IconGraupelExitSavepoint:
        savepoint = (
            self.serializer.savepoint["call-graupel-exit"]
            .serial_rank[0]
            .date["2008-09-01T01:59:" + date + ".000"]
            .as_savepoint()
        )
        return IconGraupelExitSavepoint(savepoint, self.serializer, size=self.grid_size)

    def from_savepoint_weisman_klemp_gscp_satad_entry(
        self, date: str
    ) -> IconGscpSatadEntrySavepoint:
        savepoint = (
            self.serializer.savepoint["call-gscp-satad-entrance"]
            .serial_rank[0]
            .date["2008-09-01T01:59:" + date + ".000"]
            .as_savepoint()
        )
        return IconGscpSatadEntrySavepoint(savepoint, self.serializer, size=self.grid_size)

    def from_savepoint_weisman_klemp_gscp_satad_exit(self, date: str) -> IconGscpSatadExitSavepoint:
        savepoint = (
            self.serializer.savepoint["call-gscp-satad-exit"]
            .serial_rank[0]
            .date["2008-09-01T01:59:" + date + ".000"]
            .as_savepoint()
        )
        return IconGscpSatadExitSavepoint(savepoint, self.serializer, size=self.grid_size)

    def from_savepoint_weisman_klemp_interface_satad_entry(
        self, date: str
    ) -> IconInterfaceSatadEntrySavepoint:
        savepoint = (
            self.serializer.savepoint["call-interface-satad-entrance"]
            .serial_rank[0]
            .date["2008-09-01T01:59:" + date + ".000"]
            .as_savepoint()
        )
        return IconInterfaceSatadEntrySavepoint(savepoint, self.serializer, size=self.grid_size)

    def from_savepoint_weisman_klemp_interface_satad_exit(
        self, date: str
    ) -> IconInterfaceSatadExitSavepoint:
        savepoint = (
            self.serializer.savepoint["call-interface-satad-exit"]
            .serial_rank[0]
            .date["2008-09-01T01:59:" + date + ".000"]
            .as_savepoint()
        )
        return IconInterfaceSatadExitSavepoint(savepoint, self.serializer, size=self.grid_size)

    def from_savepoint_weisman_klemp_interface_diag_after_satad_exit(
        self, date: str
    ) -> IconInterfaceDiagSatadExitSavepoint:
        savepoint = (
            self.serializer.savepoint["call-interface-satad-diag-exit"]
            .serial_rank[0]
            .date["2008-09-01T01:59:" + date + ".000"]
            .as_savepoint()
        )
        return IconInterfaceDiagSatadExitSavepoint(savepoint, self.serializer, size=self.grid_size)
>>>>>>> c78983a6
<|MERGE_RESOLUTION|>--- conflicted
+++ resolved
@@ -1379,11 +1379,7 @@
         return self._get_field("ser_in_graupel_qg", dims.CellDim, dims.KDim)
 
     def qnc(self):
-<<<<<<< HEAD
         return self._get_field("ser_in_graupel_qnc", dims.CellDim)
-=======
-        return self._get_field("ser_in_graupel_qnc", dims.CellDim, dims.KDim)
->>>>>>> c78983a6
 
     def dt_microphysics(self):
         return self.serializer.read("ser_in_graupel_dt", self.savepoint)[0]
@@ -1444,10 +1440,6 @@
     def qg(self):
         return self._get_field("ser_out_graupel_qg", dims.CellDim, dims.KDim)
 
-<<<<<<< HEAD
-
-=======
->>>>>>> c78983a6
     def ddt_tend_t(self):
         return self._get_field("ser_out_graupel_ddt_tend_t", dims.CellDim, dims.KDim)
 
@@ -1542,11 +1534,7 @@
         return self.serializer.read("ser_in_satad_iend", self.savepoint)[0]
 
     def tolerance(self):
-<<<<<<< HEAD
-        return self.serializer.read("ser_in_satad_satad_tol", self.savepoint)[0]
-=======
         return self.serializer.read("ser_in_satad_tol", self.savepoint)[0]
->>>>>>> c78983a6
 
     def maxiter(self):
         return self.serializer.read("ser_in_maxiter", self.savepoint)[0]
@@ -1562,8 +1550,6 @@
     def qc(self):
         return self._get_field("ser_out_satad_qc", dims.CellDim, dims.KDim)
 
-<<<<<<< HEAD
-=======
     def qi(self):
         return self._get_field("ser_out_satad_qi", dims.CellDim, dims.KDim)
 
@@ -1608,7 +1594,6 @@
     def qsum(self):
         return self._get_field("ser_out_satad_diag_qsum", dims.CellDim, dims.KDim)
 
->>>>>>> c78983a6
 
 class IconGraupelInitSavepoint(IconSavepoint):
     def iautocon(self):
@@ -1849,30 +1834,6 @@
         return IconGraupelInitSavepoint(savepoint, self.serializer, size=self.grid_size)
 
     def from_savepoint_weisman_klemp_graupel_entry(self, date: str) -> IconGraupelEntrySavepoint:
-<<<<<<< HEAD
-        savepoint = self.serializer.savepoint["call-graupel-entrance"].serial_rank[0].date["2008-09-01T01:59:"+date+".000"].as_savepoint()
-        return IconGraupelEntrySavepoint(savepoint, self.serializer, size=self.grid_size)
-
-    def from_savepoint_weisman_klemp_graupel_exit(self, date: str) -> IconGraupelExitSavepoint:
-        savepoint = self.serializer.savepoint["call-graupel-exit"].serial_rank[0].date["2008-09-01T01:59:"+date+".000"].as_savepoint()
-        return IconGraupelExitSavepoint(savepoint, self.serializer, size=self.grid_size)
-
-    def from_savepoint_weisman_klemp_gscp_satad_entry(self, date: str) -> IconGscpSatadEntrySavepoint:
-        savepoint = self.serializer.savepoint["call-gscp-satad-entrance"].serial_rank[0].date["2008-09-01T01:59:"+date+".000"].as_savepoint()
-        return IconGscpSatadEntrySavepoint(savepoint, self.serializer, size=self.grid_size)
-
-    def from_savepoint_weisman_klemp_gscp_satad_exit(self, date: str) -> IconGscpSatadExitSavepoint:
-        savepoint = self.serializer.savepoint["call-gscp-satad-exit"].serial_rank[0].date["2008-09-01T01:59:"+date+".000"].as_savepoint()
-        return IconGscpSatadExitSavepoint(savepoint, self.serializer, size=self.grid_size)
-
-    def from_savepoint_weisman_klemp_interface_satad_entry(self, date: str) -> IconInterfaceSatadEntrySavepoint:
-        savepoint = self.serializer.savepoint["call-interface-satad-entrance"].serial_rank[0].date["2008-09-01T01:59:"+date+".000"].as_savepoint()
-        return IconInterfaceSatadEntrySavepoint(savepoint, self.serializer, size=self.grid_size)
-
-    def from_savepoint_weisman_klemp_interface_satad_exit(self, date: str) -> IconInterfaceSatadExitSavepoint:
-        savepoint = self.serializer.savepoint["call-interface-satad-exit"].serial_rank[0].date["2008-09-01T01:59:"+date+".000"].as_savepoint()
-        return IconInterfaceSatadExitSavepoint(savepoint, self.serializer, size=self.grid_size)
-=======
         savepoint = (
             self.serializer.savepoint["call-graupel-entrance"]
             .serial_rank[0]
@@ -1941,5 +1902,4 @@
             .date["2008-09-01T01:59:" + date + ".000"]
             .as_savepoint()
         )
-        return IconInterfaceDiagSatadExitSavepoint(savepoint, self.serializer, size=self.grid_size)
->>>>>>> c78983a6
+        return IconInterfaceDiagSatadExitSavepoint(savepoint, self.serializer, size=self.grid_size)