# ICON4Py - ICON inspired code in Python and GT4Py
#
# Copyright (c) 2022, ETH Zurich and MeteoSwiss
# All rights reserved.
#
# This file is free software: you can redistribute it and/or modify it under
# the terms of the GNU General Public License as published by the
# Free Software Foundation, either version 3 of the License, or any later
# version. See the LICENSE.txt file at the top-level directory of this
# distribution for a copy of the license or check <https://www.gnu.org/licenses/>.
#
# SPDX-License-Identifier: GPL-3.0-or-later
import functools
import logging
import uuid

import gt4py.next as gtx
import numpy as np
import serialbox

import icon4py.model.common.decomposition.definitions as decomposition
<<<<<<< HEAD
from icon4py.model.common import dimension
from icon4py.model.common.dimension import (
    C2E2C2EDim,
    C2E2CDim,
    C2E2CODim,
    C2EDim,
    C2VDim,
    CECDim,
    CEDim,
    CellDim,
    E2C2EDim,
    E2C2EODim,
    E2C2VDim,
    E2CDim,
    E2VDim,
    ECDim,
    ECVDim,
    EdgeDim,
    KDim,
    KHalf2KDim,
    KHalfDim,
    V2CDim,
    V2EDim,
    VertexDim,
)
=======
import icon4py.model.common.field_type_aliases as fa
import icon4py.model.common.test_utils.helpers as helpers
from icon4py.model.common import dimension as dims
>>>>>>> d92e407a
from icon4py.model.common.grid import base, horizontal, icon
from icon4py.model.common.states import prognostic_state


log = logging.getLogger(__name__)


class IconSavepoint:
    def __init__(self, sp: serialbox.Savepoint, ser: serialbox.Serializer, size: dict):
        self.savepoint = sp
        self.serializer = ser
        self.sizes = size
        self.log = logging.getLogger((__name__))

    def optionally_registered(*dims):
        def decorator(func):
            @functools.wraps(func)
            def wrapper(self, *args, **kwargs):
                try:
                    name = func.__name__
                    return func(self, *args, **kwargs)
                except serialbox.SerialboxError:
                    log.warning(
                        f"{name}: field not registered in savepoint {self.savepoint.metainfo}"
                    )
                    if dims:
                        shp = tuple(self.sizes[d] for d in dims)
                        return gtx.as_field(dims, np.zeros(shp))
                    else:
                        return None

            return wrapper

        return decorator

    def log_meta_info(self):
        self.log.info(self.savepoint.metainfo)

    def _get_field(self, name, *dimensions, dtype=float):
        buffer = np.squeeze(self.serializer.read(name, self.savepoint).astype(dtype))
        buffer = self._reduce_to_dim_size(buffer, dimensions)

        self.log.debug(f"{name} {buffer.shape}")
        return gtx.as_field(dimensions, buffer)

    def _get_field_component(self, name: str, ntnd: int, dims: tuple[gtx.Dimension, gtx.Dimension]):
        buffer = np.squeeze(self.serializer.read(name, self.savepoint).astype(float))[
            :, :, ntnd - 1
        ]
        buffer = self._reduce_to_dim_size(buffer, dims)
        self.log.debug(f"{name} {buffer.shape}")
        return gtx.as_field(dims, buffer)

    def _reduce_to_dim_size(self, buffer, dimensions):
        buffer_size = (
            self.sizes[d] if d.kind is gtx.DimensionKind.HORIZONTAL else s
            for s, d in zip(buffer.shape, dimensions, strict=False)
        )
        buffer = buffer[tuple(map(slice, buffer_size))]
        return buffer

    def _get_field_from_ndarray(self, ar, *dimensions, dtype=float):
        ar = self._reduce_to_dim_size(ar, dimensions)
        return gtx.as_field(dimensions, ar)

    def get_metadata(self, *names):
        metadata = self.savepoint.metainfo.to_dict()
        return {n: metadata[n] for n in names if n in metadata}

    def _read_int32_shift1(self, name: str):
        """
        Read a start indices field.

        use for start indices: the shift accounts for the zero based python
        values are converted to int32
        """
        return self._read_int32(name, offset=1)

    def _read_int32(self, name: str, offset=0):
        """
        Read an end indices field.

        use this for end indices: because FORTRAN slices  are inclusive [from:to] _and_ one based
        this accounts for being exclusive python exclusive bounds: [from:to)
        field values are convert to int32
        """
        return self._read(name, offset, dtype=gtx.int32)

    def _read_bool(self, name: str):
        return self._read(name, offset=0, dtype=bool)

    def _read(self, name: str, offset=0, dtype=int):
        return (self.serializer.read(name, self.savepoint) - offset).astype(dtype)


class IconGridSavepoint(IconSavepoint):
    def __init__(
        self,
        sp: serialbox.Savepoint,
        ser: serialbox.Serializer,
        grid_id: uuid.UUID,
        size: dict,
        root: int,
        level: int,
    ):
        super().__init__(sp, ser, size)
        self._grid_id = grid_id
        self.global_grid_params = icon.GlobalGridParams(root, level)

    def verts_vertex_lat(self):
        return self._get_field("verts_vertex_lat", dims.VertexDim)

    def verts_vertex_lon(self):
        return self._get_field("verts_vertex_lon", dims.VertexDim)

    def primal_normal_v1(self):
        return self._get_field("primal_normal_v1", dims.EdgeDim)

    def primal_normal_v2(self):
        return self._get_field("primal_normal_v2", dims.EdgeDim)

    def dual_normal_v1(self):
        return self._get_field("dual_normal_v1", dims.EdgeDim)

    def dual_normal_v2(self):
        return self._get_field("dual_normal_v2", dims.EdgeDim)

    def edges_center_lat(self):
        return self._get_field("edges_center_lat", dims.EdgeDim)

    def edges_center_lon(self):
        return self._get_field("edges_center_lon", dims.EdgeDim)

    def v_num_edges(self):
        return self._get_field("v_num_edges", dims.VertexDim)

    def v_dual_area(self):
        return self._get_field("v_dual_area", dims.VertexDim)

    def edge_vert_length(self):
        return self._get_field("edge_vert_length", dims.EdgeDim, dims.E2C2VDim)

    def vct_a(self):
        return self._get_field("vct_a", dims.KDim)

    def vct_b(self):
        return self._get_field("vct_b", dims.KDim)

    def tangent_orientation(self):
        return self._get_field("tangent_orientation", dims.EdgeDim)

    def edge_orientation(self):
        return self._get_field("cells_edge_orientation", dims.CellDim, dims.C2EDim)

    def vertex_edge_orientation(self):
        return self._get_field("v_edge_orientation", dims.VertexDim, dims.V2EDim)

    def vertex_dual_area(self):
        return self._get_field("v_dual_area", dims.VertexDim)

    def inverse_primal_edge_lengths(self):
        return self._get_field("inv_primal_edge_length", dims.EdgeDim)

    def primal_edge_length(self):
        return self._get_field("primal_edge_length", dims.EdgeDim)

    def primal_cart_normal_x(self):
        return self._get_field("primal_cart_normal_x", dims.EdgeDim)

    def primal_cart_normal_y(self):
        return self._get_field("primal_cart_normal_y", dims.EdgeDim)

    def primal_cart_normal_z(self):
        return self._get_field("primal_cart_normal_z", dims.EdgeDim)

    def inv_vert_vert_length(self):
        return self._get_field("inv_vert_vert_length", dims.EdgeDim)

    def primal_normal_vert_x(self):
        return self._get_field("primal_normal_vert_x", dims.EdgeDim, dims.E2C2VDim)

    def primal_normal_vert_y(self):
        return self._get_field("primal_normal_vert_y", dims.EdgeDim, dims.E2C2VDim)

    def dual_normal_vert_y(self):
        return self._get_field("dual_normal_vert_y", dims.EdgeDim, dims.E2C2VDim)

    def dual_normal_vert_x(self):
        return self._get_field("dual_normal_vert_x", dims.EdgeDim, dims.E2C2VDim)

    def primal_normal_cell_x(self):
        return self._get_field("primal_normal_cell_x", dims.EdgeDim, dims.E2CDim)

    def primal_normal_cell_y(self):
        return self._get_field("primal_normal_cell_y", dims.EdgeDim, dims.E2CDim)

    def dual_normal_cell_x(self):
        return self._get_field("dual_normal_cell_x", dims.EdgeDim, dims.E2CDim)

    def dual_normal_cell_y(self):
        return self._get_field("dual_normal_cell_y", dims.EdgeDim, dims.E2CDim)

    def primal_normal_x(self):
        return self._get_field("primal_normal_v1", dims.EdgeDim)

    def primal_normal_y(self):
        return self._get_field("primal_normal_v2", dims.EdgeDim)

    def cell_areas(self):
        return self._get_field("cell_areas", dims.CellDim)

    def cell_center_lat(self):
        return self._get_field("cell_center_lat", dims.CellDim)

    def cell_center_lon(self):
        return self._get_field("cell_center_lon", dims.CellDim)

    def edge_center_lat(self):
        return self._get_field("edges_center_lat", dims.EdgeDim)

    def edge_center_lon(self):
        return self._get_field("edges_center_lon", dims.EdgeDim)

    def mean_cell_area(self):
        return self.serializer.read("mean_cell_area", self.savepoint).astype(float)[0]

    def edge_areas(self):
        return self._get_field("edge_areas", dims.EdgeDim)

    def inv_dual_edge_length(self):
        return self._get_field("inv_dual_edge_length", dims.EdgeDim)

    def dual_edge_length(self):
        return self._get_field("dual_edge_length", dims.EdgeDim)

    def edge_cell_length(self):
        return self._get_field("edge_cell_length", dims.EdgeDim, dims.E2CDim)

    def cells_start_index(self):
        return self._read_int32_shift1("c_start_index")

    def cells_end_index(self):
        return self._read_int32("c_end_index")

    def vertex_start_index(self):
        return self._read_int32_shift1("v_start_index")

    def vertex_end_index(self):
        return self._read_int32("v_end_index")

    def edge_start_index(self):
        return self._read_int32_shift1("e_start_index")

    def nflatlev(self):
        return self._read_int32_shift1("nflatlev")[0]

    def nflat_gradp(self):
        return self._read_int32_shift1("nflat_gradp")[0]

    def edge_end_index(self):
        # don't need to subtract 1, because FORTRAN slices  are inclusive [from:to] so the being
        # one off accounts for being exclusive [from:to)
        return self.serializer.read("e_end_index", self.savepoint)

    def v_owner_mask(self):
        return self._get_field("v_owner_mask", dims.VertexDim, dtype=bool)

    def c_owner_mask(self):
        return self._get_field("c_owner_mask", dims.CellDim, dtype=bool)

    def e_owner_mask(self):
        return self._get_field("e_owner_mask", dims.EdgeDim, dtype=bool)

    def f_e(self):
        return self._get_field("f_e", dims.EdgeDim)

    def print_connectivity_info(self, name: str, ar: np.ndarray):
        self.log.debug(f" connectivity {name} {ar.shape}")

    def c2e(self):
        return self._get_connectivity_array("c2e", dims.CellDim)

    def _get_connectivity_array(self, name: str, target_dim: gtx.Dimension, reverse: bool = False):
        if reverse:
            connectivity = np.transpose(self._read_int32(name, offset=1))[
                : self.sizes[target_dim], :
            ]
        else:
            connectivity = self._read_int32(name, offset=1)[: self.sizes[target_dim], :]
        self.log.debug(f" connectivity {name} : {connectivity.shape}")
        return connectivity

    def c2e2c(self):
        return self._get_connectivity_array("c2e2c", dims.CellDim)

    def e2c2e(self):
        return self._get_connectivity_array("e2c2e", dims.EdgeDim)

    def c2e2c2e(self):
        if self._c2e2c2e() is None:
            return np.zeros((self.sizes[dims.CellDim], 9), dtype=int)
        else:
            return self._c2e2c2e()

    @IconSavepoint.optionally_registered()
    def _c2e2c2e(self):
        return self._get_connectivity_array("c2e2c2e", dims.CellDim, reverse=True)

    def e2c(self):
        return self._get_connectivity_array("e2c", dims.EdgeDim)

    def e2v(self):
        # array "e2v" is actually e2c2v
        v_ = self._get_connectivity_array("e2v", dims.EdgeDim)[:, 0:2]
        self.log.debug(f"real e2v {v_.shape}")
        return v_

    def e2c2v(self):
        # array "e2v" is actually e2c2v, that is hexagon or pentagon
        return self._get_connectivity_array("e2v", dims.EdgeDim)

    def v2e(self):
        return self._get_connectivity_array("v2e", dims.VertexDim)

    def v2c(self):
        return self._get_connectivity_array("v2c", dims.VertexDim)

    def c2v(self):
        return self._get_connectivity_array("c2v", dims.CellDim)

    def khalf2k(self):
        k_lev_ls = [0, 1]
        nlev = self.num(KDim)
        for k in range(nlev * 2):
            k_lev_ls.append(k_lev_ls[k] + 1)
        khalf2k_table = np.asarray(
            k_lev_ls,
        ).reshape(nlev + 1, 2)
        return khalf2k_table

    def nrdmax(self):
        return self._read_int32_shift1("nrdmax")

    def refin_ctrl(self, dim: gtx.Dimension):
        field_name = "refin_ctl"
        return gtx.as_field(
            (dim,),
            np.squeeze(
                self._read_field_for_dim(field_name, self._read_int32, dim)[: self.num(dim)], 1
            ),
        )

    def num(self, dim: gtx.Dimension):
        return self.sizes[dim]

    @staticmethod
    def _read_field_for_dim(field_name, read_func, dim: gtx.Dimension):
        match dim:
            case dims.CellDim:
                return read_func(f"c_{field_name}")
            case dims.EdgeDim:
                return read_func(f"e_{field_name}")
            case dims.VertexDim:
                return read_func(f"v_{field_name}")
            case _:
                raise NotImplementedError(
                    f"only {dims.CellDim, dims.EdgeDim, dims.VertexDim} are handled"
                )

    def owner_mask(self, dim: gtx.Dimension):
        field_name = "owner_mask"
        mask = self._read_field_for_dim(field_name, self._read_bool, dim)
        return np.squeeze(mask)

    def global_index(self, dim: gtx.Dimension):
        field_name = "glb_index"
        return self._read_field_for_dim(field_name, self._read_int32_shift1, dim)

    def decomp_domain(self, dim):
        field_name = "decomp_domain"
        return self._read_field_for_dim(field_name, self._read_int32, dim)

    def construct_decomposition_info(self):
        return (
            decomposition.DecompositionInfo(klevels=self.num(dims.KDim))
            .with_dimension(*self._get_decomp_fields(dims.CellDim))
            .with_dimension(*self._get_decomp_fields(dims.EdgeDim))
            .with_dimension(*self._get_decomp_fields(dims.VertexDim))
        )

    def _get_decomp_fields(self, dim: gtx.Dimension):
        global_index = self.global_index(dim)
        mask = self.owner_mask(dim)[0 : self.num(dim)]
        return dim, global_index, mask

    def construct_icon_grid(self, on_gpu: bool) -> icon.IconGrid:
        cell_starts = self.cells_start_index()
        cell_ends = self.cells_end_index()
        vertex_starts = self.vertex_start_index()
        vertex_ends = self.vertex_end_index()
        edge_starts = self.edge_start_index()
        edge_ends = self.edge_end_index()

        config = base.GridConfig(
            horizontal_config=horizontal.HorizontalGridSize(
                num_vertices=self.num(dims.VertexDim),
                num_cells=self.num(dims.CellDim),
                num_edges=self.num(dims.EdgeDim),
            ),
            vertical_size=self.num(dims.KDim),
            limited_area=self.get_metadata("limited_area").get("limited_area"),
            on_gpu=on_gpu,
        )
        c2e2c = self.c2e2c()
        e2c2e = self.e2c2e()
        c2e2c0 = np.column_stack(((np.asarray(range(c2e2c.shape[0]))), c2e2c))
        e2c2e0 = np.column_stack(((np.asarray(range(e2c2e.shape[0]))), e2c2e))
        grid = (
            icon.IconGrid(self._grid_id)
            .with_config(config)
            .with_global_params(self.global_grid_params)
<<<<<<< HEAD
            .with_start_end_indices(VertexDim, vertex_starts, vertex_ends)
            .with_start_end_indices(EdgeDim, edge_starts, edge_ends)
            .with_start_end_indices(CellDim, cell_starts, cell_ends)
            # .with_start_end_indices(KHalfDim, 0, self.num(KDim) + 1)
            # TODO: why not merge the .with_connectivities below?
            .with_connectivities(
                {
                    C2EDim: self.c2e(),
                    E2CDim: self.e2c(),
                    C2E2CDim: c2e2c,
                    C2E2CODim: c2e2c0,
                    C2E2C2EDim: self.c2e2c2e(),
                    E2C2EDim: e2c2e,
                    E2C2EODim: e2c2e0,
                    KHalf2KDim: self.khalf2k(),
=======
            .with_start_end_indices(dims.VertexDim, vertex_starts, vertex_ends)
            .with_start_end_indices(dims.EdgeDim, edge_starts, edge_ends)
            .with_start_end_indices(dims.CellDim, cell_starts, cell_ends)
            .with_connectivities(
                {
                    dims.C2EDim: self.c2e(),
                    dims.E2CDim: self.e2c(),
                    dims.C2E2CDim: c2e2c,
                    dims.C2E2CODim: c2e2c0,
                    dims.C2E2C2EDim: self.c2e2c2e(),
                    dims.E2C2EDim: e2c2e,
                    dims.E2C2EODim: e2c2e0,
>>>>>>> d92e407a
                }
            )
            .with_connectivities(
                {
                    dims.E2VDim: self.e2v(),
                    dims.V2EDim: self.v2e(),
                    dims.V2CDim: self.v2c(),
                    dims.E2C2VDim: self.e2c2v(),
                    dims.C2VDim: self.c2v(),
                }
            )
        )

        grid.update_size_connectivities(
            {
                dims.ECVDim: grid.size[dims.EdgeDim] * grid.size[dims.E2C2VDim],
                dims.CEDim: grid.size[dims.CellDim] * grid.size[dims.C2EDim],
                dims.ECDim: grid.size[dims.EdgeDim] * grid.size[dims.E2CDim],
            }
        )

        return grid

    def construct_edge_geometry(self) -> horizontal.EdgeParams:
        primal_normal_vert: tuple[
            gtx.Field[[dims.ECVDim], float], gtx.Field[[dims.ECVDim], float]
        ] = (
            helpers.as_1D_sparse_field(self.primal_normal_vert_x(), dims.ECVDim),
            helpers.as_1D_sparse_field(self.primal_normal_vert_y(), dims.ECVDim),
        )
        dual_normal_vert: tuple[
            gtx.Field[[dims.ECVDim], float], gtx.Field[[dims.ECVDim], float]
        ] = (
            helpers.as_1D_sparse_field(self.dual_normal_vert_x(), dims.ECVDim),
            helpers.as_1D_sparse_field(self.dual_normal_vert_y(), dims.ECVDim),
        )

        primal_normal_cell: tuple[
            gtx.Field[[dims.ECDim], float], gtx.Field[[dims.ECDim], float]
        ] = (
            helpers.as_1D_sparse_field(self.primal_normal_cell_x(), dims.ECDim),
            helpers.as_1D_sparse_field(self.primal_normal_cell_y(), dims.ECDim),
        )

        dual_normal_cell: tuple[
            gtx.Field[[dims.ECVDim], float], gtx.Field[[dims.ECVDim], float]
        ] = (
            helpers.as_1D_sparse_field(self.dual_normal_cell_x(), dims.ECDim),
            helpers.as_1D_sparse_field(self.dual_normal_cell_y(), dims.ECDim),
        )
        return horizontal.EdgeParams(
            tangent_orientation=self.tangent_orientation(),
            inverse_primal_edge_lengths=self.inverse_primal_edge_lengths(),
            inverse_dual_edge_lengths=self.inv_dual_edge_length(),
            inverse_vertex_vertex_lengths=self.inv_vert_vert_length(),
            primal_normal_vert_x=primal_normal_vert[0],
            primal_normal_vert_y=primal_normal_vert[1],
            dual_normal_vert_x=dual_normal_vert[0],
            dual_normal_vert_y=dual_normal_vert[1],
            primal_normal_cell_x=primal_normal_cell[0],
            dual_normal_cell_x=dual_normal_cell[0],
            primal_normal_cell_y=primal_normal_cell[1],
            dual_normal_cell_y=dual_normal_cell[1],
            edge_areas=self.edge_areas(),
            f_e=self.f_e(),
            edge_center_lat=self.edge_center_lat(),
            edge_center_lon=self.edge_center_lon(),
            primal_normal_x=self.primal_normal_x(),
            primal_normal_y=self.primal_normal_y(),
        )

    def construct_cell_geometry(self) -> horizontal.CellParams:
        return horizontal.CellParams.from_global_num_cells(
            cell_center_lat=self.cell_center_lat(),
            cell_center_lon=self.cell_center_lon(),
            area=self.cell_areas(),
            global_num_cells=self.global_grid_params.num_cells,
            length_rescale_factor=1.0,
        )


class InterpolationSavepoint(IconSavepoint):
    def c_bln_avg(self):
        return self._get_field("c_bln_avg", dims.CellDim, dims.C2E2CODim)

    def c_intp(self):
        return self._get_field("c_intp", dims.VertexDim, dims.V2CDim)

    def c_lin_e(self):
        return self._get_field("c_lin_e", dims.EdgeDim, dims.E2CDim)

    def e_bln_c_s(self):
        return self._get_field("e_bln_c_s", dims.CellDim, dims.C2EDim)

    def e_flx_avg(self):
        return self._get_field("e_flx_avg", dims.EdgeDim, dims.E2C2EODim)

    def geofac_div(self):
        return self._get_field("geofac_div", dims.CellDim, dims.C2EDim)

    def geofac_grdiv(self):
        return self._get_field("geofac_grdiv", dims.EdgeDim, dims.E2C2EODim)

    def geofac_grg(self):
        grg = np.squeeze(self.serializer.read("geofac_grg", self.savepoint))
        num_cells = self.sizes[dims.CellDim]
        return gtx.as_field((dims.CellDim, dims.C2E2CODim), grg[:num_cells, :, 0]), gtx.as_field(
            (dims.CellDim, dims.C2E2CODim), grg[:num_cells, :, 1]
        )

    @IconSavepoint.optionally_registered()
    def zd_intcoef(self):
        return self._get_field("vcoef", dims.CellDim, dims.C2E2CDim, dims.KDim)

    def geofac_n2s(self):
        return self._get_field("geofac_n2s", dims.CellDim, dims.C2E2CODim)

    def geofac_rot(self):
        return self._get_field("geofac_rot", dims.VertexDim, dims.V2EDim)

    def nudgecoeff_e(self):
        return self._get_field("nudgecoeff_e", dims.EdgeDim)

    def pos_on_tplane_e_x(self):
        field = self._get_field("pos_on_tplane_e_x", dims.EdgeDim, dims.E2CDim)
        return helpers.as_1D_sparse_field(field[:, 0:2], dims.ECDim)

    def pos_on_tplane_e_y(self):
        field = self._get_field("pos_on_tplane_e_y", dims.EdgeDim, dims.E2CDim)
        return helpers.as_1D_sparse_field(field[:, 0:2], dims.ECDim)

    def rbf_vec_coeff_e(self):
        buffer = np.squeeze(
            self.serializer.read("rbf_vec_coeff_e", self.savepoint).astype(float)
        ).transpose()
        return gtx.as_field((dims.EdgeDim, dims.E2C2EDim), buffer)

    @IconSavepoint.optionally_registered()
    def rbf_vec_coeff_c1(self):
        buffer = np.squeeze(
            self.serializer.read("rbf_vec_coeff_c1", self.savepoint).astype(float)
        ).transpose()
        return gtx.as_field((dims.CellDim, dims.C2E2C2EDim), buffer)

    @IconSavepoint.optionally_registered()
    def rbf_vec_coeff_c2(self):
        buffer = np.squeeze(
            self.serializer.read("rbf_vec_coeff_c2", self.savepoint).astype(float)
        ).transpose()
        return gtx.as_field((dims.CellDim, dims.C2E2C2EDim), buffer)

    def rbf_vec_coeff_v1(self):
        return self._get_field("rbf_vec_coeff_v1", dims.VertexDim, dims.V2EDim)

    def rbf_vec_coeff_v2(self):
        return self._get_field("rbf_vec_coeff_v2", dims.VertexDim, dims.V2EDim)

    def rbf_vec_idx_v(self):
        return self._get_field("rbf_vec_idx_v", dims.VertexDim, dims.V2EDim)


class MetricSavepoint(IconSavepoint):
    def bdy_halo_c(self):
        return self._get_field("bdy_halo_c", dims.CellDim, dtype=bool)

    def d2dexdz2_fac1_mc(self):
        return self._get_field("d2dexdz2_fac1_mc", dims.CellDim, dims.KDim)

    def d2dexdz2_fac2_mc(self):
        return self._get_field("d2dexdz2_fac2_mc", dims.CellDim, dims.KDim)

    def d_exner_dz_ref_ic(self):
        return self._get_field("d_exner_dz_ref_ic", dims.CellDim, dims.KDim)

    def exner_exfac(self):
        return self._get_field("exner_exfac", dims.CellDim, dims.KDim)

    def exner_ref_mc(self):
        return self._get_field("exner_ref_mc", dims.CellDim, dims.KDim)

    def hmask_dd3d(self):
        return self._get_field("hmask_dd3d", dims.EdgeDim)

    def inv_ddqz_z_full(self):
        return self._get_field("inv_ddqz_z_full", dims.CellDim, dims.KDim)

    @IconSavepoint.optionally_registered(dims.CellDim, dims.KDim)
    def ddqz_z_full(self):
        return self._get_field("ddqz_z_full", dims.CellDim, dims.KDim)

    def ipeidx_dsl(self):
        return self._get_field("ipeidx_dsl", dims.EdgeDim, dims.KDim, dtype=bool)

    def mask_prog_halo_c(self):
        return self._get_field("mask_prog_halo_c", dims.CellDim, dtype=bool)

    def pg_exdist(self):
        return self._get_field("pg_exdist_dsl", dims.EdgeDim, dims.KDim)

    def pg_edgeidx_dsl(self):
        return self._get_field("pg_edgeidx_dsl", dims.EdgeDim, dims.KDim, dtype=bool)

    def rayleigh_w(self):
        return self._get_field("rayleigh_w", dims.KDim)

    def rho_ref_mc(self):
        return self._get_field("rho_ref_mc", dims.CellDim, dims.KDim)

    def rho_ref_me(self):
        return self._get_field("rho_ref_me", dims.EdgeDim, dims.KDim)

    def scalfac_dd3d(self):
        return self._get_field("scalfac_dd3d", dims.KDim)

    def theta_ref_ic(self):
        return self._get_field("theta_ref_ic", dims.CellDim, dims.KDim)

    def z_ifc(self):
        return self._get_field("z_ifc", dims.CellDim, dims.KDim)

    def theta_ref_me(self):
        return self._get_field("theta_ref_me", dims.EdgeDim, dims.KDim)

    def vwind_expl_wgt(self):
        return self._get_field("vwind_expl_wgt", dims.CellDim)

    def vwind_impl_wgt(self):
        return self._get_field("vwind_impl_wgt", dims.CellDim)

    def wgtfacq_c_dsl(self):
        return self._get_field("wgtfacq_c_dsl", dims.CellDim, dims.KDim)

    def zdiff_gradp(self):
        field = self._get_field("zdiff_gradp_dsl", dims.EdgeDim, dims.E2CDim, dims.KDim)
        return helpers.flatten_first_two_dims(dims.ECDim, dims.KDim, field=field)

    def vertoffset_gradp(self):
        field = self._get_field(
            "vertoffset_gradp_dsl", dims.EdgeDim, dims.E2CDim, dims.KDim, dtype=gtx.int32
        )
        return helpers.flatten_first_two_dims(dims.ECDim, dims.KDim, field=field)

    def coeff1_dwdz(self):
        return self._get_field("coeff1_dwdz", dims.CellDim, dims.KDim)

    def coeff2_dwdz(self):
        return self._get_field("coeff2_dwdz", dims.CellDim, dims.KDim)

    def coeff_gradekin(self):
        field = self._get_field("coeff_gradekin", dims.EdgeDim, dims.E2CDim)
        return helpers.as_1D_sparse_field(field, dims.ECDim)

    def ddqz_z_full_e(self):
        return self._get_field("ddqz_z_full_e", dims.EdgeDim, dims.KDim)

    def ddqz_z_half(self):
        return self._get_field("ddqz_z_half", dims.CellDim, dims.KDim)

    def ddxn_z_full(self):
        return self._get_field("ddxn_z_full", dims.EdgeDim, dims.KDim)

    def ddxt_z_full(self):
        return self._get_field("ddxt_z_full", dims.EdgeDim, dims.KDim)

    @IconSavepoint.optionally_registered(dims.CellDim, dims.KDim)
    def mask_hdiff(self):
        return self._get_field("mask_hdiff", dims.CellDim, dims.KDim, dtype=bool)

    def theta_ref_mc(self):
        return self._get_field("theta_ref_mc", dims.CellDim, dims.KDim)

    def wgtfac_c(self):
        return self._get_field("wgtfac_c", dims.CellDim, dims.KDim)

    def wgtfac_c_khalf(self):
        return self._get_field(
            "wgtfac_c", CellDim, KHalfDim
        )  # TODO: temporary duplication to account for KhalfDin only being in diffusion

    def wgtfac_e(self):
        return self._get_field("wgtfac_e", dims.EdgeDim, dims.KDim)

    def wgtfacq_e_dsl(
        self, k_level
    ):  # TODO: @abishekg7 Simplify this after serialized data is fixed
        ar = np.squeeze(self.serializer.read("wgtfacq_e", self.savepoint))
        k = k_level - 3
        ar = np.pad(ar[:, ::-1], ((0, 0), (k, 0)), "constant", constant_values=(0.0,))
        return self._get_field_from_ndarray(ar, dims.EdgeDim, dims.KDim)

    @IconSavepoint.optionally_registered(dims.CellDim, dims.KDim)
    def zd_diffcoef(self):
        return self._get_field("zd_diffcoef", dims.CellDim, dims.KDim)

    @IconSavepoint.optionally_registered()
    def zd_intcoef(self):
        return self._read_and_reorder_sparse_field("vcoef")

    def geopot(self):
        return self._get_field("geopot", dims.CellDim, dims.KDim)

    def _read_and_reorder_sparse_field(self, name: str, sparse_size=3):
        ser_input = np.squeeze(self.serializer.read(name, self.savepoint))[:, :, :]
        ser_input = self._reduce_to_dim_size(ser_input, (dims.CellDim, dims.C2E2CDim, dims.KDim))
        if ser_input.shape[1] != sparse_size:
            ser_input = np.moveaxis(ser_input, 1, -1)

        return self._linearize_first_2dims(
            ser_input, sparse_size=sparse_size, target_dims=(dims.CECDim, dims.KDim)
        )

    def _linearize_first_2dims(
        self, data: np.ndarray, sparse_size: int, target_dims: tuple[gtx.Dimension, ...]
    ):
        old_shape = data.shape
        assert old_shape[1] == sparse_size
        return gtx.as_field(target_dims, data.reshape(old_shape[0] * old_shape[1], old_shape[2]))

    @IconSavepoint.optionally_registered()
    def zd_vertoffset(self):
        return self._read_and_reorder_sparse_field("zd_vertoffset")

    def zd_vertidx(self):
        return np.squeeze(self.serializer.read("zd_vertidx", self.savepoint))

    def zd_indlist(self):
        return np.squeeze(self.serializer.read("zd_indlist", self.savepoint))


class IconDiffusionInitSavepoint(IconSavepoint):
    def hdef_ic(self):
<<<<<<< HEAD
        return self._get_field("hdef_ic", CellDim, KHalfDim)  # TODO: KHalfDim

    def div_ic(self):
        return self._get_field("div_ic", CellDim, KHalfDim)  # TODO: KHalfDim

    @IconSavepoint.optionally_registered(CellDim, KHalfDim)
    def dwdx(self):
        return self._get_field("dwdx", CellDim, KHalfDim)  # TODO: KHalfDim

    @IconSavepoint.optionally_registered(CellDim, KHalfDim)
    def dwdy(self):
        return self._get_field("dwdy", CellDim, KHalfDim)  # TODO: KHalfDim
=======
        return self._get_field("hdef_ic", dims.CellDim, dims.KDim)

    def div_ic(self):
        return self._get_field("div_ic", dims.CellDim, dims.KDim)

    @IconSavepoint.optionally_registered(dims.CellDim, dims.KDim)
    def dwdx(self):
        return self._get_field("dwdx", dims.CellDim, dims.KDim)

    @IconSavepoint.optionally_registered(dims.CellDim, dims.KDim)
    def dwdy(self):
        return self._get_field("dwdy", dims.CellDim, dims.KDim)
>>>>>>> d92e407a

    def vn(self):
        return self._get_field("vn", dims.EdgeDim, dims.KDim)

    def theta_v(self):
        return self._get_field("theta_v", dims.CellDim, dims.KDim)

    def w(self):
<<<<<<< HEAD
        return self._get_field("w", CellDim, KHalfDim)  # TODO: KHalfDim
=======
        return self._get_field("w", dims.CellDim, dims.KDim)
>>>>>>> d92e407a

    def exner(self):
        return self._get_field("exner", dims.CellDim, dims.KDim)

    def diff_multfac_smag(self):
        return np.squeeze(self.serializer.read("diff_multfac_smag", self.savepoint))

    def enh_smag_fac(self):
        return np.squeeze(self.serializer.read("enh_smag_fac", self.savepoint))

    def smag_limit(self):
        return np.squeeze(self.serializer.read("smag_limit", self.savepoint))

    def diff_multfac_n2w(self):
        return np.squeeze(self.serializer.read("diff_multfac_n2w", self.savepoint))

    def nudgezone_diff(self) -> int:
        return self.serializer.read("nudgezone_diff", self.savepoint)[0]

    def bdy_diff(self) -> int:
        return self.serializer.read("bdy_diff", self.savepoint)[0]

    def fac_bdydiff_v(self) -> int:
        return self.serializer.read("fac_bdydiff_v", self.savepoint)[0]

    def smag_offset(self):
        return self.serializer.read("smag_offset", self.savepoint)[0]

    def diff_multfac_w(self):
        return self.serializer.read("diff_multfac_w", self.savepoint)[0]

    def diff_multfac_vn(self):
        return self.serializer.read("diff_multfac_vn", self.savepoint)

    def rho(self):
        return self._get_field("rho", dims.CellDim, dims.KDim)

    def construct_prognostics(self) -> prognostic_state.PrognosticState:
        return prognostic_state.PrognosticState(
            w=self.w(),
            vn=self.vn(),
            exner=self.exner(),
            theta_v=self.theta_v(),
            rho=self.rho(),
        )


class IconNonHydroInitSavepoint(IconSavepoint):
    def z_vt_ie(self):
        return self._get_field("z_vt_ie", dims.EdgeDim, dims.KDim)

    def z_kin_hor_e(self):
        return self._get_field("z_kin_hor_e", dims.EdgeDim, dims.KDim)

    def vn_ie(self):
        return self._get_field("vn_ie", dims.EdgeDim, dims.KDim)

    def vt(self):
        return self._get_field("vt", dims.EdgeDim, dims.KDim)

    def bdy_divdamp(self):
        return self._get_field("bdy_divdamp", dims.KDim)

    def divdamp_fac_o2(self):
        return self.serializer.read("divdamp_fac_o2", self.savepoint).astype(float)[0]

    def ddt_exner_phy(self):
        return self._get_field("ddt_exner_phy", dims.CellDim, dims.KDim)

    def ddt_vn_phy(self):
        return self._get_field("ddt_vn_phy", dims.EdgeDim, dims.KDim)

    def exner_now(self):
        return self._get_field("exner_now", dims.CellDim, dims.KDim)

    def exner_new(self):
        return self._get_field("exner_new", dims.CellDim, dims.KDim)

    def theta_v_now(self):
        return self._get_field("theta_v_now", dims.CellDim, dims.KDim)

    def theta_v_new(self):
        return self._get_field("theta_v_new", dims.CellDim, dims.KDim)

    def rho_now(self):
        return self._get_field("rho_now", dims.CellDim, dims.KDim)

    def rho_new(self):
        return self._get_field("rho_new", dims.CellDim, dims.KDim)

    def exner_pr(self):
        return self._get_field("exner_pr", dims.CellDim, dims.KDim)

    def grf_tend_rho(self):
        return self._get_field("grf_tend_rho", dims.CellDim, dims.KDim)

    def grf_tend_thv(self):
        return self._get_field("grf_tend_thv", dims.CellDim, dims.KDim)

    def grf_tend_vn(self):
        return self._get_field("grf_tend_vn", dims.EdgeDim, dims.KDim)

    def w_concorr_c(self):
        return self._get_field("w_concorr_c", dims.CellDim, dims.KDim)

    def ddt_vn_apc_pc(self, ntnd):
        return self._get_field_component("ddt_vn_apc_pc", ntnd, (dims.EdgeDim, dims.KDim))

    def ddt_w_adv_pc(self, ntnd):
        return self._get_field_component("ddt_w_adv_ntl", ntnd, (dims.CellDim, dims.KDim))

    def ddt_vn_adv_ntl(self, ntl):
        return self._get_field_component("ddt_vn_apc_pc", ntl, (dims.EdgeDim, dims.KDim))

    def ddt_w_adv_ntl(self, ntl):
        return self._get_field_component("ddt_w_adv_ntl", ntl, (dims.CellDim, dims.KDim))

    def grf_tend_w(self):
        return self._get_field("grf_tend_w", dims.CellDim, dims.KDim)

    def mass_fl_e(self):
        return self._get_field("mass_fl_e", dims.EdgeDim, dims.KDim)

    def mass_flx_me(self):
        return self._get_field("prep_adv_mass_flx_me", dims.EdgeDim, dims.KDim)

    def mass_flx_ic(self):
        return self._get_field("prep_adv_mass_flx_ic", dims.CellDim, dims.KDim)

    def rho_ic(self):
        return self._get_field("rho_ic", dims.CellDim, dims.KDim)

    def rho_incr(self):
        return self._get_field("rho_incr", dims.CellDim, dims.KDim)

    def exner_incr(self):
        return self._get_field("exner_incr", dims.CellDim, dims.KDim)

    def vn_incr(self):
        return self._get_field("vn_incr", dims.EdgeDim, dims.KDim)

    def exner_dyn_incr(self):
        return self._get_field("exner_dyn_incr", dims.CellDim, dims.KDim)

    def scal_divdamp_o2(self) -> float:
        return self.serializer.read("scal_divdamp_o2", self.savepoint)[0]

    def scal_divdamp(self) -> fa.KField[float]:
        return self._get_field("scal_divdamp", dims.KDim)

    def theta_v_ic(self):
        return self._get_field("theta_v_ic", dims.CellDim, dims.KDim)

    def vn_traj(self):
        return self._get_field("prep_adv_vn_traj", dims.EdgeDim, dims.KDim)

    def z_dwdz_dd(self):
        return self._get_field("z_dwdz_dd", dims.CellDim, dims.KDim)

    def z_graddiv_vn(self):
        return self._get_field("z_graddiv_vn", dims.EdgeDim, dims.KDim)

    def z_theta_v_e(self):
        return self._get_field("z_theta_v_e", dims.EdgeDim, dims.KDim)

    def z_rho_e(self):
        return self._get_field("z_rho_e", dims.EdgeDim, dims.KDim)

    def z_gradh_exner(self):
        return self._get_field("z_gradh_exner", dims.EdgeDim, dims.KDim)

    def z_w_expl(self):
        return self._get_field("z_w_expl", dims.CellDim, dims.KDim)

    def z_rho_expl(self):
        return self._get_field("z_rho_expl", dims.CellDim, dims.KDim)

    def z_exner_expl(self):
        return self._get_field("z_exner_expl", dims.CellDim, dims.KDim)

    def z_alpha(self):
        return self._get_field("z_alpha", dims.CellDim, dims.KDim)

    def z_beta(self):
        return self._get_field("z_beta", dims.CellDim, dims.KDim)

    def z_contr_w_fl_l(self):
        return self._get_field("z_contr_w_fl_l", dims.CellDim, dims.KDim)

    def z_q(self):
        return self._get_field("z_q", dims.CellDim, dims.KDim)

    def wgt_nnow_rth(self) -> float:
        return self.serializer.read("wgt_nnow_rth", self.savepoint)[0]

    def wgt_nnew_rth(self) -> float:
        return self.serializer.read("wgt_nnew_rth", self.savepoint)[0]

    def wgt_nnow_vel(self) -> float:
        return self.serializer.read("wgt_nnow_vel", self.savepoint)[0]

    def wgt_nnew_vel(self) -> float:
        return self.serializer.read("wgt_nnew_vel", self.savepoint)[0]

    def w_now(self):
        return self._get_field("w_now", dims.CellDim, dims.KDim)

    def w_new(self):
        return self._get_field("w_new", dims.CellDim, dims.KDim)

    def vn_now(self):
        return self._get_field("vn_now", dims.EdgeDim, dims.KDim)

    def vn_new(self):
        return self._get_field("vn_new", dims.EdgeDim, dims.KDim)


class IconVelocityInitSavepoint(IconSavepoint):
    def cfl_w_limit(self) -> float:
        return self.serializer.read("cfl_w_limit", self.savepoint)[0]

    def ddt_vn_apc_pc(self, ntnd):
        return self._get_field_component("ddt_vn_apc_pc", ntnd, (dims.EdgeDim, dims.KDim))

    def ddt_w_adv_pc(self, ntnd):
        return self._get_field_component("ddt_w_adv_pc", ntnd, (dims.CellDim, dims.KDim))

    def scalfac_exdiff(self) -> float:
        return self.serializer.read("scalfac_exdiff", self.savepoint)[0]

    def vn(self):
        return self._get_field("vn", dims.EdgeDim, dims.KDim)

    def vn_ie(self):
        return self._get_field("vn_ie", dims.EdgeDim, dims.KDim)

    def vt(self):
        return self._get_field("vt", dims.EdgeDim, dims.KDim)

    def w(self):
        return self._get_field("w", dims.CellDim, dims.KDim)

    def z_vt_ie(self):
        return self._get_field("z_vt_ie", dims.EdgeDim, dims.KDim)

    def z_kin_hor_e(self):
        return self._get_field("z_kin_hor_e", dims.EdgeDim, dims.KDim)

    def z_w_concorr_me(self):
        return self._get_field("z_w_concorr_me", dims.EdgeDim, dims.KDim)

    def w_concorr_c(self):
        return self._get_field("w_concorr_c", dims.CellDim, dims.KDim)


class IconDiffusionExitSavepoint(IconSavepoint):
    def vn(self):
        return self._get_field("x_vn", dims.EdgeDim, dims.KDim)

    def theta_v(self):
        return self._get_field("x_theta_v", dims.CellDim, dims.KDim)

    def w(self):
        return self._get_field("x_w", dims.CellDim, dims.KDim)

    def dwdx(self):
<<<<<<< HEAD
        return self._get_field("x_dwdx", CellDim, KHalfDim)  # TODO: KHalfDim

    def dwdy(self):
        return self._get_field("x_dwdy", CellDim, KHalfDim)  # TODO: KHalfDim
=======
        return self._get_field("x_dwdx", dims.CellDim, dims.KDim)

    def dwdy(self):
        return self._get_field("x_dwdy", dims.CellDim, dims.KDim)
>>>>>>> d92e407a

    def exner(self):
        return self._get_field("x_exner", dims.CellDim, dims.KDim)

    def z_temp(self):
        return self._get_field("x_z_temp", dims.CellDim, dims.KDim)

    def div_ic(self):
<<<<<<< HEAD
        return self._get_field("x_div_ic", CellDim, KHalfDim)  # TODO: KHalfDim

    def hdef_ic(self):
        return self._get_field("x_hdef_ic", CellDim, KHalfDim)  # TODO: KHalfDim
=======
        return self._get_field("x_div_ic", dims.CellDim, dims.KDim)

    def hdef_ic(self):
        return self._get_field("x_hdef_ic", dims.CellDim, dims.KDim)
>>>>>>> d92e407a


class IconNonhydroExitSavepoint(IconSavepoint):
    def rho_new(self):
        return self._get_field("x_rho_new", dims.CellDim, dims.KDim)

    def rho_now(self):
        return self._get_field("x_rho_now", dims.CellDim, dims.KDim)

    def exner_now(self):
        return self._get_field("x_exner_now", dims.CellDim, dims.KDim)

    def theta_v_now(self):
        return self._get_field("x_theta_v_now", dims.CellDim, dims.KDim)

    def ddt_vn_apc_pc(self, ntnd):
        return self._get_field_component("x_ddt_vn_apc_pc", ntnd, (dims.EdgeDim, dims.KDim))

    def ddt_w_adv_pc(self, ntnd):
        return self._get_field_component("x_ddt_w_adv_pc", ntnd, (dims.CellDim, dims.KDim))

    def scalfac_exdiff(self) -> float:
        return self.serializer.read("scalfac_exdiff", self.savepoint)[0]

    def vn_ie(self):
        return self._get_field("x_vn_ie", dims.EdgeDim, dims.KDim)

    def vt(self):
        return self._get_field("x_vt", dims.EdgeDim, dims.KDim)

    def z_kin_hor_e(self):
        return self._get_field("x_z_kin_hor_e", dims.EdgeDim, dims.KDim)

    def z_ekinh(self):
        return self._get_field("x_z_ekinh", dims.CellDim, dims.KDim)

    def z_vt_ie(self):
        return self._get_field("x_z_vt_ie", dims.EdgeDim, dims.KDim)

    def z_v_grad_w(self):
        return self._get_field("x_z_v_grad_w", dims.EdgeDim, dims.KDim)

    def z_w_v(self):
        return self._get_field("x_z_w_v", dims.VertexDim, dims.KDim)

    def z_w_concorr_me(self):
        return self._get_field("x_z_w_concorr_me", dims.EdgeDim, dims.KDim)

    def z_w_concorr_mc(self):
        return self._get_field("x_z_w_concorr_mc", dims.CellDim, dims.KDim)

    def z_w_con_c_full(self):
        return self._get_field("x_z_w_con_c_full", dims.CellDim, dims.KDim)

    def z_w_con_c(self):
        return self._get_field("x_z_w_con_c", dims.CellDim, dims.KDim)

    def cfl_clipping(self):
        return self._get_field("x_cfl_clipping", dims.CellDim, dims.KDim, dtype=bool)

    def vcfl(self):
        return self._get_field("x_vcfl_dsl", dims.CellDim, dims.KDim)

    def exner_new(self):
        return self._get_field("x_exner_new", dims.CellDim, dims.KDim)

    def z_exner_ex_pr(self):
        return self._get_field("x_z_exner_ex_pr", dims.CellDim, dims.KDim)

    def z_exner_ic(self):
        return self._get_field("x_z_exner_ic", dims.CellDim, dims.KDim)

    def exner_pr(self):
        return self._get_field("x_exner_pr", dims.CellDim, dims.KDim)

    def mass_fl_e(self):
        return self._get_field("x_mass_fl_e", dims.EdgeDim, dims.KDim)

    def z_theta_v_fl_e(self):
        return self._get_field("x_z_theta_v_fl_e", dims.EdgeDim, dims.KDim)

    def mass_flx_me(self):
        return self._get_field("x_prep_adv_mass_flx_me", dims.EdgeDim, dims.KDim)

    def vn_traj(self):
        return self._get_field("x_prep_adv_vn_traj", dims.EdgeDim, dims.KDim)

    def rho_ic(self):
        return self._get_field("x_rho_ic", dims.CellDim, dims.KDim)

    def theta_v_ic(self):
        return self._get_field("x_theta_v_ic", dims.CellDim, dims.KDim)

    def theta_v_new(self):
        return self._get_field("x_theta_v_new", dims.CellDim, dims.KDim)

    def vn_new(self):
        return self._get_field("x_vn_new", dims.EdgeDim, dims.KDim)

    def w_concorr_c(self):
        return self._get_field("x_w_concorr_c", dims.CellDim, dims.KDim)

    def w_new(self):
        return self._get_field("x_w_new", dims.CellDim, dims.KDim)

    def z_dexner_dz_c(self, ntnd):
        return self._get_field_component("x_z_dexner_dz_c", ntnd, (dims.CellDim, dims.KDim))

    def z_rth_pr(self, ind):
        return self._get_field_component("x_z_rth_pr", ind, (dims.CellDim, dims.KDim))

    def z_th_ddz_exner_c(self):
        return self._get_field("x_z_th_ddz_exner_c", dims.CellDim, dims.KDim)

    def z_gradh_exner(self):
        return self._get_field("x_z_gradh_exner", dims.EdgeDim, dims.KDim)

    def z_hydro_corr(self):
        return self._get_field("x_z_hydro_corr", dims.EdgeDim, dims.KDim)

    def z_flxdiv_mass(self):
        return self._get_field("x_z_flxdiv_mass", dims.CellDim, dims.KDim)

    def z_flxdiv_theta(self):
        return self._get_field("x_z_flxdiv_theta", dims.CellDim, dims.KDim)

    def z_contr_w_fl_l(self):
        return self._get_field("x_z_contr_w_fl", dims.CellDim, dims.KDim)

    def z_w_expl(self):
        return self._get_field("x_z_w_expl", dims.CellDim, dims.KDim)

    def z_alpha(self):
        return self._get_field("x_z_alpha", dims.CellDim, dims.KDim)

    def z_beta(self):
        return self._get_field("x_z_beta", dims.CellDim, dims.KDim)

    def z_q(self):
        return self._get_field("x_z_q", dims.CellDim, dims.KDim)

    def z_rho_expl(self):
        return self._get_field("x_z_rho_expl", dims.CellDim, dims.KDim)

    def z_exner_expl(self):
        return self._get_field("x_z_exner_expl", dims.CellDim, dims.KDim)

    def z_theta_v_pr_ic(self):
        return self._get_field("x_z_theta_v_pr_ic", dims.CellDim, dims.KDim)

    def z_rho_e(self):
        return self._get_field("x_z_rho_e", dims.EdgeDim, dims.KDim)

    def z_theta_v_e(self):
        return self._get_field("x_z_theta_v_e", dims.EdgeDim, dims.KDim)

    def z_vn_avg(self):
        return self._get_field("x_z_vn_avg", dims.EdgeDim, dims.KDim)

    def z_graddiv_vn(self):
        return self._get_field("x_z_graddiv_vn", dims.EdgeDim, dims.KDim)

    def z_grad_rth(self, ind):
        return self._get_field_component("x_z_grad_rth", ind, (dims.CellDim, dims.KDim))

    def z_dwdz_dd(self):
        return self._get_field("x_z_dwdz_dd", dims.CellDim, dims.KDim)

    def exner_dyn_incr(self):
        return self._get_field("x_exner_dyn_incr", dims.CellDim, dims.KDim)


# TODO (magdalena) rename?
class IconNHFinalExitSavepoint(IconSavepoint):
    def theta_v_new(self):
        return self._get_field("x_theta_v", dims.CellDim, dims.KDim)

    def exner_new(self):
        return self._get_field("x_exner", dims.CellDim, dims.KDim)


class IconJabwInitSavepoint(IconSavepoint):
    def exner(self):
        return self._get_field("exner_init", dims.CellDim, dims.KDim)

    def rho(self):
        return self._get_field("rho_init", dims.CellDim, dims.KDim)

    def w(self):
        return self._get_field("w_init", dims.CellDim, dims.KDim)

    def theta_v(self):
        return self._get_field("theta_v_init", dims.CellDim, dims.KDim)

    def pressure(self):
        return self._get_field("pressure_init", dims.CellDim, dims.KDim)

    def pressure_sfc(self):
        return self._get_field("pressure_surface", dims.CellDim)

    def temperature(self):
        return self._get_field("temperature_init", dims.CellDim, dims.KDim)

    def vn(self):
        return self._get_field("vn_init", dims.EdgeDim, dims.KDim)

    def eta0(self):
        return self.serializer.read("eta0", self.savepoint)[0]

    def etat(self):
        return self.serializer.read("etat", self.savepoint)[0]

    def gamma(self):
        return self.serializer.read("gamma", self.savepoint)[0]

    def dtemp(self):
        return self.serializer.read("dtemp", self.savepoint)[0]

    def latC(self):
        return self.serializer.read("latC", self.savepoint)[0]

    def lonC(self):
        return self.serializer.read("lonC", self.savepoint)[0]


class IconJabwFinalSavepoint(IconSavepoint):
    def exner(self):
        return self._get_field("exner_final", dims.CellDim, dims.KDim)

    def rho(self):
        return self._get_field("rho_final", dims.CellDim, dims.KDim)

    def vn(self):
        return self._get_field("vn_final", dims.EdgeDim, dims.KDim)

    def w(self):
        return self._get_field("w_final", dims.CellDim, dims.KDim)

    def theta_v(self):
        return self._get_field("theta_v_final", dims.CellDim, dims.KDim)

    def pressure(self):
        return self._get_field("pressure_final", dims.CellDim, dims.KDim)

    def temperature(self):
        return self._get_field("temperature_final", dims.CellDim, dims.KDim)

    def eta_v(self):
        return self._get_field("zeta_v_final", dims.CellDim, dims.KDim)

    def eta_v_e(self):
        return self._get_field("zeta_v_e_final", dims.EdgeDim, dims.KDim)


class IconJabwDiagnosticSavepoint(IconSavepoint):
    def pressure(self):
        return self._get_field("output_diag_pressure", dims.CellDim, dims.KDim)

    def temperature(self):
        return self._get_field("output_diag_temperature", dims.CellDim, dims.KDim)

    def exner_pr(self):
        return self._get_field("output_diag_exner_pr", dims.CellDim, dims.KDim)

    def pressure_ifc(self):
        return self._get_field("output_diag_pressure_ifc", dims.CellDim, dims.KDim)

    def pressure_sfc(self):
        return self._get_field("output_diag_pressure_sfc", dims.CellDim)

    def zonal_Wind(self):
        return self._get_field("output_diag_u", dims.CellDim, dims.KDim)

    def meridional_Wind(self):
        return self._get_field("output_diag_v", dims.CellDim, dims.KDim)


class IconSerialDataProvider:
    def __init__(self, fname_prefix, path=".", do_print=False, mpi_rank=0):
        self.rank = mpi_rank
        self.serializer: serialbox.Serializer = None
        self.file_path: str = path
        self.fname = f"{fname_prefix}_rank{self.rank!s}"
        self.log = logging.getLogger(__name__)
        self._init_serializer(do_print)
        self.grid_size = self._grid_size()

    def _init_serializer(self, do_print: bool):
        if not self.fname:
            self.log.warning(" WARNING: no filename! closing serializer")
        self.serializer = serialbox.Serializer(
            serialbox.OpenModeKind.Read, self.file_path, self.fname
        )
        if do_print:
            self.print_info()

    def print_info(self):
        self.log.info(f"SAVEPOINTS: {self.serializer.savepoint_list()}")
        self.log.info(f"FIELDNAMES: {self.serializer.fieldnames()}")

    def _grid_size(self):
        sp = self._get_icon_grid_savepoint()
        grid_sizes = {
<<<<<<< HEAD
            CellDim: self.serializer.read("num_cells", savepoint=sp).astype(int32)[0],
            EdgeDim: self.serializer.read("num_edges", savepoint=sp).astype(int32)[0],
            VertexDim: self.serializer.read("num_vert", savepoint=sp).astype(int32)[0],
            KDim: sp.metainfo.to_dict()["nlev"],
            KHalfDim: sp.metainfo.to_dict()["nlev"] + 1,
=======
            dims.CellDim: self.serializer.read("num_cells", savepoint=sp).astype(gtx.int32)[0],
            dims.EdgeDim: self.serializer.read("num_edges", savepoint=sp).astype(gtx.int32)[0],
            dims.VertexDim: self.serializer.read("num_vert", savepoint=sp).astype(gtx.int32)[0],
            dims.KDim: sp.metainfo.to_dict()["nlev"],
>>>>>>> d92e407a
        }
        return grid_sizes

    def from_savepoint_grid(
        self, grid_id: uuid.UUID, grid_root: int, grid_level: int
    ) -> IconGridSavepoint:
        savepoint = self._get_icon_grid_savepoint()
        return IconGridSavepoint(
            savepoint,
            self.serializer,
            grid_id=grid_id,
            size=self.grid_size,
            root=grid_root,
            level=grid_level,
        )

    def _get_icon_grid_savepoint(self):
        savepoint = self.serializer.savepoint["icon-grid"].id[1].as_savepoint()
        return savepoint

    def from_savepoint_diffusion_init(
        self,
        linit: bool,
        date: str,
    ) -> IconDiffusionInitSavepoint:
        savepoint = (
            self.serializer.savepoint["call-diffusion-init"].linit[linit].date[date].as_savepoint()
        )
        return IconDiffusionInitSavepoint(savepoint, self.serializer, size=self.grid_size)

    def from_savepoint_velocity_init(
        self, istep: int, vn_only: bool, date: str, jstep: int
    ) -> IconVelocityInitSavepoint:
        savepoint = (
            self.serializer.savepoint["call-velocity-tendencies"]
            .istep[istep]
            .vn_only[vn_only]
            .date[date]
            .jstep[jstep]
            .as_savepoint()
        )
        return IconVelocityInitSavepoint(savepoint, self.serializer, size=self.grid_size)

    def from_savepoint_nonhydro_init(
        self, istep: int, date: str, jstep: int
    ) -> IconNonHydroInitSavepoint:
        savepoint = (
            self.serializer.savepoint["solve_nonhydro"]
            .istep[istep]
            .date[date]
            .jstep[jstep]
            .as_savepoint()
        )
        return IconNonHydroInitSavepoint(savepoint, self.serializer, size=self.grid_size)

    def from_interpolation_savepoint(self) -> InterpolationSavepoint:
        savepoint = self.serializer.savepoint["interpolation_state"].as_savepoint()
        return InterpolationSavepoint(savepoint, self.serializer, size=self.grid_size)

    def from_metrics_savepoint(self) -> MetricSavepoint:
        savepoint = self.serializer.savepoint["metric_state"].as_savepoint()
        return MetricSavepoint(savepoint, self.serializer, size=self.grid_size)

    def from_savepoint_diffusion_exit(self, linit: bool, date: str) -> IconDiffusionExitSavepoint:
        savepoint = (
            self.serializer.savepoint["call-diffusion-exit"].linit[linit].date[date].as_savepoint()
        )
        return IconDiffusionExitSavepoint(savepoint, self.serializer, size=self.grid_size)

    def from_savepoint_velocity_exit(
        self, istep: int, vn_only: bool, date: str, jstep: int
    ) -> IconNonhydroExitSavepoint:
        savepoint = (
            self.serializer.savepoint["call-velocity-tendencies"]
            .istep[istep]
            .vn_only[vn_only]
            .date[date]
            .jstep[jstep]
            .as_savepoint()
        )
        return IconNonhydroExitSavepoint(savepoint, self.serializer, size=self.grid_size)

    def from_savepoint_nonhydro_exit(
        self, istep: int, date: str, jstep: int
    ) -> IconNonhydroExitSavepoint:
        savepoint = (
            self.serializer.savepoint["solve_nonhydro"]
            .istep[istep]
            .date[date]
            .jstep[jstep]
            .as_savepoint()
        )
        return IconNonhydroExitSavepoint(savepoint, self.serializer, size=self.grid_size)

    def from_savepoint_nonhydro_step_exit(self, date: str, jstep: int) -> IconNHFinalExitSavepoint:
        savepoint = (
            self.serializer.savepoint["solve_nonhydro_step"].date[date].jstep[jstep].as_savepoint()
        )
        return IconNHFinalExitSavepoint(savepoint, self.serializer, size=self.grid_size)

    def from_savepoint_jabw_init(self) -> IconJabwInitSavepoint:
        savepoint = self.serializer.savepoint["icon-jabw-init"].id[1].as_savepoint()
        return IconJabwInitSavepoint(savepoint, self.serializer, size=self.grid_size)

    def from_savepoint_jabw_final(self) -> IconJabwFinalSavepoint:
        savepoint = self.serializer.savepoint["icon-jabw-final"].id[1].as_savepoint()
        return IconJabwFinalSavepoint(savepoint, self.serializer, size=self.grid_size)

    def from_savepoint_jabw_diagnostic(self) -> IconJabwDiagnosticSavepoint:
        savepoint = self.serializer.savepoint["first_output_var"].id[1].as_savepoint()
        return IconJabwDiagnosticSavepoint(savepoint, self.serializer, size=self.grid_size)<|MERGE_RESOLUTION|>--- conflicted
+++ resolved
@@ -19,37 +19,9 @@
 import serialbox
 
 import icon4py.model.common.decomposition.definitions as decomposition
-<<<<<<< HEAD
-from icon4py.model.common import dimension
-from icon4py.model.common.dimension import (
-    C2E2C2EDim,
-    C2E2CDim,
-    C2E2CODim,
-    C2EDim,
-    C2VDim,
-    CECDim,
-    CEDim,
-    CellDim,
-    E2C2EDim,
-    E2C2EODim,
-    E2C2VDim,
-    E2CDim,
-    E2VDim,
-    ECDim,
-    ECVDim,
-    EdgeDim,
-    KDim,
-    KHalf2KDim,
-    KHalfDim,
-    V2CDim,
-    V2EDim,
-    VertexDim,
-)
-=======
 import icon4py.model.common.field_type_aliases as fa
 import icon4py.model.common.test_utils.helpers as helpers
 from icon4py.model.common import dimension as dims
->>>>>>> d92e407a
 from icon4py.model.common.grid import base, horizontal, icon
 from icon4py.model.common.states import prognostic_state
 
@@ -471,23 +443,6 @@
             icon.IconGrid(self._grid_id)
             .with_config(config)
             .with_global_params(self.global_grid_params)
-<<<<<<< HEAD
-            .with_start_end_indices(VertexDim, vertex_starts, vertex_ends)
-            .with_start_end_indices(EdgeDim, edge_starts, edge_ends)
-            .with_start_end_indices(CellDim, cell_starts, cell_ends)
-            # .with_start_end_indices(KHalfDim, 0, self.num(KDim) + 1)
-            # TODO: why not merge the .with_connectivities below?
-            .with_connectivities(
-                {
-                    C2EDim: self.c2e(),
-                    E2CDim: self.e2c(),
-                    C2E2CDim: c2e2c,
-                    C2E2CODim: c2e2c0,
-                    C2E2C2EDim: self.c2e2c2e(),
-                    E2C2EDim: e2c2e,
-                    E2C2EODim: e2c2e0,
-                    KHalf2KDim: self.khalf2k(),
-=======
             .with_start_end_indices(dims.VertexDim, vertex_starts, vertex_ends)
             .with_start_end_indices(dims.EdgeDim, edge_starts, edge_ends)
             .with_start_end_indices(dims.CellDim, cell_starts, cell_ends)
@@ -500,7 +455,7 @@
                     dims.C2E2C2EDim: self.c2e2c2e(),
                     dims.E2C2EDim: e2c2e,
                     dims.E2C2EODim: e2c2e0,
->>>>>>> d92e407a
+                    dims.KHalf2KDim: self.khalf2k(),
                 }
             )
             .with_connectivities(
@@ -832,33 +787,18 @@
 
 class IconDiffusionInitSavepoint(IconSavepoint):
     def hdef_ic(self):
-<<<<<<< HEAD
-        return self._get_field("hdef_ic", CellDim, KHalfDim)  # TODO: KHalfDim
+        return self._get_field("hdef_ic", dims.CellDim, dims.KHalfDim)  # TODO: KHalfDim
 
     def div_ic(self):
-        return self._get_field("div_ic", CellDim, KHalfDim)  # TODO: KHalfDim
-
-    @IconSavepoint.optionally_registered(CellDim, KHalfDim)
+        return self._get_field("div_ic", dims.CellDim, dims.KHalfDim)  # TODO: KHalfDim
+
+    @IconSavepoint.optionally_registered(dims.CellDim, dims.KHalfDim)
     def dwdx(self):
-        return self._get_field("dwdx", CellDim, KHalfDim)  # TODO: KHalfDim
-
-    @IconSavepoint.optionally_registered(CellDim, KHalfDim)
+        return self._get_field("dwdx", dims.CellDim, dims.KHalfDim)  # TODO: KHalfDim
+
+    @IconSavepoint.optionally_registered(dims.CellDim, KHalfDim)
     def dwdy(self):
-        return self._get_field("dwdy", CellDim, KHalfDim)  # TODO: KHalfDim
-=======
-        return self._get_field("hdef_ic", dims.CellDim, dims.KDim)
-
-    def div_ic(self):
-        return self._get_field("div_ic", dims.CellDim, dims.KDim)
-
-    @IconSavepoint.optionally_registered(dims.CellDim, dims.KDim)
-    def dwdx(self):
-        return self._get_field("dwdx", dims.CellDim, dims.KDim)
-
-    @IconSavepoint.optionally_registered(dims.CellDim, dims.KDim)
-    def dwdy(self):
-        return self._get_field("dwdy", dims.CellDim, dims.KDim)
->>>>>>> d92e407a
+        return self._get_field("dwdy", dims.CellDim, dims.KHalfDim)  # TODO: KHalfDim
 
     def vn(self):
         return self._get_field("vn", dims.EdgeDim, dims.KDim)
@@ -867,11 +807,7 @@
         return self._get_field("theta_v", dims.CellDim, dims.KDim)
 
     def w(self):
-<<<<<<< HEAD
-        return self._get_field("w", CellDim, KHalfDim)  # TODO: KHalfDim
-=======
-        return self._get_field("w", dims.CellDim, dims.KDim)
->>>>>>> d92e407a
+        return self._get_field("w", dims.CellDim, dims.KHalfDim)  # TODO: KHalfDim
 
     def exner(self):
         return self._get_field("exner", dims.CellDim, dims.KDim)
@@ -1138,17 +1074,10 @@
         return self._get_field("x_w", dims.CellDim, dims.KDim)
 
     def dwdx(self):
-<<<<<<< HEAD
-        return self._get_field("x_dwdx", CellDim, KHalfDim)  # TODO: KHalfDim
+        return self._get_field("x_dwdx", CellDim, dims.KHalfDim)  # TODO: KHalfDim
 
     def dwdy(self):
-        return self._get_field("x_dwdy", CellDim, KHalfDim)  # TODO: KHalfDim
-=======
-        return self._get_field("x_dwdx", dims.CellDim, dims.KDim)
-
-    def dwdy(self):
-        return self._get_field("x_dwdy", dims.CellDim, dims.KDim)
->>>>>>> d92e407a
+        return self._get_field("x_dwdy", CellDim, dims.KHalfDim)  # TODO: KHalfDim
 
     def exner(self):
         return self._get_field("x_exner", dims.CellDim, dims.KDim)
@@ -1157,17 +1086,10 @@
         return self._get_field("x_z_temp", dims.CellDim, dims.KDim)
 
     def div_ic(self):
-<<<<<<< HEAD
-        return self._get_field("x_div_ic", CellDim, KHalfDim)  # TODO: KHalfDim
+        return self._get_field("x_div_ic", CellDim, dims.KHalfDim)  # TODO: KHalfDim
 
     def hdef_ic(self):
-        return self._get_field("x_hdef_ic", CellDim, KHalfDim)  # TODO: KHalfDim
-=======
-        return self._get_field("x_div_ic", dims.CellDim, dims.KDim)
-
-    def hdef_ic(self):
-        return self._get_field("x_hdef_ic", dims.CellDim, dims.KDim)
->>>>>>> d92e407a
+        return self._get_field("x_hdef_ic", CellDim, dims.KHalfDim)  # TODO: KHalfDim
 
 
 class IconNonhydroExitSavepoint(IconSavepoint):
@@ -1471,18 +1393,11 @@
     def _grid_size(self):
         sp = self._get_icon_grid_savepoint()
         grid_sizes = {
-<<<<<<< HEAD
-            CellDim: self.serializer.read("num_cells", savepoint=sp).astype(int32)[0],
-            EdgeDim: self.serializer.read("num_edges", savepoint=sp).astype(int32)[0],
-            VertexDim: self.serializer.read("num_vert", savepoint=sp).astype(int32)[0],
-            KDim: sp.metainfo.to_dict()["nlev"],
-            KHalfDim: sp.metainfo.to_dict()["nlev"] + 1,
-=======
             dims.CellDim: self.serializer.read("num_cells", savepoint=sp).astype(gtx.int32)[0],
             dims.EdgeDim: self.serializer.read("num_edges", savepoint=sp).astype(gtx.int32)[0],
             dims.VertexDim: self.serializer.read("num_vert", savepoint=sp).astype(gtx.int32)[0],
             dims.KDim: sp.metainfo.to_dict()["nlev"],
->>>>>>> d92e407a
+            dims.KHalfDim: sp.metainfo.to_dict()["nlev"] + 1,
         }
         return grid_sizes
 
