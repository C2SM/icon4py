--- conflicted
+++ resolved
@@ -147,15 +147,12 @@
         super().__init__(sp, ser, size)
         self.global_grid_params = GlobalGridParams(root, level)
 
-<<<<<<< HEAD
-=======
     def v_dual_area(self):
         return self._get_field("v_dual_area", VertexDim)
 
     def edge_vert_length(self):
         return self._get_field("edge_vert_length", EdgeDim, E2C2VDim)
 
->>>>>>> b3bc385f
     def vct_a(self):
         return self._get_field("vct_a", KDim)
 
@@ -478,11 +475,8 @@
 
     def construct_cell_geometry(self) -> CellParams:
         return CellParams.from_global_num_cells(
-<<<<<<< HEAD
-=======
             cell_center_lat=self.cell_center_lat(),
             cell_center_lon=self.cell_center_lon(),
->>>>>>> b3bc385f
             area=self.cell_areas(),
             global_num_cells=self.global_grid_params.num_cells,
             length_rescale_factor=1.0,
