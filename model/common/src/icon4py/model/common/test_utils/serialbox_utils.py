# ICON4Py - ICON inspired code in Python and GT4Py
#
# Copyright (c) 2022-2024, ETH Zurich and MeteoSwiss
# All rights reserved.
#
# Please, refer to the LICENSE file in the root directory.
# SPDX-License-Identifier: BSD-3-Clause
import functools
import logging
import uuid

import gt4py.next as gtx
import numpy as np
import serialbox

import icon4py.model.common.decomposition.definitions as decomposition
import icon4py.model.common.field_type_aliases as fa
import icon4py.model.common.grid.states as grid_states
import icon4py.model.common.test_utils.helpers as helpers
from icon4py.model.common import dimension as dims
from icon4py.model.common.grid import base, horizontal, icon
from icon4py.model.common.states import prognostic_state
from icon4py.model.common.utils import gt4py_field_allocation as field_alloc


log = logging.getLogger(__name__)


class IconSavepoint:
    def __init__(self, sp: serialbox.Savepoint, ser: serialbox.Serializer, size: dict):
        self.savepoint = sp
        self.serializer = ser
        self.sizes = size
        self.log = logging.getLogger((__name__))

    def optionally_registered(*dims):
        def decorator(func):
            @functools.wraps(func)
            def wrapper(self, *args, **kwargs):
                try:
                    name = func.__name__
                    return func(self, *args, **kwargs)
                except serialbox.SerialboxError:
                    log.warning(
                        f"{name}: field not registered in savepoint {self.savepoint.metainfo}"
                    )
                    if dims:
                        shp = tuple(self.sizes[d] for d in dims)
                        return gtx.as_field(dims, np.zeros(shp))
                    else:
                        return None

            return wrapper

        return decorator

    def log_meta_info(self):
        self.log.info(self.savepoint.metainfo)

    def _get_field(self, name, *dimensions, dtype=float):
        buffer = np.squeeze(self.serializer.read(name, self.savepoint).astype(dtype))
        buffer = self._reduce_to_dim_size(buffer, dimensions)

        self.log.debug(f"{name} {buffer.shape}")
        return gtx.as_field(dimensions, buffer)

    def _get_field_component(self, name: str, ntnd: int, dims: tuple[gtx.Dimension, gtx]):
        buffer = self.serializer.read(name, self.savepoint).astype(float)
        buffer = np.squeeze(buffer)[:, :, ntnd - 1]
        buffer = self._reduce_to_dim_size(buffer, dims)
        self.log.debug(f"{name} {buffer.shape}")
        return gtx.as_field(dims, buffer)

    def _reduce_to_dim_size(self, buffer, dimensions):
        buffer_size = (
            self.sizes[d] if d.kind is gtx.DimensionKind.HORIZONTAL else s
            for s, d in zip(buffer.shape, dimensions, strict=False)
        )
        buffer = buffer[tuple(map(slice, buffer_size))]
        return buffer

    def _get_field_from_ndarray(self, ar, *dimensions, dtype=float):
        ar = self._reduce_to_dim_size(ar, dimensions)
        return gtx.as_field(dimensions, ar)

    def get_metadata(self, *names):
        metadata = self.savepoint.metainfo.to_dict()
        return {n: metadata[n] for n in names if n in metadata}

    def _read_int32_shift1(self, name: str):
        """
        Read a start indices field.

        use for start indices: the shift accounts for the zero based python
        values are converted to gtx.int32
        """
        return self._read_int32(name, offset=1)

    def _read_int32(self, name: str, offset=0):
        """
        Read an end indices field.

        use this for end indices: because FORTRAN slices  are inclusive [from:to] _and_ one based
        this accounts for being exclusive python exclusive bounds: [from:to)
        field values are convert to gtx.int32
        """
        return self._read(name, offset, dtype=gtx.int32)

    def _read_bool(self, name: str):
        return self._read(name, offset=0, dtype=bool)

    def _read(self, name: str, offset=0, dtype=int):
        return (self.serializer.read(name, self.savepoint) - offset).astype(dtype)


class IconGridSavepoint(IconSavepoint):
    def __init__(
        self,
        sp: serialbox.Savepoint,
        ser: serialbox.Serializer,
        grid_id: uuid.UUID,
        size: dict,
        root: int,
        level: int,
    ):
        super().__init__(sp, ser, size)
        self._grid_id = grid_id
        self.global_grid_params = icon.GlobalGridParams(root, level)

    def verts_vertex_lat(self):
        """vertex latituted"""
        return self._get_field("verts_vertex_lat", dims.VertexDim)

    def verts_vertex_lon(self):
        """vertex longitude"""
        return self._get_field("verts_vertex_lon", dims.VertexDim)

    def primal_normal_v1(self):
        return self._get_field("primal_normal_v1", dims.EdgeDim)

    def primal_normal_v2(self):
        return self._get_field("primal_normal_v2", dims.EdgeDim)

    def dual_normal_v1(self):
        return self._get_field("dual_normal_v1", dims.EdgeDim)

    def dual_normal_v2(self):
        return self._get_field("dual_normal_v2", dims.EdgeDim)

    def edges_center_lat(self):
        """edge center latitude"""
        return self._get_field("edges_center_lat", dims.EdgeDim)

    def edges_center_lon(self):
        """edge center longitude"""
        return self._get_field("edges_center_lon", dims.EdgeDim)

    def edge_vert_length(self):
        """length of edge midpoint to vertex"""
        return self._get_field("edge_vert_length", dims.EdgeDim, dims.E2C2VDim)

    def vct_a(self):
        return self._get_field("vct_a", dims.KDim)

    def vct_b(self):
        return self._get_field("vct_b", dims.KDim)

    def tangent_orientation(self):
        return self._get_field("tangent_orientation", dims.EdgeDim)

    def edge_orientation(self):
        return self._get_field("cells_edge_orientation", dims.CellDim, dims.C2EDim)

    def vertex_edge_orientation(self):
        return self._get_field("v_edge_orientation", dims.VertexDim, dims.V2EDim)

    def vertex_dual_area(self):
        return self._get_field("v_dual_area", dims.VertexDim)

    def inverse_primal_edge_lengths(self):
        return self._get_field("inv_primal_edge_length", dims.EdgeDim)

    def primal_edge_length(self):
        return self._get_field("primal_edge_length", dims.EdgeDim)

    def primal_cart_normal_x(self):
        return self._get_field("primal_cart_normal_x", dims.EdgeDim)

    def primal_cart_normal_y(self):
        return self._get_field("primal_cart_normal_y", dims.EdgeDim)

    def primal_cart_normal_z(self):
        return self._get_field("primal_cart_normal_z", dims.EdgeDim)

    def dual_cart_normal_x(self):
        return self._get_field("dual_cart_normal_x", dims.EdgeDim)

    def dual_cart_normal_y(self):
        return self._get_field("dual_cart_normal_y", dims.EdgeDim)

    def dual_cart_normal_z(self):
        return self._get_field("dual_cart_normal_z", dims.EdgeDim)

    def inv_vert_vert_length(self):
        return self._get_field("inv_vert_vert_length", dims.EdgeDim)

    def primal_normal_vert_x(self):
        return self._get_field("primal_normal_vert_x", dims.EdgeDim, dims.E2C2VDim)

    def primal_normal_vert_y(self):
        return self._get_field("primal_normal_vert_y", dims.EdgeDim, dims.E2C2VDim)

    def dual_normal_vert_y(self):
        return self._get_field("dual_normal_vert_y", dims.EdgeDim, dims.E2C2VDim)

    def dual_normal_vert_x(self):
        return self._get_field("dual_normal_vert_x", dims.EdgeDim, dims.E2C2VDim)

    def primal_normal_cell_x(self):
        return self._get_field("primal_normal_cell_x", dims.EdgeDim, dims.E2CDim)

    def primal_normal_cell_y(self):
        return self._get_field("primal_normal_cell_y", dims.EdgeDim, dims.E2CDim)

    def dual_normal_cell_x(self):
        return self._get_field("dual_normal_cell_x", dims.EdgeDim, dims.E2CDim)

    def dual_normal_cell_y(self):
        return self._get_field("dual_normal_cell_y", dims.EdgeDim, dims.E2CDim)

    def cell_areas(self):
        return self._get_field("cell_areas", dims.CellDim)

    def lat(self, dim: gtx.Dimension):
        match dim:
            case dims.CellDim:
                return self.cell_center_lat()
            case dims.EdgeDim:
                return self.edges_center_lat()
            case dims.VertexDim:
                return self.verts_vertex_lat()
            case _:
                raise ValueError

    def lon(self, dim: gtx.Dimension):
        match dim:
            case dims.CellDim:
                return self.cell_center_lon()
            case dims.EdgeDim:
                return self.edges_center_lon()
            case dims.VertexDim:
                return self.verts_vertex_lon()
            case _:
                raise ValueError

    def cell_center_lat(self):
        return self._get_field("cell_center_lat", dims.CellDim)

    def cell_center_lon(self):
        return self._get_field("cell_center_lon", dims.CellDim)

    def edge_center_lat(self):
        return self._get_field("edges_center_lat", dims.EdgeDim)

    def edge_center_lon(self):
        return self._get_field("edges_center_lon", dims.EdgeDim)

    def mean_cell_area(self):
        return self.serializer.read("mean_cell_area", self.savepoint).astype(float)[0]

    def edge_areas(self):
        return self._get_field("edge_areas", dims.EdgeDim)

    def inv_dual_edge_length(self):
        return self._get_field("inv_dual_edge_length", dims.EdgeDim)

    def dual_edge_length(self):
        return self._get_field("dual_edge_length", dims.EdgeDim)

    def edge_cell_length(self):
        """length of edge midpoint to cell center"""
        return self._get_field("edge_cell_length", dims.EdgeDim, dims.E2CDim)

    def cells_start_index(self):
        return self._read_int32_shift1("c_start_index")

    def cells_end_index(self):
        return self._read_int32("c_end_index")

    def vertex_start_index(self):
        return self._read_int32_shift1("v_start_index")

    def vertex_end_index(self):
        return self._read_int32("v_end_index")

    def edge_start_index(self):
        return self._read_int32_shift1("e_start_index")

    def nflatlev(self):
        return self._read_int32_shift1("nflatlev")[0]

    def nflat_gradp(self):
        return self._read_int32_shift1("nflat_gradp")[0]

    def edge_end_index(self):
        # don't need to subtract 1, because FORTRAN slices  are inclusive [from:to] so the being
        # one off accounts for being exclusive [from:to)
        return self.serializer.read("e_end_index", self.savepoint)

    def v_owner_mask(self):
        return self._get_field("v_owner_mask", dims.VertexDim, dtype=bool)

    def c_owner_mask(self):
        return self._get_field("c_owner_mask", dims.CellDim, dtype=bool)

    def e_owner_mask(self):
        return self._get_field("e_owner_mask", dims.EdgeDim, dtype=bool)

    def f_e(self):
        return self._get_field("f_e", dims.EdgeDim)

    def print_connectivity_info(self, name: str, ar: field_alloc.NDArray):
        self.log.debug(f" connectivity {name} {ar.shape}")

    def c2e(self):
        return self._get_connectivity_array("c2e", dims.CellDim)

    def _get_connectivity_array(self, name: str, target_dim: gtx.Dimension, reverse: bool = False):
        if reverse:
            connectivity = np.transpose(self._read_int32(name, offset=1))[
                : self.sizes[target_dim], :
            ]
        else:
            connectivity = self._read_int32(name, offset=1)[: self.sizes[target_dim], :]
        connectivity = np.asarray(connectivity)
        self.log.debug(f" connectivity {name} : {connectivity.shape}")
        return connectivity

    def c2e2c(self):
        return self._get_connectivity_array("c2e2c", dims.CellDim)

    def e2c2e(self):
        return self._get_connectivity_array("e2c2e", dims.EdgeDim)

    def c2e2c2e(self):
        if self._c2e2c2e() is None:
            return np.zeros((self.sizes[dims.CellDim], 9), dtype=int)
        else:
            return self._c2e2c2e()

    @IconSavepoint.optionally_registered()
    def _c2e2c2e(self):
        return self._get_connectivity_array("c2e2c2e", dims.CellDim, reverse=True)

    def e2c(self):
        return self._get_connectivity_array("e2c", dims.EdgeDim)

    def e2v(self):
        # array "e2v" is actually e2c2v
        v_ = self._get_connectivity_array("e2v", dims.EdgeDim)[:, 0:2]
        self.log.debug(f"real e2v {v_.shape}")
        return v_

    def e2c2v(self):
        # array "e2v" is actually e2c2v, that is hexagon or pentagon
        return self._get_connectivity_array("e2v", dims.EdgeDim)

    def v2e(self):
        return self._get_connectivity_array("v2e", dims.VertexDim)

    def v2c(self):
        return self._get_connectivity_array("v2c", dims.VertexDim)

    def c2v(self):
        return self._get_connectivity_array("c2v", dims.CellDim)

    def nrdmax(self):
        return self._read_int32_shift1("nrdmax")

    def refin_ctrl(self, dim: gtx.Dimension):
        field_name = "refin_ctl"
        return gtx.as_field(
            (dim,),
            np.squeeze(
                self._read_field_for_dim(field_name, self._read_int32, dim)[: self.num(dim)], 1
            ),
        )

    def num(self, dim: gtx.Dimension):
        return self.sizes[dim]

    @staticmethod
    def _read_field_for_dim(field_name, read_func, dim: gtx.Dimension):
        match dim:
            case dims.CellDim:
                return read_func(f"c_{field_name}")
            case dims.EdgeDim:
                return read_func(f"e_{field_name}")
            case dims.VertexDim:
                return read_func(f"v_{field_name}")
            case _:
                raise NotImplementedError(
                    f"only {dims.CellDim, dims.EdgeDim, dims.VertexDim} are handled"
                )

    def owner_mask(self, dim: gtx.Dimension):
        mask = self._read_field_for_dim("owner_mask", self._read_bool, dim)
        return np.squeeze(mask)

    def global_index(self, dim: gtx.Dimension):
        return self._read_field_for_dim("glb_index", self._read_int32_shift1, dim)

    def decomp_domain(self, dim):
        return self._read_field_for_dim("decomp_domain", self._read_int32, dim)

    def construct_decomposition_info(self):
        return (
<<<<<<< HEAD
            decomposition.DecompositionInfo(klevels=self.num(dims.KDim))
            .with_dimension(*self._get_decomposition_fields(dims.CellDim))
            .with_dimension(*self._get_decomposition_fields(dims.EdgeDim))
            .with_dimension(*self._get_decomposition_fields(dims.VertexDim))
=======
            decomposition.DecompositionInfo(
                klevels=self.num(dims.KDim),
                num_cells=self.num(dims.CellDim),
                num_edges=self.num(dims.EdgeDim),
                num_vertices=self.num(dims.VertexDim),
            )
            .with_dimension(*self._get_decomp_fields(dims.CellDim))
            .with_dimension(*self._get_decomp_fields(dims.EdgeDim))
            .with_dimension(*self._get_decomp_fields(dims.VertexDim))
>>>>>>> 3068bd78
        )

    def _get_decomposition_fields(self, dim: gtx.Dimension):
        global_index = self.global_index(dim)
        mask = self.owner_mask(dim)[0 : self.num(dim)]
        halo_levels = self.decomp_domain(dim)
        return dim, global_index, mask, halo_levels

    def construct_icon_grid(self, on_gpu: bool) -> icon.IconGrid:
        cell_starts = self.cells_start_index()
        cell_ends = self.cells_end_index()
        vertex_starts = self.vertex_start_index()
        vertex_ends = self.vertex_end_index()
        edge_starts = self.edge_start_index()
        edge_ends = self.edge_end_index()

        config = base.GridConfig(
            horizontal_config=horizontal.HorizontalGridSize(
                num_vertices=self.num(dims.VertexDim),
                num_cells=self.num(dims.CellDim),
                num_edges=self.num(dims.EdgeDim),
            ),
            vertical_size=self.num(dims.KDim),
            limited_area=self.get_metadata("limited_area").get("limited_area"),
            on_gpu=on_gpu,
        )
        c2e2c = self.c2e2c()
        e2c2e = self.e2c2e()
        c2e2c0 = np.column_stack((range(c2e2c.shape[0]), c2e2c))
        e2c2e0 = np.column_stack((range(e2c2e.shape[0]), e2c2e))
        grid = (
            icon.IconGrid(self._grid_id)
            .with_config(config)
            .with_global_params(self.global_grid_params)
            .with_start_end_indices(dims.VertexDim, vertex_starts, vertex_ends)
            .with_start_end_indices(dims.EdgeDim, edge_starts, edge_ends)
            .with_start_end_indices(dims.CellDim, cell_starts, cell_ends)
            .with_connectivities(
                {
                    dims.C2EDim: self.c2e(),
                    dims.E2CDim: self.e2c(),
                    dims.C2E2CDim: c2e2c,
                    dims.C2E2CODim: c2e2c0,
                    dims.C2E2C2EDim: self.c2e2c2e(),
                    dims.E2C2EDim: e2c2e,
                    dims.E2C2EODim: e2c2e0,
                }
            )
            .with_connectivities(
                {
                    dims.E2VDim: self.e2v(),
                    dims.V2EDim: self.v2e(),
                    dims.V2CDim: self.v2c(),
                    dims.E2C2VDim: self.e2c2v(),
                    dims.C2VDim: self.c2v(),
                }
            )
        )

        grid.update_size_connectivities(
            {
                dims.ECVDim: grid.size[dims.EdgeDim] * grid.size[dims.E2C2VDim],
                dims.CEDim: grid.size[dims.CellDim] * grid.size[dims.C2EDim],
                dims.ECDim: grid.size[dims.EdgeDim] * grid.size[dims.E2CDim],
            }
        )

        return grid

    def construct_edge_geometry(self) -> grid_states.EdgeParams:
        primal_normal_vert: tuple[
            gtx.Field[[dims.ECVDim], float], gtx.Field[[dims.ECVDim], float]
        ] = (
            helpers.as_1D_sparse_field(self.primal_normal_vert_x(), dims.ECVDim),
            helpers.as_1D_sparse_field(self.primal_normal_vert_y(), dims.ECVDim),
        )
        dual_normal_vert: tuple[
            gtx.Field[[dims.ECVDim], float], gtx.Field[[dims.ECVDim], float]
        ] = (
            helpers.as_1D_sparse_field(self.dual_normal_vert_x(), dims.ECVDim),
            helpers.as_1D_sparse_field(self.dual_normal_vert_y(), dims.ECVDim),
        )

        primal_normal_cell: tuple[
            gtx.Field[[dims.ECDim], float], gtx.Field[[dims.ECDim], float]
        ] = (
            helpers.as_1D_sparse_field(self.primal_normal_cell_x(), dims.ECDim),
            helpers.as_1D_sparse_field(self.primal_normal_cell_y(), dims.ECDim),
        )

        dual_normal_cell: tuple[
            gtx.Field[[dims.ECVDim], float], gtx.Field[[dims.ECVDim], float]
        ] = (
            helpers.as_1D_sparse_field(self.dual_normal_cell_x(), dims.ECDim),
            helpers.as_1D_sparse_field(self.dual_normal_cell_y(), dims.ECDim),
        )
        return grid_states.EdgeParams(
            tangent_orientation=self.tangent_orientation(),
            inverse_primal_edge_lengths=self.inverse_primal_edge_lengths(),
            inverse_dual_edge_lengths=self.inv_dual_edge_length(),
            inverse_vertex_vertex_lengths=self.inv_vert_vert_length(),
            primal_normal_vert_x=primal_normal_vert[0],
            primal_normal_vert_y=primal_normal_vert[1],
            dual_normal_vert_x=dual_normal_vert[0],
            dual_normal_vert_y=dual_normal_vert[1],
            primal_normal_cell_x=primal_normal_cell[0],
            dual_normal_cell_x=dual_normal_cell[0],
            primal_normal_cell_y=primal_normal_cell[1],
            dual_normal_cell_y=dual_normal_cell[1],
            edge_areas=self.edge_areas(),
            f_e=self.f_e(),
            edge_center_lat=self.edge_center_lat(),
            edge_center_lon=self.edge_center_lon(),
            primal_normal_x=self.primal_normal_v1(),
            primal_normal_y=self.primal_normal_v2(),
        )

    def construct_cell_geometry(self) -> grid_states.CellParams:
        return grid_states.CellParams.from_global_num_cells(
            cell_center_lat=self.cell_center_lat(),
            cell_center_lon=self.cell_center_lon(),
            area=self.cell_areas(),
            global_num_cells=self.global_grid_params.num_cells,
            length_rescale_factor=1.0,
        )


class InterpolationSavepoint(IconSavepoint):
    def c_bln_avg(self):
        return self._get_field("c_bln_avg", dims.CellDim, dims.C2E2CODim)

    def c_intp(self):
        return self._get_field("c_intp", dims.VertexDim, dims.V2CDim)

    def c_lin_e(self):
        return self._get_field("c_lin_e", dims.EdgeDim, dims.E2CDim)

    def e_bln_c_s(self):
        return self._get_field("e_bln_c_s", dims.CellDim, dims.C2EDim)

    def e_flx_avg(self):
        return self._get_field("e_flx_avg", dims.EdgeDim, dims.E2C2EODim)

    def geofac_div(self):
        return self._get_field("geofac_div", dims.CellDim, dims.C2EDim)

    def geofac_grdiv(self):
        return self._get_field("geofac_grdiv", dims.EdgeDim, dims.E2C2EODim)

    def geofac_grg(self):
        grg = np.squeeze(self.serializer.read("geofac_grg", self.savepoint))
        num_cells = self.sizes[dims.CellDim]
        return gtx.as_field((dims.CellDim, dims.C2E2CODim), grg[:num_cells, :, 0]), gtx.as_field(
            (dims.CellDim, dims.C2E2CODim), grg[:num_cells, :, 1]
        )

    @IconSavepoint.optionally_registered()
    def zd_intcoef(self):
        return self._get_field("vcoef", dims.CellDim, dims.C2E2CDim, dims.KDim)

    def geofac_n2s(self):
        return self._get_field("geofac_n2s", dims.CellDim, dims.C2E2CODim)

    def geofac_rot(self):
        return self._get_field("geofac_rot", dims.VertexDim, dims.V2EDim)

    def nudgecoeff_e(self):
        return self._get_field("nudgecoeff_e", dims.EdgeDim)

    def pos_on_tplane_e_x(self):
        field = self._get_field("pos_on_tplane_e_x", dims.EdgeDim, dims.E2CDim)
        return helpers.as_1D_sparse_field(field[:, 0:2], dims.ECDim)

    def pos_on_tplane_e_y(self):
        field = self._get_field("pos_on_tplane_e_y", dims.EdgeDim, dims.E2CDim)
        return helpers.as_1D_sparse_field(field[:, 0:2], dims.ECDim)

    def rbf_vec_coeff_e(self):
        buffer = np.squeeze(
            self.serializer.read("rbf_vec_coeff_e", self.savepoint).astype(float)
        ).transpose()
        return gtx.as_field((dims.EdgeDim, dims.E2C2EDim), buffer)

    @IconSavepoint.optionally_registered()
    def rbf_vec_coeff_c1(self):
        buffer = np.squeeze(
            self.serializer.read("rbf_vec_coeff_c1", self.savepoint).astype(float)
        ).transpose()
        return gtx.as_field((dims.CellDim, dims.C2E2C2EDim), buffer)

    @IconSavepoint.optionally_registered()
    def rbf_vec_coeff_c2(self):
        buffer = np.squeeze(
            self.serializer.read("rbf_vec_coeff_c2", self.savepoint).astype(float)
        ).transpose()
        return gtx.as_field((dims.CellDim, dims.C2E2C2EDim), buffer)

    def rbf_vec_coeff_v1(self):
        return self._get_field("rbf_vec_coeff_v1", dims.VertexDim, dims.V2EDim)

    def rbf_vec_coeff_v2(self):
        return self._get_field("rbf_vec_coeff_v2", dims.VertexDim, dims.V2EDim)

    def rbf_vec_idx_v(self):
        return self._get_field("rbf_vec_idx_v", dims.VertexDim, dims.V2EDim)


class MetricSavepoint(IconSavepoint):
    def bdy_halo_c(self):
        return self._get_field("bdy_halo_c", dims.CellDim, dtype=bool)

    def d2dexdz2_fac1_mc(self):
        return self._get_field("d2dexdz2_fac1_mc", dims.CellDim, dims.KDim)

    def d2dexdz2_fac2_mc(self):
        return self._get_field("d2dexdz2_fac2_mc", dims.CellDim, dims.KDim)

    def d_exner_dz_ref_ic(self):
        return self._get_field("d_exner_dz_ref_ic", dims.CellDim, dims.KDim)

    def exner_exfac(self):
        return self._get_field("exner_exfac", dims.CellDim, dims.KDim)

    def exner_ref_mc(self):
        return self._get_field("exner_ref_mc", dims.CellDim, dims.KDim)

    def hmask_dd3d(self):
        return self._get_field("hmask_dd3d", dims.EdgeDim)

    def inv_ddqz_z_full(self):
        return self._get_field("inv_ddqz_z_full", dims.CellDim, dims.KDim)

    @IconSavepoint.optionally_registered(dims.CellDim, dims.KDim)
    def ddqz_z_full(self):
        return self._get_field("ddqz_z_full", dims.CellDim, dims.KDim)

    def ipeidx_dsl(self):
        return self._get_field("ipeidx_dsl", dims.EdgeDim, dims.KDim, dtype=bool)

    def mask_prog_halo_c(self):
        return self._get_field("mask_prog_halo_c", dims.CellDim, dtype=bool)

    def pg_exdist(self):
        return self._get_field("pg_exdist_dsl", dims.EdgeDim, dims.KDim)

    def pg_edgeidx_dsl(self):
        return self._get_field("pg_edgeidx_dsl", dims.EdgeDim, dims.KDim, dtype=bool)

    def rayleigh_w(self):
        return self._get_field("rayleigh_w", dims.KDim)

    def rho_ref_mc(self):
        return self._get_field("rho_ref_mc", dims.CellDim, dims.KDim)

    def rho_ref_me(self):
        return self._get_field("rho_ref_me", dims.EdgeDim, dims.KDim)

    def scalfac_dd3d(self):
        return self._get_field("scalfac_dd3d", dims.KDim)

    def theta_ref_ic(self):
        return self._get_field("theta_ref_ic", dims.CellDim, dims.KDim)

    def z_ifc(self):
        return self._get_field("z_ifc", dims.CellDim, dims.KDim)

    def theta_ref_me(self):
        return self._get_field("theta_ref_me", dims.EdgeDim, dims.KDim)

    def vwind_expl_wgt(self):
        return self._get_field("vwind_expl_wgt", dims.CellDim)

    def vwind_impl_wgt(self):
        return self._get_field("vwind_impl_wgt", dims.CellDim)

    def wgtfacq_c_dsl(self):
        return self._get_field("wgtfacq_c_dsl", dims.CellDim, dims.KDim)

    def zdiff_gradp(self):
        field = self._get_field("zdiff_gradp_dsl", dims.EdgeDim, dims.E2CDim, dims.KDim)
        return helpers.flatten_first_two_dims(dims.ECDim, dims.KDim, field=field)

    def vertoffset_gradp(self):
        field = self._get_field(
            "vertoffset_gradp_dsl", dims.EdgeDim, dims.E2CDim, dims.KDim, dtype=gtx.int32
        )
        return helpers.flatten_first_two_dims(dims.ECDim, dims.KDim, field=field)

    def coeff1_dwdz(self):
        return self._get_field("coeff1_dwdz", dims.CellDim, dims.KDim)

    def coeff2_dwdz(self):
        return self._get_field("coeff2_dwdz", dims.CellDim, dims.KDim)

    def coeff_gradekin(self):
        field = self._get_field("coeff_gradekin", dims.EdgeDim, dims.E2CDim)
        return helpers.as_1D_sparse_field(field, dims.ECDim)

    def ddqz_z_full_e(self):
        return self._get_field("ddqz_z_full_e", dims.EdgeDim, dims.KDim)

    def ddqz_z_half(self):
        return self._get_field("ddqz_z_half", dims.CellDim, dims.KDim)

    def ddxn_z_full(self):
        return self._get_field("ddxn_z_full", dims.EdgeDim, dims.KDim)

    def ddxt_z_full(self):
        return self._get_field("ddxt_z_full", dims.EdgeDim, dims.KDim)

    @IconSavepoint.optionally_registered(dims.CellDim, dims.KDim)
    def mask_hdiff(self):
        return self._get_field("mask_hdiff", dims.CellDim, dims.KDim, dtype=bool)

    def theta_ref_mc(self):
        return self._get_field("theta_ref_mc", dims.CellDim, dims.KDim)

    def wgtfac_c(self):
        return self._get_field("wgtfac_c", dims.CellDim, dims.KDim)

    def wgtfac_e(self):
        return self._get_field("wgtfac_e", dims.EdgeDim, dims.KDim)

    def wgtfacq_e_dsl(
        self, k_level
    ):  # TODO: @abishekg7 Simplify this after serialized data is fixed
        ar = np.squeeze(self.serializer.read("wgtfacq_e", self.savepoint))
        k = k_level - 3
        ar = np.pad(ar[:, ::-1], ((0, 0), (k, 0)), "constant", constant_values=(0.0,))
        return self._get_field_from_ndarray(ar, dims.EdgeDim, dims.KDim)

    @IconSavepoint.optionally_registered(dims.CellDim, dims.KDim)
    def zd_diffcoef(self):
        return self._get_field("zd_diffcoef", dims.CellDim, dims.KDim)

    @IconSavepoint.optionally_registered()
    def zd_intcoef(self):
        return self._read_and_reorder_sparse_field("vcoef")

    def geopot(self):
        return self._get_field("geopot", dims.CellDim, dims.KDim)

    def _read_and_reorder_sparse_field(self, name: str, sparse_size=3):
        ser_input = np.squeeze(self.serializer.read(name, self.savepoint))[:, :, :]
        ser_input = self._reduce_to_dim_size(ser_input, (dims.CellDim, dims.C2E2CDim, dims.KDim))
        if ser_input.shape[1] != sparse_size:
            ser_input = np.moveaxis(ser_input, 1, -1)

        return self._linearize_first_2dims(
            ser_input, sparse_size=sparse_size, target_dims=(dims.CECDim, dims.KDim)
        )

    def _linearize_first_2dims(
        self, data: field_alloc.NDArray, sparse_size: int, target_dims: tuple[gtx.Dimension, ...]
    ):
        old_shape = data.shape
        assert old_shape[1] == sparse_size
        return gtx.as_field(target_dims, data.reshape(old_shape[0] * old_shape[1], old_shape[2]))

    @IconSavepoint.optionally_registered()
    def zd_vertoffset(self):
        return self._read_and_reorder_sparse_field("zd_vertoffset")

    def zd_vertidx(self):
        return np.squeeze(self.serializer.read("zd_vertidx", self.savepoint))

    def zd_indlist(self):
        return np.squeeze(self.serializer.read("zd_indlist", self.savepoint))


class LeastSquaresSavepoint(IconSavepoint):
    def lsq_pseudoinv_1(self):
        field = self._get_field("lsq_pseudoinv_1", dims.CellDim, dims.C2E2CDim)
        return helpers.as_1D_sparse_field(field, dims.CECDim)

    def lsq_pseudoinv_2(self):
        field = self._get_field("lsq_pseudoinv_2", dims.CellDim, dims.C2E2CDim)
        return helpers.as_1D_sparse_field(field, dims.CECDim)


class AdvectionInitSavepoint(IconSavepoint):
    def airmass_now(self):
        return self._get_field("airmass_now", dims.CellDim, dims.KDim)

    def airmass_new(self):
        return self._get_field("airmass_new", dims.CellDim, dims.KDim)

    def vn_traj(self):
        return self._get_field("vn_traj", dims.EdgeDim, dims.KDim)

    def mass_flx_me(self):
        return self._get_field("mass_flx_me", dims.EdgeDim, dims.KDim)

    def mass_flx_ic(self):
        return self._get_field("mass_flx_ic", dims.CellDim, dims.KDim)

    def grf_tend_tracer(self, ntracer: int):
        for i in range(1, 6):
            if i == ntracer:
                return self._get_field(f"grf_tend_tracer_{i}", dims.CellDim, dims.KDim)
        raise NotImplementedError(f"Unknown tracer index: ntracer = {ntracer}.")

    def tracer(self, ntracer: int):
        for i in range(1, 6):
            if i == ntracer:
                return self._get_field(f"tracer_{i}", dims.CellDim, dims.KDim)
        raise NotImplementedError(f"Unknown tracer index: ntracer = {ntracer}.")


class AdvectionExitSavepoint(IconSavepoint):
    def hfl_tracer(self, ntracer: int):
        for i in range(1, 6):
            if i == ntracer:
                return self._get_field(f"hfl_tracer_{i}", dims.EdgeDim, dims.KDim)
        raise NotImplementedError(f"Unknown tracer index: ntracer = {ntracer}.")

    def vfl_tracer(self, ntracer: int):
        for i in range(1, 6):
            if i == ntracer:
                # TODO (dastrm): should be KHalfDim
                return self._get_field(f"vfl_tracer_{i}", dims.CellDim, dims.KDim)
        raise NotImplementedError(f"Unknown tracer index: ntracer = {ntracer}.")

    def tracer(self, ntracer: int):
        for i in range(1, 6):
            if i == ntracer:
                return self._get_field(f"tracer_{i}", dims.CellDim, dims.KDim)
        raise NotImplementedError(f"Unknown tracer index: ntracer = {ntracer}.")


class IconDiffusionInitSavepoint(IconSavepoint):
    @IconSavepoint.optionally_registered(dims.CellDim, dims.KDim)
    def hdef_ic(self):
        return self._get_field("hdef_ic", dims.CellDim, dims.KDim)

    @IconSavepoint.optionally_registered(dims.CellDim, dims.KDim)
    def div_ic(self):
        return self._get_field("div_ic", dims.CellDim, dims.KDim)

    @IconSavepoint.optionally_registered(dims.CellDim, dims.KDim)
    def dwdx(self):
        return self._get_field("dwdx", dims.CellDim, dims.KDim)

    @IconSavepoint.optionally_registered(dims.CellDim, dims.KDim)
    def dwdy(self):
        return self._get_field("dwdy", dims.CellDim, dims.KDim)

    def vn(self):
        return self._get_field("vn", dims.EdgeDim, dims.KDim)

    def theta_v(self):
        return self._get_field("theta_v", dims.CellDim, dims.KDim)

    def w(self):
        return self._get_field("w", dims.CellDim, dims.KDim)

    def exner(self):
        return self._get_field("exner", dims.CellDim, dims.KDim)

    def diff_multfac_smag(self):
        return np.squeeze(self.serializer.read("diff_multfac_smag", self.savepoint))

    def enh_smag_fac(self):
        return np.squeeze(self.serializer.read("enh_smag_fac", self.savepoint))

    def smag_limit(self):
        return np.squeeze(self.serializer.read("smag_limit", self.savepoint))

    def diff_multfac_n2w(self):
        return np.squeeze(self.serializer.read("diff_multfac_n2w", self.savepoint))

    def nudgezone_diff(self) -> int:
        return self.serializer.read("nudgezone_diff", self.savepoint)[0]

    def bdy_diff(self) -> int:
        return self.serializer.read("bdy_diff", self.savepoint)[0]

    def fac_bdydiff_v(self) -> int:
        return self.serializer.read("fac_bdydiff_v", self.savepoint)[0]

    def smag_offset(self):
        return self.serializer.read("smag_offset", self.savepoint)[0]

    def diff_multfac_w(self):
        return self.serializer.read("diff_multfac_w", self.savepoint)[0]

    def diff_multfac_vn(self):
        return self.serializer.read("diff_multfac_vn", self.savepoint)

    def rho(self):
        return self._get_field("rho", dims.CellDim, dims.KDim)

    def construct_prognostics(self) -> prognostic_state.PrognosticState:
        return prognostic_state.PrognosticState(
            w=self.w(),
            vn=self.vn(),
            exner=self.exner(),
            theta_v=self.theta_v(),
            rho=self.rho(),
        )


class IconNonHydroInitSavepoint(IconSavepoint):
    def z_vt_ie(self):
        return self._get_field("z_vt_ie", dims.EdgeDim, dims.KDim)

    def z_kin_hor_e(self):
        return self._get_field("z_kin_hor_e", dims.EdgeDim, dims.KDim)

    def vn_ie(self):
        return self._get_field("vn_ie", dims.EdgeDim, dims.KDim)

    def vt(self):
        return self._get_field("vt", dims.EdgeDim, dims.KDim)

    def bdy_divdamp(self):
        return self._get_field("bdy_divdamp", dims.KDim)

    def divdamp_fac_o2(self):
        return self.serializer.read("divdamp_fac_o2", self.savepoint).astype(float)[0]

    def ddt_exner_phy(self):
        return self._get_field("ddt_exner_phy", dims.CellDim, dims.KDim)

    def ddt_vn_phy(self):
        return self._get_field("ddt_vn_phy", dims.EdgeDim, dims.KDim)

    def exner_now(self):
        return self._get_field("exner_now", dims.CellDim, dims.KDim)

    def exner_new(self):
        return self._get_field("exner_new", dims.CellDim, dims.KDim)

    def theta_v_now(self):
        return self._get_field("theta_v_now", dims.CellDim, dims.KDim)

    def theta_v_new(self):
        return self._get_field("theta_v_new", dims.CellDim, dims.KDim)

    def rho_now(self):
        return self._get_field("rho_now", dims.CellDim, dims.KDim)

    def rho_new(self):
        return self._get_field("rho_new", dims.CellDim, dims.KDim)

    def exner_pr(self):
        return self._get_field("exner_pr", dims.CellDim, dims.KDim)

    def grf_tend_rho(self):
        return self._get_field("grf_tend_rho", dims.CellDim, dims.KDim)

    def grf_tend_thv(self):
        return self._get_field("grf_tend_thv", dims.CellDim, dims.KDim)

    def grf_tend_vn(self):
        return self._get_field("grf_tend_vn", dims.EdgeDim, dims.KDim)

    def w_concorr_c(self):
        return self._get_field("w_concorr_c", dims.CellDim, dims.KDim)

    def ddt_vn_apc_pc(self, ntnd):
        return self._get_field_component("ddt_vn_apc_pc", ntnd, (dims.EdgeDim, dims.KDim))

    def ddt_w_adv_pc(self, ntnd):
        return self._get_field_component("ddt_w_adv_ntl", ntnd, (dims.CellDim, dims.KDim))

    def ddt_vn_adv_ntl(self, ntl):
        return self._get_field_component("ddt_vn_apc_pc", ntl, (dims.EdgeDim, dims.KDim))

    def ddt_w_adv_ntl(self, ntl):
        return self._get_field_component("ddt_w_adv_ntl", ntl, (dims.CellDim, dims.KDim))

    def grf_tend_w(self):
        return self._get_field("grf_tend_w", dims.CellDim, dims.KDim)

    def mass_fl_e(self):
        return self._get_field("mass_fl_e", dims.EdgeDim, dims.KDim)

    def mass_flx_me(self):
        return self._get_field("prep_adv_mass_flx_me", dims.EdgeDim, dims.KDim)

    def mass_flx_ic(self):
        return self._get_field("prep_adv_mass_flx_ic", dims.CellDim, dims.KDim)

    def rho_ic(self):
        return self._get_field("rho_ic", dims.CellDim, dims.KDim)

    def rho_incr(self):
        return self._get_field("rho_incr", dims.CellDim, dims.KDim)

    def exner_incr(self):
        return self._get_field("exner_incr", dims.CellDim, dims.KDim)

    def vn_incr(self):
        return self._get_field("vn_incr", dims.EdgeDim, dims.KDim)

    def exner_dyn_incr(self):
        return self._get_field("exner_dyn_incr", dims.CellDim, dims.KDim)

    def scal_divdamp_o2(self) -> float:
        return self.serializer.read("scal_divdamp_o2", self.savepoint)[0]

    def scal_divdamp(self) -> fa.KField[float]:
        return self._get_field("scal_divdamp", dims.KDim)

    def theta_v_ic(self):
        return self._get_field("theta_v_ic", dims.CellDim, dims.KDim)

    def vn_traj(self):
        return self._get_field("prep_adv_vn_traj", dims.EdgeDim, dims.KDim)

    def z_dwdz_dd(self):
        return self._get_field("z_dwdz_dd", dims.CellDim, dims.KDim)

    def z_graddiv_vn(self):
        return self._get_field("z_graddiv_vn", dims.EdgeDim, dims.KDim)

    def z_theta_v_e(self):
        return self._get_field("z_theta_v_e", dims.EdgeDim, dims.KDim)

    def z_rho_e(self):
        return self._get_field("z_rho_e", dims.EdgeDim, dims.KDim)

    def z_gradh_exner(self):
        return self._get_field("z_gradh_exner", dims.EdgeDim, dims.KDim)

    def z_w_expl(self):
        return self._get_field("z_w_expl", dims.CellDim, dims.KDim)

    def z_rho_expl(self):
        return self._get_field("z_rho_expl", dims.CellDim, dims.KDim)

    def z_exner_expl(self):
        return self._get_field("z_exner_expl", dims.CellDim, dims.KDim)

    def z_alpha(self):
        return self._get_field("z_alpha", dims.CellDim, dims.KDim)

    def z_beta(self):
        return self._get_field("z_beta", dims.CellDim, dims.KDim)

    def z_contr_w_fl_l(self):
        return self._get_field("z_contr_w_fl_l", dims.CellDim, dims.KDim)

    def z_q(self):
        return self._get_field("z_q", dims.CellDim, dims.KDim)

    def wgt_nnow_rth(self) -> float:
        return self.serializer.read("wgt_nnow_rth", self.savepoint)[0]

    def wgt_nnew_rth(self) -> float:
        return self.serializer.read("wgt_nnew_rth", self.savepoint)[0]

    def wgt_nnow_vel(self) -> float:
        return self.serializer.read("wgt_nnow_vel", self.savepoint)[0]

    def wgt_nnew_vel(self) -> float:
        return self.serializer.read("wgt_nnew_vel", self.savepoint)[0]

    def w_now(self):
        return self._get_field("w_now", dims.CellDim, dims.KDim)

    def w_new(self):
        return self._get_field("w_new", dims.CellDim, dims.KDim)

    def vn_now(self):
        return self._get_field("vn_now", dims.EdgeDim, dims.KDim)

    def vn_new(self):
        return self._get_field("vn_new", dims.EdgeDim, dims.KDim)


class IconVelocityInitSavepoint(IconSavepoint):
    def cfl_w_limit(self) -> float:
        return self.serializer.read("cfl_w_limit", self.savepoint)[0]

    def ddt_vn_apc_pc(self, ntnd):
        return self._get_field_component("ddt_vn_apc_pc", ntnd, (dims.EdgeDim, dims.KDim))

    def ddt_w_adv_pc(self, ntnd):
        return self._get_field_component("ddt_w_adv_pc", ntnd, (dims.CellDim, dims.KDim))

    def scalfac_exdiff(self) -> float:
        return self.serializer.read("scalfac_exdiff", self.savepoint)[0]

    def vn(self):
        return self._get_field("vn", dims.EdgeDim, dims.KDim)

    def vn_ie(self):
        return self._get_field("vn_ie", dims.EdgeDim, dims.KDim)

    def vt(self):
        return self._get_field("vt", dims.EdgeDim, dims.KDim)

    def w(self):
        return self._get_field("w", dims.CellDim, dims.KDim)

    def z_vt_ie(self):
        return self._get_field("z_vt_ie", dims.EdgeDim, dims.KDim)

    def z_kin_hor_e(self):
        return self._get_field("z_kin_hor_e", dims.EdgeDim, dims.KDim)

    def z_w_concorr_me(self):
        return self._get_field("z_w_concorr_me", dims.EdgeDim, dims.KDim)

    def w_concorr_c(self):
        return self._get_field("w_concorr_c", dims.CellDim, dims.KDim)


class IconDiffusionExitSavepoint(IconSavepoint):
    def vn(self):
        return self._get_field("x_vn", dims.EdgeDim, dims.KDim)

    def theta_v(self):
        return self._get_field("x_theta_v", dims.CellDim, dims.KDim)

    def w(self):
        return self._get_field("x_w", dims.CellDim, dims.KDim)

    def dwdx(self):
        return self._get_field("x_dwdx", dims.CellDim, dims.KDim)

    def dwdy(self):
        return self._get_field("x_dwdy", dims.CellDim, dims.KDim)

    def exner(self):
        return self._get_field("x_exner", dims.CellDim, dims.KDim)

    def z_temp(self):
        return self._get_field("x_z_temp", dims.CellDim, dims.KDim)

    def div_ic(self):
        return self._get_field("x_div_ic", dims.CellDim, dims.KDim)

    def hdef_ic(self):
        return self._get_field("x_hdef_ic", dims.CellDim, dims.KDim)


class IconNonhydroExitSavepoint(IconSavepoint):
    def rho_new(self):
        return self._get_field("x_rho_new", dims.CellDim, dims.KDim)

    def rho_now(self):
        return self._get_field("x_rho_now", dims.CellDim, dims.KDim)

    def exner_now(self):
        return self._get_field("x_exner_now", dims.CellDim, dims.KDim)

    def theta_v_now(self):
        return self._get_field("x_theta_v_now", dims.CellDim, dims.KDim)

    def ddt_vn_apc_pc(self, ntnd):
        return self._get_field_component("x_ddt_vn_apc_pc", ntnd, (dims.EdgeDim, dims.KDim))

    def ddt_w_adv_pc(self, ntnd):
        return self._get_field_component("x_ddt_w_adv_pc", ntnd, (dims.CellDim, dims.KDim))

    def scalfac_exdiff(self) -> float:
        return self.serializer.read("scalfac_exdiff", self.savepoint)[0]

    def vn_ie(self):
        return self._get_field("x_vn_ie", dims.EdgeDim, dims.KDim)

    def vt(self):
        return self._get_field("x_vt", dims.EdgeDim, dims.KDim)

    def z_kin_hor_e(self):
        return self._get_field("x_z_kin_hor_e", dims.EdgeDim, dims.KDim)

    def z_ekinh(self):
        return self._get_field("x_z_ekinh", dims.CellDim, dims.KDim)

    def z_vt_ie(self):
        return self._get_field("x_z_vt_ie", dims.EdgeDim, dims.KDim)

    def z_v_grad_w(self):
        return self._get_field("x_z_v_grad_w", dims.EdgeDim, dims.KDim)

    def z_w_v(self):
        return self._get_field("x_z_w_v", dims.VertexDim, dims.KDim)

    def z_w_concorr_me(self):
        return self._get_field("x_z_w_concorr_me", dims.EdgeDim, dims.KDim)

    def z_w_concorr_mc(self):
        return self._get_field("x_z_w_concorr_mc", dims.CellDim, dims.KDim)

    def z_w_con_c_full(self):
        return self._get_field("x_z_w_con_c_full", dims.CellDim, dims.KDim)

    def z_w_con_c(self):
        return self._get_field("x_z_w_con_c", dims.CellDim, dims.KDim)

    def cfl_clipping(self):
        return self._get_field("x_cfl_clipping", dims.CellDim, dims.KDim, dtype=bool)

    def vcfl(self):
        return self._get_field("x_vcfl_dsl", dims.CellDim, dims.KDim)

    def exner_new(self):
        return self._get_field("x_exner_new", dims.CellDim, dims.KDim)

    def z_exner_ex_pr(self):
        return self._get_field("x_z_exner_ex_pr", dims.CellDim, dims.KDim)

    def z_exner_ic(self):
        return self._get_field("x_z_exner_ic", dims.CellDim, dims.KDim)

    def exner_pr(self):
        return self._get_field("x_exner_pr", dims.CellDim, dims.KDim)

    def mass_fl_e(self):
        return self._get_field("x_mass_fl_e", dims.EdgeDim, dims.KDim)

    def z_theta_v_fl_e(self):
        return self._get_field("x_z_theta_v_fl_e", dims.EdgeDim, dims.KDim)

    def mass_flx_me(self):
        return self._get_field("x_prep_adv_mass_flx_me", dims.EdgeDim, dims.KDim)

    def vn_traj(self):
        return self._get_field("x_prep_adv_vn_traj", dims.EdgeDim, dims.KDim)

    def rho_ic(self):
        return self._get_field("x_rho_ic", dims.CellDim, dims.KDim)

    def theta_v_ic(self):
        return self._get_field("x_theta_v_ic", dims.CellDim, dims.KDim)

    def theta_v_new(self):
        return self._get_field("x_theta_v_new", dims.CellDim, dims.KDim)

    def vn_new(self):
        return self._get_field("x_vn_new", dims.EdgeDim, dims.KDim)

    def w_concorr_c(self):
        return self._get_field("x_w_concorr_c", dims.CellDim, dims.KDim)

    def w_new(self):
        return self._get_field("x_w_new", dims.CellDim, dims.KDim)

    def z_dexner_dz_c(self, ntnd):
        return self._get_field_component("x_z_dexner_dz_c", ntnd, (dims.CellDim, dims.KDim))

    def z_rth_pr(self, ind):
        return self._get_field_component("x_z_rth_pr", ind, (dims.CellDim, dims.KDim))

    def z_th_ddz_exner_c(self):
        return self._get_field("x_z_th_ddz_exner_c", dims.CellDim, dims.KDim)

    def z_gradh_exner(self):
        return self._get_field("x_z_gradh_exner", dims.EdgeDim, dims.KDim)

    def z_hydro_corr(self):
        return self._get_field("x_z_hydro_corr", dims.EdgeDim, dims.KDim)

    def z_flxdiv_mass(self):
        return self._get_field("x_z_flxdiv_mass", dims.CellDim, dims.KDim)

    def z_flxdiv_theta(self):
        return self._get_field("x_z_flxdiv_theta", dims.CellDim, dims.KDim)

    def z_contr_w_fl_l(self):
        return self._get_field("x_z_contr_w_fl", dims.CellDim, dims.KDim)

    def z_w_expl(self):
        return self._get_field("x_z_w_expl", dims.CellDim, dims.KDim)

    def z_alpha(self):
        return self._get_field("x_z_alpha", dims.CellDim, dims.KDim)

    def z_beta(self):
        return self._get_field("x_z_beta", dims.CellDim, dims.KDim)

    def z_q(self):
        return self._get_field("x_z_q", dims.CellDim, dims.KDim)

    def z_rho_expl(self):
        return self._get_field("x_z_rho_expl", dims.CellDim, dims.KDim)

    def z_exner_expl(self):
        return self._get_field("x_z_exner_expl", dims.CellDim, dims.KDim)

    def z_theta_v_pr_ic(self):
        return self._get_field("x_z_theta_v_pr_ic", dims.CellDim, dims.KDim)

    def z_rho_e(self):
        return self._get_field("x_z_rho_e", dims.EdgeDim, dims.KDim)

    def z_theta_v_e(self):
        return self._get_field("x_z_theta_v_e", dims.EdgeDim, dims.KDim)

    def z_vn_avg(self):
        return self._get_field("x_z_vn_avg", dims.EdgeDim, dims.KDim)

    def z_graddiv_vn(self):
        return self._get_field("x_z_graddiv_vn", dims.EdgeDim, dims.KDim)

    def z_grad_rth(self, ind):
        return self._get_field_component("x_z_grad_rth", ind, (dims.CellDim, dims.KDim))

    def z_dwdz_dd(self):
        return self._get_field("x_z_dwdz_dd", dims.CellDim, dims.KDim)

    def exner_dyn_incr(self):
        return self._get_field("x_exner_dyn_incr", dims.CellDim, dims.KDim)


# TODO (magdalena) rename?
class IconNHFinalExitSavepoint(IconSavepoint):
    def theta_v_new(self):
        return self._get_field("x_theta_v", dims.CellDim, dims.KDim)

    def exner_new(self):
        return self._get_field("x_exner", dims.CellDim, dims.KDim)


class IconJabwInitSavepoint(IconSavepoint):
    def exner(self):
        return self._get_field("exner_init", dims.CellDim, dims.KDim)

    def rho(self):
        return self._get_field("rho_init", dims.CellDim, dims.KDim)

    def w(self):
        return self._get_field("w_init", dims.CellDim, dims.KDim)

    def theta_v(self):
        return self._get_field("theta_v_init", dims.CellDim, dims.KDim)

    def pressure(self):
        return self._get_field("pressure_init", dims.CellDim, dims.KDim)

    def pressure_sfc(self):
        return self._get_field("pressure_surface", dims.CellDim)

    def temperature(self):
        return self._get_field("temperature_init", dims.CellDim, dims.KDim)

    def vn(self):
        return self._get_field("vn_init", dims.EdgeDim, dims.KDim)

    def eta0(self):
        return self.serializer.read("eta0", self.savepoint)[0]

    def etat(self):
        return self.serializer.read("etat", self.savepoint)[0]

    def gamma(self):
        return self.serializer.read("gamma", self.savepoint)[0]

    def dtemp(self):
        return self.serializer.read("dtemp", self.savepoint)[0]

    def lat_perturbation_center(self):
        return self.serializer.read("latC", self.savepoint)[0]

    def lon_perturbation_center(self):
        return self.serializer.read("lonC", self.savepoint)[0]


class IconJabwFinalSavepoint(IconSavepoint):
    def exner(self):
        return self._get_field("exner_final", dims.CellDim, dims.KDim)

    def rho(self):
        return self._get_field("rho_final", dims.CellDim, dims.KDim)

    def vn(self):
        return self._get_field("vn_final", dims.EdgeDim, dims.KDim)

    def w(self):
        return self._get_field("w_final", dims.CellDim, dims.KDim)

    def theta_v(self):
        return self._get_field("theta_v_final", dims.CellDim, dims.KDim)

    def pressure(self):
        return self._get_field("pressure_final", dims.CellDim, dims.KDim)

    def temperature(self):
        return self._get_field("temperature_final", dims.CellDim, dims.KDim)

    def eta_v(self):
        return self._get_field("zeta_v_final", dims.CellDim, dims.KDim)

    def eta_v_e(self):
        return self._get_field("zeta_v_e_final", dims.EdgeDim, dims.KDim)


class IconJabwDiagnosticSavepoint(IconSavepoint):
    def pressure(self):
        return self._get_field("output_diag_pressure", dims.CellDim, dims.KDim)

    def temperature(self):
        return self._get_field("output_diag_temperature", dims.CellDim, dims.KDim)

    def exner_pr(self):
        return self._get_field("output_diag_exner_pr", dims.CellDim, dims.KDim)

    def pressure_ifc(self):
        return self._get_field("output_diag_pressure_ifc", dims.CellDim, dims.KDim)

    def pressure_sfc(self):
        return self._get_field("output_diag_pressure_sfc", dims.CellDim)

    def zonal_wind(self):
        return self._get_field("output_diag_u", dims.CellDim, dims.KDim)

    def meridional_wind(self):
        return self._get_field("output_diag_v", dims.CellDim, dims.KDim)


class IconGraupelEntrySavepoint(IconSavepoint):
    def temperature(self):
        return self._get_field("ser_in_graupel_temperature", dims.CellDim, dims.KDim)

    def pres(self):
        return self._get_field("ser_in_graupel_pres", dims.CellDim, dims.KDim)

    def rho(self):
        return self._get_field("ser_in_graupel_rho", dims.CellDim, dims.KDim)

    def qv(self):
        return self._get_field("ser_in_graupel_qv", dims.CellDim, dims.KDim)

    def qc(self):
        return self._get_field("ser_in_graupel_qc", dims.CellDim, dims.KDim)

    def qi(self):
        return self._get_field("ser_in_graupel_qi", dims.CellDim, dims.KDim)

    def qr(self):
        return self._get_field("ser_in_graupel_qr", dims.CellDim, dims.KDim)

    def qs(self):
        return self._get_field("ser_in_graupel_qs", dims.CellDim, dims.KDim)

    def qg(self):
        return self._get_field("ser_in_graupel_qg", dims.CellDim, dims.KDim)

    def qnc(self):
        return self._get_field("ser_in_graupel_qnc", dims.CellDim, dims.KDim)

    def dt_microphysics(self):
        return self.serializer.read("ser_in_graupel_dt", self.savepoint)[0]

    def qc0(self):
        return self.serializer.read("ser_in_graupel_qc0", self.savepoint)[0]

    def qi0(self):
        return self.serializer.read("ser_in_graupel_qi0", self.savepoint)[0]

    def kstart_moist(self):
        return self.serializer.read("ser_in_graupel_kstart_moist", self.savepoint)[0]

    def l_cv(self):
        return self.serializer.read("ser_in_graupel_l_cv", self.savepoint)[0]

    def ithermo_water(self):
        return self.serializer.read("ser_in_graupel_ithermo_water", self.savepoint)[0]

    def ldiag_ttend(self):
        return self.serializer.read("ser_in_graupel_ldiag_ttend", self.savepoint)[0]

    def ldiag_qtend(self):
        return self.serializer.read("ser_in_graupel_ldiag_qtend", self.savepoint)[0]

    def istart_idx(self):
        return self.serializer.read("ser_in_graupel_istart", self.savepoint)[0]

    def iend_idx(self):
        return self.serializer.read("ser_in_graupel_iend", self.savepoint)[0]


class IconGraupelExitSavepoint(IconSavepoint):
    def temperature(self):
        return self._get_field("ser_out_graupel_temperature", dims.CellDim, dims.KDim)

    def pres(self):
        return self._get_field("ser_out_graupel_pres", dims.CellDim, dims.KDim)

    def rho(self):
        return self._get_field("ser_out_graupel_rho", dims.CellDim, dims.KDim)

    def qv(self):
        return self._get_field("ser_out_graupel_qv", dims.CellDim, dims.KDim)

    def qc(self):
        return self._get_field("ser_out_graupel_qc", dims.CellDim, dims.KDim)

    def qi(self):
        return self._get_field("ser_out_graupel_qi", dims.CellDim, dims.KDim)

    def qr(self):
        return self._get_field("ser_out_graupel_qr", dims.CellDim, dims.KDim)

    def qs(self):
        return self._get_field("ser_out_graupel_qs", dims.CellDim, dims.KDim)

    def qg(self):
        return self._get_field("ser_out_graupel_qg", dims.CellDim, dims.KDim)

    def ddt_tend_t(self):
        return self._get_field("ser_out_graupel_ddt_tend_t", dims.CellDim, dims.KDim)

    def ddt_tend_qv(self):
        return self._get_field("ser_out_graupel_ddt_tend_qv", dims.CellDim, dims.KDim)

    def ddt_tend_qc(self):
        return self._get_field("ser_out_graupel_ddt_tend_qc", dims.CellDim, dims.KDim)

    def ddt_tend_qi(self):
        return self._get_field("ser_out_graupel_ddt_tend_qi", dims.CellDim, dims.KDim)

    def ddt_tend_qr(self):
        return self._get_field("ser_out_graupel_ddt_tend_qr", dims.CellDim, dims.KDim)

    def ddt_tend_qs(self):
        return self._get_field("ser_out_graupel_ddt_tend_qs", dims.CellDim, dims.KDim)

    def rain_flux(self):
        return self._get_field("ser_out_graupel_prr_gsp", dims.CellDim)

    def snow_flux(self):
        return self._get_field("ser_out_graupel_prs_gsp", dims.CellDim)

    def graupel_flux(self):
        return self._get_field("ser_out_graupel_pri_gsp", dims.CellDim)

    def ice_flux(self):
        return self._get_field("ser_out_graupel_prg_gsp", dims.CellDim)


class IconGscpSatadEntrySavepoint(IconSavepoint):
    def temperature(self):
        return self._get_field("ser_in_satad_temperature", dims.CellDim, dims.KDim)

    def qv(self):
        return self._get_field("ser_in_satad_qv", dims.CellDim, dims.KDim)

    def qc(self):
        return self._get_field("ser_in_satad_qc", dims.CellDim, dims.KDim)

    def rho(self):
        return self._get_field("ser_in_satad_rho", dims.CellDim, dims.KDim)

    def kstart_moist(self):
        return self.serializer.read("ser_in_satad_kstart_moist", self.savepoint)[0]

    def istart_idx(self):
        return self.serializer.read("ser_in_satad_istart", self.savepoint)[0]

    def iend_idx(self):
        return self.serializer.read("ser_in_satad_iend", self.savepoint)[0]

    def tolerance(self):
        return self.serializer.read("ser_in_satad_tol", self.savepoint)[0]

    def maxiter(self):
        return self.serializer.read("ser_in_maxiter", self.savepoint)[0]


class IconGscpSatadExitSavepoint(IconSavepoint):
    def temperature(self):
        return self._get_field("ser_out_satad_temperature", dims.CellDim, dims.KDim)

    def qv(self):
        return self._get_field("ser_out_satad_qv", dims.CellDim, dims.KDim)

    def qc(self):
        return self._get_field("ser_out_satad_qc", dims.CellDim, dims.KDim)


class IconInterfaceSatadEntrySavepoint(IconSavepoint):
    def temperature(self):
        return self._get_field("ser_in_satad_temperature", dims.CellDim, dims.KDim)

    def qv(self):
        return self._get_field("ser_in_satad_qv", dims.CellDim, dims.KDim)

    def qc(self):
        return self._get_field("ser_in_satad_qc", dims.CellDim, dims.KDim)

    def rho(self):
        return self._get_field("ser_in_satad_rho", dims.CellDim, dims.KDim)

    def kstart_moist(self):
        return self.serializer.read("ser_in_satad_kstart_moist", self.savepoint)[0]

    def istart_idx(self):
        return self.serializer.read("ser_in_satad_istart", self.savepoint)[0]

    def iend_idx(self):
        return self.serializer.read("ser_in_satad_iend", self.savepoint)[0]

    def tolerance(self):
        return self.serializer.read("ser_in_satad_tol", self.savepoint)[0]

    def maxiter(self):
        return self.serializer.read("ser_in_maxiter", self.savepoint)[0]


class IconInterfaceSatadExitSavepoint(IconSavepoint):
    def temperature(self):
        return self._get_field("ser_out_satad_temperature", dims.CellDim, dims.KDim)

    def qv(self):
        return self._get_field("ser_out_satad_qv", dims.CellDim, dims.KDim)

    def qc(self):
        return self._get_field("ser_out_satad_qc", dims.CellDim, dims.KDim)

    def qi(self):
        return self._get_field("ser_out_satad_qi", dims.CellDim, dims.KDim)

    def qr(self):
        return self._get_field("ser_out_satad_qr", dims.CellDim, dims.KDim)

    def qs(self):
        return self._get_field("ser_out_satad_qs", dims.CellDim, dims.KDim)

    def qg(self):
        return self._get_field("ser_out_satad_qg", dims.CellDim, dims.KDim)

    def virtual_temperature(self):
        return self._get_field("ser_out_satad_tempv", dims.CellDim, dims.KDim)

    def exner(self):
        return self._get_field("ser_out_satad_exner", dims.CellDim, dims.KDim)

    def pressure(self):
        return self._get_field("ser_out_satad_pres", dims.CellDim, dims.KDim)

    def pressure_ifc(self):
        return self._get_field("ser_out_satad_pres_ifc", dims.CellDim, dims.KDim)

    def pressure_sfc(self):
        return self._get_field("ser_out_satad_pres_sfc", dims.CellDim)


class IconInterfaceDiagSatadExitSavepoint(IconSavepoint):
    def virtual_temperature(self):
        return self._get_field("ser_out_satad_diag_tempv", dims.CellDim, dims.KDim)

    def exner(self):
        return self._get_field("ser_out_satad_diag_exner", dims.CellDim, dims.KDim)

    def pressure(self):
        return self._get_field("ser_out_satad_diag_pres", dims.CellDim, dims.KDim)

    def pressure_ifc(self):
        return self._get_field("ser_out_satad_diag_pres_ifc", dims.CellDim, dims.KDim)

    def qsum(self):
        return self._get_field("ser_out_satad_diag_qsum", dims.CellDim, dims.KDim)


class IconGraupelInitSavepoint(IconSavepoint):
    def iautocon(self):
        return self.serializer.read("ser_init_graupel_iautocon", self.savepoint)[0]

    def isnow_n0temp(self):
        return self.serializer.read("ser_init_graupel_isnow_n0temp", self.savepoint)[0]

    def ceff_min(self):
        return self.serializer.read("ser_init_graupel_zceff_min", self.savepoint)[0]

    def v0snow(self):
        return self.serializer.read("ser_init_graupel_v0snow", self.savepoint)[0]

    def vz0i(self):
        return self.serializer.read("ser_init_graupel_zvz0i", self.savepoint)[0]

    def icesedi_exp(self):
        return self.serializer.read("ser_init_graupel_icesedi_exp", self.savepoint)[0]

    def mu_rain(self):
        return self.serializer.read("ser_init_graupel_mu_rain", self.savepoint)[0]

    def rain_n0_factor(self):
        return self.serializer.read("ser_init_graupel_rain_n0_factor", self.savepoint)[0]

    def qmin(self):
        return self.serializer.read("ser_init_graupel_zqmin", self.savepoint)[0]

    def eps(self):
        return self.serializer.read("ser_init_graupel_zeps", self.savepoint)[0]

    def ams(self):
        return self.serializer.read("ser_init_graupel_zams", self.savepoint)[0]

    def ccsrim(self):
        return self.serializer.read("ser_init_graupel_ccsrim", self.savepoint)[0]

    def ccsagg(self):
        return self.serializer.read("ser_init_graupel_ccsagg", self.savepoint)[0]

    def ccsdep(self):
        return self.serializer.read("ser_init_graupel_ccsdep", self.savepoint)[0]

    def ccsvel(self):
        return self.serializer.read("ser_init_graupel_ccsvel", self.savepoint)[0]

    def ccsvxp(self):
        return self.serializer.read("ser_init_graupel_ccsvxp", self.savepoint)[0]

    def ccslam(self):
        return self.serializer.read("ser_init_graupel_ccslam", self.savepoint)[0]

    def ccslxp(self):
        return self.serializer.read("ser_init_graupel_ccslxp", self.savepoint)[0]

    def ccswxp(self):
        return self.serializer.read("ser_init_graupel_ccswxp", self.savepoint)[0]

    def ccsaxp(self):
        return self.serializer.read("ser_init_graupel_ccsaxp", self.savepoint)[0]

    def ccsdxp(self):
        return self.serializer.read("ser_init_graupel_ccsdxp", self.savepoint)[0]

    def ccshi1(self):
        return self.serializer.read("ser_init_graupel_ccshi1", self.savepoint)[0]

    def ccdvtp(self):
        return self.serializer.read("ser_init_graupel_ccdvtp", self.savepoint)[0]

    def ccidep(self):
        return self.serializer.read("ser_init_graupel_ccidep", self.savepoint)[0]

    def cevxp(self):
        return self.serializer.read("ser_init_graupel_zcevxp", self.savepoint)[0]

    def cev(self):
        return self.serializer.read("ser_init_graupel_zcev", self.savepoint)[0]

    def bevxp(self):
        return self.serializer.read("ser_init_graupel_zbevxp", self.savepoint)[0]

    def bev(self):
        return self.serializer.read("ser_init_graupel_zbev", self.savepoint)[0]

    def vzxp(self):
        return self.serializer.read("ser_init_graupel_zvzxp", self.savepoint)[0]

    def vz0r(self):
        return self.serializer.read("ser_init_graupel_zvz0r", self.savepoint)[0]


class IconSerialDataProvider:
    def __init__(self, fname_prefix, path=".", do_print=False, mpi_rank=0, advection=False):
        self.rank = mpi_rank
        self.serializer: serialbox.Serializer = None
        self.file_path: str = path
        self.fname = f"{fname_prefix}_rank{self.rank!s}"
        self.log = logging.getLogger(__name__)
        self._init_serializer(do_print)
        if not advection:  # TODO (dastrm): somebody should make this class load only what it needs
            self.grid_size = self._grid_size()

    def _init_serializer(self, do_print: bool):
        if not self.fname:
            self.log.warning(" WARNING: no filename! closing serializer")
        self.serializer = serialbox.Serializer(
            serialbox.OpenModeKind.Read, self.file_path, self.fname
        )
        if do_print:
            self.print_info()

    def print_info(self):
        self.log.info(f"SAVEPOINTS: {self.serializer.savepoint_list()}")
        self.log.info(f"FIELDNAMES: {self.serializer.fieldnames()}")

    def _grid_size(self):
        sp = self._get_icon_grid_savepoint()
        grid_sizes = {
            dims.CellDim: self.serializer.read("num_cells", savepoint=sp).astype(gtx.int32)[0],
            dims.EdgeDim: self.serializer.read("num_edges", savepoint=sp).astype(gtx.int32)[0],
            dims.VertexDim: self.serializer.read("num_vert", savepoint=sp).astype(gtx.int32)[0],
            dims.KDim: sp.metainfo.to_dict()["nlev"],
        }
        return grid_sizes

    def from_savepoint_grid(
        self, grid_id: uuid.UUID, grid_root: int, grid_level: int
    ) -> IconGridSavepoint:
        savepoint = self._get_icon_grid_savepoint()
        return IconGridSavepoint(
            savepoint,
            self.serializer,
            grid_id=grid_id,
            size=self.grid_size,
            root=grid_root,
            level=grid_level,
        )

    def _get_icon_grid_savepoint(self):
        savepoint = self.serializer.savepoint["icon-grid"].id[1].as_savepoint()
        return savepoint

    def from_savepoint_diffusion_init(
        self,
        linit: bool,
        date: str,
    ) -> IconDiffusionInitSavepoint:
        savepoint = (
            self.serializer.savepoint["call-diffusion-init"].linit[linit].date[date].as_savepoint()
        )
        return IconDiffusionInitSavepoint(savepoint, self.serializer, size=self.grid_size)

    def from_savepoint_velocity_init(
        self, istep: int, vn_only: bool, date: str, jstep: int
    ) -> IconVelocityInitSavepoint:
        savepoint = (
            self.serializer.savepoint["call-velocity-tendencies"]
            .istep[istep]
            .vn_only[vn_only]
            .date[date]
            .jstep[jstep]
            .as_savepoint()
        )
        return IconVelocityInitSavepoint(savepoint, self.serializer, size=self.grid_size)

    def from_savepoint_nonhydro_init(
        self, istep: int, date: str, jstep: int
    ) -> IconNonHydroInitSavepoint:
        savepoint = (
            self.serializer.savepoint["solve_nonhydro"]
            .istep[istep]
            .date[date]
            .jstep[jstep]
            .as_savepoint()
        )
        return IconNonHydroInitSavepoint(savepoint, self.serializer, size=self.grid_size)

    def from_interpolation_savepoint(self) -> InterpolationSavepoint:
        savepoint = self.serializer.savepoint["interpolation_state"].as_savepoint()
        return InterpolationSavepoint(savepoint, self.serializer, size=self.grid_size)

    def from_metrics_savepoint(self) -> MetricSavepoint:
        savepoint = self.serializer.savepoint["metric_state"].as_savepoint()
        return MetricSavepoint(savepoint, self.serializer, size=self.grid_size)

    def from_least_squares_savepoint(self, size: dict) -> LeastSquaresSavepoint:
        savepoint = self.serializer.savepoint["least_squares_state"].jg[1].as_savepoint()
        return LeastSquaresSavepoint(savepoint, self.serializer, size=size)

    def from_advection_init_savepoint(self, size: dict, date: str) -> AdvectionInitSavepoint:
        savepoint = self.serializer.savepoint["advection_init"].jg[1].date[date].as_savepoint()
        return AdvectionInitSavepoint(savepoint, self.serializer, size=size)

    def from_advection_exit_savepoint(self, size: dict, date: str) -> AdvectionExitSavepoint:
        savepoint = self.serializer.savepoint["advection_exit"].jg[1].date[date].as_savepoint()
        return AdvectionExitSavepoint(savepoint, self.serializer, size=size)

    def from_savepoint_diffusion_exit(self, linit: bool, date: str) -> IconDiffusionExitSavepoint:
        savepoint = (
            self.serializer.savepoint["call-diffusion-exit"].linit[linit].date[date].as_savepoint()
        )
        return IconDiffusionExitSavepoint(savepoint, self.serializer, size=self.grid_size)

    def from_savepoint_velocity_exit(
        self, istep: int, vn_only: bool, date: str, jstep: int
    ) -> IconNonhydroExitSavepoint:
        savepoint = (
            self.serializer.savepoint["call-velocity-tendencies"]
            .istep[istep]
            .vn_only[vn_only]
            .date[date]
            .jstep[jstep]
            .as_savepoint()
        )
        return IconNonhydroExitSavepoint(savepoint, self.serializer, size=self.grid_size)

    def from_savepoint_nonhydro_exit(
        self, istep: int, date: str, jstep: int
    ) -> IconNonhydroExitSavepoint:
        savepoint = (
            self.serializer.savepoint["solve_nonhydro"]
            .istep[istep]
            .date[date]
            .jstep[jstep]
            .as_savepoint()
        )
        return IconNonhydroExitSavepoint(savepoint, self.serializer, size=self.grid_size)

    def from_savepoint_nonhydro_step_exit(self, date: str, jstep: int) -> IconNHFinalExitSavepoint:
        savepoint = (
            self.serializer.savepoint["solve_nonhydro_step"].date[date].jstep[jstep].as_savepoint()
        )
        return IconNHFinalExitSavepoint(savepoint, self.serializer, size=self.grid_size)

    def from_savepoint_jabw_init(self) -> IconJabwInitSavepoint:
        savepoint = self.serializer.savepoint["icon-jabw-init"].id[1].as_savepoint()
        return IconJabwInitSavepoint(savepoint, self.serializer, size=self.grid_size)

    def from_savepoint_jabw_final(self) -> IconJabwFinalSavepoint:
        savepoint = self.serializer.savepoint["icon-jabw-final"].id[1].as_savepoint()
        return IconJabwFinalSavepoint(savepoint, self.serializer, size=self.grid_size)

    def from_savepoint_jabw_diagnostic(self) -> IconJabwDiagnosticSavepoint:
        savepoint = self.serializer.savepoint["first_output_var"].id[1].as_savepoint()
        return IconJabwDiagnosticSavepoint(savepoint, self.serializer, size=self.grid_size)

    def from_savepoint_weisman_klemp_graupel_init(self) -> IconGraupelInitSavepoint:
        savepoint = self.serializer.savepoint["init-graupel"].serial_rank[0].as_savepoint()
        return IconGraupelInitSavepoint(savepoint, self.serializer, size=self.grid_size)

    def from_savepoint_weisman_klemp_graupel_entry(self, date: str) -> IconGraupelEntrySavepoint:
        savepoint = (
            self.serializer.savepoint["call-graupel-entrance"]
            .serial_rank[0]
            .date["2008-09-01T01:59:" + date + ".000"]
            .as_savepoint()
        )
        return IconGraupelEntrySavepoint(savepoint, self.serializer, size=self.grid_size)

    def from_savepoint_weisman_klemp_graupel_exit(self, date: str) -> IconGraupelExitSavepoint:
        savepoint = (
            self.serializer.savepoint["call-graupel-exit"]
            .serial_rank[0]
            .date["2008-09-01T01:59:" + date + ".000"]
            .as_savepoint()
        )
        return IconGraupelExitSavepoint(savepoint, self.serializer, size=self.grid_size)

    def from_savepoint_weisman_klemp_gscp_satad_entry(
        self, date: str
    ) -> IconGscpSatadEntrySavepoint:
        savepoint = (
            self.serializer.savepoint["call-gscp-satad-entrance"]
            .serial_rank[0]
            .date["2008-09-01T01:59:" + date + ".000"]
            .as_savepoint()
        )
        return IconGscpSatadEntrySavepoint(savepoint, self.serializer, size=self.grid_size)

    def from_savepoint_weisman_klemp_gscp_satad_exit(self, date: str) -> IconGscpSatadExitSavepoint:
        savepoint = (
            self.serializer.savepoint["call-gscp-satad-exit"]
            .serial_rank[0]
            .date["2008-09-01T01:59:" + date + ".000"]
            .as_savepoint()
        )
        return IconGscpSatadExitSavepoint(savepoint, self.serializer, size=self.grid_size)

    def from_savepoint_weisman_klemp_interface_satad_entry(
        self, date: str
    ) -> IconInterfaceSatadEntrySavepoint:
        savepoint = (
            self.serializer.savepoint["call-interface-satad-entrance"]
            .serial_rank[0]
            .date["2008-09-01T01:59:" + date + ".000"]
            .as_savepoint()
        )
        return IconInterfaceSatadEntrySavepoint(savepoint, self.serializer, size=self.grid_size)

    def from_savepoint_weisman_klemp_interface_satad_exit(
        self, date: str
    ) -> IconInterfaceSatadExitSavepoint:
        savepoint = (
            self.serializer.savepoint["call-interface-satad-exit"]
            .serial_rank[0]
            .date["2008-09-01T01:59:" + date + ".000"]
            .as_savepoint()
        )
        return IconInterfaceSatadExitSavepoint(savepoint, self.serializer, size=self.grid_size)

    def from_savepoint_weisman_klemp_interface_diag_after_satad_exit(
        self, date: str
    ) -> IconInterfaceDiagSatadExitSavepoint:
        savepoint = (
            self.serializer.savepoint["call-interface-satad-diag-exit"]
            .serial_rank[0]
            .date["2008-09-01T01:59:" + date + ".000"]
            .as_savepoint()
        )
        return IconInterfaceDiagSatadExitSavepoint(savepoint, self.serializer, size=self.grid_size)<|MERGE_RESOLUTION|>--- conflicted
+++ resolved
@@ -415,22 +415,10 @@
 
     def construct_decomposition_info(self):
         return (
-<<<<<<< HEAD
             decomposition.DecompositionInfo(klevels=self.num(dims.KDim))
             .with_dimension(*self._get_decomposition_fields(dims.CellDim))
             .with_dimension(*self._get_decomposition_fields(dims.EdgeDim))
             .with_dimension(*self._get_decomposition_fields(dims.VertexDim))
-=======
-            decomposition.DecompositionInfo(
-                klevels=self.num(dims.KDim),
-                num_cells=self.num(dims.CellDim),
-                num_edges=self.num(dims.EdgeDim),
-                num_vertices=self.num(dims.VertexDim),
-            )
-            .with_dimension(*self._get_decomp_fields(dims.CellDim))
-            .with_dimension(*self._get_decomp_fields(dims.EdgeDim))
-            .with_dimension(*self._get_decomp_fields(dims.VertexDim))
->>>>>>> 3068bd78
         )
 
     def _get_decomposition_fields(self, dim: gtx.Dimension):
