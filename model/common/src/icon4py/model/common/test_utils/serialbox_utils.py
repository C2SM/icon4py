# ICON4Py - ICON inspired code in Python and GT4Py
#
# Copyright (c) 2022, ETH Zurich and MeteoSwiss
# All rights reserved.
#
# This file is free software: you can redistribute it and/or modify it under
# the terms of the GNU General Public License as published by the
# Free Software Foundation, either version 3 of the License, or any later
# version. See the LICENSE.txt file at the top-level directory of this
# distribution for a copy of the license or check <https://www.gnu.org/licenses/>.
#
# SPDX-License-Identifier: GPL-3.0-or-later
import functools
import logging

import numpy as np
import serialbox
import serialbox as ser
from gt4py.next import as_field
from gt4py.next.common import Dimension, DimensionKind, Field
from gt4py.next.ffront.fbuiltins import int32

<<<<<<< HEAD
from icon4py.model.atmosphere.dycore.state_utils.interpolation_state import InterpolationState
from icon4py.model.atmosphere.dycore.state_utils.metric_state import MetricStateNonHydro
=======
from icon4py.model.atmosphere.diffusion.diffusion import VectorTuple
from icon4py.model.atmosphere.diffusion.diffusion_states import (
    DiffusionDiagnosticState,
    DiffusionInterpolationState,
    DiffusionMetricState,
)
>>>>>>> 1410db5a
from icon4py.model.common import dimension
from icon4py.model.common.decomposition.definitions import DecompositionInfo
from icon4py.model.common.dimension import (
    C2E2CDim,
    C2E2CODim,
    C2EDim,
    CECDim,
    CEDim,
    CellDim,
    E2C2EDim,
    E2C2EODim,
    E2C2VDim,
    E2CDim,
    E2VDim,
    ECDim,
    ECVDim,
    EdgeDim,
    KDim,
    V2CDim,
    V2EDim,
    VertexDim,
)
from icon4py.model.common.grid.base import GridConfig, VerticalGridSize
from icon4py.model.common.grid.horizontal import CellParams, EdgeParams, HorizontalGridSize
from icon4py.model.common.grid.icon import IconGrid
from icon4py.model.common.states.prognostic_state import PrognosticState
from icon4py.model.common.test_utils.helpers import as_1D_sparse_field, flatten_first_two_dims


log = logging.getLogger(__name__)


def optionally_registered(func):
    @functools.wraps(func)
    def wrapper(self, *args, **kwargs):
        try:
            name = func.__name__
            return func(self, *args, **kwargs)
        except serialbox.SerialboxError:
            log.warning(f"{name}: field not registered in savepoint {self.savepoint.metainfo}")
            return None

    return wrapper


class IconSavepoint:
    def __init__(self, sp: ser.Savepoint, ser: ser.Serializer, size: dict):
        self.savepoint = sp
        self.serializer = ser
        self.sizes = size
        self.log = logging.getLogger((__name__))

    def log_meta_info(self):
        self.log.info(self.savepoint.metainfo)

    def _get_field(self, name, *dimensions, dtype=float):
        buffer = np.squeeze(self.serializer.read(name, self.savepoint).astype(dtype))
        buffer = self._reduce_to_dim_size(buffer, dimensions)

        self.log.debug(f"{name} {buffer.shape}")
        return as_field(dimensions, buffer)

    def _get_field_component(self, name: str, ntnd: int, dims: tuple[Dimension, Dimension]):
        buffer = np.squeeze(self.serializer.read(name, self.savepoint).astype(float))[
            :, :, ntnd - 1
        ]
        buffer = self._reduce_to_dim_size(buffer, dims)
        self.log.debug(f"{name} {buffer.shape}")
        return as_field(dims, buffer)

    def _reduce_to_dim_size(self, buffer, dimensions):
        buffer_size = (
            self.sizes[d] if d.kind is DimensionKind.HORIZONTAL else s
            for s, d in zip(buffer.shape, dimensions)
        )
        buffer = buffer[tuple(map(slice, buffer_size))]
        return buffer

    def _get_field_from_ndarray(self, ar, *dimensions, dtype=float):
        ar = self._reduce_to_dim_size(ar, dimensions)
        return as_field(dimensions, ar)

    def get_metadata(self, *names):
        metadata = self.savepoint.metainfo.to_dict()
        return {n: metadata[n] for n in names if n in metadata}

    def _read_int32_shift1(self, name: str):
        """
        Read a start indices field.

        use for start indices: the shift accounts for the zero based python
        values are converted to int32
        """
        return self._read_int32(name, offset=1)

    def _read_int32(self, name: str, offset=0):
        """
        Read an end indices field.

        use this for end indices: because FORTRAN slices  are inclusive [from:to] _and_ one based
        this accounts for being exclusive python exclusive bounds: [from:to)
        field values are convert to int32
        """
        return self._read(name, offset, dtype=int32)

    def _read_bool(self, name: str):
        return self._read(name, offset=0, dtype=bool)

    def _read(self, name: str, offset=0, dtype=int):
        return (self.serializer.read(name, self.savepoint) - offset).astype(dtype)


class IconGridSavepoint(IconSavepoint):
    def vct_a(self):
        return self._get_field("vct_a", KDim)

    def tangent_orientation(self):
        return self._get_field("tangent_orientation", EdgeDim)

    def inverse_primal_edge_lengths(self):
        return self._get_field("inv_primal_edge_length", EdgeDim)

    def inv_vert_vert_length(self):
        return self._get_field("inv_vert_vert_length", EdgeDim)

    def primal_normal_vert_x(self):
        return self._get_field("primal_normal_vert_x", EdgeDim, E2C2VDim)

    def primal_normal_vert_y(self):
        return self._get_field("primal_normal_vert_y", EdgeDim, E2C2VDim)

    def dual_normal_vert_y(self):
        return self._get_field("dual_normal_vert_y", EdgeDim, E2C2VDim)

    def dual_normal_vert_x(self):
        return self._get_field("dual_normal_vert_x", EdgeDim, E2C2VDim)

    def primal_normal_cell_x(self):
        return self._get_field("primal_normal_cell_x", EdgeDim, E2CDim)

    def primal_normal_cell_y(self):
        return self._get_field("primal_normal_cell_y", EdgeDim, E2CDim)

    def dual_normal_cell_x(self):
        return self._get_field("dual_normal_cell_x", EdgeDim, E2CDim)

    def dual_normal_cell_y(self):
        return self._get_field("dual_normal_cell_y", EdgeDim, E2CDim)

    def cell_areas(self):
        return self._get_field("cell_areas", CellDim)

    def mean_cell_area(self):
        return self.serializer.read("mean_cell_area", self.savepoint).astype(float)[0]

    def edge_areas(self):
        return self._get_field("edge_areas", EdgeDim)

    def inv_dual_edge_length(self):
        return self._get_field("inv_dual_edge_length", EdgeDim)

    def edge_cell_length(self):
        return self._get_field("edge_cell_length", EdgeDim, E2CDim)

    def cells_start_index(self):
        return self._read_int32_shift1("c_start_index")

    def cells_end_index(self):
        return self._read_int32("c_end_index")

    def vertex_start_index(self):
        return self._read_int32_shift1("v_start_index")

    def vertex_end_index(self):
        return self._read_int32("v_end_index")

    def edge_start_index(self):
        return self._read_int32_shift1("e_start_index")

    def nflatlev(self):
        return self._read_int32_shift1("nflatlev")[0]

    def nflat_gradp(self):
        return self._read_int32_shift1("nflat_gradp")[0]

    def edge_end_index(self):
        # don't need to subtract 1, because FORTRAN slices  are inclusive [from:to] so the being
        # one off accounts for being exclusive [from:to)
        return self.serializer.read("e_end_index", self.savepoint)

    def c_owner_mask(self):
        return self._get_field("c_owner_mask", CellDim, dtype=bool)

    def e_owner_mask(self):
        return self._get_field("e_owner_mask", EdgeDim, dtype=bool)

    def f_e(self):
        return self._get_field("f_e", EdgeDim)

    def print_connectivity_info(self, name: str, ar: np.ndarray):
        self.log.debug(f" connectivity {name} {ar.shape}")

    def c2e(self):
        return self._get_connectivity_array("c2e", CellDim)

    def _get_connectivity_array(self, name: str, target_dim: Dimension):
        connectivity = self._read_int32(name, offset=1)[: self.sizes[target_dim], :]
        self.log.debug(f" connectivity {name} : {connectivity.shape}")
        return connectivity

    def c2e2c(self):
        return self._get_connectivity_array("c2e2c", CellDim)

    def e2c2e(self):
        return self._get_connectivity_array("e2c2e", EdgeDim)

    def e2c(self):
        return self._get_connectivity_array("e2c", EdgeDim)

    def e2v(self):
        # array "e2v" is actually e2c2v
        v_ = self._get_connectivity_array("e2v", EdgeDim)[:, 0:2]
        self.log.debug(f"real e2v {v_.shape}")
        return v_

    def e2c2v(self):
        # array "e2v" is actually e2c2v, that is hexagon or pentagon
        return self._get_connectivity_array("e2v", EdgeDim)

    def v2e(self):
        return self._get_connectivity_array("v2e", VertexDim)

    def v2c(self):
        return self._get_connectivity_array("v2c", VertexDim)

    def c2v(self):
        return self._get_connectivity_array("c2v", CellDim)

    def nrdmax(self):
        return self._read_int32_shift1("nrdmax")

    def refin_ctrl(self, dim: Dimension):
        field_name = "refin_ctl"
        return self._read_field_for_dim(field_name, self._read_int32, dim)

    def num(self, dim: Dimension):
        return self.sizes[dim]

    def _read_field_for_dim(self, field_name, read_func, dim: Dimension):
        match (dim):
            case dimension.CellDim:
                return read_func(f"c_{field_name}")
            case dimension.EdgeDim:
                return read_func(f"e_{field_name}")
            case dimension.VertexDim:
                return read_func(f"v_{field_name}")
            case _:
                raise NotImplementedError(
                    f"only {dimension.CellDim, dimension.EdgeDim, dimension.VertexDim} are handled"
                )

    def owner_mask(self, dim: Dimension):
        field_name = "owner_mask"
        mask = self._read_field_for_dim(field_name, self._read_bool, dim)
        return np.squeeze(mask)

    def global_index(self, dim: Dimension):
        field_name = "glb_index"
        return self._read_field_for_dim(field_name, self._read_int32_shift1, dim)

    def decomp_domain(self, dim):
        field_name = "decomp_domain"
        return self._read_field_for_dim(field_name, self._read_int32, dim)

    def construct_decomposition_info(self):
        return (
            DecompositionInfo(klevels=self.num(KDim))
            .with_dimension(*self._get_decomp_fields(CellDim))
            .with_dimension(*self._get_decomp_fields(EdgeDim))
            .with_dimension(*self._get_decomp_fields(VertexDim))
        )

    def _get_decomp_fields(self, dim: Dimension):
        global_index = self.global_index(dim)
        mask = self.owner_mask(dim)[0 : self.num(dim)]
        return dim, global_index, mask

    def construct_icon_grid(self) -> IconGrid:
        cell_starts = self.cells_start_index()
        cell_ends = self.cells_end_index()
        vertex_starts = self.vertex_start_index()
        vertex_ends = self.vertex_end_index()
        edge_starts = self.edge_start_index()
        edge_ends = self.edge_end_index()
        config = GridConfig(
            horizontal_config=HorizontalGridSize(
                num_vertices=self.num(VertexDim),
                num_cells=self.num(CellDim),
                num_edges=self.num(EdgeDim),
            ),
            vertical_config=VerticalGridSize(num_lev=self.num(KDim)),
            limited_area=self.get_metadata("limited_area").get("limited_area"),
        )
        c2e2c = self.c2e2c()
        e2c2e = self.e2c2e()
        c2e2c0 = np.column_stack(((np.asarray(range(c2e2c.shape[0]))), c2e2c))
        e2c2e0 = np.column_stack(((np.asarray(range(e2c2e.shape[0]))), e2c2e))
        grid = (
            IconGrid()
            .with_config(config)
            .with_start_end_indices(VertexDim, vertex_starts, vertex_ends)
            .with_start_end_indices(EdgeDim, edge_starts, edge_ends)
            .with_start_end_indices(CellDim, cell_starts, cell_ends)
            .with_connectivities(
                {
                    C2EDim: self.c2e(),
                    E2CDim: self.e2c(),
                    C2E2CDim: c2e2c,
                    C2E2CODim: c2e2c0,
                    E2C2EDim: e2c2e,
                    E2C2EODim: e2c2e0,
                }
            )
            .with_connectivities(
                {
                    E2VDim: self.e2v(),
                    V2EDim: self.v2e(),
                    V2CDim: self.v2c(),
                    E2C2VDim: self.e2c2v(),
                }
            )
        )

        grid.update_size_connectivities(
            {
                ECVDim: grid.size[EdgeDim] * grid.size[E2C2VDim],
                CEDim: grid.size[CellDim] * grid.size[C2EDim],
                ECDim: grid.size[EdgeDim] * grid.size[E2CDim],
            }
        )

        return grid

    def construct_edge_geometry(self) -> EdgeParams:
        primal_normal_vert: tuple[Field[[ECVDim], float], Field[[ECVDim], float]] = (
            as_1D_sparse_field(self.primal_normal_vert_x(), ECVDim),
            as_1D_sparse_field(self.primal_normal_vert_y(), ECVDim),
        )
        dual_normal_vert: tuple[Field[[ECVDim], float], Field[[ECVDim], float]] = (
            as_1D_sparse_field(self.dual_normal_vert_x(), ECVDim),
            as_1D_sparse_field(self.dual_normal_vert_y(), ECVDim),
        )

        primal_normal_cell: tuple[Field[[ECDim], float], Field[[ECDim], float]] = (
            as_1D_sparse_field(self.primal_normal_cell_x(), ECDim),
            as_1D_sparse_field(self.primal_normal_cell_y(), ECDim),
        )

        dual_normal_cell: tuple[Field[[ECVDim], float], Field[[ECVDim], float]] = (
            as_1D_sparse_field(self.dual_normal_cell_x(), ECDim),
            as_1D_sparse_field(self.dual_normal_cell_y(), ECDim),
        )
        return EdgeParams(
            tangent_orientation=self.tangent_orientation(),
            inverse_primal_edge_lengths=self.inverse_primal_edge_lengths(),
            inverse_dual_edge_lengths=self.inv_dual_edge_length(),
            inverse_vertex_vertex_lengths=self.inv_vert_vert_length(),
            primal_normal_vert_x=primal_normal_vert[0],
            primal_normal_vert_y=primal_normal_vert[1],
            dual_normal_vert_x=dual_normal_vert[0],
            dual_normal_vert_y=dual_normal_vert[1],
            primal_normal_cell_x=primal_normal_cell[0],
            dual_normal_cell_x=dual_normal_cell[0],
            primal_normal_cell_y=primal_normal_cell[1],
            dual_normal_cell_y=dual_normal_cell[1],
            edge_areas=self.edge_areas(),
            f_e=self.f_e(),
        )

    def construct_cell_geometry(self) -> CellParams:
        return CellParams(area=self.cell_areas(), mean_cell_area=self.mean_cell_area())


class InterpolationSavepoint(IconSavepoint):
    def c_intp(self):
        return self._get_field("c_intp", VertexDim, V2CDim)

    def c_lin_e(self):
        return self._get_field("c_lin_e", EdgeDim, E2CDim)

    def e_bln_c_s(self):
        return self._get_field("e_bln_c_s", CellDim, C2EDim)

    def e_flx_avg(self):
        return self._get_field("e_flx_avg", EdgeDim, E2C2EODim)

    def geofac_div(self):
        return self._get_field("geofac_div", CellDim, C2EDim)

    def geofac_grdiv(self):
        return self._get_field("geofac_grdiv", EdgeDim, E2C2EODim)

    def geofac_grg(self):
        grg = np.squeeze(self.serializer.read("geofac_grg", self.savepoint))
        num_cells = self.sizes[CellDim]
        return as_field((CellDim, C2E2CODim), grg[:num_cells, :, 0]), as_field(
            (CellDim, C2E2CODim), grg[:num_cells, :, 1]
        )

    @optionally_registered
    def zd_intcoef(self):
        return self._get_field("vcoef", CellDim, C2E2CDim, KDim)

    def geofac_n2s(self):
        return self._get_field("geofac_n2s", CellDim, C2E2CODim)

    def geofac_rot(self):
        return self._get_field("geofac_rot", VertexDim, V2EDim)

    def nudgecoeff_e(self):
        return self._get_field("nudgecoeff_e", EdgeDim)

    def pos_on_tplane_e_x(self):
        field = self._get_field("pos_on_tplane_e_x", EdgeDim, E2CDim)
        return as_1D_sparse_field(field[:, 0:2], ECDim)

    def pos_on_tplane_e_y(self):
        field = self._get_field("pos_on_tplane_e_y", EdgeDim, E2CDim)
        return as_1D_sparse_field(field[:, 0:2], ECDim)

    def rbf_vec_coeff_e(self):
        buffer = np.squeeze(
            self.serializer.read("rbf_vec_coeff_e", self.savepoint).astype(float)
        ).transpose()
        return as_field((EdgeDim, E2C2EDim), buffer)

    def rbf_vec_coeff_v1(self):
        return self._get_field("rbf_vec_coeff_v1", VertexDim, V2EDim)

    def rbf_vec_coeff_v2(self):
        return self._get_field("rbf_vec_coeff_v2", VertexDim, V2EDim)

<<<<<<< HEAD
    def construct_interpolation_state_for_nonhydro(self) -> InterpolationState:
        grg = self.geofac_grg()
        return InterpolationState(
            c_lin_e=self.c_lin_e(),
            c_intp=self.c_intp(),
            e_flx_avg=self.e_flx_avg(),
            geofac_grdiv=self.geofac_grdiv(),
            geofac_rot=self.geofac_rot(),
            pos_on_tplane_e_1=self.pos_on_tplane_e_x(),
            pos_on_tplane_e_2=self.pos_on_tplane_e_y(),
            rbf_vec_coeff_e=self.rbf_vec_coeff_e(),
=======
    def construct_interpolation_state_for_diffusion(
        self,
    ) -> DiffusionInterpolationState:
        grg = self.geofac_grg()
        return DiffusionInterpolationState(
>>>>>>> 1410db5a
            e_bln_c_s=as_1D_sparse_field(self.e_bln_c_s(), CEDim),
            rbf_coeff_1=self.rbf_vec_coeff_v1(),
            rbf_coeff_2=self.rbf_vec_coeff_v2(),
            geofac_div=as_1D_sparse_field(self.geofac_div(), CEDim),
            geofac_n2s=self.geofac_n2s(),
            geofac_grg_x=grg[0],
            geofac_grg_y=grg[1],
            nudgecoeff_e=self.nudgecoeff_e(),
        )


class MetricSavepoint(IconSavepoint):
    def bdy_halo_c(self):
        return self._get_field("bdy_halo_c", CellDim, dtype=bool)

    def d2dexdz2_fac1_mc(self):
        return self._get_field("d2dexdz2_fac1_mc", CellDim, KDim)

    def d2dexdz2_fac2_mc(self):
        return self._get_field("d2dexdz2_fac2_mc", CellDim, KDim)

    def d_exner_dz_ref_ic(self):
        return self._get_field("d_exner_dz_ref_ic", CellDim, KDim)

    def exner_exfac(self):
        return self._get_field("exner_exfac", CellDim, KDim)

    def exner_ref_mc(self):
        return self._get_field("exner_ref_mc", CellDim, KDim)

    def hmask_dd3d(self):
        return self._get_field("hmask_dd3d", EdgeDim)

    def inv_ddqz_z_full(self):
        return self._get_field("inv_ddqz_z_full", CellDim, KDim)

    def ipeidx_dsl(self):
        return self._get_field("ipeidx_dsl", EdgeDim, KDim, dtype=bool)

    def mask_prog_halo_c(self):
        return self._get_field("mask_prog_halo_c", CellDim, dtype=bool)

    def pg_exdist(self):
        return self._get_field("pg_exdist_dsl", EdgeDim, KDim)

    def rayleigh_w(self):
        return self._get_field("rayleigh_w", KDim)

    def rho_ref_mc(self):
        return self._get_field("rho_ref_mc", CellDim, KDim)

    def rho_ref_me(self):
        return self._get_field("rho_ref_me", EdgeDim, KDim)

    def scalfac_dd3d(self):
        return self._get_field("scalfac_dd3d", KDim)

    def theta_ref_ic(self):
        return self._get_field("theta_ref_ic", CellDim, KDim)

    def theta_ref_me(self):
        return self._get_field("theta_ref_me", EdgeDim, KDim)

    def vwind_expl_wgt(self):
        return self._get_field("vwind_expl_wgt", CellDim)

    def vwind_impl_wgt(self):
        return self._get_field("vwind_impl_wgt", CellDim)

    def wgtfacq_c_dsl(self):
        return self._get_field("wgtfacq_c_dsl", CellDim, KDim)

    def zdiff_gradp(self):
        field = self._get_field("zdiff_gradp_dsl", EdgeDim, E2CDim, KDim)
        return flatten_first_two_dims(ECDim, KDim, field=field)

    def vertoffset_gradp(self):
        field = self._get_field("vertoffset_gradp_dsl", EdgeDim, E2CDim, KDim, dtype=int32)
        return flatten_first_two_dims(ECDim, KDim, field=field)

    def coeff1_dwdz(self):
        return self._get_field("coeff1_dwdz", CellDim, KDim)

    def coeff2_dwdz(self):
        return self._get_field("coeff2_dwdz", CellDim, KDim)

    def coeff_gradekin(self):
        field = self._get_field("coeff_gradekin", EdgeDim, E2CDim)
        return as_1D_sparse_field(field, ECDim)

    def ddqz_z_full_e(self):
        return self._get_field("ddqz_z_full_e", EdgeDim, KDim)

    def ddqz_z_half(self):
        return self._get_field("ddqz_z_half", CellDim, KDim)

    def ddxn_z_full(self):
        return self._get_field("ddxn_z_full", EdgeDim, KDim)

    def ddxt_z_full(self):
        return self._get_field("ddxt_z_full", EdgeDim, KDim)

    @optionally_registered
    def mask_hdiff(self):
        return self._get_field("mask_hdiff", CellDim, KDim, dtype=bool)

    def theta_ref_mc(self):
        return self._get_field("theta_ref_mc", CellDim, KDim)

    def wgtfac_c(self):
        return self._get_field("wgtfac_c", CellDim, KDim)

    def wgtfac_e(self):
        return self._get_field("wgtfac_e", EdgeDim, KDim)

    def wgtfacq_e_dsl(
        self, k_level
    ):  # TODO: @abishekg7 Simplify this after serialized data is fixed
        ar = np.squeeze(self.serializer.read("wgtfacq_e", self.savepoint))
        k = k_level - 3
        ar = np.pad(ar[:, ::-1], ((0, 0), (k, 0)), "constant", constant_values=(0.0,))
        return self._get_field_from_ndarray(ar, EdgeDim, KDim)

    @optionally_registered
    def zd_diffcoef(self):
        return self._get_field("zd_diffcoef", CellDim, KDim)

    @optionally_registered
    def zd_intcoef(self):
        return self._read_and_reorder_sparse_field("vcoef")

    def _read_and_reorder_sparse_field(self, name: str, sparse_size=3):
        ser_input = np.squeeze(self.serializer.read(name, self.savepoint))[:, :, :]
        if ser_input.shape[1] != sparse_size:
            ser_input = np.moveaxis(ser_input, 1, -1)

        return self._linearize_first_2dims(
            ser_input, sparse_size=sparse_size, target_dims=(CECDim, KDim)
        )

    def _linearize_first_2dims(
        self, data: np.ndarray, sparse_size: int, target_dims: tuple[Dimension, ...]
    ):
        old_shape = data.shape
        assert old_shape[1] == sparse_size
        return as_field(target_dims, data.reshape(old_shape[0] * old_shape[1], old_shape[2]))

    @optionally_registered
    def zd_vertoffset(self):
        return self._read_and_reorder_sparse_field("zd_vertoffset")

<<<<<<< HEAD
    def construct_nh_metric_state(self, num_k_lev) -> MetricStateNonHydro:
        return MetricStateNonHydro(
            bdy_halo_c=self.bdy_halo_c(),
            mask_prog_halo_c=self.mask_prog_halo_c(),
            rayleigh_w=self.rayleigh_w(),
            exner_exfac=self.exner_exfac(),
            exner_ref_mc=self.exner_ref_mc(),
            wgtfac_c=self.wgtfac_c(),
            wgtfacq_c_dsl=self.wgtfacq_c_dsl(),
            inv_ddqz_z_full=self.inv_ddqz_z_full(),
            rho_ref_mc=self.rho_ref_mc(),
            theta_ref_mc=self.theta_ref_mc(),
            vwind_expl_wgt=self.vwind_expl_wgt(),
            d_exner_dz_ref_ic=self.d_exner_dz_ref_ic(),
            ddqz_z_half=self.ddqz_z_half(),
            theta_ref_ic=self.theta_ref_ic(),
            d2dexdz2_fac1_mc=self.d2dexdz2_fac1_mc(),
            d2dexdz2_fac2_mc=self.d2dexdz2_fac2_mc(),
            rho_ref_me=self.rho_ref_me(),
            theta_ref_me=self.theta_ref_me(),
            ddxn_z_full=self.ddxn_z_full(),
            zdiff_gradp=self.zdiff_gradp(),
            vertoffset_gradp=self.vertoffset_gradp(),
            ipeidx_dsl=self.ipeidx_dsl(),
            pg_exdist=self.pg_exdist(),
            ddqz_z_full_e=self.ddqz_z_full_e(),
            ddxt_z_full=self.ddxt_z_full(),
            wgtfac_e=self.wgtfac_e(),
            wgtfacq_e_dsl=self.wgtfacq_e_dsl(num_k_lev),
            vwind_impl_wgt=self.vwind_impl_wgt(),
            hmask_dd3d=self.hmask_dd3d(),
            scalfac_dd3d=self.scalfac_dd3d(),
            coeff1_dwdz=self.coeff1_dwdz(),
            coeff2_dwdz=self.coeff2_dwdz(),
            coeff_gradekin=self.coeff_gradekin(),
=======
    def zd_vertidx(self):
        return np.squeeze(self.serializer.read("zd_vertidx", self.savepoint))

    def zd_indlist(self):
        return np.squeeze(self.serializer.read("zd_indlist", self.savepoint))

    def construct_metric_state_for_diffusion(self) -> DiffusionMetricState:
        return DiffusionMetricState(
            mask_hdiff=self.mask_hdiff(),
            theta_ref_mc=self.theta_ref_mc(),
            wgtfac_c=self.wgtfac_c(),
            zd_intcoef=self.zd_intcoef(),
            zd_vertoffset=self.zd_vertoffset(),
            zd_diffcoef=self.zd_diffcoef(),
>>>>>>> 1410db5a
        )


class IconDiffusionInitSavepoint(IconSavepoint):
    def hdef_ic(self):
        return self._get_field("hdef_ic", CellDim, KDim)

    def div_ic(self):
        return self._get_field("div_ic", CellDim, KDim)

    @optionally_registered
    def dwdx(self):
        return self._get_field("dwdx", CellDim, KDim)

    @optionally_registered
    def dwdy(self):
        return self._get_field("dwdy", CellDim, KDim)

    def vn(self):
        return self._get_field("vn", EdgeDim, KDim)

    def theta_v(self):
        return self._get_field("theta_v", CellDim, KDim)

    def w(self):
        return self._get_field("w", CellDim, KDim)

    def exner(self):
        return self._get_field("exner", CellDim, KDim)

    def diff_multfac_smag(self):
        return np.squeeze(self.serializer.read("diff_multfac_smag", self.savepoint))

    def enh_smag_fac(self):
        return np.squeeze(self.serializer.read("enh_smag_fac", self.savepoint))

    def smag_limit(self):
        return np.squeeze(self.serializer.read("smag_limit", self.savepoint))

    def diff_multfac_n2w(self):
        return np.squeeze(self.serializer.read("diff_multfac_n2w", self.savepoint))

    def nudgezone_diff(self) -> int:
        return self.serializer.read("nudgezone_diff", self.savepoint)[0]

    def bdy_diff(self) -> int:
        return self.serializer.read("bdy_diff", self.savepoint)[0]

    def fac_bdydiff_v(self) -> int:
        return self.serializer.read("fac_bdydiff_v", self.savepoint)[0]

    def smag_offset(self):
        return self.serializer.read("smag_offset", self.savepoint)[0]

    def diff_multfac_w(self):
        return self.serializer.read("diff_multfac_w", self.savepoint)[0]

    def diff_multfac_vn(self):
        return self.serializer.read("diff_multfac_vn", self.savepoint)

    def rho(self):
        return self._get_field("rho", CellDim, KDim)

    def construct_prognostics(self) -> PrognosticState:
        return PrognosticState(
            w=self.w(),
            vn=self.vn(),
            exner=self.exner(),
            theta_v=self.theta_v(),
            rho=self.rho(),
        )

<<<<<<< HEAD
=======
    def construct_diagnostics_for_diffusion(self) -> DiffusionDiagnosticState:
        return DiffusionDiagnosticState(
            hdef_ic=self.hdef_ic(),
            div_ic=self.div_ic(),
            dwdx=self.dwdx(),
            dwdy=self.dwdy(),
        )

>>>>>>> 1410db5a

class IconNonHydroInitSavepoint(IconSavepoint):
    def bdy_divdamp(self):
        return self._get_field("bdy_divdamp", KDim)

    def divdamp_fac_o2(self):
        return self.serializer.read("divdamp_fac_o2", self.savepoint).astype(float)[0]

    def ddt_exner_phy(self):
        return self._get_field("ddt_exner_phy", CellDim, KDim)

    def ddt_vn_phy(self):
        return self._get_field("ddt_vn_phy", EdgeDim, KDim)

    def exner_now(self):
        return self._get_field("exner_now", CellDim, KDim)

    def exner_new(self):
        return self._get_field("exner_new", CellDim, KDim)

    def theta_v_now(self):
        return self._get_field("theta_v_now", CellDim, KDim)

    def theta_v_new(self):
        return self._get_field("theta_v_new", CellDim, KDim)

    def rho_now(self):
        return self._get_field("rho_now", CellDim, KDim)

    def rho_new(self):
        return self._get_field("rho_new", CellDim, KDim)

    def exner_pr(self):
        return self._get_field("exner_pr", CellDim, KDim)

    def grf_tend_rho(self):
        return self._get_field("grf_tend_rho", CellDim, KDim)

    def grf_tend_thv(self):
        return self._get_field("grf_tend_thv", CellDim, KDim)

    def grf_tend_vn(self):
        return self._get_field("grf_tend_vn", EdgeDim, KDim)

    def ddt_vn_adv_ntl(self, ntl):
        buffer = np.squeeze(self.serializer.read("ddt_vn_adv_ntl", self.savepoint).astype(float))[
            :, :, ntl - 1
        ]
        dims = (EdgeDim, KDim)
        buffer = self._reduce_to_dim_size(buffer, dims)
        return as_field(dims, buffer)

    def ddt_w_adv_ntl(self, ntl):
        buffer = np.squeeze(self.serializer.read("ddt_w_adv_ntl", self.savepoint).astype(float))[
            :, :, ntl - 1
        ]
        dims = (CellDim, KDim)
        buffer = self._reduce_to_dim_size(buffer, dims)
        return as_field(dims, buffer)

    def grf_tend_w(self):
        return self._get_field("grf_tend_w", CellDim, KDim)

    def mass_fl_e(self):
        return self._get_field("mass_fl_e", EdgeDim, KDim)

    def mass_flx_me(self):
        return self._get_field("prep_adv_mass_flx_me", EdgeDim, KDim)

    def mass_flx_ic(self):
        return self._get_field("prep_adv_mass_flx_ic", CellDim, KDim)

    def rho_ic(self):
        return self._get_field("rho_ic", CellDim, KDim)

    def rho_incr(self):
        return self._get_field("rho_incr", CellDim, KDim)

    def exner_incr(self):
        return self._get_field("exner_incr", CellDim, KDim)

    def vn_incr(self):
        return self._get_field("vn_incr", EdgeDim, KDim)

    def exner_dyn_incr(self):
        return self._get_field("exner_dyn_incr", CellDim, KDim)

    def scal_divdamp_o2(self) -> float:
        return self.serializer.read("scal_divdamp_o2", self.savepoint)[0]

    def scal_divdamp(self) -> Field[[KDim], float]:
        return self._get_field("scal_divdamp", KDim)

    def theta_v_ic(self):
        return self._get_field("theta_v_ic", CellDim, KDim)

    def vn_traj(self):
        return self._get_field("prep_adv_vn_traj", EdgeDim, KDim)

    def z_dwdz_dd(self):
        return self._get_field("z_dwdz_dd", CellDim, KDim)

    def z_graddiv_vn(self):
        return self._get_field("z_graddiv_vn", EdgeDim, KDim)

    def z_theta_v_e(self):
        return self._get_field("z_theta_v_e", EdgeDim, KDim)

    def z_rho_e(self):
        return self._get_field("z_rho_e", EdgeDim, KDim)

    def z_gradh_exner(self):
        return self._get_field("z_gradh_exner", EdgeDim, KDim)

    def z_w_expl(self):
        return self._get_field("z_w_expl", CellDim, KDim)

    def z_rho_expl(self):
        return self._get_field("z_rho_expl", CellDim, KDim)

    def z_exner_expl(self):
        return self._get_field("z_exner_expl", CellDim, KDim)

    def z_alpha(self):
        return self._get_field("z_alpha", CellDim, KDim)

    def z_beta(self):
        return self._get_field("z_beta", CellDim, KDim)

    def z_contr_w_fl_l(self):
        return self._get_field("z_contr_w_fl_l", CellDim, KDim)

    def z_q(self):
        return self._get_field("z_q", CellDim, KDim)

    def wgt_nnow_rth(self) -> float:
        return self.serializer.read("wgt_nnow_rth", self.savepoint)[0]

    def wgt_nnew_rth(self) -> float:
        return self.serializer.read("wgt_nnew_rth", self.savepoint)[0]

    def wgt_nnow_vel(self) -> float:
        return self.serializer.read("wgt_nnow_vel", self.savepoint)[0]

    def wgt_nnew_vel(self) -> float:
        return self.serializer.read("wgt_nnew_vel", self.savepoint)[0]

    def w_now(self):
        return self._get_field("w_now", CellDim, KDim)

    def w_new(self):
        return self._get_field("w_new", CellDim, KDim)

    def vn_now(self):
        return self._get_field("vn_now", EdgeDim, KDim)

    def vn_new(self):
        return self._get_field("vn_new", EdgeDim, KDim)


class IconVelocityInitSavepoint(IconSavepoint):
    def cfl_w_limit(self) -> float:
        return self.serializer.read("cfl_w_limit", self.savepoint)[0]

    def ddt_vn_apc_pc(self, ntnd):
        return self._get_field_component("ddt_vn_apc_pc", ntnd, (EdgeDim, KDim))

    def ddt_w_adv_pc(self, ntnd):
        return self._get_field_component("ddt_w_adv_pc", ntnd, (CellDim, KDim))

    def scalfac_exdiff(self) -> float:
        return self.serializer.read("scalfac_exdiff", self.savepoint)[0]

    def vn(self):
        return self._get_field("vn", EdgeDim, KDim)

    def vn_ie(self):
        return self._get_field("vn_ie", EdgeDim, KDim)

    def vt(self):
        return self._get_field("vt", EdgeDim, KDim)

    def w(self):
        return self._get_field("w", CellDim, KDim)

    def z_vt_ie(self):
        return self._get_field("z_vt_ie", EdgeDim, KDim)

    def z_kin_hor_e(self):
        return self._get_field("z_kin_hor_e", EdgeDim, KDim)

    def z_w_concorr_me(self):
        return self._get_field("z_w_concorr_me", EdgeDim, KDim)

    def w_concorr_c(self):
        return self._get_field("w_concorr_c", CellDim, KDim)


class IconDiffusionExitSavepoint(IconSavepoint):
    def vn(self):
        return self._get_field("x_vn", EdgeDim, KDim)

    def theta_v(self):
        return self._get_field("x_theta_v", CellDim, KDim)

    def w(self):
        return self._get_field("x_w", CellDim, KDim)

    def dwdx(self):
        return self._get_field("x_dwdx", CellDim, KDim)

    def dwdy(self):
        return self._get_field("x_dwdy", CellDim, KDim)

    def exner(self):
        return self._get_field("x_exner", CellDim, KDim)

    def z_temp(self):
        return self._get_field("x_z_temp", CellDim, KDim)

    def div_ic(self):
        return self._get_field("x_div_ic", CellDim, KDim)

    def hdef_ic(self):
        return self._get_field("x_hdef_ic", CellDim, KDim)


class IconNonhydroExitSavepoint(IconSavepoint):
    def rho_new(self):
        return self._get_field("x_rho_new", CellDim, KDim)

    def rho_now(self):
        return self._get_field("x_rho_now", CellDim, KDim)

    def exner_now(self):
        return self._get_field("x_exner_now", CellDim, KDim)

    def theta_v_now(self):
        return self._get_field("x_theta_v_now", CellDim, KDim)

    def ddt_vn_apc_pc(self, ntnd):
        return self._get_field_component("x_ddt_vn_apc_pc", ntnd, (EdgeDim, KDim))

    def ddt_w_adv_pc(self, ntnd):
        return self._get_field_component("x_ddt_w_adv_pc", ntnd, (CellDim, KDim))

    def scalfac_exdiff(self) -> float:
        return self.serializer.read("scalfac_exdiff", self.savepoint)[0]

    def vn_ie(self):
        return self._get_field("x_vn_ie", EdgeDim, KDim)

    def vt(self):
        return self._get_field("x_vt", EdgeDim, KDim)

    def z_kin_hor_e(self):
        return self._get_field("x_z_kin_hor_e", EdgeDim, KDim)

    def z_ekinh(self):
        return self._get_field("x_z_ekinh", CellDim, KDim)

    def z_vt_ie(self):
        return self._get_field("x_z_vt_ie", EdgeDim, KDim)

    def z_v_grad_w(self):
        return self._get_field("x_z_v_grad_w", EdgeDim, KDim)

    def z_w_v(self):
        return self._get_field("x_z_w_v", VertexDim, KDim)

    def z_w_concorr_me(self):
        return self._get_field("x_z_w_concorr_me", EdgeDim, KDim)

    def z_w_concorr_mc(self):
        return self._get_field("x_z_w_concorr_mc", CellDim, KDim)

    def z_w_con_c_full(self):
        return self._get_field("x_z_w_con_c_full", CellDim, KDim)

    def z_w_con_c(self):
        return self._get_field("x_z_w_con_c", CellDim, KDim)

    def cfl_clipping(self):
        return self._get_field("x_cfl_clipping", CellDim, KDim, dtype=bool)

    def vcfl(self):
        return self._get_field("x_vcfl_dsl", CellDim, KDim)

    def exner_new(self):
        return self._get_field("x_exner_new", CellDim, KDim)

    def z_exner_ex_pr(self):
        return self._get_field("x_z_exner_ex_pr", CellDim, KDim)

    def z_exner_ic(self):
        return self._get_field("x_z_exner_ic", CellDim, KDim)

    def exner_pr(self):
        return self._get_field("x_exner_pr", CellDim, KDim)

    def mass_fl_e(self):
        return self._get_field("x_mass_fl_e", EdgeDim, KDim)

    def z_theta_v_fl_e(self):
        return self._get_field("x_z_theta_v_fl_e", EdgeDim, KDim)

    def mass_flx_me(self):
        return self._get_field("x_prep_adv_mass_flx_me", EdgeDim, KDim)

    def vn_traj(self):
        return self._get_field("x_prep_adv_vn_traj", EdgeDim, KDim)

    def rho_ic(self):
        return self._get_field("x_rho_ic", CellDim, KDim)

    def theta_v_ic(self):
        return self._get_field("x_theta_v_ic", CellDim, KDim)

    def theta_v_new(self):
        return self._get_field("x_theta_v_new", CellDim, KDim)

    def vn_new(self):
        return self._get_field("x_vn_new", EdgeDim, KDim)

    def w_concorr_c(self):
        return self._get_field("x_w_concorr_c", CellDim, KDim)

    def w_new(self):
        return self._get_field("x_w_new", CellDim, KDim)

    def z_dexner_dz_c(self, ntnd):
        return self._get_field_component("x_z_dexner_dz_c", ntnd, (CellDim, KDim))

    def z_rth_pr(self, ind):
        return self._get_field_component("x_z_rth_pr", ind, (CellDim, KDim))

    def z_th_ddz_exner_c(self):
        return self._get_field("x_z_th_ddz_exner_c", CellDim, KDim)

    def z_gradh_exner(self):
        return self._get_field("x_z_gradh_exner", EdgeDim, KDim)

    def z_hydro_corr(self):
        return self._get_field("x_z_hydro_corr", EdgeDim, KDim)

    def z_flxdiv_mass(self):
        return self._get_field("x_z_flxdiv_mass", CellDim, KDim)

    def z_flxdiv_theta(self):
        return self._get_field("x_z_flxdiv_theta", CellDim, KDim)

    def z_contr_w_fl_l(self):
        return self._get_field("x_z_contr_w_fl", CellDim, KDim)

    def z_w_expl(self):
        return self._get_field("x_z_w_expl", CellDim, KDim)

    def z_alpha(self):
        return self._get_field("x_z_alpha", CellDim, KDim)

    def z_beta(self):
        return self._get_field("x_z_beta", CellDim, KDim)

    def z_q(self):
        return self._get_field("x_z_q", CellDim, KDim)

    def z_rho_expl(self):
        return self._get_field("x_z_rho_expl", CellDim, KDim)

    def z_exner_expl(self):
        return self._get_field("x_z_exner_expl", CellDim, KDim)

    def z_theta_v_pr_ic(self):
        return self._get_field("x_z_theta_v_pr_ic", CellDim, KDim)

    def z_rho_e(self):
        return self._get_field("x_z_rho_e", EdgeDim, KDim)

    def z_theta_v_e(self):
        return self._get_field("x_z_theta_v_e", EdgeDim, KDim)

    def z_vn_avg(self):
        return self._get_field("x_z_vn_avg", EdgeDim, KDim)

    def z_graddiv_vn(self):
        return self._get_field("x_z_graddiv_vn", EdgeDim, KDim)

    def z_grad_rth(self, ind):
        return self._get_field_component("x_z_grad_rth", ind, (CellDim, KDim))

    def z_dwdz_dd(self):
        return self._get_field("x_z_dwdz_dd", CellDim, KDim)

    def exner_dyn_incr(self):
        return self._get_field("x_exner_dyn_incr", CellDim, KDim)


# TODO (magdalena) rename?
class IconNHFinalExitSavepoint(IconSavepoint):
    def theta_v_new(self):
        return self._get_field("x_theta_v", CellDim, KDim)

    def exner_new(self):
        return self._get_field("x_exner", CellDim, KDim)


class IconSerialDataProvider:
    def __init__(self, fname_prefix, path=".", do_print=False, mpi_rank=0):
        self.rank = mpi_rank
        self.serializer: ser.Serializer = None
        self.file_path: str = path
        self.fname = f"{fname_prefix}_rank{str(self.rank)}"
        self.log = logging.getLogger(__name__)
        self._init_serializer(do_print)
        self.grid_size = self._grid_size()

    def _init_serializer(self, do_print: bool):
        if not self.fname:
            self.log.warning(" WARNING: no filename! closing serializer")
        self.serializer = ser.Serializer(ser.OpenModeKind.Read, self.file_path, self.fname)
        if do_print:
            self.print_info()

    def print_info(self):
        self.log.info(f"SAVEPOINTS: {self.serializer.savepoint_list()}")
        self.log.info(f"FIELDNAMES: {self.serializer.fieldnames()}")

    def _grid_size(self):
        sp = self._get_icon_grid_savepoint()
        grid_sizes = {
            CellDim: self.serializer.read("num_cells", savepoint=sp).astype(int32)[0],
            EdgeDim: self.serializer.read("num_edges", savepoint=sp).astype(int32)[0],
            VertexDim: self.serializer.read("num_vert", savepoint=sp).astype(int32)[0],
            KDim: sp.metainfo.to_dict()["nlev"],
        }
        return grid_sizes

    def from_savepoint_grid(self) -> IconGridSavepoint:
        savepoint = self._get_icon_grid_savepoint()
        return IconGridSavepoint(savepoint, self.serializer, size=self.grid_size)

    def _get_icon_grid_savepoint(self):
        savepoint = self.serializer.savepoint["icon-grid"].id[1].as_savepoint()
        return savepoint

    def from_savepoint_diffusion_init(
        self,
        linit: bool,
        date: str,
    ) -> IconDiffusionInitSavepoint:
        savepoint = (
            self.serializer.savepoint["call-diffusion-init"].linit[linit].date[date].as_savepoint()
        )
        return IconDiffusionInitSavepoint(savepoint, self.serializer, size=self.grid_size)

    def from_savepoint_velocity_init(
        self, istep: int, vn_only: bool, date: str, jstep: int
    ) -> IconVelocityInitSavepoint:
        savepoint = (
            self.serializer.savepoint["call-velocity-tendencies"]
            .istep[istep]
            .vn_only[vn_only]
            .date[date]
            .jstep[jstep]
            .as_savepoint()
        )
        return IconVelocityInitSavepoint(savepoint, self.serializer, size=self.grid_size)

    def from_savepoint_nonhydro_init(
        self, istep: int, date: str, jstep: int
    ) -> IconNonHydroInitSavepoint:
        savepoint = (
            self.serializer.savepoint["solve_nonhydro"]
            .istep[istep]
            .date[date]
            .jstep[jstep]
            .as_savepoint()
        )
        return IconNonHydroInitSavepoint(savepoint, self.serializer, size=self.grid_size)

    def from_interpolation_savepoint(self) -> InterpolationSavepoint:
        savepoint = self.serializer.savepoint["interpolation_state"].as_savepoint()
        return InterpolationSavepoint(savepoint, self.serializer, size=self.grid_size)

    def from_metrics_savepoint(self) -> MetricSavepoint:
        savepoint = self.serializer.savepoint["metric_state"].as_savepoint()
        return MetricSavepoint(savepoint, self.serializer, size=self.grid_size)

    def from_savepoint_diffusion_exit(self, linit: bool, date: str) -> IconDiffusionExitSavepoint:
        savepoint = (
            self.serializer.savepoint["call-diffusion-exit"].linit[linit].date[date].as_savepoint()
        )
        return IconDiffusionExitSavepoint(savepoint, self.serializer, size=self.grid_size)

    def from_savepoint_velocity_exit(
        self, istep: int, vn_only: bool, date: str, jstep: int
    ) -> IconNonhydroExitSavepoint:
        savepoint = (
            self.serializer.savepoint["call-velocity-tendencies"]
            .istep[istep]
            .vn_only[vn_only]
            .date[date]
            .jstep[jstep]
            .as_savepoint()
        )
        return IconNonhydroExitSavepoint(savepoint, self.serializer, size=self.grid_size)

    def from_savepoint_nonhydro_exit(
        self, istep: int, date: str, jstep: int
    ) -> IconNonhydroExitSavepoint:
        savepoint = (
            self.serializer.savepoint["solve_nonhydro"]
            .istep[istep]
            .date[date]
            .jstep[jstep]
            .as_savepoint()
        )
        return IconNonhydroExitSavepoint(savepoint, self.serializer, size=self.grid_size)

    def from_savepoint_nonhydro_step_exit(self, date: str, jstep: int) -> IconNHFinalExitSavepoint:
        savepoint = (
            self.serializer.savepoint["solve_nonhydro_step"].date[date].jstep[jstep].as_savepoint()
        )
        return IconNHFinalExitSavepoint(savepoint, self.serializer, size=self.grid_size)<|MERGE_RESOLUTION|>--- conflicted
+++ resolved
@@ -20,17 +20,6 @@
 from gt4py.next.common import Dimension, DimensionKind, Field
 from gt4py.next.ffront.fbuiltins import int32
 
-<<<<<<< HEAD
-from icon4py.model.atmosphere.dycore.state_utils.interpolation_state import InterpolationState
-from icon4py.model.atmosphere.dycore.state_utils.metric_state import MetricStateNonHydro
-=======
-from icon4py.model.atmosphere.diffusion.diffusion import VectorTuple
-from icon4py.model.atmosphere.diffusion.diffusion_states import (
-    DiffusionDiagnosticState,
-    DiffusionInterpolationState,
-    DiffusionMetricState,
-)
->>>>>>> 1410db5a
 from icon4py.model.common import dimension
 from icon4py.model.common.decomposition.definitions import DecompositionInfo
 from icon4py.model.common.dimension import (
@@ -473,35 +462,6 @@
     def rbf_vec_coeff_v2(self):
         return self._get_field("rbf_vec_coeff_v2", VertexDim, V2EDim)
 
-<<<<<<< HEAD
-    def construct_interpolation_state_for_nonhydro(self) -> InterpolationState:
-        grg = self.geofac_grg()
-        return InterpolationState(
-            c_lin_e=self.c_lin_e(),
-            c_intp=self.c_intp(),
-            e_flx_avg=self.e_flx_avg(),
-            geofac_grdiv=self.geofac_grdiv(),
-            geofac_rot=self.geofac_rot(),
-            pos_on_tplane_e_1=self.pos_on_tplane_e_x(),
-            pos_on_tplane_e_2=self.pos_on_tplane_e_y(),
-            rbf_vec_coeff_e=self.rbf_vec_coeff_e(),
-=======
-    def construct_interpolation_state_for_diffusion(
-        self,
-    ) -> DiffusionInterpolationState:
-        grg = self.geofac_grg()
-        return DiffusionInterpolationState(
->>>>>>> 1410db5a
-            e_bln_c_s=as_1D_sparse_field(self.e_bln_c_s(), CEDim),
-            rbf_coeff_1=self.rbf_vec_coeff_v1(),
-            rbf_coeff_2=self.rbf_vec_coeff_v2(),
-            geofac_div=as_1D_sparse_field(self.geofac_div(), CEDim),
-            geofac_n2s=self.geofac_n2s(),
-            geofac_grg_x=grg[0],
-            geofac_grg_y=grg[1],
-            nudgecoeff_e=self.nudgecoeff_e(),
-        )
-
 
 class MetricSavepoint(IconSavepoint):
     def bdy_halo_c(self):
@@ -643,59 +603,11 @@
     def zd_vertoffset(self):
         return self._read_and_reorder_sparse_field("zd_vertoffset")
 
-<<<<<<< HEAD
-    def construct_nh_metric_state(self, num_k_lev) -> MetricStateNonHydro:
-        return MetricStateNonHydro(
-            bdy_halo_c=self.bdy_halo_c(),
-            mask_prog_halo_c=self.mask_prog_halo_c(),
-            rayleigh_w=self.rayleigh_w(),
-            exner_exfac=self.exner_exfac(),
-            exner_ref_mc=self.exner_ref_mc(),
-            wgtfac_c=self.wgtfac_c(),
-            wgtfacq_c_dsl=self.wgtfacq_c_dsl(),
-            inv_ddqz_z_full=self.inv_ddqz_z_full(),
-            rho_ref_mc=self.rho_ref_mc(),
-            theta_ref_mc=self.theta_ref_mc(),
-            vwind_expl_wgt=self.vwind_expl_wgt(),
-            d_exner_dz_ref_ic=self.d_exner_dz_ref_ic(),
-            ddqz_z_half=self.ddqz_z_half(),
-            theta_ref_ic=self.theta_ref_ic(),
-            d2dexdz2_fac1_mc=self.d2dexdz2_fac1_mc(),
-            d2dexdz2_fac2_mc=self.d2dexdz2_fac2_mc(),
-            rho_ref_me=self.rho_ref_me(),
-            theta_ref_me=self.theta_ref_me(),
-            ddxn_z_full=self.ddxn_z_full(),
-            zdiff_gradp=self.zdiff_gradp(),
-            vertoffset_gradp=self.vertoffset_gradp(),
-            ipeidx_dsl=self.ipeidx_dsl(),
-            pg_exdist=self.pg_exdist(),
-            ddqz_z_full_e=self.ddqz_z_full_e(),
-            ddxt_z_full=self.ddxt_z_full(),
-            wgtfac_e=self.wgtfac_e(),
-            wgtfacq_e_dsl=self.wgtfacq_e_dsl(num_k_lev),
-            vwind_impl_wgt=self.vwind_impl_wgt(),
-            hmask_dd3d=self.hmask_dd3d(),
-            scalfac_dd3d=self.scalfac_dd3d(),
-            coeff1_dwdz=self.coeff1_dwdz(),
-            coeff2_dwdz=self.coeff2_dwdz(),
-            coeff_gradekin=self.coeff_gradekin(),
-=======
     def zd_vertidx(self):
         return np.squeeze(self.serializer.read("zd_vertidx", self.savepoint))
 
     def zd_indlist(self):
         return np.squeeze(self.serializer.read("zd_indlist", self.savepoint))
-
-    def construct_metric_state_for_diffusion(self) -> DiffusionMetricState:
-        return DiffusionMetricState(
-            mask_hdiff=self.mask_hdiff(),
-            theta_ref_mc=self.theta_ref_mc(),
-            wgtfac_c=self.wgtfac_c(),
-            zd_intcoef=self.zd_intcoef(),
-            zd_vertoffset=self.zd_vertoffset(),
-            zd_diffcoef=self.zd_diffcoef(),
->>>>>>> 1410db5a
-        )
 
 
 class IconDiffusionInitSavepoint(IconSavepoint):
@@ -767,17 +679,6 @@
             rho=self.rho(),
         )
 
-<<<<<<< HEAD
-=======
-    def construct_diagnostics_for_diffusion(self) -> DiffusionDiagnosticState:
-        return DiffusionDiagnosticState(
-            hdef_ic=self.hdef_ic(),
-            div_ic=self.div_ic(),
-            dwdx=self.dwdx(),
-            dwdy=self.dwdy(),
-        )
-
->>>>>>> 1410db5a
 
 class IconNonHydroInitSavepoint(IconSavepoint):
     def bdy_divdamp(self):
