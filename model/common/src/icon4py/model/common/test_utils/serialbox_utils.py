# ICON4Py - ICON inspired code in Python and GT4Py
#
# Copyright (c) 2022, ETH Zurich and MeteoSwiss
# All rights reserved.
#
# This file is free software: you can redistribute it and/or modify it under
# the terms of the GNU General Public License as published by the
# Free Software Foundation, either version 3 of the License, or any later
# version. See the LICENSE.txt file at the top-level directory of this
# distribution for a copy of the license or check <https://www.gnu.org/licenses/>.
#
# SPDX-License-Identifier: GPL-3.0-or-later
import functools
import logging
import uuid

import gt4py.next as gtx
import numpy as np
import serialbox
<<<<<<< HEAD
from gt4py.next.common import Dimension, DimensionKind, Field
=======
>>>>>>> 0be1aba7

import icon4py.model.common.decomposition.definitions as decomposition
import icon4py.model.common.field_type_aliases as fa
import icon4py.model.common.test_utils.helpers as helpers
from icon4py.model.common import dimension as dims
from icon4py.model.common.grid import base, horizontal, icon
<<<<<<< HEAD
from icon4py.model.common.settings import xp
from icon4py.model.common.states.prognostic_state import PrognosticState
from icon4py.model.common.test_utils.helpers import (
    as_1D_sparse_field,
    flatten_first_two_dims,
)
=======
from icon4py.model.common.states import prognostic_state
>>>>>>> 0be1aba7


log = logging.getLogger(__name__)


class IconSavepoint:
    def __init__(self, sp: serialbox.Savepoint, ser: serialbox.Serializer, size: dict):
        self.savepoint = sp
        self.serializer = ser
        self.sizes = size
        self.log = logging.getLogger((__name__))

    def optionally_registered(*dims):
        def decorator(func):
            @functools.wraps(func)
            def wrapper(self, *args, **kwargs):
                try:
                    name = func.__name__
                    return func(self, *args, **kwargs)
                except serialbox.SerialboxError:
                    log.warning(
                        f"{name}: field not registered in savepoint {self.savepoint.metainfo}"
                    )
                    if dims:
                        shp = tuple(self.sizes[d] for d in dims)
<<<<<<< HEAD
                        return gtx.as_field(dims, xp.zeros(shp))
=======
                        return gtx.as_field(dims, np.zeros(shp))
>>>>>>> 0be1aba7
                    else:
                        return None

            return wrapper

        return decorator

    def log_meta_info(self):
        self.log.info(self.savepoint.metainfo)

    def _get_field(self, name, *dimensions, dtype=float):
        buffer = xp.squeeze(self.serializer.read(name, self.savepoint).astype(dtype))
        buffer = xp.asarray(buffer)
        buffer = self._reduce_to_dim_size(buffer, dimensions)

        self.log.debug(f"{name} {buffer.shape}")
        return gtx.as_field(dimensions, buffer)

<<<<<<< HEAD
    def _get_field_component(self, name: str, ntnd: int, dims: tuple[Dimension, Dimension]):
        buffer = self.serializer.read(name, self.savepoint).astype(float)
        buffer = xp.asarray(buffer)
        buffer = xp.squeeze(buffer)[:, :, ntnd - 1]
=======
    def _get_field_component(self, name: str, ntnd: int, dims: tuple[gtx.Dimension, gtx.Dimension]):
        buffer = np.squeeze(self.serializer.read(name, self.savepoint).astype(float))[
            :, :, ntnd - 1
        ]
>>>>>>> 0be1aba7
        buffer = self._reduce_to_dim_size(buffer, dims)
        self.log.debug(f"{name} {buffer.shape}")
        return gtx.as_field(dims, buffer)

    def _reduce_to_dim_size(self, buffer, dimensions):
        buffer_size = (
            self.sizes[d] if d.kind is gtx.DimensionKind.HORIZONTAL else s
            for s, d in zip(buffer.shape, dimensions, strict=False)
        )
        buffer = buffer[tuple(map(slice, buffer_size))]
        return buffer

    def _get_field_from_ndarray(self, ar, *dimensions, dtype=float):
        ar = self._reduce_to_dim_size(ar, dimensions)
        return gtx.as_field(dimensions, ar)

    def get_metadata(self, *names):
        metadata = self.savepoint.metainfo.to_dict()
        return {n: metadata[n] for n in names if n in metadata}

    def _read_int32_shift1(self, name: str):
        """
        Read a start indices field.

        use for start indices: the shift accounts for the zero based python
        values are converted to int32
        """
        return self._read_int32(name, offset=1)

    def _read_int32(self, name: str, offset=0):
        """
        Read an end indices field.

        use this for end indices: because FORTRAN slices  are inclusive [from:to] _and_ one based
        this accounts for being exclusive python exclusive bounds: [from:to)
        field values are convert to int32
        """
        return self._read(name, offset, dtype=gtx.int32)

    def _read_bool(self, name: str):
        return self._read(name, offset=0, dtype=bool)

    def _read(self, name: str, offset=0, dtype=int):
        return (self.serializer.read(name, self.savepoint) - offset).astype(dtype)


class IconGridSavepoint(IconSavepoint):
    def __init__(
        self,
        sp: serialbox.Savepoint,
        ser: serialbox.Serializer,
        grid_id: uuid.UUID,
        size: dict,
        root: int,
        level: int,
    ):
        super().__init__(sp, ser, size)
        self._grid_id = grid_id
        self.global_grid_params = icon.GlobalGridParams(root, level)

    def verts_vertex_lat(self):
        return self._get_field("verts_vertex_lat", dims.VertexDim)

    def verts_vertex_lon(self):
        return self._get_field("verts_vertex_lon", dims.VertexDim)

    def primal_normal_v1(self):
        return self._get_field("primal_normal_v1", dims.EdgeDim)

    def primal_normal_v2(self):
        return self._get_field("primal_normal_v2", dims.EdgeDim)

    def dual_normal_v1(self):
        return self._get_field("dual_normal_v1", dims.EdgeDim)

    def dual_normal_v2(self):
        return self._get_field("dual_normal_v2", dims.EdgeDim)

    def edges_center_lat(self):
        return self._get_field("edges_center_lat", dims.EdgeDim)

    def edges_center_lon(self):
        return self._get_field("edges_center_lon", dims.EdgeDim)

    def v_num_edges(self):
        return self._get_field("v_num_edges", dims.VertexDim)

    def v_dual_area(self):
        return self._get_field("v_dual_area", dims.VertexDim)

    def edge_vert_length(self):
        return self._get_field("edge_vert_length", dims.EdgeDim, dims.E2C2VDim)

    def vct_a(self):
        return self._get_field("vct_a", dims.KDim)

    def vct_b(self):
        return self._get_field("vct_b", dims.KDim)

    def tangent_orientation(self):
        return self._get_field("tangent_orientation", dims.EdgeDim)

    def edge_orientation(self):
        return self._get_field("cells_edge_orientation", dims.CellDim, dims.C2EDim)

    def vertex_edge_orientation(self):
        return self._get_field("v_edge_orientation", dims.VertexDim, dims.V2EDim)

    def vertex_dual_area(self):
        return self._get_field("v_dual_area", dims.VertexDim)

    def inverse_primal_edge_lengths(self):
        return self._get_field("inv_primal_edge_length", dims.EdgeDim)

    def primal_edge_length(self):
        return self._get_field("primal_edge_length", dims.EdgeDim)

    def primal_cart_normal_x(self):
        return self._get_field("primal_cart_normal_x", dims.EdgeDim)

    def primal_cart_normal_y(self):
        return self._get_field("primal_cart_normal_y", dims.EdgeDim)

    def primal_cart_normal_z(self):
        return self._get_field("primal_cart_normal_z", dims.EdgeDim)

    def inv_vert_vert_length(self):
        return self._get_field("inv_vert_vert_length", dims.EdgeDim)

    def primal_normal_vert_x(self):
        return self._get_field("primal_normal_vert_x", dims.EdgeDim, dims.E2C2VDim)

    def primal_normal_vert_y(self):
        return self._get_field("primal_normal_vert_y", dims.EdgeDim, dims.E2C2VDim)

    def dual_normal_vert_y(self):
        return self._get_field("dual_normal_vert_y", dims.EdgeDim, dims.E2C2VDim)

    def dual_normal_vert_x(self):
        return self._get_field("dual_normal_vert_x", dims.EdgeDim, dims.E2C2VDim)

    def primal_normal_cell_x(self):
        return self._get_field("primal_normal_cell_x", dims.EdgeDim, dims.E2CDim)

    def primal_normal_cell_y(self):
        return self._get_field("primal_normal_cell_y", dims.EdgeDim, dims.E2CDim)

    def dual_normal_cell_x(self):
        return self._get_field("dual_normal_cell_x", dims.EdgeDim, dims.E2CDim)

    def dual_normal_cell_y(self):
        return self._get_field("dual_normal_cell_y", dims.EdgeDim, dims.E2CDim)

    def primal_normal_x(self):
        return self._get_field("primal_normal_v1", dims.EdgeDim)

    def primal_normal_y(self):
        return self._get_field("primal_normal_v2", dims.EdgeDim)

    def cell_areas(self):
        return self._get_field("cell_areas", dims.CellDim)

    def cell_center_lat(self):
        return self._get_field("cell_center_lat", dims.CellDim)

    def cell_center_lon(self):
        return self._get_field("cell_center_lon", dims.CellDim)

    def edge_center_lat(self):
        return self._get_field("edges_center_lat", dims.EdgeDim)

    def edge_center_lon(self):
        return self._get_field("edges_center_lon", dims.EdgeDim)

    def mean_cell_area(self):
        return self.serializer.read("mean_cell_area", self.savepoint).astype(float)[0]

    def edge_areas(self):
        return self._get_field("edge_areas", dims.EdgeDim)

    def inv_dual_edge_length(self):
        return self._get_field("inv_dual_edge_length", dims.EdgeDim)

    def dual_edge_length(self):
        return self._get_field("dual_edge_length", dims.EdgeDim)

    def edge_cell_length(self):
        return self._get_field("edge_cell_length", dims.EdgeDim, dims.E2CDim)

    def cells_start_index(self):
        return self._read_int32_shift1("c_start_index")

    def cells_end_index(self):
        return self._read_int32("c_end_index")

    def vertex_start_index(self):
        return self._read_int32_shift1("v_start_index")

    def vertex_end_index(self):
        return self._read_int32("v_end_index")

    def edge_start_index(self):
        return self._read_int32_shift1("e_start_index")

    def nflatlev(self):
        return self._read_int32_shift1("nflatlev")[0]

    def nflat_gradp(self):
        return self._read_int32_shift1("nflat_gradp")[0]

    def edge_end_index(self):
        # don't need to subtract 1, because FORTRAN slices  are inclusive [from:to] so the being
        # one off accounts for being exclusive [from:to)
        return self.serializer.read("e_end_index", self.savepoint)

    def v_owner_mask(self):
        return self._get_field("v_owner_mask", dims.VertexDim, dtype=bool)

    def c_owner_mask(self):
        return self._get_field("c_owner_mask", dims.CellDim, dtype=bool)

    def e_owner_mask(self):
        return self._get_field("e_owner_mask", dims.EdgeDim, dtype=bool)

    def f_e(self):
        return self._get_field("f_e", dims.EdgeDim)

    def print_connectivity_info(self, name: str, ar: np.ndarray):
        self.log.debug(f" connectivity {name} {ar.shape}")

    def c2e(self):
        return self._get_connectivity_array("c2e", dims.CellDim)

    def _get_connectivity_array(self, name: str, target_dim: gtx.Dimension, reverse: bool = False):
        if reverse:
            connectivity = xp.transpose(self._read_int32(name, offset=1))[
                : self.sizes[target_dim], :
            ]
        else:
            connectivity = self._read_int32(name, offset=1)[: self.sizes[target_dim], :]
        connectivity = xp.asarray(connectivity)
        self.log.debug(f" connectivity {name} : {connectivity.shape}")
        return connectivity

    def c2e2c(self):
        return self._get_connectivity_array("c2e2c", dims.CellDim)

    def e2c2e(self):
        return self._get_connectivity_array("e2c2e", dims.EdgeDim)

    def c2e2c2e(self):
        if self._c2e2c2e() is None:
<<<<<<< HEAD
            return xp.zeros((self.sizes[CellDim], 9), dtype=int)
=======
            return np.zeros((self.sizes[dims.CellDim], 9), dtype=int)
>>>>>>> 0be1aba7
        else:
            return self._c2e2c2e()

    @IconSavepoint.optionally_registered()
    def _c2e2c2e(self):
        return self._get_connectivity_array("c2e2c2e", dims.CellDim, reverse=True)

    def e2c(self):
        return self._get_connectivity_array("e2c", dims.EdgeDim)

    def e2v(self):
        # array "e2v" is actually e2c2v
        v_ = self._get_connectivity_array("e2v", dims.EdgeDim)[:, 0:2]
        self.log.debug(f"real e2v {v_.shape}")
        return v_

    def e2c2v(self):
        # array "e2v" is actually e2c2v, that is hexagon or pentagon
        return self._get_connectivity_array("e2v", dims.EdgeDim)

    def v2e(self):
        return self._get_connectivity_array("v2e", dims.VertexDim)

    def v2c(self):
        return self._get_connectivity_array("v2c", dims.VertexDim)

    def c2v(self):
        return self._get_connectivity_array("c2v", dims.CellDim)

    def nrdmax(self):
        return self._read_int32_shift1("nrdmax")

    def refin_ctrl(self, dim: gtx.Dimension):
        field_name = "refin_ctl"
<<<<<<< HEAD
        buffer = xp.squeeze(
            self._read_field_for_dim(field_name, self._read_int32, dim)[: self.num(dim)], 1
        )
        buffer = xp.asarray(buffer)
=======
>>>>>>> 0be1aba7
        return gtx.as_field(
            (dim,),
            buffer,
        )

    def num(self, dim: gtx.Dimension):
        return self.sizes[dim]

    @staticmethod
    def _read_field_for_dim(field_name, read_func, dim: gtx.Dimension):
        match dim:
            case dims.CellDim:
                return read_func(f"c_{field_name}")
            case dims.EdgeDim:
                return read_func(f"e_{field_name}")
            case dims.VertexDim:
                return read_func(f"v_{field_name}")
            case _:
                raise NotImplementedError(
                    f"only {dims.CellDim, dims.EdgeDim, dims.VertexDim} are handled"
                )

    def owner_mask(self, dim: gtx.Dimension):
        field_name = "owner_mask"
        mask = self._read_field_for_dim(field_name, self._read_bool, dim)
        buffer = xp.squeeze(mask)
        return xp.asarray(buffer)

    def global_index(self, dim: gtx.Dimension):
        field_name = "glb_index"
        return self._read_field_for_dim(field_name, self._read_int32_shift1, dim)

    def decomp_domain(self, dim):
        field_name = "decomp_domain"
        return self._read_field_for_dim(field_name, self._read_int32, dim)

    def construct_decomposition_info(self):
        return (
            decomposition.DecompositionInfo(klevels=self.num(dims.KDim))
            .with_dimension(*self._get_decomp_fields(dims.CellDim))
            .with_dimension(*self._get_decomp_fields(dims.EdgeDim))
            .with_dimension(*self._get_decomp_fields(dims.VertexDim))
        )

    def _get_decomp_fields(self, dim: gtx.Dimension):
        global_index = self.global_index(dim)
        mask = self.owner_mask(dim)[0 : self.num(dim)]
        return dim, global_index, mask

    def construct_icon_grid(self, on_gpu: bool) -> icon.IconGrid:
        cell_starts = self.cells_start_index()
        cell_ends = self.cells_end_index()
        vertex_starts = self.vertex_start_index()
        vertex_ends = self.vertex_end_index()
        edge_starts = self.edge_start_index()
        edge_ends = self.edge_end_index()

        config = base.GridConfig(
            horizontal_config=horizontal.HorizontalGridSize(
                num_vertices=self.num(dims.VertexDim),
                num_cells=self.num(dims.CellDim),
                num_edges=self.num(dims.EdgeDim),
            ),
            vertical_size=self.num(dims.KDim),
            limited_area=self.get_metadata("limited_area").get("limited_area"),
            on_gpu=on_gpu,
        )
        c2e2c = self.c2e2c()
        e2c2e = self.e2c2e()
        c2e2c0 = xp.column_stack(((xp.asarray(range(c2e2c.shape[0]))), c2e2c))
        e2c2e0 = xp.column_stack(((xp.asarray(range(e2c2e.shape[0]))), e2c2e))
        grid = (
            icon.IconGrid(self._grid_id)
            .with_config(config)
            .with_global_params(self.global_grid_params)
            .with_start_end_indices(dims.VertexDim, vertex_starts, vertex_ends)
            .with_start_end_indices(dims.EdgeDim, edge_starts, edge_ends)
            .with_start_end_indices(dims.CellDim, cell_starts, cell_ends)
            .with_connectivities(
                {
                    dims.C2EDim: self.c2e(),
                    dims.E2CDim: self.e2c(),
                    dims.C2E2CDim: c2e2c,
                    dims.C2E2CODim: c2e2c0,
                    dims.C2E2C2EDim: self.c2e2c2e(),
                    dims.E2C2EDim: e2c2e,
                    dims.E2C2EODim: e2c2e0,
                }
            )
            .with_connectivities(
                {
                    dims.E2VDim: self.e2v(),
                    dims.V2EDim: self.v2e(),
                    dims.V2CDim: self.v2c(),
                    dims.E2C2VDim: self.e2c2v(),
                    dims.C2VDim: self.c2v(),
                }
            )
        )

        grid.update_size_connectivities(
            {
                dims.ECVDim: grid.size[dims.EdgeDim] * grid.size[dims.E2C2VDim],
                dims.CEDim: grid.size[dims.CellDim] * grid.size[dims.C2EDim],
                dims.ECDim: grid.size[dims.EdgeDim] * grid.size[dims.E2CDim],
            }
        )

        return grid

    def construct_edge_geometry(self) -> horizontal.EdgeParams:
        primal_normal_vert: tuple[
            gtx.Field[[dims.ECVDim], float], gtx.Field[[dims.ECVDim], float]
        ] = (
            helpers.as_1D_sparse_field(self.primal_normal_vert_x(), dims.ECVDim),
            helpers.as_1D_sparse_field(self.primal_normal_vert_y(), dims.ECVDim),
        )
        dual_normal_vert: tuple[
            gtx.Field[[dims.ECVDim], float], gtx.Field[[dims.ECVDim], float]
        ] = (
            helpers.as_1D_sparse_field(self.dual_normal_vert_x(), dims.ECVDim),
            helpers.as_1D_sparse_field(self.dual_normal_vert_y(), dims.ECVDim),
        )

        primal_normal_cell: tuple[
            gtx.Field[[dims.ECDim], float], gtx.Field[[dims.ECDim], float]
        ] = (
            helpers.as_1D_sparse_field(self.primal_normal_cell_x(), dims.ECDim),
            helpers.as_1D_sparse_field(self.primal_normal_cell_y(), dims.ECDim),
        )

        dual_normal_cell: tuple[
            gtx.Field[[dims.ECVDim], float], gtx.Field[[dims.ECVDim], float]
        ] = (
            helpers.as_1D_sparse_field(self.dual_normal_cell_x(), dims.ECDim),
            helpers.as_1D_sparse_field(self.dual_normal_cell_y(), dims.ECDim),
        )
        return horizontal.EdgeParams(
            tangent_orientation=self.tangent_orientation(),
            inverse_primal_edge_lengths=self.inverse_primal_edge_lengths(),
            inverse_dual_edge_lengths=self.inv_dual_edge_length(),
            inverse_vertex_vertex_lengths=self.inv_vert_vert_length(),
            primal_normal_vert_x=primal_normal_vert[0],
            primal_normal_vert_y=primal_normal_vert[1],
            dual_normal_vert_x=dual_normal_vert[0],
            dual_normal_vert_y=dual_normal_vert[1],
            primal_normal_cell_x=primal_normal_cell[0],
            dual_normal_cell_x=dual_normal_cell[0],
            primal_normal_cell_y=primal_normal_cell[1],
            dual_normal_cell_y=dual_normal_cell[1],
            edge_areas=self.edge_areas(),
            f_e=self.f_e(),
            edge_center_lat=self.edge_center_lat(),
            edge_center_lon=self.edge_center_lon(),
            primal_normal_x=self.primal_normal_x(),
            primal_normal_y=self.primal_normal_y(),
        )

    def construct_cell_geometry(self) -> horizontal.CellParams:
        return horizontal.CellParams.from_global_num_cells(
            cell_center_lat=self.cell_center_lat(),
            cell_center_lon=self.cell_center_lon(),
            area=self.cell_areas(),
            global_num_cells=self.global_grid_params.num_cells,
            length_rescale_factor=1.0,
        )


class InterpolationSavepoint(IconSavepoint):
    def c_bln_avg(self):
        return self._get_field("c_bln_avg", dims.CellDim, dims.C2E2CODim)

    def c_intp(self):
        return self._get_field("c_intp", dims.VertexDim, dims.V2CDim)

    def c_lin_e(self):
        return self._get_field("c_lin_e", dims.EdgeDim, dims.E2CDim)

    def e_bln_c_s(self):
        return self._get_field("e_bln_c_s", dims.CellDim, dims.C2EDim)

    def e_flx_avg(self):
        return self._get_field("e_flx_avg", dims.EdgeDim, dims.E2C2EODim)

    def geofac_div(self):
        return self._get_field("geofac_div", dims.CellDim, dims.C2EDim)

    def geofac_grdiv(self):
        return self._get_field("geofac_grdiv", dims.EdgeDim, dims.E2C2EODim)

    def geofac_grg(self):
<<<<<<< HEAD
        grg = xp.squeeze(self.serializer.read("geofac_grg", self.savepoint))
        grg = xp.asarray(grg)
        num_cells = self.sizes[CellDim]
        return gtx.as_field((CellDim, C2E2CODim), grg[:num_cells, :, 0]), gtx.as_field(
            (CellDim, C2E2CODim), grg[:num_cells, :, 1]
=======
        grg = np.squeeze(self.serializer.read("geofac_grg", self.savepoint))
        num_cells = self.sizes[dims.CellDim]
        return gtx.as_field((dims.CellDim, dims.C2E2CODim), grg[:num_cells, :, 0]), gtx.as_field(
            (dims.CellDim, dims.C2E2CODim), grg[:num_cells, :, 1]
>>>>>>> 0be1aba7
        )

    @IconSavepoint.optionally_registered()
    def zd_intcoef(self):
        return self._get_field("vcoef", dims.CellDim, dims.C2E2CDim, dims.KDim)

    def geofac_n2s(self):
        return self._get_field("geofac_n2s", dims.CellDim, dims.C2E2CODim)

    def geofac_rot(self):
        return self._get_field("geofac_rot", dims.VertexDim, dims.V2EDim)

    def nudgecoeff_e(self):
        return self._get_field("nudgecoeff_e", dims.EdgeDim)

    def pos_on_tplane_e_x(self):
        field = self._get_field("pos_on_tplane_e_x", dims.EdgeDim, dims.E2CDim)
        return helpers.as_1D_sparse_field(field[:, 0:2], dims.ECDim)

    def pos_on_tplane_e_y(self):
        field = self._get_field("pos_on_tplane_e_y", dims.EdgeDim, dims.E2CDim)
        return helpers.as_1D_sparse_field(field[:, 0:2], dims.ECDim)

    def rbf_vec_coeff_e(self):
        buffer = xp.squeeze(
            self.serializer.read("rbf_vec_coeff_e", self.savepoint).astype(float)
        ).transpose()
<<<<<<< HEAD
        buffer = xp.asarray(buffer)
        return gtx.as_field((EdgeDim, E2C2EDim), buffer)
=======
        return gtx.as_field((dims.EdgeDim, dims.E2C2EDim), buffer)
>>>>>>> 0be1aba7

    @IconSavepoint.optionally_registered()
    def rbf_vec_coeff_c1(self):
        buffer = xp.squeeze(
            self.serializer.read("rbf_vec_coeff_c1", self.savepoint).astype(float)
        ).transpose()
<<<<<<< HEAD
        buffer = xp.asarray(buffer)
        return gtx.as_field((CellDim, C2E2C2EDim), buffer)
=======
        return gtx.as_field((dims.CellDim, dims.C2E2C2EDim), buffer)
>>>>>>> 0be1aba7

    @IconSavepoint.optionally_registered()
    def rbf_vec_coeff_c2(self):
        buffer = xp.squeeze(
            self.serializer.read("rbf_vec_coeff_c2", self.savepoint).astype(float)
        ).transpose()
<<<<<<< HEAD
        buffer = xp.asarray(buffer)
        return gtx.as_field((CellDim, C2E2C2EDim), buffer)
=======
        return gtx.as_field((dims.CellDim, dims.C2E2C2EDim), buffer)
>>>>>>> 0be1aba7

    def rbf_vec_coeff_v1(self):
        return self._get_field("rbf_vec_coeff_v1", dims.VertexDim, dims.V2EDim)

    def rbf_vec_coeff_v2(self):
        return self._get_field("rbf_vec_coeff_v2", dims.VertexDim, dims.V2EDim)

    def rbf_vec_idx_v(self):
        return self._get_field("rbf_vec_idx_v", dims.VertexDim, dims.V2EDim)


class MetricSavepoint(IconSavepoint):
    def bdy_halo_c(self):
        return self._get_field("bdy_halo_c", dims.CellDim, dtype=bool)

    def d2dexdz2_fac1_mc(self):
        return self._get_field("d2dexdz2_fac1_mc", dims.CellDim, dims.KDim)

    def d2dexdz2_fac2_mc(self):
        return self._get_field("d2dexdz2_fac2_mc", dims.CellDim, dims.KDim)

    def d_exner_dz_ref_ic(self):
        return self._get_field("d_exner_dz_ref_ic", dims.CellDim, dims.KDim)

    def exner_exfac(self):
        return self._get_field("exner_exfac", dims.CellDim, dims.KDim)

    def exner_ref_mc(self):
        return self._get_field("exner_ref_mc", dims.CellDim, dims.KDim)

    def hmask_dd3d(self):
        return self._get_field("hmask_dd3d", dims.EdgeDim)

    def inv_ddqz_z_full(self):
        return self._get_field("inv_ddqz_z_full", dims.CellDim, dims.KDim)

    @IconSavepoint.optionally_registered(dims.CellDim, dims.KDim)
    def ddqz_z_full(self):
        return self._get_field("ddqz_z_full", dims.CellDim, dims.KDim)

    def ipeidx_dsl(self):
        return self._get_field("ipeidx_dsl", dims.EdgeDim, dims.KDim, dtype=bool)

    def mask_prog_halo_c(self):
        return self._get_field("mask_prog_halo_c", dims.CellDim, dtype=bool)

    def pg_exdist(self):
        return self._get_field("pg_exdist_dsl", dims.EdgeDim, dims.KDim)

    def pg_edgeidx_dsl(self):
        return self._get_field("pg_edgeidx_dsl", dims.EdgeDim, dims.KDim, dtype=bool)

    def rayleigh_w(self):
        return self._get_field("rayleigh_w", dims.KDim)

    def rho_ref_mc(self):
        return self._get_field("rho_ref_mc", dims.CellDim, dims.KDim)

    def rho_ref_me(self):
        return self._get_field("rho_ref_me", dims.EdgeDim, dims.KDim)

    def scalfac_dd3d(self):
        return self._get_field("scalfac_dd3d", dims.KDim)

    def theta_ref_ic(self):
        return self._get_field("theta_ref_ic", dims.CellDim, dims.KDim)

    def z_ifc(self):
        return self._get_field("z_ifc", dims.CellDim, dims.KDim)

    def theta_ref_me(self):
        return self._get_field("theta_ref_me", dims.EdgeDim, dims.KDim)

    def vwind_expl_wgt(self):
        return self._get_field("vwind_expl_wgt", dims.CellDim)

    def vwind_impl_wgt(self):
        return self._get_field("vwind_impl_wgt", dims.CellDim)

    def wgtfacq_c_dsl(self):
        return self._get_field("wgtfacq_c_dsl", dims.CellDim, dims.KDim)

    def zdiff_gradp(self):
        field = self._get_field("zdiff_gradp_dsl", dims.EdgeDim, dims.E2CDim, dims.KDim)
        return helpers.flatten_first_two_dims(dims.ECDim, dims.KDim, field=field)

    def vertoffset_gradp(self):
<<<<<<< HEAD
        field = self._get_field("vertoffset_gradp_dsl", EdgeDim, E2CDim, KDim, dtype=gtx.int32)
        return flatten_first_two_dims(ECDim, KDim, field=field)
=======
        field = self._get_field(
            "vertoffset_gradp_dsl", dims.EdgeDim, dims.E2CDim, dims.KDim, dtype=gtx.int32
        )
        return helpers.flatten_first_two_dims(dims.ECDim, dims.KDim, field=field)
>>>>>>> 0be1aba7

    def coeff1_dwdz(self):
        return self._get_field("coeff1_dwdz", dims.CellDim, dims.KDim)

    def coeff2_dwdz(self):
        return self._get_field("coeff2_dwdz", dims.CellDim, dims.KDim)

    def coeff_gradekin(self):
        field = self._get_field("coeff_gradekin", dims.EdgeDim, dims.E2CDim)
        return helpers.as_1D_sparse_field(field, dims.ECDim)

    def ddqz_z_full_e(self):
        return self._get_field("ddqz_z_full_e", dims.EdgeDim, dims.KDim)

    def ddqz_z_half(self):
        return self._get_field("ddqz_z_half", dims.CellDim, dims.KDim)

    def ddxn_z_full(self):
        return self._get_field("ddxn_z_full", dims.EdgeDim, dims.KDim)

    def ddxt_z_full(self):
        return self._get_field("ddxt_z_full", dims.EdgeDim, dims.KDim)

    @IconSavepoint.optionally_registered(dims.CellDim, dims.KDim)
    def mask_hdiff(self):
        return self._get_field("mask_hdiff", dims.CellDim, dims.KDim, dtype=bool)

    def theta_ref_mc(self):
        return self._get_field("theta_ref_mc", dims.CellDim, dims.KDim)

    def wgtfac_c(self):
        return self._get_field("wgtfac_c", dims.CellDim, dims.KDim)

    def wgtfac_e(self):
        return self._get_field("wgtfac_e", dims.EdgeDim, dims.KDim)

    def wgtfacq_e_dsl(
        self, k_level
    ):  # TODO: @abishekg7 Simplify this after serialized data is fixed
        ar = np.squeeze(self.serializer.read("wgtfacq_e", self.savepoint))
        k = k_level - 3
        ar = np.pad(ar[:, ::-1], ((0, 0), (k, 0)), "constant", constant_values=(0.0,))
<<<<<<< HEAD
        ar = xp.asarray(ar)
        return self._get_field_from_ndarray(ar, EdgeDim, KDim)
=======
        return self._get_field_from_ndarray(ar, dims.EdgeDim, dims.KDim)
>>>>>>> 0be1aba7

    @IconSavepoint.optionally_registered(dims.CellDim, dims.KDim)
    def zd_diffcoef(self):
        return self._get_field("zd_diffcoef", dims.CellDim, dims.KDim)

    @IconSavepoint.optionally_registered()
    def zd_intcoef(self):
        return self._read_and_reorder_sparse_field("vcoef")

    def geopot(self):
        return self._get_field("geopot", dims.CellDim, dims.KDim)

    def _read_and_reorder_sparse_field(self, name: str, sparse_size=3):
        ser_input = np.squeeze(self.serializer.read(name, self.savepoint))[:, :, :]
        ser_input = self._reduce_to_dim_size(ser_input, (dims.CellDim, dims.C2E2CDim, dims.KDim))
        if ser_input.shape[1] != sparse_size:
            ser_input = np.moveaxis(ser_input, 1, -1)
        ser_input = xp.asarray(ser_input)
        return self._linearize_first_2dims(
            ser_input, sparse_size=sparse_size, target_dims=(dims.CECDim, dims.KDim)
        )

    def _linearize_first_2dims(
        self, data: np.ndarray, sparse_size: int, target_dims: tuple[gtx.Dimension, ...]
    ):
        old_shape = data.shape
        assert old_shape[1] == sparse_size
        return gtx.as_field(target_dims, data.reshape(old_shape[0] * old_shape[1], old_shape[2]))

    @IconSavepoint.optionally_registered()
    def zd_vertoffset(self):
        return self._read_and_reorder_sparse_field("zd_vertoffset")

    def zd_vertidx(self):
        return xp.asarray(xp.squeeze(self.serializer.read("zd_vertidx", self.savepoint)))

    def zd_indlist(self):
        return xp.asarray(xp.squeeze(self.serializer.read("zd_indlist", self.savepoint)))


class IconDiffusionInitSavepoint(IconSavepoint):
    @IconSavepoint.optionally_registered(dims.CellDim, dims.KDim)
    def hdef_ic(self):
        return self._get_field("hdef_ic", dims.CellDim, dims.KDim)

    @IconSavepoint.optionally_registered(dims.CellDim, dims.KDim)
    def div_ic(self):
        return self._get_field("div_ic", dims.CellDim, dims.KDim)

    @IconSavepoint.optionally_registered(dims.CellDim, dims.KDim)
    def dwdx(self):
        return self._get_field("dwdx", dims.CellDim, dims.KDim)

    @IconSavepoint.optionally_registered(dims.CellDim, dims.KDim)
    def dwdy(self):
        return self._get_field("dwdy", dims.CellDim, dims.KDim)

    def vn(self):
        return self._get_field("vn", dims.EdgeDim, dims.KDim)

    def theta_v(self):
        return self._get_field("theta_v", dims.CellDim, dims.KDim)

    def w(self):
        return self._get_field("w", dims.CellDim, dims.KDim)

    def exner(self):
        return self._get_field("exner", dims.CellDim, dims.KDim)

    def diff_multfac_smag(self):
        return xp.asarray(xp.squeeze(self.serializer.read("diff_multfac_smag", self.savepoint)))

    def enh_smag_fac(self):
        return xp.asarray(xp.squeeze(self.serializer.read("enh_smag_fac", self.savepoint)))

    def smag_limit(self):
        return xp.asarray(xp.squeeze(self.serializer.read("smag_limit", self.savepoint)))

    def diff_multfac_n2w(self):
        return xp.asarray(xp.squeeze(self.serializer.read("diff_multfac_n2w", self.savepoint)))

    def nudgezone_diff(self) -> int:
        return self.serializer.read("nudgezone_diff", self.savepoint)[0]

    def bdy_diff(self) -> int:
        return self.serializer.read("bdy_diff", self.savepoint)[0]

    def fac_bdydiff_v(self) -> int:
        return self.serializer.read("fac_bdydiff_v", self.savepoint)[0]

    def smag_offset(self):
        return self.serializer.read("smag_offset", self.savepoint)[0]

    def diff_multfac_w(self):
        return self.serializer.read("diff_multfac_w", self.savepoint)[0]

    def diff_multfac_vn(self):
        return self.serializer.read("diff_multfac_vn", self.savepoint)

    def rho(self):
        return self._get_field("rho", dims.CellDim, dims.KDim)

    def construct_prognostics(self) -> prognostic_state.PrognosticState:
        return prognostic_state.PrognosticState(
            w=self.w(),
            vn=self.vn(),
            exner=self.exner(),
            theta_v=self.theta_v(),
            rho=self.rho(),
        )


class IconNonHydroInitSavepoint(IconSavepoint):
    def z_vt_ie(self):
        return self._get_field("z_vt_ie", dims.EdgeDim, dims.KDim)

    def z_kin_hor_e(self):
        return self._get_field("z_kin_hor_e", dims.EdgeDim, dims.KDim)

    def vn_ie(self):
        return self._get_field("vn_ie", dims.EdgeDim, dims.KDim)

    def vt(self):
        return self._get_field("vt", dims.EdgeDim, dims.KDim)

    def bdy_divdamp(self):
        return self._get_field("bdy_divdamp", dims.KDim)

    def divdamp_fac_o2(self):
        return self.serializer.read("divdamp_fac_o2", self.savepoint).astype(float)[0]

    def ddt_exner_phy(self):
        return self._get_field("ddt_exner_phy", dims.CellDim, dims.KDim)

    def ddt_vn_phy(self):
        return self._get_field("ddt_vn_phy", dims.EdgeDim, dims.KDim)

    def exner_now(self):
        return self._get_field("exner_now", dims.CellDim, dims.KDim)

    def exner_new(self):
        return self._get_field("exner_new", dims.CellDim, dims.KDim)

    def theta_v_now(self):
        return self._get_field("theta_v_now", dims.CellDim, dims.KDim)

    def theta_v_new(self):
        return self._get_field("theta_v_new", dims.CellDim, dims.KDim)

    def rho_now(self):
        return self._get_field("rho_now", dims.CellDim, dims.KDim)

    def rho_new(self):
        return self._get_field("rho_new", dims.CellDim, dims.KDim)

    def exner_pr(self):
        return self._get_field("exner_pr", dims.CellDim, dims.KDim)

    def grf_tend_rho(self):
        return self._get_field("grf_tend_rho", dims.CellDim, dims.KDim)

    def grf_tend_thv(self):
        return self._get_field("grf_tend_thv", dims.CellDim, dims.KDim)

    def grf_tend_vn(self):
        return self._get_field("grf_tend_vn", dims.EdgeDim, dims.KDim)

    def w_concorr_c(self):
        return self._get_field("w_concorr_c", dims.CellDim, dims.KDim)

    def ddt_vn_apc_pc(self, ntnd):
        return self._get_field_component("ddt_vn_apc_pc", ntnd, (dims.EdgeDim, dims.KDim))

    def ddt_w_adv_pc(self, ntnd):
        return self._get_field_component("ddt_w_adv_ntl", ntnd, (dims.CellDim, dims.KDim))

    def ddt_vn_adv_ntl(self, ntl):
        return self._get_field_component("ddt_vn_apc_pc", ntl, (dims.EdgeDim, dims.KDim))

    def ddt_w_adv_ntl(self, ntl):
        return self._get_field_component("ddt_w_adv_ntl", ntl, (dims.CellDim, dims.KDim))

    def grf_tend_w(self):
        return self._get_field("grf_tend_w", dims.CellDim, dims.KDim)

    def mass_fl_e(self):
        return self._get_field("mass_fl_e", dims.EdgeDim, dims.KDim)

    def mass_flx_me(self):
        return self._get_field("prep_adv_mass_flx_me", dims.EdgeDim, dims.KDim)

    def mass_flx_ic(self):
        return self._get_field("prep_adv_mass_flx_ic", dims.CellDim, dims.KDim)

    def rho_ic(self):
        return self._get_field("rho_ic", dims.CellDim, dims.KDim)

    def rho_incr(self):
        return self._get_field("rho_incr", dims.CellDim, dims.KDim)

    def exner_incr(self):
        return self._get_field("exner_incr", dims.CellDim, dims.KDim)

    def vn_incr(self):
        return self._get_field("vn_incr", dims.EdgeDim, dims.KDim)

    def exner_dyn_incr(self):
        return self._get_field("exner_dyn_incr", dims.CellDim, dims.KDim)

    def scal_divdamp_o2(self) -> float:
        return self.serializer.read("scal_divdamp_o2", self.savepoint)[0]

    def scal_divdamp(self) -> fa.KField[float]:
        return self._get_field("scal_divdamp", dims.KDim)

    def theta_v_ic(self):
        return self._get_field("theta_v_ic", dims.CellDim, dims.KDim)

    def vn_traj(self):
        return self._get_field("prep_adv_vn_traj", dims.EdgeDim, dims.KDim)

    def z_dwdz_dd(self):
        return self._get_field("z_dwdz_dd", dims.CellDim, dims.KDim)

    def z_graddiv_vn(self):
        return self._get_field("z_graddiv_vn", dims.EdgeDim, dims.KDim)

    def z_theta_v_e(self):
        return self._get_field("z_theta_v_e", dims.EdgeDim, dims.KDim)

    def z_rho_e(self):
        return self._get_field("z_rho_e", dims.EdgeDim, dims.KDim)

    def z_gradh_exner(self):
        return self._get_field("z_gradh_exner", dims.EdgeDim, dims.KDim)

    def z_w_expl(self):
        return self._get_field("z_w_expl", dims.CellDim, dims.KDim)

    def z_rho_expl(self):
        return self._get_field("z_rho_expl", dims.CellDim, dims.KDim)

    def z_exner_expl(self):
        return self._get_field("z_exner_expl", dims.CellDim, dims.KDim)

    def z_alpha(self):
        return self._get_field("z_alpha", dims.CellDim, dims.KDim)

    def z_beta(self):
        return self._get_field("z_beta", dims.CellDim, dims.KDim)

    def z_contr_w_fl_l(self):
        return self._get_field("z_contr_w_fl_l", dims.CellDim, dims.KDim)

    def z_q(self):
        return self._get_field("z_q", dims.CellDim, dims.KDim)

    def wgt_nnow_rth(self) -> float:
        return self.serializer.read("wgt_nnow_rth", self.savepoint)[0]

    def wgt_nnew_rth(self) -> float:
        return self.serializer.read("wgt_nnew_rth", self.savepoint)[0]

    def wgt_nnow_vel(self) -> float:
        return self.serializer.read("wgt_nnow_vel", self.savepoint)[0]

    def wgt_nnew_vel(self) -> float:
        return self.serializer.read("wgt_nnew_vel", self.savepoint)[0]

    def w_now(self):
        return self._get_field("w_now", dims.CellDim, dims.KDim)

    def w_new(self):
        return self._get_field("w_new", dims.CellDim, dims.KDim)

    def vn_now(self):
        return self._get_field("vn_now", dims.EdgeDim, dims.KDim)

    def vn_new(self):
        return self._get_field("vn_new", dims.EdgeDim, dims.KDim)


class IconVelocityInitSavepoint(IconSavepoint):
    def cfl_w_limit(self) -> float:
        return self.serializer.read("cfl_w_limit", self.savepoint)[0]

    def ddt_vn_apc_pc(self, ntnd):
        return self._get_field_component("ddt_vn_apc_pc", ntnd, (dims.EdgeDim, dims.KDim))

    def ddt_w_adv_pc(self, ntnd):
        return self._get_field_component("ddt_w_adv_pc", ntnd, (dims.CellDim, dims.KDim))

    def scalfac_exdiff(self) -> float:
        return self.serializer.read("scalfac_exdiff", self.savepoint)[0]

    def vn(self):
        return self._get_field("vn", dims.EdgeDim, dims.KDim)

    def vn_ie(self):
        return self._get_field("vn_ie", dims.EdgeDim, dims.KDim)

    def vt(self):
        return self._get_field("vt", dims.EdgeDim, dims.KDim)

    def w(self):
        return self._get_field("w", dims.CellDim, dims.KDim)

    def z_vt_ie(self):
        return self._get_field("z_vt_ie", dims.EdgeDim, dims.KDim)

    def z_kin_hor_e(self):
        return self._get_field("z_kin_hor_e", dims.EdgeDim, dims.KDim)

    def z_w_concorr_me(self):
        return self._get_field("z_w_concorr_me", dims.EdgeDim, dims.KDim)

    def w_concorr_c(self):
        return self._get_field("w_concorr_c", dims.CellDim, dims.KDim)


class IconDiffusionExitSavepoint(IconSavepoint):
    def vn(self):
        return self._get_field("x_vn", dims.EdgeDim, dims.KDim)

    def theta_v(self):
        return self._get_field("x_theta_v", dims.CellDim, dims.KDim)

    def w(self):
        return self._get_field("x_w", dims.CellDim, dims.KDim)

    def dwdx(self):
        return self._get_field("x_dwdx", dims.CellDim, dims.KDim)

    def dwdy(self):
        return self._get_field("x_dwdy", dims.CellDim, dims.KDim)

    def exner(self):
        return self._get_field("x_exner", dims.CellDim, dims.KDim)

    def z_temp(self):
        return self._get_field("x_z_temp", dims.CellDim, dims.KDim)

    def div_ic(self):
        return self._get_field("x_div_ic", dims.CellDim, dims.KDim)

    def hdef_ic(self):
        return self._get_field("x_hdef_ic", dims.CellDim, dims.KDim)


class IconNonhydroExitSavepoint(IconSavepoint):
    def rho_new(self):
        return self._get_field("x_rho_new", dims.CellDim, dims.KDim)

    def rho_now(self):
        return self._get_field("x_rho_now", dims.CellDim, dims.KDim)

    def exner_now(self):
        return self._get_field("x_exner_now", dims.CellDim, dims.KDim)

    def theta_v_now(self):
        return self._get_field("x_theta_v_now", dims.CellDim, dims.KDim)

    def ddt_vn_apc_pc(self, ntnd):
        return self._get_field_component("x_ddt_vn_apc_pc", ntnd, (dims.EdgeDim, dims.KDim))

    def ddt_w_adv_pc(self, ntnd):
        return self._get_field_component("x_ddt_w_adv_pc", ntnd, (dims.CellDim, dims.KDim))

    def scalfac_exdiff(self) -> float:
        return self.serializer.read("scalfac_exdiff", self.savepoint)[0]

    def vn_ie(self):
        return self._get_field("x_vn_ie", dims.EdgeDim, dims.KDim)

    def vt(self):
        return self._get_field("x_vt", dims.EdgeDim, dims.KDim)

    def z_kin_hor_e(self):
        return self._get_field("x_z_kin_hor_e", dims.EdgeDim, dims.KDim)

    def z_ekinh(self):
        return self._get_field("x_z_ekinh", dims.CellDim, dims.KDim)

    def z_vt_ie(self):
        return self._get_field("x_z_vt_ie", dims.EdgeDim, dims.KDim)

    def z_v_grad_w(self):
        return self._get_field("x_z_v_grad_w", dims.EdgeDim, dims.KDim)

    def z_w_v(self):
        return self._get_field("x_z_w_v", dims.VertexDim, dims.KDim)

    def z_w_concorr_me(self):
        return self._get_field("x_z_w_concorr_me", dims.EdgeDim, dims.KDim)

    def z_w_concorr_mc(self):
        return self._get_field("x_z_w_concorr_mc", dims.CellDim, dims.KDim)

    def z_w_con_c_full(self):
        return self._get_field("x_z_w_con_c_full", dims.CellDim, dims.KDim)

    def z_w_con_c(self):
        return self._get_field("x_z_w_con_c", dims.CellDim, dims.KDim)

    def cfl_clipping(self):
        return self._get_field("x_cfl_clipping", dims.CellDim, dims.KDim, dtype=bool)

    def vcfl(self):
        return self._get_field("x_vcfl_dsl", dims.CellDim, dims.KDim)

    def exner_new(self):
        return self._get_field("x_exner_new", dims.CellDim, dims.KDim)

    def z_exner_ex_pr(self):
        return self._get_field("x_z_exner_ex_pr", dims.CellDim, dims.KDim)

    def z_exner_ic(self):
        return self._get_field("x_z_exner_ic", dims.CellDim, dims.KDim)

    def exner_pr(self):
        return self._get_field("x_exner_pr", dims.CellDim, dims.KDim)

    def mass_fl_e(self):
        return self._get_field("x_mass_fl_e", dims.EdgeDim, dims.KDim)

    def z_theta_v_fl_e(self):
        return self._get_field("x_z_theta_v_fl_e", dims.EdgeDim, dims.KDim)

    def mass_flx_me(self):
        return self._get_field("x_prep_adv_mass_flx_me", dims.EdgeDim, dims.KDim)

    def vn_traj(self):
        return self._get_field("x_prep_adv_vn_traj", dims.EdgeDim, dims.KDim)

    def rho_ic(self):
        return self._get_field("x_rho_ic", dims.CellDim, dims.KDim)

    def theta_v_ic(self):
        return self._get_field("x_theta_v_ic", dims.CellDim, dims.KDim)

    def theta_v_new(self):
        return self._get_field("x_theta_v_new", dims.CellDim, dims.KDim)

    def vn_new(self):
        return self._get_field("x_vn_new", dims.EdgeDim, dims.KDim)

    def w_concorr_c(self):
        return self._get_field("x_w_concorr_c", dims.CellDim, dims.KDim)

    def w_new(self):
        return self._get_field("x_w_new", dims.CellDim, dims.KDim)

    def z_dexner_dz_c(self, ntnd):
        return self._get_field_component("x_z_dexner_dz_c", ntnd, (dims.CellDim, dims.KDim))

    def z_rth_pr(self, ind):
        return self._get_field_component("x_z_rth_pr", ind, (dims.CellDim, dims.KDim))

    def z_th_ddz_exner_c(self):
        return self._get_field("x_z_th_ddz_exner_c", dims.CellDim, dims.KDim)

    def z_gradh_exner(self):
        return self._get_field("x_z_gradh_exner", dims.EdgeDim, dims.KDim)

    def z_hydro_corr(self):
        return self._get_field("x_z_hydro_corr", dims.EdgeDim, dims.KDim)

    def z_flxdiv_mass(self):
        return self._get_field("x_z_flxdiv_mass", dims.CellDim, dims.KDim)

    def z_flxdiv_theta(self):
        return self._get_field("x_z_flxdiv_theta", dims.CellDim, dims.KDim)

    def z_contr_w_fl_l(self):
        return self._get_field("x_z_contr_w_fl", dims.CellDim, dims.KDim)

    def z_w_expl(self):
        return self._get_field("x_z_w_expl", dims.CellDim, dims.KDim)

    def z_alpha(self):
        return self._get_field("x_z_alpha", dims.CellDim, dims.KDim)

    def z_beta(self):
        return self._get_field("x_z_beta", dims.CellDim, dims.KDim)

    def z_q(self):
        return self._get_field("x_z_q", dims.CellDim, dims.KDim)

    def z_rho_expl(self):
        return self._get_field("x_z_rho_expl", dims.CellDim, dims.KDim)

    def z_exner_expl(self):
        return self._get_field("x_z_exner_expl", dims.CellDim, dims.KDim)

    def z_theta_v_pr_ic(self):
        return self._get_field("x_z_theta_v_pr_ic", dims.CellDim, dims.KDim)

    def z_rho_e(self):
        return self._get_field("x_z_rho_e", dims.EdgeDim, dims.KDim)

    def z_theta_v_e(self):
        return self._get_field("x_z_theta_v_e", dims.EdgeDim, dims.KDim)

    def z_vn_avg(self):
        return self._get_field("x_z_vn_avg", dims.EdgeDim, dims.KDim)

    def z_graddiv_vn(self):
        return self._get_field("x_z_graddiv_vn", dims.EdgeDim, dims.KDim)

    def z_grad_rth(self, ind):
        return self._get_field_component("x_z_grad_rth", ind, (dims.CellDim, dims.KDim))

    def z_dwdz_dd(self):
        return self._get_field("x_z_dwdz_dd", dims.CellDim, dims.KDim)

    def exner_dyn_incr(self):
        return self._get_field("x_exner_dyn_incr", dims.CellDim, dims.KDim)


# TODO (magdalena) rename?
class IconNHFinalExitSavepoint(IconSavepoint):
    def theta_v_new(self):
        return self._get_field("x_theta_v", dims.CellDim, dims.KDim)

    def exner_new(self):
        return self._get_field("x_exner", dims.CellDim, dims.KDim)


class IconJabwInitSavepoint(IconSavepoint):
    def exner(self):
        return self._get_field("exner_init", dims.CellDim, dims.KDim)

    def rho(self):
        return self._get_field("rho_init", dims.CellDim, dims.KDim)

    def w(self):
        return self._get_field("w_init", dims.CellDim, dims.KDim)

    def theta_v(self):
        return self._get_field("theta_v_init", dims.CellDim, dims.KDim)

    def pressure(self):
        return self._get_field("pressure_init", dims.CellDim, dims.KDim)

    def pressure_sfc(self):
        return self._get_field("pressure_surface", dims.CellDim)

    def temperature(self):
        return self._get_field("temperature_init", dims.CellDim, dims.KDim)

    def vn(self):
        return self._get_field("vn_init", dims.EdgeDim, dims.KDim)

    def eta0(self):
        return self.serializer.read("eta0", self.savepoint)[0]

    def etat(self):
        return self.serializer.read("etat", self.savepoint)[0]

    def gamma(self):
        return self.serializer.read("gamma", self.savepoint)[0]

    def dtemp(self):
        return self.serializer.read("dtemp", self.savepoint)[0]

    def latC(self):
        return self.serializer.read("latC", self.savepoint)[0]

    def lonC(self):
        return self.serializer.read("lonC", self.savepoint)[0]


class IconJabwFinalSavepoint(IconSavepoint):
    def exner(self):
        return self._get_field("exner_final", dims.CellDim, dims.KDim)

    def rho(self):
        return self._get_field("rho_final", dims.CellDim, dims.KDim)

    def vn(self):
        return self._get_field("vn_final", dims.EdgeDim, dims.KDim)

    def w(self):
        return self._get_field("w_final", dims.CellDim, dims.KDim)

    def theta_v(self):
        return self._get_field("theta_v_final", dims.CellDim, dims.KDim)

    def pressure(self):
        return self._get_field("pressure_final", dims.CellDim, dims.KDim)

    def temperature(self):
        return self._get_field("temperature_final", dims.CellDim, dims.KDim)

    def eta_v(self):
        return self._get_field("zeta_v_final", dims.CellDim, dims.KDim)

    def eta_v_e(self):
        return self._get_field("zeta_v_e_final", dims.EdgeDim, dims.KDim)


class IconJabwDiagnosticSavepoint(IconSavepoint):
    def pressure(self):
        return self._get_field("output_diag_pressure", dims.CellDim, dims.KDim)

    def temperature(self):
        return self._get_field("output_diag_temperature", dims.CellDim, dims.KDim)

    def exner_pr(self):
        return self._get_field("output_diag_exner_pr", dims.CellDim, dims.KDim)

    def pressure_ifc(self):
        return self._get_field("output_diag_pressure_ifc", dims.CellDim, dims.KDim)

    def pressure_sfc(self):
        return self._get_field("output_diag_pressure_sfc", dims.CellDim)

    def zonal_wind(self):
        return self._get_field("output_diag_u", dims.CellDim, dims.KDim)

    def meridional_wind(self):
        return self._get_field("output_diag_v", dims.CellDim, dims.KDim)


class IconSerialDataProvider:
    def __init__(self, fname_prefix, path=".", do_print=False, mpi_rank=0):
        self.rank = mpi_rank
        self.serializer: serialbox.Serializer = None
        self.file_path: str = path
        self.fname = f"{fname_prefix}_rank{self.rank!s}"
        self.log = logging.getLogger(__name__)
        self._init_serializer(do_print)
        self.grid_size = self._grid_size()

    def _init_serializer(self, do_print: bool):
        if not self.fname:
            self.log.warning(" WARNING: no filename! closing serializer")
        self.serializer = serialbox.Serializer(
            serialbox.OpenModeKind.Read, self.file_path, self.fname
        )
        if do_print:
            self.print_info()

    def print_info(self):
        self.log.info(f"SAVEPOINTS: {self.serializer.savepoint_list()}")
        self.log.info(f"FIELDNAMES: {self.serializer.fieldnames()}")

    def _grid_size(self):
        sp = self._get_icon_grid_savepoint()
        grid_sizes = {
<<<<<<< HEAD
            CellDim: self.serializer.read("num_cells", savepoint=sp).astype(gtx.int32)[0],
            EdgeDim: self.serializer.read("num_edges", savepoint=sp).astype(gtx.int32)[0],
            VertexDim: self.serializer.read("num_vert", savepoint=sp).astype(gtx.int32)[0],
            KDim: sp.metainfo.to_dict()["nlev"],
=======
            dims.CellDim: self.serializer.read("num_cells", savepoint=sp).astype(gtx.int32)[0],
            dims.EdgeDim: self.serializer.read("num_edges", savepoint=sp).astype(gtx.int32)[0],
            dims.VertexDim: self.serializer.read("num_vert", savepoint=sp).astype(gtx.int32)[0],
            dims.KDim: sp.metainfo.to_dict()["nlev"],
>>>>>>> 0be1aba7
        }
        return grid_sizes

    def from_savepoint_grid(
        self, grid_id: uuid.UUID, grid_root: int, grid_level: int
    ) -> IconGridSavepoint:
        savepoint = self._get_icon_grid_savepoint()
        return IconGridSavepoint(
            savepoint,
            self.serializer,
            grid_id=grid_id,
            size=self.grid_size,
            root=grid_root,
            level=grid_level,
        )

    def _get_icon_grid_savepoint(self):
        savepoint = self.serializer.savepoint["icon-grid"].id[1].as_savepoint()
        return savepoint

    def from_savepoint_diffusion_init(
        self,
        linit: bool,
        date: str,
    ) -> IconDiffusionInitSavepoint:
        savepoint = (
            self.serializer.savepoint["call-diffusion-init"].linit[linit].date[date].as_savepoint()
        )
        return IconDiffusionInitSavepoint(savepoint, self.serializer, size=self.grid_size)

    def from_savepoint_velocity_init(
        self, istep: int, vn_only: bool, date: str, jstep: int
    ) -> IconVelocityInitSavepoint:
        savepoint = (
            self.serializer.savepoint["call-velocity-tendencies"]
            .istep[istep]
            .vn_only[vn_only]
            .date[date]
            .jstep[jstep]
            .as_savepoint()
        )
        return IconVelocityInitSavepoint(savepoint, self.serializer, size=self.grid_size)

    def from_savepoint_nonhydro_init(
        self, istep: int, date: str, jstep: int
    ) -> IconNonHydroInitSavepoint:
        savepoint = (
            self.serializer.savepoint["solve_nonhydro"]
            .istep[istep]
            .date[date]
            .jstep[jstep]
            .as_savepoint()
        )
        return IconNonHydroInitSavepoint(savepoint, self.serializer, size=self.grid_size)

    def from_interpolation_savepoint(self) -> InterpolationSavepoint:
        savepoint = self.serializer.savepoint["interpolation_state"].as_savepoint()
        return InterpolationSavepoint(savepoint, self.serializer, size=self.grid_size)

    def from_metrics_savepoint(self) -> MetricSavepoint:
        savepoint = self.serializer.savepoint["metric_state"].as_savepoint()
        return MetricSavepoint(savepoint, self.serializer, size=self.grid_size)

    def from_savepoint_diffusion_exit(self, linit: bool, date: str) -> IconDiffusionExitSavepoint:
        savepoint = (
            self.serializer.savepoint["call-diffusion-exit"].linit[linit].date[date].as_savepoint()
        )
        return IconDiffusionExitSavepoint(savepoint, self.serializer, size=self.grid_size)

    def from_savepoint_velocity_exit(
        self, istep: int, vn_only: bool, date: str, jstep: int
    ) -> IconNonhydroExitSavepoint:
        savepoint = (
            self.serializer.savepoint["call-velocity-tendencies"]
            .istep[istep]
            .vn_only[vn_only]
            .date[date]
            .jstep[jstep]
            .as_savepoint()
        )
        return IconNonhydroExitSavepoint(savepoint, self.serializer, size=self.grid_size)

    def from_savepoint_nonhydro_exit(
        self, istep: int, date: str, jstep: int
    ) -> IconNonhydroExitSavepoint:
        savepoint = (
            self.serializer.savepoint["solve_nonhydro"]
            .istep[istep]
            .date[date]
            .jstep[jstep]
            .as_savepoint()
        )
        return IconNonhydroExitSavepoint(savepoint, self.serializer, size=self.grid_size)

    def from_savepoint_nonhydro_step_exit(self, date: str, jstep: int) -> IconNHFinalExitSavepoint:
        savepoint = (
            self.serializer.savepoint["solve_nonhydro_step"].date[date].jstep[jstep].as_savepoint()
        )
        return IconNHFinalExitSavepoint(savepoint, self.serializer, size=self.grid_size)

    def from_savepoint_jabw_init(self) -> IconJabwInitSavepoint:
        savepoint = self.serializer.savepoint["icon-jabw-init"].id[1].as_savepoint()
        return IconJabwInitSavepoint(savepoint, self.serializer, size=self.grid_size)

    def from_savepoint_jabw_final(self) -> IconJabwFinalSavepoint:
        savepoint = self.serializer.savepoint["icon-jabw-final"].id[1].as_savepoint()
        return IconJabwFinalSavepoint(savepoint, self.serializer, size=self.grid_size)

    def from_savepoint_jabw_diagnostic(self) -> IconJabwDiagnosticSavepoint:
        savepoint = self.serializer.savepoint["first_output_var"].id[1].as_savepoint()
        return IconJabwDiagnosticSavepoint(savepoint, self.serializer, size=self.grid_size)<|MERGE_RESOLUTION|>--- conflicted
+++ resolved
@@ -15,28 +15,15 @@
 import uuid
 
 import gt4py.next as gtx
-import numpy as np
 import serialbox
-<<<<<<< HEAD
-from gt4py.next.common import Dimension, DimensionKind, Field
-=======
->>>>>>> 0be1aba7
 
 import icon4py.model.common.decomposition.definitions as decomposition
 import icon4py.model.common.field_type_aliases as fa
 import icon4py.model.common.test_utils.helpers as helpers
 from icon4py.model.common import dimension as dims
 from icon4py.model.common.grid import base, horizontal, icon
-<<<<<<< HEAD
 from icon4py.model.common.settings import xp
-from icon4py.model.common.states.prognostic_state import PrognosticState
-from icon4py.model.common.test_utils.helpers import (
-    as_1D_sparse_field,
-    flatten_first_two_dims,
-)
-=======
 from icon4py.model.common.states import prognostic_state
->>>>>>> 0be1aba7
 
 
 log = logging.getLogger(__name__)
@@ -62,11 +49,7 @@
                     )
                     if dims:
                         shp = tuple(self.sizes[d] for d in dims)
-<<<<<<< HEAD
                         return gtx.as_field(dims, xp.zeros(shp))
-=======
-                        return gtx.as_field(dims, np.zeros(shp))
->>>>>>> 0be1aba7
                     else:
                         return None
 
@@ -85,17 +68,10 @@
         self.log.debug(f"{name} {buffer.shape}")
         return gtx.as_field(dimensions, buffer)
 
-<<<<<<< HEAD
-    def _get_field_component(self, name: str, ntnd: int, dims: tuple[Dimension, Dimension]):
+    def _get_field_component(self, name: str, ntnd: int, dims: tuple[gtx.Dimension, gtx]):
         buffer = self.serializer.read(name, self.savepoint).astype(float)
         buffer = xp.asarray(buffer)
         buffer = xp.squeeze(buffer)[:, :, ntnd - 1]
-=======
-    def _get_field_component(self, name: str, ntnd: int, dims: tuple[gtx.Dimension, gtx.Dimension]):
-        buffer = np.squeeze(self.serializer.read(name, self.savepoint).astype(float))[
-            :, :, ntnd - 1
-        ]
->>>>>>> 0be1aba7
         buffer = self._reduce_to_dim_size(buffer, dims)
         self.log.debug(f"{name} {buffer.shape}")
         return gtx.as_field(dims, buffer)
@@ -323,7 +299,7 @@
     def f_e(self):
         return self._get_field("f_e", dims.EdgeDim)
 
-    def print_connectivity_info(self, name: str, ar: np.ndarray):
+    def print_connectivity_info(self, name: str, ar: xp.ndarray):
         self.log.debug(f" connectivity {name} {ar.shape}")
 
     def c2e(self):
@@ -348,11 +324,7 @@
 
     def c2e2c2e(self):
         if self._c2e2c2e() is None:
-<<<<<<< HEAD
-            return xp.zeros((self.sizes[CellDim], 9), dtype=int)
-=======
-            return np.zeros((self.sizes[dims.CellDim], 9), dtype=int)
->>>>>>> 0be1aba7
+            return xp.zeros((self.sizes[dims.CellDim], 9), dtype=int)
         else:
             return self._c2e2c2e()
 
@@ -387,16 +359,13 @@
 
     def refin_ctrl(self, dim: gtx.Dimension):
         field_name = "refin_ctl"
-<<<<<<< HEAD
-        buffer = xp.squeeze(
-            self._read_field_for_dim(field_name, self._read_int32, dim)[: self.num(dim)], 1
-        )
-        buffer = xp.asarray(buffer)
-=======
->>>>>>> 0be1aba7
         return gtx.as_field(
             (dim,),
-            buffer,
+            xp.asarray(
+                xp.squeeze(
+                    self._read_field_for_dim(field_name, self._read_int32, dim)[: self.num(dim)], 1
+                )
+            ),
         )
 
     def num(self, dim: gtx.Dimension):
@@ -419,8 +388,7 @@
     def owner_mask(self, dim: gtx.Dimension):
         field_name = "owner_mask"
         mask = self._read_field_for_dim(field_name, self._read_bool, dim)
-        buffer = xp.squeeze(mask)
-        return xp.asarray(buffer)
+        return xp.asarray(xp.squeeze(mask))
 
     def global_index(self, dim: gtx.Dimension):
         field_name = "glb_index"
@@ -585,18 +553,10 @@
         return self._get_field("geofac_grdiv", dims.EdgeDim, dims.E2C2EODim)
 
     def geofac_grg(self):
-<<<<<<< HEAD
         grg = xp.squeeze(self.serializer.read("geofac_grg", self.savepoint))
-        grg = xp.asarray(grg)
-        num_cells = self.sizes[CellDim]
-        return gtx.as_field((CellDim, C2E2CODim), grg[:num_cells, :, 0]), gtx.as_field(
-            (CellDim, C2E2CODim), grg[:num_cells, :, 1]
-=======
-        grg = np.squeeze(self.serializer.read("geofac_grg", self.savepoint))
         num_cells = self.sizes[dims.CellDim]
         return gtx.as_field((dims.CellDim, dims.C2E2CODim), grg[:num_cells, :, 0]), gtx.as_field(
             (dims.CellDim, dims.C2E2CODim), grg[:num_cells, :, 1]
->>>>>>> 0be1aba7
         )
 
     @IconSavepoint.optionally_registered()
@@ -624,36 +584,21 @@
         buffer = xp.squeeze(
             self.serializer.read("rbf_vec_coeff_e", self.savepoint).astype(float)
         ).transpose()
-<<<<<<< HEAD
-        buffer = xp.asarray(buffer)
-        return gtx.as_field((EdgeDim, E2C2EDim), buffer)
-=======
         return gtx.as_field((dims.EdgeDim, dims.E2C2EDim), buffer)
->>>>>>> 0be1aba7
 
     @IconSavepoint.optionally_registered()
     def rbf_vec_coeff_c1(self):
         buffer = xp.squeeze(
             self.serializer.read("rbf_vec_coeff_c1", self.savepoint).astype(float)
         ).transpose()
-<<<<<<< HEAD
-        buffer = xp.asarray(buffer)
-        return gtx.as_field((CellDim, C2E2C2EDim), buffer)
-=======
         return gtx.as_field((dims.CellDim, dims.C2E2C2EDim), buffer)
->>>>>>> 0be1aba7
 
     @IconSavepoint.optionally_registered()
     def rbf_vec_coeff_c2(self):
         buffer = xp.squeeze(
             self.serializer.read("rbf_vec_coeff_c2", self.savepoint).astype(float)
         ).transpose()
-<<<<<<< HEAD
-        buffer = xp.asarray(buffer)
-        return gtx.as_field((CellDim, C2E2C2EDim), buffer)
-=======
         return gtx.as_field((dims.CellDim, dims.C2E2C2EDim), buffer)
->>>>>>> 0be1aba7
 
     def rbf_vec_coeff_v1(self):
         return self._get_field("rbf_vec_coeff_v1", dims.VertexDim, dims.V2EDim)
@@ -741,15 +686,10 @@
         return helpers.flatten_first_two_dims(dims.ECDim, dims.KDim, field=field)
 
     def vertoffset_gradp(self):
-<<<<<<< HEAD
-        field = self._get_field("vertoffset_gradp_dsl", EdgeDim, E2CDim, KDim, dtype=gtx.int32)
-        return flatten_first_two_dims(ECDim, KDim, field=field)
-=======
         field = self._get_field(
             "vertoffset_gradp_dsl", dims.EdgeDim, dims.E2CDim, dims.KDim, dtype=gtx.int32
         )
         return helpers.flatten_first_two_dims(dims.ECDim, dims.KDim, field=field)
->>>>>>> 0be1aba7
 
     def coeff1_dwdz(self):
         return self._get_field("coeff1_dwdz", dims.CellDim, dims.KDim)
@@ -789,15 +729,10 @@
     def wgtfacq_e_dsl(
         self, k_level
     ):  # TODO: @abishekg7 Simplify this after serialized data is fixed
-        ar = np.squeeze(self.serializer.read("wgtfacq_e", self.savepoint))
+        ar = xp.squeeze(self.serializer.read("wgtfacq_e", self.savepoint))
         k = k_level - 3
-        ar = np.pad(ar[:, ::-1], ((0, 0), (k, 0)), "constant", constant_values=(0.0,))
-<<<<<<< HEAD
-        ar = xp.asarray(ar)
-        return self._get_field_from_ndarray(ar, EdgeDim, KDim)
-=======
+        ar = xp.pad(ar[:, ::-1], ((0, 0), (k, 0)), "constant", constant_values=(0.0,))
         return self._get_field_from_ndarray(ar, dims.EdgeDim, dims.KDim)
->>>>>>> 0be1aba7
 
     @IconSavepoint.optionally_registered(dims.CellDim, dims.KDim)
     def zd_diffcoef(self):
@@ -811,17 +746,17 @@
         return self._get_field("geopot", dims.CellDim, dims.KDim)
 
     def _read_and_reorder_sparse_field(self, name: str, sparse_size=3):
-        ser_input = np.squeeze(self.serializer.read(name, self.savepoint))[:, :, :]
+        ser_input = xp.squeeze(self.serializer.read(name, self.savepoint))[:, :, :]
         ser_input = self._reduce_to_dim_size(ser_input, (dims.CellDim, dims.C2E2CDim, dims.KDim))
         if ser_input.shape[1] != sparse_size:
-            ser_input = np.moveaxis(ser_input, 1, -1)
-        ser_input = xp.asarray(ser_input)
+            ser_input = xp.moveaxis(ser_input, 1, -1)
+
         return self._linearize_first_2dims(
             ser_input, sparse_size=sparse_size, target_dims=(dims.CECDim, dims.KDim)
         )
 
     def _linearize_first_2dims(
-        self, data: np.ndarray, sparse_size: int, target_dims: tuple[gtx.Dimension, ...]
+        self, data: xp.ndarray, sparse_size: int, target_dims: tuple[gtx.Dimension, ...]
     ):
         old_shape = data.shape
         assert old_shape[1] == sparse_size
@@ -832,10 +767,10 @@
         return self._read_and_reorder_sparse_field("zd_vertoffset")
 
     def zd_vertidx(self):
-        return xp.asarray(xp.squeeze(self.serializer.read("zd_vertidx", self.savepoint)))
+        return xp.squeeze(self.serializer.read("zd_vertidx", self.savepoint))
 
     def zd_indlist(self):
-        return xp.asarray(xp.squeeze(self.serializer.read("zd_indlist", self.savepoint)))
+        return xp.squeeze(self.serializer.read("zd_indlist", self.savepoint))
 
 
 class IconDiffusionInitSavepoint(IconSavepoint):
@@ -1448,17 +1383,10 @@
     def _grid_size(self):
         sp = self._get_icon_grid_savepoint()
         grid_sizes = {
-<<<<<<< HEAD
-            CellDim: self.serializer.read("num_cells", savepoint=sp).astype(gtx.int32)[0],
-            EdgeDim: self.serializer.read("num_edges", savepoint=sp).astype(gtx.int32)[0],
-            VertexDim: self.serializer.read("num_vert", savepoint=sp).astype(gtx.int32)[0],
-            KDim: sp.metainfo.to_dict()["nlev"],
-=======
             dims.CellDim: self.serializer.read("num_cells", savepoint=sp).astype(gtx.int32)[0],
             dims.EdgeDim: self.serializer.read("num_edges", savepoint=sp).astype(gtx.int32)[0],
             dims.VertexDim: self.serializer.read("num_vert", savepoint=sp).astype(gtx.int32)[0],
             dims.KDim: sp.metainfo.to_dict()["nlev"],
->>>>>>> 0be1aba7
         }
         return grid_sizes
 
