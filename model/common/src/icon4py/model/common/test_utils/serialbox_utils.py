# ICON4Py - ICON inspired code in Python and GT4Py
#
# Copyright (c) 2022, ETH Zurich and MeteoSwiss
# All rights reserved.
#
# This file is free software: you can redistribute it and/or modify it under
# the terms of the GNU General Public License as published by the
# Free Software Foundation, either version 3 of the License, or any later
# version. See the LICENSE.txt file at the top-level directory of this
# distribution for a copy of the license or check <https://www.gnu.org/licenses/>.
#
# SPDX-License-Identifier: GPL-3.0-or-later
import logging

import numpy as np
import serialbox as ser
from gt4py.next.common import Dimension, DimensionKind
from gt4py.next.ffront.fbuiltins import int32
from gt4py.next.iterator.embedded import np_as_located_field

from icon4py.model.atmosphere.diffusion.diffusion import VectorTuple
from icon4py.model.atmosphere.diffusion.diffusion_states import (
    DiffusionDiagnosticState,
    DiffusionInterpolationState,
    DiffusionMetricState,
)
from icon4py.model.atmosphere.dycore.state_utils.diagnostic_state import DiagnosticState
from icon4py.model.atmosphere.dycore.state_utils.interpolation_state import InterpolationState
from icon4py.model.atmosphere.dycore.state_utils.metric_state import MetricStateNonHydro
<<<<<<< HEAD
from icon4py.model.atmosphere.dycore.state_utils.prognostic_state import PrognosticState
=======
>>>>>>> 276bdde0
from icon4py.model.common import dimension
from icon4py.model.common.decomposition.definitions import DecompositionInfo
from icon4py.model.common.dimension import (
    C2E2CDim,
    C2E2CODim,
    C2EDim,
    CECDim,
    CEDim,
    CellDim,
    E2C2EDim,
    E2C2EODim,
    E2C2VDim,
    E2CDim,
    E2VDim,
    ECDim,
    ECVDim,
    EdgeDim,
    KDim,
    V2CDim,
    V2EDim,
    VertexDim,
)
from icon4py.model.common.grid.horizontal import CellParams, EdgeParams, HorizontalGridSize
from icon4py.model.common.grid.icon_grid import GridConfig, IconGrid, VerticalGridSize
<<<<<<< HEAD
=======
from icon4py.model.common.states.prognostic_state import PrognosticState
>>>>>>> 276bdde0
from icon4py.model.common.test_utils.helpers import as_1D_sparse_field, flatten_first_two_dims


class IconSavepoint:
    def __init__(self, sp: ser.Savepoint, ser: ser.Serializer, size: dict):
        self.savepoint = sp
        self.serializer = ser
        self.sizes = size
        self.log = logging.getLogger((__name__))

    def log_meta_info(self):
        self.log.info(self.savepoint.metainfo)

    def _get_field(self, name, *dimensions, dtype=float):
        buffer = np.squeeze(self.serializer.read(name, self.savepoint).astype(dtype))
        buffer_size = (
            self.sizes[d] if d.kind is DimensionKind.HORIZONTAL else s
            for s, d in zip(buffer.shape, dimensions)
        )
        buffer = buffer[tuple(map(slice, buffer_size))]

        self.log.debug(f"{name} {buffer.shape}")
        return np_as_located_field(*dimensions)(buffer)

    def _get_field_from_ndarray(self, ar, *dimensions, dtype=float):
        return np_as_located_field(*dimensions)(ar)

    def get_metadata(self, *names):
        metadata = self.savepoint.metainfo.to_dict()
        return {n: metadata[n] for n in names if n in metadata}

    def _read_int32_shift1(self, name: str):
        """
        Read a start indices field.

        use for start indices: the shift accounts for the zero based python
        values are converted to int32
        """
        return self._read_int32(name, offset=1)

    def _read_int32(self, name: str, offset=0):
        """
        Read an end indices field.

        use this for end indices: because FORTRAN slices  are inclusive [from:to] _and_ one based
        this accounts for being exclusive python exclusive bounds: [from:to)
        field values are convert to int32
        """
        return self._read(name, offset, dtype=int32)

    def _read_bool(self, name: str):
        return self._read(name, offset=0, dtype=bool)

    def _read(self, name: str, offset=0, dtype=int):
        return (self.serializer.read(name, self.savepoint) - offset).astype(dtype)


class IconGridSavePoint(IconSavepoint):
    def vct_a(self):
        return self._get_field("vct_a", KDim)

    def tangent_orientation(self):
        return self._get_field("tangent_orientation", EdgeDim)

    def inverse_primal_edge_lengths(self):
        return self._get_field("inv_primal_edge_length", EdgeDim)

    def inv_vert_vert_length(self):
        return self._get_field("inv_vert_vert_length", EdgeDim)

    def primal_normal_vert_x(self):
        return self._get_field("primal_normal_vert_x", VertexDim, E2C2VDim)

    def primal_normal_vert_y(self):
        return self._get_field("primal_normal_vert_y", VertexDim, E2C2VDim)

    def dual_normal_vert_y(self):
        return self._get_field("dual_normal_vert_y", VertexDim, E2C2VDim)

    def dual_normal_vert_x(self):
        return self._get_field("dual_normal_vert_x", VertexDim, E2C2VDim)

    def primal_normal_cell_x(self):
        return self._get_field("primal_normal_cell_x", CellDim, E2CDim)

    def primal_normal_cell_y(self):
        return self._get_field("primal_normal_cell_y", CellDim, E2CDim)

    def dual_normal_cell_x(self):
        return self._get_field("dual_normal_cell_x", CellDim, E2CDim)

    def dual_normal_cell_y(self):
        return self._get_field("dual_normal_cell_y", CellDim, E2CDim)

    def cell_areas(self):
        return self._get_field("cell_areas", CellDim)

    def edge_areas(self):
        return self._get_field("edge_areas", EdgeDim)

    def inv_dual_edge_length(self):
        return self._get_field("inv_dual_edge_length", EdgeDim)

    def edge_cell_length(self):
        return self._get_field("edge_cell_length", EdgeDim, E2CDim)

    def cells_start_index(self):
        return self._read_int32_shift1("c_start_index")

    def cells_end_index(self):
        return self._read_int32("c_end_index")

    def vertex_start_index(self):
        return self._read_int32_shift1("v_start_index")

    def vertex_end_index(self):
        return self._read_int32("v_end_index")

    def edge_start_index(self):
        return self._read_int32_shift1("e_start_index")

    def nflatlev(self):
        return self._read_int32_shift1("nflatlev")[0]

    def nflat_gradp(self):
        return self._read_int32_shift1("nflat_gradp")[0]

    def edge_end_index(self):
        # don't need to subtract 1, because FORTRAN slices  are inclusive [from:to] so the being
        # one off accounts for being exclusive [from:to)
        return self.serializer.read("e_end_index", self.savepoint)

    def c_owner_mask(self):
        return self._get_field("c_owner_mask", CellDim, dtype=bool)

    def e_owner_mask(self):
        return self._get_field("e_owner_mask", EdgeDim, dtype=bool)

    def f_e(self):
        return self._get_field("f_e", EdgeDim)

    def print_connectivity_info(self, name: str, ar: np.ndarray):
        self.log.debug(f" connectivity {name} {ar.shape}")

    def c2e(self):
        return self._get_connectivity_array("c2e", CellDim)

    def _get_connectivity_array(self, name: str, target_dim: Dimension):
        connectivity = self._read_int32(name, offset=1)[: self.sizes[target_dim], :]
        self.log.debug(f" connectivity {name} : {connectivity.shape}")
        return connectivity

    def c2e2c(self):
        return self._get_connectivity_array("c2e2c", CellDim)

    def e2c2e(self):
        return self._get_connectivity_array("e2c2e", EdgeDim)

    def e2c(self):
        return self._get_connectivity_array("e2c", EdgeDim)

    def e2v(self):
        # array "e2v" is actually e2c2v
        v_ = self._get_connectivity_array("e2v", EdgeDim)[:, 0:2]
        self.log.debug(f"real e2v {v_.shape}")
        return v_

    def e2c2v(self):
        # array "e2v" is actually e2c2v, that is hexagon or pentagon
        return self._get_connectivity_array("e2v", EdgeDim)

    def v2e(self):
        return self._get_connectivity_array("v2e", VertexDim)

    def v2c(self):
        return self._get_connectivity_array("v2c", VertexDim)

    def c2v(self):
        return self._get_connectivity_array("c2v", CellDim)

    def nrdmax(self):
        return self._read_int32_shift1("nrdmax")

    def refin_ctrl(self, dim: Dimension):
        field_name = "refin_ctl"
        return self._read_field_for_dim(field_name, self._read_int32, dim)

    def num(self, dim: Dimension):
        return self.sizes[dim]

    def _read_field_for_dim(self, field_name, read_func, dim: Dimension):
        match (dim):
            case dimension.CellDim:
                return read_func(f"c_{field_name}")
            case dimension.EdgeDim:
                return read_func(f"e_{field_name}")
            case dimension.VertexDim:
                return read_func(f"v_{field_name}")
            case _:
                raise NotImplementedError(
                    f"only {dimension.CellDim, dimension.EdgeDim, dimension.VertexDim} are handled"
                )

    def owner_mask(self, dim: Dimension):
        field_name = "owner_mask"
        mask = self._read_field_for_dim(field_name, self._read_bool, dim)
        return np.squeeze(mask)

    def global_index(self, dim: Dimension):
        field_name = "glb_index"
        return self._read_field_for_dim(field_name, self._read_int32_shift1, dim)

    def decomp_domain(self, dim):
        field_name = "decomp_domain"
        return self._read_field_for_dim(field_name, self._read_int32, dim)

    def construct_decomposition_info(self):
        return (
            DecompositionInfo(klevels=self.num(KDim))
            .with_dimension(*self._get_decomp_fields(CellDim))
            .with_dimension(*self._get_decomp_fields(EdgeDim))
            .with_dimension(*self._get_decomp_fields(VertexDim))
        )

    def _get_decomp_fields(self, dim: Dimension):
        global_index = self.global_index(dim)
        mask = self.owner_mask(dim)[0 : self.num(dim)]
        return dim, global_index, mask

    def construct_icon_grid(self) -> IconGrid:

        cell_starts = self.cells_start_index()
        cell_ends = self.cells_end_index()
        vertex_starts = self.vertex_start_index()
        vertex_ends = self.vertex_end_index()
        edge_starts = self.edge_start_index()
        edge_ends = self.edge_end_index()
        config = GridConfig(
            horizontal_config=HorizontalGridSize(
                num_vertices=self.num(VertexDim),
                num_cells=self.num(CellDim),
                num_edges=self.num(EdgeDim),
            ),
            vertical_config=VerticalGridSize(num_lev=self.num(KDim)),
        )
        c2e2c = self.c2e2c()
        e2c2e = self.e2c2e()
        c2e2c0 = np.column_stack(((np.asarray(range(c2e2c.shape[0]))), c2e2c))
        e2c2e0 = np.column_stack(((np.asarray(range(e2c2e.shape[0]))), e2c2e))
        grid = (
            IconGrid()
            .with_config(config)
            .with_start_end_indices(VertexDim, vertex_starts, vertex_ends)
            .with_start_end_indices(EdgeDim, edge_starts, edge_ends)
            .with_start_end_indices(CellDim, cell_starts, cell_ends)
            .with_connectivities(
                {
                    C2EDim: self.c2e(),
                    E2CDim: self.e2c(),
                    C2E2CDim: c2e2c,
                    C2E2CODim: c2e2c0,
                    E2C2EDim: e2c2e,
                    E2C2EODim: e2c2e0,
                }
            )
            .with_connectivities(
                {
                    E2VDim: self.e2v(),
                    V2EDim: self.v2e(),
                    V2CDim: self.v2c(),
                    E2C2VDim: self.e2c2v(),
                }
            )
        )
        return grid

    def construct_edge_geometry(self) -> EdgeParams:
        primal_normal_vert: VectorTuple = (
            as_1D_sparse_field(self.primal_normal_vert_x(), ECVDim),
            as_1D_sparse_field(self.primal_normal_vert_y(), ECVDim),
        )
        dual_normal_vert: VectorTuple = (
            as_1D_sparse_field(self.dual_normal_vert_x(), ECVDim),
            as_1D_sparse_field(self.dual_normal_vert_y(), ECVDim),
        )

        primal_normal_cell: VectorTuple = (
            as_1D_sparse_field(self.primal_normal_cell_x(), ECDim),
            as_1D_sparse_field(self.primal_normal_cell_y(), ECDim),
        )

        dual_normal_cell: VectorTuple = (
            as_1D_sparse_field(self.dual_normal_cell_x(), ECDim),
            as_1D_sparse_field(self.dual_normal_cell_y(), ECDim),
        )
        return EdgeParams(
            tangent_orientation=self.tangent_orientation(),
            inverse_primal_edge_lengths=self.inverse_primal_edge_lengths(),
            inverse_dual_edge_lengths=self.inv_dual_edge_length(),
            inverse_vertex_vertex_lengths=self.inv_vert_vert_length(),
            primal_normal_vert_x=primal_normal_vert[0],
            primal_normal_vert_y=primal_normal_vert[1],
            dual_normal_vert_x=dual_normal_vert[0],
            dual_normal_vert_y=dual_normal_vert[1],
            primal_normal_cell_x=primal_normal_cell[0],
            dual_normal_cell_x=dual_normal_cell[0],
            primal_normal_cell_y=primal_normal_cell[1],
            dual_normal_cell_y=dual_normal_cell[1],
            edge_areas=self.edge_areas(),
        )

    def construct_cell_geometry(self) -> CellParams:
        return CellParams(area=self.cell_areas())


class InterpolationSavepoint(IconSavepoint):
    def c_intp(self):
        return self._get_field("c_intp", VertexDim, V2CDim)

    def c_lin_e(self):
        return self._get_field("c_lin_e", EdgeDim, E2CDim)

    def e_bln_c_s(self):
        return self._get_field("e_bln_c_s", CellDim, C2EDim)

    def e_flx_avg(self):
        return self._get_field("e_flx_avg", EdgeDim, E2C2EODim)

    def geofac_div(self):
        return self._get_field("geofac_div", CellDim, C2EDim)

    def geofac_grdiv(self):
        return self._get_field("geofac_grdiv", EdgeDim, E2C2EODim)

    def geofac_grg(self):
        grg = np.squeeze(self.serializer.read("geofac_grg", self.savepoint))
        num_cells = self.sizes[CellDim]
        return np_as_located_field(CellDim, C2E2CODim)(grg[:num_cells, :, 0]), np_as_located_field(
            CellDim, C2E2CODim
        )(grg[:num_cells, :, 1])

    def zd_intcoef(self):
        return self._get_field("vcoef", CellDim, C2E2CDim, KDim)

    def geofac_n2s(self):
        return self._get_field("geofac_n2s", CellDim, C2E2CODim)

    def geofac_rot(self):
        return self._get_field("geofac_rot", VertexDim, V2EDim)

    def nudgecoeff_e(self):
        return self._get_field("nudgecoeff_e", EdgeDim)

    def pos_on_tplane_e_x(self):
        field = self._get_field("pos_on_tplane_e_x", EdgeDim, E2CDim)
        return as_1D_sparse_field(field[:, 0:2], ECDim)

    def pos_on_tplane_e_y(self):
        field = self._get_field("pos_on_tplane_e_y", EdgeDim, E2CDim)
        return as_1D_sparse_field(field[:, 0:2], ECDim)

    def rbf_vec_coeff_e(self):
        buffer = np.squeeze(
            self.serializer.read("rbf_vec_coeff_e", self.savepoint).astype(float)
        ).transpose()
        return np_as_located_field(EdgeDim, E2C2EDim)(buffer)

    def rbf_vec_coeff_v1(self):
        return self._get_field("rbf_vec_coeff_v1", VertexDim, V2EDim)

    def rbf_vec_coeff_v2(self):
        return self._get_field("rbf_vec_coeff_v2", VertexDim, V2EDim)

    def construct_interpolation_state_for_diffusion(
        self,
    ) -> DiffusionInterpolationState:
        grg = self.geofac_grg()
        return DiffusionInterpolationState(
            e_bln_c_s=as_1D_sparse_field(self.e_bln_c_s(), CEDim),
            rbf_coeff_1=self.rbf_vec_coeff_v1(),
            rbf_coeff_2=self.rbf_vec_coeff_v2(),
            geofac_div=as_1D_sparse_field(self.geofac_div(), CEDim),
            geofac_n2s=self.geofac_n2s(),
            geofac_grg_x=grg[0],
            geofac_grg_y=grg[1],
            nudgecoeff_e=self.nudgecoeff_e(),
        )

    def construct_interpolation_state_for_nonhydro(self) -> InterpolationState:
        grg = self.geofac_grg()
        return InterpolationState(
            c_lin_e=self.c_lin_e(),
            c_intp=self.c_intp(),
            e_flx_avg=self.e_flx_avg(),
            geofac_grdiv=self.geofac_grdiv(),
            geofac_rot=self.geofac_rot(),
            pos_on_tplane_e_1=self.pos_on_tplane_e_x(),
            pos_on_tplane_e_2=self.pos_on_tplane_e_y(),
            rbf_vec_coeff_e=self.rbf_vec_coeff_e(),
            e_bln_c_s=as_1D_sparse_field(self.e_bln_c_s(), CEDim),
            rbf_coeff_1=self.rbf_vec_coeff_v1(),
            rbf_coeff_2=self.rbf_vec_coeff_v2(),
            geofac_div=as_1D_sparse_field(self.geofac_div(), CEDim),
            geofac_n2s=self.geofac_n2s(),
            geofac_grg_x=grg[0],
            geofac_grg_y=grg[1],
            nudgecoeff_e=self.nudgecoeff_e(),
        )


class MetricSavepoint(IconSavepoint):
    def bdy_halo_c(self):
        return self._get_field("bdy_halo_c", CellDim, dtype=bool)

    def d2dexdz2_fac1_mc(self):
        return self._get_field("d2dexdz2_fac1_mc", CellDim, KDim)

    def d2dexdz2_fac2_mc(self):
        return self._get_field("d2dexdz2_fac2_mc", CellDim, KDim)

    def d_exner_dz_ref_ic(self):
        return self._get_field("d_exner_dz_ref_ic", CellDim, KDim)

    def exner_exfac(self):
        return self._get_field("exner_exfac", CellDim, KDim)

    def exner_ref_mc(self):
        return self._get_field("exner_ref_mc", CellDim, KDim)

    def hmask_dd3d(self):
        return self._get_field("hmask_dd3d", EdgeDim)

    def inv_ddqz_z_full(self):
        return self._get_field("inv_ddqz_z_full", CellDim, KDim)

    def ipeidx_dsl(self):
        return self._get_field("ipeidx_dsl", EdgeDim, KDim, dtype=bool)

    def mask_prog_halo_c(self):
        return self._get_field("mask_prog_halo_c", CellDim, dtype=bool)

    def pg_exdist(self):
        return self._get_field("pg_exdist_dsl", EdgeDim, KDim)

    def rayleigh_w(self):
        return self._get_field("rayleigh_w", KDim)

    def rho_ref_mc(self):
        return self._get_field("rho_ref_mc", CellDim, KDim)

    def rho_ref_me(self):
        return self._get_field("rho_ref_me", EdgeDim, KDim)

    def scalfac_dd3d(self):
        return self._get_field("scalfac_dd3d", KDim)

    def theta_ref_ic(self):
        return self._get_field("theta_ref_ic", CellDim, KDim)

    def theta_ref_me(self):
        return self._get_field("theta_ref_me", EdgeDim, KDim)

    def vwind_expl_wgt(self):
        return self._get_field("vwind_expl_wgt", CellDim)

    def vwind_impl_wgt(self):
        return self._get_field("vwind_impl_wgt", CellDim)

    def wgtfacq_c_dsl(self):
        return self._get_field("wgtfacq_c_dsl", CellDim, KDim)

    def wgtfacq_c(self):
        return self._get_field("wgtfacq_c", CellDim, KDim)

    def zdiff_gradp(self):
        field = self._get_field("zdiff_gradp_dsl", EdgeDim, E2CDim, KDim)
        return flatten_first_two_dims(ECDim, KDim, field=field)

    def vertoffset_gradp(self):
        field = self._get_field("vertoffset_gradp_dsl", EdgeDim, E2CDim, KDim, dtype=int32)
        return flatten_first_two_dims(ECDim, KDim, field=field)

    def coeff1_dwdz(self):
        return self._get_field("coeff1_dwdz", CellDim, KDim)

    def coeff2_dwdz(self):
        return self._get_field("coeff2_dwdz", CellDim, KDim)

    def coeff_gradekin(self):
        field = self._get_field("coeff_gradekin", EdgeDim, E2CDim)
        return as_1D_sparse_field(field, ECDim)

    def ddqz_z_full_e(self):
        return self._get_field("ddqz_z_full_e", EdgeDim, KDim)

    def ddqz_z_half(self):
        return self._get_field("ddqz_z_half", CellDim, KDim)

    def ddxn_z_full(self):
        return self._get_field("ddxn_z_full", EdgeDim, KDim)

    def ddxt_z_full(self):
        return self._get_field("ddxt_z_full", EdgeDim, KDim)

    def mask_hdiff(self):
        return self._get_field("mask_hdiff", CellDim, KDim, dtype=bool)

    def theta_ref_mc(self):
        return self._get_field("theta_ref_mc", CellDim, KDim)

    def wgtfac_c(self):
        return self._get_field("wgtfac_c", CellDim, KDim)

    def wgtfac_e(self):
        return self._get_field("wgtfac_e", EdgeDim, KDim)

    def wgtfacq_e_dsl(
        self, k_level
    ):  # TODO: @abishekg7 Simplify this after serialized data is fixed
        ar = np.squeeze(self.serializer.read("wgtfacq_e", self.savepoint))
        k = k_level - 3
        ar = np.pad(ar[:, ::-1], ((0, 0), (k, 0)), "constant", constant_values=(0.0,))
        return self._get_field_from_ndarray(ar, EdgeDim, KDim)

    def zd_diffcoef(self):
        return self._get_field("zd_diffcoef", CellDim, KDim)

    def zd_intcoef(self):
        return self._read_and_reorder_sparse_field("vcoef")

    def _read_and_reorder_sparse_field(self, name: str, sparse_size=3):
        ser_input = np.squeeze(self.serializer.read(name, self.savepoint))[:, :, :]
        if ser_input.shape[1] != sparse_size:
            ser_input = np.moveaxis((ser_input), 1, -1)

        return self._linearize_first_2dims(
            ser_input, sparse_size=sparse_size, target_dims=(CECDim, KDim)
        )

    def _linearize_first_2dims(
        self, data: np.ndarray, sparse_size: int, target_dims: tuple[Dimension, ...]
    ):
        old_shape = data.shape
        assert old_shape[1] == sparse_size
        return np_as_located_field(*target_dims)(
            data.reshape(old_shape[0] * old_shape[1], old_shape[2])
        )

    def zd_vertoffset(self):
        return self._read_and_reorder_sparse_field("zd_vertoffset")

    def zd_vertidx(self):
        return np.squeeze(self.serializer.read("zd_vertidx", self.savepoint))

    def zd_indlist(self):
        return np.squeeze(self.serializer.read("zd_indlist", self.savepoint))

    def construct_nh_metric_state(self, num_k_lev) -> MetricStateNonHydro:
        return MetricStateNonHydro(
            bdy_halo_c=self.bdy_halo_c(),
            mask_prog_halo_c=self.mask_prog_halo_c(),
            rayleigh_w=self.rayleigh_w(),
            exner_exfac=self.exner_exfac(),
            exner_ref_mc=self.exner_ref_mc(),
            wgtfac_c=self.wgtfac_c(),
            wgtfacq_c_dsl=self.wgtfacq_c_dsl(),
            inv_ddqz_z_full=self.inv_ddqz_z_full(),
            rho_ref_mc=self.rho_ref_mc(),
            theta_ref_mc=self.theta_ref_mc(),
            vwind_expl_wgt=self.vwind_expl_wgt(),
            d_exner_dz_ref_ic=self.d_exner_dz_ref_ic(),
            ddqz_z_half=self.ddqz_z_half(),
            theta_ref_ic=self.theta_ref_ic(),
            d2dexdz2_fac1_mc=self.d2dexdz2_fac1_mc(),
            d2dexdz2_fac2_mc=self.d2dexdz2_fac2_mc(),
            rho_ref_me=self.rho_ref_me(),
            theta_ref_me=self.theta_ref_me(),
            ddxn_z_full=self.ddxn_z_full(),
            zdiff_gradp=self.zdiff_gradp(),
            vertoffset_gradp=self.vertoffset_gradp(),
            ipeidx_dsl=self.ipeidx_dsl(),
            pg_exdist=self.pg_exdist(),
            ddqz_z_full_e=self.ddqz_z_full_e(),
            ddxt_z_full=self.ddxt_z_full(),
            wgtfac_e=self.wgtfac_e(),
            wgtfacq_e_dsl=self.wgtfacq_e_dsl(num_k_lev),
            vwind_impl_wgt=self.vwind_impl_wgt(),
            hmask_dd3d=self.hmask_dd3d(),
            scalfac_dd3d=self.scalfac_dd3d(),
            coeff1_dwdz=self.coeff1_dwdz(),
            coeff2_dwdz=self.coeff2_dwdz(),
            coeff_gradekin=self.coeff_gradekin(),
        )

    def construct_metric_state_for_diffusion(self) -> DiffusionMetricState:
        return DiffusionMetricState(
            mask_hdiff=self.mask_hdiff(),
            theta_ref_mc=self.theta_ref_mc(),
            wgtfac_c=self.wgtfac_c(),
            zd_intcoef=self.zd_intcoef(),
            zd_vertoffset=self.zd_vertoffset(),
            zd_diffcoef=self.zd_diffcoef(),
        )


class IconDiffusionInitSavepoint(IconSavepoint):
    def hdef_ic(self):
        return self._get_field("hdef_ic", CellDim, KDim)

    def div_ic(self):
        return self._get_field("div_ic", CellDim, KDim)

    def dwdx(self):
        return self._get_field("dwdx", CellDim, KDim)

    def dwdy(self):
        return self._get_field("dwdy", CellDim, KDim)

    def vn(self):
        return self._get_field("vn", EdgeDim, KDim)

    def theta_v(self):
        return self._get_field("theta_v", CellDim, KDim)

    def w(self):
        return self._get_field("w", CellDim, KDim)

    def exner(self):
        return self._get_field("exner", CellDim, KDim)

    def diff_multfac_smag(self):
        return np.squeeze(self.serializer.read("diff_multfac_smag", self.savepoint))

    def smag_limit(self):
        return np.squeeze(self.serializer.read("smag_limit", self.savepoint))

    def diff_multfac_n2w(self):
        return np.squeeze(self.serializer.read("diff_multfac_n2w", self.savepoint))

    def nudgezone_diff(self) -> int:
        return self.serializer.read("nudgezone_diff", self.savepoint)[0]

    def bdy_diff(self) -> int:
        return self.serializer.read("bdy_diff", self.savepoint)[0]

    def fac_bdydiff_v(self) -> int:
        return self.serializer.read("fac_bdydiff_v", self.savepoint)[0]

    def smag_offset(self):
        return self.serializer.read("smag_offset", self.savepoint)[0]

    def diff_multfac_w(self):
        return self.serializer.read("diff_multfac_w", self.savepoint)[0]

    def diff_multfac_vn(self):
        return self.serializer.read("diff_multfac_vn", self.savepoint)

    def rho(self):
        return self._get_field("rho", CellDim, KDim)

    def construct_prognostics(self) -> PrognosticState:
        return PrognosticState(
            w=self.w(),
            vn=self.vn(),
            exner=self.exner(),
            theta_v=self.theta_v(),
<<<<<<< HEAD
            rho=None,
            exner=None,
=======
            rho=self.rho(),
>>>>>>> 276bdde0
        )

    def construct_diagnostics_for_diffusion(self) -> DiffusionDiagnosticState:
        return DiffusionDiagnosticState(
            hdef_ic=self.hdef_ic(),
            div_ic=self.div_ic(),
            dwdx=self.dwdx(),
            dwdy=self.dwdy(),
        )

    def construct_diagnostics(self) -> DiagnosticState:
        return DiagnosticState(
            hdef_ic=self.hdef_ic(),
            div_ic=self.div_ic(),
            dwdx=self.dwdx(),
            dwdy=self.dwdy(),
            vt=None,
            vn_ie=None,
            w_concorr_c=None,
            ddt_w_adv_pc_before=None,
            ddt_vn_apc_pc_before=None,
            ntnd=None,
        )


class IconNonHydroInitSavepoint(IconSavepoint):
    def bdy_divdamp(self):
        return self._get_field("bdy_divdamp", KDim)

    def ddt_exner_phy(self):
        return self._get_field("ddt_exner_phy", CellDim, KDim)

    def ddt_vn_apc_pc_before(self, ntnd):
        buffer = np.squeeze(self.serializer.read("ddt_vn_apc_pc", self.savepoint).astype(float))
        return np_as_located_field(EdgeDim, KDim)(buffer[:, :, ntnd - 1])

    def ddt_vn_phy(self):
        return self._get_field("ddt_vn_phy", EdgeDim, KDim)

    def exner_now(self):
        return self._get_field("exner_now", CellDim, KDim)

    def exner_new(self):
        return self._get_field("exner_new", CellDim, KDim)

    def theta_v_now(self):
        return self._get_field("theta_v_now", CellDim, KDim)

    def theta_v_new(self):
        return self._get_field("theta_v_new", CellDim, KDim)

    def rho_now(self):
        return self._get_field("rho_now", CellDim, KDim)

    def rho_new(self):
        return self._get_field("rho_new", CellDim, KDim)

    def exner_pr(self):
        return self._get_field("exner_pr", CellDim, KDim)

    def grf_tend_rho(self):
        return self._get_field("grf_tend_rho", CellDim, KDim)

    def grf_tend_thv(self):
        return self._get_field("grf_tend_thv", CellDim, KDim)

    def grf_tend_vn(self):
        return self._get_field("grf_tend_vn", EdgeDim, KDim)

    def ddt_vn_adv_ntl(self, ntl):
        buffer = np.squeeze(self.serializer.read("ddt_vn_adv_ntl", self.savepoint).astype(float))
        return np_as_located_field(EdgeDim, KDim)(buffer[:, :, ntl - 1])

    def ddt_w_adv_ntl(self, ntl):
        buffer = np.squeeze(self.serializer.read("ddt_w_adv_ntl", self.savepoint).astype(float))
        return np_as_located_field(CellDim, KDim)(buffer[:, :, ntl - 1])

    def grf_tend_w(self):
        return self._get_field("grf_tend_w", CellDim, KDim)

    def mass_fl_e(self):
        return self._get_field("mass_fl_e", EdgeDim, KDim)

    def mass_flx_me(self):
        return self._get_field("prep_adv_mass_flx_me", EdgeDim, KDim)

    def mass_flx_ic(self):
        return self._get_field("prep_adv_mass_flx_ic", CellDim, KDim)

    def rho_ic(self):
        return self._get_field("rho_ic", CellDim, KDim)

    def rho_incr(self):
        return self._get_field("rho_incr", CellDim, KDim)

    def exner_incr(self):
        return self._get_field("exner_incr", CellDim, KDim)

    def vn_incr(self):
        return self._get_field("vn_incr", EdgeDim, KDim)

    def scal_divdamp(self) -> float:
        return self.serializer.read("scal_divdamp", self.savepoint)[0]

    def scal_divdamp_o2(self) -> float:
        return self.serializer.read("scal_divdamp_o2", self.savepoint)[0]

    def theta_v_ic(self):
        return self._get_field("theta_v_ic", CellDim, KDim)

    def vn_traj(self):
        return self._get_field("prep_adv_vn_traj", EdgeDim, KDim)

    def z_dwdz_dd(self):
        return self._get_field("z_dwdz_dd", CellDim, KDim)

    def z_graddiv_vn(self):
        return self._get_field("z_graddiv_vn", EdgeDim, KDim)

    def z_theta_v_e(self):
        return self._get_field("z_theta_v_e", EdgeDim, KDim)

    def z_rho_e(self):
        return self._get_field("z_rho_e", EdgeDim, KDim)

    def z_gradh_exner(self):
        return self._get_field("z_gradh_exner", EdgeDim, KDim)

    def z_w_expl(self):
        return self._get_field("z_w_expl", CellDim, KDim)

    def z_rho_expl(self):
        return self._get_field("z_rho_expl", CellDim, KDim)

    def z_exner_expl(self):
        return self._get_field("z_exner_expl", CellDim, KDim)

    def z_alpha(self):
        return self._get_field("z_alpha", CellDim, KDim)

    def z_beta(self):
        return self._get_field("z_beta", CellDim, KDim)

    def z_contr_w_fl_l(self):
        return self._get_field("z_contr_w_fl_l", CellDim, KDim)

    def z_q(self):
        return self._get_field("z_q", CellDim, KDim)

    def wgt_nnow_rth(self) -> float:
        return self.serializer.read("wgt_nnow_rth", self.savepoint)[0]

    def wgt_nnew_rth(self) -> float:
        return self.serializer.read("wgt_nnew_rth", self.savepoint)[0]

    def wgt_nnow_vel(self) -> float:
        return self.serializer.read("wgt_nnow_vel", self.savepoint)[0]

    def wgt_nnew_vel(self) -> float:
        return self.serializer.read("wgt_nnew_vel", self.savepoint)[0]

    def w_now(self):
        return self._get_field("w_now", CellDim, KDim)

    def w_new(self):
        return self._get_field("w_new", CellDim, KDim)

    def vn_now(self):
        return self._get_field("vn_now", EdgeDim, KDim)

    def vn_new(self):
        return self._get_field("vn_new", EdgeDim, KDim)


class IconVelocityInitSavepoint(IconSavepoint):
    def cfl_w_limit(self) -> float:
        return self.serializer.read("cfl_w_limit", self.savepoint)[0]

    def ddt_vn_apc_pc(self, ntnd):
        buffer = np.squeeze(self.serializer.read("ddt_vn_apc_pc", self.savepoint).astype(float))
        return np_as_located_field(EdgeDim, KDim)(buffer[:, :, ntnd - 1])

    def ddt_w_adv_pc(self, ntnd):
        buffer = np.squeeze(self.serializer.read("ddt_w_adv_pc", self.savepoint).astype(float))
        return np_as_located_field(CellDim, KDim)(buffer[:, :, ntnd - 1])

    def scalfac_exdiff(self) -> float:
        return self.serializer.read("scalfac_exdiff", self.savepoint)[0]

    def vn(self):
        return self._get_field("vn", EdgeDim, KDim)

    def vn_ie(self):
        return self._get_field("vn_ie", EdgeDim, KDim)

    def vt(self):
        return self._get_field("vt", EdgeDim, KDim)

    def w(self):
        return self._get_field("w", CellDim, KDim)

    def z_vt_ie(self):
        return self._get_field("z_vt_ie", EdgeDim, KDim)

    def z_kin_hor_e(self):
        return self._get_field("z_kin_hor_e", EdgeDim, KDim)

    def z_w_concorr_me(self):
        return self._get_field("z_w_concorr_me", EdgeDim, KDim)

    def w_concorr_c(self):
        return self._get_field("w_concorr_c", CellDim, KDim)


class IconDiffusionExitSavepoint(IconSavepoint):
    def vn(self):
        return self._get_field("x_vn", EdgeDim, KDim)

    def theta_v(self):
        return self._get_field("x_theta_v", CellDim, KDim)

    def w(self):
        return self._get_field("x_w", CellDim, KDim)

    def dwdx(self):
        return self._get_field("x_dwdx", CellDim, KDim)

    def dwdy(self):
        return self._get_field("x_dwdy", CellDim, KDim)

    def exner(self):
        return self._get_field("x_exner", CellDim, KDim)

    def z_temp(self):
        return self._get_field("x_z_temp", CellDim, KDim)

    def div_ic(self):
        return self._get_field("x_div_ic", CellDim, KDim)

    def hdef_ic(self):
        return self._get_field("x_hdef_ic", CellDim, KDim)


class IconExitSavepoint(IconSavepoint):
    def vn(self):
        return self._get_field("x_vn", EdgeDim, KDim)

    def theta_v(self):
        return self._get_field("x_theta_v", CellDim, KDim)

    def w(self):
        return self._get_field("x_w", CellDim, KDim)

    def exner(self):
        return self._get_field("x_exner", CellDim, KDim)

    def rho(self):
        return self._get_field("x_rho_new", CellDim, KDim)

    def rho_now(self):
        return self._get_field("x_rho_now", CellDim, KDim)

    def exner_now(self):
        return self._get_field("x_exner_now", CellDim, KDim)

    def theta_v_now(self):
        return self._get_field("x_theta_v_now", CellDim, KDim)

    def ddt_vn_apc_pc(self, ntnd):
        buffer = np.squeeze(self.serializer.read("x_ddt_vn_apc_pc", self.savepoint).astype(float))
        return np_as_located_field(EdgeDim, KDim)(buffer[:, :, ntnd - 1])

    def ddt_vn_apc_pc_19(self, ntnd):
        buffer = np.squeeze(
            self.serializer.read("x_ddt_vn_apc_pc_19", self.savepoint).astype(float)
        )
        return np_as_located_field(EdgeDim, KDim)(buffer[:, :, ntnd - 1])

    def ddt_w_adv_pc(self, ntnd):
        buffer = np.squeeze(self.serializer.read("x_ddt_w_adv_pc", self.savepoint).astype(float))
        return np_as_located_field(CellDim, KDim)(buffer[:, :, ntnd - 1])

    def ddt_w_adv_pc_16(self, ntnd):
        buffer = np.squeeze(self.serializer.read("x_ddt_w_adv_pc_16", self.savepoint).astype(float))
        return np_as_located_field(CellDim, KDim)(buffer[:, :, ntnd - 1])

    def ddt_w_adv_pc_17(self, ntnd):
        buffer = np.squeeze(self.serializer.read("x_ddt_w_adv_pc_17", self.savepoint).astype(float))
        return np_as_located_field(CellDim, KDim)(buffer[:, :, ntnd - 1])

    def scalfac_exdiff(self) -> float:
        return self.serializer.read("scalfac_exdiff", self.savepoint)[0]

    def vn_ie(self):
        return self._get_field("x_vn_ie", EdgeDim, KDim)

    def vt(self):
        return self._get_field("x_vt", EdgeDim, KDim)

    def z_kin_hor_e(self):
        return self._get_field("x_z_kin_hor_e", EdgeDim, KDim)

    def z_ekinh(self):
        return self._get_field("x_z_ekinh", CellDim, KDim)

    def z_vt_ie(self):
        return self._get_field("x_z_vt_ie", EdgeDim, KDim)

    def z_v_grad_w(self):
        return self._get_field("x_z_v_grad_w", EdgeDim, KDim)

    def z_w_v(self):
        return self._get_field("x_z_w_v", VertexDim, KDim)

    def z_w_concorr_me(self):
        return self._get_field("x_z_w_concorr_me", EdgeDim, KDim)

    def z_w_concorr_mc(self):
        return self._get_field("x_z_w_concorr_mc", CellDim, KDim)

    def z_w_con_c_full(self):
        return self._get_field("x_z_w_con_c_full", CellDim, KDim)

    def z_w_con_c(self):
        return self._get_field("x_z_w_con_c", CellDim, KDim)

    def cfl_clipping(self):
        return self._get_field("x_cfl_clipping", CellDim, KDim, dtype=bool)

    def vcfl(self):
        return self._get_field("x_vcfl_dsl", CellDim, KDim)

    def exner_new(self):
        return self._get_field("x_exner_new", CellDim, KDim)

    def z_exner_ex_pr(self):
        return self._get_field("x_z_exner_ex_pr", CellDim, KDim)

    def z_exner_ic(self):
        return self._get_field("x_z_exner_ic", CellDim, KDim)

    def exner_pr(self):
        return self._get_field("x_exner_pr", CellDim, KDim)

    def mass_fl_e(self):
        return self._get_field("x_mass_fl_e", EdgeDim, KDim)

    def z_theta_v_fl_e(self):
        return self._get_field("x_z_theta_v_fl_e", EdgeDim, KDim)

    def mass_flx_me(self):
        return self._get_field("x_prep_adv_mass_flx_me", EdgeDim, KDim)

    def vn_traj(self):
        return self._get_field("x_prep_adv_vn_traj", EdgeDim, KDim)

    def rho_ic(self):
        return self._get_field("x_rho_ic", CellDim, KDim)

    def theta_v_ic(self):
        return self._get_field("x_theta_v_ic", CellDim, KDim)

    def theta_v_new(self):
        return self._get_field("x_theta_v_new", CellDim, KDim)

    def vn_new(self):
        return self._get_field("x_vn_new", EdgeDim, KDim)

    def w_concorr_c(self):
        return self._get_field("x_w_concorr_c", CellDim, KDim)

    def w_new(self):
        return self._get_field("x_w_new", CellDim, KDim)

    def z_dexner_dz_c(self, ntnd):
        buffer = np.squeeze(self.serializer.read("x_z_dexner_dz_c", self.savepoint).astype(float))
        return np_as_located_field(CellDim, KDim)(buffer[:, :, ntnd - 1])

    def z_rth_pr(self, ind):
        buffer = np.squeeze(self.serializer.read("x_z_rth_pr", self.savepoint).astype(float))
        return np_as_located_field(CellDim, KDim)(buffer[:, :, ind - 1])

    def z_th_ddz_exner_c(self):
        return self._get_field("x_z_th_ddz_exner_c", CellDim, KDim)

    def z_gradh_exner(self):
        return self._get_field("x_z_gradh_exner", EdgeDim, KDim)

    def z_hydro_corr(self):
        return self._get_field("x_z_hydro_corr", EdgeDim, KDim)

    def z_flxdiv_mass(self):
        return self._get_field("x_z_flxdiv_mass", CellDim, KDim)

    def z_flxdiv_theta(self):
        return self._get_field("x_z_flxdiv_theta", CellDim, KDim)

    def z_contr_w_fl_l(self):
        return self._get_field("x_z_contr_w_fl", CellDim, KDim)

    def z_w_expl(self):
        return self._get_field("x_z_w_expl", CellDim, KDim)

    def z_alpha(self):
        return self._get_field("x_z_alpha", CellDim, KDim)

    def z_beta(self):
        return self._get_field("x_z_beta", CellDim, KDim)

    def z_q(self):
        return self._get_field("x_z_q", CellDim, KDim)

    def z_rho_expl(self):
        return self._get_field("x_z_rho_expl", CellDim, KDim)

    def z_exner_expl(self):
        return self._get_field("x_z_exner_expl", CellDim, KDim)

    def z_theta_v_pr_ic(self):
        return self._get_field("x_z_theta_v_pr_ic", CellDim, KDim)

    def z_rho_e(self):
        return self._get_field("x_z_rho_e", EdgeDim, KDim)

    def z_theta_v_e(self):
        return self._get_field("x_z_theta_v_e", EdgeDim, KDim)

    def z_vn_avg(self):
        return self._get_field("x_z_vn_avg", EdgeDim, KDim)

    def z_graddiv_vn(self):
        return self._get_field("x_z_graddiv_vn", EdgeDim, KDim)

    def z_grad_rth(self, ind):
        buffer = np.squeeze(self.serializer.read("x_z_grad_rth", self.savepoint).astype(float))
        return np_as_located_field(CellDim, KDim)(buffer[:, :, ind - 1])

    def z_gradh_exner_18(self):
        return self._get_field("x_z_gradh_exner_18", EdgeDim, KDim)

    def z_gradh_exner_19(self):
        return self._get_field("x_z_gradh_exner_19", EdgeDim, KDim)

    def z_gradh_exner_20(self):
        return self._get_field("x_z_gradh_exner_20", EdgeDim, KDim)

    def z_gradh_exner_22(self):
        return self._get_field("x_z_gradh_exner_22", EdgeDim, KDim)

    def vn_new_23(self):
        return self._get_field("x_vn_new_23", EdgeDim, KDim)

    def vn_new_24(self):
        return self._get_field("x_vn_new_24", EdgeDim, KDim)

    def vn_new_26(self):
        return self._get_field("x_vn_new_26", EdgeDim, KDim)

    def vn_new_27(self):
        return self._get_field("x_vn_new_27", EdgeDim, KDim)

    def vn_new_29(self):
        return self._get_field("x_vn_new_29", EdgeDim, KDim)

    def z_rho_e_01(self):
        return self._get_field("x_z_rho_e_01", EdgeDim, KDim)

    def z_theta_v_e_01(self):
        return self._get_field("x_z_theta_v_e_01", EdgeDim, KDim)

    def z_rho_e_00(self):
        return self._get_field("x_z_rho_e_00", EdgeDim, KDim)

    def z_theta_v_e_00(self):
        return self._get_field("x_z_theta_v_e_00", EdgeDim, KDim)

    def w_new_52(self):
        return self._get_field("x_w_new_52", CellDim, KDim)

    def w_new_53(self):
        return self._get_field("x_w_new_53", CellDim, KDim)

    def exner_new_55(self):
        return self._get_field("x_exner_new_55", CellDim, KDim)

    def theta_v_new_55(self):
        return self._get_field("x_theta_v_new_55", CellDim, KDim)

    def rho_new_55(self):
        return self._get_field("x_rho_new_55", CellDim, KDim)

    def w_10_start(self):
        return self._get_field("w_10_start", CellDim, KDim)

    def z_graddiv_vn_26_start(self):
        return self._get_field("z_graddiv_vn_26_start", EdgeDim, KDim)

    def z_graddiv2_vn_27_start(self):
        return self._get_field("z_graddiv2_vn_27_start", EdgeDim, KDim)

    def x_vn_new_26_end(self):
        return self._get_field("x_vn_new_26_end", EdgeDim, KDim)

    def x_vn_new_27_end(self):
        return self._get_field("x_vn_new_27_end", EdgeDim, KDim)

    def vn_26_start(self):
        return self._get_field("vn_26_start", EdgeDim, KDim)

    def z_dwdz_dd(self):
        return self._get_field("x_z_dwdz_dd", CellDim, KDim)


class IconNHFinalExitSavepoint(IconSavepoint):
    def theta_v_new(self):
        return self._get_field("x_theta_v", CellDim, KDim)

    def exner_new(self):
        return self._get_field("x_exner", CellDim, KDim)


class IconSerialDataProvider:
    def __init__(self, fname_prefix, path=".", do_print=False, mpi_rank=0):
        self.rank = mpi_rank
        self.serializer: ser.Serializer = None
        self.file_path: str = path
        self.fname = f"{fname_prefix}_rank{str(self.rank)}"
        self.log = logging.getLogger(__name__)
        self._init_serializer(do_print)
        self.grid_size = self._grid_size()

    def _init_serializer(self, do_print: bool):
        if not self.fname:
            self.log.warning(" WARNING: no filename! closing serializer")
        self.serializer = ser.Serializer(ser.OpenModeKind.Read, self.file_path, self.fname)
        if do_print:
            self.print_info()

    def print_info(self):
        self.log.info(f"SAVEPOINTS: {self.serializer.savepoint_list()}")
        self.log.info(f"FIELDNAMES: {self.serializer.fieldnames()}")

    def _grid_size(self):
        sp = self._get_icon_grid_savepoint()
        grid_sizes = {
            CellDim: self.serializer.read("num_cells", savepoint=sp).astype(int32)[0],
            EdgeDim: self.serializer.read("num_edges", savepoint=sp).astype(int32)[0],
            VertexDim: self.serializer.read("num_vert", savepoint=sp).astype(int32)[0],
            KDim: sp.metainfo.to_dict()["nlev"],
        }
        return grid_sizes

    def from_savepoint_grid(self) -> IconGridSavePoint:
        savepoint = self._get_icon_grid_savepoint()
        return IconGridSavePoint(savepoint, self.serializer, size=self.grid_size)

    def _get_icon_grid_savepoint(self):
        savepoint = self.serializer.savepoint["icon-grid"].id[1].as_savepoint()
        return savepoint

    def from_savepoint_diffusion_init(
        self,
        linit: bool,
        date: str,
    ) -> IconDiffusionInitSavepoint:
        savepoint = (
            self.serializer.savepoint["call-diffusion-init"].linit[linit].date[date].as_savepoint()
        )
        return IconDiffusionInitSavepoint(savepoint, self.serializer, size=self.grid_size)

    def from_savepoint_velocity_init(
        self, istep: int, vn_only: bool, date: str, jstep: int
    ) -> IconVelocityInitSavepoint:
        savepoint = (
            self.serializer.savepoint["call-velocity-tendencies"]
            .istep[istep]
            .vn_only[vn_only]
            .date[date]
            .jstep[jstep]
            .as_savepoint()
        )
        return IconVelocityInitSavepoint(savepoint, self.serializer, size=self.grid_size)

    def from_savepoint_nonhydro_init(
        self, istep: int, date: str, jstep: int
    ) -> IconNonHydroInitSavepoint:
        savepoint = (
            self.serializer.savepoint["solve_nonhydro"]
            .istep[istep]
            .date[date]
            .jstep[jstep]
            .as_savepoint()
        )
        return IconNonHydroInitSavepoint(savepoint, self.serializer, size=self.grid_size)

    def from_interpolation_savepoint(self) -> InterpolationSavepoint:
        savepoint = self.serializer.savepoint["interpolation_state"].as_savepoint()
        return InterpolationSavepoint(savepoint, self.serializer, size=self.grid_size)

    def from_metrics_savepoint(self) -> MetricSavepoint:
        savepoint = self.serializer.savepoint["metric_state"].as_savepoint()
        return MetricSavepoint(savepoint, self.serializer, size=self.grid_size)

    def from_savepoint_diffusion_exit(self, linit: bool, date: str) -> IconDiffusionExitSavepoint:
        savepoint = (
            self.serializer.savepoint["call-diffusion-exit"].linit[linit].date[date].as_savepoint()
        )
        return IconDiffusionExitSavepoint(savepoint, self.serializer, size=self.grid_size)

    def from_savepoint_velocity_exit(
        self, istep: int, vn_only: bool, date: str, jstep: int
    ) -> IconExitSavepoint:
        savepoint = (
            self.serializer.savepoint["call-velocity-tendencies"]
            .istep[istep]
            .vn_only[vn_only]
            .date[date]
            .jstep[jstep]
            .as_savepoint()
        )
        return IconExitSavepoint(savepoint, self.serializer, size=self.grid_size)

    def from_savepoint_nonhydro_exit(self, istep: int, date: str, jstep: int) -> IconExitSavepoint:
        savepoint = (
            self.serializer.savepoint["solve_nonhydro"]
            .istep[istep]
            .date[date]
            .jstep[jstep]
            .as_savepoint()
        )
        return IconExitSavepoint(savepoint, self.serializer, size=self.grid_size)

    def from_savepoint_nonhydro_step_exit(self, date: str, jstep: int) -> IconNHFinalExitSavepoint:
        savepoint = (
            self.serializer.savepoint["solve_nonhydro_step"].date[date].jstep[jstep].as_savepoint()
        )
        return IconNHFinalExitSavepoint(savepoint, self.serializer, size=self.grid_size)<|MERGE_RESOLUTION|>--- conflicted
+++ resolved
@@ -27,10 +27,6 @@
 from icon4py.model.atmosphere.dycore.state_utils.diagnostic_state import DiagnosticState
 from icon4py.model.atmosphere.dycore.state_utils.interpolation_state import InterpolationState
 from icon4py.model.atmosphere.dycore.state_utils.metric_state import MetricStateNonHydro
-<<<<<<< HEAD
-from icon4py.model.atmosphere.dycore.state_utils.prognostic_state import PrognosticState
-=======
->>>>>>> 276bdde0
 from icon4py.model.common import dimension
 from icon4py.model.common.decomposition.definitions import DecompositionInfo
 from icon4py.model.common.dimension import (
@@ -55,10 +51,7 @@
 )
 from icon4py.model.common.grid.horizontal import CellParams, EdgeParams, HorizontalGridSize
 from icon4py.model.common.grid.icon_grid import GridConfig, IconGrid, VerticalGridSize
-<<<<<<< HEAD
-=======
 from icon4py.model.common.states.prognostic_state import PrognosticState
->>>>>>> 276bdde0
 from icon4py.model.common.test_utils.helpers import as_1D_sparse_field, flatten_first_two_dims
 
 
@@ -725,12 +718,7 @@
             vn=self.vn(),
             exner=self.exner(),
             theta_v=self.theta_v(),
-<<<<<<< HEAD
-            rho=None,
-            exner=None,
-=======
             rho=self.rho(),
->>>>>>> 276bdde0
         )
 
     def construct_diagnostics_for_diffusion(self) -> DiffusionDiagnosticState:
