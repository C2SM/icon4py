# ICON4Py - ICON inspired code in Python and GT4Py
#
# Copyright (c) 2022-2024, ETH Zurich and MeteoSwiss
# All rights reserved.
#
# Please, refer to the LICENSE file in the root directory.
# SPDX-License-Identifier: BSD-3-Clause
import functools
import logging
import uuid

import gt4py.next as gtx
import serialbox

import icon4py.model.common.decomposition.definitions as decomposition
import icon4py.model.common.field_type_aliases as fa
import icon4py.model.common.grid.geometry as geometry
import icon4py.model.common.test_utils.helpers as helpers
from icon4py.model.common import dimension as dims
from icon4py.model.common.grid import base, horizontal, icon
from icon4py.model.common.settings import xp
from icon4py.model.common.states import prognostic_state


log = logging.getLogger(__name__)


class IconSavepoint:
    def __init__(self, sp: serialbox.Savepoint, ser: serialbox.Serializer, size: dict):
        self.savepoint = sp
        self.serializer = ser
        self.sizes = size
        self.log = logging.getLogger((__name__))

    def optionally_registered(*dims):
        def decorator(func):
            @functools.wraps(func)
            def wrapper(self, *args, **kwargs):
                try:
                    name = func.__name__
                    return func(self, *args, **kwargs)
                except serialbox.SerialboxError:
                    log.warning(
                        f"{name}: field not registered in savepoint {self.savepoint.metainfo}"
                    )
                    if dims:
                        shp = tuple(self.sizes[d] for d in dims)
                        return gtx.as_field(dims, xp.zeros(shp))
                    else:
                        return None

            return wrapper

        return decorator

    def log_meta_info(self):
        self.log.info(self.savepoint.metainfo)

    def _get_field(self, name, *dimensions, dtype=float):
<<<<<<< HEAD
        buffer = xp.asarray(xp.squeeze(self.serializer.read(name, self.savepoint).astype(dtype)))
=======
        buffer = xp.squeeze(self.serializer.read(name, self.savepoint).astype(dtype))
>>>>>>> ab66764b
        buffer = self._reduce_to_dim_size(buffer, dimensions)

        self.log.debug(f"{name} {buffer.shape}")
        return gtx.as_field(dimensions, buffer)

<<<<<<< HEAD
    def _get_field_component(self, name: str, ntnd: int, dims: tuple[gtx.Dimension, gtx.Dimension]):
        buffer = xp.asarray(
            xp.squeeze(self.serializer.read(name, self.savepoint).astype(float))[:, :, ntnd - 1]
        )
=======
    def _get_field_component(self, name: str, ntnd: int, dims: tuple[gtx.Dimension, gtx]):
        buffer = self.serializer.read(name, self.savepoint).astype(float)
        buffer = xp.squeeze(buffer)[:, :, ntnd - 1]
>>>>>>> ab66764b
        buffer = self._reduce_to_dim_size(buffer, dims)
        self.log.debug(f"{name} {buffer.shape}")
        return gtx.as_field(dims, buffer)

    def _reduce_to_dim_size(self, buffer, dimensions):
        buffer_size = (
            self.sizes[d] if d.kind is gtx.DimensionKind.HORIZONTAL else s
            for s, d in zip(buffer.shape, dimensions, strict=False)
        )
        buffer = buffer[tuple(map(slice, buffer_size))]
        return buffer

    def get_metadata(self, *names):
        metadata = self.savepoint.metainfo.to_dict()
        return {n: metadata[n] for n in names if n in metadata}

    def _read_int32_shift1(self, name: str) -> xp.ndarray:
        """
        Read an index field.

        use for start indices: the shift accounts for the zero based python
        values are converted to gtx.int32
        """
        return self._read_int32(name, offset=1)

    def _read_int32(self, name: str, offset=0) -> xp.ndarray:
        """
        Read an index field.

<<<<<<< HEAD
        Field values are convert to int32.

        Args:
            name: str the fieldname
            offset: int to be applied to the values in the field
=======
        use this for end indices: because FORTRAN slices  are inclusive [from:to] _and_ one based
        this accounts for being exclusive python exclusive bounds: [from:to)
        field values are convert to gtx.int32
>>>>>>> ab66764b
        """
        return xp.asarray(self._read_on_host(name, offset, dtype=gtx.int32))

    def _read_bool(self, name: str) -> xp.ndarray:
        return xp.asarray(self._read_on_host(name, offset=0, dtype=bool))

    def _read_on_host(self, name: str, offset=0, dtype=gtx.int32) -> np.ndarray:
        """
        Read data from serializer and return a host array, numpy array.

        Contrary to the other functions this does not do a potential host to device copy for the
        resulting array but returns the host (numpy) arrays.
        """
        return (self.serializer.read(name, self.savepoint) - offset).astype(dtype)


class IconGridSavepoint(IconSavepoint):
    def __init__(
        self,
        sp: serialbox.Savepoint,
        ser: serialbox.Serializer,
        grid_id: uuid.UUID,
        size: dict,
        root: int,
        level: int,
    ):
        super().__init__(sp, ser, size)
        self._grid_id = grid_id
        self.global_grid_params = icon.GlobalGridParams(root, level)

    def verts_vertex_lat(self):
        return self._get_field("verts_vertex_lat", dims.VertexDim)

    def verts_vertex_lon(self):
        return self._get_field("verts_vertex_lon", dims.VertexDim)

    def primal_normal_v1(self):
        return self._get_field("primal_normal_v1", dims.EdgeDim)

    def primal_normal_v2(self):
        return self._get_field("primal_normal_v2", dims.EdgeDim)

    def dual_normal_v1(self):
        return self._get_field("dual_normal_v1", dims.EdgeDim)

    def dual_normal_v2(self):
        return self._get_field("dual_normal_v2", dims.EdgeDim)

    def edges_center_lat(self):
        return self._get_field("edges_center_lat", dims.EdgeDim)

    def edges_center_lon(self):
        return self._get_field("edges_center_lon", dims.EdgeDim)

    def v_num_edges(self):
        return self._get_field("v_num_edges", dims.VertexDim)

    def v_dual_area(self):
        return self._get_field("v_dual_area", dims.VertexDim)

    def edge_vert_length(self):
        return self._get_field("edge_vert_length", dims.EdgeDim, dims.E2C2VDim)

    def vct_a(self):
        return self._get_field("vct_a", dims.KDim)

    def vct_b(self):
        return self._get_field("vct_b", dims.KDim)

    def tangent_orientation(self):
        return self._get_field("tangent_orientation", dims.EdgeDim)

    def edge_orientation(self):
        return self._get_field("cells_edge_orientation", dims.CellDim, dims.C2EDim)

    def vertex_edge_orientation(self):
        return self._get_field("v_edge_orientation", dims.VertexDim, dims.V2EDim)

    def vertex_dual_area(self):
        return self._get_field("v_dual_area", dims.VertexDim)

    def inverse_primal_edge_lengths(self):
        return self._get_field("inv_primal_edge_length", dims.EdgeDim)

    def primal_edge_length(self):
        return self._get_field("primal_edge_length", dims.EdgeDim)

    def primal_cart_normal_x(self):
        return self._get_field("primal_cart_normal_x", dims.EdgeDim)

    def primal_cart_normal_y(self):
        return self._get_field("primal_cart_normal_y", dims.EdgeDim)

    def primal_cart_normal_z(self):
        return self._get_field("primal_cart_normal_z", dims.EdgeDim)

    def inv_vert_vert_length(self):
        return self._get_field("inv_vert_vert_length", dims.EdgeDim)

    def primal_normal_vert_x(self):
        return self._get_field("primal_normal_vert_x", dims.EdgeDim, dims.E2C2VDim)

    def primal_normal_vert_y(self):
        return self._get_field("primal_normal_vert_y", dims.EdgeDim, dims.E2C2VDim)

    def dual_normal_vert_y(self):
        return self._get_field("dual_normal_vert_y", dims.EdgeDim, dims.E2C2VDim)

    def dual_normal_vert_x(self):
        return self._get_field("dual_normal_vert_x", dims.EdgeDim, dims.E2C2VDim)

    def primal_normal_cell_x(self):
        return self._get_field("primal_normal_cell_x", dims.EdgeDim, dims.E2CDim)

    def primal_normal_cell_y(self):
        return self._get_field("primal_normal_cell_y", dims.EdgeDim, dims.E2CDim)

    def dual_normal_cell_x(self):
        return self._get_field("dual_normal_cell_x", dims.EdgeDim, dims.E2CDim)

    def dual_normal_cell_y(self):
        return self._get_field("dual_normal_cell_y", dims.EdgeDim, dims.E2CDim)

    def primal_normal_x(self):
        return self._get_field("primal_normal_v1", dims.EdgeDim)

    def primal_normal_y(self):
        return self._get_field("primal_normal_v2", dims.EdgeDim)

    def cell_areas(self):
        return self._get_field("cell_areas", dims.CellDim)

    def cell_center_lat(self):
        return self._get_field("cell_center_lat", dims.CellDim)

    def cell_center_lon(self):
        return self._get_field("cell_center_lon", dims.CellDim)

    def edge_center_lat(self):
        return self._get_field("edges_center_lat", dims.EdgeDim)

    def edge_center_lon(self):
        return self._get_field("edges_center_lon", dims.EdgeDim)

    def mean_cell_area(self):
        return self.serializer.read("mean_cell_area", self.savepoint).astype(float)[0]

    def edge_areas(self):
        return self._get_field("edge_areas", dims.EdgeDim)

    def inv_dual_edge_length(self):
        return self._get_field("inv_dual_edge_length", dims.EdgeDim)

    def dual_edge_length(self):
        return self._get_field("dual_edge_length", dims.EdgeDim)

    def edge_cell_length(self):
        return self._get_field("edge_cell_length", dims.EdgeDim, dims.E2CDim)

    def cells_start_index(self) -> np.ndarray:
        return self._read_on_host("c_start_index", offset=1)

    def cells_end_index(self) -> np.ndarray:
        return self._read_on_host("c_end_index")

    def vertex_start_index(self) -> np.ndarray:
        return self._read_on_host("v_start_index", offset=1)

    def vertex_end_index(self) -> np.ndarray:
        return self._read_on_host("v_end_index")

    def edge_end_index(self) -> np.ndarray:
        # don't need to subtract 1, because FORTRAN slices  are inclusive [from:to] so the being
        # one off accounts for being exclusive [from:to)
        return self._read_on_host("e_end_index")

    def edge_start_index(self):
        return self._read_on_host("e_start_index", offset=1)

    def nflatlev(self):
        return self._read_on_host("nflatlev", offset=1)[0]

    def nflat_gradp(self):
        return self._read_on_host("nflat_gradp", offset=1)[0]

    def v_owner_mask(self):
        return self._get_field("v_owner_mask", dims.VertexDim, dtype=bool)

    def c_owner_mask(self):
        return self._get_field("c_owner_mask", dims.CellDim, dtype=bool)

    def e_owner_mask(self):
        return self._get_field("e_owner_mask", dims.EdgeDim, dtype=bool)

    def f_e(self):
        return self._get_field("f_e", dims.EdgeDim)

    def print_connectivity_info(self, name: str, ar: xp.ndarray):
        self.log.debug(f" connectivity {name} {ar.shape}")

    def c2e(self):
        return self._get_connectivity_array("c2e", dims.CellDim)

    def _get_connectivity_array(self, name: str, target_dim: gtx.Dimension, reverse: bool = False):
        if reverse:
            connectivity = xp.transpose(self._read_int32(name, offset=1))[
                : self.sizes[target_dim], :
            ]
        else:
            connectivity = self._read_int32(name, offset=1)[: self.sizes[target_dim], :]
        connectivity = xp.asarray(connectivity)
        self.log.debug(f" connectivity {name} : {connectivity.shape}")
        return connectivity

    def c2e2c(self):
        return self._get_connectivity_array("c2e2c", dims.CellDim)

    def e2c2e(self):
        return self._get_connectivity_array("e2c2e", dims.EdgeDim)

    def c2e2c2e(self):
        if self._c2e2c2e() is None:
            return xp.zeros((self.sizes[dims.CellDim], 9), dtype=int)
        else:
            return self._c2e2c2e()

    @IconSavepoint.optionally_registered()
    def _c2e2c2e(self):
        return self._get_connectivity_array("c2e2c2e", dims.CellDim, reverse=True)

    def e2c(self):
        return self._get_connectivity_array("e2c", dims.EdgeDim)

    def e2v(self):
        # array "e2v" is actually e2c2v
        v_ = self._get_connectivity_array("e2v", dims.EdgeDim)[:, 0:2]
        self.log.debug(f"real e2v {v_.shape}")
        return v_

    def e2c2v(self):
        # array "e2v" is actually e2c2v, that is hexagon or pentagon
        return self._get_connectivity_array("e2v", dims.EdgeDim)

    def v2e(self):
        return self._get_connectivity_array("v2e", dims.VertexDim)

    def v2c(self):
        return self._get_connectivity_array("v2c", dims.VertexDim)

    def c2v(self):
        return self._get_connectivity_array("c2v", dims.CellDim)

    def nrdmax(self):
        return self._read_on_host("nrdmax", offset=1)

    def refin_ctrl(self, dim: gtx.Dimension):
        field_name = "refin_ctl"
        buffer = xp.squeeze(
            self._read_field_for_dim(field_name, self._read_int32, dim)[: self.num(dim)], 1
        )
        return gtx.as_field(
            (dim,),
<<<<<<< HEAD
            buffer,
=======
            xp.squeeze(
                self._read_field_for_dim(field_name, self._read_int32, dim)[: self.num(dim)], 1
            ),
>>>>>>> ab66764b
        )

    def num(self, dim: gtx.Dimension):
        return self.sizes[dim]

    @staticmethod
    def _read_field_for_dim(field_name, read_func, dim: gtx.Dimension):
        match dim:
            case dims.CellDim:
                return read_func(f"c_{field_name}")
            case dims.EdgeDim:
                return read_func(f"e_{field_name}")
            case dims.VertexDim:
                return read_func(f"v_{field_name}")
            case _:
                raise NotImplementedError(
                    f"only {dims.CellDim, dims.EdgeDim, dims.VertexDim} are handled"
                )

    def owner_mask(self, dim: gtx.Dimension):
        field_name = "owner_mask"
        mask = self._read_field_for_dim(field_name, self._read_bool, dim)
<<<<<<< HEAD
        buffer = xp.squeeze(mask)
        return buffer
=======
        return xp.squeeze(mask)
>>>>>>> ab66764b

    def global_index(self, dim: gtx.Dimension):
        field_name = "glb_index"
        return self._read_field_for_dim(field_name, self._read_int32_shift1, dim)

    def decomp_domain(self, dim):
        field_name = "decomp_domain"
        return self._read_field_for_dim(field_name, self._read_int32, dim)

    def construct_decomposition_info(self):
        return (
            decomposition.DecompositionInfo(klevels=self.num(dims.KDim))
            .with_dimension(*self._get_decomp_fields(dims.CellDim))
            .with_dimension(*self._get_decomp_fields(dims.EdgeDim))
            .with_dimension(*self._get_decomp_fields(dims.VertexDim))
        )

    def _get_decomp_fields(self, dim: gtx.Dimension):
        global_index = self.global_index(dim)
        mask = self.owner_mask(dim)[0 : self.num(dim)]
        return dim, global_index, mask

    def construct_icon_grid(self, on_gpu: bool) -> icon.IconGrid:
        cell_starts = self.cells_start_index()
        cell_ends = self.cells_end_index()
        vertex_starts = self.vertex_start_index()
        vertex_ends = self.vertex_end_index()
        edge_starts = self.edge_start_index()
        edge_ends = self.edge_end_index()

        config = base.GridConfig(
            horizontal_config=horizontal.HorizontalGridSize(
                num_vertices=self.num(dims.VertexDim),
                num_cells=self.num(dims.CellDim),
                num_edges=self.num(dims.EdgeDim),
            ),
            vertical_size=self.num(dims.KDim),
            limited_area=self.get_metadata("limited_area").get("limited_area"),
            on_gpu=on_gpu,
        )
        c2e2c = self.c2e2c()
        e2c2e = self.e2c2e()
<<<<<<< HEAD
        c2e2c0 = xp.column_stack(((xp.asarray(range(c2e2c.shape[0]))), c2e2c))
        e2c2e0 = xp.column_stack(((xp.asarray(range(e2c2e.shape[0]))), e2c2e))
=======
        c2e2c0 = xp.column_stack(((range(c2e2c.shape[0])), c2e2c))
        e2c2e0 = xp.column_stack(((range(e2c2e.shape[0])), e2c2e))
>>>>>>> ab66764b
        grid = (
            icon.IconGrid(self._grid_id)
            .with_config(config)
            .with_global_params(self.global_grid_params)
            .with_start_end_indices(dims.VertexDim, vertex_starts, vertex_ends)
            .with_start_end_indices(dims.EdgeDim, edge_starts, edge_ends)
            .with_start_end_indices(dims.CellDim, cell_starts, cell_ends)
            .with_connectivities(
                {
                    dims.C2EDim: self.c2e(),
                    dims.E2CDim: self.e2c(),
                    dims.C2E2CDim: c2e2c,
                    dims.C2E2CODim: c2e2c0,
                    dims.C2E2C2EDim: self.c2e2c2e(),
                    dims.E2C2EDim: e2c2e,
                    dims.E2C2EODim: e2c2e0,
                }
            )
            .with_connectivities(
                {
                    dims.E2VDim: self.e2v(),
                    dims.V2EDim: self.v2e(),
                    dims.V2CDim: self.v2c(),
                    dims.E2C2VDim: self.e2c2v(),
                    dims.C2VDim: self.c2v(),
                }
            )
        )

        grid.update_size_connectivities(
            {
                dims.ECVDim: grid.size[dims.EdgeDim] * grid.size[dims.E2C2VDim],
                dims.CEDim: grid.size[dims.CellDim] * grid.size[dims.C2EDim],
                dims.ECDim: grid.size[dims.EdgeDim] * grid.size[dims.E2CDim],
            }
        )

        return grid

    def construct_edge_geometry(self) -> geometry.EdgeParams:
        primal_normal_vert: tuple[
            gtx.Field[[dims.ECVDim], float], gtx.Field[[dims.ECVDim], float]
        ] = (
            helpers.as_1D_sparse_field(self.primal_normal_vert_x(), dims.ECVDim),
            helpers.as_1D_sparse_field(self.primal_normal_vert_y(), dims.ECVDim),
        )
        dual_normal_vert: tuple[
            gtx.Field[[dims.ECVDim], float], gtx.Field[[dims.ECVDim], float]
        ] = (
            helpers.as_1D_sparse_field(self.dual_normal_vert_x(), dims.ECVDim),
            helpers.as_1D_sparse_field(self.dual_normal_vert_y(), dims.ECVDim),
        )

        primal_normal_cell: tuple[
            gtx.Field[[dims.ECDim], float], gtx.Field[[dims.ECDim], float]
        ] = (
            helpers.as_1D_sparse_field(self.primal_normal_cell_x(), dims.ECDim),
            helpers.as_1D_sparse_field(self.primal_normal_cell_y(), dims.ECDim),
        )

        dual_normal_cell: tuple[
            gtx.Field[[dims.ECVDim], float], gtx.Field[[dims.ECVDim], float]
        ] = (
            helpers.as_1D_sparse_field(self.dual_normal_cell_x(), dims.ECDim),
            helpers.as_1D_sparse_field(self.dual_normal_cell_y(), dims.ECDim),
        )
        return geometry.EdgeParams(
            tangent_orientation=self.tangent_orientation(),
            inverse_primal_edge_lengths=self.inverse_primal_edge_lengths(),
            inverse_dual_edge_lengths=self.inv_dual_edge_length(),
            inverse_vertex_vertex_lengths=self.inv_vert_vert_length(),
            primal_normal_vert_x=primal_normal_vert[0],
            primal_normal_vert_y=primal_normal_vert[1],
            dual_normal_vert_x=dual_normal_vert[0],
            dual_normal_vert_y=dual_normal_vert[1],
            primal_normal_cell_x=primal_normal_cell[0],
            dual_normal_cell_x=dual_normal_cell[0],
            primal_normal_cell_y=primal_normal_cell[1],
            dual_normal_cell_y=dual_normal_cell[1],
            edge_areas=self.edge_areas(),
            f_e=self.f_e(),
            edge_center_lat=self.edge_center_lat(),
            edge_center_lon=self.edge_center_lon(),
            primal_normal_x=self.primal_normal_x(),
            primal_normal_y=self.primal_normal_y(),
        )

    def construct_cell_geometry(self) -> geometry.CellParams:
        return geometry.CellParams.from_global_num_cells(
            cell_center_lat=self.cell_center_lat(),
            cell_center_lon=self.cell_center_lon(),
            area=self.cell_areas(),
            global_num_cells=self.global_grid_params.num_cells,
            length_rescale_factor=1.0,
        )


class InterpolationSavepoint(IconSavepoint):
    def c_bln_avg(self):
        return self._get_field("c_bln_avg", dims.CellDim, dims.C2E2CODim)

    def c_intp(self):
        return self._get_field("c_intp", dims.VertexDim, dims.V2CDim)

    def c_lin_e(self):
        return self._get_field("c_lin_e", dims.EdgeDim, dims.E2CDim)

    def e_bln_c_s(self):
        return self._get_field("e_bln_c_s", dims.CellDim, dims.C2EDim)

    def e_flx_avg(self):
        return self._get_field("e_flx_avg", dims.EdgeDim, dims.E2C2EODim)

    def geofac_div(self):
        return self._get_field("geofac_div", dims.CellDim, dims.C2EDim)

    def geofac_grdiv(self):
        return self._get_field("geofac_grdiv", dims.EdgeDim, dims.E2C2EODim)

    def geofac_grg(self):
<<<<<<< HEAD
        grg = xp.asarray(xp.squeeze(self.serializer.read("geofac_grg", self.savepoint)))
=======
        grg = xp.squeeze(self.serializer.read("geofac_grg", self.savepoint))
>>>>>>> ab66764b
        num_cells = self.sizes[dims.CellDim]
        return gtx.as_field((dims.CellDim, dims.C2E2CODim), grg[:num_cells, :, 0]), gtx.as_field(
            (dims.CellDim, dims.C2E2CODim), grg[:num_cells, :, 1]
        )

    @IconSavepoint.optionally_registered()
    def zd_intcoef(self):
        return self._get_field("vcoef", dims.CellDim, dims.C2E2CDim, dims.KDim)

    def geofac_n2s(self):
        return self._get_field("geofac_n2s", dims.CellDim, dims.C2E2CODim)

    def geofac_rot(self):
        return self._get_field("geofac_rot", dims.VertexDim, dims.V2EDim)

    def nudgecoeff_e(self):
        return self._get_field("nudgecoeff_e", dims.EdgeDim)

    def pos_on_tplane_e_x(self):
        field = self._get_field("pos_on_tplane_e_x", dims.EdgeDim, dims.E2CDim)
        return helpers.as_1D_sparse_field(field[:, 0:2], dims.ECDim)

    def pos_on_tplane_e_y(self):
        field = self._get_field("pos_on_tplane_e_y", dims.EdgeDim, dims.E2CDim)
        return helpers.as_1D_sparse_field(field[:, 0:2], dims.ECDim)

    def rbf_vec_coeff_e(self):
<<<<<<< HEAD
        buffer = xp.asarray(
            xp.squeeze(self.serializer.read("rbf_vec_coeff_e", self.savepoint).astype(float))
=======
        buffer = xp.squeeze(
            self.serializer.read("rbf_vec_coeff_e", self.savepoint).astype(float)
>>>>>>> ab66764b
        ).transpose()
        return gtx.as_field((dims.EdgeDim, dims.E2C2EDim), buffer)

    @IconSavepoint.optionally_registered()
    def rbf_vec_coeff_c1(self):
<<<<<<< HEAD
        buffer = xp.asarray(
            xp.squeeze(self.serializer.read("rbf_vec_coeff_c1", self.savepoint).astype(float))
=======
        buffer = xp.squeeze(
            self.serializer.read("rbf_vec_coeff_c1", self.savepoint).astype(float)
>>>>>>> ab66764b
        ).transpose()
        return gtx.as_field((dims.CellDim, dims.C2E2C2EDim), buffer)

    @IconSavepoint.optionally_registered()
    def rbf_vec_coeff_c2(self):
<<<<<<< HEAD
        buffer = xp.asarray(
            xp.squeeze(self.serializer.read("rbf_vec_coeff_c2", self.savepoint).astype(float))
=======
        buffer = xp.squeeze(
            self.serializer.read("rbf_vec_coeff_c2", self.savepoint).astype(float)
>>>>>>> ab66764b
        ).transpose()
        return gtx.as_field((dims.CellDim, dims.C2E2C2EDim), buffer)

    def rbf_vec_coeff_v1(self):
        return self._get_field("rbf_vec_coeff_v1", dims.VertexDim, dims.V2EDim)

    def rbf_vec_coeff_v2(self):
        return self._get_field("rbf_vec_coeff_v2", dims.VertexDim, dims.V2EDim)

    def rbf_vec_idx_v(self):
        return self._get_field("rbf_vec_idx_v", dims.VertexDim, dims.V2EDim)


class MetricSavepoint(IconSavepoint):
    def bdy_halo_c(self):
        return self._get_field("bdy_halo_c", dims.CellDim, dtype=bool)

    def d2dexdz2_fac1_mc(self):
        return self._get_field("d2dexdz2_fac1_mc", dims.CellDim, dims.KDim)

    def d2dexdz2_fac2_mc(self):
        return self._get_field("d2dexdz2_fac2_mc", dims.CellDim, dims.KDim)

    def d_exner_dz_ref_ic(self):
        return self._get_field("d_exner_dz_ref_ic", dims.CellDim, dims.KDim)

    def exner_exfac(self):
        return self._get_field("exner_exfac", dims.CellDim, dims.KDim)

    def exner_ref_mc(self):
        return self._get_field("exner_ref_mc", dims.CellDim, dims.KDim)

    def hmask_dd3d(self):
        return self._get_field("hmask_dd3d", dims.EdgeDim)

    def inv_ddqz_z_full(self):
        return self._get_field("inv_ddqz_z_full", dims.CellDim, dims.KDim)

    @IconSavepoint.optionally_registered(dims.CellDim, dims.KDim)
    def ddqz_z_full(self):
        return self._get_field("ddqz_z_full", dims.CellDim, dims.KDim)

    def ipeidx_dsl(self):
        return self._get_field("ipeidx_dsl", dims.EdgeDim, dims.KDim, dtype=bool)

    def mask_prog_halo_c(self):
        return self._get_field("mask_prog_halo_c", dims.CellDim, dtype=bool)

    def pg_exdist(self):
        return self._get_field("pg_exdist_dsl", dims.EdgeDim, dims.KDim)

    def pg_edgeidx_dsl(self):
        return self._get_field("pg_edgeidx_dsl", dims.EdgeDim, dims.KDim, dtype=bool)

    def rayleigh_w(self):
        return self._get_field("rayleigh_w", dims.KDim)

    def rho_ref_mc(self):
        return self._get_field("rho_ref_mc", dims.CellDim, dims.KDim)

    def rho_ref_me(self):
        return self._get_field("rho_ref_me", dims.EdgeDim, dims.KDim)

    def scalfac_dd3d(self):
        return self._get_field("scalfac_dd3d", dims.KDim)

    def theta_ref_ic(self):
        return self._get_field("theta_ref_ic", dims.CellDim, dims.KDim)

    def z_ifc(self):
        return self._get_field("z_ifc", dims.CellDim, dims.KDim)

    def theta_ref_me(self):
        return self._get_field("theta_ref_me", dims.EdgeDim, dims.KDim)

    def vwind_expl_wgt(self):
        return self._get_field("vwind_expl_wgt", dims.CellDim)

    def vwind_impl_wgt(self):
        return self._get_field("vwind_impl_wgt", dims.CellDim)

    def wgtfacq_c_dsl(self):
        return self._get_field("wgtfacq_c_dsl", dims.CellDim, dims.KDim)

    def zdiff_gradp(self):
        field = self._get_field("zdiff_gradp_dsl", dims.EdgeDim, dims.E2CDim, dims.KDim)
        return helpers.flatten_first_two_dims(dims.ECDim, dims.KDim, field=field)

    def vertoffset_gradp(self):
        field = self._get_field(
            "vertoffset_gradp_dsl", dims.EdgeDim, dims.E2CDim, dims.KDim, dtype=gtx.int32
        )
        return helpers.flatten_first_two_dims(dims.ECDim, dims.KDim, field=field)

    def coeff1_dwdz(self):
        return self._get_field("coeff1_dwdz", dims.CellDim, dims.KDim)

    def coeff2_dwdz(self):
        return self._get_field("coeff2_dwdz", dims.CellDim, dims.KDim)

    def coeff_gradekin(self):
        field = self._get_field("coeff_gradekin", dims.EdgeDim, dims.E2CDim)
        return helpers.as_1D_sparse_field(field, dims.ECDim)

    def ddqz_z_full_e(self):
        return self._get_field("ddqz_z_full_e", dims.EdgeDim, dims.KDim)

    def ddqz_z_half(self):
        return self._get_field("ddqz_z_half", dims.CellDim, dims.KDim)

    def ddxn_z_full(self):
        return self._get_field("ddxn_z_full", dims.EdgeDim, dims.KDim)

    def ddxt_z_full(self):
        return self._get_field("ddxt_z_full", dims.EdgeDim, dims.KDim)

    @IconSavepoint.optionally_registered(dims.CellDim, dims.KDim)
    def mask_hdiff(self):
        return self._get_field("mask_hdiff", dims.CellDim, dims.KDim, dtype=bool)

    def theta_ref_mc(self):
        return self._get_field("theta_ref_mc", dims.CellDim, dims.KDim)

    def wgtfac_c(self):
        return self._get_field("wgtfac_c", dims.CellDim, dims.KDim)

    def wgtfac_e(self):
        return self._get_field("wgtfac_e", dims.EdgeDim, dims.KDim)

    def wgtfacq_e_dsl(
        self, k_level
    ):  # TODO: @abishekg7 Simplify this after serialized data is fixed
<<<<<<< HEAD
        ar = xp.asarray(xp.squeeze(self.serializer.read("wgtfacq_e", self.savepoint)))
        k = k_level - 3
        ar = xp.pad(ar[:, ::-1], ((0, 0), (k, 0)), "constant", constant_values=(0.0,))
        dimensions = (dims.EdgeDim, dims.KDim)
        ar = self._reduce_to_dim_size(ar, dimensions)
        return gtx.as_field(dimensions, ar)
=======
        ar = xp.squeeze(self.serializer.read("wgtfacq_e", self.savepoint))
        k = k_level - 3
        ar = xp.pad(ar[:, ::-1], ((0, 0), (k, 0)), "constant", constant_values=(0.0,))
        return self._get_field_from_ndarray(ar, dims.EdgeDim, dims.KDim)
>>>>>>> ab66764b

    @IconSavepoint.optionally_registered(dims.CellDim, dims.KDim)
    def zd_diffcoef(self):
        return self._get_field("zd_diffcoef", dims.CellDim, dims.KDim)

    @IconSavepoint.optionally_registered()
    def zd_intcoef(self):
        return self._read_and_reorder_sparse_field("vcoef")

    def geopot(self):
        return self._get_field("geopot", dims.CellDim, dims.KDim)

    def _read_and_reorder_sparse_field(self, name: str, sparse_size=3):
<<<<<<< HEAD
        ser_input = xp.asarray(xp.squeeze(self.serializer.read(name, self.savepoint))[:, :, :])
=======
        ser_input = xp.squeeze(self.serializer.read(name, self.savepoint))[:, :, :]
>>>>>>> ab66764b
        ser_input = self._reduce_to_dim_size(ser_input, (dims.CellDim, dims.C2E2CDim, dims.KDim))
        if ser_input.shape[1] != sparse_size:
            ser_input = xp.moveaxis(ser_input, 1, -1)

        return self._linearize_first_2dims(
            ser_input, sparse_size=sparse_size, target_dims=(dims.CECDim, dims.KDim)
        )

    def _linearize_first_2dims(
        self, data: xp.ndarray, sparse_size: int, target_dims: tuple[gtx.Dimension, ...]
    ):
        old_shape = data.shape
        assert old_shape[1] == sparse_size
        return gtx.as_field(target_dims, data.reshape(old_shape[0] * old_shape[1], old_shape[2]))

    @IconSavepoint.optionally_registered()
    def zd_vertoffset(self):
        return self._read_and_reorder_sparse_field("zd_vertoffset")

    def zd_vertidx(self):
<<<<<<< HEAD
        buffer = xp.asarray(xp.squeeze(self.serializer.read("zd_vertidx", self.savepoint)))
        return buffer

    def zd_indlist(self):
        buffer = xp.asarray(xp.squeeze(self.serializer.read("zd_indlist", self.savepoint)))
        return buffer
=======
        return xp.squeeze(self.serializer.read("zd_vertidx", self.savepoint))

    def zd_indlist(self):
        return xp.squeeze(self.serializer.read("zd_indlist", self.savepoint))
>>>>>>> ab66764b


class IconDiffusionInitSavepoint(IconSavepoint):
    @IconSavepoint.optionally_registered(dims.CellDim, dims.KDim)
    def hdef_ic(self):
        return self._get_field("hdef_ic", dims.CellDim, dims.KDim)

    @IconSavepoint.optionally_registered(dims.CellDim, dims.KDim)
    def div_ic(self):
        return self._get_field("div_ic", dims.CellDim, dims.KDim)

    @IconSavepoint.optionally_registered(dims.CellDim, dims.KDim)
    def dwdx(self):
        return self._get_field("dwdx", dims.CellDim, dims.KDim)

    @IconSavepoint.optionally_registered(dims.CellDim, dims.KDim)
    def dwdy(self):
        return self._get_field("dwdy", dims.CellDim, dims.KDim)

    def vn(self):
        return self._get_field("vn", dims.EdgeDim, dims.KDim)

    def theta_v(self):
        return self._get_field("theta_v", dims.CellDim, dims.KDim)

    def w(self):
        return self._get_field("w", dims.CellDim, dims.KDim)

    def exner(self):
        return self._get_field("exner", dims.CellDim, dims.KDim)

    def diff_multfac_smag(self):
<<<<<<< HEAD
        buffer = xp.asarray(xp.squeeze(self.serializer.read("diff_multfac_smag", self.savepoint)))
        return buffer

    def enh_smag_fac(self):
        buffer = xp.asarray(xp.squeeze(self.serializer.read("enh_smag_fac", self.savepoint)))
        return buffer

    def smag_limit(self):
        buffer = xp.asarray(xp.squeeze(self.serializer.read("smag_limit", self.savepoint)))
        return buffer

    def diff_multfac_n2w(self):
        buffer = xp.asarray(xp.squeeze(self.serializer.read("diff_multfac_n2w", self.savepoint)))
        return buffer
=======
        return xp.squeeze(self.serializer.read("diff_multfac_smag", self.savepoint))

    def enh_smag_fac(self):
        return xp.squeeze(self.serializer.read("enh_smag_fac", self.savepoint))

    def smag_limit(self):
        return xp.squeeze(self.serializer.read("smag_limit", self.savepoint))

    def diff_multfac_n2w(self):
        return xp.squeeze(self.serializer.read("diff_multfac_n2w", self.savepoint))
>>>>>>> ab66764b

    def nudgezone_diff(self) -> int:
        return self.serializer.read("nudgezone_diff", self.savepoint)[0]

    def bdy_diff(self) -> int:
        return self.serializer.read("bdy_diff", self.savepoint)[0]

    def fac_bdydiff_v(self) -> int:
        return self.serializer.read("fac_bdydiff_v", self.savepoint)[0]

    def smag_offset(self):
        return self.serializer.read("smag_offset", self.savepoint)[0]

    def diff_multfac_w(self):
        return self.serializer.read("diff_multfac_w", self.savepoint)[0]

    def diff_multfac_vn(self):
        return self.serializer.read("diff_multfac_vn", self.savepoint)

    def rho(self):
        return self._get_field("rho", dims.CellDim, dims.KDim)

    def construct_prognostics(self) -> prognostic_state.PrognosticState:
        return prognostic_state.PrognosticState(
            w=self.w(),
            vn=self.vn(),
            exner=self.exner(),
            theta_v=self.theta_v(),
            rho=self.rho(),
        )


class IconNonHydroInitSavepoint(IconSavepoint):
    def z_vt_ie(self):
        return self._get_field("z_vt_ie", dims.EdgeDim, dims.KDim)

    def z_kin_hor_e(self):
        return self._get_field("z_kin_hor_e", dims.EdgeDim, dims.KDim)

    def vn_ie(self):
        return self._get_field("vn_ie", dims.EdgeDim, dims.KDim)

    def vt(self):
        return self._get_field("vt", dims.EdgeDim, dims.KDim)

    def bdy_divdamp(self):
        return self._get_field("bdy_divdamp", dims.KDim)

    def divdamp_fac_o2(self):
        return self.serializer.read("divdamp_fac_o2", self.savepoint).astype(float)[0]

    def ddt_exner_phy(self):
        return self._get_field("ddt_exner_phy", dims.CellDim, dims.KDim)

    def ddt_vn_phy(self):
        return self._get_field("ddt_vn_phy", dims.EdgeDim, dims.KDim)

    def exner_now(self):
        return self._get_field("exner_now", dims.CellDim, dims.KDim)

    def exner_new(self):
        return self._get_field("exner_new", dims.CellDim, dims.KDim)

    def theta_v_now(self):
        return self._get_field("theta_v_now", dims.CellDim, dims.KDim)

    def theta_v_new(self):
        return self._get_field("theta_v_new", dims.CellDim, dims.KDim)

    def rho_now(self):
        return self._get_field("rho_now", dims.CellDim, dims.KDim)

    def rho_new(self):
        return self._get_field("rho_new", dims.CellDim, dims.KDim)

    def exner_pr(self):
        return self._get_field("exner_pr", dims.CellDim, dims.KDim)

    def grf_tend_rho(self):
        return self._get_field("grf_tend_rho", dims.CellDim, dims.KDim)

    def grf_tend_thv(self):
        return self._get_field("grf_tend_thv", dims.CellDim, dims.KDim)

    def grf_tend_vn(self):
        return self._get_field("grf_tend_vn", dims.EdgeDim, dims.KDim)

    def w_concorr_c(self):
        return self._get_field("w_concorr_c", dims.CellDim, dims.KDim)

    def ddt_vn_apc_pc(self, ntnd):
        return self._get_field_component("ddt_vn_apc_pc", ntnd, (dims.EdgeDim, dims.KDim))

    def ddt_w_adv_pc(self, ntnd):
        return self._get_field_component("ddt_w_adv_ntl", ntnd, (dims.CellDim, dims.KDim))

    def ddt_vn_adv_ntl(self, ntl):
        return self._get_field_component("ddt_vn_apc_pc", ntl, (dims.EdgeDim, dims.KDim))

    def ddt_w_adv_ntl(self, ntl):
        return self._get_field_component("ddt_w_adv_ntl", ntl, (dims.CellDim, dims.KDim))

    def grf_tend_w(self):
        return self._get_field("grf_tend_w", dims.CellDim, dims.KDim)

    def mass_fl_e(self):
        return self._get_field("mass_fl_e", dims.EdgeDim, dims.KDim)

    def mass_flx_me(self):
        return self._get_field("prep_adv_mass_flx_me", dims.EdgeDim, dims.KDim)

    def mass_flx_ic(self):
        return self._get_field("prep_adv_mass_flx_ic", dims.CellDim, dims.KDim)

    def rho_ic(self):
        return self._get_field("rho_ic", dims.CellDim, dims.KDim)

    def rho_incr(self):
        return self._get_field("rho_incr", dims.CellDim, dims.KDim)

    def exner_incr(self):
        return self._get_field("exner_incr", dims.CellDim, dims.KDim)

    def vn_incr(self):
        return self._get_field("vn_incr", dims.EdgeDim, dims.KDim)

    def exner_dyn_incr(self):
        return self._get_field("exner_dyn_incr", dims.CellDim, dims.KDim)

    def scal_divdamp_o2(self) -> float:
        return self.serializer.read("scal_divdamp_o2", self.savepoint)[0]

    def scal_divdamp(self) -> fa.KField[float]:
        return self._get_field("scal_divdamp", dims.KDim)

    def theta_v_ic(self):
        return self._get_field("theta_v_ic", dims.CellDim, dims.KDim)

    def vn_traj(self):
        return self._get_field("prep_adv_vn_traj", dims.EdgeDim, dims.KDim)

    def z_dwdz_dd(self):
        return self._get_field("z_dwdz_dd", dims.CellDim, dims.KDim)

    def z_graddiv_vn(self):
        return self._get_field("z_graddiv_vn", dims.EdgeDim, dims.KDim)

    def z_theta_v_e(self):
        return self._get_field("z_theta_v_e", dims.EdgeDim, dims.KDim)

    def z_rho_e(self):
        return self._get_field("z_rho_e", dims.EdgeDim, dims.KDim)

    def z_gradh_exner(self):
        return self._get_field("z_gradh_exner", dims.EdgeDim, dims.KDim)

    def z_w_expl(self):
        return self._get_field("z_w_expl", dims.CellDim, dims.KDim)

    def z_rho_expl(self):
        return self._get_field("z_rho_expl", dims.CellDim, dims.KDim)

    def z_exner_expl(self):
        return self._get_field("z_exner_expl", dims.CellDim, dims.KDim)

    def z_alpha(self):
        return self._get_field("z_alpha", dims.CellDim, dims.KDim)

    def z_beta(self):
        return self._get_field("z_beta", dims.CellDim, dims.KDim)

    def z_contr_w_fl_l(self):
        return self._get_field("z_contr_w_fl_l", dims.CellDim, dims.KDim)

    def z_q(self):
        return self._get_field("z_q", dims.CellDim, dims.KDim)

    def wgt_nnow_rth(self) -> float:
        return self.serializer.read("wgt_nnow_rth", self.savepoint)[0]

    def wgt_nnew_rth(self) -> float:
        return self.serializer.read("wgt_nnew_rth", self.savepoint)[0]

    def wgt_nnow_vel(self) -> float:
        return self.serializer.read("wgt_nnow_vel", self.savepoint)[0]

    def wgt_nnew_vel(self) -> float:
        return self.serializer.read("wgt_nnew_vel", self.savepoint)[0]

    def w_now(self):
        return self._get_field("w_now", dims.CellDim, dims.KDim)

    def w_new(self):
        return self._get_field("w_new", dims.CellDim, dims.KDim)

    def vn_now(self):
        return self._get_field("vn_now", dims.EdgeDim, dims.KDim)

    def vn_new(self):
        return self._get_field("vn_new", dims.EdgeDim, dims.KDim)


class IconVelocityInitSavepoint(IconSavepoint):
    def cfl_w_limit(self) -> float:
        return self.serializer.read("cfl_w_limit", self.savepoint)[0]

    def ddt_vn_apc_pc(self, ntnd):
        return self._get_field_component("ddt_vn_apc_pc", ntnd, (dims.EdgeDim, dims.KDim))

    def ddt_w_adv_pc(self, ntnd):
        return self._get_field_component("ddt_w_adv_pc", ntnd, (dims.CellDim, dims.KDim))

    def scalfac_exdiff(self) -> float:
        return self.serializer.read("scalfac_exdiff", self.savepoint)[0]

    def vn(self):
        return self._get_field("vn", dims.EdgeDim, dims.KDim)

    def vn_ie(self):
        return self._get_field("vn_ie", dims.EdgeDim, dims.KDim)

    def vt(self):
        return self._get_field("vt", dims.EdgeDim, dims.KDim)

    def w(self):
        return self._get_field("w", dims.CellDim, dims.KDim)

    def z_vt_ie(self):
        return self._get_field("z_vt_ie", dims.EdgeDim, dims.KDim)

    def z_kin_hor_e(self):
        return self._get_field("z_kin_hor_e", dims.EdgeDim, dims.KDim)

    def z_w_concorr_me(self):
        return self._get_field("z_w_concorr_me", dims.EdgeDim, dims.KDim)

    def w_concorr_c(self):
        return self._get_field("w_concorr_c", dims.CellDim, dims.KDim)


class IconDiffusionExitSavepoint(IconSavepoint):
    def vn(self):
        return self._get_field("x_vn", dims.EdgeDim, dims.KDim)

    def theta_v(self):
        return self._get_field("x_theta_v", dims.CellDim, dims.KDim)

    def w(self):
        return self._get_field("x_w", dims.CellDim, dims.KDim)

    def dwdx(self):
        return self._get_field("x_dwdx", dims.CellDim, dims.KDim)

    def dwdy(self):
        return self._get_field("x_dwdy", dims.CellDim, dims.KDim)

    def exner(self):
        return self._get_field("x_exner", dims.CellDim, dims.KDim)

    def z_temp(self):
        return self._get_field("x_z_temp", dims.CellDim, dims.KDim)

    def div_ic(self):
        return self._get_field("x_div_ic", dims.CellDim, dims.KDim)

    def hdef_ic(self):
        return self._get_field("x_hdef_ic", dims.CellDim, dims.KDim)


class IconNonhydroExitSavepoint(IconSavepoint):
    def rho_new(self):
        return self._get_field("x_rho_new", dims.CellDim, dims.KDim)

    def rho_now(self):
        return self._get_field("x_rho_now", dims.CellDim, dims.KDim)

    def exner_now(self):
        return self._get_field("x_exner_now", dims.CellDim, dims.KDim)

    def theta_v_now(self):
        return self._get_field("x_theta_v_now", dims.CellDim, dims.KDim)

    def ddt_vn_apc_pc(self, ntnd):
        return self._get_field_component("x_ddt_vn_apc_pc", ntnd, (dims.EdgeDim, dims.KDim))

    def ddt_w_adv_pc(self, ntnd):
        return self._get_field_component("x_ddt_w_adv_pc", ntnd, (dims.CellDim, dims.KDim))

    def scalfac_exdiff(self) -> float:
        return self.serializer.read("scalfac_exdiff", self.savepoint)[0]

    def vn_ie(self):
        return self._get_field("x_vn_ie", dims.EdgeDim, dims.KDim)

    def vt(self):
        return self._get_field("x_vt", dims.EdgeDim, dims.KDim)

    def z_kin_hor_e(self):
        return self._get_field("x_z_kin_hor_e", dims.EdgeDim, dims.KDim)

    def z_ekinh(self):
        return self._get_field("x_z_ekinh", dims.CellDim, dims.KDim)

    def z_vt_ie(self):
        return self._get_field("x_z_vt_ie", dims.EdgeDim, dims.KDim)

    def z_v_grad_w(self):
        return self._get_field("x_z_v_grad_w", dims.EdgeDim, dims.KDim)

    def z_w_v(self):
        return self._get_field("x_z_w_v", dims.VertexDim, dims.KDim)

    def z_w_concorr_me(self):
        return self._get_field("x_z_w_concorr_me", dims.EdgeDim, dims.KDim)

    def z_w_concorr_mc(self):
        return self._get_field("x_z_w_concorr_mc", dims.CellDim, dims.KDim)

    def z_w_con_c_full(self):
        return self._get_field("x_z_w_con_c_full", dims.CellDim, dims.KDim)

    def z_w_con_c(self):
        return self._get_field("x_z_w_con_c", dims.CellDim, dims.KDim)

    def cfl_clipping(self):
        return self._get_field("x_cfl_clipping", dims.CellDim, dims.KDim, dtype=bool)

    def vcfl(self):
        return self._get_field("x_vcfl_dsl", dims.CellDim, dims.KDim)

    def exner_new(self):
        return self._get_field("x_exner_new", dims.CellDim, dims.KDim)

    def z_exner_ex_pr(self):
        return self._get_field("x_z_exner_ex_pr", dims.CellDim, dims.KDim)

    def z_exner_ic(self):
        return self._get_field("x_z_exner_ic", dims.CellDim, dims.KDim)

    def exner_pr(self):
        return self._get_field("x_exner_pr", dims.CellDim, dims.KDim)

    def mass_fl_e(self):
        return self._get_field("x_mass_fl_e", dims.EdgeDim, dims.KDim)

    def z_theta_v_fl_e(self):
        return self._get_field("x_z_theta_v_fl_e", dims.EdgeDim, dims.KDim)

    def mass_flx_me(self):
        return self._get_field("x_prep_adv_mass_flx_me", dims.EdgeDim, dims.KDim)

    def vn_traj(self):
        return self._get_field("x_prep_adv_vn_traj", dims.EdgeDim, dims.KDim)

    def rho_ic(self):
        return self._get_field("x_rho_ic", dims.CellDim, dims.KDim)

    def theta_v_ic(self):
        return self._get_field("x_theta_v_ic", dims.CellDim, dims.KDim)

    def theta_v_new(self):
        return self._get_field("x_theta_v_new", dims.CellDim, dims.KDim)

    def vn_new(self):
        return self._get_field("x_vn_new", dims.EdgeDim, dims.KDim)

    def w_concorr_c(self):
        return self._get_field("x_w_concorr_c", dims.CellDim, dims.KDim)

    def w_new(self):
        return self._get_field("x_w_new", dims.CellDim, dims.KDim)

    def z_dexner_dz_c(self, ntnd):
        return self._get_field_component("x_z_dexner_dz_c", ntnd, (dims.CellDim, dims.KDim))

    def z_rth_pr(self, ind):
        return self._get_field_component("x_z_rth_pr", ind, (dims.CellDim, dims.KDim))

    def z_th_ddz_exner_c(self):
        return self._get_field("x_z_th_ddz_exner_c", dims.CellDim, dims.KDim)

    def z_gradh_exner(self):
        return self._get_field("x_z_gradh_exner", dims.EdgeDim, dims.KDim)

    def z_hydro_corr(self):
        return self._get_field("x_z_hydro_corr", dims.EdgeDim, dims.KDim)

    def z_flxdiv_mass(self):
        return self._get_field("x_z_flxdiv_mass", dims.CellDim, dims.KDim)

    def z_flxdiv_theta(self):
        return self._get_field("x_z_flxdiv_theta", dims.CellDim, dims.KDim)

    def z_contr_w_fl_l(self):
        return self._get_field("x_z_contr_w_fl", dims.CellDim, dims.KDim)

    def z_w_expl(self):
        return self._get_field("x_z_w_expl", dims.CellDim, dims.KDim)

    def z_alpha(self):
        return self._get_field("x_z_alpha", dims.CellDim, dims.KDim)

    def z_beta(self):
        return self._get_field("x_z_beta", dims.CellDim, dims.KDim)

    def z_q(self):
        return self._get_field("x_z_q", dims.CellDim, dims.KDim)

    def z_rho_expl(self):
        return self._get_field("x_z_rho_expl", dims.CellDim, dims.KDim)

    def z_exner_expl(self):
        return self._get_field("x_z_exner_expl", dims.CellDim, dims.KDim)

    def z_theta_v_pr_ic(self):
        return self._get_field("x_z_theta_v_pr_ic", dims.CellDim, dims.KDim)

    def z_rho_e(self):
        return self._get_field("x_z_rho_e", dims.EdgeDim, dims.KDim)

    def z_theta_v_e(self):
        return self._get_field("x_z_theta_v_e", dims.EdgeDim, dims.KDim)

    def z_vn_avg(self):
        return self._get_field("x_z_vn_avg", dims.EdgeDim, dims.KDim)

    def z_graddiv_vn(self):
        return self._get_field("x_z_graddiv_vn", dims.EdgeDim, dims.KDim)

    def z_grad_rth(self, ind):
        return self._get_field_component("x_z_grad_rth", ind, (dims.CellDim, dims.KDim))

    def z_dwdz_dd(self):
        return self._get_field("x_z_dwdz_dd", dims.CellDim, dims.KDim)

    def exner_dyn_incr(self):
        return self._get_field("x_exner_dyn_incr", dims.CellDim, dims.KDim)


# TODO (magdalena) rename?
class IconNHFinalExitSavepoint(IconSavepoint):
    def theta_v_new(self):
        return self._get_field("x_theta_v", dims.CellDim, dims.KDim)

    def exner_new(self):
        return self._get_field("x_exner", dims.CellDim, dims.KDim)


class IconJabwInitSavepoint(IconSavepoint):
    def exner(self):
        return self._get_field("exner_init", dims.CellDim, dims.KDim)

    def rho(self):
        return self._get_field("rho_init", dims.CellDim, dims.KDim)

    def w(self):
        return self._get_field("w_init", dims.CellDim, dims.KDim)

    def theta_v(self):
        return self._get_field("theta_v_init", dims.CellDim, dims.KDim)

    def pressure(self):
        return self._get_field("pressure_init", dims.CellDim, dims.KDim)

    def pressure_sfc(self):
        return self._get_field("pressure_surface", dims.CellDim)

    def temperature(self):
        return self._get_field("temperature_init", dims.CellDim, dims.KDim)

    def vn(self):
        return self._get_field("vn_init", dims.EdgeDim, dims.KDim)

    def eta0(self):
        return self.serializer.read("eta0", self.savepoint)[0]

    def etat(self):
        return self.serializer.read("etat", self.savepoint)[0]

    def gamma(self):
        return self.serializer.read("gamma", self.savepoint)[0]

    def dtemp(self):
        return self.serializer.read("dtemp", self.savepoint)[0]

    def lat_perturbation_center(self):
        return self.serializer.read("latC", self.savepoint)[0]

    def lon_perturbation_center(self):
        return self.serializer.read("lonC", self.savepoint)[0]


class IconJabwFinalSavepoint(IconSavepoint):
    def exner(self):
        return self._get_field("exner_final", dims.CellDim, dims.KDim)

    def rho(self):
        return self._get_field("rho_final", dims.CellDim, dims.KDim)

    def vn(self):
        return self._get_field("vn_final", dims.EdgeDim, dims.KDim)

    def w(self):
        return self._get_field("w_final", dims.CellDim, dims.KDim)

    def theta_v(self):
        return self._get_field("theta_v_final", dims.CellDim, dims.KDim)

    def pressure(self):
        return self._get_field("pressure_final", dims.CellDim, dims.KDim)

    def temperature(self):
        return self._get_field("temperature_final", dims.CellDim, dims.KDim)

    def eta_v(self):
        return self._get_field("zeta_v_final", dims.CellDim, dims.KDim)

    def eta_v_e(self):
        return self._get_field("zeta_v_e_final", dims.EdgeDim, dims.KDim)


class IconJabwDiagnosticSavepoint(IconSavepoint):
    def pressure(self):
        return self._get_field("output_diag_pressure", dims.CellDim, dims.KDim)

    def temperature(self):
        return self._get_field("output_diag_temperature", dims.CellDim, dims.KDim)

    def exner_pr(self):
        return self._get_field("output_diag_exner_pr", dims.CellDim, dims.KDim)

    def pressure_ifc(self):
        return self._get_field("output_diag_pressure_ifc", dims.CellDim, dims.KDim)

    def pressure_sfc(self):
        return self._get_field("output_diag_pressure_sfc", dims.CellDim)

    def zonal_wind(self):
        return self._get_field("output_diag_u", dims.CellDim, dims.KDim)

    def meridional_wind(self):
        return self._get_field("output_diag_v", dims.CellDim, dims.KDim)


class IconGraupelEntrySavepoint(IconSavepoint):
    def temperature(self):
        return self._get_field("ser_in_graupel_temperature", dims.CellDim, dims.KDim)

    def pres(self):
        return self._get_field("ser_in_graupel_pres", dims.CellDim, dims.KDim)

    def rho(self):
        return self._get_field("ser_in_graupel_rho", dims.CellDim, dims.KDim)

    def qv(self):
        return self._get_field("ser_in_graupel_qv", dims.CellDim, dims.KDim)

    def qc(self):
        return self._get_field("ser_in_graupel_qc", dims.CellDim, dims.KDim)

    def qi(self):
        return self._get_field("ser_in_graupel_qi", dims.CellDim, dims.KDim)

    def qr(self):
        return self._get_field("ser_in_graupel_qr", dims.CellDim, dims.KDim)

    def qs(self):
        return self._get_field("ser_in_graupel_qs", dims.CellDim, dims.KDim)

    def qg(self):
        return self._get_field("ser_in_graupel_qg", dims.CellDim, dims.KDim)

    def qnc(self):
        return self._get_field("ser_in_graupel_qnc", dims.CellDim, dims.KDim)

    def dt_microphysics(self):
        return self.serializer.read("ser_in_graupel_dt", self.savepoint)[0]

    def qc0(self):
        return self.serializer.read("ser_in_graupel_qc0", self.savepoint)[0]

    def qi0(self):
        return self.serializer.read("ser_in_graupel_qi0", self.savepoint)[0]

    def kstart_moist(self):
        return self.serializer.read("ser_in_graupel_kstart_moist", self.savepoint)[0]

    def l_cv(self):
        return self.serializer.read("ser_in_graupel_l_cv", self.savepoint)[0]

    def ithermo_water(self):
        return self.serializer.read("ser_in_graupel_ithermo_water", self.savepoint)[0]

    def ldiag_ttend(self):
        return self.serializer.read("ser_in_graupel_ldiag_ttend", self.savepoint)[0]

    def ldiag_qtend(self):
        return self.serializer.read("ser_in_graupel_ldiag_qtend", self.savepoint)[0]

    def istart_idx(self):
        return self.serializer.read("ser_in_graupel_istart", self.savepoint)[0]

    def iend_idx(self):
        return self.serializer.read("ser_in_graupel_iend", self.savepoint)[0]


class IconGraupelExitSavepoint(IconSavepoint):
    def temperature(self):
        return self._get_field("ser_out_graupel_temperature", dims.CellDim, dims.KDim)

    def pres(self):
        return self._get_field("ser_out_graupel_pres", dims.CellDim, dims.KDim)

    def rho(self):
        return self._get_field("ser_out_graupel_rho", dims.CellDim, dims.KDim)

    def qv(self):
        return self._get_field("ser_out_graupel_qv", dims.CellDim, dims.KDim)

    def qc(self):
        return self._get_field("ser_out_graupel_qc", dims.CellDim, dims.KDim)

    def qi(self):
        return self._get_field("ser_out_graupel_qi", dims.CellDim, dims.KDim)

    def qr(self):
        return self._get_field("ser_out_graupel_qr", dims.CellDim, dims.KDim)

    def qs(self):
        return self._get_field("ser_out_graupel_qs", dims.CellDim, dims.KDim)

    def qg(self):
        return self._get_field("ser_out_graupel_qg", dims.CellDim, dims.KDim)

    def ddt_tend_t(self):
        return self._get_field("ser_out_graupel_ddt_tend_t", dims.CellDim, dims.KDim)

    def ddt_tend_qv(self):
        return self._get_field("ser_out_graupel_ddt_tend_qv", dims.CellDim, dims.KDim)

    def ddt_tend_qc(self):
        return self._get_field("ser_out_graupel_ddt_tend_qc", dims.CellDim, dims.KDim)

    def ddt_tend_qi(self):
        return self._get_field("ser_out_graupel_ddt_tend_qi", dims.CellDim, dims.KDim)

    def ddt_tend_qr(self):
        return self._get_field("ser_out_graupel_ddt_tend_qr", dims.CellDim, dims.KDim)

    def ddt_tend_qs(self):
        return self._get_field("ser_out_graupel_ddt_tend_qs", dims.CellDim, dims.KDim)

    def rain_flux(self):
        return self._get_field("ser_out_graupel_prr_gsp", dims.CellDim)

    def snow_flux(self):
        return self._get_field("ser_out_graupel_prs_gsp", dims.CellDim)

    def graupel_flux(self):
        return self._get_field("ser_out_graupel_pri_gsp", dims.CellDim)

    def ice_flux(self):
        return self._get_field("ser_out_graupel_prg_gsp", dims.CellDim)


class IconGscpSatadEntrySavepoint(IconSavepoint):
    def temperature(self):
        return self._get_field("ser_in_satad_temperature", dims.CellDim, dims.KDim)

    def qv(self):
        return self._get_field("ser_in_satad_qv", dims.CellDim, dims.KDim)

    def qc(self):
        return self._get_field("ser_in_satad_qc", dims.CellDim, dims.KDim)

    def rho(self):
        return self._get_field("ser_in_satad_rho", dims.CellDim, dims.KDim)

    def kstart_moist(self):
        return self.serializer.read("ser_in_satad_kstart_moist", self.savepoint)[0]

    def istart_idx(self):
        return self.serializer.read("ser_in_satad_istart", self.savepoint)[0]

    def iend_idx(self):
        return self.serializer.read("ser_in_satad_iend", self.savepoint)[0]

    def tolerance(self):
        return self.serializer.read("ser_in_satad_tol", self.savepoint)[0]

    def maxiter(self):
        return self.serializer.read("ser_in_maxiter", self.savepoint)[0]


class IconGscpSatadExitSavepoint(IconSavepoint):
    def temperature(self):
        return self._get_field("ser_out_satad_temperature", dims.CellDim, dims.KDim)

    def qv(self):
        return self._get_field("ser_out_satad_qv", dims.CellDim, dims.KDim)

    def qc(self):
        return self._get_field("ser_out_satad_qc", dims.CellDim, dims.KDim)


class IconInterfaceSatadEntrySavepoint(IconSavepoint):
    def temperature(self):
        return self._get_field("ser_in_satad_temperature", dims.CellDim, dims.KDim)

    def qv(self):
        return self._get_field("ser_in_satad_qv", dims.CellDim, dims.KDim)

    def qc(self):
        return self._get_field("ser_in_satad_qc", dims.CellDim, dims.KDim)

    def rho(self):
        return self._get_field("ser_in_satad_rho", dims.CellDim, dims.KDim)

    def kstart_moist(self):
        return self.serializer.read("ser_in_satad_kstart_moist", self.savepoint)[0]

    def istart_idx(self):
        return self.serializer.read("ser_in_satad_istart", self.savepoint)[0]

    def iend_idx(self):
        return self.serializer.read("ser_in_satad_iend", self.savepoint)[0]

    def tolerance(self):
        return self.serializer.read("ser_in_satad_tol", self.savepoint)[0]

    def maxiter(self):
        return self.serializer.read("ser_in_maxiter", self.savepoint)[0]


class IconInterfaceSatadExitSavepoint(IconSavepoint):
    def temperature(self):
        return self._get_field("ser_out_satad_temperature", dims.CellDim, dims.KDim)

    def qv(self):
        return self._get_field("ser_out_satad_qv", dims.CellDim, dims.KDim)

    def qc(self):
        return self._get_field("ser_out_satad_qc", dims.CellDim, dims.KDim)

    def qi(self):
        return self._get_field("ser_out_satad_qi", dims.CellDim, dims.KDim)

    def qr(self):
        return self._get_field("ser_out_satad_qr", dims.CellDim, dims.KDim)

    def qs(self):
        return self._get_field("ser_out_satad_qs", dims.CellDim, dims.KDim)

    def qg(self):
        return self._get_field("ser_out_satad_qg", dims.CellDim, dims.KDim)

    def virtual_temperature(self):
        return self._get_field("ser_out_satad_tempv", dims.CellDim, dims.KDim)

    def exner(self):
        return self._get_field("ser_out_satad_exner", dims.CellDim, dims.KDim)

    def pressure(self):
        return self._get_field("ser_out_satad_pres", dims.CellDim, dims.KDim)

    def pressure_ifc(self):
        return self._get_field("ser_out_satad_pres_ifc", dims.CellDim, dims.KDim)

    def pressure_sfc(self):
        return self._get_field("ser_out_satad_pres_sfc", dims.CellDim)


class IconInterfaceDiagSatadExitSavepoint(IconSavepoint):
    def virtual_temperature(self):
        return self._get_field("ser_out_satad_diag_tempv", dims.CellDim, dims.KDim)

    def exner(self):
        return self._get_field("ser_out_satad_diag_exner", dims.CellDim, dims.KDim)

    def pressure(self):
        return self._get_field("ser_out_satad_diag_pres", dims.CellDim, dims.KDim)

    def pressure_ifc(self):
        return self._get_field("ser_out_satad_diag_pres_ifc", dims.CellDim, dims.KDim)

    def qsum(self):
        return self._get_field("ser_out_satad_diag_qsum", dims.CellDim, dims.KDim)


class IconGraupelInitSavepoint(IconSavepoint):
    def iautocon(self):
        return self.serializer.read("ser_init_graupel_iautocon", self.savepoint)[0]

    def isnow_n0temp(self):
        return self.serializer.read("ser_init_graupel_isnow_n0temp", self.savepoint)[0]

    def ceff_min(self):
        return self.serializer.read("ser_init_graupel_zceff_min", self.savepoint)[0]

    def v0snow(self):
        return self.serializer.read("ser_init_graupel_v0snow", self.savepoint)[0]

    def vz0i(self):
        return self.serializer.read("ser_init_graupel_zvz0i", self.savepoint)[0]

    def icesedi_exp(self):
        return self.serializer.read("ser_init_graupel_icesedi_exp", self.savepoint)[0]

    def mu_rain(self):
        return self.serializer.read("ser_init_graupel_mu_rain", self.savepoint)[0]

    def rain_n0_factor(self):
        return self.serializer.read("ser_init_graupel_rain_n0_factor", self.savepoint)[0]

    def qmin(self):
        return self.serializer.read("ser_init_graupel_zqmin", self.savepoint)[0]

    def eps(self):
        return self.serializer.read("ser_init_graupel_zeps", self.savepoint)[0]

    def ams(self):
        return self.serializer.read("ser_init_graupel_zams", self.savepoint)[0]

    def ccsrim(self):
        return self.serializer.read("ser_init_graupel_ccsrim", self.savepoint)[0]

    def ccsagg(self):
        return self.serializer.read("ser_init_graupel_ccsagg", self.savepoint)[0]

    def ccsdep(self):
        return self.serializer.read("ser_init_graupel_ccsdep", self.savepoint)[0]

    def ccsvel(self):
        return self.serializer.read("ser_init_graupel_ccsvel", self.savepoint)[0]

    def ccsvxp(self):
        return self.serializer.read("ser_init_graupel_ccsvxp", self.savepoint)[0]

    def ccslam(self):
        return self.serializer.read("ser_init_graupel_ccslam", self.savepoint)[0]

    def ccslxp(self):
        return self.serializer.read("ser_init_graupel_ccslxp", self.savepoint)[0]

    def ccswxp(self):
        return self.serializer.read("ser_init_graupel_ccswxp", self.savepoint)[0]

    def ccsaxp(self):
        return self.serializer.read("ser_init_graupel_ccsaxp", self.savepoint)[0]

    def ccsdxp(self):
        return self.serializer.read("ser_init_graupel_ccsdxp", self.savepoint)[0]

    def ccshi1(self):
        return self.serializer.read("ser_init_graupel_ccshi1", self.savepoint)[0]

    def ccdvtp(self):
        return self.serializer.read("ser_init_graupel_ccdvtp", self.savepoint)[0]

    def ccidep(self):
        return self.serializer.read("ser_init_graupel_ccidep", self.savepoint)[0]

    def cevxp(self):
        return self.serializer.read("ser_init_graupel_zcevxp", self.savepoint)[0]

    def cev(self):
        return self.serializer.read("ser_init_graupel_zcev", self.savepoint)[0]

    def bevxp(self):
        return self.serializer.read("ser_init_graupel_zbevxp", self.savepoint)[0]

    def bev(self):
        return self.serializer.read("ser_init_graupel_zbev", self.savepoint)[0]

    def vzxp(self):
        return self.serializer.read("ser_init_graupel_zvzxp", self.savepoint)[0]

    def vz0r(self):
        return self.serializer.read("ser_init_graupel_zvz0r", self.savepoint)[0]


class IconSerialDataProvider:
    def __init__(self, fname_prefix, path=".", do_print=False, mpi_rank=0):
        self.rank = mpi_rank
        self.serializer: serialbox.Serializer = None
        self.file_path: str = path
        self.fname = f"{fname_prefix}_rank{self.rank!s}"
        self.log = logging.getLogger(__name__)
        self._init_serializer(do_print)
        self.grid_size = self._grid_size()

    def _init_serializer(self, do_print: bool):
        if not self.fname:
            self.log.warning(" WARNING: no filename! closing serializer")
        self.serializer = serialbox.Serializer(
            serialbox.OpenModeKind.Read, self.file_path, self.fname
        )
        if do_print:
            self.print_info()

    def print_info(self):
        self.log.info(f"SAVEPOINTS: {self.serializer.savepoint_list()}")
        self.log.info(f"FIELDNAMES: {self.serializer.fieldnames()}")

    def _grid_size(self):
        sp = self._get_icon_grid_savepoint()
        grid_sizes = {
            dims.CellDim: self.serializer.read("num_cells", savepoint=sp).astype(gtx.int32)[0],
            dims.EdgeDim: self.serializer.read("num_edges", savepoint=sp).astype(gtx.int32)[0],
            dims.VertexDim: self.serializer.read("num_vert", savepoint=sp).astype(gtx.int32)[0],
            dims.KDim: sp.metainfo.to_dict()["nlev"],
        }
        return grid_sizes

    def from_savepoint_grid(
        self, grid_id: uuid.UUID, grid_root: int, grid_level: int
    ) -> IconGridSavepoint:
        savepoint = self._get_icon_grid_savepoint()
        return IconGridSavepoint(
            savepoint,
            self.serializer,
            grid_id=grid_id,
            size=self.grid_size,
            root=grid_root,
            level=grid_level,
        )

    def _get_icon_grid_savepoint(self):
        savepoint = self.serializer.savepoint["icon-grid"].id[1].as_savepoint()
        return savepoint

    def from_savepoint_diffusion_init(
        self,
        linit: bool,
        date: str,
    ) -> IconDiffusionInitSavepoint:
        savepoint = (
            self.serializer.savepoint["call-diffusion-init"].linit[linit].date[date].as_savepoint()
        )
        return IconDiffusionInitSavepoint(savepoint, self.serializer, size=self.grid_size)

    def from_savepoint_velocity_init(
        self, istep: int, vn_only: bool, date: str, jstep: int
    ) -> IconVelocityInitSavepoint:
        savepoint = (
            self.serializer.savepoint["call-velocity-tendencies"]
            .istep[istep]
            .vn_only[vn_only]
            .date[date]
            .jstep[jstep]
            .as_savepoint()
        )
        return IconVelocityInitSavepoint(savepoint, self.serializer, size=self.grid_size)

    def from_savepoint_nonhydro_init(
        self, istep: int, date: str, jstep: int
    ) -> IconNonHydroInitSavepoint:
        savepoint = (
            self.serializer.savepoint["solve_nonhydro"]
            .istep[istep]
            .date[date]
            .jstep[jstep]
            .as_savepoint()
        )
        return IconNonHydroInitSavepoint(savepoint, self.serializer, size=self.grid_size)

    def from_interpolation_savepoint(self) -> InterpolationSavepoint:
        savepoint = self.serializer.savepoint["interpolation_state"].as_savepoint()
        return InterpolationSavepoint(savepoint, self.serializer, size=self.grid_size)

    def from_metrics_savepoint(self) -> MetricSavepoint:
        savepoint = self.serializer.savepoint["metric_state"].as_savepoint()
        return MetricSavepoint(savepoint, self.serializer, size=self.grid_size)

    def from_savepoint_diffusion_exit(self, linit: bool, date: str) -> IconDiffusionExitSavepoint:
        savepoint = (
            self.serializer.savepoint["call-diffusion-exit"].linit[linit].date[date].as_savepoint()
        )
        return IconDiffusionExitSavepoint(savepoint, self.serializer, size=self.grid_size)

    def from_savepoint_velocity_exit(
        self, istep: int, vn_only: bool, date: str, jstep: int
    ) -> IconNonhydroExitSavepoint:
        savepoint = (
            self.serializer.savepoint["call-velocity-tendencies"]
            .istep[istep]
            .vn_only[vn_only]
            .date[date]
            .jstep[jstep]
            .as_savepoint()
        )
        return IconNonhydroExitSavepoint(savepoint, self.serializer, size=self.grid_size)

    def from_savepoint_nonhydro_exit(
        self, istep: int, date: str, jstep: int
    ) -> IconNonhydroExitSavepoint:
        savepoint = (
            self.serializer.savepoint["solve_nonhydro"]
            .istep[istep]
            .date[date]
            .jstep[jstep]
            .as_savepoint()
        )
        return IconNonhydroExitSavepoint(savepoint, self.serializer, size=self.grid_size)

    def from_savepoint_nonhydro_step_exit(self, date: str, jstep: int) -> IconNHFinalExitSavepoint:
        savepoint = (
            self.serializer.savepoint["solve_nonhydro_step"].date[date].jstep[jstep].as_savepoint()
        )
        return IconNHFinalExitSavepoint(savepoint, self.serializer, size=self.grid_size)

    def from_savepoint_jabw_init(self) -> IconJabwInitSavepoint:
        savepoint = self.serializer.savepoint["icon-jabw-init"].id[1].as_savepoint()
        return IconJabwInitSavepoint(savepoint, self.serializer, size=self.grid_size)

    def from_savepoint_jabw_final(self) -> IconJabwFinalSavepoint:
        savepoint = self.serializer.savepoint["icon-jabw-final"].id[1].as_savepoint()
        return IconJabwFinalSavepoint(savepoint, self.serializer, size=self.grid_size)

    def from_savepoint_jabw_diagnostic(self) -> IconJabwDiagnosticSavepoint:
        savepoint = self.serializer.savepoint["first_output_var"].id[1].as_savepoint()
        return IconJabwDiagnosticSavepoint(savepoint, self.serializer, size=self.grid_size)

    def from_savepoint_weisman_klemp_graupel_init(self) -> IconGraupelInitSavepoint:
        savepoint = self.serializer.savepoint["init-graupel"].serial_rank[0].as_savepoint()
        return IconGraupelInitSavepoint(savepoint, self.serializer, size=self.grid_size)

    def from_savepoint_weisman_klemp_graupel_entry(self, date: str) -> IconGraupelEntrySavepoint:
        savepoint = (
            self.serializer.savepoint["call-graupel-entrance"]
            .serial_rank[0]
            .date["2008-09-01T01:59:" + date + ".000"]
            .as_savepoint()
        )
        return IconGraupelEntrySavepoint(savepoint, self.serializer, size=self.grid_size)

    def from_savepoint_weisman_klemp_graupel_exit(self, date: str) -> IconGraupelExitSavepoint:
        savepoint = (
            self.serializer.savepoint["call-graupel-exit"]
            .serial_rank[0]
            .date["2008-09-01T01:59:" + date + ".000"]
            .as_savepoint()
        )
        return IconGraupelExitSavepoint(savepoint, self.serializer, size=self.grid_size)

    def from_savepoint_weisman_klemp_gscp_satad_entry(
        self, date: str
    ) -> IconGscpSatadEntrySavepoint:
        savepoint = (
            self.serializer.savepoint["call-gscp-satad-entrance"]
            .serial_rank[0]
            .date["2008-09-01T01:59:" + date + ".000"]
            .as_savepoint()
        )
        return IconGscpSatadEntrySavepoint(savepoint, self.serializer, size=self.grid_size)

    def from_savepoint_weisman_klemp_gscp_satad_exit(self, date: str) -> IconGscpSatadExitSavepoint:
        savepoint = (
            self.serializer.savepoint["call-gscp-satad-exit"]
            .serial_rank[0]
            .date["2008-09-01T01:59:" + date + ".000"]
            .as_savepoint()
        )
        return IconGscpSatadExitSavepoint(savepoint, self.serializer, size=self.grid_size)

    def from_savepoint_weisman_klemp_interface_satad_entry(
        self, date: str
    ) -> IconInterfaceSatadEntrySavepoint:
        savepoint = (
            self.serializer.savepoint["call-interface-satad-entrance"]
            .serial_rank[0]
            .date["2008-09-01T01:59:" + date + ".000"]
            .as_savepoint()
        )
        return IconInterfaceSatadEntrySavepoint(savepoint, self.serializer, size=self.grid_size)

    def from_savepoint_weisman_klemp_interface_satad_exit(
        self, date: str
    ) -> IconInterfaceSatadExitSavepoint:
        savepoint = (
            self.serializer.savepoint["call-interface-satad-exit"]
            .serial_rank[0]
            .date["2008-09-01T01:59:" + date + ".000"]
            .as_savepoint()
        )
        return IconInterfaceSatadExitSavepoint(savepoint, self.serializer, size=self.grid_size)

    def from_savepoint_weisman_klemp_interface_diag_after_satad_exit(
        self, date: str
    ) -> IconInterfaceDiagSatadExitSavepoint:
        savepoint = (
            self.serializer.savepoint["call-interface-satad-diag-exit"]
            .serial_rank[0]
            .date["2008-09-01T01:59:" + date + ".000"]
            .as_savepoint()
        )
        return IconInterfaceDiagSatadExitSavepoint(savepoint, self.serializer, size=self.grid_size)<|MERGE_RESOLUTION|>--- conflicted
+++ resolved
@@ -57,26 +57,16 @@
         self.log.info(self.savepoint.metainfo)
 
     def _get_field(self, name, *dimensions, dtype=float):
-<<<<<<< HEAD
         buffer = xp.asarray(xp.squeeze(self.serializer.read(name, self.savepoint).astype(dtype)))
-=======
-        buffer = xp.squeeze(self.serializer.read(name, self.savepoint).astype(dtype))
->>>>>>> ab66764b
         buffer = self._reduce_to_dim_size(buffer, dimensions)
 
         self.log.debug(f"{name} {buffer.shape}")
         return gtx.as_field(dimensions, buffer)
 
-<<<<<<< HEAD
     def _get_field_component(self, name: str, ntnd: int, dims: tuple[gtx.Dimension, gtx.Dimension]):
         buffer = xp.asarray(
             xp.squeeze(self.serializer.read(name, self.savepoint).astype(float))[:, :, ntnd - 1]
         )
-=======
-    def _get_field_component(self, name: str, ntnd: int, dims: tuple[gtx.Dimension, gtx]):
-        buffer = self.serializer.read(name, self.savepoint).astype(float)
-        buffer = xp.squeeze(buffer)[:, :, ntnd - 1]
->>>>>>> ab66764b
         buffer = self._reduce_to_dim_size(buffer, dims)
         self.log.debug(f"{name} {buffer.shape}")
         return gtx.as_field(dims, buffer)
@@ -106,17 +96,11 @@
         """
         Read an index field.
 
-<<<<<<< HEAD
         Field values are convert to int32.
 
         Args:
             name: str the fieldname
             offset: int to be applied to the values in the field
-=======
-        use this for end indices: because FORTRAN slices  are inclusive [from:to] _and_ one based
-        this accounts for being exclusive python exclusive bounds: [from:to)
-        field values are convert to gtx.int32
->>>>>>> ab66764b
         """
         return xp.asarray(self._read_on_host(name, offset, dtype=gtx.int32))
 
@@ -374,18 +358,12 @@
 
     def refin_ctrl(self, dim: gtx.Dimension):
         field_name = "refin_ctl"
-        buffer = xp.squeeze(
-            self._read_field_for_dim(field_name, self._read_int32, dim)[: self.num(dim)], 1
-        )
+        buffer = 
         return gtx.as_field(
             (dim,),
-<<<<<<< HEAD
-            buffer,
-=======
             xp.squeeze(
-                self._read_field_for_dim(field_name, self._read_int32, dim)[: self.num(dim)], 1
+            self._read_field_for_dim(field_name, self._read_int32, dim)[: self.num(dim)], 1
             ),
->>>>>>> ab66764b
         )
 
     def num(self, dim: gtx.Dimension):
@@ -408,12 +386,7 @@
     def owner_mask(self, dim: gtx.Dimension):
         field_name = "owner_mask"
         mask = self._read_field_for_dim(field_name, self._read_bool, dim)
-<<<<<<< HEAD
-        buffer = xp.squeeze(mask)
-        return buffer
-=======
         return xp.squeeze(mask)
->>>>>>> ab66764b
 
     def global_index(self, dim: gtx.Dimension):
         field_name = "glb_index"
@@ -456,13 +429,8 @@
         )
         c2e2c = self.c2e2c()
         e2c2e = self.e2c2e()
-<<<<<<< HEAD
         c2e2c0 = xp.column_stack(((xp.asarray(range(c2e2c.shape[0]))), c2e2c))
         e2c2e0 = xp.column_stack(((xp.asarray(range(e2c2e.shape[0]))), e2c2e))
-=======
-        c2e2c0 = xp.column_stack(((range(c2e2c.shape[0])), c2e2c))
-        e2c2e0 = xp.column_stack(((range(e2c2e.shape[0])), e2c2e))
->>>>>>> ab66764b
         grid = (
             icon.IconGrid(self._grid_id)
             .with_config(config)
@@ -583,11 +551,7 @@
         return self._get_field("geofac_grdiv", dims.EdgeDim, dims.E2C2EODim)
 
     def geofac_grg(self):
-<<<<<<< HEAD
         grg = xp.asarray(xp.squeeze(self.serializer.read("geofac_grg", self.savepoint)))
-=======
-        grg = xp.squeeze(self.serializer.read("geofac_grg", self.savepoint))
->>>>>>> ab66764b
         num_cells = self.sizes[dims.CellDim]
         return gtx.as_field((dims.CellDim, dims.C2E2CODim), grg[:num_cells, :, 0]), gtx.as_field(
             (dims.CellDim, dims.C2E2CODim), grg[:num_cells, :, 1]
@@ -615,37 +579,22 @@
         return helpers.as_1D_sparse_field(field[:, 0:2], dims.ECDim)
 
     def rbf_vec_coeff_e(self):
-<<<<<<< HEAD
         buffer = xp.asarray(
             xp.squeeze(self.serializer.read("rbf_vec_coeff_e", self.savepoint).astype(float))
-=======
-        buffer = xp.squeeze(
-            self.serializer.read("rbf_vec_coeff_e", self.savepoint).astype(float)
->>>>>>> ab66764b
         ).transpose()
         return gtx.as_field((dims.EdgeDim, dims.E2C2EDim), buffer)
 
     @IconSavepoint.optionally_registered()
     def rbf_vec_coeff_c1(self):
-<<<<<<< HEAD
         buffer = xp.asarray(
             xp.squeeze(self.serializer.read("rbf_vec_coeff_c1", self.savepoint).astype(float))
-=======
-        buffer = xp.squeeze(
-            self.serializer.read("rbf_vec_coeff_c1", self.savepoint).astype(float)
->>>>>>> ab66764b
         ).transpose()
         return gtx.as_field((dims.CellDim, dims.C2E2C2EDim), buffer)
 
     @IconSavepoint.optionally_registered()
     def rbf_vec_coeff_c2(self):
-<<<<<<< HEAD
         buffer = xp.asarray(
             xp.squeeze(self.serializer.read("rbf_vec_coeff_c2", self.savepoint).astype(float))
-=======
-        buffer = xp.squeeze(
-            self.serializer.read("rbf_vec_coeff_c2", self.savepoint).astype(float)
->>>>>>> ab66764b
         ).transpose()
         return gtx.as_field((dims.CellDim, dims.C2E2C2EDim), buffer)
 
@@ -778,19 +727,12 @@
     def wgtfacq_e_dsl(
         self, k_level
     ):  # TODO: @abishekg7 Simplify this after serialized data is fixed
-<<<<<<< HEAD
         ar = xp.asarray(xp.squeeze(self.serializer.read("wgtfacq_e", self.savepoint)))
         k = k_level - 3
         ar = xp.pad(ar[:, ::-1], ((0, 0), (k, 0)), "constant", constant_values=(0.0,))
         dimensions = (dims.EdgeDim, dims.KDim)
         ar = self._reduce_to_dim_size(ar, dimensions)
         return gtx.as_field(dimensions, ar)
-=======
-        ar = xp.squeeze(self.serializer.read("wgtfacq_e", self.savepoint))
-        k = k_level - 3
-        ar = xp.pad(ar[:, ::-1], ((0, 0), (k, 0)), "constant", constant_values=(0.0,))
-        return self._get_field_from_ndarray(ar, dims.EdgeDim, dims.KDim)
->>>>>>> ab66764b
 
     @IconSavepoint.optionally_registered(dims.CellDim, dims.KDim)
     def zd_diffcoef(self):
@@ -804,11 +746,7 @@
         return self._get_field("geopot", dims.CellDim, dims.KDim)
 
     def _read_and_reorder_sparse_field(self, name: str, sparse_size=3):
-<<<<<<< HEAD
         ser_input = xp.asarray(xp.squeeze(self.serializer.read(name, self.savepoint))[:, :, :])
-=======
-        ser_input = xp.squeeze(self.serializer.read(name, self.savepoint))[:, :, :]
->>>>>>> ab66764b
         ser_input = self._reduce_to_dim_size(ser_input, (dims.CellDim, dims.C2E2CDim, dims.KDim))
         if ser_input.shape[1] != sparse_size:
             ser_input = xp.moveaxis(ser_input, 1, -1)
@@ -829,19 +767,12 @@
         return self._read_and_reorder_sparse_field("zd_vertoffset")
 
     def zd_vertidx(self):
-<<<<<<< HEAD
         buffer = xp.asarray(xp.squeeze(self.serializer.read("zd_vertidx", self.savepoint)))
         return buffer
 
     def zd_indlist(self):
         buffer = xp.asarray(xp.squeeze(self.serializer.read("zd_indlist", self.savepoint)))
         return buffer
-=======
-        return xp.squeeze(self.serializer.read("zd_vertidx", self.savepoint))
-
-    def zd_indlist(self):
-        return xp.squeeze(self.serializer.read("zd_indlist", self.savepoint))
->>>>>>> ab66764b
 
 
 class IconDiffusionInitSavepoint(IconSavepoint):
@@ -874,7 +805,6 @@
         return self._get_field("exner", dims.CellDim, dims.KDim)
 
     def diff_multfac_smag(self):
-<<<<<<< HEAD
         buffer = xp.asarray(xp.squeeze(self.serializer.read("diff_multfac_smag", self.savepoint)))
         return buffer
 
@@ -889,18 +819,6 @@
     def diff_multfac_n2w(self):
         buffer = xp.asarray(xp.squeeze(self.serializer.read("diff_multfac_n2w", self.savepoint)))
         return buffer
-=======
-        return xp.squeeze(self.serializer.read("diff_multfac_smag", self.savepoint))
-
-    def enh_smag_fac(self):
-        return xp.squeeze(self.serializer.read("enh_smag_fac", self.savepoint))
-
-    def smag_limit(self):
-        return xp.squeeze(self.serializer.read("smag_limit", self.savepoint))
-
-    def diff_multfac_n2w(self):
-        return xp.squeeze(self.serializer.read("diff_multfac_n2w", self.savepoint))
->>>>>>> ab66764b
 
     def nudgezone_diff(self) -> int:
         return self.serializer.read("nudgezone_diff", self.savepoint)[0]
