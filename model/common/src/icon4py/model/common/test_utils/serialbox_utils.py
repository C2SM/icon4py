# ICON4Py - ICON inspired code in Python and GT4Py
#
# Copyright (c) 2022, ETH Zurich and MeteoSwiss
# All rights reserved.
#
# This file is free software: you can redistribute it and/or modify it under
# the terms of the GNU General Public License as published by the
# Free Software Foundation, either version 3 of the License, or any later
# version. See the LICENSE.txt file at the top-level directory of this
# distribution for a copy of the license or check <https://www.gnu.org/licenses/>.
#
# SPDX-License-Identifier: GPL-3.0-or-later
import functools
import logging

import numpy as np
import serialbox
import serialbox as ser
from gt4py.next import as_field
from gt4py.next.common import Dimension, DimensionKind, Field
from gt4py.next.ffront.fbuiltins import int32

from icon4py.model.common import dimension
from icon4py.model.common.decomposition.definitions import DecompositionInfo
from icon4py.model.common.dimension import (
    C2E2CDim,
    C2E2CODim,
    C2EDim,
    C2VDim,
    CECDim,
    CEDim,
    CellDim,
    E2C2EDim,
    E2C2EODim,
    E2C2VDim,
    E2CDim,
    E2VDim,
    ECDim,
    ECVDim,
    EdgeDim,
    KDim,
    V2CDim,
    V2EDim,
    VertexDim,
)
from icon4py.model.common.grid.base import GridConfig, HorizontalGridSize, VerticalGridSize
from icon4py.model.common.grid.horizontal import CellParams, EdgeParams
from icon4py.model.common.grid.icon import GlobalGridParams, IconGrid
from icon4py.model.common.states.prognostic_state import PrognosticState
from icon4py.model.common.test_utils.helpers import as_1D_sparse_field, flatten_first_two_dims


log = logging.getLogger(__name__)


class IconSavepoint:
    def __init__(self, sp: ser.Savepoint, ser: ser.Serializer, size: dict):
        self.savepoint = sp
        self.serializer = ser
        self.sizes = size
        self.log = logging.getLogger((__name__))

    def optionally_registered(*dims):
        def decorator(func):
            @functools.wraps(func)
            def wrapper(self, *args, **kwargs):
                try:
                    name = func.__name__
                    return func(self, *args, **kwargs)
                except serialbox.SerialboxError:
                    log.warning(
                        f"{name}: field not registered in savepoint {self.savepoint.metainfo}"
                    )
                    if dims:
                        shp = tuple(self.sizes[d] for d in dims)
                        return as_field(dims, np.zeros(shp))
                    else:
                        return None

            return wrapper

        return decorator

    def log_meta_info(self):
        self.log.info(self.savepoint.metainfo)

    def _get_field(self, name, *dimensions, dtype=float):
        buffer = np.squeeze(self.serializer.read(name, self.savepoint).astype(dtype))
        buffer = self._reduce_to_dim_size(buffer, dimensions)

        self.log.debug(f"{name} {buffer.shape}")
        return as_field(dimensions, buffer)

    def _get_field_component(self, name: str, ntnd: int, dims: tuple[Dimension, Dimension]):
        buffer = np.squeeze(self.serializer.read(name, self.savepoint).astype(float))[
            :, :, ntnd - 1
        ]
        buffer = self._reduce_to_dim_size(buffer, dims)
        self.log.debug(f"{name} {buffer.shape}")
        return as_field(dims, buffer)

    def _reduce_to_dim_size(self, buffer, dimensions):
        buffer_size = (
            self.sizes[d] if d.kind is DimensionKind.HORIZONTAL else s
            for s, d in zip(buffer.shape, dimensions, strict=False)
        )
        buffer = buffer[tuple(map(slice, buffer_size))]
        return buffer

    def _get_field_from_ndarray(self, ar, *dimensions, dtype=float):
        ar = self._reduce_to_dim_size(ar, dimensions)
        return as_field(dimensions, ar)

    def get_metadata(self, *names):
        metadata = self.savepoint.metainfo.to_dict()
        return {n: metadata[n] for n in names if n in metadata}

    def _read_int32_shift1(self, name: str):
        """
        Read a start indices field.

        use for start indices: the shift accounts for the zero based python
        values are converted to int32
        """
        return self._read_int32(name, offset=1)

    def _read_int32(self, name: str, offset=0):
        """
        Read an end indices field.

        use this for end indices: because FORTRAN slices  are inclusive [from:to] _and_ one based
        this accounts for being exclusive python exclusive bounds: [from:to)
        field values are convert to int32
        """
        return self._read(name, offset, dtype=int32)

    def _read_bool(self, name: str):
        return self._read(name, offset=0, dtype=bool)

    def _read(self, name: str, offset=0, dtype=int):
        return (self.serializer.read(name, self.savepoint) - offset).astype(dtype)


class IconGridSavepoint(IconSavepoint):
<<<<<<< HEAD
    def __init__(self, sp: ser.Savepoint, ser: ser.Serializer, size: dict, root: int, level: int):
        super().__init__(sp, ser, size)
        self.global_grid_params = GlobalGridParams(root, level)
=======
    def v_dual_area(self):
        return self._get_field("v_dual_area", VertexDim)

    def edge_vert_length(self):
        return self._get_field("edge_vert_length", EdgeDim, E2C2VDim)
>>>>>>> 50b4584f

    def vct_a(self):
        return self._get_field("vct_a", KDim)

    def tangent_orientation(self):
        return self._get_field("tangent_orientation", EdgeDim)

    def inverse_primal_edge_lengths(self):
        return self._get_field("inv_primal_edge_length", EdgeDim)

    def inv_vert_vert_length(self):
        return self._get_field("inv_vert_vert_length", EdgeDim)

    def primal_normal_vert_x(self):
        return self._get_field("primal_normal_vert_x", EdgeDim, E2C2VDim)

    def primal_normal_vert_y(self):
        return self._get_field("primal_normal_vert_y", EdgeDim, E2C2VDim)

    def dual_normal_vert_y(self):
        return self._get_field("dual_normal_vert_y", EdgeDim, E2C2VDim)

    def dual_normal_vert_x(self):
        return self._get_field("dual_normal_vert_x", EdgeDim, E2C2VDim)

    def primal_normal_cell_x(self):
        return self._get_field("primal_normal_cell_x", EdgeDim, E2CDim)

    def primal_normal_cell_y(self):
        return self._get_field("primal_normal_cell_y", EdgeDim, E2CDim)

    def dual_normal_cell_x(self):
        return self._get_field("dual_normal_cell_x", EdgeDim, E2CDim)

    def dual_normal_cell_y(self):
        return self._get_field("dual_normal_cell_y", EdgeDim, E2CDim)

    def cell_areas(self):
        return self._get_field("cell_areas", CellDim)

    def mean_cell_area(self):
        return self.serializer.read("mean_cell_area", self.savepoint).astype(float)[0]

    def edge_areas(self):
        return self._get_field("edge_areas", EdgeDim)

    def inv_dual_edge_length(self):
        return self._get_field("inv_dual_edge_length", EdgeDim)

    def edge_cell_length(self):
        return self._get_field("edge_cell_length", EdgeDim, E2CDim)

    def cells_start_index(self):
        return self._read_int32_shift1("c_start_index")

    def cells_end_index(self):
        return self._read_int32("c_end_index")

    def vertex_start_index(self):
        return self._read_int32_shift1("v_start_index")

    def vertex_end_index(self):
        return self._read_int32("v_end_index")

    def edge_start_index(self):
        return self._read_int32_shift1("e_start_index")

    def nflatlev(self):
        return self._read_int32_shift1("nflatlev")[0]

    def nflat_gradp(self):
        return self._read_int32_shift1("nflat_gradp")[0]

    def edge_end_index(self):
        # don't need to subtract 1, because FORTRAN slices  are inclusive [from:to] so the being
        # one off accounts for being exclusive [from:to)
        return self.serializer.read("e_end_index", self.savepoint)

    def v_owner_mask(self):
        return self._get_field("v_owner_mask", VertexDim, dtype=bool)

    def c_owner_mask(self):
        return self._get_field("c_owner_mask", CellDim, dtype=bool)

    def e_owner_mask(self):
        return self._get_field("e_owner_mask", EdgeDim, dtype=bool)

    def f_e(self):
        return self._get_field("f_e", EdgeDim)

    def print_connectivity_info(self, name: str, ar: np.ndarray):
        self.log.debug(f" connectivity {name} {ar.shape}")

    def c2e(self):
        return self._get_connectivity_array("c2e", CellDim)

    def _get_connectivity_array(self, name: str, target_dim: Dimension):
        connectivity = self._read_int32(name, offset=1)[: self.sizes[target_dim], :]
        self.log.debug(f" connectivity {name} : {connectivity.shape}")
        return connectivity

    def c2e2c(self):
        return self._get_connectivity_array("c2e2c", CellDim)

    def e2c2e(self):
        return self._get_connectivity_array("e2c2e", EdgeDim)

    def e2c(self):
        return self._get_connectivity_array("e2c", EdgeDim)

    def e2v(self):
        # array "e2v" is actually e2c2v
        v_ = self._get_connectivity_array("e2v", EdgeDim)[:, 0:2]
        self.log.debug(f"real e2v {v_.shape}")
        return v_

    def e2c2v(self):
        # array "e2v" is actually e2c2v, that is hexagon or pentagon
        return self._get_connectivity_array("e2v", EdgeDim)

    def v2e(self):
        return self._get_connectivity_array("v2e", VertexDim)

    def v2c(self):
        return self._get_connectivity_array("v2c", VertexDim)

    def c2v(self):
        return self._get_connectivity_array("c2v", CellDim)

    def nrdmax(self):
        return self._read_int32_shift1("nrdmax")

    def refin_ctrl(self, dim: Dimension):
        field_name = "refin_ctl"
        return as_field(
            (dim,),
            np.squeeze(
                self._read_field_for_dim(field_name, self._read_int32, dim)[: self.num(dim)], 1
            ),
        )

    def num(self, dim: Dimension):
        return self.sizes[dim]

    @staticmethod
    def _read_field_for_dim(field_name, read_func, dim: Dimension):
        match dim:
            case dimension.CellDim:
                return read_func(f"c_{field_name}")
            case dimension.EdgeDim:
                return read_func(f"e_{field_name}")
            case dimension.VertexDim:
                return read_func(f"v_{field_name}")
            case _:
                raise NotImplementedError(
                    f"only {dimension.CellDim, dimension.EdgeDim, dimension.VertexDim} are handled"
                )

    def owner_mask(self, dim: Dimension):
        field_name = "owner_mask"
        mask = self._read_field_for_dim(field_name, self._read_bool, dim)
        return np.squeeze(mask)

    def global_index(self, dim: Dimension):
        field_name = "glb_index"
        return self._read_field_for_dim(field_name, self._read_int32_shift1, dim)

    def decomp_domain(self, dim):
        field_name = "decomp_domain"
        return self._read_field_for_dim(field_name, self._read_int32, dim)

    def construct_decomposition_info(self):
        return (
            DecompositionInfo(klevels=self.num(KDim))
            .with_dimension(*self._get_decomp_fields(CellDim))
            .with_dimension(*self._get_decomp_fields(EdgeDim))
            .with_dimension(*self._get_decomp_fields(VertexDim))
        )

    def _get_decomp_fields(self, dim: Dimension):
        global_index = self.global_index(dim)
        mask = self.owner_mask(dim)[0 : self.num(dim)]
        return dim, global_index, mask

    def construct_icon_grid(self, on_gpu: bool) -> IconGrid:
        cell_starts = self.cells_start_index()
        cell_ends = self.cells_end_index()
        vertex_starts = self.vertex_start_index()
        vertex_ends = self.vertex_end_index()
        edge_starts = self.edge_start_index()
        edge_ends = self.edge_end_index()

        config = GridConfig(
            horizontal_config=HorizontalGridSize(
                num_vertices=self.num(VertexDim),
                num_cells=self.num(CellDim),
                num_edges=self.num(EdgeDim),
            ),
            vertical_config=VerticalGridSize(num_lev=self.num(KDim)),
            limited_area=self.get_metadata("limited_area").get("limited_area"),
            on_gpu=on_gpu,
        )
        c2e2c = self.c2e2c()
        e2c2e = self.e2c2e()
        c2e2c0 = np.column_stack(((np.asarray(range(c2e2c.shape[0]))), c2e2c))
        e2c2e0 = np.column_stack(((np.asarray(range(e2c2e.shape[0]))), e2c2e))
        grid = (
            IconGrid()
            .with_config(config)
            .with_global_params(self.global_grid_params)
            .with_start_end_indices(VertexDim, vertex_starts, vertex_ends)
            .with_start_end_indices(EdgeDim, edge_starts, edge_ends)
            .with_start_end_indices(CellDim, cell_starts, cell_ends)
            .with_connectivities(
                {
                    C2EDim: self.c2e(),
                    E2CDim: self.e2c(),
                    C2E2CDim: c2e2c,
                    C2E2CODim: c2e2c0,
                    E2C2EDim: e2c2e,
                    E2C2EODim: e2c2e0,
                }
            )
            .with_connectivities(
                {
                    E2VDim: self.e2v(),
                    V2EDim: self.v2e(),
                    V2CDim: self.v2c(),
                    E2C2VDim: self.e2c2v(),
                    C2VDim: self.c2v(),
                }
            )
        )

        grid.update_size_connectivities(
            {
                ECVDim: grid.size[EdgeDim] * grid.size[E2C2VDim],
                CEDim: grid.size[CellDim] * grid.size[C2EDim],
                ECDim: grid.size[EdgeDim] * grid.size[E2CDim],
            }
        )

        return grid

    def construct_edge_geometry(self) -> EdgeParams:
        primal_normal_vert: tuple[Field[[ECVDim], float], Field[[ECVDim], float]] = (
            as_1D_sparse_field(self.primal_normal_vert_x(), ECVDim),
            as_1D_sparse_field(self.primal_normal_vert_y(), ECVDim),
        )
        dual_normal_vert: tuple[Field[[ECVDim], float], Field[[ECVDim], float]] = (
            as_1D_sparse_field(self.dual_normal_vert_x(), ECVDim),
            as_1D_sparse_field(self.dual_normal_vert_y(), ECVDim),
        )

        primal_normal_cell: tuple[Field[[ECDim], float], Field[[ECDim], float]] = (
            as_1D_sparse_field(self.primal_normal_cell_x(), ECDim),
            as_1D_sparse_field(self.primal_normal_cell_y(), ECDim),
        )

        dual_normal_cell: tuple[Field[[ECVDim], float], Field[[ECVDim], float]] = (
            as_1D_sparse_field(self.dual_normal_cell_x(), ECDim),
            as_1D_sparse_field(self.dual_normal_cell_y(), ECDim),
        )
        return EdgeParams(
            tangent_orientation=self.tangent_orientation(),
            inverse_primal_edge_lengths=self.inverse_primal_edge_lengths(),
            inverse_dual_edge_lengths=self.inv_dual_edge_length(),
            inverse_vertex_vertex_lengths=self.inv_vert_vert_length(),
            primal_normal_vert_x=primal_normal_vert[0],
            primal_normal_vert_y=primal_normal_vert[1],
            dual_normal_vert_x=dual_normal_vert[0],
            dual_normal_vert_y=dual_normal_vert[1],
            primal_normal_cell_x=primal_normal_cell[0],
            dual_normal_cell_x=dual_normal_cell[0],
            primal_normal_cell_y=primal_normal_cell[1],
            dual_normal_cell_y=dual_normal_cell[1],
            edge_areas=self.edge_areas(),
            f_e=self.f_e(),
        )

    def construct_cell_geometry(self) -> CellParams:
        return CellParams.from_global_num_cells(
            area=self.cell_areas(),
            global_num_cells=self.global_grid_params.num_cells,
            length_rescale_factor=1.0,
        )


class InterpolationSavepoint(IconSavepoint):
    def c_intp(self):
        return self._get_field("c_intp", VertexDim, V2CDim)

    def c_lin_e(self):
        return self._get_field("c_lin_e", EdgeDim, E2CDim)

    def e_bln_c_s(self):
        return self._get_field("e_bln_c_s", CellDim, C2EDim)

    def e_flx_avg(self):
        return self._get_field("e_flx_avg", EdgeDim, E2C2EODim)

    def geofac_div(self):
        return self._get_field("geofac_div", CellDim, C2EDim)

    def geofac_grdiv(self):
        return self._get_field("geofac_grdiv", EdgeDim, E2C2EODim)

    def geofac_grg(self):
        grg = np.squeeze(self.serializer.read("geofac_grg", self.savepoint))
        num_cells = self.sizes[CellDim]
        return as_field((CellDim, C2E2CODim), grg[:num_cells, :, 0]), as_field(
            (CellDim, C2E2CODim), grg[:num_cells, :, 1]
        )

    @IconSavepoint.optionally_registered()
    def zd_intcoef(self):
        return self._get_field("vcoef", CellDim, C2E2CDim, KDim)

    def geofac_n2s(self):
        return self._get_field("geofac_n2s", CellDim, C2E2CODim)

    def geofac_rot(self):
        return self._get_field("geofac_rot", VertexDim, V2EDim)

    def nudgecoeff_e(self):
        return self._get_field("nudgecoeff_e", EdgeDim)

    def pos_on_tplane_e_x(self):
        field = self._get_field("pos_on_tplane_e_x", EdgeDim, E2CDim)
        return as_1D_sparse_field(field[:, 0:2], ECDim)

    def pos_on_tplane_e_y(self):
        field = self._get_field("pos_on_tplane_e_y", EdgeDim, E2CDim)
        return as_1D_sparse_field(field[:, 0:2], ECDim)

    def rbf_vec_coeff_e(self):
        buffer = np.squeeze(
            self.serializer.read("rbf_vec_coeff_e", self.savepoint).astype(float)
        ).transpose()
        return as_field((EdgeDim, E2C2EDim), buffer)

    def rbf_vec_coeff_v1(self):
        return self._get_field("rbf_vec_coeff_v1", VertexDim, V2EDim)

    def rbf_vec_coeff_v2(self):
        return self._get_field("rbf_vec_coeff_v2", VertexDim, V2EDim)


class MetricSavepoint(IconSavepoint):
    def bdy_halo_c(self):
        return self._get_field("bdy_halo_c", CellDim, dtype=bool)

    def d2dexdz2_fac1_mc(self):
        return self._get_field("d2dexdz2_fac1_mc", CellDim, KDim)

    def d2dexdz2_fac2_mc(self):
        return self._get_field("d2dexdz2_fac2_mc", CellDim, KDim)

    def d_exner_dz_ref_ic(self):
        return self._get_field("d_exner_dz_ref_ic", CellDim, KDim)

    def exner_exfac(self):
        return self._get_field("exner_exfac", CellDim, KDim)

    def exner_ref_mc(self):
        return self._get_field("exner_ref_mc", CellDim, KDim)

    def hmask_dd3d(self):
        return self._get_field("hmask_dd3d", EdgeDim)

    def inv_ddqz_z_full(self):
        return self._get_field("inv_ddqz_z_full", CellDim, KDim)

    def ipeidx_dsl(self):
        return self._get_field("ipeidx_dsl", EdgeDim, KDim, dtype=bool)

    def mask_prog_halo_c(self):
        return self._get_field("mask_prog_halo_c", CellDim, dtype=bool)

    def pg_exdist(self):
        return self._get_field("pg_exdist_dsl", EdgeDim, KDim)

    def rayleigh_w(self):
        return self._get_field("rayleigh_w", KDim)

    def rho_ref_mc(self):
        return self._get_field("rho_ref_mc", CellDim, KDim)

    def rho_ref_me(self):
        return self._get_field("rho_ref_me", EdgeDim, KDim)

    def scalfac_dd3d(self):
        return self._get_field("scalfac_dd3d", KDim)

    def theta_ref_ic(self):
        return self._get_field("theta_ref_ic", CellDim, KDim)

    def z_ifc(self):
        return self._get_field("z_ifc", CellDim, KDim)

    def theta_ref_me(self):
        return self._get_field("theta_ref_me", EdgeDim, KDim)

    def vwind_expl_wgt(self):
        return self._get_field("vwind_expl_wgt", CellDim)

    def vwind_impl_wgt(self):
        return self._get_field("vwind_impl_wgt", CellDim)

    def wgtfacq_c_dsl(self):
        return self._get_field("wgtfacq_c_dsl", CellDim, KDim)

    def zdiff_gradp(self):
        field = self._get_field("zdiff_gradp_dsl", EdgeDim, E2CDim, KDim)
        return flatten_first_two_dims(ECDim, KDim, field=field)

    def vertoffset_gradp(self):
        field = self._get_field("vertoffset_gradp_dsl", EdgeDim, E2CDim, KDim, dtype=int32)
        return flatten_first_two_dims(ECDim, KDim, field=field)

    def coeff1_dwdz(self):
        return self._get_field("coeff1_dwdz", CellDim, KDim)

    def coeff2_dwdz(self):
        return self._get_field("coeff2_dwdz", CellDim, KDim)

    def coeff_gradekin(self):
        field = self._get_field("coeff_gradekin", EdgeDim, E2CDim)
        return as_1D_sparse_field(field, ECDim)

    def ddqz_z_full_e(self):
        return self._get_field("ddqz_z_full_e", EdgeDim, KDim)

    def ddqz_z_half(self):
        return self._get_field("ddqz_z_half", CellDim, KDim)

    def ddxn_z_full(self):
        return self._get_field("ddxn_z_full", EdgeDim, KDim)

    def ddxt_z_full(self):
        return self._get_field("ddxt_z_full", EdgeDim, KDim)

    @IconSavepoint.optionally_registered(CellDim, KDim)
    def mask_hdiff(self):
        return self._get_field("mask_hdiff", CellDim, KDim, dtype=bool)

    def theta_ref_mc(self):
        return self._get_field("theta_ref_mc", CellDim, KDim)

    def wgtfac_c(self):
        return self._get_field("wgtfac_c", CellDim, KDim)

    def wgtfac_e(self):
        return self._get_field("wgtfac_e", EdgeDim, KDim)

    def wgtfacq_e_dsl(
        self, k_level
    ):  # TODO: @abishekg7 Simplify this after serialized data is fixed
        ar = np.squeeze(self.serializer.read("wgtfacq_e", self.savepoint))
        k = k_level - 3
        ar = np.pad(ar[:, ::-1], ((0, 0), (k, 0)), "constant", constant_values=(0.0,))
        return self._get_field_from_ndarray(ar, EdgeDim, KDim)

    @IconSavepoint.optionally_registered(CellDim, KDim)
    def zd_diffcoef(self):
        return self._get_field("zd_diffcoef", CellDim, KDim)

    @IconSavepoint.optionally_registered()
    def zd_intcoef(self):
        return self._read_and_reorder_sparse_field("vcoef")

    def _read_and_reorder_sparse_field(self, name: str, sparse_size=3):
        ser_input = np.squeeze(self.serializer.read(name, self.savepoint))[:, :, :]
        if ser_input.shape[1] != sparse_size:
            ser_input = np.moveaxis(ser_input, 1, -1)

        return self._linearize_first_2dims(
            ser_input, sparse_size=sparse_size, target_dims=(CECDim, KDim)
        )

    def _linearize_first_2dims(
        self, data: np.ndarray, sparse_size: int, target_dims: tuple[Dimension, ...]
    ):
        old_shape = data.shape
        assert old_shape[1] == sparse_size
        return as_field(target_dims, data.reshape(old_shape[0] * old_shape[1], old_shape[2]))

    @IconSavepoint.optionally_registered()
    def zd_vertoffset(self):
        return self._read_and_reorder_sparse_field("zd_vertoffset")

    def zd_vertidx(self):
        return np.squeeze(self.serializer.read("zd_vertidx", self.savepoint))

    def zd_indlist(self):
        return np.squeeze(self.serializer.read("zd_indlist", self.savepoint))


class IconDiffusionInitSavepoint(IconSavepoint):
    def hdef_ic(self):
        return self._get_field("hdef_ic", CellDim, KDim)

    def div_ic(self):
        return self._get_field("div_ic", CellDim, KDim)

    @IconSavepoint.optionally_registered(CellDim, KDim)
    def dwdx(self):
        return self._get_field("dwdx", CellDim, KDim)

    @IconSavepoint.optionally_registered(CellDim, KDim)
    def dwdy(self):
        return self._get_field("dwdy", CellDim, KDim)

    def vn(self):
        return self._get_field("vn", EdgeDim, KDim)

    def theta_v(self):
        return self._get_field("theta_v", CellDim, KDim)

    def w(self):
        return self._get_field("w", CellDim, KDim)

    def exner(self):
        return self._get_field("exner", CellDim, KDim)

    def diff_multfac_smag(self):
        return np.squeeze(self.serializer.read("diff_multfac_smag", self.savepoint))

    def enh_smag_fac(self):
        return np.squeeze(self.serializer.read("enh_smag_fac", self.savepoint))

    def smag_limit(self):
        return np.squeeze(self.serializer.read("smag_limit", self.savepoint))

    def diff_multfac_n2w(self):
        return np.squeeze(self.serializer.read("diff_multfac_n2w", self.savepoint))

    def nudgezone_diff(self) -> int:
        return self.serializer.read("nudgezone_diff", self.savepoint)[0]

    def bdy_diff(self) -> int:
        return self.serializer.read("bdy_diff", self.savepoint)[0]

    def fac_bdydiff_v(self) -> int:
        return self.serializer.read("fac_bdydiff_v", self.savepoint)[0]

    def smag_offset(self):
        return self.serializer.read("smag_offset", self.savepoint)[0]

    def diff_multfac_w(self):
        return self.serializer.read("diff_multfac_w", self.savepoint)[0]

    def diff_multfac_vn(self):
        return self.serializer.read("diff_multfac_vn", self.savepoint)

    def rho(self):
        return self._get_field("rho", CellDim, KDim)

    def construct_prognostics(self) -> PrognosticState:
        return PrognosticState(
            w=self.w(),
            vn=self.vn(),
            exner=self.exner(),
            theta_v=self.theta_v(),
            rho=self.rho(),
        )


class IconNonHydroInitSavepoint(IconSavepoint):
    def z_vt_ie(self):
        return self._get_field("z_vt_ie", EdgeDim, KDim)

    def z_kin_hor_e(self):
        return self._get_field("z_kin_hor_e", EdgeDim, KDim)

    def vn_ie(self):
        return self._get_field("vn_ie", EdgeDim, KDim)

    def vt(self):
        return self._get_field("vt", EdgeDim, KDim)

    def bdy_divdamp(self):
        return self._get_field("bdy_divdamp", KDim)

    def divdamp_fac_o2(self):
        return self.serializer.read("divdamp_fac_o2", self.savepoint).astype(float)[0]

    def ddt_exner_phy(self):
        return self._get_field("ddt_exner_phy", CellDim, KDim)

    def ddt_vn_phy(self):
        return self._get_field("ddt_vn_phy", EdgeDim, KDim)

    def exner_now(self):
        return self._get_field("exner_now", CellDim, KDim)

    def exner_new(self):
        return self._get_field("exner_new", CellDim, KDim)

    def theta_v_now(self):
        return self._get_field("theta_v_now", CellDim, KDim)

    def theta_v_new(self):
        return self._get_field("theta_v_new", CellDim, KDim)

    def rho_now(self):
        return self._get_field("rho_now", CellDim, KDim)

    def rho_new(self):
        return self._get_field("rho_new", CellDim, KDim)

    def exner_pr(self):
        return self._get_field("exner_pr", CellDim, KDim)

    def grf_tend_rho(self):
        return self._get_field("grf_tend_rho", CellDim, KDim)

    def grf_tend_thv(self):
        return self._get_field("grf_tend_thv", CellDim, KDim)

    def grf_tend_vn(self):
        return self._get_field("grf_tend_vn", EdgeDim, KDim)

    def w_concorr_c(self):
        return self._get_field("w_concorr_c", CellDim, KDim)

    def ddt_vn_apc_pc(self, ntnd):
        return self._get_field_component("ddt_vn_apc_pc", ntnd, (EdgeDim, KDim))

    def ddt_w_adv_pc(self, ntnd):
        return self._get_field_component("ddt_w_adv_ntl", ntnd, (CellDim, KDim))

    def ddt_vn_adv_ntl(self, ntl):
        return self._get_field_component("ddt_vn_apc_pc", ntl, (EdgeDim, KDim))

    def ddt_w_adv_ntl(self, ntl):
        return self._get_field_component("ddt_w_adv_ntl", ntl, (CellDim, KDim))

    def grf_tend_w(self):
        return self._get_field("grf_tend_w", CellDim, KDim)

    def mass_fl_e(self):
        return self._get_field("mass_fl_e", EdgeDim, KDim)

    def mass_flx_me(self):
        return self._get_field("prep_adv_mass_flx_me", EdgeDim, KDim)

    def mass_flx_ic(self):
        return self._get_field("prep_adv_mass_flx_ic", CellDim, KDim)

    def rho_ic(self):
        return self._get_field("rho_ic", CellDim, KDim)

    def rho_incr(self):
        return self._get_field("rho_incr", CellDim, KDim)

    def exner_incr(self):
        return self._get_field("exner_incr", CellDim, KDim)

    def vn_incr(self):
        return self._get_field("vn_incr", EdgeDim, KDim)

    def exner_dyn_incr(self):
        return self._get_field("exner_dyn_incr", CellDim, KDim)

    def scal_divdamp_o2(self) -> float:
        return self.serializer.read("scal_divdamp_o2", self.savepoint)[0]

    def scal_divdamp(self) -> Field[[KDim], float]:
        return self._get_field("scal_divdamp", KDim)

    def theta_v_ic(self):
        return self._get_field("theta_v_ic", CellDim, KDim)

    def vn_traj(self):
        return self._get_field("prep_adv_vn_traj", EdgeDim, KDim)

    def z_dwdz_dd(self):
        return self._get_field("z_dwdz_dd", CellDim, KDim)

    def z_graddiv_vn(self):
        return self._get_field("z_graddiv_vn", EdgeDim, KDim)

    def z_theta_v_e(self):
        return self._get_field("z_theta_v_e", EdgeDim, KDim)

    def z_rho_e(self):
        return self._get_field("z_rho_e", EdgeDim, KDim)

    def z_gradh_exner(self):
        return self._get_field("z_gradh_exner", EdgeDim, KDim)

    def z_w_expl(self):
        return self._get_field("z_w_expl", CellDim, KDim)

    def z_rho_expl(self):
        return self._get_field("z_rho_expl", CellDim, KDim)

    def z_exner_expl(self):
        return self._get_field("z_exner_expl", CellDim, KDim)

    def z_alpha(self):
        return self._get_field("z_alpha", CellDim, KDim)

    def z_beta(self):
        return self._get_field("z_beta", CellDim, KDim)

    def z_contr_w_fl_l(self):
        return self._get_field("z_contr_w_fl_l", CellDim, KDim)

    def z_q(self):
        return self._get_field("z_q", CellDim, KDim)

    def wgt_nnow_rth(self) -> float:
        return self.serializer.read("wgt_nnow_rth", self.savepoint)[0]

    def wgt_nnew_rth(self) -> float:
        return self.serializer.read("wgt_nnew_rth", self.savepoint)[0]

    def wgt_nnow_vel(self) -> float:
        return self.serializer.read("wgt_nnow_vel", self.savepoint)[0]

    def wgt_nnew_vel(self) -> float:
        return self.serializer.read("wgt_nnew_vel", self.savepoint)[0]

    def w_now(self):
        return self._get_field("w_now", CellDim, KDim)

    def w_new(self):
        return self._get_field("w_new", CellDim, KDim)

    def vn_now(self):
        return self._get_field("vn_now", EdgeDim, KDim)

    def vn_new(self):
        return self._get_field("vn_new", EdgeDim, KDim)


class IconVelocityInitSavepoint(IconSavepoint):
    def cfl_w_limit(self) -> float:
        return self.serializer.read("cfl_w_limit", self.savepoint)[0]

    def ddt_vn_apc_pc(self, ntnd):
        return self._get_field_component("ddt_vn_apc_pc", ntnd, (EdgeDim, KDim))

    def ddt_w_adv_pc(self, ntnd):
        return self._get_field_component("ddt_w_adv_pc", ntnd, (CellDim, KDim))

    def scalfac_exdiff(self) -> float:
        return self.serializer.read("scalfac_exdiff", self.savepoint)[0]

    def vn(self):
        return self._get_field("vn", EdgeDim, KDim)

    def vn_ie(self):
        return self._get_field("vn_ie", EdgeDim, KDim)

    def vt(self):
        return self._get_field("vt", EdgeDim, KDim)

    def w(self):
        return self._get_field("w", CellDim, KDim)

    def z_vt_ie(self):
        return self._get_field("z_vt_ie", EdgeDim, KDim)

    def z_kin_hor_e(self):
        return self._get_field("z_kin_hor_e", EdgeDim, KDim)

    def z_w_concorr_me(self):
        return self._get_field("z_w_concorr_me", EdgeDim, KDim)

    def w_concorr_c(self):
        return self._get_field("w_concorr_c", CellDim, KDim)


class IconDiffusionExitSavepoint(IconSavepoint):
    def vn(self):
        return self._get_field("x_vn", EdgeDim, KDim)

    def theta_v(self):
        return self._get_field("x_theta_v", CellDim, KDim)

    def w(self):
        return self._get_field("x_w", CellDim, KDim)

    def dwdx(self):
        return self._get_field("x_dwdx", CellDim, KDim)

    def dwdy(self):
        return self._get_field("x_dwdy", CellDim, KDim)

    def exner(self):
        return self._get_field("x_exner", CellDim, KDim)

    def z_temp(self):
        return self._get_field("x_z_temp", CellDim, KDim)

    def div_ic(self):
        return self._get_field("x_div_ic", CellDim, KDim)

    def hdef_ic(self):
        return self._get_field("x_hdef_ic", CellDim, KDim)


class IconNonhydroExitSavepoint(IconSavepoint):
    def rho_new(self):
        return self._get_field("x_rho_new", CellDim, KDim)

    def rho_now(self):
        return self._get_field("x_rho_now", CellDim, KDim)

    def exner_now(self):
        return self._get_field("x_exner_now", CellDim, KDim)

    def theta_v_now(self):
        return self._get_field("x_theta_v_now", CellDim, KDim)

    def ddt_vn_apc_pc(self, ntnd):
        return self._get_field_component("x_ddt_vn_apc_pc", ntnd, (EdgeDim, KDim))

    def ddt_w_adv_pc(self, ntnd):
        return self._get_field_component("x_ddt_w_adv_pc", ntnd, (CellDim, KDim))

    def scalfac_exdiff(self) -> float:
        return self.serializer.read("scalfac_exdiff", self.savepoint)[0]

    def vn_ie(self):
        return self._get_field("x_vn_ie", EdgeDim, KDim)

    def vt(self):
        return self._get_field("x_vt", EdgeDim, KDim)

    def z_kin_hor_e(self):
        return self._get_field("x_z_kin_hor_e", EdgeDim, KDim)

    def z_ekinh(self):
        return self._get_field("x_z_ekinh", CellDim, KDim)

    def z_vt_ie(self):
        return self._get_field("x_z_vt_ie", EdgeDim, KDim)

    def z_v_grad_w(self):
        return self._get_field("x_z_v_grad_w", EdgeDim, KDim)

    def z_w_v(self):
        return self._get_field("x_z_w_v", VertexDim, KDim)

    def z_w_concorr_me(self):
        return self._get_field("x_z_w_concorr_me", EdgeDim, KDim)

    def z_w_concorr_mc(self):
        return self._get_field("x_z_w_concorr_mc", CellDim, KDim)

    def z_w_con_c_full(self):
        return self._get_field("x_z_w_con_c_full", CellDim, KDim)

    def z_w_con_c(self):
        return self._get_field("x_z_w_con_c", CellDim, KDim)

    def cfl_clipping(self):
        return self._get_field("x_cfl_clipping", CellDim, KDim, dtype=bool)

    def vcfl(self):
        return self._get_field("x_vcfl_dsl", CellDim, KDim)

    def exner_new(self):
        return self._get_field("x_exner_new", CellDim, KDim)

    def z_exner_ex_pr(self):
        return self._get_field("x_z_exner_ex_pr", CellDim, KDim)

    def z_exner_ic(self):
        return self._get_field("x_z_exner_ic", CellDim, KDim)

    def exner_pr(self):
        return self._get_field("x_exner_pr", CellDim, KDim)

    def mass_fl_e(self):
        return self._get_field("x_mass_fl_e", EdgeDim, KDim)

    def z_theta_v_fl_e(self):
        return self._get_field("x_z_theta_v_fl_e", EdgeDim, KDim)

    def mass_flx_me(self):
        return self._get_field("x_prep_adv_mass_flx_me", EdgeDim, KDim)

    def vn_traj(self):
        return self._get_field("x_prep_adv_vn_traj", EdgeDim, KDim)

    def rho_ic(self):
        return self._get_field("x_rho_ic", CellDim, KDim)

    def theta_v_ic(self):
        return self._get_field("x_theta_v_ic", CellDim, KDim)

    def theta_v_new(self):
        return self._get_field("x_theta_v_new", CellDim, KDim)

    def vn_new(self):
        return self._get_field("x_vn_new", EdgeDim, KDim)

    def w_concorr_c(self):
        return self._get_field("x_w_concorr_c", CellDim, KDim)

    def w_new(self):
        return self._get_field("x_w_new", CellDim, KDim)

    def z_dexner_dz_c(self, ntnd):
        return self._get_field_component("x_z_dexner_dz_c", ntnd, (CellDim, KDim))

    def z_rth_pr(self, ind):
        return self._get_field_component("x_z_rth_pr", ind, (CellDim, KDim))

    def z_th_ddz_exner_c(self):
        return self._get_field("x_z_th_ddz_exner_c", CellDim, KDim)

    def z_gradh_exner(self):
        return self._get_field("x_z_gradh_exner", EdgeDim, KDim)

    def z_hydro_corr(self):
        return self._get_field("x_z_hydro_corr", EdgeDim, KDim)

    def z_flxdiv_mass(self):
        return self._get_field("x_z_flxdiv_mass", CellDim, KDim)

    def z_flxdiv_theta(self):
        return self._get_field("x_z_flxdiv_theta", CellDim, KDim)

    def z_contr_w_fl_l(self):
        return self._get_field("x_z_contr_w_fl", CellDim, KDim)

    def z_w_expl(self):
        return self._get_field("x_z_w_expl", CellDim, KDim)

    def z_alpha(self):
        return self._get_field("x_z_alpha", CellDim, KDim)

    def z_beta(self):
        return self._get_field("x_z_beta", CellDim, KDim)

    def z_q(self):
        return self._get_field("x_z_q", CellDim, KDim)

    def z_rho_expl(self):
        return self._get_field("x_z_rho_expl", CellDim, KDim)

    def z_exner_expl(self):
        return self._get_field("x_z_exner_expl", CellDim, KDim)

    def z_theta_v_pr_ic(self):
        return self._get_field("x_z_theta_v_pr_ic", CellDim, KDim)

    def z_rho_e(self):
        return self._get_field("x_z_rho_e", EdgeDim, KDim)

    def z_theta_v_e(self):
        return self._get_field("x_z_theta_v_e", EdgeDim, KDim)

    def z_vn_avg(self):
        return self._get_field("x_z_vn_avg", EdgeDim, KDim)

    def z_graddiv_vn(self):
        return self._get_field("x_z_graddiv_vn", EdgeDim, KDim)

    def z_grad_rth(self, ind):
        return self._get_field_component("x_z_grad_rth", ind, (CellDim, KDim))

    def z_dwdz_dd(self):
        return self._get_field("x_z_dwdz_dd", CellDim, KDim)

    def exner_dyn_incr(self):
        return self._get_field("x_exner_dyn_incr", CellDim, KDim)


# TODO (magdalena) rename?
class IconNHFinalExitSavepoint(IconSavepoint):
    def theta_v_new(self):
        return self._get_field("x_theta_v", CellDim, KDim)

    def exner_new(self):
        return self._get_field("x_exner", CellDim, KDim)


class IconSerialDataProvider:
    def __init__(self, fname_prefix, path=".", do_print=False, mpi_rank=0):
        self.rank = mpi_rank
        self.serializer: ser.Serializer = None
        self.file_path: str = path
        self.fname = f"{fname_prefix}_rank{self.rank!s}"
        self.log = logging.getLogger(__name__)
        self._init_serializer(do_print)
        self.grid_size = self._grid_size()

    def _init_serializer(self, do_print: bool):
        if not self.fname:
            self.log.warning(" WARNING: no filename! closing serializer")
        self.serializer = ser.Serializer(ser.OpenModeKind.Read, self.file_path, self.fname)
        if do_print:
            self.print_info()

    def print_info(self):
        self.log.info(f"SAVEPOINTS: {self.serializer.savepoint_list()}")
        self.log.info(f"FIELDNAMES: {self.serializer.fieldnames()}")

    def _grid_size(self):
        sp = self._get_icon_grid_savepoint()
        grid_sizes = {
            CellDim: self.serializer.read("num_cells", savepoint=sp).astype(int32)[0],
            EdgeDim: self.serializer.read("num_edges", savepoint=sp).astype(int32)[0],
            VertexDim: self.serializer.read("num_vert", savepoint=sp).astype(int32)[0],
            KDim: sp.metainfo.to_dict()["nlev"],
        }
        return grid_sizes

    def from_savepoint_grid(self, grid_root, grid_level) -> IconGridSavepoint:
        savepoint = self._get_icon_grid_savepoint()
        return IconGridSavepoint(
            savepoint, self.serializer, size=self.grid_size, root=grid_root, level=grid_level
        )

    def _get_icon_grid_savepoint(self):
        savepoint = self.serializer.savepoint["icon-grid"].id[1].as_savepoint()
        return savepoint

    def from_savepoint_diffusion_init(
        self,
        linit: bool,
        date: str,
    ) -> IconDiffusionInitSavepoint:
        savepoint = (
            self.serializer.savepoint["call-diffusion-init"].linit[linit].date[date].as_savepoint()
        )
        return IconDiffusionInitSavepoint(savepoint, self.serializer, size=self.grid_size)

    def from_savepoint_velocity_init(
        self, istep: int, vn_only: bool, date: str, jstep: int
    ) -> IconVelocityInitSavepoint:
        savepoint = (
            self.serializer.savepoint["call-velocity-tendencies"]
            .istep[istep]
            .vn_only[vn_only]
            .date[date]
            .jstep[jstep]
            .as_savepoint()
        )
        return IconVelocityInitSavepoint(savepoint, self.serializer, size=self.grid_size)

    def from_savepoint_nonhydro_init(
        self, istep: int, date: str, jstep: int
    ) -> IconNonHydroInitSavepoint:
        savepoint = (
            self.serializer.savepoint["solve_nonhydro"]
            .istep[istep]
            .date[date]
            .jstep[jstep]
            .as_savepoint()
        )
        return IconNonHydroInitSavepoint(savepoint, self.serializer, size=self.grid_size)

    def from_interpolation_savepoint(self) -> InterpolationSavepoint:
        savepoint = self.serializer.savepoint["interpolation_state"].as_savepoint()
        return InterpolationSavepoint(savepoint, self.serializer, size=self.grid_size)

    def from_metrics_savepoint(self) -> MetricSavepoint:
        savepoint = self.serializer.savepoint["metric_state"].as_savepoint()
        return MetricSavepoint(savepoint, self.serializer, size=self.grid_size)

    def from_savepoint_diffusion_exit(self, linit: bool, date: str) -> IconDiffusionExitSavepoint:
        savepoint = (
            self.serializer.savepoint["call-diffusion-exit"].linit[linit].date[date].as_savepoint()
        )
        return IconDiffusionExitSavepoint(savepoint, self.serializer, size=self.grid_size)

    def from_savepoint_velocity_exit(
        self, istep: int, vn_only: bool, date: str, jstep: int
    ) -> IconNonhydroExitSavepoint:
        savepoint = (
            self.serializer.savepoint["call-velocity-tendencies"]
            .istep[istep]
            .vn_only[vn_only]
            .date[date]
            .jstep[jstep]
            .as_savepoint()
        )
        return IconNonhydroExitSavepoint(savepoint, self.serializer, size=self.grid_size)

    def from_savepoint_nonhydro_exit(
        self, istep: int, date: str, jstep: int
    ) -> IconNonhydroExitSavepoint:
        savepoint = (
            self.serializer.savepoint["solve_nonhydro"]
            .istep[istep]
            .date[date]
            .jstep[jstep]
            .as_savepoint()
        )
        return IconNonhydroExitSavepoint(savepoint, self.serializer, size=self.grid_size)

    def from_savepoint_nonhydro_step_exit(self, date: str, jstep: int) -> IconNHFinalExitSavepoint:
        savepoint = (
            self.serializer.savepoint["solve_nonhydro_step"].date[date].jstep[jstep].as_savepoint()
        )
        return IconNHFinalExitSavepoint(savepoint, self.serializer, size=self.grid_size)<|MERGE_RESOLUTION|>--- conflicted
+++ resolved
@@ -142,17 +142,15 @@
 
 
 class IconGridSavepoint(IconSavepoint):
-<<<<<<< HEAD
     def __init__(self, sp: ser.Savepoint, ser: ser.Serializer, size: dict, root: int, level: int):
         super().__init__(sp, ser, size)
         self.global_grid_params = GlobalGridParams(root, level)
-=======
+
     def v_dual_area(self):
         return self._get_field("v_dual_area", VertexDim)
 
     def edge_vert_length(self):
         return self._get_field("edge_vert_length", EdgeDim, E2C2VDim)
->>>>>>> 50b4584f
 
     def vct_a(self):
         return self._get_field("vct_a", KDim)
