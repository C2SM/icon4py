--- conflicted
+++ resolved
@@ -22,11 +22,8 @@
 DEFAULT_CALENDAR: Final[str] = "proleptic_gregorian"
 DEFAULT_TIME_UNIT: Final[str] = "seconds since 1970-01-01 00:00:00"
 
-<<<<<<< HEAD
-=======
 #: icon4py specific CF extensions:
 
->>>>>>> 66452b9d
 
 COARDS_T_POS: Final[int] = 0
 COARDS_Z_POS: Final[int] = 1
