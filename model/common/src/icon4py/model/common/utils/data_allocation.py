--- conflicted
+++ resolved
@@ -14,17 +14,16 @@
 import gt4py._core.definitions as gtx_core_defs
 import numpy as np
 import numpy.typing as npt
-<<<<<<< HEAD
 from gt4py import next as gtx
-=======
->>>>>>> 3ffe8594
 from gt4py.next import backend as gtx_backend
 
 from icon4py.model.common import type_alias as ta
+from icon4py.model.common.grid import base
 
 
 if TYPE_CHECKING:
-    from icon4py.model.common.grid import base, base as grid_base
+    from icon4py.model.common.grid import base as grid_base
+
 
 #: Enum values from Enum values taken from DLPack reference implementation at:
 #:  https://github.com/dmlc/dlpack/blob/main/include/dlpack/dlpack.h
@@ -34,7 +33,6 @@
     gtx_core_defs.DeviceType.CUDA_MANAGED,
     gtx_core_defs.DeviceType.ROCM,
 )
-
 
 try:
     import cupy as xp
@@ -55,12 +53,8 @@
 
         return cp.asnumpy(array)
 
-<<<<<<< HEAD
-def is_cupy_device(backend: gtx_backend.Backend) -> bool:
-=======
 
 def is_cupy_device(backend: Optional[gtx_backend.Backend]) -> bool:
->>>>>>> 3ffe8594
     if backend is not None:
         return backend.allocator.__gt_device_type__ in CUDA_DEVICE_TYPES
     else:
@@ -80,49 +74,18 @@
     return np
 
 
-<<<<<<< HEAD
-def import_array_ns(backend: gtx_backend.Backend):
-=======
 def import_array_ns(backend: Optional[gtx_backend.Backend]):
->>>>>>> 3ffe8594
     """Import cupy or numpy depending on a chosen GT4Py backend DevicType."""
     return array_ns(is_cupy_device(backend))
 
 
-<<<<<<< HEAD
-def as_field(field: gtx.Field, backend: gtx_backend.Backend) -> gtx.Field:
-=======
 def as_field(field: gtx.Field, backend: Optional[gtx_backend.Backend] = None) -> gtx.Field:
->>>>>>> 3ffe8594
     """Convenience function to transfer an existing Field to a given backend."""
     return gtx.as_field(field.domain, field.ndarray, allocator=backend)
 
 
-<<<<<<< HEAD
 def flatten_first_two_dims(
     *dims: gtx.Dimension, field: gtx.Field | NDArray, backend: Optional[gtx_backend.Backend] = None
-=======
-def as_1D_sparse_field(
-    field: gtx.Field, target_dim: gtx.Dimension, backend: Optional[gtx_backend.Backend] = None
-) -> gtx.Field:
-    """Convert a 2D sparse field to a 1D flattened (Felix-style) sparse field."""
-    buffer = field.ndarray
-    return numpy_to_1D_sparse_field(buffer, target_dim, backend)
-
-
-def numpy_to_1D_sparse_field(
-    field: NDArray, dim: gtx.Dimension, backend: Optional[gtx_backend.Backend] = None
-) -> gtx.Field:
-    """Convert a 2D sparse field to a 1D flattened (Felix-style) sparse field."""
-    old_shape = field.shape
-    assert len(old_shape) == 2
-    new_shape = (old_shape[0] * old_shape[1],)
-    return gtx.as_field((dim,), field.reshape(new_shape), allocator=backend)
-
-
-def flatten_first_two_dims(
-    *dims: gtx.Dimension, field: gtx.Field, backend: Optional[gtx_backend.Backend] = None
->>>>>>> 3ffe8594
 ) -> gtx.Field:
     """Convert a n-D sparse field to a (n-1)-D flattened (Felix-style) sparse field."""
     buffer = field.ndarray if isinstance(field, gtx.Field) else field
@@ -131,12 +94,7 @@
     flattened_size = old_shape[0] * old_shape[1]
     flattened_shape = (flattened_size,)
     new_shape = flattened_shape + old_shape[2:]
-<<<<<<< HEAD
     return gtx.as_field(dims, buffer.reshape(new_shape), allocator=backend)
-=======
-    newarray = buffer.reshape(new_shape)
-    return gtx.as_field(dims, newarray, allocator=backend)
->>>>>>> 3ffe8594
 
 
 def unflatten_first_two_dims(field: gtx.Field) -> NDArray:
@@ -169,6 +127,7 @@
     *dims: gtx.Dimension,
     dtype: Optional[npt.DTypeLike] = None,
     extend: Optional[dict[gtx.Dimension, int]] = None,
+    backend: Optional[gtx_backend.Backend] = None,
 ) -> gtx.Field:
     rng = np.random.default_rng()
     shape = _shape(grid, *dims, extend=extend)
@@ -179,7 +138,7 @@
     arr = np.reshape(arr, newshape=shape)
     if dtype:
         arr = arr.astype(dtype)
-    return gtx.as_field(dims, arr)
+    return gtx.as_field(dims, arr, allocator=backend)
 
 
 def zero_field(
@@ -216,48 +175,8 @@
     return tuple(grid.size[dim] + extend.get(dim, 0) for dim in dims)
 
 
-<<<<<<< HEAD
 def index_field(
     grid: base.BaseGrid,
-=======
-def _size(grid, dim: gtx.Dimension, is_half_dim: bool) -> int:
-    if dim == dimension.KDim and is_half_dim:
-        return grid.size[dim] + 1
-    return grid.size[dim]
-
-
-def random_mask(
-    grid: grid_base.BaseGrid,
-    *dims: gtx.Dimension,
-    dtype: Optional[npt.DTypeLike] = None,
-    extend: Optional[dict[gtx.Dimension, int]] = None,
-) -> gtx.Field:
-    rng = np.random.default_rng()
-    shape = _shape(grid, *dims, extend=extend)
-    arr = np.full(shape, False).flatten()
-    num_true = int(arr.size * 0.5)
-    arr[:num_true] = True
-    rng.shuffle(arr)
-    arr = np.reshape(arr, newshape=shape)
-    if dtype:
-        arr = arr.astype(dtype)
-    return gtx.as_field(dims, arr)
-
-
-# TODO: are the following functions needed? Don't they overlap with the above ones?
-def allocate_zero_field(
-    *dims: gtx.Dimension,
-    grid,
-    is_halfdim=False,
-    dtype=ta.wpfloat,
-    backend: Optional[gtx_backend.Backend] = None,
-) -> gtx.Field:
-    dimensions = {d: range(_size(grid, d, is_halfdim)) for d in dims}
-    return gtx.zeros(dimensions, dtype=dtype, allocator=backend)
-
-
-def allocate_indices(
->>>>>>> 3ffe8594
     dim: gtx.Dimension,
     extend: Optional[dict[gtx.Dimension, int]] = None,
     dtype=gtx.int32,
