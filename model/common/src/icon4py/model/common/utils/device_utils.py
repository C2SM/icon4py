--- conflicted
+++ resolved
@@ -21,13 +21,7 @@
     cp = None
 
 
-<<<<<<< HEAD
-def is_cupy_device(
-    allocator: gtx_allocators.FieldBufferAllocationUtil | None,
-) -> bool:
-=======
 def is_cupy_device(allocator: gtx_typing.FieldBufferAllocationUtil | None) -> bool:
->>>>>>> b70f431e
     if allocator is None:
         return False
     return gtx_allocators.is_field_allocation_tool_for(allocator, gtx.CUPY_DEVICE_TYPE)  # type: ignore [type-var] #gt4py-related typing
