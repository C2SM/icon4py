# ICON4Py - ICON inspired code in Python and GT4Py
#
# Copyright (c) 2022-2024, ETH Zurich and MeteoSwiss
# All rights reserved.
#
# Please, refer to the LICENSE file in the root directory.
# SPDX-License-Identifier: BSD-3-Clause
import logging as log
<<<<<<< HEAD
import typing
from typing import Optional
=======
from typing import Optional, TypeAlias, Union
>>>>>>> 4db69234

import gt4py._core.definitions as gt_core_defs
import gt4py.next as gtx
import numpy as np
from gt4py.next import backend

from icon4py.model.common import dimension, type_alias as ta


try:
    import cupy as xp
except ImportError:
    import numpy as xp

# @typing.runtime_checkable
NDArray: typing.TypeAlias = typing.Union[xp.ndarray]

""" Enum values from Enum values taken from DLPack reference implementation at:
    https://github.com/dmlc/dlpack/blob/main/include/dlpack/dlpack.h
    via GT4Py
"""
CUDA_DEVICE_TYPES = (
    gt_core_defs.DeviceType.CUDA,
    gt_core_defs.DeviceType.CUDA_MANAGED,
    gt_core_defs.DeviceType.ROCM,
)


try:
    import cupy as xp
except ImportError:
    import numpy as xp


NDArrayInterface: TypeAlias = Union[np.ndarray, xp.ndarray, gtx.Field]


def as_numpy(array: NDArrayInterface):
    if isinstance(array, np.ndarray):
        return array
    else:
        return array.asnumpy()


def is_cupy_device(backend: backend.Backend) -> bool:
    if backend is not None:
        return backend.allocator.__gt_device_type__ in CUDA_DEVICE_TYPES
    else:
        return False


def array_ns(try_cupy: bool):
    if try_cupy:
        try:
            import cupy as cp

            return cp
        except ImportError:
            log.warn("No cupy installed, falling back to numpy for array_ns")

    return xp


def import_array_ns(backend: backend.Backend):
    """Import cupy or numpy depending on a chosen GT4Py backend DevicType."""
    return array_ns(is_cupy_device(backend))


def as_field(field: gtx.Field, backend: backend.Backend) -> gtx.Field:
    """Convenience function to transfer an existing Field to a given backend."""
    return gtx.as_field(field.domain, field.ndarray, allocator=backend)


def _size(grid, dim: gtx.Dimension, is_half_dim: bool) -> int:
    if dim == dimension.KDim and is_half_dim:
        return grid.size[dim] + 1
    return grid.size[dim]


def allocate_zero_field(
    *dims: gtx.Dimension,
    grid,
    is_halfdim=False,
    dtype=ta.wpfloat,
    backend: Optional[backend.Backend] = None,
) -> gtx.Field:
    dimensions = {d: range(_size(grid, d, is_halfdim)) for d in dims}
    return gtx.zeros(dimensions, dtype=dtype, allocator=backend)


def allocate_indices(
    dim: gtx.Dimension,
    grid,
    is_halfdim=False,
    dtype=gtx.int32,
    backend: Optional[backend.Backend] = None,
) -> gtx.Field:
    shapex = _size(grid, dim, is_halfdim)
    xp = import_array_ns(backend)
    return gtx.as_field((dim,), xp.arange(shapex, dtype=dtype), allocator=backend)<|MERGE_RESOLUTION|>--- conflicted
+++ resolved
@@ -6,12 +6,7 @@
 # Please, refer to the LICENSE file in the root directory.
 # SPDX-License-Identifier: BSD-3-Clause
 import logging as log
-<<<<<<< HEAD
-import typing
-from typing import Optional
-=======
 from typing import Optional, TypeAlias, Union
->>>>>>> 4db69234
 
 import gt4py._core.definitions as gt_core_defs
 import gt4py.next as gtx
@@ -20,14 +15,6 @@
 
 from icon4py.model.common import dimension, type_alias as ta
 
-
-try:
-    import cupy as xp
-except ImportError:
-    import numpy as xp
-
-# @typing.runtime_checkable
-NDArray: typing.TypeAlias = typing.Union[xp.ndarray]
 
 """ Enum values from Enum values taken from DLPack reference implementation at:
     https://github.com/dmlc/dlpack/blob/main/include/dlpack/dlpack.h
@@ -45,11 +32,11 @@
 except ImportError:
     import numpy as xp
 
-
-NDArrayInterface: TypeAlias = Union[np.ndarray, xp.ndarray, gtx.Field]
+# @typing.runtime_checkable
+NDArray: TypeAlias = Union[np.ndarray, xp.ndarray, gtx.Field]
 
 
-def as_numpy(array: NDArrayInterface):
+def as_numpy(array: NDArray):
     if isinstance(array, np.ndarray):
         return array
     else:
@@ -71,8 +58,9 @@
             return cp
         except ImportError:
             log.warn("No cupy installed, falling back to numpy for array_ns")
+    import numpy as np
 
-    return xp
+    return np
 
 
 def import_array_ns(backend: backend.Backend):
@@ -109,6 +97,6 @@
     dtype=gtx.int32,
     backend: Optional[backend.Backend] = None,
 ) -> gtx.Field:
+    xp = import_array_ns(backend)
     shapex = _size(grid, dim, is_halfdim)
-    xp = import_array_ns(backend)
     return gtx.as_field((dim,), xp.arange(shapex, dtype=dtype), allocator=backend)