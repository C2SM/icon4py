--- conflicted
+++ resolved
@@ -36,8 +36,4 @@
     backend: Optional[backend.Backend] = None,
 ):
     shapex = grid.size[dim] + 1 if is_halfdim else grid.size[dim]
-<<<<<<< HEAD
-    return gtx.as_field((dim,), xp.arange(shapex, dtype=dtype))
-=======
-    return gtx.as_field((dim,), xp.arange(shapex, dtype=dtype), allocator=backend)
->>>>>>> 3b07704d
+    return gtx.as_field((dim,), xp.arange(shapex, dtype=dtype), allocator=backend)