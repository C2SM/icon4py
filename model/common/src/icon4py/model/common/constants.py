--- conflicted
+++ resolved
@@ -76,18 +76,11 @@
 # TODO (magdalena) not a constant, this is a default config parameter
 DEFAULT_PHYSICS_DYNAMICS_TIMESTEP_RATIO: Final[float] = 5.0
 
-<<<<<<< HEAD
-#: Klemp (2008) type Rayleigh damping
-# TODO (magdalena) not a constant, move somewhere else, convert to enum
-RAYLEIGH_KLEMP: Final[int] = 2
-
 #: average earth radius in [m]
 EARTH_RADIUS: Final[wpfloat] = 6.371229e6
-=======
 
 class RayleighType(IntEnum):
     RAYLEIGH_CLASSIC: Final[
         int
     ] = 1  # classical Rayleigh damping, which makes use of a reference state.
-    RAYLEIGH_KLEMP: Final[int] = 2  # Klemp (2008) type Rayleigh damping
->>>>>>> f0a46bef
+    RAYLEIGH_KLEMP: Final[int] = 2  # Klemp (2008) type Rayleigh damping