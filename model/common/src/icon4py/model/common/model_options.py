# ICON4Py - ICON inspired code in Python and GT4Py
#
# Copyright (c) 2022-2024, ETH Zurich and MeteoSwiss
# All rights reserved.
#
# Please, refer to the LICENSE file in the root directory.
# SPDX-License-Identifier: BSD-3-Clause
import functools
import typing

import gt4py.next as gtx
<<<<<<< HEAD
from gt4py._core.definitions import (
    Scalar,
    is_scalar_type,  # TODO(havogt): Should this function be public API?
)
from gt4py.next import Field
from gt4py.next.common import OffsetProvider
from gt4py.next.ffront.decorator import Program
=======
import gt4py.next.typing as gtx_typing
>>>>>>> 6c64f5bf

from icon4py.model.common.model_backends import (
    BackendDescription,
    DeviceType,
    make_custom_dace_backend,
    make_custom_gtfn_backend,
)


def dict_values_to_list(d: dict[str, typing.Any]) -> dict[str, list]:
    return {k: [v] for k, v in d.items()}


def get_options(program_name: str, arch: str, **backend):
    backend_kind = backend.get("backend_kind", "default")
    return dict(backend_kind=backend_kind)


def customize_backend(program_name: str = "", arch: str = "", **backend):
    options = get_options(program_name, arch, **backend)
    if options["backend_kind"] == "dace":
        backend_func = make_custom_dace_backend
    elif options["backend_kind"] == "gtfn":
        backend_func = make_custom_gtfn_backend
    device = backend["device"]
    custom_backend = backend_func(
        device=device,
        **options,
    )
    return custom_backend


def setup_program(
<<<<<<< HEAD
    program: Program,
    backend: gtx.backend.Backend | DeviceType | BackendDescription | None = None,
    constant_args: dict[str, Field | Scalar] | None = None,
    variants: dict[str, list[Scalar]] | None = None,
=======
    backend: gtx_typing.Backend,
    program: gtx_typing.Program,
    constant_args: dict[str, gtx.Field | gtx_typing.Scalar] | None = None,
    variants: dict[str, list[gtx_typing.Scalar]] | None = None,
>>>>>>> 6c64f5bf
    horizontal_sizes: dict[str, gtx.int32] | None = None,
    vertical_sizes: dict[str, gtx.int32] | None = None,
    offset_provider: gtx_typing.OffsetProvider | None = None,
) -> typing.Callable[..., None]:
    """
    This function processes arguments to the GT4Py program. It
    - binds arguments that don't change during model run ('constant_args', 'horizontal_sizes', "vertical_sizes');
    - inlines scalar arguments into the GT4Py program at compile-time (via GT4Py's 'compile').
    Args:
        - backend: GT4Py backend,
        - program: GT4Py program,
        - constant_args: constant fields and scalars,
        - variants: list of all scalars potential values from which one is selected at run time,
        - horizontal_sizes: horizontal domain bounds,
        - vertical_sizes: vertical domain bounds,
        - offset_provider: GT4Py offset_provider,
    """
    constant_args = {} if constant_args is None else constant_args
    variants = {} if variants is None else variants
    horizontal_sizes = {} if horizontal_sizes is None else horizontal_sizes
    vertical_sizes = {} if vertical_sizes is None else vertical_sizes
    offset_provider = {} if offset_provider is None else offset_provider

<<<<<<< HEAD
    if not isinstance(backend, gtx.backend.Backend):
        backend = customize_backend(program_name=str(program.past_stage.past_node.id), **backend)

    bound_static_args = {k: v for k, v in constant_args.items() if is_scalar_type(v)}
=======
    bound_static_args = {k: v for k, v in constant_args.items() if gtx.is_scalar_type(v)}
>>>>>>> 6c64f5bf
    static_args_program = program.with_backend(backend).compile(
        **dict_values_to_list(horizontal_sizes),
        **dict_values_to_list(vertical_sizes),
        **variants,
        **dict_values_to_list(bound_static_args),
        enable_jit=False,
        offset_provider=offset_provider,
    )
    return functools.partial(
        static_args_program,
        **constant_args,
        **variants,
        **horizontal_sizes,
        **vertical_sizes,
        offset_provider=offset_provider,
    )<|MERGE_RESOLUTION|>--- conflicted
+++ resolved
@@ -9,17 +9,7 @@
 import typing
 
 import gt4py.next as gtx
-<<<<<<< HEAD
-from gt4py._core.definitions import (
-    Scalar,
-    is_scalar_type,  # TODO(havogt): Should this function be public API?
-)
-from gt4py.next import Field
-from gt4py.next.common import OffsetProvider
-from gt4py.next.ffront.decorator import Program
-=======
 import gt4py.next.typing as gtx_typing
->>>>>>> 6c64f5bf
 
 from icon4py.model.common.model_backends import (
     BackendDescription,
@@ -53,17 +43,10 @@
 
 
 def setup_program(
-<<<<<<< HEAD
-    program: Program,
-    backend: gtx.backend.Backend | DeviceType | BackendDescription | None = None,
-    constant_args: dict[str, Field | Scalar] | None = None,
-    variants: dict[str, list[Scalar]] | None = None,
-=======
-    backend: gtx_typing.Backend,
     program: gtx_typing.Program,
+    backend: gtx_typing.Backend | DeviceType | BackendDescription | None = None,
     constant_args: dict[str, gtx.Field | gtx_typing.Scalar] | None = None,
     variants: dict[str, list[gtx_typing.Scalar]] | None = None,
->>>>>>> 6c64f5bf
     horizontal_sizes: dict[str, gtx.int32] | None = None,
     vertical_sizes: dict[str, gtx.int32] | None = None,
     offset_provider: gtx_typing.OffsetProvider | None = None,
@@ -87,14 +70,11 @@
     vertical_sizes = {} if vertical_sizes is None else vertical_sizes
     offset_provider = {} if offset_provider is None else offset_provider
 
-<<<<<<< HEAD
+
     if not isinstance(backend, gtx.backend.Backend):
         backend = customize_backend(program_name=str(program.past_stage.past_node.id), **backend)
-
-    bound_static_args = {k: v for k, v in constant_args.items() if is_scalar_type(v)}
-=======
+        
     bound_static_args = {k: v for k, v in constant_args.items() if gtx.is_scalar_type(v)}
->>>>>>> 6c64f5bf
     static_args_program = program.with_backend(backend).compile(
         **dict_values_to_list(horizontal_sizes),
         **dict_values_to_list(vertical_sizes),
