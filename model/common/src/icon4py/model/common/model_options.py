--- conflicted
+++ resolved
@@ -28,8 +28,6 @@
 def get_dace_options(
     program_name: str, **backend_descriptor: Any
 ) -> model_backends.BackendDescriptor:
-<<<<<<< HEAD
-=======
     optimization_args = backend_descriptor.get("optimization_args", {})
     optimization_hooks = optimization_args.get("optimization_hooks", {})
     if program_name in [
@@ -52,7 +50,6 @@
         optimization_args["optimization_hooks"] = optimization_hooks
     if optimization_args:
         backend_descriptor["optimization_args"] = optimization_args
->>>>>>> cda403bb
     return backend_descriptor
 
 
@@ -75,15 +72,6 @@
 
 
 def customize_backend(
-<<<<<<< HEAD
-    program_name: str,
-    backend: model_backends.DeviceType | model_backends.BackendDescriptor,
-) -> gtx_typing.Backend:
-    backend_descriptor = (
-        {"device": backend} if isinstance(backend, model_backends.DeviceType) else backend
-    )
-
-=======
     program: gtx_typing.Program | gtx.typing.FieldOperator | None,
     backend: gtx_typing.Backend
     | model_backends.DeviceType
@@ -99,7 +87,6 @@
     backend_descriptor = (
         {"device": backend} if isinstance(backend, model_backends.DeviceType) else backend
     )
->>>>>>> cda403bb
     backend_descriptor = get_options(program_name, **backend_descriptor)
     backend_descriptor["device"] = backend_descriptor.get(
         "device", model_backends.DeviceType.CPU
@@ -108,14 +95,8 @@
         "backend_factory", model_backends.make_custom_dace_backend
     )
     custom_backend = backend_factory(**backend_descriptor)
-<<<<<<< HEAD
-    backend_name = custom_backend.name if custom_backend is not None else "embedded"
-    log.info(
-        f"Using custom backend '{backend_name}' for '{program_name}' with options: {backend_descriptor}."
-=======
     log.info(
         f"Using custom backend '{custom_backend.name}' for '{program_name}' with options: {backend_descriptor}."
->>>>>>> cda403bb
     )
     return custom_backend
 
@@ -151,15 +132,7 @@
     vertical_sizes = {} if vertical_sizes is None else vertical_sizes
     offset_provider = {} if offset_provider is None else offset_provider
 
-<<<<<<< HEAD
-    if isinstance(backend, gtx.DeviceType) or model_backends.is_backend_descriptor(backend):
-        backend = customize_backend(program.__name__, backend)
-    else:
-        backend_name = backend.name if backend is not None else "embedded"
-        log.info(f"Using non-custom backend '{backend_name}' for '{program.__name__}'.")
-=======
     backend = customize_backend(program, backend)
->>>>>>> cda403bb
 
     bound_static_args = {k: v for k, v in constant_args.items() if gtx.is_scalar_type(v)}
     static_args_program = program.with_backend(backend)
