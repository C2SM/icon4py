# ICON4Py - ICON inspired code in Python and GT4Py
#
# Copyright (c) 2022-2024, ETH Zurich and MeteoSwiss
# All rights reserved.
#
# Please, refer to the LICENSE file in the root directory.
# SPDX-License-Identifier: BSD-3-Clause
<<<<<<< HEAD
from gt4py import next as gtx
from gt4py.next import Field, field_operator
from gt4py.next.ffront.fbuiltins import cos, sin, sqrt, where
=======
import gt4py.next as gtx
from gt4py.next import field_operator
>>>>>>> 3b07704d

from icon4py.model.common import dimension as dims, field_type_aliases as fa, type_alias as ta
from icon4py.model.common.dimension import E2C, E2V, Koff
from icon4py.model.common.type_alias import wpfloat


@field_operator
def average_cell_kdim_level_up(
    half_level_field: fa.CellKField[wpfloat],
) -> fa.CellKField[wpfloat]:
    """
    Calculate the mean value of adjacent interface levels.

    Computes the average of two adjacent interface levels upwards over a cell field for storage
    in the corresponding full levels.
    Args:
        half_level_field: Field[Dims[CellDim, dims.KDim], wpfloat]

    Returns: Field[Dims[CellDim, dims.KDim], wpfloat] full level field

    """
    return 0.5 * (half_level_field + half_level_field(Koff[1]))


@field_operator
def average_edge_kdim_level_up(
    half_level_field: fa.EdgeKField[wpfloat],
) -> fa.EdgeKField[wpfloat]:
    """
    Calculate the mean value of adjacent interface levels.

    Computes the average of two adjacent interface levels upwards over an edge field for storage
    in the corresponding full levels.
    Args:
        half_level_field: fa.EdgeKField[wpfloat]

    Returns: fa.EdgeKField[wpfloat] full level field

    """
    return 0.5 * (half_level_field + half_level_field(Koff[1]))


@field_operator
def difference_k_level_down(
    half_level_field: fa.CellKField[wpfloat],
) -> fa.CellKField[wpfloat]:
    """
    Calculate the difference value of adjacent interface levels.

    Computes the difference of two adjacent interface levels downwards over a cell field for storage
    in the corresponding full levels.
    Args:
        half_level_field: Field[Dims[CellDim, dims.KDim], wpfloat]

    Returns: Field[Dims[CellDim, dims.KDim], wpfloat] full level field

    """
    return half_level_field(Koff[-1]) - half_level_field


@field_operator
def difference_k_level_up(
    half_level_field: fa.CellKField[wpfloat],
) -> fa.CellKField[wpfloat]:
    """
    Calculate the difference value of adjacent interface levels.

    Computes the difference of two adjacent interface levels upwards over a cell field for storage
    in the corresponding full levels.
    Args:
        half_level_field: Field[Dims[CellDim, dims.KDim], wpfloat]

    Returns: Field[Dims[CellDim, dims.KDim], wpfloat] full level field

    """
    return half_level_field - half_level_field(Koff[1])


@field_operator
def grad_fd_norm(
    psi_c: fa.CellKField[float],
    inv_dual_edge_length: fa.EdgeField[float],
) -> fa.EdgeKField[float]:
    """
    Calculate the gradient value of adjacent interface levels.

    Computes the difference of two offseted values multiplied by a field of the offseted dimension
    Args:
        psi_c: fa.CellKField[float],
        inv_dual_edge_length: Field[Dims[EdgeDim], float],

    Returns: fa.EdgeKField[float]

    """
    grad_norm_psi_e = (psi_c(E2C[1]) - psi_c(E2C[0])) * inv_dual_edge_length
    return grad_norm_psi_e


@field_operator
def _grad_fd_tang(
    psi_v: gtx.Field[gtx.Dims[dims.VertexDim, dims.KDim], float],
    inv_primal_edge_length: fa.EdgeField[float],
    tangent_orientation: fa.EdgeField[float],
) -> fa.EdgeKField[float]:
    grad_tang_psi_e = tangent_orientation * (psi_v(E2V[1]) - psi_v(E2V[0])) * inv_primal_edge_length
    return grad_tang_psi_e


@gtx.field_operator
def spherical_to_cartesian_on_cells(
    lat: fa.CellField[ta.wpfloat], lon: fa.CellField[ta.wpfloat], r: ta.wpfloat
) -> tuple[fa.CellField[ta.wpfloat], fa.CellField[ta.wpfloat], fa.CellField[ta.wpfloat]]:
    x = r * cos(lat) * cos(lon)
    y = r * cos(lat) * sin(lon)
    z = r * sin(lat)
    return x, y, z


@gtx.field_operator
def spherical_to_cartesian_on_edges(
    lat: fa.EdgeField[ta.wpfloat], lon: fa.EdgeField[ta.wpfloat], r: ta.wpfloat
) -> tuple[fa.EdgeField[ta.wpfloat], fa.EdgeField[ta.wpfloat], fa.EdgeField[ta.wpfloat]]:
    x = r * cos(lat) * cos(lon)
    y = r * cos(lat) * sin(lon)
    z = r * sin(lat)
    return x, y, z


@gtx.field_operator
def spherical_to_cartesian_on_vertex(
    lat: fa.VertexField[ta.wpfloat], lon: fa.VertexField[ta.wpfloat], r: ta.wpfloat
) -> tuple[fa.VertexField[ta.wpfloat], fa.VertexField[ta.wpfloat], fa.VertexField[ta.wpfloat]]:
    x = r * cos(lat) * cos(lon)
    y = r * cos(lat) * sin(lon)
    z = r * sin(lat)
    return x, y, z


@gtx.field_operator
def dot_product(
    x1: fa.EdgeField[ta.wpfloat],
    x2: fa.EdgeField[ta.wpfloat],
    y1: fa.EdgeField[ta.wpfloat],
    y2: fa.EdgeField[ta.wpfloat],
    z1: fa.EdgeField[ta.wpfloat],
    z2: fa.EdgeField[ta.wpfloat],
) -> fa.EdgeField[ta.wpfloat]:
    """Compute dot product of cartesian vectors (x1, y1, z1) * (x2, y2, z2)"""
    return x1 * x2 + y1 * y2 + z1 * z2


def cross_product(
    x1: fa.EdgeField[ta.wpfloat],
    x2: fa.EdgeField[ta.wpfloat],
    y1: fa.EdgeField[ta.wpfloat],
    y2: fa.EdgeField[ta.wpfloat],
    z1: fa.EdgeField[ta.wpfloat],
    z2: fa.EdgeField[ta.wpfloat],
) -> tuple[fa.EdgeField[ta.wpfloat], fa.EdgeField[ta.wpfloat], fa.EdgeField[ta.wpfloat]]:
    """Compute cross product of cartesian vectors (x1, y1, z1) x (x2, y2, z2)"""
    x3 = y1 * z2 - z1 * y2
    y3 = z1 * x2 - x1 * z2
    z3 = x1 * y2 - y1 * x2
    return x3, y3, z3


@gtx.field_operator
def norm2(
    x: fa.EdgeField[ta.wpfloat], y: fa.EdgeField[ta.wpfloat], z: fa.EdgeField[ta.wpfloat]
) -> fa.EdgeField[ta.wpfloat]:
    return sqrt(dot_product(x, x, y, y, z, z))


@gtx.field_operator
def normalize_cartesian_vector(
    v_x: fa.EdgeField[ta.wpfloat], v_y: fa.EdgeField[ta.wpfloat], v_z: fa.EdgeField[ta.wpfloat]
) -> tuple[fa.EdgeField[ta.wpfloat], fa.EdgeField[ta.wpfloat], fa.EdgeField[ta.wpfloat]]:
    norm = norm2(v_x, v_y, v_z)
    return v_x / norm, v_y / norm, v_z / norm


@gtx.field_operator
def invert(f: fa.EdgeField[ta.wpfloat]) -> fa.EdgeField[ta.wpfloat]:
    return where(f != 0.0, 1.0 / f, f)


@gtx.program
def compute_inverse(
    f: fa.EdgeField[ta.wpfloat],
    f_inverse: fa.EdgeField[ta.wpfloat],
    horizontal_start: gtx.int32,
    horizontal_end: gtx.int32,
):
    invert(f, out=f_inverse, domain={dims.EdgeDim: (horizontal_start, horizontal_end)})


@gtx.field_operator(grid_type=gtx.GridType.UNSTRUCTURED)
def compute_zonal_and_meridional_components_on_cells(
    lat: fa.CellField[ta.wpfloat],
    lon: fa.CellField[ta.wpfloat],
    x: fa.CellField[ta.wpfloat],
    y: fa.CellField[ta.wpfloat],
    z: fa.CellField[ta.wpfloat],
) -> tuple[fa.CellField[ta.wpfloat], fa.CellField[ta.wpfloat]]:
    cos_lat = cos(lat)
    sin_lat = sin(lat)
    cos_lon = cos(lon)
    sin_lon = sin(lon)
    u = cos_lon * y - sin_lon * x

    v = cos_lat * z - sin_lat * (cos_lon * x + sin_lon * y)
    norm = sqrt(u * u + v * v)
    return u / norm, v / norm


@gtx.field_operator
def compute_zonal_and_meridional_components_on_edges(
    lat: fa.EdgeField[ta.wpfloat],
    lon: fa.EdgeField[ta.wpfloat],
    x: fa.EdgeField[ta.wpfloat],
    y: fa.EdgeField[ta.wpfloat],
    z: fa.EdgeField[ta.wpfloat],
) -> tuple[fa.EdgeField[ta.wpfloat], fa.EdgeField[ta.wpfloat]]:
    cos_lat = cos(lat)
    sin_lat = sin(lat)
    cos_lon = cos(lon)
    sin_lon = sin(lon)
    u = cos_lon * y - sin_lon * x

    v = cos_lat * z - sin_lat * (cos_lon * x + sin_lon * y)
    norm = sqrt(u * u + v * v)
    return u / norm, v / norm<|MERGE_RESOLUTION|>--- conflicted
+++ resolved
@@ -5,14 +5,11 @@
 #
 # Please, refer to the LICENSE file in the root directory.
 # SPDX-License-Identifier: BSD-3-Clause
-<<<<<<< HEAD
+
+from gt4py.next import field_operator
 from gt4py import next as gtx
 from gt4py.next import Field, field_operator
 from gt4py.next.ffront.fbuiltins import cos, sin, sqrt, where
-=======
-import gt4py.next as gtx
-from gt4py.next import field_operator
->>>>>>> 3b07704d
 
 from icon4py.model.common import dimension as dims, field_type_aliases as fa, type_alias as ta
 from icon4py.model.common.dimension import E2C, E2V, Koff
