# ICON4Py - ICON inspired code in Python and GT4Py
#
# Copyright (c) 2022-2024, ETH Zurich and MeteoSwiss
# All rights reserved.
#
# Please, refer to the LICENSE file in the root directory.
# SPDX-License-Identifier: BSD-3-Clause

"""
DaCe Orchestration Decorator

Creates a DaCe SDFG that fuses any GT4Py Program called by the decorated function.
"""

from __future__ import annotations

import hashlib
import inspect
import operator
import os
import shutil
import uuid
from collections.abc import Callable
from pathlib import Path
from types import ModuleType
from typing import Any, Optional, ParamSpec, TypeVar, Union, get_type_hints, overload

import gt4py.next as gtx
import numpy as np
from gt4py._core import definitions as core_defs

from icon4py.model.common import dimension as dims
from icon4py.model.common.decomposition import definitions as decomposition
from icon4py.model.common.grid import icon as icon_grid
from icon4py.model.common.orchestration import dtypes as orchestration_dtypes


try:
    import dace
except ImportError:
    dace: Optional[ModuleType] = None  # type: ignore[no-redef]

try:
    import ghex
    from ghex import expose_cpp_ptr
except ImportError:
    ghex: Optional[ModuleType] = None  # type: ignore[no-redef]

try:
    import mpi4py
    from mpi4py import MPI
except ImportError:
    mpi4py: Optional[ModuleType] = None

if dace:
    from dace import hooks
    from dace.transformation.passes.simplify import SimplifyPass
    from gt4py.next.program_processors.runners.dace_common.utility import (
        connectivity_identifier,
    )


P = ParamSpec("P")
R = TypeVar("R")


@overload
def orchestrate(func: Callable[P, R], *, method: bool | None = None) -> Callable[P, R]:
    ...


@overload
def orchestrate(
    func: None = None, *, method: bool | None = None
) -> Callable[[Callable[P, R]], Callable[P, R]]:
    ...


def orchestrate(
    func: Callable[P, R] | None = None, *, method: bool | None = None
) -> Callable[P, R] | Callable[[Callable[P, R]], Callable[P, R]]:
    """Use DaCe to generate a fused SDFG from GT4Py programs called by the decorated function.

    Args:
        func: The function to be DaCe-orchestrated.
    Keyword Args:
        method: If the function is a class method or not.
    """

    def _decorator(fuse_func: Callable[P, R]) -> Callable[P, R]:
        orchestrator_cache = {}  # Caching
        self_name = next(iter(inspect.signature(fuse_func).parameters))

        # If not explicitly set by the user, assume the provided callable is a method
        # when its first argument is called 'self'
        func_is_method = method or (self_name == "self")

        if not func_is_method:
            raise NotImplementedError(
                "The orchestration decorator is only for methods -at least for now-."
            )

        def wrapper(*args, **kwargs):
            self = args[0]
            if self._orchestration:
                # Add DaCe data types annotations for **all args and kwargs**
                dace_annotations = to_dace_annotations(fuse_func)
                if "dace" not in self._backend.name.lower():
                    raise ValueError(
                        "DaCe Orchestration works only with DaCe backends. Change the backend to a DaCe supported one."
                    )

                exchange_obj = None
                grid = None
                for attr_name, attr_value in self.__dict__.items():
                    if isinstance(attr_value, decomposition.ExchangeRuntime):
                        exchange_obj = getattr(self, attr_name)
                    elif isinstance(attr_value, icon_grid.IconGrid):
                        grid = getattr(self, attr_name)

                # Use assert here to allow disabling the check when running in production
                assert grid is not None, "No grid object found in the call arguments."

                # To extract the actual values from the function parameters defined as compile-time
                # we first need to first sort the run-time arguments according to their definition
                # order and also adding `None`s for the missing ones to make sure we don't use
                # the wrong one by mistake.
                ordered_kwargs = [kwargs[key] for key in dace_annotations if key in kwargs]
                all_args = [*args, *ordered_kwargs]
                compile_time_args_kwargs = {
                    k: arg
                    for arg, (k, v) in zip(all_args, dace_annotations.items(), strict=True)
                    if v is dace.compiletime
                }

                unique_id = make_uid(fuse_func, compile_time_args_kwargs, exchange_obj)
                default_build_folder = Path(".dacecache") / f"uid_{unique_id}"
                default_build_folder.mkdir(parents=True, exist_ok=True)

                if (cache_item := orchestrator_cache.get(unique_id, None)) is None:
                    fuse_func_orig_annotations = fuse_func.__annotations__
                    fuse_func.__annotations__ = dace_annotations

                    cache_item = orchestrator_cache[unique_id] = parse_compile_cache_sdfg(
                        default_build_folder,
                        self._backend,
                        exchange_obj,
                        fuse_func,
                        compile_time_args_kwargs,
                        self_name,
                        simplify_fused_sdfg=True,
                    )

                    fuse_func.__annotations__ = fuse_func_orig_annotations

                dace_program = cache_item["dace_program"]
                sdfg = cache_item["sdfg"]
                compiled_sdfg = cache_item["compiled_sdfg"]

                # update the args/kwargs with runtime related values, such as
                # concretized symbols, runtime connectivity tables, GHEX C++ pointers, and DaCe structures pointers
                updated_args, updated_kwargs = mod_xargs_for_dace_structures(
                    dace_annotations, fuse_func.__annotations__, args, kwargs
                )
                updated_kwargs = {
                    **updated_kwargs,
                    **dace_specific_kwargs(
                        exchange_obj,
                        {
                            k: v
                            for k, v in grid.offset_providers.items()
                            if connectivity_identifier(k) in sdfg.arrays
                        },
                    ),
                }
                updated_kwargs = {
                    **updated_kwargs,
                    **dace_symbols_concretization(
                        grid, dace_annotations, fuse_func.__annotations__, args, kwargs
                    ),
                }

                sdfg_args = dace_program._create_sdfg_args(sdfg, updated_args, updated_kwargs)
                if func_is_method:
                    del sdfg_args[self_name]

                with dace.config.temporary_config():
                    configure_dace_temp_env(default_build_folder, self._backend)
                    return compiled_sdfg(**sdfg_args)
            else:
                return fuse_func(*args, **kwargs)

<<<<<<< HEAD
        # Pytest does not clear the cache between runs in a proper way -pytest.mark.parametrize(...)-.
        # This leads to corrupted cache and subsequent errors.
        # To avoid this, we provide a way to clear the cache.
        def clear_cache():
            orchestrator_cache.clear()

        wrapper.clear_cache = clear_cache
=======
            return wrapper
>>>>>>> a1244cdb

        return wrapper

    return _decorator(func) if func else _decorator


def make_uid(
    fuse_func: Callable,
    compile_time_args_kwargs: dict[str, Any],
    exchange_obj: Optional[decomposition.ExchangeRuntime],
) -> str:
    """Generate unique key to acccess the cache of compiled SDFG objects."""
    if len(compile_time_args_kwargs) == 0:
        # SDFG fully parametric
        unique_id = fuse_func.__name__
    else:
        l_uids = []
        for ct_key, ct_val in compile_time_args_kwargs.items():
            if hasattr(ct_val, "orchestration_uid"):
                l_uids.append(ct_val.orchestration_uid())
            else:
                l_uids.append(generate_orchestration_uid(ct_val, ct_key))

        # Further info to build a unique id
        if exchange_obj:
            my_rank = exchange_obj.my_rank()
            mpi_size = exchange_obj.my_rank()
        else:
            my_rank = 0 if not mpi4py else MPI.COMM_WORLD.Get_rank()
            mpi_size = 1 if not mpi4py else MPI.COMM_WORLD.Get_size()
        l_uids.append(uid_from_hashlib(str({"MPI_rank": my_rank, "MPI_size": mpi_size})))

        unique_id = uid_from_hashlib(str(l_uids))

    return unique_id


def generate_orchestration_uid(
    obj: Any, obj_name: str = "", members_to_disregard: tuple[str] = ()
) -> str:
    """Generate a unique id for a runtime object.

    The unique id is generated by creating a dictionary that describes the runtime state of the object.
    For primitive types, the dictionary contains the type and the value.
    For arrays, the dictionary contains the shape and the dtype -not their content-.
    Keep in mind that this function is not supposed to be generic, and should only be used for
    DaCe orchestration purposes.

    Args:
        obj: The object to generate the unique id for.
        obj_name: The name of the object.
        members_to_disregard: The object attributes to disregard when generating the unique id.
    """
    primitive_dtypes = (*orchestration_dtypes.ICON4PY_PRIMITIVE_DTYPES, str, uuid.UUID, np.dtype)

    unique_dict = {}

    def _populate_entry(key: str, value: Any, parent_key: str = ""):
        full_key = f"{parent_key}.{key}" if parent_key else key

        if full_key in members_to_disregard:
            return

        if isinstance(value, primitive_dtypes):
            unique_dict[full_key] = {"type": "primitive_dtypes", "value": str(value)}
        elif isinstance(value, (np.ndarray, gtx.Field)):
            unique_dict[full_key] = {
                "type": "array/field",
                "shape": str(value.shape),
                "dtype": str(value.dtype),
            }
        elif isinstance(value, (list, tuple)):
            if all(isinstance(i, primitive_dtypes) for i in value):
                unique_dict[full_key] = {
                    "type": f"array-like[{'empty' if len(value) == 0 else type(value[0])}]",
                    "length": str(len(value)),
                }
            else:
                for i, v in enumerate(value):
                    _populate_entry(str(i), v, full_key)
        elif value is None:
            unique_dict[full_key] = {"type": "None", "value": "None"}
        elif hasattr(value, "__dict__") or isinstance(value, dict):
            _populate_unique_dict(value, full_key)
        else:
            raise ValueError(f"Type {type(value)} is not supported.")

    def _populate_unique_dict(obj: Any, parent_key: str = ""):
        if (hasattr(obj, "__dict__") or isinstance(obj, dict)) and not isinstance(
            obj, decomposition.ExchangeRuntime
        ):
            obj_to_traverse = obj.__dict__ if hasattr(obj, "__dict__") else obj
            for key, value in obj_to_traverse.items():
                _populate_entry(key, value, parent_key)

    if hasattr(obj, "__dict__") or isinstance(obj, dict):
        _populate_unique_dict(obj)
    else:
        _populate_entry(obj_name, obj)

    return uid_from_hashlib(str(sorted(unique_dict.items(), key=operator.itemgetter(0))))


def uid_from_hashlib(unique_string: str) -> str:
    unique_string_bytes = unique_string.encode("utf-8")
    hash_object = hashlib.sha256(unique_string_bytes)
    uid = hash_object.hexdigest()
    return uid


def dace_inhibitor(f: Callable):
    """Triggers callback generation wrapping `func` while doing DaCe parsing."""
    return f


@dace_inhibitor
def wait(comm_handle: Union[int, decomposition.ExchangeResult]):
    if isinstance(comm_handle, int):
        pass
    else:
        comm_handle.wait()


def build_compile_time_connectivities(
    offset_providers: dict[str, gtx.common.Connectivity],
) -> dict[str, gtx.common.Connectivity]:
    connectivities = {}
    for k, v in offset_providers.items():
        if hasattr(v, "table"):
            connectivities[k] = gtx.otf.arguments.CompileTimeConnectivity(
                v.max_neighbors, v.has_skip_values, v.origin_axis, v.neighbor_axis, v.table.dtype
            )
        else:
            connectivities[k] = v

    return connectivities


if dace:

    def to_dace_annotations(fuse_func: Callable) -> dict[str, Any]:
        """Translate the annotations of the function to DaCe-compatible ones."""
        dace_annotations = {}

        fuse_func_type_hints = get_type_hints(fuse_func)
        for param in inspect.signature(fuse_func).parameters.values():
            if param.name in fuse_func_type_hints:
                if hasattr(fuse_func_type_hints[param.name], "__origin__"):
                    if fuse_func_type_hints[param.name].__origin__ is gtx.Field:
                        dims_ = fuse_func_type_hints[param.name].__args__[0].__args__
                        dace_dims = [
                            orchestration_dtypes.gt4py_dim_to_dace_symbol(dim_) for dim_ in dims_
                        ]
                        dtype_ = fuse_func_type_hints[param.name].__args__[1]
                        dace_annotations[param.name] = dace.data.Array(
                            dtype=orchestration_dtypes.DACE_PRIMITIVE_DTYPES[
                                orchestration_dtypes.ICON4PY_PRIMITIVE_DTYPES.index(dtype_)
                            ],
                            shape=dace_dims,
                        )
                    else:
                        raise ValueError(
                            f"The type hint [{fuse_func_type_hints[param.name]}] is not supported."
                        )
                elif hasattr(fuse_func_type_hints[param.name], "__dataclass_fields__"):
                    dace_annotations[param.name] = dace.data.Structure(
                        orchestration_dtypes.dace_structure_dict(fuse_func_type_hints[param.name]),
                        name=fuse_func_type_hints[param.name].__name__,
                    )
                elif (
                    fuse_func_type_hints[param.name]
                    in orchestration_dtypes.ICON4PY_PRIMITIVE_DTYPES
                ):
                    dace_annotations[param.name] = orchestration_dtypes.DACE_PRIMITIVE_DTYPES[
                        orchestration_dtypes.ICON4PY_PRIMITIVE_DTYPES.index(
                            fuse_func_type_hints[param.name]
                        )
                    ]
                else:
                    raise ValueError(
                        f"The type hint [{fuse_func_type_hints[param.name]}] is not supported."
                    )
            else:
                dace_annotations[param.name] = dace.compiletime

        return dace_annotations

    def dev_type_from_gt4py_to_dace(device_type: core_defs.DeviceType) -> dace.dtypes.DeviceType:
        if device_type == core_defs.DeviceType.CPU:
            return dace.dtypes.DeviceType.CPU
        elif device_type == core_defs.DeviceType.CUDA:
            return dace.dtypes.DeviceType.GPU
        else:
            raise ValueError("The device type is not supported.")

    def parse_compile_cache_sdfg(
        default_build_folder: Path,
        backend,
        exchange_obj: Optional[decomposition.ExchangeRuntime],
        fuse_func: Callable,
        compile_time_args_kwargs: dict[str, Any],
        self_name: Optional[str] = None,
        simplify_fused_sdfg: bool = True,
    ) -> dict[str, Any]:
        """Function that parses, compiles and caches the fused SDFG along with adding the halo exchanges."""
        cache = {}

        with dace.config.temporary_config():
            device_type = configure_dace_temp_env(default_build_folder, backend)

            cache["dace_program"] = dace_program = dace.program(
                auto_optimize=False,
                device=dev_type_from_gt4py_to_dace(device_type),
                distributed_compilation=False,
            )(fuse_func)

            # export DACE_ORCH_CACHE_FROM_DISK=(True or 1) if you want to activate it
            cache_from_disk = get_env_bool("DACE_ORCH_CACHE_FROM_DISK", default=False)
            dace_program_location = Path(
                default_build_folder
            ) / f"{fuse_func.__module__}.{fuse_func.__name__}".replace(".", "_")

            if cache_from_disk and (Path(dace_program_location) / "program.sdfg").exists():
                try:
                    if self_name:
                        self = compile_time_args_kwargs.pop(self_name)
                        cache["sdfg"], _ = dace_program.load_sdfg(
                            Path(dace_program_location) / "program.sdfg",
                            self,
                            **compile_time_args_kwargs,
                        )
                        (
                            cache["compiled_sdfg"],
                            _,
                        ) = dace_program.load_precompiled_sdfg(
                            dace_program_location, self, **compile_time_args_kwargs
                        )
                    else:
                        cache["sdfg"], _ = dace_program.load_sdfg(
                            Path(dace_program_location) / "program.sdfg",
                            **compile_time_args_kwargs,
                        )
                        (
                            cache["compiled_sdfg"],
                            _,
                        ) = dace_program.load_precompiled_sdfg(
                            dace_program_location, **compile_time_args_kwargs
                        )
                except:  # noqa: E722
                    raise ValueError(
                        f"Corrupted cache. Remove `{default_build_folder}` folder and re-run the program."
                    ) from None
            else:
                # If there is a cached folder delete it to avoid corrupted cache.
                # At this point, we have already decided that we are not going to use it.
                if dace_program_location.exists() and dace_program_location.is_dir():
                    shutil.rmtree(dace_program_location)

                if self_name:
                    self = compile_time_args_kwargs.pop(self_name)
                    cache["sdfg"] = dace_program.to_sdfg(
                        self, **compile_time_args_kwargs, simplify=False, validate=True
                    )
                else:
                    cache["sdfg"] = dace_program.to_sdfg(
                        **compile_time_args_kwargs, simplify=False, validate=True
                    )
                sdfg = cache["sdfg"]

                if sdfg.name != f"{fuse_func.__module__}.{fuse_func.__name__}".replace(".", "_"):
                    raise ValueError(
                        "fused_SDFG.name != {fuse_func.__module__}.{fuse_func.__name__}"
                    )

                if simplify_fused_sdfg:
                    SimplifyPass(
                        validate=True,
                        validate_all=False,
                        verbose=False,
                        skip={
                            "InlineSDFGs",
                            "DeadDataflowElimination",
                        },
                    ).apply_pass(sdfg, {})
                    # Alternatively:
                    # sdfg.simplify(validate=True) # noqa: ERA001

                if exchange_obj:
                    exchange_obj.num_of_halo_tasklets = (
                        0  # reset the counter for the next fused SDFG
                    )

                sdfg.save(Path(dace_program_location) / "program.sdfg")

                with hooks.invoke_sdfg_call_hooks(sdfg) as sdfg_:
                    # TODO(kotsaloscv): Re-think the distributed compilation -all args need to be type annotated and not dace.compiletime-
                    cache["compiled_sdfg"] = sdfg_.compile(validate=dace_program.validate)

        return cache

    def get_env_bool(env_var_name: str, default: bool = False) -> bool:
        value = os.getenv(env_var_name, str(default)).lower()
        return value in ("true", "1")

    def configure_dace_temp_env(default_build_folder: Path, backend) -> core_defs.DeviceType:
        dace.config.Config.set("default_build_folder", value=str(default_build_folder))
        dace.config.Config.set(
            "compiler", "allow_view_arguments", value=True
        )  # Allow numpy views as arguments: If true, allows users to call DaCe programs with NumPy views (for example, “A[:,1]” or “w.T”)
        dace.config.Config.set(
            "optimizer", "automatic_simplification", value=False
        )  # simplifications & optimizations after placing halo exchanges -need a sequential structure of nested sdfgs-
        dace.config.Config.set("optimizer", "autooptimize", value=False)
        device_type = backend.executor.step.translation.device_type
        if device_type == core_defs.DeviceType.CPU:
            device = "cpu"
            compiler_args = dace.config.Config.get("compiler", "cpu", "args")
            compiler_args = compiler_args.replace("-std=c++14", "-std=c++17")  # needed for GHEX
            # disable finite-math-only in order to support isfinite/isinf/isnan builtins
            if "-ffast-math" in compiler_args:
                compiler_args += " -fno-finite-math-only"
            if "-ffinite-math-only" in compiler_args:
                compiler_args = compiler_args.replace("-ffinite-math-only", "")
        elif device_type == core_defs.DeviceType.CUDA:
            device = "cuda"
            compiler_args = dace.config.Config.get("compiler", "cuda", "args")
            compiler_args = compiler_args.replace("-Xcompiler", "-Xcompiler -std=c++17")
            compiler_args += " -std=c++17"
        else:
            raise ValueError("The device type is not supported.")
        dace.config.Config.set("compiler", device, "args", value=compiler_args)

        return device_type

    def get_stride_from_numpy_to_dace(numpy_array: np.ndarray, axis: int) -> int:
        # GHEX/NumPy strides: number of bytes to jump
        # DaCe strides: number of elements to jump
        return numpy_array.strides[axis] // numpy_array.itemsize

    def dace_specific_kwargs(
        exchange_obj: Optional[decomposition.ExchangeRuntime],
        offset_providers: dict[str, gtx.common.Connectivity],
    ) -> dict[str, Any]:
        """kwargs needed by the compiled SDFG.

        The additional kwargs are the connectivity tables (runtime tables) and the GHEX C++ pointers.
        """
        return {
            # connectivity tables at runtime
            **{
                connectivity_identifier(k): v.table
                for k, v in offset_providers.items()
                if hasattr(v, "table")
            },
            # GHEX C++ ptrs
            "__context_ptr": expose_cpp_ptr(exchange_obj._context)
            if not isinstance(exchange_obj, decomposition.SingleNodeExchange)
            else 0,
            "__comm_ptr": expose_cpp_ptr(exchange_obj._comm)
            if not isinstance(exchange_obj, decomposition.SingleNodeExchange)
            else 0,
            **{
                f"__pattern_{dim.value}Dim_ptr": expose_cpp_ptr(exchange_obj._patterns[dim])
                if not isinstance(exchange_obj, decomposition.SingleNodeExchange)
                else 0
                for dim in dims.global_dimensions.values()
            },
            **{
                f"__domain_descriptor_{dim.value}Dim_ptr": expose_cpp_ptr(
                    exchange_obj._domain_descriptors[dim].__wrapped__
                )
                if not isinstance(exchange_obj, decomposition.SingleNodeExchange)
                else 0
                for dim in dims.global_dimensions.values()
            },
        }

    def modified_orig_annotations(
        dace_annotations: dict[str, Any], fuse_func_orig_annotations: dict[str, Any]
    ) -> dict[str, Any]:
        """Add None as annotation to the the non-annotated args/kwargs."""
        ii = 0
        modified_fuse_func_orig_annotations = {}
        for i, annotation_ in enumerate(dace_annotations.values()):
            if annotation_ is dace.compiletime:
                modified_fuse_func_orig_annotations[list(dace_annotations.keys())[i]] = None
            else:
                modified_fuse_func_orig_annotations[list(dace_annotations.keys())[i]] = list(
                    fuse_func_orig_annotations.values()
                )[ii]
                ii += 1
        return modified_fuse_func_orig_annotations

    def dace_symbols_concretization(
        grid: icon_grid.IconGrid,
        dace_annotations: dict[str, Any],
        fuse_func_orig_annotations: dict[str, Any],
        args: Any,
        kwargs: Any,
    ) -> dict[str, Any]:
        """Since the generated SDFGs are parametric, we need to concretize the symbols before calling the compiled SDFGs."""
        flattened_xargs_type_value = list(
            zip(
                [*dace_annotations.values()],
                [*args, *kwargs.values()],
                strict=True,
            )
        )

        def _concretize_symbols_for_dace_structure(dace_cls, orig_cls):
            concretized_symbols = {}
            for k_v in flattened_xargs_type_value:
                if k_v[0] is not dace_cls:
                    continue
                for member in orig_cls.__dataclass_fields__.keys():
                    for stride in range(getattr(k_v[1], member).ndarray.ndim):
                        concretized_symbols[
                            orchestration_dtypes.stride_symbol_name_from_field(
                                orig_cls, member, stride
                            )
                        ] = get_stride_from_numpy_to_dace(getattr(k_v[1], member).ndarray, stride)
            return concretized_symbols

        modified_fuse_func_orig_annotations = modified_orig_annotations(
            dace_annotations, fuse_func_orig_annotations
        )

        concretize_symbols_for_dace_structure = {}
        for annotation_, annotation_orig_ in zip(
            dace_annotations.values(),
            modified_fuse_func_orig_annotations.values(),
            strict=True,
        ):
            if type(annotation_) is not dace.data.Structure:
                continue
            concretize_symbols_for_dace_structure.update(
                _concretize_symbols_for_dace_structure(annotation_, annotation_orig_)
            )

        return {
            **{
                "CellDim_sym": grid.offset_providers["C2E"].table.shape[0],
                "EdgeDim_sym": grid.offset_providers["E2C"].table.shape[0],
                "KDim_sym": grid.num_levels,
            },
            **concretize_symbols_for_dace_structure,
        }

    def mod_xargs_for_dace_structures(
        dace_annotations: dict[str, Any],
        fuse_func_orig_annotations: dict[str, Any],
        args: Any,
        kwargs: Any,
    ) -> tuple:
        """Modify the args/kwargs to support DaCe Structures, i.e., teach DaCe how to extract the data from the corresponding Python data classes"""
        flattened_xargs_type_value = list(
            zip(
                [*dace_annotations.values()],
                [*args, *kwargs.values()],
                strict=True,
            )
        )
        # initialize
        orig_args_kwargs = list(args) + list(kwargs.values())
        mod_args_kwargs = list(args) + list(kwargs.values())

        def _mod_xargs_for_dace_structure(dace_cls, orig_cls):
            for i, k_v in enumerate(flattened_xargs_type_value):
                if k_v[0] is dace_cls:
                    mod_args_kwargs[i] = dace_cls.dtype._typeclass.as_ctypes()(
                        **{
                            member: getattr(k_v[1], member).data_ptr()
                            for member in orig_cls.__dataclass_fields__.keys()
                        }
                    )

        modified_fuse_func_orig_annotations = modified_orig_annotations(
            dace_annotations, fuse_func_orig_annotations
        )

        for annotation_, annotation_orig_ in zip(
            dace_annotations.values(),
            modified_fuse_func_orig_annotations.values(),
            strict=True,
        ):
            if type(annotation_) is not dace.data.Structure:
                continue
            # modify mod_args_kwargs in place
            _mod_xargs_for_dace_structure(
                annotation_,
                annotation_orig_,
            )

        for i, mod_arg_kwarg in enumerate(mod_args_kwargs):
            if hasattr(mod_arg_kwarg, "_fields_"):
                mod_arg_kwarg.descriptor = dace.data.Structure(
                    orchestration_dtypes.dace_structure_dict(orig_args_kwargs[i].__class__),
                    name=orig_args_kwargs[i].__class__.__name__,
                )

        return tuple(mod_args_kwargs[0 : len(args)]), {
            k: v for k, v in zip(kwargs.keys(), mod_args_kwargs[len(args) :], strict=True)
        }<|MERGE_RESOLUTION|>--- conflicted
+++ resolved
@@ -190,7 +190,6 @@
             else:
                 return fuse_func(*args, **kwargs)
 
-<<<<<<< HEAD
         # Pytest does not clear the cache between runs in a proper way -pytest.mark.parametrize(...)-.
         # This leads to corrupted cache and subsequent errors.
         # To avoid this, we provide a way to clear the cache.
@@ -198,9 +197,6 @@
             orchestrator_cache.clear()
 
         wrapper.clear_cache = clear_cache
-=======
-            return wrapper
->>>>>>> a1244cdb
 
         return wrapper
 
