--- conflicted
+++ resolved
@@ -18,12 +18,8 @@
 
 class IncompleteStateError(Exception):
     def __init__(self, field_name):
-<<<<<<< HEAD
         super().__init__(f"Field '{field_name}' is missing.")
-=======
-        super().__init__(f"Field '{field_name}' is missing in state.")
 
 
 class IconGridError(RuntimeError):
-    pass
->>>>>>> 282506f0
+    pass