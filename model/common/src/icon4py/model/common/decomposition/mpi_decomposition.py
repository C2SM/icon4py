--- conflicted
+++ resolved
@@ -200,39 +200,6 @@
         """
         Slices the field based on the dimension passed in.
 
-<<<<<<< HEAD
-        This is a helper function needed for the granule - Fortran integration. As the Fortran fields have nproma
-        size but the global_index fields used to initialize GHEX exchanges have only local num_edge,
-        num_cell_num_vertex size.
-        """
-        print(f" field = {field}, {type(field)}")
-        try:
-            assert field.ndarray.ndim == 2
-            trim_length = self._field_size[dim]
-            return field.ndarray[:trim_length, :]
-        except KeyError:
-            log.warning(
-                f"Trying to trim field of invalid dimension {dim} for exchange. Not trimming."
-            )
-
-    def _get_applied_pattern(self, dim: gtx.Dimension, f: gtx.Field) -> str:
-        # TODO(havogt): the cache is never cleared, consider using functools.lru_cache in a bigger refactoring.
-        assert hasattr(f, "__gt_buffer_info__")
-        # dimension and buffer_info uniquely identifies the exchange pattern
-        key = (dim, f.__gt_buffer_info__.hash_key)
-        try:
-            return self._applied_patterns_cache[key]
-        except KeyError:
-            assert dim in f.domain.dims
-            array = self._slice_field_based_on_dim(f, dim)
-            self._applied_patterns_cache[key] = self._patterns[dim](
-                unstructured.make_field_descriptor(
-                    self._domain_descriptors[dim],
-                    array,
-                    arch=unstructured.Architecture.CPU
-                    if isinstance(f.ndarray, np.ndarray)
-                    else unstructured.Architecture.GPU,
-=======
         This operation is *necessary* for the use inside FORTRAN as there fields are larger than the grid (nproma size). where it does not do anything in a purely Python setup.
         the granule context where fields otherwise have length nproma.
         """
@@ -246,10 +213,10 @@
             raise ValueError(f"Unknown dimension {dim}")
 
     def _make_field_descriptor(self, dim: gtx.Dimension, array: data_alloc.NDArray) -> Any:
-        return make_field_descriptor(
+        return unstructured.make_field_descriptor(
             self._domain_descriptors[dim],
             array,
-            arch=Architecture.CPU if isinstance(array, np.ndarray) else Architecture.GPU,
+            arch=unstructured.Architecture.CPU if isinstance(array, np.ndarray) else Architecture.GPU,
         )
 
     def _get_applied_pattern(self, dim: gtx.Dimension, f: gtx.Field | data_alloc.NDArray) -> str:
@@ -265,7 +232,6 @@
                 array = self._slice_field_based_on_dim(f, dim)
                 self._applied_patterns_cache[key] = self._patterns[dim](
                     self._make_field_descriptor(dim, array)
->>>>>>> 15b7406d
                 )
                 return self._applied_patterns_cache[key]
         else:
