# ICON4Py - ICON inspired code in Python and GT4Py
#
# Copyright (c) 2022, ETH Zurich and MeteoSwiss
# All rights reserved.
#
# This file is free software: you can redistribute it and/or modify it under
# the terms of the GNU General Public License as published by the
# Free Software Foundation, either version 3 of the License, or any later
# version. See the LICENSE.txt file at the top-level directory of this
# distribution for a copy of the license or check <https://www.gnu.org/licenses/>.
#
# SPDX-License-Identifier: GPL-3.0-or-later

from __future__ import annotations

import functools
import logging
from dataclasses import dataclass
from typing import TYPE_CHECKING, Sequence, Union, Any, Dict, Optional, Sequence, Tuple

from gt4py.next import Dimension, Field

from icon4py.model.common.decomposition.definitions import SingleNodeExchange


try:
<<<<<<< HEAD
    from ghex.context import make_context
    from ghex.unstructured import make_communication_object
    from ghex.unstructured import DomainDescriptor
    from ghex.unstructured import HaloGenerator
    from ghex.unstructured import make_pattern
    from ghex.unstructured import make_field_descriptor
    from ghex import expose_cpp_ptr
    
    import mpi4py
=======
    import ghex
    import mpi4py
    from ghex.context import make_context
    from ghex.unstructured import (
        DomainDescriptor,
        HaloGenerator,
        make_communication_object,
        make_field_descriptor,
        make_pattern,
    )

>>>>>>> b826c71a
    mpi4py.rc.initialize = False
    mpi4py.rc.finalize = True

except ImportError:
    mpi4py = None
    ghex = None
    unstructured = None

from icon4py.model.common.decomposition import definitions
from icon4py.model.common.dimension import CellDim, DimensionKind, EdgeDim, VertexDim
from icon4py.model.common.decomposition.definitions import DecompositionInfo as di

import sys
import site
import dace
import dace.library
from dace.frontend.python.common import SDFGConvertible
from dace.memlet import Memlet
from dace import dtypes
from dace.properties import CodeBlock
import numpy as np


if TYPE_CHECKING:
    import mpi4py.MPI


CommId = Union[int, "mpi4py.MPI.Comm", None]
log = logging.getLogger(__name__)


def as_dace_type(np_dtype):
    if np_dtype == np.int32:
        return dace.int32
    elif np_dtype == np.int64:
        return dace.int64
    raise ValueError(f"'{np_dtype}' not supported.")


def init_mpi():
    from mpi4py import MPI

    if not MPI.Is_initialized():
        log.info("initializing MPI")
        MPI.Init()


def finalize_mpi():
    from mpi4py import MPI

    if not MPI.Is_finalized():
        log.info("finalizing MPI")
        MPI.Finalize()


def _get_processor_properties(with_mpi=False, comm_id: CommId = None):
    def _get_current_comm_or_comm_world(comm_id: CommId) -> mpi4py.MPI.Comm:
        if isinstance(comm_id, int):
            comm = mpi4py.MPI.Comm.f2py(comm_id)
        elif isinstance(comm_id, mpi4py.MPI.Comm):
            comm = comm_id
        else:
            comm = mpi4py.MPI.COMM_WORLD
        return comm

    if with_mpi:
        init_mpi()
        current_comm = _get_current_comm_or_comm_world(comm_id)
        return MPICommProcessProperties(current_comm)


class ParallelLogger(logging.Filter):
    def __init__(self, process_properties: definitions.ProcessProperties = None):
        super().__init__()
        self._rank_info = ""
        if process_properties and process_properties.comm_size > 1:
            self._rank_info = f"rank={process_properties.rank}/{process_properties.comm_size} [{process_properties.comm_name}] "

    def filter(self, record: logging.LogRecord) -> bool:
        record.rank = self._rank_info
        return True


@definitions.get_processor_properties.register(definitions.MultiNodeRun)
def get_multinode_properties(s: definitions.MultiNodeRun) -> definitions.ProcessProperties:
    return _get_processor_properties(with_mpi=True)


@dataclass(frozen=True)
class MPICommProcessProperties(definitions.ProcessProperties):
    comm: mpi4py.MPI.Comm = None

    @functools.cached_property
    def rank(self):
        return self.comm.Get_rank()

    @functools.cached_property
    def comm_name(self):
        return self.comm.Get_name()

    @functools.cached_property
    def comm_size(self):
        return self.comm.Get_size()


class GHexMultiNodeExchange(SDFGConvertible):
    def __init__(
        self,
        props: definitions.ProcessProperties,
        domain_decomposition: definitions.DecompositionInfo,
<<<<<<< HEAD
    ):  
=======
    ):
>>>>>>> b826c71a
        self._context = make_context(props.comm, False)
        self._domain_id_gen = definitions.DomainDescriptorIdGenerator(props)
        self._decomposition_info = domain_decomposition
        self._domain_descriptors = {
            CellDim: self._create_domain_descriptor(
                CellDim,
            ),
            VertexDim: self._create_domain_descriptor(
                VertexDim,
            ),
            EdgeDim: self._create_domain_descriptor(EdgeDim),
        }
        log.info(f"domain descriptors for dimensions {self._domain_descriptors.keys()} initialized")

        self._patterns = {
            CellDim: self._create_pattern(CellDim),
            VertexDim: self._create_pattern(VertexDim),
            EdgeDim: self._create_pattern(EdgeDim),
        }
        log.info(f"patterns for dimensions {self._patterns.keys()} initialized ")
        self._comm = make_communication_object(self._context)
<<<<<<< HEAD

        self.max_num_of_fields_to_communicate = 10 # maximum number of fields to perform halo exchange on (DaCe-related)
        self.return_sdfg = False # DaCe-related
        self.counter = 0 # Some SDFG variables need to be defined only once (DaCe-related)

=======
>>>>>>> b826c71a
        log.info("communication object initialized")

    def _domain_descriptor_info(self, descr):
        return f" domain_descriptor=[id='{descr.domain_id()}', size='{descr.size()}', inner_size='{descr.inner_size()}' (halo size='{descr.size() - descr.inner_size()}')"

    def get_size(self):
        return self._context.size()

    def my_rank(self):
        return self._context.rank()

    def _create_domain_descriptor(self, dim: Dimension):
        all_global = self._decomposition_info.global_index(
            dim, definitions.DecompositionInfo.EntryType.ALL
        )
        local_halo = self._decomposition_info.local_index(
            dim, definitions.DecompositionInfo.EntryType.HALO
        )
        # first arg is the domain ID which builds up an MPI Tag.
        # if those ids are not different for all domain descriptors the system might deadlock
        # if two parallel exchanges with the same domain id are done
        domain_desc = DomainDescriptor(
            self._domain_id_gen(), all_global.tolist(), local_halo.tolist()
        )
        log.debug(
            f"domain descriptor for dim='{dim.value}' with properties {self._domain_descriptor_info(domain_desc)} created"
        )
        return domain_desc

    def _create_pattern(self, horizontal_dim: Dimension):
        assert horizontal_dim.kind == DimensionKind.HORIZONTAL

        global_halo_idx = self._decomposition_info.global_index(
            horizontal_dim, definitions.DecompositionInfo.EntryType.HALO
        )
        halo_generator = HaloGenerator.from_gids(global_halo_idx)
        log.debug(f"halo generator for dim='{horizontal_dim.value}' created")
        pattern = make_pattern(
            self._context,
            halo_generator,
            [self._domain_descriptors[horizontal_dim]],
        )
        log.debug(
            f"pattern for dim='{horizontal_dim.value}' and {self._domain_descriptor_info(self._domain_descriptors[horizontal_dim])} created"
        )
        return pattern

    def exchange(self, dim: definitions.Dimension, *fields: Sequence[Field]):
        assert dim in [CellDim, EdgeDim, VertexDim]
        pattern = self._patterns[dim]
        assert pattern is not None, f"pattern for {dim.value} not found"
        domain_descriptor = self._domain_descriptors[dim]
        assert domain_descriptor is not None, f"domain descriptor for {dim.value} not found"
        applied_patterns = [
            pattern(make_field_descriptor(domain_descriptor, f.asnumpy())) for f in fields
        ]
        handle = self._comm.exchange(applied_patterns)
        log.info(f"exchange for {len(fields)} fields of dimension ='{dim.value}' initiated.")
        return MultiNodeResult(handle, applied_patterns)

    def exchange_and_wait(self, dim: Dimension, *fields: tuple):
        res = self.exchange(dim, *fields)
        res.wait()
    
    def __call__(self, *args, **kwargs) -> Optional[dace.SDFG]:
        dim = kwargs.get('dim', None)
        if not dim:
            raise ValueError("Need to define a dimension.")
        wait = kwargs.get('wait', True)
        
        if self.return_sdfg:
            sdfg = dace.SDFG('_halo_exchange_')
            state = sdfg.add_state()

            if self.counter == 0:
                for buffer_name in self.__sdfg_closure__():
                    if '__gids_' in buffer_name or '__lids_' in buffer_name:
                        data_descriptor = dace.data.Array(dtype=as_dace_type(self.__sdfg_closure__()[buffer_name].dtype), 
                                                          shape=self.__sdfg_closure__()[buffer_name].shape)
                        sdfg.add_array(buffer_name,
                                       data_descriptor.shape,
                                       data_descriptor.dtype)
                    else:
                        sdfg.add_scalar(buffer_name, dtype=dace.uintp)

            for arg in zip(self.__sdfg_signature__()[0], args):
                buffer_name = arg[0]
                data_descriptor = arg[1]
                sdfg.add_array(buffer_name,
                               data_descriptor.shape,
                               data_descriptor.dtype,
                               storage=data_descriptor.storage,
                               strides=data_descriptor.strides)
            
            # Dummy return: preserve same interface with non-DaCe version
            sdfg.add_scalar(name='__return', dtype=dace.int32)

            tasklet = dace.sdfg.nodes.Tasklet('_halo_exchange_',
                                              inputs=None,
                                              outputs=None,
                                              code='',
                                              language=dace.dtypes.Language.CPP,
                                              side_effects=True,)
            state.add_node(tasklet)

            in_connectors = {}
            out_connectors = {}

            for i, arg in enumerate(zip(self.__sdfg_signature__()[0], args)):
                buffer_name = arg[0]
                data_descriptor = arg[1]

                buffer = state.add_read(buffer_name)
                in_connectors['IN_' + buffer_name] = dtypes.pointer(data_descriptor.dtype)
                state.add_edge(buffer, None, tasklet, 'IN_' + buffer_name, Memlet.from_array(buffer_name, data_descriptor))

                update = state.add_write(buffer_name)
                out_connectors['OUT_' + buffer_name] = dtypes.pointer(data_descriptor.dtype)
                state.add_edge(tasklet, 'OUT_' + buffer_name, update, None, Memlet.from_array(buffer_name, data_descriptor))

            if self.counter == 0:
                for i, buffer_name in enumerate(self.__sdfg_closure__()):
                    buffer = state.add_read(buffer_name)
                    if '__gids_' in buffer_name or '__lids_' in buffer_name:
                        data_descriptor = dace.data.Array(dtype=as_dace_type(self.__sdfg_closure__()[buffer_name].dtype), 
                                                          shape=self.__sdfg_closure__()[buffer_name].shape)
                        in_connectors['IN_' + buffer_name] = dtypes.pointer(data_descriptor.dtype)
                        memlet_ = Memlet.from_array(buffer_name, data_descriptor)
                    else:
                        data_descriptor = dace.uintp
                        in_connectors['IN_' + buffer_name] = data_descriptor.dtype
                        memlet_ =  Memlet(buffer_name, subset='0')
                    state.add_edge(buffer, None, tasklet, 'IN_' + buffer_name, memlet_)

            ret = state.add_write('__return')
            state.add_edge(tasklet, '__out', ret, None, dace.Memlet(data='__return', subset='0'))
            out_connectors['__out'] = dace.int32

            tasklet.in_connectors = in_connectors
            tasklet.out_connectors = out_connectors
            tasklet.environments = ['icon4py.model.common.decomposition.mpi_decomposition.DaceGHEX']
            
            pattern_type = self._patterns[dim].__cpp_type__
            domain_descriptor_type = self._domain_descriptors[dim].__cpp_type__
            communication_object_type = self._comm.__cpp_type__
            communication_handle_type = communication_object_type[communication_object_type.find('<')+1:communication_object_type.rfind('>')]
            
            fields_desc_glob_vars = '\n'
            fields_desc = '\n'
            descr_unique_names = []
            for i, arg in enumerate(args):
                # https://github.com/ghex-org/GHEX/blob/master/bindings/python/src/_pyghex/unstructured/field_descriptor.cpp
                if len(arg.shape) > 2:
                    raise ValueError("field has too many dimensions")
                if arg.shape[0] != self._domain_descriptors[dim].size():
                    raise ValueError("field's first dimension must match the size of the domain")
                
                levels_first = True
                outer_strides = 0
                # DaCe strides: number of elements to jump
                # GHEX/NumPy strides: number of bytes to jump
                if len(arg.shape) == 2 and arg.strides[1] != 1:
                    levels_first = False
                    if arg.strides[0] != 1:
                        raise ValueError("field's strides are not compatible with GHEX")
                    outer_strides = arg.strides[1]
                elif len(arg.shape) == 2:
                    if arg.strides[1] != 1:
                        raise ValueError("field's strides are not compatible with GHEX")
                    outer_strides = arg.strides[0]
                else:
                    if arg.strides[0] != 1:
                        raise ValueError("field's strides are not compatible with GHEX")

                levels = 1 if len(arg.shape) == 1 else arg.shape[1]

                device = 'cpu' if arg.storage.value <= 5 else 'gpu'
                field_dtype = arg.dtype.ctype
                
                descr_unique_name = f'field_desc_{i}_{self.counter}_{id(self)}'
                descr_unique_names.append(descr_unique_name)
                descr_type_ = f"ghex::unstructured::data_descriptor<ghex::{device}, int, int, {field_dtype}>"
                if wait:
                    # de-allocated descriptors once out-of-scope, no need for storing them in global vars
                    fields_desc += f"{descr_type_} {descr_unique_name}{{*domain_descriptor, IN_field_{i}, {levels}, {'true' if levels_first else 'false'}, {outer_strides}}};\n"
                else:
                    # for async exchange, we need to keep the descriptors alive, until the wait
                    fields_desc += f"{descr_unique_name} = std::make_unique<{descr_type_}>(*domain_descriptor, IN_field_{i}, {levels}, {'true' if levels_first else 'false'}, {outer_strides});\n"
                    fields_desc_glob_vars += f"std::unique_ptr<{descr_type_}> {descr_unique_name};\n"

            code = ''
            if self.counter == 0:
                __pattern = ''
                __domain_descriptor = ''
                __gids = ''
                for dim_ in (CellDim, VertexDim, EdgeDim):
                    __pattern += f"__pattern_{dim_.value}Dim_ptr_{id(self)} = IN___pattern_{dim_.value}Dim_ptr;\n"
                    __domain_descriptor += f"__domain_descriptor_{dim_.value}Dim_ptr_{id(self)} = IN___domain_descriptor_{dim_.value}Dim_ptr;\n"

                    for ind in (di.EntryType.ALL, di.EntryType.OWNED, di.EntryType.HALO):
                        __gids += f"__gids_{ind.name}_{dim_.value}_{id(self)} = IN___gids_{ind.name}_{dim_.value};\n"
                    
                code = f'''
                       __context_ptr_{id(self)} = IN___context_ptr;
                       __comm_ptr_{id(self)} = IN___comm_ptr;
                       {__pattern}
                       {__domain_descriptor}
                       {__gids}
                       '''

            code += f'''
                    ghex::context* m = reinterpret_cast<ghex::context*>(__context_ptr_{id(self)});
                    
                    {pattern_type}* pattern = reinterpret_cast<{pattern_type}*>(__pattern_{dim.value}Dim_ptr_{id(self)});
                    {domain_descriptor_type}* domain_descriptor = reinterpret_cast<{domain_descriptor_type}*>(__domain_descriptor_{dim.value}Dim_ptr_{id(self)});
                    {communication_object_type}* communication_object = reinterpret_cast<{communication_object_type}*>(__comm_ptr_{id(self)});

                    {fields_desc}

                    h_{id(self)} = communication_object->exchange({", ".join([f'(*pattern)({"" if wait else "*"}{descr_unique_names[i]})' for i in range(len(args))])});
                    { 'h_'+str(id(self))+'.wait();' if wait else ''}

                    __out = 1234; // Dummy return;
                    '''

            # # Debugging
            # field_desc_out = '\n'
            # for i, arg in enumerate(args):
            #     field_desc_out += f'outFile << {descr_unique_names[i]}.device_id() << ", " << {descr_unique_names[i]}.domain_id() << ", " << {descr_unique_names[i]}.domain_size() << ", " << {descr_unique_names[i]}.num_components() << std::endl;\n'
            # code += f'''
            #         std::stringstream filenameStream;
            #         filenameStream << "RANK_" << m->rank() << ".txt";
            #         std::string filename = filenameStream.str();
            #         std::ofstream outFile(filename);
            #         if (outFile.is_open()) {{
            #             outFile << m->rank() << ", " << m->size() << std::endl;
            #             outFile << pattern->size() << ", " << pattern->max_tag() << std::endl;
            #             outFile << domain_descriptor->domain_id() << ", " << domain_descriptor->inner_size() << ", " << domain_descriptor->size() << std::endl;
            #             {field_desc_out}
            #             outFile << __out << std::endl;
            #             outFile << IN___context_ptr << ", " << IN___comm_ptr << std::endl;
            #             outFile << IN___pattern_CellDim_ptr << ", " << IN___pattern_VertexDim_ptr << ", " << IN___pattern_EdgeDim_ptr << std::endl;
            #             outFile << IN___domain_descriptor_CellDim_ptr << ", " << IN___domain_descriptor_VertexDim_ptr << ", " << IN___domain_descriptor_EdgeDim_ptr << std::endl;
            #             outFile.close();
            #         }} else {{
            #             ;
            #         }}
            #         '''

            tasklet.code = CodeBlock(code=code, language=dace.dtypes.Language.CPP)
            if self.counter == 0:
                __pattern = ''
                __domain_descriptor = ''
                __gids = ''
                for dim_ in (CellDim, VertexDim, EdgeDim):
                    __pattern += f"{dace.uintp.dtype} __pattern_{dim_.value}Dim_ptr_{id(self)};\n"
                    __domain_descriptor += f"{dace.uintp.dtype} __domain_descriptor_{dim_.value}Dim_ptr_{id(self)};\n"

                    for ind in (di.EntryType.ALL, di.EntryType.OWNED, di.EntryType.HALO):
                        __gids += f"int* __gids_{ind.name}_{dim_.value}_{id(self)};\n"
                
                code = f'''
                        {dace.uintp.dtype} __context_ptr_{id(self)};
                        {dace.uintp.dtype} __comm_ptr_{id(self)};
                        {__pattern}
                        {__domain_descriptor}
                        {__gids}
                        {fields_desc_glob_vars}
                        ghex::communication_handle<{communication_handle_type}> h_{id(self)};
                        '''
            else:
                code = fields_desc_glob_vars
            tasklet.code_global = CodeBlock(code=code, language=dace.dtypes.Language.CPP)
            

            self.return_sdfg = False # reset
            return sdfg
        else:
            res = self.exchange(dim, *args)
            if wait:
                res.wait()
            else:
                return res

    def __sdfg__(self, *args, **kwargs) -> dace.SDFG:
        self.return_sdfg = True

        sdfg = self.__call__(*args, **kwargs)
        
        sdfg.arg_names.extend(self.__sdfg_signature__()[0])
        sdfg.arg_names.extend(list(self.__sdfg_closure__().keys()))

        self.counter += 1
        return sdfg

    def __sdfg_closure__(self, reevaluate: Optional[Dict[str, str]] = None) -> Dict[str, Any]:
        return {'__context_ptr':expose_cpp_ptr(self._context),
                '__comm_ptr':expose_cpp_ptr(self._comm),
                **{f"__pattern_{dim.value}Dim_ptr":expose_cpp_ptr(self._patterns[dim]) for dim in (CellDim, VertexDim, EdgeDim)},
                **{f"__domain_descriptor_{dim.value}Dim_ptr":expose_cpp_ptr(self._domain_descriptors[dim].__wrapped__) for dim in (CellDim, VertexDim, EdgeDim)},
                #
                **{f"__gids_{ind.name}_{dim.value}":self._decomposition_info.global_index(dim, ind) for ind in (di.EntryType.ALL, di.EntryType.OWNED, di.EntryType.HALO) for dim in (CellDim, VertexDim, EdgeDim)},
                }
    
    def __sdfg_signature__(self) -> Tuple[Sequence[str], Sequence[str]]:
        args = []
        for i in range(self.max_num_of_fields_to_communicate):
            args.append(f'field_{i}')
        return (args,[])


@dataclass
class WaitOnComm(SDFGConvertible):
    exchange_object: ...
    return_sdfg : bool = False

    def __call__(self, *args, **kwargs) -> Optional[dace.SDFG]:
        if self.return_sdfg:
            sdfg = dace.SDFG('_halo_exchange_wait_')
            state = sdfg.add_state()

            # Dummy return, otherwise dead-dataflow-elimination kicks in. Return something to generate code.
            sdfg.add_scalar(name='__return', dtype=dace.int32)

            tasklet = dace.sdfg.nodes.Tasklet('_halo_exchange_wait_',
                                              inputs=None,
                                              outputs=None,
                                              code=f'h_{id(self.exchange_object)}.wait();\n__out = 1234;',
                                              language=dace.dtypes.Language.CPP,
                                              side_effects=False,)
            state.add_node(tasklet)

            ret = state.add_write('__return')
            state.add_edge(tasklet, '__out', ret, None, dace.Memlet(data='__return', subset='0'))
            tasklet.out_connectors = {'__out':dace.int32}

            self.return_sdfg = False # reset
            return sdfg
        else:
            communication_handle = args[0]
            communication_handle.wait()

    def __sdfg__(self, *args, **kwargs) -> dace.SDFG:
        self.return_sdfg = True
        sdfg = self.__call__(*args, **kwargs)
        return sdfg

    def __sdfg_closure__(self, reevaluate: Optional[Dict[str, str]] = None) -> Dict[str, Any]:
        return {}
    
    def __sdfg_signature__(self) -> Tuple[Sequence[str], Sequence[str]]:
        return ([],[])


@dataclass
class MultiNodeResult:
    handle: ...
    pattern_refs: ...

    def wait(self):
        self.handle.wait()
        del self.pattern_refs

    def is_ready(self) -> bool:
        return self.handle.is_ready()


@definitions.create_exchange.register(MPICommProcessProperties)
def create_multinode_node_exchange(
    props: MPICommProcessProperties, decomp_info: definitions.DecompositionInfo
) -> definitions.ExchangeRuntime:
    if props.comm_size > 1:
        return GHexMultiNodeExchange(props, decomp_info)
    else:
        return SingleNodeExchange()

@dace.library.environment
class DaceGHEX:
    python_site_packages = site.getsitepackages()[0]
    ghex_path = '/Users/kotsaloc/repos/icon4py/_external_src/GHEX/build' #python_site_packages + '/ghex'

    cmake_minimum_version = None
    cmake_packages = []
    cmake_variables = {}
    cmake_compile_flags = []
    cmake_link_flags = [f"-L{ghex_path}/lib -lghex -lhwmalloc -loomph_common -loomph_mpi"]
    cmake_includes = [f'{sys.prefix}/include', f'{ghex_path}/include', f'{python_site_packages}/gridtools_cpp/data/include']
    cmake_files = []
    cmake_libraries = []

    headers = ["ghex/context.hpp", "ghex/unstructured/pattern.hpp", "ghex/unstructured/user_concepts.hpp", "ghex/communication_object.hpp"]
    state_fields = []
    init_code = ""
    finalize_code = ""
    dependencies = []<|MERGE_RESOLUTION|>--- conflicted
+++ resolved
@@ -24,17 +24,6 @@
 
 
 try:
-<<<<<<< HEAD
-    from ghex.context import make_context
-    from ghex.unstructured import make_communication_object
-    from ghex.unstructured import DomainDescriptor
-    from ghex.unstructured import HaloGenerator
-    from ghex.unstructured import make_pattern
-    from ghex.unstructured import make_field_descriptor
-    from ghex import expose_cpp_ptr
-    
-    import mpi4py
-=======
     import ghex
     import mpi4py
     from ghex.context import make_context
@@ -46,7 +35,6 @@
         make_pattern,
     )
 
->>>>>>> b826c71a
     mpi4py.rc.initialize = False
     mpi4py.rc.finalize = True
 
@@ -157,11 +145,7 @@
         self,
         props: definitions.ProcessProperties,
         domain_decomposition: definitions.DecompositionInfo,
-<<<<<<< HEAD
-    ):  
-=======
     ):
->>>>>>> b826c71a
         self._context = make_context(props.comm, False)
         self._domain_id_gen = definitions.DomainDescriptorIdGenerator(props)
         self._decomposition_info = domain_decomposition
@@ -183,14 +167,11 @@
         }
         log.info(f"patterns for dimensions {self._patterns.keys()} initialized ")
         self._comm = make_communication_object(self._context)
-<<<<<<< HEAD
 
         self.max_num_of_fields_to_communicate = 10 # maximum number of fields to perform halo exchange on (DaCe-related)
         self.return_sdfg = False # DaCe-related
         self.counter = 0 # Some SDFG variables need to be defined only once (DaCe-related)
 
-=======
->>>>>>> b826c71a
         log.info("communication object initialized")
 
     def _domain_descriptor_info(self, descr):
