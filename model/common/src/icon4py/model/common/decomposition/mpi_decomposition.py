--- conflicted
+++ resolved
@@ -16,16 +16,9 @@
 from gt4py.next import Dimension, Field
 
 from icon4py.model.common import dimension as dims
-<<<<<<< HEAD
-from icon4py.model.common.config import Device
-from icon4py.model.common.decomposition import definitions
-from icon4py.model.common.decomposition.definitions import SingleNodeExchange
-from icon4py.model.common.settings import device, xp
-=======
 from icon4py.model.common.decomposition import definitions
 from icon4py.model.common.decomposition.definitions import SingleNodeExchange
 from icon4py.model.common.settings import xp
->>>>>>> b274a0d7
 
 
 try:
@@ -39,7 +32,6 @@
         make_field_descriptor,
         make_pattern,
     )
-    from ghex.util import Architecture
 
     mpi4py.rc.initialize = False
     mpi4py.rc.finalize = True
@@ -177,6 +169,9 @@
         local_halo = self._decomposition_info.local_index(
             dim, definitions.DecompositionInfo.EntryType.HALO
         )
+        # first arg is the domain ID which builds up an MPI Tag.
+        # if those ids are not different for all domain descriptors the system might deadlock
+        # if two parallel exchanges with the same domain id are done
         domain_desc = DomainDescriptor(
             self._domain_id_gen(), all_global.tolist(), local_halo.tolist()
         )
@@ -220,11 +215,7 @@
         """
         Exchange method that slices the fields based on the dimension and then performs halo exchange.
 
-<<<<<<< HEAD
-            This ensures that the exchanged fields always have the correct size, thereby also working in
-=======
             This operation is *necessary* for the use inside FORTRAN as there fields are larger than the grid (nproma size). where it does not do anything in a purely Python setup.
->>>>>>> b274a0d7
             the granule context where fields otherwise have length nproma.
         """
         assert dim in dims.global_dimensions.values()
@@ -237,14 +228,8 @@
         sliced_fields = [self._slice_field_based_on_dim(f, dim) for f in fields]
 
         # Create field descriptors and perform the exchange
-<<<<<<< HEAD
-        arch = Architecture.CPU if device == Device.CPU else Architecture.GPU
-        applied_patterns = [
-            pattern(make_field_descriptor(domain_descriptor, f, arch=arch)) for f in sliced_fields
-=======
         applied_patterns = [
             pattern(make_field_descriptor(domain_descriptor, f)) for f in sliced_fields
->>>>>>> b274a0d7
         ]
         handle = self._comm.exchange(applied_patterns)
         log.debug(f"exchange for {len(fields)} fields of dimension ='{dim.value}' initiated.")
