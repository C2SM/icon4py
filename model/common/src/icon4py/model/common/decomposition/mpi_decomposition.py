--- conflicted
+++ resolved
@@ -236,36 +236,9 @@
             This operation is *necessary* for the use inside FORTRAN as there fields are larger than the grid (nproma size). where it does not do anything in a purely Python setup.
             the granule context where fields otherwise have length nproma.
         """
-<<<<<<< HEAD
-        assert dim in dims.MAIN_HORIZONTAL_DIMENSIONS.values()
-        pattern = self._patterns[dim]
-        assert pattern is not None, f"pattern for {dim.value} not found"
-        domain_descriptor = self._domain_descriptors[dim]
-        assert domain_descriptor is not None, f"domain descriptor for {dim.value} not found"
-
-        # Slice the fields based on the dimension
-        sliced_fields = [self._slice_field_based_on_dim(f, dim) for f in fields]
-
-        # Create field descriptors and perform the exchange
-        applied_patterns = [
-            pattern(
-                make_field_descriptor(
-                    domain_descriptor,
-                    f,
-                    arch=Architecture.CPU if isinstance(f, np.ndarray) else Architecture.GPU,
-                )
-            )
-            for f in sliced_fields
-        ]
+        applied_patterns = [self._get_applied_pattern(dim, f) for f in fields]
         # With https://github.com/ghex-org/GHEX/pull/186, ghex will schedule/sync work on the default stream,
         # otherwise we need an explicit device synchronize here.
-=======
-        applied_patterns = [self._get_applied_pattern(dim, f) for f in fields]
-        if hasattr(fields[0].array_ns, "cuda"):
-            # TODO(havogt): this is a workaround as ghex does not know that it should synchronize
-            # the GPU before the exchange. This is necessary to ensure that all data is ready for the exchange.
-            fields[0].array_ns.cuda.runtime.deviceSynchronize()
->>>>>>> cda403bb
         handle = self._comm.exchange(applied_patterns)
         log.debug(f"exchange for {len(fields)} fields of dimension ='{dim.value}' initiated.")
         return MultiNodeResult(handle, applied_patterns)
