--- conflicted
+++ resolved
@@ -138,7 +138,6 @@
         domain_decomposition: definitions.DecompositionInfo,
     ):
         self._context = make_context(props.comm, False)
-        self._comm_world = props.comm
         self._domain_id_gen = definitions.DomainDescriptorIdGenerator(props)
         self._decomposition_info = domain_decomposition
         self._domain_descriptors = {
@@ -248,10 +247,6 @@
             # TODO(havogt): this is a workaround as ghex does not know that it should synchronize
             # the GPU before the exchange. This is necessary to ensure that all data is ready for the exchange.
             fields[0].array_ns.cuda.runtime.deviceSynchronize()
-<<<<<<< HEAD
-            self._comm_world.Barrier()
-=======
->>>>>>> ba8fe5ed
         handle = self._comm.exchange(applied_patterns)
         log.debug(f"exchange for {len(fields)} fields of dimension ='{dim.value}' initiated.")
         return MultiNodeResult(handle, applied_patterns)
