--- conflicted
+++ resolved
@@ -213,9 +213,6 @@
         else:
             raise ValueError(f"Unknown dimension {dim}")
 
-<<<<<<< HEAD
-    def exchange(self, dim: gtx.Dimension, *fields: gtx.Field) -> MultiNodeResult:
-=======
     def _get_applied_pattern(self, dim: gtx.Dimension, f: gtx.Field):
         # TODO(havogt): the cache is never cleared, consider using functools.lru_cache in a bigger refactoring.
         key = f.__gt_buffer_info__.hash_key
@@ -233,39 +230,14 @@
             )
             return self._applied_patterns_cache[key]
 
-    def exchange(self, dim: gtx.Dimension, *fields: Sequence[gtx.Field]):
->>>>>>> f7827a85
+    def exchange(self, dim: gtx.Dimension, *fields: gtx.Field) -> MultiNodeResult:
         """
         Exchange method that slices the fields based on the dimension and then performs halo exchange.
 
             This operation is *necessary* for the use inside FORTRAN as there fields are larger than the grid (nproma size). where it does not do anything in a purely Python setup.
             the granule context where fields otherwise have length nproma.
         """
-<<<<<<< HEAD
-        assert dim in dims.MAIN_HORIZONTAL_DIMENSIONS.values()
-        pattern = self._patterns[dim]
-        assert pattern is not None, f"pattern for {dim.value} not found"
-        domain_descriptor = self._domain_descriptors[dim]
-        assert domain_descriptor is not None, f"domain descriptor for {dim.value} not found"
-
-        # Slice the fields based on the dimension
-        sliced_fields = [self._slice_field_based_on_dim(f, dim) for f in fields]
-
-        # Create field descriptors and perform the exchange
-        applied_patterns = [
-            pattern(
-                make_field_descriptor(
-                    domain_descriptor,
-                    f,
-                    arch=Architecture.CPU if isinstance(f, np.ndarray) else Architecture.GPU,
-                )
-            )
-            for f in sliced_fields
-        ]
-        assert hasattr(fields[0], "array_ns")
-=======
         applied_patterns = [self._get_applied_pattern(dim, f) for f in fields]
->>>>>>> f7827a85
         if hasattr(fields[0].array_ns, "cuda"):
             # TODO(havogt): this is a workaround as ghex does not know that it should synchronize
             # the GPU before the exchange. This is necessary to ensure that all data is ready for the exchange.
