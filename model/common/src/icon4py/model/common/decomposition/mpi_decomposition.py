--- conflicted
+++ resolved
@@ -239,16 +239,8 @@
             the granule context where fields otherwise have length nproma.
         """
         applied_patterns = [self._get_applied_pattern(dim, f) for f in fields]
-<<<<<<< HEAD
         # With https://github.com/ghex-org/GHEX/pull/186, ghex will schedule/sync work on the default stream,
         # otherwise we need an explicit device synchronize here.
-=======
-        assert hasattr(fields[0], "array_ns")
-        if hasattr(fields[0].array_ns, "cuda"):
-            # TODO(havogt): this is a workaround as ghex does not know that it should synchronize
-            # the GPU before the exchange. This is necessary to ensure that all data is ready for the exchange.
-            fields[0].array_ns.cuda.runtime.deviceSynchronize()
->>>>>>> 446cce6a
         handle = self._comm.exchange(applied_patterns)
         log.debug(f"exchange for {len(fields)} fields of dimension ='{dim.value}' initiated.")
         return MultiNodeResult(handle, applied_patterns)
