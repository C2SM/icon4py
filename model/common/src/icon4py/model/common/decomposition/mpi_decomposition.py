# ICON4Py - ICON inspired code in Python and GT4Py
#
# Copyright (c) 2022-2024, ETH Zurich and MeteoSwiss
# All rights reserved.
#
# Please, refer to the LICENSE file in the root directory.
# SPDX-License-Identifier: BSD-3-Clause

from __future__ import annotations

import functools
import logging
from collections.abc import Sequence
from dataclasses import dataclass
from typing import TYPE_CHECKING, Any, ClassVar, Final, Union

import dace  # type: ignore[import-untyped]
import numpy as np
from gt4py import next as gtx

from icon4py.model.common import dimension as dims
from icon4py.model.common.decomposition import definitions
from icon4py.model.common.decomposition.definitions import SingleNodeExchange
from icon4py.model.common.orchestration import halo_exchange
from icon4py.model.common.utils import data_allocation as data_alloc


try:
    import ghex  # type: ignore [import-not-found]
    import mpi4py  # type: ignore [import-not-found]
    from ghex.context import make_context  # type: ignore [import-not-found]
    from ghex.unstructured import (  # type: ignore [import-not-found]
        DomainDescriptor,
        HaloGenerator,
        make_communication_object,
        make_field_descriptor,
        make_pattern,
    )
    from ghex.util import Architecture  # type: ignore [import-not-found]

    mpi4py.rc.initialize = False
    mpi4py.rc.finalize = True

except ImportError:
    mpi4py = None
    ghex = None
    unstructured = None


if TYPE_CHECKING:
    import mpi4py.MPI  # type: ignore [import-not-found]

CommId = Union[int, "mpi4py.MPI.Comm", None]
log = logging.getLogger(__name__)


def init_mpi() -> None:
    from mpi4py import MPI

    if not MPI.Is_initialized():
        log.info("initializing MPI")
        MPI.Init()


def finalize_mpi() -> None:
    from mpi4py import MPI

    if not MPI.Is_finalized():
        log.info("finalizing MPI")
        MPI.Finalize()


def _get_processor_properties(with_mpi: bool = False, comm_id: CommId = None) -> Any:
    def _get_current_comm_or_comm_world(comm_id: CommId) -> mpi4py.MPI.Comm:
        if isinstance(comm_id, int):
            comm = mpi4py.MPI.Comm.f2py(comm_id)
        elif isinstance(comm_id, mpi4py.MPI.Comm):
            comm = comm_id
        else:
            comm = mpi4py.MPI.COMM_WORLD
        return comm

    if with_mpi:
        init_mpi()
        current_comm = _get_current_comm_or_comm_world(comm_id)
        return MPICommProcessProperties(current_comm)


class ParallelLogger(logging.Filter):
    def __init__(self, process_properties: definitions.ProcessProperties | None = None) -> None:
        super().__init__()
        self._rank_info = ""
        if process_properties and process_properties.comm_size > 1:
            self._rank_info = f"rank={process_properties.rank}/{process_properties.comm_size} [{process_properties.comm_name}] "

    def filter(self, record: logging.LogRecord) -> bool:
        record.rank = self._rank_info
        return True


@definitions.get_processor_properties.register(definitions.MultiNodeRun)
def get_multinode_properties(
    s: definitions.RunType, comm_id: CommId = None
) -> definitions.ProcessProperties:
    return _get_processor_properties(with_mpi=True, comm_id=comm_id)


@dataclass(frozen=False)
class MPICommProcessProperties(definitions.ProcessProperties):
    comm: mpi4py.MPI.Comm = None

    @functools.cached_property
<<<<<<< HEAD
    def rank(self) -> int:
        return self.comm.Get_rank()

    @functools.cached_property
    def comm_name(self) -> str:
=======
    def rank(self) -> int:  # type: ignore [override]
        return self.comm.Get_rank()

    @functools.cached_property
    def comm_name(self) -> str:  # type: ignore [override]
>>>>>>> ad8d2c54
        return self.comm.Get_name()

    @functools.cached_property
    def comm_size(self) -> int:  # type: ignore [override]
        return self.comm.Get_size()


class GHexMultiNodeExchange:
    max_num_of_fields_to_communicate_dace: Final[int] = (
        10  # maximum number of fields to perform halo exchange on (DaCe-related)
    )

    def __init__(
        self,
        props: definitions.ProcessProperties,
        domain_decomposition: definitions.DecompositionInfo,
    ):
        self._context = make_context(props.comm, False)
        self._domain_id_gen = definitions.DomainDescriptorIdGenerator(props)
        self._decomposition_info = domain_decomposition
        self._domain_descriptors = {
            dim: self._create_domain_descriptor(dim)
            for dim in dims.MAIN_HORIZONTAL_DIMENSIONS.values()
        }
        self._field_size: dict[gtx.Dimension : int] = {
            dim: self._decomposition_info.global_index(dim).shape[0]
            for dim in dims.MAIN_HORIZONTAL_DIMENSIONS.values()
        }
        log.info(f"domain descriptors for dimensions {self._domain_descriptors.keys()} initialized")
        self._patterns = {
            dim: self._create_pattern(dim) for dim in dims.MAIN_HORIZONTAL_DIMENSIONS.values()
        }
        log.info(f"patterns for dimensions {self._patterns.keys()} initialized ")
        self._comm = make_communication_object(self._context)

        # DaCe SDFGConvertible interface
        self.num_of_halo_tasklets = (
            0  # Some SDFG variables need to be defined only once (per fused SDFG)
        )

        self._applied_patterns_cache: dict = {}

        log.info("communication object initialized")

    def _domain_descriptor_info(self, descr: DomainDescriptor) -> str:
        return f" domain_descriptor=[id='{descr.domain_id()}', size='{descr.size()}', inner_size='{descr.inner_size()}' (halo size='{descr.size() - descr.inner_size()}')"

    def get_size(self) -> int:
        return self._context.size()

    def my_rank(self) -> int:
        return self._context.rank()

    def _create_domain_descriptor(self, dim: gtx.Dimension) -> DomainDescriptor:
        all_global = self._decomposition_info.global_index(
            dim, definitions.DecompositionInfo.EntryType.ALL
        )
        local_halo = self._decomposition_info.local_index(
            dim, definitions.DecompositionInfo.EntryType.HALO
        )
        # first arg is the domain ID which builds up an MPI Tag.
        # if those ids are not different for all domain descriptors the system might deadlock
        # if two parallel exchanges with the same domain id are done
        domain_desc = DomainDescriptor(
            self._domain_id_gen(), all_global.tolist(), local_halo.tolist()
        )
        log.debug(
            f"domain descriptor for dim='{dim.value}' with properties {self._domain_descriptor_info(domain_desc)} created"
        )
        return domain_desc

    def _create_pattern(self, horizontal_dim: gtx.Dimension) -> DomainDescriptor:
        assert horizontal_dim.kind == gtx.DimensionKind.HORIZONTAL

        global_halo_idx = self._decomposition_info.global_index(
            horizontal_dim, definitions.DecompositionInfo.EntryType.HALO
        )
        halo_generator = HaloGenerator.from_gids(global_halo_idx)
        log.debug(f"halo generator for dim='{horizontal_dim.value}' created")
        pattern = make_pattern(
            self._context,
            halo_generator,
            [self._domain_descriptors[horizontal_dim]],
        )
        log.debug(
            f"pattern for dim='{horizontal_dim.value}' and {self._domain_descriptor_info(self._domain_descriptors[horizontal_dim])} created"
        )
        return pattern

    def _slice_field_based_on_dim(self, field: gtx.Field, dim: gtx.Dimension) -> data_alloc.NDArray:
        """
        Slices the field based on the dimension passed in.

<<<<<<< HEAD
        This is a helper function needed for the granule - Fortran integration. As the Fortran fields have nproma
        size but the global_index fields used to initialize GHEX exchanges have only local num_edge,
        num_cell_num_vertex size.
        """
        print(f" field = {field}, {type(field)}")
        try:
            assert field.ndarray.ndim == 2
            trim_length = self._field_size[dim]
            return field.ndarray[:trim_length, :]
        except KeyError:
            log.warn(f"Trying to trim field of invalid dimension {dim} for exchange. Not trimming.")

    def exchange(self, dim: gtx.Dimension, *fields: tuple[gtx.Field, ...]):
=======
    def _get_applied_pattern(self, dim: gtx.Dimension, f: gtx.Field) -> str:
        # TODO(havogt): the cache is never cleared, consider using functools.lru_cache in a bigger refactoring.
        assert hasattr(f, "__gt_buffer_info__")
        # dimension and buffer_info uniquely identifies the exchange pattern
        key = (dim, f.__gt_buffer_info__.hash_key)
        try:
            return self._applied_patterns_cache[key]
        except KeyError:
            assert dim in f.domain.dims
            array = self._slice_field_based_on_dim(f, dim)
            self._applied_patterns_cache[key] = self._patterns[dim](
                make_field_descriptor(
                    self._domain_descriptors[dim],
                    array,
                    arch=Architecture.CPU if isinstance(f, np.ndarray) else Architecture.GPU,
                )
            )
            return self._applied_patterns_cache[key]

    def exchange(self, dim: gtx.Dimension, *fields: gtx.Field) -> MultiNodeResult:
>>>>>>> ad8d2c54
        """
        Exchange method that slices the fields based on the dimension and then performs halo exchange.

            This operation is *necessary* for the use inside FORTRAN as there fields are larger than the grid (nproma size). where it does not do anything in a purely Python setup.
            the granule context where fields otherwise have length nproma.
        """
        applied_patterns = [self._get_applied_pattern(dim, f) for f in fields]
        # With https://github.com/ghex-org/GHEX/pull/186, ghex will schedule/sync work on the default stream,
        # otherwise we need an explicit device synchronize here.
        handle = self._comm.exchange(applied_patterns)
        log.debug(f"exchange for {len(fields)} fields of dimension ='{dim.value}' initiated.")
        return MultiNodeResult(handle, applied_patterns)

<<<<<<< HEAD
    def exchange_and_wait(self, dim: gtx.Dimension, *fields: tuple[gtx.Field, ...]):
=======
    def exchange_and_wait(self, dim: gtx.Dimension, *fields: gtx.Field) -> None:
>>>>>>> ad8d2c54
        res = self.exchange(dim, *fields)
        res.wait()
        log.debug(f"exchange for {len(fields)} fields of dimension ='{dim.value}' done.")

    def __call__(self, *args: Any, dim: gtx.Dimension, wait: bool = True) -> MultiNodeResult | None:  # type: ignore[return] # return statment in else condition
        """Perform a halo exchange operation.

        Args:
            args: The fields to be exchanged.

        Keyword Args:
            dim: The dimension along which the exchange is performed.
            wait: If True, the operation will block until the exchange is completed (default: True).
        """
        if dim is None:
            raise ValueError("Need to define a dimension.")

        res = self.exchange(dim, *args)
        if wait:
            res.wait()
        else:
            return res

    # Implementation of DaCe SDFGConvertible interface
    def dace__sdfg__(
        self, *args: Any, dim: gtx.Dimension, wait: bool = True
    ) -> dace.sdfg.sdfg.SDFG:
        if len(args) > GHexMultiNodeExchange.max_num_of_fields_to_communicate_dace:
            raise ValueError(
                f"Maximum number of fields to communicate is {GHexMultiNodeExchange.max_num_of_fields_to_communicate_dace}. Adapt the max number accordingly."
            )
        if dim is None:
            raise ValueError("Need to define a dimension.")

        # Build the halo exchange SDFG and return it
        sdfg = dace.SDFG("_halo_exchange_")
        state = sdfg.add_state()

        global_buffers = {
            self.__sdfg_signature__()[0][i]: arg for i, arg in enumerate(args)
        }  # Field name : Data Descriptor

        halo_exchange.add_halo_tasklet(
            sdfg, state, global_buffers, self, dim, id(self), wait, self.num_of_halo_tasklets
        )

        sdfg.arg_names.extend(self.__sdfg_signature__()[0])
        sdfg.arg_names.extend(list(self.__sdfg_closure__().keys()))

        self.num_of_halo_tasklets += 1
        return sdfg

    def dace__sdfg_closure__(self, reevaluate: dict[str, str] | None = None) -> dict[str, Any]:
        # Get the underlying C++ pointers of the GHEX objects and use them in the halo exchange tasklet
        return {ghex_ptr_name: dace.uintp for ghex_ptr_name in halo_exchange.GHEX_PTR_NAMES}

    def dace__sdfg_signature__(self) -> tuple[Sequence[str], Sequence[str]]:
        args = [
            f"field_{i}" for i in range(GHexMultiNodeExchange.max_num_of_fields_to_communicate_dace)
        ]
        return (args, [])

    __sdfg__ = dace__sdfg__
    __sdfg_closure__ = dace__sdfg_closure__
    __sdfg_signature__ = dace__sdfg_signature__


@dataclass
class HaloExchangeWait:
    exchange_object: GHexMultiNodeExchange

    buffer_name: ClassVar[str] = "communication_handle"  # DaCe-related

    def __call__(self, communication_handle: MultiNodeResult) -> None:
        """Wait on the communication handle."""
        communication_handle.wait()

    # Implementation of DaCe SDFGConvertible interface
    def dace__sdfg__(
        self, *args: Any, dim: gtx.Dimension, wait: bool = True
    ) -> dace.sdfg.sdfg.SDFG:
        sdfg = dace.SDFG("_halo_exchange_wait_")
        state = sdfg.add_state()

        # The communication handle used in the halo_exchange tasklet is a global variable
        # ghex::communication_handle<communication_handle_type> h_{id(self.exchange_object)};
        # Therefore, this tasklet calls the wait() method on the communication handle -disregards any input-
        tasklet = dace.sdfg.nodes.Tasklet(
            "_halo_exchange_wait_",
            inputs=None,
            outputs=None,
            code=f"h_{id(self.exchange_object)}.wait();\n//__out = 1234;",
            language=dace.dtypes.Language.CPP,
            side_effects=False,
        )
        state.add_node(tasklet)

        # Dummy input to maintain same interface with non-DaCe branch
        buffer_name = HaloExchangeWait.buffer_name
        sdfg.add_scalar(name=buffer_name, dtype=dace.int32)
        buffer = state.add_read(buffer_name)
        tasklet.in_connectors["IN_" + buffer_name] = dace.int32.dtype
        state.add_edge(
            buffer, None, tasklet, "IN_" + buffer_name, dace.Memlet(buffer_name, subset="0")
        )

        """
        # noqa: ERA001

        # Dummy return, otherwise dead-dataflow-elimination kicks in. Return something to generate code.
        sdfg.add_scalar(name="__return", dtype=dace.int32)
        ret = state.add_write("__return")
        state.add_edge(tasklet, "__out", ret, None, dace.Memlet(data="__return", subset="0"))
        tasklet.out_connectors["__out"] = dace.int32
        """

        sdfg.arg_names.extend(self.__sdfg_signature__()[0])

        return sdfg

    def dace__sdfg_closure__(self, reevaluate: dict[str, str] | None = None) -> dict[str, Any]:
        return {}

    def dace__sdfg_signature__(self) -> tuple[Sequence[str], Sequence[str]]:
        return (
            [
                HaloExchangeWait.buffer_name,
            ],
            [],
        )

    __sdfg__ = dace__sdfg__
    __sdfg_closure__ = dace__sdfg_closure__
    __sdfg_signature__ = dace__sdfg_signature__


@definitions.create_halo_exchange_wait.register(GHexMultiNodeExchange)
def create_multinode_halo_exchange_wait(runtime: GHexMultiNodeExchange) -> HaloExchangeWait:
    return HaloExchangeWait(runtime)


@dataclass
class MultiNodeResult:
    handle: Any
    pattern_refs: Any

    def wait(self) -> None:
        self.handle.wait()
        del self.pattern_refs

    def is_ready(self) -> bool:
        return self.handle.is_ready()


@definitions.create_exchange.register(MPICommProcessProperties)
def create_multinode_node_exchange(
    props: MPICommProcessProperties, decomp_info: definitions.DecompositionInfo
) -> definitions.ExchangeRuntime:
    if props.comm_size > 1:
        return GHexMultiNodeExchange(props, decomp_info)
    else:
        return SingleNodeExchange()<|MERGE_RESOLUTION|>--- conflicted
+++ resolved
@@ -20,7 +20,6 @@
 
 from icon4py.model.common import dimension as dims
 from icon4py.model.common.decomposition import definitions
-from icon4py.model.common.decomposition.definitions import SingleNodeExchange
 from icon4py.model.common.orchestration import halo_exchange
 from icon4py.model.common.utils import data_allocation as data_alloc
 
@@ -28,15 +27,11 @@
 try:
     import ghex  # type: ignore [import-not-found]
     import mpi4py  # type: ignore [import-not-found]
+    from ghex import (
+        unstructured,  # type: ignore [import-not-found]
+        util,  # type: ignore [import-not-found]
+    )
     from ghex.context import make_context  # type: ignore [import-not-found]
-    from ghex.unstructured import (  # type: ignore [import-not-found]
-        DomainDescriptor,
-        HaloGenerator,
-        make_communication_object,
-        make_field_descriptor,
-        make_pattern,
-    )
-    from ghex.util import Architecture  # type: ignore [import-not-found]
 
     mpi4py.rc.initialize = False
     mpi4py.rc.finalize = True
@@ -107,22 +102,14 @@
 
 @dataclass(frozen=False)
 class MPICommProcessProperties(definitions.ProcessProperties):
-    comm: mpi4py.MPI.Comm = None
+    comm: mpi4py.MPI.Comm
 
     @functools.cached_property
-<<<<<<< HEAD
     def rank(self) -> int:
         return self.comm.Get_rank()
 
     @functools.cached_property
     def comm_name(self) -> str:
-=======
-    def rank(self) -> int:  # type: ignore [override]
-        return self.comm.Get_rank()
-
-    @functools.cached_property
-    def comm_name(self) -> str:  # type: ignore [override]
->>>>>>> ad8d2c54
         return self.comm.Get_name()
 
     @functools.cached_property
@@ -156,7 +143,7 @@
             dim: self._create_pattern(dim) for dim in dims.MAIN_HORIZONTAL_DIMENSIONS.values()
         }
         log.info(f"patterns for dimensions {self._patterns.keys()} initialized ")
-        self._comm = make_communication_object(self._context)
+        self._comm = unstructured.make_communication_object(self._context)
 
         # DaCe SDFGConvertible interface
         self.num_of_halo_tasklets = (
@@ -167,7 +154,7 @@
 
         log.info("communication object initialized")
 
-    def _domain_descriptor_info(self, descr: DomainDescriptor) -> str:
+    def _domain_descriptor_info(self, descr: unstructured.DomainDescriptor) -> str:
         return f" domain_descriptor=[id='{descr.domain_id()}', size='{descr.size()}', inner_size='{descr.inner_size()}' (halo size='{descr.size() - descr.inner_size()}')"
 
     def get_size(self) -> int:
@@ -176,7 +163,7 @@
     def my_rank(self) -> int:
         return self._context.rank()
 
-    def _create_domain_descriptor(self, dim: gtx.Dimension) -> DomainDescriptor:
+    def _create_domain_descriptor(self, dim: gtx.Dimension) -> unstructured.DomainDescriptor:
         all_global = self._decomposition_info.global_index(
             dim, definitions.DecompositionInfo.EntryType.ALL
         )
@@ -186,7 +173,7 @@
         # first arg is the domain ID which builds up an MPI Tag.
         # if those ids are not different for all domain descriptors the system might deadlock
         # if two parallel exchanges with the same domain id are done
-        domain_desc = DomainDescriptor(
+        domain_desc = unstructured.DomainDescriptor(
             self._domain_id_gen(), all_global.tolist(), local_halo.tolist()
         )
         log.debug(
@@ -194,15 +181,15 @@
         )
         return domain_desc
 
-    def _create_pattern(self, horizontal_dim: gtx.Dimension) -> DomainDescriptor:
+    def _create_pattern(self, horizontal_dim: gtx.Dimension) -> unstructured.DomainDescriptor:
         assert horizontal_dim.kind == gtx.DimensionKind.HORIZONTAL
 
         global_halo_idx = self._decomposition_info.global_index(
             horizontal_dim, definitions.DecompositionInfo.EntryType.HALO
         )
-        halo_generator = HaloGenerator.from_gids(global_halo_idx)
+        halo_generator = unstructured.HaloGenerator.from_gids(global_halo_idx)
         log.debug(f"halo generator for dim='{horizontal_dim.value}' created")
-        pattern = make_pattern(
+        pattern = unstructured.make_pattern(
             self._context,
             halo_generator,
             [self._domain_descriptors[horizontal_dim]],
@@ -216,7 +203,6 @@
         """
         Slices the field based on the dimension passed in.
 
-<<<<<<< HEAD
         This is a helper function needed for the granule - Fortran integration. As the Fortran fields have nproma
         size but the global_index fields used to initialize GHEX exchanges have only local num_edge,
         num_cell_num_vertex size.
@@ -229,8 +215,6 @@
         except KeyError:
             log.warn(f"Trying to trim field of invalid dimension {dim} for exchange. Not trimming.")
 
-    def exchange(self, dim: gtx.Dimension, *fields: tuple[gtx.Field, ...]):
-=======
     def _get_applied_pattern(self, dim: gtx.Dimension, f: gtx.Field) -> str:
         # TODO(havogt): the cache is never cleared, consider using functools.lru_cache in a bigger refactoring.
         assert hasattr(f, "__gt_buffer_info__")
@@ -242,16 +226,17 @@
             assert dim in f.domain.dims
             array = self._slice_field_based_on_dim(f, dim)
             self._applied_patterns_cache[key] = self._patterns[dim](
-                make_field_descriptor(
+                unstructured.make_field_descriptor(
                     self._domain_descriptors[dim],
                     array,
-                    arch=Architecture.CPU if isinstance(f, np.ndarray) else Architecture.GPU,
+                    arch=util.Architecture.CPU
+                    if isinstance(f, np.ndarray)
+                    else util.Architecture.GPU,
                 )
             )
             return self._applied_patterns_cache[key]
 
     def exchange(self, dim: gtx.Dimension, *fields: gtx.Field) -> MultiNodeResult:
->>>>>>> ad8d2c54
         """
         Exchange method that slices the fields based on the dimension and then performs halo exchange.
 
@@ -265,11 +250,7 @@
         log.debug(f"exchange for {len(fields)} fields of dimension ='{dim.value}' initiated.")
         return MultiNodeResult(handle, applied_patterns)
 
-<<<<<<< HEAD
-    def exchange_and_wait(self, dim: gtx.Dimension, *fields: tuple[gtx.Field, ...]):
-=======
-    def exchange_and_wait(self, dim: gtx.Dimension, *fields: gtx.Field) -> None:
->>>>>>> ad8d2c54
+    def exchange_and_wait(self, dim: gtx.Dimension, *fields: tuple[gtx.Field, ...]) -> None:
         res = self.exchange(dim, *fields)
         res.wait()
         log.debug(f"exchange for {len(fields)} fields of dimension ='{dim.value}' done.")
@@ -431,4 +412,4 @@
     if props.comm_size > 1:
         return GHexMultiNodeExchange(props, decomp_info)
     else:
-        return SingleNodeExchange()+        return definitions.SingleNodeExchange()