# ICON4Py - ICON inspired code in Python and GT4Py
#
# Copyright (c) 2022-2024, ETH Zurich and MeteoSwiss
# All rights reserved.
#
# Please, refer to the LICENSE file in the root directory.
# SPDX-License-Identifier: BSD-3-Clause

from __future__ import annotations

import functools
import logging
from dataclasses import dataclass
from typing import TYPE_CHECKING, Any, ClassVar, Final, Optional, Sequence, Union

import numpy as np
from gt4py.next import Dimension, Field

from icon4py.model.common import dimension as dims
from icon4py.model.common.config import Device
from icon4py.model.common.decomposition import definitions
from icon4py.model.common.decomposition.definitions import SingleNodeExchange
<<<<<<< HEAD
from icon4py.model.common.settings import device, xp
=======
from icon4py.model.common.utils import data_allocation as data_alloc
>>>>>>> 353b2104


try:
    import ghex
    import mpi4py
    from ghex.context import make_context
    from ghex.unstructured import (
        DomainDescriptor,
        HaloGenerator,
        make_communication_object,
        make_field_descriptor,
        make_pattern,
    )
    from ghex.util import Architecture

    mpi4py.rc.initialize = False
    mpi4py.rc.finalize = True

except ImportError:
    mpi4py = None
    ghex = None
    unstructured = None

try:
    import dace

    from icon4py.model.common.orchestration import halo_exchange
except ImportError:
    from types import ModuleType

    dace: Optional[ModuleType] = None  # type: ignore[no-redef]

if TYPE_CHECKING:
    import mpi4py.MPI

CommId = Union[int, "mpi4py.MPI.Comm", None]
log = logging.getLogger(__name__)


def init_mpi():
    from mpi4py import MPI

    if not MPI.Is_initialized():
        log.info("initializing MPI")
        MPI.Init()


def finalize_mpi():
    from mpi4py import MPI

    if not MPI.Is_finalized():
        log.info("finalizing MPI")
        MPI.Finalize()


def _get_processor_properties(with_mpi=False, comm_id: CommId = None):
    def _get_current_comm_or_comm_world(comm_id: CommId) -> mpi4py.MPI.Comm:
        if isinstance(comm_id, int):
            comm = mpi4py.MPI.Comm.f2py(comm_id)
        elif isinstance(comm_id, mpi4py.MPI.Comm):
            comm = comm_id
        else:
            comm = mpi4py.MPI.COMM_WORLD
        return comm

    if with_mpi:
        init_mpi()
        current_comm = _get_current_comm_or_comm_world(comm_id)
        return MPICommProcessProperties(current_comm)


class ParallelLogger(logging.Filter):
    def __init__(self, process_properties: definitions.ProcessProperties = None):
        super().__init__()
        self._rank_info = ""
        if process_properties and process_properties.comm_size > 1:
            self._rank_info = f"rank={process_properties.rank}/{process_properties.comm_size} [{process_properties.comm_name}] "

    def filter(self, record: logging.LogRecord) -> bool:
        record.rank = self._rank_info
        return True


@definitions.get_processor_properties.register(definitions.MultiNodeRun)
def get_multinode_properties(
    s: definitions.MultiNodeRun, comm_id: CommId = None
) -> definitions.ProcessProperties:
    return _get_processor_properties(with_mpi=True, comm_id=comm_id)


@dataclass(frozen=True)
class MPICommProcessProperties(definitions.ProcessProperties):
    comm: mpi4py.MPI.Comm = None

    @functools.cached_property
    def rank(self):
        return self.comm.Get_rank()

    @functools.cached_property
    def comm_name(self):
        return self.comm.Get_name()

    @functools.cached_property
    def comm_size(self):
        return self.comm.Get_size()


class GHexMultiNodeExchange:
    max_num_of_fields_to_communicate_dace: Final[
        int
    ] = 10  # maximum number of fields to perform halo exchange on (DaCe-related)

    def __init__(
        self,
        props: definitions.ProcessProperties,
        domain_decomposition: definitions.DecompositionInfo,
    ):
        self._context = make_context(props.comm, False)
        self._domain_id_gen = definitions.DomainDescriptorIdGenerator(props)
        self._decomposition_info = domain_decomposition
        self._domain_descriptors = {
            dim: self._create_domain_descriptor(dim) for dim in dims.global_dimensions.values()
        }
        log.info(f"domain descriptors for dimensions {self._domain_descriptors.keys()} initialized")
        self._patterns = {dim: self._create_pattern(dim) for dim in dims.global_dimensions.values()}
        log.info(f"patterns for dimensions {self._patterns.keys()} initialized ")
        self._comm = make_communication_object(self._context)

        # DaCe SDFGConvertible interface
        self.num_of_halo_tasklets = (
            0  # Some SDFG variables need to be defined only once (per fused SDFG)
        )

        log.info("communication object initialized")

    def _domain_descriptor_info(self, descr):
        return f" domain_descriptor=[id='{descr.domain_id()}', size='{descr.size()}', inner_size='{descr.inner_size()}' (halo size='{descr.size() - descr.inner_size()}')"

    def get_size(self):
        return self._context.size()

    def my_rank(self):
        return self._context.rank()

    def _create_domain_descriptor(self, dim: Dimension):
        all_global = self._decomposition_info.global_index(
            dim, definitions.DecompositionInfo.EntryType.ALL
        )
        local_halo = self._decomposition_info.local_index(
            dim, definitions.DecompositionInfo.EntryType.HALO
        )
        # first arg is the domain ID which builds up an MPI Tag.
        # if those ids are not different for all domain descriptors the system might deadlock
        # if two parallel exchanges with the same domain id are done
        domain_desc = DomainDescriptor(
            self._domain_id_gen(), all_global.tolist(), local_halo.tolist()
        )
        log.debug(
            f"domain descriptor for dim='{dim.value}' with properties {self._domain_descriptor_info(domain_desc)} created"
        )
        return domain_desc

    def _create_pattern(self, horizontal_dim: Dimension):
        assert horizontal_dim.kind == dims.DimensionKind.HORIZONTAL

        global_halo_idx = self._decomposition_info.global_index(
            horizontal_dim, definitions.DecompositionInfo.EntryType.HALO
        )
        halo_generator = HaloGenerator.from_gids(global_halo_idx)
        log.debug(f"halo generator for dim='{horizontal_dim.value}' created")
        pattern = make_pattern(
            self._context,
            halo_generator,
            [self._domain_descriptors[horizontal_dim]],
        )
        log.debug(
            f"pattern for dim='{horizontal_dim.value}' and {self._domain_descriptor_info(self._domain_descriptors[horizontal_dim])} created"
        )
        return pattern

    def _slice_field_based_on_dim(
        self, field: Field, dim: definitions.Dimension
    ) -> data_alloc.NDArray:
        """
        Slices the field based on the dimension passed in.
        """
        if dim == dims.VertexDim:
            return field.ndarray[: self._decomposition_info.num_vertices, :]
        elif dim == dims.EdgeDim:
            return field.ndarray[: self._decomposition_info.num_edges, :]
        elif dim == dims.CellDim:
            return field.ndarray[: self._decomposition_info.num_cells, :]
        else:
            raise ValueError(f"Unknown dimension {dim}")

    def exchange(self, dim: definitions.Dimension, *fields: Sequence[Field]):
        """
        Exchange method that slices the fields based on the dimension and then performs halo exchange.

            This operation is *necessary* for the use inside FORTRAN as there fields are larger than the grid (nproma size). where it does not do anything in a purely Python setup.
            the granule context where fields otherwise have length nproma.
        """
        assert dim in dims.global_dimensions.values()
        pattern = self._patterns[dim]
        assert pattern is not None, f"pattern for {dim.value} not found"
        domain_descriptor = self._domain_descriptors[dim]
        assert domain_descriptor is not None, f"domain descriptor for {dim.value} not found"

        # Slice the fields based on the dimension
        sliced_fields = [self._slice_field_based_on_dim(f, dim) for f in fields]

        # todo: `arch` Required until GHEX make_field_descriptor function is fixed with arch not having any defaults.
        #   Currently the default is Architecture.CPU and this breaks passing in cupy arrays without the arch
        #   keyword as it will do checks as if was a numpy array.
        arch = Architecture.GPU if device == Device.GPU else Architecture.CPU

        # Create field descriptors and perform the exchange
        applied_patterns = [
<<<<<<< HEAD
            pattern(make_field_descriptor(domain_descriptor, f, arch=arch)) for f in sliced_fields
=======
            pattern(
                make_field_descriptor(
                    domain_descriptor,
                    f,
                    arch=Architecture.CPU if isinstance(f, np.ndarray) else Architecture.GPU,
                )
            )
            for f in sliced_fields
>>>>>>> 353b2104
        ]
        handle = self._comm.exchange(applied_patterns)
        log.debug(f"exchange for {len(fields)} fields of dimension ='{dim.value}' initiated.")
        return MultiNodeResult(handle, applied_patterns)

    def exchange_and_wait(self, dim: Dimension, *fields: tuple):
        res = self.exchange(dim, *fields)
        res.wait()
        log.debug(f"exchange for {len(fields)} fields of dimension ='{dim.value}' done.")

    def __call__(self, *args, **kwargs) -> Optional[MultiNodeResult]:
        """Perform a halo exchange operation.

        Args:
            args: The fields to be exchanged.

        Keyword Args:
            dim: The dimension along which the exchange is performed.
            wait: If True, the operation will block until the exchange is completed (default: True).
        """
        dim = kwargs.get("dim", None)
        if dim is None:
            raise ValueError("Need to define a dimension.")
        wait = kwargs.get("wait", True)

        res = self.exchange(dim, *args)
        if wait:
            res.wait()
        else:
            return res

    if dace:
        # Implementation of DaCe SDFGConvertible interface
        def dace__sdfg__(self, *args, **kwargs) -> dace.sdfg.sdfg.SDFG:
            if len(args) > GHexMultiNodeExchange.max_num_of_fields_to_communicate_dace:
                raise ValueError(
                    f"Maximum number of fields to communicate is {GHexMultiNodeExchange.max_num_of_fields_to_communicate_dace}. Adapt the max number accordingly."
                )
            dim = kwargs.get("dim", None)
            if dim is None:
                raise ValueError("Need to define a dimension.")
            wait = kwargs.get("wait", True)

            # Build the halo exchange SDFG and return it
            sdfg = dace.SDFG("_halo_exchange_")
            state = sdfg.add_state()

            global_buffers = {
                self.__sdfg_signature__()[0][i]: arg for i, arg in enumerate(args)
            }  # Field name : Data Descriptor

            halo_exchange.add_halo_tasklet(
                sdfg, state, global_buffers, self, dim, id(self), wait, self.num_of_halo_tasklets
            )

            sdfg.arg_names.extend(self.__sdfg_signature__()[0])
            sdfg.arg_names.extend(list(self.__sdfg_closure__().keys()))

            self.num_of_halo_tasklets += 1
            return sdfg

        def dace__sdfg_closure__(
            self, reevaluate: Optional[dict[str, str]] = None
        ) -> dict[str, Any]:
            # Get the underlying C++ pointers of the GHEX objects and use them in the halo exchange tasklet
            return {ghex_ptr_name: dace.uintp for ghex_ptr_name in halo_exchange.GHEX_PTR_NAMES}

        def dace__sdfg_signature__(self) -> tuple[Sequence[str], Sequence[str]]:
            args = []
            for i in range(GHexMultiNodeExchange.max_num_of_fields_to_communicate_dace):
                args.append(f"field_{i}")
            return (args, [])

    else:

        def dace__sdfg__(self, *args, **kwargs) -> dace.sdfg.sdfg.SDFG:
            raise NotImplementedError(
                "__sdfg__ is only supported when the 'dace' module is available."
            )

        def dace__sdfg_closure__(
            self, reevaluate: Optional[dict[str, str]] = None
        ) -> dict[str, Any]:
            raise NotImplementedError(
                "__sdfg_closure__ is only supported when the 'dace' module is available."
            )

        def dace__sdfg_signature__(self) -> tuple[Sequence[str], Sequence[str]]:
            raise NotImplementedError(
                "__sdfg_signature__ is only supported when the 'dace' module is available."
            )

    __sdfg__ = dace__sdfg__
    __sdfg_closure__ = dace__sdfg_closure__
    __sdfg_signature__ = dace__sdfg_signature__


@dataclass
class HaloExchangeWait:
    exchange_object: GHexMultiNodeExchange

    buffer_name: ClassVar[str] = "communication_handle"  # DaCe-related

    def __call__(self, communication_handle: MultiNodeResult) -> None:
        """Wait on the communication handle."""
        communication_handle.wait()

    if dace:
        # Implementation of DaCe SDFGConvertible interface
        def dace__sdfg__(self, *args, **kwargs) -> dace.sdfg.sdfg.SDFG:
            sdfg = dace.SDFG("_halo_exchange_wait_")
            state = sdfg.add_state()

            # The communication handle used in the halo_exchange tasklet is a global variable
            # ghex::communication_handle<communication_handle_type> h_{id(self.exchange_object)};
            # Therefore, this tasklet calls the wait() method on the communication handle -disregards any input-
            tasklet = dace.sdfg.nodes.Tasklet(
                "_halo_exchange_wait_",
                inputs=None,
                outputs=None,
                code=f"h_{id(self.exchange_object)}.wait();\n//__out = 1234;",
                language=dace.dtypes.Language.CPP,
                side_effects=False,
            )
            state.add_node(tasklet)

            # Dummy input to maintain same interface with non-DaCe branch
            buffer_name = HaloExchangeWait.buffer_name
            sdfg.add_scalar(name=buffer_name, dtype=dace.int32)
            buffer = state.add_read(buffer_name)
            tasklet.in_connectors["IN_" + buffer_name] = dace.int32.dtype
            state.add_edge(
                buffer, None, tasklet, "IN_" + buffer_name, dace.Memlet(buffer_name, subset="0")
            )

            """
            # noqa: ERA001

            # Dummy return, otherwise dead-dataflow-elimination kicks in. Return something to generate code.
            sdfg.add_scalar(name="__return", dtype=dace.int32)
            ret = state.add_write("__return")
            state.add_edge(tasklet, "__out", ret, None, dace.Memlet(data="__return", subset="0"))
            tasklet.out_connectors["__out"] = dace.int32
            """

            sdfg.arg_names.extend(self.__sdfg_signature__()[0])

            return sdfg

        def dace__sdfg_closure__(
            self, reevaluate: Optional[dict[str, str]] = None
        ) -> dict[str, Any]:
            return {}

        def dace__sdfg_signature__(self) -> tuple[Sequence[str], Sequence[str]]:
            return (
                [
                    HaloExchangeWait.buffer_name,
                ],
                [],
            )

    else:

        def dace__sdfg__(self, *args, **kwargs) -> dace.sdfg.sdfg.SDFG:
            raise NotImplementedError(
                "__sdfg__ is only supported when the 'dace' module is available."
            )

        def dace__sdfg_closure__(
            self, reevaluate: Optional[dict[str, str]] = None
        ) -> dict[str, Any]:
            raise NotImplementedError(
                "__sdfg_closure__ is only supported when the 'dace' module is available."
            )

        def dace__sdfg_signature__(self) -> tuple[Sequence[str], Sequence[str]]:
            raise NotImplementedError(
                "__sdfg_signature__ is only supported when the 'dace' module is available."
            )

    __sdfg__ = dace__sdfg__
    __sdfg_closure__ = dace__sdfg_closure__
    __sdfg_signature__ = dace__sdfg_signature__


@definitions.create_halo_exchange_wait.register(GHexMultiNodeExchange)
def create_multinode_halo_exchange_wait(runtime: GHexMultiNodeExchange) -> HaloExchangeWait:
    return HaloExchangeWait(runtime)


@dataclass
class MultiNodeResult:
    handle: ...
    pattern_refs: ...

    def wait(self):
        self.handle.wait()
        del self.pattern_refs

    def is_ready(self) -> bool:
        return self.handle.is_ready()


@definitions.create_exchange.register(MPICommProcessProperties)
def create_multinode_node_exchange(
    props: MPICommProcessProperties, decomp_info: definitions.DecompositionInfo
) -> definitions.ExchangeRuntime:
    if props.comm_size > 1:
        return GHexMultiNodeExchange(props, decomp_info)
    else:
        return SingleNodeExchange()<|MERGE_RESOLUTION|>--- conflicted
+++ resolved
@@ -17,14 +17,9 @@
 from gt4py.next import Dimension, Field
 
 from icon4py.model.common import dimension as dims
-from icon4py.model.common.config import Device
 from icon4py.model.common.decomposition import definitions
 from icon4py.model.common.decomposition.definitions import SingleNodeExchange
-<<<<<<< HEAD
-from icon4py.model.common.settings import device, xp
-=======
 from icon4py.model.common.utils import data_allocation as data_alloc
->>>>>>> 353b2104
 
 
 try:
@@ -236,16 +231,8 @@
         # Slice the fields based on the dimension
         sliced_fields = [self._slice_field_based_on_dim(f, dim) for f in fields]
 
-        # todo: `arch` Required until GHEX make_field_descriptor function is fixed with arch not having any defaults.
-        #   Currently the default is Architecture.CPU and this breaks passing in cupy arrays without the arch
-        #   keyword as it will do checks as if was a numpy array.
-        arch = Architecture.GPU if device == Device.GPU else Architecture.CPU
-
         # Create field descriptors and perform the exchange
         applied_patterns = [
-<<<<<<< HEAD
-            pattern(make_field_descriptor(domain_descriptor, f, arch=arch)) for f in sliced_fields
-=======
             pattern(
                 make_field_descriptor(
                     domain_descriptor,
@@ -254,7 +241,6 @@
                 )
             )
             for f in sliced_fields
->>>>>>> 353b2104
         ]
         handle = self._comm.exchange(applied_patterns)
         log.debug(f"exchange for {len(fields)} fields of dimension ='{dim.value}' initiated.")
