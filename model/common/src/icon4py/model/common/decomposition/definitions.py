# ICON4Py - ICON inspired code in Python and GT4Py
#
# Copyright (c) 2022-2024, ETH Zurich and MeteoSwiss
# All rights reserved.
#
# Please, refer to the LICENSE file in the root directory.
# SPDX-License-Identifier: BSD-3-Clause

from __future__ import annotations

import functools
import logging
from collections.abc import Sequence
from dataclasses import dataclass
from enum import IntEnum
from typing import Any, Literal, Protocol, overload, runtime_checkable

import dace
import numpy as np
from gt4py.next import Dimension

from icon4py.model.common import utils
from icon4py.model.common.orchestration.halo_exchange import DummyNestedSDFG
from icon4py.model.common.utils import data_allocation as data_alloc


<<<<<<< HEAD
try:
    import dace  # type: ignore [import-not-found]

    from icon4py.model.common.orchestration.halo_exchange import DummyNestedSDFG
except ImportError:
    from types import ModuleType

    dace: ModuleType | None = None  # type: ignore[no-redef]


=======
>>>>>>> 5634dfd7
log = logging.getLogger(__name__)


class ProcessProperties(Protocol):
    comm: Any
    rank: int
    comm_name: str
    comm_size: int


@dataclass(frozen=True, init=False)
class SingleNodeProcessProperties(ProcessProperties):
    comm: Any
    rank: int
    comm_name: str
    comm_size: int

    def __init__(self) -> None:
        object.__setattr__(self, "comm", None)
        object.__setattr__(self, "rank", 0)
        object.__setattr__(self, "comm_name", "")
        object.__setattr__(self, "comm_size", 1)


class DomainDescriptorIdGenerator:
    _counter = 0
    _roundtrips = 0

    def __init__(self, parallel_props: ProcessProperties):
        self._comm_size = parallel_props.comm_size
        self._roundtrips = parallel_props.rank
        self._base = self._roundtrips * self._comm_size

    def __call__(self) -> int:
        next_id = self._base + self._counter
        if self._counter + 1 >= self._comm_size:
            self._roundtrips = self._roundtrips + self._comm_size
            self._base = self._roundtrips * self._comm_size
            self._counter = 0
        else:
            self._counter = self._counter + 1
        return next_id


class DecompositionInfo:
    class EntryType(IntEnum):
        ALL = 0
        OWNED = 1
        HALO = 2

    @utils.chainable
    def with_dimension(
        self, dim: Dimension, global_index: data_alloc.NDArray, owner_mask: data_alloc.NDArray
    ) -> None:
        self._global_index[dim] = global_index
        self._owner_mask[dim] = owner_mask

    def __init__(
        self,
        num_cells: int | None = None,
        num_edges: int | None = None,
        num_vertices: int | None = None,
    ):
        self._global_index: dict = {}
        self._owner_mask: dict = {}
        self._num_vertices = num_vertices
        self._num_cells = num_cells
        self._num_edges = num_edges

    @property
    def num_cells(self) -> int | None:
        return self._num_cells

    @property
    def num_edges(self) -> int | None:
        return self._num_edges

    @property
    def num_vertices(self) -> int | None:
        return self._num_vertices

    def local_index(
        self, dim: Dimension, entry_type: EntryType = EntryType.ALL
    ) -> data_alloc.NDArray:
        match entry_type:
            case DecompositionInfo.EntryType.ALL:
                return self._to_local_index(dim)
            case DecompositionInfo.EntryType.HALO:
                index = self._to_local_index(dim)
                mask = self._owner_mask[dim]
                return index[~mask]
            case DecompositionInfo.EntryType.OWNED:
                index = self._to_local_index(dim)
                mask = self._owner_mask[dim]
                return index[mask]

    def _to_local_index(self, dim: Dimension) -> data_alloc.NDArray:
        data = self._global_index[dim]
        assert data.ndim == 1
        if isinstance(data, np.ndarray):
            import numpy as xp
        else:
            import cupy as xp  # type: ignore[import-not-found, no-redef]

            xp.arange(data.shape[0])
        return xp.arange(data.shape[0])

    def owner_mask(self, dim: Dimension) -> data_alloc.NDArray:
        return self._owner_mask[dim]

    def global_index(
        self, dim: Dimension, entry_type: EntryType = EntryType.ALL
    ) -> data_alloc.NDArray:
        match entry_type:
            case DecompositionInfo.EntryType.ALL:
                return self._global_index[dim]
            case DecompositionInfo.EntryType.OWNED:
                return self._global_index[dim][self._owner_mask[dim]]
            case DecompositionInfo.EntryType.HALO:
                return self._global_index[dim][~self._owner_mask[dim]]
            case _:
                raise NotImplementedError()


class ExchangeResult(Protocol):
    def wait(self) -> None: ...

    def is_ready(self) -> bool: ...


@runtime_checkable
class ExchangeRuntime(Protocol):
    def exchange(self, dim: Dimension, *fields: tuple) -> ExchangeResult: ...

    def exchange_and_wait(self, dim: Dimension, *fields: tuple) -> None: ...

    def get_size(self) -> int: ...

    def my_rank(self) -> int: ...


@dataclass
class SingleNodeExchange:
    def exchange(self, dim: Dimension, *fields: tuple) -> ExchangeResult:
        return SingleNodeResult()

    def exchange_and_wait(self, dim: Dimension, *fields: tuple) -> None:
        return

    def my_rank(self) -> int:
        return 0

    def get_size(self) -> int:
        return 1

    def __call__(self, *args: Any, **kwargs: dict[str, Any]) -> ExchangeResult | None:
        """Perform a halo exchange operation.

        Args:
            args: The fields to be exchanged.

        Keyword Args:
            dim: The dimension along which the exchange is performed.
            wait: If True, the operation will block until the exchange is completed (default: True).
        """
        dim = kwargs.get("dim")
        wait = kwargs.get("wait", True)

        assert isinstance(dim, Dimension)
        res = self.exchange(dim, *args)
        if wait:
            res.wait()
        else:
            return res

<<<<<<< HEAD
    if dace:
        # Implementation of DaCe SDFGConvertible interface
        # For more see [dace repo]/dace/frontend/python/common.py#[class SDFGConvertible]
        def dace__sdfg__(self, *args: Any, **kwargs: dict[str, Any]) -> dace.sdfg.sdfg.SDFG:
            sdfg = DummyNestedSDFG().__sdfg__()
            sdfg.name = "_halo_exchange_"
            return sdfg

        def dace__sdfg_closure__(self, reevaluate: dict[str, str] | None = None) -> dict[str, Any]:
            return DummyNestedSDFG().__sdfg_closure__()

        def dace__sdfg_signature__(self) -> tuple[Sequence[str], Sequence[str]]:
            return DummyNestedSDFG().__sdfg_signature__()

    else:

        def dace__sdfg__(self, *args: Any, **kwargs: dict[str, Any]) -> dace.sdfg.sdfg.SDFG:
            raise NotImplementedError(
                "__sdfg__ is only supported when the 'dace' module is available."
            )
=======
    # Implementation of DaCe SDFGConvertible interface
    # For more see [dace repo]/dace/frontend/python/common.py#[class SDFGConvertible]
    def dace__sdfg__(self, *args, **kwargs) -> dace.sdfg.sdfg.SDFG:
        sdfg = DummyNestedSDFG().__sdfg__()
        sdfg.name = "_halo_exchange_"
        return sdfg
>>>>>>> 5634dfd7

    def dace__sdfg_closure__(self, reevaluate: dict[str, str] | None = None) -> dict[str, Any]:
        return DummyNestedSDFG().__sdfg_closure__()

    def dace__sdfg_signature__(self) -> tuple[Sequence[str], Sequence[str]]:
        return DummyNestedSDFG().__sdfg_signature__()

    __sdfg__ = dace__sdfg__
    __sdfg_closure__ = dace__sdfg_closure__
    __sdfg_signature__ = dace__sdfg_signature__


class HaloExchangeWaitRuntime(Protocol):
    """Protocol for halo exchange wait."""

    def __call__(self, communication_handle: ExchangeResult) -> None:
        """Wait on the communication handle."""
        ...

    def __sdfg__(self, *args: Any, **kwargs: dict[str, Any]) -> dace.sdfg.sdfg.SDFG:
        """DaCe related: SDFGConvertible interface."""
        ...

    def __sdfg_closure__(self, reevaluate: dict[str, str] | None = None) -> dict[str, Any]:
        """DaCe related: SDFGConvertible interface."""
        ...

    def __sdfg_signature__(self) -> tuple[Sequence[str], Sequence[str]]:
        """DaCe related: SDFGConvertible interface."""
        ...


@dataclass
class HaloExchangeWait:
    exchange_object: SingleNodeExchange  # maintain the same interface with the MPI counterpart

    def __call__(self, communication_handle: SingleNodeResult) -> None:
        communication_handle.wait()

<<<<<<< HEAD
    if dace:
        # Implementation of DaCe SDFGConvertible interface
        def dace__sdfg__(self, *args: Any, **kwargs: dict[str, Any]) -> dace.sdfg.sdfg.SDFG:
            sdfg = DummyNestedSDFG().__sdfg__()
            sdfg.name = "_halo_exchange_wait_"
            return sdfg

        def dace__sdfg_closure__(self, reevaluate: dict[str, str] | None = None) -> dict[str, Any]:
            return DummyNestedSDFG().__sdfg_closure__()

        def dace__sdfg_signature__(self) -> tuple[Sequence[str], Sequence[str]]:
            return DummyNestedSDFG().__sdfg_signature__()

    else:

        def dace__sdfg__(self, *args: Any, **kwargs: dict[str, Any]) -> dace.sdfg.sdfg.SDFG:
            raise NotImplementedError(
                "__sdfg__ is only supported when the 'dace' module is available."
            )
=======
    # Implementation of DaCe SDFGConvertible interface
    def dace__sdfg__(self, *args, **kwargs) -> dace.sdfg.sdfg.SDFG:
        sdfg = DummyNestedSDFG().__sdfg__()
        sdfg.name = "_halo_exchange_wait_"
        return sdfg
>>>>>>> 5634dfd7

    def dace__sdfg_closure__(self, reevaluate: dict[str, str] | None = None) -> dict[str, Any]:
        return DummyNestedSDFG().__sdfg_closure__()

    def dace__sdfg_signature__(self) -> tuple[Sequence[str], Sequence[str]]:
        return DummyNestedSDFG().__sdfg_signature__()

    __sdfg__ = dace__sdfg__
    __sdfg_closure__ = dace__sdfg_closure__
    __sdfg_signature__ = dace__sdfg_signature__


@functools.singledispatch
def create_halo_exchange_wait(runtime: ExchangeRuntime) -> HaloExchangeWaitRuntime:
    raise TypeError(f"Unknown ExchangeRuntime type ({type(runtime)})")


@create_halo_exchange_wait.register(SingleNodeExchange)
def create_single_node_halo_exchange_wait(runtime: SingleNodeExchange) -> HaloExchangeWait:
    return HaloExchangeWait(runtime)


class SingleNodeResult:
    def wait(self) -> None:
        pass

    def is_ready(self) -> bool:
        return True


class RunType:
    """Base type for marker types used to initialize the parallel or single node properties."""

    pass


class MultiNodeRun(RunType):
    """
    Mark multinode run.

    Dummy marker type used to initialize a multinode run and initialize
    construction multinode ProcessProperties.
    """

    pass


class SingleNodeRun(RunType):
    """
    Mark single node run.

    Dummy marker type used to initialize a single node run and initialize
    construction SingleNodeProcessProperties.
    """

    pass


@overload
def get_runtype(with_mpi: Literal[True]) -> MultiNodeRun: ...


@overload
def get_runtype(with_mpi: Literal[False]) -> SingleNodeRun: ...


def get_runtype(with_mpi: bool = False) -> RunType:
    if with_mpi:
        return MultiNodeRun()
    else:
        return SingleNodeRun()


@functools.singledispatch
def get_processor_properties(runtime: RunType, comm_id: int | None = None) -> ProcessProperties:
    raise TypeError(f"Cannot define ProcessProperties for ({type(runtime)})")


@get_processor_properties.register(SingleNodeRun)
def get_single_node_properties(s: SingleNodeRun, comm_id: int | None = None) -> ProcessProperties:
    return SingleNodeProcessProperties()


@functools.singledispatch
def create_exchange(props: ProcessProperties, decomp_info: DecompositionInfo) -> ExchangeRuntime:
    """
    Create an Exchange depending on the runtime size.

    Depending on the number of processor a SingleNode version is returned or a GHEX context created and a Multinode returned.
    """
    raise NotImplementedError(f"Unknown ProcessorProperties type ({type(props)})")


@create_exchange.register(SingleNodeProcessProperties)
def create_single_node_exchange(
    props: SingleNodeProcessProperties, decomp_info: DecompositionInfo
) -> SingleNodeExchange:
    return SingleNodeExchange()<|MERGE_RESOLUTION|>--- conflicted
+++ resolved
@@ -24,19 +24,6 @@
 from icon4py.model.common.utils import data_allocation as data_alloc
 
 
-<<<<<<< HEAD
-try:
-    import dace  # type: ignore [import-not-found]
-
-    from icon4py.model.common.orchestration.halo_exchange import DummyNestedSDFG
-except ImportError:
-    from types import ModuleType
-
-    dace: ModuleType | None = None  # type: ignore[no-redef]
-
-
-=======
->>>>>>> 5634dfd7
 log = logging.getLogger(__name__)
 
 
@@ -212,35 +199,12 @@
         else:
             return res
 
-<<<<<<< HEAD
-    if dace:
-        # Implementation of DaCe SDFGConvertible interface
-        # For more see [dace repo]/dace/frontend/python/common.py#[class SDFGConvertible]
-        def dace__sdfg__(self, *args: Any, **kwargs: dict[str, Any]) -> dace.sdfg.sdfg.SDFG:
-            sdfg = DummyNestedSDFG().__sdfg__()
-            sdfg.name = "_halo_exchange_"
-            return sdfg
-
-        def dace__sdfg_closure__(self, reevaluate: dict[str, str] | None = None) -> dict[str, Any]:
-            return DummyNestedSDFG().__sdfg_closure__()
-
-        def dace__sdfg_signature__(self) -> tuple[Sequence[str], Sequence[str]]:
-            return DummyNestedSDFG().__sdfg_signature__()
-
-    else:
-
-        def dace__sdfg__(self, *args: Any, **kwargs: dict[str, Any]) -> dace.sdfg.sdfg.SDFG:
-            raise NotImplementedError(
-                "__sdfg__ is only supported when the 'dace' module is available."
-            )
-=======
     # Implementation of DaCe SDFGConvertible interface
     # For more see [dace repo]/dace/frontend/python/common.py#[class SDFGConvertible]
-    def dace__sdfg__(self, *args, **kwargs) -> dace.sdfg.sdfg.SDFG:
+    def dace__sdfg__(self, *args: Any, **kwargs: dict[str, Any]) -> dace.sdfg.sdfg.SDFG:
         sdfg = DummyNestedSDFG().__sdfg__()
         sdfg.name = "_halo_exchange_"
         return sdfg
->>>>>>> 5634dfd7
 
     def dace__sdfg_closure__(self, reevaluate: dict[str, str] | None = None) -> dict[str, Any]:
         return DummyNestedSDFG().__sdfg_closure__()
@@ -280,33 +244,11 @@
     def __call__(self, communication_handle: SingleNodeResult) -> None:
         communication_handle.wait()
 
-<<<<<<< HEAD
-    if dace:
-        # Implementation of DaCe SDFGConvertible interface
-        def dace__sdfg__(self, *args: Any, **kwargs: dict[str, Any]) -> dace.sdfg.sdfg.SDFG:
-            sdfg = DummyNestedSDFG().__sdfg__()
-            sdfg.name = "_halo_exchange_wait_"
-            return sdfg
-
-        def dace__sdfg_closure__(self, reevaluate: dict[str, str] | None = None) -> dict[str, Any]:
-            return DummyNestedSDFG().__sdfg_closure__()
-
-        def dace__sdfg_signature__(self) -> tuple[Sequence[str], Sequence[str]]:
-            return DummyNestedSDFG().__sdfg_signature__()
-
-    else:
-
-        def dace__sdfg__(self, *args: Any, **kwargs: dict[str, Any]) -> dace.sdfg.sdfg.SDFG:
-            raise NotImplementedError(
-                "__sdfg__ is only supported when the 'dace' module is available."
-            )
-=======
     # Implementation of DaCe SDFGConvertible interface
-    def dace__sdfg__(self, *args, **kwargs) -> dace.sdfg.sdfg.SDFG:
+    def dace__sdfg__(self, *args: Any, **kwargs: dict[str, Any]) -> dace.sdfg.sdfg.SDFG:
         sdfg = DummyNestedSDFG().__sdfg__()
         sdfg.name = "_halo_exchange_wait_"
         return sdfg
->>>>>>> 5634dfd7
 
     def dace__sdfg_closure__(self, reevaluate: dict[str, str] | None = None) -> dict[str, Any]:
         return DummyNestedSDFG().__sdfg_closure__()
