--- conflicted
+++ resolved
@@ -100,12 +100,6 @@
     def __init__(
         self,
         klevels: int,
-<<<<<<< HEAD
-=======
-        num_cells: int | None = None,
-        num_edges: int | None = None,
-        num_vertices: int | None = None,
->>>>>>> 4701cc49
     ):
         self._klevels = klevels
         self._global_index = {}
@@ -177,7 +171,7 @@
     def halo_level_mask(self, dim: gtx.Dimension, level: DecompositionFlag):
         return np.where(self._halo_levels[dim] == level, True, False)
 
-    # TODO (@halungge) unused - delete
+    # TODO (@halungge): unused - delete
     def is_on_node(self, dim, index: int, entryType: EntryType = EntryType.ALL) -> bool:
         return np.isin(index, self.global_index(dim, entry_type=entryType)).item()
 
