--- conflicted
+++ resolved
@@ -11,13 +11,9 @@
 import enum
 import functools
 import logging
-<<<<<<< HEAD
-from typing import Any, Protocol
-=======
 from dataclasses import dataclass
 from enum import IntEnum
 from typing import Any, Optional, Protocol, Sequence, runtime_checkable
->>>>>>> ab66764b
 
 import gt4py.next as gtx
 
