--- conflicted
+++ resolved
@@ -16,21 +16,24 @@
 from enum import IntEnum
 from typing import Any, Literal, Protocol, overload, runtime_checkable
 
-<<<<<<< HEAD
+import dace  # type: ignore[import-untyped]
 import gt4py.next as gtx
 import numpy as np
 
 from icon4py.model.common import dimension as dims, utils
 from icon4py.model.common.grid import base, gridfile
-=======
-import dace  # type: ignore[import-untyped]
-import numpy as np
-from gt4py.next import Dimension, Field
-
-from icon4py.model.common import utils
+from icon4py.model.common.utils import data_allocation as data_alloc
+
+
+try:
+    import dace
+
+    from icon4py.model.common.orchestration.halo_exchange import DummyNestedSDFG
+except ImportError:
+    from types import ModuleType
+
+    dace: ModuleType | None = None  # type: ignore[no-redef]
 from icon4py.model.common.orchestration.halo_exchange import DummyNestedSDFG
->>>>>>> ad8d2c54
-from icon4py.model.common.utils import data_allocation as data_alloc
 
 
 log = logging.getLogger(__name__)
@@ -45,27 +48,18 @@
     def single_node(self) -> bool:
         return self.comm_size == 1
 
-    def __str__(self):
+    def __str__(self) -> str:
         return f"Comm name={self.comm_name}: rank = {self.rank}/{self.comm_size}"
 
 
 @dataclass(frozen=True, init=False)
 class SingleNodeProcessProperties(ProcessProperties):
-<<<<<<< HEAD
     comm: Any
     comm_name: str
     comm_size: int
     rank: int
 
-    def __init__(self):
-=======
-    comm: None
-    rank: int
-    comm_name: str
-    comm_size: int
-
-    def __init__(self) -> None:
->>>>>>> ad8d2c54
+    def __init__(self):  # type: ignore  [no-untyped-def]
         object.__setattr__(self, "comm", None)
         object.__setattr__(self, "rank", 0)
         object.__setattr__(self, "comm_name", "")
@@ -93,61 +87,31 @@
 
 
 class DecompositionInfo:
+    def __init__(
+        self,
+    ):
+        self._global_index: dict[gtx.Dimension, data_alloc.NDArray] = {}
+        self._halo_levels: dict[gtx.Dimension, data_alloc.NDArray] = {}
+        self._owner_mask: dict[gtx.Dimension, data_alloc.NDArray] = {}
+
     class EntryType(IntEnum):
         ALL = 0
         OWNED = 1
         HALO = 2
 
     @utils.chainable
-<<<<<<< HEAD
     def set_dimension(
         self,
         dim: gtx.Dimension,
         global_index: data_alloc.NDArray,
         owner_mask: data_alloc.NDArray,
         halo_levels: data_alloc.NDArray,
-    ):
-=======
-    def with_dimension(
-        self, dim: Dimension, global_index: data_alloc.NDArray, owner_mask: data_alloc.NDArray
     ) -> None:
->>>>>>> ad8d2c54
         self._global_index[dim] = global_index
         self._owner_mask[dim] = owner_mask
         self._halo_levels[dim] = halo_levels
 
-    def __init__(
-        self,
-    ):
-<<<<<<< HEAD
-        self._global_index = {}
-        self._halo_levels = {}
-        self._owner_mask = {}
-
-   def local_index(self, dim: gtx.Dimension, entry_type: EntryType = EntryType.ALL):
-=======
-        self._global_index: dict[Dimension, data_alloc.NDArray] = {}
-        self._owner_mask: dict[Dimension, data_alloc.NDArray] = {}
-        self._num_vertices = num_vertices
-        self._num_cells = num_cells
-        self._num_edges = num_edges
-
-    @property
-    def num_cells(self) -> int | None:
-        return self._num_cells
-
-    @property
-    def num_edges(self) -> int | None:
-        return self._num_edges
-
-    @property
-    def num_vertices(self) -> int | None:
-        return self._num_vertices
-
-    def local_index(
-        self, dim: Dimension, entry_type: EntryType = EntryType.ALL
-    ) -> data_alloc.NDArray:
->>>>>>> ad8d2c54
+    def local_index(self, dim: gtx.Dimension, entry_type: EntryType = EntryType.ALL):
         match entry_type:
             case DecompositionInfo.EntryType.ALL:
                 return self._to_local_index(dim)
@@ -160,7 +124,7 @@
                 mask = self._owner_mask[dim]
                 return index[mask]
 
-    def _to_local_index(self, dim: Dimension) -> data_alloc.NDArray:
+    def _to_local_index(self, dim: gtx.Dimension) -> data_alloc.NDArray:
         data = self._global_index[dim]
         assert data.ndim == 1
         if isinstance(data, np.ndarray):
@@ -183,7 +147,8 @@
         local_neighbors[mask] = sorter[positions[mask]]
         return local_neighbors
 
-    # TODO (halungge): use for test reference? in test_definitions.py
+        # TODO (halungge): use for test reference? in test_definitions.py
+
     def global_to_local_ref(
         self, dim: gtx.Dimension, indices_to_translate: data_alloc.NDArray
     ) -> data_alloc.NDArray:
@@ -199,13 +164,11 @@
     def owner_mask(self, dim: gtx.Dimension) -> data_alloc.NDArray:
         return self._owner_mask[dim]
 
-<<<<<<< HEAD
-    def global_index(self, dim: gtx.Dimension, entry_type: EntryType = EntryType.ALL):
-=======
     def global_index(
-        self, dim: Dimension, entry_type: EntryType = EntryType.ALL
+        self,
+        dim: gtx.Dimension,
+        entry_type: DecompositionInfo.EntryType = DecompositionInfo.EntryType.ALL,
     ) -> data_alloc.NDArray:
->>>>>>> ad8d2c54
         match entry_type:
             case DecompositionInfo.EntryType.ALL:
                 return self._global_index[dim]
@@ -245,15 +208,9 @@
 
 @runtime_checkable
 class ExchangeRuntime(Protocol):
-<<<<<<< HEAD
     def exchange(self, dim: gtx.Dimension, *fields: tuple[gtx.Field, ...]) -> ExchangeResult: ...
 
     def exchange_and_wait(self, dim: gtx.Dimension, *fields: tuple[gtx.Field, ...]) -> None: ...
-=======
-    def exchange(self, dim: Dimension, *fields: Field) -> ExchangeResult: ...
-
-    def exchange_and_wait(self, dim: Dimension, *fields: Field) -> None: ...
->>>>>>> ad8d2c54
 
     def get_size(self) -> int: ...
 
@@ -262,17 +219,10 @@
 
 @dataclass
 class SingleNodeExchange:
-<<<<<<< HEAD
     def exchange(self, dim: gtx.Dimension, *fields: tuple[gtx.Field, ...]) -> ExchangeResult:
         return SingleNodeResult()
 
     def exchange_and_wait(self, dim: gtx.Dimension, *fields: tuple[gtx.Field, ...]) -> None:
-=======
-    def exchange(self, dim: Dimension, *fields: Field) -> ExchangeResult:
-        return SingleNodeResult()
-
-    def exchange_and_wait(self, dim: Dimension, *fields: Field) -> None:
->>>>>>> ad8d2c54
         return
 
     def my_rank(self) -> int:
@@ -281,7 +231,7 @@
     def get_size(self) -> int:
         return 1
 
-    def __call__(self, *args: Any, dim: Dimension, wait: bool = True) -> ExchangeResult | None:  # type: ignore[return] # return statment in else condition
+    def __call__(self, *args: Any, dim: gtx.Dimension, wait: bool = True) -> ExchangeResult | None:  # type: ignore[return] # return statment in else condition
         """Perform a halo exchange operation.
 
         Args:
@@ -300,7 +250,9 @@
 
     # Implementation of DaCe SDFGConvertible interface
     # For more see [dace repo]/dace/frontend/python/common.py#[class SDFGConvertible]
-    def dace__sdfg__(self, *args: Any, dim: Dimension, wait: bool = True) -> dace.sdfg.sdfg.SDFG:
+    def dace__sdfg__(
+        self, *args: Any, dim: gtx.Dimension, wait: bool = True
+    ) -> dace.sdfg.sdfg.SDFG:
         sdfg = DummyNestedSDFG().__sdfg__()
         sdfg.name = "_halo_exchange_"
         return sdfg
