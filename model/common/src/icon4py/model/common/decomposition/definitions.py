# ICON4Py - ICON inspired code in Python and GT4Py
#
# Copyright (c) 2022-2024, ETH Zurich and MeteoSwiss
# All rights reserved.
#
# Please, refer to the LICENSE file in the root directory.
# SPDX-License-Identifier: BSD-3-Clause

from __future__ import annotations

import dataclasses
import functools
import logging
from collections.abc import Sequence
from enum import Enum
<<<<<<< HEAD
from types import ModuleType
from typing import Any, Literal, Protocol, TypeAlias, overload, runtime_checkable
=======
from typing import Any, Literal, Protocol, overload, runtime_checkable
>>>>>>> 79801648

import dace  # type: ignore[import-untyped]
import gt4py.next as gtx
import numpy as np

from icon4py.model.common import utils
from icon4py.model.common.orchestration.halo_exchange import DummyNestedSDFG
from icon4py.model.common.states import utils as state_utils
from icon4py.model.common.utils import data_allocation as data_alloc


log = logging.getLogger(__name__)


class ProcessProperties(Protocol):
    comm: Any
    rank: int
    comm_name: str
    comm_size: int


@dataclasses.dataclass(frozen=True, init=False)
class SingleNodeProcessProperties(ProcessProperties):
    comm: None
    rank: int
    comm_name: str
    comm_size: int

    def __init__(self) -> None:
        object.__setattr__(self, "comm", None)
        object.__setattr__(self, "rank", 0)
        object.__setattr__(self, "comm_name", "")
        object.__setattr__(self, "comm_size", 1)


class DomainDescriptorIdGenerator:
    _counter = 0
    _roundtrips = 0

    def __init__(self, parallel_props: ProcessProperties):
        self._comm_size = parallel_props.comm_size
        self._roundtrips = parallel_props.rank
        self._base = self._roundtrips * self._comm_size

    def __call__(self) -> int:
        next_id = self._base + self._counter
        if self._counter + 1 >= self._comm_size:
            self._roundtrips = self._roundtrips + self._comm_size
            self._base = self._roundtrips * self._comm_size
            self._counter = 0
        else:
            self._counter = self._counter + 1
        return next_id


class DecompositionInfo:
    class EntryType(int, Enum):
        ALL = 0
        OWNED = 1
        HALO = 2

    @utils.chainable
    def with_dimension(
        self, dim: gtx.Dimension, global_index: data_alloc.NDArray, owner_mask: data_alloc.NDArray
    ) -> None:
        self._global_index[dim] = global_index
        self._owner_mask[dim] = owner_mask

    def __init__(
        self,
        num_cells: int | None = None,
        num_edges: int | None = None,
        num_vertices: int | None = None,
    ):
        self._global_index: dict[gtx.Dimension, data_alloc.NDArray] = {}
        self._owner_mask: dict[gtx.Dimension, data_alloc.NDArray] = {}
        self._num_vertices = num_vertices
        self._num_cells = num_cells
        self._num_edges = num_edges

    @property
    def num_cells(self) -> int | None:
        return self._num_cells

    @property
    def num_edges(self) -> int | None:
        return self._num_edges

    @property
    def num_vertices(self) -> int | None:
        return self._num_vertices

    def local_index(
        self, dim: gtx.Dimension, entry_type: EntryType = EntryType.ALL
    ) -> data_alloc.NDArray:
        match entry_type:
            case DecompositionInfo.EntryType.ALL:
                return self._to_local_index(dim)
            case DecompositionInfo.EntryType.HALO:
                index = self._to_local_index(dim)
                mask = self._owner_mask[dim]
                return index[~mask]
            case DecompositionInfo.EntryType.OWNED:
                index = self._to_local_index(dim)
                mask = self._owner_mask[dim]
                return index[mask]

    def _to_local_index(self, dim: gtx.Dimension) -> data_alloc.NDArray:
        data = self._global_index[dim]
        assert data.ndim == 1
        if isinstance(data, np.ndarray):
            import numpy as xp
        else:
            import cupy as xp  # type: ignore[import-not-found, no-redef]

            xp.arange(data.shape[0])
        return xp.arange(data.shape[0])

    def owner_mask(self, dim: gtx.Dimension) -> data_alloc.NDArray:
        return self._owner_mask[dim]

    def global_index(
        self, dim: gtx.Dimension, entry_type: EntryType = EntryType.ALL
    ) -> data_alloc.NDArray:
        match entry_type:
            case DecompositionInfo.EntryType.ALL:
                return self._global_index[dim]
            case DecompositionInfo.EntryType.OWNED:
                return self._global_index[dim][self._owner_mask[dim]]
            case DecompositionInfo.EntryType.HALO:
                return self._global_index[dim][~self._owner_mask[dim]]
            case _:
                raise NotImplementedError()


class ExchangeResult(Protocol):
    def wait(self) -> None: ...

    def is_ready(self) -> bool: ...


@runtime_checkable
class ExchangeRuntime(Protocol):
    @overload
    def exchange(self, dim: gtx.Dimension, *fields: gtx.Field) -> ExchangeResult: ...

    @overload
    def exchange(self, dim: gtx.Dimension, *buffers: data_alloc.NDArray) -> ExchangeResult: ...

    @overload
    def exchange_and_wait(self, dim: gtx.Dimension, *fields: gtx.Field) -> None: ...

    @overload
    def exchange_and_wait(self, dim: gtx.Dimension, *buffers: data_alloc.NDArray) -> None: ...

    def get_size(self) -> int: ...

    def my_rank(self) -> int: ...

    def __str__(self) -> str:
        return f"{self.__class__} (rank = {self.my_rank()} / {self.get_size()})"


@dataclasses.dataclass
class SingleNodeExchange:
    def exchange(
        self, dim: gtx.Dimension, *fields: gtx.Field | data_alloc.NDArray
    ) -> ExchangeResult:
        return SingleNodeResult()

    def exchange_and_wait(
        self, dim: gtx.Dimension, *fields: gtx.Field | data_alloc.NDArray
    ) -> None:
        return None

    def my_rank(self) -> int:
        return 0

    def get_size(self) -> int:
        return 1

    def __call__(self, *args: Any, dim: gtx.Dimension, wait: bool = True) -> ExchangeResult | None:  # type: ignore[return] # return statment in else condition
        """Perform a halo exchange operation.

        Args:
            args: The fields to be exchanged.

        Keyword Args:
            dim: The dimension along which the exchange is performed.
            wait: If True, the operation will block until the exchange is completed (default: True).
        """

        res = self.exchange(dim, *args)
        if wait:
            res.wait()
        else:
            return res

    # Implementation of DaCe SDFGConvertible interface
    # For more see [dace repo]/dace/frontend/python/common.py#[class SDFGConvertible]
    def dace__sdfg__(
        self, *args: Any, dim: gtx.Dimension, wait: bool = True
    ) -> dace.sdfg.sdfg.SDFG:
        sdfg = DummyNestedSDFG().__sdfg__()
        sdfg.name = "_halo_exchange_"
        return sdfg

    def dace__sdfg_closure__(self, reevaluate: dict[str, str] | None = None) -> dict[str, Any]:
        return DummyNestedSDFG().__sdfg_closure__()

    def dace__sdfg_signature__(self) -> tuple[Sequence[str], Sequence[str]]:
        return DummyNestedSDFG().__sdfg_signature__()

    __sdfg__ = dace__sdfg__
    __sdfg_closure__ = dace__sdfg_closure__
    __sdfg_signature__ = dace__sdfg_signature__


class HaloExchangeWaitRuntime(Protocol):
    """Protocol for halo exchange wait."""

    def __call__(self, communication_handle: ExchangeResult) -> None:
        """Wait on the communication handle."""
        ...

    def __sdfg__(self, *args: Any, **kwargs: dict[str, Any]) -> dace.sdfg.sdfg.SDFG:
        """DaCe related: SDFGConvertible interface."""
        ...

    def __sdfg_closure__(self, reevaluate: dict[str, str] | None = None) -> dict[str, Any]:
        """DaCe related: SDFGConvertible interface."""
        ...

    def __sdfg_signature__(self) -> tuple[Sequence[str], Sequence[str]]:
        """DaCe related: SDFGConvertible interface."""
        ...


@dataclasses.dataclass
class HaloExchangeWait:
    exchange_object: SingleNodeExchange  # maintain the same interface with the MPI counterpart

    def __call__(self, communication_handle: SingleNodeResult) -> None:
        communication_handle.wait()

    # Implementation of DaCe SDFGConvertible interface
    def dace__sdfg__(
        self, *args: Any, dim: gtx.Dimension, wait: bool = True
    ) -> dace.sdfg.sdfg.SDFG:
        sdfg = DummyNestedSDFG().__sdfg__()
        sdfg.name = "_halo_exchange_wait_"
        return sdfg

    def dace__sdfg_closure__(self, reevaluate: dict[str, str] | None = None) -> dict[str, Any]:
        return DummyNestedSDFG().__sdfg_closure__()

    def dace__sdfg_signature__(self) -> tuple[Sequence[str], Sequence[str]]:
        return DummyNestedSDFG().__sdfg_signature__()

    __sdfg__ = dace__sdfg__
    __sdfg_closure__ = dace__sdfg_closure__
    __sdfg_signature__ = dace__sdfg_signature__


@functools.singledispatch
def create_halo_exchange_wait(runtime: ExchangeRuntime) -> HaloExchangeWaitRuntime:
    raise TypeError(f"Unknown ExchangeRuntime type ({type(runtime)})")


@create_halo_exchange_wait.register(SingleNodeExchange)
def create_single_node_halo_exchange_wait(runtime: SingleNodeExchange) -> HaloExchangeWait:
    return HaloExchangeWait(runtime)


class SingleNodeResult:
    def wait(self) -> None:
        pass

    def is_ready(self) -> bool:
        return True


class RunType:
    """Base type for marker types used to initialize the parallel or single node properties."""

    pass


class MultiNodeRun(RunType):
    """
    Mark multinode run.

    Dummy marker type used to initialize a multinode run and initialize
    construction multinode ProcessProperties.
    """

    pass


class SingleNodeRun(RunType):
    """
    Mark single node run.

    Dummy marker type used to initialize a single node run and initialize
    construction SingleNodeProcessProperties.
    """

    pass


class Reductions(Protocol):
    def min(self, buffer: data_alloc.NDArray) -> state_utils.ScalarType: ...


class SingleNodeReductions(Reductions):
    def __init__(self, array_ns: ModuleType = np):
        self._xp = array_ns

    def min(self, buffer: data_alloc.NDArray) -> state_utils.ScalarType:
        return self._xp.min(buffer).item()


@overload
def get_runtype(with_mpi: Literal[True]) -> MultiNodeRun: ...


@overload
def get_runtype(with_mpi: Literal[False]) -> SingleNodeRun: ...


def get_runtype(with_mpi: bool = False) -> RunType:
    if with_mpi:
        return MultiNodeRun()
    else:
        return SingleNodeRun()


@functools.singledispatch
def get_processor_properties(runtime: RunType, comm_id: int | None = None) -> ProcessProperties:
    raise TypeError(f"Cannot define ProcessProperties for ({type(runtime)})")


@get_processor_properties.register(SingleNodeRun)
def get_single_node_properties(s: SingleNodeRun, comm_id: int | None = None) -> ProcessProperties:
    return SingleNodeProcessProperties()


@functools.singledispatch
def create_exchange(props: ProcessProperties, decomp_info: DecompositionInfo) -> ExchangeRuntime:
    """
    Create an Exchange depending on the runtime size.

    Depending on the number of processor a SingleNode version is returned or a GHEX context created and a Multinode returned.
    """
    raise NotImplementedError(f"Unknown ProcessorProperties type ({type(props)})")


@create_exchange.register(SingleNodeProcessProperties)
def create_single_node_exchange(
    props: SingleNodeProcessProperties, decomp_info: DecompositionInfo
) -> ExchangeRuntime:
    return SingleNodeExchange()


@functools.singledispatch
def create_global_reduction(props: ProcessProperties) -> Reductions:
    """
    Create an Exchange depending on the runtime size.

    Depending on the number of processor a SingleNode version is returned or a GHEX context created and a Multinode returned.
    """
    raise NotImplementedError(f"Unknown ProcessorProperties type ({type(props)})")


@create_global_reduction.register(SingleNodeProcessProperties)
def create_global_reduction_exchange(props: SingleNodeProcessProperties) -> Reductions:
    return SingleNodeReductions()


single_node_default = SingleNodeExchange()
single_node_reductions = SingleNodeReductions()<|MERGE_RESOLUTION|>--- conflicted
+++ resolved
@@ -13,12 +13,8 @@
 import logging
 from collections.abc import Sequence
 from enum import Enum
-<<<<<<< HEAD
 from types import ModuleType
-from typing import Any, Literal, Protocol, TypeAlias, overload, runtime_checkable
-=======
 from typing import Any, Literal, Protocol, overload, runtime_checkable
->>>>>>> 79801648
 
 import dace  # type: ignore[import-untyped]
 import gt4py.next as gtx
