--- conflicted
+++ resolved
@@ -10,13 +10,8 @@
 from typing import Any, Final, TypeAlias
 
 import gt4py.next as gtx
-<<<<<<< HEAD
-import gt4py.next.backend as gtx_backend
-from gt4py.next import gtfn_cpu, gtfn_gpu, itir_python
+import gt4py.next.typing as gtx_typing
 from gt4py.next.program_processors.runners.gtfn import GTFNBackendFactory
-=======
-import gt4py.next.typing as gtx_typing
->>>>>>> 6c64f5bf
 
 from icon4py.model.common import dimension as dims
 
@@ -44,13 +39,9 @@
 try:
     from gt4py.next.program_processors.runners.dace import make_dace_backend
 
-<<<<<<< HEAD
     def make_custom_dace_backend(
         device: str, auto_optimize: bool = True, cached: bool = True, **options
-    ) -> gtx_backend.Backend:
-=======
-    def make_custom_dace_backend(on_gpu: bool) -> gtx_typing.Backend:
->>>>>>> 6c64f5bf
+    ) -> gtx_typing.Backend:
         """Customize the dace backend with the following configuration.
 
         async_sdfg_call:
@@ -99,8 +90,7 @@
 
 except ImportError:
     # dace module not installed, thus the dace backends are not available
-<<<<<<< HEAD
-    def make_custom_dace_backend(gpu: bool) -> gtx_backend.Backend:
+    def make_custom_dace_backend(gpu: bool) -> gtx_typing.Backend:
         raise NotImplementedError("Depends on dace module, which is not installed.")
 
 
@@ -109,8 +99,4 @@
     return GTFNBackendFactory(
         gpu=on_gpu,
         cached=cached,
-    )
-=======
-    def make_custom_dace_backend(gpu: bool) -> gtx_typing.Backend:
-        raise NotImplementedError("Depends on dace module, which is not installed.")
->>>>>>> 6c64f5bf
+    )