# ICON4Py - ICON inspired code in Python and GT4Py
#
# Copyright (c) 2022-2024, ETH Zurich and MeteoSwiss
# All rights reserved.
#
# Please, refer to the LICENSE file in the root directory.
# SPDX-License-Identifier: BSD-3-Clause
from typing import Any, Final, TypeAlias, TypeGuard

import gt4py.next as gtx
import gt4py.next.typing as gtx_typing
from gt4py.next import allocators as gtx_allocators, backend as gtx_backend
from gt4py.next.program_processors.runners import dace as gtx_dace, gtfn

<<<<<<< HEAD
from icon4py.model.common import dimension as dims


DEFAULT_BACKEND: typing.Final = "embedded"

BACKENDS: dict[str, gtx_typing.Backend | None] = {
    "embedded": None,
    "roundtrip": gtx.itir_python,
    "gtfn_cpu": gtx.gtfn_cpu,
}
=======
>>>>>>> cda403bb

# DeviceType should always be imported from here, as we might replace it by an ICON4Py internal implementation
DeviceType: TypeAlias = gtx.DeviceType
CPU = DeviceType.CPU
GPU = gtx.CUPY_DEVICE_TYPE

BackendDescriptor: TypeAlias = dict[str, Any]
BackendLike: TypeAlias = DeviceType | gtx_typing.Backend | BackendDescriptor | None


DEFAULT_BACKEND: Final = "embedded"


def is_backend_descriptor(
    backend: BackendLike,
) -> TypeGuard[BackendDescriptor]:
    if isinstance(backend, dict):
        return all(isinstance(key, str) for key in backend)
    return False


def get_allocator(
    backend: BackendLike,
) -> gtx_typing.Backend:
    if isinstance(backend, gtx_backend.Backend):
        return backend
    if backend is None:
        # TODO(havogt): currently the testing infrastructure doesn't allow to specify
        # embedded backend aka `None` for cupy, as there is no separation
        # of allocator and backend.
        return gtx_allocators.device_allocators[CPU]

    if is_backend_descriptor(backend):
        backend = backend["device"]
    if isinstance(backend, DeviceType):
        return gtx_allocators.device_allocators[backend]
    raise ValueError(f"Cannot get allocator from {backend}")


def make_custom_gtfn_backend(device: DeviceType, cached: bool = True, **_) -> gtx_typing.Backend:
    on_gpu = device == GPU
    return gtfn.GTFNBackendFactory(
        gpu=on_gpu,
        cached=cached,
        otf_workflow__cached_translation=cached,
    )


def make_custom_dace_backend(
    device: DeviceType,
    cached: bool = True,
    auto_optimize: bool = True,
    async_sdfg_call: bool = True,
    optimization_args: dict[str, Any] | None = None,
    use_metrics: bool = True,
    **_,
) -> gtx_typing.Backend:
    """Customize the dace backend with the given configuration parameters.

    Args:
        device: The target device.
        cached: Cache the lowered SDFG as a JSON file and the compiled programs.
        auto_optimize: Enable the SDFG auto-optimize pipeline.
        async_sdfg_call: Make an asynchronous SDFG call on GPU to allow overlapping
            of GPU kernel execution with the Python driver code.
        optimization_args: A `dict` containing configuration parameters for
            the SDFG auto-optimize pipeline.
        use_metrics: Add SDFG instrumentation to collect the metric for stencil
            compute time.

    Returns:
        A dace backend with custom configuration for the target device.
    """
    on_gpu = device == GPU
    return gtx_dace.make_dace_backend(
        gpu=on_gpu,
        cached=cached,
<<<<<<< HEAD
        otf_workflow__cached_translation=cached,
    )


BACKENDS["gtfn_gpu"] = make_custom_gtfn_backend(device=GPU)
=======
        auto_optimize=auto_optimize,
        async_sdfg_call=async_sdfg_call,
        optimization_args=optimization_args,
        use_metrics=use_metrics,
        use_zero_origin=True,
    )


BACKENDS: dict[str, BackendLike] = {
    "embedded": None,
    "roundtrip": gtx.itir_python,
    "gtfn_cpu": {"backend_factory": make_custom_gtfn_backend, "device": CPU},
    "gtfn_gpu": {"backend_factory": make_custom_gtfn_backend, "device": GPU},
    "dace_cpu": {"backend_factory": make_custom_dace_backend, "device": CPU},
    "dace_gpu": {"backend_factory": make_custom_dace_backend, "device": GPU},
}
>>>>>>> cda403bb
<|MERGE_RESOLUTION|>--- conflicted
+++ resolved
@@ -12,19 +12,6 @@
 from gt4py.next import allocators as gtx_allocators, backend as gtx_backend
 from gt4py.next.program_processors.runners import dace as gtx_dace, gtfn
 
-<<<<<<< HEAD
-from icon4py.model.common import dimension as dims
-
-
-DEFAULT_BACKEND: typing.Final = "embedded"
-
-BACKENDS: dict[str, gtx_typing.Backend | None] = {
-    "embedded": None,
-    "roundtrip": gtx.itir_python,
-    "gtfn_cpu": gtx.gtfn_cpu,
-}
-=======
->>>>>>> cda403bb
 
 # DeviceType should always be imported from here, as we might replace it by an ICON4Py internal implementation
 DeviceType: TypeAlias = gtx.DeviceType
@@ -102,13 +89,6 @@
     return gtx_dace.make_dace_backend(
         gpu=on_gpu,
         cached=cached,
-<<<<<<< HEAD
-        otf_workflow__cached_translation=cached,
-    )
-
-
-BACKENDS["gtfn_gpu"] = make_custom_gtfn_backend(device=GPU)
-=======
         auto_optimize=auto_optimize,
         async_sdfg_call=async_sdfg_call,
         optimization_args=optimization_args,
@@ -124,5 +104,4 @@
     "gtfn_gpu": {"backend_factory": make_custom_gtfn_backend, "device": GPU},
     "dace_cpu": {"backend_factory": make_custom_dace_backend, "device": CPU},
     "dace_gpu": {"backend_factory": make_custom_dace_backend, "device": GPU},
-}
->>>>>>> cda403bb
+}