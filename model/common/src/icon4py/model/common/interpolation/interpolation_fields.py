--- conflicted
+++ resolved
@@ -167,45 +167,13 @@
     Returns:
         primal_normal_ec: numpy array, representing a gtx.Field[gtx.Dims[CellDim, C2EDim, 2], ta.wpfloat]
     """
-<<<<<<< HEAD
-    num_cells = c2e.shape[0]
-    primal_normal_ec = array_ns.zeros([c2e.shape[0], c2e.shape[1], 2])
-    index = array_ns.transpose(
-        array_ns.vstack(
-            (
-                array_ns.arange(num_cells),
-                array_ns.arange(num_cells),
-                array_ns.arange(num_cells),
-            )
-        )
-    )
-    owned = array_ns.vstack((owner_mask, owner_mask, owner_mask)).T
-    for i in range(2):
-        mask = e2c[c2e, i] == index
-        primal_normal_ec[horizontal_start:, :, 0] = primal_normal_ec[
-            horizontal_start:, :, 0
-        ] + array_ns.where(
-            owned[horizontal_start:, :],
-            mask[horizontal_start:, :] * primal_normal_cell_x[c2e[horizontal_start:], i],
-            0.0,
-        )
-        primal_normal_ec[horizontal_start:, :, 1] = primal_normal_ec[
-            horizontal_start:, :, 1
-        ] + array_ns.where(
-            owned[horizontal_start:, :],
-            mask[horizontal_start:, :] * primal_normal_cell_y[c2e[horizontal_start:], i],
-            0.0,
-        )
-    return primal_normal_ec
-=======
-
-    owned = np.stack((owner_mask, owner_mask, owner_mask)).T
+
+    owned = array_ns.stack((owner_mask, owner_mask, owner_mask)).T
 
     inv_neighbor_index = create_inverse_neighbor_index(e2c, c2e, array_ns)
     u_component = primal_normal_cell_x[c2e, inv_neighbor_index]
     v_component = primal_normal_cell_y[c2e, inv_neighbor_index]
-    return (np.where(owned, u_component, 0.0), np.where(owned, v_component, 0.0))
->>>>>>> 64d5763c
+    return (array_ns.where(owned, u_component, 0.0), array_ns.where(owned, v_component, 0.0))
 
 
 def _compute_geofac_grg(
