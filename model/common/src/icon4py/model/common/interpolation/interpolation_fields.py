# ICON4Py - ICON inspired code in Python and GT4Py
#
# Copyright (c) 2022-2024, ETH Zurich and MeteoSwiss
# All rights reserved.
#
# Please, refer to the LICENSE file in the root directory.
# SPDX-License-Identifier: BSD-3-Clause
import functools
import math
from types import ModuleType

import gt4py.next as gtx
import numpy as np
from gt4py.next import where

import icon4py.model.common.field_type_aliases as fa
import icon4py.model.common.math.projection as proj
import icon4py.model.common.type_alias as ta
from icon4py.model.common import dimension as dims
from icon4py.model.common.dimension import C2E, V2E
from icon4py.model.common.grid import grid_manager as gm
<<<<<<< HEAD
from icon4py.model.common.utils import gt4py_field_allocation as alloc


def compute_c_lin_e(
    edge_cell_length: alloc.NDArray,
    inv_dual_edge_length: alloc.NDArray,
    edge_owner_mask: alloc.NDArray,
    horizontal_start: gtx.int32,
    array_ns: ModuleType = np,
) -> alloc.NDArray:
=======
from icon4py.model.common.utils import gt4py_field_allocation as field_alloc


def compute_c_lin_e(
    edge_cell_length: field_alloc.NDArray,
    inv_dual_edge_length: field_alloc.NDArray,
    edge_owner_mask: field_alloc.NDArray,
    horizontal_start: np.int32,
    array_ns: ModuleType = np,
) -> field_alloc.NDArray:
>>>>>>> 3068bd78
    """
    Compute E2C average inverse distance.

    Args:
        edge_cell_length: ndarray, representing a gtx.Field[gtx.Dims[EdgeDim, E2CDim], ta.wpfloat]
        inv_dual_edge_length: ndarray, inverse dual edge length, numpy array representing a gtx.Field[gtx.Dims[EdgeDim], ta.wpfloat]
        edge_owner_mask: ndarray, representing a gtx.Field[gtx.Dims[EdgeDim], bool]boolean field, True for all edges owned by this compute node
        horizontal_start: start index from the field is computed: c_lin_e is not calculated for the first boundary layer
        array_ns: ModuleType to use for the computation, numpy or cupy, defaults to cupy
    Returns: c_lin_e: numpy array, representing gtx.Field[gtx.Dims[EdgeDim, E2CDim], ta.wpfloat]

    """
    c_lin_e_ = edge_cell_length[:, 1] * inv_dual_edge_length
    c_lin_e = array_ns.transpose(array_ns.vstack((c_lin_e_, (1.0 - c_lin_e_))))
    c_lin_e[0:horizontal_start, :] = 0.0
    mask = array_ns.transpose(array_ns.tile(edge_owner_mask, (2, 1)))
    return array_ns.where(mask, c_lin_e, 0.0)


@gtx.field_operator
def compute_geofac_div(
    primal_edge_length: fa.EdgeField[ta.wpfloat],
    edge_orientation: gtx.Field[[dims.CellDim, dims.C2EDim], ta.wpfloat],
    area: fa.CellField[ta.wpfloat],
) -> gtx.Field[[dims.CellDim, dims.C2EDim], ta.wpfloat]:
    """
    Compute geometrical factor for divergence.

    Args:
        primal_edge_length:
        edge_orientation:
        area:

    Returns:
    """
    geofac_div = primal_edge_length(C2E) * edge_orientation / area
    return geofac_div


@gtx.field_operator
def compute_geofac_rot(
    dual_edge_length: fa.EdgeField[ta.wpfloat],
    edge_orientation: gtx.Field[[dims.VertexDim, dims.V2EDim], ta.wpfloat],
    dual_area: fa.VertexField[ta.wpfloat],
    owner_mask: fa.VertexField[bool],
) -> gtx.Field[[dims.VertexDim, dims.V2EDim], ta.wpfloat]:
    """
    Compute geometrical factor for curl.

    Args:
        dual_edge_length:
        edge_orientation:
        dual_area:
        owner_mask:

    Returns:
    """
    geofac_rot = where(owner_mask, dual_edge_length(V2E) * edge_orientation / dual_area, 0.0)
    return geofac_rot


def compute_geofac_n2s(
<<<<<<< HEAD
    dual_edge_length: alloc.NDArray,
    geofac_div: alloc.NDArray,
    c2e: alloc.NDArray,
    e2c: alloc.NDArray,
    c2e2c: alloc.NDArray,
    horizontal_start: gtx.int32,
    array_ns: ModuleType = np,
) -> alloc.NDArray:
=======
    dual_edge_length: field_alloc.NDArray,
    geofac_div: field_alloc.NDArray,
    c2e: field_alloc.NDArray,
    e2c: field_alloc.NDArray,
    c2e2c: field_alloc.NDArray,
    horizontal_start: np.int32,
    array_ns: ModuleType = np,
) -> field_alloc.NDArray:
>>>>>>> 3068bd78
    """
    Compute geometric factor for nabla2-scalar.

    Args:
        dual_edge_length: ndarray, representing a gtx.Field[gtx.Dims[EdgeDim], ta.wpfloat]
        geofac_div: ndarray, representing a gtx.Field[gtx.Dims[CellDim, C2EDim], ta.wpfloat]
        c2e: ndarray, representing a gtx.Field[gtx.Dims[CellDim, C2EDim], gtx.int32]
        e2c: ndarray, representing a gtx.Field[gtx.Dims[EdgeDim, E2CDim], gtx.int32]
        c2e2c: ndarray, representing a gtx.Field[gtx.Dims[CellDim, C2E2CDim], gtx.int32]
        horizontal_start: start index from where the field is computed
        array_ns: python module, numpy or cpu defaults to numpy

    Returns:
        geometric factor for nabla2-scalar, Field[CellDim, C2E2CODim]
    """
    num_cells = c2e.shape[0]
    geofac_n2s = array_ns.zeros([num_cells, 4])
    index = array_ns.transpose(
        array_ns.vstack(
            (
                array_ns.arange(num_cells),
                array_ns.arange(num_cells),
                array_ns.arange(num_cells),
            )
        )
    )
    mask = e2c[c2e, 0] == index
    geofac_n2s[horizontal_start:, 0] = geofac_n2s[horizontal_start:, 0] - array_ns.sum(
        mask[horizontal_start:] * (geofac_div / dual_edge_length[c2e])[horizontal_start:], axis=1
    )
    mask = e2c[c2e, 1] == index
    geofac_n2s[horizontal_start:, 0] = geofac_n2s[horizontal_start:, 0] + array_ns.sum(
        mask[horizontal_start:] * (geofac_div / dual_edge_length[c2e])[horizontal_start:], axis=1
    )
    mask = e2c[c2e, 0] == c2e2c
    geofac_n2s[horizontal_start:, 1:] = (
        geofac_n2s[horizontal_start:, 1:]
        - mask[horizontal_start:, :] * (geofac_div / dual_edge_length[c2e])[horizontal_start:, :]
    )
    mask = e2c[c2e, 1] == c2e2c
    geofac_n2s[horizontal_start:, 1:] = (
        geofac_n2s[horizontal_start:, 1:]
        + mask[horizontal_start:, :] * (geofac_div / dual_edge_length[c2e])[horizontal_start:, :]
    )
    return geofac_n2s


def _compute_primal_normal_ec(
<<<<<<< HEAD
    primal_normal_cell_x: alloc.NDArray,
    primal_normal_cell_y: alloc.NDArray,
    owner_mask: alloc.NDArray,
    c2e: alloc.NDArray,
    e2c: alloc.NDArray,
    horizontal_start: gtx.int32,
    array_ns: ModuleType = np,
) -> alloc.NDArray:
=======
    primal_normal_cell_x: field_alloc.NDArray,
    primal_normal_cell_y: field_alloc.NDArray,
    owner_mask: field_alloc.NDArray,
    c2e: field_alloc.NDArray,
    e2c: field_alloc.NDArray,
    horizontal_start: np.int32,
    array_ns: ModuleType = np,
) -> field_alloc.NDArray:
>>>>>>> 3068bd78
    """
    Compute primal_normal_ec.

    Args:
        primal_normal_cell_x: ndarray, representing a gtx.Field[gtx.Dims[EdgeDim, E2CDim], gtx.int32]
        primal_normal_cell_y: ndarray, representing a gtx.Field[gtx.Dims[EdgeDim, E2CDim], gtx.int32]
        owner_mask: ndarray, representing a gtx.Field[gtx.Dims[CellDim], bool]
        c2e: ndarray, representing a gtx.Field[gtx.Dims[CellDim, C2EDim], gtx.int32]
        e2c: ndarray, representing a gtx.Field[gtx.Dims[EdgeDim, E2CDim], gtx.int32]
        horizontal_start: start index to compute from
        array_ns: module - the array interface implementation to compute on, defaults to numpy
    Returns:
        primal_normal_ec: numpy array, representing a gtx.Field[gtx.Dims[CellDim, C2EDim, 2], ta.wpfloat]
    """
    num_cells = c2e.shape[0]
    primal_normal_ec = np.zeros([c2e.shape[0], c2e.shape[1], 2])
    index = np.transpose(
        np.vstack(
            (
                array_ns.arange(num_cells),
                array_ns.arange(num_cells),
                array_ns.arange(num_cells),
            )
        )
    )
    owned = np.vstack((owner_mask, owner_mask, owner_mask)).T
    for i in range(2):
        mask = e2c[c2e, i] == index
        primal_normal_ec[horizontal_start:, :, 0] = primal_normal_ec[
            horizontal_start:, :, 0
        ] + array_ns.where(
            owned[horizontal_start:, :],
            mask[horizontal_start:, :] * primal_normal_cell_x[c2e[horizontal_start:], i],
            0.0,
        )
        primal_normal_ec[horizontal_start:, :, 1] = primal_normal_ec[
            horizontal_start:, :, 1
        ] + array_ns.where(
            owned[horizontal_start:, :],
            mask[horizontal_start:, :] * primal_normal_cell_y[c2e[horizontal_start:], i],
            0.0,
        )
    return primal_normal_ec


def _compute_geofac_grg(
<<<<<<< HEAD
    primal_normal_ec: alloc.NDArray,
    geofac_div: alloc.NDArray,
    c_lin_e: alloc.NDArray,
    c2e: alloc.NDArray,
    e2c: alloc.NDArray,
    c2e2c: alloc.NDArray,
    horizontal_start: gtx.int32,
    array_ns: ModuleType = np,
) -> tuple[alloc.NDArray, alloc.NDArray]:
=======
    primal_normal_ec: field_alloc.NDArray,
    geofac_div: field_alloc.NDArray,
    c_lin_e: field_alloc.NDArray,
    c2e: field_alloc.NDArray,
    e2c: field_alloc.NDArray,
    c2e2c: field_alloc.NDArray,
    horizontal_start: np.int32,
    array_ns: ModuleType = np,
) -> tuple[field_alloc.NDArray, field_alloc.NDArray]:
>>>>>>> 3068bd78
    """
    Compute geometrical factor for Green-Gauss gradient.

    Args:
        primal_normal_ec: ndarray, representing a gtx.Field[gtx.Dims[CellDim, C2EDim, 2], ta.wpfloat]
        geofac_div: ndarray, representing a gtx.Field[gtx.Dims[CellDim, C2EDim], ta.wpfloat]
        c_lin_e: ndarray, representing a gtx.Field[gtx.Dims[EdgeDim, E2CDim], ta.wpfloat]
        c2e: ndarray, representing a gtx.Field[gtx.Dims[CellDim, C2EDim], gtx.int32]
        e2c: ndarray, representing a gtx.Field[gtx.Dims[EdgeDim, E2CDim], gtx.int32]
        c2e2c: ndarray, representing a gtx.Field[gtx.Dims[CellDim, C2E2CDim], gtx.int32]
        horizontal_start: start index from where the computation is done
        array_ns: module - the array interface implementation to compute on, defaults to numpy
    Returns:
        geofac_grg: ndarray, representing a gtx.Field[gtx.Dims[CellDim, C2EDim + 1, 2], ta.wpfloat]
    """
    num_cells = c2e.shape[0]
    geofac_grg = array_ns.zeros([num_cells, c2e.shape[1] + 1, primal_normal_ec.shape[2]])
    index = array_ns.transpose(
        array_ns.vstack(
            (
                array_ns.arange(num_cells),
                array_ns.arange(num_cells),
                array_ns.arange(num_cells),
            )
        )
    )
    for k in range(e2c.shape[1]):
        mask = e2c[c2e, k] == index
        for i in range(primal_normal_ec.shape[2]):
            for j in range(c2e.shape[1]):
                geofac_grg[horizontal_start:, 0, i] = (
                    geofac_grg[horizontal_start:, 0, i]
                    + mask[horizontal_start:, j]
                    * (primal_normal_ec[:, :, i] * geofac_div * c_lin_e[c2e, k])[
                        horizontal_start:, j
                    ]
                )
    for k in range(e2c.shape[1]):
        mask = e2c[c2e, k] == c2e2c
        for i in range(primal_normal_ec.shape[2]):
            for j in range(c2e.shape[1]):
                geofac_grg[horizontal_start:, 1 + j, i] = (
                    geofac_grg[horizontal_start:, 1 + j, i]
                    + mask[horizontal_start:, j]
                    * (primal_normal_ec[:, :, i] * geofac_div * c_lin_e[c2e, k])[
                        horizontal_start:, j
                    ]
                )
    return geofac_grg[:, :, 0], geofac_grg[:, :, 1]


def compute_geofac_grg(
<<<<<<< HEAD
    primal_normal_cell_x: alloc.NDArray,
    primal_normal_cell_y: alloc.NDArray,
    owner_mask: alloc.NDArray,
    geofac_div: alloc.NDArray,
    c_lin_e: alloc.NDArray,
    c2e: alloc.NDArray,
    e2c: alloc.NDArray,
    c2e2c: alloc.NDArray,
    horizontal_start: gtx.int32,
    array_ns: ModuleType = np,
) -> tuple[alloc.NDArray, alloc.NDArray]:
=======
    primal_normal_cell_x: field_alloc.NDArray,
    primal_normal_cell_y: field_alloc.NDArray,
    owner_mask: field_alloc.NDArray,
    geofac_div: field_alloc.NDArray,
    c_lin_e: field_alloc.NDArray,
    c2e: field_alloc.NDArray,
    e2c: field_alloc.NDArray,
    c2e2c: field_alloc.NDArray,
    horizontal_start: gtx.int32,
    array_ns: ModuleType = np,
) -> tuple[field_alloc.NDArray, field_alloc.NDArray]:
>>>>>>> 3068bd78
    primal_normal_ec = functools.partial(_compute_primal_normal_ec, array_ns=array_ns)(
        primal_normal_cell_x, primal_normal_cell_y, owner_mask, c2e, e2c, horizontal_start
    )
    return functools.partial(_compute_geofac_grg, array_ns=array_ns)(
        primal_normal_ec, geofac_div, c_lin_e, c2e, e2c, c2e2c, horizontal_start
    )


def compute_geofac_grdiv(
<<<<<<< HEAD
    geofac_div: alloc.NDArray,
    inv_dual_edge_length: alloc.NDArray,
    owner_mask: alloc.NDArray,
    c2e: alloc.NDArray,
    e2c: alloc.NDArray,
    e2c2e: alloc.NDArray,
    horizontal_start: gtx.int32,
    array_ns: ModuleType = np,
) -> alloc.NDArray:
=======
    geofac_div: field_alloc.NDArray,
    inv_dual_edge_length: field_alloc.NDArray,
    owner_mask: field_alloc.NDArray,
    c2e: field_alloc.NDArray,
    e2c: field_alloc.NDArray,
    e2c2e: field_alloc.NDArray,
    horizontal_start: np.int32,
    array_ns: ModuleType = np,
) -> field_alloc.NDArray:
>>>>>>> 3068bd78
    """
    Compute geometrical factor for gradient of divergence (triangles only).

    Args:
        geofac_div:  ndarray, representing a gtx.Field[gtx.Dims[CellDim, C2EDim], ta.wpfloat]
        inv_dual_edge_length: ndarray, representing a gtx.Field[gtx.Dims[EdgeDim], ta.wpfloat]
        owner_mask:  ndarray, representing a gtx.Field[gtx.Dims[CellDim], bool]
        c2e:  ndarray, representing a gtx.Field[gtx.Dims[CellDim, C2EDim], gtx.int32]
        e2c: ndarray, representing a gtx.Field[gtx.Dims[EdgeDim, E2CDim], gtx.int32]
        e2c2e: ndarray, representing a gtx.Field[gtx.Dims[EdgeDim, E2C2EDim], gtx.int32]
        horizontal_start:
        array_ns: module either used or array computations defaults to numpy

    Returns:
        geofac_grdiv:  ndarray, representing a gtx.Field[gtx.Dims[EdgeDim, E2C2EODim], ta.wpfloat]
    """
    num_edges = e2c.shape[0]
    geofac_grdiv = array_ns.zeros([num_edges, 1 + 2 * e2c.shape[1]])
    index = array_ns.arange(horizontal_start, num_edges)
    for j in range(c2e.shape[1]):
        mask = array_ns.where(
            c2e[e2c[horizontal_start:, 1], j] == index, owner_mask[horizontal_start:], False
        )
        geofac_grdiv[horizontal_start:, 0] = array_ns.where(
            mask, geofac_div[e2c[horizontal_start:, 1], j], geofac_grdiv[horizontal_start:, 0]
        )
    for j in range(c2e.shape[1]):
        mask = array_ns.where(
            c2e[e2c[horizontal_start:, 0], j] == index, owner_mask[horizontal_start:], False
        )
        geofac_grdiv[horizontal_start:, 0] = array_ns.where(
            mask,
            (geofac_grdiv[horizontal_start:, 0] - geofac_div[e2c[horizontal_start:, 0], j])
            * inv_dual_edge_length[horizontal_start:],
            geofac_grdiv[horizontal_start:, 0],
        )
    for j in range(e2c.shape[1]):
        for k in range(c2e.shape[1]):
            mask = c2e[e2c[horizontal_start:, 0], k] == e2c2e[horizontal_start:, j]
            geofac_grdiv[horizontal_start:, e2c.shape[1] - 1 + j] = array_ns.where(
                mask,
                -geofac_div[e2c[horizontal_start:, 0], k] * inv_dual_edge_length[horizontal_start:],
                geofac_grdiv[horizontal_start:, e2c.shape[1] - 1 + j],
            )
            mask = c2e[e2c[horizontal_start:, 1], k] == e2c2e[horizontal_start:, e2c.shape[1] + j]
            geofac_grdiv[horizontal_start:, 2 * e2c.shape[1] - 1 + j] = array_ns.where(
                mask,
                geofac_div[e2c[horizontal_start:, 1], k] * inv_dual_edge_length[horizontal_start:],
                geofac_grdiv[horizontal_start:, 2 * e2c.shape[1] - 1 + j],
            )
    return geofac_grdiv


def rotate_latlon(
<<<<<<< HEAD
    lat: alloc.NDArray,
    lon: alloc.NDArray,
    pollat: alloc.NDArray,
    pollon: alloc.NDArray,
    array_ns: ModuleType = np,
) -> tuple[alloc.NDArray, alloc.NDArray]:
=======
    lat: field_alloc.NDArray,
    lon: field_alloc.NDArray,
    pollat: field_alloc.NDArray,
    pollon: field_alloc.NDArray,
    array_ns: ModuleType = np,
) -> tuple[field_alloc.NDArray, field_alloc.NDArray]:
>>>>>>> 3068bd78
    """
    (Compute rotation of lattitude and longitude.)

    Rotates latitude and longitude for more accurate computation
    of bilinear interpolation

    Args:
        lat: scalar or numpy array
        lon: scalar or numpy array
        pollat: scalar or numpy array
        pollon: scalar or numpy array
        array_ns array namespace to be used, defaults to numpy

    Returns:
        rotlat:
        rotlon:
    """
    rotlat = array_ns.arcsin(
        array_ns.sin(lat) * array_ns.sin(pollat)
        + array_ns.cos(lat) * array_ns.cos(pollat) * array_ns.cos(lon - pollon)
    )
    rotlon = array_ns.arctan2(
        array_ns.cos(lat) * array_ns.sin(lon - pollon),
        (
            array_ns.cos(lat) * array_ns.sin(pollat) * array_ns.cos(lon - pollon)
            - array_ns.sin(lat) * array_ns.cos(pollat)
        ),
    )

    return (rotlat, rotlon)


def _weighting_factors(
<<<<<<< HEAD
    ytemp: alloc.NDArray,
    xtemp: alloc.NDArray,
    yloc: alloc.NDArray,
    xloc: alloc.NDArray,
    wgt_loc: ta.wpfloat,
    array_ns: ModuleType = np,
) -> alloc.NDArray:
=======
    ytemp: field_alloc.NDArray,
    xtemp: field_alloc.NDArray,
    yloc: field_alloc.NDArray,
    xloc: field_alloc.NDArray,
    wgt_loc: ta.wpfloat,
    array_ns: ModuleType = np,
) -> field_alloc.NDArray:
>>>>>>> 3068bd78
    """
        Compute weighting factors.
        The weighting factors are based on the requirement that sum(w(i)*x(i)) = 0
        and sum(w(i)*y(i)) = 0, which ensures that linear horizontal gradients
        are not aliased into a checkerboard pattern between upward- and downward
        directed cells. The third condition is sum(w(i)) = 1., and the weight
        of the local point is 0.5 (see above). Analytical elimination yields...

    # TODO (Andreas J) computation different for Torus grids see mo_intp_coeffs.f90
    # The function weighting_factors does not exist in the Fortran code, the
    # Fortran is organised differently with code duplication

        Args:
            ytemp:  \\   numpy array of size [[3, flexible], ta.wpfloat]
            xtemp:  //
            yloc:   \\   numpy array of size [[flexible], ta.wpfloat]
            xloc:   //
            wgt_loc:
            array_ns: array namespace to be used defaults to numpy

        Returns:
            wgt: numpy array of size [[3, flexible], ta.wpfloat]
    """
    rotate = functools.partial(rotate_latlon, array_ns=array_ns)

    pollat = array_ns.where(yloc >= 0.0, yloc - math.pi * 0.5, yloc + math.pi * 0.5)
    pollon = xloc
    (yloc, xloc) = rotate(yloc, xloc, pollat, pollon)
    x = array_ns.zeros([ytemp.shape[0], ytemp.shape[1]])
    y = array_ns.zeros([ytemp.shape[0], ytemp.shape[1]])
    wgt = array_ns.zeros([ytemp.shape[0], ytemp.shape[1]])

    for i in range(ytemp.shape[0]):
        (ytemp[i], xtemp[i]) = rotate(ytemp[i], xtemp[i], pollat, pollon)
        y[i] = ytemp[i] - yloc
        x[i] = xtemp[i] - xloc
        # This is needed when the date line is crossed
        x[i] = array_ns.where(x[i] > 3.5, x[i] - math.pi * 2, x[i])
        x[i] = array_ns.where(x[i] < -3.5, x[i] + math.pi * 2, x[i])

    mask = array_ns.logical_and(abs(x[1] - x[0]) > 1.0e-11, abs(y[2] - y[0]) > 1.0e-11)
    wgt_1_no_mask = (
        1.0
        / ((y[1] - y[0]) - (x[1] - x[0]) * (y[2] - y[0]) / (x[2] - x[0]))
        * (1.0 - wgt_loc)
        * (-y[0] + x[0] * (y[2] - y[0]) / (x[2] - x[0]))
    )
    wgt[2] = array_ns.where(
        mask,
        1.0
        / ((y[2] - y[0]) - (x[2] - x[0]) * (y[1] - y[0]) / (x[1] - x[0]))
        * (1.0 - wgt_loc)
        * (-y[0] + x[0] * (y[1] - y[0]) / (x[1] - x[0])),
        (-(1.0 - wgt_loc) * x[0] - wgt_1_no_mask * (x[1] - x[0])) / (x[2] - x[0]),
    )
    wgt[1] = array_ns.where(
        mask,
        (-(1.0 - wgt_loc) * x[0] - wgt[2] * (x[2] - x[0])) / (x[1] - x[0]),
        wgt_1_no_mask,
    )
    wgt[0] = 1.0 - wgt[1] - wgt[2] if wgt_loc == 0.0 else 1.0 - wgt_loc - wgt[1] - wgt[2]
    return wgt


def _compute_c_bln_avg(
<<<<<<< HEAD
    c2e2c: alloc.NDArray,
    lat: alloc.NDArray,
    lon: alloc.NDArray,
    divavg_cntrwgt: ta.wpfloat,
    horizontal_start: gtx.int32,
    array_ns: ModuleType = np,
) -> alloc.NDArray:
=======
    c2e2c: field_alloc.NDArray,
    lat: field_alloc.NDArray,
    lon: field_alloc.NDArray,
    divavg_cntrwgt: ta.wpfloat,
    horizontal_start: np.int32,
    array_ns: ModuleType = np,
) -> field_alloc.NDArray:
>>>>>>> 3068bd78
    """
    Compute bilinear cell average weight.

    Args:
        divavg_cntrwgt:
        owner_mask: numpy array, representing a gtx.Field[gtx.Dims[CellDim], bool]
        c2e2c: numpy array, representing a gtx.Field[gtx.Dims[EdgeDim, C2E2CDim], gtx.int32]
        lat: \\ numpy array, representing a gtx.Field[gtx.Dims[CellDim], ta.wpfloat]
        lon: //
        horizontal_start:

    Returns:
        c_bln_avg: numpy array, representing a gtx.Field[gtx.Dims[CellDim, C2EDim], ta.wpfloat]
    """
    num_cells = c2e2c.shape[0]
    ytemp = array_ns.zeros([c2e2c.shape[1], num_cells - horizontal_start])
    xtemp = array_ns.zeros([c2e2c.shape[1], num_cells - horizontal_start])

    for i in range(ytemp.shape[0]):
        ytemp[i] = lat[c2e2c[horizontal_start:, i]]
        xtemp[i] = lon[c2e2c[horizontal_start:, i]]

    wgt = _weighting_factors(
        ytemp,
        xtemp,
        lat[horizontal_start:],
        lon[horizontal_start:],
        divavg_cntrwgt,
        array_ns=array_ns,
    )
    c_bln_avg = array_ns.zeros((c2e2c.shape[0], c2e2c.shape[1] + 1))
    c_bln_avg[horizontal_start:, 0] = divavg_cntrwgt
    c_bln_avg[horizontal_start:, 1] = wgt[0]
    c_bln_avg[horizontal_start:, 2] = wgt[1]
    c_bln_avg[horizontal_start:, 3] = wgt[2]
    return c_bln_avg


def _force_mass_conservation_to_c_bln_avg(
<<<<<<< HEAD
    c2e2c0: alloc.NDArray,
    c_bln_avg: alloc.NDArray,
    cell_areas: alloc.NDArray,
    cell_owner_mask: alloc.NDArray,
=======
    c2e2c0: field_alloc.NDArray,
    c_bln_avg: field_alloc.NDArray,
    cell_areas: field_alloc.NDArray,
    cell_owner_mask: field_alloc.NDArray,
>>>>>>> 3068bd78
    divavg_cntrwgt: ta.wpfloat,
    horizontal_start: gtx.int32,
    array_ns: ModuleType = np,
    niter: int = 1000,
<<<<<<< HEAD
) -> alloc.NDArray:
=======
) -> field_alloc.NDArray:
>>>>>>> 3068bd78
    """
    Iteratively enforce mass conservation to the input field c_bln_avg.

    Mass conservation is enforced by the following condition:
    The three point divergence calculated on any given grid point is used with a total factor of 1.

    Practically, the sum of the  bilinear cell weights  applied to a cell from all neighbors times its area should be exactly one.

    The weights are adjusted iteratively by the condition up to a max of niter iterations

    Args:
        c2e2c0: cell to cell connectivity
        c_bln_avg: input field: bilinear cell weight average
        cell_areas: area of cells
        cell_owner_mask:
        divavg_cntrwgt: configured central weight
        horizontal_start:
        niter: max number of iterations

    Returns:

    """

    def _compute_local_weights(
        c_bln_avg, cell_areas, c2e2c0, inverse_neighbor_idx
<<<<<<< HEAD
    ) -> alloc.NDArray:
=======
    ) -> field_alloc.NDArray:
>>>>>>> 3068bd78
        """
        Compute the total weight which each local point contributes to the sum.

        Args:
            c_bln_avg: ndarray representing a weight field of (CellDim, C2E2C0Dim)
            inverse_neighbor_index: Sequence of to access all weights of a local cell in a field of shape (CellDim, C2E2C0Dim)

        Returns: ndarray of CellDim, containing the sum of weigh contributions for each local cell index

        """
        weights = array_ns.sum(c_bln_avg[c2e2c0, inverse_neighbor_idx] * cell_areas[c2e2c0], axis=1)
        return weights

    def _compute_residual_to_mass_conservation(
<<<<<<< HEAD
        owner_mask: alloc.NDArray, local_weight: alloc.NDArray, cell_area: alloc.NDArray
    ) -> alloc.NDArray:
=======
        owner_mask: field_alloc.NDArray,
        local_weight: field_alloc.NDArray,
        cell_area: field_alloc.NDArray,
    ) -> field_alloc.NDArray:
>>>>>>> 3068bd78
        """The local_weight weighted by the area should be 1. We compute how far we are off that weight."""
        horizontal_size = local_weight.shape[0]
        assert horizontal_size == owner_mask.shape[0], "Fields do not have the same shape"
        assert horizontal_size == cell_area.shape[0], "Fields do not have the same shape"
        residual = array_ns.where(owner_mask, local_weight / cell_area - 1.0, 0.0)
        return residual

    def _apply_correction(
<<<<<<< HEAD
        c_bln_avg: alloc.NDArray,
        residual: alloc.NDArray,
        c2e2c0: alloc.NDArray,
        divavg_cntrwgt: float,
        horizontal_start: alloc.NDArray,
    ) -> alloc.NDArray:
=======
        c_bln_avg: field_alloc.NDArray,
        residual: field_alloc.NDArray,
        c2e2c0: field_alloc.NDArray,
        divavg_cntrwgt: float,
        horizontal_start: gtx.int32,
    ) -> field_alloc.NDArray:
>>>>>>> 3068bd78
        """Apply correction to local weigths based on the computed residuals."""
        maxwgt_loc = divavg_cntrwgt + 0.003
        minwgt_loc = divavg_cntrwgt - 0.003
        relax_coeff = 0.46
        c_bln_avg[horizontal_start:, :] = (
            c_bln_avg[horizontal_start:, :] - relax_coeff * residual[c2e2c0][horizontal_start:, :]
        )
        local_weight = array_ns.sum(c_bln_avg, axis=1) - 1.0

        c_bln_avg[horizontal_start:, :] = c_bln_avg[horizontal_start:, :] - (
            0.25 * local_weight[horizontal_start:, np.newaxis]
        )

        # avoid runaway condition:
        c_bln_avg[horizontal_start:, 0] = array_ns.maximum(
            c_bln_avg[horizontal_start:, 0], minwgt_loc
        )
        c_bln_avg[horizontal_start:, 0] = array_ns.minimum(
            c_bln_avg[horizontal_start:, 0], maxwgt_loc
        )
        return c_bln_avg

    def _enforce_mass_conservation(
<<<<<<< HEAD
        c_bln_avg: alloc.NDArray,
        residual: alloc.NDArray,
        owner_mask: alloc.NDArray,
        horizontal_start: gtx.int32,
    ) -> alloc.NDArray:
=======
        c_bln_avg: field_alloc.NDArray,
        residual: field_alloc.NDArray,
        owner_mask: field_alloc.NDArray,
        horizontal_start: gtx.int32,
    ) -> field_alloc.NDArray:
>>>>>>> 3068bd78
        """Enforce the mass conservation condition on the local cells by forcefully subtracting the
        residual from the central field contribution."""
        c_bln_avg[horizontal_start:, 0] = array_ns.where(
            owner_mask[horizontal_start:],
            c_bln_avg[horizontal_start:, 0] - residual[horizontal_start:],
            c_bln_avg[horizontal_start:, 0],
        )
        return c_bln_avg

    local_summed_weights = array_ns.zeros(c_bln_avg.shape[0])
    residual = array_ns.zeros(c_bln_avg.shape[0])
    inverse_neighbor_idx = create_inverse_neighbor_index(c2e2c0, array_ns=array_ns)

    for iteration in range(niter):
        local_summed_weights[horizontal_start:] = _compute_local_weights(
            c_bln_avg, cell_areas, c2e2c0, inverse_neighbor_idx
        )[horizontal_start:]

        residual[horizontal_start:] = _compute_residual_to_mass_conservation(
            cell_owner_mask, local_summed_weights, cell_areas
        )[horizontal_start:]

        max_ = array_ns.max(residual)
        if iteration >= (niter - 1) or max_ < 1e-9:
            print(f"number of iterations: {iteration} - max residual={max_}")
            c_bln_avg = _enforce_mass_conservation(
                c_bln_avg, residual, cell_owner_mask, horizontal_start
            )
            return c_bln_avg

        c_bln_avg = _apply_correction(
            c_bln_avg=c_bln_avg,
            residual=residual,
            c2e2c0=c2e2c0,
            divavg_cntrwgt=divavg_cntrwgt,
            horizontal_start=horizontal_start,
        )

    return c_bln_avg


def compute_mass_conserving_bilinear_cell_average_weight(
<<<<<<< HEAD
    c2e2c0: alloc.NDArray,
    lat: alloc.NDArray,
    lon: alloc.NDArray,
    cell_areas: alloc.NDArray,
    cell_owner_mask: alloc.NDArray,
=======
    c2e2c0: field_alloc.NDArray,
    lat: field_alloc.NDArray,
    lon: field_alloc.NDArray,
    cell_areas: field_alloc.NDArray,
    cell_owner_mask: field_alloc.NDArray,
>>>>>>> 3068bd78
    divavg_cntrwgt: ta.wpfloat,
    horizontal_start: gtx.int32,
    horizontal_start_level_3: gtx.int32,
    array_ns: ModuleType = np,
<<<<<<< HEAD
) -> alloc.NDArray:
=======
) -> field_alloc.NDArray:
>>>>>>> 3068bd78
    c_bln_avg = _compute_c_bln_avg(
        c2e2c0[:, 1:], lat, lon, divavg_cntrwgt, horizontal_start, array_ns
    )
    return _force_mass_conservation_to_c_bln_avg(
        c2e2c0,
        c_bln_avg,
        cell_areas,
        cell_owner_mask,
        divavg_cntrwgt,
        horizontal_start_level_3,
        array_ns,
    )


def create_inverse_neighbor_index(c2e2c0, array_ns: ModuleType = np):
    inv_neighbor_idx = -1 * array_ns.ones(c2e2c0.shape, dtype=int)

    for jc in range(c2e2c0.shape[0]):
        for i in range(c2e2c0.shape[1]):
            if c2e2c0[jc, i] >= 0:
                inv_neighbor_idx[jc, i] = array_ns.argwhere(c2e2c0[c2e2c0[jc, i], :] == jc)[0, 0]

    return inv_neighbor_idx


# TODO (@halungge) this can be simplified using only
def compute_e_flx_avg(
    c_bln_avg: np.ndarray,
    geofac_div: np.ndarray,
    owner_mask: np.ndarray,
    primal_cart_normal: np.ndarray,
    e2c: np.ndarray,
    c2e: np.ndarray,
    c2e2c: np.ndarray,
    e2c2e: np.ndarray,
    horizontal_start_p3: np.int32,
    horizontal_start_p4: np.int32,
) -> np.ndarray:
    """
    Compute edge flux average

    Args:
        c_bln_avg: numpy array, representing a gtx.Field[gtx.Dims[CellDim, C2EDim], ta.wpfloat]
        geofac_div: numpy array, representing a gtx.Field[gtx.Dims[CellDim, C2EDim], ta.wpfloat]
        owner_mask: numpy array, representing a gtx.Field[gtx.Dims[EdgeDim], bool]
        primal_cart_normal: numpy array, representing a gtx.Field[gtx.Dims[EdgeDim], ta.wpfloat]
        e2c: numpy array, representing a gtx.Field[gtx.Dims[EdgeDim, E2CDim], gtx.int32]
        c2e: numpy array, representing a gtx.Field[gtx.Dims[CellDim, C2EDim], gtx.int32]
        c2e2c: numpy array, representing a gtx.Field[gtx.Dims[CellDim, C2E2CDim], gtx.int32]
        e2c2e: numpy array, representing a gtx.Field[gtx.Dims[EdgeDim, E2C2EDim], gtx.int32]
        horizontal_start_p3:
        horizontal_start_p4:

    Returns:
        e_flx_avg: numpy array, representing a gtx.Field[gtx.Dims[EdgeDim, E2C2EODim], ta.wpfloat]
    """
    llb = 0
    e_flx_avg = np.zeros([e2c.shape[0], 5])
    index = np.arange(llb, c2e.shape[0])
    inv_neighbor_id = -np.ones([c2e.shape[0] - llb, 3], dtype=int)
    for i in range(c2e2c.shape[1]):
        for j in range(c2e2c.shape[1]):
            inv_neighbor_id[:, j] = np.where(
                np.logical_and(c2e2c[c2e2c[llb:, j], i] == index, c2e2c[llb:, j] >= 0),
                i,
                inv_neighbor_id[:, j],
            )

    llb = horizontal_start_p3
    index = np.arange(llb, e2c.shape[0])
    for j in range(c2e.shape[1]):
        for i in range(2):
            e_flx_avg[llb:, i + 1] = np.where(
                owner_mask[llb:],
                np.where(
                    c2e[e2c[llb:, 0], j] == index,
                    c_bln_avg[e2c[llb:, 1], inv_neighbor_id[e2c[llb:, 0], j] + 1]
                    * geofac_div[e2c[llb:, 0], np.mod(i + j + 1, 3)]
                    / geofac_div[e2c[llb:, 1], inv_neighbor_id[e2c[llb:, 0], j]],
                    e_flx_avg[llb:, i + 1],
                ),
                e_flx_avg[llb:, i + 1],
            )
            e_flx_avg[llb:, i + 3] = np.where(
                owner_mask[llb:],
                np.where(
                    c2e[e2c[llb:, 0], j] == index,
                    c_bln_avg[e2c[llb:, 0], 1 + j]
                    * geofac_div[e2c[llb:, 1], np.mod(inv_neighbor_id[e2c[llb:, 0], j] + i + 1, 3)]
                    / geofac_div[e2c[llb:, 0], j],
                    e_flx_avg[llb:, i + 3],
                ),
                e_flx_avg[llb:, i + 3],
            )

    iie = -np.ones([e2c.shape[0], 4], dtype=int)
    iie[:, 0] = np.where(e2c[e2c2e[:, 0], 0] == e2c[:, 0], 2, -1)
    iie[:, 0] = np.where(
        np.logical_and(e2c[e2c2e[:, 0], 1] == e2c[:, 0], iie[:, 0] != 2), 4, iie[:, 0]
    )

    iie[:, 1] = np.where(e2c[e2c2e[:, 1], 0] == e2c[:, 0], 1, -1)
    iie[:, 1] = np.where(
        np.logical_and(e2c[e2c2e[:, 1], 1] == e2c[:, 0], iie[:, 1] != 1), 3, iie[:, 1]
    )

    iie[:, 2] = np.where(e2c[e2c2e[:, 2], 0] == e2c[:, 1], 2, -1)
    iie[:, 2] = np.where(
        np.logical_and(e2c[e2c2e[:, 2], 1] == e2c[:, 1], iie[:, 2] != 2), 4, iie[:, 2]
    )

    iie[:, 3] = np.where(e2c[e2c2e[:, 3], 0] == e2c[:, 1], 1, -1)
    iie[:, 3] = np.where(
        np.logical_and(e2c[e2c2e[:, 3], 1] == e2c[:, 1], iie[:, 3] != 1), 3, iie[:, 3]
    )

    llb = horizontal_start_p4
    index = np.arange(llb, e2c.shape[0])
    for i in range(c2e.shape[1]):
        e_flx_avg[llb:, 0] = np.where(
            owner_mask[llb:],
            np.where(
                c2e[e2c[llb:, 0], i] == index,
                0.5
                * (
                    (
                        geofac_div[e2c[llb:, 0], i] * c_bln_avg[e2c[llb:, 0], 0]
                        + geofac_div[e2c[llb:, 1], inv_neighbor_id[e2c[llb:, 0], i]]
                        * c_bln_avg[e2c[llb:, 0], i + 1]
                        - e_flx_avg[e2c2e[llb:, 0], iie[llb:, 0]]
                        * geofac_div[e2c[llb:, 0], np.mod(i + 1, 3)]
                        - e_flx_avg[e2c2e[llb:, 1], iie[llb:, 1]]
                        * geofac_div[e2c[llb:, 0], np.mod(i + 2, 3)]
                    )
                    / geofac_div[e2c[llb:, 0], i]
                    + (
                        geofac_div[e2c[llb:, 1], inv_neighbor_id[e2c[llb:, 0], i]]
                        * c_bln_avg[e2c[llb:, 1], 0]
                        + geofac_div[e2c[llb:, 0], i]
                        * c_bln_avg[e2c[llb:, 1], inv_neighbor_id[e2c[llb:, 0], i] + 1]
                        - e_flx_avg[e2c2e[llb:, 2], iie[llb:, 2]]
                        * geofac_div[e2c[llb:, 1], np.mod(inv_neighbor_id[e2c[llb:, 0], i] + 1, 3)]
                        - e_flx_avg[e2c2e[llb:, 3], iie[llb:, 3]]
                        * geofac_div[e2c[llb:, 1], np.mod(inv_neighbor_id[e2c[llb:, 0], i] + 2, 3)]
                    )
                    / geofac_div[e2c[llb:, 1], inv_neighbor_id[e2c[llb:, 0], i]]
                ),
                e_flx_avg[llb:, 0],
            ),
            e_flx_avg[llb:, 0],
        )

    checksum = e_flx_avg[:, 0]
    for i in range(4):
        checksum = (
            checksum
            + np.sum(primal_cart_normal * primal_cart_normal[e2c2e[:, i], :], axis=1)
            * e_flx_avg[:, 1 + i]
        )

    for i in range(5):
        e_flx_avg[llb:, i] = np.where(
            owner_mask[llb:], e_flx_avg[llb:, i] / checksum[llb:], e_flx_avg[llb:, i]
        )

    return e_flx_avg


def compute_cells_aw_verts(
<<<<<<< HEAD
    dual_area: np.ndarray,
    edge_vert_length: np.ndarray,
    edge_cell_length: np.ndarray,
    v2e: np.ndarray,
    e2v: np.ndarray,
    v2c: np.ndarray,
    e2c: np.ndarray,
    horizontal_start: gtx.int32,
) -> np.ndarray:
=======
    dual_area: field_alloc.NDArray,
    edge_vert_length: field_alloc.NDArray,
    edge_cell_length: field_alloc.NDArray,
    v2e: field_alloc.NDArray,
    e2v: field_alloc.NDArray,
    v2c: field_alloc.NDArray,
    e2c: field_alloc.NDArray,
    horizontal_start: gtx.int32,
) -> field_alloc.NDArray:
>>>>>>> 3068bd78
    """
    Compute cells_aw_verts.

    Args:
        dual_area: numpy array, representing a gtx.Field[gtx.Dims[VertexDim], ta.wpfloat]
        edge_vert_length: \\ numpy array, representing a gtx.Field[gtx.Dims[EdgeDim, E2VDim], ta.wpfloat]
        edge_cell_length: //
        owner_mask: numpy array, representing a gtx.Field[gtx.Dims[VertexDim], bool]
        v2e: numpy array, representing a gtx.Field[gtx.Dims[VertexDim, V2EDim], gtx.int32]
        e2v: numpy array, representing a gtx.Field[gtx.Dims[EdgeDim, E2VDim], gtx.int32]
        v2c: numpy array, representing a gtx.Field[gtx.Dims[VertexDim, V2CDim], gtx.int32]
        e2c: numpy array, representing a gtx.Field[gtx.Dims[EdgeDim, E2CDim], gtx.int32]
        horizontal_start:

    Returns:
        aw_verts: numpy array, representing a gtx.Field[gtx.Dims[VertexDim, 6], ta.wpfloat]
    """
    cells_aw_verts = np.zeros(v2e.shape)
    for jv in range(horizontal_start, cells_aw_verts.shape[0]):
        cells_aw_verts[jv, :] = 0.0
        for je in range(v2e.shape[1]):
            # INVALID_INDEX
            if v2e[jv, je] == gm.GridFile.INVALID_INDEX or (
                je > 0 and v2e[jv, je] == v2e[jv, je - 1]
            ):
                continue
            ile = v2e[jv, je]
            idx_ve = 0 if e2v[ile, 0] == jv else 1
            cell_offset_idx_0 = e2c[ile, 0]
            cell_offset_idx_1 = e2c[ile, 1]
            for jc in range(v2e.shape[1]):
                if v2c[jv, jc] == gm.GridFile.INVALID_INDEX or (
                    jc > 0 and v2c[jv, jc] == v2c[jv, jc - 1]
                ):
                    continue
                if cell_offset_idx_0 == v2c[jv, jc]:
                    cells_aw_verts[jv, jc] = (
                        cells_aw_verts[jv, jc]
                        + 0.5
                        / dual_area[jv]
                        * edge_vert_length[ile, idx_ve]
                        * edge_cell_length[ile, 0]
                    )
                elif cell_offset_idx_1 == v2c[jv, jc]:
                    cells_aw_verts[jv, jc] = (
                        cells_aw_verts[jv, jc]
                        + 0.5
                        / dual_area[jv]
                        * edge_vert_length[ile, idx_ve]
                        * edge_cell_length[ile, 1]
                    )

    return cells_aw_verts


def compute_e_bln_c_s(
    c2e: field_alloc.NDArray,
    cells_lat: field_alloc.NDArray,
    cells_lon: field_alloc.NDArray,
    edges_lat: field_alloc.NDArray,
    edges_lon: field_alloc.NDArray,
    weighting_factor: float,
) -> field_alloc.NDArray:
    """
    Compute e_bln_c_s.

    Args:
        owner_mask: numpy array, representing a gtx.Field[gtx.Dims[CellDim], bool]
        c2e: numpy array, representing a gtx.Field[gtx.Dims[CellDim, C2EDim], gtx.int32]
        cells_lat: \\ numpy array, representing a gtx.Field[gtx.Dims[CellDim], ta.wpfloat]
        cells_lon: //
        edges_lat: \\ numpy array, representing a gtx.Field[gtx.Dims[EdgeDim], ta.wpfloat]
        edges_lon: //

    Returns:
        e_bln_c_s: numpy array, representing a gtx.Field[gtx.Dims[CellDim, C2EDim], ta.wpfloat]
    """
    llb = 0
    num_cells = c2e.shape[0]
    e_bln_c_s = np.zeros([num_cells, c2e.shape[1]])
    yloc = cells_lat[llb:]
    xloc = cells_lon[llb:]
    ytemp = np.zeros([c2e.shape[1], num_cells])
    xtemp = np.zeros([c2e.shape[1], num_cells])

    for i in range(ytemp.shape[0]):
        ytemp[i] = edges_lat[c2e[llb:, i]]
        xtemp[i] = edges_lon[c2e[llb:, i]]

    wgt = _weighting_factors(
        ytemp,
        xtemp,
        yloc,
        xloc,
        weighting_factor,
    )

    e_bln_c_s[:, 0] = wgt[0]
    e_bln_c_s[:, 1] = wgt[1]
    e_bln_c_s[:, 2] = wgt[2]
    return e_bln_c_s


def compute_pos_on_tplane_e_x_y(
    grid_sphere_radius: ta.wpfloat,
    primal_normal_v1: np.ndarray,
    primal_normal_v2: np.ndarray,
    dual_normal_v1: np.ndarray,
    dual_normal_v2: np.ndarray,
    cells_lon: np.ndarray,
    cells_lat: np.ndarray,
    edges_lon: np.ndarray,
    edges_lat: np.ndarray,
    vertex_lon: np.ndarray,
    vertex_lat: np.ndarray,
    owner_mask: np.ndarray,
    e2c: np.ndarray,
    e2v: np.ndarray,
    e2c2e: np.ndarray,
    horizontal_start: np.int32,
) -> np.ndarray:
    """
    Compute pos_on_tplane_e_x_y.
    get geographical coordinates of edge midpoint
    get line and block indices of neighbour cells
    get geographical coordinates of first cell center
    projection first cell center into local \\lambda-\\Phi-system
    get geographical coordinates of second cell center
    projection second cell center into local \\lambda-\\Phi-system

    Args:
        grid_sphere_radius:
        primal_normal_v1: \\
        primal_normal_v2:  \\ numpy array, representing a gtx.Field[gtx.Dims[EdgeDim], ta.wpfloat]
        dual_normal_v1:    //
        dual_normal_v2:   //
        cells_lon: \\ numpy array, representing a gtx.Field[gtx.Dims[CellDim], ta.wpfloat]
        cells_lat: //
        edges_lon: \\ numpy array, representing a gtx.Field[gtx.Dims[EdgeDim], ta.wpfloat]
        edges_lat: //
        vertex_lon: \\ numpy array, representing a gtx.Field[gtx.Dims[VertexDim], ta.wpfloat]
        vertex_lat: //
        owner_mask: numpy array, representing a gtx.Field[gtx.Dims[EdgeDim], bool]
        e2c: numpy array, representing a gtx.Field[gtx.Dims[EdgeDim, E2CDim], gtx.int32]
        e2v: numpy array, representing a gtx.Field[gtx.Dims[EdgeDim, E2VDim], gtx.int32]
        e2c2e: numpy array, representing a gtx.Field[gtx.Dims[EdgeDim, E2C2EDim], gtx.int32]
        horizontal_start:

    Returns:
        pos_on_tplane_e_x: \\ numpy array, representing a gtx.Field[gtx.Dims[EdgeDim, E2CDim], ta.wpfloat]
        pos_on_tplane_e_y: //
    """
    llb = horizontal_start
    pos_on_tplane_e = np.zeros([e2c.shape[0], 8, 2])
    xyloc_plane_n1 = np.zeros([2, e2c.shape[0]])
    xyloc_plane_n2 = np.zeros([2, e2c.shape[0]])
    xyloc_plane_n1[0, llb:], xyloc_plane_n1[1, llb:] = proj.gnomonic_proj(
        edges_lon[llb:], edges_lat[llb:], cells_lon[e2c[llb:, 0]], cells_lat[e2c[llb:, 0]]
    )
    xyloc_plane_n2[0, llb:], xyloc_plane_n2[1, llb:] = proj.gnomonic_proj(
        edges_lon[llb:], edges_lat[llb:], cells_lon[e2c[llb:, 1]], cells_lat[e2c[llb:, 1]]
    )

    xyloc_quad = np.zeros([4, 2, e2c.shape[0]])
    xyloc_plane_quad = np.zeros([4, 2, e2c.shape[0]])
    for ne in range(4):
        xyloc_quad[ne, 0, llb:] = edges_lon[e2c2e[llb:, ne]]
        xyloc_quad[ne, 1, llb:] = edges_lat[e2c2e[llb:, ne]]
        xyloc_plane_quad[ne, 0, llb:], xyloc_plane_quad[ne, 1, llb:] = proj.gnomonic_proj(
            edges_lon[llb:], edges_lat[llb:], xyloc_quad[ne, 0, llb:], xyloc_quad[ne, 1, llb:]
        )

    xyloc_ve = np.zeros([2, 2, e2c.shape[0]])
    xyloc_plane_ve = np.zeros([2, 2, e2c.shape[0]])
    for nv in range(2):
        xyloc_ve[nv, 0, llb:] = vertex_lon[e2v[llb:, nv]]
        xyloc_ve[nv, 1, llb:] = vertex_lat[e2v[llb:, nv]]
        xyloc_plane_ve[nv, 0, llb:], xyloc_plane_ve[nv, 1, llb:] = proj.gnomonic_proj(
            edges_lon[llb:], edges_lat[llb:], xyloc_ve[nv, 0, llb:], xyloc_ve[nv, 1, llb:]
        )

    pos_on_tplane_e[llb:, 0, 0] = np.where(
        owner_mask[llb:],
        grid_sphere_radius
        * (
            xyloc_plane_n1[0, llb:] * primal_normal_v1[llb:]
            + xyloc_plane_n1[1, llb:] * primal_normal_v2[llb:]
        ),
        pos_on_tplane_e[llb:, 0, 0],
    )
    pos_on_tplane_e[llb:, 0, 1] = np.where(
        owner_mask[llb:],
        grid_sphere_radius
        * (
            xyloc_plane_n1[0, llb:] * dual_normal_v1[llb:]
            + xyloc_plane_n1[1, llb:] * dual_normal_v2[llb:]
        ),
        pos_on_tplane_e[llb:, 0, 1],
    )
    pos_on_tplane_e[llb:, 1, 0] = np.where(
        owner_mask[llb:],
        grid_sphere_radius
        * (
            xyloc_plane_n2[0, llb:] * primal_normal_v1[llb:]
            + xyloc_plane_n2[1, llb:] * primal_normal_v2[llb:]
        ),
        pos_on_tplane_e[llb:, 1, 0],
    )
    pos_on_tplane_e[llb:, 1, 1] = np.where(
        owner_mask[llb:],
        grid_sphere_radius
        * (
            xyloc_plane_n2[0, llb:] * dual_normal_v1[llb:]
            + xyloc_plane_n2[1, llb:] * dual_normal_v2[llb:]
        ),
        pos_on_tplane_e[llb:, 1, 1],
    )

    for ne in range(4):
        pos_on_tplane_e[llb:, 2 + ne, 0] = np.where(
            owner_mask[llb:],
            grid_sphere_radius
            * (
                xyloc_plane_quad[ne, 0, llb:] * primal_normal_v1[llb:]
                + xyloc_plane_quad[ne, 1, llb:] * primal_normal_v2[llb:]
            ),
            pos_on_tplane_e[llb:, 2 + ne, 0],
        )
        pos_on_tplane_e[llb:, 2 + ne, 1] = np.where(
            owner_mask[llb:],
            grid_sphere_radius
            * (
                xyloc_plane_quad[ne, 0, llb:] * dual_normal_v1[llb:]
                + xyloc_plane_quad[ne, 1, llb:] * dual_normal_v2[llb:]
            ),
            pos_on_tplane_e[llb:, 2 + ne, 1],
        )

    for nv in range(2):
        pos_on_tplane_e[llb:, 6 + nv, 0] = np.where(
            owner_mask[llb:],
            grid_sphere_radius
            * (
                xyloc_plane_ve[nv, 0, llb:] * primal_normal_v1[llb:]
                + xyloc_plane_ve[nv, 1, llb:] * primal_normal_v2[llb:]
            ),
            pos_on_tplane_e[llb:, 6 + nv, 0],
        )
        pos_on_tplane_e[llb:, 6 + nv, 1] = np.where(
            owner_mask[llb:],
            grid_sphere_radius
            * (
                xyloc_plane_ve[nv, 0, llb:] * dual_normal_v1[llb:]
                + xyloc_plane_ve[nv, 1, llb:] * dual_normal_v2[llb:]
            ),
            pos_on_tplane_e[llb:, 6 + nv, 1],
        )

    pos_on_tplane_e_x = np.reshape(
        pos_on_tplane_e[:, 0:2, 0], (np.size(pos_on_tplane_e[:, 0:2, 0]))
    )
    pos_on_tplane_e_y = np.reshape(
        pos_on_tplane_e[:, 0:2, 1], (np.size(pos_on_tplane_e[:, 0:2, 1]))
    )
    return pos_on_tplane_e_x, pos_on_tplane_e_y<|MERGE_RESOLUTION|>--- conflicted
+++ resolved
@@ -19,18 +19,6 @@
 from icon4py.model.common import dimension as dims
 from icon4py.model.common.dimension import C2E, V2E
 from icon4py.model.common.grid import grid_manager as gm
-<<<<<<< HEAD
-from icon4py.model.common.utils import gt4py_field_allocation as alloc
-
-
-def compute_c_lin_e(
-    edge_cell_length: alloc.NDArray,
-    inv_dual_edge_length: alloc.NDArray,
-    edge_owner_mask: alloc.NDArray,
-    horizontal_start: gtx.int32,
-    array_ns: ModuleType = np,
-) -> alloc.NDArray:
-=======
 from icon4py.model.common.utils import gt4py_field_allocation as field_alloc
 
 
@@ -41,7 +29,6 @@
     horizontal_start: np.int32,
     array_ns: ModuleType = np,
 ) -> field_alloc.NDArray:
->>>>>>> 3068bd78
     """
     Compute E2C average inverse distance.
 
@@ -104,16 +91,6 @@
 
 
 def compute_geofac_n2s(
-<<<<<<< HEAD
-    dual_edge_length: alloc.NDArray,
-    geofac_div: alloc.NDArray,
-    c2e: alloc.NDArray,
-    e2c: alloc.NDArray,
-    c2e2c: alloc.NDArray,
-    horizontal_start: gtx.int32,
-    array_ns: ModuleType = np,
-) -> alloc.NDArray:
-=======
     dual_edge_length: field_alloc.NDArray,
     geofac_div: field_alloc.NDArray,
     c2e: field_alloc.NDArray,
@@ -122,7 +99,6 @@
     horizontal_start: np.int32,
     array_ns: ModuleType = np,
 ) -> field_alloc.NDArray:
->>>>>>> 3068bd78
     """
     Compute geometric factor for nabla2-scalar.
 
@@ -171,16 +147,6 @@
 
 
 def _compute_primal_normal_ec(
-<<<<<<< HEAD
-    primal_normal_cell_x: alloc.NDArray,
-    primal_normal_cell_y: alloc.NDArray,
-    owner_mask: alloc.NDArray,
-    c2e: alloc.NDArray,
-    e2c: alloc.NDArray,
-    horizontal_start: gtx.int32,
-    array_ns: ModuleType = np,
-) -> alloc.NDArray:
-=======
     primal_normal_cell_x: field_alloc.NDArray,
     primal_normal_cell_y: field_alloc.NDArray,
     owner_mask: field_alloc.NDArray,
@@ -189,7 +155,6 @@
     horizontal_start: np.int32,
     array_ns: ModuleType = np,
 ) -> field_alloc.NDArray:
->>>>>>> 3068bd78
     """
     Compute primal_normal_ec.
 
@@ -236,17 +201,6 @@
 
 
 def _compute_geofac_grg(
-<<<<<<< HEAD
-    primal_normal_ec: alloc.NDArray,
-    geofac_div: alloc.NDArray,
-    c_lin_e: alloc.NDArray,
-    c2e: alloc.NDArray,
-    e2c: alloc.NDArray,
-    c2e2c: alloc.NDArray,
-    horizontal_start: gtx.int32,
-    array_ns: ModuleType = np,
-) -> tuple[alloc.NDArray, alloc.NDArray]:
-=======
     primal_normal_ec: field_alloc.NDArray,
     geofac_div: field_alloc.NDArray,
     c_lin_e: field_alloc.NDArray,
@@ -256,7 +210,6 @@
     horizontal_start: np.int32,
     array_ns: ModuleType = np,
 ) -> tuple[field_alloc.NDArray, field_alloc.NDArray]:
->>>>>>> 3068bd78
     """
     Compute geometrical factor for Green-Gauss gradient.
 
@@ -309,19 +262,6 @@
 
 
 def compute_geofac_grg(
-<<<<<<< HEAD
-    primal_normal_cell_x: alloc.NDArray,
-    primal_normal_cell_y: alloc.NDArray,
-    owner_mask: alloc.NDArray,
-    geofac_div: alloc.NDArray,
-    c_lin_e: alloc.NDArray,
-    c2e: alloc.NDArray,
-    e2c: alloc.NDArray,
-    c2e2c: alloc.NDArray,
-    horizontal_start: gtx.int32,
-    array_ns: ModuleType = np,
-) -> tuple[alloc.NDArray, alloc.NDArray]:
-=======
     primal_normal_cell_x: field_alloc.NDArray,
     primal_normal_cell_y: field_alloc.NDArray,
     owner_mask: field_alloc.NDArray,
@@ -333,7 +273,6 @@
     horizontal_start: gtx.int32,
     array_ns: ModuleType = np,
 ) -> tuple[field_alloc.NDArray, field_alloc.NDArray]:
->>>>>>> 3068bd78
     primal_normal_ec = functools.partial(_compute_primal_normal_ec, array_ns=array_ns)(
         primal_normal_cell_x, primal_normal_cell_y, owner_mask, c2e, e2c, horizontal_start
     )
@@ -343,17 +282,6 @@
 
 
 def compute_geofac_grdiv(
-<<<<<<< HEAD
-    geofac_div: alloc.NDArray,
-    inv_dual_edge_length: alloc.NDArray,
-    owner_mask: alloc.NDArray,
-    c2e: alloc.NDArray,
-    e2c: alloc.NDArray,
-    e2c2e: alloc.NDArray,
-    horizontal_start: gtx.int32,
-    array_ns: ModuleType = np,
-) -> alloc.NDArray:
-=======
     geofac_div: field_alloc.NDArray,
     inv_dual_edge_length: field_alloc.NDArray,
     owner_mask: field_alloc.NDArray,
@@ -363,7 +291,6 @@
     horizontal_start: np.int32,
     array_ns: ModuleType = np,
 ) -> field_alloc.NDArray:
->>>>>>> 3068bd78
     """
     Compute geometrical factor for gradient of divergence (triangles only).
 
@@ -418,21 +345,12 @@
 
 
 def rotate_latlon(
-<<<<<<< HEAD
-    lat: alloc.NDArray,
-    lon: alloc.NDArray,
-    pollat: alloc.NDArray,
-    pollon: alloc.NDArray,
-    array_ns: ModuleType = np,
-) -> tuple[alloc.NDArray, alloc.NDArray]:
-=======
     lat: field_alloc.NDArray,
     lon: field_alloc.NDArray,
     pollat: field_alloc.NDArray,
     pollon: field_alloc.NDArray,
     array_ns: ModuleType = np,
 ) -> tuple[field_alloc.NDArray, field_alloc.NDArray]:
->>>>>>> 3068bd78
     """
     (Compute rotation of lattitude and longitude.)
 
@@ -466,15 +384,6 @@
 
 
 def _weighting_factors(
-<<<<<<< HEAD
-    ytemp: alloc.NDArray,
-    xtemp: alloc.NDArray,
-    yloc: alloc.NDArray,
-    xloc: alloc.NDArray,
-    wgt_loc: ta.wpfloat,
-    array_ns: ModuleType = np,
-) -> alloc.NDArray:
-=======
     ytemp: field_alloc.NDArray,
     xtemp: field_alloc.NDArray,
     yloc: field_alloc.NDArray,
@@ -482,7 +391,6 @@
     wgt_loc: ta.wpfloat,
     array_ns: ModuleType = np,
 ) -> field_alloc.NDArray:
->>>>>>> 3068bd78
     """
         Compute weighting factors.
         The weighting factors are based on the requirement that sum(w(i)*x(i)) = 0
@@ -548,15 +456,6 @@
 
 
 def _compute_c_bln_avg(
-<<<<<<< HEAD
-    c2e2c: alloc.NDArray,
-    lat: alloc.NDArray,
-    lon: alloc.NDArray,
-    divavg_cntrwgt: ta.wpfloat,
-    horizontal_start: gtx.int32,
-    array_ns: ModuleType = np,
-) -> alloc.NDArray:
-=======
     c2e2c: field_alloc.NDArray,
     lat: field_alloc.NDArray,
     lon: field_alloc.NDArray,
@@ -564,7 +463,6 @@
     horizontal_start: np.int32,
     array_ns: ModuleType = np,
 ) -> field_alloc.NDArray:
->>>>>>> 3068bd78
     """
     Compute bilinear cell average weight.
 
@@ -604,26 +502,15 @@
 
 
 def _force_mass_conservation_to_c_bln_avg(
-<<<<<<< HEAD
-    c2e2c0: alloc.NDArray,
-    c_bln_avg: alloc.NDArray,
-    cell_areas: alloc.NDArray,
-    cell_owner_mask: alloc.NDArray,
-=======
     c2e2c0: field_alloc.NDArray,
     c_bln_avg: field_alloc.NDArray,
     cell_areas: field_alloc.NDArray,
     cell_owner_mask: field_alloc.NDArray,
->>>>>>> 3068bd78
     divavg_cntrwgt: ta.wpfloat,
     horizontal_start: gtx.int32,
     array_ns: ModuleType = np,
     niter: int = 1000,
-<<<<<<< HEAD
-) -> alloc.NDArray:
-=======
 ) -> field_alloc.NDArray:
->>>>>>> 3068bd78
     """
     Iteratively enforce mass conservation to the input field c_bln_avg.
 
@@ -649,11 +536,7 @@
 
     def _compute_local_weights(
         c_bln_avg, cell_areas, c2e2c0, inverse_neighbor_idx
-<<<<<<< HEAD
-    ) -> alloc.NDArray:
-=======
     ) -> field_alloc.NDArray:
->>>>>>> 3068bd78
         """
         Compute the total weight which each local point contributes to the sum.
 
@@ -668,15 +551,10 @@
         return weights
 
     def _compute_residual_to_mass_conservation(
-<<<<<<< HEAD
-        owner_mask: alloc.NDArray, local_weight: alloc.NDArray, cell_area: alloc.NDArray
-    ) -> alloc.NDArray:
-=======
         owner_mask: field_alloc.NDArray,
         local_weight: field_alloc.NDArray,
         cell_area: field_alloc.NDArray,
     ) -> field_alloc.NDArray:
->>>>>>> 3068bd78
         """The local_weight weighted by the area should be 1. We compute how far we are off that weight."""
         horizontal_size = local_weight.shape[0]
         assert horizontal_size == owner_mask.shape[0], "Fields do not have the same shape"
@@ -685,21 +563,12 @@
         return residual
 
     def _apply_correction(
-<<<<<<< HEAD
-        c_bln_avg: alloc.NDArray,
-        residual: alloc.NDArray,
-        c2e2c0: alloc.NDArray,
-        divavg_cntrwgt: float,
-        horizontal_start: alloc.NDArray,
-    ) -> alloc.NDArray:
-=======
         c_bln_avg: field_alloc.NDArray,
         residual: field_alloc.NDArray,
         c2e2c0: field_alloc.NDArray,
         divavg_cntrwgt: float,
         horizontal_start: gtx.int32,
     ) -> field_alloc.NDArray:
->>>>>>> 3068bd78
         """Apply correction to local weigths based on the computed residuals."""
         maxwgt_loc = divavg_cntrwgt + 0.003
         minwgt_loc = divavg_cntrwgt - 0.003
@@ -723,19 +592,11 @@
         return c_bln_avg
 
     def _enforce_mass_conservation(
-<<<<<<< HEAD
-        c_bln_avg: alloc.NDArray,
-        residual: alloc.NDArray,
-        owner_mask: alloc.NDArray,
-        horizontal_start: gtx.int32,
-    ) -> alloc.NDArray:
-=======
         c_bln_avg: field_alloc.NDArray,
         residual: field_alloc.NDArray,
         owner_mask: field_alloc.NDArray,
         horizontal_start: gtx.int32,
     ) -> field_alloc.NDArray:
->>>>>>> 3068bd78
         """Enforce the mass conservation condition on the local cells by forcefully subtracting the
         residual from the central field contribution."""
         c_bln_avg[horizontal_start:, 0] = array_ns.where(
@@ -778,28 +639,16 @@
 
 
 def compute_mass_conserving_bilinear_cell_average_weight(
-<<<<<<< HEAD
-    c2e2c0: alloc.NDArray,
-    lat: alloc.NDArray,
-    lon: alloc.NDArray,
-    cell_areas: alloc.NDArray,
-    cell_owner_mask: alloc.NDArray,
-=======
     c2e2c0: field_alloc.NDArray,
     lat: field_alloc.NDArray,
     lon: field_alloc.NDArray,
     cell_areas: field_alloc.NDArray,
     cell_owner_mask: field_alloc.NDArray,
->>>>>>> 3068bd78
     divavg_cntrwgt: ta.wpfloat,
     horizontal_start: gtx.int32,
     horizontal_start_level_3: gtx.int32,
     array_ns: ModuleType = np,
-<<<<<<< HEAD
-) -> alloc.NDArray:
-=======
 ) -> field_alloc.NDArray:
->>>>>>> 3068bd78
     c_bln_avg = _compute_c_bln_avg(
         c2e2c0[:, 1:], lat, lon, divavg_cntrwgt, horizontal_start, array_ns
     )
@@ -969,17 +818,6 @@
 
 
 def compute_cells_aw_verts(
-<<<<<<< HEAD
-    dual_area: np.ndarray,
-    edge_vert_length: np.ndarray,
-    edge_cell_length: np.ndarray,
-    v2e: np.ndarray,
-    e2v: np.ndarray,
-    v2c: np.ndarray,
-    e2c: np.ndarray,
-    horizontal_start: gtx.int32,
-) -> np.ndarray:
-=======
     dual_area: field_alloc.NDArray,
     edge_vert_length: field_alloc.NDArray,
     edge_cell_length: field_alloc.NDArray,
@@ -989,7 +827,6 @@
     e2c: field_alloc.NDArray,
     horizontal_start: gtx.int32,
 ) -> field_alloc.NDArray:
->>>>>>> 3068bd78
     """
     Compute cells_aw_verts.
 
