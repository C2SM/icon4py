--- conflicted
+++ resolved
@@ -1113,48 +1113,7 @@
         pos_on_tplane_e[llb:, 1, 1],
     )
 
-<<<<<<< HEAD
-    for ne in range(4):
-        pos_on_tplane_e[llb:, 2 + ne, 0] = array_ns.where(
-            owner_mask[llb:],
-            grid_sphere_radius
-            * (
-                xyloc_plane_quad[ne, 0, llb:] * primal_normal_v1[llb:]
-                + xyloc_plane_quad[ne, 1, llb:] * primal_normal_v2[llb:]
-            ),
-            pos_on_tplane_e[llb:, 2 + ne, 0],
-        )
-        pos_on_tplane_e[llb:, 2 + ne, 1] = array_ns.where(
-            owner_mask[llb:],
-            grid_sphere_radius
-            * (
-                xyloc_plane_quad[ne, 0, llb:] * dual_normal_v1[llb:]
-                + xyloc_plane_quad[ne, 1, llb:] * dual_normal_v2[llb:]
-            ),
-            pos_on_tplane_e[llb:, 2 + ne, 1],
-        )
-
-    for nv in range(2):
-        pos_on_tplane_e[llb:, 6 + nv, 0] = array_ns.where(
-            owner_mask[llb:],
-            grid_sphere_radius
-            * (
-                xyloc_plane_ve[nv, 0, llb:] * primal_normal_v1[llb:]
-                + xyloc_plane_ve[nv, 1, llb:] * primal_normal_v2[llb:]
-            ),
-            pos_on_tplane_e[llb:, 6 + nv, 0],
-        )
-        pos_on_tplane_e[llb:, 6 + nv, 1] = array_ns.where(
-            owner_mask[llb:],
-            grid_sphere_radius
-            * (
-                xyloc_plane_ve[nv, 0, llb:] * dual_normal_v1[llb:]
-                + xyloc_plane_ve[nv, 1, llb:] * dual_normal_v2[llb:]
-            ),
-            pos_on_tplane_e[llb:, 6 + nv, 1],
-        )
-
-    return pos_on_tplane_e[:, 0:2, 0], pos_on_tplane_e[:, 0:2, 1]
+    return pos_on_tplane_e[:, :, 0], pos_on_tplane_e[:, :, 1]
 
 
 def compute_pos_on_tplane_e_x_y_torus(
@@ -1195,7 +1154,4 @@
     return (
         array_ns.full([num_edges, 2], [-half_dual_edge_length, half_dual_edge_length]),
         array_ns.zeros([num_edges, 2]),
-    )
-=======
-    return pos_on_tplane_e[:, :, 0], pos_on_tplane_e[:, :, 1]
->>>>>>> ad8d2c54
+    )