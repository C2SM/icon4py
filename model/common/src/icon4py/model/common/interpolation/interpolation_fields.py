# ICON4Py - ICON inspired code in Python and GT4Py
#
# Copyright (c) 2022-2024, ETH Zurich and MeteoSwiss
# All rights reserved.
#
# Please, refer to the LICENSE file in the root directory.
# SPDX-License-Identifier: BSD-3-Clause
import functools
import math
from types import ModuleType

import gt4py.next as gtx
import numpy as np
from gt4py.next import where

import icon4py.model.common.field_type_aliases as fa
import icon4py.model.common.math.projection as proj
import icon4py.model.common.type_alias as ta
from icon4py.model.common import dimension as dims
from icon4py.model.common.dimension import C2E, V2E
from icon4py.model.common.grid import grid_manager as gm
from icon4py.model.common.utils import data_allocation as data_alloc


def compute_c_lin_e(
    edge_cell_length: data_alloc.NDArray,
    inv_dual_edge_length: data_alloc.NDArray,
    edge_owner_mask: data_alloc.NDArray,
    horizontal_start: np.int32,
    array_ns: ModuleType = np,
) -> data_alloc.NDArray:
    """
    Compute E2C average inverse distance.

    Args:
        edge_cell_length: ndarray, representing a gtx.Field[gtx.Dims[EdgeDim, E2CDim], ta.wpfloat]
        inv_dual_edge_length: ndarray, inverse dual edge length, numpy array representing a gtx.Field[gtx.Dims[EdgeDim], ta.wpfloat]
        edge_owner_mask: ndarray, representing a gtx.Field[gtx.Dims[EdgeDim], bool]boolean field, True for all edges owned by this compute node
        horizontal_start: start index from the field is computed: c_lin_e is not calculated for the first boundary layer
        array_ns: ModuleType to use for the computation, numpy or cupy, defaults to cupy
    Returns: c_lin_e: numpy array, representing gtx.Field[gtx.Dims[EdgeDim, E2CDim], ta.wpfloat]

    """
    c_lin_e_ = edge_cell_length[:, 1] * inv_dual_edge_length
    c_lin_e = array_ns.transpose(array_ns.vstack((c_lin_e_, (1.0 - c_lin_e_))))
    c_lin_e[0:horizontal_start, :] = 0.0
    mask = array_ns.transpose(array_ns.tile(edge_owner_mask, (2, 1)))
    return array_ns.where(mask, c_lin_e, 0.0)


@gtx.field_operator
def compute_geofac_div(
    primal_edge_length: fa.EdgeField[ta.wpfloat],
    edge_orientation: gtx.Field[[dims.CellDim, dims.C2EDim], ta.wpfloat],
    area: fa.CellField[ta.wpfloat],
) -> gtx.Field[[dims.CellDim, dims.C2EDim], ta.wpfloat]:
    """
    Compute geometrical factor for divergence.

    Args:
        primal_edge_length:
        edge_orientation:
        area:

    Returns:
    """
    geofac_div = primal_edge_length(C2E) * edge_orientation / area
    return geofac_div


@gtx.field_operator
def compute_geofac_rot(
    dual_edge_length: fa.EdgeField[ta.wpfloat],
    edge_orientation: gtx.Field[[dims.VertexDim, dims.V2EDim], ta.wpfloat],
    dual_area: fa.VertexField[ta.wpfloat],
    owner_mask: fa.VertexField[bool],
) -> gtx.Field[[dims.VertexDim, dims.V2EDim], ta.wpfloat]:
    """
    Compute geometrical factor for curl.

    Args:
        dual_edge_length:
        edge_orientation:
        dual_area:
        owner_mask:

    Returns:
    """
    geofac_rot = where(owner_mask, dual_edge_length(V2E) * edge_orientation / dual_area, 0.0)
    return geofac_rot


def compute_geofac_n2s(
    dual_edge_length: data_alloc.NDArray,
    geofac_div: data_alloc.NDArray,
    c2e: data_alloc.NDArray,
    e2c: data_alloc.NDArray,
    c2e2c: data_alloc.NDArray,
    horizontal_start: np.int32,
    array_ns: ModuleType = np,
) -> data_alloc.NDArray:
    """
    Compute geometric factor for nabla2-scalar.

    Args:
        dual_edge_length: ndarray, representing a gtx.Field[gtx.Dims[EdgeDim], ta.wpfloat]
        geofac_div: ndarray, representing a gtx.Field[gtx.Dims[CellDim, C2EDim], ta.wpfloat]
        c2e: ndarray, representing a gtx.Field[gtx.Dims[CellDim, C2EDim], gtx.int32]
        e2c: ndarray, representing a gtx.Field[gtx.Dims[EdgeDim, E2CDim], gtx.int32]
        c2e2c: ndarray, representing a gtx.Field[gtx.Dims[CellDim, C2E2CDim], gtx.int32]
        horizontal_start: start index from where the field is computed
        array_ns: python module, numpy or cpu defaults to numpy

    Returns:
        geometric factor for nabla2-scalar, Field[CellDim, C2E2CODim]
    """
    num_cells = c2e.shape[0]
    geofac_n2s = array_ns.zeros([num_cells, 4])
    index = array_ns.transpose(
        array_ns.vstack(
            (
                array_ns.arange(num_cells),
                array_ns.arange(num_cells),
                array_ns.arange(num_cells),
            )
        )
    )
    mask = e2c[c2e, 0] == index
    geofac_n2s[horizontal_start:, 0] = geofac_n2s[horizontal_start:, 0] - array_ns.sum(
        mask[horizontal_start:] * (geofac_div / dual_edge_length[c2e])[horizontal_start:], axis=1
    )
    mask = e2c[c2e, 1] == index
    geofac_n2s[horizontal_start:, 0] = geofac_n2s[horizontal_start:, 0] + array_ns.sum(
        mask[horizontal_start:] * (geofac_div / dual_edge_length[c2e])[horizontal_start:], axis=1
    )
    mask = e2c[c2e, 0] == c2e2c
    geofac_n2s[horizontal_start:, 1:] = (
        geofac_n2s[horizontal_start:, 1:]
        - mask[horizontal_start:, :] * (geofac_div / dual_edge_length[c2e])[horizontal_start:, :]
    )
    mask = e2c[c2e, 1] == c2e2c
    geofac_n2s[horizontal_start:, 1:] = (
        geofac_n2s[horizontal_start:, 1:]
        + mask[horizontal_start:, :] * (geofac_div / dual_edge_length[c2e])[horizontal_start:, :]
    )
    return geofac_n2s


def _compute_primal_normal_ec(
    primal_normal_cell_x: data_alloc.NDArray,
    primal_normal_cell_y: data_alloc.NDArray,
    owner_mask: data_alloc.NDArray,
    c2e: data_alloc.NDArray,
    e2c: data_alloc.NDArray,
    array_ns: ModuleType = np,
) -> tuple[data_alloc.NDArray, data_alloc.NDArray]:
    """
    Compute primal_normal_ec.

    Args:
        primal_normal_cell_x: ndarray, representing a gtx.Field[gtx.Dims[EdgeDim, E2CDim], gtx.int32]
        primal_normal_cell_y: ndarray, representing a gtx.Field[gtx.Dims[EdgeDim, E2CDim], gtx.int32]
        owner_mask: ndarray, representing a gtx.Field[gtx.Dims[CellDim], bool]
        c2e: ndarray, representing a gtx.Field[gtx.Dims[CellDim, C2EDim], gtx.int32]
        e2c: ndarray, representing a gtx.Field[gtx.Dims[EdgeDim, E2CDim], gtx.int32]
        array_ns: module - the array interface implementation to compute on, defaults to numpy
    Returns:
        primal_normal_ec: numpy array, representing a gtx.Field[gtx.Dims[CellDim, C2EDim, 2], ta.wpfloat]
    """
<<<<<<< HEAD
    num_cells = c2e.shape[0]
    primal_normal_ec = array_ns.zeros([c2e.shape[0], c2e.shape[1], 2])
    index = array_ns.arange(num_cells)
    owned = np.vstack((owner_mask, owner_mask, owner_mask)).T
    for i in range(2):
        mask = e2c[c2e, i] == index
        primal_normal_ec[horizontal_start:, :, 0] = primal_normal_ec[
            horizontal_start:, :, 0
        ] + array_ns.where(
            owned[horizontal_start:, :],
            mask[horizontal_start:, :] * primal_normal_cell_x[c2e[horizontal_start:], i],
            0.0,
        )
        primal_normal_ec[horizontal_start:, :, 1] = primal_normal_ec[
            horizontal_start:, :, 1
        ] + array_ns.where(
            owned[horizontal_start:, :],
            mask[horizontal_start:, :] * primal_normal_cell_y[c2e[horizontal_start:], i],
            0.0,
        )
=======

    owned = np.stack((owner_mask, owner_mask, owner_mask)).T
>>>>>>> 64d5763c

    inv_neighbor_index = create_inverse_neighbor_index(e2c, c2e, array_ns)
    u_component = primal_normal_cell_x[c2e, inv_neighbor_index]
    v_component = primal_normal_cell_y[c2e, inv_neighbor_index]
<<<<<<< HEAD
    primal_normal_ec[:, :, 0] = np.where(owned, u_component, 0.0)
    primal_normal_ec[:, :, 1] = np.where(owned, v_component, 0.0)
    return primal_normal_ec
=======
    return (np.where(owned, u_component, 0.0), np.where(owned, v_component, 0.0))
>>>>>>> 64d5763c


def _compute_geofac_grg(
    primal_normal_ec_u: data_alloc.NDArray,
    primal_normal_ec_v: data_alloc.NDArray,
    geofac_div: data_alloc.NDArray,
    c_lin_e: data_alloc.NDArray,
    c2e: data_alloc.NDArray,
    e2c: data_alloc.NDArray,
    c2e2c: data_alloc.NDArray,
    horizontal_start: gtx.int32,
    array_ns: ModuleType = np,
) -> tuple[data_alloc.NDArray, data_alloc.NDArray]:
    """
    Compute geometrical factor for Green-Gauss gradient.

    Args:
        primal_normal_ec_u: ndarray, representing a gtx.Field[gtx.Dims[CellDim, C2EDim, 2], ta.wpfloat]
        primal_normal_ec_v: ndarray, representing a gtx.Field[gtx.Dims[CellDim, C2EDim, 2], ta.wpfloat]
        geofac_div: ndarray, representing a gtx.Field[gtx.Dims[CellDim, C2EDim], ta.wpfloat]
        c_lin_e: ndarray, representing a gtx.Field[gtx.Dims[EdgeDim, E2CDim], ta.wpfloat]
        c2e: ndarray, representing a gtx.Field[gtx.Dims[CellDim, C2EDim], gtx.int32]
        e2c: ndarray, representing a gtx.Field[gtx.Dims[EdgeDim, E2CDim], gtx.int32]
        c2e2c: ndarray, representing a gtx.Field[gtx.Dims[CellDim, C2E2CDim], gtx.int32]
        horizontal_start: start index from where the computation is done
        array_ns: module - the array interface implementation to compute on, defaults to numpy
    Returns:
        geofac_grg: ndarray, representing a gtx.Field[gtx.Dims[CellDim, C2EDim + 1, 2], ta.wpfloat]
    """
    num_cells = c2e.shape[0]
    targ_local_size = c2e.shape[1] + 1
    target_shape = (num_cells, targ_local_size)
    geofac_grg_x = array_ns.zeros(target_shape)
    geofac_grg_y = array_ns.zeros(target_shape)

    inverse_neighbor = create_inverse_neighbor_index(e2c, c2e, array_ns)

    tmp = geofac_div * c_lin_e[c2e, inverse_neighbor]
    geofac_grg_x[horizontal_start:, 0] = np.sum(primal_normal_ec_u * tmp, axis=1)[horizontal_start:]
    geofac_grg_y[horizontal_start:, 0] = np.sum(primal_normal_ec_v * tmp, axis=1)[horizontal_start:]

    for k in range(e2c.shape[1]):
        mask = (e2c[c2e, k] == c2e2c)[horizontal_start:, :]
        geofac_grg_x[horizontal_start:, 1:] = (
            geofac_grg_x[horizontal_start:, 1:]
            + mask * (primal_normal_ec_u * geofac_div * c_lin_e[c2e, k])[horizontal_start:, :]
        )
        geofac_grg_y[horizontal_start:, 1:] = (
            geofac_grg_y[horizontal_start:, 1:]
            + mask * (primal_normal_ec_v * geofac_div * c_lin_e[c2e, k])[horizontal_start:, :]
        )

    return geofac_grg_x, geofac_grg_y


def compute_geofac_grg(
    primal_normal_cell_x: data_alloc.NDArray,
    primal_normal_cell_y: data_alloc.NDArray,
    owner_mask: data_alloc.NDArray,
    geofac_div: data_alloc.NDArray,
    c_lin_e: data_alloc.NDArray,
    c2e: data_alloc.NDArray,
    e2c: data_alloc.NDArray,
    c2e2c: data_alloc.NDArray,
    horizontal_start: gtx.int32,
    array_ns: ModuleType = np,
) -> tuple[data_alloc.NDArray, data_alloc.NDArray]:
    primal_normal_ec_u, primal_normal_ec_v = functools.partial(
        _compute_primal_normal_ec, array_ns=array_ns
    )(primal_normal_cell_x, primal_normal_cell_y, owner_mask, c2e, e2c)
    return functools.partial(_compute_geofac_grg, array_ns=array_ns)(
        primal_normal_ec_u,
        primal_normal_ec_v,
        geofac_div,
        c_lin_e,
        c2e,
        e2c,
        c2e2c,
        horizontal_start,
    )


def compute_geofac_grdiv(
    geofac_div: data_alloc.NDArray,
    inv_dual_edge_length: data_alloc.NDArray,
    owner_mask: data_alloc.NDArray,
    c2e: data_alloc.NDArray,
    e2c: data_alloc.NDArray,
    e2c2e: data_alloc.NDArray,
    horizontal_start: gtx.int32,
    array_ns: ModuleType = np,
) -> data_alloc.NDArray:
    """
    Compute geometrical factor for gradient of divergence (triangles only).

    Args:
        geofac_div:  ndarray, representing a gtx.Field[gtx.Dims[CellDim, C2EDim], ta.wpfloat]
        inv_dual_edge_length: ndarray, representing a gtx.Field[gtx.Dims[EdgeDim], ta.wpfloat]
        owner_mask:  ndarray, representing a gtx.Field[gtx.Dims[CellDim], bool]
        c2e:  ndarray, representing a gtx.Field[gtx.Dims[CellDim, C2EDim], gtx.int32]
        e2c: ndarray, representing a gtx.Field[gtx.Dims[EdgeDim, E2CDim], gtx.int32]
        e2c2e: ndarray, representing a gtx.Field[gtx.Dims[EdgeDim, E2C2EDim], gtx.int32]
        horizontal_start:
        array_ns: module either used or array computations defaults to numpy

    Returns:
        geofac_grdiv:  ndarray, representing a gtx.Field[gtx.Dims[EdgeDim, E2C2EODim], ta.wpfloat]
    """
    num_edges = e2c.shape[0]
    geofac_grdiv = array_ns.zeros([num_edges, 1 + 2 * e2c.shape[1]])
    index = array_ns.arange(horizontal_start, num_edges)
    for j in range(c2e.shape[1]):
        mask = array_ns.where(
            c2e[e2c[horizontal_start:, 1], j] == index, owner_mask[horizontal_start:], False
        )
        geofac_grdiv[horizontal_start:, 0] = array_ns.where(
            mask, geofac_div[e2c[horizontal_start:, 1], j], geofac_grdiv[horizontal_start:, 0]
        )
    for j in range(c2e.shape[1]):
        mask = array_ns.where(
            c2e[e2c[horizontal_start:, 0], j] == index, owner_mask[horizontal_start:], False
        )
        geofac_grdiv[horizontal_start:, 0] = array_ns.where(
            mask,
            (geofac_grdiv[horizontal_start:, 0] - geofac_div[e2c[horizontal_start:, 0], j])
            * inv_dual_edge_length[horizontal_start:],
            geofac_grdiv[horizontal_start:, 0],
        )
    for j in range(e2c.shape[1]):
        for k in range(c2e.shape[1]):
            mask = c2e[e2c[horizontal_start:, 0], k] == e2c2e[horizontal_start:, j]
            geofac_grdiv[horizontal_start:, e2c.shape[1] - 1 + j] = array_ns.where(
                mask,
                -geofac_div[e2c[horizontal_start:, 0], k] * inv_dual_edge_length[horizontal_start:],
                geofac_grdiv[horizontal_start:, e2c.shape[1] - 1 + j],
            )
            mask = c2e[e2c[horizontal_start:, 1], k] == e2c2e[horizontal_start:, e2c.shape[1] + j]
            geofac_grdiv[horizontal_start:, 2 * e2c.shape[1] - 1 + j] = array_ns.where(
                mask,
                geofac_div[e2c[horizontal_start:, 1], k] * inv_dual_edge_length[horizontal_start:],
                geofac_grdiv[horizontal_start:, 2 * e2c.shape[1] - 1 + j],
            )
    return geofac_grdiv


def rotate_latlon(
    lat: data_alloc.NDArray,
    lon: data_alloc.NDArray,
    pollat: data_alloc.NDArray,
    pollon: data_alloc.NDArray,
    array_ns: ModuleType = np,
) -> tuple[data_alloc.NDArray, data_alloc.NDArray]:
    """
    (Compute rotation of lattitude and longitude.)

    Rotates latitude and longitude for more accurate computation
    of bilinear interpolation

    Args:
        lat: scalar or numpy array
        lon: scalar or numpy array
        pollat: scalar or numpy array
        pollon: scalar or numpy array
        array_ns array namespace to be used, defaults to numpy

    Returns:
        rotlat:
        rotlon:
    """
    rotlat = array_ns.arcsin(
        array_ns.sin(lat) * array_ns.sin(pollat)
        + array_ns.cos(lat) * array_ns.cos(pollat) * array_ns.cos(lon - pollon)
    )
    rotlon = array_ns.arctan2(
        array_ns.cos(lat) * array_ns.sin(lon - pollon),
        (
            array_ns.cos(lat) * array_ns.sin(pollat) * array_ns.cos(lon - pollon)
            - array_ns.sin(lat) * array_ns.cos(pollat)
        ),
    )

    return (rotlat, rotlon)


def _weighting_factors(
    ytemp: data_alloc.NDArray,
    xtemp: data_alloc.NDArray,
    yloc: data_alloc.NDArray,
    xloc: data_alloc.NDArray,
    wgt_loc: ta.wpfloat,
    array_ns: ModuleType = np,
) -> data_alloc.NDArray:
    """
        Compute weighting factors.
        The weighting factors are based on the requirement that sum(w(i)*x(i)) = 0
        and sum(w(i)*y(i)) = 0, which ensures that linear horizontal gradients
        are not aliased into a checkerboard pattern between upward- and downward
        directed cells. The third condition is sum(w(i)) = 1., and the weight
        of the local point is 0.5 (see above). Analytical elimination yields...

    # TODO (Andreas J) computation different for Torus grids see mo_intp_coeffs.f90
    # The function weighting_factors does not exist in the Fortran code, the
    # Fortran is organised differently with code duplication

        Args:
            ytemp:  \\   numpy array of size [[3, flexible], ta.wpfloat]
            xtemp:  //
            yloc:   \\   numpy array of size [[flexible], ta.wpfloat]
            xloc:   //
            wgt_loc:
            array_ns: array namespace to be used defaults to numpy

        Returns:
            wgt: numpy array of size [[3, flexible], ta.wpfloat]
    """
    rotate = functools.partial(rotate_latlon, array_ns=array_ns)

    pollat = array_ns.where(yloc >= 0.0, yloc - math.pi * 0.5, yloc + math.pi * 0.5)
    pollon = xloc
    (yloc, xloc) = rotate(yloc, xloc, pollat, pollon)
    x = array_ns.zeros([ytemp.shape[0], ytemp.shape[1]])
    y = array_ns.zeros([ytemp.shape[0], ytemp.shape[1]])
    wgt = array_ns.zeros([ytemp.shape[0], ytemp.shape[1]])

    for i in range(ytemp.shape[0]):
        (ytemp[i], xtemp[i]) = rotate(ytemp[i], xtemp[i], pollat, pollon)
        y[i] = ytemp[i] - yloc
        x[i] = xtemp[i] - xloc
        # This is needed when the date line is crossed
        x[i] = array_ns.where(x[i] > 3.5, x[i] - math.pi * 2, x[i])
        x[i] = array_ns.where(x[i] < -3.5, x[i] + math.pi * 2, x[i])

    mask = array_ns.logical_and(abs(x[1] - x[0]) > 1.0e-11, abs(y[2] - y[0]) > 1.0e-11)
    wgt_1_no_mask = (
        1.0
        / ((y[1] - y[0]) - (x[1] - x[0]) * (y[2] - y[0]) / (x[2] - x[0]))
        * (1.0 - wgt_loc)
        * (-y[0] + x[0] * (y[2] - y[0]) / (x[2] - x[0]))
    )
    wgt[2] = array_ns.where(
        mask,
        1.0
        / ((y[2] - y[0]) - (x[2] - x[0]) * (y[1] - y[0]) / (x[1] - x[0]))
        * (1.0 - wgt_loc)
        * (-y[0] + x[0] * (y[1] - y[0]) / (x[1] - x[0])),
        (-(1.0 - wgt_loc) * x[0] - wgt_1_no_mask * (x[1] - x[0])) / (x[2] - x[0]),
    )
    wgt[1] = array_ns.where(
        mask,
        (-(1.0 - wgt_loc) * x[0] - wgt[2] * (x[2] - x[0])) / (x[1] - x[0]),
        wgt_1_no_mask,
    )
    wgt[0] = 1.0 - wgt[1] - wgt[2] if wgt_loc == 0.0 else 1.0 - wgt_loc - wgt[1] - wgt[2]
    return wgt


def _compute_c_bln_avg(
    c2e2c: data_alloc.NDArray,
    lat: data_alloc.NDArray,
    lon: data_alloc.NDArray,
    divavg_cntrwgt: ta.wpfloat,
    horizontal_start: np.int32,
    array_ns: ModuleType = np,
) -> data_alloc.NDArray:
    """
    Compute bilinear cell average weight.

    Args:
        divavg_cntrwgt:
        owner_mask: numpy array, representing a gtx.Field[gtx.Dims[CellDim], bool]
        c2e2c: numpy array, representing a gtx.Field[gtx.Dims[EdgeDim, C2E2CDim], gtx.int32]
        lat: \\ numpy array, representing a gtx.Field[gtx.Dims[CellDim], ta.wpfloat]
        lon: //
        horizontal_start:

    Returns:
        c_bln_avg: numpy array, representing a gtx.Field[gtx.Dims[CellDim, C2EDim], ta.wpfloat]
    """
    num_cells = c2e2c.shape[0]
    ytemp = array_ns.zeros([c2e2c.shape[1], num_cells - horizontal_start])
    xtemp = array_ns.zeros([c2e2c.shape[1], num_cells - horizontal_start])

    for i in range(ytemp.shape[0]):
        ytemp[i] = lat[c2e2c[horizontal_start:, i]]
        xtemp[i] = lon[c2e2c[horizontal_start:, i]]

    wgt = _weighting_factors(
        ytemp,
        xtemp,
        lat[horizontal_start:],
        lon[horizontal_start:],
        divavg_cntrwgt,
        array_ns=array_ns,
    )
    c_bln_avg = array_ns.zeros((c2e2c.shape[0], c2e2c.shape[1] + 1))
    c_bln_avg[horizontal_start:, 0] = divavg_cntrwgt
    c_bln_avg[horizontal_start:, 1] = wgt[0]
    c_bln_avg[horizontal_start:, 2] = wgt[1]
    c_bln_avg[horizontal_start:, 3] = wgt[2]
    return c_bln_avg


def _force_mass_conservation_to_c_bln_avg(
    c2e2c0: data_alloc.NDArray,
    c_bln_avg: data_alloc.NDArray,
    cell_areas: data_alloc.NDArray,
    cell_owner_mask: data_alloc.NDArray,
    divavg_cntrwgt: ta.wpfloat,
    horizontal_start: gtx.int32,
    array_ns: ModuleType = np,
    niter: int = 1000,
) -> data_alloc.NDArray:
    """
    Iteratively enforce mass conservation to the input field c_bln_avg.

    Mass conservation is enforced by the following condition:
    The three point divergence calculated on any given grid point is used with a total factor of 1.

    Practically, the sum of the  bilinear cell weights  applied to a cell from all neighbors times its area should be exactly one.

    The weights are adjusted iteratively by the condition up to a max of niter iterations

    Args:
        c2e2c0: cell to cell connectivity
        c_bln_avg: input field: bilinear cell weight average
        cell_areas: area of cells
        cell_owner_mask:
        divavg_cntrwgt: configured central weight
        horizontal_start:
        niter: max number of iterations

    Returns:

    """

    def _compute_local_weights(
        c_bln_avg, cell_areas, c2e2c0, inverse_neighbor_idx
    ) -> data_alloc.NDArray:
        """
        Compute the total weight which each local point contributes to the sum.

        Args:
            c_bln_avg: ndarray representing a weight field of (CellDim, C2E2C0Dim)
            inverse_neighbor_index: Sequence of to access all weights of a local cell in a field of shape (CellDim, C2E2C0Dim)

        Returns: ndarray of CellDim, containing the sum of weigh contributions for each local cell index

        """
        weights = array_ns.sum(c_bln_avg[c2e2c0, inverse_neighbor_idx] * cell_areas[c2e2c0], axis=1)
        return weights

    def _compute_residual_to_mass_conservation(
        owner_mask: data_alloc.NDArray,
        local_weight: data_alloc.NDArray,
        cell_area: data_alloc.NDArray,
    ) -> data_alloc.NDArray:
        """The local_weight weighted by the area should be 1. We compute how far we are off that weight."""
        horizontal_size = local_weight.shape[0]
        assert horizontal_size == owner_mask.shape[0], "Fields do not have the same shape"
        assert horizontal_size == cell_area.shape[0], "Fields do not have the same shape"
        residual = array_ns.where(owner_mask, local_weight / cell_area - 1.0, 0.0)
        return residual

    def _apply_correction(
        c_bln_avg: data_alloc.NDArray,
        residual: data_alloc.NDArray,
        c2e2c0: data_alloc.NDArray,
        divavg_cntrwgt: float,
        horizontal_start: gtx.int32,
    ) -> data_alloc.NDArray:
        """Apply correction to local weigths based on the computed residuals."""
        maxwgt_loc = divavg_cntrwgt + 0.003
        minwgt_loc = divavg_cntrwgt - 0.003
        relax_coeff = 0.46
        c_bln_avg[horizontal_start:, :] = (
            c_bln_avg[horizontal_start:, :] - relax_coeff * residual[c2e2c0][horizontal_start:, :]
        )
        local_weight = array_ns.sum(c_bln_avg, axis=1) - 1.0

        c_bln_avg[horizontal_start:, :] = c_bln_avg[horizontal_start:, :] - (
            0.25 * local_weight[horizontal_start:, np.newaxis]
        )

        # avoid runaway condition:
        c_bln_avg[horizontal_start:, 0] = array_ns.maximum(
            c_bln_avg[horizontal_start:, 0], minwgt_loc
        )
        c_bln_avg[horizontal_start:, 0] = array_ns.minimum(
            c_bln_avg[horizontal_start:, 0], maxwgt_loc
        )
        return c_bln_avg

    def _enforce_mass_conservation(
        c_bln_avg: data_alloc.NDArray,
        residual: data_alloc.NDArray,
        owner_mask: data_alloc.NDArray,
        horizontal_start: gtx.int32,
    ) -> data_alloc.NDArray:
        """Enforce the mass conservation condition on the local cells by forcefully subtracting the
        residual from the central field contribution."""
        c_bln_avg[horizontal_start:, 0] = array_ns.where(
            owner_mask[horizontal_start:],
            c_bln_avg[horizontal_start:, 0] - residual[horizontal_start:],
            c_bln_avg[horizontal_start:, 0],
        )
        return c_bln_avg

    local_summed_weights = array_ns.zeros(c_bln_avg.shape[0])
    residual = array_ns.zeros(c_bln_avg.shape[0])
    inverse_neighbor_idx = create_inverse_neighbor_index(c2e2c0, c2e2c0, array_ns=array_ns)

    for iteration in range(niter):
        local_summed_weights[horizontal_start:] = _compute_local_weights(
            c_bln_avg, cell_areas, c2e2c0, inverse_neighbor_idx
        )[horizontal_start:]

        residual[horizontal_start:] = _compute_residual_to_mass_conservation(
            cell_owner_mask, local_summed_weights, cell_areas
        )[horizontal_start:]

        max_ = array_ns.max(residual)
        if iteration >= (niter - 1) or max_ < 1e-9:
            print(f"number of iterations: {iteration} - max residual={max_}")
            c_bln_avg = _enforce_mass_conservation(
                c_bln_avg, residual, cell_owner_mask, horizontal_start
            )
            return c_bln_avg

        c_bln_avg = _apply_correction(
            c_bln_avg=c_bln_avg,
            residual=residual,
            c2e2c0=c2e2c0,
            divavg_cntrwgt=divavg_cntrwgt,
            horizontal_start=horizontal_start,
        )

    return c_bln_avg


def compute_mass_conserving_bilinear_cell_average_weight(
    c2e2c0: data_alloc.NDArray,
    lat: data_alloc.NDArray,
    lon: data_alloc.NDArray,
    cell_areas: data_alloc.NDArray,
    cell_owner_mask: data_alloc.NDArray,
    divavg_cntrwgt: ta.wpfloat,
    horizontal_start: gtx.int32,
    horizontal_start_level_3: gtx.int32,
    array_ns: ModuleType = np,
) -> data_alloc.NDArray:
    c_bln_avg = _compute_c_bln_avg(
        c2e2c0[:, 1:], lat, lon, divavg_cntrwgt, horizontal_start, array_ns
    )
    return _force_mass_conservation_to_c_bln_avg(
        c2e2c0,
        c_bln_avg,
        cell_areas,
        cell_owner_mask,
        divavg_cntrwgt,
        horizontal_start_level_3,
        array_ns,
    )


<<<<<<< HEAD
def create_inverse_neighbor_index(source_offset, target_offset, array_ns: ModuleType):
    """
    The inverse neighbor index determines the position of an element central element e_1
    in the neighbor table of its neighbors:

    For example: for let e_1, e_2, e_3 be the neighboring edges of a cell: c2e(c_1) will
    map  c_1 -> (e_1, e_2,e_3) then in the inverse lookup table e2c will have the two lines
=======
def create_inverse_neighbor_index(source_offset, inverse_offset, array_ns: ModuleType):
    """
    The inverse neighbor index determines the position of an central element c_1
    in the neighbor table of its neighbors:

    For example: for let e_1, e_2, e_3 be the neighboring edges of a cell: c2e(c_1) will
    map  c_1 -> (e_1, e_2,e_3) then in the inverse lookup table e2c the
>>>>>>> 64d5763c
    neighborhoods of e_1, e_2, e_3 will all contain c_1 in some position.
    Then inverse neighbor index tells what position that is. It essentially says
    "I am neighbor number x \in (0,1) of my neighboring edges"

<<<<<<< HEAD

    Args:
        source_offset:
        target_offset:

    Returns:
        ndarray of the same shape as target_offset

    """
    inv_neighbor_idx = -1 * array_ns.ones(target_offset.shape, dtype=int)

    for jc in range(target_offset.shape[0]):
        for i in range(target_offset.shape[1]):
            if target_offset[jc, i] >= 0:
                inv_neighbor_idx[jc, i] = np.argwhere(source_offset[target_offset[jc, i], :] == jc)[
                    0, 0
                ]
=======

    Args:
        source_offset:
        inverse_offset:

    Returns:
        ndarray of the same shape as target_offset

    """
    inv_neighbor_idx = -1 * array_ns.ones(inverse_offset.shape, dtype=int)

    for jc in range(inverse_offset.shape[0]):
        for i in range(inverse_offset.shape[1]):
            if inverse_offset[jc, i] >= 0:
                inv_neighbor_idx[jc, i] = array_ns.argwhere(
                    source_offset[inverse_offset[jc, i], :] == jc
                )[0, 0]
>>>>>>> 64d5763c

    return inv_neighbor_idx


def compute_e_flx_avg(
    c_bln_avg: np.ndarray,
    geofac_div: np.ndarray,
    owner_mask: np.ndarray,
    primal_cart_normal: np.ndarray,
    e2c: np.ndarray,
    c2e: np.ndarray,
    c2e2c: np.ndarray,
    e2c2e: np.ndarray,
    horizontal_start_p3: np.int32,
    horizontal_start_p4: np.int32,
) -> np.ndarray:
    """
    Compute edge flux average

    Args:
        c_bln_avg: numpy array, representing a gtx.Field[gtx.Dims[CellDim, C2EDim], ta.wpfloat]
        geofac_div: numpy array, representing a gtx.Field[gtx.Dims[CellDim, C2EDim], ta.wpfloat]
        owner_mask: numpy array, representing a gtx.Field[gtx.Dims[EdgeDim], bool]
        primal_cart_normal: numpy array, representing a gtx.Field[gtx.Dims[EdgeDim], ta.wpfloat]
        e2c: numpy array, representing a gtx.Field[gtx.Dims[EdgeDim, E2CDim], gtx.int32]
        c2e: numpy array, representing a gtx.Field[gtx.Dims[CellDim, C2EDim], gtx.int32]
        c2e2c: numpy array, representing a gtx.Field[gtx.Dims[CellDim, C2E2CDim], gtx.int32]
        e2c2e: numpy array, representing a gtx.Field[gtx.Dims[EdgeDim, E2C2EDim], gtx.int32]
        horizontal_start_p3:
        horizontal_start_p4:

    Returns:
        e_flx_avg: numpy array, representing a gtx.Field[gtx.Dims[EdgeDim, E2C2EODim], ta.wpfloat]
    """
    llb = 0
    e_flx_avg = np.zeros([e2c.shape[0], 5])
    index = np.arange(llb, c2e.shape[0])
    inv_neighbor_id = -np.ones([c2e.shape[0] - llb, 3], dtype=int)
    for i in range(c2e2c.shape[1]):
        for j in range(c2e2c.shape[1]):
            inv_neighbor_id[:, j] = np.where(
                np.logical_and(c2e2c[c2e2c[llb:, j], i] == index, c2e2c[llb:, j] >= 0),
                i,
                inv_neighbor_id[:, j],
            )

    llb = horizontal_start_p3
    index = np.arange(llb, e2c.shape[0])
    for j in range(c2e.shape[1]):
        for i in range(2):
            e_flx_avg[llb:, i + 1] = np.where(
                owner_mask[llb:],
                np.where(
                    c2e[e2c[llb:, 0], j] == index,
                    c_bln_avg[e2c[llb:, 1], inv_neighbor_id[e2c[llb:, 0], j] + 1]
                    * geofac_div[e2c[llb:, 0], np.mod(i + j + 1, 3)]
                    / geofac_div[e2c[llb:, 1], inv_neighbor_id[e2c[llb:, 0], j]],
                    e_flx_avg[llb:, i + 1],
                ),
                e_flx_avg[llb:, i + 1],
            )
            e_flx_avg[llb:, i + 3] = np.where(
                owner_mask[llb:],
                np.where(
                    c2e[e2c[llb:, 0], j] == index,
                    c_bln_avg[e2c[llb:, 0], 1 + j]
                    * geofac_div[e2c[llb:, 1], np.mod(inv_neighbor_id[e2c[llb:, 0], j] + i + 1, 3)]
                    / geofac_div[e2c[llb:, 0], j],
                    e_flx_avg[llb:, i + 3],
                ),
                e_flx_avg[llb:, i + 3],
            )

    iie = -np.ones([e2c.shape[0], 4], dtype=int)
    iie[:, 0] = np.where(e2c[e2c2e[:, 0], 0] == e2c[:, 0], 2, -1)
    iie[:, 0] = np.where(
        np.logical_and(e2c[e2c2e[:, 0], 1] == e2c[:, 0], iie[:, 0] != 2), 4, iie[:, 0]
    )

    iie[:, 1] = np.where(e2c[e2c2e[:, 1], 0] == e2c[:, 0], 1, -1)
    iie[:, 1] = np.where(
        np.logical_and(e2c[e2c2e[:, 1], 1] == e2c[:, 0], iie[:, 1] != 1), 3, iie[:, 1]
    )

    iie[:, 2] = np.where(e2c[e2c2e[:, 2], 0] == e2c[:, 1], 2, -1)
    iie[:, 2] = np.where(
        np.logical_and(e2c[e2c2e[:, 2], 1] == e2c[:, 1], iie[:, 2] != 2), 4, iie[:, 2]
    )

    iie[:, 3] = np.where(e2c[e2c2e[:, 3], 0] == e2c[:, 1], 1, -1)
    iie[:, 3] = np.where(
        np.logical_and(e2c[e2c2e[:, 3], 1] == e2c[:, 1], iie[:, 3] != 1), 3, iie[:, 3]
    )

    llb = horizontal_start_p4
    index = np.arange(llb, e2c.shape[0])
    for i in range(c2e.shape[1]):
        e_flx_avg[llb:, 0] = np.where(
            owner_mask[llb:],
            np.where(
                c2e[e2c[llb:, 0], i] == index,
                0.5
                * (
                    (
                        geofac_div[e2c[llb:, 0], i] * c_bln_avg[e2c[llb:, 0], 0]
                        + geofac_div[e2c[llb:, 1], inv_neighbor_id[e2c[llb:, 0], i]]
                        * c_bln_avg[e2c[llb:, 0], i + 1]
                        - e_flx_avg[e2c2e[llb:, 0], iie[llb:, 0]]
                        * geofac_div[e2c[llb:, 0], np.mod(i + 1, 3)]
                        - e_flx_avg[e2c2e[llb:, 1], iie[llb:, 1]]
                        * geofac_div[e2c[llb:, 0], np.mod(i + 2, 3)]
                    )
                    / geofac_div[e2c[llb:, 0], i]
                    + (
                        geofac_div[e2c[llb:, 1], inv_neighbor_id[e2c[llb:, 0], i]]
                        * c_bln_avg[e2c[llb:, 1], 0]
                        + geofac_div[e2c[llb:, 0], i]
                        * c_bln_avg[e2c[llb:, 1], inv_neighbor_id[e2c[llb:, 0], i] + 1]
                        - e_flx_avg[e2c2e[llb:, 2], iie[llb:, 2]]
                        * geofac_div[e2c[llb:, 1], np.mod(inv_neighbor_id[e2c[llb:, 0], i] + 1, 3)]
                        - e_flx_avg[e2c2e[llb:, 3], iie[llb:, 3]]
                        * geofac_div[e2c[llb:, 1], np.mod(inv_neighbor_id[e2c[llb:, 0], i] + 2, 3)]
                    )
                    / geofac_div[e2c[llb:, 1], inv_neighbor_id[e2c[llb:, 0], i]]
                ),
                e_flx_avg[llb:, 0],
            ),
            e_flx_avg[llb:, 0],
        )

    checksum = e_flx_avg[:, 0]
    for i in range(4):
        checksum = (
            checksum
            + np.sum(primal_cart_normal * primal_cart_normal[e2c2e[:, i], :], axis=1)
            * e_flx_avg[:, 1 + i]
        )

    for i in range(5):
        e_flx_avg[llb:, i] = np.where(
            owner_mask[llb:], e_flx_avg[llb:, i] / checksum[llb:], e_flx_avg[llb:, i]
        )

    return e_flx_avg


def compute_cells_aw_verts(
    dual_area: data_alloc.NDArray,
    edge_vert_length: data_alloc.NDArray,
    edge_cell_length: data_alloc.NDArray,
    v2e: data_alloc.NDArray,
    e2v: data_alloc.NDArray,
    v2c: data_alloc.NDArray,
    e2c: data_alloc.NDArray,
    horizontal_start: gtx.int32,
) -> data_alloc.NDArray:
    """
    Compute cells_aw_verts.

    Args:
        dual_area: numpy array, representing a gtx.Field[gtx.Dims[VertexDim], ta.wpfloat]
        edge_vert_length: \\ numpy array, representing a gtx.Field[gtx.Dims[EdgeDim, E2CDim], ta.wpfloat]
        edge_cell_length: //
        owner_mask: numpy array, representing a gtx.Field[gtx.Dims[VertexDim], bool]
        v2e: numpy array, representing a gtx.Field[gtx.Dims[VertexDim, V2EDim], gtx.int32]
        e2v: numpy array, representing a gtx.Field[gtx.Dims[EdgeDim, E2VDim], gtx.int32]
        v2c: numpy array, representing a gtx.Field[gtx.Dims[VertexDim, V2CDim], gtx.int32]
        e2c: numpy array, representing a gtx.Field[gtx.Dims[EdgeDim, E2CDim], gtx.int32]
        horizontal_start:

    Returns:
        aw_verts: numpy array, representing a gtx.Field[gtx.Dims[VertexDim, 6], ta.wpfloat]
    """
    cells_aw_verts = np.zeros(v2e.shape)
    for jv in range(horizontal_start, cells_aw_verts.shape[0]):
        cells_aw_verts[jv, :] = 0.0
        for je in range(v2e.shape[1]):
            # INVALID_INDEX
            if je > gm.GridFile.INVALID_INDEX and (je > 0 and v2e[jv, je] == v2e[jv, je - 1]):
                continue
            ile = v2e[jv, je]
            idx_ve = 0 if e2v[ile, 0] == jv else 1
            cell_offset_idx_0 = e2c[ile, 0]
            cell_offset_idx_1 = e2c[ile, 1]
            for jc in range(v2e.shape[1]):
                if jc > gm.GridFile.INVALID_INDEX and (jc > 0 and v2c[jv, jc] == v2c[jv, jc - 1]):
                    continue
                if cell_offset_idx_0 == v2c[jv, jc]:
                    cells_aw_verts[jv, jc] = (
                        cells_aw_verts[jv, jc]
                        + 0.5
                        / dual_area[jv]
                        * edge_vert_length[ile, idx_ve]
                        * edge_cell_length[ile, 0]
                    )
                elif cell_offset_idx_1 == v2c[jv, jc]:
                    cells_aw_verts[jv, jc] = (
                        cells_aw_verts[jv, jc]
                        + 0.5
                        / dual_area[jv]
                        * edge_vert_length[ile, idx_ve]
                        * edge_cell_length[ile, 1]
                    )

    return cells_aw_verts


def compute_e_bln_c_s(
    c2e: data_alloc.NDArray,
    cells_lat: data_alloc.NDArray,
    cells_lon: data_alloc.NDArray,
    edges_lat: data_alloc.NDArray,
    edges_lon: data_alloc.NDArray,
    weighting_factor: float,
) -> data_alloc.NDArray:
    """
    Compute e_bln_c_s.

    Args:
        owner_mask: numpy array, representing a gtx.Field[gtx.Dims[CellDim], bool]
        c2e: numpy array, representing a gtx.Field[gtx.Dims[CellDim, C2EDim], gtx.int32]
        cells_lat: \\ numpy array, representing a gtx.Field[gtx.Dims[CellDim], ta.wpfloat]
        cells_lon: //
        edges_lat: \\ numpy array, representing a gtx.Field[gtx.Dims[EdgeDim], ta.wpfloat]
        edges_lon: //

    Returns:
        e_bln_c_s: numpy array, representing a gtx.Field[gtx.Dims[CellDim, C2EDim], ta.wpfloat]
    """
    llb = 0
    num_cells = c2e.shape[0]
    e_bln_c_s = np.zeros([num_cells, c2e.shape[1]])
    yloc = cells_lat[llb:]
    xloc = cells_lon[llb:]
    ytemp = np.zeros([c2e.shape[1], num_cells])
    xtemp = np.zeros([c2e.shape[1], num_cells])

    for i in range(ytemp.shape[0]):
        ytemp[i] = edges_lat[c2e[llb:, i]]
        xtemp[i] = edges_lon[c2e[llb:, i]]

    wgt = _weighting_factors(
        ytemp,
        xtemp,
        yloc,
        xloc,
        weighting_factor,
    )

    e_bln_c_s[:, 0] = wgt[0]
    e_bln_c_s[:, 1] = wgt[1]
    e_bln_c_s[:, 2] = wgt[2]
    return e_bln_c_s


def compute_pos_on_tplane_e_x_y(
    grid_sphere_radius: ta.wpfloat,
    primal_normal_v1: np.ndarray,
    primal_normal_v2: np.ndarray,
    dual_normal_v1: np.ndarray,
    dual_normal_v2: np.ndarray,
    cells_lon: np.ndarray,
    cells_lat: np.ndarray,
    edges_lon: np.ndarray,
    edges_lat: np.ndarray,
    vertex_lon: np.ndarray,
    vertex_lat: np.ndarray,
    owner_mask: np.ndarray,
    e2c: np.ndarray,
    e2v: np.ndarray,
    e2c2e: np.ndarray,
    horizontal_start: np.int32,
) -> np.ndarray:
    """
    Compute pos_on_tplane_e_x_y.
    get geographical coordinates of edge midpoint
    get line and block indices of neighbour cells
    get geographical coordinates of first cell center
    projection first cell center into local \\lambda-\\Phi-system
    get geographical coordinates of second cell center
    projection second cell center into local \\lambda-\\Phi-system

    Args:
        grid_sphere_radius:
        primal_normal_v1: \\
        primal_normal_v2:  \\ numpy array, representing a gtx.Field[gtx.Dims[EdgeDim], ta.wpfloat]
        dual_normal_v1:    //
        dual_normal_v2:   //
        cells_lon: \\ numpy array, representing a gtx.Field[gtx.Dims[CellDim], ta.wpfloat]
        cells_lat: //
        edges_lon: \\ numpy array, representing a gtx.Field[gtx.Dims[EdgeDim], ta.wpfloat]
        edges_lat: //
        vertex_lon: \\ numpy array, representing a gtx.Field[gtx.Dims[VertexDim], ta.wpfloat]
        vertex_lat: //
        owner_mask: numpy array, representing a gtx.Field[gtx.Dims[EdgeDim], bool]
        e2c: numpy array, representing a gtx.Field[gtx.Dims[EdgeDim, E2CDim], gtx.int32]
        e2v: numpy array, representing a gtx.Field[gtx.Dims[EdgeDim, E2VDim], gtx.int32]
        e2c2e: numpy array, representing a gtx.Field[gtx.Dims[EdgeDim, E2C2EDim], gtx.int32]
        horizontal_start:

    Returns:
        pos_on_tplane_e_x: \\ numpy array, representing a gtx.Field[gtx.Dims[EdgeDim, E2CDim], ta.wpfloat]
        pos_on_tplane_e_y: //
    """
    llb = horizontal_start
    pos_on_tplane_e = np.zeros([e2c.shape[0], 8, 2])
    xyloc_plane_n1 = np.zeros([2, e2c.shape[0]])
    xyloc_plane_n2 = np.zeros([2, e2c.shape[0]])
    xyloc_plane_n1[0, llb:], xyloc_plane_n1[1, llb:] = proj.gnomonic_proj(
        edges_lon[llb:], edges_lat[llb:], cells_lon[e2c[llb:, 0]], cells_lat[e2c[llb:, 0]]
    )
    xyloc_plane_n2[0, llb:], xyloc_plane_n2[1, llb:] = proj.gnomonic_proj(
        edges_lon[llb:], edges_lat[llb:], cells_lon[e2c[llb:, 1]], cells_lat[e2c[llb:, 1]]
    )

    xyloc_quad = np.zeros([4, 2, e2c.shape[0]])
    xyloc_plane_quad = np.zeros([4, 2, e2c.shape[0]])
    for ne in range(4):
        xyloc_quad[ne, 0, llb:] = edges_lon[e2c2e[llb:, ne]]
        xyloc_quad[ne, 1, llb:] = edges_lat[e2c2e[llb:, ne]]
        xyloc_plane_quad[ne, 0, llb:], xyloc_plane_quad[ne, 1, llb:] = proj.gnomonic_proj(
            edges_lon[llb:], edges_lat[llb:], xyloc_quad[ne, 0, llb:], xyloc_quad[ne, 1, llb:]
        )

    xyloc_ve = np.zeros([2, 2, e2c.shape[0]])
    xyloc_plane_ve = np.zeros([2, 2, e2c.shape[0]])
    for nv in range(2):
        xyloc_ve[nv, 0, llb:] = vertex_lon[e2v[llb:, nv]]
        xyloc_ve[nv, 1, llb:] = vertex_lat[e2v[llb:, nv]]
        xyloc_plane_ve[nv, 0, llb:], xyloc_plane_ve[nv, 1, llb:] = proj.gnomonic_proj(
            edges_lon[llb:], edges_lat[llb:], xyloc_ve[nv, 0, llb:], xyloc_ve[nv, 1, llb:]
        )

    pos_on_tplane_e[llb:, 0, 0] = np.where(
        owner_mask[llb:],
        grid_sphere_radius
        * (
            xyloc_plane_n1[0, llb:] * primal_normal_v1[llb:]
            + xyloc_plane_n1[1, llb:] * primal_normal_v2[llb:]
        ),
        pos_on_tplane_e[llb:, 0, 0],
    )
    pos_on_tplane_e[llb:, 0, 1] = np.where(
        owner_mask[llb:],
        grid_sphere_radius
        * (
            xyloc_plane_n1[0, llb:] * dual_normal_v1[llb:]
            + xyloc_plane_n1[1, llb:] * dual_normal_v2[llb:]
        ),
        pos_on_tplane_e[llb:, 0, 1],
    )
    pos_on_tplane_e[llb:, 1, 0] = np.where(
        owner_mask[llb:],
        grid_sphere_radius
        * (
            xyloc_plane_n2[0, llb:] * primal_normal_v1[llb:]
            + xyloc_plane_n2[1, llb:] * primal_normal_v2[llb:]
        ),
        pos_on_tplane_e[llb:, 1, 0],
    )
    pos_on_tplane_e[llb:, 1, 1] = np.where(
        owner_mask[llb:],
        grid_sphere_radius
        * (
            xyloc_plane_n2[0, llb:] * dual_normal_v1[llb:]
            + xyloc_plane_n2[1, llb:] * dual_normal_v2[llb:]
        ),
        pos_on_tplane_e[llb:, 1, 1],
    )

    for ne in range(4):
        pos_on_tplane_e[llb:, 2 + ne, 0] = np.where(
            owner_mask[llb:],
            grid_sphere_radius
            * (
                xyloc_plane_quad[ne, 0, llb:] * primal_normal_v1[llb:]
                + xyloc_plane_quad[ne, 1, llb:] * primal_normal_v2[llb:]
            ),
            pos_on_tplane_e[llb:, 2 + ne, 0],
        )
        pos_on_tplane_e[llb:, 2 + ne, 1] = np.where(
            owner_mask[llb:],
            grid_sphere_radius
            * (
                xyloc_plane_quad[ne, 0, llb:] * dual_normal_v1[llb:]
                + xyloc_plane_quad[ne, 1, llb:] * dual_normal_v2[llb:]
            ),
            pos_on_tplane_e[llb:, 2 + ne, 1],
        )

    for nv in range(2):
        pos_on_tplane_e[llb:, 6 + nv, 0] = np.where(
            owner_mask[llb:],
            grid_sphere_radius
            * (
                xyloc_plane_ve[nv, 0, llb:] * primal_normal_v1[llb:]
                + xyloc_plane_ve[nv, 1, llb:] * primal_normal_v2[llb:]
            ),
            pos_on_tplane_e[llb:, 6 + nv, 0],
        )
        pos_on_tplane_e[llb:, 6 + nv, 1] = np.where(
            owner_mask[llb:],
            grid_sphere_radius
            * (
                xyloc_plane_ve[nv, 0, llb:] * dual_normal_v1[llb:]
                + xyloc_plane_ve[nv, 1, llb:] * dual_normal_v2[llb:]
            ),
            pos_on_tplane_e[llb:, 6 + nv, 1],
        )

    pos_on_tplane_e_x = np.reshape(
        pos_on_tplane_e[:, 0:2, 0], (np.size(pos_on_tplane_e[:, 0:2, 0]))
    )
    pos_on_tplane_e_y = np.reshape(
        pos_on_tplane_e[:, 0:2, 1], (np.size(pos_on_tplane_e[:, 0:2, 1]))
    )
    return pos_on_tplane_e_x, pos_on_tplane_e_y<|MERGE_RESOLUTION|>--- conflicted
+++ resolved
@@ -167,42 +167,13 @@
     Returns:
         primal_normal_ec: numpy array, representing a gtx.Field[gtx.Dims[CellDim, C2EDim, 2], ta.wpfloat]
     """
-<<<<<<< HEAD
-    num_cells = c2e.shape[0]
-    primal_normal_ec = array_ns.zeros([c2e.shape[0], c2e.shape[1], 2])
-    index = array_ns.arange(num_cells)
-    owned = np.vstack((owner_mask, owner_mask, owner_mask)).T
-    for i in range(2):
-        mask = e2c[c2e, i] == index
-        primal_normal_ec[horizontal_start:, :, 0] = primal_normal_ec[
-            horizontal_start:, :, 0
-        ] + array_ns.where(
-            owned[horizontal_start:, :],
-            mask[horizontal_start:, :] * primal_normal_cell_x[c2e[horizontal_start:], i],
-            0.0,
-        )
-        primal_normal_ec[horizontal_start:, :, 1] = primal_normal_ec[
-            horizontal_start:, :, 1
-        ] + array_ns.where(
-            owned[horizontal_start:, :],
-            mask[horizontal_start:, :] * primal_normal_cell_y[c2e[horizontal_start:], i],
-            0.0,
-        )
-=======
 
     owned = np.stack((owner_mask, owner_mask, owner_mask)).T
->>>>>>> 64d5763c
 
     inv_neighbor_index = create_inverse_neighbor_index(e2c, c2e, array_ns)
     u_component = primal_normal_cell_x[c2e, inv_neighbor_index]
     v_component = primal_normal_cell_y[c2e, inv_neighbor_index]
-<<<<<<< HEAD
-    primal_normal_ec[:, :, 0] = np.where(owned, u_component, 0.0)
-    primal_normal_ec[:, :, 1] = np.where(owned, v_component, 0.0)
-    return primal_normal_ec
-=======
     return (np.where(owned, u_component, 0.0), np.where(owned, v_component, 0.0))
->>>>>>> 64d5763c
 
 
 def _compute_geofac_grg(
@@ -667,15 +638,6 @@
     )
 
 
-<<<<<<< HEAD
-def create_inverse_neighbor_index(source_offset, target_offset, array_ns: ModuleType):
-    """
-    The inverse neighbor index determines the position of an element central element e_1
-    in the neighbor table of its neighbors:
-
-    For example: for let e_1, e_2, e_3 be the neighboring edges of a cell: c2e(c_1) will
-    map  c_1 -> (e_1, e_2,e_3) then in the inverse lookup table e2c will have the two lines
-=======
 def create_inverse_neighbor_index(source_offset, inverse_offset, array_ns: ModuleType):
     """
     The inverse neighbor index determines the position of an central element c_1
@@ -683,30 +645,10 @@
 
     For example: for let e_1, e_2, e_3 be the neighboring edges of a cell: c2e(c_1) will
     map  c_1 -> (e_1, e_2,e_3) then in the inverse lookup table e2c the
->>>>>>> 64d5763c
     neighborhoods of e_1, e_2, e_3 will all contain c_1 in some position.
     Then inverse neighbor index tells what position that is. It essentially says
     "I am neighbor number x \in (0,1) of my neighboring edges"
 
-<<<<<<< HEAD
-
-    Args:
-        source_offset:
-        target_offset:
-
-    Returns:
-        ndarray of the same shape as target_offset
-
-    """
-    inv_neighbor_idx = -1 * array_ns.ones(target_offset.shape, dtype=int)
-
-    for jc in range(target_offset.shape[0]):
-        for i in range(target_offset.shape[1]):
-            if target_offset[jc, i] >= 0:
-                inv_neighbor_idx[jc, i] = np.argwhere(source_offset[target_offset[jc, i], :] == jc)[
-                    0, 0
-                ]
-=======
 
     Args:
         source_offset:
@@ -724,7 +666,6 @@
                 inv_neighbor_idx[jc, i] = array_ns.argwhere(
                     source_offset[inverse_offset[jc, i], :] == jc
                 )[0, 0]
->>>>>>> 64d5763c
 
     return inv_neighbor_idx
 
