--- conflicted
+++ resolved
@@ -19,18 +19,6 @@
 from icon4py.model.common import dimension as dims
 from icon4py.model.common.dimension import C2E, V2E
 from icon4py.model.common.grid import grid_manager as gm
-<<<<<<< HEAD
-from icon4py.model.common.utils import gt4py_field_allocation as alloc
-
-
-def compute_c_lin_e(
-    edge_cell_length: alloc.NDArray,
-    inv_dual_edge_length: alloc.NDArray,
-    edge_owner_mask: alloc.NDArray,
-    horizontal_start: gtx.int32,
-    array_ns: ModuleType = np,
-) -> alloc.NDArray:
-=======
 from icon4py.model.common.utils import data_allocation as data_alloc
 
 
@@ -41,7 +29,6 @@
     horizontal_start: np.int32,
     array_ns: ModuleType = np,
 ) -> data_alloc.NDArray:
->>>>>>> d5de356f
     """
     Compute E2C average inverse distance.
 
@@ -104,16 +91,6 @@
 
 
 def compute_geofac_n2s(
-<<<<<<< HEAD
-    dual_edge_length: alloc.NDArray,
-    geofac_div: alloc.NDArray,
-    c2e: alloc.NDArray,
-    e2c: alloc.NDArray,
-    c2e2c: alloc.NDArray,
-    horizontal_start: gtx.int32,
-    array_ns: ModuleType = np,
-) -> alloc.NDArray:
-=======
     dual_edge_length: data_alloc.NDArray,
     geofac_div: data_alloc.NDArray,
     c2e: data_alloc.NDArray,
@@ -122,7 +99,6 @@
     horizontal_start: np.int32,
     array_ns: ModuleType = np,
 ) -> data_alloc.NDArray:
->>>>>>> d5de356f
     """
     Compute geometric factor for nabla2-scalar.
 
@@ -171,15 +147,6 @@
 
 
 def _compute_primal_normal_ec(
-<<<<<<< HEAD
-    primal_normal_cell_x: alloc.NDArray,
-    primal_normal_cell_y: alloc.NDArray,
-    owner_mask: alloc.NDArray,
-    c2e: alloc.NDArray,
-    e2c: alloc.NDArray,
-    array_ns: ModuleType = np,
-) -> alloc.NDArray:
-=======
     primal_normal_cell_x: data_alloc.NDArray,
     primal_normal_cell_y: data_alloc.NDArray,
     owner_mask: data_alloc.NDArray,
@@ -188,7 +155,6 @@
     horizontal_start: np.int32,
     array_ns: ModuleType = np,
 ) -> data_alloc.NDArray:
->>>>>>> d5de356f
     """
     Compute primal_normal_ec.
 
@@ -198,44 +164,14 @@
         owner_mask: ndarray, representing a gtx.Field[gtx.Dims[CellDim], bool]
         c2e: ndarray, representing a gtx.Field[gtx.Dims[CellDim, C2EDim], gtx.int32]
         e2c: ndarray, representing a gtx.Field[gtx.Dims[EdgeDim, E2CDim], gtx.int32]
-<<<<<<< HEAD
-=======
         horizontal_start: start index to compute from
->>>>>>> d5de356f
         array_ns: module - the array interface implementation to compute on, defaults to numpy
     Returns:
         primal_normal_ec: numpy array, representing a gtx.Field[gtx.Dims[CellDim, C2EDim, 2], ta.wpfloat]
     """
-<<<<<<< HEAD
-=======
     num_cells = c2e.shape[0]
->>>>>>> d5de356f
-    primal_normal_ec = np.zeros([c2e.shape[0], c2e.shape[1], 2])
-
-
-    owned = array_ns.transpose(
-        np.vstack(
-            (
-<<<<<<< HEAD
-                owner_mask,
-                owner_mask,
-                owner_mask,
-            )
-        )
-    )
-
-    inv_neighbor_index = create_inverse_neighbor_index(e2c, c2e, array_ns)
-    u_component = primal_normal_cell_x[c2e, inv_neighbor_index]
-    v_component = primal_normal_cell_y[c2e, inv_neighbor_index]
-    primal_normal_ec[:,:,0] =  np.where(owned, u_component, 0.0)
-    primal_normal_ec[:, :, 1] = np.where(owned, v_component, 0.0)
-=======
-                array_ns.arange(num_cells),
-                array_ns.arange(num_cells),
-                array_ns.arange(num_cells),
-            )
-        )
-    )
+    primal_normal_ec = array_ns.zeros([c2e.shape[0], c2e.shape[1], 2])
+    index = array_ns.arange(num_cells)
     owned = np.vstack((owner_mask, owner_mask, owner_mask)).T
     for i in range(2):
         mask = e2c[c2e, i] == index
@@ -253,32 +189,25 @@
             mask[horizontal_start:, :] * primal_normal_cell_y[c2e[horizontal_start:], i],
             0.0,
         )
->>>>>>> d5de356f
+
+    inv_neighbor_index = create_inverse_neighbor_index(e2c, c2e, array_ns)
+    u_component = primal_normal_cell_x[c2e, inv_neighbor_index]
+    v_component = primal_normal_cell_y[c2e, inv_neighbor_index]
+    primal_normal_ec[:, :, 0] = np.where(owned, u_component, 0.0)
+    primal_normal_ec[:, :, 1] = np.where(owned, v_component, 0.0)
     return primal_normal_ec
 
 
 def _compute_geofac_grg(
-<<<<<<< HEAD
-    primal_normal_ec: alloc.NDArray,
-    geofac_div: alloc.NDArray,
-    c_lin_e: alloc.NDArray,
-    c2e: alloc.NDArray,
-    e2c: alloc.NDArray,
-    c2e2c: alloc.NDArray,
-    horizontal_start: gtx.int32,
-    array_ns: ModuleType = np,
-) -> tuple[alloc.NDArray, alloc.NDArray]:
-=======
     primal_normal_ec: data_alloc.NDArray,
     geofac_div: data_alloc.NDArray,
     c_lin_e: data_alloc.NDArray,
     c2e: data_alloc.NDArray,
     e2c: data_alloc.NDArray,
     c2e2c: data_alloc.NDArray,
-    horizontal_start: np.int32,
+    horizontal_start: gtx.int32,
     array_ns: ModuleType = np,
 ) -> tuple[data_alloc.NDArray, data_alloc.NDArray]:
->>>>>>> d5de356f
     """
     Compute geometrical factor for Green-Gauss gradient.
 
@@ -305,18 +234,6 @@
             )
         )
     )
-<<<<<<< HEAD
-    inverse_neighbor = create_inverse_neighbor_index(e2c, c2e, array_ns)
-    for i in range(primal_normal_ec.shape[2]):  # (0,1)
-
-        for k in range(e2c.shape[1]):#(0,1)
-            mask = e2c[c2e, k] == index
-            for j in range(c2e.shape[1]): #(0,1,2)
-                geofac_grg[llb:, 0, i] = (
-                    geofac_grg[llb:, 0, i]
-                    + mask[llb:, j]
-                    * (primal_normal_ec[:, :, i] * geofac_div * c_lin_e[c2e, k])[llb:, j]
-=======
     for k in range(e2c.shape[1]):
         mask = e2c[c2e, k] == index
         for i in range(primal_normal_ec.shape[2]):
@@ -327,12 +244,10 @@
                     * (primal_normal_ec[:, :, i] * geofac_div * c_lin_e[c2e, k])[
                         horizontal_start:, j
                     ]
->>>>>>> d5de356f
                 )
-    for i in range(primal_normal_ec.shape[2]):
-        for k in range(e2c.shape[1]):
-            mask = e2c[c2e, k] == c2e2c
-
+    for k in range(e2c.shape[1]):
+        mask = e2c[c2e, k] == c2e2c
+        for i in range(primal_normal_ec.shape[2]):
             for j in range(c2e.shape[1]):
                 geofac_grg[horizontal_start:, 1 + j, i] = (
                     geofac_grg[horizontal_start:, 1 + j, i]
@@ -345,21 +260,6 @@
 
 
 def compute_geofac_grg(
-<<<<<<< HEAD
-    primal_normal_cell_x: alloc.NDArray,
-    primal_normal_cell_y: alloc.NDArray,
-    owner_mask: alloc.NDArray,
-    geofac_div: alloc.NDArray,
-    c_lin_e: alloc.NDArray,
-    c2e: alloc.NDArray,
-    e2c: alloc.NDArray,
-    c2e2c: alloc.NDArray,
-    horizontal_start: gtx.int32,
-    array_ns: ModuleType = np,
-) -> tuple[alloc.NDArray, alloc.NDArray]:
-    primal_normal_ec = functools.partial(_compute_primal_normal_ec, array_ns=array_ns)(
-        primal_normal_cell_x, primal_normal_cell_y, owner_mask, c2e, e2c
-=======
     primal_normal_cell_x: data_alloc.NDArray,
     primal_normal_cell_y: data_alloc.NDArray,
     owner_mask: data_alloc.NDArray,
@@ -373,7 +273,6 @@
 ) -> tuple[data_alloc.NDArray, data_alloc.NDArray]:
     primal_normal_ec = functools.partial(_compute_primal_normal_ec, array_ns=array_ns)(
         primal_normal_cell_x, primal_normal_cell_y, owner_mask, c2e, e2c, horizontal_start
->>>>>>> d5de356f
     )
     return functools.partial(_compute_geofac_grg, array_ns=array_ns)(
         primal_normal_ec, geofac_div, c_lin_e, c2e, e2c, c2e2c, horizontal_start
@@ -381,27 +280,15 @@
 
 
 def compute_geofac_grdiv(
-<<<<<<< HEAD
-    geofac_div: alloc.NDArray,
-    inv_dual_edge_length: alloc.NDArray,
-    owner_mask: alloc.NDArray,
-    c2e: alloc.NDArray,
-    e2c: alloc.NDArray,
-    e2c2e: alloc.NDArray,
-    horizontal_start: gtx.int32,
-    array_ns: ModuleType = np,
-) -> alloc.NDArray:
-=======
     geofac_div: data_alloc.NDArray,
     inv_dual_edge_length: data_alloc.NDArray,
     owner_mask: data_alloc.NDArray,
     c2e: data_alloc.NDArray,
     e2c: data_alloc.NDArray,
     e2c2e: data_alloc.NDArray,
-    horizontal_start: np.int32,
+    horizontal_start: gtx.int32,
     array_ns: ModuleType = np,
 ) -> data_alloc.NDArray:
->>>>>>> d5de356f
     """
     Compute geometrical factor for gradient of divergence (triangles only).
 
@@ -456,21 +343,12 @@
 
 
 def rotate_latlon(
-<<<<<<< HEAD
-    lat: alloc.NDArray,
-    lon: alloc.NDArray,
-    pollat: alloc.NDArray,
-    pollon: alloc.NDArray,
-    array_ns: ModuleType = np,
-) -> tuple[alloc.NDArray, alloc.NDArray]:
-=======
     lat: data_alloc.NDArray,
     lon: data_alloc.NDArray,
     pollat: data_alloc.NDArray,
     pollon: data_alloc.NDArray,
     array_ns: ModuleType = np,
 ) -> tuple[data_alloc.NDArray, data_alloc.NDArray]:
->>>>>>> d5de356f
     """
     (Compute rotation of lattitude and longitude.)
 
@@ -504,15 +382,6 @@
 
 
 def _weighting_factors(
-<<<<<<< HEAD
-    ytemp: alloc.NDArray,
-    xtemp: alloc.NDArray,
-    yloc: alloc.NDArray,
-    xloc: alloc.NDArray,
-    wgt_loc: ta.wpfloat,
-    array_ns: ModuleType = np
-) -> np.ndarray:
-=======
     ytemp: data_alloc.NDArray,
     xtemp: data_alloc.NDArray,
     yloc: data_alloc.NDArray,
@@ -520,7 +389,6 @@
     wgt_loc: ta.wpfloat,
     array_ns: ModuleType = np,
 ) -> data_alloc.NDArray:
->>>>>>> d5de356f
     """
         Compute weighting factors.
         The weighting factors are based on the requirement that sum(w(i)*x(i)) = 0
@@ -586,15 +454,6 @@
 
 
 def _compute_c_bln_avg(
-<<<<<<< HEAD
-    c2e2c: alloc.NDArray,
-    lat: alloc.NDArray,
-    lon: alloc.NDArray,
-    divavg_cntrwgt: ta.wpfloat,
-    horizontal_start: gtx.int32,
-    array_ns: ModuleType = np,
-) -> alloc.NDArray:
-=======
     c2e2c: data_alloc.NDArray,
     lat: data_alloc.NDArray,
     lon: data_alloc.NDArray,
@@ -602,7 +461,6 @@
     horizontal_start: np.int32,
     array_ns: ModuleType = np,
 ) -> data_alloc.NDArray:
->>>>>>> d5de356f
     """
     Compute bilinear cell average weight.
 
@@ -642,26 +500,15 @@
 
 
 def _force_mass_conservation_to_c_bln_avg(
-<<<<<<< HEAD
-    c2e2c0: alloc.NDArray,
-    c_bln_avg: alloc.NDArray,
-    cell_areas: alloc.NDArray,
-    cell_owner_mask: alloc.NDArray,
-=======
     c2e2c0: data_alloc.NDArray,
     c_bln_avg: data_alloc.NDArray,
     cell_areas: data_alloc.NDArray,
     cell_owner_mask: data_alloc.NDArray,
->>>>>>> d5de356f
     divavg_cntrwgt: ta.wpfloat,
     horizontal_start: gtx.int32,
     array_ns: ModuleType = np,
     niter: int = 1000,
-<<<<<<< HEAD
-) -> alloc.NDArray:
-=======
 ) -> data_alloc.NDArray:
->>>>>>> d5de356f
     """
     Iteratively enforce mass conservation to the input field c_bln_avg.
 
@@ -687,11 +534,7 @@
 
     def _compute_local_weights(
         c_bln_avg, cell_areas, c2e2c0, inverse_neighbor_idx
-<<<<<<< HEAD
-    ) -> alloc.NDArray:
-=======
     ) -> data_alloc.NDArray:
->>>>>>> d5de356f
         """
         Compute the total weight which each local point contributes to the sum.
 
@@ -706,15 +549,10 @@
         return weights
 
     def _compute_residual_to_mass_conservation(
-<<<<<<< HEAD
-        owner_mask: alloc.NDArray, local_weight: alloc.NDArray, cell_area: alloc.NDArray
-    ) -> alloc.NDArray:
-=======
         owner_mask: data_alloc.NDArray,
         local_weight: data_alloc.NDArray,
         cell_area: data_alloc.NDArray,
     ) -> data_alloc.NDArray:
->>>>>>> d5de356f
         """The local_weight weighted by the area should be 1. We compute how far we are off that weight."""
         horizontal_size = local_weight.shape[0]
         assert horizontal_size == owner_mask.shape[0], "Fields do not have the same shape"
@@ -723,21 +561,12 @@
         return residual
 
     def _apply_correction(
-<<<<<<< HEAD
-        c_bln_avg: alloc.NDArray,
-        residual: alloc.NDArray,
-        c2e2c0: alloc.NDArray,
-        divavg_cntrwgt: float,
-        horizontal_start: alloc.NDArray,
-    ) -> alloc.NDArray:
-=======
         c_bln_avg: data_alloc.NDArray,
         residual: data_alloc.NDArray,
         c2e2c0: data_alloc.NDArray,
         divavg_cntrwgt: float,
         horizontal_start: gtx.int32,
     ) -> data_alloc.NDArray:
->>>>>>> d5de356f
         """Apply correction to local weigths based on the computed residuals."""
         maxwgt_loc = divavg_cntrwgt + 0.003
         minwgt_loc = divavg_cntrwgt - 0.003
@@ -761,19 +590,11 @@
         return c_bln_avg
 
     def _enforce_mass_conservation(
-<<<<<<< HEAD
-        c_bln_avg: alloc.NDArray,
-        residual: alloc.NDArray,
-        owner_mask: alloc.NDArray,
-        horizontal_start: gtx.int32,
-    ) -> alloc.NDArray:
-=======
         c_bln_avg: data_alloc.NDArray,
         residual: data_alloc.NDArray,
         owner_mask: data_alloc.NDArray,
         horizontal_start: gtx.int32,
     ) -> data_alloc.NDArray:
->>>>>>> d5de356f
         """Enforce the mass conservation condition on the local cells by forcefully subtracting the
         residual from the central field contribution."""
         c_bln_avg[horizontal_start:, 0] = array_ns.where(
@@ -785,11 +606,7 @@
 
     local_summed_weights = array_ns.zeros(c_bln_avg.shape[0])
     residual = array_ns.zeros(c_bln_avg.shape[0])
-<<<<<<< HEAD
-    inverse_neighbor_idx = create_inverse_neighbor_index(c2e2c0, c2e2c0,  array_ns=array_ns)
-=======
     inverse_neighbor_idx = create_inverse_neighbor_index(c2e2c0, array_ns=array_ns)
->>>>>>> d5de356f
 
     for iteration in range(niter):
         local_summed_weights[horizontal_start:] = _compute_local_weights(
@@ -820,28 +637,16 @@
 
 
 def compute_mass_conserving_bilinear_cell_average_weight(
-<<<<<<< HEAD
-    c2e2c0: alloc.NDArray,
-    lat: alloc.NDArray,
-    lon: alloc.NDArray,
-    cell_areas: alloc.NDArray,
-    cell_owner_mask: alloc.NDArray,
-=======
     c2e2c0: data_alloc.NDArray,
     lat: data_alloc.NDArray,
     lon: data_alloc.NDArray,
     cell_areas: data_alloc.NDArray,
     cell_owner_mask: data_alloc.NDArray,
->>>>>>> d5de356f
     divavg_cntrwgt: ta.wpfloat,
     horizontal_start: gtx.int32,
     horizontal_start_level_3: gtx.int32,
     array_ns: ModuleType = np,
-<<<<<<< HEAD
-) -> alloc.NDArray:
-=======
 ) -> data_alloc.NDArray:
->>>>>>> d5de356f
     c_bln_avg = _compute_c_bln_avg(
         c2e2c0[:, 1:], lat, lon, divavg_cntrwgt, horizontal_start, array_ns
     )
@@ -856,9 +661,7 @@
     )
 
 
-<<<<<<< HEAD
-
-def create_inverse_neighbor_index(source_offset, target_offset, array_ns:ModuleType):
+def create_inverse_neighbor_index(source_offset, target_offset, array_ns: ModuleType):
     """
     The inverse neighbor index determines the position of an element central element e_1
     in the neighbor table of its neighbors:
@@ -883,25 +686,13 @@
     for jc in range(target_offset.shape[0]):
         for i in range(target_offset.shape[1]):
             if target_offset[jc, i] >= 0:
-                inv_neighbor_idx[jc, i] = np.argwhere(source_offset[target_offset[jc, i], :] == jc)[0, 0]
-=======
-def create_inverse_neighbor_index(c2e2c0, array_ns: ModuleType = np):
-    inv_neighbor_idx = -1 * array_ns.ones(c2e2c0.shape, dtype=int)
-
-    for jc in range(c2e2c0.shape[0]):
-        for i in range(c2e2c0.shape[1]):
-            if c2e2c0[jc, i] >= 0:
-                inv_neighbor_idx[jc, i] = array_ns.argwhere(c2e2c0[c2e2c0[jc, i], :] == jc)[0, 0]
->>>>>>> d5de356f
+                inv_neighbor_idx[jc, i] = np.argwhere(source_offset[target_offset[jc, i], :] == jc)[
+                    0, 0
+                ]
 
     return inv_neighbor_idx
 
 
-<<<<<<< HEAD
-
-=======
-# TODO (@halungge) this can be simplified using only
->>>>>>> d5de356f
 def compute_e_flx_avg(
     c_bln_avg: np.ndarray,
     geofac_div: np.ndarray,
@@ -1045,17 +836,6 @@
 
 
 def compute_cells_aw_verts(
-<<<<<<< HEAD
-    dual_area: np.ndarray,
-    edge_vert_length: np.ndarray,
-    edge_cell_length: np.ndarray,
-    v2e: np.ndarray,
-    e2v: np.ndarray,
-    v2c: np.ndarray,
-    e2c: np.ndarray,
-    horizontal_start: gtx.int32,
-) -> np.ndarray:
-=======
     dual_area: data_alloc.NDArray,
     edge_vert_length: data_alloc.NDArray,
     edge_cell_length: data_alloc.NDArray,
@@ -1065,7 +845,6 @@
     e2c: data_alloc.NDArray,
     horizontal_start: gtx.int32,
 ) -> data_alloc.NDArray:
->>>>>>> d5de356f
     """
     Compute cells_aw_verts.
 
