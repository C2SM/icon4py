# ICON4Py - ICON inspired code in Python and GT4Py
#
# Copyright (c) 2022-2024, ETH Zurich and MeteoSwiss
# All rights reserved.
#
# Please, refer to the LICENSE file in the root directory.
# SPDX-License-Identifier: BSD-3-Clause
import functools
import math
from types import ModuleType

import gt4py.next as gtx
import numpy as np
from gt4py.next import where

import icon4py.model.common.field_type_aliases as fa
import icon4py.model.common.math.projection as proj
import icon4py.model.common.type_alias as ta
from icon4py.model.common import dimension as dims
from icon4py.model.common.dimension import C2E, V2E
from icon4py.model.common.grid import gridfile
from icon4py.model.common.grid.geometry_stencils import compute_primal_cart_normal
from icon4py.model.common.utils import data_allocation as data_alloc


def compute_c_lin_e(
    edge_cell_length: data_alloc.NDArray,
    inv_dual_edge_length: data_alloc.NDArray,
    edge_owner_mask: data_alloc.NDArray,
    horizontal_start: gtx.int32,
    array_ns: ModuleType = np,
) -> data_alloc.NDArray:
    """
    Compute E2C average inverse distance.

    Args:
        edge_cell_length: ndarray, representing a gtx.Field[gtx.Dims[EdgeDim, E2CDim], ta.wpfloat]
        inv_dual_edge_length: ndarray, inverse dual edge length, numpy array representing a gtx.Field[gtx.Dims[EdgeDim], ta.wpfloat]
        edge_owner_mask: ndarray, representing a gtx.Field[gtx.Dims[EdgeDim], bool]boolean field, True for all edges owned by this compute node
        horizontal_start: start index from the field is computed: c_lin_e is not calculated for the first boundary layer
        array_ns: ModuleType to use for the computation, numpy or cupy, defaults to cupy
    Returns: c_lin_e: numpy array, representing gtx.Field[gtx.Dims[EdgeDim, E2CDim], ta.wpfloat]

    """
    c_lin_e_ = edge_cell_length[:, 1] * inv_dual_edge_length
    c_lin_e = array_ns.transpose(array_ns.vstack((c_lin_e_, (1.0 - c_lin_e_))))
    c_lin_e[0:horizontal_start, :] = 0.0
    mask = array_ns.transpose(array_ns.tile(edge_owner_mask, (2, 1)))
    return array_ns.where(mask, c_lin_e, 0.0)


@gtx.field_operator
def compute_geofac_div(
    primal_edge_length: fa.EdgeField[ta.wpfloat],
    edge_orientation: gtx.Field[[dims.CellDim, dims.C2EDim], ta.wpfloat],
    area: fa.CellField[ta.wpfloat],
) -> gtx.Field[[dims.CellDim, dims.C2EDim], ta.wpfloat]:
    """
    Compute geometrical factor for divergence.

    Args:
        primal_edge_length:
        edge_orientation:
        area:

    Returns:
    """
    geofac_div = primal_edge_length(C2E) * edge_orientation / area
    return geofac_div


@gtx.field_operator
def compute_geofac_rot(
    dual_edge_length: fa.EdgeField[ta.wpfloat],
    edge_orientation: gtx.Field[[dims.VertexDim, dims.V2EDim], ta.wpfloat],
    dual_area: fa.VertexField[ta.wpfloat],
    owner_mask: fa.VertexField[bool],
) -> gtx.Field[[dims.VertexDim, dims.V2EDim], ta.wpfloat]:
    """
    Compute geometrical factor for curl.

    Args:
        dual_edge_length:
        edge_orientation:
        dual_area:
        owner_mask:

    Returns:
    """
    geofac_rot = where(owner_mask, dual_edge_length(V2E) * edge_orientation / dual_area, 0.0)
    return geofac_rot


def compute_geofac_n2s(
    dual_edge_length: data_alloc.NDArray,
    geofac_div: data_alloc.NDArray,
    c2e: data_alloc.NDArray,
    e2c: data_alloc.NDArray,
    c2e2c: data_alloc.NDArray,
    horizontal_start: gtx.int32,
    array_ns: ModuleType = np,
) -> data_alloc.NDArray:
    """
    Compute geometric factor for nabla2-scalar.

    Args:
        dual_edge_length: ndarray, representing a gtx.Field[gtx.Dims[EdgeDim], ta.wpfloat]
        geofac_div: ndarray, representing a gtx.Field[gtx.Dims[CellDim, C2EDim], ta.wpfloat]
        c2e: ndarray, representing a gtx.Field[gtx.Dims[CellDim, C2EDim], gtx.int32]
        e2c: ndarray, representing a gtx.Field[gtx.Dims[EdgeDim, E2CDim], gtx.int32]
        c2e2c: ndarray, representing a gtx.Field[gtx.Dims[CellDim, C2E2CDim], gtx.int32]
        horizontal_start: start index from where the field is computed
        array_ns: python module, numpy or cpu defaults to numpy

    Returns:
        geometric factor for nabla2-scalar, Field[CellDim, C2E2CODim]
    """
    num_cells = c2e.shape[0]
    geofac_n2s = array_ns.zeros([num_cells, 4])
    index = array_ns.transpose(
        array_ns.vstack(
            (
                array_ns.arange(num_cells),
                array_ns.arange(num_cells),
                array_ns.arange(num_cells),
            )
        )
    )
    mask = e2c[c2e, 0] == index
    geofac_n2s[horizontal_start:, 0] = geofac_n2s[horizontal_start:, 0] - array_ns.sum(
        mask[horizontal_start:] * (geofac_div / dual_edge_length[c2e])[horizontal_start:], axis=1
    )
    mask = e2c[c2e, 1] == index
    geofac_n2s[horizontal_start:, 0] = geofac_n2s[horizontal_start:, 0] + array_ns.sum(
        mask[horizontal_start:] * (geofac_div / dual_edge_length[c2e])[horizontal_start:], axis=1
    )
    mask = e2c[c2e, 0] == c2e2c
    geofac_n2s[horizontal_start:, 1:] = (
        geofac_n2s[horizontal_start:, 1:]
        - mask[horizontal_start:, :] * (geofac_div / dual_edge_length[c2e])[horizontal_start:, :]
    )
    mask = e2c[c2e, 1] == c2e2c
    geofac_n2s[horizontal_start:, 1:] = (
        geofac_n2s[horizontal_start:, 1:]
        + mask[horizontal_start:, :] * (geofac_div / dual_edge_length[c2e])[horizontal_start:, :]
    )
    return geofac_n2s


def _compute_primal_normal_ec(
    primal_normal_cell_x: data_alloc.NDArray,
    primal_normal_cell_y: data_alloc.NDArray,
    owner_mask: data_alloc.NDArray,
    c2e: data_alloc.NDArray,
    e2c: data_alloc.NDArray,
    array_ns: ModuleType = np,
) -> tuple[data_alloc.NDArray, data_alloc.NDArray]:
    """
    Compute primal_normal_ec.

    Args:
        primal_normal_cell_x: ndarray, representing a gtx.Field[gtx.Dims[EdgeDim, E2CDim], gtx.int32]
        primal_normal_cell_y: ndarray, representing a gtx.Field[gtx.Dims[EdgeDim, E2CDim], gtx.int32]
        owner_mask: ndarray, representing a gtx.Field[gtx.Dims[CellDim], bool]
        c2e: ndarray, representing a gtx.Field[gtx.Dims[CellDim, C2EDim], gtx.int32]
        e2c: ndarray, representing a gtx.Field[gtx.Dims[EdgeDim, E2CDim], gtx.int32]
        array_ns: module - the array interface implementation to compute on, defaults to numpy
    Returns:
        primal_normal_ec: numpy array, representing a gtx.Field[gtx.Dims[CellDim, C2EDim, 2], ta.wpfloat]
    """

    owned = array_ns.stack((owner_mask, owner_mask, owner_mask)).T

    inv_neighbor_index = _create_inverse_neighbor_index(e2c, c2e, array_ns)
    u_component = primal_normal_cell_x[c2e, inv_neighbor_index]
    v_component = primal_normal_cell_y[c2e, inv_neighbor_index]
    return (array_ns.where(owned, u_component, 0.0), array_ns.where(owned, v_component, 0.0))


def _compute_geofac_grg(
    primal_normal_ec_u: data_alloc.NDArray,
    primal_normal_ec_v: data_alloc.NDArray,
    geofac_div: data_alloc.NDArray,
    c_lin_e: data_alloc.NDArray,
    c2e: data_alloc.NDArray,
    e2c: data_alloc.NDArray,
    c2e2c: data_alloc.NDArray,
    horizontal_start: gtx.int32,
    array_ns: ModuleType = np,
) -> tuple[data_alloc.NDArray, data_alloc.NDArray]:
    """
    Compute geometrical factor for Green-Gauss gradient.

    Args:
        primal_normal_ec_u: ndarray, representing a gtx.Field[gtx.Dims[CellDim, C2EDim, 2], ta.wpfloat]
        primal_normal_ec_v: ndarray, representing a gtx.Field[gtx.Dims[CellDim, C2EDim, 2], ta.wpfloat]
        geofac_div: ndarray, representing a gtx.Field[gtx.Dims[CellDim, C2EDim], ta.wpfloat]
        c_lin_e: ndarray, representing a gtx.Field[gtx.Dims[EdgeDim, E2CDim], ta.wpfloat]
        c2e: ndarray, representing a gtx.Field[gtx.Dims[CellDim, C2EDim], gtx.int32]
        e2c: ndarray, representing a gtx.Field[gtx.Dims[EdgeDim, E2CDim], gtx.int32]
        c2e2c: ndarray, representing a gtx.Field[gtx.Dims[CellDim, C2E2CDim], gtx.int32]
        horizontal_start: start index from where the computation is done
        array_ns: module - the array interface implementation to compute on, defaults to numpy
    Returns:
        geofac_grg: ndarray, representing a gtx.Field[gtx.Dims[CellDim, C2EDim + 1, 2], ta.wpfloat]
    """
    num_cells = c2e.shape[0]
    targ_local_size = c2e.shape[1] + 1
    target_shape = (num_cells, targ_local_size)
    geofac_grg_x = array_ns.zeros(target_shape)
    geofac_grg_y = array_ns.zeros(target_shape)

    inverse_neighbor = _create_inverse_neighbor_index(e2c, c2e, array_ns)

    tmp = geofac_div * c_lin_e[c2e, inverse_neighbor]
    geofac_grg_x[horizontal_start:, 0] = array_ns.sum(primal_normal_ec_u * tmp, axis=1)[
        horizontal_start:
    ]
    geofac_grg_y[horizontal_start:, 0] = array_ns.sum(primal_normal_ec_v * tmp, axis=1)[
        horizontal_start:
    ]

    for k in range(e2c.shape[1]):
        mask = (e2c[c2e, k] == c2e2c)[horizontal_start:, :]
        geofac_grg_x[horizontal_start:, 1:] = (
            geofac_grg_x[horizontal_start:, 1:]
            + mask * (primal_normal_ec_u * geofac_div * c_lin_e[c2e, k])[horizontal_start:, :]
        )
        geofac_grg_y[horizontal_start:, 1:] = (
            geofac_grg_y[horizontal_start:, 1:]
            + mask * (primal_normal_ec_v * geofac_div * c_lin_e[c2e, k])[horizontal_start:, :]
        )

    return geofac_grg_x, geofac_grg_y


def compute_geofac_grg(
    primal_normal_cell_x: data_alloc.NDArray,
    primal_normal_cell_y: data_alloc.NDArray,
    owner_mask: data_alloc.NDArray,
    geofac_div: data_alloc.NDArray,
    c_lin_e: data_alloc.NDArray,
    c2e: data_alloc.NDArray,
    e2c: data_alloc.NDArray,
    c2e2c: data_alloc.NDArray,
    horizontal_start: gtx.int32,
    array_ns: ModuleType = np,
) -> tuple[data_alloc.NDArray, data_alloc.NDArray]:
    primal_normal_ec_u, primal_normal_ec_v = functools.partial(
        _compute_primal_normal_ec, array_ns=array_ns
    )(primal_normal_cell_x, primal_normal_cell_y, owner_mask, c2e, e2c)
    return functools.partial(_compute_geofac_grg, array_ns=array_ns)(
        primal_normal_ec_u,
        primal_normal_ec_v,
        geofac_div,
        c_lin_e,
        c2e,
        e2c,
        c2e2c,
        horizontal_start,
    )


def compute_geofac_grdiv(
    geofac_div: data_alloc.NDArray,
    inv_dual_edge_length: data_alloc.NDArray,
    owner_mask: data_alloc.NDArray,
    c2e: data_alloc.NDArray,
    e2c: data_alloc.NDArray,
    e2c2e: data_alloc.NDArray,
    horizontal_start: gtx.int32,
    array_ns: ModuleType = np,
) -> data_alloc.NDArray:
    """
    Compute geometrical factor for gradient of divergence (triangles only).

    Args:
        geofac_div:  ndarray, representing a gtx.Field[gtx.Dims[CellDim, C2EDim], ta.wpfloat]
        inv_dual_edge_length: ndarray, representing a gtx.Field[gtx.Dims[EdgeDim], ta.wpfloat]
        owner_mask:  ndarray, representing a gtx.Field[gtx.Dims[EdgeDim], bool]
        c2e:  ndarray, representing a gtx.Field[gtx.Dims[CellDim, C2EDim], gtx.int32]
        e2c: ndarray, representing a gtx.Field[gtx.Dims[EdgeDim, E2CDim], gtx.int32]
        e2c2e: ndarray, representing a gtx.Field[gtx.Dims[EdgeDim, E2C2EDim], gtx.int32]
        horizontal_start:
        array_ns: module either used or array computations defaults to numpy

    Returns:
        geofac_grdiv:  ndarray, representing a gtx.Field[gtx.Dims[EdgeDim, E2C2EODim], ta.wpfloat]
    """
    num_edges = e2c.shape[0]
    geofac_grdiv = array_ns.zeros([num_edges, 1 + 2 * e2c.shape[1]])
    index = array_ns.arange(horizontal_start, num_edges)
    for j in range(c2e.shape[1]):
        mask = array_ns.where(
            c2e[e2c[horizontal_start:, 1], j] == index, owner_mask[horizontal_start:], False
        )
        geofac_grdiv[horizontal_start:, 0] = array_ns.where(
            mask, geofac_div[e2c[horizontal_start:, 1], j], geofac_grdiv[horizontal_start:, 0]
        )
    for j in range(c2e.shape[1]):
        mask = array_ns.where(
            c2e[e2c[horizontal_start:, 0], j] == index, owner_mask[horizontal_start:], False
        )
        geofac_grdiv[horizontal_start:, 0] = array_ns.where(
            mask,
            (geofac_grdiv[horizontal_start:, 0] - geofac_div[e2c[horizontal_start:, 0], j])
            * inv_dual_edge_length[horizontal_start:],
            geofac_grdiv[horizontal_start:, 0],
        )
    for j in range(e2c.shape[1]):
        for k in range(c2e.shape[1]):
            mask = c2e[e2c[horizontal_start:, 0], k] == e2c2e[horizontal_start:, j]
            geofac_grdiv[horizontal_start:, e2c.shape[1] - 1 + j] = array_ns.where(
                mask,
                -geofac_div[e2c[horizontal_start:, 0], k] * inv_dual_edge_length[horizontal_start:],
                geofac_grdiv[horizontal_start:, e2c.shape[1] - 1 + j],
            )
            mask = c2e[e2c[horizontal_start:, 1], k] == e2c2e[horizontal_start:, e2c.shape[1] + j]
            geofac_grdiv[horizontal_start:, 2 * e2c.shape[1] - 1 + j] = array_ns.where(
                mask,
                geofac_div[e2c[horizontal_start:, 1], k] * inv_dual_edge_length[horizontal_start:],
                geofac_grdiv[horizontal_start:, 2 * e2c.shape[1] - 1 + j],
            )
    return geofac_grdiv


def _rotate_latlon(
    lat: data_alloc.NDArray,
    lon: data_alloc.NDArray,
    pollat: data_alloc.NDArray,
    pollon: data_alloc.NDArray,
    array_ns: ModuleType = np,
) -> tuple[data_alloc.NDArray, data_alloc.NDArray]:
    """
    (Compute rotation of lattitude and longitude.)

    Rotates latitude and longitude for more accurate computation
    of bilinear interpolation

    Args:
        lat: scalar or numpy array
        lon: scalar or numpy array
        pollat: scalar or numpy array
        pollon: scalar or numpy array
        array_ns array namespace to be used, defaults to numpy

    Returns:
        rotlat:
        rotlon:
    """
    rotlat = array_ns.arcsin(
        array_ns.sin(lat) * array_ns.sin(pollat)
        + array_ns.cos(lat) * array_ns.cos(pollat) * array_ns.cos(lon - pollon)
    )
    rotlon = array_ns.arctan2(
        array_ns.cos(lat) * array_ns.sin(lon - pollon),
        (
            array_ns.cos(lat) * array_ns.sin(pollat) * array_ns.cos(lon - pollon)
            - array_ns.sin(lat) * array_ns.cos(pollat)
        ),
    )

    return (rotlat, rotlon)


def _weighting_factors(
    ytemp: data_alloc.NDArray,
    xtemp: data_alloc.NDArray,
    yloc: data_alloc.NDArray,
    xloc: data_alloc.NDArray,
    wgt_loc: ta.wpfloat,
    array_ns: ModuleType = np,
) -> data_alloc.NDArray:
    """
        Compute weighting factors.
        The weighting factors are based on the requirement that sum(w(i)*x(i)) = 0
        and sum(w(i)*y(i)) = 0, which ensures that linear horizontal gradients
        are not aliased into a checkerboard pattern between upward- and downward
        directed cells. The third condition is sum(w(i)) = 1., and the weight
        of the local point is 0.5 (see above). Analytical elimination yields...

    # TODO (Andreas J) computation different for Torus grids see mo_intp_coeffs.f90
    # The function weighting_factors does not exist in the Fortran code, the
    # Fortran is organised differently with code duplication

        Args:
            ytemp:  \\   numpy array of size [[3, flexible], ta.wpfloat]
            xtemp:  //
            yloc:   \\   numpy array of size [[flexible], ta.wpfloat]
            xloc:   //
            wgt_loc:
            array_ns: array namespace to be used defaults to numpy

        Returns:
            wgt: numpy array of size [[3, flexible], ta.wpfloat]
    """
    rotate = functools.partial(_rotate_latlon, array_ns=array_ns)

    pollat = array_ns.where(yloc >= 0.0, yloc - math.pi * 0.5, yloc + math.pi * 0.5)
    pollon = xloc
    (yloc, xloc) = rotate(yloc, xloc, pollat, pollon)
    x = array_ns.zeros([ytemp.shape[0], ytemp.shape[1]])
    y = array_ns.zeros([ytemp.shape[0], ytemp.shape[1]])
    wgt = array_ns.zeros([ytemp.shape[0], ytemp.shape[1]])

    for i in range(ytemp.shape[0]):
        (ytemp[i], xtemp[i]) = rotate(ytemp[i], xtemp[i], pollat, pollon)
        y[i] = ytemp[i] - yloc
        x[i] = xtemp[i] - xloc
        # This is needed when the date line is crossed
        x[i] = array_ns.where(x[i] > 3.5, x[i] - math.pi * 2, x[i])
        x[i] = array_ns.where(x[i] < -3.5, x[i] + math.pi * 2, x[i])

    mask = array_ns.logical_and(abs(x[1] - x[0]) > 1.0e-11, abs(y[2] - y[0]) > 1.0e-11)
    wgt_1_no_mask = (
        1.0
        / ((y[1] - y[0]) - (x[1] - x[0]) * (y[2] - y[0]) / (x[2] - x[0]))
        * (1.0 - wgt_loc)
        * (-y[0] + x[0] * (y[2] - y[0]) / (x[2] - x[0]))
    )
    wgt[2] = array_ns.where(
        mask,
        1.0
        / ((y[2] - y[0]) - (x[2] - x[0]) * (y[1] - y[0]) / (x[1] - x[0]))
        * (1.0 - wgt_loc)
        * (-y[0] + x[0] * (y[1] - y[0]) / (x[1] - x[0])),
        (-(1.0 - wgt_loc) * x[0] - wgt_1_no_mask * (x[1] - x[0])) / (x[2] - x[0]),
    )
    wgt[1] = array_ns.where(
        mask,
        (-(1.0 - wgt_loc) * x[0] - wgt[2] * (x[2] - x[0])) / (x[1] - x[0]),
        wgt_1_no_mask,
    )
    wgt[0] = 1.0 - wgt[1] - wgt[2] if wgt_loc == 0.0 else 1.0 - wgt_loc - wgt[1] - wgt[2]
    return wgt


def _compute_c_bln_avg(
    c2e2c: data_alloc.NDArray,
    lat: data_alloc.NDArray,
    lon: data_alloc.NDArray,
    divavg_cntrwgt: ta.wpfloat,
    horizontal_start: gtx.int32,
    array_ns: ModuleType = np,
) -> data_alloc.NDArray:
    """
    Compute bilinear cell average weight.

    Args:
        divavg_cntrwgt:
        owner_mask: numpy array, representing a gtx.Field[gtx.Dims[CellDim], bool]
        c2e2c: numpy array, representing a gtx.Field[gtx.Dims[EdgeDim, C2E2CDim], gtx.int32]
        lat: \\ numpy array, representing a gtx.Field[gtx.Dims[CellDim], ta.wpfloat]
        lon: //
        horizontal_start:

    Returns:
        c_bln_avg: numpy array, representing a gtx.Field[gtx.Dims[CellDim, C2EDim], ta.wpfloat]
    """
    num_cells = c2e2c.shape[0]
    ytemp = array_ns.zeros([c2e2c.shape[1], num_cells - horizontal_start])
    xtemp = array_ns.zeros([c2e2c.shape[1], num_cells - horizontal_start])

    for i in range(ytemp.shape[0]):
        ytemp[i] = lat[c2e2c[horizontal_start:, i]]
        xtemp[i] = lon[c2e2c[horizontal_start:, i]]

    wgt = _weighting_factors(
        ytemp,
        xtemp,
        lat[horizontal_start:],
        lon[horizontal_start:],
        divavg_cntrwgt,
        array_ns=array_ns,
    )
    c_bln_avg = array_ns.zeros((c2e2c.shape[0], c2e2c.shape[1] + 1))
    c_bln_avg[horizontal_start:, 0] = divavg_cntrwgt
    c_bln_avg[horizontal_start:, 1] = wgt[0]
    c_bln_avg[horizontal_start:, 2] = wgt[1]
    c_bln_avg[horizontal_start:, 3] = wgt[2]
    return c_bln_avg


def _force_mass_conservation_to_c_bln_avg(
    c2e2c0: data_alloc.NDArray,
    c_bln_avg: data_alloc.NDArray,
    cell_areas: data_alloc.NDArray,
    cell_owner_mask: data_alloc.NDArray,
    divavg_cntrwgt: ta.wpfloat,
    horizontal_start: gtx.int32,
    array_ns: ModuleType = np,
    niter: int = 1000,
) -> data_alloc.NDArray:
    """
    Iteratively enforce mass conservation to the input field c_bln_avg.

    Mass conservation is enforced by the following condition:
    The three point divergence calculated on any given grid point is used with a total factor of 1.

    Practically, the sum of the  bilinear cell weights  applied to a cell from all neighbors times its area should be exactly one.

    The weights are adjusted iteratively by the condition up to a max of niter iterations

    Args:
        c2e2c0: cell to cell connectivity
        c_bln_avg: input field: bilinear cell weight average
        cell_areas: area of cells
        cell_owner_mask:
        divavg_cntrwgt: configured central weight
        horizontal_start:
        niter: max number of iterations

    Returns:

    """

    def _compute_local_weights(
        c_bln_avg, cell_areas, c2e2c0, inverse_neighbor_idx
    ) -> data_alloc.NDArray:
        """
        Compute the total weight which each local point contributes to the sum.

        Args:
            c_bln_avg: ndarray representing a weight field of (CellDim, C2E2C0Dim)
            inverse_neighbor_index: Sequence of to access all weights of a local cell in a field of shape (CellDim, C2E2C0Dim)

        Returns: ndarray of CellDim, containing the sum of weigh contributions for each local cell index

        """
        weights = array_ns.sum(c_bln_avg[c2e2c0, inverse_neighbor_idx] * cell_areas[c2e2c0], axis=1)
        return weights

    def _compute_residual_to_mass_conservation(
        owner_mask: data_alloc.NDArray,
        local_weight: data_alloc.NDArray,
        cell_area: data_alloc.NDArray,
    ) -> data_alloc.NDArray:
        """The local_weight weighted by the area should be 1. We compute how far we are off that weight."""
        horizontal_size = local_weight.shape[0]
        assert horizontal_size == owner_mask.shape[0], "Fields do not have the same shape"
        assert horizontal_size == cell_area.shape[0], "Fields do not have the same shape"
        residual = array_ns.where(owner_mask, local_weight / cell_area - 1.0, 0.0)
        return residual

    def _apply_correction(
        c_bln_avg: data_alloc.NDArray,
        residual: data_alloc.NDArray,
        c2e2c0: data_alloc.NDArray,
        divavg_cntrwgt: float,
        horizontal_start: gtx.int32,
    ) -> data_alloc.NDArray:
        """Apply correction to local weigths based on the computed residuals."""
        maxwgt_loc = divavg_cntrwgt + 0.003
        minwgt_loc = divavg_cntrwgt - 0.003
        relax_coeff = 0.46
        c_bln_avg[horizontal_start:, :] = (
            c_bln_avg[horizontal_start:, :] - relax_coeff * residual[c2e2c0][horizontal_start:, :]
        )
        local_weight = array_ns.sum(c_bln_avg, axis=1) - 1.0

        c_bln_avg[horizontal_start:, :] = c_bln_avg[horizontal_start:, :] - (
            0.25 * local_weight[horizontal_start:, array_ns.newaxis]
        )

        # avoid runaway condition:
        c_bln_avg[horizontal_start:, 0] = array_ns.maximum(
            c_bln_avg[horizontal_start:, 0], minwgt_loc
        )
        c_bln_avg[horizontal_start:, 0] = array_ns.minimum(
            c_bln_avg[horizontal_start:, 0], maxwgt_loc
        )
        return c_bln_avg

    def _enforce_mass_conservation(
        c_bln_avg: data_alloc.NDArray,
        residual: data_alloc.NDArray,
        owner_mask: data_alloc.NDArray,
        horizontal_start: gtx.int32,
    ) -> data_alloc.NDArray:
        """Enforce the mass conservation condition on the local cells by forcefully subtracting the
        residual from the central field contribution."""
        c_bln_avg[horizontal_start:, 0] = array_ns.where(
            owner_mask[horizontal_start:],
            c_bln_avg[horizontal_start:, 0] - residual[horizontal_start:],
            c_bln_avg[horizontal_start:, 0],
        )
        return c_bln_avg

    local_summed_weights = array_ns.zeros(c_bln_avg.shape[0])
    residual = array_ns.zeros(c_bln_avg.shape[0])
    inverse_neighbor_idx = _create_inverse_neighbor_index(c2e2c0, c2e2c0, array_ns=array_ns)

    for iteration in range(niter):
        local_summed_weights[horizontal_start:] = _compute_local_weights(
            c_bln_avg, cell_areas, c2e2c0, inverse_neighbor_idx
        )[horizontal_start:]

        residual[horizontal_start:] = _compute_residual_to_mass_conservation(
            cell_owner_mask, local_summed_weights, cell_areas
        )[horizontal_start:]

        max_ = array_ns.max(residual)
        if iteration >= (niter - 1) or max_ < 1e-9:
            print(f"number of iterations: {iteration} - max residual={max_}")
            c_bln_avg = _enforce_mass_conservation(
                c_bln_avg, residual, cell_owner_mask, horizontal_start
            )
            return c_bln_avg

        c_bln_avg = _apply_correction(
            c_bln_avg=c_bln_avg,
            residual=residual,
            c2e2c0=c2e2c0,
            divavg_cntrwgt=divavg_cntrwgt,
            horizontal_start=horizontal_start,
        )

    return c_bln_avg


def compute_mass_conserving_bilinear_cell_average_weight(
    c2e2c0: data_alloc.NDArray,
    lat: data_alloc.NDArray,
    lon: data_alloc.NDArray,
    cell_areas: data_alloc.NDArray,
    cell_owner_mask: data_alloc.NDArray,
    divavg_cntrwgt: ta.wpfloat,
    horizontal_start: gtx.int32,
    horizontal_start_level_3: gtx.int32,
    array_ns: ModuleType = np,
) -> data_alloc.NDArray:
    c_bln_avg = _compute_c_bln_avg(
        c2e2c0[:, 1:], lat, lon, divavg_cntrwgt, horizontal_start, array_ns
    )
    return _force_mass_conservation_to_c_bln_avg(
        c2e2c0,
        c_bln_avg,
        cell_areas,
        cell_owner_mask,
        divavg_cntrwgt,
        horizontal_start_level_3,
        array_ns,
    )


def _create_inverse_neighbor_index(
    source_offset, inverse_offset, array_ns: ModuleType
) -> data_alloc.NDArray:
    """
    The inverse neighbor index determines the position of an central element c_1
    in the neighbor table of its neighbors:

    For example: for let e_1, e_2, e_3 be the neighboring edges of a cell: c2e(c_1) will
    map  c_1 -> (e_1, e_2,e_3) then in the inverse lookup table e2c the
    neighborhoods of e_1, e_2, e_3 will all contain c_1 in some position.
    Then inverse neighbor index tells what position that is. It essentially says
    "I am neighbor number x \\in (0,1) of my neighboring edges"


    Args:
        source_offset:
        inverse_offset:

    Returns:
        ndarray of the same shape as target_offset

    """
    inv_neighbor_idx = -1 * array_ns.ones(inverse_offset.shape, dtype=int)

    for jc in range(inverse_offset.shape[0]):
        for i in range(inverse_offset.shape[1]):
            if inverse_offset[jc, i] >= 0:
                inv_neighbor_idx[jc, i] = array_ns.argwhere(
                    source_offset[inverse_offset[jc, i], :] == jc
                )[0, 0]

    return inv_neighbor_idx


# TODO (@halungge) this can be simplified using only
def compute_e_flx_avg(
    c_bln_avg: data_alloc.NDArray,
    geofac_div: data_alloc.NDArray,
    owner_mask: data_alloc.NDArray,
    primal_cart_normal_x: data_alloc.NDArray,
    primal_cart_normal_y: data_alloc.NDArray,
    primal_cart_normal_z: data_alloc.NDArray,
    e2c: data_alloc.NDArray,
    c2e: data_alloc.NDArray,
    c2e2c: data_alloc.NDArray,
    e2c2e: data_alloc.NDArray,
    horizontal_start_p3: gtx.int32,
    horizontal_start_p4: gtx.int32,
    array_ns: ModuleType = np,
) -> data_alloc.NDArray:
    """
    Compute edge flux average

    Args:
        c_bln_avg: numpy array, representing a gtx.Field[gtx.Dims[CellDim, C2EDim], ta.wpfloat]
        geofac_div: numpy array, representing a gtx.Field[gtx.Dims[CellDim, C2EDim], ta.wpfloat]
        owner_mask: numpy array, representing a gtx.Field[gtx.Dims[EdgeDim], bool]
        primal_cart_normal: numpy array, representing a gtx.Field[gtx.Dims[EdgeDim], ta.wpfloat]
        e2c: numpy array, representing a gtx.Field[gtx.Dims[EdgeDim, E2CDim], gtx.int32]
        c2e: numpy array, representing a gtx.Field[gtx.Dims[CellDim, C2EDim], gtx.int32]
        c2e2c: numpy array, representing a gtx.Field[gtx.Dims[CellDim, C2E2CDim], gtx.int32]
        e2c2e: numpy array, representing a gtx.Field[gtx.Dims[EdgeDim, E2C2EDim], gtx.int32]
        horizontal_start_p3:
        horizontal_start_p4:

    Returns:
        e_flx_avg: numpy array, representing a gtx.Field[gtx.Dims[EdgeDim, E2C2EODim], ta.wpfloat]
    """
    primal_cart_normal = compute_primal_cart_normal(
        primal_cart_normal_x,
        primal_cart_normal_y,
        primal_cart_normal_z,
        array_ns=array_ns,
    )

    llb = 0
    e_flx_avg = array_ns.zeros([e2c.shape[0], 5])
    index = array_ns.arange(llb, c2e.shape[0])
    inv_neighbor_id = -array_ns.ones([c2e.shape[0] - llb, 3], dtype=int)
    for i in range(c2e2c.shape[1]):
        for j in range(c2e2c.shape[1]):
            inv_neighbor_id[:, j] = array_ns.where(
                array_ns.logical_and(c2e2c[c2e2c[llb:, j], i] == index, c2e2c[llb:, j] >= 0),
                i,
                inv_neighbor_id[:, j],
            )

    llb = horizontal_start_p3
    index = array_ns.arange(llb, e2c.shape[0])
    for j in range(c2e.shape[1]):
        for i in range(2):
            e_flx_avg[llb:, i + 1] = array_ns.where(
                owner_mask[llb:],
                array_ns.where(
                    c2e[e2c[llb:, 0], j] == index,
                    c_bln_avg[e2c[llb:, 1], inv_neighbor_id[e2c[llb:, 0], j] + 1]
                    * geofac_div[e2c[llb:, 0], array_ns.mod(i + j + 1, 3)]
                    / geofac_div[e2c[llb:, 1], inv_neighbor_id[e2c[llb:, 0], j]],
                    e_flx_avg[llb:, i + 1],
                ),
                e_flx_avg[llb:, i + 1],
            )
            e_flx_avg[llb:, i + 3] = array_ns.where(
                owner_mask[llb:],
                array_ns.where(
                    c2e[e2c[llb:, 0], j] == index,
                    c_bln_avg[e2c[llb:, 0], 1 + j]
                    * geofac_div[
                        e2c[llb:, 1], array_ns.mod(inv_neighbor_id[e2c[llb:, 0], j] + i + 1, 3)
                    ]
                    / geofac_div[e2c[llb:, 0], j],
                    e_flx_avg[llb:, i + 3],
                ),
                e_flx_avg[llb:, i + 3],
            )

    iie = -array_ns.ones([e2c.shape[0], 4], dtype=int)
    iie[:, 0] = array_ns.where(e2c[e2c2e[:, 0], 0] == e2c[:, 0], 2, -1)
    iie[:, 0] = array_ns.where(
        array_ns.logical_and(e2c[e2c2e[:, 0], 1] == e2c[:, 0], iie[:, 0] != 2), 4, iie[:, 0]
    )

    iie[:, 1] = array_ns.where(e2c[e2c2e[:, 1], 0] == e2c[:, 0], 1, -1)
    iie[:, 1] = array_ns.where(
        array_ns.logical_and(e2c[e2c2e[:, 1], 1] == e2c[:, 0], iie[:, 1] != 1), 3, iie[:, 1]
    )

    iie[:, 2] = array_ns.where(e2c[e2c2e[:, 2], 0] == e2c[:, 1], 2, -1)
    iie[:, 2] = array_ns.where(
        array_ns.logical_and(e2c[e2c2e[:, 2], 1] == e2c[:, 1], iie[:, 2] != 2), 4, iie[:, 2]
    )

    iie[:, 3] = array_ns.where(e2c[e2c2e[:, 3], 0] == e2c[:, 1], 1, -1)
    iie[:, 3] = array_ns.where(
        array_ns.logical_and(e2c[e2c2e[:, 3], 1] == e2c[:, 1], iie[:, 3] != 1), 3, iie[:, 3]
    )

    llb = horizontal_start_p4
    index = array_ns.arange(llb, e2c.shape[0])
    for i in range(c2e.shape[1]):
        # INVALID_INDEX
        if i <= gridfile.GridFile.INVALID_INDEX:
            continue
        e_flx_avg[llb:, 0] = array_ns.where(
            owner_mask[llb:],
            array_ns.where(
                c2e[e2c[llb:, 0], i] == index,
                0.5
                * (
                    (
                        geofac_div[e2c[llb:, 0], i] * c_bln_avg[e2c[llb:, 0], 0]
                        + geofac_div[e2c[llb:, 1], inv_neighbor_id[e2c[llb:, 0], i]]
                        * c_bln_avg[e2c[llb:, 0], i + 1]
                        - e_flx_avg[e2c2e[llb:, 0], iie[llb:, 0]]
                        * geofac_div[e2c[llb:, 0], array_ns.mod(i + 1, 3)]
                        - e_flx_avg[e2c2e[llb:, 1], iie[llb:, 1]]
                        * geofac_div[e2c[llb:, 0], array_ns.mod(i + 2, 3)]
                    )
                    / geofac_div[e2c[llb:, 0], i]
                    + (
                        geofac_div[e2c[llb:, 1], inv_neighbor_id[e2c[llb:, 0], i]]
                        * c_bln_avg[e2c[llb:, 1], 0]
                        + geofac_div[e2c[llb:, 0], i]
                        * c_bln_avg[e2c[llb:, 1], inv_neighbor_id[e2c[llb:, 0], i] + 1]
                        - e_flx_avg[e2c2e[llb:, 2], iie[llb:, 2]]
                        * geofac_div[
                            e2c[llb:, 1], array_ns.mod(inv_neighbor_id[e2c[llb:, 0], i] + 1, 3)
                        ]
                        - e_flx_avg[e2c2e[llb:, 3], iie[llb:, 3]]
                        * geofac_div[
                            e2c[llb:, 1], array_ns.mod(inv_neighbor_id[e2c[llb:, 0], i] + 2, 3)
                        ]
                    )
                    / geofac_div[e2c[llb:, 1], inv_neighbor_id[e2c[llb:, 0], i]]
                ),
                e_flx_avg[llb:, 0],
            ),
            e_flx_avg[llb:, 0],
        )

    checksum = e_flx_avg[:, 0]
    for i in range(4):
        checksum = (
            checksum
            + array_ns.sum(primal_cart_normal * primal_cart_normal[e2c2e[:, i], :], axis=1)
            * e_flx_avg[:, 1 + i]
        )

    for i in range(5):
        e_flx_avg[llb:, i] = array_ns.where(
            owner_mask[llb:], e_flx_avg[llb:, i] / checksum[llb:], e_flx_avg[llb:, i]
        )

    return e_flx_avg


def compute_cells_aw_verts(
    dual_area: data_alloc.NDArray,
    edge_vert_length: data_alloc.NDArray,
    edge_cell_length: data_alloc.NDArray,
    v2e: data_alloc.NDArray,
    e2v: data_alloc.NDArray,
    v2c: data_alloc.NDArray,
    e2c: data_alloc.NDArray,
    horizontal_start: gtx.int32,
    array_ns: ModuleType = np,
) -> data_alloc.NDArray:
    """
    Compute cells_aw_verts.

    Args:
        dual_area: ndarray, representing a gtx.Field[gtx.Dims[VertexDim], ta.wpfloat]
        edge_vert_length: \\  ndarray, representing a gtx.Field[gtx.Dims[EdgeDim, E2VDim], ta.wpfloat]
        edge_cell_length: //
        owner_mask: ndarray, representing a gtx.Field[gtx.Dims[VertexDim], bool]
        v2e: ndarray, representing a gtx.Field[gtx.Dims[VertexDim, V2EDim], gtx.int32]
        e2v: ndarray, representing a gtx.Field[gtx.Dims[EdgeDim, E2VDim], gtx.int32]
        v2c: ndarray, representing a gtx.Field[gtx.Dims[VertexDim, V2CDim], gtx.int32]
        e2c: ndarray, representing a gtx.Field[gtx.Dims[EdgeDim, E2CDim], gtx.int32]
        horizontal_start: int32, representing the start index of the horizontal dimension
        array_ns: array namespace to be used, defaults to numpy

    Returns:
        aw_verts: ndarray, representing a gtx.Field[gtx.Dims[VertexDim, 6], ta.wpfloat]
    """
    cells_aw_verts = array_ns.zeros(v2e.shape)
    for jv in range(horizontal_start, cells_aw_verts.shape[0]):
        for je in range(v2e.shape[1]):
<<<<<<< HEAD
            # INVALID_INDEX, second part of the condition is to account from serialized connectivities
            if v2e[jv, je] == gm.GridFile.INVALID_INDEX or (
=======
            # INVALID_INDEX
            if v2e[jv, je] == gridfile.GridFile.INVALID_INDEX or (
>>>>>>> e2295e77
                je > 0 and v2e[jv, je] == v2e[jv, je - 1]
            ):
                continue
            ile = v2e[jv, je]
            idx_ve = 0 if e2v[ile, 0] == jv else 1
            cell_offset_idx_0 = e2c[ile, 0]
            cell_offset_idx_1 = e2c[ile, 1]
            for jc in range(v2e.shape[1]):
                if v2c[jv, jc] == gridfile.GridFile.INVALID_INDEX or (
                    jc > 0 and v2c[jv, jc] == v2c[jv, jc - 1]
                ):
                    continue
                if cell_offset_idx_0 == v2c[jv, jc]:
                    cells_aw_verts[jv, jc] = (
                        cells_aw_verts[jv, jc]
                        + 0.5
                        / dual_area[jv]
                        * edge_vert_length[ile, idx_ve]
                        * edge_cell_length[ile, 0]
                    )
                elif cell_offset_idx_1 == v2c[jv, jc]:
                    cells_aw_verts[jv, jc] = (
                        cells_aw_verts[jv, jc]
                        + 0.5
                        / dual_area[jv]
                        * edge_vert_length[ile, idx_ve]
                        * edge_cell_length[ile, 1]
                    )

    return cells_aw_verts


def compute_e_bln_c_s(
    c2e: data_alloc.NDArray,
    cells_lat: data_alloc.NDArray,
    cells_lon: data_alloc.NDArray,
    edges_lat: data_alloc.NDArray,
    edges_lon: data_alloc.NDArray,
    weighting_factor: float,
    array_ns: ModuleType = np,
) -> data_alloc.NDArray:
    """
    Compute e_bln_c_s.

    Args:
        owner_mask: numpy array, representing a gtx.Field[gtx.Dims[CellDim], bool]
        c2e: numpy array, representing a gtx.Field[gtx.Dims[CellDim, C2EDim], gtx.int32]
        cells_lat: \\ numpy array, representing a gtx.Field[gtx.Dims[CellDim], ta.wpfloat]
        cells_lon: //
        edges_lat: \\ numpy array, representing a gtx.Field[gtx.Dims[EdgeDim], ta.wpfloat]
        edges_lon: //

    Returns:
        e_bln_c_s: numpy array, representing a gtx.Field[gtx.Dims[CellDim, C2EDim], ta.wpfloat]
    """
    llb = 0
    num_cells = c2e.shape[0]
    e_bln_c_s = array_ns.zeros([num_cells, c2e.shape[1]])
    yloc = cells_lat[llb:]
    xloc = cells_lon[llb:]
    ytemp = array_ns.zeros([c2e.shape[1], num_cells])
    xtemp = array_ns.zeros([c2e.shape[1], num_cells])

    for i in range(ytemp.shape[0]):
        ytemp[i] = edges_lat[c2e[llb:, i]]
        xtemp[i] = edges_lon[c2e[llb:, i]]

    wgt = _weighting_factors(
        ytemp,
        xtemp,
        yloc,
        xloc,
        weighting_factor,
        array_ns=array_ns,
    )

    e_bln_c_s[:, 0] = wgt[0]
    e_bln_c_s[:, 1] = wgt[1]
    e_bln_c_s[:, 2] = wgt[2]
    return e_bln_c_s


def compute_pos_on_tplane_e_x_y(
    grid_sphere_radius: ta.wpfloat,
    primal_normal_v1: data_alloc.NDArray,
    primal_normal_v2: data_alloc.NDArray,
    dual_normal_v1: data_alloc.NDArray,
    dual_normal_v2: data_alloc.NDArray,
    cells_lon: data_alloc.NDArray,
    cells_lat: data_alloc.NDArray,
    edges_lon: data_alloc.NDArray,
    edges_lat: data_alloc.NDArray,
    vertex_lon: data_alloc.NDArray,
    vertex_lat: data_alloc.NDArray,
    owner_mask: data_alloc.NDArray,
    e2c: data_alloc.NDArray,
    e2v: data_alloc.NDArray,
    e2c2e: data_alloc.NDArray,
    horizontal_start: gtx.int32,
    array_ns: ModuleType = np,
) -> data_alloc.NDArray:
    """
    Compute pos_on_tplane_e_x_y.
    get geographical coordinates of edge midpoint
    get line and block indices of neighbour cells
    get geographical coordinates of first cell center
    projection first cell center into local \\lambda-\\Phi-system
    get geographical coordinates of second cell center
    projection second cell center into local \\lambda-\\Phi-system

    Args:
        grid_sphere_radius:
        primal_normal_v1: \\
        primal_normal_v2:  \\ numpy array, representing a gtx.Field[gtx.Dims[EdgeDim], ta.wpfloat]
        dual_normal_v1:    //
        dual_normal_v2:   //
        cells_lon: \\ numpy array, representing a gtx.Field[gtx.Dims[CellDim], ta.wpfloat]
        cells_lat: //
        edges_lon: \\ numpy array, representing a gtx.Field[gtx.Dims[EdgeDim], ta.wpfloat]
        edges_lat: //
        vertex_lon: \\ numpy array, representing a gtx.Field[gtx.Dims[VertexDim], ta.wpfloat]
        vertex_lat: //
        owner_mask: numpy array, representing a gtx.Field[gtx.Dims[EdgeDim], bool]
        e2c: numpy array, representing a gtx.Field[gtx.Dims[EdgeDim, E2CDim], gtx.int32]
        e2v: numpy array, representing a gtx.Field[gtx.Dims[EdgeDim, E2VDim], gtx.int32]
        e2c2e: numpy array, representing a gtx.Field[gtx.Dims[EdgeDim, E2C2EDim], gtx.int32]
        horizontal_start:

    Returns:
        pos_on_tplane_e_x: \\ numpy array, representing a gtx.Field[gtx.Dims[EdgeDim, E2CDim], ta.wpfloat]
        pos_on_tplane_e_y: //
    """
    llb = horizontal_start
    pos_on_tplane_e = array_ns.zeros([e2c.shape[0], 8, 2])
    xyloc_plane_n1 = array_ns.zeros([2, e2c.shape[0]])
    xyloc_plane_n2 = array_ns.zeros([2, e2c.shape[0]])
    xyloc_plane_n1[0, llb:], xyloc_plane_n1[1, llb:] = proj.gnomonic_proj(
        edges_lon[llb:], edges_lat[llb:], cells_lon[e2c[llb:, 0]], cells_lat[e2c[llb:, 0]]
    )
    xyloc_plane_n2[0, llb:], xyloc_plane_n2[1, llb:] = proj.gnomonic_proj(
        edges_lon[llb:], edges_lat[llb:], cells_lon[e2c[llb:, 1]], cells_lat[e2c[llb:, 1]]
    )

    xyloc_quad = array_ns.zeros([4, 2, e2c.shape[0]])
    xyloc_plane_quad = array_ns.zeros([4, 2, e2c.shape[0]])
    for ne in range(4):
        xyloc_quad[ne, 0, llb:] = edges_lon[e2c2e[llb:, ne]]
        xyloc_quad[ne, 1, llb:] = edges_lat[e2c2e[llb:, ne]]
        xyloc_plane_quad[ne, 0, llb:], xyloc_plane_quad[ne, 1, llb:] = proj.gnomonic_proj(
            edges_lon[llb:], edges_lat[llb:], xyloc_quad[ne, 0, llb:], xyloc_quad[ne, 1, llb:]
        )

    xyloc_ve = array_ns.zeros([2, 2, e2c.shape[0]])
    xyloc_plane_ve = array_ns.zeros([2, 2, e2c.shape[0]])
    for nv in range(2):
        xyloc_ve[nv, 0, llb:] = vertex_lon[e2v[llb:, nv]]
        xyloc_ve[nv, 1, llb:] = vertex_lat[e2v[llb:, nv]]
        xyloc_plane_ve[nv, 0, llb:], xyloc_plane_ve[nv, 1, llb:] = proj.gnomonic_proj(
            edges_lon[llb:], edges_lat[llb:], xyloc_ve[nv, 0, llb:], xyloc_ve[nv, 1, llb:]
        )

    pos_on_tplane_e[llb:, 0, 0] = array_ns.where(
        owner_mask[llb:],
        grid_sphere_radius
        * (
            xyloc_plane_n1[0, llb:] * primal_normal_v1[llb:]
            + xyloc_plane_n1[1, llb:] * primal_normal_v2[llb:]
        ),
        pos_on_tplane_e[llb:, 0, 0],
    )
    pos_on_tplane_e[llb:, 0, 1] = array_ns.where(
        owner_mask[llb:],
        grid_sphere_radius
        * (
            xyloc_plane_n1[0, llb:] * dual_normal_v1[llb:]
            + xyloc_plane_n1[1, llb:] * dual_normal_v2[llb:]
        ),
        pos_on_tplane_e[llb:, 0, 1],
    )
    pos_on_tplane_e[llb:, 1, 0] = array_ns.where(
        owner_mask[llb:],
        grid_sphere_radius
        * (
            xyloc_plane_n2[0, llb:] * primal_normal_v1[llb:]
            + xyloc_plane_n2[1, llb:] * primal_normal_v2[llb:]
        ),
        pos_on_tplane_e[llb:, 1, 0],
    )
    pos_on_tplane_e[llb:, 1, 1] = array_ns.where(
        owner_mask[llb:],
        grid_sphere_radius
        * (
            xyloc_plane_n2[0, llb:] * dual_normal_v1[llb:]
            + xyloc_plane_n2[1, llb:] * dual_normal_v2[llb:]
        ),
        pos_on_tplane_e[llb:, 1, 1],
    )

    for ne in range(4):
        pos_on_tplane_e[llb:, 2 + ne, 0] = array_ns.where(
            owner_mask[llb:],
            grid_sphere_radius
            * (
                xyloc_plane_quad[ne, 0, llb:] * primal_normal_v1[llb:]
                + xyloc_plane_quad[ne, 1, llb:] * primal_normal_v2[llb:]
            ),
            pos_on_tplane_e[llb:, 2 + ne, 0],
        )
        pos_on_tplane_e[llb:, 2 + ne, 1] = array_ns.where(
            owner_mask[llb:],
            grid_sphere_radius
            * (
                xyloc_plane_quad[ne, 0, llb:] * dual_normal_v1[llb:]
                + xyloc_plane_quad[ne, 1, llb:] * dual_normal_v2[llb:]
            ),
            pos_on_tplane_e[llb:, 2 + ne, 1],
        )

    for nv in range(2):
        pos_on_tplane_e[llb:, 6 + nv, 0] = array_ns.where(
            owner_mask[llb:],
            grid_sphere_radius
            * (
                xyloc_plane_ve[nv, 0, llb:] * primal_normal_v1[llb:]
                + xyloc_plane_ve[nv, 1, llb:] * primal_normal_v2[llb:]
            ),
            pos_on_tplane_e[llb:, 6 + nv, 0],
        )
        pos_on_tplane_e[llb:, 6 + nv, 1] = array_ns.where(
            owner_mask[llb:],
            grid_sphere_radius
            * (
                xyloc_plane_ve[nv, 0, llb:] * dual_normal_v1[llb:]
                + xyloc_plane_ve[nv, 1, llb:] * dual_normal_v2[llb:]
            ),
            pos_on_tplane_e[llb:, 6 + nv, 1],
        )

    pos_on_tplane_e_x = array_ns.reshape(
        pos_on_tplane_e[:, 0:2, 0], (array_ns.size(pos_on_tplane_e[:, 0:2, 0]))
    )
    pos_on_tplane_e_y = array_ns.reshape(
        pos_on_tplane_e[:, 0:2, 1], (array_ns.size(pos_on_tplane_e[:, 0:2, 1]))
    )
    return pos_on_tplane_e_x, pos_on_tplane_e_y<|MERGE_RESOLUTION|>--- conflicted
+++ resolved
@@ -871,13 +871,8 @@
     cells_aw_verts = array_ns.zeros(v2e.shape)
     for jv in range(horizontal_start, cells_aw_verts.shape[0]):
         for je in range(v2e.shape[1]):
-<<<<<<< HEAD
-            # INVALID_INDEX, second part of the condition is to account from serialized connectivities
-            if v2e[jv, je] == gm.GridFile.INVALID_INDEX or (
-=======
             # INVALID_INDEX
             if v2e[jv, je] == gridfile.GridFile.INVALID_INDEX or (
->>>>>>> e2295e77
                 je > 0 and v2e[jv, je] == v2e[jv, je - 1]
             ):
                 continue
