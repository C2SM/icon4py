# ICON4Py - ICON inspired code in Python and GT4Py
#
# Copyright (c) 2022, ETH Zurich and MeteoSwiss
# All rights reserved.
#
# This file is free software: you can redistribute it and/or modify it under
# the terms of the GNU General Public License as published by the
# Free Software Foundation, either version 3 of the License, or any later
# version. See the LICENSE.txt file at the top-level directory of this
# distribution for a copy of the license or check <https://www.gnu.org/licenses/>.
#
# SPDX-License-Identifier: GPL-3.0-or-later
# ICON4Py - ICON inspired code in Python and GT4Py
#
# Copyright (c) 2022, ETH Zurich and MeteoSwiss
# All rights reserved.
#
# This file is free software: you can redistribute it and/or modify it under
# the terms of the GNU General Public License as published by the
# Free Software Foundation, either version 3 of the License, or any later
# version. See the LICENSE.txt file at the top-level directory of this
# distribution for a copy of the license or check <https://www.gnu.org/licenses/>.
#
# SPDX-License-Identifier: GPL-3.0-or-later

import numpy as np
from gt4py.next import Field, program

from icon4py.model.common.dimension import (
    EdgeDim,
    KDim,
)
from icon4py.model.common.math.helpers import edge_kdim


def compute_c_lin_e(
    edge_cell_length: np.array,
    inv_dual_edge_length: np.array,
    owner_mask: np.array,
    second_boundary_layer_start_index: np.int32,
) -> np.array:
    """
    Compute E2C average inverse distance.

    Args:
        edge_cell_length: numpy array, representing a Field[[EdgeDim, E2CDim], float]
        inv_dual_edge_length: inverse dual edge length, numpy array representing a Field[[EdgeDim], float]
        owner_mask: numpy array, representing a Field[[EdgeDim], bool]boolean field, True for all edges owned by this compute node
        second_boundary_layer_start_index: start index of the 2nd boundary line: c_lin_e is not calculated for the first boundary layer

    Returns: c_lin_e: numpy array  representing Field[[EdgeDim, E2CDim], float]

    """
    c_lin_e_ = edge_cell_length[:, 1] * inv_dual_edge_length
    c_lin_e = np.transpose(np.vstack((c_lin_e_, (1.0 - c_lin_e_))))
    c_lin_e[0:second_boundary_layer_start_index, :] = 0.0
    mask = np.transpose(np.tile(owner_mask, (2, 1)))
    return np.where(mask, c_lin_e, 0.0)


def compute_cells_aw_verts(
    dual_area: np.array,
    edge_vert_length: np.array,
    edge_cell_length: np.array,
    owner_mask: np.array,
    e2c: np.array,
    v2c: np.array,
    v2e: np.array,
    e2v: np.array,
    horizontal_start: np.int32,
    horizontal_end: np.int32,
) -> np.array:
    llb = horizontal_start
    cells_aw_verts = np.zeros([horizontal_end, 6])
    index = np.repeat(np.arange(horizontal_end, dtype=float), 6).reshape(horizontal_end, 6)
    idx_ve = np.where(index == e2v[v2e, 0], 0, 1)

    for i in range(2):
        for j in range(6):
            for k in range(6):
                cells_aw_verts[llb:, k] = np.where(
                    np.logical_and(owner_mask[:], e2c[v2e[llb:, j], i] == v2c[llb:, k]),
                    cells_aw_verts[llb:, k]
                    + 0.5
                    / dual_area[llb:]
                    * edge_vert_length[v2e[llb:, j], idx_ve[llb:, j]]
                    * edge_cell_length[v2e[llb:, j], i],
                    cells_aw_verts[llb:, k],
                )
<<<<<<< HEAD
    return cells_aw_verts


@program
def compute_ddxnt_z_full(
    z_ddxnt_z_half_e: Field[[EdgeDim, KDim], float], ddxn_z_full: Field[[EdgeDim, KDim], float]
):
    edge_kdim(z_ddxnt_z_half_e, out=ddxn_z_full)
=======
    return cells_aw_verts
>>>>>>> 50b4584f
<|MERGE_RESOLUTION|>--- conflicted
+++ resolved
@@ -30,7 +30,7 @@
     EdgeDim,
     KDim,
 )
-from icon4py.model.common.math.helpers import edge_kdim
+from icon4py.model.common.math.helpers import average_edge_kdim_level_up
 
 
 def compute_c_lin_e(
@@ -87,7 +87,6 @@
                     * edge_cell_length[v2e[llb:, j], i],
                     cells_aw_verts[llb:, k],
                 )
-<<<<<<< HEAD
     return cells_aw_verts
 
 
@@ -95,7 +94,4 @@
 def compute_ddxnt_z_full(
     z_ddxnt_z_half_e: Field[[EdgeDim, KDim], float], ddxn_z_full: Field[[EdgeDim, KDim], float]
 ):
-    edge_kdim(z_ddxnt_z_half_e, out=ddxn_z_full)
-=======
-    return cells_aw_verts
->>>>>>> 50b4584f
+    average_edge_kdim_level_up(z_ddxnt_z_half_e, out=ddxn_z_full)