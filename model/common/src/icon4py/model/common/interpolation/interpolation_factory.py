--- conflicted
+++ resolved
@@ -186,7 +186,6 @@
         )
         self.register_provider(geofac_grg)
 
-<<<<<<< HEAD
         e_flx_avg = factory.NumpyFieldsProvider(
             func=functools.partial(interpolation_fields.compute_e_flx_avg, array_ns=self._xp),
             fields=(attrs.E_FLX_AVG,),
@@ -257,7 +256,7 @@
             },
         )
         self.register_provider(pos_on_tplane_e_x_y)
-=======
+
         cells_aw_verts = factory.NumpyFieldsProvider(
             func=functools.partial(interpolation_fields.compute_cells_aw_verts),
             fields=(attrs.CELL_AW_VERTS,),
@@ -280,7 +279,6 @@
             },
         )
         self.register_provider(cells_aw_verts)
->>>>>>> b0d8efb0
 
     @property
     def metadata(self) -> dict[str, model.FieldMetaData]:
