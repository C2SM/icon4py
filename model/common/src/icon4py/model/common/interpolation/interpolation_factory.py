# ICON4Py - ICON inspired code in Python and GT4Py
#
# Copyright (c) 2022-2024, ETH Zurich and MeteoSwiss
# All rights reserved.
#
# Please, refer to the LICENSE file in the root directory.
# SPDX-License-Identifier: BSD-3-Clause
import functools
import logging

import gt4py.next as gtx
from gt4py.next import backend as gtx_backend

import icon4py.model.common.interpolation.stencils.compute_nudgecoeffs as nudgecoeffs
from icon4py.model.common import constants, dimension as dims
from icon4py.model.common.decomposition import definitions
from icon4py.model.common.grid import (
    base,
    geometry,
    geometry_attributes as geometry_attrs,
    grid_refinement as refinement,
    horizontal as h_grid,
    icon,
)
from icon4py.model.common.interpolation import (
    interpolation_attributes as attrs,
    interpolation_fields,
    rbf_interpolation as rbf,
)
from icon4py.model.common.states import factory, model
from icon4py.model.common.utils import data_allocation as data_alloc


cell_domain = h_grid.domain(dims.CellDim)
edge_domain = h_grid.domain(dims.EdgeDim)
vertex_domain = h_grid.domain(dims.VertexDim)

log = logging.getLogger(__name__)


class InterpolationFieldsFactory(factory.FieldSource, factory.GridProvider):
    def __init__(
        self,
        grid: icon.IconGrid,
        decomposition_info: definitions.DecompositionInfo,
        geometry_source: geometry.GridGeometry,
        backend: gtx_backend.Backend | None,
        metadata: dict[str, model.FieldMetaData],
    ):
        self._backend = backend
        self._xp = data_alloc.import_array_ns(backend)
        self._allocator = gtx.constructors.zeros.partial(allocator=backend)
        self._grid = grid
        self._decomposition_info = decomposition_info
        self._attrs = metadata
        self._providers: dict[str, factory.FieldProvider] = {}
        self._geometry = geometry_source
        geometry_type = self._grid.global_properties.geometry_type
        characteristic_length = self._grid.global_properties.characteristic_length
        mean_dual_edge_length = self._grid.global_properties.mean_dual_edge_length
        # TODO @halungge: Dummy config dict -  to be replaced by real configuration
        self._config = {
            "divavg_cntrwgt": 0.5,
            "weighting_factor": 0.0,
            "max_nudging_coefficient": 0.375,
            "nudge_efold_width": 2.0,
            "nudge_zone_width": 10,
            "rbf_kernel_cell": rbf.DEFAULT_RBF_KERNEL[rbf.RBFDimension.CELL],
            "rbf_kernel_edge": rbf.DEFAULT_RBF_KERNEL[rbf.RBFDimension.EDGE],
            "rbf_kernel_vertex": rbf.DEFAULT_RBF_KERNEL[rbf.RBFDimension.VERTEX],
            "rbf_scale_cell": rbf.compute_default_rbf_scale(
                geometry_type, characteristic_length, mean_dual_edge_length, rbf.RBFDimension.CELL
            ),
            "rbf_scale_edge": rbf.compute_default_rbf_scale(
                geometry_type, characteristic_length, mean_dual_edge_length, rbf.RBFDimension.EDGE
            ),
            "rbf_scale_vertex": rbf.compute_default_rbf_scale(
                geometry_type, characteristic_length, mean_dual_edge_length, rbf.RBFDimension.VERTEX
            ),
        }
        log.info(
            f"initialized interpolation factory for backend = '{self._backend_name()}' and grid = '{self._grid}'"
        )
        log.debug(f"using array_ns {self._xp} ")

        self.register_provider(
            factory.PrecomputedFieldProvider(
                {
                    "refinement_control_at_edges": self._grid.refinement_control[dims.EdgeDim],
                }
            )
        )

        self._register_computed_fields()

    def __repr__(self) -> str:
        return f"{self.__class__.__name__} on (grid={self._grid!r}) providing fields f{self.metadata.keys()}"

    @property
    def _sources(self) -> factory.FieldSource:
        return factory.CompositeSource(self, (self._geometry,))

    def _register_computed_fields(self) -> None:
        nudging_coefficients_for_edges = factory.ProgramFieldProvider(
            func=nudgecoeffs.compute_nudgecoeffs.with_backend(None),
            domain={
                dims.EdgeDim: (
                    edge_domain(h_grid.Zone.NUDGING_LEVEL_2),
                    edge_domain(h_grid.Zone.END),
                )
            },
            fields={attrs.NUDGECOEFFS_E: attrs.NUDGECOEFFS_E},
            deps={
                "refin_ctrl": "refinement_control_at_edges",
            },
            params={
                "grf_nudge_start_e": refinement.get_nudging_refinement_value(dims.EdgeDim),
                "max_nudging_coefficient": self._config["max_nudging_coefficient"],
                "nudge_efold_width": self._config["nudge_efold_width"],
                "nudge_zone_width": self._config["nudge_zone_width"],
            },
        )
        self.register_provider(nudging_coefficients_for_edges)

        geofac_div = factory.EmbeddedFieldOperatorProvider(
            # needs to be computed on fieldview-embedded backend
            func=interpolation_fields.compute_geofac_div.with_backend(None),
            domain=(dims.CellDim, dims.C2EDim),
            fields={attrs.GEOFAC_DIV: attrs.GEOFAC_DIV},
            deps={
                "primal_edge_length": geometry_attrs.EDGE_LENGTH,
                "edge_orientation": geometry_attrs.CELL_NORMAL_ORIENTATION,
                "area": geometry_attrs.CELL_AREA,
            },
        )
        self.register_provider(geofac_div)

        geofac_rot = factory.EmbeddedFieldOperatorProvider(
            # needs to be computed on fieldview-embedded backend
            func=interpolation_fields.compute_geofac_rot.with_backend(None),
            domain=(dims.VertexDim, dims.V2EDim),
            fields={attrs.GEOFAC_ROT: attrs.GEOFAC_ROT},
            deps={
                "dual_edge_length": geometry_attrs.DUAL_EDGE_LENGTH,
                "edge_orientation": geometry_attrs.VERTEX_EDGE_ORIENTATION,
                "dual_area": geometry_attrs.DUAL_AREA,
                "owner_mask": "vertex_owner_mask",
            },
        )
        self.register_provider(geofac_rot)

        geofac_n2s = factory.NumpyDataProvider(
            func=functools.partial(interpolation_fields.compute_geofac_n2s, array_ns=self._xp),
            fields=(attrs.GEOFAC_N2S,),
            domain=(dims.CellDim, dims.C2E2CODim),
            deps={
                "dual_edge_length": geometry_attrs.DUAL_EDGE_LENGTH,
                "geofac_div": attrs.GEOFAC_DIV,
            },
            connectivities={"c2e": dims.C2EDim, "e2c": dims.E2CDim, "c2e2c": dims.C2E2CDim},
            params={
                "horizontal_start": self._grid.start_index(
                    cell_domain(h_grid.Zone.LATERAL_BOUNDARY_LEVEL_2)
                )
            },
        )
        self.register_provider(geofac_n2s)

        geofac_grdiv = factory.NumpyDataProvider(
            func=functools.partial(interpolation_fields.compute_geofac_grdiv, array_ns=self._xp),
            fields=(attrs.GEOFAC_GRDIV,),
            domain=(dims.EdgeDim, dims.E2C2EODim),
            deps={
                "geofac_div": attrs.GEOFAC_DIV,
                "inv_dual_edge_length": f"inverse_of_{geometry_attrs.DUAL_EDGE_LENGTH}",
                "owner_mask": "edge_owner_mask",
            },
            connectivities={"c2e": dims.C2EDim, "e2c": dims.E2CDim, "e2c2e": dims.E2C2EDim},
            params={
                "horizontal_start": self._grid.start_index(
                    edge_domain(h_grid.Zone.LATERAL_BOUNDARY_LEVEL_2)
                )
            },
        )

        self.register_provider(geofac_grdiv)

<<<<<<< HEAD
        match self.grid.global_properties.geometry_type:
            case base.GeometryType.ICOSAHEDRON:
                cell_average_weight = factory.NumpyFieldsProvider(
                    func=functools.partial(
                        interpolation_fields.compute_mass_conserving_bilinear_cell_average_weight,
                        array_ns=self._xp,
                    ),
                    fields=(attrs.C_BLN_AVG,),
                    domain=(dims.CellDim, dims.C2E2CODim),
                    deps={
                        "lat": geometry_attrs.CELL_LAT,
                        "lon": geometry_attrs.CELL_LON,
                        "cell_areas": geometry_attrs.CELL_AREA,
                        "cell_owner_mask": "cell_owner_mask",
                    },
                    connectivities={"c2e2c0": dims.C2E2CODim},
                    params={
                        "horizontal_start": self.grid.start_index(
                            cell_domain(h_grid.Zone.LATERAL_BOUNDARY_LEVEL_2)
                        ),
                        "horizontal_start_level_3": self.grid.start_index(
                            cell_domain(h_grid.Zone.LATERAL_BOUNDARY_LEVEL_3)
                        ),
                        "divavg_cntrwgt": self._config["divavg_cntrwgt"],
                    },
                )
                self.register_provider(cell_average_weight)
            case base.GeometryType.TORUS:
                cell_average_weight = factory.NumpyFieldsProvider(
                    func=functools.partial(
                        interpolation_fields.compute_mass_conserving_bilinear_cell_average_weight_torus,
                        array_ns=self._xp,
                    ),
                    fields=(attrs.C_BLN_AVG,),
                    domain=(dims.CellDim, dims.C2E2CODim),
                    deps={
                        "cell_areas": geometry_attrs.CELL_AREA,
                        "cell_owner_mask": "cell_owner_mask",
                    },
                    connectivities={"c2e2c0": dims.C2E2CODim},
                    params={
                        "horizontal_start": self.grid.start_index(
                            cell_domain(h_grid.Zone.LATERAL_BOUNDARY_LEVEL_2)
                        ),
                        "horizontal_start_level_3": self.grid.start_index(
                            cell_domain(h_grid.Zone.LATERAL_BOUNDARY_LEVEL_3)
                        ),
                        "divavg_cntrwgt": self._config["divavg_cntrwgt"],
                    },
                )
                self.register_provider(cell_average_weight)
            case _:
                raise ValueError("TODO")
=======
        cell_average_weight = factory.NumpyDataProvider(
            func=functools.partial(
                interpolation_fields.compute_mass_conserving_bilinear_cell_average_weight,
                array_ns=self._xp,
            ),
            fields=(attrs.C_BLN_AVG,),
            domain=(dims.CellDim, dims.C2E2CODim),
            deps={
                "lat": geometry_attrs.CELL_LAT,
                "lon": geometry_attrs.CELL_LON,
                "cell_areas": geometry_attrs.CELL_AREA,
                "cell_owner_mask": "cell_owner_mask",
            },
            connectivities={"c2e2c0": dims.C2E2CODim},
            params={
                "horizontal_start": self.grid.start_index(
                    cell_domain(h_grid.Zone.LATERAL_BOUNDARY_LEVEL_2)
                ),
                "horizontal_start_level_3": self.grid.start_index(
                    cell_domain(h_grid.Zone.LATERAL_BOUNDARY_LEVEL_3)
                ),
                "divavg_cntrwgt": self._config["divavg_cntrwgt"],
            },
        )
        self.register_provider(cell_average_weight)
>>>>>>> dd21bc41

        c_lin_e = factory.NumpyDataProvider(
            func=functools.partial(interpolation_fields.compute_c_lin_e, array_ns=self._xp),
            fields=(attrs.C_LIN_E,),
            domain=(dims.EdgeDim, dims.E2CDim),
            deps={
                "edge_cell_length": geometry_attrs.EDGE_CELL_DISTANCE,
                "inv_dual_edge_length": f"inverse_of_{geometry_attrs.DUAL_EDGE_LENGTH}",
                "edge_owner_mask": "edge_owner_mask",
            },
            params={
                "horizontal_start": self._grid.start_index(
                    edge_domain(h_grid.Zone.LATERAL_BOUNDARY_LEVEL_2)
                )
            },
        )
        self.register_provider(c_lin_e)

        geofac_grg = factory.NumpyDataProvider(
            func=functools.partial(interpolation_fields.compute_geofac_grg, array_ns=self._xp),
            fields=(attrs.GEOFAC_GRG_X, attrs.GEOFAC_GRG_Y),
            domain=(dims.CellDim, dims.C2E2CODim),
            deps={
                "primal_normal_cell_x": geometry_attrs.EDGE_NORMAL_CELL_U,
                "primal_normal_cell_y": geometry_attrs.EDGE_NORMAL_CELL_V,
                "owner_mask": "cell_owner_mask",
                "geofac_div": attrs.GEOFAC_DIV,
                "c_lin_e": attrs.C_LIN_E,
            },
            connectivities={"c2e": dims.C2EDim, "e2c": dims.E2CDim, "c2e2c": dims.C2E2CDim},
            params={
                "horizontal_start": self.grid.start_index(
                    cell_domain(h_grid.Zone.LATERAL_BOUNDARY_LEVEL_2)
                )
            },
        )
        self.register_provider(geofac_grg)

        e_flx_avg = factory.NumpyDataProvider(
            func=functools.partial(interpolation_fields.compute_e_flx_avg, array_ns=self._xp),
            fields=(attrs.E_FLX_AVG,),
            domain=(dims.EdgeDim, dims.E2C2EODim),
            deps={
                "c_bln_avg": attrs.C_BLN_AVG,
                "geofac_div": attrs.GEOFAC_DIV,
                "owner_mask": "edge_owner_mask",
                "primal_cart_normal_x": geometry_attrs.EDGE_NORMAL_X,
                "primal_cart_normal_y": geometry_attrs.EDGE_NORMAL_Y,
                "primal_cart_normal_z": geometry_attrs.EDGE_NORMAL_Z,
            },
            connectivities={
                "e2c": dims.E2CDim,
                "c2e": dims.C2EDim,
                "c2e2c": dims.C2E2CDim,
                "e2c2e": dims.E2C2EDim,
            },
            params={
                "horizontal_start_p3": self.grid.start_index(
                    edge_domain(h_grid.Zone.LATERAL_BOUNDARY_LEVEL_4)
                ),
                "horizontal_start_p4": self.grid.start_index(
                    edge_domain(h_grid.Zone.LATERAL_BOUNDARY_LEVEL_5)
                ),
            },
        )
        self.register_provider(e_flx_avg)

<<<<<<< HEAD
        match self.grid.global_properties.geometry_type:
            case base.GeometryType.ICOSAHEDRON:
                e_bln_c_s = factory.NumpyFieldsProvider(
                    func=functools.partial(
                        interpolation_fields.compute_e_bln_c_s, array_ns=self._xp
                    ),
                    fields=(attrs.E_BLN_C_S,),
                    domain=(dims.CellDim, dims.C2EDim),
                    deps={
                        "cells_lat": geometry_attrs.CELL_LAT,
                        "cells_lon": geometry_attrs.CELL_LON,
                        "edges_lat": geometry_attrs.EDGE_LAT,
                        "edges_lon": geometry_attrs.EDGE_LON,
                    },
                    connectivities={"c2e": dims.C2EDim},
                    params={"weighting_factor": self._config["weighting_factor"]},
                )
                self.register_provider(e_bln_c_s)
            case base.GeometryType.TORUS:
                e_bln_c_s = factory.NumpyFieldsProvider(
                    func=functools.partial(
                        interpolation_fields.compute_e_bln_c_s_torus, array_ns=self._xp
                    ),
                    fields=(attrs.E_BLN_C_S,),
                    domain=(dims.CellDim, dims.C2EDim),
                    deps={},
                    connectivities={"c2e": dims.C2EDim},
                    params={},
                )
                self.register_provider(e_bln_c_s)
            case _:
                raise ValueError("TODO")

        match self.grid.global_properties.geometry_type:
            case base.GeometryType.ICOSAHEDRON:
                pos_on_tplane_e_x_y = factory.NumpyFieldsProvider(
                    func=functools.partial(
                        interpolation_fields.compute_pos_on_tplane_e_x_y, array_ns=self._xp
                    ),
                    fields=(attrs.POS_ON_TPLANE_E_X, attrs.POS_ON_TPLANE_E_Y),
                    domain=(dims.EdgeDim, dims.E2CDim),
                    deps={
                        "primal_normal_v1": geometry_attrs.EDGE_NORMAL_U,
                        "primal_normal_v2": geometry_attrs.EDGE_NORMAL_V,
                        "dual_normal_v1": geometry_attrs.EDGE_DUAL_U,
                        "dual_normal_v2": geometry_attrs.EDGE_DUAL_V,
                        "cells_lon": geometry_attrs.CELL_LON,
                        "cells_lat": geometry_attrs.CELL_LAT,
                        "edges_lon": geometry_attrs.EDGE_LON,
                        "edges_lat": geometry_attrs.EDGE_LAT,
                        "vertex_lon": geometry_attrs.VERTEX_LON,
                        "vertex_lat": geometry_attrs.VERTEX_LAT,
                        "owner_mask": "edge_owner_mask",
                    },
                    connectivities={"e2c": dims.E2CDim, "e2v": dims.E2VDim, "e2c2e": dims.E2C2EDim},
                    params={
                        "grid_sphere_radius": constants.EARTH_RADIUS,
                        "horizontal_start": self.grid.start_index(
                            edge_domain(h_grid.Zone.LATERAL_BOUNDARY_LEVEL_2)
                        ),
                    },
                )
                self.register_provider(pos_on_tplane_e_x_y)
            case base.GeometryType.TORUS:
                pos_on_tplane_e_x_y = factory.NumpyFieldsProvider(
                    func=functools.partial(
                        interpolation_fields.compute_pos_on_tplane_e_x_y_torus, array_ns=self._xp
                    ),
                    fields=(attrs.POS_ON_TPLANE_E_X, attrs.POS_ON_TPLANE_E_Y),
                    domain=(dims.EdgeDim, dims.E2CDim),
                    deps={
                        "dual_edge_length": geometry_attrs.DUAL_EDGE_LENGTH,
                    },
                    connectivities={"e2c": dims.E2CDim},
                    params={},
                )
                self.register_provider(pos_on_tplane_e_x_y)
            case _:
                raise ValueError("TODO")
=======
        e_bln_c_s = factory.NumpyDataProvider(
            func=functools.partial(interpolation_fields.compute_e_bln_c_s, array_ns=self._xp),
            fields=(attrs.E_BLN_C_S,),
            domain=(dims.CellDim, dims.C2EDim),
            deps={
                "cells_lat": geometry_attrs.CELL_LAT,
                "cells_lon": geometry_attrs.CELL_LON,
                "edges_lat": geometry_attrs.EDGE_LAT,
                "edges_lon": geometry_attrs.EDGE_LON,
            },
            connectivities={"c2e": dims.C2EDim},
            params={"weighting_factor": self._config["weighting_factor"]},
        )
        self.register_provider(e_bln_c_s)

        pos_on_tplane_e_x_y = factory.NumpyDataProvider(
            func=functools.partial(
                interpolation_fields.compute_pos_on_tplane_e_x_y, array_ns=self._xp
            ),
            fields=(attrs.POS_ON_TPLANE_E_X, attrs.POS_ON_TPLANE_E_Y),
            domain=(dims.EdgeDim, dims.E2CDim),
            deps={
                "primal_normal_v1": geometry_attrs.EDGE_NORMAL_U,
                "primal_normal_v2": geometry_attrs.EDGE_NORMAL_V,
                "dual_normal_v1": geometry_attrs.EDGE_DUAL_U,
                "dual_normal_v2": geometry_attrs.EDGE_DUAL_V,
                "cells_lon": geometry_attrs.CELL_LON,
                "cells_lat": geometry_attrs.CELL_LAT,
                "edges_lon": geometry_attrs.EDGE_LON,
                "edges_lat": geometry_attrs.EDGE_LAT,
                "vertex_lon": geometry_attrs.VERTEX_LON,
                "vertex_lat": geometry_attrs.VERTEX_LAT,
                "owner_mask": "edge_owner_mask",
            },
            connectivities={"e2c": dims.E2CDim, "e2v": dims.E2VDim, "e2c2e": dims.E2C2EDim},
            params={
                "grid_sphere_radius": constants.EARTH_RADIUS,
                "horizontal_start": self.grid.start_index(
                    edge_domain(h_grid.Zone.LATERAL_BOUNDARY_LEVEL_2)
                ),
            },
        )
        self.register_provider(pos_on_tplane_e_x_y)
>>>>>>> dd21bc41

        cells_aw_verts = factory.NumpyDataProvider(
            func=functools.partial(interpolation_fields.compute_cells_aw_verts, array_ns=self._xp),
            fields=(attrs.CELL_AW_VERTS,),
            domain=(dims.VertexDim, dims.V2CDim),
            deps={
                "dual_area": geometry_attrs.DUAL_AREA,
                "edge_vert_length": geometry_attrs.EDGE_VERTEX_DISTANCE,
                "edge_cell_length": geometry_attrs.EDGE_CELL_DISTANCE,
            },
            connectivities={
                "v2e": dims.V2EDim,
                "e2v": dims.E2VDim,
                "v2c": dims.V2CDim,
                "e2c": dims.E2CDim,
            },
            params={
                "horizontal_start": self.grid.start_index(
                    vertex_domain(h_grid.Zone.LATERAL_BOUNDARY_LEVEL_2)
                )
            },
        )
        self.register_provider(cells_aw_verts)

        rbf_vec_coeff_c = factory.NumpyDataProvider(
            func=functools.partial(rbf.compute_rbf_interpolation_coeffs_cell, array_ns=self._xp),
            fields=(attrs.RBF_VEC_COEFF_C1, attrs.RBF_VEC_COEFF_C2),
            domain=(dims.CellDim, dims.C2E2C2EDim),
            deps={
                "cell_center_lat": geometry_attrs.CELL_LAT,
                "cell_center_lon": geometry_attrs.CELL_LON,
                "cell_center_x": geometry_attrs.CELL_CENTER_X,
                "cell_center_y": geometry_attrs.CELL_CENTER_Y,
                "cell_center_z": geometry_attrs.CELL_CENTER_Z,
                "edge_center_x": geometry_attrs.EDGE_CENTER_X,
                "edge_center_y": geometry_attrs.EDGE_CENTER_Y,
                "edge_center_z": geometry_attrs.EDGE_CENTER_Z,
                "edge_normal_x": geometry_attrs.EDGE_NORMAL_X,
                "edge_normal_y": geometry_attrs.EDGE_NORMAL_Y,
                "edge_normal_z": geometry_attrs.EDGE_NORMAL_Z,
            },
            connectivities={"rbf_offset": dims.C2E2C2EDim},
            params={
                "rbf_kernel": self._config["rbf_kernel_cell"].value,
                "geometry_type": self._grid.global_properties.geometry_type.value,
                "scale_factor": self._config["rbf_scale_cell"],
                "horizontal_start": self.grid.start_index(
                    cell_domain(h_grid.Zone.LATERAL_BOUNDARY_LEVEL_2)
                ),
                "domain_length": self._grid.global_properties.domain_length
                if self._grid.global_properties.domain_length
                else -1.0,
                "domain_height": self._grid.global_properties.domain_height
                if self._grid.global_properties.domain_height
                else -1.0,
            },
        )
        self.register_provider(rbf_vec_coeff_c)

        rbf_vec_coeff_e = factory.NumpyDataProvider(
            func=functools.partial(rbf.compute_rbf_interpolation_coeffs_edge, array_ns=self._xp),
            fields=(attrs.RBF_VEC_COEFF_E,),
            domain=(dims.CellDim, dims.E2C2EDim),
            deps={
                "edge_lat": geometry_attrs.EDGE_LAT,
                "edge_lon": geometry_attrs.EDGE_LON,
                "edge_center_x": geometry_attrs.EDGE_CENTER_X,
                "edge_center_y": geometry_attrs.EDGE_CENTER_Y,
                "edge_center_z": geometry_attrs.EDGE_CENTER_Z,
                "edge_normal_x": geometry_attrs.EDGE_NORMAL_X,
                "edge_normal_y": geometry_attrs.EDGE_NORMAL_Y,
                "edge_normal_z": geometry_attrs.EDGE_NORMAL_Z,
                "edge_dual_normal_u": geometry_attrs.EDGE_DUAL_U,
                "edge_dual_normal_v": geometry_attrs.EDGE_DUAL_V,
            },
            connectivities={"rbf_offset": dims.E2C2EDim},
            params={
                "rbf_kernel": self._config["rbf_kernel_edge"].value,
                "geometry_type": self._grid.global_properties.geometry_type.value,
                "scale_factor": self._config["rbf_scale_edge"],
                "horizontal_start": self.grid.start_index(
                    edge_domain(h_grid.Zone.LATERAL_BOUNDARY_LEVEL_2)
                ),
                "domain_length": self._grid.global_properties.domain_length
                if self._grid.global_properties.domain_length
                else -1.0,
                "domain_height": self._grid.global_properties.domain_height
                if self._grid.global_properties.domain_height
                else -1.0,
            },
        )
        self.register_provider(rbf_vec_coeff_e)

        rbf_vec_coeff_v = factory.NumpyDataProvider(
            func=functools.partial(rbf.compute_rbf_interpolation_coeffs_vertex, array_ns=self._xp),
            fields=(attrs.RBF_VEC_COEFF_V1, attrs.RBF_VEC_COEFF_V2),
            domain=(dims.VertexDim, dims.V2EDim),
            deps={
                "vertex_lat": geometry_attrs.VERTEX_LAT,
                "vertex_lon": geometry_attrs.VERTEX_LON,
                "vertex_x": geometry_attrs.VERTEX_X,
                "vertex_y": geometry_attrs.VERTEX_Y,
                "vertex_z": geometry_attrs.VERTEX_Z,
                "edge_center_x": geometry_attrs.EDGE_CENTER_X,
                "edge_center_y": geometry_attrs.EDGE_CENTER_Y,
                "edge_center_z": geometry_attrs.EDGE_CENTER_Z,
                "edge_normal_x": geometry_attrs.EDGE_NORMAL_X,
                "edge_normal_y": geometry_attrs.EDGE_NORMAL_Y,
                "edge_normal_z": geometry_attrs.EDGE_NORMAL_Z,
            },
            connectivities={"rbf_offset": dims.V2EDim},
            params={
                "rbf_kernel": self._config["rbf_kernel_vertex"].value,
                "geometry_type": self._grid.global_properties.geometry_type.value,
                "scale_factor": self._config["rbf_scale_vertex"],
                "horizontal_start": self.grid.start_index(
                    vertex_domain(h_grid.Zone.LATERAL_BOUNDARY_LEVEL_2)
                ),
                "domain_length": self._grid.global_properties.domain_length
                if self._grid.global_properties.domain_length
                else -1.0,
                "domain_height": self._grid.global_properties.domain_height
                if self._grid.global_properties.domain_height
                else -1.0,
            },
        )
        self.register_provider(rbf_vec_coeff_v)

    @property
    def metadata(self) -> dict[str, model.FieldMetaData]:
        return self._attrs

    @property
    def backend(self) -> gtx_backend.Backend | None:
        return self._backend

    @property
    def grid(self) -> icon.IconGrid:
        return self._grid

    @property
    def vertical_grid(self) -> None:
        return None<|MERGE_RESOLUTION|>--- conflicted
+++ resolved
@@ -185,10 +185,9 @@
 
         self.register_provider(geofac_grdiv)
 
-<<<<<<< HEAD
         match self.grid.global_properties.geometry_type:
             case base.GeometryType.ICOSAHEDRON:
-                cell_average_weight = factory.NumpyFieldsProvider(
+                cell_average_weight = factory.NumpyDataProvider(
                     func=functools.partial(
                         interpolation_fields.compute_mass_conserving_bilinear_cell_average_weight,
                         array_ns=self._xp,
@@ -214,7 +213,7 @@
                 )
                 self.register_provider(cell_average_weight)
             case base.GeometryType.TORUS:
-                cell_average_weight = factory.NumpyFieldsProvider(
+                cell_average_weight = factory.NumpyDataProvider(
                     func=functools.partial(
                         interpolation_fields.compute_mass_conserving_bilinear_cell_average_weight_torus,
                         array_ns=self._xp,
@@ -239,33 +238,6 @@
                 self.register_provider(cell_average_weight)
             case _:
                 raise ValueError("TODO")
-=======
-        cell_average_weight = factory.NumpyDataProvider(
-            func=functools.partial(
-                interpolation_fields.compute_mass_conserving_bilinear_cell_average_weight,
-                array_ns=self._xp,
-            ),
-            fields=(attrs.C_BLN_AVG,),
-            domain=(dims.CellDim, dims.C2E2CODim),
-            deps={
-                "lat": geometry_attrs.CELL_LAT,
-                "lon": geometry_attrs.CELL_LON,
-                "cell_areas": geometry_attrs.CELL_AREA,
-                "cell_owner_mask": "cell_owner_mask",
-            },
-            connectivities={"c2e2c0": dims.C2E2CODim},
-            params={
-                "horizontal_start": self.grid.start_index(
-                    cell_domain(h_grid.Zone.LATERAL_BOUNDARY_LEVEL_2)
-                ),
-                "horizontal_start_level_3": self.grid.start_index(
-                    cell_domain(h_grid.Zone.LATERAL_BOUNDARY_LEVEL_3)
-                ),
-                "divavg_cntrwgt": self._config["divavg_cntrwgt"],
-            },
-        )
-        self.register_provider(cell_average_weight)
->>>>>>> dd21bc41
 
         c_lin_e = factory.NumpyDataProvider(
             func=functools.partial(interpolation_fields.compute_c_lin_e, array_ns=self._xp),
@@ -333,10 +305,9 @@
         )
         self.register_provider(e_flx_avg)
 
-<<<<<<< HEAD
         match self.grid.global_properties.geometry_type:
             case base.GeometryType.ICOSAHEDRON:
-                e_bln_c_s = factory.NumpyFieldsProvider(
+                e_bln_c_s = factory.NumpyDataProvider(
                     func=functools.partial(
                         interpolation_fields.compute_e_bln_c_s, array_ns=self._xp
                     ),
@@ -353,7 +324,7 @@
                 )
                 self.register_provider(e_bln_c_s)
             case base.GeometryType.TORUS:
-                e_bln_c_s = factory.NumpyFieldsProvider(
+                e_bln_c_s = factory.NumpyDataProvider(
                     func=functools.partial(
                         interpolation_fields.compute_e_bln_c_s_torus, array_ns=self._xp
                     ),
@@ -369,7 +340,7 @@
 
         match self.grid.global_properties.geometry_type:
             case base.GeometryType.ICOSAHEDRON:
-                pos_on_tplane_e_x_y = factory.NumpyFieldsProvider(
+                pos_on_tplane_e_x_y = factory.NumpyDataProvider(
                     func=functools.partial(
                         interpolation_fields.compute_pos_on_tplane_e_x_y, array_ns=self._xp
                     ),
@@ -398,7 +369,7 @@
                 )
                 self.register_provider(pos_on_tplane_e_x_y)
             case base.GeometryType.TORUS:
-                pos_on_tplane_e_x_y = factory.NumpyFieldsProvider(
+                pos_on_tplane_e_x_y = factory.NumpyDataProvider(
                     func=functools.partial(
                         interpolation_fields.compute_pos_on_tplane_e_x_y_torus, array_ns=self._xp
                     ),
@@ -413,51 +384,6 @@
                 self.register_provider(pos_on_tplane_e_x_y)
             case _:
                 raise ValueError("TODO")
-=======
-        e_bln_c_s = factory.NumpyDataProvider(
-            func=functools.partial(interpolation_fields.compute_e_bln_c_s, array_ns=self._xp),
-            fields=(attrs.E_BLN_C_S,),
-            domain=(dims.CellDim, dims.C2EDim),
-            deps={
-                "cells_lat": geometry_attrs.CELL_LAT,
-                "cells_lon": geometry_attrs.CELL_LON,
-                "edges_lat": geometry_attrs.EDGE_LAT,
-                "edges_lon": geometry_attrs.EDGE_LON,
-            },
-            connectivities={"c2e": dims.C2EDim},
-            params={"weighting_factor": self._config["weighting_factor"]},
-        )
-        self.register_provider(e_bln_c_s)
-
-        pos_on_tplane_e_x_y = factory.NumpyDataProvider(
-            func=functools.partial(
-                interpolation_fields.compute_pos_on_tplane_e_x_y, array_ns=self._xp
-            ),
-            fields=(attrs.POS_ON_TPLANE_E_X, attrs.POS_ON_TPLANE_E_Y),
-            domain=(dims.EdgeDim, dims.E2CDim),
-            deps={
-                "primal_normal_v1": geometry_attrs.EDGE_NORMAL_U,
-                "primal_normal_v2": geometry_attrs.EDGE_NORMAL_V,
-                "dual_normal_v1": geometry_attrs.EDGE_DUAL_U,
-                "dual_normal_v2": geometry_attrs.EDGE_DUAL_V,
-                "cells_lon": geometry_attrs.CELL_LON,
-                "cells_lat": geometry_attrs.CELL_LAT,
-                "edges_lon": geometry_attrs.EDGE_LON,
-                "edges_lat": geometry_attrs.EDGE_LAT,
-                "vertex_lon": geometry_attrs.VERTEX_LON,
-                "vertex_lat": geometry_attrs.VERTEX_LAT,
-                "owner_mask": "edge_owner_mask",
-            },
-            connectivities={"e2c": dims.E2CDim, "e2v": dims.E2VDim, "e2c2e": dims.E2C2EDim},
-            params={
-                "grid_sphere_radius": constants.EARTH_RADIUS,
-                "horizontal_start": self.grid.start_index(
-                    edge_domain(h_grid.Zone.LATERAL_BOUNDARY_LEVEL_2)
-                ),
-            },
-        )
-        self.register_provider(pos_on_tplane_e_x_y)
->>>>>>> dd21bc41
 
         cells_aw_verts = factory.NumpyDataProvider(
             func=functools.partial(interpolation_fields.compute_cells_aw_verts, array_ns=self._xp),
