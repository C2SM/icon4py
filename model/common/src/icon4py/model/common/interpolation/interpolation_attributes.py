# ICON4Py - ICON inspired code in Python and GT4Py
#
# Copyright (c) 2022-2024, ETH Zurich and MeteoSwiss
# All rights reserved.
#
# Please, refer to the LICENSE file in the root directory.
# SPDX-License-Identifier: BSD-3-Clause

from typing import Final

from icon4py.model.common import dimension as dims, type_alias as ta
from icon4py.model.common.states import model


C_LIN_E: Final[str] = "interpolation_coefficient_from_cell_to_edge"
C_BLN_AVG: Final[str] = "bilinear_cell_average_weight"
E_BLN_C_S: Final[str] = "bilinear_edge_cell_weight"
GEOFAC_DIV: Final[str] = "geometrical_factor_for_divergence"
GEOFAC_ROT: Final[str] = "geometrical_factor_for_curl"
GEOFAC_N2S: Final[str] = "geometrical_factor_for_nabla_2_scalar"
GEOFAC_GRDIV: Final[str] = "geometrical_factor_for_gradient_of_divergence"
GEOFAC_GRG_X: Final[str] = "geometrical_factor_for_green_gauss_gradient_x"
GEOFAC_GRG_Y: Final[str] = "geometrical_factor_for_green_gauss_gradient_y"
<<<<<<< HEAD
E_FLX_AVG: Final[str] = "e_flux_average"
POS_ON_TPLANE_E_X: Final[str] = "pos_on_tplane_e_x"
POS_ON_TPLANE_E_Y: Final[str] = "pos_on_tplane_e_y"
=======
CELL_AW_VERTS: Final[str] = "cell_to_vertex_interpolation_factor_by_area_weighting"
>>>>>>> b0d8efb0

attrs: dict[str, model.FieldMetaData] = {
    C_LIN_E: dict(
        standard_name=C_LIN_E,
        long_name="interpolation coefficient from cell to edges",
        units="",  # TODO (@halungge) check or confirm
        dims=(dims.EdgeDim, dims.E2CDim),
        icon_var_name="c_lin_e",
        dtype=ta.wpfloat,
    ),
    C_BLN_AVG: dict(
        standard_name=C_BLN_AVG,
        long_name="mass conserving bilinear cell average weight",
        units="",  # TODO (@halungge) check or confirm
        dims=(dims.EdgeDim, dims.E2CDim),
        icon_var_name="c_lin_e",
        dtype=ta.wpfloat,
    ),
    E_BLN_C_S: dict(
        standard_name=E_BLN_C_S,
        long_name="mass conserving bilinear edge cell weight",
        units="",  # TODO check or confirm
        dims=(dims.CellDim, dims.C2EDim),
        icon_var_name="e_bln_c_s",
        dtype=ta.wpfloat,
    ),
    GEOFAC_DIV: dict(
        standard_name=GEOFAC_DIV,
        long_name="geometrical factor for divergence",  # TODO (@halungge) find proper description
        units="",  # TODO (@halungge) check or confirm
        dims=(dims.CellDim, dims.C2EDim),
        icon_var_name="geofac_div",
        dtype=ta.wpfloat,
    ),
    GEOFAC_ROT: dict(
        standard_name=GEOFAC_ROT,
        long_name="geometrical factor for curl",
        units="",  # TODO (@halungge) check or confirm
        dims=(dims.VertexDim, dims.V2EDim),
        icon_var_name="geofac_rot",
        dtype=ta.wpfloat,
    ),
    GEOFAC_N2S: dict(
        standard_name=GEOFAC_N2S,
        long_name="geometrical factor nabla-2 scalar",
        units="",  # TODO (@halungge) check or confirm
        dims=(dims.CellDim, dims.C2E2CODim),
        icon_var_name="geofac_n2s",
        dtype=ta.wpfloat,
    ),
    GEOFAC_GRDIV: dict(
        standard_name=GEOFAC_GRDIV,
        long_name="geometrical factor for gradient of divergence",
        units="",  # TODO (@halungge) check or confirm
        dims=(dims.EdgeDim, dims.E2C2EODim),
        icon_var_name="geofac_grdiv",
        dtype=ta.wpfloat,
    ),
    GEOFAC_GRG_X: dict(
        standard_name=GEOFAC_GRG_X,
        long_name="geometrical factor for Green Gauss gradient (first component)",
        units="",  # TODO (@halungge) check or confirm
        dims=(dims.CellDim, dims.C2E2CODim),
        icon_var_name="geofac_grg",
        dtype=ta.wpfloat,
    ),
    GEOFAC_GRG_Y: dict(
        standard_name=GEOFAC_GRG_Y,
        long_name="geometrical factor for Green Gauss gradient (second component)",
        units="",  # TODO (@halungge) check or confirm
        dims=(dims.CellDim, dims.C2E2CODim),
        icon_var_name="geofac_grg",
        dtype=ta.wpfloat,
    ),
<<<<<<< HEAD
    E_FLX_AVG: dict(
        standard_name=E_FLX_AVG,
        long_name="e flux average",
        units="",  # TODO check or confirm
        dims=(dims.EdgeDim, dims.E2C2EODim),
        icon_var_name="e_flx_avg",
        dtype=ta.wpfloat,
    ),
    POS_ON_TPLANE_E_X: dict(
        standard_name=POS_ON_TPLANE_E_X,
        long_name="position on tplane x",
        units="",  # TODO check or confirm
        dims=(dims.ECDim,),
        icon_var_name="pos_on_tplane_e_x",
        dtype=ta.wpfloat,
    ),
    POS_ON_TPLANE_E_Y: dict(
        standard_name=POS_ON_TPLANE_E_Y,
        long_name="position on tplane y",
        units="",  # TODO check or confirm
        dims=(dims.ECDim,),
        icon_var_name="pos_on_tplane_e_y",
=======
    CELL_AW_VERTS: dict(
        standard_name=CELL_AW_VERTS,
        long_name="coefficient for interpolation from cells to verts by area weighting",
        units="",
        dims=(dims.VertexDim, dims.V2CDim),
        icon_var_name="cells_aw_verts",
>>>>>>> b0d8efb0
        dtype=ta.wpfloat,
    ),
}<|MERGE_RESOLUTION|>--- conflicted
+++ resolved
@@ -21,13 +21,10 @@
 GEOFAC_GRDIV: Final[str] = "geometrical_factor_for_gradient_of_divergence"
 GEOFAC_GRG_X: Final[str] = "geometrical_factor_for_green_gauss_gradient_x"
 GEOFAC_GRG_Y: Final[str] = "geometrical_factor_for_green_gauss_gradient_y"
-<<<<<<< HEAD
 E_FLX_AVG: Final[str] = "e_flux_average"
 POS_ON_TPLANE_E_X: Final[str] = "pos_on_tplane_e_x"
 POS_ON_TPLANE_E_Y: Final[str] = "pos_on_tplane_e_y"
-=======
 CELL_AW_VERTS: Final[str] = "cell_to_vertex_interpolation_factor_by_area_weighting"
->>>>>>> b0d8efb0
 
 attrs: dict[str, model.FieldMetaData] = {
     C_LIN_E: dict(
@@ -102,7 +99,6 @@
         icon_var_name="geofac_grg",
         dtype=ta.wpfloat,
     ),
-<<<<<<< HEAD
     E_FLX_AVG: dict(
         standard_name=E_FLX_AVG,
         long_name="e flux average",
@@ -125,14 +121,14 @@
         units="",  # TODO check or confirm
         dims=(dims.ECDim,),
         icon_var_name="pos_on_tplane_e_y",
-=======
+        dtype=ta.wpfloat,
+    ),
     CELL_AW_VERTS: dict(
         standard_name=CELL_AW_VERTS,
         long_name="coefficient for interpolation from cells to verts by area weighting",
         units="",
         dims=(dims.VertexDim, dims.V2CDim),
         icon_var_name="cells_aw_verts",
->>>>>>> b0d8efb0
         dtype=ta.wpfloat,
     ),
 }