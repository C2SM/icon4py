--- conflicted
+++ resolved
@@ -11,12 +11,7 @@
 from gt4py.next import as_field
 from gt4py.next.common import Field
 
-<<<<<<< HEAD
-from icon4py.model.common import field_type_aliases as fa, type_alias as ta
-from icon4py.model.common.dimension import C2E2C2EDim, CellDim
-=======
-from icon4py.model.common import dimension as dims, field_type_aliases as fa
->>>>>>> d51ef079
+from icon4py.model.common import dimension as dims, field_type_aliases as fa, type_alias as ta
 
 
 @dataclass
@@ -41,25 +36,14 @@
     v: fa.CellKField[ta.wpfloat]
 
     @property
-<<<<<<< HEAD
     def pressure_sfc(self) -> fa.CellField[ta.wpfloat]:
-        return as_field((CellDim,), self.pressure_ifc.ndarray[:, -1])
-=======
-    def pressure_sfc(self) -> fa.CellField[float]:
         return as_field((dims.CellDim,), self.pressure_ifc.ndarray[:, -1])
->>>>>>> d51ef079
 
 
 @dataclass
 class DiagnosticMetricState:
     """Class that contains the diagnostic metric state for computing the diagnostic state."""
 
-<<<<<<< HEAD
     ddqz_z_full: fa.CellKField[ta.wpfloat]
-    rbf_vec_coeff_c1: Field[[CellDim, C2E2C2EDim], ta.wpfloat]
-    rbf_vec_coeff_c2: Field[[CellDim, C2E2C2EDim], ta.wpfloat]
-=======
-    ddqz_z_full: fa.CellKField[float]
-    rbf_vec_coeff_c1: Field[[dims.CellDim, dims.C2E2C2EDim], float]
-    rbf_vec_coeff_c2: Field[[dims.CellDim, dims.C2E2C2EDim], float]
->>>>>>> d51ef079
+    rbf_vec_coeff_c1: Field[[dims.CellDim, dims.C2E2C2EDim], ta.wpfloat]
+    rbf_vec_coeff_c2: Field[[dims.CellDim, dims.C2E2C2EDim], ta.wpfloat]