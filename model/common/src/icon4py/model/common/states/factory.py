# ICON4Py - ICON inspired code in Python and GT4Py
#
# Copyright (c) 2022-2024, ETH Zurich and MeteoSwiss
# All rights reserved.
#
# Please, refer to the LICENSE file in the root directory.
# SPDX-License-Identifier: BSD-3-Clause

"""
Provides Protocols and default implementations for Fields factories, which can be used to compute static
fields and manage their dependencies

- `FieldSource`: allows to query for a field, by a `.get(field_name, retrieval_type)` method:

Three `RetrievalMode` s are available:
_ `FIELD`: return the buffer containing the computed values as a GT4Py `Field`
- `METADATA`:  return metadata (`FieldMetaData`) such as units, CF standard_name or similar, dimensions...
- `DATA_ARRAY`: combination of the two above in the form of `xarray.dataarray`

The factory can be used to "store" already computed fields or register functions and call arguments
and only compute the fields lazily upon request. In order to do so the user registers the fields
computation with factory by setting up a `FieldProvider`

It should be possible to setup the factory and computations and the factory independent of concrete runtime parameters that define
the computation, passing those only once they are defined at runtime, for example
---
factory = Factory(metadata, ...)
foo_provider = FieldProvider("foo", func = f1, dependencies, fields)
bar_provider = FieldProvider("bar", func = f2, dependencies = ["foo"])

factory.register_provider(foo_provider)
factory.register_provider(bar_provider)
(...)

val = factory.get("foo", RetrievalType.DATA_ARRAY)


TODO: @halungge: allow to read configuration data

"""

from __future__ import annotations

import collections
import enum
import functools
import logging
import types
import typing
from collections.abc import Callable, Mapping, MutableMapping, Sequence
from types import ModuleType
from typing import Any, Literal, Protocol, TypeVar, overload

import gt4py.next as gtx
import gt4py.next.typing as gtx_typing
import xarray as xa

from icon4py.model.common import dimension as dims, type_alias as ta
from icon4py.model.common.grid import (
    base as base_grid,
    horizontal as h_grid,
    icon as icon_grid,
    vertical as v_grid,
)
from icon4py.model.common.states import model, utils as state_utils
from icon4py.model.common.utils import data_allocation as data_alloc


log = logging.getLogger(__name__)
DomainType = TypeVar("DomainType", h_grid.Domain, v_grid.Domain)


class GridProvider(Protocol):
    @property
    def grid(self) -> icon_grid.IconGrid | None: ...

    @property
    def vertical_grid(self) -> v_grid.VerticalGrid | None: ...


class FieldProvider(Protocol):
    """
    Protocol for field providers.

    A field provider is responsible for the computation (and caching) of a set of fields.
    The fields can be accessed by their field_name (str).

    A FieldProvider is a callable and additionally has three properties (except for __call__):
     - func: the function used to compute the fields
     - fields: Mapping of a field_name to the data buffer holding the computed values
     - dependencies: returns a list of field_names that the fields provided by this provider depend on.

    """

    def __call__(
        self,
        field_name: str,
        field_src: FieldSource | None,
        backend: gtx_typing.Backend | None,
        grid: GridProvider | None,  # TODO(halungge): does this need to be an optional?
    ) -> state_utils.FieldType | state_utils.ScalarType: ...

    @property
    def dependencies(self) -> Sequence[str]: ...

    @property
    def fields(
        self,
    ) -> Mapping[
        str, state_utils.FieldType | state_utils.ScalarType
    ]: ...  # TODO(halungge): properly type value type state_utils.FieldType|state_utils.ScalarType?

    @property
    def func(self) -> Callable: ...


class RetrievalType(enum.Enum):
    FIELD = 0
    DATA_ARRAY = 1
    METADATA = 2
    SCALAR = 3


class FieldSource(GridProvider, Protocol):
    """
    Protocol for object that can be queried for fields and field metadata

    Provides a default implementation of the get method.
    """

    _providers: MutableMapping[str, FieldProvider] = {}  # noqa:  RUF012 instance variable

    @property
    def _sources(self) -> FieldSource:
        return self

    @property
    def metadata(self) -> MutableMapping[str, model.FieldMetaData]:
        """Returns metadata for the fields that this field source provides."""
        ...

    @property
<<<<<<< HEAD
    def backend(self) -> gtx_typing.Backend | None:
        """Target backend: this is the backend that the field should be produced for when requested from the source.
        The field computation might
        be done on a different backend, as there are FieldOperators that require a specific backend (mostly embedded)
        to be used."""
        ...
=======
    def backend(self) -> gtx_typing.Backend | None: ...
>>>>>>> b30000f1

    def _backend_name(self) -> str:
        return "embedded" if self.backend is None else self.backend.name

    @overload
    def get(
        self, field_name: str, type_: Literal[RetrievalType.FIELD] = RetrievalType.FIELD
    ) -> state_utils.GTXFieldType: ...

    @overload
    def get(self, field_name: str, type_: Literal[RetrievalType.DATA_ARRAY]) -> xa.DataArray: ...

    @overload
    def get(
        self, field_name: str, type_: Literal[RetrievalType.METADATA]
    ) -> model.FieldMetaData: ...

    @overload
    def get(
        self, field_name: str, type_: Literal[RetrievalType.SCALAR]
    ) -> state_utils.ScalarType: ...

    def get(
        self, field_name: str, type_: RetrievalType = RetrievalType.FIELD
<<<<<<< HEAD
    ) -> state_utils.FieldType | xa.DataArray | model.FieldMetaData | state_utils.ScalarType:
=======
    ) -> state_utils.GTXFieldType | xa.DataArray | model.FieldMetaData:
>>>>>>> b30000f1
        """
        Get a field or its metadata from the factory.

        Fields are computed upon first call to `get`.
        Args:
            field_name:
            type_: RetrievalType, determines whether only the field (databuffer) or Metadata or both will be returned

        Returns:
            gt4py field containing allocated using this factories backend, a fields metadata or a
            dataarray containing both.

        """
        if field_name not in self._providers:
            raise ValueError(f"Field '{field_name}' not provided by the source '{self.__class__}'")
        match type_:
            case RetrievalType.METADATA:
                return self.metadata[field_name]
            case RetrievalType.FIELD | RetrievalType.DATA_ARRAY | RetrievalType.SCALAR:
                provider = self._providers[field_name]
                if field_name not in provider.fields:
                    raise ValueError(
                        f"Field {field_name} not provided by f{provider.func.__name__}."
                    )

                buffer = provider(field_name, self._sources, self.backend, self)
                return (
                    buffer
                    if type_ == RetrievalType.FIELD or RetrievalType.SCALAR
                    else state_utils.to_data_array(
                        buffer, self.metadata[field_name]
                    )  # TODO (halungge): typing?
                )

            case _:
                raise ValueError(f"Invalid retrieval type {type_}")

    def _provided_by_source(self, name):
        return name in self._sources._providers or name in self._sources.metadata

    def register_provider(self, provider: FieldProvider):
        # dependencies must be provider by this field source or registered in sources
        for dependency in provider.dependencies:
            if not (dependency in self._providers or self._provided_by_source(dependency)):
                raise ValueError(
                    f"Missing dependency: '{dependency}' in registered of sources {self.__class__}"
                )

        for field in provider.fields:
            self._providers[field] = provider


class CompositeSource(FieldSource):
    def __init__(self, me: FieldSource, others: tuple[FieldSource, ...]):
        self._backend = me.backend
        self._grid = me.grid
        self._vertical_grid = me.vertical_grid
        self._metadata = collections.ChainMap(me.metadata, *(s.metadata for s in others))
        self._providers = collections.ChainMap(me._providers, *(s._providers for s in others))

    @functools.cached_property
    def metadata(self) -> MutableMapping[str, model.FieldMetaData]:
        return self._metadata

    @property
    def backend(self) -> gtx_typing.Backend:
        return self._backend

    @property
    def vertical_grid(self) -> v_grid.VerticalGrid | None:
        return self._vertical_grid

    @property
    def grid(self) -> icon_grid.IconGrid:
        return self._grid


class PrecomputedFieldProvider(FieldProvider):
    """Simple FieldProvider that does not do any computation but gets its fields at construction
    and returns it upon provider.get(field_name)."""

    def __init__(self, fields: dict[str, state_utils.FieldType]):
        self._fields = fields

    @property
    def dependencies(self) -> Sequence[str]:
        return ()

    def __call__(
        self, field_name: str, field_src=None, backend=None, grid=None
    ) -> state_utils.FieldType:
        return self.fields[field_name]

    @property
    def fields(self) -> Mapping[str, state_utils.FieldType]:
        return self._fields

    @property
    def func(self) -> Callable:
        return lambda: self.fields


class EmbeddedFieldOperatorProvider(FieldProvider):
    """Provider that calls a GT4Py Fieldoperator.

    # TODO(halungge): for now to be used only on FieldView Embedded GT4Py backend.
    - restrictions:
         - (if only called on FieldView-Embedded, this is not a necessary restriction)
            calls field operators without domain args, so it can only be used for full field computations
    - plus:
        - can write sparse/local fields
    """

    def __init__(
        self,
        func: gtx_typing.FieldOperator,
        domain: dict[gtx.Dimension, tuple[h_grid.Domain, h_grid.Domain]],
        fields: dict[str, str],  # keyword arg to (field_operator, field_name)
        deps: dict[str, str],  # keyword arg to (field_operator, field_name) need: src
        params: dict[str, state_utils.ScalarType]
        | None = None,  # keyword arg to (field_operator, field_name)
    ):
        self._func = func
        self._dims = domain
        self._dependencies = deps
        self._output = fields
        self._params = {} if params is None else params
        self._fields: dict[str, gtx.Field | state_utils.ScalarType | None] = {
            name: None for name in fields.values()
        }

    @property
    def dependencies(self) -> Sequence[str]:
        return list(self._dependencies.values())

    @property
    def fields(self) -> Mapping[str, state_utils.FieldType]:
        return self._fields

    @property
    def func(self) -> Callable:
        return self._func

    def __call__(
        self,
        field_name: str,
        field_src: FieldSource | None,
        backend: gtx_typing.Backend | None,
        grid: GridProvider,
    ) -> state_utils.FieldType:
        if any([f is None for f in self.fields.values()]):
            self._compute(field_src, grid)
        return self.fields[field_name]

    def _compute(self, factory: FieldSource, grid_provider: GridProvider) -> None:
        # allocate output buffer
        compute_backend = self._func.backend
        log.info(
            f"computing {self._func.__name__}: compute backend is: "
            f"{data_alloc.backend_name(compute_backend)}, target backend is: "
            f"{data_alloc.backend_name(factory.backend)}"
        )
        xp = data_alloc.import_array_ns(factory.backend)
        metadata = {k: factory.get(k, RetrievalType.METADATA) for k in self.fields}
        self._fields = self._allocate_fields(compute_backend, grid_provider, xp, metadata)
        # call field operator
        log.debug(f"transferring dependencies to compute backend: {self._dependencies.keys()}")

        deps = {
            k: data_alloc.as_field(factory.get(v), backend=compute_backend)
            for k, v in self._dependencies.items()
        }

        providers = self._get_offset_providers(grid_provider.grid)
        self._func(**deps, out=self._unravel_output_fields(), offset_provider=providers)
        # transfer to target backend, the fields might have been computed on a compute backend
        for k, v in self._fields.items():
            log.debug(
                f"transferring result {k} to target backend: "
                f"{data_alloc.backend_name(factory.backend)}"
            )
            self._fields[k] = data_alloc.as_field(v, backend=factory.backend)

    def _unravel_output_fields(self):
        out_fields = tuple(self._fields.values())
        if len(out_fields) == 1:
            out_fields = out_fields[0]
        return out_fields

    # TODO(): do we need that here?
    def _get_offset_providers(self, grid: icon_grid.IconGrid) -> dict[str, gtx.FieldOffset]:
        offset_providers = {}
        for dim in self._dims:
            if dim.kind == gtx.DimensionKind.HORIZONTAL:
                horizontal_offsets = {
                    k: v
                    for k, v in grid.connectivities.items()
                    if isinstance(v, gtx.Connectivity)
                    and v.domain.dims[0].kind == gtx.DimensionKind.HORIZONTAL
                }
                offset_providers.update(horizontal_offsets)
            if dim.kind == gtx.DimensionKind.VERTICAL:
                vertical_offsets = {
                    k: v
                    for k, v in grid.connectivities.items()
                    if isinstance(v, gtx.Dimension) and v.kind == gtx.DimensionKind.VERTICAL
                }
                offset_providers.update(vertical_offsets)
                # used for different compute backend in function call
        return offset_providers

    def _allocate_fields(
        self,
        backend: gtx_typing.Backend | None,
        grid_provider: GridProvider,
        xp: ModuleType,
        metadata: dict[str, model.FieldMetaData],
    ) -> dict[str, state_utils.FieldType]:
        def _map_size(dim: gtx.Dimension, grids: GridProvider) -> int:
            match dim:
                case dims.KHalfDim:
                    return grids.vertical_grid.num_levels + 1
                case dims.KDim:
                    return grids.vertical_grid.num_levels
                case _:
                    return grids.grid.size[dim]

        def _map_dim(dim: gtx.Dimension) -> gtx.Dimension:
            match dim:
                case dims.KHalfDim:
                    return dims.KDim
                case _:
                    return dim

        def _allocate(
            grid_provider: GridProvider,
            backend: gtx_typing.Backend,
            array_ns: ModuleType,
            dtype: state_utils.ScalarType = ta.wpfloat,
        ) -> gtx.Field:
            shape = tuple(_map_size(dim, grid_provider) for dim in self._dims)
            dims = tuple(_map_dim(dim) for dim in self._dims)
            buffer = array_ns.zeros(shape, dtype=dtype)
            return gtx.as_field(dims, data=buffer, allocator=backend, dtype=dtype)

        return {
            k: _allocate(grid_provider, backend, xp, dtype=dtype_or_default(k, metadata))
            for k in self._fields
        }


class ProgramFieldProvider(FieldProvider):
    """
    Computes a field defined by a GT4Py Program.

    TODO(halungge): need a way to specify where the dependencies and params can be retrieved.
       As not all parameters can be resolved at the definition time

    Args:
        func: GT4Py Program that computes the fields
        domain: the compute domain used for the stencil computation
        fields: dict[str, str], fields computed by this stencil:  the key is the variable name of
            the out arguments used in the program and the value the name the field is registered
            under and declared in the metadata.
        deps: dict[str, str], input fields used for computing this stencil:
            the key is the variable name used in the `gtx.program` and the value the name
            of the field it depends on.
        params: scalar parameters used in the program
    """

    def __init__(
        self,
        func: gtx_typing.Program,
        domain: dict[gtx.Dimension, tuple[DomainType, DomainType]],
        fields: dict[str, str],
        deps: dict[str, str],
        params: dict[str, state_utils.ScalarType] | None = None,
    ):
        self._func = func
        self._compute_domain = domain
        self._dims = domain.keys()
        self._dependencies = deps
        self._output = fields
        self._params = params if params is not None else {}
        self._fields: dict[str, gtx.Field | state_utils.ScalarType | None] = {
            name: None for name in fields.values()
        }

    def _allocate(
        self,
        backend: gtx_typing.Backend | None,
        grid: base_grid.Grid,  # TODO @halungge: change to vertical grid
        dtype: dict[str, state_utils.ScalarType],
    ) -> dict[str, state_utils.FieldType]:
        def _map_size(dim: gtx.Dimension, grid: base_grid.Grid) -> int:
            if dim == dims.KHalfDim:
                return grid.num_levels + 1
            return grid.size[dim]

        def _map_dim(dim: gtx.Dimension) -> gtx.Dimension:
            if dim == dims.KHalfDim:
                return dims.KDim
            return dim

        allocate = gtx.constructors.zeros.partial(allocator=backend)
        field_domain = {_map_dim(dim): (0, _map_size(dim, grid)) for dim in self._dims}
        return {k: allocate(field_domain, dtype=dtype[k]) for k in self._fields}

    # TODO(halungge): this can be simplified when completely disentangling vertical and horizontal grid.
    #   the IconGrid should then only contain horizontal connectivities and no longer any Koff which should be moved to the VerticalGrid
    def _get_offset_providers(self, grid: icon_grid.IconGrid) -> dict[str, gtx.FieldOffset]:
        offset_providers = {}
        for dim in self._compute_domain:
            if dim.kind == gtx.DimensionKind.HORIZONTAL:
                horizontal_offsets = {
                    k: v
                    for k, v in grid.connectivities.items()
                    # TODO(halungge): review this workaround, as the fix should be available in the gt4py baseline
                    if isinstance(v, gtx.Connectivity)
                    and v.domain.dims[0].kind == gtx.DimensionKind.HORIZONTAL
                }
                offset_providers.update(horizontal_offsets)
            if dim.kind == gtx.DimensionKind.VERTICAL:
                vertical_offsets = {
                    k: v
                    for k, v in grid.connectivities.items()
                    if isinstance(v, gtx.Dimension) and v.kind == gtx.DimensionKind.VERTICAL
                }
                offset_providers.update(vertical_offsets)
        return offset_providers

    def _domain_args(
        self, grid: icon_grid.IconGrid, vertical_grid: v_grid.VerticalGrid
    ) -> dict[str : gtx.int32]:
        domain_args = {}

        for dim in self._compute_domain:
            if dim.kind == gtx.DimensionKind.HORIZONTAL:
                domain_args.update(
                    {
                        "horizontal_start": grid.start_index(self._compute_domain[dim][0]),
                        "horizontal_end": grid.end_index(self._compute_domain[dim][1]),
                    }
                )
            elif dim.kind == gtx.DimensionKind.VERTICAL:
                domain_args.update(
                    {
                        "vertical_start": vertical_grid.index(self._compute_domain[dim][0]),
                        "vertical_end": vertical_grid.index(self._compute_domain[dim][1]),
                    }
                )
            else:
                raise ValueError(f"DimensionKind '{dim.kind}' not supported in Program Domain")
        return domain_args

    def __call__(
        self,
        field_name: str,
        factory: FieldSource,
        backend: gtx_typing.Backend | None,
        grid_provider: GridProvider,
    ):
        if any([f is None for f in self.fields.values()]):
            self._compute(factory, backend, grid_provider)
        return self.fields[field_name]

    def _compute(
        self,
        factory: FieldSource,
        backend: gtx_typing.Backend | None,
        grid_provider: GridProvider,
    ) -> None:
        try:
            metadata = {v: factory.get(v, RetrievalType.METADATA) for k, v in self._output.items()}
            dtype = {v: metadata[v]["dtype"] for v in self._output.values()}
        except (ValueError, KeyError):
            dtype = {v: ta.wpfloat for v in self._output.values()}

        self._fields = self._allocate(backend, grid_provider.grid, dtype=dtype)
        deps = {k: factory.get(v) for k, v in self._dependencies.items()}
        deps.update(self._params)
        deps.update({k: self._fields[v] for k, v in self._output.items()})
        dims = self._domain_args(grid_provider.grid, grid_provider.vertical_grid)
        offset_providers = self._get_offset_providers(grid_provider.grid)
        deps.update(dims)
        self._func.with_backend(backend)(**deps, offset_provider=offset_providers)

    @property
    def fields(self) -> Mapping[str, state_utils.FieldType]:
        return self._fields

    @property
    def func(self) -> Callable:
        return self._func

    @property
    def dependencies(self) -> Sequence[str]:
        return list(self._dependencies.values())


class NumpyFieldProvider(FieldProvider):
    """
    Computes a field defined by a numpy function.

    Args:
        func: numpy function that computes the fields
        domain: the compute domain used for the stencil computation
        fields: Seq[str] names under which the results fo the function will be registered
        deps: dict[str, str] input fields used for computing this stencil: the key is the variable name
            used in the function and the value the name of the field it depends on.
        connectivities: dict[str, Dimension] dict where the key is the variable named used in the
            function and the value the sparse Dimension of the connectivity field
        params: scalar arguments for the function
    """

    def __init__(
        self,
        func: Callable,
        domain: Sequence[gtx.Dimension],
        fields: Sequence[str],
        deps: dict[str, str],
        connectivities: dict[str, gtx.Dimension] | None = None,
        params: dict[str, state_utils.ScalarType] | None = None,
    ) -> None:
        self._func = func
        self._dims = domain
        self._fields: dict[str, state_utils.ScalarType | state_utils.FieldType | None] = {
            name: None for name in fields
        }
        self._dependencies = deps
        self._connectivities = connectivities if connectivities is not None else {}
        self._params = params if params is not None else {}

    def __call__(
        self,
        field_name: str,
        factory: FieldSource,
        backend: gtx_typing.Backend | None,
        grid: GridProvider,
    ) -> state_utils.FieldType:
        if any([f is None for f in self.fields.values()]):
            self._compute(factory, backend, grid)
        return self.fields[field_name]

    def _compute(
        self,
        factory: FieldSource,
        backend: gtx_typing.Backend | None,
        grid_provider: GridProvider,
    ) -> None:
        self._validate_dependencies()
        args = {k: factory.get(v).ndarray for k, v in self._dependencies.items()}
        offsets = {
            k: grid_provider.grid.get_connectivity(v.value).ndarray
            for k, v in self._connectivities.items()
        }
        args.update(offsets)
        args.update(self._params)
        results = self._func(**args)
        # convert to tuple
        results = (results,) if not isinstance(results, tuple) else results
        self._fields = {
            k: self._as_field(backend, results[i]) if self._dims else results[i]
            for i, k in enumerate(self.fields)
        }

    def _as_field(
        self, backend: gtx_typing.Backend | None, value: data_alloc.NDArray
    ) -> state_utils.GTXFieldType:
        return gtx.as_field(tuple(self._dims), value, allocator=backend)

    def _validate_dependencies(self) -> None:
        # TODO(egparedes): dealing with type annotations at run-time is error prone
        #   and requires robust utility functions. This snippet should use a better
        #   solution in the future.
        try:
            annotations = typing.get_type_hints(self._func)
        except TypeError:
            obj = self._func
            while hasattr(obj, "__wrapped__") or isinstance(obj, functools.partial):
                obj = getattr(obj, "__wrapped__", None) or obj.func
            annotations = typing.get_type_hints(obj)
        for dep_key in self._dependencies:
            parameter_annotation = annotations.get(dep_key)
            checked = _is_compatible_union(parameter_annotation, expected=data_alloc.NDArray)
            assert checked, (
                f"Dependency '{dep_key}' in function '{_func_name(self._func)}':  does not exist or has "
                f"wrong type ('expected ndarray') but was '{parameter_annotation}'."
            )

        supported_scalars = state_utils.IntegerType | state_utils.FloatType
        for param_key, param_value in self._params.items():
            parameter_annotation = annotations.get(param_key)
            checked = _is_compatible_union(
                parameter_annotation, expected=supported_scalars
            ) and _is_compatible_value(param_value, expected=supported_scalars)

            assert checked, (
                f"Parameter '{param_key}' in function '{_func_name(self._func)}' does not "
                f"exist or has the wrong type: '{type(param_value)}'."
            )

    @property
    def func(self) -> Callable:
        return self._func

    @property
    def dependencies(self) -> Sequence[str]:
        return list(self._dependencies.values())

    @property
    def fields(self) -> Mapping[str, state_utils.FieldType]:
        return self._fields


def _is_compatible_union(annotation: Any, expected: types.UnionType | typing._SpecialForm) -> bool:
    possible_types = (
        typing.get_args(annotation)
        if typing.get_origin(annotation) in {types.UnionType, typing.Union}
        else (annotation,)
    )
    expected_types = (
        typing.get_args(expected)
        if typing.get_origin(expected) in {types.UnionType, typing.Union}
        else (expected,)
    )
    return set(possible_types) <= set(expected_types) and None not in possible_types


def _is_compatible_value(
    value: state_utils.ScalarType | gtx.Field, expected: types.UnionType | typing._SpecialForm
) -> bool:
    return type(value) in set(
        typing.get_args(expected)
        if typing.get_origin(expected) in {types.UnionType, typing.Union}
        else (expected,)
    )


def _func_name(callable_: Callable[..., Any]) -> str:
    if isinstance(callable_, functools.partial):
        return callable_.func.__name__
    else:
        return callable_.__name__


def dtype_or_default(
    field_name: str, metadata: dict[str, model.FieldMetaData]
) -> state_utils.ScalarType:
    return metadata[field_name].get("dtype", ta.wpfloat)<|MERGE_RESOLUTION|>--- conflicted
+++ resolved
@@ -140,16 +140,12 @@
         ...
 
     @property
-<<<<<<< HEAD
     def backend(self) -> gtx_typing.Backend | None:
         """Target backend: this is the backend that the field should be produced for when requested from the source.
         The field computation might
         be done on a different backend, as there are FieldOperators that require a specific backend (mostly embedded)
         to be used."""
         ...
-=======
-    def backend(self) -> gtx_typing.Backend | None: ...
->>>>>>> b30000f1
 
     def _backend_name(self) -> str:
         return "embedded" if self.backend is None else self.backend.name
@@ -174,11 +170,7 @@
 
     def get(
         self, field_name: str, type_: RetrievalType = RetrievalType.FIELD
-<<<<<<< HEAD
-    ) -> state_utils.FieldType | xa.DataArray | model.FieldMetaData | state_utils.ScalarType:
-=======
-    ) -> state_utils.GTXFieldType | xa.DataArray | model.FieldMetaData:
->>>>>>> b30000f1
+    ) -> state_utils.GTXFieldType | xa.DataArray | model.FieldMetaData | state_utils.ScalarType:
         """
         Get a field or its metadata from the factory.
 
@@ -212,7 +204,6 @@
                         buffer, self.metadata[field_name]
                     )  # TODO (halungge): typing?
                 )
-
             case _:
                 raise ValueError(f"Invalid retrieval type {type_}")
 
@@ -295,7 +286,7 @@
     def __init__(
         self,
         func: gtx_typing.FieldOperator,
-        domain: dict[gtx.Dimension, tuple[h_grid.Domain, h_grid.Domain]],
+        domain: dict[gtx.Dimension, tuple[DomainType, DomainType]],
         fields: dict[str, str],  # keyword arg to (field_operator, field_name)
         deps: dict[str, str],  # keyword arg to (field_operator, field_name) need: src
         params: dict[str, state_utils.ScalarType]
@@ -602,7 +593,7 @@
         deps: dict[str, str],
         connectivities: dict[str, gtx.Dimension] | None = None,
         params: dict[str, state_utils.ScalarType] | None = None,
-    ) -> None:
+    ):
         self._func = func
         self._dims = domain
         self._fields: dict[str, state_utils.ScalarType | state_utils.FieldType | None] = {
