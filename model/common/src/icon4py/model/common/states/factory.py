# ICON4Py - ICON inspired code in Python and GT4Py
#
# Copyright (c) 2022-2024, ETH Zurich and MeteoSwiss
# All rights reserved.
#
# Please, refer to the LICENSE file in the root directory.
# SPDX-License-Identifier: BSD-3-Clause

"""
Provides Protocols and default implementations for Fields factories, which can be used to compute static
fields and manage their dependencies

- `FieldSource`: allows to query for a field, by a `.get(field_name, retrieval_type)` method:

Three `RetrievalMode` s are available:
_ `FIELD`: return the buffer containing the computed values as a GT4Py `Field`
- `METADATA`:  return metadata (`FieldMetaData`) such as units, CF standard_name or similar, dimensions...
- `DATA_ARRAY`: combination of the two above in the form of `xarray.dataarray`

The factory can be used to "store" already computed fields or register functions and call arguments
and only compute the fields lazily upon request. In order to do so the user registers the fields
computation with factory by setting up a `FieldProvider`

It should be possible to setup the factory and computations and the factory independent of concrete runtime parameters that define
the computation, passing those only once they are defined at runtime, for example
---
factory = Factory(metadata, ...)
foo_provider = FieldProvider("foo", func = f1, dependencies, fields)
bar_provider = FieldProvider("bar", func = f2, dependencies = ["foo"])

factory.register_provider(foo_provider)
factory.register_provider(bar_provider)
(...)

val = factory.get("foo", RetrievalType.DATA_ARRAY)


TODO: @halungge: allow to read configuration data

"""
import collections
import enum
import functools
import inspect
from functools import cached_property
from typing import (
    Any,
    Callable,
    Mapping,
    MutableMapping,
    Optional,
    Protocol,
    Sequence,
    TypeVar,
    Union,
    get_args,
)

import gt4py.next as gtx
import gt4py.next.backend as gtx_backend
import gt4py.next.ffront.decorator as gtx_decorator
import xarray as xa
from gt4py.next import backend

from icon4py.model.common import dimension as dims, type_alias as ta
from icon4py.model.common.grid import (
    base as base_grid,
    horizontal as h_grid,
    icon as icon_grid,
    vertical as v_grid,
)
from icon4py.model.common.states import model, utils as state_utils
<<<<<<< HEAD
from icon4py.model.common.states.model import FieldMetaData
from icon4py.model.common.states.utils import FieldType, to_data_array
=======
>>>>>>> 917ae26d
from icon4py.model.common.utils import gt4py_field_allocation as field_alloc


DomainType = TypeVar("DomainType", h_grid.Domain, v_grid.Domain)


class GridProvider(Protocol):
    @property
    def grid(self) -> Optional[icon_grid.IconGrid]:
        ...

    @property
    def vertical_grid(self) -> Optional[v_grid.VerticalGrid]:
        ...


class FieldProvider(Protocol):
    """
    Protocol for field providers.

    A field provider is responsible for the computation (and caching) of a set of fields.
    The fields can be accessed by their field_name (str).

    A FieldProvider is a callable and additionally has three properties (except for __call__):
     - func: the function used to compute the fields
     - fields: Mapping of a field_name to the data buffer holding the computed values
     - dependencies: returns a list of field_names that the fields provided by this provider depend on.

    """

    def __call__(
        self,
        field_name: str,
        field_src: Optional["FieldSource"],
        backend: Optional[gtx_backend.Backend],
        grid: Optional[GridProvider],
    ) -> state_utils.FieldType:
        ...

    @property
    def dependencies(self) -> Sequence[str]:
        ...

    @property
    def fields(self) -> Mapping[str, Any]:
        ...

    @property
    def func(self) -> Callable:
        ...


class RetrievalType(enum.Enum):
    FIELD = 0
    DATA_ARRAY = 1
    METADATA = 2


class FieldSource(GridProvider, Protocol):
    """
    Protocol for object that can be queried for fields and field metadata

    Provides a default implementation of the get method.
    """

    _providers: MutableMapping[str, FieldProvider] = {}  # noqa:  RUF012 instance variable

    @property
    def _sources(self) -> "FieldSource":
        return self

    @property
    def metadata(self) -> MutableMapping[str, model.FieldMetaData]:
        """Returns metadata for the fields that this field source provides."""
        ...

    # TODO @halungge: this is the target Backend: not necessarily the one that the field is computed and
    #      there are fields which need to be computed on a specific backend, which can be different from the
    #      general run backend
    @property
    def backend(self) -> backend.Backend:
        ...

    def get(
        self, field_name: str, type_: RetrievalType = RetrievalType.FIELD
    ) -> Union[state_utils.FieldType, xa.DataArray, model.FieldMetaData]:
        """
        Get a field or its metadata from the factory.

        Fields are computed upon first call to `get`.
        Args:
            field_name:
            type_: RetrievalType, determines whether only the field (databuffer) or Metadata or both will be returned

        Returns:
            gt4py field containing allocated using this factories backend, a fields metadata or a
            dataarray containing both.

        """
        if field_name not in self._providers:
            raise ValueError(f"Field '{field_name}' not provided by the source '{self.__class__}'")
        match type_:
            case RetrievalType.METADATA:
                return self.metadata[field_name]
            case RetrievalType.FIELD | RetrievalType.DATA_ARRAY:
                provider = self._providers[field_name]
                if field_name not in provider.fields:
                    raise ValueError(
                        f"Field {field_name} not provided by f{provider.func.__name__}."
                    )

                buffer = provider(field_name, self._sources, self.backend, self)
                return (
                    buffer
                    if type_ == RetrievalType.FIELD
                    else state_utils.to_data_array(buffer, self.metadata[field_name])
                )
            case _:
                raise ValueError(f"Invalid retrieval type {type_}")

    def _provided_by_source(self, name):
        return name in self._sources._providers or name in self._sources.metadata.keys()

    def register_provider(self, provider: FieldProvider):
        # dependencies must be provider by this field source or registered in sources
        for dependency in provider.dependencies:
            if not (dependency in self._providers.keys() or self._provided_by_source(dependency)):
                raise ValueError(
                    f"Missing dependency: '{dependency}' in registered of sources {self.__class__}"
                )

        for field in provider.fields:
            self._providers[field] = provider


class CompositeSource(FieldSource):
    def __init__(self, me: FieldSource, others: tuple[FieldSource, ...]):
        self._backend = me.backend
        self._grid = me.grid
        self._vertical_grid = me.vertical_grid
        self._metadata = collections.ChainMap(me.metadata, *(s.metadata for s in others))
        self._providers = collections.ChainMap(me._providers, *(s._providers for s in others))

    @cached_property
    def metadata(self) -> MutableMapping[str, model.FieldMetaData]:
        return self._metadata

    @property
    def backend(self) -> backend.Backend:
        return self._backend

    @property
    def vertical_grid(self) -> Optional[v_grid.VerticalGrid]:
        return self._vertical_grid

    @property
    def grid(self) -> Optional[icon_grid.IconGrid]:
        return self._grid


class PrecomputedFieldProvider(FieldProvider):
    """Simple FieldProvider that does not do any computation but gets its fields at construction
    and returns it upon provider.get(field_name)."""

    def __init__(self, fields: dict[str, state_utils.FieldType]):
        self._fields = fields

    @property
    def dependencies(self) -> Sequence[str]:
        return ()

    def __call__(
        self, field_name: str, field_src=None, backend=None, grid=None
    ) -> state_utils.FieldType:
        return self.fields[field_name]

    @property
    def fields(self) -> Mapping[str, state_utils.FieldType]:
        return self._fields

    @property
    def func(self) -> Callable:
        return lambda: self.fields


class FieldOperatorProvider(FieldProvider):
    """Provider that calls a GT4Py Fieldoperator.

    # TODO (@halungge) for now to be used only on FieldView Embedded GT4Py backend.
    - restrictions:
         - (if only called on FieldView-Embedded, this is not a necessary restriction)
            calls field operators without domain args, so it can only be used for full field computations
    - plus:
        - can write sparse/local fields
    """

    def __init__(
        self,
        func: gtx_decorator.FieldOperator,
        domain: tuple[gtx.Dimension, ...],
        fields: dict[str, str],  # keyword arg to (field_operator, field_name)
        deps: dict[str, str],  # keyword arg to (field_operator, field_name) need: src
        params: Optional[
            dict[str, state_utils.ScalarType]
        ] = None,  # keyword arg to (field_operator, field_name)
    ):
        self._func = func
        self._dims = domain
        self._dependencies = deps
        self._output = fields
        self._params = {} if params is None else params
        self._fields: dict[str, Optional[gtx.Field | state_utils.ScalarType]] = {
            name: None for name in fields.values()
        }

    @property
    def dependencies(self) -> Sequence[str]:
        return list(self._dependencies.values())

    @property
    def fields(self) -> Mapping[str, state_utils.FieldType]:
        return self._fields

    @property
    def func(self) -> Callable:
        return self._func

    def __call__(
        self,
        field_name: str,
        field_src: Optional[FieldSource],
        backend: Optional[gtx_backend.Backend],
        grid: GridProvider,
    ) -> state_utils.FieldType:
        if any([f is None for f in self.fields.values()]):
            self._compute(field_src, grid)
        return self.fields[field_name]

    def _compute(self, factory, grid_provider):
        # allocate output buffer
        compute_backend = self._func.backend
        try:
            metadata = {k: factory.get(k, RetrievalType.METADATA) for k, v in self._output.items()}
            dtype = metadata["dtype"]
        except (ValueError, KeyError):
            dtype = ta.wpfloat
        self._fields = self._allocate(compute_backend, grid_provider, dtype=dtype)
        # call field operator
        # construct dependencies
        deps = {k: factory.get(v) for k, v in self._dependencies.items()}

        out_fields = self._unravel_output_fields()

        self._func(
            **deps, out=out_fields, offset_provider=self._get_offset_providers(grid_provider.grid)
        )
        # transfer to target backend, the fields might have been computed on a compute backend
        for f in self._fields.values():
            gtx.as_field(f.domain, f.ndarray, allocator=factory.backend)

    def _unravel_output_fields(self):
        out_fields = tuple(self._fields.values())
        if len(out_fields) == 1:
            out_fields = out_fields[0]
        return out_fields

    # TODO: do we need that here?
    def _get_offset_providers(self, grid: icon_grid.IconGrid) -> dict[str, gtx.FieldOffset]:
        offset_providers = {}
        for dim in self._dims:
            if dim.kind == gtx.DimensionKind.HORIZONTAL:
                horizontal_offsets = {
                    k: v
                    for k, v in grid.offset_providers.items()
                    if isinstance(v, gtx.NeighborTableOffsetProvider)
                    and v.origin_axis.kind == gtx.DimensionKind.HORIZONTAL
                }
                offset_providers.update(horizontal_offsets)
            if dim.kind == gtx.DimensionKind.VERTICAL:
                vertical_offsets = {
                    k: v
                    for k, v in grid.offset_providers.items()
                    if isinstance(v, gtx.Dimension) and v.kind == gtx.DimensionKind.VERTICAL
                }
                offset_providers.update(vertical_offsets)
        return offset_providers

    def _allocate(
        self,
        backend: gtx_backend.Backend,
        grid: GridProvider,
        dtype: state_utils.ScalarType = ta.wpfloat,
    ) -> dict[str, state_utils.FieldType]:
        def _map_size(dim: gtx.Dimension, grid: GridProvider) -> int:
            if dim.kind == gtx.DimensionKind.VERTICAL:
                size = grid.vertical_grid.num_levels
                return size + 1 if dims == dims.KHalfDim else size
            return grid.grid.size[dim]

        def _map_dim(dim: gtx.Dimension) -> gtx.Dimension:
            if dim == dims.KHalfDim:
                return dims.KDim
            return dim

        allocate = gtx.constructors.zeros.partial(allocator=backend)
        field_domain = {_map_dim(dim): (0, _map_size(dim, grid)) for dim in self._dims}
        return {k: allocate(field_domain, dtype=dtype) for k in self._fields.keys()}


class ProgramFieldProvider(FieldProvider):
    """
    Computes a field defined by a GT4Py Program.

    TODO (halungge): need a way to specify where the dependencies and params can be retrieved.
       As not all parameters can be resolved at the definition time

    Args:
        func: GT4Py Program that computes the fields
        domain: the compute domain used for the stencil computation
        fields: dict[str, str], fields computed by this stencil:  the key is the variable name of
            the out arguments used in the program and the value the name the field is registered
            under and declared in the metadata.
        deps: dict[str, str], input fields used for computing this stencil:
            the key is the variable name used in the `gtx.program` and the value the name
            of the field it depends on.
        params: scalar parameters used in the program
    """

    def __init__(
        self,
        func: gtx_decorator.Program,
        domain: dict[gtx.Dimension, tuple[DomainType, DomainType]],
        fields: dict[str, str],
        deps: dict[str, str],
        params: Optional[dict[str, state_utils.ScalarType]] = None,
    ):
        self._func = func
        self._compute_domain = domain
        self._dims = domain.keys()
        self._dependencies = deps
        self._output = fields
        self._params = params if params is not None else {}
        self._fields: dict[str, Optional[gtx.Field | state_utils.ScalarType]] = {
            name: None for name in fields.values()
        }

    def _allocate(
        self,
        backend: gtx_backend.Backend,
        grid: base_grid.BaseGrid,  # TODO @halungge: change to vertical grid
        dtype: state_utils.ScalarType = ta.wpfloat,
    ) -> dict[str, state_utils.FieldType]:
        def _map_size(dim: gtx.Dimension, grid: base_grid.BaseGrid) -> int:
            if dim == dims.KHalfDim:
                return grid.num_levels + 1
            return grid.size[dim]

        def _map_dim(dim: gtx.Dimension) -> gtx.Dimension:
            if dim == dims.KHalfDim:
                return dims.KDim
            return dim

        allocate = gtx.constructors.zeros.partial(allocator=backend)
        field_domain = {_map_dim(dim): (0, _map_size(dim, grid)) for dim in self._dims}
        return {k: allocate(field_domain, dtype=dtype) for k in self._fields.keys()}

    # TODO (@halungge) this can be simplified when completely disentangling vertical and horizontal grid.
    #   the IconGrid should then only contain horizontal connectivities and no longer any Koff which should be moved to the VerticalGrid
    def _get_offset_providers(self, grid: icon_grid.IconGrid) -> dict[str, gtx.FieldOffset]:
        offset_providers = {}
        for dim in self._compute_domain.keys():
            if dim.kind == gtx.DimensionKind.HORIZONTAL:
                horizontal_offsets = {
                    k: v
                    for k, v in grid.offset_providers.items()
                    if isinstance(v, gtx.NeighborTableOffsetProvider)
                    and v.origin_axis.kind == gtx.DimensionKind.HORIZONTAL
                }
                offset_providers.update(horizontal_offsets)
            if dim.kind == gtx.DimensionKind.VERTICAL:
                vertical_offsets = {
                    k: v
                    for k, v in grid.offset_providers.items()
                    if isinstance(v, gtx.Dimension) and v.kind == gtx.DimensionKind.VERTICAL
                }
                offset_providers.update(vertical_offsets)
        return offset_providers

    def _domain_args(
        self, grid: icon_grid.IconGrid, vertical_grid: v_grid.VerticalGrid
    ) -> dict[str : gtx.int32]:
        domain_args = {}

        for dim in self._compute_domain:
            if dim.kind == gtx.DimensionKind.HORIZONTAL:
                domain_args.update(
                    {
                        "horizontal_start": grid.start_index(self._compute_domain[dim][0]),
                        "horizontal_end": grid.end_index(self._compute_domain[dim][1]),
                    }
                )
            elif dim.kind == gtx.DimensionKind.VERTICAL:
                domain_args.update(
                    {
                        "vertical_start": vertical_grid.index(self._compute_domain[dim][0]),
                        "vertical_end": vertical_grid.index(self._compute_domain[dim][1]),
                    }
                )
            else:
                raise ValueError(f"DimensionKind '{dim.kind}' not supported in Program Domain")
        return domain_args

    def __call__(
        self,
        field_name: str,
        factory: FieldSource,
        backend: gtx_backend.Backend,
        grid_provider: GridProvider,
    ):
        if any([f is None for f in self.fields.values()]):
            self._compute(factory, backend, grid_provider)
        return self.fields[field_name]

    def _compute(
        self,
        factory: FieldSource,
        backend: gtx_backend.Backend,
        grid_provider: GridProvider,
    ) -> None:
        try:
            metadata = {v: factory.get(v, RetrievalType.METADATA) for k, v in self._output.items()}
            dtype = metadata["dtype"]
        except (ValueError, KeyError):
            dtype = ta.wpfloat

        self._fields = self._allocate(backend, grid_provider.grid, dtype=dtype)
        deps = {k: factory.get(v) for k, v in self._dependencies.items()}
        deps.update(self._params)
        deps.update({k: self._fields[v] for k, v in self._output.items()})
        dims = self._domain_args(grid_provider.grid, grid_provider.vertical_grid)
        offset_providers = self._get_offset_providers(grid_provider.grid)
        deps.update(dims)
        self._func.with_backend(backend)(**deps, offset_provider=offset_providers)

    @property
    def fields(self) -> Mapping[str, state_utils.FieldType]:
        return self._fields

    @property
    def func(self) -> Callable:
        return self._func

    @property
    def dependencies(self) -> Sequence[str]:
        return list(self._dependencies.values())


class NumpyFieldsProvider(FieldProvider):
    """
    Computes a field defined by a numpy function.

    Args:
        func: numpy function that computes the fields
        domain: the compute domain used for the stencil computation
        fields: Seq[str] names under which the results fo the function will be registered
        deps: dict[str, str] input fields used for computing this stencil: the key is the variable name
            used in the function and the value the name of the field it depends on.
        connectivities: dict[str, Dimension] dict where the key is the variable named used in the
            function and the value the sparse Dimension of the connectivity field
        params: scalar arguments for the function
    """

    def __init__(
        self,
        func: Callable,
        domain: Sequence[gtx.Dimension],
        fields: Sequence[str],
        deps: dict[str, str],
        connectivities: Optional[dict[str, gtx.Dimension]] = None,
        params: Optional[dict[str, state_utils.ScalarType]] = None,
    ):
        self._func = func
        self._dims = domain
        self._fields: dict[str, Optional[state_utils.FieldType]] = {name: None for name in fields}
        self._dependencies = deps
        self._connectivities = connectivities if connectivities is not None else {}
        self._params = params if params is not None else {}

    def __call__(
        self,
        field_name: str,
        factory: FieldSource,
        backend: gtx_backend.Backend,
        grid: GridProvider,
    ) -> state_utils.FieldType:
        if any([f is None for f in self.fields.values()]):
            self._compute(factory, backend, grid)
        return self.fields[field_name]

    def _compute(
        self,
        factory: FieldSource,
        backend: gtx_backend.Backend,
        grid_provider: GridProvider,
    ) -> None:
        self._validate_dependencies()
        args = {k: factory.get(v).ndarray for k, v in self._dependencies.items()}
        offsets = {k: grid_provider.grid.connectivities[v] for k, v in self._connectivities.items()}
        args.update(offsets)
        args.update(self._params)
        results = self._func(**args)
        ## TODO: can the order of return values be checked?
        results = (results,) if isinstance(results, field_alloc.NDArray) else results
        self._fields = {
            k: gtx.as_field(tuple(self._dims), results[i], allocator=backend)
            for i, k in enumerate(self.fields)
        }

    def _validate_dependencies(self):
        func_signature = inspect.signature(self._func)
        parameters = func_signature.parameters
        for dep_key in self._dependencies.keys():
            parameter_definition = parameters.get(dep_key)
<<<<<<< HEAD
            assert parameter_definition.annotation == field_alloc.NDArray, (
                f"Dependency {dep_key} in function {self._func.__name__}:  does not exist or has "
                f"wrong type ('expected xp.ndarray') in {func_signature}."
=======
            checked = _check_union(parameter_definition, union=field_alloc.NDArray)
            assert checked, (
                f"Dependency '{dep_key}' in function '{_func_name(self._func)}':  does not exist or has "
                f"wrong type ('expected ndarray') but was '{parameter_definition}'."
>>>>>>> 917ae26d
            )

        for param_key, param_value in self._params.items():
            parameter_definition = parameters.get(param_key)
            checked = _check_union_and_type(
                parameter_definition, param_value, union=state_utils.IntegerType
            ) or _check_union_and_type(
                parameter_definition, param_value, union=state_utils.FloatType
            )
            assert checked, (
                f"Parameter '{param_key}' in function '{_func_name(self._func)}' does not "
                f"exist or has the wrong type: '{type(param_value)}'."
            )

    @property
    def func(self) -> Callable:
        return self._func

    @property
    def dependencies(self) -> Sequence[str]:
        return list(self._dependencies.values())

    @property
    def fields(self) -> Mapping[str, state_utils.FieldType]:
        return self._fields


def _check_union_and_type(
    parameter_definition: inspect.Parameter,
    value: Union[state_utils.ScalarType, gtx.Field],
    union: Union,
) -> bool:
    _check_union(parameter_definition, union) and type(value) in get_args(union)
    members = get_args(union)
    return (
        parameter_definition is not None
        and parameter_definition.annotation in members
        and type(value) in members
    )


def _check_union(
    parameter_definition: inspect.Parameter,
    union: Union,
) -> bool:
    members = get_args(union)
    # fix for unions with only one member, which implicitly are not Union but fallback to the type
    # fix for unions with only one member, which implicitly are not Union but fallback to the type
    if not members:
        members = (union,)
    annotation = parameter_definition.annotation
    return parameter_definition is not None and (annotation == union or annotation in members)


def _func_name(callable_: Callable[..., Any]) -> str:
    if isinstance(callable_, functools.partial):
        return callable_.func.__name__
    else:
        return callable_.__name__<|MERGE_RESOLUTION|>--- conflicted
+++ resolved
@@ -70,11 +70,6 @@
     vertical as v_grid,
 )
 from icon4py.model.common.states import model, utils as state_utils
-<<<<<<< HEAD
-from icon4py.model.common.states.model import FieldMetaData
-from icon4py.model.common.states.utils import FieldType, to_data_array
-=======
->>>>>>> 917ae26d
 from icon4py.model.common.utils import gt4py_field_allocation as field_alloc
 
 
@@ -598,16 +593,10 @@
         parameters = func_signature.parameters
         for dep_key in self._dependencies.keys():
             parameter_definition = parameters.get(dep_key)
-<<<<<<< HEAD
-            assert parameter_definition.annotation == field_alloc.NDArray, (
-                f"Dependency {dep_key} in function {self._func.__name__}:  does not exist or has "
-                f"wrong type ('expected xp.ndarray') in {func_signature}."
-=======
             checked = _check_union(parameter_definition, union=field_alloc.NDArray)
             assert checked, (
                 f"Dependency '{dep_key}' in function '{_func_name(self._func)}':  does not exist or has "
                 f"wrong type ('expected ndarray') but was '{parameter_definition}'."
->>>>>>> 917ae26d
             )
 
         for param_key, param_value in self._params.items():
