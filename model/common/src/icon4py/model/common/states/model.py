# ICON4Py - ICON inspired code in Python and GT4Py
#
# Copyright (c) 2022-2024, ETH Zurich and MeteoSwiss
# All rights reserved.
#
# Please, refer to the LICENSE file in the root directory.
# SPDX-License-Identifier: BSD-3-Clause
import dataclasses
import functools
from typing import Literal, Protocol, TypedDict, Union, runtime_checkable

import gt4py._core.definitions as gt_coredefs
import gt4py.next as gtx
import gt4py.next.common as gt_common
import numpy.typing as np_t

import icon4py.model.common.type_alias as ta


"""Contains type definitions used for the model`s state representation."""
DimensionNames = Literal["cell", "edge", "vertex"]
<<<<<<< HEAD
DimensionT = Union[gtx.Dimension, DimensionNames]  # TODO use Literal instead of str
=======
DimensionT = Union[gtx.Dimension, DimensionNames]
>>>>>>> 66452b9d
BufferT = Union[np_t.ArrayLike, gtx.Field]
DTypeT = Union[ta.wpfloat, ta.vpfloat, gtx.int32, gtx.int64, gtx.float32, gtx.float64]


class OptionalMetaData(TypedDict, total=False):
    #: is optional in CF conventions for downwards compatibility with COARDS
    long_name: str
    #: we might not have this one for all fields. But it is useful to have it for tractability with ICON
    icon_var_name: str
    # TODO (@halungge) dims should probably be required?
    dims: tuple[DimensionT, ...]
    dtype: Union[ta.wpfloat, ta.vpfloat, gtx.int32, gtx.int64, gtx.float32, gtx.float64]


class RequiredMetaData(TypedDict, total=True):
    #: CF conventions
    standard_name: str
    #: CF conventions
    units: str


class FieldMetaData(RequiredMetaData, OptionalMetaData):
    pass


@runtime_checkable
class DataField(Protocol):
    """Protocol that should be implemented by icon4py model fields and xarray.DataArray"""

    data: BufferT
    attrs: dict


@dataclasses.dataclass
class ModelField(DataField):
    data: gtx.Field[gtx.Dims[gt_common.DimsT], gt_coredefs.ScalarT]
    attrs: FieldMetaData

    @functools.cached_property
    def metadata(self) -> FieldMetaData:
        return self.attrs<|MERGE_RESOLUTION|>--- conflicted
+++ resolved
@@ -19,11 +19,7 @@
 
 """Contains type definitions used for the model`s state representation."""
 DimensionNames = Literal["cell", "edge", "vertex"]
-<<<<<<< HEAD
-DimensionT = Union[gtx.Dimension, DimensionNames]  # TODO use Literal instead of str
-=======
 DimensionT = Union[gtx.Dimension, DimensionNames]
->>>>>>> 66452b9d
 BufferT = Union[np_t.ArrayLike, gtx.Field]
 DTypeT = Union[ta.wpfloat, ta.vpfloat, gtx.int32, gtx.int64, gtx.float32, gtx.float64]
 
