--- conflicted
+++ resolved
@@ -8,11 +8,7 @@
 import dataclasses
 import logging
 import math
-<<<<<<< HEAD
-from collections.abc import Mapping
-=======
 from collections.abc import Callable
->>>>>>> dd21bc41
 from typing import Final, TypeVar
 
 import gt4py.next as gtx
@@ -116,11 +112,7 @@
             if value is not None:
                 return value
             if data is not None:
-<<<<<<< HEAD
-                return xp.mean(data)
-=======
                 return xp.mean(data).item()
->>>>>>> dd21bc41
             return None
 
         mean_edge_length = init_mean(mean_edge_length, edge_lengths)
