--- conflicted
+++ resolved
@@ -15,11 +15,7 @@
 import gt4py.next as gtx
 import numpy as np
 
-<<<<<<< HEAD
-from icon4py.model.common import constants, dimension as dims
-=======
-from icon4py.model.common import dimension as dims, utils
->>>>>>> e82df0f2
+from icon4py.model.common import constants, dimension as dims, utils
 from icon4py.model.common.grid import base, horizontal as h_grid
 
 
