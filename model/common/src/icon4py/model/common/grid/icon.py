--- conflicted
+++ resolved
@@ -55,10 +55,6 @@
             "E2C2V": (self._get_offset_provider, E2C2VDim, EdgeDim, VertexDim),
             "V2E": (self._get_offset_provider, V2EDim, VertexDim, EdgeDim),
             "V2C": (self._get_offset_provider, V2CDim, VertexDim, CellDim),
-<<<<<<< HEAD
-            # "C2V": (self._get_offset_provider, C2VDim, CellDim, VertexDim),
-=======
->>>>>>> c879a10e
             "E2ECV": (self._get_offset_provider_for_sparse_fields, E2C2VDim, EdgeDim, ECVDim),
             "C2CEC": (self._get_offset_provider_for_sparse_fields, C2E2CDim, CellDim, CECDim),
             "C2CE": (self._get_offset_provider_for_sparse_fields, C2EDim, CellDim, CEDim),
