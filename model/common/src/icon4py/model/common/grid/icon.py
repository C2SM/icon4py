# ICON4Py - ICON inspired code in Python and GT4Py
#
# Copyright (c) 2022-2024, ETH Zurich and MeteoSwiss
# All rights reserved.
#
# Please, refer to the LICENSE file in the root directory.
# SPDX-License-Identifier: BSD-3-Clause
import dataclasses
import functools
import logging
import math
from collections.abc import Mapping
from typing import Final

import gt4py.next as gtx
from gt4py.next import allocators as gtx_allocators
from typing_extensions import assert_never

from icon4py.model.common import constants, dimension as dims
from icon4py.model.common.grid import base, horizontal as h_grid
from icon4py.model.common.utils import data_allocation as data_alloc


log = logging.getLogger(__name__)

CONNECTIVITIES_ON_BOUNDARIES = (
    dims.C2E2C2EDim,
    dims.E2CDim,
    dims.C2E2CDim,
    dims.C2E2CODim,
    dims.E2C2VDim,
    dims.E2C2EDim,
    dims.E2C2EODim,
    dims.C2E2C2E2CDim,
)
CONNECTIVITIES_ON_PENTAGONS = (dims.V2EDim, dims.V2CDim, dims.V2E2VDim)


@dataclasses.dataclass(frozen=True, kw_only=True)
class GridSubdivision:
    root: int
    level: int


@dataclasses.dataclass(kw_only=True)
class GridShape:
    geometry_type: base.GeometryType
    subdivision: GridSubdivision | None

    def __init__(
        self,
        geometry_type: base.GeometryType | None = None,
        subdivision: GridSubdivision | None = None,
    ) -> None:
        if geometry_type is None and subdivision is None:
            raise ValueError("Either geometry_type or subdivision must be provided")

        if geometry_type is None:
            geometry_type = base.GeometryType.ICOSAHEDRON

        match geometry_type:
            case base.GeometryType.ICOSAHEDRON:
                if subdivision is None:
                    raise ValueError("Subdivision must be provided for icosahedron geometry type")

                if subdivision.root < 1 or subdivision.level < 0:
                    raise ValueError(
                        f"For icosahedron geometry type, root must be >= 1 and level must be >= 0, got {subdivision.root=} and {subdivision.level=}"
                    )
            case base.GeometryType.TORUS:
                subdivision = None
            case _:
                assert_never(geometry_type)

        self.geometry_type = geometry_type
        self.subdivision = subdivision


@dataclasses.dataclass
class GlobalGridParams:
    grid_shape: Final[GridShape | None] = None
    radius: float = constants.EARTH_RADIUS
<<<<<<< HEAD
    global_num_cells: int
=======
>>>>>>> bfdb7429
    num_cells: int
    mean_cell_area: float

    def __init__(
        self,
        *,
        grid_shape: GridShape | None = None,
        radius: float = constants.EARTH_RADIUS,
<<<<<<< HEAD
        global_num_cells: int | None = None,
=======
>>>>>>> bfdb7429
        num_cells: int | None = None,
        mean_cell_area: float | None = None,
    ) -> None:
        self.grid_shape = grid_shape
        self.radius = radius

<<<<<<< HEAD
        if global_num_cells is not None:
            self.global_num_cells = num_cells

=======
>>>>>>> bfdb7429
        if num_cells is not None:
            self.num_cells = num_cells

        if mean_cell_area is not None:
            self.mean_cell_area = mean_cell_area

    @property
    def geometry_type(self) -> base.GeometryType | None:
        return self.grid_shape.geometry_type if self.grid_shape else None

    @property
    def subdivision(self) -> GridSubdivision | None:
        return self.grid_params.subdivision if self.grid_params else None

    @functools.cached_property
    def global_num_cells(self) -> int:
        match self.geometry_type:
            case base.GeometryType.ICOSAHEDRON:
                assert self.grid_shape.subdivision is not None
                return compute_icosahedron_num_cells(self.grid_shape.subdivision)
            case base.GeometryType.TORUS:
                raise NotImplementedError("TODO : lookup torus cell number computation")
            case _:
                raise ValueError(f"Unknown geometry type {self.geometry_type}")

    # TODO(msimberg): This is related to limited_area
    @functools.cached_property
    def num_cells(self) -> int:
<<<<<<< HEAD
        if self._num_cells is None:
            return self.global_num_cells

        return self._num_cells
=======
        match self.geometry_type:
            case base.GeometryType.ICOSAHEDRON:
                assert self.grid_shape.subdivision is not None
                return compute_icosahedron_num_cells(self.grid_shape.subdivision)
            case base.GeometryType.TORUS:
                raise NotImplementedError("TODO : lookup torus cell number computation")
            case _:
                raise ValueError(f"Unknown geometry type {self.geometry_type}")
>>>>>>> bfdb7429

    @functools.cached_property
    def characteristic_length(self) -> float:
        return math.sqrt(self.mean_cell_area)

    @functools.cached_property
    def mean_cell_area(self) -> float:
        match self.geometry_type:
            case base.GeometryType.ICOSAHEDRON:
<<<<<<< HEAD
                return compute_mean_cell_area_for_sphere(self.radius, self.global_num_cells)
=======
                return compute_mean_cell_area_for_sphere(self.radius, self.num_cells)
>>>>>>> bfdb7429
            case base.GeometryType.TORUS:
                raise NotImplementedError(
                    f"mean_cell_area not implemented for {self.geometry_type}"
                )
            case _:
                raise NotImplementedError(f"Unknown geometry type {self.geometry_type}")


def compute_icosahedron_num_cells(subdivision: GridSubdivision) -> int:
    return 20 * subdivision.root**2 * 4**subdivision.level


def compute_mean_cell_area_for_sphere(radius, num_cells) -> float:
    """
    Compute the mean cell area.

    Computes the mean cell area by dividing the sphere by the number of cells in the
    global grid.

    Args:
        radius: average earth radius, might be rescaled by a scaling parameter
        num_cells: number of cells on the global grid
    Returns: mean area of one cell [m^2]
    """
    return 4.0 * math.pi * radius**2.0 / num_cells


@dataclasses.dataclass(frozen=True)
class IconGrid(base.Grid):
    global_properties: GlobalGridParams = dataclasses.field(default=None, kw_only=True)
    refinement_control: dict[gtx.Dimension, gtx.Field] = dataclasses.field(
        default=None, kw_only=True
    )


def _has_skip_values(offset: gtx.FieldOffset, limited_area: bool) -> bool:
    """
    For the icosahedral global grid skip values are only present for the pentagon points.

    In the local area model there are also skip values at the boundaries when
    accessing neighbouring cells or edges from vertices.
    """
    dimension = offset.target[1]
    assert dimension.kind == gtx.DimensionKind.LOCAL, "only local dimensions can have skip values"
    value = dimension in CONNECTIVITIES_ON_PENTAGONS or (
        limited_area and dimension in CONNECTIVITIES_ON_BOUNDARIES
    )
    return value


def _should_replace_skip_values(
    offset: gtx.FieldOffset, keep_skip_values: bool, limited_area: bool
) -> bool:
    """
    Check if the skip_values in a neighbor table  should be replaced.

    There are various reasons for skip_values in neighbor tables depending on the type of grid:
        - pentagon points (icosahedral grid),
        - boundary layers of limited area grids,
        - halos for distributed grids.

    There is config flag to evaluate whether skip_value replacement should be done at all.
    If so, we replace skip_values for halos and boundary layers of limited area grids.

    Even though by specifying the correct output domain of a stencil, access to
    invalid indices is avoided in the output fields, temporary computations
    inside a stencil do run over the entire data buffer including halos and boundaries
    as the output domain is unknown at that point.

    Args:
        dim: The (local) dimension for which the neighbor table is checked.
    Returns:
        bool: True if the skip values in the neighbor table should be replaced, False otherwise.

    """
    return not keep_skip_values and (limited_area or not _has_skip_values(offset, limited_area))


def icon_grid(
    id_: str,
    allocator: gtx_allocators.FieldBufferAllocationUtil | None,
    config: base.GridConfig,
    neighbor_tables: dict[gtx.FieldOffset, data_alloc.NDArray],
    start_indices: Mapping[h_grid.Domain, gtx.int32],
    end_indices: Mapping[h_grid.Domain, gtx.int32],
    global_properties: GlobalGridParams,
    refinement_control: dict[gtx.Dimension, gtx.Field] | None = None,
) -> IconGrid:
    connectivities = {
        offset.value: base.construct_connectivity(
            offset,
            data_alloc.import_array_ns(allocator).asarray(table),
            skip_value=-1 if _has_skip_values(offset, config.limited_area) else None,
            allocator=allocator,
            replace_skip_values=_should_replace_skip_values(
                offset, config.keep_skip_values, config.limited_area
            ),
        )
        for offset, table in neighbor_tables.items()
    }
    return IconGrid(
        id=id_,
        config=config,
        connectivities=connectivities,
        geometry_type=global_properties.geometry_type,
        _start_indices=start_indices,
        _end_indices=end_indices,
        global_properties=global_properties,
        refinement_control=refinement_control or {},
    )<|MERGE_RESOLUTION|>--- conflicted
+++ resolved
@@ -80,10 +80,7 @@
 class GlobalGridParams:
     grid_shape: Final[GridShape | None] = None
     radius: float = constants.EARTH_RADIUS
-<<<<<<< HEAD
     global_num_cells: int
-=======
->>>>>>> bfdb7429
     num_cells: int
     mean_cell_area: float
 
@@ -92,22 +89,16 @@
         *,
         grid_shape: GridShape | None = None,
         radius: float = constants.EARTH_RADIUS,
-<<<<<<< HEAD
         global_num_cells: int | None = None,
-=======
->>>>>>> bfdb7429
         num_cells: int | None = None,
         mean_cell_area: float | None = None,
     ) -> None:
         self.grid_shape = grid_shape
         self.radius = radius
 
-<<<<<<< HEAD
         if global_num_cells is not None:
-            self.global_num_cells = num_cells
-
-=======
->>>>>>> bfdb7429
+            self.global_num_cells = global_num_cells
+
         if num_cells is not None:
             self.num_cells = num_cells
 
@@ -136,21 +127,7 @@
     # TODO(msimberg): This is related to limited_area
     @functools.cached_property
     def num_cells(self) -> int:
-<<<<<<< HEAD
-        if self._num_cells is None:
-            return self.global_num_cells
-
-        return self._num_cells
-=======
-        match self.geometry_type:
-            case base.GeometryType.ICOSAHEDRON:
-                assert self.grid_shape.subdivision is not None
-                return compute_icosahedron_num_cells(self.grid_shape.subdivision)
-            case base.GeometryType.TORUS:
-                raise NotImplementedError("TODO : lookup torus cell number computation")
-            case _:
-                raise ValueError(f"Unknown geometry type {self.geometry_type}")
->>>>>>> bfdb7429
+        return self.global_num_cells
 
     @functools.cached_property
     def characteristic_length(self) -> float:
@@ -160,11 +137,7 @@
     def mean_cell_area(self) -> float:
         match self.geometry_type:
             case base.GeometryType.ICOSAHEDRON:
-<<<<<<< HEAD
                 return compute_mean_cell_area_for_sphere(self.radius, self.global_num_cells)
-=======
-                return compute_mean_cell_area_for_sphere(self.radius, self.num_cells)
->>>>>>> bfdb7429
             case base.GeometryType.TORUS:
                 raise NotImplementedError(
                     f"mean_cell_area not implemented for {self.geometry_type}"
