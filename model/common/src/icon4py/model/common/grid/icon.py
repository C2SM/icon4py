--- conflicted
+++ resolved
@@ -9,10 +9,6 @@
 import functools
 import logging
 import math
-<<<<<<< HEAD
-import uuid
-=======
->>>>>>> fcd978b0
 from collections.abc import Mapping
 from typing import Final
 
