--- conflicted
+++ resolved
@@ -8,13 +8,8 @@
 import dataclasses
 import logging
 import math
-<<<<<<< HEAD
-from collections.abc import Mapping
+from collections.abc import Callable
 from typing import Final, TypeVar
-=======
-from collections.abc import Callable
-from typing import Final
->>>>>>> 9342dd90
 
 import gt4py.next as gtx
 from gt4py.next import allocators as gtx_allocators
