# ICON4Py - ICON inspired code in Python and GT4Py
#
# Copyright (c) 2022-2024, ETH Zurich and MeteoSwiss
# All rights reserved.
#
# Please, refer to the LICENSE file in the root directory.
# SPDX-License-Identifier: BSD-3-Clause
import dataclasses
import functools
import logging
import math
<<<<<<< HEAD
=======
import uuid
from collections.abc import Mapping
>>>>>>> c44ae05d
from typing import Final

import gt4py.next as gtx
from gt4py.next import allocators as gtx_allocators

from icon4py.model.common import constants, dimension as dims
from icon4py.model.common.grid import base, horizontal as h_grid
from icon4py.model.common.utils import data_allocation as data_alloc


log = logging.getLogger(__name__)

CONNECTIVITIES_ON_BOUNDARIES = (
    dims.C2E2C2EDim,
    dims.E2CDim,
    dims.C2E2CDim,
    dims.C2E2CODim,
    dims.E2C2VDim,
    dims.E2C2EDim,
    dims.E2C2EODim,
    dims.C2E2C2E2CDim,
)
CONNECTIVITIES_ON_PENTAGONS = (dims.V2EDim, dims.V2CDim, dims.V2E2VDim)


@dataclasses.dataclass(frozen=True)
class GlobalGridParams:
    root: int | None = None
    level: int | None = None
    _num_cells: int | None = None
    _mean_cell_area: float | None = None
    geometry_type: Final[base.GeometryType] = base.GeometryType.ICOSAHEDRON
    radius: float = constants.EARTH_RADIUS

    @classmethod
    def from_mean_cell_area(
        cls,
        mean_cell_area: float,
        root: int | None = None,
        level: int | None = None,
        num_cells: int | None = None,
        geometry_type: Final[base.GeometryType] = base.GeometryType.ICOSAHEDRON,
        radius: float = constants.EARTH_RADIUS,
    ):
        return cls(root, level, num_cells, mean_cell_area, geometry_type)

    @functools.cached_property
    def num_cells(self):
        if self._num_cells is None:
            match self.geometry_type:
                case base.GeometryType.ICOSAHEDRON:
                    assert self.root is not None and self.level is not None
                    return compute_icosahedron_num_cells(self.root, self.level)
                case base.GeometryType.TORUS:
                    raise NotImplementedError("TODO : lookup torus cell number computation")
                case _:
                    raise NotImplementedError(f"Unknown geometry type {self.geometry_type}")

        return self._num_cells

    @functools.cached_property
    def characteristic_length(self):
        return math.sqrt(self.mean_cell_area)

    @functools.cached_property
    def mean_cell_area(self):
        if self._mean_cell_area is None:
            match self.geometry_type:
                case base.GeometryType.ICOSAHEDRON:
                    return compute_mean_cell_area_for_sphere(constants.EARTH_RADIUS, self.num_cells)
                case base.GeometryType.TORUS:
                    raise NotImplementedError(
                        f"mean_cell_area not implemented for {self.geometry_type}"
                    )
                case _:
                    raise NotImplementedError(f"Unknown geometry type {self.geometry_type}")

        return self._mean_cell_area


def compute_icosahedron_num_cells(root: int, level: int):
    return 20.0 * root**2 * 4.0**level


def compute_mean_cell_area_for_sphere(radius, num_cells):
    """
    Compute the mean cell area.

    Computes the mean cell area by dividing the sphere by the number of cells in the
    global grid.

    Args:
        radius: average earth radius, might be rescaled by a scaling parameter
        num_cells: number of cells on the global grid
    Returns: mean area of one cell [m^2]
    """
    return 4.0 * math.pi * radius**2 / num_cells


@dataclasses.dataclass(frozen=True)
class IconGrid(base.Grid):
    global_properties: GlobalGridParams = dataclasses.field(default=None, kw_only=True)
    refinement_control: dict[gtx.Dimension, gtx.Field] = dataclasses.field(
        default=None, kw_only=True
    )


def _has_skip_values(offset: gtx.FieldOffset, limited_area: bool) -> bool:
    """
    For the icosahedral global grid skip values are only present for the pentagon points.

    In the local area model there are also skip values at the boundaries when
    accessing neighbouring cells or edges from vertices.
    """
    dimension = offset.target[1]
    assert dimension.kind == gtx.DimensionKind.LOCAL, "only local dimensions can have skip values"
    value = dimension in CONNECTIVITIES_ON_PENTAGONS or (
        limited_area and dimension in CONNECTIVITIES_ON_BOUNDARIES
    )
    return value


def _should_replace_skip_values(
    offset: gtx.FieldOffset, keep_skip_values: bool, limited_area: bool
) -> bool:
    """
    Check if the skip_values in a neighbor table  should be replaced.

    There are various reasons for skip_values in neighbor tables depending on the type of grid:
        - pentagon points (icosahedral grid),
        - boundary layers of limited area grids,
        - halos for distributed grids.

    There is config flag to evaluate whether skip_value replacement should be done at all.
    If so, we replace skip_values for halos and boundary layers of limited area grids.

    Even though by specifying the correct output domain of a stencil, access to
    invalid indices is avoided in the output fields, temporary computations
    inside a stencil do run over the entire data buffer including halos and boundaries
    as the output domain is unknown at that point.

    Args:
        dim: The (local) dimension for which the neighbor table is checked.
    Returns:
        bool: True if the skip values in the neighbor table should be replaced, False otherwise.

    """
    return not keep_skip_values and (limited_area or not _has_skip_values(offset, limited_area))


def icon_grid(
    id_: str,
    allocator: gtx_allocators.FieldBufferAllocationUtil | None,
    config: base.GridConfig,
    neighbor_tables: dict[gtx.FieldOffset, data_alloc.NDArray],
    start_indices: Mapping[h_grid.Domain, gtx.int32],
    end_indices: Mapping[h_grid.Domain, gtx.int32],
    global_properties: GlobalGridParams,
    refinement_control: dict[gtx.Dimension, gtx.Field] | None = None,
) -> IconGrid:
    connectivities = {
        offset.value: base.construct_connectivity(
            offset,
            data_alloc.import_array_ns(allocator).asarray(table),
            skip_value=-1 if _has_skip_values(offset, config.limited_area) else None,
            allocator=allocator,
            replace_skip_values=_should_replace_skip_values(
                offset, config.keep_skip_values, config.limited_area
            ),
        )
        for offset, table in neighbor_tables.items()
    }
    return IconGrid(
        id=id_,
        config=config,
        connectivities=connectivities,
        geometry_type=global_properties.geometry_type,
        _start_indices=start_indices,
        _end_indices=end_indices,
        global_properties=global_properties,
        refinement_control=refinement_control or {},
    )<|MERGE_RESOLUTION|>--- conflicted
+++ resolved
@@ -9,11 +9,8 @@
 import functools
 import logging
 import math
-<<<<<<< HEAD
-=======
 import uuid
 from collections.abc import Mapping
->>>>>>> c44ae05d
 from typing import Final
 
 import gt4py.next as gtx
