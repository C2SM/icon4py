--- conflicted
+++ resolved
@@ -86,35 +86,6 @@
     radius: float = constants.EARTH_RADIUS
     domain_length: float | None = None
     domain_height: float | None = None
-<<<<<<< HEAD
-
-    def __init__(
-        self,
-        *,
-        grid_shape: GridShape | None = None,
-        global_num_cells: int | None = None,
-        num_cells: int | None = None,
-        mean_cell_area: float | None = None,
-        radius: float = constants.EARTH_RADIUS,
-        domain_length: float | None = None,
-        domain_height: float | None = None,
-    ) -> None:
-        self.grid_shape = grid_shape
-        self._global_num_cells = global_num_cells
-        self._num_cells = num_cells
-        self._mean_cell_area = mean_cell_area
-        self.radius = radius
-        self.domain_length = domain_length
-        self.domain_height = domain_height
-
-    @property
-    def geometry_type(self) -> base.GeometryType | None:
-        return self.grid_shape.geometry_type if self.grid_shape else None
-
-    @property
-    def subdivision(self) -> GridSubdivision | None:
-        return self.grid_params.subdivision if self.grid_params else None
-=======
     global_num_cells: int | None = None
     num_cells: int | None = None
     mean_edge_length: float | None = None
@@ -158,7 +129,6 @@
             mean_dual_cell_area=mean_dual_cell_area,
             **kwargs,
         )
->>>>>>> c9dbdb36
 
     def __post_init__(self) -> None:
         if self.geometry_type is not None:
@@ -232,9 +202,6 @@
     refinement_control: dict[gtx.Dimension, gtx.Field] = dataclasses.field(
         default=None, kw_only=True
     )
-    # TODO(msimberg): Find a better place for this. Should it be derived from fields if
-    # not present?
-    mean_dual_edge_length: float | None = dataclasses.field(default=None, kw_only=True)
 
 
 def _has_skip_values(offset: gtx.FieldOffset, limited_area: bool) -> bool:
