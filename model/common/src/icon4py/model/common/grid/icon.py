--- conflicted
+++ resolved
@@ -175,14 +175,10 @@
         For a given dimension, returns the start index of the
         horizontal region in a field given by the marker.
         """
-<<<<<<< HEAD
-        return self.start_indices[dim][marker].item()
-=======
         if domain.local:
             # special treatment because this value is not set properly in the underlying data.
             return 0
         return self._start_indices[domain.dim][domain()]
->>>>>>> c33682ea
 
     def end_index(self, domain: h_grid.Domain):
         """
@@ -191,8 +187,4 @@
         For a given dimension, returns the end index of the
         horizontal region in a field given by the marker.
         """
-<<<<<<< HEAD
-        return self.end_indices[dim][marker].item()
-=======
-        return self._end_indices[domain.dim][domain()]
->>>>>>> c33682ea
+        return self._end_indices[domain.dim][domain()]