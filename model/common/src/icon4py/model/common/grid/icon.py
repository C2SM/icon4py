--- conflicted
+++ resolved
@@ -217,11 +217,7 @@
         return self._refinement_control
 
     @utils.chainable
-<<<<<<< HEAD
-    def with_refinement_control(self, refinement_control: dict[gtx.Dimension, gtx.Field]):
-=======
     def set_refinement_control(self, refinement_control: dict[gtx.Dimension, gtx.Field]):
->>>>>>> f3af0c0f
         return self._refinement_control.update(refinement_control)
 
     def start_index(self, domain: h_grid.Domain) -> gtx.int32:
