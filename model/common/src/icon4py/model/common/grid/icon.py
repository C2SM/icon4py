# ICON4Py - ICON inspired code in Python and GT4Py
#
# Copyright (c) 2022-2024, ETH Zurich and MeteoSwiss
# All rights reserved.
#
# Please, refer to the LICENSE file in the root directory.
# SPDX-License-Identifier: BSD-3-Clause
import dataclasses
import functools
import logging
import math
import uuid
from collections.abc import Mapping
from typing import Final

import gt4py.next as gtx
from gt4py.next import allocators as gtx_allocators

from icon4py.model.common import constants, dimension as dims
from icon4py.model.common.grid import base, horizontal as h_grid
from icon4py.model.common.utils import data_allocation as data_alloc


log = logging.getLogger(__name__)

CONNECTIVITIES_ON_BOUNDARIES = (
    dims.C2E2C2EDim,
    dims.E2CDim,
    dims.C2E2CDim,
    dims.C2E2CODim,
    dims.E2C2VDim,
    dims.E2C2EDim,
    dims.E2C2EODim,
    dims.C2E2C2E2CDim,
)
CONNECTIVITIES_ON_PENTAGONS = (dims.V2EDim, dims.V2CDim, dims.V2E2VDim)


@dataclasses.dataclass(frozen=True, kw_only=True)
class GridSubdivision:
    root: int
    level: int


@dataclasses.dataclass(kw_only=True)
class GridParams:
    geometry_type: base.GeometryType
    subdivision: GridSubdivision

    def __init__(
        self,
        geometry_type: Optional[base.GeometryType] = None,
        subdivision: Optional[GridSubdivision] = None,
    ) -> None:
        if geometry_type is None and subdivision is None:
            raise ValueError("Either geometry_type or subdivision must be provided")

        # Validate that geometry type and the subdivision parameters are
        # consistent. Torus should have root=2 and level=0. If both are given,
        # check for consistency. If only one is given, infer the other.
        # Otherwise assume dealing with icosahedron and check that values are
        # sane.
        if geometry_type:
            match geometry_type:
                case base.GeometryType.ICOSAHEDRON:
                    if subdivision is None:
                        raise ValueError(
                            "Subdivision must be provided for icosahedron geometry type"
                        )

                    if subdivision.root < 1 or subdivision.level < 0:
                        raise ValueError(
                            f"For icosahedron geometry type, root must be >= 1 and level must be >= 0, got {subdivision.root=} and {subdivision.level=}"
                        )
                case base.GeometryType.TORUS:
                    if subdivision is None:
                        subdivision = GridSubdivision(root=2, level=0)
                    else:
                        if subdivision.root != 2 or subdivision.level != 0:
                            raise ValueError(
                                f"For torus geometry type, root must be 2 and level must be 0, got {subdivision.root=} and {subdivision.level=}"
                            )
                case _:
                    raise ValueError(f"Unknown geometry type {geometry_type}")
        else:
            if subdivision.root == 2 and subdivision.level == 0:
                geometry_type = base.GeometryType.TORUS
            else:
                if subdivision.root < 1 or subdivision.level < 0:
                    raise ValueError(
                        f"If geometry_type is not specified (assuming icosahedron), root must be >= 1 and level must be >= 0, got {subdivision.root=} and {subdivision.level=}"
                    )
                geometry_type = base.GeometryType.ICOSAHEDRON

        self.geometry_type = geometry_type
        self.subdivision = subdivision


@dataclasses.dataclass
class GlobalGridParams:
<<<<<<< HEAD
    grid_params: Final[Optional[GridParams]] = None
    _num_cells: Optional[int] = None
    _mean_cell_area: Optional[float] = None
=======
    root: int | None = None
    level: int | None = None
    _num_cells: int | None = None
    _mean_cell_area: float | None = None
    geometry_type: Final[base.GeometryType] = base.GeometryType.ICOSAHEDRON
>>>>>>> 8f07ed33
    radius: float = constants.EARTH_RADIUS

    def __init__(
        self,
        grid_params: Optional[GridParams] = None,
        num_cells: Optional[int] = None,
        mean_cell_area: Optional[float] = None,
        radius: float = constants.EARTH_RADIUS,
    ) -> None:
        self.grid_params = grid_params
        self._num_cells = num_cells
        self._mean_cell_area = mean_cell_area
        self.radius = radius

    @classmethod
    def from_mean_cell_area(
        cls,
        mean_cell_area: float,
<<<<<<< HEAD
        grid_params: Optional[GridParams] = None,
        level: Optional[int] = None,
        num_cells: Optional[int] = None,
=======
        root: int | None = None,
        level: int | None = None,
        num_cells: int | None = None,
        geometry_type: Final[base.GeometryType] = base.GeometryType.ICOSAHEDRON,
>>>>>>> 8f07ed33
        radius: float = constants.EARTH_RADIUS,
    ):
        return cls(
            grid_params,
            num_cells,
            mean_cell_area,
            radius,
        )

    @property
    def geometry_type(self) -> base.GeometryType:
        return self.grid_params.geometry_type if self.grid_params else None

    @functools.cached_property
    def num_cells(self) -> int:
        if self._num_cells is None:
            match self.geometry_type:
                case base.GeometryType.ICOSAHEDRON:
                    assert self.grid_params.subdivision is not None
                    return compute_icosahedron_num_cells(self.grid_params.subdivision)
                case base.GeometryType.TORUS:
                    raise NotImplementedError("TODO : lookup torus cell number computation")
                case _:
                    raise NotImplementedError(f"Unknown geometry type {self.geometry_type}")

        return self._num_cells

    @functools.cached_property
    def characteristic_length(self) -> float:
        return math.sqrt(self.mean_cell_area)

    @functools.cached_property
    def mean_cell_area(self) -> float:
        if self._mean_cell_area is None:
            match self.geometry_type:
                case base.GeometryType.ICOSAHEDRON:
                    return compute_mean_cell_area_for_sphere(self.radius, self.num_cells)
                case base.GeometryType.TORUS:
                    raise NotImplementedError(
                        f"mean_cell_area not implemented for {self.geometry_type}"
                    )
                case _:
                    raise NotImplementedError(f"Unknown geometry type {self.geometry_type}")

        return self._mean_cell_area


def compute_icosahedron_num_cells(subdivision: GridSubdivision) -> int:
    return 20 * subdivision.root**2 * 4**subdivision.level


def compute_mean_cell_area_for_sphere(radius, num_cells) -> float:
    """
    Compute the mean cell area.

    Computes the mean cell area by dividing the sphere by the number of cells in the
    global grid.

    Args:
        radius: average earth radius, might be rescaled by a scaling parameter
        num_cells: number of cells on the global grid
    Returns: mean area of one cell [m^2]
    """
    return 4.0 * math.pi * radius**2.0 / num_cells


@dataclasses.dataclass(frozen=True)
class IconGrid(base.Grid):
    global_properties: GlobalGridParams = dataclasses.field(default=None, kw_only=True)
    refinement_control: dict[gtx.Dimension, gtx.Field] = dataclasses.field(
        default=None, kw_only=True
    )


def _has_skip_values(offset: gtx.FieldOffset, limited_area: bool) -> bool:
    """
    For the icosahedral global grid skip values are only present for the pentagon points.

    In the local area model there are also skip values at the boundaries when
    accessing neighbouring cells or edges from vertices.
    """
    dimension = offset.target[1]
    assert dimension.kind == gtx.DimensionKind.LOCAL, "only local dimensions can have skip values"
    value = dimension in CONNECTIVITIES_ON_PENTAGONS or (
        limited_area and dimension in CONNECTIVITIES_ON_BOUNDARIES
    )
    return value


def _should_replace_skip_values(
    offset: gtx.FieldOffset, keep_skip_values: bool, limited_area: bool
) -> bool:
    """
    Check if the skip_values in a neighbor table  should be replaced.

    There are various reasons for skip_values in neighbor tables depending on the type of grid:
        - pentagon points (icosahedral grid),
        - boundary layers of limited area grids,
        - halos for distributed grids.

    There is config flag to evaluate whether skip_value replacement should be done at all.
    If so, we replace skip_values for halos and boundary layers of limited area grids.

    Even though by specifying the correct output domain of a stencil, access to
    invalid indices is avoided in the output fields, temporary computations
    inside a stencil do run over the entire data buffer including halos and boundaries
    as the output domain is unknown at that point.

    Args:
        dim: The (local) dimension for which the neighbor table is checked.
    Returns:
        bool: True if the skip values in the neighbor table should be replaced, False otherwise.

    """
    return not keep_skip_values and (limited_area or not _has_skip_values(offset, limited_area))


def icon_grid(
    id_: uuid.UUID,
    allocator: gtx_allocators.FieldBufferAllocationUtil | None,
    config: base.GridConfig,
    neighbor_tables: dict[gtx.FieldOffset, data_alloc.NDArray],
    start_indices: Mapping[h_grid.Domain, gtx.int32],
    end_indices: Mapping[h_grid.Domain, gtx.int32],
    global_properties: GlobalGridParams,
    refinement_control: dict[gtx.Dimension, gtx.Field] | None = None,
) -> IconGrid:
    connectivities = {
        offset.value: base.construct_connectivity(
            offset,
            data_alloc.import_array_ns(allocator).asarray(table),
            skip_value=-1 if _has_skip_values(offset, config.limited_area) else None,
            allocator=allocator,
            replace_skip_values=_should_replace_skip_values(
                offset, config.keep_skip_values, config.limited_area
            ),
        )
        for offset, table in neighbor_tables.items()
    }
    return IconGrid(
        id=id_,
        config=config,
        connectivities=connectivities,
        geometry_type=global_properties.geometry_type,
        _start_indices=start_indices,
        _end_indices=end_indices,
        global_properties=global_properties,
        refinement_control=refinement_control or {},
    )<|MERGE_RESOLUTION|>--- conflicted
+++ resolved
@@ -49,8 +49,8 @@
 
     def __init__(
         self,
-        geometry_type: Optional[base.GeometryType] = None,
-        subdivision: Optional[GridSubdivision] = None,
+        geometry_type: base.GeometryType | None = None,
+        subdivision: GridSubdivision | None = None,
     ) -> None:
         if geometry_type is None and subdivision is None:
             raise ValueError("Either geometry_type or subdivision must be provided")
@@ -98,24 +98,16 @@
 
 @dataclasses.dataclass
 class GlobalGridParams:
-<<<<<<< HEAD
-    grid_params: Final[Optional[GridParams]] = None
-    _num_cells: Optional[int] = None
-    _mean_cell_area: Optional[float] = None
-=======
-    root: int | None = None
-    level: int | None = None
+    grid_params: Final[GridParams | None] = None
     _num_cells: int | None = None
     _mean_cell_area: float | None = None
-    geometry_type: Final[base.GeometryType] = base.GeometryType.ICOSAHEDRON
->>>>>>> 8f07ed33
     radius: float = constants.EARTH_RADIUS
 
     def __init__(
         self,
-        grid_params: Optional[GridParams] = None,
-        num_cells: Optional[int] = None,
-        mean_cell_area: Optional[float] = None,
+        grid_params: GridParams | None = None,
+        num_cells: int | None = None,
+        mean_cell_area: float | None = None,
         radius: float = constants.EARTH_RADIUS,
     ) -> None:
         self.grid_params = grid_params
@@ -127,16 +119,8 @@
     def from_mean_cell_area(
         cls,
         mean_cell_area: float,
-<<<<<<< HEAD
-        grid_params: Optional[GridParams] = None,
-        level: Optional[int] = None,
-        num_cells: Optional[int] = None,
-=======
-        root: int | None = None,
-        level: int | None = None,
+        grid_params: GridParams | None = None,
         num_cells: int | None = None,
-        geometry_type: Final[base.GeometryType] = base.GeometryType.ICOSAHEDRON,
->>>>>>> 8f07ed33
         radius: float = constants.EARTH_RADIUS,
     ):
         return cls(
