# ICON4Py - ICON inspired code in Python and GT4Py
#
# Copyright (c) 2022, ETH Zurich and MeteoSwiss
# All rights reserved.
#
# This file is free software: you can redistribute it and/or modify it under
# the terms of the GNU General Public License as published by the
# Free Software Foundation, either version 3 of the License, or any later
# version. See the LICENSE.txt file at the top-level directory of this
# distribution for a copy of the license or check <https://www.gnu.org/licenses/>.
#
# SPDX-License-Identifier: GPL-3.0-or-later

import numpy as np
from gt4py.next.common import Dimension
from gt4py.next.ffront.fbuiltins import int32

from icon4py.model.common.dimension import (
    C2E2C2E2CDim,
    C2E2CDim,
    C2E2CODim,
    C2EDim,
    C2VDim,
    CECDim,
    CECECDim,
    CEDim,
    CellDim,
    E2C2EDim,
    E2C2EODim,
    E2C2VDim,
    E2CDim,
    E2VDim,
    ECDim,
    ECVDim,
    EdgeDim,
    KDim,
    V2CDim,
    V2EDim,
    VertexDim,
)
from icon4py.model.common.grid.base import BaseGrid
from icon4py.model.common.utils import builder


class IconGrid(BaseGrid):
    def __init__(self):
        """Instantiate a grid according to the ICON model."""
        super().__init__()
        self.start_indices = {}
        self.end_indices = {}
        self.offset_provider_mapping = {
            "C2E": (self._get_offset_provider, C2EDim, CellDim, EdgeDim, False),
            "E2C": (self._get_offset_provider, E2CDim, EdgeDim, CellDim, True),
            "E2V": (self._get_offset_provider, E2VDim, EdgeDim, VertexDim, True),
            "C2E2C": (self._get_offset_provider, C2E2CDim, CellDim, CellDim, True),
            "E2EC": (self._get_offset_provider_for_sparse_fields, E2CDim, EdgeDim, ECDim),
<<<<<<< HEAD
#<<<<<<< HEAD
            "C2E2CO": (self._get_offset_provider, C2E2CODim, CellDim, CellDim, True),
            "E2C2V": (self._get_offset_provider, E2C2VDim, EdgeDim, VertexDim, True),
            "V2E": (self._get_offset_provider, V2EDim, VertexDim, EdgeDim, False),
            "V2C": (self._get_offset_provider, V2CDim, VertexDim, CellDim, False),
#            "C2V": (self._get_offset_provider, C2VDim, CellDim, VertexDim, True),
#=======
#            "C2E2CO": (self._get_offset_provider, C2E2CODim, CellDim, CellDim),
#            "E2C2V": (self._get_offset_provider, E2C2VDim, EdgeDim, VertexDim),
#            "V2E": (self._get_offset_provider, V2EDim, VertexDim, EdgeDim),
#            "V2C": (self._get_offset_provider, V2CDim, VertexDim, CellDim),
#>>>>>>> 3eb9997320d940429636d18fca44bbf3b90edfff
=======
            "C2E2CO": (self._get_offset_provider, C2E2CODim, CellDim, CellDim),
            "E2C2V": (self._get_offset_provider, E2C2VDim, EdgeDim, VertexDim),
            "V2E": (self._get_offset_provider, V2EDim, VertexDim, EdgeDim),
            "V2C": (self._get_offset_provider, V2CDim, VertexDim, CellDim),
            "C2V": (self._get_offset_provider, C2VDim, CellDim, VertexDim),
>>>>>>> 0a22848e
            "E2ECV": (self._get_offset_provider_for_sparse_fields, E2C2VDim, EdgeDim, ECVDim),
            "C2CEC": (self._get_offset_provider_for_sparse_fields, C2E2CDim, CellDim, CECDim),
            "C2CE": (self._get_offset_provider_for_sparse_fields, C2EDim, CellDim, CEDim),
            "E2C2E": (self._get_offset_provider, E2C2EDim, EdgeDim, EdgeDim, True),
            "E2C2EO": (self._get_offset_provider, E2C2EODim, EdgeDim, EdgeDim, True),
            "Koff": (lambda: KDim,),  # Koff is a special case
            "C2CECEC ": (
                self._get_offset_provider_for_sparse_fields,
                C2E2C2E2CDim,
                CellDim,
                CECECDim,
            ),
        }

    @builder
    def with_start_end_indices(
        self, dim: Dimension, start_indices: np.ndarray, end_indices: np.ndarray
    ):
        self.start_indices[dim] = start_indices.astype(int32)
        self.end_indices[dim] = end_indices.astype(int32)

    @property
    def num_levels(self):
        return self.config.num_levels if self.config else 0

    @property
    def num_cells(self):
        return self.config.num_cells if self.config else 0

    @property
    def num_vertices(self):
        return self.config.num_vertices if self.config else 0

    @property
    def num_edges(self):
        return self.config.num_edges if self.config else 0

    @property
    def limited_area(self):
        # defined in mo_grid_nml.f90
        return self.config.limited_area

    @property
    def n_shift(self):
        return self.config.n_shift_total if self.config else 0

    @property
    def lvert_nest(self):
        return True if self.config.lvertnest else False

    def get_start_index(self, dim: Dimension, marker: int) -> int32:
        """
        Use to specify lower end of domains of a field for field_operators.

        For a given dimension, returns the start index of the
        horizontal region in a field given by the marker.
        """
        return self.start_indices[dim][marker]

    def get_end_index(self, dim: Dimension, marker: int) -> int32:
        """
        Use to specify upper end of domains of a field for field_operators.

        For a given dimension, returns the end index of the
        horizontal region in a field given by the marker.
        """
        return self.end_indices[dim][marker]<|MERGE_RESOLUTION|>--- conflicted
+++ resolved
@@ -49,31 +49,15 @@
         self.start_indices = {}
         self.end_indices = {}
         self.offset_provider_mapping = {
+            "C2E2CO": (self._get_offset_provider, C2E2CODim, CellDim, CellDim, True),
+            "E2C2V": (self._get_offset_provider, E2C2VDim, EdgeDim, VertexDim, True),
+            "V2E": (self._get_offset_provider, V2EDim, VertexDim, EdgeDim, False),
+            "V2C": (self._get_offset_provider, V2CDim, VertexDim, CellDim, False),
             "C2E": (self._get_offset_provider, C2EDim, CellDim, EdgeDim, False),
             "E2C": (self._get_offset_provider, E2CDim, EdgeDim, CellDim, True),
             "E2V": (self._get_offset_provider, E2VDim, EdgeDim, VertexDim, True),
             "C2E2C": (self._get_offset_provider, C2E2CDim, CellDim, CellDim, True),
             "E2EC": (self._get_offset_provider_for_sparse_fields, E2CDim, EdgeDim, ECDim),
-<<<<<<< HEAD
-#<<<<<<< HEAD
-            "C2E2CO": (self._get_offset_provider, C2E2CODim, CellDim, CellDim, True),
-            "E2C2V": (self._get_offset_provider, E2C2VDim, EdgeDim, VertexDim, True),
-            "V2E": (self._get_offset_provider, V2EDim, VertexDim, EdgeDim, False),
-            "V2C": (self._get_offset_provider, V2CDim, VertexDim, CellDim, False),
-#            "C2V": (self._get_offset_provider, C2VDim, CellDim, VertexDim, True),
-#=======
-#            "C2E2CO": (self._get_offset_provider, C2E2CODim, CellDim, CellDim),
-#            "E2C2V": (self._get_offset_provider, E2C2VDim, EdgeDim, VertexDim),
-#            "V2E": (self._get_offset_provider, V2EDim, VertexDim, EdgeDim),
-#            "V2C": (self._get_offset_provider, V2CDim, VertexDim, CellDim),
-#>>>>>>> 3eb9997320d940429636d18fca44bbf3b90edfff
-=======
-            "C2E2CO": (self._get_offset_provider, C2E2CODim, CellDim, CellDim),
-            "E2C2V": (self._get_offset_provider, E2C2VDim, EdgeDim, VertexDim),
-            "V2E": (self._get_offset_provider, V2EDim, VertexDim, EdgeDim),
-            "V2C": (self._get_offset_provider, V2CDim, VertexDim, CellDim),
-            "C2V": (self._get_offset_provider, C2VDim, CellDim, VertexDim),
->>>>>>> 0a22848e
             "E2ECV": (self._get_offset_provider_for_sparse_fields, E2C2VDim, EdgeDim, ECVDim),
             "C2CEC": (self._get_offset_provider_for_sparse_fields, C2E2CDim, CellDim, CECDim),
             "C2CE": (self._get_offset_provider_for_sparse_fields, C2EDim, CellDim, CEDim),
