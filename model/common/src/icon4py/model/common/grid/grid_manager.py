--- conflicted
+++ resolved
@@ -135,17 +135,12 @@
         self._coordinates = self._read_coordinates(allocator, geometry_type)
         self.close()
 
-<<<<<<< HEAD
     def _read_coordinates(
         self,
-        allocator: gtx_typing.FieldBufferAllocationUtil | None,
+        allocator: gtx_typing.FieldBufferAllocationUtil,
         geometry_type: base.GeometryType,
     ) -> CoordinateDict:
         coordinates = {
-=======
-    def _read_coordinates(self, allocator: gtx_typing.FieldBufferAllocationUtil) -> CoordinateDict:
-        return {
->>>>>>> a76e26b9
             dims.CellDim: {
                 "lat": gtx.as_field(
                     (dims.CellDim,),
