--- conflicted
+++ resolved
@@ -9,7 +9,7 @@
 import logging
 import pathlib
 from types import ModuleType
-from typing import Literal, TypeAlias
+from typing import Literal, Protocol, TypeAlias
 
 import gt4py.next as gtx
 import gt4py.next.typing as gtx_typing
@@ -17,7 +17,6 @@
 
 from icon4py.model.common import dimension as dims, type_alias as ta
 from icon4py.model.common.decomposition import definitions as decomposition, halo
-from icon4py.model.common.decomposition.halo import SingleNodeDecomposer
 from icon4py.model.common.exceptions import InvalidConfigError
 from icon4py.model.common.grid import (
     base,
@@ -107,22 +106,10 @@
 
         if not self._reader:
             self.open()
-<<<<<<< HEAD
-
-        self._construct_decomposed_grid(
-            backend=backend,
-            with_skip_values=keep_skip_values,
-            decomposer=decomposer,
-            run_properties=run_properties,
-        )
+        self._grid = self._construct_grid(backend=backend, with_skip_values=keep_skip_values)
         self._coordinates = self._read_coordinates(backend)
         self._geometry = self._read_geometry_fields(backend)
 
-=======
-        self._geometry = self._read_geometry_fields(backend)
-        self._grid = self._construct_grid(backend=backend, with_skip_values=keep_skip_values)
-        self._coordinates = self._read_coordinates(backend)
->>>>>>> 7c1ece89
         self.close()
 
     def _read_coordinates(self, backend: gtx_typing.Backend | None) -> CoordinateDict:
@@ -386,7 +373,6 @@
         global_size = self._read_full_grid_size()
         limited_area = refinement.is_limited_area_grid(cell_refinement, array_ns=xp)
 
-<<<<<<< HEAD
         cell_to_cell_neighbors = self._get_index_field(gridfile.ConnectivityName.C2E2C)
         neighbor_tables = {
             dims.C2E2C: cell_to_cell_neighbors,
@@ -410,65 +396,6 @@
             full_grid_size=global_size,
             connectivities=neighbor_tables_for_halo_construction,
             backend=backend,
-=======
-        num_cells = self._reader.dimension(gridfile.DimensionName.CELL_NAME)
-        num_edges = self._reader.dimension(gridfile.DimensionName.EDGE_NAME)
-        num_vertices = self._reader.dimension(gridfile.DimensionName.VERTEX_NAME)
-        uuid_ = self._reader.attribute(gridfile.MandatoryPropertyName.GRID_UUID)
-        grid_root = self._reader.attribute(gridfile.MandatoryPropertyName.ROOT)
-        grid_level = self._reader.attribute(gridfile.MandatoryPropertyName.LEVEL)
-        if geometry_type := self._reader.try_attribute(gridfile.MPIMPropertyName.GEOMETRY):
-            geometry_type = base.GeometryType(geometry_type)
-        sphere_radius = self._reader.try_attribute(gridfile.MPIMPropertyName.SPHERE_RADIUS)
-        domain_length = self._reader.try_attribute(gridfile.MPIMPropertyName.DOMAIN_LENGTH)
-        domain_height = self._reader.try_attribute(gridfile.MPIMPropertyName.DOMAIN_HEIGHT)
-
-        # TODO(msimberg): Compute these in GridGeometry once FieldProviders can produce scalars.
-        # This will also allow easier handling once grids are distributed.
-        mean_edge_length = self._reader.try_attribute(gridfile.MPIMPropertyName.MEAN_EDGE_LENGTH)
-        mean_dual_edge_length = self._reader.try_attribute(
-            gridfile.MPIMPropertyName.MEAN_DUAL_EDGE_LENGTH
-        )
-        mean_cell_area = self._reader.try_attribute(gridfile.MPIMPropertyName.MEAN_CELL_AREA)
-        mean_dual_cell_area = self._reader.try_attribute(
-            gridfile.MPIMPropertyName.MEAN_DUAL_CELL_AREA
-        )
-
-        edge_lengths = self.geometry_fields[gridfile.GeometryName.EDGE_LENGTH.value].ndarray
-        dual_edge_lengths = self.geometry_fields[
-            gridfile.GeometryName.DUAL_EDGE_LENGTH.value
-        ].ndarray
-        cell_areas = self.geometry_fields[gridfile.GeometryName.CELL_AREA.value].ndarray
-        dual_cell_areas = self.geometry_fields[gridfile.GeometryName.DUAL_AREA.value].ndarray
-
-        global_params = icon.GlobalGridParams.from_fields(
-            backend=backend,
-            grid_shape=icon.GridShape(
-                geometry_type=geometry_type,
-                subdivision=icon.GridSubdivision(root=grid_root, level=grid_level),
-            ),
-            radius=sphere_radius,
-            domain_length=domain_length,
-            domain_height=domain_height,
-            num_cells=num_cells,
-            mean_edge_length=mean_edge_length,
-            mean_dual_edge_length=mean_dual_edge_length,
-            mean_cell_area=mean_cell_area,
-            mean_dual_cell_area=mean_dual_cell_area,
-            edge_lengths=edge_lengths,
-            dual_edge_lengths=dual_edge_lengths,
-            cell_areas=cell_areas,
-            dual_cell_areas=dual_cell_areas,
-        )
-        grid_size = base.HorizontalGridSize(
-            num_vertices=num_vertices, num_edges=num_edges, num_cells=num_cells
-        )
-        config = base.GridConfig(
-            horizontal_config=grid_size,
-            vertical_size=self._vertical_config.num_levels,
-            limited_area=limited_area,
-            keep_skip_values=with_skip_values,
->>>>>>> 7c1ece89
         )
 
         self._decomposition_info = halo_constructor(cells_to_rank_mapping)
