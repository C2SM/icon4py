# ICON4Py - ICON inspired code in Python and GT4Py
#
# Copyright (c) 2022-2024, ETH Zurich and MeteoSwiss
# All rights reserved.
#
# Please, refer to the LICENSE file in the root directory.
# SPDX-License-Identifier: BSD-3-Clause
import logging
import pathlib
from types import ModuleType
from typing import Literal, TypeAlias

import gt4py.next as gtx
import gt4py.next.typing as gtx_typing
import numpy as np

from icon4py.model.common import dimension as dims, type_alias as ta
from icon4py.model.common.decomposition import definitions as decomposition, halo
from icon4py.model.common.decomposition.halo import SingleNodeDecomposer
from icon4py.model.common.exceptions import InvalidConfigError
from icon4py.model.common.grid import (
    base,
    gridfile,
    horizontal as h_grid,
    icon,
    refinement,
    vertical as v_grid,
)
from icon4py.model.common.utils import data_allocation as data_alloc


_log = logging.getLogger(__name__)
_single_node_decomposer = halo.SingleNodeDecomposer()
_single_process_props = decomposition.SingleNodeProcessProperties()
_fortan_to_python_transformer = gridfile.ToZeroBasedIndexTransformation()


class IconGridError(RuntimeError):
    pass


CoordinateDict: TypeAlias = dict[gtx.Dimension, dict[Literal["lat", "lon"], gtx.Field]]
GeometryDict: TypeAlias = dict[gridfile.GeometryName, gtx.Field]


class GridManager:
    """
    Read ICON grid file and set up grid topology, refinement information and geometry fields.

    It handles the reading of the ICON grid file and extracts information such as:
    - topology (connectivity arrays)
    - refinement information: association of field positions to specific zones in the horizontal grid like boundaries, inner prognostic cells, etc.
    - geometry fields present in the grid file


    """

    def __init__(
        self,
        grid_file: pathlib.Path | str,
        config: v_grid.VerticalGridConfig,
        transformation: gridfile.IndexTransformation = _fortan_to_python_transformer,
    ):
        self._transformation = transformation
        self._file_name = str(grid_file)
        self._vertical_config = config
        self._halo_constructor: halo.HaloConstructor | None = None
        # Output
        self._grid: icon.IconGrid | None = None
        self._decomposition_info: decomposition.DecompositionInfo | None = None
        self._geometry: GeometryDict = {}
        self._coordinates: CoordinateDict = {}
        self._reader = None

    def open(self):
        """Open the gridfile resource for reading."""
        self._reader = gridfile.GridFile(self._file_name, self._transformation)
        self._reader.open()

    def close(self):
        """close the gridfile resource."""
        self._reader.close()

    def __enter__(self):
        self.open()
        return self

    def __exit__(self, exc_type, exc_val, exc_tb):
        self.close()
        if exc_type is not None:
            _log.debug(
                f"Exception '{exc_type}: {exc_val}' while reading the grid file {self._file_name}"
            )
        if exc_type is FileNotFoundError:
            raise FileNotFoundError(f"gridfile {self._file_name} not found, aborting")

<<<<<<< HEAD
    def __call__(
        self,
        backend: gtx_backend.Backend | None,
        keep_skip_values: bool,
        decomposer: halo.Decomposer = _single_node_decomposer,
        run_properties=_single_process_props,
    ):
        if not run_properties.single_node() and isinstance(decomposer, SingleNodeDecomposer):
            raise InvalidConfigError("Need a Decomposer for multi node run")

=======
    def __call__(self, backend: gtx_typing.Backend | None, keep_skip_values: bool):
>>>>>>> 48e55b2f
        if not self._reader:
            self.open()

        self._construct_decomposed_grid(
            backend=backend,
            with_skip_values=keep_skip_values,
            decomposer=decomposer,
            run_properties=run_properties,
        )
        self._coordinates = self._read_coordinates(backend)
        self._geometry = self._read_geometry_fields(backend)

        self.close()

<<<<<<< HEAD
    def _read_coordinates(self, backend: gtx_backend.Backend | None) -> CoordinateDict:
        my_cell_indices = self._decomposition_info.global_index(dims.CellDim)
        my_edge_indices = self._decomposition_info.global_index(dims.EdgeDim)
        my_vertex_indices = self._decomposition_info.global_index(dims.VertexDim)
=======
    def _read_coordinates(self, backend: gtx_typing.Backend | None) -> CoordinateDict:
>>>>>>> 48e55b2f
        return {
            dims.CellDim: {
                "lat": gtx.as_field(
                    (dims.CellDim,),
                    self._reader.variable(
                        gridfile.CoordinateName.CELL_LATITUDE, indices=my_cell_indices
                    ),
                    dtype=ta.wpfloat,
                    allocator=backend,
                ),
                "lon": gtx.as_field(
                    (dims.CellDim,),
                    self._reader.variable(
                        gridfile.CoordinateName.CELL_LONGITUDE, indices=my_cell_indices
                    ),
                    dtype=ta.wpfloat,
                    allocator=backend,
                ),
            },
            dims.EdgeDim: {
                "lat": gtx.as_field(
                    (dims.EdgeDim,),
                    self._reader.variable(
                        gridfile.CoordinateName.EDGE_LATITUDE, indices=my_edge_indices
                    ),
                    dtype=ta.wpfloat,
                    allocator=backend,
                ),
                "lon": gtx.as_field(
                    (dims.EdgeDim,),
                    self._reader.variable(
                        gridfile.CoordinateName.EDGE_LONGITUDE, indices=my_edge_indices
                    ),
                    dtype=ta.wpfloat,
                    allocator=backend,
                ),
            },
            dims.VertexDim: {
                "lat": gtx.as_field(
                    (dims.VertexDim,),
                    self._reader.variable(
                        gridfile.CoordinateName.VERTEX_LATITUDE, indices=my_vertex_indices
                    ),
                    allocator=backend,
                    dtype=ta.wpfloat,
                ),
                "lon": gtx.as_field(
                    (dims.VertexDim,),
                    self._reader.variable(
                        gridfile.CoordinateName.VERTEX_LONGITUDE, indices=my_vertex_indices
                    ),
                    allocator=backend,
                    dtype=ta.wpfloat,
                ),
            },
        }

<<<<<<< HEAD
    def _read_geometry_fields(self, backend: gtx_backend.Backend | None):
        my_cell_indices = self._decomposition_info.global_index(dims.CellDim)
        my_edge_indices = self._decomposition_info.global_index(dims.EdgeDim)
        my_vertex_indices = self._decomposition_info.global_index(dims.VertexDim)
=======
    def _read_geometry_fields(self, backend: gtx_typing.Backend | None):
>>>>>>> 48e55b2f
        return {
            # TODO(halungge): still needs to ported, values from "our" grid files contains (wrong) values:
            #   based on bug in generator fixed with this [PR40](https://gitlab.dkrz.de/dwd-sw/dwd_icon_tools/-/merge_requests/40) .
            gridfile.GeometryName.CELL_AREA.value: gtx.as_field(
                (dims.CellDim,),
                self._reader.variable(gridfile.GeometryName.CELL_AREA, indices=my_cell_indices),
                allocator=backend,
            ),
            # TODO(halungge): easily computed from a neighbor_sum V2C over the cell areas?
            gridfile.GeometryName.DUAL_AREA.value: gtx.as_field(
                (dims.VertexDim,),
                self._reader.variable(gridfile.GeometryName.DUAL_AREA),
                allocator=backend,
            ),
            gridfile.GeometryName.EDGE_CELL_DISTANCE.value: gtx.as_field(
                (dims.EdgeDim, dims.E2CDim),
                self._reader.variable(
                    gridfile.GeometryName.EDGE_CELL_DISTANCE,
                    transpose=True,
                    indices=my_edge_indices,
                ),
                allocator=backend,
            ),
            gridfile.GeometryName.EDGE_VERTEX_DISTANCE.value: gtx.as_field(
                (dims.EdgeDim, dims.E2VDim),
                self._reader.variable(
                    gridfile.GeometryName.EDGE_VERTEX_DISTANCE,
                    transpose=True,
                    indices=my_edge_indices,
                ),
                allocator=backend,
            ),
            # TODO(halungge): recompute from coordinates? field in gridfile contains NaN on boundary edges
            gridfile.GeometryName.TANGENT_ORIENTATION.value: gtx.as_field(
                (dims.EdgeDim,),
                self._reader.variable(
                    gridfile.GeometryName.TANGENT_ORIENTATION, indices=my_edge_indices
                ),
                allocator=backend,
            ),
            gridfile.GeometryName.CELL_NORMAL_ORIENTATION.value: gtx.as_field(
                (dims.CellDim, dims.C2EDim),
                self._reader.int_variable(
                    gridfile.GeometryName.CELL_NORMAL_ORIENTATION,
                    transpose=True,
                    apply_transformation=False,
                    indices=my_cell_indices,
                ),
                allocator=backend,
            ),
            gridfile.GeometryName.EDGE_ORIENTATION_ON_VERTEX.value: gtx.as_field(
                (dims.VertexDim, dims.V2EDim),
                self._reader.int_variable(
                    gridfile.GeometryName.EDGE_ORIENTATION_ON_VERTEX,
                    transpose=True,
                    apply_transformation=False,
                    indices=my_vertex_indices,
                ),
                allocator=backend,
            ),
        }

    def _read_grid_refinement_fields(
        self,
<<<<<<< HEAD
        backend: gtx_backend.Backend | None = None,
=======
        decomposition_info: decomposition.DecompositionInfo | None = None,
        backend: gtx_typing.Backend | None = None,
>>>>>>> 48e55b2f
    ) -> dict[gtx.Dimension, gtx.Field]:
        """
        Reads the refinement control fields from the grid file.

        Refinement control contains the classification of each entry in a field to predefined horizontal grid zones as for example the distance to the boundaries,
        see [refinement.py](refinement.py)

        Args:
            backend: Optional backend to use for reading the fields, if not provided the default backend is used.
        Returns:
            dict[gtx.Dimension, gtx.Field]: A dictionary containing the refinement control fields for each dimension.
        """
        refinement_control_names = {
            dims.CellDim: gridfile.GridRefinementName.CONTROL_CELLS,
            dims.EdgeDim: gridfile.GridRefinementName.CONTROL_EDGES,
            dims.VertexDim: gridfile.GridRefinementName.CONTROL_VERTICES,
        }
        refinement_control_fields = {
            dim: gtx.as_field(
                (dim,),
                self._reader.int_variable(
                    name,
                    indices=self._decomposition_info.global_index(dim),
                    transpose=False,
                    apply_transformation=False,
                ),
                allocator=backend,
            )
            for dim, name in refinement_control_names.items()
        }
        return refinement_control_fields

    def _read_start_end_indices(
        self,
    ) -> tuple[
        dict[gtx.Dimension, data_alloc.NDArray],
        dict[gtx.Dimension, data_alloc.NDArray],
    ]:
        """ "
        Read the start/end indices from the grid file.

        This should be used for a single node run. In the case of a multi node distributed run the  start and end indices need to be reconstructed from the decomposed grid.
        """
        _child_dom = 0
        grid_refinement_dimensions = {
            dims.CellDim: gridfile.DimensionName.CELL_GRF,
            dims.EdgeDim: gridfile.DimensionName.EDGE_GRF,
            dims.VertexDim: gridfile.DimensionName.VERTEX_GRF,
        }
        max_refinement_control_values = {
            dim: self._reader.dimension(name) for dim, name in grid_refinement_dimensions.items()
        }
        start_index_names = {
            dims.CellDim: gridfile.GridRefinementName.START_INDEX_CELLS,
            dims.EdgeDim: gridfile.GridRefinementName.START_INDEX_EDGES,
            dims.VertexDim: gridfile.GridRefinementName.START_INDEX_VERTICES,
        }

        start_indices = {
            dim: self._get_index_field(name, transpose=False, apply_offset=True)[_child_dom]
            for dim, name in start_index_names.items()
        }
        for dim in grid_refinement_dimensions:
            assert start_indices[dim].shape == (
                max_refinement_control_values[dim],
            ), f"start index array for {dim} has wrong shape"

        end_index_names = {
            dims.CellDim: gridfile.GridRefinementName.END_INDEX_CELLS,
            dims.EdgeDim: gridfile.GridRefinementName.END_INDEX_EDGES,
            dims.VertexDim: gridfile.GridRefinementName.END_INDEX_VERTICES,
        }
        end_indices = {
            dim: self._get_index_field(name, transpose=False, apply_offset=False)[_child_dom]
            for dim, name in end_index_names.items()
        }
        for dim in grid_refinement_dimensions:
            assert start_indices[dim].shape == (
                max_refinement_control_values[dim],
            ), f"start index array for {dim} has wrong shape"
            assert end_indices[dim].shape == (
                max_refinement_control_values[dim],
            ), f"start index array for {dim} has wrong shape"

        return start_indices, end_indices

    @property
    def grid(self) -> icon.IconGrid:
        return self._grid

    @property
    def geometry(self) -> GeometryDict:
        return self._geometry

    @property
    def coordinates(self) -> CoordinateDict:
        return self._coordinates

<<<<<<< HEAD
    @property
    def decomposition_info(self) -> decomposition.DecompositionInfo:
        return self._decomposition_info

    def _construct_decomposed_grid(
        self,
        backend: gtx_backend.Backend | None,
        with_skip_values: bool,
        decomposer: halo.Decomposer,
        run_properties: decomposition.ProcessProperties,
    ) -> None:
=======
    def _construct_grid(
        self, backend: gtx_typing.Backend | None, with_skip_values: bool
    ) -> icon.IconGrid:
>>>>>>> 48e55b2f
        """Construct the grid topology from the icon grid file.

        Reads connectivity fields from the grid file and constructs derived connectivities needed in
        Icon4py from them. Adds constructed start/end index information to the grid.

        """
        xp = data_alloc.import_array_ns(backend)
        ## FULL GRID PROPERTIES
        global_params = self._construct_global_params()
        cell_refinement = self._reader.variable(gridfile.GridRefinementName.CONTROL_CELLS)
        global_size = self._read_full_grid_size()
        limited_area = refinement.is_limited_area_grid(cell_refinement, array_ns=xp)

<<<<<<< HEAD
        cell_to_cell_neighbors = self._get_index_field(gridfile.ConnectivityName.C2E2C)
        neighbor_tables = {
            dims.C2E2C: cell_to_cell_neighbors,
            dims.C2E: self._get_index_field(gridfile.ConnectivityName.C2E),
            dims.E2C: self._get_index_field(gridfile.ConnectivityName.E2C),
            dims.V2E: self._get_index_field(gridfile.ConnectivityName.V2E),
            dims.V2C: self._get_index_field(gridfile.ConnectivityName.V2C),
            dims.C2V: self._get_index_field(gridfile.ConnectivityName.C2V),
            dims.V2E2V: self._get_index_field(gridfile.ConnectivityName.V2E2V),
            dims.E2V: self._get_index_field(gridfile.ConnectivityName.E2V),
        }

        cells_to_rank_mapping = decomposer(cell_to_cell_neighbors, run_properties.comm_size)
        # HALO CONSTRUCTION
        # TODO(halungge): reduce the set of neighbor tables used in the halo construction
        # TODO(halungge): figure out where to do the host to device copies (xp.asarray...)
        neighbor_tables_for_halo_construction = neighbor_tables
        halo_constructor = halo.halo_constructor(
            run_properties=run_properties,
            num_levels=self._vertical_config.num_levels,
            full_grid_size=global_size,
            connectivities=neighbor_tables_for_halo_construction,
            backend=backend,
=======
        num_cells = self._reader.dimension(gridfile.DimensionName.CELL_NAME)
        num_edges = self._reader.dimension(gridfile.DimensionName.EDGE_NAME)
        num_vertices = self._reader.dimension(gridfile.DimensionName.VERTEX_NAME)
        uuid_ = self._reader.attribute(gridfile.MandatoryPropertyName.GRID_UUID)
        grid_root = self._reader.attribute(gridfile.MandatoryPropertyName.ROOT)
        grid_level = self._reader.attribute(gridfile.MandatoryPropertyName.LEVEL)
        if geometry_type := self._reader.try_attribute(gridfile.MPIMPropertyName.GEOMETRY):
            geometry_type = base.GeometryType(geometry_type)
        global_params = icon.GlobalGridParams(
            icon.GridShape(
                geometry_type=geometry_type,
                subdivision=icon.GridSubdivision(root=grid_root, level=grid_level),
            )
        )
        grid_size = base.HorizontalGridSize(
            num_vertices=num_vertices, num_edges=num_edges, num_cells=num_cells
        )
        config = base.GridConfig(
            horizontal_config=grid_size,
            vertical_size=self._vertical_config.num_levels,
            limited_area=limited_area,
            keep_skip_values=with_skip_values,
>>>>>>> 48e55b2f
        )

        self._decomposition_info = halo_constructor(cells_to_rank_mapping)
        distributed_size = self._decomposition_info.get_horizontal_size()

        # TODO(halungge): run this only for distrbuted grids otherwise to nothing internally
        neighbor_tables = {
            k: self._decomposition_info.global_to_local(
                k.source, v[self._decomposition_info.global_index(k.target[0])]
            )
            for k, v in neighbor_tables_for_halo_construction.items()
        }

        # COMPUTE remaining derived connectivities
        start_indices = {d: 0 for d in h_grid.EDGE_ZONES}
        start_indices.update({d: 0 for d in h_grid.VERTEX_ZONES})
        start_indices.update({d: 0 for d in h_grid.CELL_ZONES})
        end_indices = {
            h_grid.domain(dims.EdgeDim)(d): distributed_size.num_edges for d in h_grid.EDGE_ZONES
        }
        end_indices.update(
            {
                h_grid.domain(dims.VertexDim)(d): distributed_size.num_vertices
                for d in h_grid.VERTEX_ZONES
            }
        )
        end_indices.update(
            {
                h_grid.domain(dims.CellDim)(d): distributed_size.num_vertices
                for d in h_grid.CELL_ZONES
            }
        )

        neighbor_tables.update(_get_derived_connectivities(neighbor_tables, array_ns=xp))

        refinement_fields = self._read_grid_refinement_fields(backend)
        # TODO(halungge): compute start end index
        grid_config = base.GridConfig(
            horizontal_size=distributed_size,
            vertical_size=self._vertical_config.num_levels,
            limited_area=limited_area,
        )

        grid = icon.icon_grid(
            self._reader.attribute(gridfile.MandatoryPropertyName.GRID_UUID),
            allocator=backend,
            config=grid_config,
            neighbor_tables=neighbor_tables,
            start_indices=start_indices,
            end_indices=end_indices,
            global_properties=global_params,
            refinement_control=refinement_fields,
        )
        self._grid = grid

    def _construct_global_params(self):
        grid_root = self._reader.attribute(gridfile.MandatoryPropertyName.ROOT)
        grid_level = self._reader.attribute(gridfile.MandatoryPropertyName.LEVEL)
        global_params = icon.GlobalGridParams(root=grid_root, level=grid_level)
        return global_params

    def _get_index_field(
        self,
        field: gridfile.GridFileName,
        indices: np.ndarray | None = None,
        transpose=True,
        apply_offset=True,
    ):
        return self._reader.int_variable(
            field, indices=indices, transpose=transpose, apply_transformation=apply_offset
        )

    def _read_full_grid_size(self) -> base.HorizontalGridSize:
        """
        Read the grid size propertes (cells, edges, vertices) from the grid file.

        As the grid file contains the _full_ (non-distributed) grid, these are the sizes of prior to distribution.

        """
        num_cells = self._reader.dimension(gridfile.DimensionName.CELL_NAME)
        num_edges = self._reader.dimension(gridfile.DimensionName.EDGE_NAME)
        num_vertices = self._reader.dimension(gridfile.DimensionName.VERTEX_NAME)
        full_grid_size = base.HorizontalGridSize(
            num_vertices=num_vertices, num_edges=num_edges, num_cells=num_cells
        )
        return full_grid_size


def _get_derived_connectivities(
    neighbor_tables: dict[gtx.FieldOffset, data_alloc.NDArray], array_ns: ModuleType = np
) -> dict[gtx.FieldOffset, data_alloc.NDArray]:
    e2v_table = neighbor_tables[dims.E2V]
    c2v_table = neighbor_tables[dims.C2V]
    e2c_table = neighbor_tables[dims.E2C]
    c2e_table = neighbor_tables[dims.C2E]
    c2e2c_table = neighbor_tables[dims.C2E2C]
    e2c2v = _construct_diamond_vertices(
        e2v_table,
        c2v_table,
        e2c_table,
        array_ns=array_ns,
    )
    e2c2e = _construct_diamond_edges(e2c_table, c2e_table, array_ns=array_ns)
    e2c2e0 = array_ns.column_stack((array_ns.asarray(range(e2c2e.shape[0])), e2c2e))

    c2e2c2e = _construct_triangle_edges(c2e2c_table, c2e_table, array_ns=array_ns)
    c2e2c0 = array_ns.column_stack(
        (
            array_ns.asarray(range(c2e2c_table.shape[0])),
            (c2e2c_table),
        )
    )
    c2e2c2e2c = _construct_butterfly_cells(c2e2c_table, array_ns=array_ns)

    return {
        dims.C2E2CO: c2e2c0,
        dims.C2E2C2E: c2e2c2e,
        dims.C2E2C2E2C: c2e2c2e2c,
        dims.E2C2V: e2c2v,
        dims.E2C2E: e2c2e,
        dims.E2C2EO: e2c2e0,
    }


def _construct_diamond_vertices(
    e2v: data_alloc.NDArray,
    c2v: data_alloc.NDArray,
    e2c: data_alloc.NDArray,
    array_ns: ModuleType = np,
) -> data_alloc.NDArray:
    r"""
    Construct the connectivity table for the vertices of a diamond in the ICON triangular grid.

    Starting from the e2v and c2v connectivity the connectivity table for e2c2v is built up.

             v0
            /  \
           /    \
          /      \
         /        \
        v1---e0---v3
         \        /
          \      /
           \    /
            \  /
             v2

    For example for this diamond: e0 -> (v0, v1, v2, v3)
    Ordering is the same as ICON uses.

    Args:
        e2v: ndarray containing the connectivity table for edge-to-vertex
        c2v: ndarray containing the connectivity table for cell-to-vertex
        e2c: ndarray containing the connectivity table for edge-to-cell

    Returns: ndarray containing the connectivity table for edge-to-vertex on the diamond
    """
    dummy_c2v = _patch_with_dummy_lastline(c2v, array_ns=array_ns)
    expanded = dummy_c2v[e2c, :]
    sh = expanded.shape
    flat = expanded.reshape(sh[0], sh[1] * sh[2])
    far_indices = array_ns.zeros_like(e2v)
    # TODO(halungge): vectorize speed this up?
    for i in range(sh[0]):
        far_indices[i, :] = flat[i, ~array_ns.isin(flat[i, :], e2v[i, :])][:2]
    return array_ns.hstack((e2v, far_indices))


def _construct_diamond_edges(
    e2c: data_alloc.NDArray, c2e: data_alloc.NDArray, array_ns: ModuleType = np
) -> data_alloc.NDArray:
    r"""
    Construct the connectivity table for the edges of a diamond in the ICON triangular grid.

    Starting from the e2c and c2e connectivity the connectivity table for e2c2e is built up.

            /  \
           /    \
          e2 c0 e1
         /        \
         ----e0----
         \        /
          e3 c1 e4
           \    /
            \  /

    For example, for this diamond for e0 -> (e1, e2, e3, e4)


    Args:
        e2c: ndarray containing the connectivity table for edge-to-cell
        c2e: ndarray containing the connectivity table for cell-to-edge

    Returns: ndarray containing the connectivity table for central edge-to- boundary edges
             on the diamond
    """
    dummy_c2e = _patch_with_dummy_lastline(c2e, array_ns=array_ns)
    expanded = dummy_c2e[e2c[:, :], :]
    sh = expanded.shape
    flattened = expanded.reshape(sh[0], sh[1] * sh[2])

    diamond_sides = 4
    e2c2e = gridfile.GridFile.INVALID_INDEX * array_ns.ones((sh[0], diamond_sides), dtype=gtx.int32)
    for i in range(sh[0]):
        var = flattened[
            i,
            (
                ~array_ns.isin(
                    flattened[i, :], array_ns.asarray([i, gridfile.GridFile.INVALID_INDEX])
                )
            ),
        ]
        e2c2e[i, : var.shape[0]] = var
    return e2c2e


def _construct_triangle_edges(
    c2e2c: data_alloc.NDArray, c2e: data_alloc.NDArray, array_ns: ModuleType = np
) -> data_alloc.NDArray:
    r"""Compute the connectivity from a central cell to all neighboring edges of its cell neighbors.

         ----e3----  ----e7----
         \        /  \        /
          e4 c1  /    \  c3 e8
           \    e2 c0 e1    /
            \  /        \  /
               ----e0----
               \        /
                e5 c2 e6
                 \    /
                  \  /


    For example, for the triangular shape above, c0 -> (e3, e4, e2, e0, e5, e6, e7, e1, e8).

    Args:
        c2e2c: shape (n_cells, 3) connectivity table from a central cell to its cell neighbors
        c2e: shape (n_cells, 3), connectivity table from a cell to its neighboring edges
    Returns:
        ndarray: shape(n_cells, 9) connectivity table from a central cell to all neighboring
            edges of its cell neighbors
    """
    dummy_c2e = _patch_with_dummy_lastline(c2e, array_ns=array_ns)
    table = array_ns.reshape(dummy_c2e[c2e2c, :], (c2e2c.shape[0], 9))
    return table


def _construct_butterfly_cells(
    c2e2c: data_alloc.NDArray, array_ns: ModuleType = np
) -> data_alloc.NDArray:
    r"""Compute the connectivity from a central cell to all neighboring cells of its cell neighbors.

                  /  \        /  \
                 /    \      /    \
                /  c4  \    /  c5  \
               /        \  /        \
               ----e3----  ----e7----
            /  \        /  \        /  \
           /    e4 c1  /    \  c3 e8    \
          /  c9  \    e2 c0 e1    /  c6  \
         /        \  /        \  /        \
         ----------  ----e0----  ----------
                  /  \        /  \
                 /    e5 c2 e6    \
                /  c8  \    /  c7  \
               /        \  /        \
               ----------  ----------

    For example, for the shape above, c0 -> (c1, c4, c9, c2, c7, c8, c3, c5, c6).

    Args:
        c2e2c: shape (n_cells, 3) connectivity table from a central cell to its cell neighbors
    Returns:
        ndarray: shape(n_cells, 9) connectivity table from a central cell to all neighboring cells of its cell neighbors
    """
    dummy_c2e2c = _patch_with_dummy_lastline(c2e2c, array_ns=array_ns)
    c2e2c2e2c = array_ns.reshape(dummy_c2e2c[c2e2c, :], (c2e2c.shape[0], 9))
    return c2e2c2e2c


def _patch_with_dummy_lastline(ar, array_ns: ModuleType = np):
    """
    Patch an array for easy access with another offset containing invalid indices (-1).

    Enlarges this table to contain a fake last line to account for numpy wrap around when
    encountering a -1 = GridFile.INVALID_INDEX value

    Args:
        ar: ndarray connectivity array to be patched

    Returns: same array with an additional line containing only GridFile.INVALID_INDEX

    """
    patched_ar = array_ns.append(
        ar,
        gridfile.GridFile.INVALID_INDEX * array_ns.ones((1, ar.shape[1]), dtype=gtx.int32),
        axis=0,
    )
    return patched_ar


def construct_local_connectivity(
    field_offset: gtx.FieldOffset,
    decomposition_info: decomposition.DecompositionInfo,
    connectivity: np.ndarray,
) -> np.ndarray:
    """
    Construct a connectivity table for use on a given rank: it maps from source to target dimension in _local_ indices.

    Starting from the connectivity table on the global grid
    - we reduce it to the lines for the locally present entries of the the target dimension
    - the reduced connectivity then still maps to global source dimension indices:
        we replace those source dimension indices not present on the node to SKIP_VALUE and replace the rest with the local indices

    Args:
        field_offset: FieldOffset for which we want to construct the local connectivity table
        decomposition_info: DecompositionInfo for the current rank.
        connectivity:

    Returns:
        connectivity are for the same FieldOffset but mapping from local target dimension indices to local source dimension indices.
    """
    source_dim = field_offset.source
    target_dim = field_offset.target[0]
    sliced_connectivity = connectivity[
        decomposition_info.global_index(target_dim, decomposition.DecompositionInfo.EntryType.ALL)
    ]

    global_idx = decomposition_info.global_index(
        source_dim, decomposition.DecompositionInfo.EntryType.ALL
    )

    # replace indices in the connectivity that do not exist on the local node by the SKIP_VALUE (those are for example neighbors of the outermost halo points)
    local_connectivity = np.where(
        np.isin(sliced_connectivity, global_idx),
        sliced_connectivity,
        gridfile.GridFile.INVALID_INDEX,
    )

    # map to local source indices
    sorted_index_of_global_idx = np.argsort(global_idx)
    global_idx_sorted = global_idx[sorted_index_of_global_idx]
    for i in np.arange(local_connectivity.shape[0]):
        valid_neighbor_mask = local_connectivity[i, :] != gridfile.GridFile.INVALID_INDEX
        positions = np.searchsorted(global_idx_sorted, local_connectivity[i, valid_neighbor_mask])
        indices = sorted_index_of_global_idx[positions]
        local_connectivity[i, valid_neighbor_mask] = indices
    return local_connectivity


def _single_node_decomposition_info(
    grid_config: base.GridConfig, xp: ModuleType
) -> decomposition.DecompositionInfo:
    cell_size = (grid_config.num_cells,)
    edge_size = (grid_config.num_edges,)
    vertex_size = (grid_config.num_vertices,)
    info = (
        decomposition.DecompositionInfo(grid_config.num_levels)
        .set_dimension(
            dims.CellDim,
            xp.arange(cell_size[0], dtype=gtx.int32),
            xp.ones(cell_size, dtype=bool),
            xp.zeros(cell_size),
        )
        .set_dimension(
            dims.EdgeDim,
            xp.arange(edge_size[0], dtype=gtx.int32),
            xp.ones(edge_size, dtype=bool),
            xp.zeros(edge_size),
        )
        .set_dimension(
            dims.VertexDim,
            xp.arange(vertex_size[0], dtype=gtx.int32),
            xp.ones(vertex_size, dtype=bool),
            xp.zeros(vertex_size),
        )
    )
    return info<|MERGE_RESOLUTION|>--- conflicted
+++ resolved
@@ -94,10 +94,9 @@
         if exc_type is FileNotFoundError:
             raise FileNotFoundError(f"gridfile {self._file_name} not found, aborting")
 
-<<<<<<< HEAD
     def __call__(
         self,
-        backend: gtx_backend.Backend | None,
+        backend: gtx_typing.Backend | None,
         keep_skip_values: bool,
         decomposer: halo.Decomposer = _single_node_decomposer,
         run_properties=_single_process_props,
@@ -105,9 +104,6 @@
         if not run_properties.single_node() and isinstance(decomposer, SingleNodeDecomposer):
             raise InvalidConfigError("Need a Decomposer for multi node run")
 
-=======
-    def __call__(self, backend: gtx_typing.Backend | None, keep_skip_values: bool):
->>>>>>> 48e55b2f
         if not self._reader:
             self.open()
 
@@ -122,14 +118,10 @@
 
         self.close()
 
-<<<<<<< HEAD
-    def _read_coordinates(self, backend: gtx_backend.Backend | None) -> CoordinateDict:
+    def _read_coordinates(self, backend: gtx_typing.Backend | None) -> CoordinateDict:
         my_cell_indices = self._decomposition_info.global_index(dims.CellDim)
         my_edge_indices = self._decomposition_info.global_index(dims.EdgeDim)
         my_vertex_indices = self._decomposition_info.global_index(dims.VertexDim)
-=======
-    def _read_coordinates(self, backend: gtx_typing.Backend | None) -> CoordinateDict:
->>>>>>> 48e55b2f
         return {
             dims.CellDim: {
                 "lat": gtx.as_field(
@@ -187,14 +179,10 @@
             },
         }
 
-<<<<<<< HEAD
-    def _read_geometry_fields(self, backend: gtx_backend.Backend | None):
+    def _read_geometry_fields(self, backend: gtx_typing.Backend | None):
         my_cell_indices = self._decomposition_info.global_index(dims.CellDim)
         my_edge_indices = self._decomposition_info.global_index(dims.EdgeDim)
         my_vertex_indices = self._decomposition_info.global_index(dims.VertexDim)
-=======
-    def _read_geometry_fields(self, backend: gtx_typing.Backend | None):
->>>>>>> 48e55b2f
         return {
             # TODO(halungge): still needs to ported, values from "our" grid files contains (wrong) values:
             #   based on bug in generator fixed with this [PR40](https://gitlab.dkrz.de/dwd-sw/dwd_icon_tools/-/merge_requests/40) .
@@ -259,12 +247,7 @@
 
     def _read_grid_refinement_fields(
         self,
-<<<<<<< HEAD
-        backend: gtx_backend.Backend | None = None,
-=======
-        decomposition_info: decomposition.DecompositionInfo | None = None,
         backend: gtx_typing.Backend | None = None,
->>>>>>> 48e55b2f
     ) -> dict[gtx.Dimension, gtx.Field]:
         """
         Reads the refinement control fields from the grid file.
@@ -363,23 +346,17 @@
     def coordinates(self) -> CoordinateDict:
         return self._coordinates
 
-<<<<<<< HEAD
     @property
     def decomposition_info(self) -> decomposition.DecompositionInfo:
         return self._decomposition_info
 
     def _construct_decomposed_grid(
         self,
-        backend: gtx_backend.Backend | None,
+        backend: gtx_typing.Backend | None,
         with_skip_values: bool,
         decomposer: halo.Decomposer,
         run_properties: decomposition.ProcessProperties,
     ) -> None:
-=======
-    def _construct_grid(
-        self, backend: gtx_typing.Backend | None, with_skip_values: bool
-    ) -> icon.IconGrid:
->>>>>>> 48e55b2f
         """Construct the grid topology from the icon grid file.
 
         Reads connectivity fields from the grid file and constructs derived connectivities needed in
@@ -393,7 +370,6 @@
         global_size = self._read_full_grid_size()
         limited_area = refinement.is_limited_area_grid(cell_refinement, array_ns=xp)
 
-<<<<<<< HEAD
         cell_to_cell_neighbors = self._get_index_field(gridfile.ConnectivityName.C2E2C)
         neighbor_tables = {
             dims.C2E2C: cell_to_cell_neighbors,
@@ -417,30 +393,6 @@
             full_grid_size=global_size,
             connectivities=neighbor_tables_for_halo_construction,
             backend=backend,
-=======
-        num_cells = self._reader.dimension(gridfile.DimensionName.CELL_NAME)
-        num_edges = self._reader.dimension(gridfile.DimensionName.EDGE_NAME)
-        num_vertices = self._reader.dimension(gridfile.DimensionName.VERTEX_NAME)
-        uuid_ = self._reader.attribute(gridfile.MandatoryPropertyName.GRID_UUID)
-        grid_root = self._reader.attribute(gridfile.MandatoryPropertyName.ROOT)
-        grid_level = self._reader.attribute(gridfile.MandatoryPropertyName.LEVEL)
-        if geometry_type := self._reader.try_attribute(gridfile.MPIMPropertyName.GEOMETRY):
-            geometry_type = base.GeometryType(geometry_type)
-        global_params = icon.GlobalGridParams(
-            icon.GridShape(
-                geometry_type=geometry_type,
-                subdivision=icon.GridSubdivision(root=grid_root, level=grid_level),
-            )
-        )
-        grid_size = base.HorizontalGridSize(
-            num_vertices=num_vertices, num_edges=num_edges, num_cells=num_cells
-        )
-        config = base.GridConfig(
-            horizontal_config=grid_size,
-            vertical_size=self._vertical_config.num_levels,
-            limited_area=limited_area,
-            keep_skip_values=with_skip_values,
->>>>>>> 48e55b2f
         )
 
         self._decomposition_info = halo_constructor(cells_to_rank_mapping)
