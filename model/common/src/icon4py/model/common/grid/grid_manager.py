--- conflicted
+++ resolved
@@ -35,10 +35,6 @@
             raise ModuleNotFoundError("NetCDF4 is not installed.")
 
 
-<<<<<<< HEAD
-=======
-from icon4py.model.common import dimension as dims
->>>>>>> f3b34550
 from icon4py.model.common.grid import (
     base as base_grid,
     icon as icon_grid,
@@ -259,7 +255,7 @@
         transformation: IndexTransformation,
         grid_file: Union[pathlib.Path, str],
         config: v_grid.VerticalGridConfig,  # TODO (@halungge) remove
-        decomposer: Callable[[np.ndarray, int], np.ndarray] = None,
+        decomposer: Optional[Callable[[np.ndarray, int], np.ndarray]] = None,
         run_properties: decomposition.ProcessProperties = decomposition.SingleNodeProcessProperties(),
          
     ):
@@ -304,12 +300,8 @@
             GridFile.GridRefinementName.CONTROL_VERTICES,
         ]
         refin_ctrl = {
-            dim: reader.int_field(control_dims[dim_i])
-<<<<<<< HEAD
-            for dim_i, dim in enumerate(dims.HORIZONTAL_DIMENSIONS.values())
-=======
-            for dim_i, dim in enumerate(dims.global_dimensions.values())
->>>>>>> f3b34550
+            dim: reader.int_field(control_dims[i])
+            for i, dim in enumerate(dims.global_dimensions.values())
         }
 
         grf_dims = [
@@ -318,12 +310,8 @@
             GridFile.DimensionName.VERTEX_GRF,
         ]
         refin_ctrl_max = {
-            dim: reader.dimension(grf_dims[dim_i])
-<<<<<<< HEAD
-            for dim_i, dim in enumerate(dims.HORIZONTAL_DIMENSIONS.values())
-=======
-            for dim_i, dim in enumerate(dims.global_dimensions.values())
->>>>>>> f3b34550
+            dim: reader.dimension(grf_dims[i])
+            for i, dim in enumerate(dims.global_dimensions.values())
         }
 
         start_index_dims = [
@@ -332,17 +320,10 @@
             GridFile.GridRefinementName.START_INDEX_VERTICES,
         ]
         start_indices = {
-<<<<<<< HEAD
-            dim: self._get_index_field(start_index_dims[dim_i], transpose=False, dtype=gtx.int32)[
-                _CHILD_DOM
-            ]
-            for dim_i, dim in enumerate(dims.HORIZONTAL_DIMENSIONS.values())
-=======
             dim: self._get_index_field(
-                reader, start_index_dims[dim_i], transpose=False, dtype=gtx.int32
+                start_index_dims[i], transpose=False, dtype=gtx.int32
             )[_CHILD_DOM]
-            for dim_i, dim in enumerate(dims.global_dimensions.values())
->>>>>>> f3b34550
+            for i, dim in enumerate(dims.global_dimensions.values())
         }
 
         end_index_dims = [
@@ -352,13 +333,9 @@
         ]
         end_indices = {
             dim: self._get_index_field(
-                end_index_dims[dim_i], transpose=False, apply_offset=False, dtype=gtx.int32
+                end_index_dims[i], transpose=False, apply_offset=False, dtype=gtx.int32
             )[_CHILD_DOM]
-<<<<<<< HEAD
-            for dim_i, dim in enumerate(dims.HORIZONTAL_DIMENSIONS.values())
-=======
-            for dim_i, dim in enumerate(dims.global_dimensions.values())
->>>>>>> f3b34550
+            for i, dim in enumerate(dims.global_dimensions.values())
         }
 
         return start_indices, end_indices, refin_ctrl, refin_ctrl_max
@@ -584,44 +561,11 @@
         c2e2c2e = self._construct_triangle_edges(
             grid.connectivities[dims.C2E2CDim], grid.connectivities[dims.C2EDim]
         )
-<<<<<<< HEAD
         c2e2c0 = np.column_stack(
             (
                 np.asarray(range(grid.connectivities[dims.C2E2CDim].shape[0])),
                 (grid.connectivities[dims.C2E2CDim]),
             )
-=======
-        grid = (
-            icon_grid.IconGrid(uuid)
-            .with_config(config)
-            .with_global_params(global_params)
-            .with_connectivities(
-                {
-                    dims.C2EDim: c2e,
-                    dims.E2CDim: e2c,
-                    dims.E2VDim: e2v,
-                    dims.V2EDim: v2e,
-                    dims.V2CDim: v2c,
-                    dims.C2VDim: c2v,
-                    dims.C2E2CDim: c2e2c,
-                    dims.C2E2CODim: c2e2c0,
-                    dims.C2E2C2EDim: c2e2c2e,
-                    dims.E2C2VDim: e2c2v,
-                    dims.V2E2VDim: v2e2v,
-                    dims.E2C2EDim: e2c2e,
-                    dims.E2C2EODim: e2c2e0,
-                }
-            )
-            .with_start_end_indices(
-                dims.CellDim, start_indices[dims.CellDim], end_indices[dims.CellDim]
-            )
-            .with_start_end_indices(
-                dims.EdgeDim, start_indices[dims.EdgeDim], end_indices[dims.EdgeDim]
-            )
-            .with_start_end_indices(
-                dims.VertexDim, start_indices[dims.VertexDim], end_indices[dims.VertexDim]
-            )
->>>>>>> f3b34550
         )
 
         grid.with_connectivities(
