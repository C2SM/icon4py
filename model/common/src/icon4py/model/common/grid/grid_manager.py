--- conflicted
+++ resolved
@@ -5,7 +5,6 @@
 #
 # Please, refer to the LICENSE file in the root directory.
 # SPDX-License-Identifier: BSD-3-Clause
-import functools
 import logging
 import pathlib
 from types import ModuleType
@@ -23,6 +22,7 @@
     base,
     grid_refinement as refinement,
     gridfile,
+    horizontal as h_grid,
     icon,
     vertical as v_grid,
 )
@@ -279,7 +279,6 @@
         }
         return refinement_control_fields
 
-<<<<<<< HEAD
     def _read_start_end_indices(
         self,
     ) -> tuple[
@@ -334,8 +333,6 @@
 
         return start_indices, end_indices
 
-=======
->>>>>>> 9342dd90
     @property
     def grid(self) -> icon.IconGrid:
         return self._grid
@@ -439,29 +436,8 @@
             keep_skip_values=with_skip_values,
         )
 
-<<<<<<< HEAD
         grid = icon.icon_grid(
             self._reader.attribute(gridfile.MandatoryPropertyName.GRID_UUID),
-=======
-        neighbor_tables = {
-            dims.C2E2C: xp.asarray(self._get_index_field(gridfile.ConnectivityName.C2E2C)),
-            dims.C2E: xp.asarray(self._get_index_field(gridfile.ConnectivityName.C2E)),
-            dims.E2C: xp.asarray(self._get_index_field(gridfile.ConnectivityName.E2C)),
-            dims.V2E: xp.asarray(self._get_index_field(gridfile.ConnectivityName.V2E)),
-            dims.E2V: xp.asarray(self._get_index_field(gridfile.ConnectivityName.E2V)),
-            dims.V2C: xp.asarray(self._get_index_field(gridfile.ConnectivityName.V2C)),
-            dims.C2V: xp.asarray(self._get_index_field(gridfile.ConnectivityName.C2V)),
-            dims.V2E2V: xp.asarray(self._get_index_field(gridfile.ConnectivityName.V2E2V)),
-        }
-        neighbor_tables.update(_get_derived_connectivities(neighbor_tables, array_ns=xp))
-        domain_bounds_constructor = functools.partial(
-            refinement.compute_domain_bounds, refinement_fields=refinement_fields, array_ns=xp
-        )
-        start_index, end_index = icon.get_start_and_end_index(domain_bounds_constructor)
-
-        return icon.icon_grid(
-            id_=uuid_,
->>>>>>> 9342dd90
             allocator=backend,
             config=grid_config,
             neighbor_tables=neighbor_tables,
