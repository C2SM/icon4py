# ICON4Py - ICON inspired code in Python and GT4Py
#
# Copyright (c) 2022-2024, ETH Zurich and MeteoSwiss
# All rights reserved.
#
# Please, refer to the LICENSE file in the root directory.
# SPDX-License-Identifier: BSD-3-Clause
import functools
import logging
import pathlib
<<<<<<< HEAD
from typing import Callable, Literal, Optional, Protocol, Sequence, TypeAlias, Union
=======
from types import ModuleType
from typing import Literal, Optional, Protocol, TypeAlias, Union
>>>>>>> 3ecdb44e

import gt4py.next as gtx
import gt4py.next.backend as gtx_backend
import numpy as np

<<<<<<< HEAD
from icon4py.model.common import dimension as dims, exceptions, type_alias as ta, utils
=======
from icon4py.model.common import dimension as dims, type_alias as ta
>>>>>>> 3ecdb44e
from icon4py.model.common.decomposition import (
    definitions as decomposition,
    halo,
)
from icon4py.model.common.grid import (
    base,
    gridfile,
    icon,
    refinement,
    vertical as v_grid,
)
from icon4py.model.common.utils import data_allocation as data_alloc


_log = logging.getLogger(__name__)
_single_node_properties = decomposition.SingleNodeProcessProperties()


class ReadType(enum.IntEnum):
    FLOAT = 0
    INT = 1


class IconGridError(RuntimeError):
    pass


class IndexTransformation(Protocol):
    """Return a transformation field to be applied to index fields"""

    def __call__(
        self,
        array: data_alloc.NDArray,
    ) -> data_alloc.NDArray:
        ...


class NoTransformation(IndexTransformation):
    """Empty implementation of the Protocol. Just return zeros."""

    def __call__(self, array: data_alloc.NDArray):
        return np.zeros_like(array)


class ToZeroBasedIndexTransformation(IndexTransformation):
    def __call__(self, array: data_alloc.NDArray):
        """
        Calculate the index offset needed for usage with python.

        Fortran indices are 1-based, hence the offset is -1 for 0-based ness of python except for
        INVALID values which are marked with -1 in the grid file and are kept such.
        """
        return np.asarray(
            np.where(array == gridfile.GridFile.INVALID_INDEX, 0, -1), dtype=gtx.int32
        )


CoordinateDict: TypeAlias = dict[gtx.Dimension, dict[Literal["lat", "lon"], gtx.Field]]
GeometryDict: TypeAlias = dict[gridfile.GeometryName, gtx.Field]


class GridManager:
    """
    Read ICON grid file and set up grid topology, refinement information and geometry fields.

    It handles the reading of the ICON grid file and extracts information such as:
    - topology (connectivity arrays)
    - refinement information: association of field positions to specific zones in the horizontal grid like boundaries, inner prognostic cells, etc.
    - geometry fields present in the grid file


    """

    def __init__(
        self,
        transformation: IndexTransformation,
        grid_file: Union[pathlib.Path, str],
        config: v_grid.VerticalGridConfig,  # TODO (@halungge) remove to separate vertical and horizontal grid
        decomposer: Callable[[np.ndarray, int], np.ndarray] = halo.SingleNodeDecomposer(),
        run_properties: decomposition.ProcessProperties = _single_node_properties,
    ):
        self._run_properties = run_properties
        self._transformation = transformation
        self._file_name = str(grid_file)
        self._decompose = decomposer
        self._vertical_config = config
        self._grid: Optional[icon.IconGrid] = None
        self._decomposition_info: Optional[decomposition.DecompositionInfo] = None
        self._geometry: GeometryDict = {}
        self._reader = None
        self._coordinates: CoordinateDict = {}

    def open(self):
        """Open the gridfile resource for reading."""
        self._reader = gridfile.GridFile(self._file_name)
        self._reader.open()

    def close(self):
        """close the gridfile resource."""
        self._reader.close()

    def __enter__(self):
        self.open()
        return self

    def __exit__(self, exc_type, exc_val, exc_tb):
        self.close()
        if exc_type is not None:
            _log.debug(
                f"Exception '{exc_type}: {exc_val}' while reading the grid file {self._file_name}"
            )
        if exc_type is FileNotFoundError:
            raise FileNotFoundError(f"gridfile {self._file_name} not found, aborting")

<<<<<<< HEAD
    # TODO # add args to __call__?
    @utils.chainable
    def with_decomposer(
        self,
        decomposer: Callable[[np.ndarray, int], np.ndarray],
        run_properties: decomposition.ProcessProperties,
    ):
        self._run_properties = run_properties
        self._decompose = decomposer

    def __call__(self, backend: Optional[gtx_backend.Backend], limited_area=True):
=======
    def __call__(self, backend: Optional[gtx_backend.Backend], keep_skip_values: bool):
>>>>>>> 3ecdb44e
        if not self._reader:
            self.open()
        self._grid = self._construct_grid(backend=backend, with_skip_values=keep_skip_values)
        self._coordinates = self._read_coordinates(backend)
        self._geometry = self._read_geometry_fields(backend)
        self.close()

    def _read_coordinates(self, backend: Optional[gtx_backend.Backend]) -> CoordinateDict:
        return {
            dims.CellDim: {
                "lat": gtx.as_field(
                    (dims.CellDim,),
                    self._reader.variable(gridfile.CoordinateName.CELL_LATITUDE),
                    dtype=ta.wpfloat,
                    allocator=backend,
                ),
                "lon": gtx.as_field(
                    (dims.CellDim,),
                    self._reader.variable(gridfile.CoordinateName.CELL_LONGITUDE),
                    dtype=ta.wpfloat,
                    allocator=backend,
                ),
            },
            dims.EdgeDim: {
                "lat": gtx.as_field(
                    (dims.EdgeDim,),
                    self._reader.variable(gridfile.CoordinateName.EDGE_LATITUDE),
                    dtype=ta.wpfloat,
                    allocator=backend,
                ),
                "lon": gtx.as_field(
                    (dims.EdgeDim,),
                    self._reader.variable(gridfile.CoordinateName.EDGE_LONGITUDE),
                    dtype=ta.wpfloat,
                    allocator=backend,
                ),
            },
            dims.VertexDim: {
                "lat": gtx.as_field(
                    (dims.VertexDim,),
                    self._reader.variable(gridfile.CoordinateName.VERTEX_LATITUDE),
                    allocator=backend,
                    dtype=ta.wpfloat,
                ),
                "lon": gtx.as_field(
                    (dims.VertexDim,),
                    self._reader.variable(gridfile.CoordinateName.VERTEX_LONGITUDE),
                    allocator=backend,
                    dtype=ta.wpfloat,
                ),
            },
        }

    def _read_geometry_fields(self, backend: Optional[gtx_backend.Backend]):
        return {
            # TODO (@halungge) still needs to ported, values from "our" grid files contains (wrong) values:
            #   based on bug in generator fixed with this [PR40](https://gitlab.dkrz.de/dwd-sw/dwd_icon_tools/-/merge_requests/40) .
            gridfile.GeometryName.CELL_AREA.value: gtx.as_field(
                (dims.CellDim,),
                self._reader.variable(gridfile.GeometryName.CELL_AREA),
                allocator=backend,
            ),
            # TODO (@halungge) easily computed from a neighbor_sum V2C over the cell areas?
            gridfile.GeometryName.DUAL_AREA.value: gtx.as_field(
                (dims.VertexDim,),
                self._reader.variable(gridfile.GeometryName.DUAL_AREA),
                allocator=backend,
            ),
            gridfile.GeometryName.EDGE_CELL_DISTANCE.value: gtx.as_field(
                (dims.EdgeDim, dims.E2CDim),
                self._reader.variable(gridfile.GeometryName.EDGE_CELL_DISTANCE, transpose=True),
                allocator=backend,
            ),
            gridfile.GeometryName.EDGE_VERTEX_DISTANCE.value: gtx.as_field(
                (dims.EdgeDim, dims.E2VDim),
                self._reader.variable(gridfile.GeometryName.EDGE_VERTEX_DISTANCE, transpose=True),
                allocator=backend,
            ),
            # TODO (@halungge) recompute from coordinates? field in gridfile contains NaN on boundary edges
            gridfile.GeometryName.TANGENT_ORIENTATION.value: gtx.as_field(
                (dims.EdgeDim,),
                self._reader.variable(gridfile.GeometryName.TANGENT_ORIENTATION),
                allocator=backend,
            ),
            gridfile.GeometryName.CELL_NORMAL_ORIENTATION.value: gtx.as_field(
                (dims.CellDim, dims.C2EDim),
                self._reader.int_variable(
                    gridfile.GeometryName.CELL_NORMAL_ORIENTATION, transpose=True
                ),
                allocator=backend,
            ),
            gridfile.GeometryName.EDGE_ORIENTATION_ON_VERTEX.value: gtx.as_field(
                (dims.VertexDim, dims.V2EDim),
                self._reader.int_variable(
                    gridfile.GeometryName.EDGE_ORIENTATION_ON_VERTEX, transpose=True
                ),
                allocator=backend,
            ),
        }

    def _read_grid_refinement_fields(
        self,
        decomposition_info: Optional[decomposition.DecompositionInfo] = None,
        backend: Optional[gtx_backend.Backend] = None,
    ) -> dict[gtx.Dimension, gtx.Field]:
        """
        Reads the refinement control fields from the grid file.

        Refinement control contains the classification of each entry in a field to predefined horizontal grid zones as for example the distance to the boundaries,
        see [refinement.py](refinement.py)

        Args:
            decomposition_info: Optional decomposition information, if not provided the grid is assumed to be a single node run.
            backend: Optional backend to use for reading the fields, if not provided the default backend is used.
        Returns:
            dict[gtx.Dimension, gtx.Field]: A dictionary containing the refinement control fields for each dimension.
        """
        refinement_control_names = {
            dims.CellDim: gridfile.GridRefinementName.CONTROL_CELLS,
            dims.EdgeDim: gridfile.GridRefinementName.CONTROL_EDGES,
            dims.VertexDim: gridfile.GridRefinementName.CONTROL_VERTICES,
        }
        refinement_control_fields = {
            dim: gtx.as_field(
                (dim,),
                self._reader.int_variable(name, decomposition_info, transpose=False),
                allocator=backend,
            )
            for dim, name in refinement_control_names.items()
        }
        return refinement_control_fields

    def _read_start_end_indices(
        self,
    ) -> tuple[
        dict[gtx.Dimension : data_alloc.NDArray],
        dict[gtx.Dimension : data_alloc.NDArray],
        dict[gtx.Dimension : gtx.int32],
    ]:
        """ "
        Read the start/end indices from the grid file.

        This should be used for a single node run. In the case of a multi node distributed run the  start and end indices need to be reconstructed from the decomposed grid.
        """
        _CHILD_DOM = 0
        grid_refinement_dimensions = {
            dims.CellDim: gridfile.DimensionName.CELL_GRF,
            dims.EdgeDim: gridfile.DimensionName.EDGE_GRF,
            dims.VertexDim: gridfile.DimensionName.VERTEX_GRF,
        }
        max_refinement_control_values = {
            dim: self._reader.dimension(name) for dim, name in grid_refinement_dimensions.items()
        }
        start_index_names = {
            dims.CellDim: gridfile.GridRefinementName.START_INDEX_CELLS,
            dims.EdgeDim: gridfile.GridRefinementName.START_INDEX_EDGES,
            dims.VertexDim: gridfile.GridRefinementName.START_INDEX_VERTICES,
        }

        start_indices = {
            dim: self._get_index_field(name, transpose=False, apply_offset=True)[_CHILD_DOM]
            for dim, name in start_index_names.items()
        }
        for dim in grid_refinement_dimensions.keys():
            assert start_indices[dim].shape == (
                max_refinement_control_values[dim],
            ), f"start index array for {dim} has wrong shape"

        end_index_names = {
            dims.CellDim: gridfile.GridRefinementName.END_INDEX_CELLS,
            dims.EdgeDim: gridfile.GridRefinementName.END_INDEX_EDGES,
            dims.VertexDim: gridfile.GridRefinementName.END_INDEX_VERTICES,
        }
        end_indices = {
            dim: self._get_index_field(name, transpose=False, apply_offset=False)[_CHILD_DOM]
            for dim, name in end_index_names.items()
        }
        for dim in grid_refinement_dimensions.keys():
            assert start_indices[dim].shape == (
                max_refinement_control_values[dim],
            ), f"start index array for {dim} has wrong shape"
            assert end_indices[dim].shape == (
                max_refinement_control_values[dim],
            ), f"start index array for {dim} has wrong shape"

        return start_indices, end_indices, grid_refinement_dimensions

<<<<<<< HEAD
    def _read_grid_refinement_fields(
        self,
        backend: gtx_backend.Backend,
        decomposition_info: Optional[decomposition.DecompositionInfo] = None,
    ) -> tuple[dict[dims.Dimension : data_alloc.NDArray]]:
        """
        Reads the refinement control fields from the grid file.

        Refinement control contains the classification of each entry in a field to predefined horizontal grid zones as for example the distance to the boundaries,
        see [refinement.py](refinement.py)
        """
        xp = data_alloc.import_array_ns(backend)
        refinement_control_names = {
            dims.CellDim: GridRefinementName.CONTROL_CELLS,
            dims.EdgeDim: GridRefinementName.CONTROL_EDGES,
            dims.VertexDim: GridRefinementName.CONTROL_VERTICES,
        }
        refinement_control_fields = {
            dim: np.asarray(self._reader.int_variable(name, decomposition_info, transpose=False))
            for dim, name in refinement_control_names.items()
        }
        return refinement_control_fields

    def _read(
        self,
        reader_func: Callable[[GridFileName, np.ndarray, np.dtype], np.ndarray],
        decomposition_info: decomposition.DecompositionInfo,
        fields: dict[dims.Dimension, Sequence[GridFileName]],
    ):
        (cells_on_node, edges_on_node, vertices_on_node) = (
            (
                decomposition_info.global_index(
                    dims.CellDim, decomposition.DecompositionInfo.EntryType.ALL
                ),
                decomposition_info.global_index(
                    dims.EdgeDim, decomposition.DecompositionInfo.EntryType.ALL
                ),
                decomposition_info.global_index(
                    dims.VertexDim, decomposition.DecompositionInfo.EntryType.ALL
                ),
            )
            if decomposition_info is not None
            else (None, None, None)
        )

        def _read_local(fields: dict[dims.Dimension, Sequence[GridFileName]]):
            cell_fields = fields.get(dims.CellDim, [])
            edge_fields = fields.get(dims.EdgeDim, [])
            vertex_fields = fields.get(dims.VertexDim, [])
            vals = (
                {name: reader_func(name, cells_on_node, dtype=gtx.int32) for name in cell_fields}
                | {name: reader_func(name, edges_on_node, dtype=gtx.int32) for name in edge_fields}
                | {
                    name: reader_func(name, vertices_on_node, dtype=gtx.int32)
                    for name in vertex_fields
                }
            )

            return vals

        return _read_local(fields)

    def _read_geometry(self, decomposition_info: Optional[decomposition.DecompositionInfo] = None):
        return self._read(
            self._reader.array_1d,
            decomposition_info,
            {
                dims.CellDim: [GeometryName.CELL_AREA],
                dims.EdgeDim: [GeometryName.EDGE_LENGTH],
            },
        )

    def read_coordinates(
        self, decomposition_info: Optional[decomposition.DecompositionInfo] = None
    ):
        return self._read(
            self._reader.array_1d,
            decomposition_info,
            {
                dims.CellDim: [
                    CoordinateName.CELL_LONGITUDE,
                    CoordinateName.CELL_LATITUDE,
                ],
                dims.EdgeDim: [
                    CoordinateName.EDGE_LONGITUDE,
                    CoordinateName.EDGE_LATITUDE,
                ],
                dims.VertexDim: [
                    CoordinateName.VERTEX_LONGITUDE,
                    CoordinateName.VERTEX_LATITUDE,
                ],
            },
        )

=======
>>>>>>> 3ecdb44e
    @property
    def grid(self) -> icon.IconGrid:
        return self._grid

    @property
    def geometry(self) -> GeometryDict:
        return self._geometry

    @property
    def coordinates(self) -> CoordinateDict:
        return self._coordinates

    def _construct_grid(
        self, backend: Optional[gtx_backend.Backend], with_skip_values: bool
    ) -> icon.IconGrid:
        """Construct the grid topology from the icon grid file.

        Reads connectivity fields from the grid file and constructs derived connectivities needed in
        Icon4py from them. Adds constructed start/end index information to the grid.

        """
        xp = data_alloc.import_array_ns(backend)
        on_gpu = data_alloc.is_cupy_device(backend)
        _determine_limited_area = functools.partial(refinement.is_limited_area_grid, array_ns=xp)
        _derived_connectivities = functools.partial(
            _add_derived_connectivities,
            array_ns=xp,
        )
        refinement_fields = functools.partial(self._read_grid_refinement_fields, backend=backend)()
        limited_area = _determine_limited_area(refinement_fields[dims.CellDim].ndarray)
        grid = self._initialize_global(
            with_skip_values=with_skip_values, limited_area=limited_area, on_gpu=on_gpu
        )
        grid.set_refinement_control(refinement_fields)

        global_connectivities = {
            dims.C2E2C: self._get_index_field(gridfile.ConnectivityName.C2E2C),
            dims.C2E: self._get_index_field(gridfile.ConnectivityName.C2E),
            dims.E2C: self._get_index_field(gridfile.ConnectivityName.E2C),
            dims.V2E: self._get_index_field(gridfile.ConnectivityName.V2E),
            dims.E2V: self._get_index_field(gridfile.ConnectivityName.E2V),
            dims.V2C: self._get_index_field(gridfile.ConnectivityName.V2C),
            dims.C2V: self._get_index_field(gridfile.ConnectivityName.C2V),
            dims.V2E2V: self._get_index_field(gridfile.ConnectivityName.V2E2V),
        }

        grid.set_neighbor_tables(
            {o.target[1]: xp.asarray(c) for o, c in global_connectivities.items()}
        )

        _derived_connectivities(grid)
        _update_size_for_1d_sparse_dims(grid)
        start, end, _ = self._read_start_end_indices()
        for dim in dims.MAIN_HORIZONTAL_DIMENSIONS.values():
            grid.set_start_end_indices(dim, start[dim], end[dim])

        return grid

    def _get_index_field(self, field: gridfile.GridFileName, transpose=True, apply_offset=True):
        field = self._reader.int_variable(field, transpose=transpose)
        if apply_offset:
            field = field + self._transformation(field)
        return field

    def _initialize_global(
        self, with_skip_values: bool, limited_area: bool, on_gpu: bool
    ) -> icon.IconGrid:
        """
        Read basic information from the grid file:
        Mostly reads global grid file parameters and dimensions.

        Args:
            with_skip_values: bool whether or not to remove skip values in neighbor tables
            limited_area: bool whether or not the produced grid is a limited area grid.
            # TODO (@halungge) this is not directly encoded in the grid, which is why we passed it in. It could be determined from the refinement fields though.

            on_gpu: bool, whether or not we run on GPU. # TODO (@halungge) can this be removed and defined differently.

        Returns:
            IconGrid: basic grid, setup only with id and config information.

        """
        num_cells = self._reader.dimension(gridfile.DimensionName.CELL_NAME)
        num_edges = self._reader.dimension(gridfile.DimensionName.EDGE_NAME)
        num_vertices = self._reader.dimension(gridfile.DimensionName.VERTEX_NAME)
        uuid = self._reader.attribute(gridfile.MandatoryPropertyName.GRID_UUID)
        grid_root = self._reader.attribute(gridfile.MandatoryPropertyName.ROOT)
        grid_level = self._reader.attribute(gridfile.MandatoryPropertyName.LEVEL)
        global_params = icon.GlobalGridParams(root=grid_root, level=grid_level)
        grid_size = base.HorizontalGridSize(
            num_vertices=num_vertices, num_edges=num_edges, num_cells=num_cells
        )
        config = base.GridConfig(
            horizontal_config=grid_size,
            vertical_size=self._vertical_config.num_levels,
            on_gpu=on_gpu,
            limited_area=limited_area,
            keep_skip_values=with_skip_values,
        )
        grid = icon.IconGrid(uuid).set_config(config).set_global_params(global_params)
        return grid


def _add_derived_connectivities(grid: icon.IconGrid, array_ns: ModuleType = np) -> icon.IconGrid:
    e2v_table = grid._neighbor_tables[dims.E2VDim]
    c2v_table = grid._neighbor_tables[dims.C2VDim]
    e2c_table = grid._neighbor_tables[dims.E2CDim]
    c2e_table = grid._neighbor_tables[dims.C2EDim]
    c2e2c_table = grid._neighbor_tables[dims.C2E2CDim]
    e2c2v = _construct_diamond_vertices(
        e2v_table,
        c2v_table,
        e2c_table,
        array_ns=array_ns,
    )
    e2c2e = _construct_diamond_edges(e2c_table, c2e_table, array_ns=array_ns)
    e2c2e0 = array_ns.column_stack((array_ns.asarray(range(e2c2e.shape[0])), e2c2e))

    c2e2c2e = _construct_triangle_edges(c2e2c_table, c2e_table, array_ns=array_ns)
    c2e2c0 = array_ns.column_stack(
        (
            array_ns.asarray(range(c2e2c_table.shape[0])),
            (c2e2c_table),
        )
    )
    c2e2c2e2c = _construct_butterfly_cells(c2e2c_table, array_ns=array_ns)

    grid.set_neighbor_tables(
        {
            dims.C2E2CODim: c2e2c0,
            dims.C2E2C2EDim: c2e2c2e,
            dims.C2E2C2E2CDim: c2e2c2e2c,
            dims.E2C2VDim: e2c2v,
            dims.E2C2EDim: e2c2e,
            dims.E2C2EODim: e2c2e0,
        }
    )

    return grid


def _update_size_for_1d_sparse_dims(grid):
    grid.update_size_connectivities(
        {
            dims.ECVDim: grid.size[dims.EdgeDim] * grid.size[dims.E2C2VDim],
            dims.CEDim: grid.size[dims.CellDim] * grid.size[dims.C2EDim],
            dims.ECDim: grid.size[dims.EdgeDim] * grid.size[dims.E2CDim],
        }
    )


def _construct_diamond_vertices(
    e2v: data_alloc.NDArray,
    c2v: data_alloc.NDArray,
    e2c: data_alloc.NDArray,
    array_ns: ModuleType = np,
) -> data_alloc.NDArray:
    r"""
    Construct the connectivity table for the vertices of a diamond in the ICON triangular grid.

    Starting from the e2v and c2v connectivity the connectivity table for e2c2v is built up.

             v0
            /  \
           /    \
          /      \
         /        \
        v1---e0---v3
         \        /
          \      /
           \    /
            \  /
             v2

    For example for this diamond: e0 -> (v0, v1, v2, v3)
    Ordering is the same as ICON uses.

    Args:
        e2v: ndarray containing the connectivity table for edge-to-vertex
        c2v: ndarray containing the connectivity table for cell-to-vertex
        e2c: ndarray containing the connectivity table for edge-to-cell

    Returns: ndarray containing the connectivity table for edge-to-vertex on the diamond
    """
    dummy_c2v = _patch_with_dummy_lastline(c2v, array_ns=array_ns)
    expanded = dummy_c2v[e2c, :]
    sh = expanded.shape
    flat = expanded.reshape(sh[0], sh[1] * sh[2])
    far_indices = array_ns.zeros_like(e2v)
    # TODO (magdalena) vectorize speed this up?
    for i in range(sh[0]):
        far_indices[i, :] = flat[i, ~array_ns.isin(flat[i, :], e2v[i, :])][:2]
    return array_ns.hstack((e2v, far_indices))


def _construct_diamond_edges(
    e2c: data_alloc.NDArray, c2e: data_alloc.NDArray, array_ns: ModuleType = np
) -> data_alloc.NDArray:
    r"""
    Construct the connectivity table for the edges of a diamond in the ICON triangular grid.

    Starting from the e2c and c2e connectivity the connectivity table for e2c2e is built up.

            /  \
           /    \
          e2 c0 e1
         /        \
         ----e0----
         \        /
          e3 c1 e4
           \    /
            \  /

    For example, for this diamond for e0 -> (e1, e2, e3, e4)


    Args:
        e2c: ndarray containing the connectivity table for edge-to-cell
        c2e: ndarray containing the connectivity table for cell-to-edge

    Returns: ndarray containing the connectivity table for central edge-to- boundary edges
             on the diamond
    """
    dummy_c2e = _patch_with_dummy_lastline(c2e, array_ns=array_ns)
    expanded = dummy_c2e[e2c[:, :], :]
    sh = expanded.shape
    flattened = expanded.reshape(sh[0], sh[1] * sh[2])

    diamond_sides = 4
    e2c2e = gridfile.GridFile.INVALID_INDEX * array_ns.ones((sh[0], diamond_sides), dtype=gtx.int32)
    for i in range(sh[0]):
        var = flattened[
            i,
            (
                ~array_ns.isin(
                    flattened[i, :], array_ns.asarray([i, gridfile.GridFile.INVALID_INDEX])
                )
            ),
        ]
        e2c2e[i, : var.shape[0]] = var
    return e2c2e


def _construct_triangle_edges(
    c2e2c: data_alloc.NDArray, c2e: data_alloc.NDArray, array_ns: ModuleType = np
) -> data_alloc.NDArray:
    r"""Compute the connectivity from a central cell to all neighboring edges of its cell neighbors.

         ----e3----  ----e7----
         \        /  \        /
          e4 c1  /    \  c3 e8
           \    e2 c0 e1    /
            \  /        \  /
               ----e0----
               \        /
                e5 c2 e6
                 \    /
                  \  /


    For example, for the triangular shape above, c0 -> (e3, e4, e2, e0, e5, e6, e7, e1, e8).

    Args:
        c2e2c: shape (n_cells, 3) connectivity table from a central cell to its cell neighbors
        c2e: shape (n_cells, 3), connectivity table from a cell to its neighboring edges
    Returns:
        ndarray: shape(n_cells, 9) connectivity table from a central cell to all neighboring
            edges of its cell neighbors
    """
    dummy_c2e = _patch_with_dummy_lastline(c2e, array_ns=array_ns)
    table = array_ns.reshape(dummy_c2e[c2e2c, :], (c2e2c.shape[0], 9))
    return table


def _construct_butterfly_cells(
    c2e2c: data_alloc.NDArray, array_ns: ModuleType = np
) -> data_alloc.NDArray:
    r"""Compute the connectivity from a central cell to all neighboring cells of its cell neighbors.

                  /  \        /  \
                 /    \      /    \
                /  c4  \    /  c5  \
               /        \  /        \
               ----e3----  ----e7----
            /  \        /  \        /  \
           /    e4 c1  /    \  c3 e8    \
          /  c9  \    e2 c0 e1    /  c6  \
         /        \  /        \  /        \
         ----------  ----e0----  ----------
                  /  \        /  \
                 /    e5 c2 e6    \
                /  c8  \    /  c7  \
               /        \  /        \
               ----------  ----------

    For example, for the shape above, c0 -> (c1, c4, c9, c2, c7, c8, c3, c5, c6).

    Args:
        c2e2c: shape (n_cells, 3) connectivity table from a central cell to its cell neighbors
    Returns:
        ndarray: shape(n_cells, 9) connectivity table from a central cell to all neighboring cells of its cell neighbors
    """
    dummy_c2e2c = _patch_with_dummy_lastline(c2e2c, array_ns=array_ns)
    c2e2c2e2c = array_ns.reshape(dummy_c2e2c[c2e2c, :], (c2e2c.shape[0], 9))
    return c2e2c2e2c


def _patch_with_dummy_lastline(ar, array_ns: ModuleType = np):
    """
    Patch an array for easy access with another offset containing invalid indices (-1).

    Enlarges this table to contain a fake last line to account for numpy wrap around when
    encountering a -1 = GridFile.INVALID_INDEX value

    Args:
        ar: ndarray connectivity array to be patched

    Returns: same array with an additional line containing only GridFile.INVALID_INDEX

    """
    patched_ar = array_ns.append(
        ar,
        gridfile.GridFile.INVALID_INDEX * array_ns.ones((1, ar.shape[1]), dtype=gtx.int32),
        axis=0,
    )
    return patched_ar


def construct_local_connectivity(
    field_offset: gtx.FieldOffset,
    decomposition_info: decomposition.DecompositionInfo,
    connectivity: np.ndarray,
) -> np.ndarray:
    """
    Construct a connectivity table for use on a given rank: it maps from source to target dimension in _local_ indices.

    Starting from the connectivity table on the global grid
    - we reduce it to the lines for the locally present entries of the the target dimension
    - the reduced connectivity then still maps to global source dimension indices:
        we replace those source dimension indices not present on the node to SKIP_VALUE and replace the rest with the local indices

    Args:
        field_offset: FieldOffset for which we want to construct the local connectivity table
        decomposition_info: DecompositionInfo for the current rank.
        connectivity:

    Returns:
        connectivity are for the same FieldOffset but mapping from local target dimension indices to local source dimension indices.
    """
    source_dim = field_offset.source
    target_dim = field_offset.target[0]
    sliced_connectivity = connectivity[
        decomposition_info.global_index(target_dim, decomposition.DecompositionInfo.EntryType.ALL)
    ]

    global_idx = decomposition_info.global_index(
        source_dim, decomposition.DecompositionInfo.EntryType.ALL
    )

    # replace indices in the connectivity that do not exist on the local node by the SKIP_VALUE (those are for example neighbors of the outermost halo points)
    local_connectivity = np.where(
        np.isin(sliced_connectivity, global_idx), sliced_connectivity, GridFile.INVALID_INDEX
    )

    # map to local source indices
    sorted_index_of_global_idx = np.argsort(global_idx)
    global_idx_sorted = global_idx[sorted_index_of_global_idx]
    for i in np.arange(local_connectivity.shape[0]):
        valid_neighbor_mask = local_connectivity[i, :] != GridFile.INVALID_INDEX
        positions = np.searchsorted(global_idx_sorted, local_connectivity[i, valid_neighbor_mask])
        indices = sorted_index_of_global_idx[positions]
        local_connectivity[i, valid_neighbor_mask] = indices
    # _log.debug(f"rank {self._props.rank} has local connectivity f: {local_connectivity}")
    return local_connectivity<|MERGE_RESOLUTION|>--- conflicted
+++ resolved
@@ -5,25 +5,18 @@
 #
 # Please, refer to the LICENSE file in the root directory.
 # SPDX-License-Identifier: BSD-3-Clause
+import enum
 import functools
 import logging
 import pathlib
-<<<<<<< HEAD
-from typing import Callable, Literal, Optional, Protocol, Sequence, TypeAlias, Union
-=======
 from types import ModuleType
-from typing import Literal, Optional, Protocol, TypeAlias, Union
->>>>>>> 3ecdb44e
+from typing import Callable, Literal, Optional, Protocol, TypeAlias, Union
 
 import gt4py.next as gtx
 import gt4py.next.backend as gtx_backend
 import numpy as np
 
-<<<<<<< HEAD
-from icon4py.model.common import dimension as dims, exceptions, type_alias as ta, utils
-=======
-from icon4py.model.common import dimension as dims, type_alias as ta
->>>>>>> 3ecdb44e
+from icon4py.model.common import dimension as dims, type_alias as ta, utils
 from icon4py.model.common.decomposition import (
     definitions as decomposition,
     halo,
@@ -138,7 +131,6 @@
         if exc_type is FileNotFoundError:
             raise FileNotFoundError(f"gridfile {self._file_name} not found, aborting")
 
-<<<<<<< HEAD
     # TODO # add args to __call__?
     @utils.chainable
     def with_decomposer(
@@ -149,10 +141,7 @@
         self._run_properties = run_properties
         self._decompose = decomposer
 
-    def __call__(self, backend: Optional[gtx_backend.Backend], limited_area=True):
-=======
     def __call__(self, backend: Optional[gtx_backend.Backend], keep_skip_values: bool):
->>>>>>> 3ecdb44e
         if not self._reader:
             self.open()
         self._grid = self._construct_grid(backend=backend, with_skip_values=keep_skip_values)
@@ -340,103 +329,6 @@
 
         return start_indices, end_indices, grid_refinement_dimensions
 
-<<<<<<< HEAD
-    def _read_grid_refinement_fields(
-        self,
-        backend: gtx_backend.Backend,
-        decomposition_info: Optional[decomposition.DecompositionInfo] = None,
-    ) -> tuple[dict[dims.Dimension : data_alloc.NDArray]]:
-        """
-        Reads the refinement control fields from the grid file.
-
-        Refinement control contains the classification of each entry in a field to predefined horizontal grid zones as for example the distance to the boundaries,
-        see [refinement.py](refinement.py)
-        """
-        xp = data_alloc.import_array_ns(backend)
-        refinement_control_names = {
-            dims.CellDim: GridRefinementName.CONTROL_CELLS,
-            dims.EdgeDim: GridRefinementName.CONTROL_EDGES,
-            dims.VertexDim: GridRefinementName.CONTROL_VERTICES,
-        }
-        refinement_control_fields = {
-            dim: np.asarray(self._reader.int_variable(name, decomposition_info, transpose=False))
-            for dim, name in refinement_control_names.items()
-        }
-        return refinement_control_fields
-
-    def _read(
-        self,
-        reader_func: Callable[[GridFileName, np.ndarray, np.dtype], np.ndarray],
-        decomposition_info: decomposition.DecompositionInfo,
-        fields: dict[dims.Dimension, Sequence[GridFileName]],
-    ):
-        (cells_on_node, edges_on_node, vertices_on_node) = (
-            (
-                decomposition_info.global_index(
-                    dims.CellDim, decomposition.DecompositionInfo.EntryType.ALL
-                ),
-                decomposition_info.global_index(
-                    dims.EdgeDim, decomposition.DecompositionInfo.EntryType.ALL
-                ),
-                decomposition_info.global_index(
-                    dims.VertexDim, decomposition.DecompositionInfo.EntryType.ALL
-                ),
-            )
-            if decomposition_info is not None
-            else (None, None, None)
-        )
-
-        def _read_local(fields: dict[dims.Dimension, Sequence[GridFileName]]):
-            cell_fields = fields.get(dims.CellDim, [])
-            edge_fields = fields.get(dims.EdgeDim, [])
-            vertex_fields = fields.get(dims.VertexDim, [])
-            vals = (
-                {name: reader_func(name, cells_on_node, dtype=gtx.int32) for name in cell_fields}
-                | {name: reader_func(name, edges_on_node, dtype=gtx.int32) for name in edge_fields}
-                | {
-                    name: reader_func(name, vertices_on_node, dtype=gtx.int32)
-                    for name in vertex_fields
-                }
-            )
-
-            return vals
-
-        return _read_local(fields)
-
-    def _read_geometry(self, decomposition_info: Optional[decomposition.DecompositionInfo] = None):
-        return self._read(
-            self._reader.array_1d,
-            decomposition_info,
-            {
-                dims.CellDim: [GeometryName.CELL_AREA],
-                dims.EdgeDim: [GeometryName.EDGE_LENGTH],
-            },
-        )
-
-    def read_coordinates(
-        self, decomposition_info: Optional[decomposition.DecompositionInfo] = None
-    ):
-        return self._read(
-            self._reader.array_1d,
-            decomposition_info,
-            {
-                dims.CellDim: [
-                    CoordinateName.CELL_LONGITUDE,
-                    CoordinateName.CELL_LATITUDE,
-                ],
-                dims.EdgeDim: [
-                    CoordinateName.EDGE_LONGITUDE,
-                    CoordinateName.EDGE_LATITUDE,
-                ],
-                dims.VertexDim: [
-                    CoordinateName.VERTEX_LONGITUDE,
-                    CoordinateName.VERTEX_LATITUDE,
-                ],
-            },
-        )
-
-=======
->>>>>>> 3ecdb44e
     @property
     def grid(self) -> icon.IconGrid:
         return self._grid
@@ -798,14 +690,16 @@
 
     # replace indices in the connectivity that do not exist on the local node by the SKIP_VALUE (those are for example neighbors of the outermost halo points)
     local_connectivity = np.where(
-        np.isin(sliced_connectivity, global_idx), sliced_connectivity, GridFile.INVALID_INDEX
+        np.isin(sliced_connectivity, global_idx),
+        sliced_connectivity,
+        gridfile.GridFile.INVALID_INDEX,
     )
 
     # map to local source indices
     sorted_index_of_global_idx = np.argsort(global_idx)
     global_idx_sorted = global_idx[sorted_index_of_global_idx]
     for i in np.arange(local_connectivity.shape[0]):
-        valid_neighbor_mask = local_connectivity[i, :] != GridFile.INVALID_INDEX
+        valid_neighbor_mask = local_connectivity[i, :] != gridfile.GridFile.INVALID_INDEX
         positions = np.searchsorted(global_idx_sorted, local_connectivity[i, valid_neighbor_mask])
         indices = sorted_index_of_global_idx[positions]
         local_connectivity[i, valid_neighbor_mask] = indices
