--- conflicted
+++ resolved
@@ -8,33 +8,19 @@
 import enum
 import logging
 import pathlib
-<<<<<<< HEAD
-from typing import Callable, Optional, Protocol, Sequence, Union
-=======
-from typing import Literal, Optional, Protocol, TypeAlias, Union
->>>>>>> 3068bd78
+from typing import Callable, Literal, Optional, Protocol, Sequence, TypeAlias, Union
 
 import gt4py.next as gtx
 import gt4py.next.backend as gtx_backend
 import numpy as np
 
-from icon4py.model.common import dimension as dims, exceptions, type_alias as ta
+from icon4py.model.common import dimension as dims, exceptions, type_alias as ta, utils
 from icon4py.model.common.decomposition import (
     definitions as decomposition,
     halo,
 )
-<<<<<<< HEAD
-from icon4py.model.common.grid import (
-    base,
-    icon,
-    vertical as v_grid,
-)
-from icon4py.model.common.settings import xp
-from icon4py.model.common.utils import builder
-=======
 from icon4py.model.common.grid import base, icon, vertical as v_grid
 from icon4py.model.common.utils import gt4py_field_allocation as field_alloc
->>>>>>> 3068bd78
 
 
 try:
@@ -385,7 +371,7 @@
         transformation: IndexTransformation,
         grid_file: Union[pathlib.Path, str],
         config: v_grid.VerticalGridConfig,  # TODO (@halungge) remove to separate vertical and horizontal grid
-        decomposer: Callable[[xp.ndarray, int], xp.ndarray] = halo.SingleNodeDecomposer(),
+        decomposer: Callable[[np.ndarray, int], np.ndarray] = halo.SingleNodeDecomposer(),
         run_properties: decomposition.ProcessProperties = _single_node_properties,
     ):
         self._run_properties = run_properties
@@ -421,21 +407,17 @@
         if exc_type is FileNotFoundError:
             raise FileNotFoundError(f"gridfile {self._file_name} not found, aborting")
 
-<<<<<<< HEAD
     # TODO # add args to __call__?
-    @builder.builder
+    @utils.chainable
     def with_decomposer(
         self,
-        decomposer: Callable[[xp.ndarray, int], xp.ndarray],
+        decomposer: Callable[[np.ndarray, int], np.ndarray],
         run_properties: decomposition.ProcessProperties,
     ):
         self._run_properties = run_properties
         self._decompose = decomposer
 
-    def __call__(self, on_gpu: bool = False, limited_area=True):
-=======
     def __call__(self, backend: Optional[gtx_backend.Backend], limited_area=True):
->>>>>>> 3068bd78
         if not self._reader:
             self.open()
         on_gpu = field_alloc.is_cupy_device(backend)
@@ -594,14 +576,14 @@
             dims.VertexDim: GridRefinementName.CONTROL_VERTICES,
         }
         refinement_control_fields = {
-            dim: xp.asarray(self._reader.int_variable(name, decomposition_info, transpose=False))
+            dim: np.asarray(self._reader.int_variable(name, decomposition_info, transpose=False))
             for dim, name in refinement_control_names.items()
         }
         return refinement_control_fields
 
     def _read(
         self,
-        reader_func: Callable[[GridFileName, xp.ndarray, xp.dtype], xp.ndarray],
+        reader_func: Callable[[GridFileName, np.ndarray, np.dtype], np.ndarray],
         decomposition_info: decomposition.DecompositionInfo,
         fields: dict[dims.Dimension, Sequence[GridFileName]],
     ):
@@ -976,8 +958,8 @@
 def construct_local_connectivity(
     field_offset: gtx.FieldOffset,
     decomposition_info: decomposition.DecompositionInfo,
-    connectivity: xp.ndarray,
-) -> xp.ndarray:
+    connectivity: np.ndarray,
+) -> np.ndarray:
     """
     Construct a connectivity table for use on a given rank: it maps from source to target dimension in _local_ indices.
 
@@ -1005,16 +987,16 @@
     )
 
     # replace indices in the connectivity that do not exist on the local node by the SKIP_VALUE (those are for example neighbors of the outermost halo points)
-    local_connectivity = xp.where(
-        xp.isin(sliced_connectivity, global_idx), sliced_connectivity, GridFile.INVALID_INDEX
+    local_connectivity = np.where(
+        np.isin(sliced_connectivity, global_idx), sliced_connectivity, GridFile.INVALID_INDEX
     )
 
     # map to local source indices
-    sorted_index_of_global_idx = xp.argsort(global_idx)
+    sorted_index_of_global_idx = np.argsort(global_idx)
     global_idx_sorted = global_idx[sorted_index_of_global_idx]
-    for i in xp.arange(local_connectivity.shape[0]):
+    for i in np.arange(local_connectivity.shape[0]):
         valid_neighbor_mask = local_connectivity[i, :] != GridFile.INVALID_INDEX
-        positions = xp.searchsorted(global_idx_sorted, local_connectivity[i, valid_neighbor_mask])
+        positions = np.searchsorted(global_idx_sorted, local_connectivity[i, valid_neighbor_mask])
         indices = sorted_index_of_global_idx[positions]
         local_connectivity[i, valid_neighbor_mask] = indices
     # _log.debug(f"rank {self._props.rank} has local connectivity f: {local_connectivity}")
