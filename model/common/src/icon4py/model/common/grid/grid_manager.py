# ICON4Py - ICON inspired code in Python and GT4Py
#
# Copyright (c) 2022-2024, ETH Zurich and MeteoSwiss
# All rights reserved.
#
# Please, refer to the LICENSE file in the root directory.
# SPDX-License-Identifier: BSD-3-Clause
import functools
import logging
import pathlib
from types import ModuleType
from typing import Literal, Protocol, TypeAlias

import gt4py.next as gtx
import gt4py.next.typing as gtx_typing
import numpy as np

from icon4py.model.common import dimension as dims, type_alias as ta
from icon4py.model.common.decomposition import definitions as decomposition
from icon4py.model.common.grid import (
    base,
    grid_refinement as refinement,
    gridfile,
    icon,
    vertical as v_grid,
)
from icon4py.model.common.utils import data_allocation as data_alloc


_log = logging.getLogger(__name__)


class IconGridError(RuntimeError):
    pass


class IndexTransformation(Protocol):
    """Return a transformation field to be applied to index fields"""

    def __call__(
        self,
        array: data_alloc.NDArray,
    ) -> data_alloc.NDArray: ...


class NoTransformation(IndexTransformation):
    """Empty implementation of the Protocol. Just return zeros."""

    def __call__(self, array: data_alloc.NDArray):
        return np.zeros_like(array)


class ToZeroBasedIndexTransformation(IndexTransformation):
    def __call__(self, array: data_alloc.NDArray):
        """
        Calculate the index offset needed for usage with python.

        Fortran indices are 1-based, hence the offset is -1 for 0-based ness of python except for
        INVALID values which are marked with -1 in the grid file and are kept such.
        """
        return np.asarray(
            np.where(array == gridfile.GridFile.INVALID_INDEX, 0, -1), dtype=gtx.int32
        )


CoordinateDict: TypeAlias = dict[gtx.Dimension, dict[Literal["lat", "lon"], gtx.Field]]
# TODO (halungge): use a TypeDict for that
GeometryDict: TypeAlias = dict[gridfile.GeometryName, gtx.Field]


class GridManager:
    """
    Read ICON grid file and set up grid topology, refinement information and geometry fields.

    It handles the reading of the ICON grid file and extracts information such as:
    - topology (connectivity arrays)
    - refinement information: association of field positions to specific zones in the horizontal grid like boundaries, inner prognostic cells, etc.
    - geometry fields present in the grid file


    """

    def __init__(
        self,
        transformation: IndexTransformation,
        grid_file: pathlib.Path | str,
        config: v_grid.VerticalGridConfig,  # TODO(halungge): remove to separate vertical and horizontal grid
    ):
        self._transformation = transformation
        self._file_name = str(grid_file)
        self._vertical_config = config
        self._grid: icon.IconGrid | None = None
        self._decomposition_info: decomposition.DecompositionInfo | None = None
        self._geometry: GeometryDict = {}
        self._reader = None
        self._coordinates: CoordinateDict = {}

    def open(self):
        """Open the gridfile resource for reading."""
        self._reader = gridfile.GridFile(self._file_name)
        self._reader.open()

    def close(self):
        """close the gridfile resource."""
        self._reader.close()

    def __enter__(self):
        self.open()
        return self

    def __exit__(self, exc_type, exc_val, exc_tb):
        self.close()
        if exc_type is not None:
            _log.debug(
                f"Exception '{exc_type}: {exc_val}' while reading the grid file {self._file_name}"
            )
        if exc_type is FileNotFoundError:
            raise FileNotFoundError(f"gridfile {self._file_name} not found, aborting")

    def __call__(self, allocator: gtx_typing.FieldBufferAllocationUtil, keep_skip_values: bool):
        if not self._reader:
            self.open()
        self._geometry = self._read_geometry_fields(allocator)
        self._grid = self._construct_grid(allocator=allocator, with_skip_values=keep_skip_values)
        self._coordinates = self._read_coordinates(allocator)
        self.close()

    def _read_coordinates(self, backend: gtx_typing.Backend | None) -> CoordinateDict:
        return {
            dims.CellDim: {
                "lat": gtx.as_field(
                    (dims.CellDim,),
                    self._reader.variable(gridfile.CoordinateName.CELL_LATITUDE),
                    dtype=ta.wpfloat,
                    allocator=backend,
                ),
                "lon": gtx.as_field(
                    (dims.CellDim,),
                    self._reader.variable(gridfile.CoordinateName.CELL_LONGITUDE),
                    dtype=ta.wpfloat,
                    allocator=backend,
                ),
            },
            dims.EdgeDim: {
                "lat": gtx.as_field(
                    (dims.EdgeDim,),
                    self._reader.variable(gridfile.CoordinateName.EDGE_LATITUDE),
                    dtype=ta.wpfloat,
                    allocator=backend,
                ),
                "lon": gtx.as_field(
                    (dims.EdgeDim,),
                    self._reader.variable(gridfile.CoordinateName.EDGE_LONGITUDE),
                    dtype=ta.wpfloat,
                    allocator=backend,
                ),
            },
            dims.VertexDim: {
                "lat": gtx.as_field(
                    (dims.VertexDim,),
                    self._reader.variable(gridfile.CoordinateName.VERTEX_LATITUDE),
                    allocator=backend,
                    dtype=ta.wpfloat,
                ),
                "lon": gtx.as_field(
                    (dims.VertexDim,),
                    self._reader.variable(gridfile.CoordinateName.VERTEX_LONGITUDE),
                    allocator=backend,
                    dtype=ta.wpfloat,
                ),
            },
        }

    def _read_geometry_fields(self, allocator: gtx_typing.FieldBufferAllocationUtil):
        return {
            # TODO(halungge): still needs to ported, values from "our" grid files contains (wrong) values:
            #   based on bug in generator fixed with this [PR40](https://gitlab.dkrz.de/dwd-sw/dwd_icon_tools/-/merge_requests/40) .
            gridfile.GeometryName.CELL_AREA.value: gtx.as_field(
                (dims.CellDim,),
                self._reader.variable(gridfile.GeometryName.CELL_AREA),
                allocator=allocator,
            ),
            # TODO(halungge): easily computed from a neighbor_sum V2C over the cell areas?
            gridfile.GeometryName.DUAL_AREA.value: gtx.as_field(
                (dims.VertexDim,),
                self._reader.variable(gridfile.GeometryName.DUAL_AREA),
                allocator=allocator,
            ),
            gridfile.GeometryName.EDGE_LENGTH.value: gtx.as_field(
                (dims.EdgeDim,),
                self._reader.variable(gridfile.GeometryName.EDGE_LENGTH),
                allocator=allocator,
            ),
            gridfile.GeometryName.DUAL_EDGE_LENGTH.value: gtx.as_field(
                (dims.EdgeDim,),
                self._reader.variable(gridfile.GeometryName.DUAL_EDGE_LENGTH),
                allocator=allocator,
            ),
            gridfile.GeometryName.EDGE_CELL_DISTANCE.value: gtx.as_field(
                (dims.EdgeDim, dims.E2CDim),
                self._reader.variable(gridfile.GeometryName.EDGE_CELL_DISTANCE, transpose=True),
                allocator=allocator,
            ),
            gridfile.GeometryName.EDGE_VERTEX_DISTANCE.value: gtx.as_field(
                (dims.EdgeDim, dims.E2VDim),
                self._reader.variable(gridfile.GeometryName.EDGE_VERTEX_DISTANCE, transpose=True),
                allocator=allocator,
            ),
            # TODO(halungge): recompute from coordinates? field in gridfile contains NaN on boundary edges
            gridfile.GeometryName.TANGENT_ORIENTATION.value: gtx.as_field(
                (dims.EdgeDim,),
                self._reader.variable(gridfile.GeometryName.TANGENT_ORIENTATION),
                allocator=allocator,
            ),
            gridfile.GeometryName.CELL_NORMAL_ORIENTATION.value: gtx.as_field(
                (dims.CellDim, dims.C2EDim),
                self._reader.int_variable(
                    gridfile.GeometryName.CELL_NORMAL_ORIENTATION, transpose=True
                ),
                allocator=allocator,
            ),
            gridfile.GeometryName.EDGE_ORIENTATION_ON_VERTEX.value: gtx.as_field(
                (dims.VertexDim, dims.V2EDim),
                self._reader.int_variable(
                    gridfile.GeometryName.EDGE_ORIENTATION_ON_VERTEX, transpose=True
                ),
                allocator=allocator,
            ),
        }

    def _read_grid_refinement_fields(
        self,
        *,
        decomposition_info: decomposition.DecompositionInfo | None = None,
        allocator: gtx_typing.FieldBufferAllocationUtil,
    ) -> dict[gtx.Dimension, gtx.Field]:
        """
        Reads the refinement control fields from the grid file.

        Refinement control contains the classification of each entry in a field to predefined horizontal grid zones as for example the distance to the boundaries,
        see [grid_refinement.py](grid_refinement.py)

        Args:
            decomposition_info: Optional decomposition information, if not provided the grid is assumed to be a single node run.
            backend: Optional backend to use for reading the fields, if not provided the default backend is used.
        Returns:
            dict[gtx.Dimension, gtx.Field]: A dictionary containing the refinement control fields for each dimension.
        """
        refinement_control_names = {
            dims.CellDim: gridfile.GridRefinementName.CONTROL_CELLS,
            dims.EdgeDim: gridfile.GridRefinementName.CONTROL_EDGES,
            dims.VertexDim: gridfile.GridRefinementName.CONTROL_VERTICES,
        }
        refinement_control_fields = {
            dim: gtx.as_field(
                (dim,),
                self._reader.int_variable(name, decomposition_info, transpose=False),
                allocator=allocator,
            )
            for dim, name in refinement_control_names.items()
        }
        return refinement_control_fields

    @property
    def grid(self) -> icon.IconGrid:
        return self._grid

    @property
    def geometry_fields(self) -> GeometryDict:
        return self._geometry

    @property
    def coordinates(self) -> CoordinateDict:
        return self._coordinates

    def _construct_grid(
        self, allocator: gtx_typing.FieldBufferAllocationUtil, with_skip_values: bool
    ) -> icon.IconGrid:
        """Construct the grid topology from the icon grid file.

        Reads connectivity fields from the grid file and constructs derived connectivities needed in
        Icon4py from them. Adds constructed start/end index information to the grid.

        """
        xp = data_alloc.import_array_ns(allocator)
        refinement_fields = self._read_grid_refinement_fields(allocator=allocator)
        limited_area = refinement.is_limited_area_grid(
            refinement_fields[dims.CellDim].ndarray, array_ns=xp
        )

        num_cells = self._reader.dimension(gridfile.DimensionName.CELL_NAME)
        num_edges = self._reader.dimension(gridfile.DimensionName.EDGE_NAME)
        num_vertices = self._reader.dimension(gridfile.DimensionName.VERTEX_NAME)
        uuid_ = self._reader.attribute(gridfile.MandatoryPropertyName.GRID_UUID)
        grid_root = self._reader.attribute(gridfile.MandatoryPropertyName.ROOT)
        grid_level = self._reader.attribute(gridfile.MandatoryPropertyName.LEVEL)
        if geometry_type := self._reader.try_attribute(gridfile.MPIMPropertyName.GEOMETRY):
            geometry_type = base.GeometryType(geometry_type)
        sphere_radius = self._reader.try_attribute(gridfile.MPIMPropertyName.SPHERE_RADIUS)
        domain_length = self._reader.try_attribute(gridfile.MPIMPropertyName.DOMAIN_LENGTH)
        domain_height = self._reader.try_attribute(gridfile.MPIMPropertyName.DOMAIN_HEIGHT)

        # TODO(msimberg): Compute these in GridGeometry once FieldProviders can produce scalars.
        # This will also allow easier handling once grids are distributed.
        mean_edge_length = self._reader.try_attribute(gridfile.MPIMPropertyName.MEAN_EDGE_LENGTH)
        mean_dual_edge_length = self._reader.try_attribute(
            gridfile.MPIMPropertyName.MEAN_DUAL_EDGE_LENGTH
        )
        mean_cell_area = self._reader.try_attribute(gridfile.MPIMPropertyName.MEAN_CELL_AREA)
        mean_dual_cell_area = self._reader.try_attribute(
            gridfile.MPIMPropertyName.MEAN_DUAL_CELL_AREA
        )

        edge_lengths = self.geometry_fields[gridfile.GeometryName.EDGE_LENGTH.value].ndarray
        dual_edge_lengths = self.geometry_fields[
            gridfile.GeometryName.DUAL_EDGE_LENGTH.value
        ].ndarray
        cell_areas = self.geometry_fields[gridfile.GeometryName.CELL_AREA.value].ndarray
        dual_cell_areas = self.geometry_fields[gridfile.GeometryName.DUAL_AREA.value].ndarray

        global_params = icon.GlobalGridParams.from_fields(
            array_ns=xp,
            grid_shape=icon.GridShape(
                geometry_type=geometry_type,
                subdivision=icon.GridSubdivision(root=grid_root, level=grid_level),
            ),
            radius=sphere_radius,
            domain_length=domain_length,
            domain_height=domain_height,
            num_cells=num_cells,
            mean_edge_length=mean_edge_length,
            mean_dual_edge_length=mean_dual_edge_length,
            mean_cell_area=mean_cell_area,
            mean_dual_cell_area=mean_dual_cell_area,
            edge_lengths=edge_lengths,
            dual_edge_lengths=dual_edge_lengths,
            cell_areas=cell_areas,
            dual_cell_areas=dual_cell_areas,
        )
        grid_size = base.HorizontalGridSize(
            num_vertices=num_vertices, num_edges=num_edges, num_cells=num_cells
        )
        config = base.GridConfig(
            horizontal_config=grid_size,
            vertical_size=self._vertical_config.num_levels,
            limited_area=limited_area,
            keep_skip_values=with_skip_values,
        )

        neighbor_tables = {
            dims.C2E2C: xp.asarray(self._get_index_field(gridfile.ConnectivityName.C2E2C)),
            dims.C2E: xp.asarray(self._get_index_field(gridfile.ConnectivityName.C2E)),
            dims.E2C: xp.asarray(self._get_index_field(gridfile.ConnectivityName.E2C)),
            dims.V2E: xp.asarray(self._get_index_field(gridfile.ConnectivityName.V2E)),
            dims.E2V: xp.asarray(self._get_index_field(gridfile.ConnectivityName.E2V)),
            dims.V2C: xp.asarray(self._get_index_field(gridfile.ConnectivityName.V2C)),
            dims.C2V: xp.asarray(self._get_index_field(gridfile.ConnectivityName.C2V)),
            dims.V2E2V: xp.asarray(self._get_index_field(gridfile.ConnectivityName.V2E2V)),
        }
        neighbor_tables.update(_get_derived_connectivities(neighbor_tables, array_ns=xp))
        domain_bounds_constructor = functools.partial(
            refinement.compute_domain_bounds, refinement_fields=refinement_fields, array_ns=xp
        )
        start_index, end_index = icon.get_start_and_end_index(domain_bounds_constructor)

        return icon.icon_grid(
            id_=uuid_,
            allocator=allocator,
            config=config,
            neighbor_tables=neighbor_tables,
            start_index=start_index,
            end_index=end_index,
            global_properties=global_params,
            refinement_control=refinement_fields,
        )

    def _get_index_field(self, field: gridfile.GridFileName, transpose=True, apply_offset=True):
        field = self._reader.int_variable(field, transpose=transpose)
        if apply_offset:
            field = field + self._transformation(field)
        return field


def _get_derived_connectivities(
    neighbor_tables: dict[gtx.FieldOffset, data_alloc.NDArray], array_ns: ModuleType = np
) -> dict[gtx.FieldOffset, data_alloc.NDArray]:
    e2v_table = neighbor_tables[dims.E2V]
    c2v_table = neighbor_tables[dims.C2V]
    e2c_table = neighbor_tables[dims.E2C]
    c2e_table = neighbor_tables[dims.C2E]
    c2e2c_table = neighbor_tables[dims.C2E2C]
    e2c2v = _construct_diamond_vertices(
        e2v_table,
        c2v_table,
        e2c_table,
        array_ns=array_ns,
    )
    e2c2e = _construct_diamond_edges(e2c_table, c2e_table, array_ns=array_ns)
    e2c2e0 = array_ns.column_stack((array_ns.asarray(range(e2c2e.shape[0])), e2c2e))

    c2e2c2e = _construct_triangle_edges(c2e2c_table, c2e_table, array_ns=array_ns)
    c2e2c0 = array_ns.column_stack(
        (
            array_ns.asarray(range(c2e2c_table.shape[0])),
            (c2e2c_table),
        )
    )
    c2e2c2e2c = _construct_butterfly_cells(c2e2c_table, array_ns=array_ns)

    return {
        dims.C2E2CO: c2e2c0,
        dims.C2E2C2E: c2e2c2e,
        dims.C2E2C2E2C: c2e2c2e2c,
        dims.E2C2V: e2c2v,
        dims.E2C2E: e2c2e,
        dims.E2C2EO: e2c2e0,
    }


def _construct_diamond_vertices(
    e2v: data_alloc.NDArray,
    c2v: data_alloc.NDArray,
    e2c: data_alloc.NDArray,
    array_ns: ModuleType = np,
) -> data_alloc.NDArray:
    r"""
    Construct the connectivity table for the vertices of a diamond in the ICON triangular grid.

    Starting from the e2v and c2v connectivity the connectivity table for e2c2v is built up.

             v0
            /  \
           /    \
          /      \
         /        \
        v1---e0---v3
         \        /
          \      /
           \    /
            \  /
             v2

    For example for this diamond: e0 -> (v0, v1, v2, v3)
    Ordering is the same as ICON uses.

    Args:
        e2v: ndarray containing the connectivity table for edge-to-vertex
        c2v: ndarray containing the connectivity table for cell-to-vertex
        e2c: ndarray containing the connectivity table for edge-to-cell

    Returns: ndarray containing the connectivity table for edge-to-vertex on the diamond
    """
    dummy_c2v = _patch_with_dummy_lastline(c2v, array_ns=array_ns)
    expanded = dummy_c2v[e2c, :]
    sh = expanded.shape
    flat = expanded.reshape(sh[0], sh[1] * sh[2])
    far_indices = array_ns.zeros_like(e2v)
    # TODO(halungge): vectorize speed this up?
    for i in range(sh[0]):
        far_indices[i, :] = flat[i, ~array_ns.isin(flat[i, :], e2v[i, :])][:2]
    return array_ns.hstack((e2v, far_indices))


def _determine_center_position(
    centers: data_alloc.NDArray, neighbors: data_alloc.NDArray, array_ns: ModuleType = np
) -> data_alloc.NDArray:
    """Determine the position of the values in `center` in the local neighbor array `neighbors`
    Args:
        centers: 1d array with shape (n, )
        neighbors: 2d array with shape (n, x)

    Returns:
         array of shape (n, ) for each row containing either the position of the `center` value along the second axis
         of neighbors or 0

    """
    center_idx = array_ns.where(neighbors == centers)
    me_cell = array_ns.zeros(centers.shape[0], dtype=gtx.int32)
    me_cell[center_idx[0]] = center_idx[1]
    return me_cell


def _construct_diamond_edges(
    e2c: data_alloc.NDArray, c2e: data_alloc.NDArray, array_ns: ModuleType = np
) -> data_alloc.NDArray:
    r"""
    Construct the connectivity table for the edges of a diamond in the ICON triangular grid.

    Starting from the e2c and c2e connectivity the connectivity table for e2c2e is built up.

            /  \
           /    \
          e2 c0 e1
         /        \
         ----e0----
         \        /
          e3 c1 e4
           \    /
            \  /

    For example, for this diamond for e0 -> (e1, e2, e3, e4)


    Args:
        e2c: ndarray containing the connectivity table for edge-to-cell
        c2e: ndarray containing the connectivity table for cell-to-edge

    Returns: ndarray containing the connectivity table for central edge-to- boundary edges
             on the diamond
    """
    # used to make sure that the local neighborhood is ordered in the same way as in ICON. At least
    # the compute_e_flx_avg function depends on that.
    icon_edge_order = array_ns.asarray([[1, 2], [2, 0], [0, 1]])

<<<<<<< HEAD
    def _determine_center_position(
        centers: data_alloc.NDArray, neighbors: data_alloc.NDArray
    ) -> data_alloc.NDArray:
        center_idx = array_ns.where(neighbors == centers)
        me_cell = array_ns.zeros(centers.shape[0], dtype=gtx.int32)
        me_cell[center_idx[0]] = center_idx[1]
        return me_cell

=======
>>>>>>> 08b2df07
    dummy_c2e = _patch_with_dummy_lastline(c2e, array_ns=array_ns)
    expanded = dummy_c2e[e2c[:, :], :]
    n_edges, n_e2c, n_c2e = expanded.shape
    flattened = expanded.reshape(n_edges, n_e2c * n_c2e)

    centers = array_ns.arange(n_edges, dtype=gtx.int32)[:, None]
<<<<<<< HEAD
    me_cell1 = _determine_center_position(centers, expanded[:, 0, :])
    me_cell2 = _determine_center_position(centers, expanded[:, 1, :])
=======
    me_cell1 = _determine_center_position(centers, expanded[:, 0, :], array_ns=array_ns)
    me_cell2 = _determine_center_position(centers, expanded[:, 1, :], array_ns=array_ns)
>>>>>>> 08b2df07
    ordered_local_index = array_ns.hstack(
        (icon_edge_order[me_cell1], icon_edge_order[me_cell2] + n_c2e)
    )
    e2c2e = array_ns.take_along_axis(flattened, ordered_local_index, axis=1)
    return e2c2e


def _construct_triangle_edges(
    c2e2c: data_alloc.NDArray, c2e: data_alloc.NDArray, array_ns: ModuleType = np
) -> data_alloc.NDArray:
    r"""Compute the connectivity from a central cell to all neighboring edges of its cell neighbors.

         ----e3----  ----e7----
         \        /  \        /
          e4 c1  /    \  c3 e8
           \    e2 c0 e1    /
            \  /        \  /
               ----e0----
               \        /
                e5 c2 e6
                 \    /
                  \  /


    For example, for the triangular shape above, c0 -> (e3, e4, e2, e0, e5, e6, e7, e1, e8).

    Args:
        c2e2c: shape (n_cells, 3) connectivity table from a central cell to its cell neighbors
        c2e: shape (n_cells, 3), connectivity table from a cell to its neighboring edges
    Returns:
        ndarray: shape(n_cells, 9) connectivity table from a central cell to all neighboring
            edges of its cell neighbors
    """
    dummy_c2e = _patch_with_dummy_lastline(c2e, array_ns=array_ns)
    table = array_ns.reshape(dummy_c2e[c2e2c, :], (c2e2c.shape[0], 9))
    return table


def _construct_butterfly_cells(
    c2e2c: data_alloc.NDArray, array_ns: ModuleType = np
) -> data_alloc.NDArray:
    r"""Compute the connectivity from a central cell to all neighboring cells of its cell neighbors.

                  /  \        /  \
                 /    \      /    \
                /  c4  \    /  c5  \
               /        \  /        \
               ----e3----  ----e7----
            /  \        /  \        /  \
           /    e4 c1  /    \  c3 e8    \
          /  c9  \    e2 c0 e1    /  c6  \
         /        \  /        \  /        \
         ----------  ----e0----  ----------
                  /  \        /  \
                 /    e5 c2 e6    \
                /  c8  \    /  c7  \
               /        \  /        \
               ----------  ----------

    For example, for the shape above, c0 -> (c1, c4, c9, c2, c7, c8, c3, c5, c6).

    Args:
        c2e2c: shape (n_cells, 3) connectivity table from a central cell to its cell neighbors
    Returns:
        ndarray: shape(n_cells, 9) connectivity table from a central cell to all neighboring cells of its cell neighbors
    """
    dummy_c2e2c = _patch_with_dummy_lastline(c2e2c, array_ns=array_ns)
    c2e2c2e2c = array_ns.reshape(dummy_c2e2c[c2e2c, :], (c2e2c.shape[0], 9))
    return c2e2c2e2c


def _patch_with_dummy_lastline(ar, array_ns: ModuleType = np):
    """
    Patch an array for easy access with another offset containing invalid indices (-1).

    Enlarges this table to contain a fake last line to account for numpy wrap around when
    encountering a -1 = GridFile.INVALID_INDEX value

    Args:
        ar: ndarray connectivity array to be patched

    Returns: same array with an additional line containing only GridFile.INVALID_INDEX

    """
    patched_ar = array_ns.append(
        ar,
        gridfile.GridFile.INVALID_INDEX * array_ns.ones((1, ar.shape[1]), dtype=gtx.int32),
        axis=0,
    )
    return patched_ar<|MERGE_RESOLUTION|>--- conflicted
+++ resolved
@@ -512,30 +512,14 @@
     # the compute_e_flx_avg function depends on that.
     icon_edge_order = array_ns.asarray([[1, 2], [2, 0], [0, 1]])
 
-<<<<<<< HEAD
-    def _determine_center_position(
-        centers: data_alloc.NDArray, neighbors: data_alloc.NDArray
-    ) -> data_alloc.NDArray:
-        center_idx = array_ns.where(neighbors == centers)
-        me_cell = array_ns.zeros(centers.shape[0], dtype=gtx.int32)
-        me_cell[center_idx[0]] = center_idx[1]
-        return me_cell
-
-=======
->>>>>>> 08b2df07
     dummy_c2e = _patch_with_dummy_lastline(c2e, array_ns=array_ns)
     expanded = dummy_c2e[e2c[:, :], :]
     n_edges, n_e2c, n_c2e = expanded.shape
     flattened = expanded.reshape(n_edges, n_e2c * n_c2e)
 
     centers = array_ns.arange(n_edges, dtype=gtx.int32)[:, None]
-<<<<<<< HEAD
-    me_cell1 = _determine_center_position(centers, expanded[:, 0, :])
-    me_cell2 = _determine_center_position(centers, expanded[:, 1, :])
-=======
     me_cell1 = _determine_center_position(centers, expanded[:, 0, :], array_ns=array_ns)
     me_cell2 = _determine_center_position(centers, expanded[:, 1, :], array_ns=array_ns)
->>>>>>> 08b2df07
     ordered_local_index = array_ns.hstack(
         (icon_edge_order[me_cell1], icon_edge_order[me_cell2] + n_c2e)
     )
