# ICON4Py - ICON inspired code in Python and GT4Py
#
# Copyright (c) 2022-2024, ETH Zurich and MeteoSwiss
# All rights reserved.
#
# Please, refer to the LICENSE file in the root directory.
# SPDX-License-Identifier: BSD-3-Clause
import enum
import functools
import logging
import pathlib
from types import ModuleType
from typing import Literal, Optional, Protocol, TypeAlias, Union

import gt4py.next as gtx
import gt4py.next.backend as gtx_backend
import numpy as np

from icon4py.model.common import dimension as dims, exceptions, type_alias as ta
from icon4py.model.common.decomposition import (
    definitions as decomposition,
)
from icon4py.model.common.grid import base, icon, refinement, vertical as v_grid
from icon4py.model.common.utils import data_allocation as data_alloc


try:
    from netCDF4 import Dataset
except ImportError:

    class Dataset:
        """Dummy class to make import run when (optional) netcdf dependency is not installed."""

        def __init__(self, *args, **kwargs):
            raise ModuleNotFoundError("NetCDF4 is not installed.")


_log = logging.getLogger(__name__)


class GridFileName(str, enum.Enum):
    pass


class OptionalPropertyName(GridFileName):
    """Global grid file attributes hat are not present in all files."""

    HISTORY = "history"
    GRID_ID = "grid_ID"
    PARENT_GRID_ID = "parent_grid_ID"
    MAX_CHILD_DOMAINS = "max_child_dom"


class PropertyName(GridFileName):
    ...


class LAMPropertyName(PropertyName):
    """
    Properties only present in the LAM file from MCH that we use in mch_ch_r04_b09_dsl.
    The source of this file is currently unknown.
    """

    GLOBAL_GRID = "global_grid"


class MPIMPropertyName(PropertyName):
    """
    Properties only present in the [MPI-M generated](https://gitlab.dkrz.de/mpim-sw/grid-generator)
    [grid files](http://icon-downloads.mpimet.mpg.de/mpim_grids.xml)
    """

    REVISION = "revision"
    DATE = "date"
    USER = "user_name"
    OS = "os_name"
    NUMBER_OF_SUBGRIDS = "number_of_subgrids"
    START_SUBGRID = "start_subgrid_id"
    BOUNDARY_DEPTH = "boundary_depth_index"
    ROTATION = "rotation_vector"
    GEOMETRY = "grid_geometry"
    CELL_TYPE = "grid_cell_type"
    MEAN_EDGE_LENGTH = "mean_edge_length"
    MEAN_DUAL_EDGE_LENGTH = "mean_dual_edge_length"
    MEAN_CELL_AREA = "mean_cell_area"
    MEAN_DUAL_CELL_AREA = "mean_dual_cell_area"
    DOMAIN_LENGTH = "domain_length"
    DOMAIN_HEIGHT = "domain_height"
    SPHERE_RADIUS = "sphere_radius"
    CARTESIAN_CENTER = "domain_cartesian_center"


class MandatoryPropertyName(PropertyName):
    """
    File attributes present in all files.
    DWD generated (from [icon-tools](https://gitlab.dkrz.de/dwd-sw/dwd_icon_tools)
    [grid files](http://icon-downloads.mpimet.mpg.de/dwd_grids.xml) contain only those properties.
    """

    TITLE = "title"
    INSTITUTION = "institution"
    SOURCE = "source"
    GRID_UUID = "uuidOfHGrid"
    PARENT_GRID_ID = "uuidOfParHGrid"
    NUMBER_OF_GRID = "number_of_grid_used"
    URI = "ICON_grid_file_uri"
    CENTER = "center"
    SUB_CENTER = "subcenter"
    CRS_ID = "crs_id"
    CRS_NAME = "crs_name"
    GRID_MAPPING = "grid_mapping_name"
    ELLIPSOID = "ellipsoid_name"
    SEMI_MAJOR_AXIS = "semi_major_axis"
    INVERSE_FLATTENING = "inverse_flattening"
    LEVEL = "grid_level"
    ROOT = "grid_root"


class DimensionName(GridFileName):
    """Dimension values (sizes) used in grid file."""

    #: number of vertices
    VERTEX_NAME = "vertex"

    #: number of edges
    EDGE_NAME = "edge"
    #: number of cells
    CELL_NAME = "cell"

    #: number of edges in a diamond: 4
    DIAMOND_EDGE_SIZE = "no"

    #: number of edges/cells neighboring one vertex: 6 (for regular, non pentagons)
    NEIGHBORS_TO_VERTEX_SIZE = "ne"

    #: number of cells edges, vertices and cells neighboring a cell: 3
    NEIGHBORS_TO_CELL_SIZE = "nv"

    #: number of vertices/cells neighboring an edge: 2
    NEIGHBORS_TO_EDGE_SIZE = "nc"

    #: number of child domains (for nesting)
    MAX_CHILD_DOMAINS = "max_chdom"

    #: Grid refinement: maximal number in grid-refinement (refin_ctl) array for each dimension
    CELL_GRF = "cell_grf"
    EDGE_GRF = "edge_grf"
    VERTEX_GRF = "vert_grf"


class FieldName(GridFileName):
    ...


class ConnectivityName(FieldName):
    """Names for connectivities used in the grid file."""

    # e2c2e/e2c2eO: diamond edges (including origin) not present in grid file-> construct
    #               from e2c and c2e
    # e2c2v: diamond vertices: not present in grid file -> constructed from e2c and c2v

    #: name of C2E2C connectivity in grid file: dims(nv=3, cell)
    C2E2C = "neighbor_cell_index"

    #: name of V2E2V connectivity in gridfile: dims(ne=6, vertex),
    #: all vertices of a pentagon/hexagon, same as V2C2V
    V2E2V = "vertices_of_vertex"  # does not exist in simple.py

    #: name of V2E dimension in grid file: dims(ne=6, vertex)
    V2E = "edges_of_vertex"

    #: name fo V2C connectivity in grid file: dims(ne=6, vertex)
    V2C = "cells_of_vertex"

    #: name of E2V connectivity in grid file: dims(nc=2, edge)
    E2V = "edge_vertices"

    #: name of C2V connectivity in grid file: dims(nv=3, cell)
    C2V = "vertex_of_cell"  # does not exist in grid.simple.py

    #: name of E2C connectivity in grid file: dims(nc=2, edge)
    E2C = "adjacent_cell_of_edge"

    #: name of C2E connectivity in grid file: dims(nv=3, cell)
    C2E = "edge_of_cell"


class GeometryName(FieldName):
    # TODO (@halungge) compute from coordinates
    CELL_AREA = "cell_area"
    # TODO (@halungge) compute from coordinates
    DUAL_AREA = "dual_area"
    CELL_NORMAL_ORIENTATION = "orientation_of_normal"
    TANGENT_ORIENTATION = "edge_system_orientation"
    EDGE_ORIENTATION_ON_VERTEX = "edge_orientation"
    # TODO (@halungge) compute from coordinates
    EDGE_CELL_DISTANCE = "edge_cell_distance"
    EDGE_VERTEX_DISTANCE = "edge_vert_distance"


class CoordinateName(FieldName):
    """
    Coordinates of cell centers, edge midpoints and vertices.
    Units: radianfor both MPI-M and DWD
    """

    CELL_LONGITUDE = "clon"
    CELL_LATITUDE = "clat"
    EDGE_LONGITUDE = "elon"
    EDGE_LATITUDE = "elat"
    VERTEX_LONGITUDE = "vlon"
    VERTEX_LATITUDE = "vlat"


class GridRefinementName(FieldName):
    """Names of arrays in grid file defining the grid control, definition of boundaries layers, start and end indices of horizontal zones."""

    #: refine control value of cell indices
    CONTROL_CELLS = "refin_c_ctrl"

    #: refine control value of edge indices
    CONTROL_EDGES = "refin_e_ctrl"

    #: refine control value of vertex indices
    CONTROL_VERTICES = "refin_v_ctrl"

    #: start indices of horizontal grid zones for cell fields
    START_INDEX_CELLS = "start_idx_c"

    #: start indices of horizontal grid zones for edge fields
    START_INDEX_EDGES = "start_idx_e"

    #: start indices of horizontal grid zones for vertex fields
    START_INDEX_VERTICES = "start_idx_v"

    #: end indices of horizontal grid zones for cell fields
    END_INDEX_CELLS = "end_idx_c"

    #: end indices of horizontal grid zones for edge fields
    END_INDEX_EDGES = "end_idx_e"

    #: end indices of horizontal grid zones for vertex fields
    END_INDEX_VERTICES = "end_idx_v"


class GridFile:
    """Represent and ICON netcdf grid file."""

    INVALID_INDEX = -1

    def __init__(self, file_name: str):
        self._filename = file_name
        self._dataset = None

    def dimension(self, name: DimensionName) -> int:
        """Read a dimension with name 'name' from the grid file."""
        return self._dataset.dimensions[name].size

    def attribute(self, name: PropertyName) -> Union[str, int, float]:
        "Read a global attribute with name 'name' from the grid file."
        return self._dataset.getncattr(name)

    def int_variable(
        self, name: FieldName, indices: np.ndarray = None, transpose: bool = True
    ) -> np.ndarray:
        """Read a integer field from the grid file.

        Reads as gtx.int32.

        Args:
            name: name of the field to read
            transpose: flag to indicate whether the file should be transposed (for 2d fields)
        Returns:
            NDArray: field data

        """
        _log.debug(f"reading {name}: transposing = {transpose}")
        return self.variable(name, indices, transpose=transpose, dtype=gtx.int32)

    def variable(
        self,
        name: FieldName,
        indices: np.ndarray = None,
        transpose=False,
        dtype: np.dtype = gtx.float64,
    ) -> np.ndarray:
        """Read a  field from the grid file.

        If a index array is given it only reads the values at those positions.
        Args:
            name: name of the field to read
            indices: indices to read
            transpose: flag indicateing whether the array needs to be transposed
                to match icon4py dimension ordering, defaults to False
            dtype: datatype of the field
        """
        try:
            variable = self._dataset.variables[name]
            _log.debug(f"reading {name}: transposing = {transpose}")
            data = variable[:] if indices is None else variable[indices]
            data = np.array(data, dtype=dtype)
            return np.transpose(data) if transpose else data
        except KeyError as err:
            msg = f"{name} does not exist in dataset"
            _log.warning(msg)
            _log.debug(f"Error: {err}")
            raise exceptions.IconGridError(msg) from err

    def close(self):
        self._dataset.close()

    def open(self):
        self._dataset = Dataset(self._filename, "r", format="NETCDF4")
        _log.debug(f"opened data set: {self._dataset}")


class IconGridError(RuntimeError):
    pass


class IndexTransformation(Protocol):
    """Return a transformation field to be applied to index fields"""

    def __call__(
        self,
        array: data_alloc.NDArray,
    ) -> data_alloc.NDArray:
        ...


class NoTransformation(IndexTransformation):
    """Empty implementation of the Protocol. Just return zeros."""

    def __call__(self, array: data_alloc.NDArray):
        return np.zeros_like(array)


class ToZeroBasedIndexTransformation(IndexTransformation):
    def __call__(self, array: data_alloc.NDArray):
        """
        Calculate the index offset needed for usage with python.

        Fortran indices are 1-based, hence the offset is -1 for 0-based ness of python except for
        INVALID values which are marked with -1 in the grid file and are kept such.
        """
        return np.asarray(np.where(array == GridFile.INVALID_INDEX, 0, -1), dtype=gtx.int32)


CoordinateDict: TypeAlias = dict[gtx.Dimension, dict[Literal["lat", "lon"], gtx.Field]]
GeometryDict: TypeAlias = dict[GeometryName, gtx.Field]


class GridManager:
    """
    Read ICON grid file and set up grid topology, refinement information and geometry fields.

    It handles the reading of the ICON grid file and extracts information such as:
    - topology (connectivity arrays)
    - refinement information: association of field positions to specific zones in the horizontal grid like boundaries, inner prognostic cells, etc.
    - geometry fields present in the grid file


    """

    def __init__(
        self,
        transformation: IndexTransformation,
        grid_file: Union[pathlib.Path, str],
        config: v_grid.VerticalGridConfig,  # TODO (@halungge) remove to separate vertical and horizontal grid
    ):
        self._transformation = transformation
        self._file_name = str(grid_file)
        self._vertical_config = config
        self._grid: Optional[icon.IconGrid] = None
        self._decomposition_info: Optional[decomposition.DecompositionInfo] = None
        self._geometry: GeometryDict = {}
        self._reader = None
        self._coordinates: CoordinateDict = {}

    def open(self):
        """Open the gridfile resource for reading."""
        self._reader = GridFile(self._file_name)
        self._reader.open()

    def close(self):
        """close the gridfile resource."""
        self._reader.close()

    def __enter__(self):
        self.open()
        return self

    def __exit__(self, exc_type, exc_val, exc_tb):
        self.close()
        if exc_type is not None:
            _log.debug(
                f"Exception '{exc_type}: {exc_val}' while reading the grid file {self._file_name}"
            )
        if exc_type is FileNotFoundError:
            raise FileNotFoundError(f"gridfile {self._file_name} not found, aborting")

    def __call__(self, backend: Optional[gtx_backend.Backend]):
        if not self._reader:
            self.open()
        self._grid = self._construct_grid(backend=backend)
        self._coordinates = self._read_coordinates(backend)
        self._geometry = self._read_geometry_fields(backend)

    def _read_coordinates(self, backend: Optional[gtx_backend.Backend]) -> CoordinateDict:
        return {
            dims.CellDim: {
                "lat": gtx.as_field(
                    (dims.CellDim,),
                    self._reader.variable(CoordinateName.CELL_LATITUDE),
                    dtype=ta.wpfloat,
                    allocator=backend,
                ),
                "lon": gtx.as_field(
                    (dims.CellDim,),
                    self._reader.variable(CoordinateName.CELL_LONGITUDE),
                    dtype=ta.wpfloat,
                    allocator=backend,
                ),
            },
            dims.EdgeDim: {
                "lat": gtx.as_field(
                    (dims.EdgeDim,),
                    self._reader.variable(CoordinateName.EDGE_LATITUDE),
                    dtype=ta.wpfloat,
                    allocator=backend,
                ),
                "lon": gtx.as_field(
                    (dims.EdgeDim,),
                    self._reader.variable(CoordinateName.EDGE_LONGITUDE),
                    dtype=ta.wpfloat,
                    allocator=backend,
                ),
            },
            dims.VertexDim: {
                "lat": gtx.as_field(
                    (dims.VertexDim,),
                    self._reader.variable(CoordinateName.VERTEX_LATITUDE),
                    allocator=backend,
                    dtype=ta.wpfloat,
                ),
                "lon": gtx.as_field(
                    (dims.VertexDim,),
                    self._reader.variable(CoordinateName.VERTEX_LONGITUDE),
                    allocator=backend,
                    dtype=ta.wpfloat,
                ),
            },
        }

    def _read_geometry_fields(self, backend: Optional[gtx_backend.Backend]):
        return {
            # TODO (@halungge) still needs to ported, values from "our" grid files contains (wrong) values:
            #   based on bug in generator fixed with this [PR40](https://gitlab.dkrz.de/dwd-sw/dwd_icon_tools/-/merge_requests/40) .
            GeometryName.CELL_AREA.value: gtx.as_field(
                (dims.CellDim,), self._reader.variable(GeometryName.CELL_AREA), allocator=backend
            ),
            # TODO (@halungge) easily computed from a neighbor_sum V2C over the cell areas?
            GeometryName.DUAL_AREA.value: gtx.as_field(
                (dims.VertexDim,), self._reader.variable(GeometryName.DUAL_AREA), allocator=backend
            ),
            GeometryName.EDGE_CELL_DISTANCE.value: gtx.as_field(
                (dims.EdgeDim, dims.E2CDim),
                self._reader.variable(GeometryName.EDGE_CELL_DISTANCE, transpose=True),
                allocator=backend,
            ),
            GeometryName.EDGE_VERTEX_DISTANCE.value: gtx.as_field(
                (dims.EdgeDim, dims.E2VDim),
                self._reader.variable(GeometryName.EDGE_VERTEX_DISTANCE, transpose=True),
                allocator=backend,
            ),
            # TODO (@halungge) recompute from coordinates? field in gridfile contains NaN on boundary edges
            GeometryName.TANGENT_ORIENTATION.value: gtx.as_field(
                (dims.EdgeDim,),
                self._reader.variable(GeometryName.TANGENT_ORIENTATION),
                allocator=backend,
            ),
            GeometryName.CELL_NORMAL_ORIENTATION.value: gtx.as_field(
                (dims.CellDim, dims.C2EDim),
                self._reader.int_variable(GeometryName.CELL_NORMAL_ORIENTATION, transpose=True),
                allocator=backend,
            ),
            GeometryName.EDGE_ORIENTATION_ON_VERTEX.value: gtx.as_field(
                (dims.VertexDim, dims.V2EDim),
                self._reader.int_variable(GeometryName.EDGE_ORIENTATION_ON_VERTEX, transpose=True),
                allocator=backend,
            ),
        }

    def _read_grid_refinement_fields(
        self,
        decomposition_info: Optional[decomposition.DecompositionInfo] = None,
        backend: Optional[gtx_backend.Backend] = None,
    ) -> dict[gtx.Dimension, gtx.Field]:
        """
        Reads the refinement control fields from the grid file.

        Refinement control contains the classification of each entry in a field to predefined horizontal grid zones as for example the distance to the boundaries,
        see [refinement.py](refinement.py)
        """
        refinement_control_names = {
            dims.CellDim: GridRefinementName.CONTROL_CELLS,
            dims.EdgeDim: GridRefinementName.CONTROL_EDGES,
            dims.VertexDim: GridRefinementName.CONTROL_VERTICES,
        }
        refinement_control_fields = {
            dim: gtx.as_field(
                (dim,),
                self._reader.int_variable(name, decomposition_info, transpose=False),
                allocator=backend,
            )
            for dim, name in refinement_control_names.items()
        }
        return refinement_control_fields

    def _read_start_end_indices(
        self,
    ) -> tuple[
        dict[gtx.Dimension : data_alloc.NDArray],
        dict[gtx.Dimension : data_alloc.NDArray],
        dict[gtx.Dimension : gtx.int32],
    ]:
        """ "
        Read the start/end indices from the grid file.

        This should be used for a single node run. In the case of a multi node distributed run the  start and end indices need to be reconstructed from the decomposed grid.
        """
        _CHILD_DOM = 0
        grid_refinement_dimensions = {
            dims.CellDim: DimensionName.CELL_GRF,
            dims.EdgeDim: DimensionName.EDGE_GRF,
            dims.VertexDim: DimensionName.VERTEX_GRF,
        }
        max_refinement_control_values = {
            dim: self._reader.dimension(name) for dim, name in grid_refinement_dimensions.items()
        }
        start_index_names = {
            dims.CellDim: GridRefinementName.START_INDEX_CELLS,
            dims.EdgeDim: GridRefinementName.START_INDEX_EDGES,
            dims.VertexDim: GridRefinementName.START_INDEX_VERTICES,
        }

        start_indices = {
            dim: self._get_index_field(name, transpose=False, apply_offset=True)[_CHILD_DOM]
            for dim, name in start_index_names.items()
        }
        for dim in grid_refinement_dimensions.keys():
            assert start_indices[dim].shape == (
                max_refinement_control_values[dim],
            ), f"start index array for {dim} has wrong shape"

        end_index_names = {
            dims.CellDim: GridRefinementName.END_INDEX_CELLS,
            dims.EdgeDim: GridRefinementName.END_INDEX_EDGES,
            dims.VertexDim: GridRefinementName.END_INDEX_VERTICES,
        }
        end_indices = {
            dim: self._get_index_field(name, transpose=False, apply_offset=False)[_CHILD_DOM]
            for dim, name in end_index_names.items()
        }
        for dim in grid_refinement_dimensions.keys():
            assert start_indices[dim].shape == (
                max_refinement_control_values[dim],
            ), f"start index array for {dim} has wrong shape"
            assert end_indices[dim].shape == (
                max_refinement_control_values[dim],
            ), f"start index array for {dim} has wrong shape"

        return start_indices, end_indices, grid_refinement_dimensions

<<<<<<< HEAD
    def _read_grid_refinement_fields(
        self,
        decomposition_info: Optional[decomposition.DecompositionInfo] = None,
        backend: Optional[gtx_backend.Backend] = None,
    ) -> dict[gtx.Dimension : gtx.Field]:
        """
        Reads the refinement control fields from the grid file.

        Refinement control contains the classification of each entry in a field to predefined horizontal grid zones as for example the distance to the boundaries,
        see [refinement.py](refinement.py)
        """
        refinement_control_names = {
            dims.CellDim: GridRefinementName.CONTROL_CELLS,
            dims.EdgeDim: GridRefinementName.CONTROL_EDGES,
            dims.VertexDim: GridRefinementName.CONTROL_VERTICES,
        }
        refinement_control_fields = {
            dim: gtx.as_field(
                (dim,),
                self._reader.int_variable(name, decomposition_info, transpose=False),
                allocator=backend,
            )
            for dim, name in refinement_control_names.items()
        }
        return refinement_control_fields

=======
>>>>>>> f3af0c0f
    @property
    def grid(self) -> icon.IconGrid:
        return self._grid

    @property
    def geometry(self) -> GeometryDict:
        return self._geometry

    @property
    def coordinates(self) -> CoordinateDict:
        return self._coordinates

<<<<<<< HEAD
    def _construct_grid(self, backend: gtx.backend) -> icon.IconGrid:
=======
    def _construct_grid(self, backend: gtx_backend) -> icon.IconGrid:
>>>>>>> f3af0c0f
        """Construct the grid topology from the icon grid file.

        Reads connectivity fields from the grid file and constructs derived connectivities needed in
        Icon4py from them. Adds constructed start/end index information to the grid.

        """
<<<<<<< HEAD
        xp = data_alloc.array_ns(backend)
=======
        xp = data_alloc.import_array_ns(backend)
>>>>>>> f3af0c0f
        on_gpu = data_alloc.is_cupy_device(backend)
        _determine_limited_area = functools.partial(refinement.is_limited_area_grid, array_ns=xp)
        _local_connectivities = functools.partial(
            _add_derived_connectivities,
            array_ns=xp,
        )
        _refinement_fields = functools.partial(self._read_grid_refinement_fields, backend=backend)

        refinement_fields = _refinement_fields()
        grid = self._initialize_global(
            _determine_limited_area(refinement_fields[dims.CellDim].ndarray), on_gpu
        )
<<<<<<< HEAD
        grid.with_refinement_control(refinement_fields)
=======
        grid.set_refinement_control(refinement_fields)
>>>>>>> f3af0c0f

        global_connectivities = {
            dims.C2E2C: self._get_index_field(ConnectivityName.C2E2C),
            dims.C2E: self._get_index_field(ConnectivityName.C2E),
            dims.E2C: self._get_index_field(ConnectivityName.E2C),
            dims.V2E: self._get_index_field(ConnectivityName.V2E),
            dims.E2V: self._get_index_field(ConnectivityName.E2V),
            dims.V2C: self._get_index_field(ConnectivityName.V2C),
            dims.C2V: self._get_index_field(ConnectivityName.C2V),
            dims.V2E2V: self._get_index_field(ConnectivityName.V2E2V),
        }

<<<<<<< HEAD
        grid.with_connectivities(
=======
        grid.set_neighbor_tables(
>>>>>>> f3af0c0f
            {o.target[1]: xp.asarray(c) for o, c in global_connectivities.items()}
        )

        _local_connectivities(grid)
        _update_size_for_1d_sparse_dims(grid)
        start, end, _ = self._read_start_end_indices()
        for dim in dims.MAIN_HORIZONTAL_DIMENSIONS.values():
            grid.set_start_end_indices(dim, start[dim], end[dim])

        return grid

    def _get_index_field(self, field: GridFileName, transpose=True, apply_offset=True):
        field = self._reader.int_variable(field, transpose=transpose)
        if apply_offset:
            field = field + self._transformation(field)
        return field

    def _initialize_global(self, limited_area: bool, on_gpu: bool) -> icon.IconGrid:
        """
        Read basic information from the grid file:
        Mostly reads global grid file parameters and dimensions.

        Args:
            limited_area: bool whether or not the produced grid is a limited area grid.
            # TODO (@halungge) this is not directly encoded in the grid, which is why we passed it in. It could be determined from the refinement fields though.

            on_gpu: bool, whether or not we run on GPU. # TODO (@halungge) can this be removed and defined differently.

        Returns:
            IconGrid: basic grid, setup only with id and config information.

        """
        num_cells = self._reader.dimension(DimensionName.CELL_NAME)
        num_edges = self._reader.dimension(DimensionName.EDGE_NAME)
        num_vertices = self._reader.dimension(DimensionName.VERTEX_NAME)
        uuid = self._reader.attribute(MandatoryPropertyName.GRID_UUID)
        grid_level = self._reader.attribute(MandatoryPropertyName.LEVEL)
        grid_root = self._reader.attribute(MandatoryPropertyName.ROOT)
        global_params = icon.GlobalGridParams(level=grid_level, root=grid_root)
        grid_size = base.HorizontalGridSize(
            num_vertices=num_vertices, num_edges=num_edges, num_cells=num_cells
        )
        config = base.GridConfig(
            horizontal_config=grid_size,
            vertical_size=self._vertical_config.num_levels,
            on_gpu=on_gpu,
            limited_area=limited_area,
        )
        grid = icon.IconGrid(uuid).set_config(config).set_global_params(global_params)
        return grid


def _add_derived_connectivities(grid: icon.IconGrid, array_ns: ModuleType = np) -> icon.IconGrid:
    e2v_table = grid._neighbor_tables[dims.E2VDim]
    c2v_table = grid._neighbor_tables[dims.C2VDim]
    e2c_table = grid._neighbor_tables[dims.E2CDim]
    c2e_table = grid._neighbor_tables[dims.C2EDim]
    c2e2c_table = grid._neighbor_tables[dims.C2E2CDim]
    e2c2v = _construct_diamond_vertices(
        e2v_table,
        c2v_table,
        e2c_table,
        array_ns=array_ns,
    )
    e2c2e = _construct_diamond_edges(e2c_table, c2e_table, array_ns=array_ns)
    e2c2e0 = array_ns.column_stack((array_ns.asarray(range(e2c2e.shape[0])), e2c2e))

    c2e2c2e = _construct_triangle_edges(c2e2c_table, c2e_table, array_ns=array_ns)
    c2e2c0 = array_ns.column_stack(
        (
            array_ns.asarray(range(c2e2c_table.shape[0])),
            (c2e2c_table),
        )
    )
    c2e2c2e2c = _construct_butterfly_cells(c2e2c_table, array_ns=array_ns)

    grid.set_neighbor_tables(
        {
            dims.C2E2CODim: c2e2c0,
            dims.C2E2C2EDim: c2e2c2e,
            dims.C2E2C2E2CDim: c2e2c2e2c,
            dims.E2C2VDim: e2c2v,
            dims.E2C2EDim: e2c2e,
            dims.E2C2EODim: e2c2e0,
        }
    )

    return grid


def _update_size_for_1d_sparse_dims(grid):
    grid.update_size_connectivities(
        {
            dims.ECVDim: grid.size[dims.EdgeDim] * grid.size[dims.E2C2VDim],
            dims.CEDim: grid.size[dims.CellDim] * grid.size[dims.C2EDim],
            dims.ECDim: grid.size[dims.EdgeDim] * grid.size[dims.E2CDim],
        }
    )


def _construct_diamond_vertices(
    e2v: data_alloc.NDArray,
    c2v: data_alloc.NDArray,
    e2c: data_alloc.NDArray,
    array_ns: ModuleType = np,
) -> data_alloc.NDArray:
    r"""
    Construct the connectivity table for the vertices of a diamond in the ICON triangular grid.

    Starting from the e2v and c2v connectivity the connectivity table for e2c2v is built up.

             v0
            /  \
           /    \
          /      \
         /        \
        v1---e0---v3
         \        /
          \      /
           \    /
            \  /
             v2

    For example for this diamond: e0 -> (v0, v1, v2, v3)
    Ordering is the same as ICON uses.

    Args:
        e2v: ndarray containing the connectivity table for edge-to-vertex
        c2v: ndarray containing the connectivity table for cell-to-vertex
        e2c: ndarray containing the connectivity table for edge-to-cell

    Returns: ndarray containing the connectivity table for edge-to-vertex on the diamond
    """
    dummy_c2v = _patch_with_dummy_lastline(c2v, array_ns=array_ns)
    expanded = dummy_c2v[e2c, :]
    sh = expanded.shape
    flat = expanded.reshape(sh[0], sh[1] * sh[2])
    far_indices = array_ns.zeros_like(e2v)
    # TODO (magdalena) vectorize speed this up?
    for i in range(sh[0]):
        far_indices[i, :] = flat[i, ~array_ns.isin(flat[i, :], e2v[i, :])][:2]
    return array_ns.hstack((e2v, far_indices))


def _construct_diamond_edges(
    e2c: data_alloc.NDArray, c2e: data_alloc.NDArray, array_ns: ModuleType = np
) -> data_alloc.NDArray:
    r"""
    Construct the connectivity table for the edges of a diamond in the ICON triangular grid.

    Starting from the e2c and c2e connectivity the connectivity table for e2c2e is built up.

            /  \
           /    \
          e2 c0 e1
         /        \
         ----e0----
         \        /
          e3 c1 e4
           \    /
            \  /

    For example, for this diamond for e0 -> (e1, e2, e3, e4)


    Args:
        e2c: ndarray containing the connectivity table for edge-to-cell
        c2e: ndarray containing the connectivity table for cell-to-edge

    Returns: ndarray containing the connectivity table for central edge-to- boundary edges
             on the diamond
    """
    dummy_c2e = _patch_with_dummy_lastline(c2e, array_ns=array_ns)
    expanded = dummy_c2e[e2c[:, :], :]
    sh = expanded.shape
    flattened = expanded.reshape(sh[0], sh[1] * sh[2])

    diamond_sides = 4
    e2c2e = GridFile.INVALID_INDEX * array_ns.ones((sh[0], diamond_sides), dtype=gtx.int32)
    for i in range(sh[0]):
        var = flattened[
            i, (~array_ns.isin(flattened[i, :], array_ns.asarray([i, GridFile.INVALID_INDEX])))
        ]
        e2c2e[i, : var.shape[0]] = var
    return e2c2e


def _construct_triangle_edges(
    c2e2c: data_alloc.NDArray, c2e: data_alloc.NDArray, array_ns: ModuleType = np
) -> data_alloc.NDArray:
    r"""Compute the connectivity from a central cell to all neighboring edges of its cell neighbors.

         ----e3----  ----e7----
         \        /  \        /
          e4 c1  /    \  c3 e8
           \    e2 c0 e1    /
            \  /        \  /
               ----e0----
               \        /
                e5 c2 e6
                 \    /
                  \  /


    For example, for the triangular shape above, c0 -> (e3, e4, e2, e0, e5, e6, e7, e1, e8).

    Args:
        c2e2c: shape (n_cells, 3) connectivity table from a central cell to its cell neighbors
        c2e: shape (n_cells, 3), connectivity table from a cell to its neighboring edges
    Returns:
        ndarray: shape(n_cells, 9) connectivity table from a central cell to all neighboring
            edges of its cell neighbors
    """
    dummy_c2e = _patch_with_dummy_lastline(c2e, array_ns=array_ns)
    table = array_ns.reshape(dummy_c2e[c2e2c, :], (c2e2c.shape[0], 9))
    return table


def _construct_butterfly_cells(
    c2e2c: data_alloc.NDArray, array_ns: ModuleType = np
) -> data_alloc.NDArray:
    r"""Compute the connectivity from a central cell to all neighboring cells of its cell neighbors.

                  /  \        /  \
                 /    \      /    \
                /  c4  \    /  c5  \
               /        \  /        \
               ----e3----  ----e7----
            /  \        /  \        /  \
           /    e4 c1  /    \  c3 e8    \
          /  c9  \    e2 c0 e1    /  c6  \
         /        \  /        \  /        \
         ----------  ----e0----  ----------
                  /  \        /  \
                 /    e5 c2 e6    \
                /  c8  \    /  c7  \
               /        \  /        \
               ----------  ----------

    For example, for the shape above, c0 -> (c1, c4, c9, c2, c7, c8, c3, c5, c6).

    Args:
        c2e2c: shape (n_cells, 3) connectivity table from a central cell to its cell neighbors
    Returns:
        ndarray: shape(n_cells, 9) connectivity table from a central cell to all neighboring cells of its cell neighbors
    """
    dummy_c2e2c = _patch_with_dummy_lastline(c2e2c, array_ns=array_ns)
    c2e2c2e2c = array_ns.reshape(dummy_c2e2c[c2e2c, :], (c2e2c.shape[0], 9))
    return c2e2c2e2c


def _patch_with_dummy_lastline(ar, array_ns: ModuleType = np):
    """
    Patch an array for easy access with another offset containing invalid indices (-1).

    Enlarges this table to contain a fake last line to account for numpy wrap around when
    encountering a -1 = GridFile.INVALID_INDEX value

    Args:
        ar: ndarray connectivity array to be patched

    Returns: same array with an additional line containing only GridFile.INVALID_INDEX

    """
    patched_ar = array_ns.append(
        ar,
        GridFile.INVALID_INDEX * array_ns.ones((1, ar.shape[1]), dtype=gtx.int32),
        axis=0,
    )
    return patched_ar<|MERGE_RESOLUTION|>--- conflicted
+++ resolved
@@ -572,35 +572,6 @@
 
         return start_indices, end_indices, grid_refinement_dimensions
 
-<<<<<<< HEAD
-    def _read_grid_refinement_fields(
-        self,
-        decomposition_info: Optional[decomposition.DecompositionInfo] = None,
-        backend: Optional[gtx_backend.Backend] = None,
-    ) -> dict[gtx.Dimension : gtx.Field]:
-        """
-        Reads the refinement control fields from the grid file.
-
-        Refinement control contains the classification of each entry in a field to predefined horizontal grid zones as for example the distance to the boundaries,
-        see [refinement.py](refinement.py)
-        """
-        refinement_control_names = {
-            dims.CellDim: GridRefinementName.CONTROL_CELLS,
-            dims.EdgeDim: GridRefinementName.CONTROL_EDGES,
-            dims.VertexDim: GridRefinementName.CONTROL_VERTICES,
-        }
-        refinement_control_fields = {
-            dim: gtx.as_field(
-                (dim,),
-                self._reader.int_variable(name, decomposition_info, transpose=False),
-                allocator=backend,
-            )
-            for dim, name in refinement_control_names.items()
-        }
-        return refinement_control_fields
-
-=======
->>>>>>> f3af0c0f
     @property
     def grid(self) -> icon.IconGrid:
         return self._grid
@@ -613,22 +584,14 @@
     def coordinates(self) -> CoordinateDict:
         return self._coordinates
 
-<<<<<<< HEAD
-    def _construct_grid(self, backend: gtx.backend) -> icon.IconGrid:
-=======
     def _construct_grid(self, backend: gtx_backend) -> icon.IconGrid:
->>>>>>> f3af0c0f
         """Construct the grid topology from the icon grid file.
 
         Reads connectivity fields from the grid file and constructs derived connectivities needed in
         Icon4py from them. Adds constructed start/end index information to the grid.
 
         """
-<<<<<<< HEAD
         xp = data_alloc.array_ns(backend)
-=======
-        xp = data_alloc.import_array_ns(backend)
->>>>>>> f3af0c0f
         on_gpu = data_alloc.is_cupy_device(backend)
         _determine_limited_area = functools.partial(refinement.is_limited_area_grid, array_ns=xp)
         _local_connectivities = functools.partial(
@@ -641,11 +604,21 @@
         grid = self._initialize_global(
             _determine_limited_area(refinement_fields[dims.CellDim].ndarray), on_gpu
         )
-<<<<<<< HEAD
         grid.with_refinement_control(refinement_fields)
-=======
+        xp = data_alloc.import_array_ns(backend)
+        on_gpu = data_alloc.is_cupy_device(backend)
+        _determine_limited_area = functools.partial(refinement.is_limited_area_grid, array_ns=xp)
+        _local_connectivities = functools.partial(
+            _add_derived_connectivities,
+            array_ns=xp,
+        )
+        _refinement_fields = functools.partial(self._read_grid_refinement_fields, backend=backend)
+
+        refinement_fields = _refinement_fields()
+        grid = self._initialize_global(
+            _determine_limited_area(refinement_fields[dims.CellDim].ndarray), on_gpu
+        )
         grid.set_refinement_control(refinement_fields)
->>>>>>> f3af0c0f
 
         global_connectivities = {
             dims.C2E2C: self._get_index_field(ConnectivityName.C2E2C),
@@ -658,11 +631,7 @@
             dims.V2E2V: self._get_index_field(ConnectivityName.V2E2V),
         }
 
-<<<<<<< HEAD
-        grid.with_connectivities(
-=======
         grid.set_neighbor_tables(
->>>>>>> f3af0c0f
             {o.target[1]: xp.asarray(c) for o, c in global_connectivities.items()}
         )
 
