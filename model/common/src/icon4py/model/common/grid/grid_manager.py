--- conflicted
+++ resolved
@@ -401,31 +401,6 @@
     )
     c2e2c2e2c = _construct_butterfly_cells(c2e2c_table, array_ns=array_ns)
 
-<<<<<<< HEAD
-    grid.set_neighbor_tables(
-        {
-            dims.C2E2CODim: c2e2c0,
-            dims.C2E2C2EDim: c2e2c2e,
-            dims.C2E2C2E2CDim: c2e2c2e2c,
-            dims.E2C2VDim: e2c2v,
-            dims.E2C2EDim: e2c2e,
-            dims.E2C2EODim: e2c2e0,
-        }
-    )
-
-    return grid
-
-
-def _update_size_for_1d_sparse_dims(grid):
-    grid.update_size_connectivities(
-        {
-            dims.ECVDim: grid.size[dims.EdgeDim] * grid.size[dims.E2C2VDim],
-            dims.CEDim: grid.size[dims.CellDim] * grid.size[dims.C2EDim],
-            dims.ECDim: grid.size[dims.EdgeDim] * grid.size[dims.E2CDim],
-            dims.CECDim: grid.size[dims.CellDim] * grid.size[dims.C2E2CDim],
-        }
-    )
-=======
     return {
         dims.C2E2CO: c2e2c0,
         dims.C2E2C2E: c2e2c2e,
@@ -434,7 +409,6 @@
         dims.E2C2E: e2c2e,
         dims.E2C2EO: e2c2e0,
     }
->>>>>>> c78cf8fa
 
 
 def _construct_diamond_vertices(
