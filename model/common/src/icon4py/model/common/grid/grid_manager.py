--- conflicted
+++ resolved
@@ -8,12 +8,9 @@
 import functools
 import logging
 import pathlib
+from collections.abc import Callable
 from types import ModuleType
-<<<<<<< HEAD
-from typing import Callable, Literal, Optional, TypeAlias, Union
-=======
-from typing import Literal, Protocol, TypeAlias
->>>>>>> 4701cc49
+from typing import Literal, TypeAlias
 
 import gt4py.next as gtx
 import gt4py.next.backend as gtx_backend
@@ -34,6 +31,7 @@
 
 _log = logging.getLogger(__name__)
 _single_node_properties = decomposition.SingleNodeProcessProperties()
+_single_node_decomposer = halo.SingleNodeDecomposer()
 
 
 class IconGridError(RuntimeError):
@@ -63,17 +61,11 @@
 
     def __init__(
         self,
-<<<<<<< HEAD
         transformation: gridfile.IndexTransformation,
-        grid_file: Union[pathlib.Path, str],
-        config: v_grid.VerticalGridConfig,  # TODO (@halungge) remove: - separate vertical from horizontal grid
-        decomposer: Callable[[np.ndarray, int], np.ndarray] = halo.SingleNodeDecomposer(),
+        grid_file: pathlib.Path | str,
+        config: v_grid.VerticalGridConfig,  # TODO(@halungge): remove: - separate vertical from horizontal grid
+        decomposer: Callable[[np.ndarray, int], np.ndarray] = _single_node_decomposer,
         run_properties: decomposition.ProcessProperties = _single_node_properties,
-=======
-        transformation: IndexTransformation,
-        grid_file: pathlib.Path | str,
-        config: v_grid.VerticalGridConfig,  # TODO(halungge): remove to separate vertical and horizontal grid
->>>>>>> 4701cc49
     ):
         self._run_properties = run_properties
         self._transformation = transformation
@@ -104,8 +96,7 @@
         if exc_type is FileNotFoundError:
             raise FileNotFoundError(f"gridfile {self._file_name} not found, aborting")
 
-<<<<<<< HEAD
-    @utils.chainable  # TODO split into to functions
+    @utils.chainable  # TODO(halungge): split into to functions
     def set_decomposer(
         self,
         decomposer: Callable[[np.ndarray, int], np.ndarray],
@@ -120,10 +111,7 @@
         ):
             raise exceptions.InvalidConfigError("Need a Decomposer for for multi node run.")
 
-    def __call__(self, backend: Optional[gtx_backend.Backend], keep_skip_values: bool):
-=======
     def __call__(self, backend: gtx_backend.Backend | None, keep_skip_values: bool):
->>>>>>> 4701cc49
         if not self._reader:
             self.open()
 
@@ -363,8 +351,8 @@
             self._run_properties.comm_size,
         )
         # HALO CONSTRUCTION
-        # TODO: (magdalena) reduce the set of neighbor tables used in the halo construction
-        # TODO: (magdalena) figure out where to do the host to device copies (xp.asarray...)
+        # TODO(halungge): reduce the set of neighbor tables used in the halo construction
+        # TODO (halungge): figure out where to do the host to device copies (xp.asarray...)
         neighbor_tables_for_halo_construction = {
             dims.C2E2C: cell_to_cell_neighbors,
             dims.C2E: self._get_index_field(gridfile.ConnectivityName.C2E),
@@ -382,11 +370,11 @@
         decomposition_info = halo_constructor(cells_to_rank_mapping)
         self._decomposition_info = decomposition_info
 
-        ## TODO do local reads (and halo exchanges!!) FIX: my_cells etc are in 0 base python coding - reading from file fails...
+        ## TODO(halungge): do local reads (and halo exchanges!!) FIX: my_cells etc are in 0 base python coding - reading from file fails...
         ##
         # CONSTRUCT LOCAL PATCH
 
-        # TODO run this only for distrbuted grids otherwise to nothing internally
+        # TODO(halungge): run this only for distrbuted grids otherwise to nothing internally
         neighbor_tables = {
             k: decomposition_info.global_to_local(
                 k.source, v[decomposition_info.global_index(k.target[0])]
@@ -398,7 +386,7 @@
 
         neighbor_tables.update(_get_derived_connectivities(neighbor_tables, array_ns=xp))
 
-        # TODO compute for local patch
+        # TODO(halungge): compute for local patch
         start, end, _ = self._read_start_end_indices()
         start_indices = {
             k: v
@@ -453,7 +441,7 @@
         self,
         grid_size: base.HorizontalGridSize,
         connectivities: dict[gtx.FieldOffset, data_alloc.NDArray],
-        backend=Optional[gtx_backend.Backend],
+        backend=gtx_backend.Backend | None,
     ) -> halo.HaloConstructor:
         if self._run_properties.single_node():
             return halo.NoHalos(
