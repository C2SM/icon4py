# ICON4Py - ICON inspired code in Python and GT4Py
#
# Copyright (c) 2022-2024, ETH Zurich and MeteoSwiss
# All rights reserved.
#
# Please, refer to the LICENSE file in the root directory.
# SPDX-License-Identifier: BSD-3-Clause
import functools
import logging
import pathlib
from types import ModuleType
from typing import Literal, TypeAlias

import gt4py._core.definitions as gtx_core_defs
import gt4py.next as gtx
import gt4py.next.typing as gtx_typing
import numpy as np

from icon4py.model.common import dimension as dims, type_alias as ta
from icon4py.model.common.decomposition import definitions as decomposition, halo
from icon4py.model.common.exceptions import InvalidConfigError
from icon4py.model.common.grid import (
    base,
    grid_refinement as refinement,
    gridfile,
    icon,
    vertical as v_grid,
)
from icon4py.model.common.utils import data_allocation as data_alloc


_log = logging.getLogger(__name__)
_single_node_decomposer = halo.SingleNodeDecomposer()
_single_process_props = decomposition.SingleNodeProcessProperties()
_fortan_to_python_transformer = gridfile.ToZeroBasedIndexTransformation()


class IconGridError(RuntimeError):
    pass


CoordinateDict: TypeAlias = dict[gtx.Dimension, dict[Literal["lat", "lon"], gtx.Field]]
# TODO (halungge): use a TypeDict for that
GeometryDict: TypeAlias = dict[gridfile.GeometryName, gtx.Field]


class GridManager:
    """
    Read ICON grid file and set up grid topology, refinement information and geometry fields.

    It handles the reading of the ICON grid file and extracts information such as:
    - topology (connectivity arrays)
    - refinement information: association of field positions to specific zones in the horizontal grid like boundaries, inner prognostic cells, etc.
    - geometry fields present in the grid file


    """

    def __init__(
        self,
        grid_file: pathlib.Path | str,
        config: v_grid.VerticalGridConfig,
        transformation: gridfile.IndexTransformation = _fortan_to_python_transformer,
    ):
        self._transformation = transformation
        self._file_name = str(grid_file)
        self._vertical_config = config
        self._halo_constructor: halo.HaloConstructor | None = None
        # Output
        self._grid: icon.IconGrid | None = None
        self._decomposition_info: decomposition.DecompositionInfo | None = None
        self._geometry: GeometryDict = {}
        self._coordinates: CoordinateDict = {}
        self._reader = None

    def open(self):
        """Open the gridfile resource for reading."""
        self._reader = gridfile.GridFile(self._file_name, self._transformation)
        self._reader.open()

    def close(self):
        """close the gridfile resource."""
        self._reader.close()

    def __enter__(self):
        self.open()
        return self

    def __exit__(self, exc_type, exc_val, exc_tb):
        self.close()
        if exc_type is not None:
            _log.debug(
                f"Exception '{exc_type}: {exc_val}' while reading the grid file {self._file_name}"
            )
        if exc_type is FileNotFoundError:
            raise FileNotFoundError(f"gridfile {self._file_name} not found, aborting")

<<<<<<< HEAD
    def __call__(
        self,
        backend: gtx_typing.Backend | None,
        keep_skip_values: bool,
        decomposer: halo.Decomposer = _single_node_decomposer,
        run_properties=_single_process_props,
    ):
        if not run_properties.single_node() and isinstance(decomposer, halo.SingleNodeDecomposer):
            raise InvalidConfigError("Need a Decomposer for multi node run")

        if not self._reader:
            self.open()

        self._construct_decomposed_grid(
            backend=backend,
            with_skip_values=keep_skip_values,
            decomposer=decomposer,
            run_properties=run_properties,
        )
        self._coordinates = self._read_coordinates(backend)
        self._geometry = self._read_geometry_fields(backend)
        self._geometry = self._read_geometry_fields(backend)

=======
    def __call__(self, allocator: gtx_typing.FieldBufferAllocationUtil, keep_skip_values: bool):
        if not self._reader:
            self.open()
        self._geometry = self._read_geometry_fields(allocator)
        self._grid = self._construct_grid(allocator=allocator, with_skip_values=keep_skip_values)
        self._coordinates = self._read_coordinates(allocator)
>>>>>>> ad8d2c54
        self.close()

    def _read_coordinates(self, backend: gtx_typing.Backend | None) -> CoordinateDict:
        my_cell_indices = self._decomposition_info.global_index(dims.CellDim)
        my_edge_indices = self._decomposition_info.global_index(dims.EdgeDim)
        my_vertex_indices = self._decomposition_info.global_index(dims.VertexDim)
        return {
            dims.CellDim: {
                "lat": gtx.as_field(
                    (dims.CellDim,),
                    self._reader.variable(
                        gridfile.CoordinateName.CELL_LATITUDE, indices=my_cell_indices
                    ),
                    dtype=ta.wpfloat,
                    allocator=backend,
                ),
                "lon": gtx.as_field(
                    (dims.CellDim,),
                    self._reader.variable(
                        gridfile.CoordinateName.CELL_LONGITUDE, indices=my_cell_indices
                    ),
                    dtype=ta.wpfloat,
                    allocator=backend,
                ),
            },
            dims.EdgeDim: {
                "lat": gtx.as_field(
                    (dims.EdgeDim,),
                    self._reader.variable(
                        gridfile.CoordinateName.EDGE_LATITUDE, indices=my_edge_indices
                    ),
                    dtype=ta.wpfloat,
                    allocator=backend,
                ),
                "lon": gtx.as_field(
                    (dims.EdgeDim,),
                    self._reader.variable(
                        gridfile.CoordinateName.EDGE_LONGITUDE, indices=my_edge_indices
                    ),
                    dtype=ta.wpfloat,
                    allocator=backend,
                ),
            },
            dims.VertexDim: {
                "lat": gtx.as_field(
                    (dims.VertexDim,),
                    self._reader.variable(
                        gridfile.CoordinateName.VERTEX_LATITUDE, indices=my_vertex_indices
                    ),
                    allocator=backend,
                    dtype=ta.wpfloat,
                ),
                "lon": gtx.as_field(
                    (dims.VertexDim,),
                    self._reader.variable(
                        gridfile.CoordinateName.VERTEX_LONGITUDE, indices=my_vertex_indices
                    ),
                    allocator=backend,
                    dtype=ta.wpfloat,
                ),
            },
        }

<<<<<<< HEAD
    def _read_geometry_fields(self, backend: gtx_typing.Backend | None):
        my_cell_indices = self._decomposition_info.global_index(dims.CellDim)
        my_edge_indices = self._decomposition_info.global_index(dims.EdgeDim)
        my_vertex_indices = self._decomposition_info.global_index(dims.VertexDim)
=======
    def _read_geometry_fields(self, allocator: gtx_typing.FieldBufferAllocationUtil):
>>>>>>> ad8d2c54
        return {
            # TODO(halungge): still needs to ported, values from "our" grid files contains (wrong) values:
            #   based on bug in generator fixed with this [PR40](https://gitlab.dkrz.de/dwd-sw/dwd_icon_tools/-/merge_requests/40) .
            gridfile.GeometryName.CELL_AREA.value: gtx.as_field(
                (dims.CellDim,),
<<<<<<< HEAD
                self._reader.variable(gridfile.GeometryName.CELL_AREA, indices=my_cell_indices),
                allocator=backend,
=======
                self._reader.variable(gridfile.GeometryName.CELL_AREA),
                allocator=allocator,
>>>>>>> ad8d2c54
            ),
            # TODO(halungge): easily computed from a neighbor_sum V2C over the cell areas?
            gridfile.GeometryName.DUAL_AREA.value: gtx.as_field(
                (dims.VertexDim,),
                self._reader.variable(gridfile.GeometryName.DUAL_AREA),
                allocator=allocator,
            ),
            gridfile.GeometryName.EDGE_LENGTH.value: gtx.as_field(
                (dims.EdgeDim,),
                self._reader.variable(gridfile.GeometryName.EDGE_LENGTH),
                allocator=allocator,
            ),
            gridfile.GeometryName.DUAL_EDGE_LENGTH.value: gtx.as_field(
                (dims.EdgeDim,),
                self._reader.variable(gridfile.GeometryName.DUAL_EDGE_LENGTH),
                allocator=allocator,
            ),
            gridfile.GeometryName.EDGE_CELL_DISTANCE.value: gtx.as_field(
                (dims.EdgeDim, dims.E2CDim),
<<<<<<< HEAD
                self._reader.variable(
                    gridfile.GeometryName.EDGE_CELL_DISTANCE,
                    transpose=True,
                    indices=my_edge_indices,
                ),
                allocator=backend,
            ),
            gridfile.GeometryName.EDGE_VERTEX_DISTANCE.value: gtx.as_field(
                (dims.EdgeDim, dims.E2VDim),
                self._reader.variable(
                    gridfile.GeometryName.EDGE_VERTEX_DISTANCE,
                    transpose=True,
                    indices=my_edge_indices,
                ),
                allocator=backend,
=======
                self._reader.variable(gridfile.GeometryName.EDGE_CELL_DISTANCE, transpose=True),
                allocator=allocator,
            ),
            gridfile.GeometryName.EDGE_VERTEX_DISTANCE.value: gtx.as_field(
                (dims.EdgeDim, dims.E2VDim),
                self._reader.variable(gridfile.GeometryName.EDGE_VERTEX_DISTANCE, transpose=True),
                allocator=allocator,
>>>>>>> ad8d2c54
            ),
            # TODO(halungge): recompute from coordinates? field in gridfile contains NaN on boundary edges
            gridfile.GeometryName.TANGENT_ORIENTATION.value: gtx.as_field(
                (dims.EdgeDim,),
<<<<<<< HEAD
                self._reader.variable(
                    gridfile.GeometryName.TANGENT_ORIENTATION, indices=my_edge_indices
                ),
                allocator=backend,
=======
                self._reader.variable(gridfile.GeometryName.TANGENT_ORIENTATION),
                allocator=allocator,
>>>>>>> ad8d2c54
            ),
            gridfile.GeometryName.CELL_NORMAL_ORIENTATION.value: gtx.as_field(
                (dims.CellDim, dims.C2EDim),
                self._reader.variable(
                    gridfile.GeometryName.CELL_NORMAL_ORIENTATION,
                    transpose=True,
                    indices=my_cell_indices,
                ),
                allocator=allocator,
            ),
            gridfile.GeometryName.EDGE_ORIENTATION_ON_VERTEX.value: gtx.as_field(
                (dims.VertexDim, dims.V2EDim),
                self._reader.int_variable(
                    gridfile.GeometryName.EDGE_ORIENTATION_ON_VERTEX,
                    transpose=True,
                    apply_transformation=False,
                    indices=my_vertex_indices,
                ),
                allocator=allocator,
            ),
        }

    def _read_grid_refinement_fields(
        self,
<<<<<<< HEAD
        backend: gtx_typing.Backend | None = None,
=======
        *,
        decomposition_info: decomposition.DecompositionInfo | None = None,
        allocator: gtx_typing.FieldBufferAllocationUtil,
>>>>>>> ad8d2c54
    ) -> dict[gtx.Dimension, gtx.Field]:
        """
        Reads the refinement control fields from the grid file.

        Refinement control contains the classification of each entry in a field to predefined horizontal grid zones as for example the distance to the boundaries,
        see [grid_refinement.py](grid_refinement.py)

        Args:
            backend: Optional backend to use for reading the fields, if not provided the default backend is used.
        Returns:
            dict[gtx.Dimension, gtx.Field]: A dictionary containing the refinement control fields for each dimension.
        """
        refinement_control_names = {
            dims.CellDim: gridfile.GridRefinementName.CONTROL_CELLS,
            dims.EdgeDim: gridfile.GridRefinementName.CONTROL_EDGES,
            dims.VertexDim: gridfile.GridRefinementName.CONTROL_VERTICES,
        }
        refinement_control_fields = {
            dim: gtx.as_field(
                (dim,),
<<<<<<< HEAD
                self._reader.int_variable(
                    name,
                    indices=self._decomposition_info.global_index(dim),
                    transpose=False,
                    apply_transformation=False,
                ),
                allocator=backend,
=======
                self._reader.int_variable(name, decomposition_info, transpose=False),
                allocator=allocator,
>>>>>>> ad8d2c54
            )
            for dim, name in refinement_control_names.items()
        }
        return refinement_control_fields

    def _read_start_end_indices(
        self,
    ) -> tuple[
        dict[gtx.Dimension, data_alloc.NDArray],
        dict[gtx.Dimension, data_alloc.NDArray],
    ]:
        """ "
        Read the start/end indices from the grid file.

        This should be used for a single node run. In the case of a multi node distributed run the  start and end indices need to be reconstructed from the decomposed grid.
        """
        _child_dom = 0
        grid_refinement_dimensions = {
            dims.CellDim: gridfile.DimensionName.CELL_GRF,
            dims.EdgeDim: gridfile.DimensionName.EDGE_GRF,
            dims.VertexDim: gridfile.DimensionName.VERTEX_GRF,
        }
        max_refinement_control_values = {
            dim: self._reader.dimension(name) for dim, name in grid_refinement_dimensions.items()
        }
        start_index_names = {
            dims.CellDim: gridfile.GridRefinementName.START_INDEX_CELLS,
            dims.EdgeDim: gridfile.GridRefinementName.START_INDEX_EDGES,
            dims.VertexDim: gridfile.GridRefinementName.START_INDEX_VERTICES,
        }

        start_indices = {
            dim: self._get_index_field(name, transpose=False, apply_offset=True)[_child_dom]
            for dim, name in start_index_names.items()
        }
        for dim in grid_refinement_dimensions:
            assert start_indices[dim].shape == (
                max_refinement_control_values[dim],
            ), f"start index array for {dim} has wrong shape"

        end_index_names = {
            dims.CellDim: gridfile.GridRefinementName.END_INDEX_CELLS,
            dims.EdgeDim: gridfile.GridRefinementName.END_INDEX_EDGES,
            dims.VertexDim: gridfile.GridRefinementName.END_INDEX_VERTICES,
        }
        end_indices = {
            dim: self._get_index_field(name, transpose=False, apply_offset=False)[_child_dom]
            for dim, name in end_index_names.items()
        }
        for dim in grid_refinement_dimensions:
            assert start_indices[dim].shape == (
                max_refinement_control_values[dim],
            ), f"start index array for {dim} has wrong shape"
            assert end_indices[dim].shape == (
                max_refinement_control_values[dim],
            ), f"start index array for {dim} has wrong shape"

        return start_indices, end_indices

    @property
    def grid(self) -> icon.IconGrid:
        return self._grid

    @property
    def geometry_fields(self) -> GeometryDict:
        return self._geometry

    @property
    def coordinates(self) -> CoordinateDict:
        return self._coordinates

<<<<<<< HEAD
    @property
    def decomposition_info(self) -> decomposition.DecompositionInfo:
        return self._decomposition_info

    def _construct_decomposed_grid(
        self,
        backend: gtx_typing.Backend | None,
        with_skip_values: bool,
        decomposer: halo.Decomposer,
        run_properties: decomposition.ProcessProperties,
    ) -> None:
=======
    def _construct_grid(
        self, allocator: gtx_typing.FieldBufferAllocationUtil, with_skip_values: bool
    ) -> icon.IconGrid:
>>>>>>> ad8d2c54
        """Construct the grid topology from the icon grid file.

        Reads connectivity fields from the grid file and constructs derived connectivities needed in
        Icon4py from them. Adds constructed start/end index information to the grid.

        """
<<<<<<< HEAD
        xp = data_alloc.import_array_ns(backend)
        ## FULL GRID PROPERTIES

        cell_refinement = self._reader.variable(gridfile.GridRefinementName.CONTROL_CELLS)
        global_size = self._read_full_grid_size()
        global_params = self._construct_global_params(backend, global_size)
        limited_area = refinement.is_limited_area_grid(cell_refinement, array_ns=xp)

        cell_to_cell_neighbors = self._get_index_field(gridfile.ConnectivityName.C2E2C)
        neighbor_tables = {
            dims.C2E2C: cell_to_cell_neighbors,
            dims.C2E: self._get_index_field(gridfile.ConnectivityName.C2E),
            dims.E2C: self._get_index_field(gridfile.ConnectivityName.E2C),
            dims.V2E: self._get_index_field(gridfile.ConnectivityName.V2E),
            dims.V2C: self._get_index_field(gridfile.ConnectivityName.V2C),
            dims.C2V: self._get_index_field(gridfile.ConnectivityName.C2V),
            dims.V2E2V: self._get_index_field(gridfile.ConnectivityName.V2E2V),
            dims.E2V: self._get_index_field(gridfile.ConnectivityName.E2V),
        }

        cells_to_rank_mapping = decomposer(cell_to_cell_neighbors, run_properties.comm_size)
        # HALO CONSTRUCTION
        # TODO(halungge): reduce the set of neighbor tables used in the halo construction
        # TODO(halungge): figure out where to do the host to device copies (xp.asarray...)
        neighbor_tables_for_halo_construction = neighbor_tables
        halo_constructor = halo.halo_constructor(
            run_properties=run_properties,
            num_levels=self._vertical_config.num_levels,
            full_grid_size=global_size,
            connectivities=neighbor_tables_for_halo_construction,
            backend=backend,
=======
        xp = data_alloc.import_array_ns(allocator)
        refinement_fields = self._read_grid_refinement_fields(allocator=allocator)
        limited_area = refinement.is_limited_area_grid(
            refinement_fields[dims.CellDim].ndarray, array_ns=xp
>>>>>>> ad8d2c54
        )

        self._decomposition_info = halo_constructor(cells_to_rank_mapping)
        distributed_size = self._decomposition_info.get_horizontal_size()

        # TODO(halungge): run this only for distrbuted grids otherwise to nothing internally
        neighbor_tables = {
            k: self._decomposition_info.global_to_local(
                k.source, v[self._decomposition_info.global_index(k.target[0])]
            )
            for k, v in neighbor_tables_for_halo_construction.items()
        }

        # COMPUTE remaining derived connectivities
        neighbor_tables.update(_get_derived_connectivities(neighbor_tables, array_ns=xp))

        refinement_fields = self._read_grid_refinement_fields(backend)

        domain_bounds_constructor = functools.partial(
            refinement.compute_domain_bounds, refinement_fields=refinement_fields, array_ns=xp
        )
        start_index, end_index = icon.get_start_and_end_index(domain_bounds_constructor)

        grid_config = base.GridConfig(
            horizontal_size=distributed_size,
            vertical_size=self._vertical_config.num_levels,
            limited_area=limited_area,
            keep_skip_values=with_skip_values,
        )

        grid = icon.icon_grid(
            self._reader.attribute(gridfile.MandatoryPropertyName.GRID_UUID),
            allocator=backend,
            config=grid_config,
            neighbor_tables=neighbor_tables,
            start_index=start_index,
            end_index=end_index,
            global_properties=global_params,
            refinement_control=refinement_fields,
        )
        self._grid = grid

    def _construct_global_params(
        self, backend: gtx_typing.Backend, global_size: base.HorizontalGridSize
    ):
        grid_root = self._reader.attribute(gridfile.MandatoryPropertyName.ROOT)
        grid_level = self._reader.attribute(gridfile.MandatoryPropertyName.LEVEL)
        if geometry_type := self._reader.try_attribute(gridfile.MPIMPropertyName.GEOMETRY):
            geometry_type = base.GeometryType(geometry_type)
        sphere_radius = self._reader.try_attribute(gridfile.MPIMPropertyName.SPHERE_RADIUS)
        domain_length = self._reader.try_attribute(gridfile.MPIMPropertyName.DOMAIN_LENGTH)
        domain_height = self._reader.try_attribute(gridfile.MPIMPropertyName.DOMAIN_HEIGHT)
        mean_edge_length = self._reader.try_attribute(gridfile.MPIMPropertyName.MEAN_EDGE_LENGTH)
        mean_dual_edge_length = self._reader.try_attribute(
            gridfile.MPIMPropertyName.MEAN_DUAL_EDGE_LENGTH
        )
        mean_cell_area = self._reader.try_attribute(gridfile.MPIMPropertyName.MEAN_CELL_AREA)
        mean_dual_cell_area = self._reader.try_attribute(
            gridfile.MPIMPropertyName.MEAN_DUAL_CELL_AREA
        )
        # TODO (@halungge): Fix this: reads the global fields...
        edge_lengths = self._reader.variable(gridfile.GeometryName.EDGE_LENGTH)
        dual_edge_lengths = self._reader.variable(gridfile.GeometryName.DUAL_EDGE_LENGTH)
        cell_areas = self._reader.variable(gridfile.GeometryName.CELL_AREA.value)
        dual_cell_areas = self._reader.variable(gridfile.GeometryName.DUAL_AREA)
        shape = icon.GridShape(
            geometry_type=geometry_type,
            subdivision=icon.GridSubdivision(root=grid_root, level=grid_level),
        )
        global_params = icon.GlobalGridParams.from_fields(
<<<<<<< HEAD
            backend=backend,
            grid_shape=shape,
=======
            array_ns=xp,
            grid_shape=icon.GridShape(
                geometry_type=geometry_type,
                subdivision=icon.GridSubdivision(root=grid_root, level=grid_level),
            ),
>>>>>>> ad8d2c54
            radius=sphere_radius,
            domain_length=domain_length,
            domain_height=domain_height,
            num_cells=global_size.num_cells,
            mean_edge_length=mean_edge_length,
            mean_dual_edge_length=mean_dual_edge_length,
            mean_cell_area=mean_cell_area,
            mean_dual_cell_area=mean_dual_cell_area,
            edge_lengths=edge_lengths,
            dual_edge_lengths=dual_edge_lengths,
            cell_areas=cell_areas,
            dual_cell_areas=dual_cell_areas,
        )

        return global_params

<<<<<<< HEAD
    def _get_index_field(
        self,
        field: gridfile.GridFileName,
        indices: np.ndarray | None = None,
        transpose=True,
        apply_offset=True,
    ):
        return self._reader.int_variable(
            field, indices=indices, transpose=transpose, apply_transformation=apply_offset
=======
        return icon.icon_grid(
            id_=uuid_,
            allocator=allocator,
            config=config,
            neighbor_tables=neighbor_tables,
            start_index=start_index,
            end_index=end_index,
            global_properties=global_params,
            refinement_control=refinement_fields,
>>>>>>> ad8d2c54
        )

    def _read_full_grid_size(self) -> base.HorizontalGridSize:
        """
        Read the grid size propertes (cells, edges, vertices) from the grid file.

        As the grid file contains the _full_ (non-distributed) grid, these are the sizes of prior to distribution.

        """
        num_cells = self._reader.dimension(gridfile.DimensionName.CELL_NAME)
        num_edges = self._reader.dimension(gridfile.DimensionName.EDGE_NAME)
        num_vertices = self._reader.dimension(gridfile.DimensionName.VERTEX_NAME)
        full_grid_size = base.HorizontalGridSize(
            num_vertices=num_vertices, num_edges=num_edges, num_cells=num_cells
        )
        return full_grid_size


def _get_derived_connectivities(
    neighbor_tables: dict[gtx.FieldOffset, data_alloc.NDArray], array_ns: ModuleType = np
) -> dict[gtx.FieldOffset, data_alloc.NDArray]:
    e2v_table = neighbor_tables[dims.E2V]
    c2v_table = neighbor_tables[dims.C2V]
    e2c_table = neighbor_tables[dims.E2C]
    c2e_table = neighbor_tables[dims.C2E]
    c2e2c_table = neighbor_tables[dims.C2E2C]
    e2c2v = _construct_diamond_vertices(
        e2v_table,
        c2v_table,
        e2c_table,
        array_ns=array_ns,
    )
    e2c2e = _construct_diamond_edges(e2c_table, c2e_table, array_ns=array_ns)
    e2c2e0 = array_ns.column_stack((array_ns.asarray(range(e2c2e.shape[0])), e2c2e))

    c2e2c2e = _construct_triangle_edges(c2e2c_table, c2e_table, array_ns=array_ns)
    c2e2c0 = array_ns.column_stack(
        (
            array_ns.asarray(range(c2e2c_table.shape[0])),
            (c2e2c_table),
        )
    )
    c2e2c2e2c = _construct_butterfly_cells(c2e2c_table, array_ns=array_ns)

    return {
        dims.C2E2CO: c2e2c0,
        dims.C2E2C2E: c2e2c2e,
        dims.C2E2C2E2C: c2e2c2e2c,
        dims.E2C2V: e2c2v,
        dims.E2C2E: e2c2e,
        dims.E2C2EO: e2c2e0,
    }


def _construct_diamond_vertices(
    e2v: data_alloc.NDArray,
    c2v: data_alloc.NDArray,
    e2c: data_alloc.NDArray,
    array_ns: ModuleType = np,
) -> data_alloc.NDArray:
    r"""
    Construct the connectivity table for the vertices of a diamond in the ICON triangular grid.

    Starting from the e2v and c2v connectivity the connectivity table for e2c2v is built up.

             v0
            /  \
           /    \
          /      \
         /        \
        v1---e0---v3
         \        /
          \      /
           \    /
            \  /
             v2

    For example for this diamond: e0 -> (v0, v1, v2, v3)
    Ordering is the same as ICON uses.

    Args:
        e2v: ndarray containing the connectivity table for edge-to-vertex
        c2v: ndarray containing the connectivity table for cell-to-vertex
        e2c: ndarray containing the connectivity table for edge-to-cell

    Returns: ndarray containing the connectivity table for edge-to-vertex on the diamond
    """
    dummy_c2v = _patch_with_dummy_lastline(c2v, array_ns=array_ns)
    expanded = dummy_c2v[e2c, :]
    sh = expanded.shape
    flat = expanded.reshape(sh[0], sh[1] * sh[2])
    far_indices = array_ns.zeros_like(e2v)
    # TODO(halungge): vectorize speed this up?
    for i in range(sh[0]):
        far_indices[i, :] = flat[i, ~array_ns.isin(flat[i, :], e2v[i, :])][:2]
    return array_ns.hstack((e2v, far_indices))


def _construct_diamond_edges(
    e2c: data_alloc.NDArray, c2e: data_alloc.NDArray, array_ns: ModuleType = np
) -> data_alloc.NDArray:
    r"""
    Construct the connectivity table for the edges of a diamond in the ICON triangular grid.

    Starting from the e2c and c2e connectivity the connectivity table for e2c2e is built up.

            /  \
           /    \
          e2 c0 e1
         /        \
         ----e0----
         \        /
          e3 c1 e4
           \    /
            \  /

    For example, for this diamond for e0 -> (e1, e2, e3, e4)


    Args:
        e2c: ndarray containing the connectivity table for edge-to-cell
        c2e: ndarray containing the connectivity table for cell-to-edge

    Returns: ndarray containing the connectivity table for central edge-to- boundary edges
             on the diamond
    """
    dummy_c2e = _patch_with_dummy_lastline(c2e, array_ns=array_ns)
    expanded = dummy_c2e[e2c[:, :], :]
    sh = expanded.shape
    flattened = expanded.reshape(sh[0], sh[1] * sh[2])

    diamond_sides = 4
    e2c2e = gridfile.GridFile.INVALID_INDEX * array_ns.ones((sh[0], diamond_sides), dtype=gtx.int32)
    for i in range(sh[0]):
        var = flattened[
            i,
            (
                ~array_ns.isin(
                    flattened[i, :], array_ns.asarray([i, gridfile.GridFile.INVALID_INDEX])
                )
            ),
        ]
        e2c2e[i, : var.shape[0]] = var
    return e2c2e


def _construct_triangle_edges(
    c2e2c: data_alloc.NDArray, c2e: data_alloc.NDArray, array_ns: ModuleType = np
) -> data_alloc.NDArray:
    r"""Compute the connectivity from a central cell to all neighboring edges of its cell neighbors.

         ----e3----  ----e7----
         \        /  \        /
          e4 c1  /    \  c3 e8
           \    e2 c0 e1    /
            \  /        \  /
               ----e0----
               \        /
                e5 c2 e6
                 \    /
                  \  /


    For example, for the triangular shape above, c0 -> (e3, e4, e2, e0, e5, e6, e7, e1, e8).

    Args:
        c2e2c: shape (n_cells, 3) connectivity table from a central cell to its cell neighbors
        c2e: shape (n_cells, 3), connectivity table from a cell to its neighboring edges
    Returns:
        ndarray: shape(n_cells, 9) connectivity table from a central cell to all neighboring
            edges of its cell neighbors
    """
    dummy_c2e = _patch_with_dummy_lastline(c2e, array_ns=array_ns)
    table = array_ns.reshape(dummy_c2e[c2e2c, :], (c2e2c.shape[0], 9))
    return table


def _construct_butterfly_cells(
    c2e2c: data_alloc.NDArray, array_ns: ModuleType = np
) -> data_alloc.NDArray:
    r"""Compute the connectivity from a central cell to all neighboring cells of its cell neighbors.

                  /  \        /  \
                 /    \      /    \
                /  c4  \    /  c5  \
               /        \  /        \
               ----e3----  ----e7----
            /  \        /  \        /  \
           /    e4 c1  /    \  c3 e8    \
          /  c9  \    e2 c0 e1    /  c6  \
         /        \  /        \  /        \
         ----------  ----e0----  ----------
                  /  \        /  \
                 /    e5 c2 e6    \
                /  c8  \    /  c7  \
               /        \  /        \
               ----------  ----------

    For example, for the shape above, c0 -> (c1, c4, c9, c2, c7, c8, c3, c5, c6).

    Args:
        c2e2c: shape (n_cells, 3) connectivity table from a central cell to its cell neighbors
    Returns:
        ndarray: shape(n_cells, 9) connectivity table from a central cell to all neighboring cells of its cell neighbors
    """
    dummy_c2e2c = _patch_with_dummy_lastline(c2e2c, array_ns=array_ns)
    c2e2c2e2c = array_ns.reshape(dummy_c2e2c[c2e2c, :], (c2e2c.shape[0], 9))
    return c2e2c2e2c


def _patch_with_dummy_lastline(ar, array_ns: ModuleType = np):
    """
    Patch an array for easy access with another offset containing invalid indices (-1).

    Enlarges this table to contain a fake last line to account for numpy wrap around when
    encountering a -1 = GridFile.INVALID_INDEX value

    Args:
        ar: ndarray connectivity array to be patched

    Returns: same array with an additional line containing only GridFile.INVALID_INDEX

    """
    patched_ar = array_ns.append(
        ar,
        gridfile.GridFile.INVALID_INDEX * array_ns.ones((1, ar.shape[1]), dtype=gtx.int32),
        axis=0,
    )
    return patched_ar


def construct_local_connectivity(
    field_offset: gtx.FieldOffset,
    decomposition_info: decomposition.DecompositionInfo,
    connectivity: np.ndarray | gtx_core_defs.NDArrayObject,
) -> np.ndarray:
    """
    Construct a connectivity table for use on a given rank: it maps from source to target dimension in _local_ indices.

    Starting from the connectivity table on the global grid
    - we reduce it to the lines for the locally present entries of the the target dimension
    - the reduced connectivity then still maps to global source dimension indices:
        we replace those source dimension indices not present on the node to SKIP_VALUE and replace the rest with the local indices

    Args:
        field_offset: FieldOffset for which we want to construct the local connectivity table
        decomposition_info: DecompositionInfo for the current rank.
        connectivity:

    Returns:
        connectivity are for the same FieldOffset but mapping from local target dimension indices to local source dimension indices.
    """
    source_dim = field_offset.source
    target_dim = field_offset.target[0]
    sliced_connectivity = connectivity[
        decomposition_info.global_index(target_dim, decomposition.DecompositionInfo.EntryType.ALL)
    ]

    global_idx = decomposition_info.global_index(
        source_dim, decomposition.DecompositionInfo.EntryType.ALL
    )

    # replace indices in the connectivity that do not exist on the local node by the SKIP_VALUE (those are for example neighbors of the outermost halo points)
    local_connectivity = np.where(
        np.isin(sliced_connectivity, global_idx),
        sliced_connectivity,
        gridfile.GridFile.INVALID_INDEX,
    )

    # map to local source indices
    sorted_index_of_global_idx = np.argsort(global_idx)
    global_idx_sorted = global_idx[sorted_index_of_global_idx]
    for i in np.arange(local_connectivity.shape[0]):
        valid_neighbor_mask = local_connectivity[i, :] != gridfile.GridFile.INVALID_INDEX
        positions = np.searchsorted(global_idx_sorted, local_connectivity[i, valid_neighbor_mask])
        indices = sorted_index_of_global_idx[positions]
        local_connectivity[i, valid_neighbor_mask] = indices
    return local_connectivity


def _single_node_decomposition_info(
    grid_config: base.GridConfig, xp: ModuleType
) -> decomposition.DecompositionInfo:
    cell_size = (grid_config.num_cells,)
    edge_size = (grid_config.num_edges,)
    vertex_size = (grid_config.num_vertices,)
    info = (
        decomposition.DecompositionInfo(grid_config.num_levels)
        .set_dimension(
            dims.CellDim,
            xp.arange(cell_size[0], dtype=gtx.int32),
            xp.ones(cell_size, dtype=bool),
            xp.zeros(cell_size),
        )
        .set_dimension(
            dims.EdgeDim,
            xp.arange(edge_size[0], dtype=gtx.int32),
            xp.ones(edge_size, dtype=bool),
            xp.zeros(edge_size),
        )
        .set_dimension(
            dims.VertexDim,
            xp.arange(vertex_size[0], dtype=gtx.int32),
            xp.ones(vertex_size, dtype=bool),
            xp.zeros(vertex_size),
        )
    )
    return info<|MERGE_RESOLUTION|>--- conflicted
+++ resolved
@@ -95,10 +95,9 @@
         if exc_type is FileNotFoundError:
             raise FileNotFoundError(f"gridfile {self._file_name} not found, aborting")
 
-<<<<<<< HEAD
     def __call__(
         self,
-        backend: gtx_typing.Backend | None,
+        allocator: gtx_typing.FieldBufferAlocationUtil,
         keep_skip_values: bool,
         decomposer: halo.Decomposer = _single_node_decomposer,
         run_properties=_single_process_props,
@@ -106,27 +105,23 @@
         if not run_properties.single_node() and isinstance(decomposer, halo.SingleNodeDecomposer):
             raise InvalidConfigError("Need a Decomposer for multi node run")
 
+        self._geometry = self._read_geometry_fields(allocator)
+        self._grid = self._construct_grid(allocator=allocator, with_skip_values=keep_skip_values)
+        self._coordinates = self._read_coordinates(allocator)
+
         if not self._reader:
             self.open()
 
         self._construct_decomposed_grid(
-            backend=backend,
+            backend=allocator,
             with_skip_values=keep_skip_values,
             decomposer=decomposer,
             run_properties=run_properties,
         )
-        self._coordinates = self._read_coordinates(backend)
-        self._geometry = self._read_geometry_fields(backend)
-        self._geometry = self._read_geometry_fields(backend)
-
-=======
-    def __call__(self, allocator: gtx_typing.FieldBufferAllocationUtil, keep_skip_values: bool):
-        if not self._reader:
-            self.open()
+        self._coordinates = self._read_coordinates(allocator)
         self._geometry = self._read_geometry_fields(allocator)
-        self._grid = self._construct_grid(allocator=allocator, with_skip_values=keep_skip_values)
-        self._coordinates = self._read_coordinates(allocator)
->>>>>>> ad8d2c54
+        self._geometry = self._read_geometry_fields(allocator)
+
         self.close()
 
     def _read_coordinates(self, backend: gtx_typing.Backend | None) -> CoordinateDict:
@@ -190,26 +185,18 @@
             },
         }
 
-<<<<<<< HEAD
-    def _read_geometry_fields(self, backend: gtx_typing.Backend | None):
+    def _read_geometry_fields(self, allocator: gtx_typing.FieldBufferAllocationUtil):
         my_cell_indices = self._decomposition_info.global_index(dims.CellDim)
         my_edge_indices = self._decomposition_info.global_index(dims.EdgeDim)
         my_vertex_indices = self._decomposition_info.global_index(dims.VertexDim)
-=======
-    def _read_geometry_fields(self, allocator: gtx_typing.FieldBufferAllocationUtil):
->>>>>>> ad8d2c54
+        my_vertex_indices = self._decomposition_info.global_index(dims.VertexDim)
         return {
             # TODO(halungge): still needs to ported, values from "our" grid files contains (wrong) values:
             #   based on bug in generator fixed with this [PR40](https://gitlab.dkrz.de/dwd-sw/dwd_icon_tools/-/merge_requests/40) .
             gridfile.GeometryName.CELL_AREA.value: gtx.as_field(
                 (dims.CellDim,),
-<<<<<<< HEAD
                 self._reader.variable(gridfile.GeometryName.CELL_AREA, indices=my_cell_indices),
-                allocator=backend,
-=======
-                self._reader.variable(gridfile.GeometryName.CELL_AREA),
-                allocator=allocator,
->>>>>>> ad8d2c54
+                allocator=allocator,
             ),
             # TODO(halungge): easily computed from a neighbor_sum V2C over the cell areas?
             gridfile.GeometryName.DUAL_AREA.value: gtx.as_field(
@@ -229,13 +216,12 @@
             ),
             gridfile.GeometryName.EDGE_CELL_DISTANCE.value: gtx.as_field(
                 (dims.EdgeDim, dims.E2CDim),
-<<<<<<< HEAD
                 self._reader.variable(
                     gridfile.GeometryName.EDGE_CELL_DISTANCE,
                     transpose=True,
                     indices=my_edge_indices,
                 ),
-                allocator=backend,
+                allocator=allocator,
             ),
             gridfile.GeometryName.EDGE_VERTEX_DISTANCE.value: gtx.as_field(
                 (dims.EdgeDim, dims.E2VDim),
@@ -244,29 +230,15 @@
                     transpose=True,
                     indices=my_edge_indices,
                 ),
-                allocator=backend,
-=======
-                self._reader.variable(gridfile.GeometryName.EDGE_CELL_DISTANCE, transpose=True),
-                allocator=allocator,
-            ),
-            gridfile.GeometryName.EDGE_VERTEX_DISTANCE.value: gtx.as_field(
-                (dims.EdgeDim, dims.E2VDim),
-                self._reader.variable(gridfile.GeometryName.EDGE_VERTEX_DISTANCE, transpose=True),
-                allocator=allocator,
->>>>>>> ad8d2c54
+                allocator=allocator,
             ),
             # TODO(halungge): recompute from coordinates? field in gridfile contains NaN on boundary edges
             gridfile.GeometryName.TANGENT_ORIENTATION.value: gtx.as_field(
                 (dims.EdgeDim,),
-<<<<<<< HEAD
                 self._reader.variable(
                     gridfile.GeometryName.TANGENT_ORIENTATION, indices=my_edge_indices
                 ),
-                allocator=backend,
-=======
-                self._reader.variable(gridfile.GeometryName.TANGENT_ORIENTATION),
-                allocator=allocator,
->>>>>>> ad8d2c54
+                allocator=allocator,
             ),
             gridfile.GeometryName.CELL_NORMAL_ORIENTATION.value: gtx.as_field(
                 (dims.CellDim, dims.C2EDim),
@@ -291,13 +263,7 @@
 
     def _read_grid_refinement_fields(
         self,
-<<<<<<< HEAD
-        backend: gtx_typing.Backend | None = None,
-=======
-        *,
-        decomposition_info: decomposition.DecompositionInfo | None = None,
         allocator: gtx_typing.FieldBufferAllocationUtil,
->>>>>>> ad8d2c54
     ) -> dict[gtx.Dimension, gtx.Field]:
         """
         Reads the refinement control fields from the grid file.
@@ -318,18 +284,13 @@
         refinement_control_fields = {
             dim: gtx.as_field(
                 (dim,),
-<<<<<<< HEAD
                 self._reader.int_variable(
                     name,
                     indices=self._decomposition_info.global_index(dim),
                     transpose=False,
                     apply_transformation=False,
                 ),
-                allocator=backend,
-=======
-                self._reader.int_variable(name, decomposition_info, transpose=False),
-                allocator=allocator,
->>>>>>> ad8d2c54
+                allocator=allocator,
             )
             for dim, name in refinement_control_names.items()
         }
@@ -401,36 +362,29 @@
     def coordinates(self) -> CoordinateDict:
         return self._coordinates
 
-<<<<<<< HEAD
     @property
     def decomposition_info(self) -> decomposition.DecompositionInfo:
         return self._decomposition_info
 
     def _construct_decomposed_grid(
         self,
-        backend: gtx_typing.Backend | None,
+        allocator: gtx_typing.FieldBufferAllocationUtil,
         with_skip_values: bool,
         decomposer: halo.Decomposer,
         run_properties: decomposition.ProcessProperties,
     ) -> None:
-=======
-    def _construct_grid(
-        self, allocator: gtx_typing.FieldBufferAllocationUtil, with_skip_values: bool
-    ) -> icon.IconGrid:
->>>>>>> ad8d2c54
         """Construct the grid topology from the icon grid file.
 
         Reads connectivity fields from the grid file and constructs derived connectivities needed in
         Icon4py from them. Adds constructed start/end index information to the grid.
 
         """
-<<<<<<< HEAD
-        xp = data_alloc.import_array_ns(backend)
+        xp = data_alloc.import_array_ns(allocator)
         ## FULL GRID PROPERTIES
 
         cell_refinement = self._reader.variable(gridfile.GridRefinementName.CONTROL_CELLS)
         global_size = self._read_full_grid_size()
-        global_params = self._construct_global_params(backend, global_size)
+        global_params = self._construct_global_params(allocator, global_size)
         limited_area = refinement.is_limited_area_grid(cell_refinement, array_ns=xp)
 
         cell_to_cell_neighbors = self._get_index_field(gridfile.ConnectivityName.C2E2C)
@@ -455,13 +409,7 @@
             num_levels=self._vertical_config.num_levels,
             full_grid_size=global_size,
             connectivities=neighbor_tables_for_halo_construction,
-            backend=backend,
-=======
-        xp = data_alloc.import_array_ns(allocator)
-        refinement_fields = self._read_grid_refinement_fields(allocator=allocator)
-        limited_area = refinement.is_limited_area_grid(
-            refinement_fields[dims.CellDim].ndarray, array_ns=xp
->>>>>>> ad8d2c54
+            backend=allocator,
         )
 
         self._decomposition_info = halo_constructor(cells_to_rank_mapping)
@@ -478,7 +426,7 @@
         # COMPUTE remaining derived connectivities
         neighbor_tables.update(_get_derived_connectivities(neighbor_tables, array_ns=xp))
 
-        refinement_fields = self._read_grid_refinement_fields(backend)
+        refinement_fields = self._read_grid_refinement_fields(allocator)
 
         domain_bounds_constructor = functools.partial(
             refinement.compute_domain_bounds, refinement_fields=refinement_fields, array_ns=xp
@@ -494,7 +442,7 @@
 
         grid = icon.icon_grid(
             self._reader.attribute(gridfile.MandatoryPropertyName.GRID_UUID),
-            allocator=backend,
+            allocator=allocator,
             config=grid_config,
             neighbor_tables=neighbor_tables,
             start_index=start_index,
@@ -532,16 +480,8 @@
             subdivision=icon.GridSubdivision(root=grid_root, level=grid_level),
         )
         global_params = icon.GlobalGridParams.from_fields(
-<<<<<<< HEAD
             backend=backend,
             grid_shape=shape,
-=======
-            array_ns=xp,
-            grid_shape=icon.GridShape(
-                geometry_type=geometry_type,
-                subdivision=icon.GridSubdivision(root=grid_root, level=grid_level),
-            ),
->>>>>>> ad8d2c54
             radius=sphere_radius,
             domain_length=domain_length,
             domain_height=domain_height,
@@ -558,7 +498,6 @@
 
         return global_params
 
-<<<<<<< HEAD
     def _get_index_field(
         self,
         field: gridfile.GridFileName,
@@ -568,17 +507,6 @@
     ):
         return self._reader.int_variable(
             field, indices=indices, transpose=transpose, apply_transformation=apply_offset
-=======
-        return icon.icon_grid(
-            id_=uuid_,
-            allocator=allocator,
-            config=config,
-            neighbor_tables=neighbor_tables,
-            start_index=start_index,
-            end_index=end_index,
-            global_properties=global_params,
-            refinement_control=refinement_fields,
->>>>>>> ad8d2c54
         )
 
     def _read_full_grid_size(self) -> base.HorizontalGridSize:
