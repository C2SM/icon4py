--- conflicted
+++ resolved
@@ -14,7 +14,7 @@
 import gt4py.next as gtx
 import numpy as np
 
-from icon4py.model.common import dimension as dims
+from icon4py.model.common import dimension as dims, exceptions
 from icon4py.model.common.decomposition import (
     definitions as decomposition,
 )
@@ -36,16 +36,7 @@
             raise ModuleNotFoundError("NetCDF4 is not installed.")
 
 
-<<<<<<< HEAD
 _log = logging.getLogger(__name__)
-=======
-from icon4py.model.common import dimension as dims, exceptions
-from icon4py.model.common.grid import (
-    base as grid_def,
-    icon as icon_grid,
-    vertical as v_grid,
-)
->>>>>>> 282506f0
 
 
 class GridFileName(str, enum.Enum):
@@ -60,14 +51,6 @@
     PARENT_GRID_ID = "parent_grid_ID"
     MAX_CHILD_DOMAINS = "max_childdom"
 
-<<<<<<< HEAD
-=======
-def _validate_shape(data: np.array, field_definition: GridFileField):
-    if data.shape != field_definition.shape:
-        raise exceptions.IconGridError(
-            f"invalid grid file field {field_definition.name} does not have dimension {field_definition.shape}"
-        )
->>>>>>> 282506f0
 
 class PropertyName(GridFileName):
     ...
@@ -308,10 +291,9 @@
             return data
         except KeyError as err:
             msg = f"{name} does not exist in dataset"
-<<<<<<< HEAD
             _log.warning(msg)
             _log.debug(f"Error: {err}")
-            raise IconGridError(msg) from err
+            raise exceptions.IconGridError(msg) from err
 
     def close(self):
         self._dataset.close()
@@ -323,10 +305,6 @@
 
 class IconGridError(RuntimeError):
     pass
-=======
-            self._log.warning(msg)
-            raise exceptions.IconGridError(msg) from err
->>>>>>> 282506f0
 
 
 class IndexTransformation(Protocol):
@@ -489,7 +467,6 @@
     def grid(self):
         return self._grid
 
-<<<<<<< HEAD
     @property
     def refinement(self):
         """
@@ -530,45 +507,6 @@
 
     def _get_index_field(self, field: GridFileName, transpose=True, apply_offset=True):
         field = self._reader.int_variable(field, transpose=transpose)
-=======
-    def _get_index(self, dim: gtx.Dimension, start_marker: int, index_dict):
-        if dim.kind != gtx.DimensionKind.HORIZONTAL:
-            msg = f"getting start index in horizontal domain with non - horizontal dimension {dim}"
-            self._log.warning(msg)
-            raise exceptions.IconGridError(msg)
-        try:
-            return index_dict[dim][start_marker]
-        except KeyError as err:
-            msg = f"start, end indices for dimension {dim} not present"
-            self._log.error(msg)
-            raise exceptions.IconGridError(msg) from err
-
-    def _construct_grid(
-        self, dataset: Dataset, on_gpu: bool, limited_area: bool
-    ) -> icon_grid.IconGrid:
-        return self._from_grid_dataset(dataset, on_gpu=on_gpu, limited_area=limited_area)
-
-    def get_size(self, dim: gtx.Dimension):
-        if dim == dims.VertexDim:
-            return self._grid.config.num_vertices
-        elif dim == dims.CellDim:
-            return self._grid.config.num_cells
-        elif dim == dims.EdgeDim:
-            return self._grid.config.num_edges
-        else:
-            self._log.warning(f"cannot determine size of unknown dimension {dim}")
-            raise exceptions.IconGridError(f"Unknown dimension {dim}")
-
-    def _get_index_field(
-        self,
-        reader,
-        field: GridFileName,
-        transpose=True,
-        apply_offset=True,
-        dtype=gtx.int32,
-    ):
-        field = reader.int_field(field, transpose=transpose, dtype=dtype)
->>>>>>> 282506f0
         if apply_offset:
             field = field + self._transformation(field)
         return field
