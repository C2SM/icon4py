# ICON4Py - ICON inspired code in Python and GT4Py
#
# Copyright (c) 2022-2024, ETH Zurich and MeteoSwiss
# All rights reserved.
#
# Please, refer to the LICENSE file in the root directory.
# SPDX-License-Identifier: BSD-3-Clause
import logging
import pathlib
from types import ModuleType
from typing import Literal, Protocol, TypeAlias

import gt4py.next as gtx
import gt4py.next.typing as gtx_typing
import numpy as np

from icon4py.model.common import dimension as dims, type_alias as ta
from icon4py.model.common.decomposition import definitions as decomposition
from icon4py.model.common.grid import (
    base,
    gridfile,
    horizontal as h_grid,
    icon,
    refinement,
    vertical as v_grid,
)
from icon4py.model.common.utils import data_allocation as data_alloc


_log = logging.getLogger(__name__)


class IconGridError(RuntimeError):
    pass


class IndexTransformation(Protocol):
    """Return a transformation field to be applied to index fields"""

    def __call__(
        self,
        array: data_alloc.NDArray,
    ) -> data_alloc.NDArray: ...


class NoTransformation(IndexTransformation):
    """Empty implementation of the Protocol. Just return zeros."""

    def __call__(self, array: data_alloc.NDArray):
        return np.zeros_like(array)


class ToZeroBasedIndexTransformation(IndexTransformation):
    def __call__(self, array: data_alloc.NDArray):
        """
        Calculate the index offset needed for usage with python.

        Fortran indices are 1-based, hence the offset is -1 for 0-based ness of python except for
        INVALID values which are marked with -1 in the grid file and are kept such.
        """
        return np.asarray(
            np.where(array == gridfile.GridFile.INVALID_INDEX, 0, -1), dtype=gtx.int32
        )


CoordinateDict: TypeAlias = dict[gtx.Dimension, dict[Literal["lat", "lon"], gtx.Field]]
GeometryDict: TypeAlias = dict[gridfile.GeometryName, gtx.Field]


class GridManager:
    """
    Read ICON grid file and set up grid topology, refinement information and geometry fields.

    It handles the reading of the ICON grid file and extracts information such as:
    - topology (connectivity arrays)
    - refinement information: association of field positions to specific zones in the horizontal grid like boundaries, inner prognostic cells, etc.
    - geometry fields present in the grid file


    """

    def __init__(
        self,
        transformation: IndexTransformation,
        grid_file: pathlib.Path | str,
        config: v_grid.VerticalGridConfig,  # TODO(halungge): remove to separate vertical and horizontal grid
    ):
        self._transformation = transformation
        self._file_name = str(grid_file)
        self._vertical_config = config
        self._grid: icon.IconGrid | None = None
        self._decomposition_info: decomposition.DecompositionInfo | None = None
        self._geometry: GeometryDict = {}
        self._reader = None
        self._coordinates: CoordinateDict = {}

    def open(self):
        """Open the gridfile resource for reading."""
        self._reader = gridfile.GridFile(self._file_name)
        self._reader.open()

    def close(self):
        """close the gridfile resource."""
        self._reader.close()

    def __enter__(self):
        self.open()
        return self

    def __exit__(self, exc_type, exc_val, exc_tb):
        self.close()
        if exc_type is not None:
            _log.debug(
                f"Exception '{exc_type}: {exc_val}' while reading the grid file {self._file_name}"
            )
        if exc_type is FileNotFoundError:
            raise FileNotFoundError(f"gridfile {self._file_name} not found, aborting")

    def __call__(self, backend: gtx_typing.Backend | None, keep_skip_values: bool):
        if not self._reader:
            self.open()
        self._geometry = self._read_geometry_fields(backend)
        self._grid = self._construct_grid(backend=backend, with_skip_values=keep_skip_values)
        self._coordinates = self._read_coordinates(backend)
        self.close()

<<<<<<< HEAD
    def _read_coordinates(self, backend: gtx_backend.Backend | None) -> CoordinateDict:
        coordinates = {
=======
    def _read_coordinates(self, backend: gtx_typing.Backend | None) -> CoordinateDict:
        return {
>>>>>>> c9dbdb36
            dims.CellDim: {
                "lat": gtx.as_field(
                    (dims.CellDim,),
                    self._reader.variable(gridfile.CoordinateName.CELL_LATITUDE),
                    dtype=ta.wpfloat,
                    allocator=backend,
                ),
                "lon": gtx.as_field(
                    (dims.CellDim,),
                    self._reader.variable(gridfile.CoordinateName.CELL_LONGITUDE),
                    dtype=ta.wpfloat,
                    allocator=backend,
                ),
            },
            dims.EdgeDim: {
                "lat": gtx.as_field(
                    (dims.EdgeDim,),
                    self._reader.variable(gridfile.CoordinateName.EDGE_LATITUDE),
                    dtype=ta.wpfloat,
                    allocator=backend,
                ),
                "lon": gtx.as_field(
                    (dims.EdgeDim,),
                    self._reader.variable(gridfile.CoordinateName.EDGE_LONGITUDE),
                    dtype=ta.wpfloat,
                    allocator=backend,
                ),
            },
            dims.VertexDim: {
                "lat": gtx.as_field(
                    (dims.VertexDim,),
                    self._reader.variable(gridfile.CoordinateName.VERTEX_LATITUDE),
                    allocator=backend,
                    dtype=ta.wpfloat,
                ),
                "lon": gtx.as_field(
                    (dims.VertexDim,),
                    self._reader.variable(gridfile.CoordinateName.VERTEX_LONGITUDE),
                    allocator=backend,
                    dtype=ta.wpfloat,
                ),
            },
        }

<<<<<<< HEAD
        # TODO(msimberg): Don't read the geometry multiple times, set it up once.
        if geometry_type := self._reader.try_attribute(gridfile.MPIMPropertyName.GEOMETRY):
            geometry_type = base.GeometryType(geometry_type)

        if geometry_type == base.GeometryType.TORUS:
            coordinates[dims.CellDim]["x"] = gtx.as_field(
                (dims.CellDim,),
                self._reader.variable(gridfile.CoordinateName.CELL_X),
                dtype=ta.wpfloat,
                allocator=backend,
            )
            coordinates[dims.CellDim]["y"] = gtx.as_field(
                (dims.CellDim,),
                self._reader.variable(gridfile.CoordinateName.CELL_Y),
                dtype=ta.wpfloat,
                allocator=backend,
            )
            coordinates[dims.CellDim]["z"] = gtx.as_field(
                (dims.CellDim,),
                self._reader.variable(gridfile.CoordinateName.CELL_Z),
                dtype=ta.wpfloat,
                allocator=backend,
            )
            coordinates[dims.EdgeDim]["x"] = gtx.as_field(
                (dims.EdgeDim,),
                self._reader.variable(gridfile.CoordinateName.EDGE_X),
                dtype=ta.wpfloat,
                allocator=backend,
            )
            coordinates[dims.EdgeDim]["y"] = gtx.as_field(
                (dims.EdgeDim,),
                self._reader.variable(gridfile.CoordinateName.EDGE_Y),
                dtype=ta.wpfloat,
                allocator=backend,
            )
            coordinates[dims.EdgeDim]["z"] = gtx.as_field(
                (dims.EdgeDim,),
                self._reader.variable(gridfile.CoordinateName.EDGE_Z),
                dtype=ta.wpfloat,
                allocator=backend,
            )
            coordinates[dims.VertexDim]["x"] = gtx.as_field(
                (dims.VertexDim,),
                self._reader.variable(gridfile.CoordinateName.VERTEX_X),
                dtype=ta.wpfloat,
                allocator=backend,
            )
            coordinates[dims.VertexDim]["y"] = gtx.as_field(
                (dims.VertexDim,),
                self._reader.variable(gridfile.CoordinateName.VERTEX_Y),
                dtype=ta.wpfloat,
                allocator=backend,
            )
            coordinates[dims.VertexDim]["z"] = gtx.as_field(
                (dims.VertexDim,),
                self._reader.variable(gridfile.CoordinateName.VERTEX_Z),
                dtype=ta.wpfloat,
                allocator=backend,
            )

        return coordinates

    def _read_geometry_fields(self, backend: gtx_backend.Backend | None):
        geometry_fields = {
=======
    def _read_geometry_fields(self, backend: gtx_typing.Backend | None):
        return {
>>>>>>> c9dbdb36
            # TODO(halungge): still needs to ported, values from "our" grid files contains (wrong) values:
            #   based on bug in generator fixed with this [PR40](https://gitlab.dkrz.de/dwd-sw/dwd_icon_tools/-/merge_requests/40) .
            gridfile.GeometryName.CELL_AREA.value: gtx.as_field(
                (dims.CellDim,),
                self._reader.variable(gridfile.GeometryName.CELL_AREA),
                allocator=backend,
            ),
            # TODO(halungge): easily computed from a neighbor_sum V2C over the cell areas?
            gridfile.GeometryName.DUAL_AREA.value: gtx.as_field(
                (dims.VertexDim,),
                self._reader.variable(gridfile.GeometryName.DUAL_AREA),
                allocator=backend,
            ),
            gridfile.GeometryName.EDGE_LENGTH.value: gtx.as_field(
                (dims.EdgeDim,),
                self._reader.variable(gridfile.GeometryName.EDGE_LENGTH),
                allocator=backend,
            ),
            gridfile.GeometryName.DUAL_EDGE_LENGTH.value: gtx.as_field(
                (dims.EdgeDim,),
                self._reader.variable(gridfile.GeometryName.DUAL_EDGE_LENGTH),
                allocator=backend,
            ),
            gridfile.GeometryName.EDGE_CELL_DISTANCE.value: gtx.as_field(
                (dims.EdgeDim, dims.E2CDim),
                self._reader.variable(gridfile.GeometryName.EDGE_CELL_DISTANCE, transpose=True),
                allocator=backend,
            ),
            gridfile.GeometryName.EDGE_VERTEX_DISTANCE.value: gtx.as_field(
                (dims.EdgeDim, dims.E2VDim),
                self._reader.variable(gridfile.GeometryName.EDGE_VERTEX_DISTANCE, transpose=True),
                allocator=backend,
            ),
            # TODO(halungge): recompute from coordinates? field in gridfile contains NaN on boundary edges
            gridfile.GeometryName.TANGENT_ORIENTATION.value: gtx.as_field(
                (dims.EdgeDim,),
                self._reader.variable(gridfile.GeometryName.TANGENT_ORIENTATION),
                allocator=backend,
            ),
            gridfile.GeometryName.CELL_NORMAL_ORIENTATION.value: gtx.as_field(
                (dims.CellDim, dims.C2EDim),
                self._reader.int_variable(
                    gridfile.GeometryName.CELL_NORMAL_ORIENTATION, transpose=True
                ),
                allocator=backend,
            ),
            gridfile.GeometryName.EDGE_ORIENTATION_ON_VERTEX.value: gtx.as_field(
                (dims.VertexDim, dims.V2EDim),
                self._reader.int_variable(
                    gridfile.GeometryName.EDGE_ORIENTATION_ON_VERTEX, transpose=True
                ),
                allocator=backend,
            ),
        }

        # TODO(msimberg): Don't read the geometry multiple times, set it up once.
        if geometry_type := self._reader.try_attribute(gridfile.MPIMPropertyName.GEOMETRY):
            geometry_type = base.GeometryType(geometry_type)

        if geometry_type == base.GeometryType.TORUS:
            geometry_fields[gridfile.GeometryName.EDGE_NORMAL_X.value] = gtx.as_field(
                (dims.EdgeDim,),
                self._reader.variable(gridfile.GeometryName.EDGE_NORMAL_X),
                allocator=backend,
            )
            geometry_fields[gridfile.GeometryName.EDGE_NORMAL_Y.value] = gtx.as_field(
                (dims.EdgeDim,),
                self._reader.variable(gridfile.GeometryName.EDGE_NORMAL_Y),
                allocator=backend,
            )
            geometry_fields[gridfile.GeometryName.EDGE_NORMAL_Z.value] = gtx.as_field(
                (dims.EdgeDim,),
                self._reader.variable(gridfile.GeometryName.EDGE_NORMAL_Z),
                allocator=backend,
            )
            geometry_fields[gridfile.GeometryName.EDGE_TANGENT_X.value] = gtx.as_field(
                (dims.EdgeDim,),
                self._reader.variable(gridfile.GeometryName.EDGE_TANGENT_X),
                allocator=backend,
            )
            geometry_fields[gridfile.GeometryName.EDGE_TANGENT_Y.value] = gtx.as_field(
                (dims.EdgeDim,),
                self._reader.variable(gridfile.GeometryName.EDGE_TANGENT_Y),
                allocator=backend,
            )
            geometry_fields[gridfile.GeometryName.EDGE_TANGENT_Z.value] = gtx.as_field(
                (dims.EdgeDim,),
                self._reader.variable(gridfile.GeometryName.EDGE_TANGENT_Z),
                allocator=backend,
            )

        return geometry_fields

    def _read_grid_refinement_fields(
        self,
        decomposition_info: decomposition.DecompositionInfo | None = None,
        backend: gtx_typing.Backend | None = None,
    ) -> dict[gtx.Dimension, gtx.Field]:
        """
        Reads the refinement control fields from the grid file.

        Refinement control contains the classification of each entry in a field to predefined horizontal grid zones as for example the distance to the boundaries,
        see [refinement.py](refinement.py)

        Args:
            decomposition_info: Optional decomposition information, if not provided the grid is assumed to be a single node run.
            backend: Optional backend to use for reading the fields, if not provided the default backend is used.
        Returns:
            dict[gtx.Dimension, gtx.Field]: A dictionary containing the refinement control fields for each dimension.
        """
        refinement_control_names = {
            dims.CellDim: gridfile.GridRefinementName.CONTROL_CELLS,
            dims.EdgeDim: gridfile.GridRefinementName.CONTROL_EDGES,
            dims.VertexDim: gridfile.GridRefinementName.CONTROL_VERTICES,
        }
        refinement_control_fields = {
            dim: gtx.as_field(
                (dim,),
                self._reader.int_variable(name, decomposition_info, transpose=False),
                allocator=backend,
            )
            for dim, name in refinement_control_names.items()
        }
        return refinement_control_fields

    def _read_start_end_indices(
        self,
    ) -> tuple[dict[gtx.Dimension, data_alloc.NDArray], dict[gtx.Dimension, data_alloc.NDArray]]:
        """ "
        Read the start/end indices from the grid file.

        This should be used for a single node run. In the case of a multi node distributed run the  start and end indices need to be reconstructed from the decomposed grid.
        """
        _CHILD_DOM = 0
        grid_refinement_dimensions = {
            dims.CellDim: gridfile.DimensionName.CELL_GRF,
            dims.EdgeDim: gridfile.DimensionName.EDGE_GRF,
            dims.VertexDim: gridfile.DimensionName.VERTEX_GRF,
        }
        max_refinement_control_values = {
            dim: self._reader.dimension(name) for dim, name in grid_refinement_dimensions.items()
        }
        start_index_names = {
            dims.CellDim: gridfile.GridRefinementName.START_INDEX_CELLS,
            dims.EdgeDim: gridfile.GridRefinementName.START_INDEX_EDGES,
            dims.VertexDim: gridfile.GridRefinementName.START_INDEX_VERTICES,
        }

        start_indices = {
            dim: self._get_index_field(name, transpose=False, apply_offset=True)[_CHILD_DOM]
            for dim, name in start_index_names.items()
        }
        for dim in grid_refinement_dimensions:
            assert start_indices[dim].shape == (
                max_refinement_control_values[dim],
            ), f"start index array for {dim} has wrong shape"

        end_index_names = {
            dims.CellDim: gridfile.GridRefinementName.END_INDEX_CELLS,
            dims.EdgeDim: gridfile.GridRefinementName.END_INDEX_EDGES,
            dims.VertexDim: gridfile.GridRefinementName.END_INDEX_VERTICES,
        }
        end_indices = {
            dim: self._get_index_field(name, transpose=False, apply_offset=False)[_CHILD_DOM]
            for dim, name in end_index_names.items()
        }
        for dim in grid_refinement_dimensions:
            assert start_indices[dim].shape == (
                max_refinement_control_values[dim],
            ), f"start index array for {dim} has wrong shape"
            assert end_indices[dim].shape == (
                max_refinement_control_values[dim],
            ), f"start index array for {dim} has wrong shape"

        return start_indices, end_indices

    @property
    def grid(self) -> icon.IconGrid:
        return self._grid

    @property
    def geometry(self) -> GeometryDict:
        return self._geometry

    @property
    def coordinates(self) -> CoordinateDict:
        return self._coordinates

    def _construct_grid(
        self, backend: gtx_typing.Backend | None, with_skip_values: bool
    ) -> icon.IconGrid:
        """Construct the grid topology from the icon grid file.

        Reads connectivity fields from the grid file and constructs derived connectivities needed in
        Icon4py from them. Adds constructed start/end index information to the grid.

        """
        xp = data_alloc.import_array_ns(backend)
        refinement_fields = self._read_grid_refinement_fields(backend=backend)
        limited_area = refinement.is_limited_area_grid(
            refinement_fields[dims.CellDim].ndarray, array_ns=xp
        )

        num_cells = self._reader.dimension(gridfile.DimensionName.CELL_NAME)
        num_edges = self._reader.dimension(gridfile.DimensionName.EDGE_NAME)
        num_vertices = self._reader.dimension(gridfile.DimensionName.VERTEX_NAME)
        uuid_ = self._reader.attribute(gridfile.MandatoryPropertyName.GRID_UUID)
        grid_root = self._reader.attribute(gridfile.MandatoryPropertyName.ROOT)
        grid_level = self._reader.attribute(gridfile.MandatoryPropertyName.LEVEL)
        if geometry_type := self._reader.try_attribute(gridfile.MPIMPropertyName.GEOMETRY):
            geometry_type = base.GeometryType(geometry_type)
<<<<<<< HEAD
        if domain_length := self._reader.try_attribute(gridfile.MPIMPropertyName.DOMAIN_LENGTH):
            domain_length = float(domain_length)
        if domain_height := self._reader.try_attribute(gridfile.MPIMPropertyName.DOMAIN_HEIGHT):
            domain_height = float(domain_height)

        # TODO(msimberg): Put mean_cell_area and num_cells in separate class? They're
        # derived from either global grid parameters or geometry fields.
        # TODO(msimberg): At least three ways to get the mean cell area:
        # - from the grid file (if present; seems to be there for torus, maybe not always for sphere)
        # - computing from cell area geometry fields (should always be there, or can be derived)
        # - computing from the number of cells and sphere area (only for sphere)
        # They don't always give the same result. Does it matter? Which one should we prioritize?
        if mean_cell_area := self._reader.try_attribute(gridfile.MPIMPropertyName.MEAN_CELL_AREA):
            mean_cell_area = float(mean_cell_area)
        if mean_cell_area is None:
            assert self.geometry is not None
            mean_cell_area = xp.mean(self.geometry[gridfile.GeometryName.CELL_AREA.value].ndarray)

        global_params = icon.GlobalGridParams(
            # TODO(msimberg): Read sphere radius?
=======
        sphere_radius = self._reader.try_attribute(gridfile.MPIMPropertyName.SPHERE_RADIUS)
        domain_length = self._reader.try_attribute(gridfile.MPIMPropertyName.DOMAIN_LENGTH)
        domain_height = self._reader.try_attribute(gridfile.MPIMPropertyName.DOMAIN_HEIGHT)

        mean_edge_length = self._reader.try_attribute(gridfile.MPIMPropertyName.MEAN_EDGE_LENGTH)
        mean_dual_edge_length = self._reader.try_attribute(
            gridfile.MPIMPropertyName.MEAN_DUAL_EDGE_LENGTH
        )
        mean_cell_area = self._reader.try_attribute(gridfile.MPIMPropertyName.MEAN_CELL_AREA)
        mean_dual_cell_area = self._reader.try_attribute(
            gridfile.MPIMPropertyName.MEAN_DUAL_CELL_AREA
        )

        # TODO(msimberg): EDGE_LENGTH requires GridGeometry (not just
        # GeometryDict). GridGeometry requires the IconGrid.  IconGrid requires
        # GlobalGridParams.  GlobalGridParams requires EDGE_LENGTH. EDGE_LENGTH
        # requires GridGeometry.
        # - Option 1: Only use MEAN_EDGE_LENGTH from grid file.
        # - Option 2: Fix circular dependency.
        # - Option 3: Use EDGE_LENGTH from grid file to make it available in
        #   GeometryDict. This is implemented below. Is the field always there?
        edge_lengths = self.geometry[gridfile.GeometryName.EDGE_LENGTH.value].ndarray
        dual_edge_lengths = self.geometry[gridfile.GeometryName.DUAL_EDGE_LENGTH.value].ndarray
        cell_areas = self.geometry[gridfile.GeometryName.CELL_AREA.value].ndarray
        dual_cell_areas = mean_dual_cell_area = xp.mean(
            self.geometry[gridfile.GeometryName.DUAL_AREA.value].ndarray
        )

        global_params = icon.GlobalGridParams.from_fields(
            backend=backend,
>>>>>>> c9dbdb36
            grid_shape=icon.GridShape(
                geometry_type=geometry_type,
                subdivision=icon.GridSubdivision(root=grid_root, level=grid_level),
            ),
            radius=sphere_radius,
            domain_length=domain_length,
            domain_height=domain_height,
            # TODO(msimberg): The above is given for the grid, not derived from
            # anything. The below can be derived in the worst case, so keep
            # separate?
            num_cells=num_cells,
            mean_edge_length=mean_edge_length,
            mean_dual_edge_length=mean_dual_edge_length,
            mean_cell_area=mean_cell_area,
<<<<<<< HEAD
            # TODO(msimberg): Where?
            domain_height=domain_height,
            domain_length=domain_length,
=======
            mean_dual_cell_area=mean_dual_cell_area,
            edge_lengths=edge_lengths,
            dual_edge_lengths=dual_edge_lengths,
            cell_areas=cell_areas,
            dual_cell_areas=dual_cell_areas,
>>>>>>> c9dbdb36
        )
        grid_size = base.HorizontalGridSize(
            num_vertices=num_vertices, num_edges=num_edges, num_cells=num_cells
        )
        config = base.GridConfig(
            horizontal_config=grid_size,
            vertical_size=self._vertical_config.num_levels,
            limited_area=limited_area,
            keep_skip_values=with_skip_values,
        )

        neighbor_tables = {
            dims.C2E2C: xp.asarray(self._get_index_field(gridfile.ConnectivityName.C2E2C)),
            dims.C2E: xp.asarray(self._get_index_field(gridfile.ConnectivityName.C2E)),
            dims.E2C: xp.asarray(self._get_index_field(gridfile.ConnectivityName.E2C)),
            dims.V2E: xp.asarray(self._get_index_field(gridfile.ConnectivityName.V2E)),
            dims.E2V: xp.asarray(self._get_index_field(gridfile.ConnectivityName.E2V)),
            dims.V2C: xp.asarray(self._get_index_field(gridfile.ConnectivityName.V2C)),
            dims.C2V: xp.asarray(self._get_index_field(gridfile.ConnectivityName.C2V)),
            dims.V2E2V: xp.asarray(self._get_index_field(gridfile.ConnectivityName.V2E2V)),
        }
        neighbor_tables.update(_get_derived_connectivities(neighbor_tables, array_ns=xp))

        start, end = self._read_start_end_indices()
        start_indices = {
            k: v
            for dim in dims.MAIN_HORIZONTAL_DIMENSIONS.values()
            for k, v in h_grid.map_icon_domain_bounds(dim, start[dim]).items()
        }
        end_indices = {
            k: v
            for dim in dims.MAIN_HORIZONTAL_DIMENSIONS.values()
            for k, v in h_grid.map_icon_domain_bounds(dim, end[dim]).items()
        }

        return icon.icon_grid(
            id_=uuid_,
            allocator=backend,
            config=config,
            neighbor_tables=neighbor_tables,
            start_indices=start_indices,
            end_indices=end_indices,
            global_properties=global_params,
            refinement_control=refinement_fields,
            # TODO(msimberg): Global properties?
            mean_dual_edge_length=self._reader.try_attribute(
                gridfile.MPIMPropertyName.MEAN_DUAL_EDGE_LENGTH
            ),
        )

    def _get_index_field(self, field: gridfile.GridFileName, transpose=True, apply_offset=True):
        field = self._reader.int_variable(field, transpose=transpose)
        if apply_offset:
            field = field + self._transformation(field)
        return field


def _get_derived_connectivities(
    neighbor_tables: dict[gtx.FieldOffset, data_alloc.NDArray], array_ns: ModuleType = np
) -> dict[gtx.FieldOffset, data_alloc.NDArray]:
    e2v_table = neighbor_tables[dims.E2V]
    c2v_table = neighbor_tables[dims.C2V]
    e2c_table = neighbor_tables[dims.E2C]
    c2e_table = neighbor_tables[dims.C2E]
    c2e2c_table = neighbor_tables[dims.C2E2C]
    e2c2v = _construct_diamond_vertices(
        e2v_table,
        c2v_table,
        e2c_table,
        array_ns=array_ns,
    )
    e2c2e = _construct_diamond_edges(e2c_table, c2e_table, array_ns=array_ns)
    e2c2e0 = array_ns.column_stack((array_ns.asarray(range(e2c2e.shape[0])), e2c2e))

    c2e2c2e = _construct_triangle_edges(c2e2c_table, c2e_table, array_ns=array_ns)
    c2e2c0 = array_ns.column_stack(
        (
            array_ns.asarray(range(c2e2c_table.shape[0])),
            (c2e2c_table),
        )
    )
    c2e2c2e2c = _construct_butterfly_cells(c2e2c_table, array_ns=array_ns)

    return {
        dims.C2E2CO: c2e2c0,
        dims.C2E2C2E: c2e2c2e,
        dims.C2E2C2E2C: c2e2c2e2c,
        dims.E2C2V: e2c2v,
        dims.E2C2E: e2c2e,
        dims.E2C2EO: e2c2e0,
    }


def _construct_diamond_vertices(
    e2v: data_alloc.NDArray,
    c2v: data_alloc.NDArray,
    e2c: data_alloc.NDArray,
    array_ns: ModuleType = np,
) -> data_alloc.NDArray:
    r"""
    Construct the connectivity table for the vertices of a diamond in the ICON triangular grid.

    Starting from the e2v and c2v connectivity the connectivity table for e2c2v is built up.

             v0
            /  \
           /    \
          /      \
         /        \
        v1---e0---v3
         \        /
          \      /
           \    /
            \  /
             v2

    For example for this diamond: e0 -> (v0, v1, v2, v3)
    Ordering is the same as ICON uses.

    Args:
        e2v: ndarray containing the connectivity table for edge-to-vertex
        c2v: ndarray containing the connectivity table for cell-to-vertex
        e2c: ndarray containing the connectivity table for edge-to-cell

    Returns: ndarray containing the connectivity table for edge-to-vertex on the diamond
    """
    dummy_c2v = _patch_with_dummy_lastline(c2v, array_ns=array_ns)
    expanded = dummy_c2v[e2c, :]
    sh = expanded.shape
    flat = expanded.reshape(sh[0], sh[1] * sh[2])
    far_indices = array_ns.zeros_like(e2v)
    # TODO(halungge): vectorize speed this up?
    for i in range(sh[0]):
        far_indices[i, :] = flat[i, ~array_ns.isin(flat[i, :], e2v[i, :])][:2]
    return array_ns.hstack((e2v, far_indices))


def _construct_diamond_edges(
    e2c: data_alloc.NDArray, c2e: data_alloc.NDArray, array_ns: ModuleType = np
) -> data_alloc.NDArray:
    r"""
    Construct the connectivity table for the edges of a diamond in the ICON triangular grid.

    Starting from the e2c and c2e connectivity the connectivity table for e2c2e is built up.

            /  \
           /    \
          e2 c0 e1
         /        \
         ----e0----
         \        /
          e3 c1 e4
           \    /
            \  /

    For example, for this diamond for e0 -> (e1, e2, e3, e4)


    Args:
        e2c: ndarray containing the connectivity table for edge-to-cell
        c2e: ndarray containing the connectivity table for cell-to-edge

    Returns: ndarray containing the connectivity table for central edge-to- boundary edges
             on the diamond
    """
    dummy_c2e = _patch_with_dummy_lastline(c2e, array_ns=array_ns)
    expanded = dummy_c2e[e2c[:, :], :]
    sh = expanded.shape
    flattened = expanded.reshape(sh[0], sh[1] * sh[2])

    diamond_sides = 4
    e2c2e = gridfile.GridFile.INVALID_INDEX * array_ns.ones((sh[0], diamond_sides), dtype=gtx.int32)
    for i in range(sh[0]):
        var = flattened[
            i,
            (
                ~array_ns.isin(
                    flattened[i, :], array_ns.asarray([i, gridfile.GridFile.INVALID_INDEX])
                )
            ),
        ]
        e2c2e[i, : var.shape[0]] = var
    return e2c2e


def _construct_triangle_edges(
    c2e2c: data_alloc.NDArray, c2e: data_alloc.NDArray, array_ns: ModuleType = np
) -> data_alloc.NDArray:
    r"""Compute the connectivity from a central cell to all neighboring edges of its cell neighbors.

         ----e3----  ----e7----
         \        /  \        /
          e4 c1  /    \  c3 e8
           \    e2 c0 e1    /
            \  /        \  /
               ----e0----
               \        /
                e5 c2 e6
                 \    /
                  \  /


    For example, for the triangular shape above, c0 -> (e3, e4, e2, e0, e5, e6, e7, e1, e8).

    Args:
        c2e2c: shape (n_cells, 3) connectivity table from a central cell to its cell neighbors
        c2e: shape (n_cells, 3), connectivity table from a cell to its neighboring edges
    Returns:
        ndarray: shape(n_cells, 9) connectivity table from a central cell to all neighboring
            edges of its cell neighbors
    """
    dummy_c2e = _patch_with_dummy_lastline(c2e, array_ns=array_ns)
    table = array_ns.reshape(dummy_c2e[c2e2c, :], (c2e2c.shape[0], 9))
    return table


def _construct_butterfly_cells(
    c2e2c: data_alloc.NDArray, array_ns: ModuleType = np
) -> data_alloc.NDArray:
    r"""Compute the connectivity from a central cell to all neighboring cells of its cell neighbors.

                  /  \        /  \
                 /    \      /    \
                /  c4  \    /  c5  \
               /        \  /        \
               ----e3----  ----e7----
            /  \        /  \        /  \
           /    e4 c1  /    \  c3 e8    \
          /  c9  \    e2 c0 e1    /  c6  \
         /        \  /        \  /        \
         ----------  ----e0----  ----------
                  /  \        /  \
                 /    e5 c2 e6    \
                /  c8  \    /  c7  \
               /        \  /        \
               ----------  ----------

    For example, for the shape above, c0 -> (c1, c4, c9, c2, c7, c8, c3, c5, c6).

    Args:
        c2e2c: shape (n_cells, 3) connectivity table from a central cell to its cell neighbors
    Returns:
        ndarray: shape(n_cells, 9) connectivity table from a central cell to all neighboring cells of its cell neighbors
    """
    dummy_c2e2c = _patch_with_dummy_lastline(c2e2c, array_ns=array_ns)
    c2e2c2e2c = array_ns.reshape(dummy_c2e2c[c2e2c, :], (c2e2c.shape[0], 9))
    return c2e2c2e2c


def _patch_with_dummy_lastline(ar, array_ns: ModuleType = np):
    """
    Patch an array for easy access with another offset containing invalid indices (-1).

    Enlarges this table to contain a fake last line to account for numpy wrap around when
    encountering a -1 = GridFile.INVALID_INDEX value

    Args:
        ar: ndarray connectivity array to be patched

    Returns: same array with an additional line containing only GridFile.INVALID_INDEX

    """
    patched_ar = array_ns.append(
        ar,
        gridfile.GridFile.INVALID_INDEX * array_ns.ones((1, ar.shape[1]), dtype=gtx.int32),
        axis=0,
    )
    return patched_ar<|MERGE_RESOLUTION|>--- conflicted
+++ resolved
@@ -124,13 +124,8 @@
         self._coordinates = self._read_coordinates(backend)
         self.close()
 
-<<<<<<< HEAD
-    def _read_coordinates(self, backend: gtx_backend.Backend | None) -> CoordinateDict:
+    def _read_coordinates(self, backend: gtx_typing.Backend | None) -> CoordinateDict:
         coordinates = {
-=======
-    def _read_coordinates(self, backend: gtx_typing.Backend | None) -> CoordinateDict:
-        return {
->>>>>>> c9dbdb36
             dims.CellDim: {
                 "lat": gtx.as_field(
                     (dims.CellDim,),
@@ -175,7 +170,6 @@
             },
         }
 
-<<<<<<< HEAD
         # TODO(msimberg): Don't read the geometry multiple times, set it up once.
         if geometry_type := self._reader.try_attribute(gridfile.MPIMPropertyName.GEOMETRY):
             geometry_type = base.GeometryType(geometry_type)
@@ -238,12 +232,8 @@
 
         return coordinates
 
-    def _read_geometry_fields(self, backend: gtx_backend.Backend | None):
+    def _read_geometry_fields(self, backend: gtx_typing.Backend | None):
         geometry_fields = {
-=======
-    def _read_geometry_fields(self, backend: gtx_typing.Backend | None):
-        return {
->>>>>>> c9dbdb36
             # TODO(halungge): still needs to ported, values from "our" grid files contains (wrong) values:
             #   based on bug in generator fixed with this [PR40](https://gitlab.dkrz.de/dwd-sw/dwd_icon_tools/-/merge_requests/40) .
             gridfile.GeometryName.CELL_AREA.value: gtx.as_field(
@@ -455,28 +445,6 @@
         grid_level = self._reader.attribute(gridfile.MandatoryPropertyName.LEVEL)
         if geometry_type := self._reader.try_attribute(gridfile.MPIMPropertyName.GEOMETRY):
             geometry_type = base.GeometryType(geometry_type)
-<<<<<<< HEAD
-        if domain_length := self._reader.try_attribute(gridfile.MPIMPropertyName.DOMAIN_LENGTH):
-            domain_length = float(domain_length)
-        if domain_height := self._reader.try_attribute(gridfile.MPIMPropertyName.DOMAIN_HEIGHT):
-            domain_height = float(domain_height)
-
-        # TODO(msimberg): Put mean_cell_area and num_cells in separate class? They're
-        # derived from either global grid parameters or geometry fields.
-        # TODO(msimberg): At least three ways to get the mean cell area:
-        # - from the grid file (if present; seems to be there for torus, maybe not always for sphere)
-        # - computing from cell area geometry fields (should always be there, or can be derived)
-        # - computing from the number of cells and sphere area (only for sphere)
-        # They don't always give the same result. Does it matter? Which one should we prioritize?
-        if mean_cell_area := self._reader.try_attribute(gridfile.MPIMPropertyName.MEAN_CELL_AREA):
-            mean_cell_area = float(mean_cell_area)
-        if mean_cell_area is None:
-            assert self.geometry is not None
-            mean_cell_area = xp.mean(self.geometry[gridfile.GeometryName.CELL_AREA.value].ndarray)
-
-        global_params = icon.GlobalGridParams(
-            # TODO(msimberg): Read sphere radius?
-=======
         sphere_radius = self._reader.try_attribute(gridfile.MPIMPropertyName.SPHERE_RADIUS)
         domain_length = self._reader.try_attribute(gridfile.MPIMPropertyName.DOMAIN_LENGTH)
         domain_height = self._reader.try_attribute(gridfile.MPIMPropertyName.DOMAIN_HEIGHT)
@@ -507,7 +475,6 @@
 
         global_params = icon.GlobalGridParams.from_fields(
             backend=backend,
->>>>>>> c9dbdb36
             grid_shape=icon.GridShape(
                 geometry_type=geometry_type,
                 subdivision=icon.GridSubdivision(root=grid_root, level=grid_level),
@@ -522,17 +489,11 @@
             mean_edge_length=mean_edge_length,
             mean_dual_edge_length=mean_dual_edge_length,
             mean_cell_area=mean_cell_area,
-<<<<<<< HEAD
-            # TODO(msimberg): Where?
-            domain_height=domain_height,
-            domain_length=domain_length,
-=======
             mean_dual_cell_area=mean_dual_cell_area,
             edge_lengths=edge_lengths,
             dual_edge_lengths=dual_edge_lengths,
             cell_areas=cell_areas,
             dual_cell_areas=dual_cell_areas,
->>>>>>> c9dbdb36
         )
         grid_size = base.HorizontalGridSize(
             num_vertices=num_vertices, num_edges=num_edges, num_cells=num_cells
