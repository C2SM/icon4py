# ICON4Py - ICON inspired code in Python and GT4Py
#
# Copyright (c) 2022-2024, ETH Zurich and MeteoSwiss
# All rights reserved.
#
# Please, refer to the LICENSE file in the root directory.
# SPDX-License-Identifier: BSD-3-Clause
<<<<<<< HEAD
=======
import enum
import functools
>>>>>>> 1b5d3cd3
import logging
import pathlib
from types import ModuleType
from typing import Literal, Optional, Protocol, TypeAlias, Union

import gt4py.next as gtx
import gt4py.next.backend as gtx_backend
import numpy as np

from icon4py.model.common import dimension as dims, type_alias as ta
from icon4py.model.common.decomposition import (
    definitions as decomposition,
)
<<<<<<< HEAD
from icon4py.model.common.grid import (
    base,
    gridfile,
    icon,
    vertical as v_grid,
)
=======
from icon4py.model.common.grid import base, icon, refinement, vertical as v_grid
>>>>>>> 1b5d3cd3
from icon4py.model.common.utils import data_allocation as data_alloc


_log = logging.getLogger(__name__)


class IconGridError(RuntimeError):
    pass


class IndexTransformation(Protocol):
    """Return a transformation field to be applied to index fields"""

    def __call__(
        self,
        array: data_alloc.NDArray,
    ) -> data_alloc.NDArray:
        ...


class NoTransformation(IndexTransformation):
    """Empty implementation of the Protocol. Just return zeros."""

    def __call__(self, array: data_alloc.NDArray):
        return np.zeros_like(array)


class ToZeroBasedIndexTransformation(IndexTransformation):
    def __call__(self, array: data_alloc.NDArray):
        """
        Calculate the index offset needed for usage with python.

        Fortran indices are 1-based, hence the offset is -1 for 0-based ness of python except for
        INVALID values which are marked with -1 in the grid file and are kept such.
        """
        return np.asarray(
            np.where(array == gridfile.GridFile.INVALID_INDEX, 0, -1), dtype=gtx.int32
        )


<<<<<<< HEAD
CoordinateDict: TypeAlias = dict[dims.Dimension, dict[Literal["lat", "lon"], gtx.Field]]
GeometryDict: TypeAlias = dict[gridfile.GeometryName, gtx.Field]
=======
CoordinateDict: TypeAlias = dict[gtx.Dimension, dict[Literal["lat", "lon"], gtx.Field]]
GeometryDict: TypeAlias = dict[GeometryName, gtx.Field]
>>>>>>> 1b5d3cd3


class GridManager:
    """
    Read ICON grid file and set up grid topology, refinement information and geometry fields.

    It handles the reading of the ICON grid file and extracts information such as:
    - topology (connectivity arrays)
    - refinement information: association of field positions to specific zones in the horizontal grid like boundaries, inner prognostic cells, etc.
    - geometry fields present in the grid file


    """

    def __init__(
        self,
        transformation: IndexTransformation,
        grid_file: Union[pathlib.Path, str],
        config: v_grid.VerticalGridConfig,  # TODO (@halungge) remove to separate vertical and horizontal grid
    ):
        self._transformation = transformation
        self._file_name = str(grid_file)
        self._vertical_config = config
        self._grid: Optional[icon.IconGrid] = None
        self._decomposition_info: Optional[decomposition.DecompositionInfo] = None
        self._geometry: GeometryDict = {}
        self._reader = None
        self._coordinates: CoordinateDict = {}

    def open(self):
        """Open the gridfile resource for reading."""
        self._reader = gridfile.GridFile(self._file_name)
        self._reader.open()

    def close(self):
        """close the gridfile resource."""
        self._reader.close()

    def __enter__(self):
        self.open()
        return self

    def __exit__(self, exc_type, exc_val, exc_tb):
        self.close()
        if exc_type is not None:
            _log.debug(
                f"Exception '{exc_type}: {exc_val}' while reading the grid file {self._file_name}"
            )
        if exc_type is FileNotFoundError:
            raise FileNotFoundError(f"gridfile {self._file_name} not found, aborting")

<<<<<<< HEAD
    def __call__(
        self, backend: Optional[gtx_backend.Backend], keep_skip_values: bool, limited_area=True
    ):
        if not self._reader:
            self.open()
        on_gpu = data_alloc.is_cupy_device(backend)
        self._grid = self._construct_grid(
            on_gpu=on_gpu, with_skip_values=keep_skip_values, limited_area=limited_area
        )
        self._refinement = self._read_grid_refinement_fields(backend)
=======
    def __call__(self, backend: Optional[gtx_backend.Backend]):
        if not self._reader:
            self.open()
        self._grid = self._construct_grid(backend=backend)
>>>>>>> 1b5d3cd3
        self._coordinates = self._read_coordinates(backend)
        self._geometry = self._read_geometry_fields(backend)
        self.close()

    def _read_coordinates(self, backend: Optional[gtx_backend.Backend]) -> CoordinateDict:
        return {
            dims.CellDim: {
                "lat": gtx.as_field(
                    (dims.CellDim,),
                    self._reader.variable(gridfile.CoordinateName.CELL_LATITUDE),
                    dtype=ta.wpfloat,
                    allocator=backend,
                ),
                "lon": gtx.as_field(
                    (dims.CellDim,),
                    self._reader.variable(gridfile.CoordinateName.CELL_LONGITUDE),
                    dtype=ta.wpfloat,
                    allocator=backend,
                ),
            },
            dims.EdgeDim: {
                "lat": gtx.as_field(
                    (dims.EdgeDim,),
                    self._reader.variable(gridfile.CoordinateName.EDGE_LATITUDE),
                    dtype=ta.wpfloat,
                    allocator=backend,
                ),
                "lon": gtx.as_field(
                    (dims.EdgeDim,),
                    self._reader.variable(gridfile.CoordinateName.EDGE_LONGITUDE),
                    dtype=ta.wpfloat,
                    allocator=backend,
                ),
            },
            dims.VertexDim: {
                "lat": gtx.as_field(
                    (dims.VertexDim,),
                    self._reader.variable(gridfile.CoordinateName.VERTEX_LATITUDE),
                    allocator=backend,
                    dtype=ta.wpfloat,
                ),
                "lon": gtx.as_field(
                    (dims.VertexDim,),
                    self._reader.variable(gridfile.CoordinateName.VERTEX_LONGITUDE),
                    allocator=backend,
                    dtype=ta.wpfloat,
                ),
            },
        }

    def _read_geometry_fields(self, backend: Optional[gtx_backend.Backend]):
        return {
            # TODO (@halungge) still needs to ported, values from "our" grid files contains (wrong) values:
            #   based on bug in generator fixed with this [PR40](https://gitlab.dkrz.de/dwd-sw/dwd_icon_tools/-/merge_requests/40) .
            gridfile.GeometryName.CELL_AREA.value: gtx.as_field(
                (dims.CellDim,),
                self._reader.variable(gridfile.GeometryName.CELL_AREA),
                allocator=backend,
            ),
            # TODO (@halungge) easily computed from a neighbor_sum V2C over the cell areas?
            gridfile.GeometryName.DUAL_AREA.value: gtx.as_field(
                (dims.VertexDim,),
                self._reader.variable(gridfile.GeometryName.DUAL_AREA),
                allocator=backend,
            ),
            gridfile.GeometryName.EDGE_CELL_DISTANCE.value: gtx.as_field(
                (dims.EdgeDim, dims.E2CDim),
                self._reader.variable(gridfile.GeometryName.EDGE_CELL_DISTANCE, transpose=True),
                allocator=backend,
            ),
            gridfile.GeometryName.EDGE_VERTEX_DISTANCE.value: gtx.as_field(
                (dims.EdgeDim, dims.E2VDim),
                self._reader.variable(gridfile.GeometryName.EDGE_VERTEX_DISTANCE, transpose=True),
                allocator=backend,
            ),
            # TODO (@halungge) recompute from coordinates? field in gridfile contains NaN on boundary edges
            gridfile.GeometryName.TANGENT_ORIENTATION.value: gtx.as_field(
                (dims.EdgeDim,),
                self._reader.variable(gridfile.GeometryName.TANGENT_ORIENTATION),
                allocator=backend,
            ),
            gridfile.GeometryName.CELL_NORMAL_ORIENTATION.value: gtx.as_field(
                (dims.CellDim, dims.C2EDim),
                self._reader.int_variable(
                    gridfile.GeometryName.CELL_NORMAL_ORIENTATION, transpose=True
                ),
                allocator=backend,
            ),
            gridfile.GeometryName.EDGE_ORIENTATION_ON_VERTEX.value: gtx.as_field(
                (dims.VertexDim, dims.V2EDim),
                self._reader.int_variable(
                    gridfile.GeometryName.EDGE_ORIENTATION_ON_VERTEX, transpose=True
                ),
                allocator=backend,
            ),
        }

    def _read_grid_refinement_fields(
        self,
        decomposition_info: Optional[decomposition.DecompositionInfo] = None,
        backend: Optional[gtx_backend.Backend] = None,
    ) -> dict[gtx.Dimension, gtx.Field]:
        """
        Reads the refinement control fields from the grid file.

        Refinement control contains the classification of each entry in a field to predefined horizontal grid zones as for example the distance to the boundaries,
        see [refinement.py](refinement.py)
        """
        refinement_control_names = {
            dims.CellDim: GridRefinementName.CONTROL_CELLS,
            dims.EdgeDim: GridRefinementName.CONTROL_EDGES,
            dims.VertexDim: GridRefinementName.CONTROL_VERTICES,
        }
        refinement_control_fields = {
            dim: gtx.as_field(
                (dim,),
                self._reader.int_variable(name, decomposition_info, transpose=False),
                allocator=backend,
            )
            for dim, name in refinement_control_names.items()
        }
        return refinement_control_fields

    def _read_start_end_indices(
        self,
    ) -> tuple[
        dict[gtx.Dimension : data_alloc.NDArray],
        dict[gtx.Dimension : data_alloc.NDArray],
        dict[gtx.Dimension : gtx.int32],
    ]:
        """ "
        Read the start/end indices from the grid file.

        This should be used for a single node run. In the case of a multi node distributed run the  start and end indices need to be reconstructed from the decomposed grid.
        """
        _CHILD_DOM = 0
        grid_refinement_dimensions = {
            dims.CellDim: gridfile.DimensionName.CELL_GRF,
            dims.EdgeDim: gridfile.DimensionName.EDGE_GRF,
            dims.VertexDim: gridfile.DimensionName.VERTEX_GRF,
        }
        max_refinement_control_values = {
            dim: self._reader.dimension(name) for dim, name in grid_refinement_dimensions.items()
        }
        start_index_names = {
            dims.CellDim: gridfile.GridRefinementName.START_INDEX_CELLS,
            dims.EdgeDim: gridfile.GridRefinementName.START_INDEX_EDGES,
            dims.VertexDim: gridfile.GridRefinementName.START_INDEX_VERTICES,
        }

        start_indices = {
            dim: self._get_index_field(name, transpose=False, apply_offset=True)[_CHILD_DOM]
            for dim, name in start_index_names.items()
        }
        for dim in grid_refinement_dimensions.keys():
            assert start_indices[dim].shape == (
                max_refinement_control_values[dim],
            ), f"start index array for {dim} has wrong shape"

        end_index_names = {
            dims.CellDim: gridfile.GridRefinementName.END_INDEX_CELLS,
            dims.EdgeDim: gridfile.GridRefinementName.END_INDEX_EDGES,
            dims.VertexDim: gridfile.GridRefinementName.END_INDEX_VERTICES,
        }
        end_indices = {
            dim: self._get_index_field(name, transpose=False, apply_offset=False)[_CHILD_DOM]
            for dim, name in end_index_names.items()
        }
        for dim in grid_refinement_dimensions.keys():
            assert start_indices[dim].shape == (
                max_refinement_control_values[dim],
            ), f"start index array for {dim} has wrong shape"
            assert end_indices[dim].shape == (
                max_refinement_control_values[dim],
            ), f"start index array for {dim} has wrong shape"

        return start_indices, end_indices, grid_refinement_dimensions

<<<<<<< HEAD
    def _read_grid_refinement_fields(
        self,
        backend: Optional[gtx_backend.Backend],
        decomposition_info: Optional[decomposition.DecompositionInfo] = None,
    ) -> tuple[dict[dims.Dimension : data_alloc.NDArray]]:
        """
        Reads the refinement control fields from the grid file.

        Refinement control contains the classification of each entry in a field to predefined horizontal grid zones as for example the distance to the boundaries,
        see [refinement.py](refinement.py)
        """
        xp = data_alloc.import_array_ns(backend)
        refinement_control_names = {
            dims.CellDim: gridfile.GridRefinementName.CONTROL_CELLS,
            dims.EdgeDim: gridfile.GridRefinementName.CONTROL_EDGES,
            dims.VertexDim: gridfile.GridRefinementName.CONTROL_VERTICES,
        }
        refinement_control_fields = {
            dim: xp.asarray(self._reader.int_variable(name, decomposition_info, transpose=False))
            for dim, name in refinement_control_names.items()
        }
        return refinement_control_fields

=======
>>>>>>> 1b5d3cd3
    @property
    def grid(self) -> icon.IconGrid:
        return self._grid

    @property
    def geometry(self) -> GeometryDict:
        return self._geometry

    @property
    def coordinates(self) -> CoordinateDict:
        return self._coordinates

<<<<<<< HEAD
    def _construct_grid(
        self, on_gpu: bool, with_skip_values: bool, limited_area: bool
    ) -> icon.IconGrid:
=======
    def _construct_grid(self, backend: gtx_backend) -> icon.IconGrid:
>>>>>>> 1b5d3cd3
        """Construct the grid topology from the icon grid file.

        Reads connectivity fields from the grid file and constructs derived connectivities needed in
        Icon4py from them. Adds constructed start/end index information to the grid.

        """
<<<<<<< HEAD
        grid = self._initialize_global(with_skip_values, limited_area, on_gpu)
=======
        xp = data_alloc.import_array_ns(backend)
        on_gpu = data_alloc.is_cupy_device(backend)
        _determine_limited_area = functools.partial(refinement.is_limited_area_grid, array_ns=xp)
        _local_connectivities = functools.partial(
            _add_derived_connectivities,
            array_ns=xp,
        )
        _refinement_fields = functools.partial(self._read_grid_refinement_fields, backend=backend)

        refinement_fields = _refinement_fields()
        grid = self._initialize_global(
            _determine_limited_area(refinement_fields[dims.CellDim].ndarray), on_gpu
        )
        grid.set_refinement_control(refinement_fields)
>>>>>>> 1b5d3cd3

        global_connectivities = {
            dims.C2E2C: self._get_index_field(gridfile.ConnectivityName.C2E2C),
            dims.C2E: self._get_index_field(gridfile.ConnectivityName.C2E),
            dims.E2C: self._get_index_field(gridfile.ConnectivityName.E2C),
            dims.V2E: self._get_index_field(gridfile.ConnectivityName.V2E),
            dims.E2V: self._get_index_field(gridfile.ConnectivityName.E2V),
            dims.V2C: self._get_index_field(gridfile.ConnectivityName.V2C),
            dims.C2V: self._get_index_field(gridfile.ConnectivityName.C2V),
            dims.V2E2V: self._get_index_field(gridfile.ConnectivityName.V2E2V),
        }

        grid.set_neighbor_tables(
            {o.target[1]: xp.asarray(c) for o, c in global_connectivities.items()}
        )

        _local_connectivities(grid)
        _update_size_for_1d_sparse_dims(grid)
        start, end, _ = self._read_start_end_indices()
        for dim in dims.MAIN_HORIZONTAL_DIMENSIONS.values():
            grid.set_start_end_indices(dim, start[dim], end[dim])

        return grid

    def _get_index_field(self, field: gridfile.GridFileName, transpose=True, apply_offset=True):
        field = self._reader.int_variable(field, transpose=transpose)
        if apply_offset:
            field = field + self._transformation(field)
        return field

    def _initialize_global(
        self, with_skip_values: bool, limited_area: bool, on_gpu: bool
    ) -> icon.IconGrid:
        """
        Read basic information from the grid file:
        Mostly reads global grid file parameters and dimensions.

        Args:
            with_skip_values: bool whether or not to remove skip values in neighbor tables
            limited_area: bool whether or not the produced grid is a limited area grid.
            # TODO (@halungge) this is not directly encoded in the grid, which is why we passed it in. It could be determined from the refinement fields though.

            on_gpu: bool, whether or not we run on GPU. # TODO (@halungge) can this be removed and defined differently.

        Returns:
            IconGrid: basic grid, setup only with id and config information.

        """
        num_cells = self._reader.dimension(gridfile.DimensionName.CELL_NAME)
        num_edges = self._reader.dimension(gridfile.DimensionName.EDGE_NAME)
        num_vertices = self._reader.dimension(gridfile.DimensionName.VERTEX_NAME)
        uuid = self._reader.attribute(gridfile.MandatoryPropertyName.GRID_UUID)
        grid_level = self._reader.attribute(gridfile.MandatoryPropertyName.LEVEL)
        grid_root = self._reader.attribute(gridfile.MandatoryPropertyName.ROOT)
        global_params = icon.GlobalGridParams(level=grid_level, root=grid_root)
        grid_size = base.HorizontalGridSize(
            num_vertices=num_vertices, num_edges=num_edges, num_cells=num_cells
        )
        config = base.GridConfig(
            horizontal_config=grid_size,
            vertical_size=self._vertical_config.num_levels,
            on_gpu=on_gpu,
            limited_area=limited_area,
            keep_skip_values=with_skip_values,
        )
        grid = icon.IconGrid(uuid).set_config(config).set_global_params(global_params)
        return grid


def _add_derived_connectivities(grid: icon.IconGrid, array_ns: ModuleType = np) -> icon.IconGrid:
    e2v_table = grid._neighbor_tables[dims.E2VDim]
    c2v_table = grid._neighbor_tables[dims.C2VDim]
    e2c_table = grid._neighbor_tables[dims.E2CDim]
    c2e_table = grid._neighbor_tables[dims.C2EDim]
    c2e2c_table = grid._neighbor_tables[dims.C2E2CDim]
    e2c2v = _construct_diamond_vertices(
        e2v_table,
        c2v_table,
        e2c_table,
        array_ns=array_ns,
    )
    e2c2e = _construct_diamond_edges(e2c_table, c2e_table, array_ns=array_ns)
    e2c2e0 = array_ns.column_stack((array_ns.asarray(range(e2c2e.shape[0])), e2c2e))

    c2e2c2e = _construct_triangle_edges(c2e2c_table, c2e_table, array_ns=array_ns)
    c2e2c0 = array_ns.column_stack(
        (
            array_ns.asarray(range(c2e2c_table.shape[0])),
            (c2e2c_table),
        )
    )
    c2e2c2e2c = _construct_butterfly_cells(c2e2c_table, array_ns=array_ns)

    grid.set_neighbor_tables(
        {
            dims.C2E2CODim: c2e2c0,
            dims.C2E2C2EDim: c2e2c2e,
            dims.C2E2C2E2CDim: c2e2c2e2c,
            dims.E2C2VDim: e2c2v,
            dims.E2C2EDim: e2c2e,
            dims.E2C2EODim: e2c2e0,
        }
    )

    return grid


def _update_size_for_1d_sparse_dims(grid):
    grid.update_size_connectivities(
        {
            dims.ECVDim: grid.size[dims.EdgeDim] * grid.size[dims.E2C2VDim],
            dims.CEDim: grid.size[dims.CellDim] * grid.size[dims.C2EDim],
            dims.ECDim: grid.size[dims.EdgeDim] * grid.size[dims.E2CDim],
        }
    )


def _construct_diamond_vertices(
    e2v: data_alloc.NDArray,
    c2v: data_alloc.NDArray,
    e2c: data_alloc.NDArray,
    array_ns: ModuleType = np,
) -> data_alloc.NDArray:
    r"""
    Construct the connectivity table for the vertices of a diamond in the ICON triangular grid.

    Starting from the e2v and c2v connectivity the connectivity table for e2c2v is built up.

             v0
            /  \
           /    \
          /      \
         /        \
        v1---e0---v3
         \        /
          \      /
           \    /
            \  /
             v2

    For example for this diamond: e0 -> (v0, v1, v2, v3)
    Ordering is the same as ICON uses.

    Args:
        e2v: ndarray containing the connectivity table for edge-to-vertex
        c2v: ndarray containing the connectivity table for cell-to-vertex
        e2c: ndarray containing the connectivity table for edge-to-cell

    Returns: ndarray containing the connectivity table for edge-to-vertex on the diamond
    """
    dummy_c2v = _patch_with_dummy_lastline(c2v, array_ns=array_ns)
    expanded = dummy_c2v[e2c, :]
    sh = expanded.shape
    flat = expanded.reshape(sh[0], sh[1] * sh[2])
    far_indices = array_ns.zeros_like(e2v)
    # TODO (magdalena) vectorize speed this up?
    for i in range(sh[0]):
        far_indices[i, :] = flat[i, ~array_ns.isin(flat[i, :], e2v[i, :])][:2]
    return array_ns.hstack((e2v, far_indices))


def _construct_diamond_edges(
    e2c: data_alloc.NDArray, c2e: data_alloc.NDArray, array_ns: ModuleType = np
) -> data_alloc.NDArray:
    r"""
    Construct the connectivity table for the edges of a diamond in the ICON triangular grid.

    Starting from the e2c and c2e connectivity the connectivity table for e2c2e is built up.

            /  \
           /    \
          e2 c0 e1
         /        \
         ----e0----
         \        /
          e3 c1 e4
           \    /
            \  /

    For example, for this diamond for e0 -> (e1, e2, e3, e4)


    Args:
        e2c: ndarray containing the connectivity table for edge-to-cell
        c2e: ndarray containing the connectivity table for cell-to-edge

    Returns: ndarray containing the connectivity table for central edge-to- boundary edges
             on the diamond
    """
    dummy_c2e = _patch_with_dummy_lastline(c2e, array_ns=array_ns)
    expanded = dummy_c2e[e2c[:, :], :]
    sh = expanded.shape
    flattened = expanded.reshape(sh[0], sh[1] * sh[2])

    diamond_sides = 4
    e2c2e = gridfile.GridFile.INVALID_INDEX * array_ns.ones((sh[0], diamond_sides), dtype=gtx.int32)
    for i in range(sh[0]):
        var = flattened[
            i,
            (
                ~array_ns.isin(
                    flattened[i, :], array_ns.asarray([i, gridfile.GridFile.INVALID_INDEX])
                )
            ),
        ]
        e2c2e[i, : var.shape[0]] = var
    return e2c2e


def _construct_triangle_edges(
    c2e2c: data_alloc.NDArray, c2e: data_alloc.NDArray, array_ns: ModuleType = np
) -> data_alloc.NDArray:
    r"""Compute the connectivity from a central cell to all neighboring edges of its cell neighbors.

         ----e3----  ----e7----
         \        /  \        /
          e4 c1  /    \  c3 e8
           \    e2 c0 e1    /
            \  /        \  /
               ----e0----
               \        /
                e5 c2 e6
                 \    /
                  \  /


    For example, for the triangular shape above, c0 -> (e3, e4, e2, e0, e5, e6, e7, e1, e8).

    Args:
        c2e2c: shape (n_cells, 3) connectivity table from a central cell to its cell neighbors
        c2e: shape (n_cells, 3), connectivity table from a cell to its neighboring edges
    Returns:
        ndarray: shape(n_cells, 9) connectivity table from a central cell to all neighboring
            edges of its cell neighbors
    """
    dummy_c2e = _patch_with_dummy_lastline(c2e, array_ns=array_ns)
    table = array_ns.reshape(dummy_c2e[c2e2c, :], (c2e2c.shape[0], 9))
    return table


def _construct_butterfly_cells(
    c2e2c: data_alloc.NDArray, array_ns: ModuleType = np
) -> data_alloc.NDArray:
    r"""Compute the connectivity from a central cell to all neighboring cells of its cell neighbors.

                  /  \        /  \
                 /    \      /    \
                /  c4  \    /  c5  \
               /        \  /        \
               ----e3----  ----e7----
            /  \        /  \        /  \
           /    e4 c1  /    \  c3 e8    \
          /  c9  \    e2 c0 e1    /  c6  \
         /        \  /        \  /        \
         ----------  ----e0----  ----------
                  /  \        /  \
                 /    e5 c2 e6    \
                /  c8  \    /  c7  \
               /        \  /        \
               ----------  ----------

    For example, for the shape above, c0 -> (c1, c4, c9, c2, c7, c8, c3, c5, c6).

    Args:
        c2e2c: shape (n_cells, 3) connectivity table from a central cell to its cell neighbors
    Returns:
        ndarray: shape(n_cells, 9) connectivity table from a central cell to all neighboring cells of its cell neighbors
    """
    dummy_c2e2c = _patch_with_dummy_lastline(c2e2c, array_ns=array_ns)
    c2e2c2e2c = array_ns.reshape(dummy_c2e2c[c2e2c, :], (c2e2c.shape[0], 9))
    return c2e2c2e2c


def _patch_with_dummy_lastline(ar, array_ns: ModuleType = np):
    """
    Patch an array for easy access with another offset containing invalid indices (-1).

    Enlarges this table to contain a fake last line to account for numpy wrap around when
    encountering a -1 = GridFile.INVALID_INDEX value

    Args:
        ar: ndarray connectivity array to be patched

    Returns: same array with an additional line containing only GridFile.INVALID_INDEX

    """
    patched_ar = array_ns.append(
        ar,
        gridfile.GridFile.INVALID_INDEX * array_ns.ones((1, ar.shape[1]), dtype=gtx.int32),
        axis=0,
    )
    return patched_ar<|MERGE_RESOLUTION|>--- conflicted
+++ resolved
@@ -5,11 +5,7 @@
 #
 # Please, refer to the LICENSE file in the root directory.
 # SPDX-License-Identifier: BSD-3-Clause
-<<<<<<< HEAD
-=======
-import enum
 import functools
->>>>>>> 1b5d3cd3
 import logging
 import pathlib
 from types import ModuleType
@@ -23,16 +19,13 @@
 from icon4py.model.common.decomposition import (
     definitions as decomposition,
 )
-<<<<<<< HEAD
 from icon4py.model.common.grid import (
     base,
     gridfile,
     icon,
+    refinement,
     vertical as v_grid,
 )
-=======
-from icon4py.model.common.grid import base, icon, refinement, vertical as v_grid
->>>>>>> 1b5d3cd3
 from icon4py.model.common.utils import data_allocation as data_alloc
 
 
@@ -73,13 +66,8 @@
         )
 
 
-<<<<<<< HEAD
-CoordinateDict: TypeAlias = dict[dims.Dimension, dict[Literal["lat", "lon"], gtx.Field]]
+CoordinateDict: TypeAlias = dict[gtx.Dimension, dict[Literal["lat", "lon"], gtx.Field]]
 GeometryDict: TypeAlias = dict[gridfile.GeometryName, gtx.Field]
-=======
-CoordinateDict: TypeAlias = dict[gtx.Dimension, dict[Literal["lat", "lon"], gtx.Field]]
-GeometryDict: TypeAlias = dict[GeometryName, gtx.Field]
->>>>>>> 1b5d3cd3
 
 
 class GridManager:
@@ -131,23 +119,12 @@
         if exc_type is FileNotFoundError:
             raise FileNotFoundError(f"gridfile {self._file_name} not found, aborting")
 
-<<<<<<< HEAD
-    def __call__(
-        self, backend: Optional[gtx_backend.Backend], keep_skip_values: bool, limited_area=True
-    ):
+    def __call__(self, backend: Optional[gtx_backend.Backend], keep_skip_values: bool):
         if not self._reader:
             self.open()
         on_gpu = data_alloc.is_cupy_device(backend)
-        self._grid = self._construct_grid(
-            on_gpu=on_gpu, with_skip_values=keep_skip_values, limited_area=limited_area
-        )
+        self._grid = self._construct_grid(on_gpu=on_gpu, with_skip_values=keep_skip_values)
         self._refinement = self._read_grid_refinement_fields(backend)
-=======
-    def __call__(self, backend: Optional[gtx_backend.Backend]):
-        if not self._reader:
-            self.open()
-        self._grid = self._construct_grid(backend=backend)
->>>>>>> 1b5d3cd3
         self._coordinates = self._read_coordinates(backend)
         self._geometry = self._read_geometry_fields(backend)
         self.close()
@@ -257,9 +234,9 @@
         see [refinement.py](refinement.py)
         """
         refinement_control_names = {
-            dims.CellDim: GridRefinementName.CONTROL_CELLS,
-            dims.EdgeDim: GridRefinementName.CONTROL_EDGES,
-            dims.VertexDim: GridRefinementName.CONTROL_VERTICES,
+            dims.CellDim: gridfile.GridRefinementName.CONTROL_CELLS,
+            dims.EdgeDim: gridfile.GridRefinementName.CONTROL_EDGES,
+            dims.VertexDim: gridfile.GridRefinementName.CONTROL_VERTICES,
         }
         refinement_control_fields = {
             dim: gtx.as_field(
@@ -326,7 +303,6 @@
 
         return start_indices, end_indices, grid_refinement_dimensions
 
-<<<<<<< HEAD
     def _read_grid_refinement_fields(
         self,
         backend: Optional[gtx_backend.Backend],
@@ -350,8 +326,6 @@
         }
         return refinement_control_fields
 
-=======
->>>>>>> 1b5d3cd3
     @property
     def grid(self) -> icon.IconGrid:
         return self._grid
@@ -364,22 +338,15 @@
     def coordinates(self) -> CoordinateDict:
         return self._coordinates
 
-<<<<<<< HEAD
     def _construct_grid(
-        self, on_gpu: bool, with_skip_values: bool, limited_area: bool
+        self, backend: Optional[gtx_backend.Backend], with_skip_values: bool
     ) -> icon.IconGrid:
-=======
-    def _construct_grid(self, backend: gtx_backend) -> icon.IconGrid:
->>>>>>> 1b5d3cd3
         """Construct the grid topology from the icon grid file.
 
         Reads connectivity fields from the grid file and constructs derived connectivities needed in
         Icon4py from them. Adds constructed start/end index information to the grid.
 
         """
-<<<<<<< HEAD
-        grid = self._initialize_global(with_skip_values, limited_area, on_gpu)
-=======
         xp = data_alloc.import_array_ns(backend)
         on_gpu = data_alloc.is_cupy_device(backend)
         _determine_limited_area = functools.partial(refinement.is_limited_area_grid, array_ns=xp)
@@ -394,7 +361,6 @@
             _determine_limited_area(refinement_fields[dims.CellDim].ndarray), on_gpu
         )
         grid.set_refinement_control(refinement_fields)
->>>>>>> 1b5d3cd3
 
         global_connectivities = {
             dims.C2E2C: self._get_index_field(gridfile.ConnectivityName.C2E2C),
