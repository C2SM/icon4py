# ICON4Py - ICON inspired code in Python and GT4Py
#
# Copyright (c) 2022-2024, ETH Zurich and MeteoSwiss
# All rights reserved.
#
# Please, refer to the LICENSE file in the root directory.
# SPDX-License-Identifier: BSD-3-Clause
import enum
import logging
import pathlib
from typing import Literal, Optional, Protocol, TypeAlias, Union

import gt4py.next as gtx
import gt4py.next.backend as gtx_backend
import numpy as np

from icon4py.model.common import dimension as dims, exceptions, type_alias as ta
from icon4py.model.common.decomposition import (
    definitions as decomposition,
)
from icon4py.model.common.grid import base, icon, vertical as v_grid
from icon4py.model.common.utils import gt4py_field_allocation as field_alloc


try:
    from netCDF4 import Dataset
except ImportError:

    class Dataset:
        """Dummy class to make import run when (optional) netcdf dependency is not installed."""

        def __init__(self, *args, **kwargs):
            raise ModuleNotFoundError("NetCDF4 is not installed.")


_log = logging.getLogger(__name__)


class GridFileName(str, enum.Enum):
    pass


class OptionalPropertyName(GridFileName):
    """Global grid file attributes hat are not present in all files."""

    HISTORY = "history"
    GRID_ID = "grid_ID"
    PARENT_GRID_ID = "parent_grid_ID"
    MAX_CHILD_DOMAINS = "max_child_dom"


class PropertyName(GridFileName):
    ...


class LAMPropertyName(PropertyName):
    """
    Properties only present in the LAM file from MCH that we use in mch_ch_r04_b09_dsl.
    The source of this file is currently unknown.
    """

    GLOBAL_GRID = "global_grid"


class MPIMPropertyName(PropertyName):
    """
    Properties only present in the [MPI-M generated](https://gitlab.dkrz.de/mpim-sw/grid-generator)
    [grid files](http://icon-downloads.mpimet.mpg.de/mpim_grids.xml)
    """

    REVISION = "revision"
    DATE = "date"
    USER = "user_name"
    OS = "os_name"
    NUMBER_OF_SUBGRIDS = "number_of_subgrids"
    START_SUBGRID = "start_subgrid_id"
    BOUNDARY_DEPTH = "boundary_depth_index"
    ROTATION = "rotation_vector"
    GEOMETRY = "grid_geometry"
    CELL_TYPE = "grid_cell_type"
    MEAN_EDGE_LENGTH = "mean_edge_length"
    MEAN_DUAL_EDGE_LENGTH = "mean_dual_edge_length"
    MEAN_CELL_AREA = "mean_cell_area"
    MEAN_DUAL_CELL_AREA = "mean_dual_cell_area"
    DOMAIN_LENGTH = "domain_length"
    DOMAIN_HEIGHT = "domain_height"
    SPHERE_RADIUS = "sphere_radius"
    CARTESIAN_CENTER = "domain_cartesian_center"


class MandatoryPropertyName(PropertyName):
    """
    File attributes present in all files.
    DWD generated (from [icon-tools](https://gitlab.dkrz.de/dwd-sw/dwd_icon_tools)
    [grid files](http://icon-downloads.mpimet.mpg.de/dwd_grids.xml) contain only those properties.
    """

    TITLE = "title"
    INSTITUTION = "institution"
    SOURCE = "source"
    GRID_UUID = "uuidOfHGrid"
    PARENT_GRID_ID = "uuidOfParHGrid"
    NUMBER_OF_GRID = "number_of_grid_used"
    URI = "ICON_grid_file_uri"
    CENTER = "center"
    SUB_CENTER = "subcenter"
    CRS_ID = "crs_id"
    CRS_NAME = "crs_name"
    GRID_MAPPING = "grid_mapping_name"
    ELLIPSOID = "ellipsoid_name"
    SEMI_MAJOR_AXIS = "semi_major_axis"
    INVERSE_FLATTENING = "inverse_flattening"
    LEVEL = "grid_level"
    ROOT = "grid_root"


class DimensionName(GridFileName):
    """Dimension values (sizes) used in grid file."""

    #: number of vertices
    VERTEX_NAME = "vertex"

    #: number of edges
    EDGE_NAME = "edge"
    #: number of cells
    CELL_NAME = "cell"

    #: number of edges in a diamond: 4
    DIAMOND_EDGE_SIZE = "no"

    #: number of edges/cells neighboring one vertex: 6 (for regular, non pentagons)
    NEIGHBORS_TO_VERTEX_SIZE = "ne"

    #: number of cells edges, vertices and cells neighboring a cell: 3
    NEIGHBORS_TO_CELL_SIZE = "nv"

    #: number of vertices/cells neighboring an edge: 2
    NEIGHBORS_TO_EDGE_SIZE = "nc"

    #: number of child domains (for nesting)
    MAX_CHILD_DOMAINS = "max_chdom"

    #: Grid refinement: maximal number in grid-refinement (refin_ctl) array for each dimension
    CELL_GRF = "cell_grf"
    EDGE_GRF = "edge_grf"
    VERTEX_GRF = "vert_grf"


class FieldName(GridFileName):
    ...


class ConnectivityName(FieldName):
    """Names for connectivities used in the grid file."""

    # e2c2e/e2c2eO: diamond edges (including origin) not present in grid file-> construct
    #               from e2c and c2e
    # e2c2v: diamond vertices: not present in grid file -> constructed from e2c and c2v

    #: name of C2E2C connectivity in grid file: dims(nv=3, cell)
    C2E2C = "neighbor_cell_index"

    #: name of V2E2V connectivity in gridfile: dims(ne=6, vertex),
    #: all vertices of a pentagon/hexagon, same as V2C2V
    V2E2V = "vertices_of_vertex"  # does not exist in simple.py

    #: name of V2E dimension in grid file: dims(ne=6, vertex)
    V2E = "edges_of_vertex"

    #: name fo V2C connectivity in grid file: dims(ne=6, vertex)
    V2C = "cells_of_vertex"

    #: name of E2V connectivity in grid file: dims(nc=2, edge)
    E2V = "edge_vertices"

    #: name of C2V connectivity in grid file: dims(nv=3, cell)
    C2V = "vertex_of_cell"  # does not exist in grid.simple.py

    #: name of E2C connectivity in grid file: dims(nc=2, edge)
    E2C = "adjacent_cell_of_edge"

    #: name of C2E connectivity in grid file: dims(nv=3, cell)
    C2E = "edge_of_cell"


class GeometryName(FieldName):
    # TODO (@halungge) compute from coordinates
    CELL_AREA = "cell_area"
    # TODO (@halungge) compute from coordinates
    DUAL_AREA = "dual_area"
    CELL_NORMAL_ORIENTATION = "orientation_of_normal"
    TANGENT_ORIENTATION = "edge_system_orientation"
    EDGE_ORIENTATION_ON_VERTEX = "edge_orientation"
    # TODO (@halungge) compute from coordinates
    EDGE_CELL_DISTANCE = "edge_cell_distance"
<<<<<<< HEAD
    EDGE_VERTEX_DISTANCE = "edge_vert_distance"
=======
>>>>>>> 3068bd78


class CoordinateName(FieldName):
    """
    Coordinates of cell centers, edge midpoints and vertices.
    Units: radianfor both MPI-M and DWD
    """

    CELL_LONGITUDE = "clon"
    CELL_LATITUDE = "clat"
    EDGE_LONGITUDE = "elon"
    EDGE_LATITUDE = "elat"
    VERTEX_LONGITUDE = "vlon"
    VERTEX_LATITUDE = "vlat"


class GridRefinementName(FieldName):
    """Names of arrays in grid file defining the grid control, definition of boundaries layers, start and end indices of horizontal zones."""

    #: refine control value of cell indices
    CONTROL_CELLS = "refin_c_ctrl"

    #: refine control value of edge indices
    CONTROL_EDGES = "refin_e_ctrl"

    #: refine control value of vertex indices
    CONTROL_VERTICES = "refin_v_ctrl"

    #: start indices of horizontal grid zones for cell fields
    START_INDEX_CELLS = "start_idx_c"

    #: start indices of horizontal grid zones for edge fields
    START_INDEX_EDGES = "start_idx_e"

    #: start indices of horizontal grid zones for vertex fields
    START_INDEX_VERTICES = "start_idx_v"

    #: end indices of horizontal grid zones for cell fields
    END_INDEX_CELLS = "end_idx_c"

    #: end indices of horizontal grid zones for edge fields
    END_INDEX_EDGES = "end_idx_e"

    #: end indices of horizontal grid zones for vertex fields
    END_INDEX_VERTICES = "end_idx_v"


class GridFile:
    """Represent and ICON netcdf grid file."""

    INVALID_INDEX = -1

    def __init__(self, file_name: str):
        self._filename = file_name
        self._dataset = None

    def dimension(self, name: DimensionName) -> int:
        """Read a dimension with name 'name' from the grid file."""
        return self._dataset.dimensions[name].size

    def attribute(self, name: PropertyName) -> Union[str, int, float]:
        "Read a global attribute with name 'name' from the grid file."
        return self._dataset.getncattr(name)

    def int_variable(
        self, name: FieldName, indices: np.ndarray = None, transpose: bool = True
    ) -> np.ndarray:
        """Read a integer field from the grid file.

        Reads as gtx.int32.

        Args:
            name: name of the field to read
            transpose: flag to indicate whether the file should be transposed (for 2d fields)
        Returns:
            NDArray: field data

        """
        _log.debug(f"reading {name}: transposing = {transpose}")
        return self.variable(name, indices, transpose=transpose, dtype=gtx.int32)

    def variable(
        self,
        name: FieldName,
        indices: np.ndarray = None,
        transpose=False,
        dtype: np.dtype = gtx.float64,
    ) -> np.ndarray:
        """Read a  field from the grid file.

        If a index array is given it only reads the values at those positions.
        Args:
            name: name of the field to read
            indices: indices to read
            transpose: flag indicateing whether the array needs to be transposed
                to match icon4py dimension ordering, defaults to False
            dtype: datatype of the field
        """
        try:
            variable = self._dataset.variables[name]
            _log.debug(f"reading {name}: transposing = {transpose}")
            data = variable[:] if indices is None else variable[indices]
            data = np.array(data, dtype=dtype)
            return np.transpose(data) if transpose else data
        except KeyError as err:
            msg = f"{name} does not exist in dataset"
            _log.warning(msg)
            _log.debug(f"Error: {err}")
            raise exceptions.IconGridError(msg) from err

    def close(self):
        self._dataset.close()

    def open(self):
        self._dataset = Dataset(self._filename, "r", format="NETCDF4")
        _log.debug(f"opened data set: {self._dataset}")


class IconGridError(RuntimeError):
    pass


class IndexTransformation(Protocol):
    """Return a transformation field to be applied to index fields"""

    def __call__(
        self,
        array: field_alloc.NDArray,
    ) -> field_alloc.NDArray:
        ...


class NoTransformation(IndexTransformation):
    """Empty implementation of the Protocol. Just return zeros."""

    def __call__(self, array: field_alloc.NDArray):
        return np.zeros_like(array)


class ToZeroBasedIndexTransformation(IndexTransformation):
    def __call__(self, array: field_alloc.NDArray):
        """
        Calculate the index offset needed for usage with python.

        Fortran indices are 1-based, hence the offset is -1 for 0-based ness of python except for
        INVALID values which are marked with -1 in the grid file and are kept such.
        """
        return np.asarray(np.where(array == GridFile.INVALID_INDEX, 0, -1), dtype=gtx.int32)


CoordinateDict: TypeAlias = dict[dims.Dimension, dict[Literal["lat", "lon"], gtx.Field]]
GeometryDict: TypeAlias = dict[GeometryName, gtx.Field]


class GridManager:
    """
    Read ICON grid file and set up grid topology, refinement information and geometry fields.

    It handles the reading of the ICON grid file and extracts information such as:
    - topology (connectivity arrays)
    - refinement information: association of field positions to specific zones in the horizontal grid like boundaries, inner prognostic cells, etc.
    - geometry fields present in the grid file


    """

    def __init__(
        self,
        transformation: IndexTransformation,
        grid_file: Union[pathlib.Path, str],
        config: v_grid.VerticalGridConfig,  # TODO (@halungge) remove to separate vertical and horizontal grid
    ):
        self._transformation = transformation
        self._file_name = str(grid_file)
        self._vertical_config = config
        self._grid: Optional[icon.IconGrid] = None
        self._decomposition_info: Optional[decomposition.DecompositionInfo] = None
        self._geometry: GeometryDict = {}
        self._reader = None
        self._coordinates: CoordinateDict = {}

    def open(self):
        """Open the gridfile resource for reading."""
        self._reader = GridFile(self._file_name)
        self._reader.open()

    def close(self):
        """close the gridfile resource."""
        self._reader.close()

    def __enter__(self):
        self.open()
        return self

    def __exit__(self, exc_type, exc_val, exc_tb):
        self.close()
        if exc_type is not None:
            _log.debug(
                f"Exception '{exc_type}: {exc_val}' while reading the grid file {self._file_name}"
            )
        if exc_type is FileNotFoundError:
            raise FileNotFoundError(f"gridfile {self._file_name} not found, aborting")

    def __call__(self, backend: Optional[gtx_backend.Backend], limited_area=True):
        if not self._reader:
            self.open()
        on_gpu = field_alloc.is_cupy_device(backend)
        self._grid = self._construct_grid(on_gpu=on_gpu, limited_area=limited_area)
        self._refinement = self._read_grid_refinement_fields(backend)
        self._coordinates = self._read_coordinates(backend)
        self._geometry = self._read_geometry_fields(backend)

    def _read_coordinates(self, backend: Optional[gtx_backend.Backend]) -> CoordinateDict:
        return {
            dims.CellDim: {
                "lat": gtx.as_field(
                    (dims.CellDim,),
                    self._reader.variable(CoordinateName.CELL_LATITUDE),
                    dtype=ta.wpfloat,
                    allocator=backend,
                ),
                "lon": gtx.as_field(
                    (dims.CellDim,),
                    self._reader.variable(CoordinateName.CELL_LONGITUDE),
                    dtype=ta.wpfloat,
                    allocator=backend,
                ),
            },
            dims.EdgeDim: {
                "lat": gtx.as_field(
                    (dims.EdgeDim,),
                    self._reader.variable(CoordinateName.EDGE_LATITUDE),
                    dtype=ta.wpfloat,
                    allocator=backend,
                ),
                "lon": gtx.as_field(
                    (dims.EdgeDim,),
                    self._reader.variable(CoordinateName.EDGE_LONGITUDE),
                    dtype=ta.wpfloat,
                    allocator=backend,
                ),
            },
            dims.VertexDim: {
                "lat": gtx.as_field(
                    (dims.VertexDim,),
                    self._reader.variable(CoordinateName.VERTEX_LATITUDE),
                    allocator=backend,
                    dtype=ta.wpfloat,
                ),
                "lon": gtx.as_field(
                    (dims.VertexDim,),
                    self._reader.variable(CoordinateName.VERTEX_LONGITUDE),
                    allocator=backend,
                    dtype=ta.wpfloat,
                ),
            },
        }

    def _read_geometry_fields(self, backend: Optional[gtx_backend.Backend]):
        return {
            # TODO (@halungge) still needs to ported, values from "our" grid files contains (wrong) values:
            #   based on bug in generator fixed with this [PR40](https://gitlab.dkrz.de/dwd-sw/dwd_icon_tools/-/merge_requests/40) .
            GeometryName.CELL_AREA.value: gtx.as_field(
                (dims.CellDim,), self._reader.variable(GeometryName.CELL_AREA), allocator=backend
            ),
            # TODO (@halungge) easily computed from a neighbor_sum V2C over the cell areas?
            GeometryName.DUAL_AREA.value: gtx.as_field(
                (dims.VertexDim,), self._reader.variable(GeometryName.DUAL_AREA)
            ),
            GeometryName.EDGE_CELL_DISTANCE.value: gtx.as_field(
                (dims.EdgeDim, dims.E2CDim),
                self._reader.variable(GeometryName.EDGE_CELL_DISTANCE, transpose=True),
            ),
            # TODO (@halungge) recompute from coordinates? field in gridfile contains NaN on boundary edges
<<<<<<< HEAD
            GeometryName.EDGE_VERTEX_DISTANCE.value: gtx.as_field(
                (dims.EdgeDim, dims.E2VDim),
                self._reader.variable(GeometryName.EDGE_VERTEX_DISTANCE, transpose=True),
            ),
=======
>>>>>>> 3068bd78
            GeometryName.TANGENT_ORIENTATION.value: gtx.as_field(
                (dims.EdgeDim,),
                self._reader.variable(GeometryName.TANGENT_ORIENTATION),
                allocator=backend,
            ),
            GeometryName.CELL_NORMAL_ORIENTATION.value: gtx.as_field(
                (dims.CellDim, dims.C2EDim),
                self._reader.int_variable(GeometryName.CELL_NORMAL_ORIENTATION, transpose=True),
            ),
            GeometryName.EDGE_ORIENTATION_ON_VERTEX.value: gtx.as_field(
                (dims.VertexDim, dims.V2EDim),
                self._reader.int_variable(GeometryName.EDGE_ORIENTATION_ON_VERTEX, transpose=True),
            ),
        }

    def _read_start_end_indices(
        self,
    ) -> tuple[
        dict[dims.Dimension : field_alloc.NDArray],
        dict[dims.Dimension : field_alloc.NDArray],
        dict[dims.Dimension : gtx.int32],
    ]:
        """ "
        Read the start/end indices from the grid file.

        This should be used for a single node run. In the case of a multi node distributed run the  start and end indices need to be reconstructed from the decomposed grid.
        """
        _CHILD_DOM = 0
        grid_refinement_dimensions = {
            dims.CellDim: DimensionName.CELL_GRF,
            dims.EdgeDim: DimensionName.EDGE_GRF,
            dims.VertexDim: DimensionName.VERTEX_GRF,
        }
        max_refinement_control_values = {
            dim: self._reader.dimension(name) for dim, name in grid_refinement_dimensions.items()
        }
        start_index_names = {
            dims.CellDim: GridRefinementName.START_INDEX_CELLS,
            dims.EdgeDim: GridRefinementName.START_INDEX_EDGES,
            dims.VertexDim: GridRefinementName.START_INDEX_VERTICES,
        }

        start_indices = {
            dim: self._get_index_field(name, transpose=False, apply_offset=True)[_CHILD_DOM]
            for dim, name in start_index_names.items()
        }
        for dim in grid_refinement_dimensions.keys():
            assert start_indices[dim].shape == (
                max_refinement_control_values[dim],
            ), f"start index array for {dim} has wrong shape"

        end_index_names = {
            dims.CellDim: GridRefinementName.END_INDEX_CELLS,
            dims.EdgeDim: GridRefinementName.END_INDEX_EDGES,
            dims.VertexDim: GridRefinementName.END_INDEX_VERTICES,
        }
        end_indices = {
            dim: self._get_index_field(name, transpose=False, apply_offset=False)[_CHILD_DOM]
            for dim, name in end_index_names.items()
        }
        for dim in grid_refinement_dimensions.keys():
            assert start_indices[dim].shape == (
                max_refinement_control_values[dim],
            ), f"start index array for {dim} has wrong shape"
            assert end_indices[dim].shape == (
                max_refinement_control_values[dim],
            ), f"start index array for {dim} has wrong shape"

        return start_indices, end_indices, grid_refinement_dimensions

    def _read_grid_refinement_fields(
        self,
        backend: gtx_backend.Backend,
        decomposition_info: Optional[decomposition.DecompositionInfo] = None,
    ) -> tuple[dict[dims.Dimension : field_alloc.NDArray]]:
        """
        Reads the refinement control fields from the grid file.

        Refinement control contains the classification of each entry in a field to predefined horizontal grid zones as for example the distance to the boundaries,
        see [refinement.py](refinement.py)
        """
        xp = field_alloc.import_array_ns(backend)
        refinement_control_names = {
            dims.CellDim: GridRefinementName.CONTROL_CELLS,
            dims.EdgeDim: GridRefinementName.CONTROL_EDGES,
            dims.VertexDim: GridRefinementName.CONTROL_VERTICES,
        }
        refinement_control_fields = {
            dim: xp.asarray(self._reader.int_variable(name, decomposition_info, transpose=False))
            for dim, name in refinement_control_names.items()
        }
        return refinement_control_fields

    @property
    def grid(self) -> icon.IconGrid:
        return self._grid

    @property
    def refinement(self):
        """
        Refinement control fields.

        TODO (@halungge) should those be added to the IconGrid?
        """
        return self._refinement

    @property
    def geometry(self) -> GeometryDict:
        return self._geometry

    @property
    def coordinates(self) -> CoordinateDict:
        return self._coordinates

    def _construct_grid(self, on_gpu: bool, limited_area: bool) -> icon.IconGrid:
        """Construct the grid topology from the icon grid file.

        Reads connectivity fields from the grid file and constructs derived connectivities needed in
        Icon4py from them. Adds constructed start/end index information to the grid.

        """
        grid = self._initialize_global(limited_area, on_gpu)

        global_connectivities = {
            dims.C2E2C: self._get_index_field(ConnectivityName.C2E2C),
            dims.C2E: self._get_index_field(ConnectivityName.C2E),
            dims.E2C: self._get_index_field(ConnectivityName.E2C),
            dims.V2E: self._get_index_field(ConnectivityName.V2E),
            dims.E2V: self._get_index_field(ConnectivityName.E2V),
            dims.V2C: self._get_index_field(ConnectivityName.V2C),
            dims.C2V: self._get_index_field(ConnectivityName.C2V),
            dims.V2E2V: self._get_index_field(ConnectivityName.V2E2V),
            dims.E2V: self._get_index_field(ConnectivityName.E2V),
            dims.C2V: self._get_index_field(ConnectivityName.C2V),
        }
        grid.with_connectivities({o.target[1]: c for o, c in global_connectivities.items()})
        _add_derived_connectivities(grid)
        _update_size_for_1d_sparse_dims(grid)
        start, end, _ = self._read_start_end_indices()
        for dim in dims.global_dimensions.values():
            grid.with_start_end_indices(dim, start[dim], end[dim])

        return grid

    def _get_index_field(self, field: GridFileName, transpose=True, apply_offset=True):
        field = self._reader.int_variable(field, transpose=transpose)
        if apply_offset:
            field = field + self._transformation(field)
        return field

    def _initialize_global(self, limited_area: bool, on_gpu: bool) -> icon.IconGrid:
        """
        Read basic information from the grid file:
        Mostly reads global grid file parameters and dimensions.

        Args:
            limited_area: bool whether or not the produced grid is a limited area grid.
            # TODO (@halungge) this is not directly encoded in the grid, which is why we passed it in. It could be determined from the refinement fields though.

            on_gpu: bool, whether or not we run on GPU. # TODO (@halungge) can this be removed and defined differently.

        Returns:
            IconGrid: basic grid, setup only with id and config information.

        """
        num_cells = self._reader.dimension(DimensionName.CELL_NAME)
        num_edges = self._reader.dimension(DimensionName.EDGE_NAME)
        num_vertices = self._reader.dimension(DimensionName.VERTEX_NAME)
        uuid = self._reader.attribute(MandatoryPropertyName.GRID_UUID)
        grid_level = self._reader.attribute(MandatoryPropertyName.LEVEL)
        grid_root = self._reader.attribute(MandatoryPropertyName.ROOT)
        global_params = icon.GlobalGridParams(level=grid_level, root=grid_root)
        grid_size = base.HorizontalGridSize(
            num_vertices=num_vertices, num_edges=num_edges, num_cells=num_cells
        )
        config = base.GridConfig(
            horizontal_config=grid_size,
            vertical_size=self._vertical_config.num_levels,
            on_gpu=on_gpu,
            limited_area=limited_area,
        )
        grid = icon.IconGrid(uuid).with_config(config).with_global_params(global_params)
        return grid


def _add_derived_connectivities(grid: icon.IconGrid) -> icon.IconGrid:
    e2c2v = _construct_diamond_vertices(
        grid.connectivities[dims.E2VDim],
        grid.connectivities[dims.C2VDim],
        grid.connectivities[dims.E2CDim],
    )
    e2c2e = _construct_diamond_edges(
        grid.connectivities[dims.E2CDim], grid.connectivities[dims.C2EDim]
    )
    e2c2e0 = np.column_stack((np.asarray(range(e2c2e.shape[0])), e2c2e))

    c2e2c2e = _construct_triangle_edges(
        grid.connectivities[dims.C2E2CDim], grid.connectivities[dims.C2EDim]
    )
    c2e2c0 = np.column_stack(
        (
            np.asarray(range(grid.connectivities[dims.C2E2CDim].shape[0])),
            (grid.connectivities[dims.C2E2CDim]),
        )
    )
    c2e2c2e2c = _construct_butterfly_cells(grid.connectivities[dims.C2E2CDim])

    grid.with_connectivities(
        {
            dims.C2E2CODim: c2e2c0,
            dims.C2E2C2EDim: c2e2c2e,
            dims.C2E2C2E2CDim: c2e2c2e2c,
            dims.E2C2VDim: e2c2v,
            dims.E2C2EDim: e2c2e,
            dims.E2C2EODim: e2c2e0,
        }
    )

    return grid


def _update_size_for_1d_sparse_dims(grid):
    grid.update_size_connectivities(
        {
            dims.ECVDim: grid.size[dims.EdgeDim] * grid.size[dims.E2C2VDim],
            dims.CEDim: grid.size[dims.CellDim] * grid.size[dims.C2EDim],
            dims.ECDim: grid.size[dims.EdgeDim] * grid.size[dims.E2CDim],
        }
    )


def _construct_diamond_vertices(
    e2v: field_alloc.NDArray, c2v: field_alloc.NDArray, e2c: field_alloc.NDArray
) -> field_alloc.NDArray:
    r"""
    Construct the connectivity table for the vertices of a diamond in the ICON triangular grid.

    Starting from the e2v and c2v connectivity the connectivity table for e2c2v is built up.

             v0
            /  \
           /    \
          /      \
         /        \
        v1---e0---v3
         \        /
          \      /
           \    /
            \  /
             v2

    For example for this diamond: e0 -> (v0, v1, v2, v3)
    Ordering is the same as ICON uses.

    Args:
        e2v: ndarray containing the connectivity table for edge-to-vertex
        c2v: ndarray containing the connectivity table for cell-to-vertex
        e2c: ndarray containing the connectivity table for edge-to-cell

    Returns: ndarray containing the connectivity table for edge-to-vertex on the diamond
    """
    dummy_c2v = _patch_with_dummy_lastline(c2v)
    expanded = dummy_c2v[e2c, :]
    sh = expanded.shape
    flat = expanded.reshape(sh[0], sh[1] * sh[2])
    far_indices = np.zeros_like(e2v)
    # TODO (magdalena) vectorize speed this up?
    for i in range(sh[0]):
        far_indices[i, :] = flat[i, ~np.isin(flat[i, :], e2v[i, :])][:2]
    return np.hstack((e2v, far_indices))


def _construct_diamond_edges(
    e2c: field_alloc.NDArray, c2e: field_alloc.NDArray
) -> field_alloc.NDArray:
    r"""
    Construct the connectivity table for the edges of a diamond in the ICON triangular grid.

    Starting from the e2c and c2e connectivity the connectivity table for e2c2e is built up.

            /  \
           /    \
          e2 c0 e1
         /        \
         ----e0----
         \        /
          e3 c1 e4
           \    /
            \  /

    For example, for this diamond for e0 -> (e1, e2, e3, e4)


    Args:
        e2c: ndarray containing the connectivity table for edge-to-cell
        c2e: ndarray containing the connectivity table for cell-to-edge

    Returns: ndarray containing the connectivity table for central edge-to- boundary edges
             on the diamond
    """
    dummy_c2e = _patch_with_dummy_lastline(c2e)
    expanded = dummy_c2e[e2c[:, :], :]
    sh = expanded.shape
    flattened = expanded.reshape(sh[0], sh[1] * sh[2])

    diamond_sides = 4
    e2c2e = GridFile.INVALID_INDEX * np.ones((sh[0], diamond_sides), dtype=gtx.int32)
    for i in range(sh[0]):
        var = flattened[i, (~np.isin(flattened[i, :], np.asarray([i, GridFile.INVALID_INDEX])))]
        e2c2e[i, : var.shape[0]] = var
    return e2c2e


def _construct_triangle_edges(
    c2e2c: field_alloc.NDArray, c2e: field_alloc.NDArray
) -> field_alloc.NDArray:
    r"""Compute the connectivity from a central cell to all neighboring edges of its cell neighbors.

         ----e3----  ----e7----
         \        /  \        /
          e4 c1  /    \  c3 e8
           \    e2 c0 e1    /
            \  /        \  /
               ----e0----
               \        /
                e5 c2 e6
                 \    /
                  \  /


    For example, for the triangular shape above, c0 -> (e3, e4, e2, e0, e5, e6, e7, e1, e8).

    Args:
        c2e2c: shape (n_cells, 3) connectivity table from a central cell to its cell neighbors
        c2e: shape (n_cells, 3), connectivity table from a cell to its neighboring edges
    Returns:
        ndarray: shape(n_cells, 9) connectivity table from a central cell to all neighboring
            edges of its cell neighbors
    """
    dummy_c2e = _patch_with_dummy_lastline(c2e)
    table = np.reshape(dummy_c2e[c2e2c, :], (c2e2c.shape[0], 9))
    return table


def _construct_butterfly_cells(c2e2c: field_alloc.NDArray) -> field_alloc.NDArray:
    r"""Compute the connectivity from a central cell to all neighboring cells of its cell neighbors.

                  /  \        /  \
                 /    \      /    \
                /  c4  \    /  c5  \
               /        \  /        \
               ----e3----  ----e7----
            /  \        /  \        /  \
           /    e4 c1  /    \  c3 e8    \
          /  c9  \    e2 c0 e1    /  c6  \
         /        \  /        \  /        \
         ----------  ----e0----  ----------
                  /  \        /  \
                 /    e5 c2 e6    \
                /  c8  \    /  c7  \
               /        \  /        \
               ----------  ----------

    For example, for the shape above, c0 -> (c1, c4, c9, c2, c7, c8, c3, c5, c6).

    Args:
        c2e2c: shape (n_cells, 3) connectivity table from a central cell to its cell neighbors
    Returns:
        ndarray: shape(n_cells, 9) connectivity table from a central cell to all neighboring cells of its cell neighbors
    """
    dummy_c2e2c = _patch_with_dummy_lastline(c2e2c)
    c2e2c2e2c = np.reshape(dummy_c2e2c[c2e2c, :], (c2e2c.shape[0], 9))
    return c2e2c2e2c


def _patch_with_dummy_lastline(ar):
    """
    Patch an array for easy access with another offset containing invalid indices (-1).

    Enlarges this table to contain a fake last line to account for numpy wrap around when
    encountering a -1 = GridFile.INVALID_INDEX value

    Args:
        ar: ndarray connectivity array to be patched

    Returns: same array with an additional line containing only GridFile.INVALID_INDEX

    """
    patched_ar = np.append(
        ar,
        GridFile.INVALID_INDEX * np.ones((1, ar.shape[1]), dtype=gtx.int32),
        axis=0,
    )
    return patched_ar<|MERGE_RESOLUTION|>--- conflicted
+++ resolved
@@ -193,10 +193,7 @@
     EDGE_ORIENTATION_ON_VERTEX = "edge_orientation"
     # TODO (@halungge) compute from coordinates
     EDGE_CELL_DISTANCE = "edge_cell_distance"
-<<<<<<< HEAD
     EDGE_VERTEX_DISTANCE = "edge_vert_distance"
-=======
->>>>>>> 3068bd78
 
 
 class CoordinateName(FieldName):
@@ -471,13 +468,10 @@
                 self._reader.variable(GeometryName.EDGE_CELL_DISTANCE, transpose=True),
             ),
             # TODO (@halungge) recompute from coordinates? field in gridfile contains NaN on boundary edges
-<<<<<<< HEAD
             GeometryName.EDGE_VERTEX_DISTANCE.value: gtx.as_field(
                 (dims.EdgeDim, dims.E2VDim),
                 self._reader.variable(GeometryName.EDGE_VERTEX_DISTANCE, transpose=True),
             ),
-=======
->>>>>>> 3068bd78
             GeometryName.TANGENT_ORIENTATION.value: gtx.as_field(
                 (dims.EdgeDim,),
                 self._reader.variable(GeometryName.TANGENT_ORIENTATION),
