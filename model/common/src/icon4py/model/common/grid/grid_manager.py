# ICON4Py - ICON inspired code in Python and GT4Py
#
# Copyright (c) 2022-2024, ETH Zurich and MeteoSwiss
# All rights reserved.
#
# Please, refer to the LICENSE file in the root directory.
# SPDX-License-Identifier: BSD-3-Clause
import functools
import logging
import pathlib
from types import ModuleType
from typing import Literal, TypeAlias

import gt4py.next as gtx
import gt4py.next.typing as gtx_typing
import numpy as np

from icon4py.model.common import dimension as dims, type_alias as ta
from icon4py.model.common.decomposition import definitions as decomposition, halo
from icon4py.model.common.exceptions import InvalidConfigError
from icon4py.model.common.grid import base, grid_refinement as refinement, gridfile, icon
from icon4py.model.common.utils import data_allocation as data_alloc


_log = logging.getLogger(__name__)
_single_node_decomposer = halo.SingleNodeDecomposer()
_single_process_props = decomposition.SingleNodeProcessProperties()
_fortan_to_python_transformer = gridfile.ToZeroBasedIndexTransformation()


class IconGridError(RuntimeError):
    pass


CoordinateDict: TypeAlias = dict[gtx.Dimension, dict[Literal["lat", "lon"], gtx.Field]]
# TODO (halungge): use a TypeDict for that
GeometryDict: TypeAlias = dict[gridfile.GeometryName, gtx.Field]


class GridManager:
    """
    Read ICON grid file and set up grid topology, refinement information and geometry fields.

    It handles the reading of the ICON grid file and extracts information such as:
    - topology (connectivity arrays)
    - refinement information: association of field positions to specific zones in the horizontal grid like boundaries, inner prognostic cells, etc.
    - geometry fields present in the grid file


    """

    def __init__(
        self,
        grid_file: pathlib.Path | str,
        num_levels: int,
        transformation: gridfile.IndexTransformation = _fortan_to_python_transformer,
    ):
        self._transformation = transformation
        self._file_name = str(grid_file)
        self._num_levels = num_levels
        # Output
        self._grid: icon.IconGrid | None = None
        self._decomposition_info: decomposition.DecompositionInfo | None = None
        self._geometry: GeometryDict = {}
        self._coordinates: CoordinateDict = {}
        self._reader = None

    def open(self):
        """Open the gridfile resource for reading."""
        self._reader = gridfile.GridFile(self._file_name, self._transformation)
        self._reader.open()

    def close(self):
        """close the gridfile resource."""
        self._reader.close()

    def __enter__(self):
        self.open()
        return self

    def __exit__(self, exc_type, exc_val, exc_tb):
        self.close()
        if exc_type is not None:
            _log.debug(
                f"Exception '{exc_type}: {exc_val}' while reading the grid file {self._file_name}"
            )
        if exc_type is FileNotFoundError:
            raise FileNotFoundError(f"gridfile {self._file_name} not found, aborting")

    def __call__(
        self,
        allocator: gtx_typing.FieldBufferAllocationUtil | None,
        keep_skip_values: bool,
        decomposer: halo.Decomposer = _single_node_decomposer,
        run_properties=_single_process_props,
    ):
        if not run_properties.single_node() and isinstance(decomposer, halo.SingleNodeDecomposer):
            raise InvalidConfigError("Need a Decomposer for multi node run")

        if not self._reader:
            self.open()

        self._construct_decomposed_grid(
            allocator=allocator,
            with_skip_values=keep_skip_values,
            decomposer=decomposer,
            run_properties=run_properties,
        )
        self._coordinates = self._read_coordinates(allocator)
        self._geometry = self._read_geometry_fields(allocator)

        self.close()

<<<<<<< HEAD
    def _read_coordinates(self, backend: gtx_typing.Backend | None) -> CoordinateDict:
        my_cell_indices = self._decomposition_info.global_index(dims.CellDim)
        my_edge_indices = self._decomposition_info.global_index(dims.EdgeDim)
        my_vertex_indices = self._decomposition_info.global_index(dims.VertexDim)
=======
    def _read_coordinates(self, allocator: gtx_typing.FieldBufferAllocationUtil) -> CoordinateDict:
>>>>>>> a5c8a574
        return {
            dims.CellDim: {
                "lat": gtx.as_field(
                    (dims.CellDim,),
                    self._reader.variable(
                        gridfile.CoordinateName.CELL_LATITUDE, indices=my_cell_indices
                    ),
                    dtype=ta.wpfloat,
                    allocator=allocator,
                ),
                "lon": gtx.as_field(
                    (dims.CellDim,),
                    self._reader.variable(
                        gridfile.CoordinateName.CELL_LONGITUDE, indices=my_cell_indices
                    ),
                    dtype=ta.wpfloat,
                    allocator=allocator,
                ),
            },
            dims.EdgeDim: {
                "lat": gtx.as_field(
                    (dims.EdgeDim,),
                    self._reader.variable(
                        gridfile.CoordinateName.EDGE_LATITUDE, indices=my_edge_indices
                    ),
                    dtype=ta.wpfloat,
                    allocator=allocator,
                ),
                "lon": gtx.as_field(
                    (dims.EdgeDim,),
                    self._reader.variable(
                        gridfile.CoordinateName.EDGE_LONGITUDE, indices=my_edge_indices
                    ),
                    dtype=ta.wpfloat,
                    allocator=allocator,
                ),
            },
            dims.VertexDim: {
                "lat": gtx.as_field(
                    (dims.VertexDim,),
<<<<<<< HEAD
                    self._reader.variable(
                        gridfile.CoordinateName.VERTEX_LATITUDE, indices=my_vertex_indices
                    ),
                    allocator=backend,
=======
                    self._reader.variable(gridfile.CoordinateName.VERTEX_LATITUDE),
                    allocator=allocator,
>>>>>>> a5c8a574
                    dtype=ta.wpfloat,
                ),
                "lon": gtx.as_field(
                    (dims.VertexDim,),
<<<<<<< HEAD
                    self._reader.variable(
                        gridfile.CoordinateName.VERTEX_LONGITUDE, indices=my_vertex_indices
                    ),
                    allocator=backend,
=======
                    self._reader.variable(gridfile.CoordinateName.VERTEX_LONGITUDE),
                    allocator=allocator,
>>>>>>> a5c8a574
                    dtype=ta.wpfloat,
                ),
            },
        }

    def _read_geometry_fields(self, allocator: gtx_typing.FieldBufferAllocationUtil):
        my_cell_indices = self._decomposition_info.global_index(dims.CellDim)
        my_edge_indices = self._decomposition_info.global_index(dims.EdgeDim)
        my_vertex_indices = self._decomposition_info.global_index(dims.VertexDim)
        return {
            # TODO(halungge): still needs to ported, values from "our" grid files contains (wrong) values:
            #   based on bug in generator fixed with this [PR40](https://gitlab.dkrz.de/dwd-sw/dwd_icon_tools/-/merge_requests/40) .
            gridfile.GeometryName.CELL_AREA.value: gtx.as_field(
                (dims.CellDim,),
                self._reader.variable(gridfile.GeometryName.CELL_AREA, indices=my_cell_indices),
                allocator=allocator,
            ),
            # TODO(halungge): easily computed from a neighbor_sum V2C over the cell areas?
            gridfile.GeometryName.DUAL_AREA.value: gtx.as_field(
                (dims.VertexDim,),
                self._reader.variable(gridfile.GeometryName.DUAL_AREA, indices=my_vertex_indices),
                allocator=allocator,
            ),
            gridfile.GeometryName.EDGE_LENGTH.value: gtx.as_field(
                (dims.EdgeDim,),
                self._reader.variable(gridfile.GeometryName.EDGE_LENGTH, indices=my_edge_indices),
                allocator=allocator,
            ),
            gridfile.GeometryName.DUAL_EDGE_LENGTH.value: gtx.as_field(
                (dims.EdgeDim,),
                self._reader.variable(
                    gridfile.GeometryName.DUAL_EDGE_LENGTH, indices=my_edge_indices
                ),
                allocator=allocator,
            ),
            gridfile.GeometryName.EDGE_CELL_DISTANCE.value: gtx.as_field(
                (dims.EdgeDim, dims.E2CDim),
                self._reader.variable(
                    gridfile.GeometryName.EDGE_CELL_DISTANCE,
                    transpose=True,
                    indices=my_edge_indices,
                ),
                allocator=allocator,
            ),
            gridfile.GeometryName.EDGE_VERTEX_DISTANCE.value: gtx.as_field(
                (dims.EdgeDim, dims.E2VDim),
                self._reader.variable(
                    gridfile.GeometryName.EDGE_VERTEX_DISTANCE,
                    transpose=True,
                    indices=my_edge_indices,
                ),
                allocator=allocator,
            ),
            # TODO(halungge): recompute from coordinates? field in gridfile contains NaN on boundary edges
            gridfile.GeometryName.TANGENT_ORIENTATION.value: gtx.as_field(
                (dims.EdgeDim,),
                self._reader.variable(
                    gridfile.GeometryName.TANGENT_ORIENTATION, indices=my_edge_indices
                ),
                allocator=allocator,
            ),
            gridfile.GeometryName.CELL_NORMAL_ORIENTATION.value: gtx.as_field(
                (dims.CellDim, dims.C2EDim),
                self._reader.variable(
                    gridfile.GeometryName.CELL_NORMAL_ORIENTATION,
                    transpose=True,
                    indices=my_cell_indices,
                ),
                allocator=allocator,
            ),
            gridfile.GeometryName.EDGE_ORIENTATION_ON_VERTEX.value: gtx.as_field(
                (dims.VertexDim, dims.V2EDim),
                self._reader.int_variable(
                    gridfile.GeometryName.EDGE_ORIENTATION_ON_VERTEX,
                    transpose=True,
                    apply_transformation=False,
                    indices=my_vertex_indices,
                ),
                allocator=allocator,
            ),
        }

    def _read_grid_refinement_fields(
        self,
        allocator: gtx_typing.FieldBufferAllocationUtil,
    ) -> dict[gtx.Dimension, gtx.Field]:
        """
        Reads the refinement control fields from the grid file.

        Refinement control contains the classification of each entry in a field to predefined horizontal grid zones as for example the distance to the boundaries,
        see [grid_refinement.py](grid_refinement.py)

        Args:
            backend: Optional backend to use for reading the fields, if not provided the default backend is used.
        Returns:
            dict[gtx.Dimension, gtx.Field]: A dictionary containing the refinement control fields for each dimension.
        """
        refinement_control_names = {
            dims.CellDim: gridfile.GridRefinementName.CONTROL_CELLS,
            dims.EdgeDim: gridfile.GridRefinementName.CONTROL_EDGES,
            dims.VertexDim: gridfile.GridRefinementName.CONTROL_VERTICES,
        }
        refinement_control_fields = {
            dim: gtx.as_field(
                (dim,),
                self._reader.int_variable(
                    name,
                    indices=self._decomposition_info.global_index(dim),
                    transpose=False,
                    apply_transformation=False,
                ),
                allocator=allocator,
            )
            for dim, name in refinement_control_names.items()
        }
        return refinement_control_fields

    @property
    def grid(self) -> icon.IconGrid:
        return self._grid

    @property
    def geometry_fields(self) -> GeometryDict:
        return self._geometry

    @property
    def coordinates(self) -> CoordinateDict:
        return self._coordinates

    @property
    def decomposition_info(self) -> decomposition.DecompositionInfo:
        return self._decomposition_info

    def _construct_decomposed_grid(
        self,
        allocator: gtx_typing.FieldBufferAllocationUtil,
        with_skip_values: bool,
        decomposer: halo.Decomposer,
        run_properties: decomposition.ProcessProperties,
    ) -> None:
        """Construct the grid topology from the icon grid file.

        Reads connectivity fields from the grid file and constructs derived connectivities needed in
        Icon4py from them. Adds constructed start/end index information to the grid.

        """
        xp = data_alloc.import_array_ns(allocator)
        ## FULL GRID PROPERTIES
        cell_refinement = self._reader.variable(gridfile.GridRefinementName.CONTROL_CELLS)
        global_size = self._read_full_grid_size()
        global_params = self._construct_global_params(allocator, global_size)
        limited_area = refinement.is_limited_area_grid(cell_refinement, array_ns=xp)

        cell_to_cell_neighbors = self._get_index_field(gridfile.ConnectivityName.C2E2C)
        neighbor_tables = {
            dims.C2E2C: cell_to_cell_neighbors,
            dims.C2E: self._get_index_field(gridfile.ConnectivityName.C2E),
            dims.E2C: self._get_index_field(gridfile.ConnectivityName.E2C),
            dims.V2E: self._get_index_field(gridfile.ConnectivityName.V2E),
            dims.V2C: self._get_index_field(gridfile.ConnectivityName.V2C),
            dims.C2V: self._get_index_field(gridfile.ConnectivityName.C2V),
            dims.V2E2V: self._get_index_field(gridfile.ConnectivityName.V2E2V),
            dims.E2V: self._get_index_field(gridfile.ConnectivityName.E2V),
        }

        cells_to_rank_mapping = decomposer(cell_to_cell_neighbors, run_properties.comm_size)
        # HALO CONSTRUCTION
        # TODO(halungge): reduce the set of neighbor tables used in the halo construction
        # TODO(halungge): figure out where to do the host to device copies (xp.asarray...)
        neighbor_tables_for_halo_construction = neighbor_tables
        halo_constructor = halo.get_halo_constructor(
            run_properties=run_properties,
            full_grid_size=global_size,
            connectivities=neighbor_tables_for_halo_construction,
            allocator=allocator,
        )

        self._decomposition_info = halo_constructor(cells_to_rank_mapping)
        distributed_size = self._decomposition_info.get_horizontal_size()

        neighbor_tables = self._get_local_connectivities(
            neighbor_tables_for_halo_construction, array_ns=xp
        )

        # COMPUTE remaining derived connectivities
        neighbor_tables.update(_get_derived_connectivities(neighbor_tables, array_ns=xp))

        refinement_fields = self._read_grid_refinement_fields(allocator)

        domain_bounds_constructor = functools.partial(
            refinement.compute_domain_bounds,
            refinement_fields=refinement_fields,
            decomposition_info=self._decomposition_info,
            array_ns=xp,
        )
        start_index, end_index = icon.get_start_and_end_index(domain_bounds_constructor)

        grid_config = base.GridConfig(
            horizontal_size=distributed_size,
            vertical_size=self._num_levels,
            limited_area=limited_area,
            keep_skip_values=with_skip_values,
        )

        grid = icon.icon_grid(
            self._reader.attribute(gridfile.MandatoryPropertyName.GRID_UUID),
            allocator=allocator,
            config=grid_config,
            neighbor_tables=neighbor_tables,
            start_index=start_index,
            end_index=end_index,
            global_properties=global_params,
            refinement_control=refinement_fields,
        )
        self._grid = grid

    def _get_local_connectivities(
        self,
        neighbor_tables_for_halo_construction: dict[gtx.FieldOffset, data_alloc.NDArray],
        array_ns,
    ) -> dict[gtx.FieldOffset, data_alloc.NDArray]:
        global_to_local = functools.partial(halo.global_to_local, array_ns=array_ns)
        if self.decomposition_info.is_distributed():
            return {
                k: global_to_local(
                    self._decomposition_info.global_index(k.source),
                    v[self._decomposition_info.global_index(k.target[0])],
                )
                for k, v in neighbor_tables_for_halo_construction.items()
            }
        else:
            return neighbor_tables_for_halo_construction

    def _construct_global_params(
        self, allocator: gtx_typing.FieldBufferAllocationUtil, global_size: base.HorizontalGridSize
    ):
        grid_root = self._reader.attribute(gridfile.MandatoryPropertyName.ROOT)
        grid_level = self._reader.attribute(gridfile.MandatoryPropertyName.LEVEL)
        if geometry_type := self._reader.try_attribute(gridfile.MPIMPropertyName.GEOMETRY):
            geometry_type = base.GeometryType(geometry_type)
        sphere_radius = self._reader.try_attribute(gridfile.MPIMPropertyName.SPHERE_RADIUS)
        domain_length = self._reader.try_attribute(gridfile.MPIMPropertyName.DOMAIN_LENGTH)
        domain_height = self._reader.try_attribute(gridfile.MPIMPropertyName.DOMAIN_HEIGHT)

        # TODO (@halungge): use global reduction in geometry.py
        mean_cell_area = self._reader.try_attribute(gridfile.MPIMPropertyName.MEAN_CELL_AREA)
        mean_dual_cell_area = self._reader.try_attribute(
            gridfile.MPIMPropertyName.MEAN_DUAL_CELL_AREA
        )
        mean_edge_length = self._reader.try_attribute(gridfile.MPIMPropertyName.MEAN_EDGE_LENGTH)
        mean_dual_edge_length = self._reader.try_attribute(
            gridfile.MPIMPropertyName.MEAN_DUAL_EDGE_LENGTH
        )
        # TODO (@halungge): Fix this: reads the global fields...
        edge_lengths = self._reader.variable(gridfile.GeometryName.EDGE_LENGTH)
        dual_edge_lengths = self._reader.variable(gridfile.GeometryName.DUAL_EDGE_LENGTH)
        cell_areas = self._reader.variable(gridfile.GeometryName.CELL_AREA.value)
        dual_cell_areas = self._reader.variable(gridfile.GeometryName.DUAL_AREA)
        shape = icon.GridShape(
            geometry_type=geometry_type,
            subdivision=icon.GridSubdivision(root=grid_root, level=grid_level),
        )
        xp = data_alloc.import_array_ns(allocator)
        global_params = icon.GlobalGridParams.from_fields(
            grid_shape=shape,
            radius=sphere_radius,
            domain_length=domain_length,
            domain_height=domain_height,
            num_cells=global_size.num_cells,
            mean_edge_length=mean_edge_length,
            mean_dual_edge_length=mean_dual_edge_length,
            mean_cell_area=mean_cell_area,
            mean_dual_cell_area=mean_dual_cell_area,
            edge_lengths=edge_lengths,
            dual_edge_lengths=dual_edge_lengths,
            cell_areas=cell_areas,
            dual_cell_areas=dual_cell_areas,
            array_ns=xp,
        )

        return global_params

    def _get_index_field(
        self,
        field: gridfile.GridFileName,
        indices: np.ndarray | None = None,
        transpose=True,
        apply_offset=True,
    ):
        return self._reader.int_variable(
            field, indices=indices, transpose=transpose, apply_transformation=apply_offset
        )

    def _read_full_grid_size(self) -> base.HorizontalGridSize:
        """
        Read the grid size propertes (cells, edges, vertices) from the grid file.

        As the grid file contains the _full_ (non-distributed) grid, these are the sizes of prior to distribution.

        """
        num_cells = self._reader.dimension(gridfile.DynamicDimension.CELL_NAME)
        num_edges = self._reader.dimension(gridfile.DynamicDimension.EDGE_NAME)
        num_vertices = self._reader.dimension(gridfile.DynamicDimension.VERTEX_NAME)
        full_grid_size = base.HorizontalGridSize(
            num_vertices=num_vertices, num_edges=num_edges, num_cells=num_cells
        )
        return full_grid_size


def _get_derived_connectivities(
    neighbor_tables: dict[gtx.FieldOffset, data_alloc.NDArray], array_ns: ModuleType = np
) -> dict[gtx.FieldOffset, data_alloc.NDArray]:
    e2v_table = neighbor_tables[dims.E2V]
    c2v_table = neighbor_tables[dims.C2V]
    e2c_table = neighbor_tables[dims.E2C]
    c2e_table = neighbor_tables[dims.C2E]
    c2e2c_table = neighbor_tables[dims.C2E2C]
    e2c2v = _construct_diamond_vertices(
        e2v_table,
        c2v_table,
        e2c_table,
        array_ns=array_ns,
    )
    e2c2e = _construct_diamond_edges(e2c_table, c2e_table, array_ns=array_ns)
    e2c2e0 = array_ns.column_stack((array_ns.asarray(range(e2c2e.shape[0])), e2c2e))

    c2e2c2e = _construct_triangle_edges(c2e2c_table, c2e_table, array_ns=array_ns)
    c2e2c0 = array_ns.column_stack(
        (
            array_ns.asarray(range(c2e2c_table.shape[0])),
            (c2e2c_table),
        )
    )
    c2e2c2e2c = _construct_butterfly_cells(c2e2c_table, array_ns=array_ns)

    return {
        dims.C2E2CO: c2e2c0,
        dims.C2E2C2E: c2e2c2e,
        dims.C2E2C2E2C: c2e2c2e2c,
        dims.E2C2V: e2c2v,
        dims.E2C2E: e2c2e,
        dims.E2C2EO: e2c2e0,
    }


def _construct_diamond_vertices(
    e2v: data_alloc.NDArray,
    c2v: data_alloc.NDArray,
    e2c: data_alloc.NDArray,
    array_ns: ModuleType = np,
) -> data_alloc.NDArray:
    r"""
    Construct the connectivity table for the vertices of a diamond in the ICON triangular grid.

    Starting from the e2v and c2v connectivity the connectivity table for e2c2v is built up.

             v0
            /  \
           /    \
          /      \
         /        \
        v1---e0---v3
         \        /
          \      /
           \    /
            \  /
             v2

    For example for this diamond: e0 -> (v0, v1, v2, v3)
    Ordering is the same as ICON uses.

    Args:
        e2v: ndarray containing the connectivity table for edge-to-vertex
        c2v: ndarray containing the connectivity table for cell-to-vertex
        e2c: ndarray containing the connectivity table for edge-to-cell

    Returns: ndarray containing the connectivity table for edge-to-vertex on the diamond
    """
    dummy_c2v = _patch_with_dummy_lastline(c2v, array_ns=array_ns)
    expanded = dummy_c2v[e2c, :]
    sh = expanded.shape
    flat = expanded.reshape(sh[0], sh[1] * sh[2])
    far_indices = array_ns.zeros_like(e2v)
    # TODO(halungge): vectorize speed this up?
    for i in range(sh[0]):
        far_indices[i, :] = flat[i, ~array_ns.isin(flat[i, :], e2v[i, :])][:2]
    return array_ns.hstack((e2v, far_indices))


def _determine_center_position(
    centers: data_alloc.NDArray, neighbors: data_alloc.NDArray, array_ns: ModuleType = np
) -> data_alloc.NDArray:
    """Determine the position of the values in `center` in the local neighbor array `neighbors`
    Args:
        centers: 1d array with shape (n, )
        neighbors: 2d array with shape (n, x)

    Returns:
         array of shape (n, ) for each row containing either the position of the `center` value along the second axis
         of neighbors or 0

    """
    center_idx = array_ns.where(neighbors == centers)
    me_cell = array_ns.zeros(centers.shape[0], dtype=gtx.int32)
    me_cell[center_idx[0]] = center_idx[1]
    return me_cell


def _construct_diamond_edges(
    e2c: data_alloc.NDArray, c2e: data_alloc.NDArray, array_ns: ModuleType = np
) -> data_alloc.NDArray:
    r"""
    Construct the connectivity table for the edges of a diamond in the ICON triangular grid.

    Starting from the e2c and c2e connectivity the connectivity table for e2c2e is built up.

            /  \
           /    \
          e2 c0 e1
         /        \
         ----e0----
         \        /
          e3 c1 e4
           \    /
            \  /

    For example, for this diamond for e0 -> (e1, e2, e3, e4)


    Args:
        e2c: ndarray containing the connectivity table for edge-to-cell
        c2e: ndarray containing the connectivity table for cell-to-edge

    Returns: ndarray containing the connectivity table for central edge-to- boundary edges
             on the diamond
    """
    # used to make sure that the local neighborhood is ordered in the same way as in ICON. At least
    # the compute_e_flx_avg function depends on that.
    icon_edge_order = array_ns.asarray([[1, 2], [2, 0], [0, 1]])

    dummy_c2e = _patch_with_dummy_lastline(c2e, array_ns=array_ns)
    expanded = dummy_c2e[e2c[:, :], :]
    n_edges, n_e2c, n_c2e = expanded.shape
    flattened = expanded.reshape(n_edges, n_e2c * n_c2e)

    centers = array_ns.arange(n_edges, dtype=gtx.int32)[:, None]
    me_cell1 = _determine_center_position(centers, expanded[:, 0, :], array_ns=array_ns)
    me_cell2 = _determine_center_position(centers, expanded[:, 1, :], array_ns=array_ns)
    ordered_local_index = array_ns.hstack(
        (icon_edge_order[me_cell1], icon_edge_order[me_cell2] + n_c2e)
    )
    e2c2e = array_ns.take_along_axis(flattened, ordered_local_index, axis=1)
    return e2c2e


def _construct_triangle_edges(
    c2e2c: data_alloc.NDArray, c2e: data_alloc.NDArray, array_ns: ModuleType = np
) -> data_alloc.NDArray:
    r"""Compute the connectivity from a central cell to all neighboring edges of its cell neighbors.

         ----e3----  ----e7----
         \        /  \        /
          e4 c1  /    \  c3 e8
           \    e2 c0 e1    /
            \  /        \  /
               ----e0----
               \        /
                e5 c2 e6
                 \    /
                  \  /


    For example, for the triangular shape above, c0 -> (e3, e4, e2, e0, e5, e6, e7, e1, e8).

    Args:
        c2e2c: shape (n_cells, 3) connectivity table from a central cell to its cell neighbors
        c2e: shape (n_cells, 3), connectivity table from a cell to its neighboring edges
    Returns:
        ndarray: shape(n_cells, 9) connectivity table from a central cell to all neighboring
            edges of its cell neighbors
    """
    dummy_c2e = _patch_with_dummy_lastline(c2e, array_ns=array_ns)
    table = array_ns.reshape(dummy_c2e[c2e2c, :], (c2e2c.shape[0], 9))
    return table


def _construct_butterfly_cells(
    c2e2c: data_alloc.NDArray, array_ns: ModuleType = np
) -> data_alloc.NDArray:
    r"""Compute the connectivity from a central cell to all neighboring cells of its cell neighbors.

                  /  \        /  \
                 /    \      /    \
                /  c4  \    /  c5  \
               /        \  /        \
               ----e3----  ----e7----
            /  \        /  \        /  \
           /    e4 c1  /    \  c3 e8    \
          /  c9  \    e2 c0 e1    /  c6  \
         /        \  /        \  /        \
         ----------  ----e0----  ----------
                  /  \        /  \
                 /    e5 c2 e6    \
                /  c8  \    /  c7  \
               /        \  /        \
               ----------  ----------

    For example, for the shape above, c0 -> (c1, c4, c9, c2, c7, c8, c3, c5, c6).

    Args:
        c2e2c: shape (n_cells, 3) connectivity table from a central cell to its cell neighbors
    Returns:
        ndarray: shape(n_cells, 9) connectivity table from a central cell to all neighboring cells of its cell neighbors
    """
    dummy_c2e2c = _patch_with_dummy_lastline(c2e2c, array_ns=array_ns)
    c2e2c2e2c = array_ns.reshape(dummy_c2e2c[c2e2c, :], (c2e2c.shape[0], 9))
    return c2e2c2e2c


def _patch_with_dummy_lastline(ar, array_ns: ModuleType = np):
    """
    Patch an array for easy access with another offset containing invalid indices (-1).

    Enlarges this table to contain a fake last line to account for numpy wrap around when
    encountering a -1 = GridFile.INVALID_INDEX value

    Args:
        ar: ndarray connectivity array to be patched

    Returns: same array with an additional line containing only GridFile.INVALID_INDEX

    """
    patched_ar = array_ns.append(
        ar,
        gridfile.GridFile.INVALID_INDEX * array_ns.ones((1, ar.shape[1]), dtype=gtx.int32),
        axis=0,
    )
    return patched_ar<|MERGE_RESOLUTION|>--- conflicted
+++ resolved
@@ -111,14 +111,10 @@
 
         self.close()
 
-<<<<<<< HEAD
-    def _read_coordinates(self, backend: gtx_typing.Backend | None) -> CoordinateDict:
+    def _read_coordinates(self, allocator: gtx_typing.Backend | None) -> CoordinateDict:
         my_cell_indices = self._decomposition_info.global_index(dims.CellDim)
         my_edge_indices = self._decomposition_info.global_index(dims.EdgeDim)
         my_vertex_indices = self._decomposition_info.global_index(dims.VertexDim)
-=======
-    def _read_coordinates(self, allocator: gtx_typing.FieldBufferAllocationUtil) -> CoordinateDict:
->>>>>>> a5c8a574
         return {
             dims.CellDim: {
                 "lat": gtx.as_field(
@@ -159,28 +155,18 @@
             dims.VertexDim: {
                 "lat": gtx.as_field(
                     (dims.VertexDim,),
-<<<<<<< HEAD
                     self._reader.variable(
                         gridfile.CoordinateName.VERTEX_LATITUDE, indices=my_vertex_indices
                     ),
-                    allocator=backend,
-=======
-                    self._reader.variable(gridfile.CoordinateName.VERTEX_LATITUDE),
                     allocator=allocator,
->>>>>>> a5c8a574
                     dtype=ta.wpfloat,
                 ),
                 "lon": gtx.as_field(
                     (dims.VertexDim,),
-<<<<<<< HEAD
                     self._reader.variable(
                         gridfile.CoordinateName.VERTEX_LONGITUDE, indices=my_vertex_indices
                     ),
-                    allocator=backend,
-=======
-                    self._reader.variable(gridfile.CoordinateName.VERTEX_LONGITUDE),
                     allocator=allocator,
->>>>>>> a5c8a574
                     dtype=ta.wpfloat,
                 ),
             },
