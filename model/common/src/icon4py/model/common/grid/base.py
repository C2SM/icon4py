# ICON4Py - ICON inspired code in Python and GT4Py
#
# Copyright (c) 2022, ETH Zurich and MeteoSwiss
# All rights reserved.
#
# This file is free software: you can redistribute it and/or modify it under
# the terms of the GNU General Public License as published by the
# Free Software Foundation, either version 3 of the License, or any later
# version. See the LICENSE.txt file at the top-level directory of this
# distribution for a copy of the license or check <https://www.gnu.org/licenses/>.
#
# SPDX-License-Identifier: GPL-3.0-or-later

import warnings
from abc import ABC, abstractmethod
from dataclasses import dataclass
from functools import cached_property
from typing import Callable, Dict

import numpy as np
from gt4py.next.common import Dimension
from gt4py.next.iterator.embedded import NeighborTableOffsetProvider

from icon4py.model.common.dimension import CellDim, EdgeDim, KDim, VertexDim
from icon4py.model.common.grid.utils import neighbortable_offset_provider_for_1d_sparse_fields
<<<<<<< HEAD
=======
from icon4py.model.common.grid.vertical import VerticalGridSize
from icon4py.model.common.settings import xp
>>>>>>> 6a494343
from icon4py.model.common.utils import builder


class MissingConnectivity(ValueError):
    pass


@dataclass(frozen=True)
class HorizontalGridSize:
    num_vertices: int
    num_edges: int
    num_cells: int


@dataclass(frozen=True, kw_only=True)
class GridConfig:
    horizontal_config: HorizontalGridSize
    # TODO (Magdalena): Decouple the vertical from horizontal grid.
    vertical_size: int
    limited_area: bool = True
    n_shift_total: int = 0
    length_rescale_factor: float = 1.0
    lvertnest: bool = False
    on_gpu: bool = False

    @property
    def num_levels(self):
        return self.vertical_size

    @property
    def num_vertices(self):
        return self.horizontal_config.num_vertices

    @property
    def num_edges(self):
        return self.horizontal_config.num_edges

    @property
    def num_cells(self):
        return self.horizontal_config.num_cells


class BaseGrid(ABC):
    def __init__(self):
        self.config: GridConfig = None
        self.connectivities: Dict[Dimension, np.ndarray] = {}
        self.size: Dict[Dimension, int] = {}
        self.offset_provider_mapping: Dict[str, tuple[Callable, Dimension, ...]] = {}

    @property
    @abstractmethod
    def num_cells(self) -> int:
        pass

    @property
    @abstractmethod
    def num_vertices(self) -> int:
        pass

    @property
    @abstractmethod
    def num_edges(self) -> int:
        pass

    @property
    @abstractmethod
    def num_levels(self) -> int:
        pass

    @abstractmethod
    def _has_skip_values(self, dimension: Dimension) -> bool:
        pass

    @cached_property
    def offset_providers(self):
        offset_providers = {}
        for key, value in self.offset_provider_mapping.items():
            try:
                method, *args = value
                offset_providers[key] = method(*args) if args else method()
            except MissingConnectivity:
                warnings.warn(f"{key} connectivity is missing from grid.", stacklevel=2)

        return offset_providers

    @builder
    def with_connectivities(self, connectivity: Dict[Dimension, np.ndarray]):
        self.connectivities.update({d: k.astype(int) for d, k in connectivity.items()})
        self.size.update({d: t.shape[1] for d, t in connectivity.items()})

    @builder
    def with_config(self, config: GridConfig):
        self.config = config
        self._update_size()

    def _update_size(self):
        self.size[VertexDim] = self.config.num_vertices
        self.size[CellDim] = self.config.num_cells
        self.size[EdgeDim] = self.config.num_edges
        self.size[KDim] = self.config.num_levels

    def _get_offset_provider(self, dim, from_dim, to_dim):
        if dim not in self.connectivities:
            raise MissingConnectivity()

        return NeighborTableOffsetProvider(
            xp.asarray(self.connectivities[dim]),
            from_dim,
            to_dim,
            self.size[dim],
            has_skip_values=self._has_skip_values(dim),
        )

    def _get_offset_provider_for_sparse_fields(self, dim, from_dim, to_dim):
        if dim not in self.connectivities:
            raise MissingConnectivity()
        return neighbortable_offset_provider_for_1d_sparse_fields(
            self.connectivities[dim].shape,
            from_dim,
            to_dim,
            has_skip_values=self._has_skip_values(dim),
        )

    def get_offset_provider(self, name):
        if name in self.offset_provider_mapping:
            method, *args = self.offset_provider_mapping[name]
            return method(*args)
        else:
            raise Exception(f"Offset provider for {name} not found.")

    def update_size_connectivities(self, new_sizes):
        self.size.update(new_sizes)<|MERGE_RESOLUTION|>--- conflicted
+++ resolved
@@ -17,17 +17,12 @@
 from functools import cached_property
 from typing import Callable, Dict
 
-import numpy as np
 from gt4py.next.common import Dimension
 from gt4py.next.iterator.embedded import NeighborTableOffsetProvider
 
 from icon4py.model.common.dimension import CellDim, EdgeDim, KDim, VertexDim
 from icon4py.model.common.grid.utils import neighbortable_offset_provider_for_1d_sparse_fields
-<<<<<<< HEAD
-=======
-from icon4py.model.common.grid.vertical import VerticalGridSize
 from icon4py.model.common.settings import xp
->>>>>>> 6a494343
 from icon4py.model.common.utils import builder
 
 
@@ -73,7 +68,7 @@
 class BaseGrid(ABC):
     def __init__(self):
         self.config: GridConfig = None
-        self.connectivities: Dict[Dimension, np.ndarray] = {}
+        self.connectivities: Dict[Dimension, xp.ndarray] = {}
         self.size: Dict[Dimension, int] = {}
         self.offset_provider_mapping: Dict[str, tuple[Callable, Dimension, ...]] = {}
 
@@ -114,7 +109,7 @@
         return offset_providers
 
     @builder
-    def with_connectivities(self, connectivity: Dict[Dimension, np.ndarray]):
+    def with_connectivities(self, connectivity: Dict[Dimension, xp.ndarray]):
         self.connectivities.update({d: k.astype(int) for d, k in connectivity.items()})
         self.size.update({d: t.shape[1] for d, t in connectivity.items()})
 
