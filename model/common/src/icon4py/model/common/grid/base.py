--- conflicted
+++ resolved
@@ -12,11 +12,7 @@
 import math
 import uuid
 from types import ModuleType
-<<<<<<< HEAD
-from typing import Callable, Dict, Optional, Sequence
-=======
-from typing import Callable, Dict, Mapping, Sequence
->>>>>>> 6aada28d
+from typing import Callable, Dict, Mapping, Sequence, Optional
 
 import gt4py.next as gtx
 import numpy as np
@@ -80,17 +76,8 @@
         return self.horizontal_config.num_cells
 
 
-<<<<<<< HEAD
-class BaseGrid(ABC):
-    def __init__(self):
-        self.config: Optional[GridConfig] = None
-        self._neighbor_tables: Dict[gtx.Dimension, data_alloc.NDArray] = {}
-        self.size: Dict[gtx.Dimension, int] = {}
-        self._connectivity_mapping: Dict[str, tuple[Callable, gtx.Dimension, ...]] = {}
-=======
 def _1d_size(connectivity: gtx_common.NeighborTable) -> int:
     return math.prod(connectivity.shape)
->>>>>>> 6aada28d
 
 
 def _default_1d_sparse_connectivity_constructor(
