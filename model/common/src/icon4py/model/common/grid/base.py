--- conflicted
+++ resolved
@@ -106,10 +106,6 @@
             self.connectivities[dim].shape, from_dim, to_dim
         )
 
-<<<<<<< HEAD
-    # @ClassLevelCache.cache_method
-=======
->>>>>>> b1bfb8a2
     def get_offset_provider(self, name):
         if name in self.offset_provider_mapping:
             method, *args = self.offset_provider_mapping[name]
@@ -117,10 +113,6 @@
         else:
             raise Exception(f"Offset provider for {name} not found.")
 
-<<<<<<< HEAD
-    # @ClassLevelCache.cache_method
-=======
->>>>>>> b1bfb8a2
     def get_all_offset_providers(self):
         offset_providers = {}
         for key, value in self.offset_provider_mapping.items():
