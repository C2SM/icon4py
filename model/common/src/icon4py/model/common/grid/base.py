# ICON4Py - ICON inspired code in Python and GT4Py
#
# Copyright (c) 2022, ETH Zurich and MeteoSwiss
# All rights reserved.
#
# This file is free software: you can redistribute it and/or modify it under
# the terms of the GNU General Public License as published by the
# Free Software Foundation, either version 3 of the License, or any later
# version. See the LICENSE.txt file at the top-level directory of this
# distribution for a copy of the license or check <https://www.gnu.org/licenses/>.
#
# SPDX-License-Identifier: GPL-3.0-or-later

import warnings
from abc import ABC, abstractmethod
from dataclasses import dataclass
from functools import cached_property
from typing import Callable, Dict

import numpy as np
from gt4py.next.common import Dimension
from gt4py.next.iterator.embedded import NeighborTableOffsetProvider

from icon4py.model.common.dimension import CellDim, EdgeDim, KDim, VertexDim
from icon4py.model.common.grid.horizontal import HorizontalGridSize
from icon4py.model.common.grid.utils import neighbortable_offset_provider_for_1d_sparse_fields
from icon4py.model.common.grid.vertical import VerticalGridSize
from icon4py.model.common.utils import builder


class MissingConnectivity(ValueError):
    pass


@dataclass(
    frozen=True,
)
class GridConfig:
    horizontal_config: HorizontalGridSize
    vertical_config: VerticalGridSize
    limited_area: bool = True
    n_shift_total: int = 0
    lvertnest: bool = False
    on_gpu: bool = False

    @property
    def num_levels(self):
        return self.vertical_config.num_lev

    @property
    def num_vertices(self):
        return self.horizontal_config.num_vertices

    @property
    def num_edges(self):
        return self.horizontal_config.num_edges

    @property
    def num_cells(self):
        return self.horizontal_config.num_cells


class BaseGrid(ABC):
    def __init__(self):
        self.config: GridConfig = None
        self.connectivities: Dict[Dimension, np.ndarray] = {}
        self.size: Dict[Dimension, int] = {}
        self.offset_provider_mapping: Dict[str, tuple[Callable, Dimension, ...]] = {}

    @property
    @abstractmethod
    def num_cells(self) -> int:
        pass

    @property
    @abstractmethod
    def num_vertices(self) -> int:
        pass

    @property
    @abstractmethod
    def num_edges(self) -> int:
        pass

    @property
    @abstractmethod
    def num_levels(self) -> int:
        pass

    @cached_property
    def offset_providers(self):
        offset_providers = {}
        for key, value in self.offset_provider_mapping.items():
            try:
                method, *args = value
                offset_providers[key] = method(*args) if args else method()
            except MissingConnectivity:
                warnings.warn(f"{key} connectivity is missing from grid.", stacklevel=2)

        return offset_providers

    @builder
    def with_connectivities(self, connectivity: Dict[Dimension, np.ndarray]):
        self.connectivities.update({d: k.astype(int) for d, k in connectivity.items()})
        self.size.update({d: t.shape[1] for d, t in connectivity.items()})

    @builder
    def with_config(self, config: GridConfig):
        self.config = config
        self._update_size()

    def _update_size(self):
        self.size[VertexDim] = self.config.num_vertices
        self.size[CellDim] = self.config.num_cells
        self.size[EdgeDim] = self.config.num_edges
        self.size[KDim] = self.config.num_levels

    def _get_offset_provider(self, dim, from_dim, to_dim):
<<<<<<< HEAD
        if self.config.on_gpu:
            import cupy as xp
        else:
            xp = np

=======
        if dim not in self.connectivities:
            raise MissingConnectivity()
>>>>>>> db6334d1
        return NeighborTableOffsetProvider(
            xp.asarray(self.connectivities[dim]), from_dim, to_dim, self.size[dim]
        )

    def _get_offset_provider_for_sparse_fields(self, dim, from_dim, to_dim):
        if dim not in self.connectivities:
            raise MissingConnectivity()
        return neighbortable_offset_provider_for_1d_sparse_fields(
            self.connectivities[dim].shape, from_dim, to_dim, self.config.on_gpu
        )

    def get_offset_provider(self, name):
        if name in self.offset_provider_mapping:
            method, *args = self.offset_provider_mapping[name]
            return method(*args)
        else:
            raise Exception(f"Offset provider for {name} not found.")

    def update_size_connectivities(self, new_sizes):
        self.size.update(new_sizes)<|MERGE_RESOLUTION|>--- conflicted
+++ resolved
@@ -116,16 +116,14 @@
         self.size[KDim] = self.config.num_levels
 
     def _get_offset_provider(self, dim, from_dim, to_dim):
-<<<<<<< HEAD
+        if dim not in self.connectivities:
+            raise MissingConnectivity()
+
         if self.config.on_gpu:
             import cupy as xp
         else:
             xp = np
 
-=======
-        if dim not in self.connectivities:
-            raise MissingConnectivity()
->>>>>>> db6334d1
         return NeighborTableOffsetProvider(
             xp.asarray(self.connectivities[dim]), from_dim, to_dim, self.size[dim]
         )
