--- conflicted
+++ resolved
@@ -23,14 +23,8 @@
 
 import icon4py.model.common.utils as common_utils
 from icon4py.model.common.dimension import CellDim, EdgeDim, KDim, VertexDim
-<<<<<<< HEAD
 from icon4py.model.common.grid import utils as grid_utils, vertical as v_grid
-=======
-from icon4py.model.common.grid.utils import neighbortable_offset_provider_for_1d_sparse_fields
-from icon4py.model.common.grid.vertical import VerticalGridSize
 from icon4py.model.common.settings import xp
-from icon4py.model.common.utils import builder
->>>>>>> 0efbeeb2
 
 
 class MissingConnectivity(ValueError):
@@ -144,16 +138,7 @@
         if dim not in self.connectivities:
             raise MissingConnectivity()
 
-<<<<<<< HEAD
-        if self.config.on_gpu:
-            import cupy as xp
-        else:
-            xp = np
-
         return gt_embedded.NeighborTableOffsetProvider(
-=======
-        return NeighborTableOffsetProvider(
->>>>>>> 0efbeeb2
             xp.asarray(self.connectivities[dim]),
             from_dim,
             to_dim,
