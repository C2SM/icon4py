# ICON4Py - ICON inspired code in Python and GT4Py
#
# Copyright (c) 2022-2024, ETH Zurich and MeteoSwiss
# All rights reserved.
#
# Please, refer to the LICENSE file in the root directory.
# SPDX-License-Identifier: BSD-3-Clause
import dataclasses
import enum
import functools
import logging
from collections.abc import Callable, Sequence
from types import ModuleType

import gt4py.next as gtx
from gt4py.next import allocators as gtx_allocators, common as gtx_common

from icon4py.model.common import dimension as dims
from icon4py.model.common.grid import horizontal as h_grid
from icon4py.model.common.grid.gridfile import GridFile
from icon4py.model.common.utils import data_allocation as data_alloc


_log = logging.getLogger(__name__)


class MissingConnectivity(ValueError):
    pass


class GeometryType(enum.Enum):
    """Define geometries of the horizontal domain supported by the ICON grid.

    Values are the same as mo_grid_geometry_info.f90.
    """

    ICOSAHEDRON = 1
    TORUS = 2


@dataclasses.dataclass(frozen=True)
class HorizontalGridSize:
    num_vertices: int
    num_edges: int
    num_cells: int

    def __repr__(self):
        return f"{self.__class__} (<num_cells = {self.num_cells}>, <num_edges={self.num_edges}>, <num_verts = {self.num_vertices})"


@dataclasses.dataclass(frozen=True, kw_only=True)
class GridConfig:
    horizontal_size: HorizontalGridSize
    # TODO(halungge): Decouple the vertical from horizontal grid.
    vertical_size: int
    limited_area: bool = True
    n_shift_total: int = 0
    length_rescale_factor: float = 1.0
    lvertnest: bool = False
    keep_skip_values: bool = True

    @property
    def num_levels(self):
        return self.vertical_size

    @property
    def num_vertices(self):
        return self.horizontal_size.num_vertices

    @property
    def num_edges(self):
        return self.horizontal_size.num_edges

    @property
    def num_cells(self):
        return self.horizontal_size.num_cells


@dataclasses.dataclass(frozen=True)
class Grid:
    """
    Contains core features of a grid.

    The 'Grid' is ICON4Py specific: it expects certain connectivities to be present
    to construct derived (1D sparse) connectivities.

    Note: A 'Grid' can be used in 'StencilTest's, while some components of ICON4Py may
    require an 'IconGrid'.
    """

    id: str
    """
    Unique identifier of the horizontal grid.

    ICON grid files contain a UUID that uniquely identifies the horizontal grid
    described in the file (global attribute `uuidOfHGrid`).
    UUID from icon grid files are UUID v1.
    """
    config: GridConfig
    connectivities: gtx_common.OffsetProvider
    geometry_type: GeometryType
    start_index: Callable[[h_grid.Domain], gtx.int32]
    end_index: Callable[[h_grid.Domain], gtx.int32]

    def __post_init__(self):
        # TODO(havogt): replace `Koff[k]` by `KDim + k` syntax and remove the following line.
        self.connectivities[dims.Koff.value] = dims.KDim

    @functools.cached_property
    def size(self) -> dict[gtx.Dimension, int]:
        sizes = {
            dims.KDim: self.config.num_levels,
            dims.CellDim: self.config.num_cells,
            dims.EdgeDim: self.config.num_edges,
            dims.VertexDim: self.config.num_vertices,
        }

        # extract sizes from connectivities
        for offset, connectivity in self.connectivities.items():
            if gtx_common.is_neighbor_table(connectivity):
                for dim, size in zip(connectivity.domain.dims, connectivity.shape, strict=True):
                    if dim in sizes:
                        if sizes[dim] != size:
                            raise ValueError(
                                f"Inconsistent sizes for {dim}: expected {sizes[dim]}, got {size}."
                            )
                    else:
                        sizes[dim] = size
            elif isinstance(connectivity, gtx.Dimension):
                ...
            else:
                raise TypeError(
                    f"Unsupported connectivity type {type(connectivity)} for offset {offset}."
                )
        return sizes

    @property
    def num_cells(self) -> int:
        return self.config.num_cells

    @property
    def num_vertices(self) -> int:
        return self.config.num_vertices

    @property
    def num_edges(self) -> int:
        return self.config.num_edges

    @property
    def num_levels(self) -> int:
        return self.config.num_levels

    @property
    def limited_area(self) -> bool:
        return self.config.limited_area

    def get_connectivity(self, offset: str | gtx.FieldOffset) -> gtx_common.NeighborTable:
        """Get the connectivity by its name."""
        if isinstance(offset, gtx.FieldOffset):
            offset = offset.value
        if offset not in self.connectivities:
            raise MissingConnectivity(
                f"Missing connectivity for offset {offset} in grid {self.id}."
            )
        connectivity = self.connectivities[offset]
        assert gtx_common.is_neighbor_table(connectivity)
        return connectivity

<<<<<<< HEAD
    def get_neighbor_tables(self):
        return {k:v.ndarray for k, v in self.connectivities.items() if gtx_common.is_neighbor_connectivity(v)}

    def start_index(self, domain: h_grid.Domain) -> gtx.int32:
        """
        Use to specify lower end of domains of a field for field_operators.

        For a given dimension, returns the start index of the
        horizontal region in a field given by the marker.
        """
        if domain.is_local:
            # special treatment because this value is not set properly in the underlying data.
            return gtx.int32(0)
        return self._start_indices[domain]

    def end_index(self, domain: h_grid.Domain) -> gtx.int32:
        """
        Use to specify upper end of domains of a field for field_operators.

        For a given dimension, returns the end index of the
        horizontal region in a field given by the marker.
        """
        if domain.zone == h_grid.Zone.INTERIOR and not self.limited_area:
            # special treatment because this value is not set properly in the underlying data, for a global grid
            return gtx.int32(self.size[domain.dim])
        return self._end_indices[domain]

=======
>>>>>>> 9342dd90

def construct_connectivity(
    offset: gtx.FieldOffset,
    table: data_alloc.NDArray,
    skip_value: int | None = None,
    *,
    allocator: gtx_allocators.FieldBufferAllocationUtil | None = None,
    replace_skip_values: bool = False,
):
    from_dim, dim = offset.target
    to_dim = offset.source
    if replace_skip_values:
        _log.debug(f"Replacing skip values in connectivity for {dim} with max valid neighbor.")
        skip_value = None
        table = _replace_skip_values(dim, table, array_ns=data_alloc.import_array_ns(allocator))

    return gtx.as_connectivity(
        [from_dim, dim],
        to_dim,
        data=table,
        dtype=gtx.int32,
        skip_value=skip_value,
        allocator=allocator,
    )


def _replace_skip_values(
    domain: Sequence[gtx.Dimension], neighbor_table: data_alloc.NDArray, array_ns: ModuleType
) -> data_alloc.NDArray:
    """
    Manipulate a Connectivity's neighbor table to remove invalid indices.

    This is a workaround to account for the lack of a domain inference for unstructured neighbor accesses in GT4Py: when computing into temporaries we do not use the minimal domain (interior + respective halo), but the full domain, i.e. we compute at the outer-most halo/boundary lines where some neighbors do not exist.

    (Remaining) invalid indices in the neighbor tables are replaced by a valid (other) index of the given
    entry (we arbitrarily choose the maximum), for example for a C2E2C table assume that  cell = 16 looks like this:

    16 ->(15, -1, -1, 17)

    it will become
    16 -> (15, 17, 17, 17)

    in the case that there are no valid neighbors around a point (esssentially a diconnected grid point)
    the neighbor indices are set to 0, ie
    16 -> (-1, -1, -1, -1) will become 16 -> (0, 0, 0, 0)

    This might potentially lead to wrong results if computation over such values are effectively used.

    ICON (Fortran) does something similar: They replace INVALID indices with the last valid neighbor and set interpolation coefficients to 0.
    The don't do this for all neighbor tables but only for the ones where the apparently know the loop over, that is why even when

    Hence, when calling from Fortran through py2fgen connectivity tables are passed into the wrapper
    and most of them should already be manipulated only leaving those where invalid neighbors are not accessed in the dycore.

    Args:
        domain: the domain of the Connectivity
        connectivity: NDArray object to be manipulated
        array_ns: numpy or cupy module to use for array operations
    Returns:
        NDArray without skip values
    """
    if _has_skip_values_in_table(neighbor_table, array_ns):
        _log.info(f"Found invalid indices in {domain}. Replacing...")
        max_valid_neighbor = neighbor_table.max(axis=1, keepdims=True)
        if not array_ns.all(max_valid_neighbor >= 0):
            _log.warning(
                f"{domain} contains entries without any valid neighbor, disconnected grid?"
            )
            max_valid_neighbor = array_ns.where(max_valid_neighbor < 0, 0, max_valid_neighbor)
        neighbor_table[:] = array_ns.where(
            neighbor_table == GridFile.INVALID_INDEX, max_valid_neighbor, neighbor_table
        )
    else:
        _log.debug(f"Found no invalid indices in {domain}.")
    return neighbor_table


def _has_skip_values_in_table(data: data_alloc.NDArray, array_ns: ModuleType) -> bool:
    return array_ns.amin(data).item() == GridFile.INVALID_INDEX<|MERGE_RESOLUTION|>--- conflicted
+++ resolved
@@ -166,36 +166,13 @@
         assert gtx_common.is_neighbor_table(connectivity)
         return connectivity
 
-<<<<<<< HEAD
     def get_neighbor_tables(self):
-        return {k:v.ndarray for k, v in self.connectivities.items() if gtx_common.is_neighbor_connectivity(v)}
-
-    def start_index(self, domain: h_grid.Domain) -> gtx.int32:
-        """
-        Use to specify lower end of domains of a field for field_operators.
-
-        For a given dimension, returns the start index of the
-        horizontal region in a field given by the marker.
-        """
-        if domain.is_local:
-            # special treatment because this value is not set properly in the underlying data.
-            return gtx.int32(0)
-        return self._start_indices[domain]
-
-    def end_index(self, domain: h_grid.Domain) -> gtx.int32:
-        """
-        Use to specify upper end of domains of a field for field_operators.
-
-        For a given dimension, returns the end index of the
-        horizontal region in a field given by the marker.
-        """
-        if domain.zone == h_grid.Zone.INTERIOR and not self.limited_area:
-            # special treatment because this value is not set properly in the underlying data, for a global grid
-            return gtx.int32(self.size[domain.dim])
-        return self._end_indices[domain]
-
-=======
->>>>>>> 9342dd90
+        return {
+            k: v.ndarray
+            for k, v in self.connectivities.items()
+            if gtx_common.is_neighbor_connectivity(v)
+        }
+
 
 def construct_connectivity(
     offset: gtx.FieldOffset,
