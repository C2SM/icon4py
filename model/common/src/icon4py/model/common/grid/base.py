--- conflicted
+++ resolved
@@ -17,22 +17,12 @@
 from abc import ABC, abstractmethod
 from typing import Callable, Dict
 
-<<<<<<< HEAD
-from gt4py.next.common import Dimension
-from gt4py.next.ffront.fbuiltins import int32
-from gt4py.next.iterator.embedded import NeighborTableOffsetProvider
-=======
 import gt4py.next as gtx
 import numpy as np
->>>>>>> f4e790bc
 
 import icon4py.model.common.utils as common_utils
 from icon4py.model.common.dimension import CellDim, EdgeDim, KDim, VertexDim
-<<<<<<< HEAD
-from icon4py.model.common.grid.utils import neighbortable_offset_provider_for_1d_sparse_fields
-=======
-from icon4py.model.common.grid import utils as grid_utils, vertical as v_grid
->>>>>>> f4e790bc
+from icon4py.model.common.grid import utils as grid_utils
 from icon4py.model.common.settings import xp
 
 
@@ -50,12 +40,8 @@
 @dataclasses.dataclass(frozen=True, kw_only=True)
 class GridConfig:
     horizontal_config: HorizontalGridSize
-<<<<<<< HEAD
     # TODO (Magdalena): Decouple the vertical from horizontal grid.
     vertical_size: int
-=======
-    vertical_config: v_grid.VerticalGridSize
->>>>>>> f4e790bc
     limited_area: bool = True
     n_shift_total: int = 0
     length_rescale_factor: float = 1.0
@@ -82,11 +68,6 @@
 class BaseGrid(ABC):
     def __init__(self):
         self.config: GridConfig = None
-<<<<<<< HEAD
-        self.connectivities: Dict[Dimension, xp.ndarray] = {}
-        self.size: Dict[Dimension, int] = {}
-        self.offset_provider_mapping: Dict[str, tuple[Callable, Dimension, ...]] = {}
-=======
         self.connectivities: Dict[gtx.Dimension, np.ndarray] = {}
         self.size: Dict[gtx.Dimension, int] = {}
         self.offset_provider_mapping: Dict[str, tuple[Callable, gtx.Dimension, ...]] = {}
@@ -100,7 +81,6 @@
         UUID from icon grid files are UUID v1.
         """
         pass
->>>>>>> f4e790bc
 
     @property
     @abstractmethod
@@ -138,15 +118,9 @@
 
         return offset_providers
 
-<<<<<<< HEAD
-    @builder
-    def with_connectivities(self, connectivity: Dict[Dimension, xp.ndarray]):
-        self.connectivities.update({d: k.astype(int32) for d, k in connectivity.items()})
-=======
     @common_utils.builder
     def with_connectivities(self, connectivity: Dict[gtx.Dimension, np.ndarray]):
         self.connectivities.update({d: k.astype(gtx.int32) for d, k in connectivity.items()})
->>>>>>> f4e790bc
         self.size.update({d: t.shape[1] for d, t in connectivity.items()})
 
     @common_utils.builder
