# ICON4Py - ICON inspired code in Python and GT4Py
#
# Copyright (c) 2022-2024, ETH Zurich and MeteoSwiss
# All rights reserved.
#
# Please, refer to the LICENSE file in the root directory.
# SPDX-License-Identifier: BSD-3-Clause
import dataclasses
import enum
import functools
import logging
import uuid
from collections.abc import Mapping, Sequence
from types import ModuleType

import gt4py.next as gtx
from gt4py.next import allocators as gtx_allocators, common as gtx_common

from icon4py.model.common import dimension as dims
from icon4py.model.common.grid import horizontal as h_grid
from icon4py.model.common.grid.gridfile import GridFile
from icon4py.model.common.utils import data_allocation as data_alloc


_log = logging.getLogger(__name__)


class MissingConnectivity(ValueError):
    pass


class GeometryType(enum.Enum):
    """Define geometries of the horizontal domain supported by the ICON grid.

    Values are the same as mo_grid_geometry_info.f90.
    """

    ICOSAHEDRON = 1
    TORUS = 2


@dataclasses.dataclass(frozen=True)
class HorizontalGridSize:
    num_vertices: int
    num_edges: int
    num_cells: int


@dataclasses.dataclass(frozen=True, kw_only=True)
class GridConfig:
<<<<<<< HEAD
    horizontal_size: HorizontalGridSize
    # TODO (Magdalena): Decouple the vertical from horizontal grid.
=======
    horizontal_config: HorizontalGridSize
    # TODO(halungge): Decouple the vertical from horizontal grid.
>>>>>>> 4701cc49
    vertical_size: int
    limited_area: bool = True
    n_shift_total: int = 0
    length_rescale_factor: float = 1.0
    lvertnest: bool = False
    keep_skip_values: bool = True

    @property
    def num_levels(self):
        return self.vertical_size

    @property
    def num_vertices(self):
        return self.horizontal_size.num_vertices

    @property
    def num_edges(self):
        return self.horizontal_size.num_edges

    @property
    def num_cells(self):
        return self.horizontal_size.num_cells


@dataclasses.dataclass(frozen=True)
class Grid:
    """
    Contains core features of a grid.

    The 'Grid' is ICON4Py specific: it expects certain connectivities to be present
    to construct derived (1D sparse) connectivities.

    Note: A 'Grid' can be used in 'StencilTest's, while some components of ICON4Py may
    require an 'IconGrid'.
    """

    id: uuid.UUID
    """
    Unique identifier of the horizontal grid.

    ICON grid files contain a UUID that uniquely identifies the horizontal grid
    described in the file (global attribute `uuidOfHGrid`).
    UUID from icon grid files are UUID v1.
    """
    config: GridConfig
    connectivities: gtx_common.OffsetProvider
    geometry_type: GeometryType
    # only used internally for `start_index` and `end_index` public interface:
    _start_indices: Mapping[h_grid.Domain, gtx.int32]
    _end_indices: Mapping[h_grid.Domain, gtx.int32]

    def __post_init__(self):
        # TODO(havogt): replace `Koff[k]` by `KDim + k` syntax and remove the following line.
        self.connectivities[dims.Koff.value] = dims.KDim

    @functools.cached_property
    def size(self) -> dict[gtx.Dimension, int]:
        sizes = {
            dims.KDim: self.config.num_levels,
            dims.CellDim: self.config.num_cells,
            dims.EdgeDim: self.config.num_edges,
            dims.VertexDim: self.config.num_vertices,
        }

        # extract sizes from connectivities
        for offset, connectivity in self.connectivities.items():
            if gtx_common.is_neighbor_table(connectivity):
                for dim, size in zip(connectivity.domain.dims, connectivity.shape, strict=True):
                    if dim in sizes:
                        if sizes[dim] != size:
                            raise ValueError(
                                f"Inconsistent sizes for {dim}: expected {sizes[dim]}, got {size}."
                            )
                    else:
                        sizes[dim] = size
            elif isinstance(connectivity, gtx.Dimension):
                ...
            else:
                raise TypeError(
                    f"Unsupported connectivity type {type(connectivity)} for offset {offset}."
                )
        return sizes

    @property
    def num_cells(self) -> int:
        return self.config.num_cells

    @property
    def num_vertices(self) -> int:
        return self.config.num_vertices

    @property
    def num_edges(self) -> int:
        return self.config.num_edges

    @property
    def num_levels(self) -> int:
        return self.config.num_levels

    @property
    def limited_area(self) -> bool:
        return self.config.limited_area

    def get_connectivity(self, offset: str | gtx.FieldOffset) -> gtx_common.NeighborTable:
        """Get the connectivity by its name."""
        if isinstance(offset, gtx.FieldOffset):
            offset = offset.value
        if offset not in self.connectivities:
            raise MissingConnectivity(
                f"Missing connectivity for offset {offset} in grid {self.id}."
            )
        connectivity = self.connectivities[offset]
        assert gtx_common.is_neighbor_table(connectivity)
        return connectivity

    def start_index(self, domain: h_grid.Domain) -> gtx.int32:
        """
        Use to specify lower end of domains of a field for field_operators.

        For a given dimension, returns the start index of the
        horizontal region in a field given by the marker.
        """
        if domain.is_local:
            # special treatment because this value is not set properly in the underlying data.
            return gtx.int32(0)
        return self._start_indices[domain]

    def end_index(self, domain: h_grid.Domain) -> gtx.int32:
        """
        Use to specify upper end of domains of a field for field_operators.

        For a given dimension, returns the end index of the
        horizontal region in a field given by the marker.
        """
        if domain.zone == h_grid.Zone.INTERIOR and not self.limited_area:
            # special treatment because this value is not set properly in the underlying data, for a global grid
            return gtx.int32(self.size[domain.dim])
        return self._end_indices[domain]


def construct_connectivity(
    offset: gtx.FieldOffset,
    table: data_alloc.NDArray,
    skip_value: int | None = None,
    *,
    allocator: gtx_allocators.FieldBufferAllocationUtil | None = None,
    replace_skip_values: bool = False,
):
    from_dim, dim = offset.target
    to_dim = offset.source
    if replace_skip_values:
        _log.debug(f"Replacing skip values in connectivity for {dim} with max valid neighbor.")
        skip_value = None
        table = _replace_skip_values(dim, table, array_ns=data_alloc.import_array_ns(allocator))

    return gtx.as_connectivity(
        [from_dim, dim],
        to_dim,
        data=table,
        dtype=gtx.int32,
        skip_value=skip_value,
        allocator=allocator,
    )


def _replace_skip_values(
    domain: Sequence[gtx.Dimension], neighbor_table: data_alloc.NDArray, array_ns: ModuleType
) -> data_alloc.NDArray:
    """
    Manipulate a Connectivity's neighbor table to remove invalid indices.

    This is a workaround to account for the lack of a domain inference for unstructured neighbor accesses in GT4Py: when computing into temporaries we do not use the minimal domain (interior + respective halo), but the full domain, i.e. we compute at the outer-most halo/boundary lines where some neighbors do not exist.

    (Remaining) invalid indices in the neighbor tables are replaced by a valid (other) index of the given
    entry (we arbitrarily choose the maximum), for example for a C2E2C table assume that  cell = 16 looks like this:

    16 ->(15, -1, -1, 17)

    it will become
    16 -> (15, 17, 17, 17)

    in the case that there are no valid neighbors around a point (esssentially a diconnected grid point)
    the neighbor indices are set to 0, ie
    16 -> (-1, -1, -1, -1) will become 16 -> (0, 0, 0, 0)

    This might potentially lead to wrong results if computation over such values are effectively used.

    ICON (Fortran) does something similar: They replace INVALID indices with the last valid neighbor and set interpolation coefficients to 0.
    The don't do this for all neighbor tables but only for the ones where the apparently know the loop over, that is why even when

    Hence, when calling from Fortran through py2fgen connectivity tables are passed into the wrapper
    and most of them should already be manipulated only leaving those where invalid neighbors are not accessed in the dycore.

    Args:
        domain: the domain of the Connectivity
        connectivity: NDArray object to be manipulated
        array_ns: numpy or cupy module to use for array operations
    Returns:
        NDArray without skip values
    """
    if _has_skip_values_in_table(neighbor_table, array_ns):
        _log.info(f"Found invalid indices in {domain}. Replacing...")
        max_valid_neighbor = neighbor_table.max(axis=1, keepdims=True)
        if not array_ns.all(max_valid_neighbor >= 0):
            _log.warning(
                f"{domain} contains entries without any valid neighbor, disconnected grid?"
            )
            max_valid_neighbor = array_ns.where(max_valid_neighbor < 0, 0, max_valid_neighbor)
        neighbor_table[:] = array_ns.where(
            neighbor_table == GridFile.INVALID_INDEX, max_valid_neighbor, neighbor_table
        )
    else:
        _log.debug(f"Found no invalid indices in {domain}.")
    return neighbor_table


def _has_skip_values_in_table(data: data_alloc.NDArray, array_ns: ModuleType) -> bool:
    return array_ns.amin(data).item() == GridFile.INVALID_INDEX<|MERGE_RESOLUTION|>--- conflicted
+++ resolved
@@ -48,13 +48,8 @@
 
 @dataclasses.dataclass(frozen=True, kw_only=True)
 class GridConfig:
-<<<<<<< HEAD
     horizontal_size: HorizontalGridSize
-    # TODO (Magdalena): Decouple the vertical from horizontal grid.
-=======
-    horizontal_config: HorizontalGridSize
     # TODO(halungge): Decouple the vertical from horizontal grid.
->>>>>>> 4701cc49
     vertical_size: int
     limited_area: bool = True
     n_shift_total: int = 0
