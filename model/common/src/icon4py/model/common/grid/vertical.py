# ICON4Py - ICON inspired code in Python and GT4Py
#
# Copyright (c) 2022-2024, ETH Zurich and MeteoSwiss
# All rights reserved.
#
# Please, refer to the LICENSE file in the root directory.
# SPDX-License-Identifier: BSD-3-Clause
import dataclasses
import enum
import functools
import logging
import math
import pathlib
from types import ModuleType
from typing import Final, Optional

import gt4py.next as gtx
import numpy as np
from gt4py.next import backend as gtx_backend

import icon4py.model.common.states.metadata as data
from icon4py.model.common import dimension as dims, exceptions, field_type_aliases as fa
from icon4py.model.common.grid import base, icon as icon_grid, topography as topo
from icon4py.model.common.utils import data_allocation as data_alloc


log = logging.getLogger(__name__)


class Zone(enum.Enum):
    """
    Vertical zone markers to be used to select vertical domain indices.

    The values here are taken from the special indices computed in `VerticalGridParams`.
    """

    TOP = 0
    BOTTOM = 1
    DAMPING = 2
    MOIST = 3
    FLAT = 4


@dataclasses.dataclass(frozen=True)
class Domain:
    """
    Simple data class used to specify a vertical domain such that index lookup and domain specification can be separated.
    """

    dim: gtx.Dimension
    marker: Zone
    offset: int = 0

    def __post_init__(self):
        self._validate()

    def _validate(self):
        assert self.dim.kind == gtx.DimensionKind.VERTICAL
        if self.marker == Zone.TOP:
            assert (
                self.offset >= 0
            ), f"{self.marker} needs to be combined with positive offest, but offset = {self.offset}"


def domain(dim: gtx.Dimension):
    def _domain(marker: Zone):
        assert dim.kind == gtx.DimensionKind.VERTICAL, "Only vertical dimensions are supported"
        return Domain(dim, marker)

    return _domain


@dataclasses.dataclass(frozen=True)
class VerticalGridConfig:
    """
    Contains necessary parameter to configure vertical grid.

    Encapsulates namelist parameters.
    Values should be read from configuration.
    Default values are taken from the defaults in the corresponding ICON Fortran namelist files.
    """

    #: Number of full levels.
    num_levels: int
    #: Defined as max_lay_thckn in ICON namelist mo_sleve_nml. Maximum thickness of grid cells below top_height_limit_for_maximal_layer_thickness.
    maximal_layer_thickness: Final[float] = 25000.0
    #: Defined as htop_thcknlimit in ICON namelist mo_sleve_nml. Height below which thickness of grid cells must not exceed maximal_layer_thickness.
    top_height_limit_for_maximal_layer_thickness: Final[float] = 15000.0
    #: Defined as min_lay_thckn in ICON namelist mo_sleve_nml. Thickness of lowest level grid cells.
    lowest_layer_thickness: Final[float] = 50.0
    #: Model top height.
    model_top_height: Final[float] = 23500.0
    #: Defined in ICON namelist mo_sleve_nml. Height above which coordinate surfaces are flat
    flat_height: Final[float] = 16000.0
    #: Defined as stretch_fac in ICON namelist mo_sleve_nml. Scaling factor for stretching/squeezing the model layer distribution.
    stretch_factor: Final[float] = 1.0
    #: Defined as damp_height in ICON namelist nonhydrostatic_nml. Height [m] at which Rayleigh damping of vertical wind starts.
    rayleigh_damping_height: Final[float] = 45000.0
    #: Defined in ICON namelist nonhydrostatic_nml. Height [m] above which moist physics and advection of cloud and precipitation variables are turned off.
    htop_moist_proc: Final[float] = 22500.0
    #: file name containing vct_a and vct_b table
    file_path: pathlib.Path = None

    # Parameters for setting up the decay function of the topographic signal for
    # SLEVE. Default values from mo_sleve_nml.
    #: Decay scale for large-scale topography component
    SLEVE_decay_scale_1: Final[float] = 4000.0
    #: Decay scale for small-scale topography component
    SLEVE_decay_scale_2: Final[float] = 2500.0
    #: Exponent for decay function
    SLEVE_decay_exponent: Final[float] = 1.2
    #: minimum absolute layer thickness 1 for SLEVE coordinates
    SLEVE_minimum_layer_thickness_1: Final[float] = 100.0
    #: minimum absolute layer thickness 2 for SLEVE coordinates
    SLEVE_minimum_layer_thickness_2: Final[float] = 500.0
    #: minimum relative layer thickness for nominal thicknesses <= SLEVE_minimum_layer_thickness_1
    SLEVE_minimum_relative_layer_thickness_1: Final[float] = 1.0 / 3.0
    #: minimum relative layer thickness for a nominal thickness of SLEVE_minimum_layer_thickness_2
    SLEVE_minimum_relative_layer_thickness_2: Final[float] = 0.5


@dataclasses.dataclass(frozen=True)
class VerticalGrid:
    """
    Contains vertical physical parameters defined on the vertical grid derived from vertical grid configuration.

    _vct_a and _vct_b: See docstring of get_vct_a_and_vct_b. Note that the height index starts from the model top.
    _end_index_of_damping_layer: Height index above which Rayleigh damping of vertical wind is applied.
    _start_index_for_moist_physics: Height index above which moist physics and advection of cloud and precipitation variables are turned off.
    _end_index_of_flat_layer: Height index above which coordinate surfaces are flat.
    _min_index_flat_horizontal_grad_pressure: The minimum height index at which the height of the center of an edge lies within two neighboring cells so that horizontal pressure gradient can be computed by first order discretization scheme.
    """

    config: VerticalGridConfig
    vct_a: dataclasses.InitVar[fa.KField[float]]
    vct_b: dataclasses.InitVar[fa.KField[float]]
    _vct_a: fa.KField[float] = dataclasses.field(init=False)
    _vct_b: fa.KField[float] = dataclasses.field(init=False)
    _end_index_of_damping_layer: Final[gtx.int32] = dataclasses.field(init=False)
    _start_index_for_moist_physics: Final[gtx.int32] = dataclasses.field(init=False)
    _end_index_of_flat_layer: Final[gtx.int32] = dataclasses.field(init=False)
    _min_index_flat_horizontal_grad_pressure: Final[gtx.int32] = None

    def __post_init__(self, vct_a, vct_b):
        object.__setattr__(
            self,
            "_vct_a",
            vct_a,
        )
        object.__setattr__(
            self,
            "_vct_b",
            vct_b,
        )
        vct_a_array = self._vct_a.asnumpy()
        object.__setattr__(
            self,
            "_end_index_of_damping_layer",
            self._determine_damping_height_index(vct_a_array, self.config.rayleigh_damping_height),
        )
        object.__setattr__(
            self,
            "_start_index_for_moist_physics",
            self._determine_start_level_of_moist_physics(vct_a_array, self.config.htop_moist_proc),
        )
        object.__setattr__(
            self,
            "_end_index_of_flat_layer",
            self._determine_end_index_of_flat_layers(vct_a_array, self.config.flat_height),
        )
        log.info(f"computation of moist physics start on layer: {self.kstart_moist}")
        log.info(f"end index of Rayleigh damping layer for w: {self.end_index_of_damping_layer} ")

    def __str__(self) -> str:
        vertical_params_properties = ["Model interface height properties:"]
        for key, value in self.metadata_interface_physical_height.items():
            vertical_params_properties.append(f"    {key}: {value}")
        vertical_params_properties.append("Level    Coordinate    Thickness:")
        vct_a_array = self._vct_a.ndarray
        dvct = vct_a_array[:-1] - vct_a_array[1:]
        array_value = [f"   0   {vct_a_array[0]:12.3f}"]
        for k in range(vct_a_array.shape[0] - 1):
            array_value.append(f"{k+1:4d}   {vct_a_array[k+1]:12.3f} {dvct[k]:12.3f}")
        array_value[self._end_index_of_flat_layer] += " End of flat layer "
        array_value[self._end_index_of_damping_layer] += " End of damping layer "
        array_value[self._start_index_for_moist_physics] += " Start of moist physics"
        vertical_params_properties.extend(array_value)
        return "\n".join(vertical_params_properties)

    @property
    def metadata_interface_physical_height(self):
        return data.attrs["model_interface_height"]

    @property
    def num_levels(self):
        return self.config.num_levels

    def index(self, domain: Domain) -> gtx.int32:
        match domain.marker:
            case Zone.TOP:
                index = 0
            case Zone.BOTTOM:
                index = self._bottom_level(domain)
            case Zone.MOIST:
                index = self._start_index_for_moist_physics
            case Zone.FLAT:
                index = self._end_index_of_flat_layer
            case Zone.DAMPING:
                index = self._end_index_of_damping_layer
            case _:
                raise exceptions.IconGridError(f"not a valid vertical zone: {domain.marker}")

        index += domain.offset
        assert (
            0 <= index <= self._bottom_level(domain)
        ), f"vertical index {index} outside of grid levels for {domain.dim}"
        return gtx.int32(index)

    def _bottom_level(self, domain: Domain) -> int:
        return self.size(domain.dim)

    @property
    def interface_physical_height(self) -> fa.KField[float]:
        return self._vct_a

    @functools.cached_property
    def kstart_moist(self) -> gtx.int32:
        """Vertical index for start level of moist physics."""
        return self.index(Domain(dims.KDim, Zone.MOIST))

    @functools.cached_property
    def nflatlev(self) -> gtx.int32:
        """Vertical index for bottom most level at which coordinate surfaces are flat."""
        return gtx.int32(self.index(Domain(dims.KDim, Zone.FLAT)))

    @functools.cached_property
    def end_index_of_damping_layer(self) -> gtx.int32:
        """Vertical index where damping ends."""
        return self.index(Domain(dims.KDim, Zone.DAMPING))

    @property
    def nflat_gradp(self) -> gtx.int32:
        return self._min_index_flat_horizontal_grad_pressure

    @property
    def vct_a(self) -> fa.KField:
        return self._vct_a

    @property
    def vct_b(self) -> fa.KField:
        return self._vct_b

    def size(self, dim: gtx.Dimension) -> int:
        assert dim.kind == gtx.DimensionKind.VERTICAL, "Only vertical dimensions are supported."
        match dim:
            case dims.KDim:
                return self.config.num_levels
            case dims.KHalfDim:
                return self.config.num_levels + 1
            case _:
                raise ValueError(f"Unknown dimension {dim}.")

    @classmethod
    def _determine_start_level_of_moist_physics(
        cls, vct_a: np.ndarray, top_moist_threshold: float, nshift_total: int = 0
    ) -> gtx.int32:
        n_levels = vct_a.shape[0]
        interface_height = 0.5 * (vct_a[: n_levels - 1 - nshift_total] + vct_a[1 + nshift_total :])
        return gtx.int32(np.min(np.where(interface_height < top_moist_threshold)[0]).item())

    @classmethod
    def _determine_damping_height_index(cls, vct_a: np.ndarray, damping_height: float) -> gtx.int32:
        assert damping_height >= 0.0, "Damping height must be positive."
        return (
            0
            if damping_height > vct_a[0]
            else gtx.int32(np.argmax(np.where(vct_a >= damping_height)[0]).item())
        )

    @classmethod
    def _determine_end_index_of_flat_layers(
        cls, vct_a: np.ndarray, flat_height: float
    ) -> gtx.int32:
        assert flat_height >= 0.0, "Flat surface height must be positive."
        return (
            0
            if flat_height > vct_a[0]
            else gtx.int32(np.max(np.where(vct_a >= flat_height)[0]).item())
        )


def _read_vct_a_and_vct_b_from_file(
    file_path: pathlib.Path, num_levels: int, backend: Optional[gtx_backend.Backend]
) -> tuple[fa.KField, fa.KField]:
    """
    Read vct_a and vct_b from a file.
    The file format should be as follows (the same format used for icon):
        #    k     vct_a(k) [Pa]   vct_b(k) []
        1  12000.0000000000  0.0000000000
        2  11800.0000000000  0.0000000000
        3  11600.0000000000  0.0000000000
        4  11400.0000000000  0.0000000000
        5  11200.0000000000  0.0000000000
        ...

    Args:
        file_path: Path to the vertical grid file
        num_levels: number of cell levels
        backend: GT4Py backend
    Returns:  one dimensional vct_a and vct_b arrays.
    """
    num_levels_plus_one = num_levels + 1
    vct_a = np.zeros(num_levels_plus_one, dtype=float)
    vct_b = np.zeros(num_levels_plus_one, dtype=float)
    try:
        with open(file_path, "r") as vertical_grid_file:
            # skip the first line that contains titles
            vertical_grid_file.readline()
            for k in range(num_levels_plus_one):
                grid_content = vertical_grid_file.readline().split()
                vct_a[k] = float(grid_content[1])
                vct_b[k] = float(grid_content[2])
    except OSError as err:
        raise FileNotFoundError(
            f"Vertical coord table file {file_path} could not be read."
        ) from err
    except IndexError as err:
        raise IndexError(
            f"The number of levels in the vertical coord table file {file_path} is possibly not the same as {num_levels_plus_one} or data is missing at {k}-th line."
        ) from err
    except ValueError as err:
        raise ValueError(f"data is not float at {k}-th line.") from err
    return gtx.as_field((dims.KDim,), vct_a, allocator=backend), gtx.as_field(
        (dims.KDim,), vct_b, allocator=backend
    )


def _compute_vct_a_and_vct_b(
    vertical_config: VerticalGridConfig, backend: Optional[gtx_backend.Backend]
) -> tuple[fa.KField, fa.KField]:
    """
    Compute vct_a and vct_b.

    When the thickness of lowest level grid cells is larger than 0.01:
        vct_a[k] = H (2/pi arccos((k/N)^s) )^d      N = num_levels      s = stretch_factor in vertical configuration
        d is such that the lowest level grid cell thickness is equal to lowest_layer_thickness in vertical configuration.
        d = ln(lowest_layer_thickness/H) / ln(2/pi arccos(((N-1)/N)^s) )
        When top_height_limit_for_maximal_layer_thicknessis larger than model_top_height, the final model top height will be adjusted if there are layers thicker than maximal_layer_thickness.
        Otherwise, layers above top_height_limit_for_maximal_layer_thickness will be modified such that h_0 is equal to model_top_height.
         ------- 0     model top, z_0 = Z, h_0 = H, Z is the model top height after layer thickness > m is reduced to m, and H is model_top_height.
        ...
         ------- k-2
        k-2
         ------- k-1
        k-1
         ------- k
        k            ------ top_height_limit_for_maximal_layer_thickness
         ------- k+1
        k+1
         ------- k+2
        k+2
         ------- k+3
        h_k..N+1 = z_k..N+1,  h and z are the same at levels k to N+1.
        h_k-1 = h_k + m + (dh_k-1 - m) * a, the stretch factor aims to stretch layer thickness different from m. dh_k-1 = dh_k-1+shift, shift is equal to (k + s) - k, where k+s is the lowest layer index that needs to be modified, this is to prevent sudden jump.
        h_0 = z_k + a * sum_i=0^k-1 (dh_i) + k * (1 - a) * m = H, h is vct_a before layer thickness > m is reduced to m, z is modified_vct_a after layer thickness > m is reduced, m = maximal_layer_thickness. dh_i is the layer thickness of vct_a.
        z_0 = z_k + sum_i=0^k-1 (dh_i) = Z.
        Hence, the stretch factor a = (H - z_k - m * k) / (Z - z_k - m * k).

        An additional smoothing is performed for levels 2, 3, 4, ..., k if modified_vct_a[0] after additional smoothing is still the same as model_top_height.

        THERE IS A WARNING MESSAGE IF vct_a[0] AND model_top_height ARE NOT EQUAL.

    When the thickness of lowest level grid cells is smaller than or equal to 0.01:
        a uniform vertical grid is generated based on model top height and number of levels.

    Args:
        vertical_config: Vertical grid configuration
        backend: GT4Py backend
    Returns:  one dimensional (dims.KDim) vct_a and vct_b gt4py fields.
    """
    num_levels_plus_one = vertical_config.num_levels + 1
    if vertical_config.lowest_layer_thickness > 0.01:
        vct_a_exponential_factor = np.log(
            vertical_config.lowest_layer_thickness / vertical_config.model_top_height
        ) / np.log(
            2.0
            / math.pi
            * np.arccos(
                float(vertical_config.num_levels - 1) ** vertical_config.stretch_factor
                / float(vertical_config.num_levels) ** vertical_config.stretch_factor
            )
        )

        vct_a = (
            vertical_config.model_top_height
            * (
                2.0
                / math.pi
                * np.arccos(
                    np.arange(vertical_config.num_levels + 1, dtype=float)
                    ** vertical_config.stretch_factor
                    / float(vertical_config.num_levels) ** vertical_config.stretch_factor
                )
            )
            ** vct_a_exponential_factor
        )

        if (
            2.0 * vertical_config.lowest_layer_thickness
            < vertical_config.maximal_layer_thickness
            < 0.5 * vertical_config.top_height_limit_for_maximal_layer_thickness
        ):
            layer_thickness = vct_a[: vertical_config.num_levels] - vct_a[1:]
            lowest_level_exceeding_limit = np.max(
                np.where(layer_thickness > vertical_config.maximal_layer_thickness)
            )
            modified_vct_a = np.zeros(num_levels_plus_one, dtype=float)
            lowest_level_unmodified_thickness = 0
            shifted_levels = 0
            for k in range(vertical_config.num_levels - 1, -1, -1):
                if (
                    modified_vct_a[k + 1]
                    < vertical_config.top_height_limit_for_maximal_layer_thickness
                ):
                    modified_vct_a[k] = modified_vct_a[k + 1] + np.minimum(
                        vertical_config.maximal_layer_thickness, layer_thickness[k]
                    )
                elif lowest_level_unmodified_thickness == 0:
                    lowest_level_unmodified_thickness = k + 1
                    shifted_levels = max(
                        0, lowest_level_exceeding_limit - lowest_level_unmodified_thickness
                    )
                    modified_vct_a[k] = modified_vct_a[k + 1] + layer_thickness[k + shifted_levels]
                else:
                    modified_vct_a[k] = modified_vct_a[k + 1] + layer_thickness[k + shifted_levels]

            stretchfac = (
                1.0
                if shifted_levels == 0
                else (
                    vct_a[0]
                    - modified_vct_a[lowest_level_unmodified_thickness]
                    - float(lowest_level_unmodified_thickness)
                    * vertical_config.maximal_layer_thickness
                )
                / (
                    modified_vct_a[0]
                    - modified_vct_a[lowest_level_unmodified_thickness]
                    - float(lowest_level_unmodified_thickness)
                    * vertical_config.maximal_layer_thickness
                )
            )

            for k in range(vertical_config.num_levels - 1, -1, -1):
                if vct_a[k + 1] < vertical_config.top_height_limit_for_maximal_layer_thickness:
                    vct_a[k] = vct_a[k + 1] + np.minimum(
                        vertical_config.maximal_layer_thickness, layer_thickness[k]
                    )
                else:
                    vct_a[k] = (
                        vct_a[k + 1]
                        + vertical_config.maximal_layer_thickness
                        + (
                            layer_thickness[k + shifted_levels]
                            - vertical_config.maximal_layer_thickness
                        )
                        * stretchfac
                    )

            # Try to apply additional smoothing on the stretching factor above the constant-thickness layer
            if stretchfac != 1.0 and lowest_level_exceeding_limit < vertical_config.num_levels - 4:
                for k in range(vertical_config.num_levels - 1, -1, -1):
                    if (
                        modified_vct_a[k + 1]
                        < vertical_config.top_height_limit_for_maximal_layer_thickness
                    ):
                        modified_vct_a[k] = vct_a[k]
                    else:
                        modified_layer_thickness = np.minimum(
                            1.025 * (vct_a[k] - vct_a[k + 1]),
                            1.025
                            * (
                                modified_vct_a[lowest_level_exceeding_limit + 1]
                                - modified_vct_a[lowest_level_exceeding_limit + 2]
                            )
                            / (
                                modified_vct_a[lowest_level_exceeding_limit + 2]
                                - modified_vct_a[lowest_level_exceeding_limit + 3]
                            )
                            * (modified_vct_a[k + 1] - modified_vct_a[k + 2]),
                        )
                        modified_vct_a[k] = np.minimum(
                            vct_a[k], modified_vct_a[k + 1] + modified_layer_thickness
                        )
                if modified_vct_a[0] == vct_a[0]:
                    vct_a[0:2] = modified_vct_a[0:2]
                    vct_a[
                        lowest_level_unmodified_thickness + 1 : vertical_config.num_levels
                    ] = modified_vct_a[
                        lowest_level_unmodified_thickness + 1 : vertical_config.num_levels
                    ]
                    vct_a[2 : lowest_level_unmodified_thickness + 1] = 0.5 * (
                        modified_vct_a[1:lowest_level_unmodified_thickness]
                        + modified_vct_a[3 : lowest_level_unmodified_thickness + 2]
                    )
    else:
        vct_a = (
            vertical_config.model_top_height
            * (float(vertical_config.num_levels) - np.arange(num_levels_plus_one, dtype=float))
            / float(vertical_config.num_levels)
        )
    vct_b = np.exp(-vct_a / 5000.0)

    if not np.allclose(vct_a[0], vertical_config.model_top_height):
        log.warning(
            f" Warning. vct_a[0], {vct_a[0]}, is not equal to model top height, {vertical_config.model_top_height}, of vertical configuration. Please consider changing the vertical setting."
        )

    return gtx.as_field((dims.KDim,), vct_a, allocator=backend), gtx.as_field(
        (dims.KDim,), vct_b, allocator=backend
    )


def get_vct_a_and_vct_b(
    vertical_config: VerticalGridConfig, backend: Optional[gtx_backend.Backend]
) -> tuple[fa.KField, fa.KField]:
    """
    get vct_a and vct_b.
    vct_a is an array that contains the height of grid interfaces (or half levels) from model surface to model top, before terrain-following coordinates are applied.
    vct_b is an array that is used to initialize vertical wind speed above surface by a prescribed vertical profile when the surface vertical wind is given.
    It is also used to modify the initial vertical wind speed above surface according to a prescribed vertical profile by linearly merging the surface vertical wind with the existing vertical wind.
    See init_w and adjust_w in mo_nh_init_utils.f90.

    When file_name is given in vertical_config, it will read both vct_a and vct_b from that file. Otherwise, they are analytically derived based on vertical configuration.

    Args:
        vertical_config: Vertical grid configuration
        backend: GT4Py backend
    Returns:  one dimensional (dims.KDim) vct_a and vct_b gt4py fields.
    """

    return (
        _read_vct_a_and_vct_b_from_file(
            vertical_config.file_path, vertical_config.num_levels, backend
        )
        if vertical_config.file_path
        else _compute_vct_a_and_vct_b(vertical_config, backend)
    )


def _compute_SLEVE_coordinate_from_vcta_and_topography(
    vct_a: data_alloc.NDArray,
    topography: data_alloc.NDArray,
    cell_areas: data_alloc.NDArray,
    geofac_n2s: data_alloc.NDArray,
    grid: base.BaseGrid,
    vertical_geometry: VerticalGrid,
    backend: gtx_backend.Backend,
    array_ns: ModuleType = np,
) -> data_alloc.NDArray:
    """
    Compute the 3D vertical coordinate field using the SLEVE coordinate
    https://doi.org/10.1175/1520-0493(2002)130%3C2459:ANTFVC%3E2.0.CO;2

    This is the same as vct_a in the flat levels (above nflatlev).
    Below it is vct_a corrected by smothed and decaying topography such that it
    blends smothly into the surface layer at num_lev + 1 which is the
    topography.
    """

    xp = data_alloc.import_array_ns(backend)

    def _decay_func(
        vct_a: data_alloc.NDArray,
        model_top_height: float,
        decay_scale: float,
        decay_exponent: float,
    ) -> data_alloc.NDArray:
<<<<<<< HEAD
        return array_ns.sinh(
            (model_top_height / decay_scale) ** decay_exponent
            - (vct_a / decay_scale) ** decay_exponent
        ) / array_ns.sinh((model_top_height / decay_scale) ** decay_exponent)

    assert topography.shape == (grid.num_cells,)
    topo_field = gtx.as_field((dims.CellDim,), topography, allocator=backend)
    assert cell_areas.shape == (grid.num_cells,)
    cell_area_field = gtx.as_field((dims.CellDim,), cell_areas, allocator=backend)
    assert geofac_n2s.shape == (grid.num_cells, 4)
    geofac_n2s_field = gtx.as_field((dims.CellDim, dims.C2E2CODim), geofac_n2s, allocator=backend)
=======
        return xp.sinh(
            (model_top_height / decay_scale) ** decay_exponent
            - (vct_a / decay_scale) ** decay_exponent
        ) / xp.sinh((model_top_height / decay_scale) ** decay_exponent)
>>>>>>> 4accef0b

    smoothed_topography = topo.smooth_topography(
        topography=topo_field,
        cell_areas=cell_area_field,
        geofac_n2s=geofac_n2s_field,
        grid=grid,
        backend=backend,
    ).ndarray

<<<<<<< HEAD
    vertical_coordinate = array_ns.zeros((grid.num_cells, grid.num_levels + 1), dtype=float)
=======
    vertical_coordinate = xp.zeros((grid.num_cells, grid.num_levels + 1), dtype=float)
>>>>>>> 4accef0b
    vertical_coordinate[:, grid.num_levels] = topography

    # Small-scale topography (i.e. full topo - smooth topo)
    small_scale_topography = topography - smoothed_topography

    k = range(vertical_geometry.nflatlev + 1)
    vertical_coordinate[:, k] = vct_a[k]

    k = range(vertical_geometry.nflatlev + 1, grid.num_levels)
    vertical_config = vertical_geometry.config
    # Scaling factors for large-scale and small-scale topography
    z_fac1 = _decay_func(
        vct_a[k],
        vertical_config.model_top_height,
        vertical_config.SLEVE_decay_scale_1,
        vertical_config.SLEVE_decay_exponent,
    )
    z_fac2 = _decay_func(
        vct_a[k],
        vertical_config.model_top_height,
        vertical_config.SLEVE_decay_scale_2,
        vertical_config.SLEVE_decay_exponent,
    )
    vertical_coordinate[:, k] = (
        vct_a[k][xp.newaxis, :]
        + smoothed_topography[:, xp.newaxis] * z_fac1
        + small_scale_topography[:, xp.newaxis] * z_fac2
    )

    return vertical_coordinate


def _check_and_correct_layer_thickness(
    vertical_coordinate: data_alloc.NDArray,
    vct_a: data_alloc.NDArray,
    vertical_config: VerticalGridConfig,
<<<<<<< HEAD
    grid: base.BaseGrid,
    array_ns: ModuleType = np,
) -> data_alloc.NDArray:
    num_levels = vertical_config.num_levels
    num_cells = grid.num_cells
    ktop_thicklimit = array_ns.asarray(num_cells * [num_levels], dtype=float)
=======
    grid: icon_grid.IconGrid,
    backend: gtx_backend.Backend,
) -> data_alloc.NDArray:
    xp = data_alloc.import_array_ns(backend)
    ktop_thicklimit = xp.asarray(grid.num_cells * [grid.num_levels], dtype=float)
>>>>>>> 4accef0b
    # Ensure that layer thicknesses are not too small; this would potentially
    # cause instabilities in vertical advection
    for k in reversed(range(num_levels)):
        delta_vct_a = vct_a[k] - vct_a[k + 1]
        if delta_vct_a < vertical_config.SLEVE_minimum_layer_thickness_1:
            # limit layer thickness to SLEVE_minimum_relative_layer_thickness_1 times its nominal value
            minimum_layer_thickness = (
                vertical_config.SLEVE_minimum_relative_layer_thickness_1 * delta_vct_a
            )
        elif delta_vct_a < vertical_config.SLEVE_minimum_layer_thickness_2:
            # limitation factor changes from SLEVE_minimum_relative_layer_thickness_1 to SLEVE_minimum_relative_layer_thickness_2
            layer_thickness_adjustment_factor = (
                (vertical_config.SLEVE_minimum_layer_thickness_2 - delta_vct_a)
                / (
                    vertical_config.SLEVE_minimum_layer_thickness_2
                    - vertical_config.SLEVE_minimum_layer_thickness_1
                )
            ) ** 2
            minimum_layer_thickness = (
                vertical_config.SLEVE_minimum_relative_layer_thickness_1
                * layer_thickness_adjustment_factor
                + vertical_config.SLEVE_minimum_relative_layer_thickness_2
                * (1.0 - layer_thickness_adjustment_factor)
            ) * delta_vct_a
        else:
            # limitation factor decreases again
            minimum_layer_thickness = (
                vertical_config.SLEVE_minimum_relative_layer_thickness_2
                * vertical_config.SLEVE_minimum_layer_thickness_2
                * (delta_vct_a / vertical_config.SLEVE_minimum_layer_thickness_2) ** (1.0 / 3.0)
            )

        minimum_layer_thickness = max(
            minimum_layer_thickness, min(50, vertical_config.lowest_layer_thickness)
        )

        # Ensure that the layer thickness is not too small, if so fix it and
        # save the layer index
<<<<<<< HEAD
        cell_ids = array_ns.argwhere(
=======
        cell_ids = xp.argwhere(
>>>>>>> 4accef0b
            vertical_coordinate[:, k + 1] + minimum_layer_thickness > vertical_coordinate[:, k]
        )
        vertical_coordinate[cell_ids, k] = (
            vertical_coordinate[cell_ids, k + 1] + minimum_layer_thickness
        )
        ktop_thicklimit[cell_ids] = k

    # Smooth layer thickness ratios in the transition layer of columns where the
    # thickness limiter has been active (exclude lowest and highest layers)
<<<<<<< HEAD
    cell_ids = array_ns.argwhere((ktop_thicklimit <= num_levels - 3) & (ktop_thicklimit >= 3))
=======
    cell_ids = xp.argwhere((ktop_thicklimit <= grid.num_levels - 3) & (ktop_thicklimit >= 3))
>>>>>>> 4accef0b
    if cell_ids.size > 0:
        delta_z1 = (
            vertical_coordinate[cell_ids, ktop_thicklimit[cell_ids] + 1]
            - vertical_coordinate[cell_ids, ktop_thicklimit[cell_ids] + 2]
        )
        delta_z2 = (
            vertical_coordinate[cell_ids, ktop_thicklimit[cell_ids] - 3]
            - vertical_coordinate[cell_ids, ktop_thicklimit[cell_ids] - 2]
        )
        stretching_factor = (delta_z2 / delta_z1) ** 0.25
        delta_z3 = (
            vertical_coordinate[cell_ids, ktop_thicklimit[cell_ids] - 2]
            - vertical_coordinate[cell_ids, ktop_thicklimit[cell_ids] + 1]
        ) / (stretching_factor * (1.0 + stretching_factor * (1.0 + stretching_factor)))
        vertical_coordinate[cell_ids, ktop_thicklimit[cell_ids]] = xp.maximum(
            vertical_coordinate[cell_ids, ktop_thicklimit[cell_ids]],
            vertical_coordinate[cell_ids, ktop_thicklimit[cell_ids] + 1]
            + delta_z3 * stretching_factor,
        )
        vertical_coordinate[cell_ids, ktop_thicklimit[cell_ids] - 1] = xp.maximum(
            vertical_coordinate[cell_ids, ktop_thicklimit[cell_ids] - 1],
            vertical_coordinate[cell_ids, ktop_thicklimit[cell_ids]]
            + delta_z3 * stretching_factor**2,
        )

    # Check if ktop_thicklimit is sufficiently far away from the model top
<<<<<<< HEAD
    if not array_ns.all(ktop_thicklimit > 2):
=======
    if not xp.all(ktop_thicklimit > 2):
>>>>>>> 4accef0b
        if vertical_config.num_levels > 6:
            raise exceptions.InvalidConfigError(
                f"Model top is too low and num_levels, {vertical_config.num_levels}, > 6."
            )
        else:
            log.warning(
                f"Model top is too low. But num_levels, {vertical_config.num_levels}, <= 6. "
            )

    return vertical_coordinate


def _check_flatness_of_flat_level(
    vertical_coordinate: data_alloc.NDArray,
    vct_a: data_alloc.NDArray,
    vertical_geometry: VerticalGrid,
<<<<<<< HEAD
    array_ns: ModuleType = np,
=======
    backend: gtx_backend.Backend,
>>>>>>> 4accef0b
) -> None:
    xp = data_alloc.import_array_ns(backend)
    # Check if level nflatlev is still flat
<<<<<<< HEAD
    if not array_ns.all(
=======
    if not xp.all(
>>>>>>> 4accef0b
        vertical_coordinate[:, vertical_geometry.nflatlev - 1]
        == vct_a[vertical_geometry.nflatlev - 1]
    ):
        raise exceptions.InvalidComputationError("Level nflatlev is not flat")


def compute_vertical_coordinate(
    vct_a: data_alloc.NDArray,
    topography: data_alloc.NDArray,
    cell_areas: data_alloc.NDArray,
    geofac_n2s: data_alloc.NDArray,
    grid: icon_grid.IconGrid,
    vertical_geometry: VerticalGrid,
    backend: gtx_backend.Backend,
    array_ns: ModuleType = np,
) -> data_alloc.NDArray:
    """
    Compute the (Cell, K) vertical coordinate field starting from the
    "flat/uniform/aquaplanet" vertical coordinate.

    Args:
        vct_a: Vertical coordinate with flat topography.
        topography: Topography field.
        cell_areas: Cell areas field.
        geofac_n2s: Coefficients for nabla2 computation.
        grid: Grid object.
        vertical_geometry: Vertical grid object.
        backend: Backend to use for computations.

    Returns:
        The (Cell, K) vertical coordinate field.

    Raises:
        exceptions.InvalidComputationError: If level nflatlev is not flat.
        exceptions.InvalidConfigError: If model top is too low and num_levels > 6.
    """

    vertical_config = vertical_geometry.config
    vertical_coordinate = _compute_SLEVE_coordinate_from_vcta_and_topography(
        vct_a=vct_a,
        topography=topography,
        cell_areas=cell_areas,
        geofac_n2s=geofac_n2s,
        grid=grid,
        vertical_geometry=vertical_geometry,
        backend=backend,
        array_ns=array_ns,
    )
    vertical_coordinate = _check_and_correct_layer_thickness(
<<<<<<< HEAD
        vertical_coordinate, vct_a, vertical_config, grid, array_ns=array_ns
    )

    _check_flatness_of_flat_level(vertical_coordinate, vct_a, vertical_geometry, array_ns=array_ns)
=======
        vertical_coordinate=vertical_coordinate,
        vct_a=vct_a,
        vertical_config=vertical_config,
        grid=grid,
        backend=backend,
    )

    _check_flatness_of_flat_level(
        vertical_coordinate=vertical_coordinate,
        vct_a=vct_a,
        vertical_geometry=vertical_geometry,
        backend=backend,
    )
>>>>>>> 4accef0b

    return vertical_coordinate<|MERGE_RESOLUTION|>--- conflicted
+++ resolved
@@ -568,15 +568,12 @@
     topography.
     """
 
-    xp = data_alloc.import_array_ns(backend)
-
     def _decay_func(
         vct_a: data_alloc.NDArray,
         model_top_height: float,
         decay_scale: float,
         decay_exponent: float,
     ) -> data_alloc.NDArray:
-<<<<<<< HEAD
         return array_ns.sinh(
             (model_top_height / decay_scale) ** decay_exponent
             - (vct_a / decay_scale) ** decay_exponent
@@ -588,12 +585,6 @@
     cell_area_field = gtx.as_field((dims.CellDim,), cell_areas, allocator=backend)
     assert geofac_n2s.shape == (grid.num_cells, 4)
     geofac_n2s_field = gtx.as_field((dims.CellDim, dims.C2E2CODim), geofac_n2s, allocator=backend)
-=======
-        return xp.sinh(
-            (model_top_height / decay_scale) ** decay_exponent
-            - (vct_a / decay_scale) ** decay_exponent
-        ) / xp.sinh((model_top_height / decay_scale) ** decay_exponent)
->>>>>>> 4accef0b
 
     smoothed_topography = topo.smooth_topography(
         topography=topo_field,
@@ -603,11 +594,7 @@
         backend=backend,
     ).ndarray
 
-<<<<<<< HEAD
     vertical_coordinate = array_ns.zeros((grid.num_cells, grid.num_levels + 1), dtype=float)
-=======
-    vertical_coordinate = xp.zeros((grid.num_cells, grid.num_levels + 1), dtype=float)
->>>>>>> 4accef0b
     vertical_coordinate[:, grid.num_levels] = topography
 
     # Small-scale topography (i.e. full topo - smooth topo)
@@ -632,9 +619,9 @@
         vertical_config.SLEVE_decay_exponent,
     )
     vertical_coordinate[:, k] = (
-        vct_a[k][xp.newaxis, :]
-        + smoothed_topography[:, xp.newaxis] * z_fac1
-        + small_scale_topography[:, xp.newaxis] * z_fac2
+        vct_a[k][array_ns.newaxis, :]
+        + smoothed_topography[:, array_ns.newaxis] * z_fac1
+        + small_scale_topography[:, array_ns.newaxis] * z_fac2
     )
 
     return vertical_coordinate
@@ -644,20 +631,12 @@
     vertical_coordinate: data_alloc.NDArray,
     vct_a: data_alloc.NDArray,
     vertical_config: VerticalGridConfig,
-<<<<<<< HEAD
     grid: base.BaseGrid,
     array_ns: ModuleType = np,
 ) -> data_alloc.NDArray:
     num_levels = vertical_config.num_levels
     num_cells = grid.num_cells
     ktop_thicklimit = array_ns.asarray(num_cells * [num_levels], dtype=float)
-=======
-    grid: icon_grid.IconGrid,
-    backend: gtx_backend.Backend,
-) -> data_alloc.NDArray:
-    xp = data_alloc.import_array_ns(backend)
-    ktop_thicklimit = xp.asarray(grid.num_cells * [grid.num_levels], dtype=float)
->>>>>>> 4accef0b
     # Ensure that layer thicknesses are not too small; this would potentially
     # cause instabilities in vertical advection
     for k in reversed(range(num_levels)):
@@ -696,11 +675,7 @@
 
         # Ensure that the layer thickness is not too small, if so fix it and
         # save the layer index
-<<<<<<< HEAD
         cell_ids = array_ns.argwhere(
-=======
-        cell_ids = xp.argwhere(
->>>>>>> 4accef0b
             vertical_coordinate[:, k + 1] + minimum_layer_thickness > vertical_coordinate[:, k]
         )
         vertical_coordinate[cell_ids, k] = (
@@ -710,11 +685,7 @@
 
     # Smooth layer thickness ratios in the transition layer of columns where the
     # thickness limiter has been active (exclude lowest and highest layers)
-<<<<<<< HEAD
     cell_ids = array_ns.argwhere((ktop_thicklimit <= num_levels - 3) & (ktop_thicklimit >= 3))
-=======
-    cell_ids = xp.argwhere((ktop_thicklimit <= grid.num_levels - 3) & (ktop_thicklimit >= 3))
->>>>>>> 4accef0b
     if cell_ids.size > 0:
         delta_z1 = (
             vertical_coordinate[cell_ids, ktop_thicklimit[cell_ids] + 1]
@@ -729,23 +700,19 @@
             vertical_coordinate[cell_ids, ktop_thicklimit[cell_ids] - 2]
             - vertical_coordinate[cell_ids, ktop_thicklimit[cell_ids] + 1]
         ) / (stretching_factor * (1.0 + stretching_factor * (1.0 + stretching_factor)))
-        vertical_coordinate[cell_ids, ktop_thicklimit[cell_ids]] = xp.maximum(
+        vertical_coordinate[cell_ids, ktop_thicklimit[cell_ids]] = array_ns.maximum(
             vertical_coordinate[cell_ids, ktop_thicklimit[cell_ids]],
             vertical_coordinate[cell_ids, ktop_thicklimit[cell_ids] + 1]
             + delta_z3 * stretching_factor,
         )
-        vertical_coordinate[cell_ids, ktop_thicklimit[cell_ids] - 1] = xp.maximum(
+        vertical_coordinate[cell_ids, ktop_thicklimit[cell_ids] - 1] = array_ns.maximum(
             vertical_coordinate[cell_ids, ktop_thicklimit[cell_ids] - 1],
             vertical_coordinate[cell_ids, ktop_thicklimit[cell_ids]]
             + delta_z3 * stretching_factor**2,
         )
 
     # Check if ktop_thicklimit is sufficiently far away from the model top
-<<<<<<< HEAD
     if not array_ns.all(ktop_thicklimit > 2):
-=======
-    if not xp.all(ktop_thicklimit > 2):
->>>>>>> 4accef0b
         if vertical_config.num_levels > 6:
             raise exceptions.InvalidConfigError(
                 f"Model top is too low and num_levels, {vertical_config.num_levels}, > 6."
@@ -762,19 +729,10 @@
     vertical_coordinate: data_alloc.NDArray,
     vct_a: data_alloc.NDArray,
     vertical_geometry: VerticalGrid,
-<<<<<<< HEAD
     array_ns: ModuleType = np,
-=======
-    backend: gtx_backend.Backend,
->>>>>>> 4accef0b
 ) -> None:
-    xp = data_alloc.import_array_ns(backend)
     # Check if level nflatlev is still flat
-<<<<<<< HEAD
     if not array_ns.all(
-=======
-    if not xp.all(
->>>>>>> 4accef0b
         vertical_coordinate[:, vertical_geometry.nflatlev - 1]
         == vct_a[vertical_geometry.nflatlev - 1]
     ):
@@ -824,25 +782,18 @@
         array_ns=array_ns,
     )
     vertical_coordinate = _check_and_correct_layer_thickness(
-<<<<<<< HEAD
-        vertical_coordinate, vct_a, vertical_config, grid, array_ns=array_ns
-    )
-
-    _check_flatness_of_flat_level(vertical_coordinate, vct_a, vertical_geometry, array_ns=array_ns)
-=======
         vertical_coordinate=vertical_coordinate,
         vct_a=vct_a,
         vertical_config=vertical_config,
         grid=grid,
-        backend=backend,
+        array_ns=array_ns,
     )
 
     _check_flatness_of_flat_level(
         vertical_coordinate=vertical_coordinate,
         vct_a=vct_a,
         vertical_geometry=vertical_geometry,
-        backend=backend,
-    )
->>>>>>> 4accef0b
+        array_ns=array_ns,
+    )
 
     return vertical_coordinate