--- conflicted
+++ resolved
@@ -339,13 +339,8 @@
 
 
 def _compute_vct_a_and_vct_b(  # noqa: PLR0912 [too-many-branches]
-<<<<<<< HEAD
-    vertical_config: VerticalGridConfig, backend: gtx_typing.Backend | None
-) -> tuple[fa.KField[ta.wpfloat], fa.KField[ta.wpfloat]]:
-=======
     vertical_config: VerticalGridConfig, allocator: gtx_typing.FieldBufferAllocationUtil
 ) -> tuple[fa.KField, fa.KField]:
->>>>>>> ad8d2c54
     """
     Compute vct_a and vct_b.
 
@@ -533,13 +528,8 @@
 
 
 def get_vct_a_and_vct_b(
-<<<<<<< HEAD
-    vertical_config: VerticalGridConfig, backend: gtx_typing.Backend | None
-) -> tuple[fa.KField[ta.wpfloat], fa.KField[ta.wpfloat]]:
-=======
     vertical_config: VerticalGridConfig, allocator: gtx_typing.FieldBufferAllocationUtil
 ) -> tuple[fa.KField, fa.KField]:
->>>>>>> ad8d2c54
     """
     get vct_a and vct_b.
     vct_a is an array that contains the height of grid interfaces (or half levels) from model surface to model top, before terrain-following coordinates are applied.
