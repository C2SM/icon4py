# ICON4Py - ICON inspired code in Python and GT4Py
#
# Copyright (c) 2022, ETH Zurich and MeteoSwiss
# All rights reserved.
#
# This file is free software: you can redistribute it and/or modify it under
# the terms of the GNU General Public License as published by the
# Free Software Foundation, either version 3 of the License, or any later
# version. See the LICENSE.txt file at the top-level directory of this
# distribution for a copy of the license or check <https://www.gnu.org/licenses/>.
#
# SPDX-License-Identifier: GPL-3.0-or-later
import logging
from dataclasses import Field, dataclass, field
from typing import Final

import numpy as np
from gt4py.next.common import Field
from gt4py.next.ffront.fbuiltins import int32

from icon4py.model.common.dimension import KDim


log = logging.getLogger(__name__)


@dataclass(frozen=True)
class VerticalGridSize:
    num_lev: int


@dataclass(frozen=True)
class VerticalModelParams:
    """
    Contains vertical physical parameters defined on the grid.

    vct_a:  field containing the physical heights of the k level
    rayleigh_damping_height: height [m] of rayleigh damping. Defined `mo_nonhydrostatic_nml.f90` as `damp_height`
    htop_moist_proc: height [m] where moist physics is turned off. Defined in `mo_nonhydrostatic_nml.f90` as `htop_moist_proc`
    """

<<<<<<< HEAD
    vct_a: Field[[KDim], float]
    rayleigh_damping_height: Final[float] = 45000.0
    htop_moist_proc: Final[float] = 22500.0
=======
    vct_a: common.Field[[KDim], float]
    rayleigh_damping_height: Final[float]
>>>>>>> b1bfb8a2
    index_of_damping_layer: Final[int32] = field(init=False)
    _start_index_for_moist_physics: Final[int32] = field(init=False)
    # TODO: @nfarabullini: check this value # according to mo_init_vgrid.f90 line 329
    nflatlev: Final[int32] = None
    nflat_gradp: Final[int32] = None

    def __post_init__(self):
        object.__setattr__(
            self,
            "index_of_damping_layer",
            self._determine_damping_height_index(
                self.vct_a.asnumpy(), self.rayleigh_damping_height
            ),
        )
        object.__setattr__(
            self,
            "_start_index_for_moist_physics",
            self._determine_kstart_moist(np.asarray(self.vct_a), self.htop_moist_proc),
        )
        log.info(f"computation of moist physics start on layer: {self.kstart_moist}"),
        log.info(f"end index of Rayleigh damping layer for w: {self.nrdmax} ")

    @property
    def kstart_moist(self):
        """Vertical index for start level of moist physics."""
        return self._start_index_for_moist_physics

    @property
    def nrdmax(self):
        """Vertical index where damping starts."""
        return self.index_of_damping_layer

    @classmethod
    def _determine_kstart_moist(
        cls, vct_a: np.ndarray, top_moist_threshold: float, nshift_total: int = 0
    ) -> int32:
        n_levels = vct_a.shape[0]
        interface_height = 0.5 * (vct_a[: n_levels - 1 - nshift_total] + vct_a[1 + nshift_total :])
        return int32(np.min(np.where(interface_height < top_moist_threshold)))

    @classmethod
    def _determine_damping_height_index(cls, vct_a: np.ndarray, damping_height: float):
        return int32(np.argmax(np.where(vct_a >= damping_height)))

    @property
    def physical_heights(self) -> Field[[KDim], float]:
        return self.vct_a


class VerticalGridConfig:
    def __init__(self, num_lev: int):
        self._num_lev = num_lev

    @property
    def num_lev(self) -> int:
        return self._num_lev<|MERGE_RESOLUTION|>--- conflicted
+++ resolved
@@ -39,14 +39,9 @@
     htop_moist_proc: height [m] where moist physics is turned off. Defined in `mo_nonhydrostatic_nml.f90` as `htop_moist_proc`
     """
 
-<<<<<<< HEAD
     vct_a: Field[[KDim], float]
     rayleigh_damping_height: Final[float] = 45000.0
     htop_moist_proc: Final[float] = 22500.0
-=======
-    vct_a: common.Field[[KDim], float]
-    rayleigh_damping_height: Final[float]
->>>>>>> b1bfb8a2
     index_of_damping_layer: Final[int32] = field(init=False)
     _start_index_for_moist_physics: Final[int32] = field(init=False)
     # TODO: @nfarabullini: check this value # according to mo_init_vgrid.f90 line 329
