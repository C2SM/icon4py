--- conflicted
+++ resolved
@@ -15,12 +15,8 @@
 
 import gt4py.next as gtx
 
-<<<<<<< HEAD
-from icon4py.model.common import dimension as dims, field_type_aliases as fa, type_alias as ta
+from icon4py.model.common import dimension as dims, exceptions, field_type_aliases as fa, type_alias as ta
 from icon4py.model.common.grid import icon as icon_grid
-=======
-from icon4py.model.common import dimension as dims, exceptions, field_type_aliases as fa
->>>>>>> e82df0f2
 from icon4py.model.common.settings import xp
 
 
