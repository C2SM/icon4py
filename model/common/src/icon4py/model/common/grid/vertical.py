--- conflicted
+++ resolved
@@ -8,10 +8,7 @@
 
 import dataclasses
 import enum
-<<<<<<< HEAD
-=======
 import functools
->>>>>>> e27c5ce3
 import logging
 import math
 import pathlib
@@ -26,23 +23,6 @@
 log = logging.getLogger(__name__)
 
 
-<<<<<<< HEAD
-class VerticalZone(enum.IntEnum):
-    FULL = 0
-    DAMPING_HEIGHT = 1
-
-@dataclasses.dataclass(frozen=True)
-class VerticalDomain:
-    dim: dims.KDim
-    zone: VerticalZone
-    
-
-    
-    
-
-    # TODO (@halungge) add as needed
-    
-=======
 class Zone(enum.IntEnum):
     """
     Vertical zone markers to be used to select vertical domain indices.
@@ -67,7 +47,6 @@
     marker: Zone
 
 
->>>>>>> e27c5ce3
 @dataclasses.dataclass(frozen=True)
 class VerticalGridConfig:
     """
@@ -101,7 +80,7 @@
 
 
 @dataclasses.dataclass(frozen=True)
-class VerticalGrid:
+class VerticalGridParams:
     """
     Contains vertical physical parameters defined on the vertical grid derived from vertical grid configuration.
 
@@ -121,13 +100,8 @@
     _start_index_for_moist_physics: Final[gtx.int32] = dataclasses.field(init=False)
     _end_index_of_flat_layer: Final[gtx.int32] = dataclasses.field(init=False)
     _min_index_flat_horizontal_grad_pressure: Final[gtx.int32] = None
-<<<<<<< HEAD
-    
-    def __post_init__(self, vertical_config, vct_a, vct_b):
-=======
 
     def __post_init__(self, vct_a, vct_b):
->>>>>>> e27c5ce3
         object.__setattr__(
             self,
             "_vct_a",
@@ -152,7 +126,7 @@
         object.__setattr__(
             self,
             "_end_index_of_flat_layer",
-            self._determine_end_index_of_flat_layers(vct_a_array, self.config.flat_height),
+            self._determine_kstart_flat(vct_a_array, vertical_config.flat_height),
         )
         log.info(f"computation of moist physics start on layer: {self.kstart_moist}")
         log.info(f"end index of Rayleigh damping layer for w: {self.nrdmax} ")
@@ -173,16 +147,6 @@
         vertical_params_properties.extend(array_value)
         return "\n".join(vertical_params_properties)
 
-    def start_index(self, domain:VerticalDomain):
-        return self._end_index_of_damping_layer if domain.zone == VerticalZone.DAMPING_HEIGHT else 0
-    
-    
-    
-    def end_index(self, domain:VerticalDomain):
-        num_levels = self.vertical_config.num_levels if domain.dim == dims.KDim else self.vertical_config.num_levels + 1
-        return self._end_index_of_damping_layer if domain.zone == VerticalZone.DAMPING_HEIGHT else gtx.int32(num_levels)
-    
-        
     @property
     def metadata_interface_physical_height(self):
         return dict(
@@ -193,63 +157,36 @@
             icon_var_name="vct_a",
         )
 
-    def index(self, domain: Domain) -> gtx.int32:
-        match domain.marker:
-            case Zone.TOP:
-                return gtx.int32(0)
-            case Zone.BOTTOM:
-                return (
-                    gtx.int32(self.config.num_levels)
-                    if domain.dim == dims.KDim
-                    else gtx.int32(self.config.num_levels + 1)
-                )
-            case Zone.MOIST:
-                return self._start_index_for_moist_physics
-            case Zone.FLAT:
-                return self._end_index_of_flat_layer
-            case Zone.DAMPING:
-                return self._end_index_of_damping_layer
-
-    @property
-    def interface_physical_height(self) -> fa.KField[float]:
+    @property
+    def inteface_physical_height(self) -> fa.KField[float]:
         return self._vct_a
 
-    @functools.cached_property
+    @property
     def kstart_moist(self):
         """Vertical index for start level of moist physics."""
-        return self.index(Domain(dims.KDim, Zone.MOIST))
-
-    @functools.cached_property
+        return self._start_index_for_moist_physics
+
+    @property
     def nflatlev(self):
         """Vertical index for bottommost level at which coordinate surfaces are flat."""
-        return self.index(Domain(dims.KDim, Zone.FLAT))
-
-    @functools.cached_property
+        return self._end_index_of_flat_layer
+
+    @property
     def nrdmax(self):
         """Vertical index where damping starts."""
-        return self.end_index_of_damping_layer
-
-    @functools.cached_property
+        return self._end_index_of_damping_layer
+
+    @property
     def end_index_of_damping_layer(self):
         """Vertical index where damping starts."""
-        return self.index(Domain(dims.KDim, Zone.DAMPING))
+        return self._end_index_of_damping_layer
 
     @property
     def nflat_gradp(self):
         return self._min_index_flat_horizontal_grad_pressure
 
-    def size(self, dim: dims.VerticalDim) -> int:
-        assert dim.kind == gtx.DimensionKind.VERTICAL, "Only vertical dimensions are supported"
-        match dim:
-            case dims.KDim:
-                return self.config.num_levels
-            case dims.KHalfDim:
-                return self.config.num_levels + 1
-            case _:
-                raise ValueError(f"Unkown dimension {dim}.")
-
     @classmethod
-    def _determine_start_level_of_moist_physics(
+    def _determine_kstart_moist(
         cls, vct_a: xp.ndarray, top_moist_threshold: float, nshift_total: int = 0
     ) -> gtx.int32:
         n_levels = vct_a.shape[0]
@@ -266,9 +203,7 @@
         )
 
     @classmethod
-    def _determine_end_index_of_flat_layers(
-        cls, vct_a: xp.ndarray, flat_height: float
-    ) -> gtx.int32:
+    def _determine_kstart_flat(cls, vct_a: xp.ndarray, flat_height: float) -> gtx.int32:
         assert flat_height >= 0.0, "Flat surface height must be positive."
         return (
             0
