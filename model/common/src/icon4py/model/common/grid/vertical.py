# ICON4Py - ICON inspired code in Python and GT4Py
#
# Copyright (c) 2022, ETH Zurich and MeteoSwiss
# All rights reserved.
#
# This file is free software: you can redistribute it and/or modify it under
# the terms of the GNU General Public License as published by the
# Free Software Foundation, either version 3 of the License, or any later
# version. See the LICENSE.txt file at the top-level directory of this
# distribution for a copy of the license or check <https://www.gnu.org/licenses/>.
#
# SPDX-License-Identifier: GPL-3.0-or-later
import logging
import os
from dataclasses import dataclass, field
from typing import Final

import numpy as np
from gt4py.next.common import Field
from gt4py.next.ffront.fbuiltins import int32

from icon4py.model.common.dimension import KDim
from icon4py.model.common.settings import xp


log = logging.getLogger(__name__)

# Choose array backend
if os.environ.get("GT4PY_GPU"):
    import cupy as cp

    xp = cp
else:
    import numpy as np

    xp = np


@dataclass(frozen=True)
class VerticalGridSize:
    num_lev: int


@dataclass(frozen=True)
class VerticalModelParams:
    """
    Contains vertical physical parameters defined on the grid.

    vct_a:  field containing the physical heights of the k level
    rayleigh_damping_height: height [m] of rayleigh damping. Defined `mo_nonhydrostatic_nml.f90` as `damp_height`
    htop_moist_proc: height [m] where moist physics is turned off. Defined in `mo_nonhydrostatic_nml.f90` as `htop_moist_proc`
    """

    vct_a: Field[[KDim], float]
    rayleigh_damping_height: Final[float] = 45000.0
    htop_moist_proc: Final[float] = 22500.0
    index_of_damping_layer: Final[int32] = field(init=False)
    _start_index_for_moist_physics: Final[int32] = field(init=False)
    # TODO: @nfarabullini: check this value # according to mo_init_vgrid.f90 line 329
    nflatlev: Final[int32] = None
    nflat_gradp: Final[int32] = None

    def __post_init__(self):
        vct_a_array = self.vct_a.ndarray
        object.__setattr__(
            self,
            "index_of_damping_layer",
            self._determine_damping_height_index(vct_a_array, self.rayleigh_damping_height),
        )
        object.__setattr__(
            self,
            "_start_index_for_moist_physics",
            self._determine_kstart_moist(vct_a_array, self.htop_moist_proc),
        )
        log.info(f"computation of moist physics start on layer: {self.kstart_moist}")
        log.info(f"end index of Rayleigh damping layer for w: {self.nrdmax} ")

    @property
    def kstart_moist(self):
        """Vertical index for start level of moist physics."""
        return self._start_index_for_moist_physics

    @property
    def nrdmax(self):
        """Vertical index where damping starts."""
        return self.index_of_damping_layer

    @classmethod
    def _determine_kstart_moist(
        cls, vct_a: np.ndarray, top_moist_threshold: float, nshift_total: int = 0
    ) -> int32:
        n_levels = vct_a.shape[0]
        interface_height = 0.5 * (vct_a[: n_levels - 1 - nshift_total] + vct_a[1 + nshift_total :])
<<<<<<< HEAD
        return int(xp.min(xp.where(interface_height < top_moist_threshold)[0]).item())

    @classmethod
    def _determine_damping_height_index(cls, vct_a: np.ndarray, damping_height: float):
        return int(xp.argmax(xp.where(vct_a >= damping_height)[0]).item())
=======
        return int32(xp.min(xp.where(interface_height < top_moist_threshold)[0]).item())

    @classmethod
    def _determine_damping_height_index(cls, vct_a: np.ndarray, damping_height: float):
        return int32(xp.argmax(xp.where(vct_a >= damping_height)[0]).item())
>>>>>>> 6f6a4607

    @property
    def physical_heights(self) -> Field[[KDim], float]:
        return self.vct_a


class VerticalGridConfig:
    def __init__(self, num_lev: int):
        self._num_lev = num_lev

    @property
    def num_lev(self) -> int:
        return self._num_lev<|MERGE_RESOLUTION|>--- conflicted
+++ resolved
@@ -91,19 +91,11 @@
     ) -> int32:
         n_levels = vct_a.shape[0]
         interface_height = 0.5 * (vct_a[: n_levels - 1 - nshift_total] + vct_a[1 + nshift_total :])
-<<<<<<< HEAD
-        return int(xp.min(xp.where(interface_height < top_moist_threshold)[0]).item())
-
-    @classmethod
-    def _determine_damping_height_index(cls, vct_a: np.ndarray, damping_height: float):
-        return int(xp.argmax(xp.where(vct_a >= damping_height)[0]).item())
-=======
         return int32(xp.min(xp.where(interface_height < top_moist_threshold)[0]).item())
 
     @classmethod
     def _determine_damping_height_index(cls, vct_a: np.ndarray, damping_height: float):
         return int32(xp.argmax(xp.where(vct_a >= damping_height)[0]).item())
->>>>>>> 6f6a4607
 
     @property
     def physical_heights(self) -> Field[[KDim], float]:
