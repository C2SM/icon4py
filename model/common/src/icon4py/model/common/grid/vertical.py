--- conflicted
+++ resolved
@@ -18,12 +18,8 @@
 
 import icon4py.model.common.states.metadata as data
 from icon4py.model.common import dimension as dims, exceptions, field_type_aliases as fa
-<<<<<<< HEAD
 from icon4py.model.common.grid import icon as icon_grid, topography as topo
-from icon4py.model.common.utils import gt4py_field_allocation as field_alloc
-=======
 from icon4py.model.common.utils import data_allocation as data_alloc
->>>>>>> 64d5763c
 
 
 log = logging.getLogger(__name__)
