--- conflicted
+++ resolved
@@ -84,18 +84,11 @@
 
     @classmethod
     def _determine_damping_height_index(cls, vct_a: np.ndarray, damping_height: float):
-<<<<<<< HEAD
-        return (
-            int32(xp.argmax(xp.where(vct_a >= damping_height)[0]).item())
-            if damping_height < vct_a[0]
-            else 0
-=======
         assert damping_height >= 0.0, "Damping height must be positive."
         return (
             int32(0)
             if damping_height > vct_a[0]
             else int32(xp.argmax(xp.where(vct_a >= damping_height)[0]).item())
->>>>>>> 993c6b12
         )
 
     @property
