--- conflicted
+++ resolved
@@ -16,14 +16,9 @@
 import pathlib
 from typing import Final
 
-<<<<<<< HEAD
-import numpy as np
-from gt4py.next.ffront.fbuiltins import int32
-=======
 import gt4py.next as gtx
->>>>>>> f0a46bef
-
-from icon4py.model.common import field_type_aliases as fa
+
+from icon4py.model.common.dimension import KDim
 from icon4py.model.common.settings import xp
 
 
@@ -40,9 +35,6 @@
     Default values are taken from the defaults in the corresponding ICON Fortran namelist files.
     """
 
-<<<<<<< HEAD
-    vct_a: fa.KField[float]
-=======
     #: Number of full levels.
     num_levels: int
     #: Defined as max_lay_thckn in ICON namelist mo_sleve_nml. Maximum thickness of grid cells below top_height_limit_for_maximal_layer_thickness.
@@ -58,7 +50,6 @@
     #: Defined as stretch_fac in ICON namelist mo_sleve_nml. Scaling factor for stretching/squeezing the model layer distribution.
     stretch_factor: Final[float] = 1.0
     #: Defined as damp_height in ICON namelist nonhydrostatic_nml. Height [m] at which Rayleigh damping of vertical wind starts.
->>>>>>> f0a46bef
     rayleigh_damping_height: Final[float] = 45000.0
     #: Defined in ICON namelist nonhydrostatic_nml. Height [m] above which moist physics and advection of cloud and precipitation variables are turned off.
     htop_moist_proc: Final[float] = 22500.0
@@ -191,11 +182,6 @@
             else gtx.int32(xp.argmax(xp.where(vct_a >= damping_height)[0]).item())
         )
 
-<<<<<<< HEAD
-    @property
-    def physical_heights(self) -> fa.KField[float]:
-        return self.vct_a
-=======
     @classmethod
     def _determine_kstart_flat(cls, vct_a: xp.ndarray, flat_height: float) -> gtx.int32:
         assert flat_height >= 0.0, "Flat surface height must be positive."
@@ -204,7 +190,6 @@
             if flat_height > vct_a[0]
             else gtx.int32(xp.max(xp.where(vct_a >= flat_height)[0]).item())
         )
->>>>>>> f0a46bef
 
 
 def _read_vct_a_and_vct_b_from_file(file_path: pathlib.Path, num_levels: int):
