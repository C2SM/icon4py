# ICON4Py - ICON inspired code in Python and GT4Py
#
# Copyright (c) 2022-2024, ETH Zurich and MeteoSwiss
# All rights reserved.
#
# Please, refer to the LICENSE file in the root directory.
# SPDX-License-Identifier: BSD-3-Clause
from typing import Final

import gt4py.next as gtx

from icon4py.model.common import dimension as dims, type_alias as ta
from icon4py.model.common.states import model


"""
This modules contains CF like metadata for the geometry fields in ICON.

TODO @halungge: should be cross checked by domain scientist.

"""

EDGE_LON: Final[str] = "grid_longitude_of_edge_midpoint"
EDGE_LAT: Final[str] = "grid_latitude_of_edge_midpoint"
VERTEX_LON: Final[str] = "grid_longitude_of_vertex"
VERTEX_LAT: Final[str] = "grid_latitude_of_vertex"

CELL_LON: Final[str] = "grid_longitude_of_cell_center"
CELL_LAT: Final[str] = "grid_latitude_of_cell_center"
CELL_AREA: Final[str] = "cell_area"
EDGE_AREA: Final[str] = "edge_area"
DUAL_AREA: Final[str] = "dual_area"
EDGE_CELL_DISTANCE: Final[str] = "edge_midpoint_to_cell_center_distance"
TANGENT_ORIENTATION: Final[str] = "edge_orientation"
CELL_NORMAL_ORIENTATION: Final[str] = "orientation_of_normal_to_cell_edges"
VERTEX_EDGE_ORIENTATION: Final[str] = "orientation_of_edges_around_vertex"


CORIOLIS_PARAMETER: Final[str] = "coriolis_parameter"
VERTEX_VERTEX_LENGTH: Final[str] = "vertex_vertex_length"
INVERSE_VERTEX_VERTEX_LENGTH: Final[str] = "inverse_of_vertex_vertex_length"
EDGE_LENGTH: Final[str] = "edge_length"
DUAL_EDGE_LENGTH: Final[str] = "length_of_dual_edge"

EDGE_TANGENT_X: Final[str] = "x_component_of_edge_tangential_unit_vector"
EDGE_TANGENT_Y: Final[str] = "y_component_of_edge_tangential_unit_vector"
EDGE_TANGENT_Z: Final[str] = "z_component_of_edge_tangential_unit_vector"
EDGE_TANGENT_VERTEX_U: Final[str] = "eastward_component_of_edge_tangent_on_vertex"
EDGE_TANGENT_VERTEX_V: Final[str] = "northward_component_of_edge_tangent_on_vertex"
EDGE_TANGENT_CELL_U: Final[str] = "eastward_component_of_edge_tangent_on_cell"
EDGE_TANGENT_CELL_V: Final[str] = "northward_component_of_edge_tangent_on_cell"

EDGE_NORMAL_X: Final[str] = "x_component_of_edge_normal_unit_vector"
EDGE_NORMAL_Y: Final[str] = "y_component_of_edge_normal_unit_vector"
EDGE_NORMAL_Z: Final[str] = "z_component_of_edge_normal_unit_vector"
EDGE_NORMAL_U: Final[str] = "eastward_component_of_edge_normal"
EDGE_NORMAL_V: Final[str] = "northward_component_of_edge_normal"
EDGE_NORMAL_VERTEX_U: Final[str] = "eastward_component_of_edge_normal_on_vertex"
EDGE_NORMAL_VERTEX_V: Final[str] = "northward_component_of_edge_normal_on_vertex"
EDGE_NORMAL_CELL_U: Final[str] = "eastward_component_of_edge_normal_on_cell"
EDGE_NORMAL_CELL_V: Final[str] = "northward_component_of_edge_normal_on_cell"
EDGE_CENTER_X:Final[str] = "x_coordinate_of_edge_center"
EDGE_CENTER_Y:Final[str] = "y_coordinate_of_edge_center"
EDGE_CENTER_Z:Final[str] = "z_coordinate_of_edge_center"


attrs: dict[str, model.FieldMetaData] = {
    CELL_LAT: dict(
        standard_name=CELL_LAT,
        units="radian",
        dims=(dims.CellDim,),
        icon_var_name="t_grid_cells%center%lat",
        dtype=ta.wpfloat,
    ),
    CELL_LON: dict(
        standard_name=CELL_LON,
        units="radian",
        dims=(dims.CellDim,),
        icon_var_name="t_grid_cells%center%lon",
        dtype=ta.wpfloat,
    ),
    VERTEX_LAT: dict(
        standard_name=VERTEX_LAT,
        units="radian",
        dims=(dims.VertexDim,),
        icon_var_name="t_grid_vertices%vertex%lat",
        dtype=ta.wpfloat,
    ),
    VERTEX_LON: dict(
        standard_name=VERTEX_LON,
        units="radian",
        dims=(dims.VertexDim,),
        icon_var_name="t_grid_vertices%vertex%lon",
        dtype=ta.wpfloat,
    ),
    EDGE_LAT: dict(
        standard_name=EDGE_LAT,
        units="radian",
        dims=(dims.EdgeDim,),
        icon_var_name="t_grid_edges%center%lat",
        dtype=ta.wpfloat,
    ),
    EDGE_LON: dict(
        standard_name=EDGE_LON,
        units="radian",
        dims=(dims.EdgeDim,),
        icon_var_name="t_grid_edges%center%lon",
        dtype=ta.wpfloat,
    ),
    EDGE_LENGTH: dict(
        standard_name=EDGE_LENGTH,
        long_name="edge length",
        units="m",
        dims=(dims.EdgeDim,),
        icon_var_name="t_grid_edges%primal_edge_length",
        dtype=ta.wpfloat,
    ),
    CELL_NORMAL_ORIENTATION: dict(
        standard_name=CELL_NORMAL_ORIENTATION,
        units="",
        dims=(dims.CellDim, dims.C2EDim),
        icon_var_name="t_grid_cells%edge_orientation",
        dtype=gtx.int32,
    ),
    EDGE_CELL_DISTANCE: dict(
        standard_name=EDGE_CELL_DISTANCE,
        long_name="distances between edge midpoint and adjacent triangle midpoints",
        units="m",
        dims=(dims.EdgeDim, dims.E2CDim),
        icon_var_name="t_grid_edges%edge_cell_length",
        dtype=ta.wpfloat,
    ),
    DUAL_EDGE_LENGTH: dict(
        standard_name=DUAL_EDGE_LENGTH,
        long_name="length of the dual edge",
        units="m",
        dims=(dims.EdgeDim,),
        icon_var_name="t_grid_edges%dual_edge_length",
        dtype=ta.wpfloat,
    ),
    VERTEX_VERTEX_LENGTH: dict(
        standard_name=VERTEX_VERTEX_LENGTH,
        long_name="distance between outer vertices of adjacent cells",
        units="m",
        dims=(dims.EdgeDim,),
        icon_var_name="t_grid_edges%vert_vert_length",
        dtype=ta.wpfloat,
    ),
    EDGE_AREA: dict(
        standard_name=EDGE_AREA,
        long_name="area of quadrilateral spanned by edge and associated dual edge",
        units="m2",
        dims=(dims.EdgeDim,),
        icon_var_name="t_grid_edges%area_edge",
        dtype=ta.wpfloat,
    ),
    CELL_AREA: dict(
        standard_name=CELL_AREA,
        long_name="area of a triangular cell",
        units="m2",
        dims=(dims.CellDim,),
        icon_var_name="t_grid_cells%area",
        dtype=ta.wpfloat,
    ),
    DUAL_AREA: dict(
        standard_name=DUAL_AREA,
        long_name="area of the dual grid cell (hexagon cell)",
        units="m2",
        dims=(dims.VertexDim,),
        icon_var_name="t_grid_verts%dual_area",
        dtype=ta.wpfloat,
    ),
    CORIOLIS_PARAMETER: dict(
        standard_name=CORIOLIS_PARAMETER,
        long_name="coriolis parameter at cell edges",
        units="s-1",
        dims=(dims.EdgeDim,),
        icon_var_name="t_grid_edges%f_e",
        dtype=ta.wpfloat,
    ),
    EDGE_TANGENT_X: dict(
        standard_name=EDGE_TANGENT_X,
        long_name=EDGE_TANGENT_X,
        units="m",
        dims=(dims.EdgeDim,),
        icon_var_name="t_grid_edges%dual_cart_normal%x(1)",
        dtype=ta.wpfloat,
    ),
    EDGE_TANGENT_Y: dict(
        standard_name=EDGE_TANGENT_Y,
        long_name=EDGE_TANGENT_Y,
        units="m",
        dims=(dims.EdgeDim,),
        icon_var_name="t_grid_edges%dual_cart_normal%x(2)",
        dtype=ta.wpfloat,
    ),
    EDGE_TANGENT_Z: dict(
        standard_name=EDGE_NORMAL_Z,
        long_name=EDGE_TANGENT_Z,
        units="m",
        dims=(dims.EdgeDim,),
        icon_var_name="t_grid_edges%dual_cart_normal%x(3)",
        dtype=ta.wpfloat,
    ),
    EDGE_NORMAL_U: dict(
        standard_name=EDGE_NORMAL_U,
        long_name="eastward (zonal) component of edge normal",
        units="radian",
        dims=(dims.EdgeDim,),
        icon_var_name="t_grid_edges%primal_normal%v2",
        dtype=ta.wpfloat,
    ),
    EDGE_NORMAL_V: dict(
        standard_name=EDGE_NORMAL_V,
        long_name="northward (meridional) component of edge normal",
        units="radian",
        dims=(dims.EdgeDim,),
        icon_var_name="t_grid_edges%primal_normal%v1",
        dtype=ta.wpfloat,
    ),
    EDGE_NORMAL_X: dict(
        standard_name=EDGE_NORMAL_X,
        long_name=EDGE_NORMAL_X,
        units="m",
        dims=(dims.EdgeDim,),
        icon_var_name="t_grid_edges%primal_cart_normal%x(1)",
        dtype=ta.wpfloat,
    ),
    EDGE_NORMAL_Y: dict(
        standard_name=EDGE_NORMAL_Y,
        long_name=EDGE_NORMAL_Y,
        units="m",
        dims=(dims.EdgeDim,),
        icon_var_name="t_grid_edges%primal_cart_normal%x(2)",
        dtype=ta.wpfloat,
    ),
    EDGE_NORMAL_Z: dict(
        standard_name=EDGE_NORMAL_Z,
        long_name=EDGE_NORMAL_Z,
        units="m",
        dims=(dims.EdgeDim,),
        icon_var_name="t_grid_edges%primal_cart_normal%x(3)",
        dtype=ta.wpfloat,
    ),
    EDGE_NORMAL_VERTEX_U: dict(
        standard_name=EDGE_NORMAL_VERTEX_U,
        long_name="eastward (zonal) component of edge normal projected to vertex locations",
        units="radian",
        dims=(dims.EdgeDim, dims.E2C2VDim),
        icon_var_name="t_grid_edges%primal_normal_vert%v1",
        dtype=ta.wpfloat,
    ),
    EDGE_NORMAL_VERTEX_V: dict(
        standard_name=EDGE_NORMAL_VERTEX_V,
        long_name="northward (meridional) component of edge normal projected to vertex locations",
        units="radian",
        dims=(dims.EdgeDim, dims.E2C2VDim),
        icon_var_name="t_grid_edges%primal_normal_vert%v2",
        dtype=ta.wpfloat,
    ),
    EDGE_NORMAL_CELL_U: dict(
        standard_name=EDGE_NORMAL_CELL_U,
        long_name="eastward (zonal) component of edge normal projected to neighbor cell centers",
        units="radian",
        dims=(dims.EdgeDim, dims.E2CDim),
        icon_var_name="t_grid_edges%primal_normal_cell%v1",
        dtype=ta.wpfloat,
    ),
    EDGE_NORMAL_CELL_V: dict(
        standard_name=EDGE_NORMAL_CELL_V,
        long_name="northward (meridional) component of edge normal projected to neighbor cell centers",
        units="radian",
        dims=(dims.EdgeDim, dims.E2CDim),
        icon_var_name="t_grid_edges%primal_normal_cell%v2",
        dtype=ta.wpfloat,
    ),
    EDGE_TANGENT_CELL_U: dict(
        standard_name=EDGE_TANGENT_CELL_U,
        long_name="eastward (zonal) component of edge tangent projected to neighbor cell centers",
        units="radian",
        dims=(dims.EdgeDim, dims.E2CDim),
        icon_var_name="t_grid_edges%dual_normal_cell%v1",
        dtype=ta.wpfloat,
    ),
    EDGE_TANGENT_CELL_V: dict(
        standard_name=EDGE_TANGENT_CELL_V,
        long_name="northward (meridional) component of edge tangent projected to neighbor cell centers",
        units="radian",
        dims=(dims.EdgeDim, dims.E2CDim),
        icon_var_name="t_grid_edges%dual_normal_cell%v2",
        dtype=ta.wpfloat,
    ),
    EDGE_TANGENT_VERTEX_U: dict(
        standard_name=EDGE_TANGENT_VERTEX_U,
        long_name="eastward (zonal) component of edge tangent projected to vertex locations",
        units="radian",
        icon_var_name="t_grid_edges%dual_normal_vert%v1",
        dims=(dims.EdgeDim, dims.E2C2VDim),
        dtype=ta.wpfloat,
    ),
    EDGE_TANGENT_VERTEX_V: dict(
        standard_name=EDGE_TANGENT_VERTEX_V,
        long_name="northward (meridional) component of edge tangent projected to vertex locations",
        units="radian",
        dims=(dims.EdgeDim, dims.E2C2VDim),
        icon_var_name="t_grid_edges%dual_normal_vert%v2",
        dtype=ta.wpfloat,
    ),
    TANGENT_ORIENTATION: dict(
        standard_name=TANGENT_ORIENTATION,
        long_name="orientation of tangent vector",
        units="1",
        dims=(dims.EdgeDim,),
        icon_var_name=f"t_grid_edges%{TANGENT_ORIENTATION}",
        dtype=ta.wpfloat,  # TODO (@halungge) netcdf: int
    ),
    VERTEX_EDGE_ORIENTATION: dict(
        standard_name=VERTEX_EDGE_ORIENTATION,
        long_name="orientation of tangent vector",
        units="1",
        dims=(dims.VertexDim, dims.V2EDim),
        icon_var_name="t_grid_vertex%edge_orientation",
<<<<<<< HEAD
        dtype=ta.wpfloat,
    ),
    EDGE_CENTER_X: dict(
        standard_name=EDGE_CENTER_X,
        long_name="x component of cartesian coordinates of edge centers",
        units="1",
        dims=(dims.EdgeDim,),
        icon_var_name="t_grid_edges%cartesian_center%x(1)",
=======
>>>>>>> d5de356f
        dtype=ta.wpfloat,
    ),
    EDGE_CENTER_Y: dict(
        standard_name=EDGE_CENTER_Y,
        long_name="x component of cartesian coordinates of edge centers",
        units="1",
        dims=(dims.EdgeDim,),
        icon_var_name="t_grid_edges%cartesian_center%x(2)",
        dtype=ta.wpfloat,
    ),
    EDGE_CENTER_Z: dict(
        standard_name=EDGE_CENTER_Z,
        long_name="z component of cartesian coordinates of edge centers",
        units="1",
        dims=(dims.EdgeDim,),
        icon_var_name="t_grid_edges%cartesian_center%x(3)",
        dtype=ta.wpfloat,
    ),

}


def metadata_for_inverse(metadata: model.FieldMetaData) -> model.FieldMetaData:
    def inv_name(name: str):
        x = name.split("%", 1)
        x[-1] = f"inv_{x[-1]}"
        return "%".join(x)

    standard_name = f"inverse_of_{metadata['standard_name']}"
    units = f"{metadata['units']}-1"
    long_name = f"inverse of {metadata.get('long_name')}" if metadata.get("long_name") else ""
    inverse_meta = dict(
        standard_name=standard_name,
        units=units,
        dims=metadata.get("dims"),
        dtype=metadata.get("dtype"),
        long_name=long_name,
        icon_var_name=inv_name(metadata.get("icon_var_name")),
    )

    return inverse_meta<|MERGE_RESOLUTION|>--- conflicted
+++ resolved
@@ -59,9 +59,9 @@
 EDGE_NORMAL_VERTEX_V: Final[str] = "northward_component_of_edge_normal_on_vertex"
 EDGE_NORMAL_CELL_U: Final[str] = "eastward_component_of_edge_normal_on_cell"
 EDGE_NORMAL_CELL_V: Final[str] = "northward_component_of_edge_normal_on_cell"
-EDGE_CENTER_X:Final[str] = "x_coordinate_of_edge_center"
-EDGE_CENTER_Y:Final[str] = "y_coordinate_of_edge_center"
-EDGE_CENTER_Z:Final[str] = "z_coordinate_of_edge_center"
+EDGE_CENTER_X: Final[str] = "x_coordinate_of_edge_center"
+EDGE_CENTER_Y: Final[str] = "y_coordinate_of_edge_center"
+EDGE_CENTER_Z: Final[str] = "z_coordinate_of_edge_center"
 
 
 attrs: dict[str, model.FieldMetaData] = {
@@ -320,7 +320,6 @@
         units="1",
         dims=(dims.VertexDim, dims.V2EDim),
         icon_var_name="t_grid_vertex%edge_orientation",
-<<<<<<< HEAD
         dtype=ta.wpfloat,
     ),
     EDGE_CENTER_X: dict(
@@ -329,8 +328,6 @@
         units="1",
         dims=(dims.EdgeDim,),
         icon_var_name="t_grid_edges%cartesian_center%x(1)",
-=======
->>>>>>> d5de356f
         dtype=ta.wpfloat,
     ),
     EDGE_CENTER_Y: dict(
@@ -349,7 +346,6 @@
         icon_var_name="t_grid_edges%cartesian_center%x(3)",
         dtype=ta.wpfloat,
     ),
-
 }
 
 
