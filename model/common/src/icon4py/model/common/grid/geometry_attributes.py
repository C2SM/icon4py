--- conflicted
+++ resolved
@@ -362,7 +362,22 @@
         icon_var_name="t_grid_vertex%edge_orientation",
         dtype=ta.wpfloat,
     ),
-<<<<<<< HEAD
+    EDGE_DUAL_U: dict(
+        standard_name=EDGE_DUAL_U,
+        long_name="eastward component of the dual edge (edge tangent)",
+        units="",  # TODO
+        dims=(dims.EdgeDim,),
+        icon_var_name="ptr_patch%edges%dual_normal%v1",
+        dtype=ta.wpfloat,
+    ),
+    EDGE_DUAL_V: dict(
+        standard_name="northward component of the dual edge (edge tangent)",
+        long_name="ptr_patch%edges%dual_normal_vert_y",
+        units="",  # TODO
+        dims=(dims.EdgeDim,),
+        icon_var_name="ptr_patch%edges%dual_normal%v2",
+        dtype=ta.wpfloat,
+    ),
     EDGE_CENTER_X: dict(
         standard_name=EDGE_CENTER_X,
         long_name="x component of cartesian coordinates of edge centers",
@@ -385,22 +400,6 @@
         units="1",
         dims=(dims.EdgeDim,),
         icon_var_name="t_grid_edges%cartesian_center%x(3)",
-=======
-    EDGE_DUAL_U: dict(
-        standard_name=EDGE_DUAL_U,
-        long_name="eastward component of the dual edge (edge tangent)",
-        units="",  # TODO
-        dims=(dims.EdgeDim,),
-        icon_var_name="ptr_patch%edges%dual_normal%v1",
-        dtype=ta.wpfloat,
-    ),
-    EDGE_DUAL_V: dict(
-        standard_name="northward component of the dual edge (edge tangent)",
-        long_name="ptr_patch%edges%dual_normal_vert_y",
-        units="",  # TODO
-        dims=(dims.EdgeDim,),
-        icon_var_name="ptr_patch%edges%dual_normal%v2",
->>>>>>> 550b886f
         dtype=ta.wpfloat,
     ),
 }
