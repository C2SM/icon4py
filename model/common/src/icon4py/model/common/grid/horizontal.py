--- conflicted
+++ resolved
@@ -409,17 +409,4 @@
         except KeyError as err:
             raise ValueError(
                 f"nudging start level only exists for {CellDim} and {EdgeDim}"
-<<<<<<< HEAD
-            ) from err
-
-
-@field_operator
-def _compute_cells2verts(
-    p_cell_in: fa.CellKField[float],
-    c_int: Field[[VertexDim, V2CDim], float],
-) -> Field[[VertexDim, KDim], float]:
-    p_vert_out = neighbor_sum(c_int * p_cell_in(V2C), axis=V2CDim)
-    return p_vert_out
-=======
-            ) from err
->>>>>>> bbd50cb9
+            ) from err