# ICON4Py - ICON inspired code in Python and GT4Py
#
# Copyright (c) 2022-2024, ETH Zurich and MeteoSwiss
# All rights reserved.
#
# Please, refer to the LICENSE file in the root directory.
# SPDX-License-Identifier: BSD-3-Clause


"""
This module handles several aspects of the horizontal grid in ICON.

Among which most importantly:

Horizontal domain zones
-------------------------
ICON provides three routines `get_indices_c`, `get_indices_e` and `get_indices_v` which return indices into Fields of the given dimension
that mark the start and end of specific horizontal grid domains such as the lateral boundaries, nudging zones etc.

Those routines get passed an integer value normally called `rl_start` or `rl_end`. The values ranges over a custom index range
for each dimension, some of which are denoted by constants defined in `mo_impl_constants.f90` and `mo_impl_constants_grf.f90`.

Internally ICON uses a double indexing scheme for those start and end indices. They are
stored in arrays `start_idx` and `end_idx` originally read from the grid file ICON accesses those indices by a custom index range
denoted by the constants mentioned above. However, some entries into these arrays contain invalid Field indices and must not
be used ever.

horizontal.py provides an interface to a Python port of constants wrapped in a custom `Domain` class, which takes care of the
custom index range and makes sure that for each dimension only legal values can be passed.

The horizontal domain zones are denoted by a set of named enums for the different zones:
see Fig. 8.2 in the official [ICON tutorial](https://www.dwd.de/DE/leistungen/nwv_icon_tutorial/pdf_einzelbaende/icon_tutorial2024.html).


"""

import dataclasses
import enum
import functools
from collections.abc import Callable, Iterator
from typing import Any, Final

import gt4py.next as gtx
import numpy as np

from icon4py.model.common import dimension as dims


<<<<<<< HEAD
NUM_GHOST_ROWS: Final[int] = 2
# values from mo_impl_constants.f90
_ICON_INDEX_OFFSET_CELLS: Final[int] = 8
_GRF_BOUNDARY_WIDTH_CELL: Final[int] = 4
_MIN_RL_CELL_INT: Final[int] = -4
_MIN_RL_CELL: Final[int] = _MIN_RL_CELL_INT - 2 * NUM_GHOST_ROWS
_MAX_RL_CELL: Final[int] = 5

_ICON_INDEX_OFFSET_VERTEX: Final[int] = 7
_MIN_RL_VERTEX_INT: Final[int] = _MIN_RL_CELL_INT
_MIN_RL_VERTEX: Final[int] = _MIN_RL_VERTEX_INT - (NUM_GHOST_ROWS + 1)
_MAX_RL_VERTEX: Final[int] = _MAX_RL_CELL

_ICON_INDEX_OFFSET_EDGES: Final[int] = 13
_GRF_BOUNDARY_WIDTH_EDGES: Final[int] = 9
_GRF_NUDGEZONE_START_EDGES: Final[int] = _GRF_BOUNDARY_WIDTH_EDGES + 1
_GRF_NUDGEZONE_WIDTH: Final[int] = 8
_MIN_RL_EDGE_INT: Final[int] = 2 * _MIN_RL_CELL_INT
_MIN_RL_EDGE: Final[int] = _MIN_RL_EDGE_INT - (2 * NUM_GHOST_ROWS + 1)
_MAX_RL_EDGE: Final[int] = 2 * _MAX_RL_CELL

_LATERAL_BOUNDARY_EDGES: Final[int] = 1 + _ICON_INDEX_OFFSET_EDGES  # 14
_INTERIOR_EDGES: Final[int] = _ICON_INDEX_OFFSET_EDGES  # 13
_NUDGING_EDGES: Final[int] = _GRF_BOUNDARY_WIDTH_EDGES + _ICON_INDEX_OFFSET_EDGES  # 22
_HALO_EDGES: Final[int] = _MIN_RL_EDGE_INT - 1 + _ICON_INDEX_OFFSET_EDGES  # 4
_LOCAL_EDGES: Final[int] = _MIN_RL_EDGE_INT + _ICON_INDEX_OFFSET_EDGES  # 5
_END_EDGES: Final[int] = 0

_LATERAL_BOUNDARY_CELLS: Final[int] = 1 + _ICON_INDEX_OFFSET_CELLS  # 9
_INTERIOR_CELLS: Final[int] = _ICON_INDEX_OFFSET_CELLS  # 8
_NUDGING_CELLS: Final[int] = _GRF_BOUNDARY_WIDTH_CELL + 1 + _ICON_INDEX_OFFSET_CELLS  # 13
_HALO_CELLS: Final[int] = _MIN_RL_CELL_INT - 1 + _ICON_INDEX_OFFSET_CELLS  # 3
_LOCAL_CELLS: Final[int] = _MIN_RL_CELL_INT + _ICON_INDEX_OFFSET_CELLS  # 4
_END_CELLS: Final[int] = 0

_LATERAL_BOUNDARY_VERTICES: Final[int] = 1 + _ICON_INDEX_OFFSET_VERTEX  # 8
_INTERIOR_VERTICES: Final[int] = _ICON_INDEX_OFFSET_VERTEX  # 7
_NUDGING_VERTICES: Final[int] = 0
_HALO_VERTICES: Final[int] = _MIN_RL_VERTEX_INT - 1 + _ICON_INDEX_OFFSET_VERTEX  # 2
_LOCAL_VERTICES: Final[int] = _MIN_RL_VERTEX_INT + _ICON_INDEX_OFFSET_VERTEX  # 3
_END_VERTICES: Final[int] = 0

=======
>>>>>>> 9342dd90
_EDGE_GRF: Final[int] = 24
_CELL_GRF: Final[int] = 14
_VERTEX_GRF: Final[int] = 13

<<<<<<< HEAD
GRID_REFINEMENT_SIZE: Final[dict[gtx.Dimension, int]] = {
    dims.CellDim: _CELL_GRF,
    dims.EdgeDim: _EDGE_GRF,
    dims.VertexDim: _VERTEX_GRF,
}


_LATERAL_BOUNDARY: Final[dict[gtx.Dimension, int]] = {
    dims.CellDim: _LATERAL_BOUNDARY_CELLS,
    dims.EdgeDim: _LATERAL_BOUNDARY_EDGES,
    dims.VertexDim: _LATERAL_BOUNDARY_VERTICES,
}
_LOCAL: Final[dict[gtx.Dimension, int]] = {
    dims.CellDim: _LOCAL_CELLS,
    dims.EdgeDim: _LOCAL_EDGES,
    dims.VertexDim: _LOCAL_VERTICES,
}
_HALO: Final[dict[gtx.Dimension, int]] = {
    dims.CellDim: _HALO_CELLS,
    dims.EdgeDim: _HALO_EDGES,
    dims.VertexDim: _HALO_VERTICES,
}
_INTERIOR: Final[dict[gtx.Dimension, int]] = {
    dims.CellDim: _INTERIOR_CELLS,
    dims.EdgeDim: _INTERIOR_EDGES,
    dims.VertexDim: _INTERIOR_VERTICES,
}

_NUDGING: Final[dict[gtx.Dimension, int]] = {
    dims.CellDim: _NUDGING_CELLS,
    dims.EdgeDim: _NUDGING_EDGES,
    dims.VertexDim: _NUDGING_VERTICES,
}
_END: Final[dict[gtx.Dimension, int]] = {
    dims.CellDim: _END_CELLS,
    dims.EdgeDim: _END_EDGES,
    dims.VertexDim: _END_VERTICES,
}

_BOUNDS: Final[dict[gtx.Dimension, tuple[int, int]]] = {
    dims.CellDim: (0, _CELL_GRF - 1),
    dims.EdgeDim: (0, _EDGE_GRF - 1),
    dims.VertexDim: (0, _VERTEX_GRF - 1),
=======
_ICON_CONSTANTS_BOUNDS = {
    dims.CellDim: (0, _CELL_GRF - 1),
    dims.EdgeDim: (0, _EDGE_GRF - 1),
    dims.VertexDim: (0, _VERTEX_GRF - 1),
}

_ICON_LATERAL_BOUNDARY: Final[dict[gtx.Dimension, int]] = {
    dims.CellDim: 9,
    dims.EdgeDim: 14,
    dims.VertexDim: 8,
}
ICON_LOCAL = {
    dims.CellDim: 4,
    dims.EdgeDim: 5,
    dims.VertexDim: 3,
}
_ICON_HALO = {
    dims.CellDim: 3,
    dims.EdgeDim: 4,
    dims.VertexDim: 2,
}
_ICON_INTERIOR = {
    dims.CellDim: 8,
    dims.EdgeDim: 13,
    dims.VertexDim: 7,
}
_ICON_NUDGING = {
    dims.CellDim: 13,
    dims.EdgeDim: 22,
    dims.VertexDim: 12,
}
_ICON_END = {
    dims.CellDim: 0,
    dims.EdgeDim: 0,
    dims.VertexDim: 0,
>>>>>>> 9342dd90
}
"""
Indices used to look up start index and end index in the arrays int `start_idx_[c,e,v]` from ICON.

ICON uses constants defined in `mo_impl_constants.f90` and `mo_impl_constants_grf.f90` to index into these arrays, where
for each dimension they index from start_idx(-n, m) such that what we call `Zone.INTERIOR` is at  start_idx[0]. (see tables below)

The values here are translations of these indices taking into account that all arrays in Python are zero based.

"""


def _icon_domain_index(value_dict: dict, dim: gtx.Dimension, offset: int = 0) -> int:
    index = value_dict[dim] + offset
    assert (
        index <= _ICON_CONSTANTS_BOUNDS[dim][1]
    ), f"Index {index} out of bounds for {dim}:  {_ICON_CONSTANTS_BOUNDS[dim]}"
    assert (
        index >= _ICON_CONSTANTS_BOUNDS[dim][0]
    ), f"Index {index} out of bounds for {dim}: {_ICON_CONSTANTS_BOUNDS[dim]}"
    return index


class Zone(enum.Enum):
    """
    Enum of different zones on the horizontal ICON grid.
    The mapping to the constant used in ICON is as follows: (note that not all values exist for all dimensions


    ## CellDim
    | ICON constant or value                |python | ICON4py Name              |
    | from mo_impl_constants.f90            |index |                            |
    |:------------------------------------- |:----:|:-------------------------- |
    | `min_rlcell_int-3`, `min_rlcell` (-8) | 0    | `END`                      |
    | `min_rlcell_int-3` (-7)               | 1    |                            |
    | `min_rlcell_int-2`, (-6)              | 2    |`HALO_LEVEL_2`              |
    | `min_rlcell_int-1` (-5)               | 3    |`HALO`                      |
    | `min_rlcell_int`(-4)                  | 4    |`LOCAL`                     |
    | (-3)                                  | 5    |                            | unused in icon4py (relevant for nesting)
    | (-2)                                  | 6    |                            | unused in icon4py (relevant for nesting)
    | (-1)                                  | 7    |                            | unused in icon4py (relevant for nesting)
    | `0`                                   | 8    |`INTERIOR`                  |
    | `1`                                   | 9    |`LATERAL_BOUNDARY`          |
    | `2`                                   |10    | `LATERAL_BOUNDARY_LEVEL_2` |
    | `3`                                   |11    | `LATERAL_BOUNDARY_LEVEL_3` |
    | `grf_bdywidth_c` (4)                  |12    | `LATERAL_BOUNDARY_LEVEL_4` |
    | `grf_bdywith_c +1`,max_rlcell (5)     |13    | `NUDGING`                  |


    Lateral boundary and nudging are only relevant for LAM runs, halo lines only for distributed domains.
    The constants are defined in `mo_impl_constants.f90` and `mo_impl_constants_grf.f90`

    ## VertexDim

    | ICON constant or value                  | python | ICON4Py Name               |
    | from mo_impl_constants.f90              | index  |                            |
    |:--------------------------------------- |:------|:-------------------------- |
    | `min_rlvert` (-7)                       |   0   | `END`                      |
    | `min_rlvert+1`, `min_rlvert_int-2` (-6) |   1   |`HALO_LEVEL_2`              |
    | `min_rlvert_int-1` (-5)                 |   2   |`HALO`                      |
    | `min_rlvert_int` (-4)                   |   3   |`LOCAL`                     |
    | (-3)                                    |   4   |                            | unused in icon4py (relevant for nesting)
    | (-2)                                    |   5   |                            | unused in icon4py (relevant for nesting)
    | (-1)                                    |   6   |                            | unused in icon4py (relevant for nesting)
    | `0`                                     | ` 7   |INTERIOR`                   |
    | `1`                                     |   8   |`LATERAL_BOUNDARY`          |
    | `2`                                     |   9   |`LATERAL_BOUNDARY_LEVEL_2`  |
    | `3`                                     |  10   |`LATERAL_BOUNDARY_LEVEL_3`  |
    | `4`                                     |  11   |`LATERAL_BOUNDARY_LEVEL_4`  |
    | `max_rlvert` (5)                        |  12   |`NUDGING`                   |

    For the meaning see above.

    ## EdgeDim


    | ICON constant or value                 | python  | ICON4Py Name               |
    | from mo_impl_constants.f90             | index   |                            |
    |:-------------------------------------- |:-------|:-------------------------- |
    | `min_rledge` (-13)                     |   0    |`END`                       |
    | `min_rledge_int-2` (-10)               |   1    |`HALO_LEVEL_2`              |
    | `min_rledge_int-1` (-9)                |   2    |`HALO`                      |
    | `min_rledge_int`   (-8)                |   3    |`LOCAL`                     |
    | (-7)                                   |   4    |                            | unused in icon4py (relevant for nesting)
    | (-6)                                   |   5    |                            | unused in icon4py (relevant for nesting)
    | (-5)                                   |   6    |                            | unused in icon4py (relevant for nesting)
    | (-4)                                   |   7    |                            | unused in icon4py (relevant for nesting)
    | (-3)                                   |   8    |                            | unused in icon4py (relevant for nesting)
    | (-2)                                   |   9    |                            | unused in icon4py (relevant for nesting)
    |(-1)                                    |  10    |                            | unused in icon4py (relevant for nesting)
    | `0`                                    |  11    | `INTERIOR`                 |
    | `1`                                    |  12    | `LATERAL_BOUNDARY`         |
    | `2`                                    |  13    | `LATERAL_BOUNDARY_LEVEL_2` |
    | `3`                                    |  14    |`LATERAL_BOUNDARY_LEVEL_3`  |
    | `4`                                    |  15    |`LATERAL_BOUNDARY_LEVEL_4`  |
    | `5`                                    |  16    |`LATERAL_BOUNDARY_LEVEL_5`  |
    | `6`                                    |  17    |`LATERAL_BOUNDARY_LEVEL_6`  |
    | `7`                                    |  18    | `LATERAL_BOUNDARY_LEVEL_7` |
    | `8`                                    |  19    | `LATERAL_BOUNDARY_LEVEL_8`|
    | `grf_bdywidth_e`   (9)                 |  20    | `NUDGING`                  |
    | `grf_bdywidth_e+1`, `max_rledge`  (10) |  21    | `NUDGING_LEVEL_2`          |


    """

    def __init__(self, name: str, level: int) -> None:
        self._name = name  # Use _name to avoid conflict with Enum's name
        self.level = level
        self._value_str = f"{name}_{level}" if level > 0 else name

    #: points to the number of entries in a local grid
    END = ("end", 0)

    #: interior unordered prognostic entries
    INTERIOR = ("interior", 0)

    #: first halo line
    HALO = ("halo_level", 1)

    #: 2nd halo line
    HALO_LEVEL_2 = ("halo_level", 2)

    #: all entries owned on the local grid, that is all entries excluding halo lines
    LOCAL = ("local", 0)

    #: lateral boundary (row 1) in LAM model
    LATERAL_BOUNDARY = ("lb_level", 1)

    #: lateral boundary (row 2) in LAM model
    LATERAL_BOUNDARY_LEVEL_2 = ("lb_level", 2)

    # ; lateral boundary (row 3) in LAM model
    LATERAL_BOUNDARY_LEVEL_3 = ("lb_level", 3)

    #: lateral boundary (row 4) in LAM model
    LATERAL_BOUNDARY_LEVEL_4 = ("lb_level", 4)

    #: lateral boundary (row 5) in LAM model
    LATERAL_BOUNDARY_LEVEL_5 = ("lb_level", 5)

    #: lateral boundary (row 6) in LAM model
    LATERAL_BOUNDARY_LEVEL_6 = ("lb_level", 6)

    #: lateral boundary (row 7) in LAM model
    LATERAL_BOUNDARY_LEVEL_7 = ("lb_level", 7)

    #: lateral boundary (row 8) in LAM model
    LATERAL_BOUNDARY_LEVEL_8 = ("lb_level", 8)

    #: nudging level in LAM model
    NUDGING = ("nudging_level", 1)

    #: 2nd nudging level in LAM model
    NUDGING_LEVEL_2 = ("nudging_level", 2)

    @property
    def value(self) -> str:
        return self._value_str

    def __str__(self) -> str:
        return self._value_str

    def __hash__(self) -> int:
        """Generate a hash based on the zone name and level."""
        return hash((self.name, self.level))

    def __eq__(self, other: Any) -> bool:
        """Check equality based on zone name and level."""
        if not isinstance(other, Zone):
            return False
        return (self.name, self.level) == (other.name, other.level)

    def is_halo(self) -> bool:
        return self in (Zone.HALO, Zone.HALO_LEVEL_2)

    def is_lateral_boundary(self) -> bool:
        return self in (
            Zone.LATERAL_BOUNDARY,
            Zone.LATERAL_BOUNDARY_LEVEL_2,
            Zone.LATERAL_BOUNDARY_LEVEL_3,
            Zone.LATERAL_BOUNDARY_LEVEL_4,
            Zone.LATERAL_BOUNDARY_LEVEL_5,
            Zone.LATERAL_BOUNDARY_LEVEL_6,
            Zone.LATERAL_BOUNDARY_LEVEL_7,
            Zone.LATERAL_BOUNDARY_LEVEL_8,
        )

    def is_nudging(self) -> bool:
        return self in (Zone.NUDGING, Zone.NUDGING_LEVEL_2)

    def is_local(self) -> bool:
        return self == Zone.LOCAL


VERTEX_AND_CELL_ZONES = (
    Zone.END,
    Zone.INTERIOR,
    Zone.HALO,
    Zone.HALO_LEVEL_2,
    Zone.LOCAL,
    Zone.LATERAL_BOUNDARY,
    Zone.LATERAL_BOUNDARY_LEVEL_2,
    Zone.LATERAL_BOUNDARY_LEVEL_3,
    Zone.LATERAL_BOUNDARY_LEVEL_4,
    Zone.NUDGING,
)


EDGE_ZONES = tuple(Zone)

_ZONE_TO_INDEX_MAPPING = {
    Zone.END: lambda dim: _icon_domain_index(_ICON_END, dim),
    Zone.INTERIOR: lambda dim: _icon_domain_index(_ICON_INTERIOR, dim),
    Zone.HALO: lambda dim: _icon_domain_index(_ICON_HALO, dim),
    Zone.HALO_LEVEL_2: lambda dim: _icon_domain_index(_ICON_HALO, dim, -1),
    Zone.LOCAL: lambda dim: _icon_domain_index(ICON_LOCAL, dim),
    Zone.LATERAL_BOUNDARY: lambda dim: _icon_domain_index(_ICON_LATERAL_BOUNDARY, dim),
    Zone.LATERAL_BOUNDARY_LEVEL_2: lambda dim: _icon_domain_index(_ICON_LATERAL_BOUNDARY, dim, 1),
    Zone.LATERAL_BOUNDARY_LEVEL_3: lambda dim: _icon_domain_index(_ICON_LATERAL_BOUNDARY, dim, 2),
    Zone.LATERAL_BOUNDARY_LEVEL_4: lambda dim: _icon_domain_index(_ICON_LATERAL_BOUNDARY, dim, 3),
    Zone.LATERAL_BOUNDARY_LEVEL_5: lambda dim: _icon_domain_index(_ICON_LATERAL_BOUNDARY, dim, 4),
    Zone.LATERAL_BOUNDARY_LEVEL_6: lambda dim: _icon_domain_index(_ICON_LATERAL_BOUNDARY, dim, 5),
    Zone.LATERAL_BOUNDARY_LEVEL_7: lambda dim: _icon_domain_index(_ICON_LATERAL_BOUNDARY, dim, 6),
    Zone.LATERAL_BOUNDARY_LEVEL_8: lambda dim: _icon_domain_index(_ICON_LATERAL_BOUNDARY, dim, 7),
    Zone.NUDGING: lambda dim: _icon_domain_index(_ICON_NUDGING, dim),
    Zone.NUDGING_LEVEL_2: lambda dim: _icon_domain_index(_ICON_NUDGING, dim, 1),
}


def _map_zone_to_icon_array_index(dim: gtx.Dimension, zone: Zone) -> int:
    return _ZONE_TO_INDEX_MAPPING[zone](dim)


@dataclasses.dataclass(frozen=True)
class Domain:
    """
    Domain Description on the horizontal grid
    Used to access domain bounds in concrete the ICON grid.
    """

    dim: gtx.Dimension
    zone: Zone

    def __eq__(self, other: Any) -> bool:
        if isinstance(other, Domain):
            return self.dim == other.dim and self.zone == other.zone
        return False

    def __hash__(self) -> int:
        return hash((self.dim, self.zone))

    def __str__(self) -> str:
        return f"Domain (dim = {self.dim}: zone = {self.zone} /ICON index[ {_map_zone_to_icon_array_index(self.dim, self.zone)} ])"

    def __post_init__(self) -> None:
        assert _validate(
            self.dim, self.zone
        ), f"Invalid zone {self.zone} for dimension {self.dim}. Valid zones are: {_get_zones_for_dim(self.dim)}"

    @functools.cached_property
    def is_local(self) -> bool:
        return self.zone.is_local()


def domain(dim: gtx.Dimension) -> Callable[[Zone], Domain]:
    """
    Factory function to create a domain object for a given dimension.

    This is the main entry point to create a domain object for a given dimension. In order to access the start or end index for
    `INTERIOR` (unordered prognostic) cells in ICON one would call:

    >>> import icon4py.model.common.grid.icon as icon_grid
    >>> grid = icon_grid.IconGrid()
    >>> domain = domain(dims.CellDim)(Zone.INTERIOR)
    >>> start_index = grid.start_index(domain)



    """

    def _domain(marker: Zone) -> Domain:
        return Domain(dim, marker)

    assert dim.kind == gtx.DimensionKind.HORIZONTAL, "Only defined for horizontal dimensions"
    return _domain


def _validate(dim: gtx.Dimension, marker: Zone) -> bool:
    return marker in _get_zones_for_dim(dim)


def _get_zones_for_dim(dim: gtx.Dimension) -> tuple[Zone, ...]:
    """
    Get the grid zones valid for a given horizontal dimension in ICON .
    """
    match dim:
        case dims.CellDim | dims.VertexDim:
            return VERTEX_AND_CELL_ZONES
        case dims.EdgeDim:
            return EDGE_ZONES
        case _:
            raise ValueError(
                f"Dimension should be one of {(dims.MAIN_HORIZONTAL_DIMENSIONS.values())} but was {dim}"
            )


def get_domains_for_dim(dim: gtx.Dimension) -> Iterator[Domain]:
    """
    Generate all grid Domains for a given dimension
    Args:
        dim: Dimension, one of CelLDim, EdgeDim, VertexDim

    Returns:

    """
    assert dim.kind == gtx.DimensionKind.HORIZONTAL, "Only horizontal dimension are allowed."
    get_domain = domain(dim)
    domains = (get_domain(zone) for zone in _get_zones_for_dim(dim))
    return domains


def get_start_end_idx_from_icon_arrays(
    dim: gtx.Dimension,
    start_indices: dict[gtx.Dimension, np.ndarray],
    end_indices: dict[gtx.Dimension, np.ndarray],
) -> tuple[dict[Domain, gtx.int32], dict[Domain, gtx.int32]]:  # type: ignore [name-defined]
    """
    Translates ICON type start_idx and end_idx arrays to mapping of Domains to index values
    Args:
        dim: dimsension
        start_indices: icon type index arrays for start_idx
        end_indices: icon type index array for end_idx

    Returns: dict[Domain, gtx.int32] that can be used with the [base.py](Grid) for relevant domains for dimension dim

    """
    start = start_indices[dim]
    end = end_indices[dim]
    return _map_icon_array_to_domains(dim, start), _map_icon_array_to_domains(dim, end)


def _map_icon_array_to_domains(
    dim: gtx.Dimension, pre_computed_bounds: np.ndarray
) -> dict[Domain, gtx.int32]:  # type: ignore [name-defined]
    domains = get_domains_for_dim(dim)
    return {
        d: gtx.int32(pre_computed_bounds[_map_zone_to_icon_array_index(dim, d.zone)].item())  # type: ignore [attr-defined]
        for d in domains
    }<|MERGE_RESOLUTION|>--- conflicted
+++ resolved
@@ -46,100 +46,10 @@
 from icon4py.model.common import dimension as dims
 
 
-<<<<<<< HEAD
-NUM_GHOST_ROWS: Final[int] = 2
-# values from mo_impl_constants.f90
-_ICON_INDEX_OFFSET_CELLS: Final[int] = 8
-_GRF_BOUNDARY_WIDTH_CELL: Final[int] = 4
-_MIN_RL_CELL_INT: Final[int] = -4
-_MIN_RL_CELL: Final[int] = _MIN_RL_CELL_INT - 2 * NUM_GHOST_ROWS
-_MAX_RL_CELL: Final[int] = 5
-
-_ICON_INDEX_OFFSET_VERTEX: Final[int] = 7
-_MIN_RL_VERTEX_INT: Final[int] = _MIN_RL_CELL_INT
-_MIN_RL_VERTEX: Final[int] = _MIN_RL_VERTEX_INT - (NUM_GHOST_ROWS + 1)
-_MAX_RL_VERTEX: Final[int] = _MAX_RL_CELL
-
-_ICON_INDEX_OFFSET_EDGES: Final[int] = 13
-_GRF_BOUNDARY_WIDTH_EDGES: Final[int] = 9
-_GRF_NUDGEZONE_START_EDGES: Final[int] = _GRF_BOUNDARY_WIDTH_EDGES + 1
-_GRF_NUDGEZONE_WIDTH: Final[int] = 8
-_MIN_RL_EDGE_INT: Final[int] = 2 * _MIN_RL_CELL_INT
-_MIN_RL_EDGE: Final[int] = _MIN_RL_EDGE_INT - (2 * NUM_GHOST_ROWS + 1)
-_MAX_RL_EDGE: Final[int] = 2 * _MAX_RL_CELL
-
-_LATERAL_BOUNDARY_EDGES: Final[int] = 1 + _ICON_INDEX_OFFSET_EDGES  # 14
-_INTERIOR_EDGES: Final[int] = _ICON_INDEX_OFFSET_EDGES  # 13
-_NUDGING_EDGES: Final[int] = _GRF_BOUNDARY_WIDTH_EDGES + _ICON_INDEX_OFFSET_EDGES  # 22
-_HALO_EDGES: Final[int] = _MIN_RL_EDGE_INT - 1 + _ICON_INDEX_OFFSET_EDGES  # 4
-_LOCAL_EDGES: Final[int] = _MIN_RL_EDGE_INT + _ICON_INDEX_OFFSET_EDGES  # 5
-_END_EDGES: Final[int] = 0
-
-_LATERAL_BOUNDARY_CELLS: Final[int] = 1 + _ICON_INDEX_OFFSET_CELLS  # 9
-_INTERIOR_CELLS: Final[int] = _ICON_INDEX_OFFSET_CELLS  # 8
-_NUDGING_CELLS: Final[int] = _GRF_BOUNDARY_WIDTH_CELL + 1 + _ICON_INDEX_OFFSET_CELLS  # 13
-_HALO_CELLS: Final[int] = _MIN_RL_CELL_INT - 1 + _ICON_INDEX_OFFSET_CELLS  # 3
-_LOCAL_CELLS: Final[int] = _MIN_RL_CELL_INT + _ICON_INDEX_OFFSET_CELLS  # 4
-_END_CELLS: Final[int] = 0
-
-_LATERAL_BOUNDARY_VERTICES: Final[int] = 1 + _ICON_INDEX_OFFSET_VERTEX  # 8
-_INTERIOR_VERTICES: Final[int] = _ICON_INDEX_OFFSET_VERTEX  # 7
-_NUDGING_VERTICES: Final[int] = 0
-_HALO_VERTICES: Final[int] = _MIN_RL_VERTEX_INT - 1 + _ICON_INDEX_OFFSET_VERTEX  # 2
-_LOCAL_VERTICES: Final[int] = _MIN_RL_VERTEX_INT + _ICON_INDEX_OFFSET_VERTEX  # 3
-_END_VERTICES: Final[int] = 0
-
-=======
->>>>>>> 9342dd90
 _EDGE_GRF: Final[int] = 24
 _CELL_GRF: Final[int] = 14
 _VERTEX_GRF: Final[int] = 13
 
-<<<<<<< HEAD
-GRID_REFINEMENT_SIZE: Final[dict[gtx.Dimension, int]] = {
-    dims.CellDim: _CELL_GRF,
-    dims.EdgeDim: _EDGE_GRF,
-    dims.VertexDim: _VERTEX_GRF,
-}
-
-
-_LATERAL_BOUNDARY: Final[dict[gtx.Dimension, int]] = {
-    dims.CellDim: _LATERAL_BOUNDARY_CELLS,
-    dims.EdgeDim: _LATERAL_BOUNDARY_EDGES,
-    dims.VertexDim: _LATERAL_BOUNDARY_VERTICES,
-}
-_LOCAL: Final[dict[gtx.Dimension, int]] = {
-    dims.CellDim: _LOCAL_CELLS,
-    dims.EdgeDim: _LOCAL_EDGES,
-    dims.VertexDim: _LOCAL_VERTICES,
-}
-_HALO: Final[dict[gtx.Dimension, int]] = {
-    dims.CellDim: _HALO_CELLS,
-    dims.EdgeDim: _HALO_EDGES,
-    dims.VertexDim: _HALO_VERTICES,
-}
-_INTERIOR: Final[dict[gtx.Dimension, int]] = {
-    dims.CellDim: _INTERIOR_CELLS,
-    dims.EdgeDim: _INTERIOR_EDGES,
-    dims.VertexDim: _INTERIOR_VERTICES,
-}
-
-_NUDGING: Final[dict[gtx.Dimension, int]] = {
-    dims.CellDim: _NUDGING_CELLS,
-    dims.EdgeDim: _NUDGING_EDGES,
-    dims.VertexDim: _NUDGING_VERTICES,
-}
-_END: Final[dict[gtx.Dimension, int]] = {
-    dims.CellDim: _END_CELLS,
-    dims.EdgeDim: _END_EDGES,
-    dims.VertexDim: _END_VERTICES,
-}
-
-_BOUNDS: Final[dict[gtx.Dimension, tuple[int, int]]] = {
-    dims.CellDim: (0, _CELL_GRF - 1),
-    dims.EdgeDim: (0, _EDGE_GRF - 1),
-    dims.VertexDim: (0, _VERTEX_GRF - 1),
-=======
 _ICON_CONSTANTS_BOUNDS = {
     dims.CellDim: (0, _CELL_GRF - 1),
     dims.EdgeDim: (0, _EDGE_GRF - 1),
@@ -175,7 +85,6 @@
     dims.CellDim: 0,
     dims.EdgeDim: 0,
     dims.VertexDim: 0,
->>>>>>> 9342dd90
 }
 """
 Indices used to look up start index and end index in the arrays int `start_idx_[c,e,v]` from ICON.
