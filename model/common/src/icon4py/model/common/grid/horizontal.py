# ICON4Py - ICON inspired code in Python and GT4Py
#
# Copyright (c) 2022, ETH Zurich and MeteoSwiss
# All rights reserved.
#
# This file is free software: you can redistribute it and/or modify it under
# the terms of the GNU General Public License as published by the
# Free Software Foundation, either version 3 of the License, or any later
# version. See the LICENSE.txt file at the top-level directory of this
# distribution for a copy of the license or check <https://www.gnu.org/licenses/>.
#
# SPDX-License-Identifier: GPL-3.0-or-later
import math
from dataclasses import dataclass
from functools import cached_property
from typing import ClassVar, Final

from gt4py.next import Dimension, Field, field_operator, neighbor_sum

from icon4py.model.common import constants, dimension
from icon4py.model.common.dimension import (
    V2C,
    CellDim,
    ECDim,
    ECVDim,
    EdgeDim,
    KDim,
    V2CDim,
    VertexDim,
)


NUM_GHOST_ROWS: Final[int] = 2
# values from mo_impl_constants.f90
_ICON_INDEX_OFFSET_CELLS: Final[int] = 8
_GRF_BOUNDARY_WIDTH_CELL: Final[int] = 4
_MIN_RL_CELL_INT: Final[int] = -4
_MIN_RL_CELL: Final[int] = _MIN_RL_CELL_INT - 2 * NUM_GHOST_ROWS
_MAX_RL_CELL: Final[int] = 5

_ICON_INDEX_OFFSET_VERTEX: Final[int] = 7
_MIN_RL_VERTEX_INT: Final[int] = _MIN_RL_CELL_INT
_MIN_RL_VERTEX: Final[int] = _MIN_RL_VERTEX_INT - (NUM_GHOST_ROWS + 1)
_MAX_RL_VERTEX: Final[int] = _MAX_RL_CELL

_ICON_INDEX_OFFSET_EDGES: Final[int] = 13
_GRF_BOUNDARY_WIDTH_EDGES: Final[int] = 9
_GRF_NUDGEZONE_START_EDGES: Final[int] = _GRF_BOUNDARY_WIDTH_EDGES + 1
_GRF_NUDGEZONE_WIDTH: Final[int] = 8
_MIN_RL_EDGE_INT: Final[int] = 2 * _MIN_RL_CELL_INT
_MIN_RL_EDGE: Final[int] = _MIN_RL_EDGE_INT - (2 * NUM_GHOST_ROWS + 1)
_MAX_RL_EDGE: Final[int] = 2 * _MAX_RL_CELL

_LATERAL_BOUNDARY_EDGES: Final[int] = 1 + _ICON_INDEX_OFFSET_EDGES
_INTERIOR_EDGES: Final[int] = _ICON_INDEX_OFFSET_EDGES
_NUDGING_EDGES: Final[int] = _GRF_BOUNDARY_WIDTH_EDGES + _ICON_INDEX_OFFSET_EDGES
_HALO_EDGES: Final[int] = _MIN_RL_EDGE_INT - 1 + _ICON_INDEX_OFFSET_EDGES
_LOCAL_EDGES: Final[int] = _MIN_RL_EDGE_INT + _ICON_INDEX_OFFSET_EDGES
_END_EDGES: Final[int] = 0

_LATERAL_BOUNDARY_CELLS: Final[int] = 1 + _ICON_INDEX_OFFSET_CELLS
_INTERIOR_CELLS: Final[int] = _ICON_INDEX_OFFSET_CELLS
_NUDGING_CELLS: Final[int] = _GRF_BOUNDARY_WIDTH_CELL + 1 + _ICON_INDEX_OFFSET_CELLS
_HALO_CELLS: Final[int] = _MIN_RL_CELL_INT - 1 + _ICON_INDEX_OFFSET_CELLS
_LOCAL_CELLS: Final[int] = _MIN_RL_CELL_INT + _ICON_INDEX_OFFSET_CELLS
_END_CELLS: Final[int] = 0

_LATERAL_BOUNDARY_VERTICES = 1 + _ICON_INDEX_OFFSET_VERTEX
_INTERIOR_VERTICES: Final[int] = _ICON_INDEX_OFFSET_VERTEX
_NUDGING_VERTICES: Final[int] = 0
_HALO_VERTICES: Final[int] = _MIN_RL_VERTEX_INT - 1 + _ICON_INDEX_OFFSET_VERTEX
_LOCAL_VERTICES: Final[int] = _MIN_RL_VERTEX_INT + _ICON_INDEX_OFFSET_VERTEX
_END_VERTICES: Final[int] = 0


class HorizontalMarkerIndex:
    """
    Handles constants indexing into the start_index and end_index fields.

     ICON uses a double indexing scheme for field indices marking the start and end of special
     grid zone: The constants defined here (from mo_impl_constants.f90 and mo_impl_constants_grf.f90)
     are the indices that are used to index into the start_idx and end_idx arrays
     provided by the grid file where for each dimension the start index of the horizontal
     "zones" are defined:
     f.ex. an inlined access of the field F: Field[[CellDim], double] at the starting point of the lateral boundary zone would be

     F[start_idx_c[_LATERAL_BOUNDARY_CELLS]


     ICON uses a custom index range from [ICON_INDEX_OFFSET... ] such that the index 0 marks the
     internal entities for _all_ dimensions (Cell, Edge, Vertex) that is why we define these
     additional INDEX_OFFSETs here in order to swap back to a 0 base python array.

    """

    _lateral_boundary: ClassVar = {
        dimension.CellDim: _LATERAL_BOUNDARY_CELLS,
        dimension.EdgeDim: _LATERAL_BOUNDARY_EDGES,
        dimension.VertexDim: _LATERAL_BOUNDARY_VERTICES,
    }
    _local: ClassVar = {
        dimension.CellDim: _LOCAL_CELLS,
        dimension.EdgeDim: _LOCAL_EDGES,
        dimension.VertexDim: _LOCAL_VERTICES,
    }
    _halo: ClassVar = {
        dimension.CellDim: _HALO_CELLS,
        dimension.EdgeDim: _HALO_EDGES,
        dimension.VertexDim: _HALO_VERTICES,
    }
    _interior: ClassVar = {
        dimension.CellDim: _INTERIOR_CELLS,
        dimension.EdgeDim: _INTERIOR_EDGES,
        dimension.VertexDim: _INTERIOR_VERTICES,
    }
    _nudging: ClassVar = {
        dimension.CellDim: _NUDGING_CELLS,
        dimension.EdgeDim: _NUDGING_EDGES,
        # TODO [magdalena] there is no nudging for vertices?
        dimension.VertexDim: _NUDGING_VERTICES,
    }
    _end: ClassVar = {
        dimension.CellDim: _END_CELLS,
        dimension.EdgeDim: _END_EDGES,
        dimension.VertexDim: _END_VERTICES,
    }

    @classmethod
    def lateral_boundary(cls, dim: Dimension) -> int:
        """Indicate lateral boundary.

        These points correspond to the sorted points in ICON, the marker can be incremented in order
        to access higher order boundary lines
        """
        return cls._lateral_boundary[dim]

    @classmethod
    def local(cls, dim: Dimension) -> int:
        """Indicate points that are owned by the processing unit, i.e. no halo points."""
        return cls._local[dim]

    @classmethod
    def halo(cls, dim: Dimension) -> int:
        return cls._halo[dim]

    @classmethod
    def nudging(cls, dim: Dimension) -> int:
        """Indicate the nudging zone."""
        return cls._nudging[dim]

    @classmethod
    def nudging_2nd_level(cls, dim: Dimension) -> int:
        """Indicate the nudging zone for 2nd level."""
        return cls.nudging(dim) + 1

    @classmethod
    def interior(cls, dim: Dimension) -> int:
        """Indicate interior i.e. unordered prognostic cells in ICON."""
        return cls._interior[dim]

    @classmethod
    def end(cls, dim: Dimension) -> int:
        return cls._end[dim]


class EdgeParams:
    def __init__(
        self,
        tangent_orientation=None,
        primal_edge_lengths=None,
        inverse_primal_edge_lengths=None,
        dual_edge_lengths=None,
        inverse_dual_edge_lengths=None,
        inverse_vertex_vertex_lengths=None,
        primal_normal_vert_x=None,
        primal_normal_vert_y=None,
        dual_normal_vert_x=None,
        dual_normal_vert_y=None,
        primal_normal_cell_x=None,
        dual_normal_cell_x=None,
        primal_normal_cell_y=None,
        dual_normal_cell_y=None,
        edge_areas=None,
        f_e=None,
        edge_center_lat=None,
        edge_center_lon=None,
        primal_normal_x=None,
        primal_normal_y=None,
    ):
        self.tangent_orientation: Field[[EdgeDim], float] = tangent_orientation
        """
        Orientation of vector product of the edge and the adjacent cell centers
             v3
            /  \
           /    \
          /  c1  \
         /    |   \
         v1---|--->v2
         \    |   /
          \   v  /
           \ c2 /
            \  /
            v4
        +1 or -1 depending on whether the vector product of
        (v2-v1) x (c2-c1) points outside (+) or inside (-) the sphere

        defined in ICON in mo_model_domain.f90:t_grid_edges%tangent_orientation
        """

        self.primal_edge_lengths: Field[[EdgeDim], float] = primal_edge_lengths
        """
        Length of the triangle edge.

        defined in ICON in mo_model_domain.f90:t_grid_edges%primal_edge_length
        """

        self.inverse_primal_edge_lengths: Field[[EdgeDim], float] = inverse_primal_edge_lengths
        """
        Inverse of the triangle edge length: 1.0/primal_edge_length.

        defined in ICON in mo_model_domain.f90:t_grid_edges%inv_primal_edge_length
        """

        self.dual_edge_lengths: Field[[EdgeDim], float] = dual_edge_lengths
        """
        Length of the hexagon/pentagon edge.
        vertices of the hexagon/pentagon are cell centers and its center
        is located at the common vertex.
        the dual edge bisects the primal edge othorgonally.

        defined in ICON in mo_model_domain.f90:t_grid_edges%dual_edge_length
        """

        self.inverse_dual_edge_lengths: Field[[EdgeDim], float] = inverse_dual_edge_lengths
        """
        Inverse of hexagon/pentagon edge length: 1.0/dual_edge_length.

        defined in ICON in mo_model_domain.f90:t_grid_edges%inv_dual_edge_length
        """

        self.inverse_vertex_vertex_lengths: Field[[EdgeDim], float] = inverse_vertex_vertex_lengths
        """
        Inverse distance between outer vertices of adjacent cells.

        v1--------
        |       /|
        |      / |
        |    e   |
        |  /     |
        |/       |
        --------v2

        inverse_vertex_vertex_length(e) = 1.0/|v2-v1|

        defined in ICON in mo_model_domain.f90:t_grid_edges%inv_vert_vert_length
        """

        self.primal_normal_vert: tuple[Field[[ECVDim], float], Field[[ECVDim], float]] = (
            primal_normal_vert_x,
            primal_normal_vert_y,
        )
        """
        Normal of the triangle edge, projected onto the location of the
        four vertices of neighboring cells.

        defined in ICON in mo_model_domain.f90:t_grid_edges%primal_normal_vert
        and computed in ICON in mo_intp_coeffs.f90
        """

        self.dual_normal_vert: tuple[Field[[ECVDim], float], Field[[ECVDim], float]] = (
            dual_normal_vert_x,
            dual_normal_vert_y,
        )
        """
        zonal (x) and meridional (y) components of vector tangent to the triangle edge,
        projected onto the location of the four vertices of neighboring cells.

        defined in ICON in mo_model_domain.f90:t_grid_edges%dual_normal_vert
        and computed in ICON in mo_intp_coeffs.f90
        """

        self.primal_normal_cell: tuple[Field[[ECDim], float], Field[[ECDim], float]] = (
            primal_normal_cell_x,
            primal_normal_cell_y,
        )
        """
        zonal (x) and meridional (y) components of vector normal to the cell edge
        projected onto the location of neighboring cell centers.

        defined in ICON in mo_model_domain.f90:t_grid_edges%primal_normal_cell
        and computed in ICON in mo_intp_coeffs.f90
        """

        self.dual_normal_cell: tuple[Field[[ECDim], float], Field[[ECDim], float]] = (
            dual_normal_cell_x,
            dual_normal_cell_y,
        )
        """
        zonal (x) and meridional (y) components of vector normal to the dual edge
        projected onto the location of neighboring cell centers.

        defined in ICON in mo_model_domain.f90:t_grid_edges%dual_normal_cell
        and computed in ICON in mo_intp_coeffs.f90
        """

        self.edge_areas: Field[[EdgeDim], float] = edge_areas
        """
        Area of the quadrilateral whose edges are the primal edge and
        the associated dual edge.

        defined in ICON in mo_model_domain.f90:t_grid_edges%area_edge
        and computed in ICON in mo_intp_coeffs.f90
        """

        self.f_e: Field[[EdgeDim], float] = f_e
        """
        Coriolis parameter at cell edges
        """

        self.edge_center: tuple[Field[[EdgeDim], float], Field[[EdgeDim], float]] = (
            edge_center_lat,
            edge_center_lon,
        )
        """
        Latitude and longitude at the edge center

        defined in ICON in mo_model_domain.f90:t_grid_edges%center
        """

        self.primal_normal: tuple[Field[[ECDim], float], Field[[ECDim], float]] = (
            primal_normal_x,
            primal_normal_y,
        )
        """
        zonal (x) and meridional (y) components of vector normal to the cell edge

        defined in ICON in mo_model_domain.f90:t_grid_edges%primal_normal
        """


@dataclass(frozen=True)
class CellParams:
    #: Latitude at the cell center. The cell center is defined to be the circumcenter of a triangle.
    cell_center_lat: Field[[CellDim], float] = None
    #: Longitude at the cell center. The cell center is defined to be the circumcenter of a triangle.
    cell_center_lon: Field[[CellDim], float] = None
    #: Area of a cell, defined in ICON in mo_model_domain.f90:t_grid_cells%area
    area: Field[[CellDim], float] = None
<<<<<<< HEAD

=======
>>>>>>> 0efbeeb2
    #: Mean area of a cell [m^2] = total surface area / numer of cells defined in ICON in in mo_model_domimp_patches.f90
    mean_cell_area: float = None
    length_rescale_factor: float = 1.0

    @classmethod
    def from_global_num_cells(
        cls,
        cell_center_lat: Field[[CellDim], float],
        cell_center_lon: Field[[CellDim], float],
        area: Field[[CellDim], float],
        global_num_cells: int,
        length_rescale_factor: float = 1.0,
    ):
        mean_cell_area = cls._compute_mean_cell_area(constants.EARTH_RADIUS, global_num_cells)
        return cls(
            cell_center_lat=cell_center_lat,
            cell_center_lon=cell_center_lon,
            area=area,
            mean_cell_area=mean_cell_area,
            length_rescale_factor=length_rescale_factor,
        )

    @cached_property
    def characteristic_length(self):
        return math.sqrt(self.mean_cell_area)

    @cached_property
    def mean_cell_area(self):
        return self.mean_cell_area

    @staticmethod
    def _compute_mean_cell_area(radius, num_cells):
        """
        Compute the mean cell area.

        Computes the mean cell area by dividing the sphere by the number of cells in the
        global grid.

        Args:
            radius: average earth radius, might be rescaled by a scaling parameter
            num_cells: number of cells on the global grid
        Returns: mean area of one cell [m^2]
        """
        return 4.0 * math.pi * radius**2 / num_cells


class RefinCtrlLevel:
    _boundary_nudging_start: ClassVar = {
        EdgeDim: _GRF_BOUNDARY_WIDTH_EDGES + 1,
        CellDim: _GRF_BOUNDARY_WIDTH_CELL + 1,
    }

    @classmethod
    def boundary_nudging_start(cls, dim: Dimension) -> int:
        """Start refin_ctrl levels for boundary nudging (as seen from the child domain)."""
        try:
            return cls._boundary_nudging_start[dim]
        except KeyError as err:
            raise ValueError(
                f"nudging start level only exists for {CellDim} and {EdgeDim}"
            ) from err


@field_operator
def _compute_cells2verts(
    p_cell_in: Field[[CellDim, KDim], float],
    c_int: Field[[VertexDim, V2CDim], float],
) -> Field[[VertexDim, KDim], float]:
    p_vert_out = neighbor_sum(c_int * p_cell_in(V2C), axis=V2CDim)
    return p_vert_out<|MERGE_RESOLUTION|>--- conflicted
+++ resolved
@@ -346,10 +346,6 @@
     cell_center_lon: Field[[CellDim], float] = None
     #: Area of a cell, defined in ICON in mo_model_domain.f90:t_grid_cells%area
     area: Field[[CellDim], float] = None
-<<<<<<< HEAD
-
-=======
->>>>>>> 0efbeeb2
     #: Mean area of a cell [m^2] = total surface area / numer of cells defined in ICON in in mo_model_domimp_patches.f90
     mean_cell_area: float = None
     length_rescale_factor: float = 1.0
