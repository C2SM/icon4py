# ICON4Py - ICON inspired code in Python and GT4Py
#
# Copyright (c) 2022, ETH Zurich and MeteoSwiss
# All rights reserved.
#
# This file is free software: you can redistribute it and/or modify it under
# the terms of the GNU General Public License as published by the
# Free Software Foundation, either version 3 of the License, or any later
# version. See the LICENSE.txt file at the top-level directory of this
# distribution for a copy of the license or check <https://www.gnu.org/licenses/>.
#
# SPDX-License-Identifier: GPL-3.0-or-later
from dataclasses import dataclass
from typing import ClassVar, Final

from gt4py.next import Dimension, Field, GridType, field_operator, neighbor_sum, program
from gt4py.next.ffront.fbuiltins import int32

from icon4py.model.common import dimension
from icon4py.model.common.dimension import E2C, CellDim, E2CDim, ECDim, ECVDim, EdgeDim, KDim
from icon4py.model.common.type_alias import wpfloat


NUM_GHOST_ROWS: Final[int] = 2
# values from mo_impl_constants.f90
_ICON_INDEX_OFFSET_CELLS: Final[int] = 8
_GRF_BOUNDARY_WIDTH_CELL: Final[int] = 4
_MIN_RL_CELL_INT: Final[int] = -4
_MIN_RL_CELL: Final[int] = _MIN_RL_CELL_INT - 2 * NUM_GHOST_ROWS
_MAX_RL_CELL: Final[int] = 5

_ICON_INDEX_OFFSET_VERTEX: Final[int] = 7
_MIN_RL_VERTEX_INT: Final[int] = _MIN_RL_CELL_INT
_MIN_RL_VERTEX: Final[int] = _MIN_RL_VERTEX_INT - (NUM_GHOST_ROWS + 1)
_MAX_RL_VERTEX: Final[int] = _MAX_RL_CELL

_ICON_INDEX_OFFSET_EDGES: Final[int] = 13
_GRF_BOUNDARY_WIDTH_EDGES: Final[int] = 9
_MIN_RL_EDGE_INT: Final[int] = 2 * _MIN_RL_CELL_INT
_MIN_RL_EDGE: Final[int] = _MIN_RL_EDGE_INT - (2 * NUM_GHOST_ROWS + 1)
_MAX_RL_EDGE: Final[int] = 2 * _MAX_RL_CELL

_LATERAL_BOUNDARY_EDGES: Final[int] = 1 + _ICON_INDEX_OFFSET_EDGES
_INTERIOR_EDGES: Final[int] = _ICON_INDEX_OFFSET_EDGES
_NUDGING_EDGES: Final[int] = _GRF_BOUNDARY_WIDTH_EDGES + _ICON_INDEX_OFFSET_EDGES
_HALO_EDGES: Final[int] = _MIN_RL_EDGE_INT - 1 + _ICON_INDEX_OFFSET_EDGES
_LOCAL_EDGES: Final[int] = _MIN_RL_EDGE_INT + _ICON_INDEX_OFFSET_EDGES
_END_EDGES: Final[int] = 0

_LATERAL_BOUNDARY_CELLS: Final[int] = 1 + _ICON_INDEX_OFFSET_CELLS
_INTERIOR_CELLS: Final[int] = _ICON_INDEX_OFFSET_CELLS
_NUDGING_CELLS: Final[int] = _GRF_BOUNDARY_WIDTH_CELL + 1 + _ICON_INDEX_OFFSET_CELLS
_HALO_CELLS: Final[int] = _MIN_RL_CELL_INT - 1 + _ICON_INDEX_OFFSET_CELLS
_LOCAL_CELLS: Final[int] = _MIN_RL_CELL_INT + _ICON_INDEX_OFFSET_CELLS
_END_CELLS: Final[int] = 0

_LATERAL_BOUNDARY_VERTICES = 1 + _ICON_INDEX_OFFSET_VERTEX
_INTERIOR_VERTICES: Final[int] = _ICON_INDEX_OFFSET_VERTEX
_NUDGING_VERTICES: Final[int] = 0
_HALO_VERTICES: Final[int] = _MIN_RL_VERTEX_INT - 1 + _ICON_INDEX_OFFSET_VERTEX
_LOCAL_VERTICES: Final[int] = _MIN_RL_VERTEX_INT + _ICON_INDEX_OFFSET_VERTEX
_END_VERTICES: Final[int] = 0


class HorizontalMarkerIndex:
    """
    Handles constants indexing into the start_index and end_index fields.

     ICON uses a double indexing scheme for field indices marking the start and end of special
     grid zone: The constants defined here (from mo_impl_constants.f90 and mo_impl_constants_grf.f90)
     are the indices that are used to index into the start_idx and end_idx arrays
     provided by the grid file where for each dimension the start index of the horizontal
     "zones" are defined:
     f.ex. an inlined access of the field F: Field[[CellDim], double] at the starting point of the lateral boundary zone would be

     F[start_idx_c[_LATERAL_BOUNDARY_CELLS]


     ICON uses a custom index range from [ICON_INDEX_OFFSET... ] such that the index 0 marks the
     internal entities for _all_ dimensions (Cell, Edge, Vertex) that is why we define these
     additional INDEX_OFFSETs here in order to swap back to a 0 base python array.

    """

    _lateral_boundary: ClassVar = {
        dimension.CellDim: _LATERAL_BOUNDARY_CELLS,
        dimension.EdgeDim: _LATERAL_BOUNDARY_EDGES,
        dimension.VertexDim: _LATERAL_BOUNDARY_VERTICES,
    }
    _local: ClassVar = {
        dimension.CellDim: _LOCAL_CELLS,
        dimension.EdgeDim: _LOCAL_EDGES,
        dimension.VertexDim: _LOCAL_VERTICES,
    }
    _halo: ClassVar = {
        dimension.CellDim: _HALO_CELLS,
        dimension.EdgeDim: _HALO_EDGES,
        dimension.VertexDim: _HALO_VERTICES,
    }
    _interior: ClassVar = {
        dimension.CellDim: _INTERIOR_CELLS,
        dimension.EdgeDim: _INTERIOR_EDGES,
        dimension.VertexDim: _INTERIOR_VERTICES,
    }
    _nudging: ClassVar = {
        dimension.CellDim: _NUDGING_CELLS,
        dimension.EdgeDim: _NUDGING_EDGES,
        # TODO [magdalena] there is no nudging for vertices?
        dimension.VertexDim: _NUDGING_VERTICES,
    }
    _end: ClassVar = {
        dimension.CellDim: _END_CELLS,
        dimension.EdgeDim: _END_EDGES,
        dimension.VertexDim: _END_VERTICES,
    }

    @classmethod
    def lateral_boundary(cls, dim: Dimension) -> int:
        """Indicate lateral boundary.

        These points correspond to the sorted points in ICON, the marker can be incremented in order
        to access higher order boundary lines
        """
        return cls._lateral_boundary[dim]

    @classmethod
    def local(cls, dim: Dimension) -> int:
        """Indicate points that are owned by the processing unit, i.e. no halo points."""
        return cls._local[dim]

    @classmethod
    def halo(cls, dim: Dimension) -> int:
        return cls._halo[dim]

    @classmethod
    def nudging(cls, dim: Dimension) -> int:
        """Indicate the nudging zone."""
        return cls._nudging[dim]

    @classmethod
    def nudging_2nd_level(cls, dim: Dimension) -> int:
        """Indicate the nudging zone for 2nd level."""
        return cls.nudging(dim) + 1

    @classmethod
    def interior(cls, dim: Dimension) -> int:
        """Indicate interior i.e. unordered prognostic cells in ICON."""
        return cls._interior[dim]

    @classmethod
    def end(cls, dim: Dimension) -> int:
        return cls._end[dim]


@dataclass(frozen=True)
class HorizontalGridSize:
    num_vertices: int
    num_edges: int
    num_cells: int


class EdgeParams:
    def __init__(
        self,
        tangent_orientation=None,
        primal_edge_lengths=None,
        inverse_primal_edge_lengths=None,
        dual_edge_lengths=None,
        inverse_dual_edge_lengths=None,
        vertex_vertex_lengths=None,
        inverse_vertex_vertex_lengths=None,
        primal_normal_vert_x=None,
        primal_normal_vert_y=None,
        dual_normal_vert_x=None,
        dual_normal_vert_y=None,
        primal_normal_cell_x=None,
        dual_normal_cell_x=None,
        primal_normal_cell_y=None,
        dual_normal_cell_y=None,
        edge_areas=None,
        f_e=None,
        edge_center_lat=None,
        edge_center_lon=None,
        primal_normal_x=None,
        primal_normal_y=None,
    ):
        self.tangent_orientation: Field[[EdgeDim], float] = tangent_orientation
        r"""
        Orientation of vector product of the edge and the adjacent cell centers
             v3
            /  \
           /    \
          /  c1  \
         /    |   \
         v1---|--->v2
         \    |   /
          \   v  /
           \ c2 /
            \  /
            v4
        +1 or -1 depending on whether the vector product of
        (v2-v1) x (c2-c1) points outside (+) or inside (-) the sphere

        defined in ICON in mo_model_domain.f90:t_grid_edges%tangent_orientation
        """

        self.primal_edge_lengths: Field[[EdgeDim], float] = primal_edge_lengths
        """
        Length of the triangle edge.

        defined int ICON in mo_model_domain.f90:t_grid_edges%primal_edge_length
        """

        self.inverse_primal_edge_lengths: Field[[EdgeDim], float] = inverse_primal_edge_lengths
        """
        Inverse of the triangle edge length: 1.0/primal_edge_length.

        defined int ICON in mo_model_domain.f90:t_grid_edges%inv_primal_edge_length
        """

        self.dual_edge_lengths: Field[[EdgeDim], float] = dual_edge_lengths
        """
        Length of the hexagon/pentagon edge.

        defined int ICON in mo_model_domain.f90:t_grid_edges%dual_edge_length
        """

        self.inverse_dual_edge_lengths: Field[[EdgeDim], float] = inverse_dual_edge_lengths
        """
        Inverse of hexagon/pentagon edge length: 1.0/dual_edge_length.

        defined int ICON in mo_model_domain.f90:t_grid_edges%inv_dual_edge_length
        """

        self.vertex_vertex_lengths: Field[[EdgeDim], float] = vertex_vertex_lengths
        """
        Inverse of hexagon/pentagon edge length: 1.0/dual_edge_length.

        defined int ICON in mo_model_domain.f90:t_grid_edges%inv_dual_edge_length
        """

        self.inverse_vertex_vertex_lengths: Field[[EdgeDim], float] = inverse_vertex_vertex_lengths
        r"""
        Inverse distance between outer vertices of adjacent cells.

        v1--------
        |       /|
        |      / |
        |    e   |
        |  /     |
        |/       |
        --------v2

        inverse_vertex_vertex_length(e) = 1.0/|v2-v1|

        defined int ICON in mo_model_domain.f90:t_grid_edges%inv_vert_vert_length
        """

        self.primal_normal_vert: tuple[Field[[ECVDim], float], Field[[ECVDim], float]] = (
            primal_normal_vert_x,
            primal_normal_vert_y,
        )
        """
        Normal of the triangle edge, projected onto the location of the vertices

        defined int ICON in mo_model_domain.f90:t_grid_edges%primal_normal_vert
        """

        self.dual_normal_vert: tuple[Field[[ECVDim], float], Field[[ECVDim], float]] = (
            dual_normal_vert_x,
            dual_normal_vert_y,
        )
        """
        Tangent to the triangle edge, projected onto the location of vertices.

         defined int ICON in mo_model_domain.f90:t_grid_edges%dual_normal_vert
        """

        self.primal_normal_cell: tuple[Field[[ECDim], float], Field[[ECDim], float]] = (
            primal_normal_cell_x,
            primal_normal_cell_y,
        )

        self.dual_normal_cell: tuple[Field[[ECDim], float], Field[[ECDim], float]] = (
            dual_normal_cell_x,
            dual_normal_cell_y,
        )

        self.edge_areas: Field[[EdgeDim], float] = edge_areas
        """
        Area of the quadrilateral (two triangles) adjacent to the edge.

        defined int ICON in mo_model_domain.f90:t_grid_edges%area_edge
        """

        self.f_e: Field[[EdgeDim], float] = f_e
        """
        Coriolis parameter at cell edges
        """

        self.edge_center: tuple[Field[[EdgeDim], float], Field[[EdgeDim], float]] = (
            edge_center_lat,
            edge_center_lon,
        )

        self.primal_normal: tuple[Field[[ECDim], float], Field[[ECDim], float]] = (
            primal_normal_x,
            primal_normal_y,
        )

@dataclass(frozen=True)
class CellParams:
    #: Area of a cell, defined in ICON in mo_model_domain.f90:t_grid_cells%area
    area: Field[[CellDim], float]

    mean_cell_area: float


@field_operator
def _cell_2_edge_interpolation(
    in_field: Field[[CellDim, KDim], wpfloat], coeff: Field[[EdgeDim, E2CDim], wpfloat]
) -> Field[[EdgeDim, KDim], wpfloat]:
    """
    Interpolate a Cell Field to Edges.

<<<<<<< HEAD
    defined int ICON in mo_model_domain.f90:t_grid_cells%area
    """

    cell_center_lat: Field[[CellDim], float]
    cell_center_lon: Field[[CellDim], float]
=======
    There is a special handling of lateral boundary edges in `subroutine cells2edges_scalar`
    where the value is set to the one valid in_field value without multiplication by coeff.
    This essentially means: the skip value neighbor in the neighbor_sum is skipped and coeff needs to
    be 1 for this Edge index.
    """
    return neighbor_sum(in_field(E2C) * coeff, axis=E2CDim)


@program(grid_type=GridType.UNSTRUCTURED)
def cell_2_edge_interpolation(
    in_field: Field[[CellDim, KDim], wpfloat],
    coeff: Field[[EdgeDim, E2CDim], wpfloat],
    out_field: Field[[EdgeDim, KDim], wpfloat],
    horizontal_start: int32,
    horizontal_end: int32,
    vertical_start: int32,
    vertical_end: int32,
):
    _cell_2_edge_interpolation(
        in_field,
        coeff,
        out=out_field,
        domain={EdgeDim: (horizontal_start, horizontal_end), KDim: (vertical_start, vertical_end)},
    )


class RefinCtrlLevel:
    _boundary_nudging_start: ClassVar = {
        EdgeDim: _GRF_BOUNDARY_WIDTH_EDGES + 1,
        CellDim: _GRF_BOUNDARY_WIDTH_CELL + 1,
    }

    @classmethod
    def boundary_nudging_start(cls, dim: Dimension) -> int:
        """Start refin_ctrl levels for boundary nudging (as seen from the child domain)."""
        try:
            return cls._boundary_nudging_start[dim]
        except KeyError as err:
            raise ValueError(
                f"nudging start level only exists for {CellDim} and {EdgeDim}"
            ) from err
>>>>>>> fb3c6386
<|MERGE_RESOLUTION|>--- conflicted
+++ resolved
@@ -315,6 +315,9 @@
 
     mean_cell_area: float
 
+    cell_center_lat: Field[[CellDim], float]
+    cell_center_lon: Field[[CellDim], float]
+
 
 @field_operator
 def _cell_2_edge_interpolation(
@@ -323,13 +326,6 @@
     """
     Interpolate a Cell Field to Edges.
 
-<<<<<<< HEAD
-    defined int ICON in mo_model_domain.f90:t_grid_cells%area
-    """
-
-    cell_center_lat: Field[[CellDim], float]
-    cell_center_lon: Field[[CellDim], float]
-=======
     There is a special handling of lateral boundary edges in `subroutine cells2edges_scalar`
     where the value is set to the one valid in_field value without multiplication by coeff.
     This essentially means: the skip value neighbor in the neighbor_sum is skipped and coeff needs to
@@ -370,5 +366,4 @@
         except KeyError as err:
             raise ValueError(
                 f"nudging start level only exists for {CellDim} and {EdgeDim}"
-            ) from err
->>>>>>> fb3c6386
+            ) from err