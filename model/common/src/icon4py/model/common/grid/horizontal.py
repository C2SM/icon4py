# ICON4Py - ICON inspired code in Python and GT4Py
#
# Copyright (c) 2022-2024, ETH Zurich and MeteoSwiss
# All rights reserved.
#
# Please, refer to the LICENSE file in the root directory.
# SPDX-License-Identifier: BSD-3-Clause


"""
This module handles several aspects of the horizontal grid in ICON.

Among which most importantly:

Horizontal domain zones
-------------------------
ICON provides three routines `get_indices_c`, `get_indices_e` and `get_indices_v` which return indices into Fields of the given dimension
that mark the start and end of specific horizontal grid domains such as the lateral boundaries, nudging zones etc.

Those routines get passed an integer value normally called `rl_start` or `rl_end`. The values ranges over a custom index range
for each dimension, some of which are denoted by constants defined in `mo_impl_constants.f90` and `mo_impl_constants_grf.f90`.

Internally ICON uses a double indexing scheme for those start and end indices. They are
stored in arrays `start_idx` and `end_idx` originally read from the grid file ICON accesses those indices by a custom index range
denoted by the constants mentioned above. However, some entries into these arrays contain invalid Field indices and must not
be used ever.

horizontal.py provides an interface to a Python port of constants wrapped in a custom `Domain` class, which takes care of the
custom index range and makes sure that for each dimension only legal values can be passed.

The horizontal domain zones are denoted by a set of named enums for the different zones:
see Fig. 8.2 in the official [ICON tutorial](https://www.dwd.de/DE/leistungen/nwv_icon_tutorial/pdf_einzelbaende/icon_tutorial2024.html).


"""

import dataclasses
import enum
import functools
from collections.abc import Callable
from typing import Any, Final

import gt4py.next as gtx
import numpy as np

from icon4py.model.common import dimension as dims


NUM_GHOST_ROWS: Final[int] = 2
# values from mo_impl_constants.f90
_ICON_INDEX_OFFSET_CELLS: Final[int] = 8
_GRF_BOUNDARY_WIDTH_CELL: Final[int] = 4
_MIN_RL_CELL_INT: Final[int] = -4
_MIN_RL_CELL: Final[int] = _MIN_RL_CELL_INT - 2 * NUM_GHOST_ROWS
_MAX_RL_CELL: Final[int] = 5

_ICON_INDEX_OFFSET_VERTEX: Final[int] = 7
_MIN_RL_VERTEX_INT: Final[int] = _MIN_RL_CELL_INT
_MIN_RL_VERTEX: Final[int] = _MIN_RL_VERTEX_INT - (NUM_GHOST_ROWS + 1)
_MAX_RL_VERTEX: Final[int] = _MAX_RL_CELL

_ICON_INDEX_OFFSET_EDGES: Final[int] = 13
_GRF_BOUNDARY_WIDTH_EDGES: Final[int] = 9
_GRF_NUDGEZONE_START_EDGES: Final[int] = _GRF_BOUNDARY_WIDTH_EDGES + 1
_GRF_NUDGEZONE_WIDTH: Final[int] = 8
_MIN_RL_EDGE_INT: Final[int] = 2 * _MIN_RL_CELL_INT
_MIN_RL_EDGE: Final[int] = _MIN_RL_EDGE_INT - (2 * NUM_GHOST_ROWS + 1)
_MAX_RL_EDGE: Final[int] = 2 * _MAX_RL_CELL

_LATERAL_BOUNDARY_EDGES: Final[int] = 1 + _ICON_INDEX_OFFSET_EDGES  # 14
_INTERIOR_EDGES: Final[int] = _ICON_INDEX_OFFSET_EDGES  # 13
_NUDGING_EDGES: Final[int] = _GRF_BOUNDARY_WIDTH_EDGES + _ICON_INDEX_OFFSET_EDGES  # 22
_HALO_EDGES: Final[int] = _MIN_RL_EDGE_INT - 1 + _ICON_INDEX_OFFSET_EDGES  # 4
_LOCAL_EDGES: Final[int] = _MIN_RL_EDGE_INT + _ICON_INDEX_OFFSET_EDGES  # 5
_END_EDGES: Final[int] = 0

_LATERAL_BOUNDARY_CELLS: Final[int] = 1 + _ICON_INDEX_OFFSET_CELLS  # 9
_INTERIOR_CELLS: Final[int] = _ICON_INDEX_OFFSET_CELLS  # 8
_NUDGING_CELLS: Final[int] = _GRF_BOUNDARY_WIDTH_CELL + 1 + _ICON_INDEX_OFFSET_CELLS  # 13
_HALO_CELLS: Final[int] = _MIN_RL_CELL_INT - 1 + _ICON_INDEX_OFFSET_CELLS  # 3
_LOCAL_CELLS: Final[int] = _MIN_RL_CELL_INT + _ICON_INDEX_OFFSET_CELLS  # 4
_END_CELLS: Final[int] = 0

_LATERAL_BOUNDARY_VERTICES = 1 + _ICON_INDEX_OFFSET_VERTEX  # 8
_INTERIOR_VERTICES: Final[int] = _ICON_INDEX_OFFSET_VERTEX  # 7
_NUDGING_VERTICES: Final[int] = 0
_HALO_VERTICES: Final[int] = _MIN_RL_VERTEX_INT - 1 + _ICON_INDEX_OFFSET_VERTEX  # 2
_LOCAL_VERTICES: Final[int] = _MIN_RL_VERTEX_INT + _ICON_INDEX_OFFSET_VERTEX  # 3
_END_VERTICES: Final[int] = 0


_EDGE_GRF: Final[int] = 24
_CELL_GRF: Final[int] = 14
_VERTEX_GRF: Final[int] = 13


_LATERAL_BOUNDARY = {
    dims.CellDim: _LATERAL_BOUNDARY_CELLS,
    dims.EdgeDim: _LATERAL_BOUNDARY_EDGES,
    dims.VertexDim: _LATERAL_BOUNDARY_VERTICES,
}
_LOCAL = {
    dims.CellDim: _LOCAL_CELLS,
    dims.EdgeDim: _LOCAL_EDGES,
    dims.VertexDim: _LOCAL_VERTICES,
}
_HALO = {
    dims.CellDim: _HALO_CELLS,
    dims.EdgeDim: _HALO_EDGES,
    dims.VertexDim: _HALO_VERTICES,
}
_INTERIOR = {
    dims.CellDim: _INTERIOR_CELLS,
    dims.EdgeDim: _INTERIOR_EDGES,
    dims.VertexDim: _INTERIOR_VERTICES,
}
_NUDGING = {
    dims.CellDim: _NUDGING_CELLS,
    dims.EdgeDim: _NUDGING_EDGES,
    dims.VertexDim: _NUDGING_VERTICES,
}
_END = {
    dims.CellDim: _END_CELLS,
    dims.EdgeDim: _END_EDGES,
    dims.VertexDim: _END_VERTICES,
}

_BOUNDS = {
    dims.CellDim: (0, _CELL_GRF - 1),
    dims.EdgeDim: (0, _EDGE_GRF - 1),
    dims.VertexDim: (0, _VERTEX_GRF - 1),
}


class LineNumber(enum.IntEnum):
    HALO = -1
    FIRST = 0
    SECOND = 1
    THIRD = 2
    FOURTH = 3
    FIFTH = 4
    SIXTH = 5
    SEVENTH = 6
    EIGHTH = 7


def _lateral_boundary(dim: gtx.Dimension, offset: LineNumber = LineNumber.FIRST) -> int:
    """Indicate lateral boundary.

    These points correspond to the sorted points in ICON, the marker can be incremented in order
    to access higher order boundary lines
    """
    return _domain_index(_LATERAL_BOUNDARY, dim, offset)


def _domain_index(value_dict: dict, dim: gtx.Dimension, offset: LineNumber) -> int:
    index = value_dict[dim] + offset
    assert index <= _BOUNDS[dim][1], f"Index {index} out of bounds for {dim}:  {_BOUNDS[dim]}"
    assert index >= _BOUNDS[dim][0], f"Index {index} out of bounds for {dim}: {_BOUNDS[dim]}"
    return index


def _local(dim: gtx.Dimension, offset: LineNumber = LineNumber.FIRST) -> int:
    """
    Indicate points that are owned by the processing unit, i.e. non halo points.

    This is true to the exception that it excludes points in the halo lines. For classical ICON ordering
    this zone might include halo points that are part of lateral boundary and are ordered in the lateral boundary zone.
    It is there _not_ identical to the fully correct owner mask in the [DecompositionInfo](../../../../../decomposition/definitions.py)
    """
    return _domain_index(_LOCAL, dim, offset)


def _halo(dim: gtx.Dimension, offset: LineNumber = LineNumber.FIRST) -> int:
    return _domain_index(_HALO, dim, offset)


def _nudging(dim: gtx.Dimension, offset: LineNumber = LineNumber.FIRST) -> int:
    """Indicate the nudging zone."""
    return _domain_index(_NUDGING, dim, offset)


def _interior(dim: gtx.Dimension, offset: LineNumber = LineNumber.FIRST) -> int:
    """Indicate interior i.e. unordered prognostic cells in ICON."""
    return _domain_index(_INTERIOR, dim, offset)


def _end(dim: gtx.Dimension) -> int:
    return _END[dim]


class Zone(str, enum.Enum):
    """
    Enum of different zones on the horizontal ICON grid.
    The mapping to the constant used in ICON is as follows: (note that not all values exist for all dimensions


    ## CellDim
    | ICON constant or value    | ICON4py Name               |
    |:------------------------- |:-------------------------- |
    | `min_rlcell` (-8)         | `END`                      |
    | `min_rlcell_int-2`,  (-6) | `HALO_LEVEL_2`             |
    | `min_rlcell_int-1` (-5)   | `HALO`                     |
    | `min_rlcell_int`(-4)      | `LOCAL`                    |
    | `0`                       | `INTERIOR`                 |
    | `1`                       | `LATERAL_BOUNDARY`         |
    | `2`                       | `LATERAL_BOUNDARY_LEVEL_2` |
    | `3`                       | `LATERAL_BOUNDARY_LEVEL_3` |
    | `grf_bdywidth_c` (4)      | `LATERAL_BOUNDARY_LEVEL_4` |
    | `grf_bdywith_c +1` (5)    | `NUDGING`                  |
    | `grf_bdywidth_c+2` (6)    | `NUDGING_LEVEL_2`          |

    Lateral boundary and nudging are only relevant for LAM runs, halo lines only for distributed domains.
    The constants are defined in `mo_impl_constants.f90` and `mo_impl_constants_grf.f90`
    ## VertexDim


    | ICON constant or value                  | ICON4Py Name               |
    |:--------------------------------------- |:-------------------------- |
    | `min_rlvert` (-7)                       | `END`                      |
    | `min_rlvert+1`, `min_rlvert_int-2` (-6) | `HALO_LEVEL_2`             |
    | `min_rlvert_int-1` (-5)                 | `HALO`                     |
    | `min_rlvert_int` (-4)                   | `LOCAL`                    |
    | `0`                                     | `INTERIOR`                 |
    | `1`                                     | `LATERAL_BOUNDARY`         |
    | `2`                                     | `LATERAL_BOUNDARY_LEVEL_2` |
    | `3`                                     | `LATERAL_BOUNDARY_LEVEL_3` |
    | `4`                                     | `LATERAL_BOUNDARY_LEVEL_4` |
    | `max_rlvert` (5)                        |                            |

    For the meaning see above.

    ##EdgeDim


    | ICON constant or value                 | ICON4Py Name               |
    |:-------------------------------------- |:-------------------------- |
    | `min_rledge` (-13)                     | `END`                      |
    | `min_rledge_int-2`            (-10)    | `HALO_LEVEL_2`             |
    | `min_rledge_int-1` (-9)                | `HALO`                     |
    | `min_rledge_int` (-8)                  | `LOCAL`                    |
    | `0`                                    | `INTERIOR`                 |
    | `1`                                    | `LATERAL_BOUNDARY`         |
    | `2`                                    | `LATERAL_BOUNDARY_LEVEL_2` |
    | `3`                                    | `LATERAL_BOUNDARY_LEVEL_3` |
    | `4`                                    | `LATERAL_BOUNDARY_LEVEL_4` |
    | `5`                                    | `LATERAL_BOUNDARY_LEVEL_5` |
    | `6`                                    | `LATERAL_BOUNDARY_LEVEL_6` |
    | `7`                                    | `LATERAL_BOUNDARY_LEVEL_7` |
    | `8`                                    | `LATERAL_BOUNDARY_LEVEL_8` |
    | `grf_bdywidth_e`   (9)                 | `NUDGING`                  |
    | `grf_bdywidth_e+1` `max_rledge`   (10) | `NUDGING_LEVEL_2`          |


    """

    #: points the the number of entries in a local grid
    END = "end"

    #: interior unordered prognostic entries
    INTERIOR = "interior"

    #: first halo line
    HALO = "halo_level_1"

    #: 2nd halo line
    HALO_LEVEL_2 = "halo_level_2"

    #: all entries owned on the local grid, that is all entries excluding halo lines
    LOCAL = "local"

    #: lateral boundary (row 1) in LAM model
    LATERAL_BOUNDARY = "lb_level_1"

    #: lateral boundary (row 2) in LAM model
    LATERAL_BOUNDARY_LEVEL_2 = "lb_level_2"

    # ; lateral boundary (row 3) in LAM model
    LATERAL_BOUNDARY_LEVEL_3 = "lb_level_3"

    #: lateral boundary (row 4) in LAM model
    LATERAL_BOUNDARY_LEVEL_4 = "lb_level_4"

    #: lateral boundary (row 5) in LAM model
    LATERAL_BOUNDARY_LEVEL_5 = "lb_level_5"

    #: lateral boundary (row 6) in LAM model
    LATERAL_BOUNDARY_LEVEL_6 = "lb_level_6"

    #: lateral boundary (row 7) in LAM model
    LATERAL_BOUNDARY_LEVEL_7 = "lb_level_7"

    #: lateral boundary (row 8) in LAM model
    LATERAL_BOUNDARY_LEVEL_8 = "lb_level_8"

    #: nudging level in LAM model
    NUDGING = "nudging_level_1"

    #: 2nd nudging level in LAM model
    NUDGING_LEVEL_2 = "nudging_level_2"

    def is_halo(self) -> bool:
        return self in (Zone.HALO, Zone.HALO_LEVEL_2)


<<<<<<< HEAD
def _map_to_index(dim: gtx.Dimension, marker: Zone) -> int:  # noqa: PLR0911,PLR0912  [too-many-return-statements],[too-many-branches]
=======
VERTEX_ZONES = (
    Zone.END,
    Zone.INTERIOR,
    Zone.HALO,
    Zone.HALO_LEVEL_2,
    Zone.LOCAL,
    Zone.LATERAL_BOUNDARY,
    Zone.LATERAL_BOUNDARY_LEVEL_2,
    Zone.LATERAL_BOUNDARY_LEVEL_3,
    Zone.LATERAL_BOUNDARY_LEVEL_4,
)


CELL_ZONES = (
    Zone.END,
    Zone.INTERIOR,
    Zone.HALO,
    Zone.HALO_LEVEL_2,
    Zone.LOCAL,
    Zone.LATERAL_BOUNDARY,
    Zone.LATERAL_BOUNDARY_LEVEL_2,
    Zone.LATERAL_BOUNDARY_LEVEL_3,
    Zone.LATERAL_BOUNDARY_LEVEL_4,
    Zone.NUDGING,
)

EDGE_ZONES = tuple(Zone)


def _map_to_icon_index(dim: gtx.Dimension, marker: Zone) -> int:
>>>>>>> c44ae05d
    match marker:
        case Zone.END:
            return _end(dim)
        case Zone.INTERIOR:
            return _interior(dim)
        case Zone.HALO:
            return _halo(dim, LineNumber.FIRST)
        case Zone.HALO_LEVEL_2:
            return _halo(dim, LineNumber.HALO)
        case Zone.LOCAL:
            return _local(dim)
        case Zone.LATERAL_BOUNDARY:
            return _lateral_boundary(dim, LineNumber.FIRST)
        case Zone.LATERAL_BOUNDARY_LEVEL_2:
            return _lateral_boundary(dim, LineNumber.SECOND)
        case Zone.LATERAL_BOUNDARY_LEVEL_3:
            return _lateral_boundary(dim, LineNumber.THIRD)
        case Zone.LATERAL_BOUNDARY_LEVEL_4:
            return _lateral_boundary(dim, LineNumber.FOURTH)
        case Zone.LATERAL_BOUNDARY_LEVEL_5:
            return _lateral_boundary(dim, LineNumber.FIFTH)
        case Zone.LATERAL_BOUNDARY_LEVEL_6:
            return _lateral_boundary(dim, LineNumber.SIXTH)
        case Zone.LATERAL_BOUNDARY_LEVEL_7:
            return _lateral_boundary(dim, LineNumber.SEVENTH)
        case Zone.LATERAL_BOUNDARY_LEVEL_8:
            return _lateral_boundary(dim, LineNumber.EIGHTH)
        case Zone.NUDGING:
            return _nudging(dim, LineNumber.FIRST)
        case Zone.NUDGING_LEVEL_2:
            return _nudging(dim, LineNumber.SECOND)


@dataclasses.dataclass(frozen=True)
class Domain:
    """
    Domain Description on the horizontal grid
    Used to access domain bounds in concrete the ICON grid.
    """

    dim: gtx.Dimension
    zone: Zone

    def __eq__(self, other: Any) -> bool:
        if isinstance(other, Domain):
            return self.dim == other.dim and self.zone == other.zone
        return False

    def __hash__(self) -> int:
        return hash((self.dim, self.zone))

    def __str__(self) -> str:
        return f"Domain (dim = {self.dim}: zone = {self.zone} /ICON index[ {_map_to_icon_index(self.dim, self.zone)} ])"

    def __post_init__(self):
        assert _validate(
            self.dim, self.zone
        ), f"Invalid zone {self.zone} for dimension {self.dim}. Valid zones are: {get_zones_for_dim(self.dim)}"

    @functools.cached_property
    def is_local(self) -> bool:
        return self.zone == Zone.LOCAL


def domain(dim: gtx.Dimension) -> Callable[[Zone], Domain]:
    """
    Factory function to create a domain object for a given dimension.

    This is the main entry point to create a domain object for a given dimension. In order to access the start or end index for
    `INTERIOR` (unordered prognostic) cells in ICON one would call:

    >>> import icon4py.model.common.grid.icon as icon_grid
    >>> grid = icon_grid.IconGrid()
    >>> domain = domain(dims.CellDim)(Zone.INTERIOR)
    >>> start_index = grid.start_index(domain)



    """

    def _domain(marker: Zone) -> Domain:
        return Domain(dim, marker)

    assert dim.kind == gtx.DimensionKind.HORIZONTAL, "Only defined for horizontal dimensions"
    return _domain


def _validate(dim: gtx.Dimension, marker: Zone) -> bool:
    return marker in get_zones_for_dim(dim)


def get_zones_for_dim(dim: gtx.Dimension) -> tuple[Zone, ...]:
    """
    Get the grid zones valid for a given horizontal dimension in ICON .
    """
    match dim:
        case dims.CellDim:
            return CELL_ZONES
        case dims.EdgeDim:
            return EDGE_ZONES
        case dims.VertexDim:
            return VERTEX_ZONES
        case _:
            raise ValueError(
                f"Dimension should be one of {(dims.MAIN_HORIZONTAL_DIMENSIONS.values())} but was {dim}"
            )


def map_icon_domain_bounds(
    dim: gtx.Dimension, pre_computed_bounds: np.ndarray
) -> dict[Domain, gtx.int32]:  # type: ignore [name-defined]
    get_domain = domain(dim)
    domains = (get_domain(zone) for zone in get_zones_for_dim(dim))
    return {
        d: gtx.int32(pre_computed_bounds[_map_to_icon_index(dim, d.zone)].item())
        for d in domains  # type: ignore [attr-defined]
    }<|MERGE_RESOLUTION|>--- conflicted
+++ resolved
@@ -303,9 +303,6 @@
         return self in (Zone.HALO, Zone.HALO_LEVEL_2)
 
 
-<<<<<<< HEAD
-def _map_to_index(dim: gtx.Dimension, marker: Zone) -> int:  # noqa: PLR0911,PLR0912  [too-many-return-statements],[too-many-branches]
-=======
 VERTEX_ZONES = (
     Zone.END,
     Zone.INTERIOR,
@@ -335,8 +332,7 @@
 EDGE_ZONES = tuple(Zone)
 
 
-def _map_to_icon_index(dim: gtx.Dimension, marker: Zone) -> int:
->>>>>>> c44ae05d
+def _map_to_icon_index(dim: gtx.Dimension, marker: Zone) -> int: # noqa: PLR0911,PLR0912  [too-many-return-statements],[too-many-branches]
     match marker:
         case Zone.END:
             return _end(dim)
