# ICON4Py - ICON inspired code in Python and GT4Py
#
# Copyright (c) 2022-2024, ETH Zurich and MeteoSwiss
# All rights reserved.
#
# Please, refer to the LICENSE file in the root directory.
# SPDX-License-Identifier: BSD-3-Clause

"""
 This module handles several aspects of the horizontal grid in ICON.

 Among which most importantly:

 Horizontal domain zones
 -------------------------
 ICON provides three routines `get_indices_c`, `get_indices_e` and `get_indices_v` which return indices into Fields of the given dimension
 that mark the start and end of specific horizontal grid domains such as the lateral boundaries, nudging zones etc.

 Those routines get passed an integer value normally called `rl_start` or `rl_end`. The values ranges over a custom index range
 for each dimension, some of which are denoted by constants defined in `mo_impl_constants.f90` and `mo_impl_constants_grf.f90`.

 Internally ICON uses a double indexing scheme for those start and end indices. They are 
 stored in arrays `start_idx` and `end_idx` originally read from the grid file ICON accesses those indices by a custom index range
 denoted by the constants mentioned above. However, some entries into these arrays contain invalid Field indices and must not 
 be used ever.

 horizontal.py provides an interface to a Python port of constants wrapped in a custom `Domain` class, which takes care of the
 custom index range and makes sure that for each dimension only legal values can be passed. 

 The horizontal domain zones are denoted by a set of named enums for the different zones: 
 see Fig. 8.2 in the official [ICON tutorial](https://www.dwd.de/DE/leistungen/nwv_icon_tutorial/pdf_einzelbaende/icon_tutorial2024.html).


"""

import dataclasses
import enum
import functools
from abc import abstractmethod
from typing import ClassVar, Final, Protocol

import gt4py.next as gtx

from icon4py.model.common import dimension as dims


NUM_GHOST_ROWS: Final[int] = 2
# values from mo_impl_constants.f90
_ICON_INDEX_OFFSET_CELLS: Final[int] = 8
_GRF_BOUNDARY_WIDTH_CELL: Final[int] = 4
_MIN_RL_CELL_INT: Final[int] = -4
_MIN_RL_CELL: Final[int] = _MIN_RL_CELL_INT - 2 * NUM_GHOST_ROWS
_MAX_RL_CELL: Final[int] = 5

_ICON_INDEX_OFFSET_VERTEX: Final[int] = 7
_MIN_RL_VERTEX_INT: Final[int] = _MIN_RL_CELL_INT
_MIN_RL_VERTEX: Final[int] = _MIN_RL_VERTEX_INT - (NUM_GHOST_ROWS + 1)
_MAX_RL_VERTEX: Final[int] = _MAX_RL_CELL

_ICON_INDEX_OFFSET_EDGES: Final[int] = 13
_GRF_BOUNDARY_WIDTH_EDGES: Final[int] = 9
_GRF_NUDGEZONE_START_EDGES: Final[int] = _GRF_BOUNDARY_WIDTH_EDGES + 1
_GRF_NUDGEZONE_WIDTH: Final[int] = 8
_MIN_RL_EDGE_INT: Final[int] = 2 * _MIN_RL_CELL_INT
_MIN_RL_EDGE: Final[int] = _MIN_RL_EDGE_INT - (2 * NUM_GHOST_ROWS + 1)
_MAX_RL_EDGE: Final[int] = 2 * _MAX_RL_CELL

_LATERAL_BOUNDARY_EDGES: Final[int] = 1 + _ICON_INDEX_OFFSET_EDGES  # 14
_INTERIOR_EDGES: Final[int] = _ICON_INDEX_OFFSET_EDGES  # 13
_NUDGING_EDGES: Final[int] = _GRF_BOUNDARY_WIDTH_EDGES + _ICON_INDEX_OFFSET_EDGES  # 22
_HALO_EDGES: Final[int] = _MIN_RL_EDGE_INT - 1 + _ICON_INDEX_OFFSET_EDGES  # 4
_LOCAL_EDGES: Final[int] = _MIN_RL_EDGE_INT + _ICON_INDEX_OFFSET_EDGES  # 5
_END_EDGES: Final[int] = 0

_LATERAL_BOUNDARY_CELLS: Final[int] = 1 + _ICON_INDEX_OFFSET_CELLS  # 9
_INTERIOR_CELLS: Final[int] = _ICON_INDEX_OFFSET_CELLS  # 8
_NUDGING_CELLS: Final[int] = _GRF_BOUNDARY_WIDTH_CELL + 1 + _ICON_INDEX_OFFSET_CELLS  # 13
_HALO_CELLS: Final[int] = _MIN_RL_CELL_INT - 1 + _ICON_INDEX_OFFSET_CELLS  # 3
_LOCAL_CELLS: Final[int] = _MIN_RL_CELL_INT + _ICON_INDEX_OFFSET_CELLS  # 4
_END_CELLS: Final[int] = 0

_LATERAL_BOUNDARY_VERTICES = 1 + _ICON_INDEX_OFFSET_VERTEX  # 8
_INTERIOR_VERTICES: Final[int] = _ICON_INDEX_OFFSET_VERTEX  # 7
_NUDGING_VERTICES: Final[int] = 0
_HALO_VERTICES: Final[int] = _MIN_RL_VERTEX_INT - 1 + _ICON_INDEX_OFFSET_VERTEX  # 2
_LOCAL_VERTICES: Final[int] = _MIN_RL_VERTEX_INT + _ICON_INDEX_OFFSET_VERTEX  # 3
_END_VERTICES: Final[int] = 0


_EDGE_GRF: Final[int] = 24
_CELL_GRF: Final[int] = 14
_VERTEX_GRF: Final[int] = 13


_LATERAL_BOUNDARY = {
    dims.CellDim: _LATERAL_BOUNDARY_CELLS,
    dims.EdgeDim: _LATERAL_BOUNDARY_EDGES,
    dims.VertexDim: _LATERAL_BOUNDARY_VERTICES,
}
_LOCAL = {
    dims.CellDim: _LOCAL_CELLS,
    dims.EdgeDim: _LOCAL_EDGES,
    dims.VertexDim: _LOCAL_VERTICES,
}
_HALO = {
    dims.CellDim: _HALO_CELLS,
    dims.EdgeDim: _HALO_EDGES,
    dims.VertexDim: _HALO_VERTICES,
}
_INTERIOR = {
    dims.CellDim: _INTERIOR_CELLS,
    dims.EdgeDim: _INTERIOR_EDGES,
    dims.VertexDim: _INTERIOR_VERTICES,
}
_NUDGING = {
    dims.CellDim: _NUDGING_CELLS,
    dims.EdgeDim: _NUDGING_EDGES,
    dims.VertexDim: _NUDGING_VERTICES,
}
_END = {
    dims.CellDim: _END_CELLS,
    dims.EdgeDim: _END_EDGES,
    dims.VertexDim: _END_VERTICES,
}

_BOUNDS = {
    dims.CellDim: (0, _CELL_GRF - 1),
    dims.EdgeDim: (0, _EDGE_GRF - 1),
    dims.VertexDim: (0, _VERTEX_GRF - 1),
}


class LineNumber(enum.IntEnum):
    HALO = -1
    FIRST = 0
    SECOND = 1
    THIRD = 2
    FOURTH = 3
    FIFTH = 4
    SIXTH = 5
    SEVENTH = 6
    EIGHTH = 7


def _lateral_boundary(dim: gtx.Dimension, offset=LineNumber.FIRST) -> int:
    """Indicate lateral boundary.

    These points correspond to the sorted points in ICON, the marker can be incremented in order
    to access higher order boundary lines
    """
    return _domain_index(_LATERAL_BOUNDARY, dim, offset)


def _domain_index(value_dict, dim: gtx.Dimension, offset: LineNumber) -> int:
    index = value_dict[dim] + offset
    assert index <= _BOUNDS[dim][1], f"Index {index} out of bounds for {dim}:  {_BOUNDS[dim]}"
    assert index >= _BOUNDS[dim][0], f"Index {index} out of bounds for {dim}: {_BOUNDS[dim]}"
    return index


def _local(dim: gtx.Dimension, offset=LineNumber.FIRST) -> int:
    """
    Indicate points that are owned by the processing unit, i.e. non halo points.

    This is true to the exception that it excludes points in the halo lines. For classical ICON ordering
    this zone might include halo points that are part of lateral boundary and are ordered in the lateral boundary zone.
    It is there _not_ identical to the fully correct owner mask in the [DecompositionInfo](../../../../../decomposition/definitions.py)
    """
    return _domain_index(_LOCAL, dim, offset)


def _halo(dim: gtx.Dimension, offset=LineNumber.FIRST) -> int:
    return _domain_index(_HALO, dim, offset)


def _nudging(dim: gtx.Dimension, offset=LineNumber.FIRST) -> int:
    """Indicate the nudging zone."""
    return _domain_index(_NUDGING, dim, offset)


def _interior(dim: gtx.Dimension, offset=LineNumber.FIRST) -> int:
    """Indicate interior i.e. unordered prognostic cells in ICON."""
    return _domain_index(_INTERIOR, dim, offset)


def _end(dim: gtx.Dimension) -> int:
    return _END[dim]


class Zone(str, enum.Enum):
    """
    Enum of different zones on the horizontal ICON grid.
    The mapping to the constant used in ICON is as follows: (note that not all values exist for all dimensions


    ## CellDim
    | ICON constant or value    | ICON4py Name               |
    |:------------------------- |:-------------------------- |
    | `min_rlcell` (-8)         | `END`                      |
    | `min_rlcell_int-2`,  (-6) | `HALO_LEVEL_2`             |
    | `min_rlcell_int-1` (-5)   | `HALO`                     |
    | `min_rlcell_int`(-4)      | `LOCAL`                    |
    | `0`                       | `INTERIOR`                 |
    | `1`                       | `LATERAL_BOUNDARY`         |
    | `2`                       | `LATERAL_BOUNDARY_LEVEL_2` |
    | `3`                       | `LATERAL_BOUNDARY_LEVEL_3` |
    | `grf_bdywidth_c` (4)      | `LATERAL_BOUNDARY_LEVEL_4` |
    | `grf_bdywith_c +1` (5)    | `NUDGING`                  |
    | `grf_bdywidth_c+2` (6)    | `NUDGING_LEVEL_2`          |

    Lateral boundary and nudging are only relevant for LAM runs, halo lines only for distributed domains.
    The constants are defined in `mo_impl_constants.f90` and `mo_impl_constants_grf.f90`
    ## VertexDim


    | ICON constant or value                  | ICON4Py Name               |
    |:--------------------------------------- |:-------------------------- |
    | `min_rlvert` (-7)                       | `END`                      |
    | `min_rlvert+1`, `min_rlvert_int-2` (-6) | `HALO_LEVEL_2`             |
    | `min_rlvert_int-1` (-5)                 | `HALO`                     |
    | `min_rlvert_int` (-4)                   | `LOCAL`                    |
    | `0`                                     | `INTERIOR`                 |
    | `1`                                     | `LATERAL_BOUNDARY`         |
    | `2`                                     | `LATERAL_BOUNDARY_LEVEL_2` |
    | `3`                                     | `LATERAL_BOUNDARY_LEVEL_3` |
    | `4`                                     | `LATERAL_BOUNDARY_LEVEL_4` |
    | `max_rlvert` (5)                        |                            |

    For the meaning see above.

    ##EdgeDim


    | ICON constant or value                 | ICON4Py Name               |
    |:-------------------------------------- |:-------------------------- |
    | `min_rledge` (-13)                     | `END`                      |
    | `min_rledge_int-2`            (-10)    | `HALO_LEVEL_2`             |
    | `min_rledge_int-1` (-9)                | `HALO`                     |
    | `min_rledge_int` (-8)                  | `LOCAL`                    |
    | `0`                                    | `INTERIOR`                 |
    | `1`                                    | `LATERAL_BOUNDARY`         |
    | `2`                                    | `LATERAL_BOUNDARY_LEVEL_2` |
    | `3`                                    | `LATERAL_BOUNDARY_LEVEL_3` |
    | `4`                                    | `LATERAL_BOUNDARY_LEVEL_4` |
    | `5`                                    | `LATERAL_BOUNDARY_LEVEL_5` |
    | `6`                                    | `LATERAL_BOUNDARY_LEVEL_6` |
    | `7`                                    | `LATERAL_BOUNDARY_LEVEL_7` |
    | `8`                                    | `LATERAL_BOUNDARY_LEVEL_8` |
    | `grf_bdywidth_e`   (9)                 | `NUDGING`                  |
    | `grf_bdywidth_e+1` `max_rledge`   (10) | `NUDGING_LEVEL_2`          |


    """

    #: points the the number of entries in a local grid
    END = "end"

    #: interior unordered prognostic entries
    INTERIOR = "interior"

    #: first halo line
    HALO = "halo_level_1"

    #: 2nd halo line
    HALO_LEVEL_2 = "halo_level_2"

    #: all entries owned on the local grid, that is all entries excluding halo lines
    LOCAL = "local"

    #: lateral boundary (row 1) in LAM model
    LATERAL_BOUNDARY = "lb_level_1"

    #: lateral boundary (row 2) in LAM model
    LATERAL_BOUNDARY_LEVEL_2 = "lb_level_2"

    # ; lateral boundary (row 3) in LAM model
    LATERAL_BOUNDARY_LEVEL_3 = "lb_level_3"

    #: lateral boundary (row 4) in LAM model
    LATERAL_BOUNDARY_LEVEL_4 = "lb_level_4"

    #: lateral boundary (row 5) in LAM model
    LATERAL_BOUNDARY_LEVEL_5 = "lb_level_5"

    #: lateral boundary (row 6) in LAM model
    LATERAL_BOUNDARY_LEVEL_6 = "lb_level_6"

    #: lateral boundary (row 7) in LAM model
    LATERAL_BOUNDARY_LEVEL_7 = "lb_level_7"

    #: lateral boundary (row 8) in LAM model
    LATERAL_BOUNDARY_LEVEL_8 = "lb_level_8"

    #: nudging level in LAM model
    NUDGING = "nudging_level_1"

    #: 2nd nudging level in LAM model
    NUDGING_LEVEL_2 = "nudging_level_2"


def _map_to_index(dim: gtx.Dimension, marker: Zone) -> int:
    match marker:
        case Zone.END:
            return _end(dim)
        case Zone.INTERIOR:
            return _interior(dim)
        case Zone.HALO:
            return _halo(dim, LineNumber.FIRST)
        case Zone.HALO_LEVEL_2:
            return _halo(dim, LineNumber.HALO)
        case Zone.LOCAL:
            return _local(dim)
        case Zone.LATERAL_BOUNDARY:
            return _lateral_boundary(dim, LineNumber.FIRST)
        case Zone.LATERAL_BOUNDARY_LEVEL_2:
            return _lateral_boundary(dim, LineNumber.SECOND)
        case Zone.LATERAL_BOUNDARY_LEVEL_3:
            return _lateral_boundary(dim, LineNumber.THIRD)
        case Zone.LATERAL_BOUNDARY_LEVEL_4:
            return _lateral_boundary(dim, LineNumber.FOURTH)
        case Zone.LATERAL_BOUNDARY_LEVEL_5:
            return _lateral_boundary(dim, LineNumber.FIFTH)
        case Zone.LATERAL_BOUNDARY_LEVEL_6:
            return _lateral_boundary(dim, LineNumber.SIXTH)
        case Zone.LATERAL_BOUNDARY_LEVEL_7:
            return _lateral_boundary(dim, LineNumber.SEVENTH)
        case Zone.LATERAL_BOUNDARY_LEVEL_8:
            return _lateral_boundary(dim, LineNumber.EIGHTH)
        case Zone.NUDGING:
            return _nudging(dim, LineNumber.FIRST)
        case Zone.NUDGING_LEVEL_2:
            return _nudging(dim, LineNumber.SECOND)
        case _:
            raise ValueError(f"Unknown marker {marker}")


class Domain(Protocol):
    """
    Interface for a domain object.

    Used to access horizontal domain zones in the ICON grid.
    """

    _dim: gtx.Dimension
    _marker: Zone
    _index: int

    def __str__(self):
        return f"{self.dim}: {self._marker} /[ {self._index}]"

    @abstractmethod
    def _valid(self, marker: Zone) -> bool:
        ...

    def marker(self, marker: Zone):
        assert self._valid(marker), f" Domain `{marker}` not a valid zone for use with '{self.dim}'"
        self._marker = marker
        self._index = _map_to_index(self.dim, marker)
        return self

    @property
    def dim(self) -> gtx.Dimension:
        return self._dim

    @functools.cached_property
    def local(self) -> bool:
        return self._marker == Zone.LOCAL

    def __call__(self) -> int:
        return self._index


def domain(dim: gtx.Dimension):
    """
    Factory function to create a domain object for a given dimension.

    This is the main entry point to create a domain object for a given dimension. In order to access the start or end index for
    `INTERIOR` (unordered prognostic) cells in ICON one would call:

<<<<<<< HEAD
    @classmethod
    def from_global_num_cells(
        cls,
        cell_center_lat: fa.CellField[float],
        cell_center_lon: fa.CellField[float],
        area: fa.CellField[float],
        global_num_cells: int,
        length_rescale_factor: float = 1.0,
    ):
        if global_num_cells == 0:
            # Compute from the area array (should be a torus grid)
            # TODO (Magdalena) this would not work for a distributed setup (at
            # least not for a sphere) for the torus it would because cell area
            # is constant.
            mean_cell_area = area.ndarray.mean()
        else:
            mean_cell_area = cls._compute_mean_cell_area(constants.EARTH_RADIUS, global_num_cells)
        return cls(
            cell_center_lat=cell_center_lat,
            cell_center_lon=cell_center_lon,
            area=area,
            mean_cell_area=mean_cell_area,
            length_rescale_factor=length_rescale_factor,
=======
    >>> import icon4py.model.common.grid.icon as icon_grid
    >>> grid = icon_grid.IconGrid()
    >>> domain = domain(dims.CellDim)(Zone.INTERIOR)
    >>> start_index = grid.start_index(domain)



    """

    def _domain(marker: Zone):
        return _domain_factory(dim, marker)

    assert dim.kind == gtx.DimensionKind.HORIZONTAL, "Only defined for horizontal dimensions"
    return _domain


def _domain_factory(dim: gtx.Dimension, marker: Zone):
    if dim == dims.CellDim:
        return CellDomain().marker(marker)
    elif dim == dims.EdgeDim:
        return EdgeDomain().marker(marker)
    else:
        return VertexDomain().marker(marker)


class EdgeDomain(Domain):
    """Domain object for the Edge dimension."""

    _dim = dims.EdgeDim

    def _valid(self, marker: Zone):
        return True


class VertexDomain(Domain):
    """Domain object for the Vertex dimension."""

    _dim = dims.VertexDim

    def _valid(self, marker: Zone):
        return marker in (
            Zone.END,
            Zone.INTERIOR,
            Zone.HALO,
            Zone.HALO_LEVEL_2,
            Zone.LOCAL,
            Zone.LATERAL_BOUNDARY,
            Zone.LATERAL_BOUNDARY_LEVEL_2,
            Zone.LATERAL_BOUNDARY_LEVEL_3,
            Zone.LATERAL_BOUNDARY_LEVEL_4,
>>>>>>> c33682ea
        )


class CellDomain(Domain):
    """Domain object for the Cell dimension."""

    _dim = dims.CellDim

    def _valid(self, marker: Zone):
        return marker in (
            Zone.END,
            Zone.INTERIOR,
            Zone.HALO,
            Zone.HALO_LEVEL_2,
            Zone.LOCAL,
            Zone.LATERAL_BOUNDARY,
            Zone.LATERAL_BOUNDARY_LEVEL_2,
            Zone.LATERAL_BOUNDARY_LEVEL_3,
            Zone.LATERAL_BOUNDARY_LEVEL_4,
            Zone.NUDGING,
        )


# TODO (@ halungge): maybe this should to a separate module
@dataclasses.dataclass(frozen=True)
class HorizontalGridSize:
    num_vertices: int
    num_edges: int
    num_cells: int


# TODO (@ halungge): maybe this should to a separate module
class RefinCtrlLevel:
    _boundary_nudging_start: ClassVar = {
        dims.EdgeDim: _GRF_BOUNDARY_WIDTH_EDGES + 1,
        dims.CellDim: _GRF_BOUNDARY_WIDTH_CELL + 1,
    }

    @classmethod
    def boundary_nudging_start(cls, dim: gtx.Dimension) -> int:
        """Start refin_ctrl levels for boundary nudging (as seen from the child domain)."""
        try:
            return cls._boundary_nudging_start[dim]
        except KeyError as err:
            raise ValueError(
                f"nudging start level only exists for {dims.CellDim} and {dims.EdgeDim}"
            ) from err<|MERGE_RESOLUTION|>--- conflicted
+++ resolved
@@ -19,15 +19,15 @@
  Those routines get passed an integer value normally called `rl_start` or `rl_end`. The values ranges over a custom index range
  for each dimension, some of which are denoted by constants defined in `mo_impl_constants.f90` and `mo_impl_constants_grf.f90`.
 
- Internally ICON uses a double indexing scheme for those start and end indices. They are 
+ Internally ICON uses a double indexing scheme for those start and end indices. They are
  stored in arrays `start_idx` and `end_idx` originally read from the grid file ICON accesses those indices by a custom index range
- denoted by the constants mentioned above. However, some entries into these arrays contain invalid Field indices and must not 
+ denoted by the constants mentioned above. However, some entries into these arrays contain invalid Field indices and must not
  be used ever.
 
  horizontal.py provides an interface to a Python port of constants wrapped in a custom `Domain` class, which takes care of the
- custom index range and makes sure that for each dimension only legal values can be passed. 
-
- The horizontal domain zones are denoted by a set of named enums for the different zones: 
+ custom index range and makes sure that for each dimension only legal values can be passed.
+
+ The horizontal domain zones are denoted by a set of named enums for the different zones:
  see Fig. 8.2 in the official [ICON tutorial](https://www.dwd.de/DE/leistungen/nwv_icon_tutorial/pdf_einzelbaende/icon_tutorial2024.html).
 
 
@@ -377,31 +377,6 @@
     This is the main entry point to create a domain object for a given dimension. In order to access the start or end index for
     `INTERIOR` (unordered prognostic) cells in ICON one would call:
 
-<<<<<<< HEAD
-    @classmethod
-    def from_global_num_cells(
-        cls,
-        cell_center_lat: fa.CellField[float],
-        cell_center_lon: fa.CellField[float],
-        area: fa.CellField[float],
-        global_num_cells: int,
-        length_rescale_factor: float = 1.0,
-    ):
-        if global_num_cells == 0:
-            # Compute from the area array (should be a torus grid)
-            # TODO (Magdalena) this would not work for a distributed setup (at
-            # least not for a sphere) for the torus it would because cell area
-            # is constant.
-            mean_cell_area = area.ndarray.mean()
-        else:
-            mean_cell_area = cls._compute_mean_cell_area(constants.EARTH_RADIUS, global_num_cells)
-        return cls(
-            cell_center_lat=cell_center_lat,
-            cell_center_lon=cell_center_lon,
-            area=area,
-            mean_cell_area=mean_cell_area,
-            length_rescale_factor=length_rescale_factor,
-=======
     >>> import icon4py.model.common.grid.icon as icon_grid
     >>> grid = icon_grid.IconGrid()
     >>> domain = domain(dims.CellDim)(Zone.INTERIOR)
@@ -452,7 +427,6 @@
             Zone.LATERAL_BOUNDARY_LEVEL_2,
             Zone.LATERAL_BOUNDARY_LEVEL_3,
             Zone.LATERAL_BOUNDARY_LEVEL_4,
->>>>>>> c33682ea
         )
 
 
