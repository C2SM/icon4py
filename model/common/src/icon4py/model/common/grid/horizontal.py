# ICON4Py - ICON inspired code in Python and GT4Py
#
# Copyright (c) 2022, ETH Zurich and MeteoSwiss
# All rights reserved.
#
# This file is free software: you can redistribute it and/or modify it under
# the terms of the GNU General Public License as published by the
# Free Software Foundation, either version 3 of the License, or any later
# version. See the LICENSE.txt file at the top-level directory of this
# distribution for a copy of the license or check <https://www.gnu.org/licenses/>.
#
# SPDX-License-Identifier: GPL-3.0-or-later
from dataclasses import dataclass
from typing import Final

from gt4py.next import Dimension, Field, GridType, field_operator, neighbor_sum, program
from numpy import int32

from icon4py.model.common import dimension
from icon4py.model.common.dimension import E2C, CellDim, E2CDim, ECDim, ECVDim, EdgeDim, KDim
from icon4py.model.common.type_alias import wpfloat


NUM_GHOST_ROWS: Final[int] = 2
# values from mo_impl_constants.f90
_ICON_INDEX_OFFSET_CELLS: Final[int] = 8
_GRF_BOUNDARY_WIDTH_CELL: Final[int] = 4
_MIN_RL_CELL_INT: Final[int] = -4
_MIN_RL_CELL: Final[int] = _MIN_RL_CELL_INT - 2 * NUM_GHOST_ROWS
_MAX_RL_CELL: Final[int] = 5

_ICON_INDEX_OFFSET_VERTEX: Final[int] = 7
_MIN_RL_VERTEX_INT: Final[int] = _MIN_RL_CELL_INT
_MIN_RL_VERTEX: Final[int] = _MIN_RL_VERTEX_INT - (NUM_GHOST_ROWS + 1)
_MAX_RL_VERTEX: Final[int] = _MAX_RL_CELL

_ICON_INDEX_OFFSET_EDGES: Final[int] = 13
_GRF_BOUNDARY_WIDTH_EDGES: Final[int] = 9
_MIN_RL_EDGE_INT: Final[int] = 2 * _MIN_RL_CELL_INT
_MIN_RL_EDGE: Final[int] = _MIN_RL_EDGE_INT - (2 * NUM_GHOST_ROWS + 1)
_MAX_RL_EDGE: Final[int] = 2 * _MAX_RL_CELL

_LATERAL_BOUNDARY_EDGES: Final[int] = 1 + _ICON_INDEX_OFFSET_EDGES
_INTERIOR_EDGES: Final[int] = _ICON_INDEX_OFFSET_EDGES
_NUDGING_EDGES: Final[int] = _GRF_BOUNDARY_WIDTH_EDGES + _ICON_INDEX_OFFSET_EDGES
_HALO_EDGES: Final[int] = _MIN_RL_EDGE_INT - 1 + _ICON_INDEX_OFFSET_EDGES
_LOCAL_EDGES: Final[int] = _MIN_RL_EDGE_INT + _ICON_INDEX_OFFSET_EDGES
_END_EDGES: Final[int] = 0

_LATERAL_BOUNDARY_CELLS: Final[int] = 1 + _ICON_INDEX_OFFSET_CELLS
_INTERIOR_CELLS: Final[int] = _ICON_INDEX_OFFSET_CELLS
_NUDGING_CELLS: Final[int] = _GRF_BOUNDARY_WIDTH_CELL + 1 + _ICON_INDEX_OFFSET_CELLS
_HALO_CELLS: Final[int] = _MIN_RL_CELL_INT - 1 + _ICON_INDEX_OFFSET_CELLS
_LOCAL_CELLS: Final[int] = _MIN_RL_CELL_INT + _ICON_INDEX_OFFSET_CELLS
_END_CELLS: Final[int] = 0

_LATERAL_BOUNDARY_VERTICES = 1 + _ICON_INDEX_OFFSET_VERTEX
_INTERIOR_VERTICES: Final[int] = _ICON_INDEX_OFFSET_VERTEX
_NUDGING_VERTICES: Final[int] = 0
_HALO_VERTICES: Final[int] = _MIN_RL_VERTEX_INT - 1 + _ICON_INDEX_OFFSET_VERTEX
_LOCAL_VERTICES: Final[int] = _MIN_RL_VERTEX_INT + _ICON_INDEX_OFFSET_VERTEX
_END_VERTICES: Final[int] = 0


class HorizontalMarkerIndex:
    """
    Handles constants indexing into the start_index and end_index fields.

     ICON uses a double indexing scheme for field indices marking the start and end of special
     grid zone: The constants defined here (from mo_impl_constants.f90 and mo_impl_constants_grf.f90)
     are the indices that are used to index into the start_idx and end_idx arrays
     provided by the grid file where for each dimension the start index of the horizontal
     "zones" are defined:
     f.ex. an inlined access of the field F: Field[[CellDim], double] at the starting point of the
     lateral boundary zone would be

     F[start_idx_c[_LATERAL_BOUNDARY_CELLS]


     ICON uses a custom index range from [ICON_INDEX_OFFSET... ] such that the index 0 marks the
     internal entities for _all_ dimensions (Cell, Edge, Vertex) that is why we define these
     additional INDEX_OFFSETs here in order to swap back to a 0 base python array.

    """

    _lateral_boundary = {
        dimension.CellDim: _LATERAL_BOUNDARY_CELLS,
        dimension.EdgeDim: _LATERAL_BOUNDARY_EDGES,
        dimension.VertexDim: _LATERAL_BOUNDARY_VERTICES,
    }
    _local = {
        dimension.CellDim: _LOCAL_CELLS,
        dimension.EdgeDim: _LOCAL_EDGES,
        dimension.VertexDim: _LOCAL_VERTICES,
    }
    _halo = {
        dimension.CellDim: _HALO_CELLS,
        dimension.EdgeDim: _HALO_EDGES,
        dimension.VertexDim: _HALO_VERTICES,
    }
    _interior = {
        dimension.CellDim: _INTERIOR_CELLS,
        dimension.EdgeDim: _INTERIOR_EDGES,
        dimension.VertexDim: _INTERIOR_VERTICES,
    }
    _nudging = {
        dimension.CellDim: _NUDGING_CELLS,
        dimension.EdgeDim: _NUDGING_EDGES,
        # TODO [magdalena] there is no nudging for vertices?
        dimension.VertexDim: _NUDGING_VERTICES,
    }
    _end = {
        dimension.CellDim: _END_CELLS,
        dimension.EdgeDim: _END_EDGES,
        dimension.VertexDim: _END_VERTICES,
    }

    @classmethod
    def lateral_boundary(cls, dim: Dimension) -> int:
        """Indicate lateral boundary.

        These points correspond to the sorted points in ICON, the marker can be incremented in order
        to access higher order boundary lines
        """
        return cls._lateral_boundary[dim]

    @classmethod
    def local(cls, dim: Dimension) -> int:
        """Indicate points that are owned by the processing unit, i.e. no halo points."""
        return cls._local[dim]

    @classmethod
    def halo(cls, dim: Dimension) -> int:
        return cls._halo[dim]

    @classmethod
    def nudging(cls, dim: Dimension) -> int:
        """Indicate the nudging zone."""
        return cls._nudging[dim]

    @classmethod
    def nudging_2nd_level(cls, dim: Dimension) -> int:
        """Indicate the nudging zone for 2nd level."""
        return cls.nudging(dim) + 1

    @classmethod
    def interior(cls, dim: Dimension) -> int:
        """Indicate interior i.e. unordered prognostic cells in ICON."""
        return cls._interior[dim]

    @classmethod
    def end(cls, dim: Dimension) -> int:
        return cls._end[dim]


@dataclass(frozen=True)
class HorizontalGridSize:
    num_vertices: int
    num_edges: int
    num_cells: int


class EdgeParams:
    def __init__(
        self,
        tangent_orientation=None,
        primal_edge_lengths=None,
        inverse_primal_edge_lengths=None,
        dual_edge_lengths=None,
        inverse_dual_edge_lengths=None,
        inverse_vertex_vertex_lengths=None,
        primal_normal_vert_x=None,
        primal_normal_vert_y=None,
        dual_normal_vert_x=None,
        dual_normal_vert_y=None,
        primal_normal_cell_x=None,
        dual_normal_cell_x=None,
        primal_normal_cell_y=None,
        dual_normal_cell_y=None,
        edge_areas=None,
        f_e=None,
    ):
        self.tangent_orientation: Field[[EdgeDim], float] = tangent_orientation
        r"""
        Orientation of vector product of the edge and the adjacent cell centers
             v3
            /  \
           /    \
          /  c1  \
         /    |   \
         v1---|--->v2
         \    |   /
          \   v  /
           \ c2 /
            \  /
            v4
        +1 or -1 depending on whether the vector product of
        (v2-v1) x (c2-c1) points outside (+) or inside (-) the sphere

        defined in ICON in mo_model_domain.f90:t_grid_edges%tangent_orientation
        """

        self.primal_edge_lengths: Field[[EdgeDim], float] = primal_edge_lengths
        """
        Length of the triangle edge.

        defined int ICON in mo_model_domain.f90:t_grid_edges%primal_edge_length
        """

        self.inverse_primal_edge_lengths: Field[[EdgeDim], float] = inverse_primal_edge_lengths
        """
        Inverse of the triangle edge length: 1.0/primal_edge_length.

        defined int ICON in mo_model_domain.f90:t_grid_edges%inv_primal_edge_length
        """

        self.dual_edge_lengths: Field[[EdgeDim], float] = dual_edge_lengths
        """
        Length of the hexagon/pentagon edge.

        defined int ICON in mo_model_domain.f90:t_grid_edges%dual_edge_length
        """

        self.inverse_dual_edge_lengths: Field[[EdgeDim], float] = inverse_dual_edge_lengths
        """
        Inverse of hexagon/pentagon edge length: 1.0/dual_edge_length.

        defined int ICON in mo_model_domain.f90:t_grid_edges%inv_dual_edge_length
        """

        self.inverse_vertex_vertex_lengths: Field[[EdgeDim], float] = inverse_vertex_vertex_lengths
        r"""
        Inverse distance between outer vertices of adjacent cells.

        v1--------
        |       /|
        |      / |
        |    e   |
        |  /     |
        |/       |
        --------v2

        inverse_vertex_vertex_length(e) = 1.0/|v2-v1|

        defined int ICON in mo_model_domain.f90:t_grid_edges%inv_vert_vert_length
        """

        self.primal_normal_vert: tuple[Field[[ECVDim], float], Field[[ECVDim], float]] = (
            primal_normal_vert_x,
            primal_normal_vert_y,
        )
        """
        Normal of the triangle edge, projected onto the location of the vertices

        defined int ICON in mo_model_domain.f90:t_grid_edges%primal_normal_vert
        """

        self.dual_normal_vert: tuple[Field[[ECVDim], float], Field[[ECVDim], float]] = (
            dual_normal_vert_x,
            dual_normal_vert_y,
        )
        """
        Tangent to the triangle edge, projected onto the location of vertices.

         defined int ICON in mo_model_domain.f90:t_grid_edges%dual_normal_vert
        """

        self.primal_normal_cell: tuple[Field[[ECDim], float], Field[[ECDim], float]] = (
            primal_normal_cell_x,
            primal_normal_cell_y,
        )

        self.dual_normal_cell: tuple[Field[[ECDim], float], Field[[ECDim], float]] = (
            dual_normal_cell_x,
            dual_normal_cell_y,
        )

        self.edge_areas: Field[[EdgeDim], float] = edge_areas
        """
        Area of the quadrilateral (two triangles) adjacent to the edge.

        defined int ICON in mo_model_domain.f90:t_grid_edges%area_edge
        """

        self.f_e: Field[[EdgeDim], float] = f_e
        """
        Coriolis parameter at cell edges
        """


@dataclass(frozen=True)
class CellParams:
    #: Area of a cell, defined in ICON in mo_model_domain.f90:t_grid_cells%area
    area: Field[[CellDim], float]

    mean_cell_area: float


@field_operator
def _cell_2_edge_interpolation(
    in_field: Field[[CellDim, KDim], wpfloat], coeff: Field[[EdgeDim, E2CDim], wpfloat]
) -> Field[[EdgeDim, KDim], wpfloat]:
    """
    Interpolate a Cell Field to Edges.

<<<<<<< HEAD
    There is a special handling of lateral boundary edges in `subroutine cells2edges_scalar`
    where the value is set to the one valid in_field value without multiplication by coeff.
    This essentially means: the skip value neighbor in the neighbor_sum is skipped and coeff needs to
    be 1 for this Edge index.
    """
    return neighbor_sum(in_field(E2C) * coeff, axis=E2CDim)


@program(grid_type=GridType.UNSTRUCTURED)
def cell_2_edge_interpolation(
    in_field: Field[[CellDim, KDim], wpfloat],
    coeff: Field[[EdgeDim, E2CDim], wpfloat],
    out_field: Field[[EdgeDim, KDim], wpfloat],
    horizontal_start: int32,
    horizontal_end: int32,
    vertical_start: int32,
    vertical_end: int32,
):
    _cell_2_edge_interpolation(
        in_field,
        coeff,
        out=out_field,
        domain={EdgeDim: (horizontal_start, horizontal_end), KDim: (vertical_start, vertical_end)},
    )
=======
    defined int ICON in mo_model_domain.f90:t_grid_cells%area
    """


class RefinCtrlLevel:
    _boundary_nudging_start = {
        EdgeDim: _GRF_BOUNDARY_WIDTH_EDGES + 1,
        CellDim: _GRF_BOUNDARY_WIDTH_CELL + 1,
    }

    @classmethod
    def boundary_nudging_start(cls, dim: Dimension) -> int:
        """Start refin_ctrl levels for boundary nudging (as seen from the child domain)."""
        try:
            return cls._boundary_nudging_start[dim]
        except KeyError:
            raise ValueError(f"nudging start level only exists for {CellDim} and {EdgeDim}")
>>>>>>> f50aec0e
<|MERGE_RESOLUTION|>--- conflicted
+++ resolved
@@ -21,6 +21,34 @@
 from icon4py.model.common.type_alias import wpfloat
 
 
+class HorizontalMarkerIndex:
+    """
+    Handles constants indexing into the start_index and end_index fields.
+
+     ICON uses a double indexing scheme for field indices marking the start and end of special
+     grid zone: The constants defined here (from mo_impl_constants.f90 and mo_impl_constants_grf.f90)
+     are the indices that are used to index into the start_idx and end_idx arrays
+     provided by the grid file where for each dimension the start index of the horizontal
+     "zones" are defined:
+     f.ex. an inlined access of the field F: Field[[CellDim], double] at the starting point of the
+     lateral boundary zone would be
+
+     F[start_idx_c[_LATERAL_BOUNDARY_CELLS]
+
+
+     ICON uses a custom index range from [ICON_INDEX_OFFSET... ] such that the index 0 marks the
+     internal entities for _all_ dimensions (Cell, Edge, Vertex) that is why we define these
+     additional INDEX_OFFSETs here in order to swap back to a 0 base python array.
+
+    """
+
+    NUM_GHOST_ROWS: Final[int] = 2
+    # values from mo_impl_constants.f90
+    _ICON_INDEX_OFFSET_CELLS: Final[int] = 8
+    _GRF_BOUNDARY_WIDTH_CELL: Final[int] = 4
+    _MIN_RL_CELL_INT: Final[int] = -4
+    _MIN_RL_CELL: Final[int] = _MIN_RL_CELL_INT - 2 * NUM_GHOST_ROWS
+    _MAX_RL_CELL: Final[int] = 5
 NUM_GHOST_ROWS: Final[int] = 2
 # values from mo_impl_constants.f90
 _ICON_INDEX_OFFSET_CELLS: Final[int] = 8
@@ -71,8 +99,7 @@
      are the indices that are used to index into the start_idx and end_idx arrays
      provided by the grid file where for each dimension the start index of the horizontal
      "zones" are defined:
-     f.ex. an inlined access of the field F: Field[[CellDim], double] at the starting point of the
-     lateral boundary zone would be
+     f.ex. an inlined access of the field F: Field[[CellDim], double] at the starting point of the lateral boundary zone would be
 
      F[start_idx_c[_LATERAL_BOUNDARY_CELLS]
 
@@ -303,7 +330,6 @@
     """
     Interpolate a Cell Field to Edges.
 
-<<<<<<< HEAD
     There is a special handling of lateral boundary edges in `subroutine cells2edges_scalar`
     where the value is set to the one valid in_field value without multiplication by coeff.
     This essentially means: the skip value neighbor in the neighbor_sum is skipped and coeff needs to
@@ -328,9 +354,6 @@
         out=out_field,
         domain={EdgeDim: (horizontal_start, horizontal_end), KDim: (vertical_start, vertical_end)},
     )
-=======
-    defined int ICON in mo_model_domain.f90:t_grid_cells%area
-    """
 
 
 class RefinCtrlLevel:
@@ -345,5 +368,4 @@
         try:
             return cls._boundary_nudging_start[dim]
         except KeyError:
-            raise ValueError(f"nudging start level only exists for {CellDim} and {EdgeDim}")
->>>>>>> f50aec0e
+            raise ValueError(f"nudging start level only exists for {CellDim} and {EdgeDim}")