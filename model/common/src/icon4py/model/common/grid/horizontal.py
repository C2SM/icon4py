--- conflicted
+++ resolved
@@ -338,11 +338,7 @@
 EDGE_ZONES = tuple(Zone)
 
 
-<<<<<<< HEAD
-def _map_to_icon_index(dim: gtx.Dimension, marker: Zone) -> int:
-=======
 def _map_to_icon_index(dim: gtx.Dimension, marker: Zone) -> int:  # noqa: PLR0911,PLR0912  [too-many-return-statements],[too-many-branches]
->>>>>>> fcd978b0
     match marker:
         case Zone.END:
             return _end(dim)
@@ -383,13 +379,8 @@
     Used to access domain bounds in concrete the ICON grid.
     """
 
-<<<<<<< HEAD
-    _dim: gtx.Dimension
-    _zone: Zone
-=======
     dim: gtx.Dimension
     zone: Zone
->>>>>>> fcd978b0
 
     def __eq__(self, other: Any) -> bool:
         if isinstance(other, Domain):
@@ -398,25 +389,6 @@
 
     def __hash__(self) -> int:
         return hash((self.dim, self.zone))
-<<<<<<< HEAD
-
-    def __str__(self) -> str:
-        return f"Domain (dim = {self.dim}: zone = {self._zone} /ICON index[ {_map_to_icon_index(self.dim, self.zone)} ])"
-
-    @property
-    def zone(self) -> Zone:
-        return self._zone
-
-    @property
-    def dim(self) -> gtx.Dimension:
-        return self._dim
-
-    @functools.cached_property
-    def is_local(self) -> bool:
-        return self._zone == Zone.LOCAL
-
-
-=======
 
     def __str__(self) -> str:
         return f"Domain (dim = {self.dim}: zone = {self.zone} /ICON index[ {_map_to_icon_index(self.dim, self.zone)} ])"
@@ -431,7 +403,6 @@
         return self.zone == Zone.LOCAL
 
 
->>>>>>> fcd978b0
 def domain(dim: gtx.Dimension) -> Callable[[Zone], Domain]:
     """
     Factory function to create a domain object for a given dimension.
@@ -449,38 +420,14 @@
     """
 
     def _domain(marker: Zone) -> Domain:
-<<<<<<< HEAD
-        return _domain_factory(dim, marker)
-=======
         return Domain(dim, marker)
->>>>>>> fcd978b0
 
     assert dim.kind == gtx.DimensionKind.HORIZONTAL, "Only defined for horizontal dimensions"
     return _domain
 
 
-<<<<<<< HEAD
-def _domain_factory(dim: gtx.Dimension, zone: Zone) -> Domain:
-    assert _validate(
-        dim, zone
-    ), f"Invalid zone {zone} for dimension {dim}. Valid zones are: {get_zones_for_dim(dim)}"
-    return Domain(dim, zone)
-
-
-def _validate(dim: gtx.Dimension, marker: Zone) -> bool:
-    match dim:
-        case dims.CellDim:
-            return marker in CELL_ZONES
-        case dims.EdgeDim:
-            return marker in EDGE_ZONES
-        case dims.VertexDim:
-            return marker in VERTEX_ZONES
-        case _:
-            return False
-=======
 def _validate(dim: gtx.Dimension, marker: Zone) -> bool:
     return marker in get_zones_for_dim(dim)
->>>>>>> fcd978b0
 
 
 def get_zones_for_dim(dim: gtx.Dimension) -> tuple[Zone, ...]:
@@ -491,11 +438,7 @@
         case dims.CellDim:
             return CELL_ZONES
         case dims.EdgeDim:
-<<<<<<< HEAD
-            return tuple(Zone)
-=======
             return EDGE_ZONES
->>>>>>> fcd978b0
         case dims.VertexDim:
             return VERTEX_ZONES
         case _:
