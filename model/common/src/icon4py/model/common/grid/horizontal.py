--- conflicted
+++ resolved
@@ -18,27 +18,18 @@
 from gt4py.next import Dimension, Field, GridType, field_operator, neighbor_sum, program
 from gt4py.next.ffront.fbuiltins import int32
 
-<<<<<<< HEAD
 from icon4py.model.common import constants, dimension
 from icon4py.model.common.dimension import (
     E2C,
-=======
-from icon4py.model.common import dimension
-from icon4py.model.common.dimension import (
-    E2C,
     V2C,
->>>>>>> 50b4584f
     CellDim,
     E2CDim,
     ECDim,
     ECVDim,
     EdgeDim,
     KDim,
-<<<<<<< HEAD
-=======
     V2CDim,
     VertexDim,
->>>>>>> 50b4584f
 )
 from icon4py.model.common.type_alias import wpfloat
 
@@ -172,6 +163,13 @@
     @classmethod
     def end(cls, dim: Dimension) -> int:
         return cls._end[dim]
+
+
+@dataclass(frozen=True)
+class HorizontalGridSize:
+    num_vertices: int
+    num_edges: int
+    num_cells: int
 
 
 class EdgeParams:
