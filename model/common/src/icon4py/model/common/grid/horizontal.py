# ICON4Py - ICON inspired code in Python and GT4Py
#
# Copyright (c) 2022, ETH Zurich and MeteoSwiss
# All rights reserved.
#
# This file is free software: you can redistribute it and/or modify it under
# the terms of the GNU General Public License as published by the
# Free Software Foundation, either version 3 of the License, or any later
# version. See the LICENSE.txt file at the top-level directory of this
# distribution for a copy of the license or check <https://www.gnu.org/licenses/>.
#
# SPDX-License-Identifier: GPL-3.0-or-later
import math
from dataclasses import dataclass
from functools import cached_property
from typing import ClassVar, Final

from gt4py.next import Dimension, Field, field_operator, neighbor_sum

from icon4py.model.common import constants, dimension
from icon4py.model.common.dimension import (
<<<<<<< HEAD
    E2C,
    CellDim,
    E2CDim,
=======
    V2C,
    CellDim,
>>>>>>> b3bc385f
    ECDim,
    ECVDim,
    EdgeDim,
    KDim,
<<<<<<< HEAD
)
from icon4py.model.common.type_alias import wpfloat
=======
    V2CDim,
    VertexDim,
)
>>>>>>> b3bc385f


NUM_GHOST_ROWS: Final[int] = 2
# values from mo_impl_constants.f90
_ICON_INDEX_OFFSET_CELLS: Final[int] = 8
_GRF_BOUNDARY_WIDTH_CELL: Final[int] = 4
_MIN_RL_CELL_INT: Final[int] = -4
_MIN_RL_CELL: Final[int] = _MIN_RL_CELL_INT - 2 * NUM_GHOST_ROWS
_MAX_RL_CELL: Final[int] = 5

_ICON_INDEX_OFFSET_VERTEX: Final[int] = 7
_MIN_RL_VERTEX_INT: Final[int] = _MIN_RL_CELL_INT
_MIN_RL_VERTEX: Final[int] = _MIN_RL_VERTEX_INT - (NUM_GHOST_ROWS + 1)
_MAX_RL_VERTEX: Final[int] = _MAX_RL_CELL

_ICON_INDEX_OFFSET_EDGES: Final[int] = 13
_GRF_BOUNDARY_WIDTH_EDGES: Final[int] = 9
_MIN_RL_EDGE_INT: Final[int] = 2 * _MIN_RL_CELL_INT
_MIN_RL_EDGE: Final[int] = _MIN_RL_EDGE_INT - (2 * NUM_GHOST_ROWS + 1)
_MAX_RL_EDGE: Final[int] = 2 * _MAX_RL_CELL

_LATERAL_BOUNDARY_EDGES: Final[int] = 1 + _ICON_INDEX_OFFSET_EDGES
_INTERIOR_EDGES: Final[int] = _ICON_INDEX_OFFSET_EDGES
_NUDGING_EDGES: Final[int] = _GRF_BOUNDARY_WIDTH_EDGES + _ICON_INDEX_OFFSET_EDGES
_HALO_EDGES: Final[int] = _MIN_RL_EDGE_INT - 1 + _ICON_INDEX_OFFSET_EDGES
_LOCAL_EDGES: Final[int] = _MIN_RL_EDGE_INT + _ICON_INDEX_OFFSET_EDGES
_END_EDGES: Final[int] = 0

_LATERAL_BOUNDARY_CELLS: Final[int] = 1 + _ICON_INDEX_OFFSET_CELLS
_INTERIOR_CELLS: Final[int] = _ICON_INDEX_OFFSET_CELLS
_NUDGING_CELLS: Final[int] = _GRF_BOUNDARY_WIDTH_CELL + 1 + _ICON_INDEX_OFFSET_CELLS
_HALO_CELLS: Final[int] = _MIN_RL_CELL_INT - 1 + _ICON_INDEX_OFFSET_CELLS
_LOCAL_CELLS: Final[int] = _MIN_RL_CELL_INT + _ICON_INDEX_OFFSET_CELLS
_END_CELLS: Final[int] = 0

_LATERAL_BOUNDARY_VERTICES = 1 + _ICON_INDEX_OFFSET_VERTEX
_INTERIOR_VERTICES: Final[int] = _ICON_INDEX_OFFSET_VERTEX
_NUDGING_VERTICES: Final[int] = 0
_HALO_VERTICES: Final[int] = _MIN_RL_VERTEX_INT - 1 + _ICON_INDEX_OFFSET_VERTEX
_LOCAL_VERTICES: Final[int] = _MIN_RL_VERTEX_INT + _ICON_INDEX_OFFSET_VERTEX
_END_VERTICES: Final[int] = 0


class HorizontalMarkerIndex:
    """
    Handles constants indexing into the start_index and end_index fields.

     ICON uses a double indexing scheme for field indices marking the start and end of special
     grid zone: The constants defined here (from mo_impl_constants.f90 and mo_impl_constants_grf.f90)
     are the indices that are used to index into the start_idx and end_idx arrays
     provided by the grid file where for each dimension the start index of the horizontal
     "zones" are defined:
     f.ex. an inlined access of the field F: Field[[CellDim], double] at the starting point of the lateral boundary zone would be

     F[start_idx_c[_LATERAL_BOUNDARY_CELLS]


     ICON uses a custom index range from [ICON_INDEX_OFFSET... ] such that the index 0 marks the
     internal entities for _all_ dimensions (Cell, Edge, Vertex) that is why we define these
     additional INDEX_OFFSETs here in order to swap back to a 0 base python array.

    """

    _lateral_boundary: ClassVar = {
        dimension.CellDim: _LATERAL_BOUNDARY_CELLS,
        dimension.EdgeDim: _LATERAL_BOUNDARY_EDGES,
        dimension.VertexDim: _LATERAL_BOUNDARY_VERTICES,
    }
    _local: ClassVar = {
        dimension.CellDim: _LOCAL_CELLS,
        dimension.EdgeDim: _LOCAL_EDGES,
        dimension.VertexDim: _LOCAL_VERTICES,
    }
    _halo: ClassVar = {
        dimension.CellDim: _HALO_CELLS,
        dimension.EdgeDim: _HALO_EDGES,
        dimension.VertexDim: _HALO_VERTICES,
    }
    _interior: ClassVar = {
        dimension.CellDim: _INTERIOR_CELLS,
        dimension.EdgeDim: _INTERIOR_EDGES,
        dimension.VertexDim: _INTERIOR_VERTICES,
    }
    _nudging: ClassVar = {
        dimension.CellDim: _NUDGING_CELLS,
        dimension.EdgeDim: _NUDGING_EDGES,
        # TODO [magdalena] there is no nudging for vertices?
        dimension.VertexDim: _NUDGING_VERTICES,
    }
    _end: ClassVar = {
        dimension.CellDim: _END_CELLS,
        dimension.EdgeDim: _END_EDGES,
        dimension.VertexDim: _END_VERTICES,
    }

    @classmethod
    def lateral_boundary(cls, dim: Dimension) -> int:
        """Indicate lateral boundary.

        These points correspond to the sorted points in ICON, the marker can be incremented in order
        to access higher order boundary lines
        """
        return cls._lateral_boundary[dim]

    @classmethod
    def local(cls, dim: Dimension) -> int:
        """Indicate points that are owned by the processing unit, i.e. no halo points."""
        return cls._local[dim]

    @classmethod
    def halo(cls, dim: Dimension) -> int:
        return cls._halo[dim]

    @classmethod
    def nudging(cls, dim: Dimension) -> int:
        """Indicate the nudging zone."""
        return cls._nudging[dim]

    @classmethod
    def nudging_2nd_level(cls, dim: Dimension) -> int:
        """Indicate the nudging zone for 2nd level."""
        return cls.nudging(dim) + 1

    @classmethod
    def interior(cls, dim: Dimension) -> int:
        """Indicate interior i.e. unordered prognostic cells in ICON."""
        return cls._interior[dim]

    @classmethod
    def end(cls, dim: Dimension) -> int:
        return cls._end[dim]


class EdgeParams:
    def __init__(
        self,
        tangent_orientation=None,
        primal_edge_lengths=None,
        inverse_primal_edge_lengths=None,
        dual_edge_lengths=None,
        inverse_dual_edge_lengths=None,
        inverse_vertex_vertex_lengths=None,
        primal_normal_vert_x=None,
        primal_normal_vert_y=None,
        dual_normal_vert_x=None,
        dual_normal_vert_y=None,
        primal_normal_cell_x=None,
        dual_normal_cell_x=None,
        primal_normal_cell_y=None,
        dual_normal_cell_y=None,
        edge_areas=None,
        f_e=None,
        edge_center_lat=None,
        edge_center_lon=None,
        primal_normal_x=None,
        primal_normal_y=None,
    ):
        self.tangent_orientation: Field[[EdgeDim], float] = tangent_orientation
        """
        Orientation of vector product of the edge and the adjacent cell centers
             v3
            /  \
           /    \
          /  c1  \
         /    |   \
         v1---|--->v2
         \    |   /
          \   v  /
           \ c2 /
            \  /
            v4
        +1 or -1 depending on whether the vector product of
        (v2-v1) x (c2-c1) points outside (+) or inside (-) the sphere

        defined in ICON in mo_model_domain.f90:t_grid_edges%tangent_orientation
        """

        self.primal_edge_lengths: Field[[EdgeDim], float] = primal_edge_lengths
        """
        Length of the triangle edge.

        defined in ICON in mo_model_domain.f90:t_grid_edges%primal_edge_length
        """

        self.inverse_primal_edge_lengths: Field[[EdgeDim], float] = inverse_primal_edge_lengths
        """
        Inverse of the triangle edge length: 1.0/primal_edge_length.

        defined in ICON in mo_model_domain.f90:t_grid_edges%inv_primal_edge_length
        """

        self.dual_edge_lengths: Field[[EdgeDim], float] = dual_edge_lengths
        """
        Length of the hexagon/pentagon edge.
        vertices of the hexagon/pentagon are cell centers and its center
        is located at the common vertex.
        the dual edge bisects the primal edge othorgonally.

        defined in ICON in mo_model_domain.f90:t_grid_edges%dual_edge_length
        """

        self.inverse_dual_edge_lengths: Field[[EdgeDim], float] = inverse_dual_edge_lengths
        """
        Inverse of hexagon/pentagon edge length: 1.0/dual_edge_length.

        defined in ICON in mo_model_domain.f90:t_grid_edges%inv_dual_edge_length
        """

        self.inverse_vertex_vertex_lengths: Field[[EdgeDim], float] = inverse_vertex_vertex_lengths
        """
        Inverse distance between outer vertices of adjacent cells.

        v1--------
        |       /|
        |      / |
        |    e   |
        |  /     |
        |/       |
        --------v2

        inverse_vertex_vertex_length(e) = 1.0/|v2-v1|

        defined in ICON in mo_model_domain.f90:t_grid_edges%inv_vert_vert_length
        """

        self.primal_normal_vert: tuple[Field[[ECVDim], float], Field[[ECVDim], float]] = (
            primal_normal_vert_x,
            primal_normal_vert_y,
        )
        """
        Normal of the triangle edge, projected onto the location of the
        four vertices of neighboring cells.

        defined in ICON in mo_model_domain.f90:t_grid_edges%primal_normal_vert
        and computed in ICON in mo_intp_coeffs.f90
        """

        self.dual_normal_vert: tuple[Field[[ECVDim], float], Field[[ECVDim], float]] = (
            dual_normal_vert_x,
            dual_normal_vert_y,
        )
        """
        zonal (x) and meridional (y) components of vector tangent to the triangle edge,
        projected onto the location of the four vertices of neighboring cells.

        defined in ICON in mo_model_domain.f90:t_grid_edges%dual_normal_vert
        and computed in ICON in mo_intp_coeffs.f90
        """

        self.primal_normal_cell: tuple[Field[[ECDim], float], Field[[ECDim], float]] = (
            primal_normal_cell_x,
            primal_normal_cell_y,
        )
        """
        zonal (x) and meridional (y) components of vector normal to the cell edge
        projected onto the location of neighboring cell centers.

        defined in ICON in mo_model_domain.f90:t_grid_edges%primal_normal_cell
        and computed in ICON in mo_intp_coeffs.f90
        """

        self.dual_normal_cell: tuple[Field[[ECDim], float], Field[[ECDim], float]] = (
            dual_normal_cell_x,
            dual_normal_cell_y,
        )
        """
        zonal (x) and meridional (y) components of vector normal to the dual edge
        projected onto the location of neighboring cell centers.

        defined in ICON in mo_model_domain.f90:t_grid_edges%dual_normal_cell
        and computed in ICON in mo_intp_coeffs.f90
        """

        self.edge_areas: Field[[EdgeDim], float] = edge_areas
        """
        Area of the quadrilateral whose edges are the primal edge and
        the associated dual edge.

        defined in ICON in mo_model_domain.f90:t_grid_edges%area_edge
        and computed in ICON in mo_intp_coeffs.f90
        """

        self.f_e: Field[[EdgeDim], float] = f_e
        """
        Coriolis parameter at cell edges
        """

        self.edge_center: tuple[Field[[EdgeDim], float], Field[[EdgeDim], float]] = (
            edge_center_lat,
            edge_center_lon,
        )
        """
        Latitude and longitude at the edge center

        defined in ICON in mo_model_domain.f90:t_grid_edges%center
        """

        self.primal_normal: tuple[Field[[ECDim], float], Field[[ECDim], float]] = (
            primal_normal_x,
            primal_normal_y,
        )
        """
        zonal (x) and meridional (y) components of vector normal to the cell edge

        defined in ICON in mo_model_domain.f90:t_grid_edges%primal_normal
        """


@dataclass(frozen=True)
class CellParams:
    #: Latitude at the cell center. The cell center is defined to be the circumcenter of a triangle.
    cell_center_lat: Field[[CellDim], float]
    #: Longitude at the cell center. The cell center is defined to be the circumcenter of a triangle.
    cell_center_lon: Field[[CellDim], float]
    #: Area of a cell, defined in ICON in mo_model_domain.f90:t_grid_cells%area
    area: Field[[CellDim], float]
<<<<<<< HEAD
    #: Mean area of a cell [m^2]
    mean_cell_area: float
    length_rescale_factor: float = 1.0

    @classmethod
    def from_global_num_cells(
        cls,
        area: Field[[CellDim], float],
        global_num_cells: int,
        length_rescale_factor: float = 1.0,
    ):
        mean_cell_area = cls._compute_mean_cell_area(constants.EARTH_RADIUS, global_num_cells)
        return cls(
            area=area, mean_cell_area=mean_cell_area, length_rescale_factor=length_rescale_factor
        )

    @cached_property
    def characteristic_length(self):
        return math.sqrt(self.mean_cell_area)

    @cached_property
    def mean_cell_area(self):
        return self.mean_cell_area

    @staticmethod
    def _compute_mean_cell_area(radius, num_cells):
        """
        Compute the mean cell area.

        Computes the mean cell area by dividing the sphere by the number of cells in the
        global grid.

        Args:
            radius: average earth radius, might be rescaled by a scaling parameter
            num_cells: number of cells on the global grid
        Returns: mean area of one cell [m^2]
        """
        return 4.0 * math.pi * radius**2 / num_cells
=======
    #: Mean area of a cell [m^2] = total surface area / numer of cells defined in ICON in in mo_model_domimp_patches.f90
    mean_cell_area: float
    length_rescale_factor: float = 1.0
>>>>>>> b3bc385f

    @classmethod
    def from_global_num_cells(
        cls,
        cell_center_lat: Field[[CellDim], float],
        cell_center_lon: Field[[CellDim], float],
        area: Field[[CellDim], float],
        global_num_cells: int,
        length_rescale_factor: float = 1.0,
    ):
        mean_cell_area = cls._compute_mean_cell_area(constants.EARTH_RADIUS, global_num_cells)
        return cls(
            cell_center_lat=cell_center_lat,
            cell_center_lon=cell_center_lon,
            area=area,
            mean_cell_area=mean_cell_area,
            length_rescale_factor=length_rescale_factor,
        )

    @cached_property
    def characteristic_length(self):
        return math.sqrt(self.mean_cell_area)

    @cached_property
    def mean_cell_area(self):
        return self.mean_cell_area

    @staticmethod
    def _compute_mean_cell_area(radius, num_cells):
        """
        Compute the mean cell area.

        Computes the mean cell area by dividing the sphere by the number of cells in the
        global grid.

        Args:
            radius: average earth radius, might be rescaled by a scaling parameter
            num_cells: number of cells on the global grid
        Returns: mean area of one cell [m^2]
        """
        return 4.0 * math.pi * radius**2 / num_cells


class RefinCtrlLevel:
    _boundary_nudging_start: ClassVar = {
        EdgeDim: _GRF_BOUNDARY_WIDTH_EDGES + 1,
        CellDim: _GRF_BOUNDARY_WIDTH_CELL + 1,
    }

    @classmethod
    def boundary_nudging_start(cls, dim: Dimension) -> int:
        """Start refin_ctrl levels for boundary nudging (as seen from the child domain)."""
        try:
            return cls._boundary_nudging_start[dim]
        except KeyError as err:
            raise ValueError(
                f"nudging start level only exists for {CellDim} and {EdgeDim}"
            ) from err


@field_operator
def _compute_cells2verts(
    p_cell_in: Field[[CellDim, KDim], float],
    c_int: Field[[VertexDim, V2CDim], float],
) -> Field[[VertexDim, KDim], float]:
    p_vert_out = neighbor_sum(c_int * p_cell_in(V2C), axis=V2CDim)
    return p_vert_out<|MERGE_RESOLUTION|>--- conflicted
+++ resolved
@@ -19,26 +19,15 @@
 
 from icon4py.model.common import constants, dimension
 from icon4py.model.common.dimension import (
-<<<<<<< HEAD
-    E2C,
-    CellDim,
-    E2CDim,
-=======
     V2C,
     CellDim,
->>>>>>> b3bc385f
     ECDim,
     ECVDim,
     EdgeDim,
     KDim,
-<<<<<<< HEAD
-)
-from icon4py.model.common.type_alias import wpfloat
-=======
     V2CDim,
     VertexDim,
 )
->>>>>>> b3bc385f
 
 
 NUM_GHOST_ROWS: Final[int] = 2
@@ -355,50 +344,10 @@
     cell_center_lon: Field[[CellDim], float]
     #: Area of a cell, defined in ICON in mo_model_domain.f90:t_grid_cells%area
     area: Field[[CellDim], float]
-<<<<<<< HEAD
-    #: Mean area of a cell [m^2]
-    mean_cell_area: float
-    length_rescale_factor: float = 1.0
-
-    @classmethod
-    def from_global_num_cells(
-        cls,
-        area: Field[[CellDim], float],
-        global_num_cells: int,
-        length_rescale_factor: float = 1.0,
-    ):
-        mean_cell_area = cls._compute_mean_cell_area(constants.EARTH_RADIUS, global_num_cells)
-        return cls(
-            area=area, mean_cell_area=mean_cell_area, length_rescale_factor=length_rescale_factor
-        )
-
-    @cached_property
-    def characteristic_length(self):
-        return math.sqrt(self.mean_cell_area)
-
-    @cached_property
-    def mean_cell_area(self):
-        return self.mean_cell_area
-
-    @staticmethod
-    def _compute_mean_cell_area(radius, num_cells):
-        """
-        Compute the mean cell area.
-
-        Computes the mean cell area by dividing the sphere by the number of cells in the
-        global grid.
-
-        Args:
-            radius: average earth radius, might be rescaled by a scaling parameter
-            num_cells: number of cells on the global grid
-        Returns: mean area of one cell [m^2]
-        """
-        return 4.0 * math.pi * radius**2 / num_cells
-=======
+
     #: Mean area of a cell [m^2] = total surface area / numer of cells defined in ICON in in mo_model_domimp_patches.f90
     mean_cell_area: float
     length_rescale_factor: float = 1.0
->>>>>>> b3bc385f
 
     @classmethod
     def from_global_num_cells(
