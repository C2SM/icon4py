# ICON4Py - ICON inspired code in Python and GT4Py
#
# Copyright (c) 2022, ETH Zurich and MeteoSwiss
# All rights reserved.
#
# This file is free software: you can redistribute it and/or modify it under
# the terms of the GNU General Public License as published by the
# Free Software Foundation, either version 3 of the License, or any later
# version. See the LICENSE.txt file at the top-level directory of this
# distribution for a copy of the license or check <https://www.gnu.org/licenses/>.
#
# SPDX-License-Identifier: GPL-3.0-or-later

import numpy as np
from gt4py.next import Dimension, NeighborTableOffsetProvider

from icon4py.model.common.settings import xp


def neighbortable_offset_provider_for_1d_sparse_fields(
    old_shape: tuple[int, int],
    origin_axis: Dimension,
    neighbor_axis: Dimension,
    has_skip_values: bool,
    on_gpu: bool,
):
<<<<<<< HEAD
    if on_gpu:
        import cupy as xp
    else:
        xp = np

=======
>>>>>>> 0efbeeb2
    table = xp.asarray(np.arange(old_shape[0] * old_shape[1]).reshape(old_shape))
    return NeighborTableOffsetProvider(
        table,
        origin_axis,
        neighbor_axis,
        table.shape[1],
        has_skip_values=has_skip_values,
    )<|MERGE_RESOLUTION|>--- conflicted
+++ resolved
@@ -24,14 +24,7 @@
     has_skip_values: bool,
     on_gpu: bool,
 ):
-<<<<<<< HEAD
-    if on_gpu:
-        import cupy as xp
-    else:
-        xp = np
 
-=======
->>>>>>> 0efbeeb2
     table = xp.asarray(np.arange(old_shape[0] * old_shape[1]).reshape(old_shape))
     return NeighborTableOffsetProvider(
         table,
