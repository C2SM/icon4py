--- conflicted
+++ resolved
@@ -22,11 +22,7 @@
     neighbor_axis: Dimension,
     has_skip_values: bool,
 ):
-<<<<<<< HEAD
-    table = xp.asarray(np.arange(old_shape[0] * old_shape[1]).reshape(old_shape))
-=======
     table = xp.arange(old_shape[0] * old_shape[1]).reshape(old_shape)
->>>>>>> 814ae300
     return NeighborTableOffsetProvider(
         table,
         origin_axis,
