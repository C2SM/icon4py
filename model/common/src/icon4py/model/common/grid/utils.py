# ICON4Py - ICON inspired code in Python and GT4Py
#
# Copyright (c) 2022-2024, ETH Zurich and MeteoSwiss
# All rights reserved.
#
# Please, refer to the LICENSE file in the root directory.
# SPDX-License-Identifier: BSD-3-Clause
from types import ModuleType

import gt4py.next as gtx
import numpy as np
<<<<<<< HEAD
from gt4py.next import Dimension


def neighbortable_offset_provider_for_1d_sparse_fields(
    dim: Dimension,
=======


def connectivity_for_1d_sparse_fields(
    dim: gtx.Dimension,
>>>>>>> 1f0e8f6d
    old_shape: tuple[int, int],
    origin_axis: gtx.Dimension,
    neighbor_axis: gtx.Dimension,
    has_skip_values: bool,
    array_ns: ModuleType = np,
):
    table = array_ns.arange(old_shape[0] * old_shape[1], dtype=gtx.int32).reshape(old_shape)
    assert (
        table.dtype == gtx.int32
    ), 'Neighbor table\'s ("{}" to "{}") data type for 1d sparse fields must be gtx.int32. Instead it\'s "{}"'.format(
        origin_axis, neighbor_axis, table.dtype
    )
    return gtx.as_connectivity(
        [origin_axis, dim],
        neighbor_axis,
        table,
        skip_value=-1 if has_skip_values else None,
    )<|MERGE_RESOLUTION|>--- conflicted
+++ resolved
@@ -9,18 +9,10 @@
 
 import gt4py.next as gtx
 import numpy as np
-<<<<<<< HEAD
-from gt4py.next import Dimension
-
-
-def neighbortable_offset_provider_for_1d_sparse_fields(
-    dim: Dimension,
-=======
 
 
 def connectivity_for_1d_sparse_fields(
     dim: gtx.Dimension,
->>>>>>> 1f0e8f6d
     old_shape: tuple[int, int],
     origin_axis: gtx.Dimension,
     neighbor_axis: gtx.Dimension,
