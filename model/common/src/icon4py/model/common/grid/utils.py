# ICON4Py - ICON inspired code in Python and GT4Py
#
# Copyright (c) 2022-2024, ETH Zurich and MeteoSwiss
# All rights reserved.
#
# Please, refer to the LICENSE file in the root directory.
# SPDX-License-Identifier: BSD-3-Clause
import gt4py.next as gtx
import numpy as np
from gt4py.next import Dimension, NeighborTableOffsetProvider

<<<<<<< HEAD
from icon4py.model.common.utils import gt4py_field_allocation as field_alloc

=======
>>>>>>> 11df793f

def neighbortable_offset_provider_for_1d_sparse_fields(
    on_gpu: bool,
    old_shape: tuple[int, int],
    origin_axis: Dimension,
    neighbor_axis: Dimension,
    has_skip_values: bool,
):
<<<<<<< HEAD
    xp = field_alloc.array_ns(on_gpu)
    table = xp.arange(old_shape[0] * old_shape[1], dtype=gtx.int32).reshape(old_shape)
=======
    table = np.arange(old_shape[0] * old_shape[1], dtype=gtx.int32).reshape(old_shape)
>>>>>>> 11df793f
    assert (
        table.dtype == gtx.int32
    ), 'Neighbor table\'s ("{}" to "{}") data type for 1d sparse fields must be gtx.int32. Instead it\'s "{}"'.format(
        origin_axis, neighbor_axis, table.dtype
    )
    return NeighborTableOffsetProvider(
        table,
        origin_axis,
        neighbor_axis,
        table.shape[1],
        has_skip_values=has_skip_values,
    )<|MERGE_RESOLUTION|>--- conflicted
+++ resolved
@@ -6,14 +6,10 @@
 # Please, refer to the LICENSE file in the root directory.
 # SPDX-License-Identifier: BSD-3-Clause
 import gt4py.next as gtx
-import numpy as np
 from gt4py.next import Dimension, NeighborTableOffsetProvider
 
-<<<<<<< HEAD
-from icon4py.model.common.utils import gt4py_field_allocation as field_alloc
+from icon4py.model.common.utils import data_allocation as data_alloc
 
-=======
->>>>>>> 11df793f
 
 def neighbortable_offset_provider_for_1d_sparse_fields(
     on_gpu: bool,
@@ -22,12 +18,8 @@
     neighbor_axis: Dimension,
     has_skip_values: bool,
 ):
-<<<<<<< HEAD
-    xp = field_alloc.array_ns(on_gpu)
+    xp = data_alloc.array_ns(on_gpu)
     table = xp.arange(old_shape[0] * old_shape[1], dtype=gtx.int32).reshape(old_shape)
-=======
-    table = np.arange(old_shape[0] * old_shape[1], dtype=gtx.int32).reshape(old_shape)
->>>>>>> 11df793f
     assert (
         table.dtype == gtx.int32
     ), 'Neighbor table\'s ("{}" to "{}") data type for 1d sparse fields must be gtx.int32. Instead it\'s "{}"'.format(
