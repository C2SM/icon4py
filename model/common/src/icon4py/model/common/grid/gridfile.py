# ICON4Py - ICON inspired code in Python and GT4Py
#
# Copyright (c) 2022-2024, ETH Zurich and MeteoSwiss
# All rights reserved.
#
# Please, refer to the LICENSE file in the root directory.
# SPDX-License-Identifier: BSD-3-Clause

import enum
import logging
<<<<<<< HEAD
from typing import Optional, Union
=======
>>>>>>> 8f07ed33

import numpy as np
from gt4py import next as gtx

from icon4py.model.common import exceptions


_log = logging.getLogger(__name__)


try:
    from netCDF4 import Dataset
except ImportError:

    class Dataset:
        """Dummy class to make import run when (optional) netcdf dependency is not installed."""

        def __init__(self, *args, **kwargs):
            raise ModuleNotFoundError("NetCDF4 is not installed.")


class GridFileName(str, enum.Enum):
    pass


class OptionalPropertyName(GridFileName):
    """Global grid file attributes hat are not present in all files."""

    HISTORY = "history"
    GRID_ID = "grid_ID"
    PARENT_GRID_ID = "parent_grid_ID"
    MAX_CHILD_DOMAINS = "max_child_dom"


class PropertyName(GridFileName): ...


class LAMPropertyName(PropertyName):
    """
    Properties only present in the LAM file from MCH that we use in mch_ch_r04_b09_dsl.
    The source of this file is currently unknown.
    """

    GLOBAL_GRID = "global_grid"


class MPIMPropertyName(PropertyName):
    """
    Properties only present in the [MPI-M generated](https://gitlab.dkrz.de/mpim-sw/grid-generator)
    [grid files](http://icon-downloads.mpimet.mpg.de/mpim_grids.xml)
    """

    REVISION = "revision"
    DATE = "date"
    USER = "user_name"
    OS = "os_name"
    NUMBER_OF_SUBGRIDS = "number_of_subgrids"
    START_SUBGRID = "start_subgrid_id"
    BOUNDARY_DEPTH = "boundary_depth_index"
    ROTATION = "rotation_vector"
    GEOMETRY = "grid_geometry"
    CELL_TYPE = "grid_cell_type"
    MEAN_EDGE_LENGTH = "mean_edge_length"
    MEAN_DUAL_EDGE_LENGTH = "mean_dual_edge_length"
    MEAN_CELL_AREA = "mean_cell_area"
    MEAN_DUAL_CELL_AREA = "mean_dual_cell_area"
    DOMAIN_LENGTH = "domain_length"
    DOMAIN_HEIGHT = "domain_height"
    SPHERE_RADIUS = "sphere_radius"
    CARTESIAN_CENTER = "domain_cartesian_center"


class MandatoryPropertyName(PropertyName):
    """
    File attributes present in all files.
    DWD generated (from [icon-tools](https://gitlab.dkrz.de/dwd-sw/dwd_icon_tools)
    [grid files](http://icon-downloads.mpimet.mpg.de/dwd_grids.xml) contain only those properties.
    """

    TITLE = "title"
    INSTITUTION = "institution"
    SOURCE = "source"
    GRID_UUID = "uuidOfHGrid"
    PARENT_GRID_ID = "uuidOfParHGrid"
    NUMBER_OF_GRID = "number_of_grid_used"
    URI = "ICON_grid_file_uri"
    CENTER = "center"
    SUB_CENTER = "subcenter"
    CRS_ID = "crs_id"
    CRS_NAME = "crs_name"
    GRID_MAPPING = "grid_mapping_name"
    ELLIPSOID = "ellipsoid_name"
    SEMI_MAJOR_AXIS = "semi_major_axis"
    INVERSE_FLATTENING = "inverse_flattening"
    LEVEL = "grid_level"
    ROOT = "grid_root"


class DimensionName(GridFileName):
    """Dimension values (sizes) used in grid file."""

    #: number of vertices
    VERTEX_NAME = "vertex"

    #: number of edges
    EDGE_NAME = "edge"
    #: number of cells
    CELL_NAME = "cell"

    #: number of edges in a diamond: 4
    DIAMOND_EDGE_SIZE = "no"

    #: number of edges/cells neighboring one vertex: 6 (for regular, non pentagons)
    NEIGHBORS_TO_VERTEX_SIZE = "ne"

    #: number of cells edges, vertices and cells neighboring a cell: 3
    NEIGHBORS_TO_CELL_SIZE = "nv"

    #: number of vertices/cells neighboring an edge: 2
    NEIGHBORS_TO_EDGE_SIZE = "nc"

    #: number of child domains (for nesting)
    MAX_CHILD_DOMAINS = "max_chdom"

    #: Grid refinement: maximal number in grid-refinement (refin_ctl) array for each dimension
    CELL_GRF = "cell_grf"
    EDGE_GRF = "edge_grf"
    VERTEX_GRF = "vert_grf"


class FieldName(GridFileName): ...


class ConnectivityName(FieldName):
    """Names for connectivities used in the grid file."""

    # e2c2e/e2c2eO: diamond edges (including origin) not present in grid file-> construct
    #               from e2c and c2e
    # e2c2v: diamond vertices: not present in grid file -> constructed from e2c and c2v

    #: name of C2E2C connectivity in grid file: dims(nv=3, cell)
    C2E2C = "neighbor_cell_index"

    #: name of V2E2V connectivity in gridfile: dims(ne=6, vertex),
    #: all vertices of a pentagon/hexagon, same as V2C2V
    V2E2V = "vertices_of_vertex"  # does not exist in simple.py

    #: name of V2E dimension in grid file: dims(ne=6, vertex)
    V2E = "edges_of_vertex"

    #: name fo V2C connectivity in grid file: dims(ne=6, vertex)
    V2C = "cells_of_vertex"

    #: name of E2V connectivity in grid file: dims(nc=2, edge)
    E2V = "edge_vertices"

    #: name of C2V connectivity in grid file: dims(nv=3, cell)
    C2V = "vertex_of_cell"  # does not exist in grid.simple.py

    #: name of E2C connectivity in grid file: dims(nc=2, edge)
    E2C = "adjacent_cell_of_edge"

    #: name of C2E connectivity in grid file: dims(nv=3, cell)
    C2E = "edge_of_cell"


class GeometryName(FieldName):
    # TODO(halungge): compute from coordinates
    CELL_AREA = "cell_area"
    # TODO(halungge): compute from coordinates
    DUAL_AREA = "dual_area"
    CELL_NORMAL_ORIENTATION = "orientation_of_normal"
    TANGENT_ORIENTATION = "edge_system_orientation"
    EDGE_ORIENTATION_ON_VERTEX = "edge_orientation"
    # TODO(halungge): compute from coordinates
    EDGE_CELL_DISTANCE = "edge_cell_distance"
    EDGE_VERTEX_DISTANCE = "edge_vert_distance"


class CoordinateName(FieldName):
    """
    Coordinates of cell centers, edge midpoints and vertices.
    Units: radianfor both MPI-M and DWD
    """

    CELL_LONGITUDE = "clon"
    CELL_LATITUDE = "clat"
    EDGE_LONGITUDE = "elon"
    EDGE_LATITUDE = "elat"
    VERTEX_LONGITUDE = "vlon"
    VERTEX_LATITUDE = "vlat"


class GridRefinementName(FieldName):
    """Names of arrays in grid file defining the grid control, definition of boundaries layers, start and end indices of horizontal zones."""

    #: refine control value of cell indices
    CONTROL_CELLS = "refin_c_ctrl"

    #: refine control value of edge indices
    CONTROL_EDGES = "refin_e_ctrl"

    #: refine control value of vertex indices
    CONTROL_VERTICES = "refin_v_ctrl"

    #: start indices of horizontal grid zones for cell fields
    START_INDEX_CELLS = "start_idx_c"

    #: start indices of horizontal grid zones for edge fields
    START_INDEX_EDGES = "start_idx_e"

    #: start indices of horizontal grid zones for vertex fields
    START_INDEX_VERTICES = "start_idx_v"

    #: end indices of horizontal grid zones for cell fields
    END_INDEX_CELLS = "end_idx_c"

    #: end indices of horizontal grid zones for edge fields
    END_INDEX_EDGES = "end_idx_e"

    #: end indices of horizontal grid zones for vertex fields
    END_INDEX_VERTICES = "end_idx_v"


class GridFile:
    """Represent an ICON netcdf grid file."""

    INVALID_INDEX = -1

    def __init__(self, file_name: str):
        self._filename = file_name
        self._dataset = None

    def dimension(self, name: DimensionName) -> int:
        """Read a dimension with name 'name' from the grid file."""
        return self._dataset.dimensions[name].size

<<<<<<< HEAD
    def attribute(self, name: PropertyName) -> Union[str, int, float]:
        """Read a global attribute with name 'name' from the grid file."""
=======
    def attribute(self, name: PropertyName) -> str | int | float:
        "Read a global attribute with name 'name' from the grid file."
>>>>>>> 8f07ed33
        return self._dataset.getncattr(name)

    def try_attribute(self, name: PropertyName) -> Optional[Union[str, int, float]]:
        """Try reading a global attribute with name 'name' from the grid file.
        Return None if the attribute does not exist."""
        if name in self._dataset.ncattrs():
            return self._dataset.getncattr(name)
        else:
            return None

    def int_variable(
        self, name: FieldName, indices: np.ndarray = None, transpose: bool = True
    ) -> np.ndarray:
        """Read a integer field from the grid file.

        Reads as gtx.int32.

        Args:
            name: name of the field to read
            transpose: flag to indicate whether the file should be transposed (for 2d fields)
        Returns:
            NDArray: field data

        """
        _log.debug(f"reading {name}: transposing = {transpose}")
        return self.variable(name, indices, transpose=transpose, dtype=gtx.int32)

    def variable(
        self,
        name: FieldName,
        indices: np.ndarray = None,
        transpose=False,
        dtype: np.dtype = gtx.float64,
    ) -> np.ndarray:
        """Read a field from the grid file.

        If a index array is given it only reads the values at those positions.
        Args:
            name: name of the field to read
            indices: indices to read
            transpose: flag indicateing whether the array needs to be transposed
                to match icon4py dimension ordering, defaults to False
            dtype: datatype of the field
        """
        try:
            variable = self._dataset.variables[name]
            _log.debug(f"reading {name}: transposing = {transpose}")
            data = variable[:] if indices is None else variable[indices]
            data = np.array(data, dtype=dtype)
            return np.transpose(data) if transpose else data
        except KeyError as err:
            msg = f"{name} does not exist in dataset"
            _log.warning(msg)
            _log.debug(f"Error: {err}")
            raise exceptions.IconGridError(msg) from err

    def close(self):
        self._dataset.close()

    def open(self):
        self._dataset = Dataset(self._filename, "r", format="NETCDF4")
        _log.debug(f"opened data set: {self._dataset}")<|MERGE_RESOLUTION|>--- conflicted
+++ resolved
@@ -8,10 +8,6 @@
 
 import enum
 import logging
-<<<<<<< HEAD
-from typing import Optional, Union
-=======
->>>>>>> 8f07ed33
 
 import numpy as np
 from gt4py import next as gtx
@@ -249,16 +245,11 @@
         """Read a dimension with name 'name' from the grid file."""
         return self._dataset.dimensions[name].size
 
-<<<<<<< HEAD
-    def attribute(self, name: PropertyName) -> Union[str, int, float]:
+    def attribute(self, name: PropertyName) -> str | int | float:
         """Read a global attribute with name 'name' from the grid file."""
-=======
-    def attribute(self, name: PropertyName) -> str | int | float:
-        "Read a global attribute with name 'name' from the grid file."
->>>>>>> 8f07ed33
         return self._dataset.getncattr(name)
 
-    def try_attribute(self, name: PropertyName) -> Optional[Union[str, int, float]]:
+    def try_attribute(self, name: PropertyName) -> str | int | float | None:
         """Try reading a global attribute with name 'name' from the grid file.
         Return None if the attribute does not exist."""
         if name in self._dataset.ncattrs():
