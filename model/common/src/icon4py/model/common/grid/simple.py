# ICON4Py - ICON inspired code in Python and GT4Py
#
# Copyright (c) 2022, ETH Zurich and MeteoSwiss
# All rights reserved.
#
# This file is free software: you can redistribute it and/or modify it under
# the terms of the GNU General Public License as published by the
# Free Software Foundation, either version 3 of the License, or any later
# version. See the LICENSE.txt file at the top-level directory of this
# distribution for a copy of the license or check <https://www.gnu.org/licenses/>.
#
# SPDX-License-Identifier: GPL-3.0-or-later
import dataclasses
import uuid

import gt4py.next as gt_next
import numpy as np
<<<<<<< HEAD
=======
from gt4py.next import Dimension
from gt4py.next.ffront.fbuiltins import int32
>>>>>>> 08b049bc

from icon4py.model.common.dimension import (
    C2E2C2E2CDim,
    C2E2C2EDim,
    C2E2CDim,
    C2E2CODim,
    C2EDim,
    C2VDim,
    CECDim,
    CECECDim,
    CEDim,
    CellDim,
    E2C2EDim,
    E2C2EODim,
    E2C2VDim,
    E2CDim,
    E2VDim,
    ECDim,
    ECVDim,
    EdgeDim,
    KDim,
    V2CDim,
    V2EDim,
    VertexDim,
)
from icon4py.model.common.grid.base import BaseGrid, GridConfig, HorizontalGridSize

# periodic
#
# 0v---0e-- 1v---3e-- 2v---6e-- 0v
# |  \ 0c   |  \ 1c   |  \2c
# |   \1e   |   \4e   |   \7e
# |2e   \   |5e   \   |8e   \
# |  3c   \ |   4c  \ |    5c\
# 3v---9e-- 4v--12e-- 5v--15e-- 3v
# |  \ 6c   |  \ 7c   |  \ 8c
# |   \10e  |   \13e  |   \16e
# |11e  \   |14e  \   |17e  \
# |  9c  \  |  10c \  |  11c \
# 6v--18e-- 7v--21e-- 8v--24e-- 6v
# |  \12c   |  \ 13c  |  \ 14c
# |   \19e  |   \22e  |   \25e
# |20e  \   |23e  \   |26e  \
# |  15c  \ | 16c   \ | 17c  \
# 0v       1v         2v        0v
from icon4py.model.common.grid.vertical import VerticalGridSize


@dataclasses.dataclass
class SimpleGridData:
    c2v_table = np.asarray(
        [
            [0, 1, 4],
            [1, 2, 5],
            [2, 0, 3],
            [0, 3, 4],
            [1, 4, 5],
            [2, 5, 3],
            [3, 4, 7],
            [4, 5, 8],
            [5, 3, 6],
            [3, 6, 7],
            [4, 7, 8],
            [5, 8, 6],
            [6, 7, 1],
            [7, 8, 2],
            [8, 6, 0],
            [6, 0, 1],
            [7, 1, 2],
            [8, 2, 0],
        ],
        dtype=int32,
    )

    e2c2v_table = np.asarray(
        [
            [0, 1, 4, 6],  # 0
            [0, 4, 1, 3],  # 1
            [0, 3, 4, 2],  # 2
            [1, 2, 5, 7],  # 3
            [1, 5, 2, 4],  # 4
            [1, 4, 5, 0],  # 5
            [2, 0, 3, 8],  # 6
            [2, 3, 0, 5],  # 7
            [2, 5, 1, 3],  # 8
            [3, 4, 0, 7],  # 9
            [3, 7, 4, 6],  # 10
            [3, 6, 5, 7],  # 11
            [4, 5, 1, 8],  # 12
            [4, 8, 5, 7],  # 13
            [4, 7, 3, 8],  # 14
            [5, 3, 2, 6],  # 15
            [5, 6, 3, 8],  # 16
            [5, 8, 4, 6],  # 17
            [6, 7, 3, 1],  # 18
            [6, 1, 7, 0],  # 19
            [6, 0, 1, 8],  # 20
            [7, 8, 4, 2],  # 21
            [7, 2, 8, 1],  # 22
            [7, 1, 6, 2],  # 23
            [8, 6, 5, 0],  # 24
            [8, 0, 6, 2],  # 25
            [8, 2, 7, 0],  # 26
        ],
        dtype=int32,
    )

    e2c_table = np.asarray(
        [
            [0, 15],
            [0, 3],
            [3, 2],
            [1, 16],
            [1, 4],
            [0, 4],
            [2, 17],
            [2, 5],
            [1, 5],
            [3, 6],
            [6, 9],
            [9, 8],
            [4, 7],
            [7, 10],
            [6, 10],
            [5, 8],
            [8, 11],
            [7, 11],
            [9, 12],
            [12, 15],
            [15, 14],
            [10, 13],
            [13, 16],
            [12, 16],
            [11, 14],
            [14, 17],
            [13, 17],
        ],
        dtype=int32,
    )

    e2v_table = np.asarray(
        [
            [0, 1],
            [0, 4],
            [0, 3],
            [1, 2],
            [1, 5],
            [1, 4],
            [2, 0],
            [2, 3],
            [2, 5],
            [3, 4],
            [3, 7],
            [3, 6],
            [4, 5],
            [4, 8],
            [4, 7],
            [5, 3],
            [5, 6],
            [5, 8],
            [6, 7],
            [6, 1],
            [6, 0],
            [7, 8],
            [7, 2],
            [7, 1],
            [8, 6],
            [8, 0],
            [8, 2],
        ],
        dtype=int32,
    )

    e2c2e_table = np.asarray(
        [
            [1, 5, 19, 20],
            [0, 5, 2, 9],
            [1, 9, 6, 7],
            [4, 8, 22, 23],
            [3, 8, 5, 12],
            [0, 1, 4, 12],
            [7, 2, 25, 26],
            [6, 2, 8, 15],
            [3, 4, 7, 15],
            [1, 2, 10, 14],
            [9, 14, 11, 18],
            [10, 18, 15, 16],
            [4, 5, 13, 17],
            [12, 17, 14, 21],
            [9, 10, 13, 21],
            [7, 8, 16, 11],
            [15, 11, 17, 24],
            [12, 13, 16, 24],
            [10, 11, 19, 23],
            [18, 23, 20, 0],
            [19, 0, 24, 25],
            [13, 14, 22, 26],
            [21, 26, 23, 3],
            [18, 19, 22, 3],
            [16, 17, 25, 20],
            [24, 20, 26, 6],
            [25, 6, 21, 22],
        ],
        dtype=int32,
    )

    e2c2eO_table = np.asarray(
        [
            [0, 1, 5, 19, 20],
            [0, 1, 5, 2, 9],
            [1, 2, 9, 6, 7],
            [3, 4, 8, 22, 23],
            [3, 4, 8, 5, 12],
            [0, 1, 5, 4, 12],
            [6, 7, 2, 25, 26],
            [6, 7, 2, 8, 15],
            [3, 4, 8, 7, 15],
            [1, 2, 9, 10, 14],
            [9, 10, 14, 11, 18],
            [10, 11, 18, 15, 16],
            [4, 5, 12, 13, 17],
            [12, 13, 17, 14, 21],
            [9, 10, 14, 13, 21],
            [7, 8, 15, 16, 11],
            [15, 16, 11, 17, 24],
            [12, 13, 17, 16, 24],
            [10, 11, 18, 19, 23],
            [18, 19, 23, 20, 0],
            [19, 20, 0, 24, 25],
            [13, 14, 21, 22, 26],
            [21, 22, 26, 23, 3],
            [18, 19, 23, 22, 3],
            [16, 17, 24, 25, 20],
            [24, 25, 20, 26, 6],
            [25, 26, 6, 21, 22],
        ],
        dtype=int32,
    )

    c2e_table = np.asarray(
        [
            [0, 1, 5],  # cell 0
            [3, 4, 8],  # cell 1
            [6, 7, 2],  # cell 2
            [1, 2, 9],  # cell 3
            [4, 5, 12],  # cell 4
            [7, 8, 15],  # cell 5
            [9, 10, 14],  # cell 6
            [12, 13, 17],  # cell 7
            [15, 16, 11],  # cell 8
            [10, 11, 18],  # cell 9
            [13, 14, 21],  # cell 10
            [16, 17, 24],  # cell 11
            [18, 19, 23],  # cell 12
            [21, 22, 26],  # cell 13
            [24, 25, 20],  # cell 14
            [19, 20, 0],  # cell 15
            [22, 23, 3],  # cell 16
            [25, 26, 6],  # cell 17
        ],
        dtype=int32,
    )

    v2c_table = np.asarray(
        [
            [17, 14, 3, 0, 2, 15],
            [0, 4, 1, 12, 16, 15],
            [1, 5, 2, 16, 13, 17],
            [3, 6, 9, 5, 8, 2],
            [6, 10, 7, 4, 0, 3],
            [7, 11, 8, 5, 1, 4],
            [9, 12, 15, 8, 11, 14],
            [12, 16, 13, 10, 6, 9],
            [13, 17, 14, 11, 7, 10],
        ],
        dtype=int32,
    )

    v2e_table = np.asarray(
        [
            [0, 1, 2, 6, 25, 20],
            [3, 4, 5, 0, 23, 19],
            [6, 7, 8, 3, 22, 26],
            [9, 10, 11, 15, 7, 2],
            [12, 13, 14, 9, 1, 5],
            [15, 16, 17, 12, 4, 8],
            [18, 19, 20, 24, 16, 11],
            [21, 22, 23, 18, 10, 14],
            [24, 25, 26, 21, 13, 17],
        ],
        dtype=int32,
    )

    c2e2cO_table = np.asarray(
        [
            [15, 4, 3, 0],
            [16, 5, 4, 1],
            [17, 3, 5, 2],
            [0, 6, 2, 3],
            [1, 7, 0, 4],
            [2, 8, 1, 5],
            [3, 10, 9, 6],
            [4, 11, 10, 7],
            [5, 9, 11, 8],
            [6, 12, 8, 9],
            [7, 13, 6, 10],
            [8, 14, 7, 11],
            [9, 16, 15, 12],
            [10, 17, 16, 13],
            [11, 15, 17, 14],
            [12, 0, 14, 15],
            [13, 1, 12, 16],
            [14, 2, 13, 17],
        ],
        dtype=int32,
    )

    c2e2c_table = np.asarray(
        [
            [15, 4, 3],
            [16, 5, 4],
            [17, 3, 5],
            [0, 6, 2],
            [1, 7, 0],
            [2, 8, 1],
            [3, 10, 9],
            [4, 11, 10],
            [5, 9, 11],
            [6, 12, 8],
            [7, 13, 6],
            [8, 14, 7],
            [9, 16, 15],
            [10, 17, 16],
            [11, 15, 17],
            [12, 0, 14],
            [13, 1, 12],
            [14, 2, 13],
        ],
        dtype=int32,
    )

    c2e2c2e_table = np.asarray(
        [
            [19, 20, 0, 1, 2, 9, 4, 5, 12],  # 0c
            [22, 23, 3, 4, 5, 12, 7, 8, 15],
            [25, 26, 6, 7, 8, 15, 1, 2, 9],
            [0, 1, 5, 6, 7, 2, 9, 10, 14],
            [3, 4, 8, 0, 1, 5, 12, 13, 17],  # 4c
            [6, 7, 2, 3, 4, 8, 15, 16, 11],
            [1, 2, 9, 10, 11, 18, 13, 14, 21],
            [4, 5, 12, 13, 14, 21, 16, 17, 24],
            [7, 8, 15, 16, 17, 24, 10, 11, 18],
            [9, 10, 14, 15, 16, 11, 18, 19, 23],  # 9c
            [12, 13, 17, 9, 10, 14, 21, 22, 26],
            [15, 16, 11, 12, 13, 17, 24, 25, 20],
            [10, 11, 18, 19, 20, 0, 22, 23, 3],
            [13, 14, 21, 22, 23, 3, 25, 26, 6],
            [16, 17, 24, 25, 26, 6, 19, 20, 0],  # 14c
            [18, 19, 23, 24, 25, 20, 0, 1, 5],
            [21, 22, 26, 18, 19, 23, 3, 4, 8],
            [24, 25, 20, 21, 22, 26, 6, 7, 2],  # 17c
        ],
        dtype=int32,
    )

    c2e2c2e2c_table = np.asarray(
        [
            [15, 4, 3, 12, 14, 1, 7, 6, 2],  # 1c
            [16, 5, 4, 12, 13, 2, 8, 7, 0],
            [17, 3, 5, 13, 14, 0, 6, 8, 1],
            [0, 6, 2, 17, 5, 9, 10, 15, 4],
            [1, 7, 0, 15, 3, 16, 5, 10, 11],  # 5c
            [2, 8, 1, 4, 16, 17, 3, 9, 11],
            [3, 10, 9, 2, 0, 7, 13, 8, 12],
            [4, 11, 10, 0, 1, 8, 14, 6, 13],
            [5, 9, 11, 1, 2, 3, 12, 7, 14],
            [6, 12, 8, 5, 11, 3, 10, 16, 15],  # 10c
            [7, 13, 6, 3, 9, 4, 11, 16, 17],
            [8, 14, 7, 4, 10, 5, 9, 15, 17],
            [9, 16, 15, 8, 6, 1, 13, 0, 14],
            [10, 17, 16, 6, 7, 2, 14, 1, 12],
            [11, 15, 17, 7, 8, 2, 13, 0, 12],  # 15c
            [12, 0, 14, 11, 17, 9, 16, 3, 4],
            [13, 1, 12, 9, 15, 10, 17, 4, 5],
            [14, 2, 13, 10, 16, 5, 3, 11, 15],
        ],
        dtype=int32,
    )


class SimpleGrid(BaseGrid):
    _CELLS = 18
    _EDGES = 27
    _VERTICES = 9

    def __init__(self):
        """Instantiate a SimpleGrid used for testing purposes."""
        super().__init__()

        self._configure()
        self.offset_provider_mapping = {
            "C2E": (self._get_offset_provider, C2EDim, CellDim, EdgeDim),
            "C2E2CO": (self._get_offset_provider, C2E2CODim, CellDim, CellDim),
            "C2E2C": (self._get_offset_provider, C2E2CDim, CellDim, CellDim),
            "E2C2EO": (self._get_offset_provider, E2C2EODim, EdgeDim, EdgeDim),
            "E2C2E": (self._get_offset_provider, E2C2EDim, EdgeDim, EdgeDim),
            "V2C": (self._get_offset_provider, V2CDim, VertexDim, CellDim),
            "V2E": (self._get_offset_provider, V2EDim, VertexDim, EdgeDim),
            "E2C": (self._get_offset_provider, E2CDim, EdgeDim, CellDim),
            "E2V": (self._get_offset_provider, E2VDim, EdgeDim, VertexDim),
            "E2C2V": (self._get_offset_provider, E2C2VDim, EdgeDim, VertexDim),
            "C2CE": (self._get_offset_provider_for_sparse_fields, C2EDim, CellDim, CEDim),
            "Koff": (lambda: KDim,),  # Koff is a special case
            "C2E2C2E": (self._get_offset_provider, C2E2C2EDim, CellDim, EdgeDim),
            "C2E2C2E2C": (self._get_offset_provider, C2E2C2E2CDim, CellDim, CellDim),
            "E2ECV": (self._get_offset_provider_for_sparse_fields, E2C2VDim, EdgeDim, ECVDim),
            "E2EC": (self._get_offset_provider_for_sparse_fields, E2CDim, EdgeDim, ECDim),
            "C2CEC": (self._get_offset_provider_for_sparse_fields, C2E2CDim, CellDim, CECDim),
            "C2CECEC": (
                self._get_offset_provider_for_sparse_fields,
                C2E2C2E2CDim,
                CellDim,
                CECECDim,
            ),
        }

    @property
    def num_cells(self) -> int:
        return self.config.num_cells

    @property
    def num_vertices(self) -> int:
        return self.config.num_vertices

    @property
    def num_edges(self) -> int:
        return self.config.num_edges

    @property
    def diamond_table(self) -> np.ndarray:
        return SimpleGridData.e2c2v_table

    @property
    def num_levels(self) -> int:
        return self.config.num_levels

    @property
    def id(self) -> uuid.UUID:
        return uuid.UUID("bd68594d-e151-459c-9fdc-32e989d3ca85")

    def _has_skip_values(self, dimension: gt_next.Dimension) -> bool:
        return False

    def _configure(self):
        horizontal_grid_size = HorizontalGridSize(
            num_vertices=self._VERTICES, num_edges=self._EDGES, num_cells=self._CELLS
        )
        vertical_grid_size = VerticalGridSize(num_lev=10)
        config = GridConfig(
            horizontal_config=horizontal_grid_size,
            vertical_config=vertical_grid_size,
        )

        connectivity_dict = {
            C2VDim: SimpleGridData.c2v_table,
            E2CDim: SimpleGridData.e2c_table,
            E2VDim: SimpleGridData.e2v_table,
            C2EDim: SimpleGridData.c2e_table,
            C2E2CODim: SimpleGridData.c2e2cO_table,
            C2E2CDim: SimpleGridData.c2e2c_table,
            E2C2EODim: SimpleGridData.e2c2eO_table,
            E2C2EDim: SimpleGridData.e2c2e_table,
            E2C2VDim: SimpleGridData.e2c2v_table,
            V2CDim: SimpleGridData.v2c_table,
            V2EDim: SimpleGridData.v2e_table,
            C2E2C2EDim: SimpleGridData.c2e2c2e_table,
            C2E2C2E2CDim: SimpleGridData.c2e2c2e2c_table,
        }

        self.with_config(config).with_connectivities(connectivity_dict)
        self.update_size_connectivities(
            {
                ECVDim: self.size[EdgeDim] * self.size[E2C2VDim],
                CEDim: self.size[CellDim] * self.size[C2EDim],
                ECDim: self.size[EdgeDim] * self.size[E2CDim],
            }
        )<|MERGE_RESOLUTION|>--- conflicted
+++ resolved
@@ -13,13 +13,8 @@
 import dataclasses
 import uuid
 
-import gt4py.next as gt_next
+import gt4py.next as gtx
 import numpy as np
-<<<<<<< HEAD
-=======
-from gt4py.next import Dimension
-from gt4py.next.ffront.fbuiltins import int32
->>>>>>> 08b049bc
 
 from icon4py.model.common.dimension import (
     C2E2C2E2CDim,
@@ -91,7 +86,7 @@
             [7, 1, 2],
             [8, 2, 0],
         ],
-        dtype=int32,
+        dtype=gtx.int32,
     )
 
     e2c2v_table = np.asarray(
@@ -124,7 +119,7 @@
             [8, 0, 6, 2],  # 25
             [8, 2, 7, 0],  # 26
         ],
-        dtype=int32,
+        dtype=gtx.int32,
     )
 
     e2c_table = np.asarray(
@@ -157,7 +152,7 @@
             [14, 17],
             [13, 17],
         ],
-        dtype=int32,
+        dtype=gtx.int32,
     )
 
     e2v_table = np.asarray(
@@ -190,7 +185,7 @@
             [8, 0],
             [8, 2],
         ],
-        dtype=int32,
+        dtype=gtx.int32,
     )
 
     e2c2e_table = np.asarray(
@@ -223,7 +218,7 @@
             [24, 20, 26, 6],
             [25, 6, 21, 22],
         ],
-        dtype=int32,
+        dtype=gtx.int32,
     )
 
     e2c2eO_table = np.asarray(
@@ -256,7 +251,7 @@
             [24, 25, 20, 26, 6],
             [25, 26, 6, 21, 22],
         ],
-        dtype=int32,
+        dtype=gtx.int32,
     )
 
     c2e_table = np.asarray(
@@ -280,7 +275,7 @@
             [22, 23, 3],  # cell 16
             [25, 26, 6],  # cell 17
         ],
-        dtype=int32,
+        dtype=gtx.int32,
     )
 
     v2c_table = np.asarray(
@@ -295,7 +290,7 @@
             [12, 16, 13, 10, 6, 9],
             [13, 17, 14, 11, 7, 10],
         ],
-        dtype=int32,
+        dtype=gtx.int32,
     )
 
     v2e_table = np.asarray(
@@ -310,7 +305,7 @@
             [21, 22, 23, 18, 10, 14],
             [24, 25, 26, 21, 13, 17],
         ],
-        dtype=int32,
+        dtype=gtx.int32,
     )
 
     c2e2cO_table = np.asarray(
@@ -334,7 +329,7 @@
             [13, 1, 12, 16],
             [14, 2, 13, 17],
         ],
-        dtype=int32,
+        dtype=gtx.int32,
     )
 
     c2e2c_table = np.asarray(
@@ -358,7 +353,7 @@
             [13, 1, 12],
             [14, 2, 13],
         ],
-        dtype=int32,
+        dtype=gtx.int32,
     )
 
     c2e2c2e_table = np.asarray(
@@ -382,7 +377,7 @@
             [21, 22, 26, 18, 19, 23, 3, 4, 8],
             [24, 25, 20, 21, 22, 26, 6, 7, 2],  # 17c
         ],
-        dtype=int32,
+        dtype=gtx.int32,
     )
 
     c2e2c2e2c_table = np.asarray(
@@ -406,7 +401,7 @@
             [13, 1, 12, 9, 15, 10, 17, 4, 5],
             [14, 2, 13, 10, 16, 5, 3, 11, 15],
         ],
-        dtype=int32,
+        dtype=gtx.int32,
     )
 
 
@@ -470,7 +465,7 @@
     def id(self) -> uuid.UUID:
         return uuid.UUID("bd68594d-e151-459c-9fdc-32e989d3ca85")
 
-    def _has_skip_values(self, dimension: gt_next.Dimension) -> bool:
+    def _has_skip_values(self, dimension: gtx.Dimension) -> bool:
         return False
 
     def _configure(self):
