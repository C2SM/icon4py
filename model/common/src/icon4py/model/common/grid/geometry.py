--- conflicted
+++ resolved
@@ -80,8 +80,6 @@
         grid: icon.IconGrid,
         decomposition_info: definitions.DecompositionInfo,
         backend: gtx_typing.Backend | None,
-        coordinates: gm.CoordinateDict,
-        extra_fields: gm.GeometryDict,
         metadata: dict[str, model.FieldMetaData],
     ):
         """
@@ -134,7 +132,7 @@
         return self._attrs
 
     @property
-    def backend(self) -> gtx_backend.Backend:
+    def backend(self) -> gtx_typing.Backend:
         return self._backend
 
     @property
@@ -152,7 +150,7 @@
         self,
         grid: icon.IconGrid,
         decomposition_info: definitions.DecompositionInfo,
-        backend: gtx_backend.Backend | None,
+        backend: gtx_typing.Backend | None,
         coordinates: gm.CoordinateDict,
         extra_fields: gm.GeometryDict,
         metadata: dict[str, model.FieldMetaData],
@@ -551,7 +549,7 @@
         self,
         grid: icon.IconGrid,
         decomposition_info: definitions.DecompositionInfo,
-        backend: gtx_backend.Backend | None,
+        backend: gtx_typing.Backend | None,
         coordinates: gm.CoordinateDict,
         extra_fields: gm.GeometryDict,
         metadata: dict[str, model.FieldMetaData],
@@ -674,7 +672,6 @@
         )
         self.register_provider(inverse_far_edge_distance_provider)
 
-<<<<<<< HEAD
         edge_areas = factory.ProgramFieldProvider(
             func=stencils.compute_edge_area,
             deps={
@@ -705,19 +702,6 @@
             }
         )
         self.register_provider(coriolis_params)
-=======
-    @property
-    def metadata(self) -> dict[str, model.FieldMetaData]:
-        return self._attrs
-
-    @property
-    def backend(self) -> gtx_typing.Backend | None:
-        return self._backend
-
-    @property
-    def grid(self) -> icon.IconGrid:
-        return self._grid
->>>>>>> 85bfae43
 
         # 3. primal_normal_vert, primal_normal_cell
         normal_vert_wrapper = SparseFieldProviderWrapper(
