--- conflicted
+++ resolved
@@ -6,10 +6,7 @@
 # Please, refer to the LICENSE file in the root directory.
 # SPDX-License-Identifier: BSD-3-Clause
 import functools
-<<<<<<< HEAD
 import logging
-from typing import Any, Callable, Literal, Mapping, Optional, Sequence, TypeAlias, TypeVar
-=======
 from typing import (
     Any,
     Callable,
@@ -20,7 +17,6 @@
     TypeAlias,
     TypeVar,
 )
->>>>>>> 91e200e8
 
 from gt4py import next as gtx
 from gt4py.next import backend as gtx_backend
@@ -119,7 +115,6 @@
         log.info(
             f"initialized geometry for backend = '{self._backend_name()}' and grid = '{self._grid}'"
         )
-        log.debug(f"using array_ns {self._xp} ")
 
         (
             edge_orientation0_lat,
