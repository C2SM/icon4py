# ICON4Py - ICON inspired code in Python and GT4Py
#
# Copyright (c) 2022-2024, ETH Zurich and MeteoSwiss
# All rights reserved.
#
# Please, refer to the LICENSE file in the root directory.
# SPDX-License-Identifier: BSD-3-Clause
import functools
from typing import Any, Callable, Literal, Mapping, Optional, Sequence, TypeAlias, TypeVar

# TODO (@halungge ) test on GPU (NEP 18 ?)
import numpy as np
from gt4py import next as gtx
from gt4py.next import backend as gtx_backend

import icon4py.model.common.grid.geometry_attributes as attrs
import icon4py.model.common.math.helpers as math_helpers
from icon4py.model.common import (
    constants,
    dimension as dims,
    field_type_aliases as fa,
    type_alias as ta,
)
from icon4py.model.common.decomposition import definitions
from icon4py.model.common.grid import (
    geometry_stencils as stencils,
    grid_manager as gm,
    horizontal as h_grid,
    icon,
)
<<<<<<< HEAD
from icon4py.model.common.math.helpers import geographical_to_cartesian_on_edges
from icon4py.model.common.settings import xp
=======
>>>>>>> d5de356f
from icon4py.model.common.states import factory, model, utils as state_utils


InputGeometryFieldType: TypeAlias = Literal[attrs.CELL_AREA, attrs.TANGENT_ORIENTATION]


class GridGeometry(factory.FieldSource):
    """
    Factory for the ICON grid geometry fields.

    Computes geometry fields from the grid geographical coordinates fo cells, egdes, vertices.
    Computations are triggered upon first request.

    Can be queried for geometry fields and metadata

    Examples:
        >>> geometry = GridGeometry(
        ...     grid, decomposition_info, backend, coordinates, extra_fields, geometry_attributes.attrs
        ... )
        GridGeometry for geometry_type=SPHERE grid=f2e06839-694a-cca1-a3d5-028e0ff326e0 : R9B4
        >>> geometry.get("edge_length")
        NumPyArrayField(_domain=Domain(dims=(Dimension(value='Edge', kind=<DimensionKind.HORIZONTAL: 'horizontal'>),), ranges=(UnitRange(0, 31558),)), _ndarray=array([3746.2669054 , 3746.2669066 , 3746.33418138, ..., 3736.61622936, 3792.41317057]))
        >>> geometry.get("edge_length", RetrievalType.METADATA)
        {'standard_name': 'edge_length',
        'long_name': 'edge length',
        'units': 'm',
        'dims': (Dimension(value='Edge', kind=<DimensionKind.HORIZONTAL: 'horizontal'>),),
        'icon_var_name': 't_grid_edges%primal_edge_length',
        'dtype': numpy.float64}
        >>> geometry.get("edge_length", RetrievalType.DATA_ARRAY)
        <xarray.DataArray (dim_0: 31558)> Size: 252kB
        array([3746.2669054 , 3746.2669066 , 3746.33418138, ..., 3889.53098062, 3736.61622936, 3792.41317057])
        Dimensions without coordinates: dim_0
        .Attributes:
        standard_name:  edge_length
        long_name:      edge length
        units:          m
        dims:           (Dimension(value='Edge', kind=<DimensionKind.HORIZONTAL: ...
        icon_var_name:  t_grid_edges%primal_edge_length
        dtype:          <class 'numpy.float64'>


    """

    def __init__(
        self,
        grid: icon.IconGrid,
        decomposition_info: definitions.DecompositionInfo,
        backend: gtx_backend.Backend,
        coordinates: gm.CoordinateDict,
        extra_fields: dict[InputGeometryFieldType, gtx.Field],
        metadata: dict[str, model.FieldMetaData],
    ):
        """
        Args:
            grid: IconGrid the grid topology
            decomposition_info: data structure containing owner masks for field dimensions
            backend: backend used for memory allocation and computation
            coordinates: dictionary containing geographical coordinates for grid cells, edges and vertices,
            extra_fields: fields that are not computed but directly read off the grid file,
                currently only the edge_system_orientation cell_area. Should eventually disappear.
            metadata: a dictionary of FieldMetaData for all fields computed in GridGeometry.

        """
        self._providers = {}
        self._backend = backend
        self._allocator = gtx.constructors.zeros.partial(allocator=backend)
        self._grid = grid
        self._decomposition_info = decomposition_info
        self._attrs = metadata
        self._geometry_type: icon.GeometryType = grid.global_properties.geometry_type
        self._edge_domain = h_grid.domain(dims.EdgeDim)

        (
            edge_orientation0_lat,
            edge_orientation0_lon,
            edge_orientation1_lat,
            edge_orientation1_lon,
        ) = create_auxiliary_coordinate_arrays_for_orientation(
            self._grid,
            coordinates[dims.CellDim]["lat"],
            coordinates[dims.CellDim]["lon"],
            coordinates[dims.EdgeDim]["lat"],
            coordinates[dims.EdgeDim]["lon"],
        )
        coordinates_ = {
            attrs.CELL_LAT: coordinates[dims.CellDim]["lat"],
            attrs.CELL_LON: coordinates[dims.CellDim]["lon"],
            attrs.VERTEX_LAT: coordinates[dims.VertexDim]["lat"],
            attrs.EDGE_LON: coordinates[dims.EdgeDim]["lon"],
            attrs.EDGE_LAT: coordinates[dims.EdgeDim]["lat"],
            attrs.VERTEX_LON: coordinates[dims.VertexDim]["lon"],
            "latitude_of_edge_cell_neighbor_0": edge_orientation0_lat,
            "longitude_of_edge_cell_neighbor_0": edge_orientation0_lon,
            "latitude_of_edge_cell_neighbor_1": edge_orientation1_lat,
            "longitude_of_edge_cell_neighbor_1": edge_orientation1_lon,
        }
        coodinate_provider = factory.PrecomputedFieldProvider(coordinates_)
        self.register_provider(coodinate_provider)

        input_fields_provider = factory.PrecomputedFieldProvider(
            {
                # TODO (@magdalena) rescaled by grid_length_rescale_factor (mo_grid_tools.f90)
                attrs.EDGE_CELL_DISTANCE: extra_fields[gm.GeometryName.EDGE_CELL_DISTANCE],
                attrs.CELL_AREA: extra_fields[gm.GeometryName.CELL_AREA],
                attrs.DUAL_AREA: extra_fields[gm.GeometryName.DUAL_AREA],
                attrs.TANGENT_ORIENTATION: extra_fields[gm.GeometryName.TANGENT_ORIENTATION],
                "edge_owner_mask": gtx.as_field(
                    (dims.EdgeDim,), decomposition_info.owner_mask(dims.EdgeDim), dtype=bool
                ),
                attrs.CELL_NORMAL_ORIENTATION: extra_fields[
                    gm.GeometryName.CELL_NORMAL_ORIENTATION
                ],
                attrs.VERTEX_EDGE_ORIENTATION: extra_fields[
                    gm.GeometryName.EDGE_ORIENTATION_ON_VERTEX
                ],
                "vertex_owner_mask": gtx.as_field(
                    (dims.VertexDim,), decomposition_info.owner_mask(dims.VertexDim)
                ),
                "cell_owner_mask": gtx.as_field(
                    (dims.VertexDim,), decomposition_info.owner_mask(dims.CellDim)
                ),
            }
        )
        self.register_provider(input_fields_provider)
        self._register_computed_fields()

    def _register_computed_fields(self):
        edge_length_provider = factory.ProgramFieldProvider(
            func=stencils.compute_edge_length,
            domain={
                dims.EdgeDim: (
                    self._edge_domain(h_grid.Zone.LOCAL),
                    self._edge_domain(h_grid.Zone.LOCAL),
                )
            },
            fields={
                "length": attrs.EDGE_LENGTH,
            },
            deps={
                "vertex_lat": attrs.VERTEX_LAT,
                "vertex_lon": attrs.VERTEX_LON,
            },
            params={"radius": self._grid.global_properties.radius},
        )
        self.register_provider(edge_length_provider)
        meta = attrs.metadata_for_inverse(attrs.attrs[attrs.EDGE_LENGTH])
        name = meta["standard_name"]
        self._attrs.update({name: meta})
        inverse_edge_length = self._inverse_field_provider(attrs.EDGE_LENGTH)
        self.register_provider(inverse_edge_length)

        dual_length_provider = factory.ProgramFieldProvider(
            func=stencils.compute_cell_center_arc_distance,
            domain={
                dims.EdgeDim: (
                    self._edge_domain(h_grid.Zone.LOCAL),
                    self._edge_domain(h_grid.Zone.LOCAL),
                )
            },
            fields={
                "dual_edge_length": attrs.DUAL_EDGE_LENGTH,
            },
            deps={
                "edge_neighbor_0_lat": "latitude_of_edge_cell_neighbor_0",
                "edge_neighbor_0_lon": "longitude_of_edge_cell_neighbor_0",
                "edge_neighbor_1_lat": "latitude_of_edge_cell_neighbor_1",
                "edge_neighbor_1_lon": "longitude_of_edge_cell_neighbor_1",
            },
            params={"radius": self._grid.global_properties.radius},
        )
        self.register_provider(dual_length_provider)
        inverse_dual_edge_length = self._inverse_field_provider(attrs.DUAL_EDGE_LENGTH)
        self.register_provider(inverse_dual_edge_length)

        vertex_vertex_distance = factory.ProgramFieldProvider(
            func=stencils.compute_arc_distance_of_far_edges_in_diamond,
            domain={
                dims.EdgeDim: (
                    self._edge_domain(h_grid.Zone.LATERAL_BOUNDARY_LEVEL_2),
                    self._edge_domain(h_grid.Zone.LOCAL),
                )
            },
            fields={"far_vertex_distance": attrs.VERTEX_VERTEX_LENGTH},
            deps={
                "vertex_lat": attrs.VERTEX_LAT,
                "vertex_lon": attrs.VERTEX_LON,
            },
            params={"radius": self._grid.global_properties.radius},
        )
        self.register_provider(vertex_vertex_distance)

        inverse_far_edge_distance_provider = self._inverse_field_provider(
            attrs.VERTEX_VERTEX_LENGTH
        )
        self.register_provider(inverse_far_edge_distance_provider)

        edge_areas = factory.ProgramFieldProvider(
            func=stencils.compute_edge_area,
            deps={
                "owner_mask": "edge_owner_mask",
                "primal_edge_length": attrs.EDGE_LENGTH,
                "dual_edge_length": attrs.DUAL_EDGE_LENGTH,
            },
            fields={"area": attrs.EDGE_AREA},
            domain={
                dims.EdgeDim: (
                    self._edge_domain(h_grid.Zone.LOCAL),
                    self._edge_domain(h_grid.Zone.END),
                )
            },
        )
        self.register_provider(edge_areas)
        coriolis_params = factory.ProgramFieldProvider(
            func=stencils.compute_coriolis_parameter_on_edges,
            deps={"edge_center_lat": attrs.EDGE_LAT},
            params={"angular_velocity": constants.EARTH_ANGULAR_VELOCITY},
            fields={"coriolis_parameter": attrs.CORIOLIS_PARAMETER},
            domain={
                dims.EdgeDim: (
                    self._edge_domain(h_grid.Zone.LOCAL),
                    self._edge_domain(h_grid.Zone.END),
                )
            },
        )
        self.register_provider(coriolis_params)

        # normals:
        # 1. edges%primal_cart_normal (cartesian coordinates for primal_normal
        tangent_normal_coordinates = factory.ProgramFieldProvider(
            func=stencils.compute_cartesian_coordinates_of_edge_tangent_and_normal,
            deps={
                "vertex_lat": attrs.VERTEX_LAT,
                "vertex_lon": attrs.VERTEX_LON,
                "edge_lat": attrs.EDGE_LAT,
                "edge_lon": attrs.EDGE_LON,
                "edge_orientation": attrs.TANGENT_ORIENTATION,
            },
            fields={
                "tangent_x": attrs.EDGE_TANGENT_X,
                "tangent_y": attrs.EDGE_TANGENT_Y,
                "tangent_z": attrs.EDGE_TANGENT_Z,
                "normal_x": attrs.EDGE_NORMAL_X,
                "normal_y": attrs.EDGE_NORMAL_Y,
                "normal_z": attrs.EDGE_NORMAL_Z,
            },
            domain={
                dims.EdgeDim: (
                    self._edge_domain(h_grid.Zone.LOCAL),
                    self._edge_domain(h_grid.Zone.END),
                )
            },
        )
        self.register_provider(tangent_normal_coordinates)
        # 2. primal_normals: gridfile%zonal_normal_primal_edge - edges%primal_normal%v1, gridfile%meridional_normal_primal_edge - edges%primal_normal%v2,
        normal_uv = factory.ProgramFieldProvider(
            func=math_helpers.compute_zonal_and_meridional_components_on_edges,
            deps={
                "lat": attrs.EDGE_LAT,
                "lon": attrs.EDGE_LON,
                "x": attrs.EDGE_NORMAL_X,
                "y": attrs.EDGE_NORMAL_Y,
                "z": attrs.EDGE_NORMAL_Z,
            },
            fields={
                "u": attrs.EDGE_NORMAL_U,
                "v": attrs.EDGE_NORMAL_V,
            },
            domain={
                dims.EdgeDim: (
                    self._edge_domain(h_grid.Zone.LOCAL),
                    self._edge_domain(h_grid.Zone.END),
                )
            },
        )
        self.register_provider(normal_uv)

        # 3. primal_normal_vert, primal_normal_cell
        normal_vert = factory.ProgramFieldProvider(
            func=stencils.compute_zonal_and_meridional_component_of_edge_field_at_vertex,
            deps={
                "vertex_lat": attrs.VERTEX_LAT,
                "vertex_lon": attrs.VERTEX_LON,
                "x": attrs.EDGE_NORMAL_X,
                "y": attrs.EDGE_NORMAL_Y,
                "z": attrs.EDGE_NORMAL_Z,
            },
            fields={
                "u_vertex_1": "u_vertex_1",
                "v_vertex_1": "v_vertex_1",
                "u_vertex_2": "u_vertex_2",
                "v_vertex_2": "v_vertex_2",
                "u_vertex_3": "u_vertex_3",
                "v_vertex_3": "v_vertex_3",
                "u_vertex_4": "u_vertex_4",
                "v_vertex_4": "v_vertex_4",
            },
            domain={
                dims.EdgeDim: (
                    self._edge_domain(h_grid.Zone.LATERAL_BOUNDARY_LEVEL_2),
                    self._edge_domain(h_grid.Zone.END),
                )
            },
        )
        normal_vert_wrapper = SparseFieldProviderWrapper(
            normal_vert,
            target_dims=attrs.attrs[attrs.EDGE_NORMAL_VERTEX_U]["dims"],
            fields=(attrs.EDGE_NORMAL_VERTEX_U, attrs.EDGE_NORMAL_VERTEX_V),
            pairs=(
                ("u_vertex_1", "u_vertex_2", "u_vertex_3", "u_vertex_4"),
                ("v_vertex_1", "v_vertex_2", "v_vertex_3", "v_vertex_4"),
            ),
        )
        self.register_provider(normal_vert_wrapper)
        normal_cell = factory.ProgramFieldProvider(
            func=stencils.compute_zonal_and_meridional_component_of_edge_field_at_cell_center,
            deps={
                "cell_lat": attrs.CELL_LAT,
                "cell_lon": attrs.CELL_LON,
                "x": attrs.EDGE_NORMAL_X,
                "y": attrs.EDGE_NORMAL_Y,
                "z": attrs.EDGE_NORMAL_Z,
            },
            fields={
                "u_cell_1": "u_cell_1",
                "v_cell_1": "v_cell_1",
                "u_cell_2": "u_cell_2",
                "v_cell_2": "v_cell_2",
            },
            domain={
                dims.EdgeDim: (
                    self._edge_domain(h_grid.Zone.LATERAL_BOUNDARY_LEVEL_2),
                    self._edge_domain(h_grid.Zone.END),
                )
            },
        )
        normal_cell_wrapper = SparseFieldProviderWrapper(
            normal_cell,
            target_dims=attrs.attrs[attrs.EDGE_NORMAL_CELL_U]["dims"],
            fields=(attrs.EDGE_NORMAL_CELL_U, attrs.EDGE_NORMAL_CELL_V),
            pairs=(("u_cell_1", "u_cell_2"), ("v_cell_1", "v_cell_2")),
        )
        self.register_provider(normal_cell_wrapper)
        # 3. dual normals: the dual normals are the edge tangents
        tangent_vert = factory.ProgramFieldProvider(
            func=stencils.compute_zonal_and_meridional_component_of_edge_field_at_vertex,
            deps={
                "vertex_lat": attrs.VERTEX_LAT,
                "vertex_lon": attrs.VERTEX_LON,
                "x": attrs.EDGE_TANGENT_X,
                "y": attrs.EDGE_TANGENT_Y,
                "z": attrs.EDGE_TANGENT_Z,
            },
            fields={
                "u_vertex_1": "u_vertex_1",
                "v_vertex_1": "v_vertex_1",
                "u_vertex_2": "u_vertex_2",
                "v_vertex_2": "v_vertex_2",
                "u_vertex_3": "u_vertex_3",
                "v_vertex_3": "v_vertex_3",
                "u_vertex_4": "u_vertex_4",
                "v_vertex_4": "v_vertex_4",
            },
            domain={
                dims.EdgeDim: (
                    self._edge_domain(h_grid.Zone.LATERAL_BOUNDARY_LEVEL_2),
                    self._edge_domain(h_grid.Zone.END),
                )
            },
        )
        tangent_vert_wrapper = SparseFieldProviderWrapper(
            tangent_vert,
            target_dims=attrs.attrs[attrs.EDGE_TANGENT_VERTEX_U]["dims"],
            fields=(attrs.EDGE_TANGENT_VERTEX_U, attrs.EDGE_TANGENT_VERTEX_V),
            pairs=(
                ("u_vertex_1", "u_vertex_2", "u_vertex_3", "u_vertex_4"),
                ("v_vertex_1", "v_vertex_2", "v_vertex_3", "v_vertex_4"),
            ),
        )
        self.register_provider(tangent_vert_wrapper)
        tangent_cell = factory.ProgramFieldProvider(
            func=stencils.compute_zonal_and_meridional_component_of_edge_field_at_cell_center,
            deps={
                "cell_lat": attrs.CELL_LAT,
                "cell_lon": attrs.CELL_LON,
                "x": attrs.EDGE_TANGENT_X,
                "y": attrs.EDGE_TANGENT_Y,
                "z": attrs.EDGE_TANGENT_Z,
            },
            fields={
                "u_cell_1": "u_cell_1",
                "v_cell_1": "v_cell_1",
                "u_cell_2": "u_cell_2",
                "v_cell_2": "v_cell_2",
            },
            domain={
                dims.EdgeDim: (
                    self._edge_domain(h_grid.Zone.LATERAL_BOUNDARY_LEVEL_2),
                    self._edge_domain(h_grid.Zone.END),
                )
            },
        )
        tangent_cell_wrapper = SparseFieldProviderWrapper(
            tangent_cell,
            target_dims=attrs.attrs[attrs.EDGE_TANGENT_CELL_U]["dims"],
            fields=(attrs.EDGE_TANGENT_CELL_U, attrs.EDGE_TANGENT_CELL_V),
            pairs=(("u_cell_1", "u_cell_2"), ("v_cell_1", "v_cell_2")),
        )
        self.register_provider(tangent_cell_wrapper)
        cartesian_edge_centers = factory.FieldOperatorProvider(
            func=geographical_to_cartesian_on_edges.with_backend(self.backend),
            domain=(dims.EdgeDim, ),
            fields={attrs.EDGE_CENTER_X:attrs.EDGE_CENTER_X,
                    attrs.EDGE_CENTER_Y:attrs.EDGE_CENTER_Y,
                    attrs.EDGE_CENTER_Z:attrs.EDGE_CENTER_Z},
            deps = {
                "lat":attrs.EDGE_LAT,
                "lon": attrs.EDGE_LON,
            }
        )
        self.register_provider(cartesian_edge_centers)

    def _inverse_field_provider(self, field_name: str):
        meta = attrs.metadata_for_inverse(attrs.attrs[field_name])
        name = meta["standard_name"]
        self._attrs.update({name: meta})
        provider = factory.ProgramFieldProvider(
            func=math_helpers.compute_inverse_on_edges,
            deps={"f": field_name},
            fields={"f_inverse": name},
            domain={
                dims.EdgeDim: (
                    self._edge_domain(h_grid.Zone.LOCAL),
                    self._edge_domain(h_grid.Zone.LOCAL),
                )
            },
        )
        return provider

    def __repr__(self):
        return f"{self.__class__.__name__} for geometry_type={self._geometry_type._name_} (grid={self._grid.id!r})"

    @property
    def metadata(self) -> dict[str, model.FieldMetaData]:
        return self._attrs

    @property
    def backend(self) -> gtx_backend.Backend:
        return self._backend

    @property
    def grid(self):
        return self._grid

    @property
    def vertical_grid(self):
        return None


HorizontalD = TypeVar("HorizontalD", bound=gtx.Dimension)
SparseD = TypeVar("SparseD", bound=gtx.Dimension)


class SparseFieldProviderWrapper(factory.FieldProvider):
    def __init__(
        self,
        field_provider: factory.ProgramFieldProvider,
        target_dims: tuple[HorizontalD, SparseD],
        fields: Sequence[str],
        pairs: Sequence[tuple[str, ...]],
    ):
        self._wrapped_provider = field_provider
        self._fields = {name: None for name in fields}
        self._func = functools.partial(as_sparse_field, target_dims)
        self._pairs = pairs

    def __call__(
        self,
        field_name: str,
        field_src: Optional[factory.FieldSource],
        backend: Optional[gtx_backend.Backend],
        grid: Optional[factory.GridProvider],
    ):
        if not self._fields.get(field_name):
            # get the fields from the wrapped provider

            input_fields = []
            for p in self._pairs:
                t = tuple([self._wrapped_provider(name, field_src, backend, grid) for name in p])
                input_fields.append(t)
            sparse_fields = self.func(input_fields)
            self._fields = {k: sparse_fields[i] for i, k in enumerate(self.fields)}
        return self._fields[field_name]

    @property
    def dependencies(self) -> Sequence[str]:
        return self._wrapped_provider.dependencies

    @property
    def fields(self) -> Mapping[str, Any]:
        return self._fields

    @property
    def func(self) -> Callable:
        return self._func


def as_sparse_field(
    target_dims: tuple[HorizontalD, SparseD],
    data: Sequence[tuple[gtx.Field[gtx.Dims[HorizontalD], state_utils.ScalarType], ...]],
):
    assert len(target_dims) == 2
    assert target_dims[0].kind == gtx.DimensionKind.HORIZONTAL
    assert target_dims[1].kind == gtx.DimensionKind.LOCAL
    fields = []
    for t in data:
        buffers = list(b.ndarray for b in t)
        field = gtx.as_field(target_dims, data=(np.vstack(buffers).T), dtype=buffers[0].dtype)
        fields.append(field)
    return fields


def create_auxiliary_coordinate_arrays_for_orientation(
    grid: icon.IconGrid,
    cell_lat: fa.CellField[ta.wpfloat],
    cell_lon: fa.CellField[ta.wpfloat],
    edge_lat: fa.EdgeField[ta.wpfloat],
    edge_lon: fa.EdgeField[ta.wpfloat],
) -> tuple[
    fa.EdgeField[ta.wpfloat],
    fa.EdgeField[ta.wpfloat],
    fa.EdgeField[ta.wpfloat],
    fa.EdgeField[ta.wpfloat],
]:
    """
    Construct auxiliary arrays of geographical coordinates used in the computation of edge normal fields.

    The resulting fields are based on edges and contain geographical coordinates (lat, lon) that are
    - either the coordinates (lat, lon) of an edge's neighboring cell centers
    - or for boundary edges (that have no cell neighbor) the coordinates of the edge center

    Args:
        grid: icon grid
        cell_lat: latitude of cell centers
        cell_lon: longitude of cell centers
        edge_lat: latitude of edge centers
        edge_lon: longitude of edge centers

    Returns:
        latitude of first neighbor
        longitude of first neighbor
        latitude of second neighbor
        longitude of second neighbor
    """
    e2c_table = grid.connectivities[dims.E2CDim]
    lat = cell_lat.ndarray[e2c_table]
    lon = cell_lon.ndarray[e2c_table]
    for i in (0, 1):
        boundary_edges = np.where(e2c_table[:, i] == gm.GridFile.INVALID_INDEX)
        lat[boundary_edges, i] = edge_lat.ndarray[boundary_edges]
        lon[boundary_edges, i] = edge_lon.ndarray[boundary_edges]

    return (
        gtx.as_field((dims.EdgeDim,), lat[:, 0]),
        gtx.as_field((dims.EdgeDim,), lon[:, 0]),
        gtx.as_field((dims.EdgeDim,), lat[:, 1]),
        gtx.as_field((dims.EdgeDim,), lon[:, 1]),
    )<|MERGE_RESOLUTION|>--- conflicted
+++ resolved
@@ -28,11 +28,6 @@
     horizontal as h_grid,
     icon,
 )
-<<<<<<< HEAD
-from icon4py.model.common.math.helpers import geographical_to_cartesian_on_edges
-from icon4py.model.common.settings import xp
-=======
->>>>>>> d5de356f
 from icon4py.model.common.states import factory, model, utils as state_utils
 
 
@@ -443,15 +438,17 @@
         )
         self.register_provider(tangent_cell_wrapper)
         cartesian_edge_centers = factory.FieldOperatorProvider(
-            func=geographical_to_cartesian_on_edges.with_backend(self.backend),
-            domain=(dims.EdgeDim, ),
-            fields={attrs.EDGE_CENTER_X:attrs.EDGE_CENTER_X,
-                    attrs.EDGE_CENTER_Y:attrs.EDGE_CENTER_Y,
-                    attrs.EDGE_CENTER_Z:attrs.EDGE_CENTER_Z},
-            deps = {
-                "lat":attrs.EDGE_LAT,
+            func=math_helpers.geographical_to_cartesian_on_edges.with_backend(self.backend),
+            domain=(dims.EdgeDim,),
+            fields={
+                attrs.EDGE_CENTER_X: attrs.EDGE_CENTER_X,
+                attrs.EDGE_CENTER_Y: attrs.EDGE_CENTER_Y,
+                attrs.EDGE_CENTER_Z: attrs.EDGE_CENTER_Z,
+            },
+            deps={
+                "lat": attrs.EDGE_LAT,
                 "lon": attrs.EDGE_LON,
-            }
+            },
         )
         self.register_provider(cartesian_edge_centers)
 
