--- conflicted
+++ resolved
@@ -80,11 +80,8 @@
         grid: icon.IconGrid,
         decomposition_info: definitions.DecompositionInfo,
         backend: gtx_backend.Backend | None,
-<<<<<<< HEAD
-=======
         coordinates: gm.CoordinateDict,
         extra_fields: gm.GeometryDict,
->>>>>>> dd21bc41
         metadata: dict[str, model.FieldMetaData],
     ):
         """
@@ -109,7 +106,7 @@
             f"initialized geometry for backend = '{self._backend_name()}' and grid = '{self._grid}'"
         )
 
-    def _inverse_field_provider(self, field_name: str):
+    def _inverse_field_provider(self, field_name: str) -> factory.FieldProvider:
         meta = attrs.metadata_for_inverse(attrs.attrs[field_name])
         name = meta["standard_name"]
         self._attrs.update({name: meta})
@@ -126,8 +123,11 @@
         )
         return provider
 
-    def __repr__(self):
-        return f"{self.__class__.__name__} for geometry_type={self._geometry_type._name_} (grid={self._grid.id!r})"
+    def __repr__(self) -> str:
+        geometry_name = self._geometry_type._name_ if self._geometry_type else ""
+        return (
+            f"{self.__class__.__name__} for geometry_type={geometry_name} (grid={self._grid.id!r})"
+        )
 
     @property
     def metadata(self) -> dict[str, model.FieldMetaData]:
@@ -138,14 +138,15 @@
         return self._backend
 
     @property
-    def grid(self):
+    def grid(self) -> icon.IconGrid:
         return self._grid
 
     @property
-    def vertical_grid(self):
+    def vertical_grid(self) -> None:
         return None
 
 
+# TODO(): self type
 class IcosahedronGridGeometry(GridGeometry):
     def __init__(
         self,
@@ -153,7 +154,7 @@
         decomposition_info: definitions.DecompositionInfo,
         backend: gtx_backend.Backend | None,
         coordinates: gm.CoordinateDict,
-        extra_fields: dict[InputGeometryFieldType, gtx.Field],
+        extra_fields: gm.GeometryDict,
         metadata: dict[str, model.FieldMetaData],
     ):
         super().__init__(grid, decomposition_info, backend, metadata)
@@ -225,18 +226,6 @@
             }
         )
         self.register_provider(input_fields_provider)
-        self._register_computed_fields()
-
-<<<<<<< HEAD
-    def _register_computed_fields(self):
-=======
-    def _register_computed_fields(self) -> None:
->>>>>>> dd21bc41
-        meta = attrs.metadata_for_inverse(attrs.attrs[attrs.EDGE_LENGTH])
-        name = meta["standard_name"]
-        self._attrs.update({name: meta})
-        inverse_edge_length = self._inverse_field_provider(attrs.EDGE_LENGTH)
-        self.register_provider(inverse_edge_length)
 
         inverse_dual_edge_length = self._inverse_field_provider(attrs.DUAL_EDGE_LENGTH)
         self.register_provider(inverse_dual_edge_length)
@@ -556,7 +545,6 @@
         )
         self.register_provider(cartesian_cell_centers)
 
-<<<<<<< HEAD
 
 class TorusGridGeometry(GridGeometry):
     def __init__(
@@ -565,7 +553,7 @@
         decomposition_info: definitions.DecompositionInfo,
         backend: gtx_backend.Backend | None,
         coordinates: gm.CoordinateDict,
-        extra_fields: dict[InputGeometryFieldType, gtx.Field],
+        extra_fields: gm.GeometryDict,
         metadata: dict[str, model.FieldMetaData],
     ):
         super().__init__(grid, decomposition_info, backend, metadata)
@@ -644,12 +632,14 @@
         self.register_provider(input_fields_provider)
         self._register_computed_fields(input_fields_provider)
 
-    def _register_computed_fields(self, input_fields_provider):
+    def _register_computed_fields(
+        self, input_fields_provider: factory.PrecomputedFieldProvider
+    ) -> None:
         meta = attrs.metadata_for_inverse(attrs.attrs[attrs.EDGE_LENGTH])
-=======
-    def _inverse_field_provider(self, field_name: str) -> factory.FieldProvider:
-        meta = attrs.metadata_for_inverse(attrs.attrs[field_name])
->>>>>>> dd21bc41
+        name = meta["standard_name"]
+        self._attrs.update({name: meta})
+        inverse_edge_length = self._inverse_field_provider(attrs.EDGE_LENGTH)
+        meta = attrs.metadata_for_inverse(attrs.attrs[attrs.EDGE_LENGTH])
         name = meta["standard_name"]
         self._attrs.update({name: meta})
         inverse_edge_length = self._inverse_field_provider(attrs.EDGE_LENGTH)
@@ -678,7 +668,6 @@
                 "domain_height": self._grid.global_properties.domain_height,
             },
         )
-<<<<<<< HEAD
         self.register_provider(vertex_vertex_distance)
         inverse_far_edge_distance_provider = self._inverse_field_provider(
             attrs.VERTEX_VERTEX_LENGTH
@@ -778,43 +767,13 @@
             ),
         )
         self.register_provider(tangent_cell_wrapper)
-=======
-        return provider
-
-    def __repr__(self) -> str:
-        geometry_name = self._geometry_type._name_ if self._geometry_type else ""
-        return (
-            f"{self.__class__.__name__} for geometry_type={geometry_name} (grid={self._grid.id!r})"
-        )
-
-    @property
-    def metadata(self) -> dict[str, model.FieldMetaData]:
-        return self._attrs
-
-    @property
-    def backend(self) -> gtx_backend.Backend | None:
-        return self._backend
-
-    @property
-    def grid(self) -> icon.IconGrid:
-        return self._grid
-
-    @property
-    def vertical_grid(self) -> None:
-        return None
->>>>>>> dd21bc41
 
 
 class SparseFieldProviderWrapper(factory.FieldProvider):
     def __init__(
         self,
-<<<<<<< HEAD
         field_provider: factory.FieldProvider,
-        target_dims: tuple[HorizontalD, SparseD],
-=======
-        field_provider: factory.ProgramFieldProvider,
         target_dims: Sequence[gtx.Dimension],
->>>>>>> dd21bc41
         fields: Sequence[str],
         pairs: Sequence[tuple[str, ...]],
     ):
