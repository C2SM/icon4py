# ICON4Py - ICON inspired code in Python and GT4Py
#
# Copyright (c) 2022-2024, ETH Zurich and MeteoSwiss
# All rights reserved.
#
# Please, refer to the LICENSE file in the root directory.
# SPDX-License-Identifier: BSD-3-Clause
import functools
import logging
from collections.abc import Callable, Mapping, Sequence
from typing import Any

from gt4py import next as gtx
from gt4py.next import backend as gtx_backend

import icon4py.model.common.math.helpers as math_helpers
from icon4py.model.common import (
    constants,
    dimension as dims,
    field_type_aliases as fa,
    type_alias as ta,
)
from icon4py.model.common.decomposition import definitions
from icon4py.model.common.grid import (
    base,
    geometry_attributes as attrs,
    geometry_stencils as stencils,
    grid_manager as gm,
    gridfile,
    horizontal as h_grid,
    icon,
)
from icon4py.model.common.states import factory, model, utils as state_utils
from icon4py.model.common.utils import data_allocation as data_alloc, device_utils


log = logging.getLogger(__name__)


class GridGeometry(factory.FieldSource):
    """
    Factory for the ICON grid geometry fields.

    Computes geometry fields from the grid geographical coordinates fo cells, egdes, vertices.
    Computations are triggered upon first request.

    Can be queried for geometry fields and metadata

    Examples:
        >>> geometry = GridGeometry(
        ...     grid, decomposition_info, backend, coordinates, extra_fields, geometry_attributes.attrs
        ... )
        GridGeometry for geometry_type=SPHERE grid=f2e06839-694a-cca1-a3d5-028e0ff326e0 : R9B4
        >>> geometry.get("edge_length")
        NumPyArrayField(_domain=Domain(dims=(Dimension(value='Edge', kind=<DimensionKind.HORIZONTAL: 'horizontal'>),), ranges=(UnitRange(0, 31558),)), _ndarray=array([3746.2669054 , 3746.2669066 , 3746.33418138, ..., 3736.61622936, 3792.41317057]))
        >>> geometry.get("edge_length", RetrievalType.METADATA)
        {'standard_name': 'edge_length',
        'long_name': 'edge length',
        'units': 'm',
        'dims': (Dimension(value='Edge', kind=<DimensionKind.HORIZONTAL: 'horizontal'>),),
        'icon_var_name': 't_grid_edges%primal_edge_length',
        'dtype': numpy.float64}
        >>> geometry.get("edge_length", RetrievalType.DATA_ARRAY)
        <xarray.DataArray (dim_0: 31558)> Size: 252kB
        array([3746.2669054 , 3746.2669066 , 3746.33418138, ..., 3889.53098062, 3736.61622936, 3792.41317057])
        Dimensions without coordinates: dim_0
        .Attributes:
        standard_name:  edge_length
        long_name:      edge length
        units:          m
        dims:           (Dimension(value='Edge', kind=<DimensionKind.HORIZONTAL: ...
        icon_var_name:  t_grid_edges%primal_edge_length
        dtype:          <class 'numpy.float64'>


    """

    def __init__(
        self,
        grid: icon.IconGrid,
        decomposition_info: definitions.DecompositionInfo,
        backend: gtx_backend.Backend | None,
        coordinates: gm.CoordinateDict,
        extra_fields: gm.GeometryDict,
        metadata: dict[str, model.FieldMetaData],
    ):
        """
        Args:
            grid: IconGrid the grid topology
            decomposition_info: data structure containing owner masks for field dimensions
            backend: backend used for memory allocation and computation
            coordinates: dictionary containing geographical coordinates for grid cells, edges and vertices,
            extra_fields: fields that are not computed but directly read off the grid file,
                currently only the edge_system_orientation cell_area. Should eventually disappear.
            metadata: a dictionary of FieldMetaData for all fields computed in GridGeometry.

        """
        self._providers = {}
        self._backend = backend
        self._allocator = gtx.constructors.zeros.partial(allocator=backend)
        self._grid = grid
        self._decomposition_info = decomposition_info
        self._attrs = metadata
        self._geometry_type: base.GeometryType | None = grid.global_properties.geometry_type
        self._edge_domain = h_grid.domain(dims.EdgeDim)
        log.info(
            f"initialized geometry for backend = '{self._backend_name()}' and grid = '{self._grid}'"
        )

        (
            edge_orientation0_lat,
            edge_orientation0_lon,
            edge_orientation1_lat,
            edge_orientation1_lon,
        ) = create_auxiliary_coordinate_arrays_for_orientation(
            self._grid,
            coordinates[dims.CellDim]["lat"],
            coordinates[dims.CellDim]["lon"],
            coordinates[dims.EdgeDim]["lat"],
            coordinates[dims.EdgeDim]["lon"],
            self._backend,
        )
        coordinates_ = {
            attrs.CELL_LAT: coordinates[dims.CellDim]["lat"],
            attrs.CELL_LON: coordinates[dims.CellDim]["lon"],
            attrs.VERTEX_LAT: coordinates[dims.VertexDim]["lat"],
            attrs.EDGE_LON: coordinates[dims.EdgeDim]["lon"],
            attrs.EDGE_LAT: coordinates[dims.EdgeDim]["lat"],
            attrs.VERTEX_LON: coordinates[dims.VertexDim]["lon"],
            "latitude_of_edge_cell_neighbor_0": edge_orientation0_lat,
            "longitude_of_edge_cell_neighbor_0": edge_orientation0_lon,
            "latitude_of_edge_cell_neighbor_1": edge_orientation1_lat,
            "longitude_of_edge_cell_neighbor_1": edge_orientation1_lon,
        }
        coordinate_provider = factory.PrecomputedFieldProvider(coordinates_)
        self.register_provider(coordinate_provider)

        input_fields_provider = factory.PrecomputedFieldProvider(
            {
                # TODO(halungge): rescaled by grid_length_rescale_factor (mo_grid_tools.f90)
                attrs.EDGE_LENGTH: extra_fields[gridfile.GeometryName.EDGE_LENGTH],
                attrs.DUAL_EDGE_LENGTH: extra_fields[gridfile.GeometryName.DUAL_EDGE_LENGTH],
                attrs.EDGE_CELL_DISTANCE: extra_fields[gridfile.GeometryName.EDGE_CELL_DISTANCE],
                attrs.EDGE_VERTEX_DISTANCE: extra_fields[
                    gridfile.GeometryName.EDGE_VERTEX_DISTANCE
                ],
                attrs.CELL_AREA: extra_fields[gridfile.GeometryName.CELL_AREA],
                attrs.DUAL_AREA: extra_fields[gridfile.GeometryName.DUAL_AREA],
                attrs.TANGENT_ORIENTATION: extra_fields[gridfile.GeometryName.TANGENT_ORIENTATION],
                "edge_owner_mask": gtx.as_field(
                    (dims.EdgeDim,),
                    decomposition_info.owner_mask(dims.EdgeDim),
                    dtype=bool,
                    allocator=self._backend,
                ),
                attrs.CELL_NORMAL_ORIENTATION: extra_fields[
                    gridfile.GeometryName.CELL_NORMAL_ORIENTATION
                ],
                attrs.VERTEX_EDGE_ORIENTATION: extra_fields[
                    gridfile.GeometryName.EDGE_ORIENTATION_ON_VERTEX
                ],
                "vertex_owner_mask": gtx.as_field(
                    (dims.VertexDim,),
                    decomposition_info.owner_mask(dims.VertexDim),
                    allocator=self._backend,
                    dtype=bool,
                ),
                "cell_owner_mask": gtx.as_field(
                    (dims.CellDim,),
                    decomposition_info.owner_mask(dims.CellDim),
                    allocator=self._backend,
                    dtype=bool,
                ),
            }
        )
        self.register_provider(input_fields_provider)
        self._register_computed_fields()

<<<<<<< HEAD
    def _register_computed_fields(self):
=======
    def _register_computed_fields(self) -> None:
        edge_length_provider = factory.ProgramFieldProvider(
            func=stencils.compute_edge_length,
            domain={
                dims.EdgeDim: (
                    self._edge_domain(h_grid.Zone.LOCAL),
                    self._edge_domain(h_grid.Zone.LOCAL),
                )
            },
            fields={
                "length": attrs.EDGE_LENGTH,
            },
            deps={
                "vertex_lat": attrs.VERTEX_LAT,
                "vertex_lon": attrs.VERTEX_LON,
            },
            params={"radius": self._grid.global_properties.radius},
        )
        self.register_provider(edge_length_provider)
>>>>>>> 10765dcb
        meta = attrs.metadata_for_inverse(attrs.attrs[attrs.EDGE_LENGTH])
        name = meta["standard_name"]
        self._attrs.update({name: meta})
        inverse_edge_length = self._inverse_field_provider(attrs.EDGE_LENGTH)
        self.register_provider(inverse_edge_length)

        inverse_dual_edge_length = self._inverse_field_provider(attrs.DUAL_EDGE_LENGTH)
        self.register_provider(inverse_dual_edge_length)

        vertex_vertex_distance = factory.ProgramFieldProvider(
            func=stencils.compute_arc_distance_of_far_edges_in_diamond,
            domain={
                dims.EdgeDim: (
                    self._edge_domain(h_grid.Zone.LATERAL_BOUNDARY_LEVEL_2),
                    self._edge_domain(h_grid.Zone.LOCAL),
                )
            },
            fields={"far_vertex_distance": attrs.VERTEX_VERTEX_LENGTH},
            deps={
                "vertex_lat": attrs.VERTEX_LAT,
                "vertex_lon": attrs.VERTEX_LON,
            },
            params={"radius": self._grid.global_properties.radius},
        )
        self.register_provider(vertex_vertex_distance)

        inverse_far_edge_distance_provider = self._inverse_field_provider(
            attrs.VERTEX_VERTEX_LENGTH
        )
        self.register_provider(inverse_far_edge_distance_provider)

        edge_areas = factory.ProgramFieldProvider(
            func=stencils.compute_edge_area,
            deps={
                "owner_mask": "edge_owner_mask",
                "primal_edge_length": attrs.EDGE_LENGTH,
                "dual_edge_length": attrs.DUAL_EDGE_LENGTH,
            },
            fields={"area": attrs.EDGE_AREA},
            domain={
                dims.EdgeDim: (
                    self._edge_domain(h_grid.Zone.LOCAL),
                    self._edge_domain(h_grid.Zone.END),
                )
            },
        )
        self.register_provider(edge_areas)
        coriolis_params = factory.ProgramFieldProvider(
            func=stencils.compute_coriolis_parameter_on_edges,
            deps={"edge_center_lat": attrs.EDGE_LAT},
            params={"angular_velocity": constants.EARTH_ANGULAR_VELOCITY},
            fields={"coriolis_parameter": attrs.CORIOLIS_PARAMETER},
            domain={
                dims.EdgeDim: (
                    self._edge_domain(h_grid.Zone.LOCAL),
                    self._edge_domain(h_grid.Zone.END),
                )
            },
        )
        self.register_provider(coriolis_params)

        # normals:
        # 1. edges%primal_cart_normal (cartesian coordinates for primal_normal)
        tangent_normal_coordinates = factory.ProgramFieldProvider(
            func=stencils.compute_cartesian_coordinates_of_edge_tangent_and_normal,
            deps={
                "vertex_lat": attrs.VERTEX_LAT,
                "vertex_lon": attrs.VERTEX_LON,
                "edge_lat": attrs.EDGE_LAT,
                "edge_lon": attrs.EDGE_LON,
                "edge_orientation": attrs.TANGENT_ORIENTATION,
            },
            fields={
                "tangent_x": attrs.EDGE_TANGENT_X,
                "tangent_y": attrs.EDGE_TANGENT_Y,
                "tangent_z": attrs.EDGE_TANGENT_Z,
                "normal_x": attrs.EDGE_NORMAL_X,
                "normal_y": attrs.EDGE_NORMAL_Y,
                "normal_z": attrs.EDGE_NORMAL_Z,
            },
            domain={
                dims.EdgeDim: (
                    self._edge_domain(h_grid.Zone.LOCAL),
                    self._edge_domain(h_grid.Zone.END),
                )
            },
        )
        self.register_provider(tangent_normal_coordinates)

        # 2. primal_normals: gridfile%zonal_normal_primal_edge - edges%primal_normal%v1, gridfile%meridional_normal_primal_edge - edges%primal_normal%v2,
        normal_uv = factory.ProgramFieldProvider(
            func=math_helpers.compute_zonal_and_meridional_components_on_edges,
            deps={
                "lat": attrs.EDGE_LAT,
                "lon": attrs.EDGE_LON,
                "x": attrs.EDGE_NORMAL_X,
                "y": attrs.EDGE_NORMAL_Y,
                "z": attrs.EDGE_NORMAL_Z,
            },
            fields={
                "u": attrs.EDGE_NORMAL_U,
                "v": attrs.EDGE_NORMAL_V,
            },
            domain={
                dims.EdgeDim: (
                    self._edge_domain(h_grid.Zone.LOCAL),
                    self._edge_domain(h_grid.Zone.END),
                )
            },
        )
        self.register_provider(normal_uv)

        dual_uv = factory.ProgramFieldProvider(
            func=math_helpers.compute_zonal_and_meridional_components_on_edges,
            deps={
                "lat": attrs.EDGE_LAT,
                "lon": attrs.EDGE_LON,
                "x": attrs.EDGE_TANGENT_X,
                "y": attrs.EDGE_TANGENT_Y,
                "z": attrs.EDGE_TANGENT_Z,
            },
            fields={
                "u": attrs.EDGE_DUAL_U,
                "v": attrs.EDGE_DUAL_V,
            },
            domain={
                dims.EdgeDim: (
                    self._edge_domain(h_grid.Zone.LOCAL),
                    self._edge_domain(h_grid.Zone.END),
                )
            },
        )
        self.register_provider(dual_uv)

        # 3. primal_normal_vert, primal_normal_cell
        normal_vert = factory.ProgramFieldProvider(
            func=stencils.compute_zonal_and_meridional_component_of_edge_field_at_vertex,
            deps={
                "vertex_lat": attrs.VERTEX_LAT,
                "vertex_lon": attrs.VERTEX_LON,
                "x": attrs.EDGE_NORMAL_X,
                "y": attrs.EDGE_NORMAL_Y,
                "z": attrs.EDGE_NORMAL_Z,
            },
            fields={
                "u_vertex_1": "u_vertex_1",
                "v_vertex_1": "v_vertex_1",
                "u_vertex_2": "u_vertex_2",
                "v_vertex_2": "v_vertex_2",
                "u_vertex_3": "u_vertex_3",
                "v_vertex_3": "v_vertex_3",
                "u_vertex_4": "u_vertex_4",
                "v_vertex_4": "v_vertex_4",
            },
            domain={
                dims.EdgeDim: (
                    self._edge_domain(h_grid.Zone.LATERAL_BOUNDARY_LEVEL_2),
                    self._edge_domain(h_grid.Zone.END),
                )
            },
        )
        normal_vert_wrapper = SparseFieldProviderWrapper(
            normal_vert,
            target_dims=attrs.attrs[attrs.EDGE_NORMAL_VERTEX_U]["dims"],
            fields=(attrs.EDGE_NORMAL_VERTEX_U, attrs.EDGE_NORMAL_VERTEX_V),
            pairs=(
                ("u_vertex_1", "u_vertex_2", "u_vertex_3", "u_vertex_4"),
                ("v_vertex_1", "v_vertex_2", "v_vertex_3", "v_vertex_4"),
            ),
        )
        self.register_provider(normal_vert_wrapper)
        normal_cell = factory.ProgramFieldProvider(
            func=stencils.compute_zonal_and_meridional_component_of_edge_field_at_cell_center,
            deps={
                "cell_lat": attrs.CELL_LAT,
                "cell_lon": attrs.CELL_LON,
                "x": attrs.EDGE_NORMAL_X,
                "y": attrs.EDGE_NORMAL_Y,
                "z": attrs.EDGE_NORMAL_Z,
            },
            fields={
                "u_cell_1": "u_cell_1",
                "v_cell_1": "v_cell_1",
                "u_cell_2": "u_cell_2",
                "v_cell_2": "v_cell_2",
            },
            domain={
                dims.EdgeDim: (
                    self._edge_domain(h_grid.Zone.LATERAL_BOUNDARY_LEVEL_2),
                    self._edge_domain(h_grid.Zone.END),
                )
            },
        )
        normal_cell_wrapper = SparseFieldProviderWrapper(
            normal_cell,
            target_dims=attrs.attrs[attrs.EDGE_NORMAL_CELL_U]["dims"],
            fields=(attrs.EDGE_NORMAL_CELL_U, attrs.EDGE_NORMAL_CELL_V),
            pairs=(("u_cell_1", "u_cell_2"), ("v_cell_1", "v_cell_2")),
        )
        self.register_provider(normal_cell_wrapper)
        # 3. dual normals: the dual normals are the edge tangents
        tangent_vert = factory.ProgramFieldProvider(
            func=stencils.compute_zonal_and_meridional_component_of_edge_field_at_vertex,
            deps={
                "vertex_lat": attrs.VERTEX_LAT,
                "vertex_lon": attrs.VERTEX_LON,
                "x": attrs.EDGE_TANGENT_X,
                "y": attrs.EDGE_TANGENT_Y,
                "z": attrs.EDGE_TANGENT_Z,
            },
            fields={
                "u_vertex_1": "u_vertex_1",
                "v_vertex_1": "v_vertex_1",
                "u_vertex_2": "u_vertex_2",
                "v_vertex_2": "v_vertex_2",
                "u_vertex_3": "u_vertex_3",
                "v_vertex_3": "v_vertex_3",
                "u_vertex_4": "u_vertex_4",
                "v_vertex_4": "v_vertex_4",
            },
            domain={
                dims.EdgeDim: (
                    self._edge_domain(h_grid.Zone.LATERAL_BOUNDARY_LEVEL_2),
                    self._edge_domain(h_grid.Zone.END),
                )
            },
        )
        tangent_vert_wrapper = SparseFieldProviderWrapper(
            tangent_vert,
            target_dims=attrs.attrs[attrs.EDGE_TANGENT_VERTEX_U]["dims"],
            fields=(attrs.EDGE_TANGENT_VERTEX_U, attrs.EDGE_TANGENT_VERTEX_V),
            pairs=(
                ("u_vertex_1", "u_vertex_2", "u_vertex_3", "u_vertex_4"),
                ("v_vertex_1", "v_vertex_2", "v_vertex_3", "v_vertex_4"),
            ),
        )
        self.register_provider(tangent_vert_wrapper)
        tangent_cell = factory.ProgramFieldProvider(
            func=stencils.compute_zonal_and_meridional_component_of_edge_field_at_cell_center,
            deps={
                "cell_lat": attrs.CELL_LAT,
                "cell_lon": attrs.CELL_LON,
                "x": attrs.EDGE_TANGENT_X,
                "y": attrs.EDGE_TANGENT_Y,
                "z": attrs.EDGE_TANGENT_Z,
            },
            fields={
                "u_cell_1": "u_cell_1",
                "v_cell_1": "v_cell_1",
                "u_cell_2": "u_cell_2",
                "v_cell_2": "v_cell_2",
            },
            domain={
                dims.EdgeDim: (
                    self._edge_domain(h_grid.Zone.LATERAL_BOUNDARY_LEVEL_2),
                    self._edge_domain(h_grid.Zone.END),
                )
            },
        )
        tangent_cell_wrapper = SparseFieldProviderWrapper(
            tangent_cell,
            target_dims=attrs.attrs[attrs.EDGE_TANGENT_CELL_U]["dims"],
            fields=(attrs.EDGE_TANGENT_CELL_U, attrs.EDGE_TANGENT_CELL_V),
            pairs=(("u_cell_1", "u_cell_2"), ("v_cell_1", "v_cell_2")),
        )
        self.register_provider(tangent_cell_wrapper)
        cartesian_vertices = factory.EmbeddedFieldOperatorProvider(
            func=math_helpers.geographical_to_cartesian_on_vertices.with_backend(self.backend),
            domain={
                dims.VertexDim: (
                    h_grid.vertex_domain(h_grid.Zone.LOCAL),
                    h_grid.vertex_domain(h_grid.Zone.END),
                )
            },
            fields={
                attrs.VERTEX_X: attrs.VERTEX_X,
                attrs.VERTEX_Y: attrs.VERTEX_Y,
                attrs.VERTEX_Z: attrs.VERTEX_Z,
            },
            deps={
                "lat": attrs.VERTEX_LAT,
                "lon": attrs.VERTEX_LON,
            },
        )
        self.register_provider(cartesian_vertices)
        cartesian_edge_centers = factory.EmbeddedFieldOperatorProvider(
            func=math_helpers.geographical_to_cartesian_on_edges.with_backend(self.backend),
            domain={
                dims.EdgeDim: (
                    h_grid.edge_domain(h_grid.Zone.LOCAL),
                    h_grid.edge_domain(h_grid.Zone.END),
                )
            },
            fields={
                attrs.EDGE_CENTER_X: attrs.EDGE_CENTER_X,
                attrs.EDGE_CENTER_Y: attrs.EDGE_CENTER_Y,
                attrs.EDGE_CENTER_Z: attrs.EDGE_CENTER_Z,
            },
            deps={
                "lat": attrs.EDGE_LAT,
                "lon": attrs.EDGE_LON,
            },
        )
        self.register_provider(cartesian_edge_centers)
        cartesian_cell_centers = factory.EmbeddedFieldOperatorProvider(
            func=math_helpers.geographical_to_cartesian_on_cells.with_backend(self.backend),
            domain={
                dims.CellDim: (
                    h_grid.cell_domain(h_grid.Zone.LOCAL),
                    h_grid.cell_domain(h_grid.Zone.END),
                )
            },
            fields={
                attrs.CELL_CENTER_X: attrs.CELL_CENTER_X,
                attrs.CELL_CENTER_Y: attrs.CELL_CENTER_Y,
                attrs.CELL_CENTER_Z: attrs.CELL_CENTER_Z,
            },
            deps={
                "lat": attrs.CELL_LAT,
                "lon": attrs.CELL_LON,
            },
        )
        self.register_provider(cartesian_cell_centers)

    def _inverse_field_provider(self, field_name: str) -> factory.FieldProvider:
        meta = attrs.metadata_for_inverse(attrs.attrs[field_name])
        name = meta["standard_name"]
        self._attrs.update({name: meta})
        provider = factory.ProgramFieldProvider(
            func=math_helpers.compute_inverse_on_edges,
            deps={"f": field_name},
            fields={"f_inverse": name},
            domain={
                dims.EdgeDim: (
                    self._edge_domain(h_grid.Zone.LOCAL),
                    self._edge_domain(h_grid.Zone.LOCAL),
                )
            },
        )
        return provider

    def __repr__(self) -> str:
        geometry_name = self._geometry_type._name_ if self._geometry_type else ""
        return (
            f"{self.__class__.__name__} for geometry_type={geometry_name} (grid={self._grid.id!r})"
        )

    @property
    def metadata(self) -> dict[str, model.FieldMetaData]:
        return self._attrs

    @property
    def backend(self) -> gtx_backend.Backend | None:
        return self._backend

    @property
    def grid(self) -> icon.IconGrid:
        return self._grid

    @property
    def vertical_grid(self) -> None:
        return None


class SparseFieldProviderWrapper(factory.FieldProvider):
    def __init__(
        self,
        field_provider: factory.ProgramFieldProvider,
        target_dims: Sequence[gtx.Dimension],
        fields: Sequence[str],
        pairs: Sequence[tuple[str, ...]],
    ):
        assert len(target_dims) == 2
        assert target_dims[1].kind == gtx.DimensionKind.LOCAL
        self._wrapped_provider = field_provider
        self._fields = {name: None for name in fields}
        self._func = functools.partial(as_sparse_field, target_dims)
        self._pairs = pairs

    def __call__(
        self,
        field_name: str,
        field_src: factory.FieldSource | None,
        backend: gtx_backend.Backend | None,
        grid: factory.GridProvider,
    ) -> state_utils.GTXFieldType | None:
        if not self._fields.get(field_name):
            # get the fields from the wrapped provider
            input_fields = []
            for p in self._pairs:
                t = tuple([self._wrapped_provider(name, field_src, backend, grid) for name in p])
                input_fields.append(t)
            sparse_fields = self.func(input_fields, backend=backend)
            self._fields = {k: sparse_fields[i] for i, k in enumerate(self.fields)}
        return self._fields[field_name]

    @property
    def dependencies(self) -> Sequence[str]:
        return self._wrapped_provider.dependencies

    @property
    def fields(self) -> Mapping[str, Any]:
        return self._fields

    @property
    def func(self) -> Callable:
        return self._func


def as_sparse_field(
    target_dims: tuple[gtx.Dimension, gtx.Dimension],
    data: Sequence[tuple[gtx.Field[gtx.Dims[gtx.Dimension], state_utils.ScalarType], ...]],
    backend: gtx_backend.Backend | None = None,
) -> Sequence[state_utils.GTXFieldType]:
    assert len(target_dims) == 2
    assert target_dims[0].kind == gtx.DimensionKind.HORIZONTAL
    assert target_dims[1].kind == gtx.DimensionKind.LOCAL
    on_gpu = device_utils.is_cupy_device(backend)
    xp = data_alloc.array_ns(on_gpu)
    fields = []
    for t in data:
        buffers = list(b.ndarray for b in t)
        field = gtx.as_field(
            target_dims, data=(xp.vstack(buffers).T), dtype=buffers[0].dtype, allocator=backend
        )
        fields.append(field)
    return fields


def create_auxiliary_coordinate_arrays_for_orientation(
    grid: icon.IconGrid,
    cell_lat: fa.CellField[ta.wpfloat],
    cell_lon: fa.CellField[ta.wpfloat],
    edge_lat: fa.EdgeField[ta.wpfloat],
    edge_lon: fa.EdgeField[ta.wpfloat],
    backend: gtx_backend.Backend | None,
) -> tuple[
    fa.EdgeField[ta.wpfloat],
    fa.EdgeField[ta.wpfloat],
    fa.EdgeField[ta.wpfloat],
    fa.EdgeField[ta.wpfloat],
]:
    """
    Construct auxiliary arrays of geographical coordinates used in the computation of edge normal fields.

    The resulting fields are based on edges and contain geographical coordinates (lat, lon) that are
    - either the coordinates (lat, lon) of an edge's neighboring cell centers
    - or for boundary edges (that have no cell neighbor) the coordinates of the edge center

    Args:
        grid: icon grid
        cell_lat: latitude of cell centers
        cell_lon: longitude of cell centers
        edge_lat: latitude of edge centers
        edge_lon: longitude of edge centers

    Returns:
        latitude of first neighbor
        longitude of first neighbor
        latitude of second neighbor
        longitude of second neighbor
    """
    xp = data_alloc.array_ns(device_utils.is_cupy_device(backend))
    e2c_table = grid.get_connectivity(dims.E2C).ndarray
    lat = cell_lat.ndarray[e2c_table]
    lon = cell_lon.ndarray[e2c_table]
    for i in (0, 1):
        boundary_edges = xp.where(e2c_table[:, i] == gridfile.GridFile.INVALID_INDEX)
        lat[boundary_edges, i] = edge_lat.ndarray[boundary_edges]
        lon[boundary_edges, i] = edge_lon.ndarray[boundary_edges]

    return (
        gtx.as_field((dims.EdgeDim,), lat[:, 0], allocator=backend),
        gtx.as_field((dims.EdgeDim,), lon[:, 0], allocator=backend),
        gtx.as_field((dims.EdgeDim,), lat[:, 1], allocator=backend),
        gtx.as_field((dims.EdgeDim,), lon[:, 1], allocator=backend),
    )<|MERGE_RESOLUTION|>--- conflicted
+++ resolved
@@ -176,9 +176,6 @@
         self.register_provider(input_fields_provider)
         self._register_computed_fields()
 
-<<<<<<< HEAD
-    def _register_computed_fields(self):
-=======
     def _register_computed_fields(self) -> None:
         edge_length_provider = factory.ProgramFieldProvider(
             func=stencils.compute_edge_length,
@@ -198,7 +195,6 @@
             params={"radius": self._grid.global_properties.radius},
         )
         self.register_provider(edge_length_provider)
->>>>>>> 10765dcb
         meta = attrs.metadata_for_inverse(attrs.attrs[attrs.EDGE_LENGTH])
         name = meta["standard_name"]
         self._attrs.update({name: meta})
