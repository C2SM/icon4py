# ICON4Py - ICON inspired code in Python and GT4Py
#
# Copyright (c) 2022, ETH Zurich and MeteoSwiss
# All rights reserved.
#
# This file is free software: you can redistribute it and/or modify it under
# the terms of the GNU General Public License as published by the
# Free Software Foundation, either version 3 of the License, or any later
# version. See the LICENSE.txt file at the top-level directory of this
# distribution for a copy of the license or check <https://www.gnu.org/licenses/>.
#
# SPDX-License-Identifier: GPL-3.0-or-later

# Assuming this code is in a module called icon4py_config.py
import dataclasses
import os
from enum import Enum
from functools import cached_property

import numpy as np
from gt4py.next import itir_python as run_roundtrip
from gt4py.next.program_processors.runners.gtfn import (
    run_gtfn_cached,
    run_gtfn_gpu_cached,
)
<<<<<<< HEAD
from gt4py.next.program_processors.runners.roundtrip import default as run_roundtrip
=======
>>>>>>> f3c49b9f


class Device(Enum):
    CPU = "CPU"
    GPU = "GPU"


class GT4PyBackend(Enum):
    CPU = "run_gtfn_cached"
    GPU = "run_gtfn_gpu_cached"
    ROUNDTRIP = "run_roundtrip"


@dataclasses.dataclass
class Icon4PyConfig:
    @cached_property
    def icon4py_backend(self):
        return os.environ.get("ICON4PY_BACKEND", "CPU")

    @cached_property
    def array_ns(self):
        if self.device == Device.GPU:
            import cupy as cp  # type: ignore[import-untyped]

            return cp
        else:
            return np

    @cached_property
    def gt4py_runner(self):
        backend_map = {
            GT4PyBackend.CPU.name: run_gtfn_cached,
            GT4PyBackend.GPU.name: run_gtfn_gpu_cached,
            GT4PyBackend.ROUNDTRIP.name: run_roundtrip,
        }
        return backend_map[self.icon4py_backend]

    @cached_property
    def device(self):
        device_map = {
            GT4PyBackend.CPU.name: Device.CPU,
            GT4PyBackend.GPU.name: Device.GPU,
            GT4PyBackend.ROUNDTRIP.name: Device.CPU,
        }
        device = device_map[self.icon4py_backend]
        return device<|MERGE_RESOLUTION|>--- conflicted
+++ resolved
@@ -23,10 +23,6 @@
     run_gtfn_cached,
     run_gtfn_gpu_cached,
 )
-<<<<<<< HEAD
-from gt4py.next.program_processors.runners.roundtrip import default as run_roundtrip
-=======
->>>>>>> f3c49b9f
 
 
 class Device(Enum):
