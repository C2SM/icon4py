--- conflicted
+++ resolved
@@ -18,21 +18,12 @@
 from functools import cached_property
 
 import numpy as np
-<<<<<<< HEAD
-
-from gt4py.next.program_processors.runners.double_roundtrip import backend as run_roundtrip
-=======
 from gt4py.next import itir_python as run_roundtrip
->>>>>>> 50b4584f
 from gt4py.next.program_processors.runners.gtfn import (
     run_gtfn_cached,
     run_gtfn_gpu_cached,
 )
-<<<<<<< HEAD
-#from gt4py.next.program_processors.runners.roundtrip import backend as run_roundtrip
-=======
 
->>>>>>> 50b4584f
 
 class Device(Enum):
     CPU = "CPU"
