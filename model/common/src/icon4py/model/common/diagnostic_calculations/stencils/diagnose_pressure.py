--- conflicted
+++ resolved
@@ -42,13 +42,8 @@
 @field_operator
 def _diagnose_pressure(
     ddqz_z_full: fa.CellKField[wpfloat],
-<<<<<<< HEAD
     virtual_temperature: fa.CellKField[wpfloat],
-    pressure_sfc: Field[[CellDim], wpfloat],
-=======
-    temperature: fa.CellKField[vpfloat],
-    pressure_sfc: Field[[dims.CellDim], vpfloat],
->>>>>>> d51ef079
+    pressure_sfc: Field[[dims.CellDim], wpfloat],
     grav_o_rd: wpfloat,
 ) -> tuple[fa.CellKField[wpfloat], fa.CellKField[wpfloat]]:
     """
@@ -72,17 +67,10 @@
 @program(grid_type=GridType.UNSTRUCTURED, backend=backend)
 def diagnose_pressure(
     ddqz_z_full: fa.CellKField[wpfloat],
-<<<<<<< HEAD
     virtual_temperature: fa.CellKField[wpfloat],
-    pressure_sfc: Field[[CellDim], wpfloat],
+    pressure_sfc: Field[[dims.CellDim], wpfloat],
     pressure: fa.CellKField[wpfloat],
     pressure_ifc: fa.CellKField[wpfloat],
-=======
-    temperature: fa.CellKField[vpfloat],
-    pressure_sfc: Field[[dims.CellDim], vpfloat],
-    pressure: fa.CellKField[vpfloat],
-    pressure_ifc: fa.CellKField[vpfloat],
->>>>>>> d51ef079
     grav_o_rd: wpfloat,
     horizontal_start: int32,
     horizontal_end: int32,
