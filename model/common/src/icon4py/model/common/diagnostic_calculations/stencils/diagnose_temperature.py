# ICON4Py - ICON inspired code in Python and GT4Py
#
# Copyright (c) 2022-2024, ETH Zurich and MeteoSwiss
# All rights reserved.
#
# Please, refer to the LICENSE file in the root directory.
# SPDX-License-Identifier: BSD-3-Clause

import gt4py.next as gtx

from icon4py.model.common import dimension as dims, field_type_aliases as fa, type_alias as ta
from icon4py.model.common.settings import backend


<<<<<<< HEAD
@field_operator
def _diagnose_temperature(
    theta_v: fa.CellKField[vpfloat],
    exner: fa.CellKField[vpfloat],
) -> fa.CellKField[vpfloat]:
    temperature = theta_v * exner
    return temperature


@program(grid_type=GridType.UNSTRUCTURED, backend=backend)
def diagnose_temperature(
    theta_v: fa.CellKField[vpfloat],
    exner: fa.CellKField[vpfloat],
    temperature: fa.CellKField[vpfloat],
    horizontal_start: int32,
    horizontal_end: int32,
    vertical_start: int32,
    vertical_end: int32,
=======
# TODO: this will have to be removed once domain allows for imports
CellDim = dims.CellDim
EdgeDim = dims.EdgeDim
KDim = dims.KDim


@gtx.field_operator
def _diagnose_virtual_temperature_and_temperature(
    qv: fa.CellKField[ta.wpfloat],
    qc: fa.CellKField[ta.wpfloat],
    qi: fa.CellKField[ta.wpfloat],
    qr: fa.CellKField[ta.wpfloat],
    qs: fa.CellKField[ta.wpfloat],
    qg: fa.CellKField[ta.wpfloat],
    theta_v: fa.CellKField[ta.wpfloat],
    exner: fa.CellKField[ta.wpfloat],
    rv_o_rd_minus1: ta.wpfloat,
) -> tuple[fa.CellKField[ta.wpfloat], fa.CellKField[ta.wpfloat]]:
    qsum = qc + qi + qr + qs + qg
    virtual_temperature = theta_v * exner
    temperature = virtual_temperature / (1.0 + rv_o_rd_minus1 * qv - qsum)
    return virtual_temperature, temperature


@gtx.program(grid_type=gtx.GridType.UNSTRUCTURED, backend=backend)
def diagnose_virtual_temperature_and_temperature(
    qv: fa.CellKField[ta.wpfloat],
    # TODO (Chia Rui): This should be changed to a list hydrometeors with mass instead of directly specifying each hydrometeor, as in trHydroMass list in ICON. Otherwise, the input arguments may need to be changed when different microphysics is used.
    qc: fa.CellKField[ta.wpfloat],
    qi: fa.CellKField[ta.wpfloat],
    qr: fa.CellKField[ta.wpfloat],
    qs: fa.CellKField[ta.wpfloat],
    qg: fa.CellKField[ta.wpfloat],
    theta_v: fa.CellKField[ta.wpfloat],
    exner: fa.CellKField[ta.wpfloat],
    virtual_temperature: fa.CellKField[ta.wpfloat],
    temperature: fa.CellKField[ta.wpfloat],
    rv_o_rd_minus1: ta.wpfloat,
    horizontal_start: gtx.int32,
    horizontal_end: gtx.int32,
    vertical_start: gtx.int32,
    vertical_end: gtx.int32,
>>>>>>> c33682ea
):
    _diagnose_virtual_temperature_and_temperature(
        qv,
        qc,
        qi,
        qr,
        qs,
        qg,
        theta_v,
        exner,
        rv_o_rd_minus1,
        out=(virtual_temperature, temperature),
        domain={
            dims.CellDim: (horizontal_start, horizontal_end),
            dims.KDim: (vertical_start, vertical_end),
        },
    )<|MERGE_RESOLUTION|>--- conflicted
+++ resolved
@@ -10,32 +10,6 @@
 
 from icon4py.model.common import dimension as dims, field_type_aliases as fa, type_alias as ta
 from icon4py.model.common.settings import backend
-
-
-<<<<<<< HEAD
-@field_operator
-def _diagnose_temperature(
-    theta_v: fa.CellKField[vpfloat],
-    exner: fa.CellKField[vpfloat],
-) -> fa.CellKField[vpfloat]:
-    temperature = theta_v * exner
-    return temperature
-
-
-@program(grid_type=GridType.UNSTRUCTURED, backend=backend)
-def diagnose_temperature(
-    theta_v: fa.CellKField[vpfloat],
-    exner: fa.CellKField[vpfloat],
-    temperature: fa.CellKField[vpfloat],
-    horizontal_start: int32,
-    horizontal_end: int32,
-    vertical_start: int32,
-    vertical_end: int32,
-=======
-# TODO: this will have to be removed once domain allows for imports
-CellDim = dims.CellDim
-EdgeDim = dims.EdgeDim
-KDim = dims.KDim
 
 
 @gtx.field_operator
@@ -74,7 +48,6 @@
     horizontal_end: gtx.int32,
     vertical_start: gtx.int32,
     vertical_end: gtx.int32,
->>>>>>> c33682ea
 ):
     _diagnose_virtual_temperature_and_temperature(
         qv,
