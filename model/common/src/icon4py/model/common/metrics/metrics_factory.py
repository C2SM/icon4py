# ICON4Py - ICON inspired code in Python and GT4Py
#
# Copyright (c) 2022-2024, ETH Zurich and MeteoSwiss
# All rights reserved.
#
# Please, refer to the LICENSE file in the root directory.
# SPDX-License-Identifier: BSD-3-Clause
import functools
import logging
import math

import gt4py.next as gtx
from gt4py.next import backend as gtx_backend

import icon4py.model.common.math.helpers as math_helpers
import icon4py.model.common.metrics.compute_weight_factors as weight_factors
from icon4py.model.common import constants, dimension as dims
from icon4py.model.common.decomposition import definitions
from icon4py.model.common.grid import (
    geometry,
    geometry_attributes as geometry_attrs,
    horizontal as h_grid,
    icon,
    vertical as v_grid,
)
from icon4py.model.common.interpolation import interpolation_attributes, interpolation_factory
from icon4py.model.common.interpolation.stencils import cell_2_edge_interpolation
from icon4py.model.common.interpolation.stencils.compute_cell_2_vertex_interpolation import (
    compute_cell_2_vertex_interpolation,
)
from icon4py.model.common.metrics import (
    compute_coeff_gradekin,
    compute_diffusion_metrics,
    compute_zdiff_gradp_dsl,
    metric_fields as mf,
    metrics_attributes as attrs,
    reference_atmosphere,
)
from icon4py.model.common.states import factory, model
from icon4py.model.common.utils import data_allocation as data_alloc


cell_domain = h_grid.domain(dims.CellDim)
edge_domain = h_grid.domain(dims.EdgeDim)
vertex_domain = h_grid.domain(dims.VertexDim)
vertical_domain = v_grid.domain(dims.KDim)
vertical_half_domain = v_grid.domain(dims.KHalfDim)
log = logging.getLogger(__name__)


class MetricsFieldsFactory(factory.FieldSource, factory.GridProvider):
    def __init__(
        self,
        grid: icon.IconGrid,
        vertical_grid: v_grid.VerticalGrid,
        decomposition_info: definitions.DecompositionInfo,
        geometry_source: geometry.GridGeometry,
<<<<<<< HEAD
        topography: ta.CellField,  # TODO
        interpolation_source: interpolation_factory.InterpolationFieldsFactory,
        backend: gtx_backend.Backend,
        metadata: dict[str, model.FieldMetaData],
        # interface_model_height: gtx.Field,
=======
        topography: gtx.Field,
        interpolation_source: interpolation_factory.InterpolationFieldsFactory,
        backend: gtx_backend.Backend,
        metadata: dict[str, model.FieldMetaData],
>>>>>>> a4e8cb03
        e_refin_ctrl: gtx.Field,
        c_refin_ctrl: gtx.Field,
        rayleigh_type: int,
        rayleigh_coeff: float,
        exner_expol: float,
        vwind_offctr: float,
    ):
        self._backend = backend
        self._xp = data_alloc.import_array_ns(backend)
        self._allocator = gtx.constructors.zeros.partial(allocator=backend)
        self._grid = grid
        self._vertical_grid = vertical_grid
        self._decomposition_info = decomposition_info
        self._attrs = metadata
        self._providers: dict[str, factory.FieldProvider] = {}
        self._geometry = geometry_source
        self._interpolation_source = interpolation_source
        log.info(
            f"initialized metrics factory for backend = '{self._backend_name()}' and grid = '{self._grid}'"
        )
        log.debug(f"using array_ns {self._xp} ")
        vct_a = self._vertical_grid.vct_a
        vct_a_1 = vct_a.asnumpy()[0]
        self._config = {
            "divdamp_trans_start": 12500.0,
            "divdamp_trans_end": 17500.0,
            "divdamp_type": 3,
            "damping_height": vertical_grid.config.rayleigh_damping_height,
            "rayleigh_type": rayleigh_type,
            "rayleigh_coeff": rayleigh_coeff,
            "exner_expol": exner_expol,
            "vwind_offctr": vwind_offctr,
            "igradp_method": 3,
            "igradp_constant": 3,
            "thslp_zdiffu": 0.02,
            "thhgtd_zdiffu": 125.0,
            "vct_a_1": vct_a_1,
        }
<<<<<<< HEAD
        # TODO: this can be deleted because it is the topography
        z_ifc_sliced = gtx.as_field(
            (dims.CellDim,), interface_model_height.ndarray[:, self._grid.num_levels]
        )
=======

>>>>>>> a4e8cb03
        k_index = data_alloc.index_field(
            self._grid, dims.KDim, extend={dims.KDim: 1}, backend=self._backend
        )
        e_lev = data_alloc.index_field(self._grid, dims.EdgeDim, backend=self._backend)
        e_owner_mask = gtx.as_field(
            (dims.EdgeDim,), self._decomposition_info.owner_mask(dims.EdgeDim)
        )
        c_owner_mask = gtx.as_field(
            (dims.CellDim,), self._decomposition_info.owner_mask(dims.CellDim)
        )

        self.register_provider(
            factory.PrecomputedFieldProvider(
                {
<<<<<<< HEAD
                    "topograpy": topography,
=======
                    "topography": topography,
>>>>>>> a4e8cb03
                    "vct_a": vct_a,
                    "c_refin_ctrl": c_refin_ctrl,
                    "e_refin_ctrl": e_refin_ctrl,
                    "e_owner_mask": e_owner_mask,
                    "c_owner_mask": c_owner_mask,
                    "k_lev": k_index,
                    "e_lev": e_lev,
                }
            )
        )
        self._register_computed_fields()

    def __repr__(self):
        return f"{self.__class__.__name__} on (grid={self._grid!r}) providing fields f{self.metadata.keys()}"

    @property
    def _sources(self) -> factory.FieldSource:
        return factory.CompositeSource(self, (self._geometry, self._interpolation_source))

    # TODO
    def _register_computed_fields(self):
<<<<<<< HEAD
        CELL_HEIGHT_ON_INTERFACE_LEVEL = factory.NumpyFieldsProvider(
            func=v_grid.compute_vertical_coordinate.with_backend()
        )
=======
        vertical_coordinates_on_half_levels = factory.NumpyFieldsProvider(
            func=functools.partial(
                v_grid.compute_vertical_coordinate,
                array_ns=self._xp,
            ),
            fields=(attrs.CELL_HEIGHT_ON_HALF_LEVEL,),
            domain={
                dims.CellDim: (0, cell_domain(h_grid.Zone.END)),
                dims.KDim: (vertical_domain(v_grid.Zone.TOP), vertical_domain(v_grid.Zone.BOTTOM)),
            },
            deps={
                "vct_a": "vct_a",
                "topography": "topography",
                "cell_areas": geometry_attrs.CELL_AREA,
                "geofac_n2s": interpolation_attributes.GEOFAC_N2S,
            },
            connectivities={"c2e2co": dims.C2E2CODim},
            params={
                "nflatlev": self._vertical_grid.nflatlev,
                "model_top_height": self._vertical_grid.config.model_top_height,
                "SLEVE_decay_scale_1": self.vertical_grid.config.SLEVE_decay_scale_1,
                "SLEVE_decay_exponent": self._vertical_grid.config.SLEVE_decay_exponent,
                "SLEVE_decay_scale_2": self._vertical_grid.config.SLEVE_decay_scale_2,
                "SLEVE_minimum_layer_thickness_1": self._vertical_grid.config.SLEVE_minimum_layer_thickness_1,
                "SLEVE_minimum_relative_layer_thickness_1": self._vertical_grid.config.SLEVE_minimum_relative_layer_thickness_1,
                "SLEVE_minimum_layer_thickness_2": self._vertical_grid.config.SLEVE_minimum_layer_thickness_2,
                "SLEVE_minimum_relative_layer_thickness_2": self._vertical_grid.config.SLEVE_minimum_relative_layer_thickness_2,
                "lowest_layer_thickness": self._vertical_grid.config.lowest_layer_thickness,
            },
        )
        self.register_provider(vertical_coordinates_on_half_levels)
>>>>>>> a4e8cb03

        height = factory.ProgramFieldProvider(
            func=math_helpers.average_two_vertical_levels_downwards_on_cells.with_backend(
                self._backend
            ),
            domain={
                dims.CellDim: (cell_domain(h_grid.Zone.LOCAL), cell_domain(h_grid.Zone.END)),
                dims.KDim: (
                    vertical_domain(v_grid.Zone.TOP),
                    vertical_domain(v_grid.Zone.BOTTOM),
                ),
            },
            fields={"average": attrs.Z_MC},
            deps={"input_field": attrs.CELL_HEIGHT_ON_HALF_LEVEL},
        )
        self.register_provider(height)

        compute_ddqz_z_half = factory.ProgramFieldProvider(
            func=mf.compute_ddqz_z_half.with_backend(self._backend),
            domain={
                dims.CellDim: (
                    cell_domain(h_grid.Zone.LOCAL),
                    cell_domain(h_grid.Zone.END),
                ),
                dims.KHalfDim: (
                    vertical_half_domain(v_grid.Zone.TOP),
                    vertical_half_domain(v_grid.Zone.BOTTOM),
                ),
            },
            fields={"ddqz_z_half": attrs.DDQZ_Z_HALF},
            deps={
                "z_ifc": attrs.CELL_HEIGHT_ON_HALF_LEVEL,
                "z_mc": attrs.Z_MC,
            },
            params={"nlev": self._grid.num_levels},
        )
        self.register_provider(compute_ddqz_z_half)

        ddqz_z_full_and_inverse = factory.ProgramFieldProvider(
            func=mf.compute_ddqz_z_full_and_inverse.with_backend(self._backend),
            deps={"z_ifc": attrs.CELL_HEIGHT_ON_HALF_LEVEL},
            domain={
                dims.CellDim: (
                    cell_domain(h_grid.Zone.LOCAL),
                    cell_domain(h_grid.Zone.END),
                ),
                dims.KDim: (
                    vertical_domain(v_grid.Zone.TOP),
                    vertical_domain(v_grid.Zone.BOTTOM),
                ),
            },
            fields={"ddqz_z_full": attrs.DDQZ_Z_FULL, "inv_ddqz_z_full": attrs.INV_DDQZ_Z_FULL},
        )
        self.register_provider(ddqz_z_full_and_inverse)

        ddqz_full_on_edges = factory.ProgramFieldProvider(
            func=cell_2_edge_interpolation.cell_2_edge_interpolation.with_backend(self._backend),
            deps={"in_field": attrs.DDQZ_Z_FULL, "coeff": interpolation_attributes.C_LIN_E},
            domain={
                dims.EdgeDim: (
                    edge_domain(h_grid.Zone.LOCAL),
                    edge_domain(h_grid.Zone.END),
                ),
                dims.KDim: (
                    vertical_domain(v_grid.Zone.TOP),
                    vertical_domain(v_grid.Zone.BOTTOM),
                ),
            },
            fields={"out_field": attrs.DDQZ_Z_FULL_E},
        )
        self.register_provider(ddqz_full_on_edges)

        compute_scaling_factor_for_3d_divdamp = factory.ProgramFieldProvider(
            func=mf.compute_scaling_factor_for_3d_divdamp.with_backend(self._backend),
            domain={
                dims.KDim: (
                    vertical_domain(v_grid.Zone.TOP),
                    vertical_domain(v_grid.Zone.BOTTOM),
                )
            },
            fields={"scaling_factor_for_3d_divdamp": attrs.SCALING_FACTOR_FOR_3D_DIVDAMP},
            deps={"vct_a": "vct_a"},
            params={
                "divdamp_trans_start": self._config["divdamp_trans_start"],
                "divdamp_trans_end": self._config["divdamp_trans_end"],
                "divdamp_type": self._config["divdamp_type"],
            },
        )
        self.register_provider(compute_scaling_factor_for_3d_divdamp)

        compute_rayleigh_w = factory.ProgramFieldProvider(
            func=mf.compute_rayleigh_w.with_backend(self._backend),
            deps={"vct_a": "vct_a"},
            domain={
                dims.KHalfDim: (
                    vertical_domain(v_grid.Zone.TOP),
                    v_grid.Domain(dims.KHalfDim, v_grid.Zone.DAMPING, 1),
                )
            },
            fields={"rayleigh_w": attrs.RAYLEIGH_W},
            params={
                "damping_height": self._config["damping_height"],
                "rayleigh_type": self._config["rayleigh_type"],
                "rayleigh_coeff": self._config["rayleigh_coeff"],
                "vct_a_1": self._config["vct_a_1"],
                "pi_const": math.pi,
            },
        )
        self.register_provider(compute_rayleigh_w)

        compute_coeff_dwdz = factory.ProgramFieldProvider(
            func=mf.compute_coeff_dwdz.with_backend(self._backend),
            deps={
                "ddqz_z_full": attrs.DDQZ_Z_FULL,
                "z_ifc": attrs.CELL_HEIGHT_ON_HALF_LEVEL,
            },
            domain={
                dims.CellDim: (
                    cell_domain(h_grid.Zone.LOCAL),
                    cell_domain(h_grid.Zone.END),
                ),
                dims.KDim: (
                    v_grid.Domain(dims.KHalfDim, v_grid.Zone.TOP, 1),
                    vertical_domain(v_grid.Zone.BOTTOM),
                ),
            },
            fields={"coeff1_dwdz": attrs.COEFF1_DWDZ, "coeff2_dwdz": attrs.COEFF2_DWDZ},
        )
        self.register_provider(compute_coeff_dwdz)

        compute_theta_exner_ref_mc = factory.ProgramFieldProvider(
            func=mf.compute_theta_exner_ref_mc.with_backend(self._backend),
            deps={
                "z_mc": attrs.Z_MC,
            },
            domain={
                dims.CellDim: (
                    cell_domain(h_grid.Zone.LOCAL),
                    cell_domain(h_grid.Zone.END),
                ),
                dims.KDim: (
                    vertical_domain(v_grid.Zone.TOP),
                    vertical_domain(v_grid.Zone.BOTTOM),
                ),
            },
            fields={"exner_ref_mc": attrs.EXNER_REF_MC, "theta_ref_mc": attrs.THETA_REF_MC},
            params={
                "t0sl_bg": constants.SEA_LEVEL_TEMPERATURE,
                "del_t_bg": constants.DELTA_TEMPERATURE,
                "h_scal_bg": constants.HEIGHT_SCALE_FOR_REFERENCE_ATMOSPHERE,
                "grav": constants.GRAV,
                "rd": constants.RD,
                "p0sl_bg": constants.SEA_LEVEL_PRESSURE,
                "rd_o_cpd": constants.RD_O_CPD,
                "p0ref": constants.REFERENCE_PRESSURE,
            },
        )
        self.register_provider(compute_theta_exner_ref_mc)

        compute_d2dexdz2_fac_mc = factory.ProgramFieldProvider(
            func=reference_atmosphere.compute_d2dexdz2_fac_mc.with_backend(self._backend),
            deps={
                "theta_ref_mc": attrs.THETA_REF_MC,
                "inv_ddqz_z_full": attrs.INV_DDQZ_Z_FULL,
                "exner_ref_mc": attrs.EXNER_REF_MC,
                "z_mc": attrs.Z_MC,
            },
            domain={
                dims.CellDim: (
                    cell_domain(h_grid.Zone.LOCAL),
                    cell_domain(h_grid.Zone.END),
                ),
                dims.KDim: (
                    vertical_domain(v_grid.Zone.TOP),
                    vertical_domain(v_grid.Zone.BOTTOM),
                ),
            },
            fields={
                attrs.D2DEXDZ2_FAC1_MC: attrs.D2DEXDZ2_FAC1_MC,
                attrs.D2DEXDZ2_FAC2_MC: attrs.D2DEXDZ2_FAC2_MC,
            },
            params={
                "cpd": constants.CPD,
                "grav": constants.GRAV,
                "del_t_bg": constants.DEL_T_BG,
                "h_scal_bg": constants.HEIGHT_SCALE_FOR_REFERENCE_ATMOSPHERE,
            },
        )
        self.register_provider(compute_d2dexdz2_fac_mc)

        compute_cell_to_vertex_interpolation = factory.ProgramFieldProvider(
            func=compute_cell_2_vertex_interpolation.with_backend(self._backend),
            deps={
                "cell_in": attrs.CELL_HEIGHT_ON_HALF_LEVEL,
                "c_int": interpolation_attributes.CELL_AW_VERTS,
            },
            domain={
                dims.VertexDim: (
                    vertex_domain(h_grid.Zone.LATERAL_BOUNDARY_LEVEL_2),
                    vertex_domain(h_grid.Zone.INTERIOR),
                ),
                dims.KHalfDim: (
                    vertical_half_domain(v_grid.Zone.TOP),
                    vertical_half_domain(v_grid.Zone.BOTTOM),
                ),
            },
            fields={attrs.VERT_OUT: attrs.VERT_OUT},
        )
        self.register_provider(compute_cell_to_vertex_interpolation)

        compute_ddxt_z_half_e = factory.ProgramFieldProvider(
            func=mf.compute_ddxt_z_half_e.with_backend(self._backend),
            deps={
                "cell_in": attrs.CELL_HEIGHT_ON_HALF_LEVEL,
                "c_int": interpolation_attributes.CELL_AW_VERTS,
                "inv_primal_edge_length": f"inverse_of_{geometry_attrs.EDGE_LENGTH}",
                "tangent_orientation": geometry_attrs.TANGENT_ORIENTATION,
            },
            domain={
                dims.EdgeDim: (
                    edge_domain(h_grid.Zone.LATERAL_BOUNDARY_LEVEL_3),
                    edge_domain(h_grid.Zone.INTERIOR),
                ),
                dims.KHalfDim: (
                    vertical_half_domain(v_grid.Zone.TOP),
                    vertical_half_domain(v_grid.Zone.BOTTOM),
                ),
            },
            fields={attrs.DDXT_Z_HALF_E: attrs.DDXT_Z_HALF_E},
        )
        self.register_provider(compute_ddxt_z_half_e)

        compute_ddxn_z_half_e = factory.ProgramFieldProvider(
            func=mf.compute_ddxn_z_half_e.with_backend(self._backend),
            deps={
                "z_ifc": attrs.CELL_HEIGHT_ON_HALF_LEVEL,
                "inv_dual_edge_length": f"inverse_of_{geometry_attrs.DUAL_EDGE_LENGTH}",
            },
            domain={
                dims.EdgeDim: (
                    edge_domain(h_grid.Zone.LATERAL_BOUNDARY_LEVEL_2),
                    edge_domain(h_grid.Zone.INTERIOR),
                ),
                dims.KHalfDim: (
                    vertical_half_domain(v_grid.Zone.TOP),
                    vertical_half_domain(v_grid.Zone.BOTTOM),
                ),
            },
            fields={attrs.DDXN_Z_HALF_E: attrs.DDXN_Z_HALF_E},
        )
        self.register_provider(compute_ddxn_z_half_e)

        compute_ddxn_z_full = factory.ProgramFieldProvider(
            func=math_helpers.average_two_vertical_levels_downwards_on_edges.with_backend(
                self._backend
            ),
            deps={
                "input_field": attrs.DDXN_Z_HALF_E,
            },
            domain={
                dims.EdgeDim: (
                    edge_domain(h_grid.Zone.LOCAL),
                    edge_domain(h_grid.Zone.END),
                ),
                dims.KDim: (
                    vertical_domain(v_grid.Zone.TOP),
                    vertical_domain(v_grid.Zone.BOTTOM),
                ),
            },
            fields={"average": attrs.DDXN_Z_FULL},
        )
        self.register_provider(compute_ddxn_z_full)
        compute_ddxt_z_full = factory.ProgramFieldProvider(
            func=math_helpers.average_two_vertical_levels_downwards_on_edges.with_backend(
                self._backend
            ),
            deps={
                "input_field": attrs.DDXT_Z_HALF_E,
            },
            domain={
                dims.EdgeDim: (
                    edge_domain(h_grid.Zone.LOCAL),
                    edge_domain(h_grid.Zone.END),
                ),
                dims.KDim: (
                    vertical_domain(v_grid.Zone.TOP),
                    vertical_domain(v_grid.Zone.BOTTOM),
                ),
            },
            fields={"average": attrs.DDXT_Z_FULL},
        )
        self.register_provider(compute_ddxt_z_full)

        compute_exner_w_implicit_weight_parameter_np = factory.NumpyFieldsProvider(
            func=functools.partial(mf.compute_exner_w_implicit_weight_parameter, array_ns=self._xp),
            domain=(dims.CellDim,),
            connectivities={"c2e": dims.C2EDim},
            fields=(attrs.EXNER_W_IMPLICIT_WEIGHT_PARAMETER,),
            deps={
                "vct_a": "vct_a",
                "z_ifc": attrs.CELL_HEIGHT_ON_HALF_LEVEL,
                "z_ddxn_z_half_e": attrs.DDXN_Z_HALF_E,
                "z_ddxt_z_half_e": attrs.DDXT_Z_HALF_E,
                "dual_edge_length": geometry_attrs.DUAL_EDGE_LENGTH,
            },
            params={
                "vwind_offctr": self._config["vwind_offctr"],
                "nlev": self._grid.num_levels,
                "horizontal_start_cell": self._grid.start_index(
                    cell_domain(h_grid.Zone.LATERAL_BOUNDARY_LEVEL_2)
                ),
            },
        )
        self.register_provider(compute_exner_w_implicit_weight_parameter_np)

        compute_exner_w_explicit_weight_parameter = factory.ProgramFieldProvider(
            func=mf.compute_exner_w_explicit_weight_parameter.with_backend(self._backend),
            deps={
                "exner_w_implicit_weight_parameter": attrs.EXNER_W_IMPLICIT_WEIGHT_PARAMETER,
            },
            domain={
                dims.CellDim: (
                    cell_domain(h_grid.Zone.LOCAL),
                    cell_domain(h_grid.Zone.END),
                ),
            },
            fields={"exner_w_explicit_weight_parameter": attrs.EXNER_W_EXPLICIT_WEIGHT_PARAMETER},
        )
        self.register_provider(compute_exner_w_explicit_weight_parameter)

        compute_exner_exfac = factory.ProgramFieldProvider(
            func=mf.compute_exner_exfac.with_backend(self._backend),
            deps={
                "ddxn_z_full": attrs.DDXN_Z_FULL,
                "dual_edge_length": geometry_attrs.DUAL_EDGE_LENGTH,
            },
            domain={
                dims.CellDim: (
                    cell_domain(h_grid.Zone.LOCAL),
                    cell_domain(h_grid.Zone.END),
                ),
                dims.KDim: (
                    vertical_domain(v_grid.Zone.TOP),
                    vertical_domain(v_grid.Zone.BOTTOM),
                ),
            },
            fields={attrs.EXNER_EXFAC: attrs.EXNER_EXFAC},
            params={
                "exner_expol": self._config["exner_expol"],
                "lateral_boundary_level_2": self._grid.start_index(
                    cell_domain(h_grid.Zone.LATERAL_BOUNDARY_LEVEL_2)
                ),
            },
        )
        self.register_provider(compute_exner_exfac)

        wgtfac_c_provider = factory.ProgramFieldProvider(
            func=weight_factors.compute_wgtfac_c.with_backend(self._backend),
            deps={
                "z_ifc": attrs.CELL_HEIGHT_ON_HALF_LEVEL,
            },
            domain={
                dims.CellDim: (cell_domain(h_grid.Zone.LOCAL), cell_domain(h_grid.Zone.END)),
                dims.KDim: (
                    vertical_domain(v_grid.Zone.TOP),
                    vertical_domain(v_grid.Zone.BOTTOM),
                ),
            },
            fields={attrs.WGTFAC_C: attrs.WGTFAC_C},
            params={"nlev": self._grid.num_levels},
        )
        self.register_provider(wgtfac_c_provider)

        compute_wgtfac_e = factory.ProgramFieldProvider(
            func=mf.compute_wgtfac_e.with_backend(self._backend),
            deps={
                attrs.WGTFAC_C: attrs.WGTFAC_C,
                "c_lin_e": interpolation_attributes.C_LIN_E,
            },
            domain={
                dims.CellDim: (
                    edge_domain(h_grid.Zone.LOCAL),
                    edge_domain(h_grid.Zone.LOCAL),
                ),
                dims.KHalfDim: (
                    vertical_half_domain(v_grid.Zone.TOP),
                    vertical_half_domain(v_grid.Zone.BOTTOM),
                ),
            },
            fields={attrs.WGTFAC_E: attrs.WGTFAC_E},
        )
        self.register_provider(compute_wgtfac_e)
        compute_flat_edge_idx = factory.ProgramFieldProvider(
            func=mf.compute_flat_idx.with_backend(self._backend),
            deps={
                "z_mc": attrs.Z_MC,
                "c_lin_e": interpolation_attributes.C_LIN_E,
                "z_ifc": attrs.CELL_HEIGHT_ON_HALF_LEVEL,
                "k_lev": "k_lev",
            },
            domain={
                dims.EdgeDim: (
                    edge_domain(h_grid.Zone.LOCAL),
                    edge_domain(h_grid.Zone.LOCAL),
                ),
                dims.KDim: (
                    vertical_domain(v_grid.Zone.TOP),
                    vertical_domain(v_grid.Zone.BOTTOM),
                ),
            },
            fields={"flat_idx": attrs.FLAT_EDGE_INDEX},
        )
        self.register_provider(compute_flat_edge_idx)
        max_flat_index_provider = factory.NumpyFieldsProvider(
            func=functools.partial(mf.compute_max_index, array_ns=self._xp),
            domain=(dims.EdgeDim,),
            fields=(attrs.FLAT_IDX_MAX,),
            deps={
                "flat_idx": attrs.FLAT_EDGE_INDEX,
            },
        )
        self.register_provider(max_flat_index_provider)

        pressure_gradient_fields = factory.ProgramFieldProvider(
            func=mf.compute_pressure_gradient_downward_extrapolation_mask_distance.with_backend(
                self._backend
            ),
            deps={
                "z_mc": attrs.Z_MC,
                "c_lin_e": interpolation_attributes.C_LIN_E,
<<<<<<< HEAD
                "z_ifc_sliced": "topography",
=======
                "topography": "topography",
>>>>>>> a4e8cb03
                "e_owner_mask": "e_owner_mask",
                "flat_idx_max": attrs.FLAT_IDX_MAX,
                "e_lev": "e_lev",
                "k_lev": "k_lev",
            },
            params={
                "horizontal_start_distance": self._grid.end_index(edge_domain(h_grid.Zone.NUDGING)),
                "horizontal_end_distance": self._grid.end_index(edge_domain(h_grid.Zone.LOCAL)),
            },
            domain={
                dims.EdgeDim: (
                    edge_domain(h_grid.Zone.NUDGING_LEVEL_2),
                    edge_domain(h_grid.Zone.END),
                ),
                dims.KDim: (
                    vertical_domain(v_grid.Zone.TOP),
                    vertical_domain(v_grid.Zone.BOTTOM),
                ),
            },
            fields={"pg_edgeidx_dsl": attrs.PG_EDGEIDX_DSL, "pg_exdist_dsl": attrs.PG_EDGEDIST_DSL},
        )
        self.register_provider(pressure_gradient_fields)

        compute_mask_bdy_halo_c = factory.ProgramFieldProvider(
            func=mf.compute_mask_bdy_halo_c.with_backend(self._backend),
            deps={
                "c_refin_ctrl": "c_refin_ctrl",
            },
            domain={
                dims.CellDim: (
                    cell_domain(h_grid.Zone.HALO),
                    cell_domain(h_grid.Zone.HALO),
                ),
            },
            fields={
                attrs.MASK_PROG_HALO_C: attrs.MASK_PROG_HALO_C,
                attrs.BDY_HALO_C: attrs.BDY_HALO_C,
            },
        )
        self.register_provider(compute_mask_bdy_halo_c)

        compute_horizontal_mask_for_3d_divdamp = factory.ProgramFieldProvider(
            func=mf.compute_horizontal_mask_for_3d_divdamp.with_backend(self._backend),
            deps={
                "e_refin_ctrl": "e_refin_ctrl",
            },
            domain={
                dims.EdgeDim: (
                    edge_domain(h_grid.Zone.LATERAL_BOUNDARY_LEVEL_2),
                    edge_domain(h_grid.Zone.LOCAL),
                )
            },
            fields={attrs.HORIZONTAL_MASK_FOR_3D_DIVDAMP: attrs.HORIZONTAL_MASK_FOR_3D_DIVDAMP},
            params={
                "grf_nudge_start_e": gtx.int32(h_grid._GRF_NUDGEZONE_START_EDGES),
                "grf_nudgezone_width": gtx.int32(h_grid._GRF_NUDGEZONE_WIDTH),
            },
        )
        self.register_provider(compute_horizontal_mask_for_3d_divdamp)

        compute_zdiff_gradp_dsl_np = factory.NumpyFieldsProvider(
            func=functools.partial(
                compute_zdiff_gradp_dsl.compute_zdiff_gradp_dsl, array_ns=self._xp
            ),
            deps={
                "z_mc": attrs.Z_MC,
                "c_lin_e": interpolation_attributes.C_LIN_E,
                "z_ifc": attrs.CELL_HEIGHT_ON_HALF_LEVEL,
                "flat_idx": attrs.FLAT_IDX_MAX,
<<<<<<< HEAD
                "z_ifc_sliced": "topography",
=======
                "topography": "topography",
>>>>>>> a4e8cb03
            },
            connectivities={"e2c": dims.E2CDim},
            domain=(dims.EdgeDim, dims.KDim),
            fields=(attrs.ZDIFF_GRADP,),
            params={
                "nlev": self._grid.num_levels,
                "horizontal_start": self._grid.start_index(
                    edge_domain(h_grid.Zone.LATERAL_BOUNDARY_LEVEL_2)
                ),
                "horizontal_start_1": self._grid.start_index(
                    edge_domain(h_grid.Zone.NUDGING_LEVEL_2)
                ),
            },
        )
        self.register_provider(compute_zdiff_gradp_dsl_np)

        coeff_gradekin = factory.NumpyFieldsProvider(
            func=functools.partial(
                compute_coeff_gradekin.compute_coeff_gradekin, array_ns=self._xp
            ),
            domain=(dims.ECDim,),
            fields=(attrs.COEFF_GRADEKIN,),
            deps={
                "edge_cell_length": geometry_attrs.EDGE_CELL_DISTANCE,
                "inv_dual_edge_length": f"inverse_of_{geometry_attrs.DUAL_EDGE_LENGTH}",
            },
            params={
                "horizontal_start": self._grid.start_index(
                    edge_domain(h_grid.Zone.LATERAL_BOUNDARY_LEVEL_2)
                ),
                "horizontal_end": self._grid.num_edges,
            },
        )
        self.register_provider(coeff_gradekin)

        compute_wgtfacq_c = factory.NumpyFieldsProvider(
            func=functools.partial(weight_factors.compute_wgtfacq_c_dsl, array_ns=self._xp),
            domain=(dims.CellDim, dims.KDim),
            fields=(attrs.WGTFACQ_C,),
            deps={"z_ifc": attrs.CELL_HEIGHT_ON_HALF_LEVEL},
            params={"nlev": self._grid.num_levels},
        )

        self.register_provider(compute_wgtfacq_c)

        compute_wgtfacq_e = factory.NumpyFieldsProvider(
            func=functools.partial(weight_factors.compute_wgtfacq_e_dsl, array_ns=self._xp),
            deps={
                "z_ifc": attrs.CELL_HEIGHT_ON_HALF_LEVEL,
                "c_lin_e": interpolation_attributes.C_LIN_E,
                "wgtfacq_c_dsl": attrs.WGTFACQ_C,
            },
            connectivities={"e2c": dims.E2CDim},
            domain=(dims.EdgeDim, dims.KDim),
            fields=(attrs.WGTFACQ_E,),
            params={"n_edges": self._grid.num_edges, "nlev": self._grid.num_levels},
        )

        self.register_provider(compute_wgtfacq_e)

        compute_maxslp_maxhgtd = factory.ProgramFieldProvider(
            func=mf.compute_maxslp_maxhgtd.with_backend(self._backend),
            deps={
                "ddxn_z_full": attrs.DDXN_Z_FULL,
                "dual_edge_length": geometry_attrs.DUAL_EDGE_LENGTH,
            },
            domain={
                dims.CellDim: (
                    cell_domain(h_grid.Zone.LATERAL_BOUNDARY_LEVEL_2),
                    cell_domain(h_grid.Zone.END),
                ),
                dims.KDim: (
                    vertical_domain(v_grid.Zone.TOP),
                    vertical_domain(v_grid.Zone.BOTTOM),
                ),
            },
            fields={attrs.MAXSLP: attrs.MAXSLP, attrs.MAXHGTD: attrs.MAXHGTD},
        )
        self.register_provider(compute_maxslp_maxhgtd)

        compute_weighted_cell_neighbor_sum = factory.ProgramFieldProvider(
            func=mf.compute_weighted_cell_neighbor_sum,
            deps={
                "maxslp": attrs.MAXSLP,
                "maxhgtd": attrs.MAXHGTD,
                "c_bln_avg": interpolation_attributes.C_BLN_AVG,
            },
            domain={
                dims.CellDim: (
                    cell_domain(h_grid.Zone.LATERAL_BOUNDARY_LEVEL_2),
                    cell_domain(h_grid.Zone.END),
                ),
                dims.KDim: (
                    vertical_domain(v_grid.Zone.TOP),
                    vertical_domain(v_grid.Zone.BOTTOM),
                ),
            },
            fields={attrs.MAXSLP_AVG: attrs.MAXSLP_AVG, attrs.MAXHGTD_AVG: attrs.MAXHGTD_AVG},
        )
        self.register_provider(compute_weighted_cell_neighbor_sum)

        compute_max_nbhgt = factory.NumpyFieldsProvider(
            func=functools.partial(
                compute_diffusion_metrics.compute_max_nbhgt_array_ns, array_ns=self._xp
            ),
            deps={
                "z_mc": attrs.Z_MC,
            },
            connectivities={"c2e2c": dims.C2E2CDim},
            domain=(dims.CellDim,),
            fields=(attrs.MAX_NBHGT,),
            params={
                "nlev": self._grid.num_levels,
            },
        )
        self.register_provider(compute_max_nbhgt)

        compute_diffusion_metrics_np = factory.NumpyFieldsProvider(
            func=functools.partial(
                compute_diffusion_metrics.compute_diffusion_metrics, array_ns=self._xp
            ),
            deps={
                "z_mc": attrs.Z_MC,
                "max_nbhgt": attrs.MAX_NBHGT,
                "c_owner_mask": "c_owner_mask",
                "maxslp_avg": attrs.MAXSLP_AVG,
                "maxhgtd_avg": attrs.MAXHGTD_AVG,
            },
            connectivities={"c2e2c": dims.C2E2CDim},
            domain=(dims.CellDim, dims.KDim),
            fields=(
                attrs.MASK_HDIFF,
                attrs.ZD_DIFFCOEF_DSL,
                attrs.ZD_INTCOEF_DSL,
                attrs.ZD_VERTOFFSET_DSL,
            ),
            params={
                "thslp_zdiffu": self._config["thslp_zdiffu"],
                "thhgtd_zdiffu": self._config["thhgtd_zdiffu"],
                "cell_nudging": self._grid.start_index(
                    h_grid.domain(dims.CellDim)(h_grid.Zone.NUDGING)
                ),
                "nlev": self._grid.num_levels,
            },
        )

        self.register_provider(compute_diffusion_metrics_np)

    @property
    def metadata(self) -> dict[str, model.FieldMetaData]:
        return self._attrs

    @property
    def backend(self) -> gtx_backend.Backend:
        return self._backend

    @property
    def grid(self):
        return self._grid

    @property
    def vertical_grid(self):
        return self._vertical_grid<|MERGE_RESOLUTION|>--- conflicted
+++ resolved
@@ -55,18 +55,10 @@
         vertical_grid: v_grid.VerticalGrid,
         decomposition_info: definitions.DecompositionInfo,
         geometry_source: geometry.GridGeometry,
-<<<<<<< HEAD
-        topography: ta.CellField,  # TODO
-        interpolation_source: interpolation_factory.InterpolationFieldsFactory,
-        backend: gtx_backend.Backend,
-        metadata: dict[str, model.FieldMetaData],
-        # interface_model_height: gtx.Field,
-=======
         topography: gtx.Field,
         interpolation_source: interpolation_factory.InterpolationFieldsFactory,
         backend: gtx_backend.Backend,
         metadata: dict[str, model.FieldMetaData],
->>>>>>> a4e8cb03
         e_refin_ctrl: gtx.Field,
         c_refin_ctrl: gtx.Field,
         rayleigh_type: int,
@@ -105,14 +97,7 @@
             "thhgtd_zdiffu": 125.0,
             "vct_a_1": vct_a_1,
         }
-<<<<<<< HEAD
-        # TODO: this can be deleted because it is the topography
-        z_ifc_sliced = gtx.as_field(
-            (dims.CellDim,), interface_model_height.ndarray[:, self._grid.num_levels]
-        )
-=======
-
->>>>>>> a4e8cb03
+
         k_index = data_alloc.index_field(
             self._grid, dims.KDim, extend={dims.KDim: 1}, backend=self._backend
         )
@@ -127,11 +112,7 @@
         self.register_provider(
             factory.PrecomputedFieldProvider(
                 {
-<<<<<<< HEAD
-                    "topograpy": topography,
-=======
                     "topography": topography,
->>>>>>> a4e8cb03
                     "vct_a": vct_a,
                     "c_refin_ctrl": c_refin_ctrl,
                     "e_refin_ctrl": e_refin_ctrl,
@@ -151,13 +132,7 @@
     def _sources(self) -> factory.FieldSource:
         return factory.CompositeSource(self, (self._geometry, self._interpolation_source))
 
-    # TODO
     def _register_computed_fields(self):
-<<<<<<< HEAD
-        CELL_HEIGHT_ON_INTERFACE_LEVEL = factory.NumpyFieldsProvider(
-            func=v_grid.compute_vertical_coordinate.with_backend()
-        )
-=======
         vertical_coordinates_on_half_levels = factory.NumpyFieldsProvider(
             func=functools.partial(
                 v_grid.compute_vertical_coordinate,
@@ -189,7 +164,6 @@
             },
         )
         self.register_provider(vertical_coordinates_on_half_levels)
->>>>>>> a4e8cb03
 
         height = factory.ProgramFieldProvider(
             func=math_helpers.average_two_vertical_levels_downwards_on_cells.with_backend(
@@ -620,11 +594,7 @@
             deps={
                 "z_mc": attrs.Z_MC,
                 "c_lin_e": interpolation_attributes.C_LIN_E,
-<<<<<<< HEAD
-                "z_ifc_sliced": "topography",
-=======
                 "topography": "topography",
->>>>>>> a4e8cb03
                 "e_owner_mask": "e_owner_mask",
                 "flat_idx_max": attrs.FLAT_IDX_MAX,
                 "e_lev": "e_lev",
@@ -694,11 +664,7 @@
                 "c_lin_e": interpolation_attributes.C_LIN_E,
                 "z_ifc": attrs.CELL_HEIGHT_ON_HALF_LEVEL,
                 "flat_idx": attrs.FLAT_IDX_MAX,
-<<<<<<< HEAD
-                "z_ifc_sliced": "topography",
-=======
                 "topography": "topography",
->>>>>>> a4e8cb03
             },
             connectivities={"e2c": dims.E2CDim},
             domain=(dims.EdgeDim, dims.KDim),
