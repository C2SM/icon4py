# ICON4Py - ICON inspired code in Python and GT4Py
#
# Copyright (c) 2022-2024, ETH Zurich and MeteoSwiss
# All rights reserved.
#
# Please, refer to the LICENSE file in the root directory.
# SPDX-License-Identifier: BSD-3-Clause
import functools
import logging
import math

import gt4py.next as gtx
import gt4py.next.typing as gtx_typing

import icon4py.model.common.math.helpers as math_helpers
import icon4py.model.common.metrics.compute_weight_factors as weight_factors
from icon4py.model.common import constants, dimension as dims
from icon4py.model.common.decomposition import definitions
from icon4py.model.common.grid import (
    geometry,
    geometry_attributes as geometry_attrs,
    grid_refinement as refinement,
    horizontal as h_grid,
    icon,
    vertical as v_grid,
)
from icon4py.model.common.interpolation import interpolation_attributes, interpolation_factory
from icon4py.model.common.interpolation.stencils import cell_2_edge_interpolation
from icon4py.model.common.interpolation.stencils.compute_cell_2_vertex_interpolation import (
    compute_cell_2_vertex_interpolation,
)
from icon4py.model.common.metrics import (
    compute_coeff_gradekin,
    compute_diffusion_metrics,
    compute_zdiff_gradp_dsl,
    metric_fields as mf,
    metrics_attributes as attrs,
    reference_atmosphere,
)
from icon4py.model.common.states import factory, model
from icon4py.model.common.utils import data_allocation as data_alloc


cell_domain = h_grid.domain(dims.CellDim)
edge_domain = h_grid.domain(dims.EdgeDim)
vertex_domain = h_grid.domain(dims.VertexDim)
vertical_domain = v_grid.domain(dims.KDim)
vertical_half_domain = v_grid.domain(dims.KHalfDim)
log = logging.getLogger(__name__)


class MetricsFieldsFactory(factory.FieldSource, factory.GridProvider):
    def __init__(
        self,
        grid: icon.IconGrid,
        vertical_grid: v_grid.VerticalGrid,
        decomposition_info: definitions.DecompositionInfo,
        geometry_source: geometry.GridGeometry,
        topography: gtx.Field,
        interpolation_source: interpolation_factory.InterpolationFieldsFactory,
        backend: gtx_typing.Backend | None,
        metadata: dict[str, model.FieldMetaData],
        e_refin_ctrl: gtx.Field,
        c_refin_ctrl: gtx.Field,
        rayleigh_type: int,
        rayleigh_coeff: float,
        exner_expol: float,
        vwind_offctr: float,
    ):
        self._backend = backend
        self._xp = data_alloc.import_array_ns(backend)
        self._allocator = gtx.constructors.zeros.partial(allocator=backend)
        self._grid = grid
        self._vertical_grid = vertical_grid
        self._decomposition_info = decomposition_info
        self._attrs = metadata
        self._providers: dict[str, factory.FieldProvider] = {}
        self._geometry = geometry_source
        self._interpolation_source = interpolation_source
        log.info(
            f"initialized metrics factory for backend = '{self._backend_name()}' and grid = '{self._grid}'"
        )
        log.debug(f"using array_ns {self._xp} ")
        vct_a_1 = self._vertical_grid.interface_physical_height.ndarray[0].item()
        self._config = {
            "divdamp_trans_start": 12500.0,
            "divdamp_trans_end": 17500.0,
            "divdamp_type": 3,
            "damping_height": vertical_grid.config.rayleigh_damping_height,
            "rayleigh_type": rayleigh_type,
            "rayleigh_coeff": rayleigh_coeff,
            "exner_expol": exner_expol,
            "vwind_offctr": vwind_offctr,
            "igradp_method": 3,
            "igradp_constant": 3,
            "thslp_zdiffu": 0.02,
            "thhgtd_zdiffu": 125.0,
            "vct_a_1": vct_a_1,
        }

        k_index = data_alloc.index_field(
            self._grid, dims.KDim, extend={dims.KDim: 1}, backend=self._backend
        )
        e_lev = data_alloc.index_field(self._grid, dims.EdgeDim, backend=self._backend)
        e_owner_mask = gtx.as_field(
            (dims.EdgeDim,), self._decomposition_info.owner_mask(dims.EdgeDim)
        )
        c_owner_mask = gtx.as_field(
            (dims.CellDim,), self._decomposition_info.owner_mask(dims.CellDim)
        )

        self.register_provider(
            factory.PrecomputedFieldProvider(
                {
                    "topography": topography,
                    "vct_a": self._vertical_grid.interface_physical_height,
                    "c_refin_ctrl": c_refin_ctrl,
                    "e_refin_ctrl": e_refin_ctrl,
                    "e_owner_mask": e_owner_mask,
                    "c_owner_mask": c_owner_mask,
                    "k_lev": k_index,
                    "e_lev": e_lev,
                }
            )
        )
        self._register_computed_fields()

    def __repr__(self) -> str:
        return f"{self.__class__.__name__} on (grid={self._grid!r}) providing fields f{self.metadata.keys()}"

    @property
    def _sources(self) -> factory.FieldSource:
        return factory.CompositeSource(self, (self._geometry, self._interpolation_source))

    def _register_computed_fields(self) -> None:  # noqa: PLR0915 [too-many-statements]
        vertical_coordinates_on_half_levels = factory.NumpyDataProvider(
            func=functools.partial(
                v_grid.compute_vertical_coordinate,
                array_ns=self._xp,
            ),
            fields=(attrs.CELL_HEIGHT_ON_HALF_LEVEL,),
            domain=(dims.CellDim, dims.KDim),
            deps={
                "vct_a": "vct_a",
                "topography": "topography",
                "cell_areas": geometry_attrs.CELL_AREA,
                "geofac_n2s": interpolation_attributes.GEOFAC_N2S,
            },
            connectivities={"c2e2co": dims.C2E2CODim},
            params={
                "nflatlev": self._vertical_grid.nflatlev,
                "model_top_height": self._vertical_grid.config.model_top_height,
                "SLEVE_decay_scale_1": self.vertical_grid.config.SLEVE_decay_scale_1,
                "SLEVE_decay_exponent": self._vertical_grid.config.SLEVE_decay_exponent,
                "SLEVE_decay_scale_2": self._vertical_grid.config.SLEVE_decay_scale_2,
                "SLEVE_minimum_layer_thickness_1": self._vertical_grid.config.SLEVE_minimum_layer_thickness_1,
                "SLEVE_minimum_relative_layer_thickness_1": self._vertical_grid.config.SLEVE_minimum_relative_layer_thickness_1,
                "SLEVE_minimum_layer_thickness_2": self._vertical_grid.config.SLEVE_minimum_layer_thickness_2,
                "SLEVE_minimum_relative_layer_thickness_2": self._vertical_grid.config.SLEVE_minimum_relative_layer_thickness_2,
                "lowest_layer_thickness": self._vertical_grid.config.lowest_layer_thickness,
            },
        )
        self.register_provider(vertical_coordinates_on_half_levels)

        height = factory.ProgramFieldProvider(
            func=math_helpers.average_two_vertical_levels_downwards_on_cells.with_backend(
                self._backend
            ),
            domain={
                dims.CellDim: (cell_domain(h_grid.Zone.LOCAL), cell_domain(h_grid.Zone.END)),
                dims.KDim: (
                    vertical_domain(v_grid.Zone.TOP),
                    vertical_domain(v_grid.Zone.BOTTOM),
                ),
            },
            fields={"average": attrs.Z_MC},
            deps={"input_field": attrs.CELL_HEIGHT_ON_HALF_LEVEL},
        )
        self.register_provider(height)

        compute_ddqz_z_half = factory.ProgramFieldProvider(
            func=mf.compute_ddqz_z_half.with_backend(self._backend),
            domain={
                dims.CellDim: (
                    cell_domain(h_grid.Zone.LOCAL),
                    cell_domain(h_grid.Zone.END),
                ),
                dims.KHalfDim: (
                    vertical_half_domain(v_grid.Zone.TOP),
                    vertical_half_domain(v_grid.Zone.BOTTOM),
                ),
            },
            fields={"ddqz_z_half": attrs.DDQZ_Z_HALF},
            deps={
                "z_ifc": attrs.CELL_HEIGHT_ON_HALF_LEVEL,
                "z_mc": attrs.Z_MC,
            },
            params={"nlev": self._grid.num_levels},
        )
        self.register_provider(compute_ddqz_z_half)

        ddqz_z_full_and_inverse = factory.ProgramFieldProvider(
            func=mf.compute_ddqz_z_full_and_inverse.with_backend(self._backend),
            deps={"z_ifc": attrs.CELL_HEIGHT_ON_HALF_LEVEL},
            domain={
                dims.CellDim: (
                    cell_domain(h_grid.Zone.LOCAL),
                    cell_domain(h_grid.Zone.END),
                ),
                dims.KDim: (
                    vertical_domain(v_grid.Zone.TOP),
                    vertical_domain(v_grid.Zone.BOTTOM),
                ),
            },
            fields={"ddqz_z_full": attrs.DDQZ_Z_FULL, "inv_ddqz_z_full": attrs.INV_DDQZ_Z_FULL},
        )
        self.register_provider(ddqz_z_full_and_inverse)

        ddqz_full_on_edges = factory.ProgramFieldProvider(
            func=cell_2_edge_interpolation.cell_2_edge_interpolation.with_backend(self._backend),
            deps={"in_field": attrs.DDQZ_Z_FULL, "coeff": interpolation_attributes.C_LIN_E},
            domain={
                dims.EdgeDim: (
                    edge_domain(h_grid.Zone.LOCAL),
                    edge_domain(h_grid.Zone.END),
                ),
                dims.KDim: (
                    vertical_domain(v_grid.Zone.TOP),
                    vertical_domain(v_grid.Zone.BOTTOM),
                ),
            },
            fields={"out_field": attrs.DDQZ_Z_FULL_E},
        )
        self.register_provider(ddqz_full_on_edges)

        compute_scaling_factor_for_3d_divdamp = factory.ProgramFieldProvider(
            func=mf.compute_scaling_factor_for_3d_divdamp.with_backend(self._backend),
            domain={
                dims.KDim: (
                    vertical_domain(v_grid.Zone.TOP),
                    vertical_domain(v_grid.Zone.BOTTOM),
                )
            },
            fields={"scaling_factor_for_3d_divdamp": attrs.SCALING_FACTOR_FOR_3D_DIVDAMP},
            deps={"vct_a": "vct_a"},
            params={
                "divdamp_trans_start": self._config["divdamp_trans_start"],
                "divdamp_trans_end": self._config["divdamp_trans_end"],
                "divdamp_type": self._config["divdamp_type"],
            },
        )
        self.register_provider(compute_scaling_factor_for_3d_divdamp)

        compute_rayleigh_w = factory.ProgramFieldProvider(
            func=mf.compute_rayleigh_w.with_backend(self._backend),
            deps={"vct_a": "vct_a"},
            domain={
                dims.KHalfDim: (
                    vertical_domain(v_grid.Zone.TOP),
                    v_grid.Domain(dims.KHalfDim, v_grid.Zone.DAMPING, 1),
                )
            },
            fields={"rayleigh_w": attrs.RAYLEIGH_W},
            params={
                "damping_height": self._config["damping_height"],
                "rayleigh_type": self._config["rayleigh_type"],
                "rayleigh_coeff": self._config["rayleigh_coeff"],
                "vct_a_1": self._config["vct_a_1"],
                "pi_const": math.pi,
            },
        )
        self.register_provider(compute_rayleigh_w)

        compute_coeff_dwdz = factory.ProgramFieldProvider(
            func=mf.compute_coeff_dwdz.with_backend(self._backend),
            deps={
                "ddqz_z_full": attrs.DDQZ_Z_FULL,
                "z_ifc": attrs.CELL_HEIGHT_ON_HALF_LEVEL,
            },
            domain={
                dims.CellDim: (
                    cell_domain(h_grid.Zone.LOCAL),
                    cell_domain(h_grid.Zone.END),
                ),
                dims.KDim: (
                    v_grid.Domain(dims.KHalfDim, v_grid.Zone.TOP, 1),
                    vertical_domain(v_grid.Zone.BOTTOM),
                ),
            },
            fields={"coeff1_dwdz": attrs.COEFF1_DWDZ, "coeff2_dwdz": attrs.COEFF2_DWDZ},
        )
        self.register_provider(compute_coeff_dwdz)

        compute_theta_exner_ref_mc = factory.ProgramFieldProvider(
            func=mf.compute_theta_exner_ref_mc.with_backend(self._backend),
            deps={
                "z_mc": attrs.Z_MC,
            },
            domain={
                dims.CellDim: (
                    cell_domain(h_grid.Zone.LOCAL),
                    cell_domain(h_grid.Zone.END),
                ),
                dims.KDim: (
                    vertical_domain(v_grid.Zone.TOP),
                    vertical_domain(v_grid.Zone.BOTTOM),
                ),
            },
            fields={"exner_ref_mc": attrs.EXNER_REF_MC, "theta_ref_mc": attrs.THETA_REF_MC},
            params={
                "t0sl_bg": constants.SEA_LEVEL_TEMPERATURE,
                "del_t_bg": constants.DELTA_TEMPERATURE,
                "h_scal_bg": constants.HEIGHT_SCALE_FOR_REFERENCE_ATMOSPHERE,
                "grav": constants.GRAV,
                "rd": constants.RD,
                "p0sl_bg": constants.SEA_LEVEL_PRESSURE,
                "rd_o_cpd": constants.RD_O_CPD,
                "p0ref": constants.REFERENCE_PRESSURE,
            },
        )
        self.register_provider(compute_theta_exner_ref_mc)

        compute_d2dexdz2_fac_mc = factory.ProgramFieldProvider(
            func=reference_atmosphere.compute_d2dexdz2_fac_mc.with_backend(self._backend),
            deps={
                "theta_ref_mc": attrs.THETA_REF_MC,
                "inv_ddqz_z_full": attrs.INV_DDQZ_Z_FULL,
                "exner_ref_mc": attrs.EXNER_REF_MC,
                "z_mc": attrs.Z_MC,
            },
            domain={
                dims.CellDim: (
                    cell_domain(h_grid.Zone.LOCAL),
                    cell_domain(h_grid.Zone.END),
                ),
                dims.KDim: (
                    vertical_domain(v_grid.Zone.TOP),
                    vertical_domain(v_grid.Zone.BOTTOM),
                ),
            },
            fields={
                attrs.D2DEXDZ2_FAC1_MC: attrs.D2DEXDZ2_FAC1_MC,
                attrs.D2DEXDZ2_FAC2_MC: attrs.D2DEXDZ2_FAC2_MC,
            },
            params={
                "cpd": constants.CPD,
                "grav": constants.GRAV,
                "del_t_bg": constants.DEL_T_BG,
                "h_scal_bg": constants.HEIGHT_SCALE_FOR_REFERENCE_ATMOSPHERE,
            },
        )
        self.register_provider(compute_d2dexdz2_fac_mc)

        compute_cell_to_vertex_interpolation = factory.ProgramFieldProvider(
            func=compute_cell_2_vertex_interpolation.with_backend(self._backend),
            deps={
                "cell_in": attrs.CELL_HEIGHT_ON_HALF_LEVEL,
                "c_int": interpolation_attributes.CELL_AW_VERTS,
            },
            domain={
                dims.VertexDim: (
                    vertex_domain(h_grid.Zone.LATERAL_BOUNDARY_LEVEL_2),
                    vertex_domain(h_grid.Zone.INTERIOR),
                ),
                dims.KHalfDim: (
                    vertical_half_domain(v_grid.Zone.TOP),
                    vertical_half_domain(v_grid.Zone.BOTTOM),
                ),
            },
            fields={attrs.VERT_OUT: attrs.VERT_OUT},
        )
        self.register_provider(compute_cell_to_vertex_interpolation)

        compute_ddxt_z_half_e = factory.ProgramFieldProvider(
            func=mf.compute_ddxt_z_half_e.with_backend(self._backend),
            deps={
                "cell_in": attrs.CELL_HEIGHT_ON_HALF_LEVEL,
                "c_int": interpolation_attributes.CELL_AW_VERTS,
                "inv_primal_edge_length": f"inverse_of_{geometry_attrs.EDGE_LENGTH}",
                "tangent_orientation": geometry_attrs.TANGENT_ORIENTATION,
            },
            domain={
                dims.EdgeDim: (
                    edge_domain(h_grid.Zone.LATERAL_BOUNDARY_LEVEL_3),
                    edge_domain(h_grid.Zone.INTERIOR),
                ),
                dims.KHalfDim: (
                    vertical_half_domain(v_grid.Zone.TOP),
                    vertical_half_domain(v_grid.Zone.BOTTOM),
                ),
            },
            fields={attrs.DDXT_Z_HALF_E: attrs.DDXT_Z_HALF_E},
        )
        self.register_provider(compute_ddxt_z_half_e)

        compute_ddxn_z_half_e = factory.ProgramFieldProvider(
            func=mf.compute_ddxn_z_half_e.with_backend(self._backend),
            deps={
                "z_ifc": attrs.CELL_HEIGHT_ON_HALF_LEVEL,
                "inv_dual_edge_length": f"inverse_of_{geometry_attrs.DUAL_EDGE_LENGTH}",
            },
            domain={
                dims.EdgeDim: (
                    edge_domain(h_grid.Zone.LATERAL_BOUNDARY_LEVEL_2),
                    edge_domain(h_grid.Zone.INTERIOR),
                ),
                dims.KHalfDim: (
                    vertical_half_domain(v_grid.Zone.TOP),
                    vertical_half_domain(v_grid.Zone.BOTTOM),
                ),
            },
            fields={attrs.DDXN_Z_HALF_E: attrs.DDXN_Z_HALF_E},
        )
        self.register_provider(compute_ddxn_z_half_e)

        compute_ddxn_z_full = factory.ProgramFieldProvider(
            func=math_helpers.average_two_vertical_levels_downwards_on_edges.with_backend(
                self._backend
            ),
            deps={
                "input_field": attrs.DDXN_Z_HALF_E,
            },
            domain={
                dims.EdgeDim: (
                    edge_domain(h_grid.Zone.LOCAL),
                    edge_domain(h_grid.Zone.END),
                ),
                dims.KDim: (
                    vertical_domain(v_grid.Zone.TOP),
                    vertical_domain(v_grid.Zone.BOTTOM),
                ),
            },
            fields={"average": attrs.DDXN_Z_FULL},
        )
        self.register_provider(compute_ddxn_z_full)
        compute_ddxt_z_full = factory.ProgramFieldProvider(
            func=math_helpers.average_two_vertical_levels_downwards_on_edges.with_backend(
                self._backend
            ),
            deps={
                "input_field": attrs.DDXT_Z_HALF_E,
            },
            domain={
                dims.EdgeDim: (
                    edge_domain(h_grid.Zone.LOCAL),
                    edge_domain(h_grid.Zone.END),
                ),
                dims.KDim: (
                    vertical_domain(v_grid.Zone.TOP),
                    vertical_domain(v_grid.Zone.BOTTOM),
                ),
            },
            fields={"average": attrs.DDXT_Z_FULL},
        )
        self.register_provider(compute_ddxt_z_full)

        compute_exner_w_implicit_weight_parameter_np = factory.NumpyDataProvider(
            func=functools.partial(mf.compute_exner_w_implicit_weight_parameter, array_ns=self._xp),
            domain=(dims.CellDim,),
            connectivities={"c2e": dims.C2EDim},
            fields=(attrs.EXNER_W_IMPLICIT_WEIGHT_PARAMETER,),
            deps={
                "vct_a": "vct_a",
                "z_ifc": attrs.CELL_HEIGHT_ON_HALF_LEVEL,
                "z_ddxn_z_half_e": attrs.DDXN_Z_HALF_E,
                "z_ddxt_z_half_e": attrs.DDXT_Z_HALF_E,
                "dual_edge_length": geometry_attrs.DUAL_EDGE_LENGTH,
            },
            params={
                "vwind_offctr": self._config["vwind_offctr"],
                "nlev": self._grid.num_levels,
                "horizontal_start_cell": self._grid.start_index(
                    cell_domain(h_grid.Zone.LATERAL_BOUNDARY_LEVEL_2)
                ),
            },
        )
        self.register_provider(compute_exner_w_implicit_weight_parameter_np)

        compute_exner_w_explicit_weight_parameter = factory.ProgramFieldProvider(
            func=mf.compute_exner_w_explicit_weight_parameter.with_backend(self._backend),
            deps={
                "exner_w_implicit_weight_parameter": attrs.EXNER_W_IMPLICIT_WEIGHT_PARAMETER,
            },
            domain={
                dims.CellDim: (
                    cell_domain(h_grid.Zone.LOCAL),
                    cell_domain(h_grid.Zone.END),
                ),
            },
            fields={"exner_w_explicit_weight_parameter": attrs.EXNER_W_EXPLICIT_WEIGHT_PARAMETER},
        )
        self.register_provider(compute_exner_w_explicit_weight_parameter)

        compute_exner_exfac = factory.ProgramFieldProvider(
            func=mf.compute_exner_exfac.with_backend(self._backend),
            deps={
                "ddxn_z_full": attrs.DDXN_Z_FULL,
                "dual_edge_length": geometry_attrs.DUAL_EDGE_LENGTH,
            },
            domain={
                dims.CellDim: (
                    cell_domain(h_grid.Zone.LOCAL),
                    cell_domain(h_grid.Zone.END),
                ),
                dims.KDim: (
                    vertical_domain(v_grid.Zone.TOP),
                    vertical_domain(v_grid.Zone.BOTTOM),
                ),
            },
            fields={attrs.EXNER_EXFAC: attrs.EXNER_EXFAC},
            params={
                "exner_expol": self._config["exner_expol"],
                "lateral_boundary_level_2": self._grid.start_index(
                    cell_domain(h_grid.Zone.LATERAL_BOUNDARY_LEVEL_2)
                ),
            },
        )
        self.register_provider(compute_exner_exfac)

        wgtfac_c_provider = factory.ProgramFieldProvider(
            func=weight_factors.compute_wgtfac_c.with_backend(self._backend),
            deps={
                "z_ifc": attrs.CELL_HEIGHT_ON_HALF_LEVEL,
            },
            domain={
                dims.CellDim: (cell_domain(h_grid.Zone.LOCAL), cell_domain(h_grid.Zone.END)),
                dims.KDim: (
                    vertical_domain(v_grid.Zone.TOP),
                    vertical_domain(v_grid.Zone.BOTTOM),
                ),
            },
            fields={attrs.WGTFAC_C: attrs.WGTFAC_C},
            params={"nlev": self._grid.num_levels},
        )
        self.register_provider(wgtfac_c_provider)

        compute_wgtfac_e = factory.ProgramFieldProvider(
            func=mf.compute_wgtfac_e.with_backend(self._backend),
            deps={
                attrs.WGTFAC_C: attrs.WGTFAC_C,
                "c_lin_e": interpolation_attributes.C_LIN_E,
            },
            domain={
                dims.CellDim: (
                    edge_domain(h_grid.Zone.LOCAL),
                    edge_domain(h_grid.Zone.LOCAL),
                ),
                dims.KHalfDim: (
                    vertical_half_domain(v_grid.Zone.TOP),
                    vertical_half_domain(v_grid.Zone.BOTTOM),
                ),
            },
            fields={attrs.WGTFAC_E: attrs.WGTFAC_E},
        )
        self.register_provider(compute_wgtfac_e)
        compute_flat_edge_idx = factory.ProgramFieldProvider(
            func=mf.compute_flat_idx.with_backend(self._backend),
            deps={
                "z_mc": attrs.Z_MC,
                "c_lin_e": interpolation_attributes.C_LIN_E,
                "z_ifc": attrs.CELL_HEIGHT_ON_HALF_LEVEL,
                "k_lev": "k_lev",
            },
            domain={
                dims.EdgeDim: (
                    edge_domain(h_grid.Zone.LOCAL),
                    edge_domain(h_grid.Zone.LOCAL),
                ),
                dims.KDim: (
                    vertical_domain(v_grid.Zone.TOP),
                    vertical_domain(v_grid.Zone.BOTTOM),
                ),
            },
            fields={"flat_idx": attrs.FLAT_EDGE_INDEX},
        )
        self.register_provider(compute_flat_edge_idx)
        max_flat_index_provider = factory.NumpyDataProvider(
            func=functools.partial(mf.compute_max_index, array_ns=self._xp),
            domain=(dims.EdgeDim,),
            fields=(attrs.FLAT_IDX_MAX,),
            deps={
                "flat_idx": attrs.FLAT_EDGE_INDEX,
            },
        )
        self.register_provider(max_flat_index_provider)

        pressure_gradient_fields = factory.ProgramFieldProvider(
            func=mf.compute_pressure_gradient_downward_extrapolation_mask_distance.with_backend(
                self._backend
            ),
            deps={
                "z_mc": attrs.Z_MC,
                "c_lin_e": interpolation_attributes.C_LIN_E,
                "topography": "topography",
                "e_owner_mask": "e_owner_mask",
                "flat_idx_max": attrs.FLAT_IDX_MAX,
                "e_lev": "e_lev",
                "k_lev": "k_lev",
            },
            params={
                "horizontal_start_distance": self._grid.end_index(edge_domain(h_grid.Zone.NUDGING)),
                "horizontal_end_distance": self._grid.end_index(edge_domain(h_grid.Zone.LOCAL)),
            },
            domain={
                dims.EdgeDim: (
                    edge_domain(h_grid.Zone.NUDGING_LEVEL_2),
                    edge_domain(h_grid.Zone.END),
                ),
                dims.KDim: (
                    vertical_domain(v_grid.Zone.TOP),
                    vertical_domain(v_grid.Zone.BOTTOM),
                ),
            },
            fields={"pg_edgeidx_dsl": attrs.PG_EDGEIDX_DSL, "pg_exdist_dsl": attrs.PG_EDGEDIST_DSL},
        )
        self.register_provider(pressure_gradient_fields)

        compute_mask_bdy_halo_c = factory.ProgramFieldProvider(
            func=mf.compute_mask_bdy_halo_c.with_backend(self._backend),
            deps={
                "c_refin_ctrl": "c_refin_ctrl",
            },
            domain={
                dims.CellDim: (
                    cell_domain(h_grid.Zone.HALO),
                    cell_domain(h_grid.Zone.HALO),
                ),
            },
            fields={
                attrs.MASK_PROG_HALO_C: attrs.MASK_PROG_HALO_C,
                attrs.BDY_HALO_C: attrs.BDY_HALO_C,
            },
        )
        self.register_provider(compute_mask_bdy_halo_c)

        compute_horizontal_mask_for_3d_divdamp = factory.ProgramFieldProvider(
            func=mf.compute_horizontal_mask_for_3d_divdamp.with_backend(self._backend),
            deps={
                "e_refin_ctrl": "e_refin_ctrl",
            },
            domain={
                dims.EdgeDim: (
                    edge_domain(h_grid.Zone.LATERAL_BOUNDARY_LEVEL_2),
                    edge_domain(h_grid.Zone.LOCAL),
                )
            },
            fields={attrs.HORIZONTAL_MASK_FOR_3D_DIVDAMP: attrs.HORIZONTAL_MASK_FOR_3D_DIVDAMP},
            params={
                "grf_nudge_start_e": refinement.get_nudging_refinement_value(dims.EdgeDim),  # type: ignore [attr-defined]
                "grf_nudgezone_width": gtx.int32(refinement.DEFAULT_GRF_NUDGEZONE_WIDTH),  # type: ignore [attr-defined]
            },
        )
        self.register_provider(compute_horizontal_mask_for_3d_divdamp)

        compute_zdiff_gradp_dsl_np = factory.NumpyDataProvider(
            func=functools.partial(
                compute_zdiff_gradp_dsl.compute_zdiff_gradp_dsl, array_ns=self._xp
            ),
            deps={
                "z_mc": attrs.Z_MC,
                "c_lin_e": interpolation_attributes.C_LIN_E,
                "z_ifc": attrs.CELL_HEIGHT_ON_HALF_LEVEL,
                "flat_idx": attrs.FLAT_IDX_MAX,
                "topography": "topography",
            },
            connectivities={"e2c": dims.E2CDim},
            domain=(dims.EdgeDim, dims.E2CDim, dims.KDim),
            fields=(attrs.ZDIFF_GRADP,),
            params={
                "nlev": self._grid.num_levels,
                "horizontal_start": self._grid.start_index(
                    edge_domain(h_grid.Zone.LATERAL_BOUNDARY_LEVEL_2)
                ),
                "horizontal_start_1": self._grid.start_index(
                    edge_domain(h_grid.Zone.NUDGING_LEVEL_2)
                ),
            },
        )
        self.register_provider(compute_zdiff_gradp_dsl_np)

        coeff_gradekin = factory.NumpyDataProvider(
            func=functools.partial(
                compute_coeff_gradekin.compute_coeff_gradekin, array_ns=self._xp
            ),
            domain=(dims.EdgeDim, dims.E2CDim),
            fields=(attrs.COEFF_GRADEKIN,),
            deps={
                "edge_cell_length": geometry_attrs.EDGE_CELL_DISTANCE,
                "inv_dual_edge_length": f"inverse_of_{geometry_attrs.DUAL_EDGE_LENGTH}",
            },
            params={
                "horizontal_start": self._grid.start_index(
                    edge_domain(h_grid.Zone.LATERAL_BOUNDARY_LEVEL_2)
                ),
                "horizontal_end": self._grid.num_edges,
            },
        )
        self.register_provider(coeff_gradekin)

        compute_wgtfacq_c = factory.NumpyDataProvider(
            func=functools.partial(weight_factors.compute_wgtfacq_c_dsl, array_ns=self._xp),
            domain=(dims.CellDim, dims.KDim),
            fields=(attrs.WGTFACQ_C,),
            deps={"z_ifc": attrs.CELL_HEIGHT_ON_HALF_LEVEL},
            params={"nlev": self._grid.num_levels},
        )

        self.register_provider(compute_wgtfacq_c)

        compute_wgtfacq_e = factory.NumpyDataProvider(
            func=functools.partial(weight_factors.compute_wgtfacq_e_dsl, array_ns=self._xp),
            deps={
                "z_ifc": attrs.CELL_HEIGHT_ON_HALF_LEVEL,
                "c_lin_e": interpolation_attributes.C_LIN_E,
                "wgtfacq_c_dsl": attrs.WGTFACQ_C,
            },
            connectivities={"e2c": dims.E2CDim},
            domain=(dims.EdgeDim, dims.KDim),
            fields=(attrs.WGTFACQ_E,),
            params={"n_edges": self._grid.num_edges, "nlev": self._grid.num_levels},
        )

        self.register_provider(compute_wgtfacq_e)

        compute_maxslp_maxhgtd = factory.ProgramFieldProvider(
            func=mf.compute_maxslp_maxhgtd.with_backend(self._backend),
            deps={
                "ddxn_z_full": attrs.DDXN_Z_FULL,
                "dual_edge_length": geometry_attrs.DUAL_EDGE_LENGTH,
            },
            domain={
                dims.CellDim: (
                    cell_domain(h_grid.Zone.LATERAL_BOUNDARY_LEVEL_2),
                    cell_domain(h_grid.Zone.END),
                ),
                dims.KDim: (
                    vertical_domain(v_grid.Zone.TOP),
                    vertical_domain(v_grid.Zone.BOTTOM),
                ),
            },
            fields={attrs.MAXSLP: attrs.MAXSLP, attrs.MAXHGTD: attrs.MAXHGTD},
        )
        self.register_provider(compute_maxslp_maxhgtd)

        compute_weighted_cell_neighbor_sum = factory.ProgramFieldProvider(
            func=mf.compute_weighted_cell_neighbor_sum,
            deps={
                "maxslp": attrs.MAXSLP,
                "maxhgtd": attrs.MAXHGTD,
                "c_bln_avg": interpolation_attributes.C_BLN_AVG,
            },
            domain={
                dims.CellDim: (
                    cell_domain(h_grid.Zone.LATERAL_BOUNDARY_LEVEL_2),
                    cell_domain(h_grid.Zone.END),
                ),
                dims.KDim: (
                    vertical_domain(v_grid.Zone.TOP),
                    vertical_domain(v_grid.Zone.BOTTOM),
                ),
            },
            fields={attrs.MAXSLP_AVG: attrs.MAXSLP_AVG, attrs.MAXHGTD_AVG: attrs.MAXHGTD_AVG},
        )
        self.register_provider(compute_weighted_cell_neighbor_sum)

        compute_max_nbhgt = factory.NumpyDataProvider(
            func=functools.partial(
                compute_diffusion_metrics.compute_max_nbhgt_array_ns, array_ns=self._xp
            ),
            deps={
                "z_mc": attrs.Z_MC,
            },
            connectivities={"c2e2c": dims.C2E2CDim},
            domain=(dims.CellDim,),
            fields=(attrs.MAX_NBHGT,),
            params={
                "nlev": self._grid.num_levels,
            },
        )
        self.register_provider(compute_max_nbhgt)

        compute_diffusion_mask_and_coef = factory.NumpyDataProvider(
            func=functools.partial(
                compute_diffusion_metrics.compute_diffusion_mask_and_coef, array_ns=self._xp
            ),
            deps={
                "z_mc": attrs.Z_MC,
                "max_nbhgt": attrs.MAX_NBHGT,
                "c_owner_mask": "c_owner_mask",
                "maxslp_avg": attrs.MAXSLP_AVG,
                "maxhgtd_avg": attrs.MAXHGTD_AVG,
            },
            connectivities={"c2e2c": dims.C2E2CDim},
            domain=(dims.CellDim, dims.KDim),
            fields=(
                attrs.MASK_HDIFF,
                attrs.ZD_DIFFCOEF_DSL,
            ),
            params={
                "thslp_zdiffu": self._config["thslp_zdiffu"],
                "thhgtd_zdiffu": self._config["thhgtd_zdiffu"],
                "cell_nudging": self._grid.start_index(
                    h_grid.domain(dims.CellDim)(h_grid.Zone.NUDGING)
                ),
                "nlev": self._grid.num_levels,
            },
        )

        self.register_provider(compute_diffusion_mask_and_coef)

        compute_diffusion_intcoef_and_vertoffset = factory.NumpyDataProvider(
            func=functools.partial(
                compute_diffusion_metrics.compute_diffusion_intcoef_and_vertoffset,
                array_ns=self._xp,
            ),
            deps={
                "z_mc": attrs.Z_MC,
                "max_nbhgt": attrs.MAX_NBHGT,
                "c_owner_mask": "c_owner_mask",
                "maxslp_avg": attrs.MAXSLP_AVG,
                "maxhgtd_avg": attrs.MAXHGTD_AVG,
            },
            connectivities={"c2e2c": dims.C2E2CDim},
            domain=(dims.CellDim, dims.C2E2CDim, dims.KDim),
            fields=(
                attrs.ZD_INTCOEF_DSL,
                attrs.ZD_VERTOFFSET_DSL,
            ),
            params={
                "thslp_zdiffu": self._config["thslp_zdiffu"],
                "thhgtd_zdiffu": self._config["thhgtd_zdiffu"],
                "cell_nudging": self._grid.start_index(
                    h_grid.domain(dims.CellDim)(h_grid.Zone.NUDGING)
                ),
                "nlev": self._grid.num_levels,
            },
        )

        self.register_provider(compute_diffusion_intcoef_and_vertoffset)

    @property
    def metadata(self) -> dict[str, model.FieldMetaData]:
        return self._attrs

    @property
<<<<<<< HEAD
    def backend(self) -> gtx_typing.Backend:
=======
    def backend(self) -> gtx_backend.Backend | None:
>>>>>>> 10765dcb
        return self._backend

    @property
    def grid(self) -> icon.IconGrid:
        return self._grid

    @property
    def vertical_grid(self) -> v_grid.VerticalGrid:
        return self._vertical_grid<|MERGE_RESOLUTION|>--- conflicted
+++ resolved
@@ -843,11 +843,7 @@
         return self._attrs
 
     @property
-<<<<<<< HEAD
-    def backend(self) -> gtx_typing.Backend:
-=======
-    def backend(self) -> gtx_backend.Backend | None:
->>>>>>> 10765dcb
+    def backend(self) -> gtx_typing.Backend | None:
         return self._backend
 
     @property
