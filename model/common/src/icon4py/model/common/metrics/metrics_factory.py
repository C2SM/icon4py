--- conflicted
+++ resolved
@@ -646,13 +646,8 @@
             },
             fields={attrs.HORIZONTAL_MASK_FOR_3D_DIVDAMP: attrs.HORIZONTAL_MASK_FOR_3D_DIVDAMP},
             params={
-<<<<<<< HEAD
-                "grf_nudge_start_e": gtx.int32(h_grid._GRF_NUDGEZONE_START_EDGES),  # type: ignore [attr-defined]
-                "grf_nudgezone_width": gtx.int32(h_grid._GRF_NUDGEZONE_WIDTH),  # type: ignore [attr-defined]
-=======
-                "grf_nudge_start_e": refinement.get_nudging_refinement_value(dims.EdgeDim),
-                "grf_nudgezone_width": gtx.int32(refinement.DEFAULT_GRF_NUDGEZONE_WIDTH),
->>>>>>> 9342dd90
+                "grf_nudge_start_e": refinement.get_nudging_refinement_value(dims.EdgeDim),  # type: ignore [attr-defined]
+                "grf_nudgezone_width": gtx.int32(refinement.DEFAULT_GRF_NUDGEZONE_WIDTH),    # type: ignore [attr-defined]
             },
         )
         self.register_provider(compute_horizontal_mask_for_3d_divdamp)
