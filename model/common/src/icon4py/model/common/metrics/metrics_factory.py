--- conflicted
+++ resolved
@@ -813,10 +813,7 @@
                 "nlev": self._grid.num_levels,
             },
         )
-<<<<<<< HEAD
-=======
-
->>>>>>> 4701cc49
+
         self.register_provider(compute_diffusion_mask_and_coef)
 
         compute_diffusion_intcoef_and_vertoffset = factory.NumpyFieldsProvider(
@@ -832,11 +829,7 @@
                 "maxhgtd_avg": attrs.MAXHGTD_AVG,
             },
             connectivities={"c2e2c": dims.C2E2CDim},
-<<<<<<< HEAD
-            domain=(dims.C2E2CDim, dims.KDim),
-=======
             domain=(dims.CellDim, dims.C2E2CDim, dims.KDim),
->>>>>>> 4701cc49
             fields=(
                 attrs.ZD_INTCOEF_DSL,
                 attrs.ZD_VERTOFFSET_DSL,
@@ -850,10 +843,7 @@
                 "nlev": self._grid.num_levels,
             },
         )
-<<<<<<< HEAD
-=======
-
->>>>>>> 4701cc49
+
         self.register_provider(compute_diffusion_intcoef_and_vertoffset)
 
     @property
