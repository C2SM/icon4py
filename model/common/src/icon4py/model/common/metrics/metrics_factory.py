# ICON4Py - ICON inspired code in Python and GT4Py
#
# Copyright (c) 2022-2024, ETH Zurich and MeteoSwiss
# All rights reserved.
#
# Please, refer to the LICENSE file in the root directory.
# SPDX-License-Identifier: BSD-3-Clause
import functools
import logging
import math

import gt4py.next as gtx
from gt4py.next import backend as gtx_backend

import icon4py.model.common.math.helpers as math_helpers
import icon4py.model.common.metrics.compute_weight_factors as weight_factors
from icon4py.model.common import constants, dimension as dims
from icon4py.model.common.decomposition import definitions
from icon4py.model.common.grid import (
    geometry,
    geometry_attributes as geometry_attrs,
    grid_refinement as refinement,
    horizontal as h_grid,
    icon,
    vertical as v_grid,
)
from icon4py.model.common.interpolation import interpolation_attributes, interpolation_factory
from icon4py.model.common.interpolation.stencils import cell_2_edge_interpolation
from icon4py.model.common.interpolation.stencils.compute_cell_2_vertex_interpolation import (
    compute_cell_2_vertex_interpolation,
)
from icon4py.model.common.metrics import (
    compute_coeff_gradekin,
    compute_diffusion_metrics,
    compute_zdiff_gradp_dsl,
    metric_fields as mf,
    metrics_attributes as attrs,
    reference_atmosphere,
)
from icon4py.model.common.states import factory, model
from icon4py.model.common.utils import data_allocation as data_alloc


cell_domain = h_grid.domain(dims.CellDim)
edge_domain = h_grid.domain(dims.EdgeDim)
vertex_domain = h_grid.domain(dims.VertexDim)
vertical_domain = v_grid.domain(dims.KDim)
vertical_half_domain = v_grid.domain(dims.KHalfDim)
log = logging.getLogger(__name__)


class MetricsFieldsFactory(factory.FieldSource, factory.GridProvider):
    def __init__(
        self,
        grid: icon.IconGrid,
        vertical_grid: v_grid.VerticalGrid,
        decomposition_info: definitions.DecompositionInfo,
        geometry_source: geometry.GridGeometry,
        topography: gtx.Field,
        interpolation_source: interpolation_factory.InterpolationFieldsFactory,
        backend: gtx_backend.Backend | None,
        metadata: dict[str, model.FieldMetaData],
        rayleigh_type: int,
        rayleigh_coeff: float,
        exner_expol: float,
        vwind_offctr: float,
    ):
        self._backend = backend
        self._xp = data_alloc.import_array_ns(backend)
        self._allocator = gtx.constructors.zeros.partial(allocator=backend)
        self._grid = grid
        self._vertical_grid = vertical_grid
        self._decomposition_info = decomposition_info
        self._attrs = metadata
        self._providers: dict[str, factory.FieldProvider] = {}
        self._geometry = geometry_source
        self._interpolation_source = interpolation_source
        log.info(
            f"initialized metrics factory for backend = '{self._backend_name()}' and grid = '{self._grid}'"
        )
        log.debug(f"using array_ns {self._xp} ")
        vct_a_1 = self._vertical_grid.interface_physical_height.ndarray[0].item()
        self._config = {
            "divdamp_trans_start": 12500.0,
            "divdamp_trans_end": 17500.0,
            "divdamp_type": 3,
            "damping_height": vertical_grid.config.rayleigh_damping_height,
            "rayleigh_type": rayleigh_type,
            "rayleigh_coeff": rayleigh_coeff,
            "exner_expol": exner_expol,
            "vwind_offctr": vwind_offctr,
            "igradp_method": 3,
            "igradp_constant": 3,
            "thslp_zdiffu": 0.02,
            "thhgtd_zdiffu": 125.0,
            "vct_a_1": vct_a_1,
        }

        k_index = data_alloc.index_field(
            self._grid, dims.KDim, extend={dims.KDim: 1}, backend=self._backend
        )
        e_lev = data_alloc.index_field(self._grid, dims.EdgeDim, backend=self._backend)
        e_owner_mask = gtx.as_field(
            (dims.EdgeDim,), self._decomposition_info.owner_mask(dims.EdgeDim)
        )
        c_owner_mask = gtx.as_field(
            (dims.CellDim,), self._decomposition_info.owner_mask(dims.CellDim)
        )
        c_refin_ctrl = gtx.as_field(
            (dims.CellDim,), self._grid.refinement_control[dims.CellDim].ndarray
        )
        e_refin_ctrl = gtx.as_field(
            (dims.EdgeDim,), self._grid.refinement_control[dims.EdgeDim].ndarray
        )
        self.register_provider(
            factory.PrecomputedFieldProvider(
                {
                    "topography": topography,
<<<<<<< HEAD
                    "vct_a": vct_a,
=======
                    "vct_a": self._vertical_grid.interface_physical_height,
                    "c_refin_ctrl": c_refin_ctrl,
                    "e_refin_ctrl": e_refin_ctrl,
>>>>>>> 10765dcb
                    "e_owner_mask": e_owner_mask,
                    "c_owner_mask": c_owner_mask,
                    "k_lev": k_index,
                    "e_lev": e_lev,
                    "c_refin_ctrl": c_refin_ctrl,
                    "e_refin_ctrl": e_refin_ctrl,
                }
            )
        )
        self._register_computed_fields()

    def __repr__(self) -> str:
        return f"{self.__class__.__name__} on (grid={self._grid!r}) providing fields f{self.metadata.keys()}"

    @property
    def _sources(self) -> factory.FieldSource:
        return factory.CompositeSource(self, (self._geometry, self._interpolation_source))

    def _register_computed_fields(self) -> None:  # noqa: PLR0915 [too-many-statements]
        vertical_coordinates_on_half_levels = factory.NumpyDataProvider(
            func=functools.partial(
                v_grid.compute_vertical_coordinate,
                array_ns=self._xp,
            ),
            fields=(attrs.CELL_HEIGHT_ON_HALF_LEVEL,),
            domain=(dims.CellDim, dims.KDim),
            deps={
                "vct_a": "vct_a",
                "topography": "topography",
                "cell_areas": geometry_attrs.CELL_AREA,
                "geofac_n2s": interpolation_attributes.GEOFAC_N2S,
            },
            connectivities={"c2e2co": dims.C2E2CODim},
            params={
                "nflatlev": self._vertical_grid.nflatlev,
                "model_top_height": self._vertical_grid.config.model_top_height,
                "SLEVE_decay_scale_1": self.vertical_grid.config.SLEVE_decay_scale_1,
                "SLEVE_decay_exponent": self._vertical_grid.config.SLEVE_decay_exponent,
                "SLEVE_decay_scale_2": self._vertical_grid.config.SLEVE_decay_scale_2,
                "SLEVE_minimum_layer_thickness_1": self._vertical_grid.config.SLEVE_minimum_layer_thickness_1,
                "SLEVE_minimum_relative_layer_thickness_1": self._vertical_grid.config.SLEVE_minimum_relative_layer_thickness_1,
                "SLEVE_minimum_layer_thickness_2": self._vertical_grid.config.SLEVE_minimum_layer_thickness_2,
                "SLEVE_minimum_relative_layer_thickness_2": self._vertical_grid.config.SLEVE_minimum_relative_layer_thickness_2,
                "lowest_layer_thickness": self._vertical_grid.config.lowest_layer_thickness,
            },
        )
        self.register_provider(vertical_coordinates_on_half_levels)

        height = factory.ProgramFieldProvider(
            func=math_helpers.average_two_vertical_levels_downwards_on_cells.with_backend(
                self._backend
            ),
            domain={
                dims.CellDim: (cell_domain(h_grid.Zone.LOCAL), cell_domain(h_grid.Zone.END)),
                dims.KDim: (
                    vertical_domain(v_grid.Zone.TOP),
                    vertical_domain(v_grid.Zone.BOTTOM),
                ),
            },
            fields={"average": attrs.Z_MC},
            deps={"input_field": attrs.CELL_HEIGHT_ON_HALF_LEVEL},
        )
        self.register_provider(height)

        compute_ddqz_z_half = factory.ProgramFieldProvider(
            func=mf.compute_ddqz_z_half.with_backend(self._backend),
            domain={
                dims.CellDim: (
                    cell_domain(h_grid.Zone.LOCAL),
                    cell_domain(h_grid.Zone.END),
                ),
                dims.KHalfDim: (
                    vertical_half_domain(v_grid.Zone.TOP),
                    vertical_half_domain(v_grid.Zone.BOTTOM),
                ),
            },
            fields={"ddqz_z_half": attrs.DDQZ_Z_HALF},
            deps={
                "z_ifc": attrs.CELL_HEIGHT_ON_HALF_LEVEL,
                "z_mc": attrs.Z_MC,
            },
            params={"nlev": self._grid.num_levels},
        )
        self.register_provider(compute_ddqz_z_half)

        ddqz_z_full_and_inverse = factory.ProgramFieldProvider(
            func=mf.compute_ddqz_z_full_and_inverse.with_backend(self._backend),
            deps={"z_ifc": attrs.CELL_HEIGHT_ON_HALF_LEVEL},
            domain={
                dims.CellDim: (
                    cell_domain(h_grid.Zone.LOCAL),
                    cell_domain(h_grid.Zone.END),
                ),
                dims.KDim: (
                    vertical_domain(v_grid.Zone.TOP),
                    vertical_domain(v_grid.Zone.BOTTOM),
                ),
            },
            fields={"ddqz_z_full": attrs.DDQZ_Z_FULL, "inv_ddqz_z_full": attrs.INV_DDQZ_Z_FULL},
        )
        self.register_provider(ddqz_z_full_and_inverse)

        ddqz_full_on_edges = factory.ProgramFieldProvider(
            func=cell_2_edge_interpolation.cell_2_edge_interpolation.with_backend(self._backend),
            deps={"in_field": attrs.DDQZ_Z_FULL, "coeff": interpolation_attributes.C_LIN_E},
            domain={
                dims.EdgeDim: (
                    edge_domain(h_grid.Zone.LOCAL),
                    edge_domain(h_grid.Zone.END),
                ),
                dims.KDim: (
                    vertical_domain(v_grid.Zone.TOP),
                    vertical_domain(v_grid.Zone.BOTTOM),
                ),
            },
            fields={"out_field": attrs.DDQZ_Z_FULL_E},
        )
        self.register_provider(ddqz_full_on_edges)

        compute_scaling_factor_for_3d_divdamp = factory.ProgramFieldProvider(
            func=mf.compute_scaling_factor_for_3d_divdamp.with_backend(self._backend),
            domain={
                dims.KDim: (
                    vertical_domain(v_grid.Zone.TOP),
                    vertical_domain(v_grid.Zone.BOTTOM),
                )
            },
            fields={"scaling_factor_for_3d_divdamp": attrs.SCALING_FACTOR_FOR_3D_DIVDAMP},
            deps={"vct_a": "vct_a"},
            params={
                "divdamp_trans_start": self._config["divdamp_trans_start"],
                "divdamp_trans_end": self._config["divdamp_trans_end"],
                "divdamp_type": self._config["divdamp_type"],
            },
        )
        self.register_provider(compute_scaling_factor_for_3d_divdamp)

        compute_rayleigh_w = factory.ProgramFieldProvider(
            func=mf.compute_rayleigh_w.with_backend(self._backend),
            deps={"vct_a": "vct_a"},
            domain={
                dims.KHalfDim: (
                    vertical_domain(v_grid.Zone.TOP),
                    v_grid.Domain(dims.KHalfDim, v_grid.Zone.DAMPING, 1),
                )
            },
            fields={"rayleigh_w": attrs.RAYLEIGH_W},
            params={
                "damping_height": self._config["damping_height"],
                "rayleigh_type": self._config["rayleigh_type"],
                "rayleigh_coeff": self._config["rayleigh_coeff"],
                "vct_a_1": self._config["vct_a_1"],
                "pi_const": math.pi,
            },
        )
        self.register_provider(compute_rayleigh_w)

        compute_coeff_dwdz = factory.ProgramFieldProvider(
            func=mf.compute_coeff_dwdz.with_backend(self._backend),
            deps={
                "ddqz_z_full": attrs.DDQZ_Z_FULL,
                "z_ifc": attrs.CELL_HEIGHT_ON_HALF_LEVEL,
            },
            domain={
                dims.CellDim: (
                    cell_domain(h_grid.Zone.LOCAL),
                    cell_domain(h_grid.Zone.END),
                ),
                dims.KDim: (
                    v_grid.Domain(dims.KHalfDim, v_grid.Zone.TOP, 1),
                    vertical_domain(v_grid.Zone.BOTTOM),
                ),
            },
            fields={"coeff1_dwdz": attrs.COEFF1_DWDZ, "coeff2_dwdz": attrs.COEFF2_DWDZ},
        )
        self.register_provider(compute_coeff_dwdz)

        compute_theta_exner_rho_ref_mc = factory.ProgramFieldProvider(
            func=mf.compute_theta_exner_rho_ref_mc.with_backend(self._backend),
            deps={
                "z_mc": attrs.Z_MC,
            },
            domain={
                dims.CellDim: (
                    cell_domain(h_grid.Zone.LOCAL),
                    cell_domain(h_grid.Zone.END),
                ),
                dims.KDim: (
                    vertical_domain(v_grid.Zone.TOP),
                    vertical_domain(v_grid.Zone.BOTTOM),
                ),
            },
            fields={"exner_ref_mc": attrs.EXNER_REF_MC, "theta_ref_mc": attrs.THETA_REF_MC, "rho_ref_mc": attrs.RHO_REF_MC},
            params={
                "t0sl_bg": constants.SEA_LEVEL_TEMPERATURE,
                "del_t_bg": constants.DELTA_TEMPERATURE,
                "h_scal_bg": constants.HEIGHT_SCALE_FOR_REFERENCE_ATMOSPHERE,
                "grav": constants.GRAV,
                "rd": constants.RD,
                "p0sl_bg": constants.SEA_LEVEL_PRESSURE,
                "rd_o_cpd": constants.RD_O_CPD,
                "p0ref": constants.REFERENCE_PRESSURE,
            },
        )
        self.register_provider(compute_theta_exner_rho_ref_mc)

        compute_theta_rho_ref_me = factory.ProgramFieldProvider(
            func=mf.compute_theta_rho_ref_me.with_backend(self._backend),
            deps={
                "z_mc": attrs.Z_MC,
                "c_lin_e": interpolation_attributes.C_LIN_E
            },
            domain={
                dims.EdgeDim: (
                    edge_domain(h_grid.Zone.LATERAL_BOUNDARY_LEVEL_2),
                    edge_domain(h_grid.Zone.END),
                ),
                dims.KDim: (
                    vertical_domain(v_grid.Zone.TOP),
                    vertical_domain(v_grid.Zone.BOTTOM),
                ),
            },
            fields={"rho_ref_me": attrs.RHO_REF_ME, "theta_ref_me": attrs.THETA_REF_ME,},
            params={
                "t0sl_bg": constants.SEA_LEVEL_TEMPERATURE,
                "del_t_bg": constants.DELTA_TEMPERATURE,
                "h_scal_bg": constants.HEIGHT_SCALE_FOR_REFERENCE_ATMOSPHERE,
                "grav": constants.GRAV,
                "rd": constants.RD,
                "p0sl_bg": constants.SEA_LEVEL_PRESSURE,
                "rd_o_cpd": constants.RD_O_CPD,
                "p0ref": constants.REFERENCE_PRESSURE,
            },
        )
        self.register_provider(compute_theta_rho_ref_me)

        compute_theta_d_exner_dz_ref_ic = factory.ProgramFieldProvider(
            func=mf.compute_theta_d_exner_dz_ref_ic.with_backend(self._backend),
            deps={
                "z_ifc": attrs.CELL_HEIGHT_ON_HALF_LEVEL,
            },
            domain={
                dims.CellDim: (
                    cell_domain(h_grid.Zone.LOCAL),
                    cell_domain(h_grid.Zone.END),
                ),
                dims.KHalfDim: (
                    vertical_half_domain(v_grid.Zone.TOP),
                    vertical_half_domain(v_grid.Zone.BOTTOM),
                ),
            },
            fields={"theta_ref_ic": attrs.THETA_REF_IC, "d_exner_dz_ref_ic": attrs.D_EXNER_DZ_REF_IC},
            params={
                "t0sl_bg": constants.SEA_LEVEL_TEMPERATURE,
                "del_t_bg": constants.DELTA_TEMPERATURE,
                "h_scal_bg": constants.HEIGHT_SCALE_FOR_REFERENCE_ATMOSPHERE,
                "grav": constants.GRAV,
                "rd": constants.RD,
                "cpd": constants.CPD,
                "p0sl_bg": constants.SEA_LEVEL_PRESSURE,
                "rd_o_cpd": constants.RD_O_CPD,
                "p0ref": constants.REFERENCE_PRESSURE,
            },
        )
        self.register_provider(compute_theta_d_exner_dz_ref_ic)

        compute_d2dexdz2_fac_mc = factory.ProgramFieldProvider(
            func=reference_atmosphere.compute_d2dexdz2_fac_mc.with_backend(self._backend),
            deps={
                "theta_ref_mc": attrs.THETA_REF_MC,
                "inv_ddqz_z_full": attrs.INV_DDQZ_Z_FULL,
                "exner_ref_mc": attrs.EXNER_REF_MC,
                "z_mc": attrs.Z_MC,
            },
            domain={
                dims.CellDim: (
                    cell_domain(h_grid.Zone.LOCAL),
                    cell_domain(h_grid.Zone.END),
                ),
                dims.KDim: (
                    vertical_domain(v_grid.Zone.TOP),
                    vertical_domain(v_grid.Zone.BOTTOM),
                ),
            },
            fields={
                attrs.D2DEXDZ2_FAC1_MC: attrs.D2DEXDZ2_FAC1_MC,
                attrs.D2DEXDZ2_FAC2_MC: attrs.D2DEXDZ2_FAC2_MC,
            },
            params={
                "cpd": constants.CPD,
                "grav": constants.GRAV,
                "del_t_bg": constants.DEL_T_BG,
                "h_scal_bg": constants.HEIGHT_SCALE_FOR_REFERENCE_ATMOSPHERE,
            },
        )
        self.register_provider(compute_d2dexdz2_fac_mc)

        compute_cell_to_vertex_interpolation = factory.ProgramFieldProvider(
            func=compute_cell_2_vertex_interpolation.with_backend(self._backend),
            deps={
                "cell_in": attrs.CELL_HEIGHT_ON_HALF_LEVEL,
                "c_int": interpolation_attributes.CELL_AW_VERTS,
            },
            domain={
                dims.VertexDim: (
                    vertex_domain(h_grid.Zone.LATERAL_BOUNDARY_LEVEL_2),
                    vertex_domain(h_grid.Zone.INTERIOR),
                ),
                dims.KHalfDim: (
                    vertical_half_domain(v_grid.Zone.TOP),
                    vertical_half_domain(v_grid.Zone.BOTTOM),
                ),
            },
            fields={attrs.VERT_OUT: attrs.VERT_OUT},
        )
        self.register_provider(compute_cell_to_vertex_interpolation)

        compute_ddxt_z_half_e = factory.ProgramFieldProvider(
            func=mf.compute_ddxt_z_half_e.with_backend(self._backend),
            deps={
                "cell_in": attrs.CELL_HEIGHT_ON_HALF_LEVEL,
                "c_int": interpolation_attributes.CELL_AW_VERTS,
                "inv_primal_edge_length": f"inverse_of_{geometry_attrs.EDGE_LENGTH}",
                "tangent_orientation": geometry_attrs.TANGENT_ORIENTATION,
            },
            domain={
                dims.EdgeDim: (
                    edge_domain(h_grid.Zone.LATERAL_BOUNDARY_LEVEL_3),
                    edge_domain(h_grid.Zone.INTERIOR),
                ),
                dims.KHalfDim: (
                    vertical_half_domain(v_grid.Zone.TOP),
                    vertical_half_domain(v_grid.Zone.BOTTOM),
                ),
            },
            fields={attrs.DDXT_Z_HALF_E: attrs.DDXT_Z_HALF_E},
        )
        self.register_provider(compute_ddxt_z_half_e)

        compute_ddxn_z_half_e = factory.ProgramFieldProvider(
            func=mf.compute_ddxn_z_half_e.with_backend(self._backend),
            deps={
                "z_ifc": attrs.CELL_HEIGHT_ON_HALF_LEVEL,
                "inv_dual_edge_length": f"inverse_of_{geometry_attrs.DUAL_EDGE_LENGTH}",
            },
            domain={
                dims.EdgeDim: (
                    edge_domain(h_grid.Zone.LATERAL_BOUNDARY_LEVEL_2),
                    edge_domain(h_grid.Zone.INTERIOR),
                ),
                dims.KHalfDim: (
                    vertical_half_domain(v_grid.Zone.TOP),
                    vertical_half_domain(v_grid.Zone.BOTTOM),
                ),
            },
            fields={attrs.DDXN_Z_HALF_E: attrs.DDXN_Z_HALF_E},
        )
        self.register_provider(compute_ddxn_z_half_e)

        compute_ddxn_z_full = factory.ProgramFieldProvider(
            func=math_helpers.average_two_vertical_levels_downwards_on_edges.with_backend(
                self._backend
            ),
            deps={
                "input_field": attrs.DDXN_Z_HALF_E,
            },
            domain={
                dims.EdgeDim: (
                    edge_domain(h_grid.Zone.LOCAL),
                    edge_domain(h_grid.Zone.END),
                ),
                dims.KDim: (
                    vertical_domain(v_grid.Zone.TOP),
                    vertical_domain(v_grid.Zone.BOTTOM),
                ),
            },
            fields={"average": attrs.DDXN_Z_FULL},
        )
        self.register_provider(compute_ddxn_z_full)
        compute_ddxt_z_full = factory.ProgramFieldProvider(
            func=math_helpers.average_two_vertical_levels_downwards_on_edges.with_backend(
                self._backend
            ),
            deps={
                "input_field": attrs.DDXT_Z_HALF_E,
            },
            domain={
                dims.EdgeDim: (
                    edge_domain(h_grid.Zone.LOCAL),
                    edge_domain(h_grid.Zone.END),
                ),
                dims.KDim: (
                    vertical_domain(v_grid.Zone.TOP),
                    vertical_domain(v_grid.Zone.BOTTOM),
                ),
            },
            fields={"average": attrs.DDXT_Z_FULL},
        )
        self.register_provider(compute_ddxt_z_full)

        compute_exner_w_implicit_weight_parameter_np = factory.NumpyDataProvider(
            func=functools.partial(mf.compute_exner_w_implicit_weight_parameter, array_ns=self._xp),
            domain=(dims.CellDim,),
            connectivities={"c2e": dims.C2EDim},
            fields=(attrs.EXNER_W_IMPLICIT_WEIGHT_PARAMETER,),
            deps={
                "vct_a": "vct_a",
                "z_ifc": attrs.CELL_HEIGHT_ON_HALF_LEVEL,
                "z_ddxn_z_half_e": attrs.DDXN_Z_HALF_E,
                "z_ddxt_z_half_e": attrs.DDXT_Z_HALF_E,
                "dual_edge_length": geometry_attrs.DUAL_EDGE_LENGTH,
            },
            params={
                "vwind_offctr": self._config["vwind_offctr"],
                "nlev": self._grid.num_levels,
                "horizontal_start_cell": self._grid.start_index(
                    cell_domain(h_grid.Zone.LATERAL_BOUNDARY_LEVEL_2)
                ),
            },
        )
        self.register_provider(compute_exner_w_implicit_weight_parameter_np)

        compute_exner_w_explicit_weight_parameter = factory.ProgramFieldProvider(
            func=mf.compute_exner_w_explicit_weight_parameter.with_backend(self._backend),
            deps={
                "exner_w_implicit_weight_parameter": attrs.EXNER_W_IMPLICIT_WEIGHT_PARAMETER,
            },
            domain={
                dims.CellDim: (
                    cell_domain(h_grid.Zone.LOCAL),
                    cell_domain(h_grid.Zone.END),
                ),
            },
            fields={"exner_w_explicit_weight_parameter": attrs.EXNER_W_EXPLICIT_WEIGHT_PARAMETER},
        )
        self.register_provider(compute_exner_w_explicit_weight_parameter)

        compute_exner_exfac = factory.ProgramFieldProvider(
            func=mf.compute_exner_exfac.with_backend(self._backend),
            deps={
                "ddxn_z_full": attrs.DDXN_Z_FULL,
                "dual_edge_length": geometry_attrs.DUAL_EDGE_LENGTH,
            },
            domain={
                dims.CellDim: (
                    cell_domain(h_grid.Zone.LOCAL),
                    cell_domain(h_grid.Zone.END),
                ),
                dims.KDim: (
                    vertical_domain(v_grid.Zone.TOP),
                    vertical_domain(v_grid.Zone.BOTTOM),
                ),
            },
            fields={attrs.EXNER_EXFAC: attrs.EXNER_EXFAC},
            params={
                "exner_expol": self._config["exner_expol"],
                "lateral_boundary_level_2": self._grid.start_index(
                    cell_domain(h_grid.Zone.LATERAL_BOUNDARY_LEVEL_2)
                ),
            },
        )
        self.register_provider(compute_exner_exfac)

        wgtfac_c_provider = factory.ProgramFieldProvider(
            func=weight_factors.compute_wgtfac_c.with_backend(self._backend),
            deps={
                "z_ifc": attrs.CELL_HEIGHT_ON_HALF_LEVEL,
            },
            domain={
                dims.CellDim: (cell_domain(h_grid.Zone.LOCAL), cell_domain(h_grid.Zone.END)),
                dims.KHalfDim: (
                    vertical_half_domain(v_grid.Zone.TOP),
                    vertical_half_domain(v_grid.Zone.BOTTOM),
                ),
            },
            fields={attrs.WGTFAC_C: attrs.WGTFAC_C},
            params={"nlev": self._grid.num_levels},
        )
        self.register_provider(wgtfac_c_provider)

        compute_wgtfac_e = factory.ProgramFieldProvider(
            func=mf.compute_wgtfac_e.with_backend(self._backend),
            deps={
                attrs.WGTFAC_C: attrs.WGTFAC_C,
                "c_lin_e": interpolation_attributes.C_LIN_E,
            },
            domain={
                dims.CellDim: (
                    edge_domain(h_grid.Zone.LOCAL),
                    edge_domain(h_grid.Zone.LOCAL),
                ),
                dims.KHalfDim: (
                    vertical_half_domain(v_grid.Zone.TOP),
                    vertical_half_domain(v_grid.Zone.BOTTOM),
                ),
            },
            fields={attrs.WGTFAC_E: attrs.WGTFAC_E},
        )
        self.register_provider(compute_wgtfac_e)

        compute_flat_edge_idx = factory.NumpyFieldsProvider(
            func=mf.compute_flat_idx.with_backend(self._backend, array_ns =self._xp),
            deps={
                "z_mc": attrs.Z_MC,
                "c_lin_e": interpolation_attributes.C_LIN_E,
                "z_ifc": attrs.CELL_HEIGHT_ON_HALF_LEVEL,
                "k_lev": "k_lev",
            },
            domain={
                dims.EdgeDim: (
                    edge_domain(h_grid.Zone.LOCAL),
                    edge_domain(h_grid.Zone.LOCAL),
                ),
                dims.KDim: (
                    vertical_domain(v_grid.Zone.TOP),
                    vertical_domain(v_grid.Zone.BOTTOM),
                ),
            },
            fields={"flat_idx": attrs.FLAT_EDGE_INDEX},
        )
        self.register_provider(compute_flat_edge_idx)
<<<<<<< HEAD

        max_flat_index_provider = factory.NumpyFieldsProvider(
=======
        max_flat_index_provider = factory.NumpyDataProvider(
>>>>>>> 10765dcb
            func=functools.partial(mf.compute_max_index, array_ns=self._xp),
            domain=(dims.EdgeDim,),
            fields=(attrs.FLAT_IDX_MAX,),
            deps={
                "flat_idx": attrs.FLAT_EDGE_INDEX,
            },
        )
        self.register_provider(max_flat_index_provider)
        pressure_gradient_fields = factory.ProgramFieldProvider(
            func=mf.compute_pressure_gradient_downward_extrapolation_mask_distance.with_backend(
                self._backend
            ),
            deps={
                "z_mc": attrs.Z_MC,
                "c_lin_e": interpolation_attributes.C_LIN_E,
                "topography": "topography",
                "e_owner_mask": "e_owner_mask",
                "flat_idx_max": attrs.FLAT_IDX_MAX,
                "e_lev": "e_lev",
                "k_lev": "k_lev",
            },
            params={
                "horizontal_start_distance": self._grid.end_index(edge_domain(h_grid.Zone.NUDGING)),
                "horizontal_end_distance": self._grid.end_index(edge_domain(h_grid.Zone.LOCAL)),
            },
            domain={
                dims.EdgeDim: (
                    edge_domain(h_grid.Zone.NUDGING_LEVEL_2),
                    edge_domain(h_grid.Zone.END),
                ),
                dims.KDim: (
                    vertical_domain(v_grid.Zone.TOP),
                    vertical_domain(v_grid.Zone.BOTTOM),
                ),
            },
            fields={"pg_edgeidx_dsl": attrs.PG_EDGEIDX_DSL, "pg_exdist_dsl": attrs.PG_EDGEDIST_DSL},
        )
        self.register_provider(pressure_gradient_fields)

        compute_mask_bdy_halo_c = factory.ProgramFieldProvider(
            func=mf.compute_mask_bdy_halo_c.with_backend(self._backend),
            deps={
                "c_refin_ctrl": "c_refin_ctrl",
            },
            domain={
                dims.CellDim: (
                    cell_domain(h_grid.Zone.HALO),
                    cell_domain(h_grid.Zone.HALO),
                ),
            },
            fields={
                attrs.MASK_PROG_HALO_C: attrs.MASK_PROG_HALO_C,
                attrs.BDY_HALO_C: attrs.BDY_HALO_C,
            },
        )
        self.register_provider(compute_mask_bdy_halo_c)

        compute_horizontal_mask_for_3d_divdamp = factory.ProgramFieldProvider(
            func=mf.compute_horizontal_mask_for_3d_divdamp.with_backend(self._backend),
            deps={
                "e_refin_ctrl": "e_refin_ctrl",
            },
            domain={
                dims.EdgeDim: (
                    edge_domain(h_grid.Zone.LATERAL_BOUNDARY_LEVEL_2),
                    edge_domain(h_grid.Zone.LOCAL),
                )
            },
            fields={attrs.HORIZONTAL_MASK_FOR_3D_DIVDAMP: attrs.HORIZONTAL_MASK_FOR_3D_DIVDAMP},
            params={
                "grf_nudge_start_e": refinement.get_nudging_refinement_value(dims.EdgeDim),  # type: ignore [attr-defined]
                "grf_nudgezone_width": gtx.int32(refinement.DEFAULT_GRF_NUDGEZONE_WIDTH),  # type: ignore [attr-defined]
            },
        )
        self.register_provider(compute_horizontal_mask_for_3d_divdamp)

        compute_zdiff_gradp_dsl_np = factory.NumpyDataProvider(
            func=functools.partial(
                compute_zdiff_gradp_dsl.compute_zdiff_gradp_dsl, array_ns=self._xp
            ),
            deps={
                "z_mc": attrs.Z_MC,
                "c_lin_e": interpolation_attributes.C_LIN_E,
                "z_ifc": attrs.CELL_HEIGHT_ON_HALF_LEVEL,
                "flat_idx": attrs.FLAT_IDX_MAX,
                "topography": "topography",
            },
            connectivities={"e2c": dims.E2CDim},
            domain=(dims.EdgeDim, dims.E2CDim, dims.KDim),
            fields=(
                attrs.ZDIFF_GRADP,
                attrs.VERTOFFSET_GRADP,),
            params={
                "nlev": self._grid.num_levels,
                "horizontal_start": self._grid.start_index(
                    edge_domain(h_grid.Zone.LATERAL_BOUNDARY_LEVEL_2)
                ),
                "horizontal_start_1": self._grid.start_index(
                    edge_domain(h_grid.Zone.NUDGING_LEVEL_2)
                ),
            },
        )
        self.register_provider(compute_zdiff_gradp_dsl_np)

        coeff_gradekin = factory.NumpyDataProvider(
            func=functools.partial(
                compute_coeff_gradekin.compute_coeff_gradekin, array_ns=self._xp
            ),
            domain=(dims.EdgeDim, dims.E2CDim),
            fields=(attrs.COEFF_GRADEKIN,),
            deps={
                "edge_cell_length": geometry_attrs.EDGE_CELL_DISTANCE,
                "inv_dual_edge_length": f"inverse_of_{geometry_attrs.DUAL_EDGE_LENGTH}",
            },
            params={
                "horizontal_start": self._grid.start_index(
                    edge_domain(h_grid.Zone.LATERAL_BOUNDARY_LEVEL_2)
                ),
                "horizontal_end": self._grid.num_edges,
            },
        )
        self.register_provider(coeff_gradekin)

        compute_wgtfacq_c = factory.NumpyDataProvider(
            func=functools.partial(weight_factors.compute_wgtfacq_c_dsl, array_ns=self._xp),
            domain=(dims.CellDim, dims.KDim),
            fields=(attrs.WGTFACQ_C,),
            deps={"z_ifc": attrs.CELL_HEIGHT_ON_HALF_LEVEL},
            params={"nlev": self._grid.num_levels},
        )

        self.register_provider(compute_wgtfacq_c)

        compute_wgtfacq_e = factory.NumpyDataProvider(
            func=functools.partial(weight_factors.compute_wgtfacq_e_dsl, array_ns=self._xp),
            deps={
                "z_ifc": attrs.CELL_HEIGHT_ON_HALF_LEVEL,
                "c_lin_e": interpolation_attributes.C_LIN_E,
                "wgtfacq_c_dsl": attrs.WGTFACQ_C,
            },
            connectivities={"e2c": dims.E2CDim},
            domain=(dims.EdgeDim, dims.KDim),
            fields=(attrs.WGTFACQ_E,),
            params={"n_edges": self._grid.num_edges, "nlev": self._grid.num_levels},
        )

        self.register_provider(compute_wgtfacq_e)

        compute_maxslp_maxhgtd = factory.ProgramFieldProvider(
            func=mf.compute_maxslp_maxhgtd.with_backend(self._backend),
            deps={
                "ddxn_z_full": attrs.DDXN_Z_FULL,
                "dual_edge_length": geometry_attrs.DUAL_EDGE_LENGTH,
            },
            domain={
                dims.CellDim: (
                    cell_domain(h_grid.Zone.LATERAL_BOUNDARY_LEVEL_2),
                    cell_domain(h_grid.Zone.END),
                ),
                dims.KDim: (
                    vertical_domain(v_grid.Zone.TOP),
                    vertical_domain(v_grid.Zone.BOTTOM),
                ),
            },
            fields={attrs.MAXSLP: attrs.MAXSLP, attrs.MAXHGTD: attrs.MAXHGTD},
        )
        self.register_provider(compute_maxslp_maxhgtd)

        compute_weighted_cell_neighbor_sum = factory.ProgramFieldProvider(
            func=mf.compute_weighted_cell_neighbor_sum,
            deps={
                "maxslp": attrs.MAXSLP,
                "maxhgtd": attrs.MAXHGTD,
                "c_bln_avg": interpolation_attributes.C_BLN_AVG,
            },
            domain={
                dims.CellDim: (
                    cell_domain(h_grid.Zone.LATERAL_BOUNDARY_LEVEL_2),
                    cell_domain(h_grid.Zone.END),
                ),
                dims.KDim: (
                    vertical_domain(v_grid.Zone.TOP),
                    vertical_domain(v_grid.Zone.BOTTOM),
                ),
            },
            fields={attrs.MAXSLP_AVG: attrs.MAXSLP_AVG, attrs.MAXHGTD_AVG: attrs.MAXHGTD_AVG},
        )
        self.register_provider(compute_weighted_cell_neighbor_sum)

        compute_max_nbhgt = factory.NumpyDataProvider(
            func=functools.partial(
                compute_diffusion_metrics.compute_max_nbhgt_array_ns, array_ns=self._xp
            ),
            deps={
                "z_mc": attrs.Z_MC,
            },
            connectivities={"c2e2c": dims.C2E2CDim},
            domain=(dims.CellDim,),
            fields=(attrs.MAX_NBHGT,),
            params={
                "nlev": self._grid.num_levels,
            },
        )
        self.register_provider(compute_max_nbhgt)

        compute_diffusion_mask_and_coef = factory.NumpyDataProvider(
            func=functools.partial(
                compute_diffusion_metrics.compute_diffusion_mask_and_coef, array_ns=self._xp
            ),
            deps={
                "z_mc": attrs.Z_MC,
                "max_nbhgt": attrs.MAX_NBHGT,
                "c_owner_mask": "c_owner_mask",
                "maxslp_avg": attrs.MAXSLP_AVG,
                "maxhgtd_avg": attrs.MAXHGTD_AVG,
            },
            connectivities={"c2e2c": dims.C2E2CDim},
            domain=(dims.CellDim, dims.KDim),
            fields=(
                attrs.MASK_HDIFF,
                attrs.ZD_DIFFCOEF_DSL,
            ),
            params={
                "thslp_zdiffu": self._config["thslp_zdiffu"],
                "thhgtd_zdiffu": self._config["thhgtd_zdiffu"],
                "cell_nudging": self._grid.start_index(
                    h_grid.domain(dims.CellDim)(h_grid.Zone.NUDGING)
                ),
                "nlev": self._grid.num_levels,
            },
        )

        self.register_provider(compute_diffusion_mask_and_coef)

        compute_diffusion_intcoef_and_vertoffset = factory.NumpyDataProvider(
            func=functools.partial(
                compute_diffusion_metrics.compute_diffusion_intcoef_and_vertoffset,
                array_ns=self._xp,
            ),
            deps={
                "z_mc": attrs.Z_MC,
                "max_nbhgt": attrs.MAX_NBHGT,
                "c_owner_mask": "c_owner_mask",
                "maxslp_avg": attrs.MAXSLP_AVG,
                "maxhgtd_avg": attrs.MAXHGTD_AVG,
            },
            connectivities={"c2e2c": dims.C2E2CDim},
            domain=(dims.CellDim, dims.C2E2CDim, dims.KDim),
            fields=(
                attrs.ZD_INTCOEF_DSL,
                attrs.ZD_VERTOFFSET_DSL,
            ),
            params={
                "thslp_zdiffu": self._config["thslp_zdiffu"],
                "thhgtd_zdiffu": self._config["thhgtd_zdiffu"],
                "cell_nudging": self._grid.start_index(
                    h_grid.domain(dims.CellDim)(h_grid.Zone.NUDGING)
                ),
                "nlev": self._grid.num_levels,
            },
        )

        self.register_provider(compute_diffusion_intcoef_and_vertoffset)

    @property
    def metadata(self) -> dict[str, model.FieldMetaData]:
        return self._attrs

    @property
    def backend(self) -> gtx_backend.Backend | None:
        return self._backend

    @property
    def grid(self) -> icon.IconGrid:
        return self._grid

    @property
    def vertical_grid(self) -> v_grid.VerticalGrid:
        return self._vertical_grid<|MERGE_RESOLUTION|>--- conflicted
+++ resolved
@@ -116,19 +116,13 @@
             factory.PrecomputedFieldProvider(
                 {
                     "topography": topography,
-<<<<<<< HEAD
-                    "vct_a": vct_a,
-=======
                     "vct_a": self._vertical_grid.interface_physical_height,
                     "c_refin_ctrl": c_refin_ctrl,
                     "e_refin_ctrl": e_refin_ctrl,
->>>>>>> 10765dcb
                     "e_owner_mask": e_owner_mask,
                     "c_owner_mask": c_owner_mask,
                     "k_lev": k_index,
                     "e_lev": e_lev,
-                    "c_refin_ctrl": c_refin_ctrl,
-                    "e_refin_ctrl": e_refin_ctrl,
                 }
             )
         )
@@ -644,12 +638,7 @@
             fields={"flat_idx": attrs.FLAT_EDGE_INDEX},
         )
         self.register_provider(compute_flat_edge_idx)
-<<<<<<< HEAD
-
-        max_flat_index_provider = factory.NumpyFieldsProvider(
-=======
         max_flat_index_provider = factory.NumpyDataProvider(
->>>>>>> 10765dcb
             func=functools.partial(mf.compute_max_index, array_ns=self._xp),
             domain=(dims.EdgeDim,),
             fields=(attrs.FLAT_IDX_MAX,),
