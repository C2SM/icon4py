--- conflicted
+++ resolved
@@ -6,30 +6,31 @@
 # Please, refer to the LICENSE file in the root directory.
 # SPDX-License-Identifier: BSD-3-Clause
 
+import math
 import pathlib
 
+import gt4py.next as gtx
+
 import icon4py.model.common.states.factory as factory
+from icon4py.model.atmosphere.dycore.nh_solve.solve_nonhydro import (
+    HorizontalPressureDiscretizationType,
+)
 from icon4py.model.common import constants, dimension as dims
 from icon4py.model.common.decomposition import definitions as decomposition
 from icon4py.model.common.grid import horizontal
-
+from icon4py.model.common.io import cf_utils
 from icon4py.model.common.metrics import metric_fields as mf
+from icon4py.model.common.settings import xp
 from icon4py.model.common.test_utils import datatest_utils as dt_utils, serialbox_utils as sb
 
-import gt4py.next as gtx
-from icon4py.model.common.io import cf_utils
-from icon4py.model.common.settings import xp
-import math
-
-from icon4py.model.atmosphere.dycore.nh_solve.solve_nonhydro import (
-    HorizontalPressureDiscretizationType,
-)
 
 # we need to register a couple of fields from the serializer. Those should get replaced one by one.
 
 dt_utils.TEST_DATA_ROOT = pathlib.Path(__file__).parent / "testdata"
 properties = decomposition.get_processor_properties(decomposition.get_runtype(with_mpi=False))
-path = dt_utils.get_datapath_for_experiment(dt_utils.get_ranked_data_path(dt_utils.SERIALIZED_DATA_PATH, properties))
+path = dt_utils.get_datapath_for_experiment(
+    dt_utils.get_ranked_data_path(dt_utils.SERIALIZED_DATA_PATH, properties)
+)
 
 data_provider = sb.IconSerialDataProvider(
     "icon_pydycore", str(path.absolute()), False, mpi_rank=properties.rank
@@ -40,16 +41,11 @@
 
 # interpolation fields also for now passing as precomputed fields
 interpolation_savepoint = data_provider.from_interpolation_savepoint()
-<<<<<<< HEAD
-#can get geometry fields as pre computed fields from the grid_savepoint
+# can get geometry fields as pre computed fields from the grid_savepoint
 root, level = dt_utils.get_global_grid_params(dt_utils.REGIONAL_EXPERIMENT)
 grid_id = dt_utils.get_grid_id_for_experiment(dt_utils.REGIONAL_EXPERIMENT)
 grid_savepoint = data_provider.from_savepoint_grid(grid_id, root, level)
 nlev = grid_savepoint.num(dims.KDim)
-=======
-# can get geometry fields as pre computed fields from the grid_savepoint
-grid_savepoint = data_provider.from_savepoint_grid()
->>>>>>> aa2c402f
 #######
 
 # start build up factory:
@@ -89,7 +85,7 @@
             "dual_edge_length": dual_edge_length,
             "tangent_orientation": tangent_orientation,
             "inv_primal_edge_length": inv_primal_edge_length,
-            "cells_aw_verts_field": cells_aw_verts_field
+            "cells_aw_verts_field": cells_aw_verts_field,
         }
     )
 )
@@ -102,7 +98,6 @@
             horizontal.HorizontalMarkerIndex.local(dims.CellDim),
             horizontal.HorizontalMarkerIndex.end(dims.CellDim),
         ),
-<<<<<<< HEAD
         dims.KDim: (0, nlev),
     },
     fields={"z_mc": "height"},
@@ -131,14 +126,14 @@
     deps={
         "z_ifc": "height_on_interface_levels",
         "z_mc": "height",
-        "k_index": cf_utils.INTERFACE_LEVEL_STANDARD_NAME
-    },
-    domain={
-        dims.CellDim: (
-            horizontal.HorizontalMarkerIndex.local(dims.CellDim),
-            horizontal.HorizontalMarkerIndex.end(dims.CellDim),
-        ),
-        dims.KDim: (0, nlev+1),
+        "k_index": cf_utils.INTERFACE_LEVEL_STANDARD_NAME,
+    },
+    domain={
+        dims.CellDim: (
+            horizontal.HorizontalMarkerIndex.local(dims.CellDim),
+            horizontal.HorizontalMarkerIndex.end(dims.CellDim),
+        ),
+        dims.KDim: (0, nlev + 1),
     },
     fields={"ddqz_z_half": "ddqz_z_half"},
     params={"nlev": nlev},
@@ -166,7 +161,8 @@
         "rayleigh_klemp": constants.RayleighType.KLEMP,
         "rayleigh_coeff": rayleigh_coeff,
         "vct_a_1": vct_a_1,
-        "pi_const": math.pi},
+        "pi_const": math.pi,
+    },
 )
 fields_factory.register_provider(compute_rayleigh_w_provider)
 
@@ -183,8 +179,7 @@
         ),
         dims.KDim: (1, nlev),
     },
-    fields={"coeff1_dwdz_full": "coeff1_dwdz_full",
-            "coeff2_dwdz_full": "coeff2_dwdz_full"},
+    fields={"coeff1_dwdz_full": "coeff1_dwdz_full", "coeff2_dwdz_full": "coeff2_dwdz_full"},
 )
 fields_factory.register_provider(compute_coeff_dwdz_provider)
 
@@ -203,8 +198,7 @@
         ),
         dims.KDim: (0, nlev),
     },
-    fields={"d2dexdz2_fac1_mc": "d2dexdz2_fac1_mc",
-            "d2dexdz2_fac2_mc": "d2dexdz2_fac2_mc"},
+    fields={"d2dexdz2_fac1_mc": "d2dexdz2_fac1_mc", "d2dexdz2_fac2_mc": "d2dexdz2_fac2_mc"},
     params={
         "cpd": constants.CPD,
         "grav": constants.GRAV,
@@ -212,12 +206,12 @@
         "h_scal_bg": constants._H_SCAL_BG,
         "igradp_method": 3,
         "igradp_constant": HorizontalPressureDiscretizationType.TAYLOR_HYDRO,
-    }
+    },
 )
 fields_factory.register_provider(compute_d2dexdz2_fac_mc_provider)
 
 compute_cell_2_vertex_interpolation_provider = factory.ProgramFieldProvider(
-    func=mf.compute_cell_2_vertex_interpolation(),
+    func=mf.compute_cell_2_vertex_interpolation,
     deps={
         "cell_in": "height_on_interface_levels",
         "c_int": "cells_aw_verts_field",
@@ -225,9 +219,10 @@
     domain={
         dims.CellDim: (
             horizontal.HorizontalMarkerIndex.lateral_boundary(dims.VertexDim) + 1,
-            horizontal.HorizontalMarkerIndex.end(dims.VertexDim) - 1, #TODO: upper bound is lateral boundary as well
-        ),
-        dims.KDim: (0, nlev+1),
+            horizontal.HorizontalMarkerIndex.end(dims.VertexDim)
+            - 1,  # TODO: upper bound is lateral boundary as well
+        ),
+        dims.KDim: (0, nlev + 1),
     },
     fields={"z_ifv": "z_ifv"},
 )
@@ -243,9 +238,10 @@
     domain={
         dims.CellDim: (
             horizontal.HorizontalMarkerIndex.lateral_boundary(dims.EdgeDim) + 2,
-            horizontal.HorizontalMarkerIndex.end(dims.EdgeDim) - 1, #TODO: upper bound is lateral boundary as well
-        ),
-        dims.KDim: (0, nlev+1),
+            horizontal.HorizontalMarkerIndex.end(dims.EdgeDim)
+            - 1,  # TODO: upper bound is lateral boundary as well
+        ),
+        dims.KDim: (0, nlev + 1),
     },
     fields={"ddxt_z_half_e": "ddxt_z_half_e"},
 )
@@ -276,7 +272,7 @@
         dims.KDim: (0, nlev),
     },
     fields={"exner_exfac": "exner_exfac"},
-    params={"exner_expol": "exner_expol"}
+    params={"exner_expol": "exner_expol"},
 )
 fields_factory.register_provider(compute_exner_exfac_provider)
 
@@ -305,9 +301,9 @@
     domain={
         dims.CellDim: (
             horizontal.HorizontalMarkerIndex.local(dims.EdgeDim),
-            horizontal.HorizontalMarkerIndex.end(dims.EdgeDim), # TODO: check this bound
-        ),
-        dims.KDim: (0, nlev+1),
+            horizontal.HorizontalMarkerIndex.end(dims.EdgeDim),  # TODO: check this bound
+        ),
+        dims.KDim: (0, nlev + 1),
     },
     fields={"wgtfac_e": "wgtfac_e"},
 )
@@ -371,20 +367,13 @@
     domain={
         dims.CellDim: (
             horizontal.HorizontalMarkerIndex.lateral_boundary(dims.EdgeDim),
-            horizontal.HorizontalMarkerIndex.end(dims.EdgeDim), # TODO: check this bound
+            horizontal.HorizontalMarkerIndex.end(dims.EdgeDim),  # TODO: check this bound
         ),
     },
     fields={"hmask_dd3d": "hmask_dd3d"},
     params={
         "grf_nudge_start_e": gtx.int32(horizontal._GRF_NUDGEZONE_START_EDGES),
         "grf_nudgezone_width": gtx.int32(horizontal._GRF_NUDGEZONE_WIDTH),
-    }
-)
-fields_factory.register_provider(compute_hmask_dd3d_provider)
-=======
-        dims.KDim: (0, grid.num_levels),
-    },
-    fields={"z_mc": "height"},
-    deps={"z_ifc": "height_on_interface_levels"},
-)
->>>>>>> aa2c402f
+    },
+)
+fields_factory.register_provider(compute_hmask_dd3d_provider)