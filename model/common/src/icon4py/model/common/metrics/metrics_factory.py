# ICON4Py - ICON inspired code in Python and GT4Py
#
# Copyright (c) 2022-2024, ETH Zurich and MeteoSwiss
# All rights reserved.
#
# Please, refer to the LICENSE file in the root directory.
# SPDX-License-Identifier: BSD-3-Clause
import functools
import logging
import math

import gt4py.next as gtx
from gt4py.next import backend as gtx_backend

import icon4py.model.common.math.helpers as math_helpers
import icon4py.model.common.metrics.compute_weight_factors as weight_factors
from icon4py.model.common import constants, dimension as dims
from icon4py.model.common.decomposition import definitions
from icon4py.model.common.grid import (
    geometry,
    geometry_attributes as geometry_attrs,
    grid_refinement as refinement,
    horizontal as h_grid,
    icon,
    vertical as v_grid,
)
from icon4py.model.common.interpolation import interpolation_attributes, interpolation_factory
from icon4py.model.common.interpolation.stencils import cell_2_edge_interpolation
from icon4py.model.common.interpolation.stencils.compute_cell_2_vertex_interpolation import (
    compute_cell_2_vertex_interpolation,
)
from icon4py.model.common.metrics import (
    compute_coeff_gradekin,
    compute_diffusion_metrics,
    compute_zdiff_gradp_dsl,
    metric_fields as mf,
    metrics_attributes as attrs,
    reference_atmosphere,
)
from icon4py.model.common.states import factory, model
from icon4py.model.common.utils import data_allocation as data_alloc


cell_domain = h_grid.domain(dims.CellDim)
edge_domain = h_grid.domain(dims.EdgeDim)
vertex_domain = h_grid.domain(dims.VertexDim)
vertical_domain = v_grid.domain(dims.KDim)
vertical_half_domain = v_grid.domain(dims.KHalfDim)
log = logging.getLogger(__name__)


class MetricsFieldsFactory(factory.FieldSource, factory.GridProvider):
    def __init__(
        self,
        grid: icon.IconGrid,
        vertical_grid: v_grid.VerticalGrid,
        decomposition_info: definitions.DecompositionInfo,
        geometry_source: geometry.GridGeometry,
        topography: gtx.Field,
        interpolation_source: interpolation_factory.InterpolationFieldsFactory,
        backend: gtx_backend.Backend | None,
        metadata: dict[str, model.FieldMetaData],
        rayleigh_type: int,
        rayleigh_coeff: float,
        exner_expol: float,
        vwind_offctr: float,
    ):
        self._backend = backend
        self._xp = data_alloc.import_array_ns(backend)
        self._allocator = gtx.constructors.zeros.partial(allocator=backend)
        self._grid = grid
        self._vertical_grid = vertical_grid
        self._decomposition_info = decomposition_info
        self._attrs = metadata
        self._providers: dict[str, factory.FieldProvider] = {}
        self._geometry = geometry_source
        self._interpolation_source = interpolation_source
        log.info(
            f"initialized metrics factory for backend = '{self._backend_name()}' and grid = '{self._grid}'"
        )
        log.debug(f"using array_ns {self._xp} ")
        vct_a_1 = self._vertical_grid.interface_physical_height.ndarray[0].item()
        self._config = {
            "divdamp_trans_start": 12500.0,
            "divdamp_trans_end": 17500.0,
            "divdamp_type": 3,
            "damping_height": vertical_grid.config.rayleigh_damping_height,
            "rayleigh_type": rayleigh_type,
            "rayleigh_coeff": rayleigh_coeff,
            "exner_expol": exner_expol,
            "vwind_offctr": vwind_offctr,
            "igradp_method": 3,
            "igradp_constant": 3,
            "thslp_zdiffu": 0.02,
            "thhgtd_zdiffu": 125.0,
            "vct_a_1": vct_a_1,
        }

        k_index = data_alloc.index_field(
            self._grid, dims.KDim, extend={dims.KDim: 1}, backend=self._backend
        )
        e_lev = data_alloc.index_field(self._grid, dims.EdgeDim, backend=self._backend)
        e_owner_mask = gtx.as_field(
            (dims.EdgeDim,), self._decomposition_info.owner_mask(dims.EdgeDim)
        )
        c_owner_mask = gtx.as_field(
            (dims.CellDim,), self._decomposition_info.owner_mask(dims.CellDim)
        )
        c_refin_ctrl = self._grid.refinement_control[dims.CellDim]

        e_refin_ctrl = self._grid.refinement_control[dims.EdgeDim]
        self.register_provider(
            factory.PrecomputedFieldProvider(
                {
                    "topography": topography,
<<<<<<< HEAD
                    "vct_a": vct_a,
=======
                    "vct_a": self._vertical_grid.interface_physical_height,
                    "c_refin_ctrl": c_refin_ctrl,
                    "e_refin_ctrl": e_refin_ctrl,
>>>>>>> 10765dcb
                    "e_owner_mask": e_owner_mask,
                    "c_owner_mask": c_owner_mask,
                    "k_lev": k_index,
                    "e_lev": e_lev,
                    "c_refin_ctrl": c_refin_ctrl,
                    "e_refin_ctrl": e_refin_ctrl,
                }
            )
        )
        self._register_computed_fields()

    def __repr__(self) -> str:
        return f"{self.__class__.__name__} on (grid={self._grid!r}) providing fields f{self.metadata.keys()}"

    @property
    def _sources(self) -> factory.FieldSource:
        return factory.CompositeSource(self, (self._geometry, self._interpolation_source))

    def _register_computed_fields(self) -> None:  # noqa: PLR0915 [too-many-statements]
        vertical_coordinates_on_half_levels = factory.NumpyDataProvider(
            func=functools.partial(
                v_grid.compute_vertical_coordinate,
                array_ns=self._xp,
            ),
            fields=(attrs.CELL_HEIGHT_ON_HALF_LEVEL,),
            domain=(dims.CellDim, dims.KDim),
            deps={
                "vct_a": "vct_a",
                "topography": "topography",
                "cell_areas": geometry_attrs.CELL_AREA,
                "geofac_n2s": interpolation_attributes.GEOFAC_N2S,
            },
            connectivities={"c2e2co": dims.C2E2CODim},
            params={
                "nflatlev": self._vertical_grid.nflatlev,
                "model_top_height": self._vertical_grid.config.model_top_height,
                "SLEVE_decay_scale_1": self.vertical_grid.config.SLEVE_decay_scale_1,
                "SLEVE_decay_exponent": self._vertical_grid.config.SLEVE_decay_exponent,
                "SLEVE_decay_scale_2": self._vertical_grid.config.SLEVE_decay_scale_2,
                "SLEVE_minimum_layer_thickness_1": self._vertical_grid.config.SLEVE_minimum_layer_thickness_1,
                "SLEVE_minimum_relative_layer_thickness_1": self._vertical_grid.config.SLEVE_minimum_relative_layer_thickness_1,
                "SLEVE_minimum_layer_thickness_2": self._vertical_grid.config.SLEVE_minimum_layer_thickness_2,
                "SLEVE_minimum_relative_layer_thickness_2": self._vertical_grid.config.SLEVE_minimum_relative_layer_thickness_2,
                "lowest_layer_thickness": self._vertical_grid.config.lowest_layer_thickness,
            },
        )
        self.register_provider(vertical_coordinates_on_half_levels)

        height = factory.ProgramFieldProvider(
            func=math_helpers.average_two_vertical_levels_downwards_on_cells.with_backend(
                self._backend
            ),
            domain={
                dims.CellDim: (cell_domain(h_grid.Zone.LOCAL), cell_domain(h_grid.Zone.END)),
                dims.KDim: (
                    vertical_domain(v_grid.Zone.TOP),
                    vertical_domain(v_grid.Zone.BOTTOM),
                ),
            },
            fields={"average": attrs.Z_MC},
            deps={"input_field": attrs.CELL_HEIGHT_ON_HALF_LEVEL},
        )
        self.register_provider(height)

        compute_ddqz_z_half = factory.ProgramFieldProvider(
            func=mf.compute_ddqz_z_half.with_backend(self._backend),
            domain={
                dims.CellDim: (
                    cell_domain(h_grid.Zone.LOCAL),
                    cell_domain(h_grid.Zone.END),
                ),
                dims.KHalfDim: (
                    vertical_half_domain(v_grid.Zone.TOP),
                    vertical_half_domain(v_grid.Zone.BOTTOM),
                ),
            },
            fields={"ddqz_z_half": attrs.DDQZ_Z_HALF},
            deps={
                "z_ifc": attrs.CELL_HEIGHT_ON_HALF_LEVEL,
                "z_mc": attrs.Z_MC,
            },
            params={"nlev": self._grid.num_levels},
        )
        self.register_provider(compute_ddqz_z_half)

        ddqz_z_full_and_inverse = factory.ProgramFieldProvider(
            func=mf.compute_ddqz_z_full_and_inverse.with_backend(self._backend),
            deps={"z_ifc": attrs.CELL_HEIGHT_ON_HALF_LEVEL},
            domain={
                dims.CellDim: (
                    cell_domain(h_grid.Zone.LOCAL),
                    cell_domain(h_grid.Zone.END),
                ),
                dims.KDim: (
                    vertical_domain(v_grid.Zone.TOP),
                    vertical_domain(v_grid.Zone.BOTTOM),
                ),
            },
            fields={"ddqz_z_full": attrs.DDQZ_Z_FULL, "inv_ddqz_z_full": attrs.INV_DDQZ_Z_FULL},
        )
        self.register_provider(ddqz_z_full_and_inverse)

        ddqz_full_on_edges = factory.ProgramFieldProvider(
            func=cell_2_edge_interpolation.cell_2_edge_interpolation.with_backend(self._backend),
            deps={"in_field": attrs.DDQZ_Z_FULL, "coeff": interpolation_attributes.C_LIN_E},
            domain={
                dims.EdgeDim: (
                    edge_domain(h_grid.Zone.LOCAL),
                    edge_domain(h_grid.Zone.END),
                ),
                dims.KDim: (
                    vertical_domain(v_grid.Zone.TOP),
                    vertical_domain(v_grid.Zone.BOTTOM),
                ),
            },
            fields={"out_field": attrs.DDQZ_Z_FULL_E},
        )
        self.register_provider(ddqz_full_on_edges)

        compute_scaling_factor_for_3d_divdamp = factory.ProgramFieldProvider(
            func=mf.compute_scaling_factor_for_3d_divdamp.with_backend(self._backend),
            domain={
                dims.KDim: (
                    vertical_domain(v_grid.Zone.TOP),
                    vertical_domain(v_grid.Zone.BOTTOM),
                )
            },
            fields={"scaling_factor_for_3d_divdamp": attrs.SCALING_FACTOR_FOR_3D_DIVDAMP},
            deps={"vct_a": "vct_a"},
            params={
                "divdamp_trans_start": self._config["divdamp_trans_start"],
                "divdamp_trans_end": self._config["divdamp_trans_end"],
                "divdamp_type": self._config["divdamp_type"],
            },
        )
        self.register_provider(compute_scaling_factor_for_3d_divdamp)

        compute_rayleigh_w = factory.ProgramFieldProvider(
            func=mf.compute_rayleigh_w.with_backend(self._backend),
            deps={"vct_a": "vct_a"},
            domain={
                dims.KHalfDim: (
                    vertical_domain(v_grid.Zone.TOP),
                    v_grid.Domain(dims.KHalfDim, v_grid.Zone.DAMPING, 1),
                )
            },
            fields={"rayleigh_w": attrs.RAYLEIGH_W},
            params={
                "damping_height": self._config["damping_height"],
                "rayleigh_type": self._config["rayleigh_type"],
                "rayleigh_coeff": self._config["rayleigh_coeff"],
                "vct_a_1": self._config["vct_a_1"],
                "pi_const": math.pi,
            },
        )
        self.register_provider(compute_rayleigh_w)

        compute_coeff_dwdz = factory.ProgramFieldProvider(
            func=mf.compute_coeff_dwdz.with_backend(self._backend),
            deps={
                "ddqz_z_full": attrs.DDQZ_Z_FULL,
                "z_ifc": attrs.CELL_HEIGHT_ON_HALF_LEVEL,
            },
            domain={
                dims.CellDim: (
                    cell_domain(h_grid.Zone.LOCAL),
                    cell_domain(h_grid.Zone.END),
                ),
                dims.KDim: (
                    v_grid.Domain(dims.KHalfDim, v_grid.Zone.TOP, 1),
                    vertical_domain(v_grid.Zone.BOTTOM),
                ),
            },
            fields={"coeff1_dwdz": attrs.COEFF1_DWDZ, "coeff2_dwdz": attrs.COEFF2_DWDZ},
        )
        self.register_provider(compute_coeff_dwdz)

        compute_theta_exner_ref_mc = factory.ProgramFieldProvider(
            func=mf.compute_theta_exner_ref_mc.with_backend(self._backend),
            deps={
                "z_mc": attrs.Z_MC,
            },
            domain={
                dims.CellDim: (
                    cell_domain(h_grid.Zone.LOCAL),
                    cell_domain(h_grid.Zone.END),
                ),
                dims.KDim: (
                    vertical_domain(v_grid.Zone.TOP),
                    vertical_domain(v_grid.Zone.BOTTOM),
                ),
            },
            fields={"exner_ref_mc": attrs.EXNER_REF_MC, "theta_ref_mc": attrs.THETA_REF_MC},
            params={
                "t0sl_bg": constants.SEA_LEVEL_TEMPERATURE,
                "del_t_bg": constants.DELTA_TEMPERATURE,
                "h_scal_bg": constants.HEIGHT_SCALE_FOR_REFERENCE_ATMOSPHERE,
                "grav": constants.GRAV,
                "rd": constants.RD,
                "p0sl_bg": constants.SEA_LEVEL_PRESSURE,
                "rd_o_cpd": constants.RD_O_CPD,
                "p0ref": constants.REFERENCE_PRESSURE,
            },
        )
        self.register_provider(compute_theta_exner_ref_mc)

        compute_d2dexdz2_fac_mc = factory.ProgramFieldProvider(
            func=reference_atmosphere.compute_d2dexdz2_fac_mc.with_backend(self._backend),
            deps={
                "theta_ref_mc": attrs.THETA_REF_MC,
                "inv_ddqz_z_full": attrs.INV_DDQZ_Z_FULL,
                "exner_ref_mc": attrs.EXNER_REF_MC,
                "z_mc": attrs.Z_MC,
            },
            domain={
                dims.CellDim: (
                    cell_domain(h_grid.Zone.LOCAL),
                    cell_domain(h_grid.Zone.END),
                ),
                dims.KDim: (
                    vertical_domain(v_grid.Zone.TOP),
                    vertical_domain(v_grid.Zone.BOTTOM),
                ),
            },
            fields={
                attrs.D2DEXDZ2_FAC1_MC: attrs.D2DEXDZ2_FAC1_MC,
                attrs.D2DEXDZ2_FAC2_MC: attrs.D2DEXDZ2_FAC2_MC,
            },
            params={
                "cpd": constants.CPD,
                "grav": constants.GRAV,
                "del_t_bg": constants.DEL_T_BG,
                "h_scal_bg": constants.HEIGHT_SCALE_FOR_REFERENCE_ATMOSPHERE,
            },
        )
        self.register_provider(compute_d2dexdz2_fac_mc)

        compute_cell_to_vertex_interpolation = factory.ProgramFieldProvider(
            func=compute_cell_2_vertex_interpolation.with_backend(self._backend),
            deps={
                "cell_in": attrs.CELL_HEIGHT_ON_HALF_LEVEL,
                "c_int": interpolation_attributes.CELL_AW_VERTS,
            },
            domain={
                dims.VertexDim: (
                    vertex_domain(h_grid.Zone.LATERAL_BOUNDARY_LEVEL_2),
                    vertex_domain(h_grid.Zone.INTERIOR),
                ),
                dims.KHalfDim: (
                    vertical_half_domain(v_grid.Zone.TOP),
                    vertical_half_domain(v_grid.Zone.BOTTOM),
                ),
            },
            fields={attrs.VERT_OUT: attrs.VERT_OUT},
        )
        self.register_provider(compute_cell_to_vertex_interpolation)

        compute_ddxt_z_half_e = factory.ProgramFieldProvider(
            func=mf.compute_ddxt_z_half_e.with_backend(self._backend),
            deps={
                "cell_in": attrs.CELL_HEIGHT_ON_HALF_LEVEL,
                "c_int": interpolation_attributes.CELL_AW_VERTS,
                "inv_primal_edge_length": f"inverse_of_{geometry_attrs.EDGE_LENGTH}",
                "tangent_orientation": geometry_attrs.TANGENT_ORIENTATION,
            },
            domain={
                dims.EdgeDim: (
                    edge_domain(h_grid.Zone.LATERAL_BOUNDARY_LEVEL_3),
                    edge_domain(h_grid.Zone.INTERIOR),
                ),
                dims.KHalfDim: (
                    vertical_half_domain(v_grid.Zone.TOP),
                    vertical_half_domain(v_grid.Zone.BOTTOM),
                ),
            },
            fields={attrs.DDXT_Z_HALF_E: attrs.DDXT_Z_HALF_E},
        )
        self.register_provider(compute_ddxt_z_half_e)

        compute_ddxn_z_half_e = factory.ProgramFieldProvider(
            func=mf.compute_ddxn_z_half_e.with_backend(self._backend),
            deps={
                "z_ifc": attrs.CELL_HEIGHT_ON_HALF_LEVEL,
                "inv_dual_edge_length": f"inverse_of_{geometry_attrs.DUAL_EDGE_LENGTH}",
            },
            domain={
                dims.EdgeDim: (
                    edge_domain(h_grid.Zone.LATERAL_BOUNDARY_LEVEL_2),
                    edge_domain(h_grid.Zone.INTERIOR),
                ),
                dims.KHalfDim: (
                    vertical_half_domain(v_grid.Zone.TOP),
                    vertical_half_domain(v_grid.Zone.BOTTOM),
                ),
            },
            fields={attrs.DDXN_Z_HALF_E: attrs.DDXN_Z_HALF_E},
        )
        self.register_provider(compute_ddxn_z_half_e)

        compute_ddxn_z_full = factory.ProgramFieldProvider(
            func=math_helpers.average_two_vertical_levels_downwards_on_edges.with_backend(
                self._backend
            ),
            deps={
                "input_field": attrs.DDXN_Z_HALF_E,
            },
            domain={
                dims.EdgeDim: (
                    edge_domain(h_grid.Zone.LOCAL),
                    edge_domain(h_grid.Zone.END),
                ),
                dims.KDim: (
                    vertical_domain(v_grid.Zone.TOP),
                    vertical_domain(v_grid.Zone.BOTTOM),
                ),
            },
            fields={"average": attrs.DDXN_Z_FULL},
        )
        self.register_provider(compute_ddxn_z_full)
        compute_ddxt_z_full = factory.ProgramFieldProvider(
            func=math_helpers.average_two_vertical_levels_downwards_on_edges.with_backend(
                self._backend
            ),
            deps={
                "input_field": attrs.DDXT_Z_HALF_E,
            },
            domain={
                dims.EdgeDim: (
                    edge_domain(h_grid.Zone.LOCAL),
                    edge_domain(h_grid.Zone.END),
                ),
                dims.KDim: (
                    vertical_domain(v_grid.Zone.TOP),
                    vertical_domain(v_grid.Zone.BOTTOM),
                ),
            },
            fields={"average": attrs.DDXT_Z_FULL},
        )
        self.register_provider(compute_ddxt_z_full)

        compute_exner_w_implicit_weight_parameter_np = factory.NumpyDataProvider(
            func=functools.partial(mf.compute_exner_w_implicit_weight_parameter, array_ns=self._xp),
            domain=(dims.CellDim,),
            connectivities={"c2e": dims.C2EDim},
            fields=(attrs.EXNER_W_IMPLICIT_WEIGHT_PARAMETER,),
            deps={
                "vct_a": "vct_a",
                "z_ifc": attrs.CELL_HEIGHT_ON_HALF_LEVEL,
                "z_ddxn_z_half_e": attrs.DDXN_Z_HALF_E,
                "z_ddxt_z_half_e": attrs.DDXT_Z_HALF_E,
                "dual_edge_length": geometry_attrs.DUAL_EDGE_LENGTH,
            },
            params={
                "vwind_offctr": self._config["vwind_offctr"],
                "nlev": self._grid.num_levels,
                "horizontal_start_cell": self._grid.start_index(
                    cell_domain(h_grid.Zone.LATERAL_BOUNDARY_LEVEL_2)
                ),
            },
        )
        self.register_provider(compute_exner_w_implicit_weight_parameter_np)

        compute_exner_w_explicit_weight_parameter = factory.ProgramFieldProvider(
            func=mf.compute_exner_w_explicit_weight_parameter.with_backend(self._backend),
            deps={
                "exner_w_implicit_weight_parameter": attrs.EXNER_W_IMPLICIT_WEIGHT_PARAMETER,
            },
            domain={
                dims.CellDim: (
                    cell_domain(h_grid.Zone.LOCAL),
                    cell_domain(h_grid.Zone.END),
                ),
            },
            fields={"exner_w_explicit_weight_parameter": attrs.EXNER_W_EXPLICIT_WEIGHT_PARAMETER},
        )
        self.register_provider(compute_exner_w_explicit_weight_parameter)

        compute_exner_exfac = factory.ProgramFieldProvider(
            func=mf.compute_exner_exfac.with_backend(self._backend),
            deps={
                "ddxn_z_full": attrs.DDXN_Z_FULL,
                "dual_edge_length": geometry_attrs.DUAL_EDGE_LENGTH,
            },
            domain={
                dims.CellDim: (
                    cell_domain(h_grid.Zone.LOCAL),
                    cell_domain(h_grid.Zone.END),
                ),
                dims.KDim: (
                    vertical_domain(v_grid.Zone.TOP),
                    vertical_domain(v_grid.Zone.BOTTOM),
                ),
            },
            fields={attrs.EXNER_EXFAC: attrs.EXNER_EXFAC},
            params={
                "exner_expol": self._config["exner_expol"],
                "lateral_boundary_level_2": self._grid.start_index(
                    cell_domain(h_grid.Zone.LATERAL_BOUNDARY_LEVEL_2)
                ),
            },
        )
        self.register_provider(compute_exner_exfac)

        wgtfac_c_provider = factory.ProgramFieldProvider(
            func=weight_factors.compute_wgtfac_c.with_backend(self._backend),
            deps={
                "z_ifc": attrs.CELL_HEIGHT_ON_HALF_LEVEL,
            },
            domain={
                dims.CellDim: (cell_domain(h_grid.Zone.LOCAL), cell_domain(h_grid.Zone.END)),
                dims.KHalfDim: (
                    vertical_half_domain(v_grid.Zone.TOP),
                    vertical_half_domain(v_grid.Zone.BOTTOM),
                ),
            },
            fields={attrs.WGTFAC_C: attrs.WGTFAC_C},
            params={"nlev": self._grid.num_levels},
        )
        self.register_provider(wgtfac_c_provider)

        compute_wgtfac_e = factory.ProgramFieldProvider(
            func=mf.compute_wgtfac_e.with_backend(self._backend),
            deps={
                attrs.WGTFAC_C: attrs.WGTFAC_C,
                "c_lin_e": interpolation_attributes.C_LIN_E,
            },
            domain={
                dims.CellDim: (
                    edge_domain(h_grid.Zone.LOCAL),
                    edge_domain(h_grid.Zone.LOCAL),
                ),
                dims.KHalfDim: (
                    vertical_half_domain(v_grid.Zone.TOP),
                    vertical_half_domain(v_grid.Zone.BOTTOM),
                ),
            },
            fields={attrs.WGTFAC_E: attrs.WGTFAC_E},
        )
        self.register_provider(compute_wgtfac_e)
        compute_flat_edge_idx = factory.ProgramFieldProvider(
            func=mf.compute_flat_idx.with_backend(self._backend),
            deps={
                "z_mc": attrs.Z_MC,
                "c_lin_e": interpolation_attributes.C_LIN_E,
                "z_ifc": attrs.CELL_HEIGHT_ON_HALF_LEVEL,
                "k_lev": "k_lev",
            },
            domain={
                dims.EdgeDim: (
                    edge_domain(h_grid.Zone.LOCAL),
                    edge_domain(h_grid.Zone.LOCAL),
                ),
                dims.KDim: (
                    vertical_domain(v_grid.Zone.TOP),
                    vertical_domain(v_grid.Zone.BOTTOM),
                ),
            },
            fields={"flat_idx": attrs.FLAT_EDGE_INDEX},
        )
        self.register_provider(compute_flat_edge_idx)
        max_flat_index_provider = factory.NumpyDataProvider(
            func=functools.partial(mf.compute_max_index, array_ns=self._xp),
            domain=(dims.EdgeDim,),
            fields=(attrs.FLAT_IDX_MAX,),
            deps={
                "flat_idx": attrs.FLAT_EDGE_INDEX,
            },
        )
        self.register_provider(max_flat_index_provider)

        pressure_gradient_fields = factory.ProgramFieldProvider(
            func=mf.compute_pressure_gradient_downward_extrapolation_mask_distance.with_backend(
                self._backend
            ),
            deps={
                "z_mc": attrs.Z_MC,
                "c_lin_e": interpolation_attributes.C_LIN_E,
                "topography": "topography",
                "e_owner_mask": "e_owner_mask",
                "flat_idx_max": attrs.FLAT_IDX_MAX,
                "e_lev": "e_lev",
                "k_lev": "k_lev",
            },
            params={
                "horizontal_start_distance": self._grid.end_index(edge_domain(h_grid.Zone.NUDGING)),
                "horizontal_end_distance": self._grid.end_index(edge_domain(h_grid.Zone.LOCAL)),
            },
            domain={
                dims.EdgeDim: (
                    edge_domain(h_grid.Zone.NUDGING_LEVEL_2),
                    edge_domain(h_grid.Zone.END),
                ),
                dims.KDim: (
                    vertical_domain(v_grid.Zone.TOP),
                    vertical_domain(v_grid.Zone.BOTTOM),
                ),
            },
            fields={"pg_edgeidx_dsl": attrs.PG_EDGEIDX_DSL, "pg_exdist_dsl": attrs.PG_EDGEDIST_DSL},
        )
        self.register_provider(pressure_gradient_fields)

        compute_mask_bdy_halo_c = factory.ProgramFieldProvider(
            func=mf.compute_mask_bdy_halo_c.with_backend(self._backend),
            deps={
                "c_refin_ctrl": "c_refin_ctrl",
            },
            domain={
                dims.CellDim: (
                    cell_domain(h_grid.Zone.HALO),
                    cell_domain(h_grid.Zone.HALO),
                ),
            },
            fields={
                attrs.MASK_PROG_HALO_C: attrs.MASK_PROG_HALO_C,
                attrs.BDY_HALO_C: attrs.BDY_HALO_C,
            },
        )
        self.register_provider(compute_mask_bdy_halo_c)

        compute_horizontal_mask_for_3d_divdamp = factory.ProgramFieldProvider(
            func=mf.compute_horizontal_mask_for_3d_divdamp.with_backend(self._backend),
            deps={
                "e_refin_ctrl": "e_refin_ctrl",
            },
            domain={
                dims.EdgeDim: (
                    edge_domain(h_grid.Zone.LATERAL_BOUNDARY_LEVEL_2),
                    edge_domain(h_grid.Zone.LOCAL),
                )
            },
            fields={attrs.HORIZONTAL_MASK_FOR_3D_DIVDAMP: attrs.HORIZONTAL_MASK_FOR_3D_DIVDAMP},
            params={
                "grf_nudge_start_e": refinement.get_nudging_refinement_value(dims.EdgeDim),  # type: ignore [attr-defined]
                "grf_nudgezone_width": gtx.int32(refinement.DEFAULT_GRF_NUDGEZONE_WIDTH),  # type: ignore [attr-defined]
            },
        )
        self.register_provider(compute_horizontal_mask_for_3d_divdamp)

        compute_zdiff_gradp_dsl_np = factory.NumpyDataProvider(
            func=functools.partial(
                compute_zdiff_gradp_dsl.compute_zdiff_gradp_dsl, array_ns=self._xp
            ),
            deps={
                "z_mc": attrs.Z_MC,
                "c_lin_e": interpolation_attributes.C_LIN_E,
                "z_ifc": attrs.CELL_HEIGHT_ON_HALF_LEVEL,
                "flat_idx": attrs.FLAT_IDX_MAX,
                "topography": "topography",
            },
            connectivities={"e2c": dims.E2CDim},
            domain=(dims.EdgeDim, dims.E2CDim, dims.KDim),
            fields=(attrs.ZDIFF_GRADP,),
            params={
                "nlev": self._grid.num_levels,
                "horizontal_start": self._grid.start_index(
                    edge_domain(h_grid.Zone.LATERAL_BOUNDARY_LEVEL_2)
                ),
                "horizontal_start_1": self._grid.start_index(
                    edge_domain(h_grid.Zone.NUDGING_LEVEL_2)
                ),
            },
        )
        self.register_provider(compute_zdiff_gradp_dsl_np)

        coeff_gradekin = factory.NumpyDataProvider(
            func=functools.partial(
                compute_coeff_gradekin.compute_coeff_gradekin, array_ns=self._xp
            ),
            domain=(dims.EdgeDim, dims.E2CDim),
            fields=(attrs.COEFF_GRADEKIN,),
            deps={
                "edge_cell_length": geometry_attrs.EDGE_CELL_DISTANCE,
                "inv_dual_edge_length": f"inverse_of_{geometry_attrs.DUAL_EDGE_LENGTH}",
            },
            params={
                "horizontal_start": self._grid.start_index(
                    edge_domain(h_grid.Zone.LATERAL_BOUNDARY_LEVEL_2)
                ),
                "horizontal_end": self._grid.num_edges,
            },
        )
        self.register_provider(coeff_gradekin)

        compute_wgtfacq_c = factory.NumpyDataProvider(
            func=functools.partial(weight_factors.compute_wgtfacq_c_dsl, array_ns=self._xp),
            domain=(dims.CellDim, dims.KDim),
            fields=(attrs.WGTFACQ_C,),
            deps={"z_ifc": attrs.CELL_HEIGHT_ON_HALF_LEVEL},
            params={"nlev": self._grid.num_levels},
        )

        self.register_provider(compute_wgtfacq_c)

        compute_wgtfacq_e = factory.NumpyDataProvider(
            func=functools.partial(weight_factors.compute_wgtfacq_e_dsl, array_ns=self._xp),
            deps={
                "z_ifc": attrs.CELL_HEIGHT_ON_HALF_LEVEL,
                "c_lin_e": interpolation_attributes.C_LIN_E,
                "wgtfacq_c_dsl": attrs.WGTFACQ_C,
            },
            connectivities={"e2c": dims.E2CDim},
            domain=(dims.EdgeDim, dims.KDim),
            fields=(attrs.WGTFACQ_E,),
            params={"n_edges": self._grid.num_edges, "nlev": self._grid.num_levels},
        )

        self.register_provider(compute_wgtfacq_e)

        compute_maxslp_maxhgtd = factory.ProgramFieldProvider(
            func=mf.compute_maxslp_maxhgtd.with_backend(self._backend),
            deps={
                "ddxn_z_full": attrs.DDXN_Z_FULL,
                "dual_edge_length": geometry_attrs.DUAL_EDGE_LENGTH,
            },
            domain={
                dims.CellDim: (
                    cell_domain(h_grid.Zone.LATERAL_BOUNDARY_LEVEL_2),
                    cell_domain(h_grid.Zone.END),
                ),
                dims.KDim: (
                    vertical_domain(v_grid.Zone.TOP),
                    vertical_domain(v_grid.Zone.BOTTOM),
                ),
            },
            fields={attrs.MAXSLP: attrs.MAXSLP, attrs.MAXHGTD: attrs.MAXHGTD},
        )
        self.register_provider(compute_maxslp_maxhgtd)

        compute_weighted_cell_neighbor_sum = factory.ProgramFieldProvider(
            func=mf.compute_weighted_cell_neighbor_sum,
            deps={
                "maxslp": attrs.MAXSLP,
                "maxhgtd": attrs.MAXHGTD,
                "c_bln_avg": interpolation_attributes.C_BLN_AVG,
            },
            domain={
                dims.CellDim: (
                    cell_domain(h_grid.Zone.LATERAL_BOUNDARY_LEVEL_2),
                    cell_domain(h_grid.Zone.END),
                ),
                dims.KDim: (
                    vertical_domain(v_grid.Zone.TOP),
                    vertical_domain(v_grid.Zone.BOTTOM),
                ),
            },
            fields={attrs.MAXSLP_AVG: attrs.MAXSLP_AVG, attrs.MAXHGTD_AVG: attrs.MAXHGTD_AVG},
        )
        self.register_provider(compute_weighted_cell_neighbor_sum)

        compute_max_nbhgt = factory.NumpyDataProvider(
            func=functools.partial(
                compute_diffusion_metrics.compute_max_nbhgt_array_ns, array_ns=self._xp
            ),
            deps={
                "z_mc": attrs.Z_MC,
            },
            connectivities={"c2e2c": dims.C2E2CDim},
            domain=(dims.CellDim,),
            fields=(attrs.MAX_NBHGT,),
            params={
                "nlev": self._grid.num_levels,
            },
        )
        self.register_provider(compute_max_nbhgt)

        compute_diffusion_mask_and_coef = factory.NumpyDataProvider(
            func=functools.partial(
                compute_diffusion_metrics.compute_diffusion_mask_and_coef, array_ns=self._xp
            ),
            deps={
                "z_mc": attrs.Z_MC,
                "max_nbhgt": attrs.MAX_NBHGT,
                "c_owner_mask": "c_owner_mask",
                "maxslp_avg": attrs.MAXSLP_AVG,
                "maxhgtd_avg": attrs.MAXHGTD_AVG,
            },
            connectivities={"c2e2c": dims.C2E2CDim},
            domain=(dims.CellDim, dims.KDim),
            fields=(
                attrs.MASK_HDIFF,
                attrs.ZD_DIFFCOEF_DSL,
            ),
            params={
                "thslp_zdiffu": self._config["thslp_zdiffu"],
                "thhgtd_zdiffu": self._config["thhgtd_zdiffu"],
                "cell_nudging": self._grid.start_index(
                    h_grid.domain(dims.CellDim)(h_grid.Zone.NUDGING)
                ),
                "nlev": self._grid.num_levels,
            },
        )

        self.register_provider(compute_diffusion_mask_and_coef)

        compute_diffusion_intcoef_and_vertoffset = factory.NumpyDataProvider(
            func=functools.partial(
                compute_diffusion_metrics.compute_diffusion_intcoef_and_vertoffset,
                array_ns=self._xp,
            ),
            deps={
                "z_mc": attrs.Z_MC,
                "max_nbhgt": attrs.MAX_NBHGT,
                "c_owner_mask": "c_owner_mask",
                "maxslp_avg": attrs.MAXSLP_AVG,
                "maxhgtd_avg": attrs.MAXHGTD_AVG,
            },
            connectivities={"c2e2c": dims.C2E2CDim},
            domain=(dims.CellDim, dims.C2E2CDim, dims.KDim),
            fields=(
                attrs.ZD_INTCOEF_DSL,
                attrs.ZD_VERTOFFSET_DSL,
            ),
            params={
                "thslp_zdiffu": self._config["thslp_zdiffu"],
                "thhgtd_zdiffu": self._config["thhgtd_zdiffu"],
                "cell_nudging": self._grid.start_index(
                    h_grid.domain(dims.CellDim)(h_grid.Zone.NUDGING)
                ),
                "nlev": self._grid.num_levels,
            },
        )

        self.register_provider(compute_diffusion_intcoef_and_vertoffset)

    @property
    def metadata(self) -> dict[str, model.FieldMetaData]:
        return self._attrs

    @property
    def backend(self) -> gtx_backend.Backend | None:
        return self._backend

    @property
    def grid(self) -> icon.IconGrid:
        return self._grid

    @property
    def vertical_grid(self) -> v_grid.VerticalGrid:
        return self._vertical_grid<|MERGE_RESOLUTION|>--- conflicted
+++ resolved
@@ -113,19 +113,13 @@
             factory.PrecomputedFieldProvider(
                 {
                     "topography": topography,
-<<<<<<< HEAD
-                    "vct_a": vct_a,
-=======
                     "vct_a": self._vertical_grid.interface_physical_height,
                     "c_refin_ctrl": c_refin_ctrl,
                     "e_refin_ctrl": e_refin_ctrl,
->>>>>>> 10765dcb
                     "e_owner_mask": e_owner_mask,
                     "c_owner_mask": c_owner_mask,
                     "k_lev": k_index,
                     "e_lev": e_lev,
-                    "c_refin_ctrl": c_refin_ctrl,
-                    "e_refin_ctrl": e_refin_ctrl,
                 }
             )
         )
