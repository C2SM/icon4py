--- conflicted
+++ resolved
@@ -106,18 +106,9 @@
         c_owner_mask = gtx.as_field(
             (dims.CellDim,), self._decomposition_info.owner_mask(dims.CellDim)
         )
-<<<<<<< HEAD
-        c_refin_ctrl = gtx.as_field(
-            (dims.CellDim,), self._grid.refinement_control[dims.CellDim].ndarray
-        )
-        e_refin_ctrl = gtx.as_field(
-            (dims.EdgeDim,), self._grid.refinement_control[dims.EdgeDim].ndarray
-        )
-=======
         c_refin_ctrl = self._grid.refinement_control[dims.CellDim]
 
         e_refin_ctrl = self._grid.refinement_control[dims.EdgeDim]
->>>>>>> 1bc41095
         self.register_provider(
             factory.PrecomputedFieldProvider(
                 {
