# ICON4Py - ICON inspired code in Python and GT4Py
#
# Copyright (c) 2022-2024, ETH Zurich and MeteoSwiss
# All rights reserved.
#
# Please, refer to the LICENSE file in the root directory.
# SPDX-License-Identifier: BSD-3-Clause

import numpy as np
from gt4py.next import as_field

<<<<<<< HEAD
from icon4py.model.common import dimension as dims
from icon4py.model.common.test_utils.helpers import flatten_first_two_dims
from icon4py.model.common.utils import gt4py_field_allocation as field_alloc
=======
from icon4py.model.common.utils import data_allocation as data_alloc
>>>>>>> 353b2104


def compute_zdiff_gradp_dsl(
    e2c,
<<<<<<< HEAD
    z_mc: field_alloc.NDArray,
    c_lin_e: field_alloc.NDArray,
    z_ifc: field_alloc.NDArray,
    flat_idx: field_alloc.NDArray,
    z_ifc_sliced: field_alloc.NDArray,
=======
    z_me: data_alloc.NDArray,
    z_mc: data_alloc.NDArray,
    z_ifc: data_alloc.NDArray,
    flat_idx: data_alloc.NDArray,
    z_aux2: data_alloc.NDArray,
>>>>>>> 353b2104
    nlev: int,
    horizontal_start: int,
    horizontal_start_1: int,
    nedges: int,
<<<<<<< HEAD
) -> field_alloc.NDArray:
    z_me = np.sum(z_mc[e2c] * np.expand_dims(c_lin_e, axis=-1), axis=1)
    z_aux1 = np.maximum(z_ifc_sliced[e2c[:, 0]], z_ifc_sliced[e2c[:, 1]])
    z_aux2 = z_aux1 - 5.0  # extrapol_dist
=======
) -> data_alloc.NDArray:
>>>>>>> 353b2104
    zdiff_gradp = np.zeros_like(z_mc[e2c])
    zdiff_gradp[horizontal_start:, :, :] = (
        np.expand_dims(z_me, axis=1)[horizontal_start:, :, :] - z_mc[e2c][horizontal_start:, :, :]
    )
    """
    First part for loop implementation with gt4py code

    >>> z_ifc_off_koff = zero_field(icon_grid, EdgeDim, KDim, extend={KDim: 1})
    >>> z_ifc_off = as_field((EdgeDim, KDim,), z_ifc[e2c[:, 0], :])
    >>> _compute_z_ifc_off_koff(
    >>>     z_ifc_off=z_ifc_off,
    >>>     domain={EdgeDim: (horizontal_start, nedges), KDim: (0, nlev)},
    >>>     out=z_ifc_off_koff,
    >>>     offset_provider={"Koff": icon_grid.get_offset_provider("Koff")}
    >>> )
    """

    for je in range(horizontal_start, nedges):
        for jk in range(int(flat_idx[je]) + 1, nlev):
            """
            Second part for loop implementation with gt4py code
            >>> param_2 = as_field((KDim,), np.asarray([False] * nlev))
            >>> param_3 = as_field((KDim,), np.arange(nlev))
            >>> z_ifc_off_e = as_field((KDim,), z_ifc[e2c[je, 0], :])
            >>> _compute_param.with_backend(backend)(
            >>>     z_me_jk=z_me[je, jk],
            >>>     z_ifc_off=z_ifc_off_e,
            >>>     z_ifc_off_koff=as_field((KDim,), z_ifc_off_koff.ndarray[je, :]),
            >>>     lower=int(flat_idx[je]),
            >>>     nlev=nlev - 1,
            >>>     out=(param_3, param_2),
            >>>     offset_provider={}
            >>> )
            >>> zdiff_gradp[je, 0, jk] = z_me[je, jk] - z_mc[e2c[je, 0], np.where(param_2.ndarray)[0][0]]
            """

            param = [False] * nlev
            for jk1 in range(int(flat_idx[je]), nlev):
                if (
                    jk1 == nlev - 1
                    or z_me[je, jk] <= z_ifc[e2c[je, 0], jk1]
                    and z_me[je, jk] >= z_ifc[e2c[je, 0], jk1 + 1]
                ):
                    param[jk1] = True

            zdiff_gradp[je, 0, jk] = z_me[je, jk] - z_mc[e2c[je, 0], np.where(param)[0][0]]

        jk_start = int(flat_idx[je])
        for jk in range(int(flat_idx[je]) + 1, nlev):
            for jk1 in range(jk_start, nlev):
                if (
                    jk1 == nlev - 1
                    or z_me[je, jk] <= z_ifc[e2c[je, 1], jk1]
                    and z_me[je, jk] >= z_ifc[e2c[je, 1], jk1 + 1]
                ):
                    zdiff_gradp[je, 1, jk] = z_me[je, jk] - z_mc[e2c[je, 1], jk1]
                    jk_start = jk1
                    break

    for je in range(horizontal_start_1, nedges):
        jk_start = int(flat_idx[je])
        for jk in range(int(flat_idx[je]) + 1, nlev):
            if z_me[je, jk] < z_aux2[je]:
                for jk1 in range(jk_start, nlev):
                    if (
                        jk1 == nlev - 1
                        or z_aux2[je] <= z_ifc[e2c[je, 0], jk1]
                        and z_aux2[je] >= z_ifc[e2c[je, 0], jk1 + 1]
                    ):
                        zdiff_gradp[je, 0, jk] = z_aux2[je] - z_mc[e2c[je, 0], jk1]
                        jk_start = jk1
                        break

        jk_start = int(flat_idx[je])
        for jk in range(int(flat_idx[je]) + 1, nlev):
            if z_me[je, jk] < z_aux2[je]:
                for jk1 in range(jk_start, nlev):
                    if (
                        jk1 == nlev - 1
                        or z_aux2[je] <= z_ifc[e2c[je, 1], jk1]
                        and z_aux2[je] >= z_ifc[e2c[je, 1], jk1 + 1]
                    ):
                        zdiff_gradp[je, 1, jk] = z_aux2[je] - z_mc[e2c[je, 1], jk1]
                        jk_start = jk1
                        break

    zdiff_gradp_full_field = flatten_first_two_dims(
        dims.ECDim,
        dims.KDim,
        field=as_field((dims.EdgeDim, dims.E2CDim, dims.KDim), zdiff_gradp),
    )

    return zdiff_gradp_full_field.asnumpy()<|MERGE_RESOLUTION|>--- conflicted
+++ resolved
@@ -9,42 +9,26 @@
 import numpy as np
 from gt4py.next import as_field
 
-<<<<<<< HEAD
 from icon4py.model.common import dimension as dims
 from icon4py.model.common.test_utils.helpers import flatten_first_two_dims
-from icon4py.model.common.utils import gt4py_field_allocation as field_alloc
-=======
 from icon4py.model.common.utils import data_allocation as data_alloc
->>>>>>> 353b2104
 
 
 def compute_zdiff_gradp_dsl(
     e2c,
-<<<<<<< HEAD
-    z_mc: field_alloc.NDArray,
-    c_lin_e: field_alloc.NDArray,
-    z_ifc: field_alloc.NDArray,
-    flat_idx: field_alloc.NDArray,
-    z_ifc_sliced: field_alloc.NDArray,
-=======
-    z_me: data_alloc.NDArray,
     z_mc: data_alloc.NDArray,
+    c_lin_e: data_alloc.NDArray,
     z_ifc: data_alloc.NDArray,
     flat_idx: data_alloc.NDArray,
-    z_aux2: data_alloc.NDArray,
->>>>>>> 353b2104
+    z_ifc_sliced: data_alloc.NDArray,
     nlev: int,
     horizontal_start: int,
     horizontal_start_1: int,
     nedges: int,
-<<<<<<< HEAD
-) -> field_alloc.NDArray:
+) -> data_alloc.NDArray:
     z_me = np.sum(z_mc[e2c] * np.expand_dims(c_lin_e, axis=-1), axis=1)
     z_aux1 = np.maximum(z_ifc_sliced[e2c[:, 0]], z_ifc_sliced[e2c[:, 1]])
     z_aux2 = z_aux1 - 5.0  # extrapol_dist
-=======
-) -> data_alloc.NDArray:
->>>>>>> 353b2104
     zdiff_gradp = np.zeros_like(z_mc[e2c])
     zdiff_gradp[horizontal_start:, :, :] = (
         np.expand_dims(z_me, axis=1)[horizontal_start:, :, :] - z_mc[e2c][horizontal_start:, :, :]
