--- conflicted
+++ resolved
@@ -71,15 +71,9 @@
 def _compute_ls_params(
     k_start: list,
     k_end: list,
-<<<<<<< HEAD
-    maxslp_avg: field_alloc.NDArray,
-    maxhgtd_avg: field_alloc.NDArray,
-    c_owner_mask: field_alloc.NDArray,
-=======
-    z_maxslp_avg: data_alloc.NDArray,
-    z_maxhgtd_avg: data_alloc.NDArray,
+    maxslp_avg: data_alloc.NDArray,
+    maxhgtd_avg: data_alloc.NDArray,
     c_owner_mask: data_alloc.NDArray,
->>>>>>> 353b2104
     thslp_zdiffu: float,
     thhgtd_zdiffu: float,
     cell_nudging: int,
@@ -108,19 +102,11 @@
 
 
 def _compute_k_start_end(
-<<<<<<< HEAD
-    z_mc: field_alloc.NDArray,
-    max_nbhgt: field_alloc.NDArray,
-    maxslp_avg: field_alloc.NDArray,
-    maxhgtd_avg: field_alloc.NDArray,
-    c_owner_mask: field_alloc.NDArray,
-=======
     z_mc: data_alloc.NDArray,
     max_nbhgt: data_alloc.NDArray,
-    z_maxslp_avg: data_alloc.NDArray,
-    z_maxhgtd_avg: data_alloc.NDArray,
+    maxslp_avg: data_alloc.NDArray,
+    maxhgtd_avg: data_alloc.NDArray,
     c_owner_mask: data_alloc.NDArray,
->>>>>>> 353b2104
     thslp_zdiffu: float,
     thhgtd_zdiffu: float,
     cell_nudging: int,
@@ -150,35 +136,19 @@
 
 
 def compute_diffusion_metrics(
-<<<<<<< HEAD
-    c2e2c: field_alloc.NDArray,
-    z_mc: field_alloc.NDArray,
-    max_nbhgt: field_alloc.NDArray,
-    c_owner_mask: field_alloc.NDArray,
-    maxslp_avg: field_alloc.NDArray,
-    maxhgtd_avg: field_alloc.NDArray,
-=======
-    z_mc: data_alloc.NDArray,
-    z_mc_off: data_alloc.NDArray,
+    c2e2c: data_alloc.NDArray,
+    z_mc: data_alloc.NDArray,
     max_nbhgt: data_alloc.NDArray,
     c_owner_mask: data_alloc.NDArray,
-    nbidx: data_alloc.NDArray,
-    z_vintcoeff: data_alloc.NDArray,
-    z_maxslp_avg: data_alloc.NDArray,
-    z_maxhgtd_avg: data_alloc.NDArray,
-    mask_hdiff: data_alloc.NDArray,
-    zd_diffcoef_dsl: data_alloc.NDArray,
-    zd_intcoef_dsl: data_alloc.NDArray,
-    zd_vertoffset_dsl: data_alloc.NDArray,
->>>>>>> 353b2104
+    maxslp_avg: data_alloc.NDArray,
+    maxhgtd_avg: data_alloc.NDArray,
     thslp_zdiffu: float,
     thhgtd_zdiffu: float,
     n_c2e2c: int,
     cell_nudging: int,
     n_cells: int,
     nlev: int,
-<<<<<<< HEAD
-) -> tuple[field_alloc.NDArray, field_alloc.NDArray, field_alloc.NDArray, field_alloc.NDArray]:
+) -> tuple[data_alloc.NDArray, data_alloc.NDArray, data_alloc.NDArray, data_alloc.NDArray]:
     z_mc_off = z_mc[c2e2c]
     nbidx = np.ones(shape=(n_cells, n_c2e2c, nlev), dtype=int)
     z_vintcoeff = np.zeros(shape=(n_cells, n_c2e2c, nlev))
@@ -186,10 +156,6 @@
     zd_vertoffset_dsl = np.zeros(shape=(n_cells, n_c2e2c, nlev))
     zd_intcoef_dsl = np.zeros(shape=(n_cells, n_c2e2c, nlev))
     zd_diffcoef_dsl = np.zeros(shape=(n_cells, nlev))
-
-=======
-) -> tuple[data_alloc.NDArray, data_alloc.NDArray, data_alloc.NDArray, data_alloc.NDArray]:
->>>>>>> 353b2104
     k_start, k_end = _compute_k_start_end(
         z_mc=z_mc,
         max_nbhgt=max_nbhgt,
