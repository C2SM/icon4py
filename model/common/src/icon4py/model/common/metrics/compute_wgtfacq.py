# ICON4Py - ICON inspired code in Python and GT4Py
#
# Copyright (c) 2022-2024, ETH Zurich and MeteoSwiss
# All rights reserved.
#
# Please, refer to the LICENSE file in the root directory.
# SPDX-License-Identifier: BSD-3-Clause

import numpy as np


<<<<<<< HEAD
def _compute_z1_z2_z3(z_ifc, i1, i2, i3, i4):
=======
def _compute_z1_z2_z3(
    z_ifc: np.ndarray, i1: int, i2: int, i3: int, i4: int
) -> tuple[np.ndarray, np.ndarray, np.ndarray]:
>>>>>>> 0e37b02c
    z1 = 0.5 * (z_ifc[:, i2] - z_ifc[:, i1])
    z2 = 0.5 * (z_ifc[:, i2] + z_ifc[:, i3]) - z_ifc[:, i1]
    z3 = 0.5 * (z_ifc[:, i3] + z_ifc[:, i4]) - z_ifc[:, i1]
    return z1, z2, z3


def compute_wgtfacq_c_dsl(
    z_ifc: np.ndarray,
    nlev: int,
) -> np.ndarray:
    """
    Compute weighting factor for quadratic interpolation to surface.

    Args:
        z_ifc: Field[CellDim, KDim] (half levels), geometric height at the vertical interface of cells.
        nlev: int, last k level
    Returns:
    Field[CellDim, KDim] (full levels)
    """
    wgtfacq_c = np.zeros((z_ifc.shape[0], nlev + 1))
    wgtfacq_c_dsl = np.zeros((z_ifc.shape[0], nlev))
    z1, z2, z3 = _compute_z1_z2_z3(z_ifc, nlev, nlev - 1, nlev - 2, nlev - 3)

    wgtfacq_c[:, 2] = z1 * z2 / (z2 - z3) / (z1 - z3)
    wgtfacq_c[:, 1] = (z1 - wgtfacq_c[:, 2] * (z1 - z3)) / (z1 - z2)
    wgtfacq_c[:, 0] = 1.0 - (wgtfacq_c[:, 1] + wgtfacq_c[:, 2])

    wgtfacq_c_dsl[:, nlev - 1] = wgtfacq_c[:, 0]
    wgtfacq_c_dsl[:, nlev - 2] = wgtfacq_c[:, 1]
    wgtfacq_c_dsl[:, nlev - 3] = wgtfacq_c[:, 2]

    return wgtfacq_c_dsl

def compute_wgtfacq_e_dsl(
    e2c,
    z_ifc: np.ndarray,
    c_lin_e: np.ndarray,
<<<<<<< HEAD
    wgtfacq_c_dsl: np.ndarray,    
=======
    wgtfacq_c_dsl: np.ndarray,
>>>>>>> 0e37b02c
    n_edges: int,
    nlev: int,
):
    """
    Compute weighting factor for quadratic interpolation to surface.

    Args:
        e2c: Edge to Cell offset
        z_ifc: geometric height at the vertical interface of cells.
        wgtfacq_c_dsl: weighting factor for quadratic interpolation to surface
        c_lin_e: interpolation field
        n_edges: number of edges
        nlev: int, last k level
    Returns:
    Field[EdgeDim, KDim] (full levels)
    """
    wgtfacq_e_dsl = np.zeros(shape=(n_edges, nlev + 1))
    z_aux_c = np.zeros((z_ifc.shape[0], 6))
    z1, z2, z3 = _compute_z1_z2_z3(z_ifc, nlev, nlev - 1, nlev - 2, nlev - 3)
    z_aux_c[:, 2] = z1 * z2 / (z2 - z3) / (z1 - z3)
    z_aux_c[:, 1] = (z1 - wgtfacq_c_dsl[:, nlev - 3] * (z1 - z3)) / (z1 - z2)
    z_aux_c[:, 0] = 1.0 - (wgtfacq_c_dsl[:, nlev - 2] + wgtfacq_c_dsl[:, nlev - 3])

    z1, z2, z3 = _compute_z1_z2_z3(z_ifc, 0, 1, 2, 3)
    z_aux_c[:, 5] = z1 * z2 / (z2 - z3) / (z1 - z3)
    z_aux_c[:, 4] = (z1 - z_aux_c[:, 5] * (z1 - z3)) / (z1 - z2)
    z_aux_c[:, 3] = 1.0 - (z_aux_c[:, 4] + z_aux_c[:, 5])

    c_lin_e = c_lin_e[:, :, np.newaxis]
    z_aux_e = np.sum(c_lin_e * z_aux_c[e2c], axis=1)

    wgtfacq_e_dsl[:, nlev] = z_aux_e[:, 0]
    wgtfacq_e_dsl[:, nlev - 1] = z_aux_e[:, 1]
    wgtfacq_e_dsl[:, nlev - 2] = z_aux_e[:, 2]

    return wgtfacq_e_dsl<|MERGE_RESOLUTION|>--- conflicted
+++ resolved
@@ -9,13 +9,9 @@
 import numpy as np
 
 
-<<<<<<< HEAD
-def _compute_z1_z2_z3(z_ifc, i1, i2, i3, i4):
-=======
 def _compute_z1_z2_z3(
     z_ifc: np.ndarray, i1: int, i2: int, i3: int, i4: int
 ) -> tuple[np.ndarray, np.ndarray, np.ndarray]:
->>>>>>> 0e37b02c
     z1 = 0.5 * (z_ifc[:, i2] - z_ifc[:, i1])
     z2 = 0.5 * (z_ifc[:, i2] + z_ifc[:, i3]) - z_ifc[:, i1]
     z3 = 0.5 * (z_ifc[:, i3] + z_ifc[:, i4]) - z_ifc[:, i1]
@@ -49,15 +45,12 @@
 
     return wgtfacq_c_dsl
 
+
 def compute_wgtfacq_e_dsl(
     e2c,
     z_ifc: np.ndarray,
     c_lin_e: np.ndarray,
-<<<<<<< HEAD
-    wgtfacq_c_dsl: np.ndarray,    
-=======
     wgtfacq_c_dsl: np.ndarray,
->>>>>>> 0e37b02c
     n_edges: int,
     nlev: int,
 ):
