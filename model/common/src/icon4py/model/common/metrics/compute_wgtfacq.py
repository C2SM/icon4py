--- conflicted
+++ resolved
@@ -7,18 +7,12 @@
 # SPDX-License-Identifier: BSD-3-Clause
 
 from icon4py.model.common.settings import xp
-
 from icon4py.model.common.utils import gt4py_field_allocation as field_alloc
 
 
 def _compute_z1_z2_z3(
-<<<<<<< HEAD
-    z_ifc: xp.ndarray, i1: int, i2: int, i3: int, i4: int
-) -> tuple[xp.ndarray, xp.ndarray, xp.ndarray]:
-=======
     z_ifc: field_alloc.NDArray, i1: int, i2: int, i3: int, i4: int
 ) -> tuple[field_alloc.NDArray, field_alloc.NDArray, field_alloc.NDArray]:
->>>>>>> 3068bd78
     z1 = 0.5 * (z_ifc[:, i2] - z_ifc[:, i1])
     z2 = 0.5 * (z_ifc[:, i2] + z_ifc[:, i3]) - z_ifc[:, i1]
     z3 = 0.5 * (z_ifc[:, i3] + z_ifc[:, i4]) - z_ifc[:, i1]
@@ -26,15 +20,9 @@
 
 
 def compute_wgtfacq_c_dsl(
-<<<<<<< HEAD
-    z_ifc: xp.ndarray,
-    nlev: int,
-) -> xp.ndarray:
-=======
     z_ifc: field_alloc.NDArray,
     nlev: int,
 ) -> field_alloc.NDArray:
->>>>>>> 3068bd78
     """
     Compute weighting factor for quadratic interpolation to surface.
 
@@ -60,17 +48,10 @@
 
 
 def compute_wgtfacq_e_dsl(
-<<<<<<< HEAD
-    e2c: xp.ndarray,
-    z_ifc: xp.ndarray,
-    c_lin_e: xp.ndarray,
-    wgtfacq_c_dsl: xp.ndarray,
-=======
     e2c,
     z_ifc: field_alloc.NDArray,
     c_lin_e: field_alloc.NDArray,
     wgtfacq_c_dsl: field_alloc.NDArray,
->>>>>>> 3068bd78
     n_edges: int,
     nlev: int,
 ):
