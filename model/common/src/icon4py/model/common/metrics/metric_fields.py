--- conflicted
+++ resolved
@@ -29,23 +29,17 @@
 )
 
 from icon4py.model.common.dimension import (
-<<<<<<< HEAD
     C2E,
     E2C,
     CellDim,
     E2CDim,
-=======
-    CellDim,
->>>>>>> dd3d9d43
     EdgeDim,
     KDim,
     Koff,
     VertexDim,
 )
-<<<<<<< HEAD
 from icon4py.model.common.grid.horizontal import _compute_cells2edges
-=======
->>>>>>> dd3d9d43
+
 from icon4py.model.common.math.helpers import (
     _grad_fd_tang,
     average_cell_kdim_level_up,
@@ -541,10 +535,8 @@
         vwind_impl_wgt=vwind_impl_wgt,
         out=vwind_expl_wgt,
         domain={CellDim: (horizontal_start, horizontal_end)},
-<<<<<<< HEAD
-    )
-
-
+    )
+    
 @field_operator
 def _compute_exner_exfac(
     ddxn_z_full: Field[[EdgeDim, KDim], wpfloat],
@@ -979,6 +971,4 @@
         grf_nudgezone_width=grf_nudgezone_width,
         out=hmask_dd3d,
         domain={EdgeDim: (horizontal_start, horizontal_end)},
-=======
->>>>>>> dd3d9d43
-    )+    )
