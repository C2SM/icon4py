--- conflicted
+++ resolved
@@ -1007,13 +1007,8 @@
     return n
 
 
-<<<<<<< HEAD
-@field_operator
-def _compute_theta_exner_rho_ref_mc(
-=======
 @gtx.field_operator
 def _compute_theta_exner_ref_mc(
->>>>>>> 7752d0a6
     z_mc: fa.CellKField[wpfloat],
     t0sl_bg: wpfloat,
     del_t_bg: wpfloat,
@@ -1092,13 +1087,8 @@
 
 
 # TODO @halungge: duplicate program - see reference_atmosphere.py
-<<<<<<< HEAD
-@program(grid_type=GridType.UNSTRUCTURED)
-def compute_theta_exner_rho_ref_mc(
-=======
 @gtx.program(grid_type=gtx.GridType.UNSTRUCTURED)
 def compute_theta_exner_ref_mc(
->>>>>>> 7752d0a6
     z_mc: fa.CellKField[wpfloat],
     exner_ref_mc: fa.CellKField[wpfloat],
     theta_ref_mc: fa.CellKField[wpfloat],
