--- conflicted
+++ resolved
@@ -16,11 +16,8 @@
     broadcast,
     exp,
     field_operator,
-<<<<<<< HEAD
     int32,
     log,
-=======
->>>>>>> 66452b9d
     maximum,
     minimum,
     neighbor_sum,
@@ -108,7 +105,7 @@
 @field_operator
 def _compute_cell_2_vertex_interpolation(
     cell_in: fa.CellKField[wpfloat],
-    c_int: Field[[dims.VertexDim, V2CDim], wpfloat],
+    c_int: gtx.Field[gtx.Dims[dims.VertexDim, V2CDim], wpfloat],
 ) -> fa.VertexKField[wpfloat]:
     vert_out = neighbor_sum(c_int * cell_in(V2C), axis=V2CDim)
     return vert_out
@@ -117,7 +114,7 @@
 @program(grid_type=GridType.UNSTRUCTURED)
 def compute_cell_2_vertex_interpolation(
     cell_in: fa.CellKField[wpfloat],
-    c_int: Field[[dims.VertexDim, V2CDim], wpfloat],
+    c_int: gtx.Field[gtx.Dims[dims.VertexDim, V2CDim], wpfloat],
     vert_out: fa.VertexKField[wpfloat],
     horizontal_start: int32,
     horizontal_end: int32,
@@ -153,15 +150,9 @@
 def _compute_ddqz_z_half(
     z_ifc: fa.CellKField[wpfloat],
     z_mc: fa.CellKField[wpfloat],
-<<<<<<< HEAD
-    k: fa.KField[int32],
-    nlev: int32,
-):  # -> Field[Dims[dims.CellDim, dims.KHalfDim], wpfloat]:
-=======
     k: fa.KField[gtx.int32],
     nlev: gtx.int32,
-):
->>>>>>> 66452b9d
+):  # -> Field[Dims[dims.CellDim, dims.KHalfDim], wpfloat]:
     # TODO: change this to concat_where once it's merged
     ddqz_z_half = where(k == 0, 2.0 * (z_ifc - z_mc), 0.0)
     ddqz_z_half = where((k > 0) & (k < nlev), z_mc(Koff[-1]) - z_mc, ddqz_z_half)
@@ -169,7 +160,7 @@
     return ddqz_z_half
 
 
-@program(grid_type=GridType.UNSTRUCTURED)
+@program(grid_type=GridType.UNSTRUCTURED, backend=None)
 def compute_ddqz_z_half(
     z_ifc: fa.CellKField[wpfloat],
     z_mc: fa.CellKField[wpfloat],
@@ -569,7 +560,7 @@
 @field_operator
 def _compute_ddxt_z_half_e(
     cell_in: fa.CellKField[wpfloat],
-    c_int: Field[[dims.VertexDim, dims.V2CDim], wpfloat],
+    c_int: gtx.Field[gtx.Dims[dims.VertexDim, dims.V2CDim], wpfloat],
     inv_primal_edge_length: fa.EdgeField[wpfloat],
     tangent_orientation: fa.EdgeField[wpfloat],
 ):
@@ -584,12 +575,8 @@
 
 @program
 def compute_ddxt_z_half_e(
-<<<<<<< HEAD
-    cell_in: fa.CellKField[wpfloat],
-    c_int: Field[[dims.VertexDim, dims.V2CDim], wpfloat],
-=======
-    z_ifv: gtx.Field[gtx.Dims[dims.VertexDim, dims.KDim], float],
->>>>>>> 66452b9d
+    cell_in: fa.CellKField,
+    c_int: gtx.Field[gtx.Dims[dims.VertexDim, dims.V2CDim], wpfloat],
     inv_primal_edge_length: fa.EdgeField[wpfloat],
     tangent_orientation: fa.EdgeField[wpfloat],
     ddxt_z_half_e: fa.EdgeKField[wpfloat],
@@ -611,7 +598,7 @@
     )
 
 
-@program(grid_type=GridType.UNSTRUCTURED)
+@program
 def compute_ddxn_z_full(
     ddxnt_z_half_e: fa.EdgeKField[wpfloat],
     ddxn_z_full: fa.EdgeKField[wpfloat],
@@ -679,18 +666,8 @@
     return maxslp, maxhgtd
 
 
-@program(grid_type=GridType.UNSTRUCTURED)
+@program
 def compute_maxslp_maxhgtd(
-<<<<<<< HEAD
-    ddxn_z_full: fa.EdgeKField[wpfloat],
-    dual_edge_length: fa.EdgeField[wpfloat],
-    maxslp: fa.CellKField[wpfloat],
-    maxhgtd: fa.CellKField[wpfloat],
-    horizontal_start: int32,
-    horizontal_end: int32,
-    vertical_start: int32,
-    vertical_end: int32,
-=======
     ddxn_z_full: gtx.Field[gtx.Dims[dims.EdgeDim, dims.KDim], wpfloat],
     dual_edge_length: gtx.Field[gtx.Dims[dims.EdgeDim], wpfloat],
     z_maxslp: gtx.Field[gtx.Dims[dims.CellDim, dims.KDim], wpfloat],
@@ -699,7 +676,6 @@
     horizontal_end: gtx.int32,
     vertical_start: gtx.int32,
     vertical_end: gtx.int32,
->>>>>>> 66452b9d
 ):
     """
     Compute z_maxslp and z_maxhgtd.
@@ -719,7 +695,7 @@
     _compute_maxslp_maxhgtd(
         ddxn_z_full=ddxn_z_full,
         dual_edge_length=dual_edge_length,
-        out=(maxslp, maxhgtd),
+        out=(z_maxslp, z_maxhgtd),
         domain={
             dims.CellDim: (horizontal_start, horizontal_end),
             dims.KDim: (vertical_start, vertical_end),
@@ -883,7 +859,7 @@
     )
 
 
-@program(grid_type=GridType.UNSTRUCTURED)
+@program
 def compute_wgtfac_e(
     wgtfac_c: fa.CellKField[wpfloat],
     c_lin_e: gtx.Field[gtx.Dims[dims.EdgeDim, dims.E2CDim], float],
@@ -922,16 +898,11 @@
 @field_operator
 def _compute_flat_idx(
     z_mc: fa.CellKField[wpfloat],
-    c_lin_e: Field[[dims.EdgeDim, dims.E2CDim], wpfloat],
+    c_lin_e: gtx.Field[gtx.Dims[dims.EdgeDim, dims.E2CDim], wpfloat],
     z_ifc: fa.CellKField[wpfloat],
-<<<<<<< HEAD
-    k_lev: fa.KField[int32],
-) -> fa.EdgeKField[int32]:
-    z_me = _cell_2_edge_interpolation(in_field=z_mc, coeff=c_lin_e)
-=======
     k_lev: fa.KField[gtx.int32],
 ) -> fa.EdgeKField[gtx.int32]:
->>>>>>> 66452b9d
+    z_me = _cell_2_edge_interpolation(in_field=z_mc, coeff=c_lin_e)
     z_ifc_e_0 = z_ifc(E2C[0])
     z_ifc_e_k_0 = z_ifc_e_0(Koff[1])
     z_ifc_e_1 = z_ifc(E2C[1])
@@ -947,7 +918,7 @@
 @program(grid_type=GridType.UNSTRUCTURED)
 def compute_flat_idx(
     z_mc: fa.CellKField[wpfloat],
-    c_lin_e: Field[[dims.EdgeDim, dims.E2CDim], wpfloat],
+    c_lin_e: gtx.Field[gtx.Dims[dims.EdgeDim, dims.E2CDim], wpfloat],
     z_ifc: fa.CellKField[wpfloat],
     k_lev: fa.KField[int32],
     flat_idx: fa.EdgeKField[int32],
@@ -998,7 +969,6 @@
     z_ifc: fa.CellKField[wpfloat],
     z_ifc_sliced: fa.CellField[wpfloat],
     e_owner_mask: fa.EdgeField[bool],
-<<<<<<< HEAD
     flat_idx_max: fa.EdgeField[int32],
     e_lev: fa.EdgeField[int32],
     k_lev: fa.KField[int32],
@@ -1006,14 +976,6 @@
     pg_vertidx: fa.EdgeKField[int32],
 ) -> tuple[fa.EdgeKField[int32], fa.EdgeKField[int32]]:
     z_aux2 = _compute_z_aux2(z_ifc_sliced)
-=======
-    flat_idx_max: fa.EdgeField[gtx.int32],
-    e_lev: fa.EdgeField[gtx.int32],
-    k_lev: fa.KField[gtx.int32],
-    pg_edgeidx: fa.EdgeKField[gtx.int32],
-    pg_vertidx: fa.EdgeKField[gtx.int32],
-) -> tuple[fa.EdgeKField[gtx.int32], fa.EdgeKField[gtx.int32]]:
->>>>>>> 66452b9d
     e_lev = broadcast(e_lev, (dims.EdgeDim, dims.KDim))
     k_lev = broadcast(k_lev, (dims.EdgeDim, dims.KDim))
     z_mc = average_cell_kdim_level_up(z_ifc)
@@ -1029,7 +991,7 @@
 
 @program(grid_type=GridType.UNSTRUCTURED)
 def compute_pg_edgeidx_vertidx(
-    c_lin_e: Field[[dims.EdgeDim, dims.E2CDim], float],
+    c_lin_e: gtx.Field[gtx.Dims[dims.EdgeDim, dims.E2CDim], float],
     z_ifc: fa.CellKField[wpfloat],
     z_ifc_sliced: fa.CellField[wpfloat],
     e_owner_mask: fa.EdgeField[bool],
@@ -1065,16 +1027,11 @@
 def _compute_pg_exdist_dsl(
     z_ifc_sliced: fa.CellField[wpfloat],
     z_mc: fa.CellKField[wpfloat],
-    c_lin_e: Field[[dims.EdgeDim, dims.E2CDim], wpfloat],
+    c_lin_e: gtx.Field[gtx.Dims[dims.EdgeDim, dims.E2CDim], wpfloat],
     e_owner_mask: fa.EdgeField[bool],
-<<<<<<< HEAD
     flat_idx_max: fa.EdgeField[int32],
     k_lev: fa.KField[int32],
     e_lev: fa.EdgeField[int32],
-=======
-    flat_idx_max: fa.EdgeField[gtx.int32],
-    k_lev: fa.KField[gtx.int32],
->>>>>>> 66452b9d
     pg_exdist_dsl: fa.EdgeKField[wpfloat],
     h_start_zaux2: int32,
     h_end_zaux2: int32,
@@ -1096,9 +1053,8 @@
 def compute_pg_exdist_dsl(
     z_ifc_sliced: fa.CellField[wpfloat],
     z_mc: fa.CellKField[wpfloat],
-    c_lin_e: Field[[dims.EdgeDim, dims.E2CDim], wpfloat],
+    c_lin_e: gtx.Field[gtx.Dims[dims.EdgeDim, dims.E2CDim], wpfloat],
     e_owner_mask: fa.EdgeField[bool],
-<<<<<<< HEAD
     flat_idx_max: fa.EdgeField[int32],
     k_lev: fa.KField[int32],
     e_lev: fa.EdgeField[int32],
@@ -1109,15 +1065,6 @@
     horizontal_end: int32,
     vertical_start: int32,
     vertical_end: int32,
-=======
-    flat_idx_max: fa.EdgeField[gtx.int32],
-    k_lev: fa.KField[gtx.int32],
-    pg_exdist_dsl: fa.EdgeKField[wpfloat],
-    horizontal_start: gtx.int32,
-    horizontal_end: gtx.int32,
-    vertical_start: gtx.int32,
-    vertical_end: gtx.int32,
->>>>>>> 66452b9d
 ):
     """
     Compute pg_edgeidx_dsl.
@@ -1236,12 +1183,7 @@
 
 @field_operator
 def _compute_bdy_halo_c(
-<<<<<<< HEAD
     c_refin_ctrl: fa.CellField[int32],
-=======
-    c_refin_ctrl: fa.CellField[gtx.int32],
-    bdy_halo_c: fa.CellField[bool],
->>>>>>> 66452b9d
 ) -> fa.CellField[bool]:
     bdy_halo_c = where((c_refin_ctrl >= 1) & (c_refin_ctrl <= 4), True, False)
     return bdy_halo_c
@@ -1365,42 +1307,24 @@
 
 @field_operator
 def _compute_weighted_cell_neighbor_sum(
-<<<<<<< HEAD
     field: fa.CellKField[wpfloat],
-    c_bln_avg: Field[[dims.CellDim, C2E2CODim], wpfloat],
+    c_bln_avg: gtx.Field[gtx.Dims[dims.CellDim, C2E2CODim], wpfloat],
 ) -> fa.CellKField[wpfloat]:
-=======
-    field: gtx.Field[gtx.Dims[dims.CellDim, dims.KDim], wpfloat],
-    c_bln_avg: gtx.Field[gtx.Dims[dims.CellDim, C2E2CODim], wpfloat],
-) -> gtx.Field[gtx.Dims[dims.CellDim, dims.KDim], wpfloat]:
->>>>>>> 66452b9d
     field_avg = neighbor_sum(field(C2E2CO) * c_bln_avg, axis=C2E2CODim)
     return field_avg
 
 
 @program(grid_type=GridType.UNSTRUCTURED)
 def compute_weighted_cell_neighbor_sum(
-<<<<<<< HEAD
-    maxslp: fa.CellKField[wpfloat],
-    maxhgtd: fa.CellKField[wpfloat],
-    c_bln_avg: Field[[dims.CellDim, C2E2CODim], wpfloat],
-    maxslp_avg: fa.CellKField[wpfloat],
-    maxhgtd_avg: fa.CellKField[wpfloat],
-    horizontal_start: int32,
-    horizontal_end: int32,
-    vertical_start: int32,
-    vertical_end: int32,
-=======
     maxslp: gtx.Field[gtx.Dims[dims.CellDim, dims.KDim], wpfloat],
     maxhgtd: gtx.Field[gtx.Dims[dims.CellDim, dims.KDim], wpfloat],
     c_bln_avg: gtx.Field[gtx.Dims[dims.CellDim, C2E2CODim], wpfloat],
-    z_maxslp_avg: gtx.Field[gtx.Dims[dims.CellDim, dims.KDim], wpfloat],
-    z_maxhgtd_avg: gtx.Field[gtx.Dims[dims.CellDim, dims.KDim], wpfloat],
+    maxslp_avg: gtx.Field[gtx.Dims[dims.CellDim, dims.KDim], wpfloat],
+    maxhgtd_avg: gtx.Field[gtx.Dims[dims.CellDim, dims.KDim], wpfloat],
     horizontal_start: gtx.int32,
     horizontal_end: gtx.int32,
     vertical_start: gtx.int32,
     vertical_end: gtx.int32,
->>>>>>> 66452b9d
 ):
     """
     Compute maxslp_avg and maxhgtd_avg.
@@ -1442,13 +1366,8 @@
 
 @field_operator
 def _compute_max_nbhgt(
-<<<<<<< HEAD
     z_mc_nlev: fa.CellField[wpfloat],
 ) -> fa.CellField[wpfloat]:
-=======
-    z_mc_nlev: gtx.Field[gtx.Dims[dims.CellDim], wpfloat],
-) -> gtx.Field[gtx.Dims[dims.CellDim], wpfloat]:
->>>>>>> 66452b9d
     max_nbhgt_0_1 = maximum(z_mc_nlev(C2E2C[0]), z_mc_nlev(C2E2C[1]))
     max_nbhgt = maximum(max_nbhgt_0_1, z_mc_nlev(C2E2C[2]))
     return max_nbhgt
@@ -1456,17 +1375,10 @@
 
 @program(grid_type=GridType.UNSTRUCTURED)
 def compute_max_nbhgt(
-<<<<<<< HEAD
     z_mc_nlev: fa.CellField[wpfloat],
     max_nbhgt: fa.CellField[wpfloat],
-    horizontal_start: int32,
-    horizontal_end: int32,
-=======
-    z_mc_nlev: gtx.Field[gtx.Dims[dims.CellDim], wpfloat],
-    max_nbhgt: gtx.Field[gtx.Dims[dims.CellDim], wpfloat],
-    horizontal_start: gtx.int32,
-    horizontal_end: gtx.int32,
->>>>>>> 66452b9d
+    horizontal_start: gtx.int32,
+    horizontal_end: gtx.int32,
 ):
     """
     Compute max_nbhgt.
@@ -1504,13 +1416,8 @@
 
 @field_operator(grid_type=GridType.UNSTRUCTURED)
 def _compute_z_ifc_off_koff(
-<<<<<<< HEAD
     z_ifc_off: fa.EdgeKField[wpfloat],
 ) -> fa.EdgeKField[wpfloat]:
-=======
-    z_ifc_off: gtx.Field[gtx.Dims[dims.EdgeDim, dims.KDim], wpfloat],
-) -> gtx.Field[gtx.Dims[dims.EdgeDim, dims.KDim], wpfloat]:
->>>>>>> 66452b9d
     n = z_ifc_off(Koff[1])
     return n
 
