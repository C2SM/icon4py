--- conflicted
+++ resolved
@@ -578,14 +578,6 @@
     k_lev_minus1 = k_lev[:-1]
     coeff_ = np.expand_dims(c_lin_e, axis=-1)
     z_me = np.sum(z_mc[e2c] * coeff_, axis=1)
-
-<<<<<<< HEAD
-    wrap_in_field_z_me = gtx.as_field((dims.EdgeDim, dims.KDim), data=z_me, dtype=z_me.dtype)
-    halo_exchange(dims.EdgeDim, wrap_in_field_z_me)
-    z_me = wrap_in_field_z_me.ndarray
-
-=======
->>>>>>> 2ec4c41f
     z_ifc_e_0 = z_ifc[e2c[:, 0], :-1]
     z_ifc_e_k_0 = z_ifc[e2c[:, 0], 1:]
     z_ifc_e_1 = z_ifc[e2c[:, 1], :-1]
@@ -625,7 +617,6 @@
     z_ifc: fa.CellField[wpfloat],
 ) -> fa.EdgeField[wpfloat]:
     extrapol_dist = 5.0
-
     x = max_over(z_ifc(E2C), axis=dims.E2CDim)
     return x - extrapol_dist
 
