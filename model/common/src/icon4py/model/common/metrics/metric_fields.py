# ICON4Py - ICON inspired code in Python and GT4Py
#
# Copyright (c) 2022, ETH Zurich and MeteoSwiss
# All rights reserved.
#
# This file is free software: you can redistribute it and/or modify it under
# the terms of the GNU General Public License as published by the
# Free Software Foundation, either version 3 of the License, or any later
# version. See the LICENSE.txt file at the top-level directory of this
# distribution for a copy of the license or check <https://www.gnu.org/licenses/>.
#
# SPDX-License-Identifier: GPL-3.0-or-later

from gt4py.next import (
    Field,
    GridType,
    abs,
    broadcast,
    exp,
    field_operator,
    int32,
    maximum,
    minimum,
    program,
    sin,
    tanh,
    where,
)

<<<<<<< HEAD
from icon4py.model.common.dimension import C2E, CellDim, EdgeDim, KDim, Koff, ECDim, E2EC, E2CDim, E2C
=======
from icon4py.model.common.dimension import CellDim, EdgeDim, KDim, Koff, VertexDim
>>>>>>> ec468eb9
from icon4py.model.common.math.helpers import (
    _grad_fd_tang,
    cell_kdim,
    difference_k_level_down,
    difference_k_level_up,
    grad_fd_norm,
)
from icon4py.model.common.type_alias import vpfloat, wpfloat


"""
Contains metric fields calculations for the vertical grid, ported from mo_vertical_grid.f90.
"""


@program(grid_type=GridType.UNSTRUCTURED)
def compute_z_mc(
    z_ifc: Field[[CellDim, KDim], wpfloat],
    z_mc: Field[[CellDim, KDim], wpfloat],
    horizontal_start: int32,
    horizontal_end: int32,
    vertical_start: int32,
    vertical_end: int32,
):
    """
    Compute the geometric height of full levels from the geometric height of half levels (z_ifc).

    This assumes that the input field z_ifc is defined on half levels (KHalfDim) and the
    returned fields is defined on full levels (KDim)

    Args:
        z_ifc: Field[[CellDim, KDim], wpfloat] geometric height on half levels
        z_mc: Field[[CellDim, KDim], wpfloat] output, geometric height defined on full levels
        horizontal_start:int32 start index of horizontal domain
        horizontal_end:int32 end index of horizontal domain
        vertical_start:int32 start index of vertical domain
        vertical_end:int32 end index of vertical domain

    """
    cell_kdim(
        z_ifc,
        out=z_mc,
        domain={CellDim: (horizontal_start, horizontal_end), KDim: (vertical_start, vertical_end)},
    )


@field_operator
def _compute_ddqz_z_half(
    z_ifc: Field[[CellDim, KDim], wpfloat],
    z_mc: Field[[CellDim, KDim], wpfloat],
    k: Field[[KDim], int32],
    nlev: int32,
) -> Field[[CellDim, KDim], wpfloat]:
    ddqz_z_half = where(
        (k > int32(0)) & (k < nlev),
        difference_k_level_down(z_mc),
        where(k == 0, 2.0 * (z_ifc - z_mc), 2.0 * (z_mc(Koff[-1]) - z_ifc)),
    )
    return ddqz_z_half


@program(grid_type=GridType.UNSTRUCTURED, backend=None)
def compute_ddqz_z_half(
    z_ifc: Field[[CellDim, KDim], wpfloat],
    z_mc: Field[[CellDim, KDim], wpfloat],
    k: Field[[KDim], int32],
    ddqz_z_half: Field[[CellDim, KDim], wpfloat],
    nlev: int32,
    horizontal_start: int32,
    horizontal_end: int32,
    vertical_start: int32,
    vertical_end: int32,
):
    """
    Compute functional determinant of the metrics (is positive) on half levels.

    See mo_vertical_grid.f90

    Args:
        z_ifc: geometric height on half levels
        z_mc: geometric height on full levels
        k: vertical dimension index
        nlev: total number of levels
        ddqz_z_half: (output) functional determinant of the metrics (is positive), half levels
        horizontal_start: horizontal start index
        horizontal_end: horizontal end index
        vertical_start: vertical start index
        vertical_end: vertical end index
    """
    _compute_ddqz_z_half(
        z_ifc,
        z_mc,
        k,
        nlev,
        out=ddqz_z_half,
        domain={CellDim: (horizontal_start, horizontal_end), KDim: (vertical_start, vertical_end)},
    )


@field_operator
def _compute_ddqz_z_full(
    z_ifc: Field[[CellDim, KDim], wpfloat],
) -> tuple[Field[[CellDim, KDim], wpfloat], Field[[CellDim, KDim], wpfloat]]:
    ddqz_z_full = difference_k_level_up(z_ifc)
    inverse_ddqz_z_full = 1.0 / ddqz_z_full
    return ddqz_z_full, inverse_ddqz_z_full


@program(grid_type=GridType.UNSTRUCTURED)
def compute_ddqz_z_full(
    z_ifc: Field[[CellDim, KDim], wpfloat],
    ddqz_z_full: Field[[CellDim, KDim], wpfloat],
    inv_ddqz_z_full: Field[[CellDim, KDim], wpfloat],
    horizontal_start: int32,
    horizontal_end: int32,
    vertical_start: int32,
    vertical_end: int32,
):
    """
    Compute ddqz_z_full and its inverse inv_ddqz_z_full.

    Functional determinant of the metrics (is positive) on full levels and inverse inverse layer thickness(for runtime optimization).
    See mo_vertical_grid.f90

    Args:
        z_ifc: geometric height on half levels
        ddqz_z_full: (output) functional determinant of the metrics (is positive), full levels
        inv_ddqz_z_full: (output) inverse layer thickness (for runtime optimization)
        horizontal_start: horizontal start index
        horizontal_end: horizontal end index
        vertical_start: vertical start index
        vertical_end: vertical end index

    """
    _compute_ddqz_z_full(
        z_ifc,
        out=(ddqz_z_full, inv_ddqz_z_full),
        domain={CellDim: (horizontal_start, horizontal_end), KDim: (vertical_start, vertical_end)},
    )


@field_operator
def _compute_scalfac_dd3d(
    vct_a: Field[[KDim], wpfloat],
    divdamp_trans_start: wpfloat,
    divdamp_trans_end: wpfloat,
    divdamp_type: int32,
) -> Field[[KDim], wpfloat]:
    scalfac_dd3d = broadcast(1.0, (KDim,))
    if divdamp_type == 32:
        zf = 0.5 * (vct_a + vct_a(Koff[1]))  # depends on nshift_total, assumed to be always 0
        scalfac_dd3d = where(zf >= divdamp_trans_end, 0.0, scalfac_dd3d)
        scalfac_dd3d = where(
            zf >= divdamp_trans_start,
            (divdamp_trans_end - zf) / (divdamp_trans_end - divdamp_trans_start),
            scalfac_dd3d,
        )
    return scalfac_dd3d


@program
def compute_scalfac_dd3d(
    vct_a: Field[[KDim], wpfloat],
    scalfac_dd3d: Field[[KDim], wpfloat],
    divdamp_trans_start: wpfloat,
    divdamp_trans_end: wpfloat,
    divdamp_type: int32,
    vertical_start: int32,
    vertical_end: int32,
):
    """
    Compute scaling factor for 3D divergence damping terms.

    See mo_vertical_grid.f90

    Args:
        vct_a: Field[[KDim], float],
        scalfac_dd3d: (output) scaling factor for 3D divergence damping terms, and start level from which they are > 0
        divdamp_trans_start: lower bound of transition zone between 2D and 3D div damping in case of divdamp_type = 32
        divdamp_trans_end: upper bound of transition zone between 2D and 3D div damping in case of divdamp_type = 32
        divdamp_type: type of divergence damping (2D or 3D divergence)
        vertical_start: vertical start index
        vertical_end: vertical end index
    """
    _compute_scalfac_dd3d(
        vct_a,
        divdamp_trans_start,
        divdamp_trans_end,
        divdamp_type,
        out=scalfac_dd3d,
        domain={KDim: (vertical_start, vertical_end)},
    )


@field_operator
def _compute_rayleigh_w(
    vct_a: Field[[KDim], wpfloat],
    damping_height: wpfloat,
    rayleigh_type: int32,
    rayleigh_classic: int32,
    rayleigh_klemp: int32,
    rayleigh_coeff: wpfloat,
    vct_a_1: wpfloat,
    pi_const: wpfloat,
) -> Field[[KDim], wpfloat]:
    rayleigh_w = broadcast(0.0, (KDim,))
    z_sin_diff = maximum(0.0, vct_a - damping_height)
    z_tanh_diff = vct_a_1 - vct_a  # vct_a(1) - vct_a
    if rayleigh_type == rayleigh_classic:
        rayleigh_w = (
            rayleigh_coeff
            * sin(pi_const / 2.0 * z_sin_diff / maximum(0.001, vct_a_1 - damping_height)) ** 2
        )
    elif rayleigh_type == rayleigh_klemp:
        rayleigh_w = rayleigh_coeff * (
            1.0 - tanh(3.8 * z_tanh_diff / maximum(0.000001, vct_a_1 - damping_height))
        )
    return rayleigh_w


@program
def compute_rayleigh_w(
    rayleigh_w: Field[[KDim], wpfloat],
    vct_a: Field[[KDim], wpfloat],
    damping_height: wpfloat,
    rayleigh_type: int32,
    rayleigh_classic: int32,
    rayleigh_klemp: int32,
    rayleigh_coeff: wpfloat,
    vct_a_1: wpfloat,
    pi_const: wpfloat,
    vertical_start: int32,
    vertical_end: int32,
):
    """
    Compute rayleigh_w factor.

    See mo_vertical_grid.f90

    Args:
        rayleigh_w: (output) Rayleigh damping
        vct_a: Field[[KDim], float]
        vct_a_1: 1D of vct_a
        damping_height: height at which w-damping and sponge layer start
        rayleigh_type: type of Rayleigh damping (1: CLASSIC, 2: Klemp (2008))
        rayleigh_classic: classical Rayleigh damping, which makes use of a reference state.
        rayleigh_klemp: Klemp (2008) type Rayleigh damping
        rayleigh_coeff: Rayleigh damping coefficient in w-equation
        pi_const: pi constant
        vertical_start: vertical start index
        vertical_end: vertical end index
    """
    _compute_rayleigh_w(
        vct_a,
        damping_height,
        rayleigh_type,
        rayleigh_classic,
        rayleigh_klemp,
        rayleigh_coeff,
        vct_a_1,
        pi_const,
        out=rayleigh_w,
        domain={KDim: (vertical_start, vertical_end)},
    )


@field_operator
def _compute_coeff_dwdz(
    ddqz_z_full: Field[[CellDim, KDim], float], z_ifc: Field[[CellDim, KDim], wpfloat]
) -> tuple[Field[[CellDim, KDim], vpfloat], Field[[CellDim, KDim], vpfloat]]:
    coeff1_dwdz = ddqz_z_full / ddqz_z_full(Koff[-1]) / (z_ifc(Koff[-1]) - z_ifc(Koff[1]))
    coeff2_dwdz = ddqz_z_full(Koff[-1]) / ddqz_z_full / (z_ifc(Koff[-1]) - z_ifc(Koff[1]))

    return coeff1_dwdz, coeff2_dwdz


@program(grid_type=GridType.UNSTRUCTURED)
def compute_coeff_dwdz(
    ddqz_z_full: Field[[CellDim, KDim], float],
    z_ifc: Field[[CellDim, KDim], wpfloat],
    coeff1_dwdz: Field[[CellDim, KDim], vpfloat],
    coeff2_dwdz: Field[[CellDim, KDim], vpfloat],
    horizontal_start: int32,
    horizontal_end: int32,
    vertical_start: int32,
    vertical_end: int32,
):
    """
    Compute coeff1_dwdz and coeff2_dwdz factors.

    See mo_vertical_grid.f90

    Args:
        ddqz_z_full: functional determinant of the metrics (is positive), full levels
        z_ifc: geometric height of half levels
        coeff1_dwdz: coefficient for second-order acurate dw/dz term
        coeff2_dwdz: coefficient for second-order acurate dw/dz term
        horizontal_start: horizontal start index
        horizontal_end: horizontal end index
        vertical_start: vertical start index
        vertical_end: vertical end index
    """

    _compute_coeff_dwdz(
        ddqz_z_full,
        z_ifc,
        out=(coeff1_dwdz, coeff2_dwdz),
        domain={CellDim: (horizontal_start, horizontal_end), KDim: (vertical_start, vertical_end)},
    )


@field_operator
def _compute_d2dexdz2_fac1_mc(
    theta_ref_mc: Field[[CellDim, KDim], vpfloat],
    inv_ddqz_z_full: Field[[CellDim, KDim], vpfloat],
    d2dexdz2_fac1_mc: Field[[CellDim, KDim], vpfloat],
    cpd: float,
    grav: wpfloat,
    igradp_method: int32,
) -> Field[[CellDim, KDim], vpfloat]:
    if igradp_method <= int32(3):
        d2dexdz2_fac1_mc = -grav / (cpd * theta_ref_mc**2) * inv_ddqz_z_full

    return d2dexdz2_fac1_mc


@field_operator
def _compute_d2dexdz2_fac2_mc(
    theta_ref_mc: Field[[CellDim, KDim], vpfloat],
    exner_ref_mc: Field[[CellDim, KDim], vpfloat],
    z_mc: Field[[CellDim, KDim], wpfloat],
    d2dexdz2_fac2_mc: Field[[CellDim, KDim], vpfloat],
    cpd: float,
    grav: wpfloat,
    del_t_bg: wpfloat,
    h_scal_bg: wpfloat,
    igradp_method: int32,
) -> Field[[CellDim, KDim], vpfloat]:
    if igradp_method <= int32(3):
        d2dexdz2_fac2_mc = (
            2.0
            * grav
            / (cpd * theta_ref_mc**3)
            * (grav / cpd - del_t_bg / h_scal_bg * exp(-z_mc / h_scal_bg))
            / exner_ref_mc
        )
    return d2dexdz2_fac2_mc


@program(grid_type=GridType.UNSTRUCTURED)
def compute_d2dexdz2_fac_mc(
    theta_ref_mc: Field[[CellDim, KDim], vpfloat],
    inv_ddqz_z_full: Field[[CellDim, KDim], vpfloat],
    exner_ref_mc: Field[[CellDim, KDim], vpfloat],
    z_mc: Field[[CellDim, KDim], wpfloat],
    d2dexdz2_fac1_mc: Field[[CellDim, KDim], vpfloat],
    d2dexdz2_fac2_mc: Field[[CellDim, KDim], vpfloat],
    cpd: float,
    grav: wpfloat,
    del_t_bg: wpfloat,
    h_scal_bg: wpfloat,
    igradp_method: int32,
    horizontal_start: int32,
    horizontal_end: int32,
    vertical_start: int32,
    vertical_end: int32,
):
    """
    Compute d2dexdz2_fac1_mc and d2dexdz2_fac2_mc factors.

    See mo_vertical_grid.f90

    Args:
        theta_ref_mc: reference Potential temperature, full level mass points
        inv_ddqz_z_full: inverse layer thickness (for runtime optimization)
        exner_ref_mc: reference Exner pressure, full level mass points
        z_mc: geometric height defined on full levels
        d2dexdz2_fac1_mc: (output) first vertical derivative of reference Exner pressure, full level mass points, divided by theta_ref
        d2dexdz2_fac2_mc: (output) vertical derivative of d_exner_dz/theta_ref, full level mass points
        cpd: Specific heat at constant pressure [J/K/kg]
        grav: avergae gravitational acceleratio
        del_t_bg: difference between sea level temperature and asymptotic stratospheric temperature
        h_scal_bg: height scale for reference atmosphere [m]
        igradp_method: method for computing the horizontal presure gradient
        horizontal_start: horizontal start index
        horizontal_end: horizontal end index
        vertical_start: vertical start index
        vertical_end: vertical end index
    """

    _compute_d2dexdz2_fac1_mc(
        theta_ref_mc,
        inv_ddqz_z_full,
        d2dexdz2_fac1_mc,
        cpd,
        grav,
        igradp_method,
        out=d2dexdz2_fac1_mc,
        domain={CellDim: (horizontal_start, horizontal_end), KDim: (vertical_start, vertical_end)},
    )

    _compute_d2dexdz2_fac2_mc(
        theta_ref_mc,
        exner_ref_mc,
        z_mc,
        d2dexdz2_fac2_mc,
        cpd,
        grav,
        del_t_bg,
        h_scal_bg,
        igradp_method,
        out=d2dexdz2_fac2_mc,
        domain={CellDim: (horizontal_start, horizontal_end), KDim: (vertical_start, vertical_end)},
    )


<<<<<<< HEAD
@field_operator
def _compute_vwind_impl_wgt(
    z_ddxn_z_half_e: Field[[EdgeDim], wpfloat],
    z_ddxt_z_half_e: Field[[EdgeDim], wpfloat],
    dual_edge_length: Field[[EdgeDim], wpfloat],
    vwind_offctr: wpfloat,
) -> Field[[CellDim], wpfloat]:
    z_ddx_1 = maximum(abs(z_ddxn_z_half_e(C2E[1])), abs(z_ddxt_z_half_e(C2E[1])))
    z_ddx_2 = maximum(abs(z_ddxn_z_half_e(C2E[2])), abs(z_ddxt_z_half_e(C2E[2])))
    z_ddx_3 = maximum(abs(z_ddxn_z_half_e(C2E[3])), abs(z_ddxt_z_half_e(C2E[3])))
    z_ddx_1_2 = maximum(z_ddx_1, z_ddx_2)
    z_maxslope = maximum(z_ddx_1_2, z_ddx_3)

    z_diff_1_2 = maximum(
        abs(z_ddxn_z_half_e(C2E[1]) * dual_edge_length(C2E[1])),
        abs(z_ddxn_z_half_e(C2E[2]) * dual_edge_length(C2E[2])),
    )
    z_diff = maximum(z_diff_1_2, abs(z_ddxn_z_half_e(C2E[3]) * dual_edge_length(C2E[3])))
    z_offctr_1 = maximum(vwind_offctr, 0.425 * z_maxslope**0.75)
    z_offctr = maximum(z_offctr_1, minimum(0.25, 2.5e-4 * (z_diff - 250.0)))
    z_offctr = minimum(maximum(vwind_offctr, 0.75), z_offctr)
    vwind_impl_wgt = 0.5 + z_offctr
    return vwind_impl_wgt


@program(grid_type=GridType.UNSTRUCTURED)
def compute_vwind_impl_wgt(
    z_ddxn_z_half_e: Field[[EdgeDim], wpfloat],
    z_ddxt_z_half_e: Field[[EdgeDim], wpfloat],
    dual_edge_length: Field[[EdgeDim], wpfloat],
    vwind_impl_wgt: Field[[CellDim], wpfloat],
    vwind_offctr: wpfloat,
    horizontal_start: int32,
    horizontal_end: int32,
):
    """
    Compute vwind_impl_wgt.

    See mo_vertical_grid.f90

    Args:
        z_ddxn_z_half_e: intermediate storage for field
        z_ddxt_z_half_e: intermediate storage for field
        dual_edge_length: dual_edge_length
        vwind_impl_wgt: (output) offcentering in vertical mass flux
        vwind_offctr: off-centering in vertical wind solver
        horizontal_start: horizontal start index
        horizontal_end: horizontal end index

    """
    _compute_vwind_impl_wgt(
        z_ddxn_z_half_e=z_ddxn_z_half_e,
        z_ddxt_z_half_e=z_ddxt_z_half_e,
        dual_edge_length=dual_edge_length,
        vwind_offctr=vwind_offctr,
        out=vwind_impl_wgt,
        domain={CellDim: (horizontal_start, horizontal_end)},
    )


@field_operator
def _compute_vwind_expl_wgt(vwind_impl_wgt: Field[[CellDim], wpfloat]) -> Field[[CellDim], wpfloat]:
    return 1.0 - vwind_impl_wgt


@program(grid_type=GridType.UNSTRUCTURED)
def compute_vwind_expl_wgt(
    vwind_impl_wgt: Field[[CellDim], wpfloat],
    vwind_expl_wgt: Field[[CellDim], wpfloat],
    horizontal_start: int32,
    horizontal_end: int32,
):
    """
    Compute vwind_expl_wgt.

    See mo_vertical_grid.f90

    Args:
        vwind_impl_wgt: offcentering in vertical mass flux
        vwind_expl_wgt: (output) 1 - of vwind_impl_wgt
        horizontal_start: horizontal start index
        horizontal_end: horizontal end index

    """

    _compute_vwind_expl_wgt(
        vwind_impl_wgt=vwind_impl_wgt,
        out=vwind_expl_wgt,
        domain={CellDim: (horizontal_start, horizontal_end)},
    )

@field_operator
def _compute_inv_ddqz_z_full(ddqz_z_full: Field[[EdgeDim, KDim], vpfloat]) -> Field[[EdgeDim, KDim], vpfloat]:
    return 1.0/ddqz_z_full

@program
def compute_inv_ddqz_z_full(
    ddqz_z_full: Field[[EdgeDim, KDim], vpfloat],
    inv_ddqz_z_full: Field[[EdgeDim, KDim], vpfloat],
    horizontal_start: int32,
    horizontal_end: int32,
    vertical_start: int32,
    vertical_end: int32,
):
    _compute_inv_ddqz_z_full(
        ddqz_z_full=ddqz_z_full,
        out=inv_ddqz_z_full,
        domain={EdgeDim: (horizontal_start, horizontal_end), KDim: (vertical_start, vertical_end)}
=======
@program
def compute_ddxn_z_half_e(
    z_ifc: Field[[CellDim, KDim], float],
    inv_dual_edge_length: Field[[EdgeDim], float],
    ddxn_z_half_e: Field[[EdgeDim, KDim], float],
    horizontal_lower: int32,
    horizontal_upper: int32,
    vertical_lower: int32,
    vertical_upper: int32,
):
    grad_fd_norm(
        z_ifc,
        inv_dual_edge_length,
        out=ddxn_z_half_e,
        domain={
            EdgeDim: (horizontal_lower, horizontal_upper),
            KDim: (vertical_lower, vertical_upper),
        },
    )


@program
def compute_ddxt_z_half_e(
    z_ifv: Field[[VertexDim, KDim], float],
    inv_primal_edge_length: Field[[EdgeDim], float],
    tangent_orientation: Field[[EdgeDim], float],
    ddxt_z_half_e: Field[[EdgeDim, KDim], float],
    horizontal_lower: int32,
    horizontal_upper: int32,
    vertical_lower: int32,
    vertical_upper: int32,
):
    _grad_fd_tang(
        z_ifv,
        inv_primal_edge_length,
        tangent_orientation,
        out=ddxt_z_half_e,
        domain={
            EdgeDim: (horizontal_lower, horizontal_upper),
            KDim: (vertical_lower, vertical_upper),
        },
>>>>>>> ec468eb9
    )<|MERGE_RESOLUTION|>--- conflicted
+++ resolved
@@ -27,11 +27,14 @@
     where,
 )
 
-<<<<<<< HEAD
-from icon4py.model.common.dimension import C2E, CellDim, EdgeDim, KDim, Koff, ECDim, E2EC, E2CDim, E2C
-=======
-from icon4py.model.common.dimension import CellDim, EdgeDim, KDim, Koff, VertexDim
->>>>>>> ec468eb9
+from icon4py.model.common.dimension import (
+    C2E,
+    CellDim,
+    EdgeDim,
+    KDim,
+    Koff,
+    VertexDim,
+)
 from icon4py.model.common.math.helpers import (
     _grad_fd_tang,
     cell_kdim,
@@ -448,7 +451,50 @@
     )
 
 
-<<<<<<< HEAD
+@program
+def compute_ddxn_z_half_e(
+    z_ifc: Field[[CellDim, KDim], float],
+    inv_dual_edge_length: Field[[EdgeDim], float],
+    ddxn_z_half_e: Field[[EdgeDim, KDim], float],
+    horizontal_lower: int32,
+    horizontal_upper: int32,
+    vertical_lower: int32,
+    vertical_upper: int32,
+):
+    grad_fd_norm(
+        z_ifc,
+        inv_dual_edge_length,
+        out=ddxn_z_half_e,
+        domain={
+            EdgeDim: (horizontal_lower, horizontal_upper),
+            KDim: (vertical_lower, vertical_upper),
+        },
+    )
+
+
+@program
+def compute_ddxt_z_half_e(
+    z_ifv: Field[[VertexDim, KDim], float],
+    inv_primal_edge_length: Field[[EdgeDim], float],
+    tangent_orientation: Field[[EdgeDim], float],
+    ddxt_z_half_e: Field[[EdgeDim, KDim], float],
+    horizontal_lower: int32,
+    horizontal_upper: int32,
+    vertical_lower: int32,
+    vertical_upper: int32,
+):
+    _grad_fd_tang(
+        z_ifv,
+        inv_primal_edge_length,
+        tangent_orientation,
+        out=ddxt_z_half_e,
+        domain={
+            EdgeDim: (horizontal_lower, horizontal_upper),
+            KDim: (vertical_lower, vertical_upper),
+        },
+    )
+
+
 @field_operator
 def _compute_vwind_impl_wgt(
     z_ddxn_z_half_e: Field[[EdgeDim], wpfloat],
@@ -540,9 +586,13 @@
         domain={CellDim: (horizontal_start, horizontal_end)},
     )
 
-@field_operator
-def _compute_inv_ddqz_z_full(ddqz_z_full: Field[[EdgeDim, KDim], vpfloat]) -> Field[[EdgeDim, KDim], vpfloat]:
-    return 1.0/ddqz_z_full
+
+@field_operator
+def _compute_inv_ddqz_z_full(
+    ddqz_z_full: Field[[EdgeDim, KDim], vpfloat],
+) -> Field[[EdgeDim, KDim], vpfloat]:
+    return 1.0 / ddqz_z_full
+
 
 @program
 def compute_inv_ddqz_z_full(
@@ -556,48 +606,5 @@
     _compute_inv_ddqz_z_full(
         ddqz_z_full=ddqz_z_full,
         out=inv_ddqz_z_full,
-        domain={EdgeDim: (horizontal_start, horizontal_end), KDim: (vertical_start, vertical_end)}
-=======
-@program
-def compute_ddxn_z_half_e(
-    z_ifc: Field[[CellDim, KDim], float],
-    inv_dual_edge_length: Field[[EdgeDim], float],
-    ddxn_z_half_e: Field[[EdgeDim, KDim], float],
-    horizontal_lower: int32,
-    horizontal_upper: int32,
-    vertical_lower: int32,
-    vertical_upper: int32,
-):
-    grad_fd_norm(
-        z_ifc,
-        inv_dual_edge_length,
-        out=ddxn_z_half_e,
-        domain={
-            EdgeDim: (horizontal_lower, horizontal_upper),
-            KDim: (vertical_lower, vertical_upper),
-        },
-    )
-
-
-@program
-def compute_ddxt_z_half_e(
-    z_ifv: Field[[VertexDim, KDim], float],
-    inv_primal_edge_length: Field[[EdgeDim], float],
-    tangent_orientation: Field[[EdgeDim], float],
-    ddxt_z_half_e: Field[[EdgeDim, KDim], float],
-    horizontal_lower: int32,
-    horizontal_upper: int32,
-    vertical_lower: int32,
-    vertical_upper: int32,
-):
-    _grad_fd_tang(
-        z_ifv,
-        inv_primal_edge_length,
-        tangent_orientation,
-        out=ddxt_z_half_e,
-        domain={
-            EdgeDim: (horizontal_lower, horizontal_upper),
-            KDim: (vertical_lower, vertical_upper),
-        },
->>>>>>> ec468eb9
+        domain={EdgeDim: (horizontal_start, horizontal_end), KDim: (vertical_start, vertical_end)},
     )