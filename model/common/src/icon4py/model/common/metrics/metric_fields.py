# ICON4Py - ICON inspired code in Python and GT4Py
#
# Copyright (c) 2022, ETH Zurich and MeteoSwiss
# All rights reserved.
#
# This file is free software: you can redistribute it and/or modify it under
# the terms of the GNU General Public License as published by the
# Free Software Foundation, either version 3 of the License, or any later
# version. See the LICENSE.txt file at the top-level directory of this
# distribution for a copy of the license or check <https://www.gnu.org/licenses/>.
#
# SPDX-License-Identifier: GPL-3.0-or-later

from gt4py.next import (
    Field,
    GridType,
    abs,
    broadcast,
    exp,
    field_operator,
    int32,
    maximum,
    minimum,
    program,
    sin,
    tanh,
    where,
)

<<<<<<< HEAD
from icon4py.model.common.dimension import CellDim, EdgeDim, KDim, Koff, VertexDim, C2E
=======
from icon4py.model.common.dimension import (
    C2E,
    CellDim,
    EdgeDim,
    KDim,
    Koff,
    VertexDim,
)
>>>>>>> de19feaa
from icon4py.model.common.math.helpers import (
    _grad_fd_tang,
    average_cell_kdim_level_up,
    average_edge_kdim_level_up,
    difference_k_level_up,
    grad_fd_norm,
)
from icon4py.model.common.type_alias import vpfloat, wpfloat


"""
Contains metric fields calculations for the vertical grid, ported from mo_vertical_grid.f90.
"""


@program(grid_type=GridType.UNSTRUCTURED)
def compute_z_mc(
    z_ifc: Field[[CellDim, KDim], wpfloat],
    z_mc: Field[[CellDim, KDim], wpfloat],
    horizontal_start: int32,
    horizontal_end: int32,
    vertical_start: int32,
    vertical_end: int32,
):
    """
    Compute the geometric height of full levels from the geometric height of half levels (z_ifc).

    This assumes that the input field z_ifc is defined on half levels (KHalfDim) and the
    returned fields is defined on full levels (KDim)

    Args:
        z_ifc: Field[[CellDim, KDim], wpfloat] geometric height on half levels
        z_mc: Field[[CellDim, KDim], wpfloat] output, geometric height defined on full levels
        horizontal_start:int32 start index of horizontal domain
        horizontal_end:int32 end index of horizontal domain
        vertical_start:int32 start index of vertical domain
        vertical_end:int32 end index of vertical domain

    """
    average_cell_kdim_level_up(
        z_ifc,
        out=z_mc,
        domain={CellDim: (horizontal_start, horizontal_end), KDim: (vertical_start, vertical_end)},
    )


@field_operator
def _compute_ddqz_z_half(
    z_ifc: Field[[CellDim, KDim], wpfloat],
    z_mc: Field[[CellDim, KDim], wpfloat],
    k: Field[[KDim], int32],
    nlev: int32,
):
    ddqz_z_half = where(k == 0, 2.0 * (z_ifc - z_mc), 0.0)
    ddqz_z_half = where((k > 0) & (k < nlev), z_mc(Koff[-1]) - z_mc, ddqz_z_half)
    ddqz_z_half = where(k == nlev, 2.0 * (z_mc(Koff[-1]) - z_ifc), ddqz_z_half)
    return ddqz_z_half


@program(grid_type=GridType.UNSTRUCTURED, backend=None)
def compute_ddqz_z_half(
    z_ifc: Field[[CellDim, KDim], wpfloat],
    z_mc: Field[[CellDim, KDim], wpfloat],
    k: Field[[KDim], int32],
    ddqz_z_half: Field[[CellDim, KDim], wpfloat],
    nlev: int32,
    horizontal_start: int32,
    horizontal_end: int32,
    vertical_start: int32,
    vertical_end: int32,
):
    """
    Compute functional determinant of the metrics (is positive) on half levels.

    See mo_vertical_grid.f90

    Args:
        z_ifc: geometric height on half levels
        z_mc: geometric height on full levels
        k: vertical dimension index
        nlev: total number of levels
        ddqz_z_half: (output) functional determinant of the metrics (is positive), half levels
        horizontal_start: horizontal start index
        horizontal_end: horizontal end index
        vertical_start: vertical start index
        vertical_end: vertical end index
    """
    _compute_ddqz_z_half(
        z_ifc,
        z_mc,
        k,
        nlev,
        out=ddqz_z_half,
        domain={CellDim: (horizontal_start, horizontal_end), KDim: (vertical_start, vertical_end)},
    )


@field_operator
def _compute_ddqz_z_full(
    z_ifc: Field[[CellDim, KDim], wpfloat],
) -> tuple[Field[[CellDim, KDim], wpfloat], Field[[CellDim, KDim], wpfloat]]:
    ddqz_z_full = difference_k_level_up(z_ifc)
    inverse_ddqz_z_full = 1.0 / ddqz_z_full
    return ddqz_z_full, inverse_ddqz_z_full


@program(grid_type=GridType.UNSTRUCTURED)
def compute_ddqz_z_full(
    z_ifc: Field[[CellDim, KDim], wpfloat],
    ddqz_z_full: Field[[CellDim, KDim], wpfloat],
    inv_ddqz_z_full: Field[[CellDim, KDim], wpfloat],
    horizontal_start: int32,
    horizontal_end: int32,
    vertical_start: int32,
    vertical_end: int32,
):
    """
    Compute ddqz_z_full and its inverse inv_ddqz_z_full.

    Functional determinant of the metrics (is positive) on full levels and inverse inverse layer thickness(for runtime optimization).
    See mo_vertical_grid.f90

    Args:
        z_ifc: geometric height on half levels
        ddqz_z_full: (output) functional determinant of the metrics (is positive), full levels
        inv_ddqz_z_full: (output) inverse layer thickness (for runtime optimization)
        horizontal_start: horizontal start index
        horizontal_end: horizontal end index
        vertical_start: vertical start index
        vertical_end: vertical end index

    """
    _compute_ddqz_z_full(
        z_ifc,
        out=(ddqz_z_full, inv_ddqz_z_full),
        domain={CellDim: (horizontal_start, horizontal_end), KDim: (vertical_start, vertical_end)},
    )


@field_operator
def _compute_scalfac_dd3d(
    vct_a: Field[[KDim], wpfloat],
    divdamp_trans_start: wpfloat,
    divdamp_trans_end: wpfloat,
    divdamp_type: int32,
) -> Field[[KDim], wpfloat]:
    scalfac_dd3d = broadcast(1.0, (KDim,))
    if divdamp_type == 32:
        zf = 0.5 * (vct_a + vct_a(Koff[1]))  # depends on nshift_total, assumed to be always 0
        scalfac_dd3d = where(zf >= divdamp_trans_end, 0.0, scalfac_dd3d)
        scalfac_dd3d = where(
            zf >= divdamp_trans_start,
            (divdamp_trans_end - zf) / (divdamp_trans_end - divdamp_trans_start),
            scalfac_dd3d,
        )
    return scalfac_dd3d


@program
def compute_scalfac_dd3d(
    vct_a: Field[[KDim], wpfloat],
    scalfac_dd3d: Field[[KDim], wpfloat],
    divdamp_trans_start: wpfloat,
    divdamp_trans_end: wpfloat,
    divdamp_type: int32,
    vertical_start: int32,
    vertical_end: int32,
):
    """
    Compute scaling factor for 3D divergence damping terms.

    See mo_vertical_grid.f90

    Args:
        vct_a: Field[[KDim], float],
        scalfac_dd3d: (output) scaling factor for 3D divergence damping terms, and start level from which they are > 0
        divdamp_trans_start: lower bound of transition zone between 2D and 3D div damping in case of divdamp_type = 32
        divdamp_trans_end: upper bound of transition zone between 2D and 3D div damping in case of divdamp_type = 32
        divdamp_type: type of divergence damping (2D or 3D divergence)
        vertical_start: vertical start index
        vertical_end: vertical end index
    """
    _compute_scalfac_dd3d(
        vct_a,
        divdamp_trans_start,
        divdamp_trans_end,
        divdamp_type,
        out=scalfac_dd3d,
        domain={KDim: (vertical_start, vertical_end)},
    )


@field_operator
def _compute_rayleigh_w(
    vct_a: Field[[KDim], wpfloat],
    damping_height: wpfloat,
    rayleigh_type: int32,
    rayleigh_classic: int32,
    rayleigh_klemp: int32,
    rayleigh_coeff: wpfloat,
    vct_a_1: wpfloat,
    pi_const: wpfloat,
) -> Field[[KDim], wpfloat]:
    rayleigh_w = broadcast(0.0, (KDim,))
    z_sin_diff = maximum(0.0, vct_a - damping_height)
    z_tanh_diff = vct_a_1 - vct_a  # vct_a(1) - vct_a
    if rayleigh_type == rayleigh_classic:
        rayleigh_w = (
            rayleigh_coeff
            * sin(pi_const / 2.0 * z_sin_diff / maximum(0.001, vct_a_1 - damping_height)) ** 2
        )
    elif rayleigh_type == rayleigh_klemp:
        rayleigh_w = rayleigh_coeff * (
            1.0 - tanh(3.8 * z_tanh_diff / maximum(0.000001, vct_a_1 - damping_height))
        )
    return rayleigh_w


@program
def compute_rayleigh_w(
    rayleigh_w: Field[[KDim], wpfloat],
    vct_a: Field[[KDim], wpfloat],
    damping_height: wpfloat,
    rayleigh_type: int32,
    rayleigh_classic: int32,
    rayleigh_klemp: int32,
    rayleigh_coeff: wpfloat,
    vct_a_1: wpfloat,
    pi_const: wpfloat,
    vertical_start: int32,
    vertical_end: int32,
):
    """
    Compute rayleigh_w factor.

    See mo_vertical_grid.f90

    Args:
        rayleigh_w: (output) Rayleigh damping
        vct_a: Field[[KDim], float]
        vct_a_1: 1D of vct_a
        damping_height: height at which w-damping and sponge layer start
        rayleigh_type: type of Rayleigh damping (1: CLASSIC, 2: Klemp (2008))
        rayleigh_classic: classical Rayleigh damping, which makes use of a reference state.
        rayleigh_klemp: Klemp (2008) type Rayleigh damping
        rayleigh_coeff: Rayleigh damping coefficient in w-equation
        pi_const: pi constant
        vertical_start: vertical start index
        vertical_end: vertical end index
    """
    _compute_rayleigh_w(
        vct_a,
        damping_height,
        rayleigh_type,
        rayleigh_classic,
        rayleigh_klemp,
        rayleigh_coeff,
        vct_a_1,
        pi_const,
        out=rayleigh_w,
        domain={KDim: (vertical_start, vertical_end)},
    )


@field_operator
def _compute_coeff_dwdz(
    ddqz_z_full: Field[[CellDim, KDim], float], z_ifc: Field[[CellDim, KDim], wpfloat]
) -> tuple[Field[[CellDim, KDim], vpfloat], Field[[CellDim, KDim], vpfloat]]:
    coeff1_dwdz = ddqz_z_full / ddqz_z_full(Koff[-1]) / (z_ifc(Koff[-1]) - z_ifc(Koff[1]))
    coeff2_dwdz = ddqz_z_full(Koff[-1]) / ddqz_z_full / (z_ifc(Koff[-1]) - z_ifc(Koff[1]))

    return coeff1_dwdz, coeff2_dwdz


@program(grid_type=GridType.UNSTRUCTURED)
def compute_coeff_dwdz(
    ddqz_z_full: Field[[CellDim, KDim], float],
    z_ifc: Field[[CellDim, KDim], wpfloat],
    coeff1_dwdz: Field[[CellDim, KDim], vpfloat],
    coeff2_dwdz: Field[[CellDim, KDim], vpfloat],
    horizontal_start: int32,
    horizontal_end: int32,
    vertical_start: int32,
    vertical_end: int32,
):
    """
    Compute coeff1_dwdz and coeff2_dwdz factors.

    See mo_vertical_grid.f90

    Args:
        ddqz_z_full: functional determinant of the metrics (is positive), full levels
        z_ifc: geometric height of half levels
        coeff1_dwdz: coefficient for second-order acurate dw/dz term
        coeff2_dwdz: coefficient for second-order acurate dw/dz term
        horizontal_start: horizontal start index
        horizontal_end: horizontal end index
        vertical_start: vertical start index
        vertical_end: vertical end index
    """

    _compute_coeff_dwdz(
        ddqz_z_full,
        z_ifc,
        out=(coeff1_dwdz, coeff2_dwdz),
        domain={CellDim: (horizontal_start, horizontal_end), KDim: (vertical_start, vertical_end)},
    )


@field_operator
def _compute_d2dexdz2_fac1_mc(
    theta_ref_mc: Field[[CellDim, KDim], vpfloat],
    inv_ddqz_z_full: Field[[CellDim, KDim], vpfloat],
    d2dexdz2_fac1_mc: Field[[CellDim, KDim], vpfloat],
    cpd: float,
    grav: wpfloat,
    igradp_method: int32,
) -> Field[[CellDim, KDim], vpfloat]:
    if igradp_method <= int32(3):
        d2dexdz2_fac1_mc = -grav / (cpd * theta_ref_mc**2) * inv_ddqz_z_full

    return d2dexdz2_fac1_mc


@field_operator
def _compute_d2dexdz2_fac2_mc(
    theta_ref_mc: Field[[CellDim, KDim], vpfloat],
    exner_ref_mc: Field[[CellDim, KDim], vpfloat],
    z_mc: Field[[CellDim, KDim], wpfloat],
    d2dexdz2_fac2_mc: Field[[CellDim, KDim], vpfloat],
    cpd: float,
    grav: wpfloat,
    del_t_bg: wpfloat,
    h_scal_bg: wpfloat,
    igradp_method: int32,
) -> Field[[CellDim, KDim], vpfloat]:
    if igradp_method <= int32(3):
        d2dexdz2_fac2_mc = (
            2.0
            * grav
            / (cpd * theta_ref_mc**3)
            * (grav / cpd - del_t_bg / h_scal_bg * exp(-z_mc / h_scal_bg))
            / exner_ref_mc
        )
    return d2dexdz2_fac2_mc


@program(grid_type=GridType.UNSTRUCTURED)
def compute_d2dexdz2_fac_mc(
    theta_ref_mc: Field[[CellDim, KDim], vpfloat],
    inv_ddqz_z_full: Field[[CellDim, KDim], vpfloat],
    exner_ref_mc: Field[[CellDim, KDim], vpfloat],
    z_mc: Field[[CellDim, KDim], wpfloat],
    d2dexdz2_fac1_mc: Field[[CellDim, KDim], vpfloat],
    d2dexdz2_fac2_mc: Field[[CellDim, KDim], vpfloat],
    cpd: float,
    grav: wpfloat,
    del_t_bg: wpfloat,
    h_scal_bg: wpfloat,
    igradp_method: int32,
    horizontal_start: int32,
    horizontal_end: int32,
    vertical_start: int32,
    vertical_end: int32,
):
    """
    Compute d2dexdz2_fac1_mc and d2dexdz2_fac2_mc factors.

    See mo_vertical_grid.f90

    Args:
        theta_ref_mc: reference Potential temperature, full level mass points
        inv_ddqz_z_full: inverse layer thickness (for runtime optimization)
        exner_ref_mc: reference Exner pressure, full level mass points
        z_mc: geometric height defined on full levels
        d2dexdz2_fac1_mc: (output) first vertical derivative of reference Exner pressure, full level mass points, divided by theta_ref
        d2dexdz2_fac2_mc: (output) vertical derivative of d_exner_dz/theta_ref, full level mass points
        cpd: Specific heat at constant pressure [J/K/kg]
        grav: avergae gravitational acceleratio
        del_t_bg: difference between sea level temperature and asymptotic stratospheric temperature
        h_scal_bg: height scale for reference atmosphere [m]
        igradp_method: method for computing the horizontal presure gradient
        horizontal_start: horizontal start index
        horizontal_end: horizontal end index
        vertical_start: vertical start index
        vertical_end: vertical end index
    """

    _compute_d2dexdz2_fac1_mc(
        theta_ref_mc,
        inv_ddqz_z_full,
        d2dexdz2_fac1_mc,
        cpd,
        grav,
        igradp_method,
        out=d2dexdz2_fac1_mc,
        domain={CellDim: (horizontal_start, horizontal_end), KDim: (vertical_start, vertical_end)},
    )

    _compute_d2dexdz2_fac2_mc(
        theta_ref_mc,
        exner_ref_mc,
        z_mc,
        d2dexdz2_fac2_mc,
        cpd,
        grav,
        del_t_bg,
        h_scal_bg,
        igradp_method,
        out=d2dexdz2_fac2_mc,
        domain={CellDim: (horizontal_start, horizontal_end), KDim: (vertical_start, vertical_end)},
    )


@program
def compute_ddxn_z_half_e(
    z_ifc: Field[[CellDim, KDim], float],
    inv_dual_edge_length: Field[[EdgeDim], float],
    ddxn_z_half_e: Field[[EdgeDim, KDim], float],
    horizontal_start: int32,
    horizontal_end: int32,
    vertical_start: int32,
    vertical_end: int32,
):
    grad_fd_norm(
        z_ifc,
        inv_dual_edge_length,
        out=ddxn_z_half_e,
        domain={
            EdgeDim: (horizontal_start, horizontal_end),
            KDim: (vertical_start, vertical_end),
        },
    )


@program
def compute_ddxt_z_half_e(
    z_ifv: Field[[VertexDim, KDim], float],
    inv_primal_edge_length: Field[[EdgeDim], float],
    tangent_orientation: Field[[EdgeDim], float],
    ddxt_z_half_e: Field[[EdgeDim, KDim], float],
    horizontal_start: int32,
    horizontal_end: int32,
    vertical_start: int32,
    vertical_end: int32,
):
    _grad_fd_tang(
        z_ifv,
        inv_primal_edge_length,
        tangent_orientation,
        out=ddxt_z_half_e,
        domain={
            EdgeDim: (horizontal_start, horizontal_end),
            KDim: (vertical_start, vertical_end),
        },
    )


@program
def compute_ddxn_z_full(
    z_ddxnt_z_half_e: Field[[EdgeDim, KDim], float], ddxn_z_full: Field[[EdgeDim, KDim], float]
):
    average_edge_kdim_level_up(z_ddxnt_z_half_e, out=ddxn_z_full)


@field_operator
<<<<<<< HEAD
def _compute_exner_exfac(ddxn_z_full: Field[[EdgeDim, KDim], wpfloat], dual_edge_length: Field[[EdgeDim], wpfloat], exner_expol: wpfloat) -> Field[[CellDim, KDim], wpfloat]:
    z_maxslp_0_1 = maximum(abs(ddxn_z_full(C2E[0])), abs(ddxn_z_full(C2E[1])))
    z_maxslp = maximum(z_maxslp_0_1, abs(ddxn_z_full(C2E[2])))

    z_maxhgtd_0_1 = maximum(abs(ddxn_z_full(C2E[0]) * dual_edge_length(C2E[0])),
                        abs(ddxn_z_full(C2E[1]) * dual_edge_length(C2E[1])))

    z_maxhgtd = maximum(z_maxhgtd_0_1, abs(ddxn_z_full(C2E[2]) * dual_edge_length(C2E[2])))

    exner_exfac = exner_expol * minimum(1.0 - (4.0 * z_maxslp)**2, 1.0 - (0.002 * z_maxhgtd)**2)
    exner_exfac = maximum(0.0, exner_exfac)
    exner_exfac = where(z_maxslp > 1.5, maximum(-1.0/6.0, 1.0 / 9.0 * (1.5-z_maxslp)), exner_exfac)

    return exner_exfac


@program(grid_type=GridType.UNSTRUCTURED)
def compute_exner_exfac(
    ddxn_z_full: Field[[EdgeDim, KDim], wpfloat],
    dual_edge_length: Field[[EdgeDim], wpfloat],
    exner_exfac: Field[[CellDim, KDim], wpfloat],
    exner_expol: wpfloat,
    horizontal_start: int32,
    horizontal_end: int32,
    vertical_start: int32,
    vertical_end: int32,
):
    _compute_exner_exfac(
        ddxn_z_full=ddxn_z_full,
        dual_edge_length=dual_edge_length,
        exner_expol=exner_expol,
        out=exner_exfac,
        domain={
            CellDim: (horizontal_start, horizontal_end),
            KDim: (vertical_start, vertical_end),
        },
=======
def _compute_vwind_impl_wgt(
    z_ddxn_z_half_e: Field[[EdgeDim], wpfloat],
    z_ddxt_z_half_e: Field[[EdgeDim], wpfloat],
    dual_edge_length: Field[[EdgeDim], wpfloat],
    vwind_offctr: wpfloat,
) -> Field[[CellDim], wpfloat]:
    z_ddx_1 = maximum(abs(z_ddxn_z_half_e(C2E[0])), abs(z_ddxt_z_half_e(C2E[0])))
    z_ddx_2 = maximum(abs(z_ddxn_z_half_e(C2E[1])), abs(z_ddxt_z_half_e(C2E[1])))
    z_ddx_3 = maximum(abs(z_ddxn_z_half_e(C2E[2])), abs(z_ddxt_z_half_e(C2E[2])))
    z_ddx_1_2 = maximum(z_ddx_1, z_ddx_2)
    z_maxslope = maximum(z_ddx_1_2, z_ddx_3)

    z_diff_1_2 = maximum(
        abs(z_ddxn_z_half_e(C2E[0]) * dual_edge_length(C2E[0])),
        abs(z_ddxn_z_half_e(C2E[1]) * dual_edge_length(C2E[1])),
    )
    z_diff = maximum(z_diff_1_2, abs(z_ddxn_z_half_e(C2E[2]) * dual_edge_length(C2E[2])))
    z_offctr_1 = maximum(vwind_offctr, 0.425 * z_maxslope ** (0.75))
    z_offctr = maximum(z_offctr_1, minimum(0.25, 0.00025 * (z_diff - 250.0)))
    z_offctr = minimum(maximum(vwind_offctr, 0.75), z_offctr)
    vwind_impl_wgt = 0.5 + z_offctr
    return vwind_impl_wgt


@program(grid_type=GridType.UNSTRUCTURED)
def compute_vwind_impl_wgt(
    z_ddxn_z_half_e: Field[[EdgeDim], wpfloat],
    z_ddxt_z_half_e: Field[[EdgeDim], wpfloat],
    dual_edge_length: Field[[EdgeDim], wpfloat],
    vwind_impl_wgt: Field[[CellDim], wpfloat],
    vwind_offctr: wpfloat,
    horizontal_start: int32,
    horizontal_end: int32,
):
    """
    Compute vwind_impl_wgt.

    See mo_vertical_grid.f90

    Args:
        z_ddxn_z_half_e: intermediate storage for field
        z_ddxt_z_half_e: intermediate storage for field
        dual_edge_length: dual_edge_length
        vwind_impl_wgt: (output) offcentering in vertical mass flux
        vwind_offctr: off-centering in vertical wind solver
        horizontal_start: horizontal start index
        horizontal_end: horizontal end index

    """
    _compute_vwind_impl_wgt(
        z_ddxn_z_half_e=z_ddxn_z_half_e,
        z_ddxt_z_half_e=z_ddxt_z_half_e,
        dual_edge_length=dual_edge_length,
        vwind_offctr=vwind_offctr,
        out=vwind_impl_wgt,
        domain={CellDim: (horizontal_start, horizontal_end)},
    )


@field_operator
def _compute_vwind_expl_wgt(vwind_impl_wgt: Field[[CellDim], wpfloat]) -> Field[[CellDim], wpfloat]:
    return 1.0 - vwind_impl_wgt


@program(grid_type=GridType.UNSTRUCTURED)
def compute_vwind_expl_wgt(
    vwind_impl_wgt: Field[[CellDim], wpfloat],
    vwind_expl_wgt: Field[[CellDim], wpfloat],
    horizontal_start: int32,
    horizontal_end: int32,
):
    """
    Compute vwind_expl_wgt.

    See mo_vertical_grid.f90

    Args:
        vwind_impl_wgt: offcentering in vertical mass flux
        vwind_expl_wgt: (output) 1 - of vwind_impl_wgt
        horizontal_start: horizontal start index
        horizontal_end: horizontal end index

    """

    _compute_vwind_expl_wgt(
        vwind_impl_wgt=vwind_impl_wgt,
        out=vwind_expl_wgt,
        domain={CellDim: (horizontal_start, horizontal_end)},
>>>>>>> de19feaa
    )<|MERGE_RESOLUTION|>--- conflicted
+++ resolved
@@ -27,9 +27,6 @@
     where,
 )
 
-<<<<<<< HEAD
-from icon4py.model.common.dimension import CellDim, EdgeDim, KDim, Koff, VertexDim, C2E
-=======
 from icon4py.model.common.dimension import (
     C2E,
     CellDim,
@@ -38,7 +35,6 @@
     Koff,
     VertexDim,
 )
->>>>>>> de19feaa
 from icon4py.model.common.math.helpers import (
     _grad_fd_tang,
     average_cell_kdim_level_up,
@@ -505,44 +501,6 @@
 
 
 @field_operator
-<<<<<<< HEAD
-def _compute_exner_exfac(ddxn_z_full: Field[[EdgeDim, KDim], wpfloat], dual_edge_length: Field[[EdgeDim], wpfloat], exner_expol: wpfloat) -> Field[[CellDim, KDim], wpfloat]:
-    z_maxslp_0_1 = maximum(abs(ddxn_z_full(C2E[0])), abs(ddxn_z_full(C2E[1])))
-    z_maxslp = maximum(z_maxslp_0_1, abs(ddxn_z_full(C2E[2])))
-
-    z_maxhgtd_0_1 = maximum(abs(ddxn_z_full(C2E[0]) * dual_edge_length(C2E[0])),
-                        abs(ddxn_z_full(C2E[1]) * dual_edge_length(C2E[1])))
-
-    z_maxhgtd = maximum(z_maxhgtd_0_1, abs(ddxn_z_full(C2E[2]) * dual_edge_length(C2E[2])))
-
-    exner_exfac = exner_expol * minimum(1.0 - (4.0 * z_maxslp)**2, 1.0 - (0.002 * z_maxhgtd)**2)
-    exner_exfac = maximum(0.0, exner_exfac)
-    exner_exfac = where(z_maxslp > 1.5, maximum(-1.0/6.0, 1.0 / 9.0 * (1.5-z_maxslp)), exner_exfac)
-
-    return exner_exfac
-
-
-@program(grid_type=GridType.UNSTRUCTURED)
-def compute_exner_exfac(
-    ddxn_z_full: Field[[EdgeDim, KDim], wpfloat],
-    dual_edge_length: Field[[EdgeDim], wpfloat],
-    exner_exfac: Field[[CellDim, KDim], wpfloat],
-    exner_expol: wpfloat,
-    horizontal_start: int32,
-    horizontal_end: int32,
-    vertical_start: int32,
-    vertical_end: int32,
-):
-    _compute_exner_exfac(
-        ddxn_z_full=ddxn_z_full,
-        dual_edge_length=dual_edge_length,
-        exner_expol=exner_expol,
-        out=exner_exfac,
-        domain={
-            CellDim: (horizontal_start, horizontal_end),
-            KDim: (vertical_start, vertical_end),
-        },
-=======
 def _compute_vwind_impl_wgt(
     z_ddxn_z_half_e: Field[[EdgeDim], wpfloat],
     z_ddxt_z_half_e: Field[[EdgeDim], wpfloat],
@@ -631,5 +589,44 @@
         vwind_impl_wgt=vwind_impl_wgt,
         out=vwind_expl_wgt,
         domain={CellDim: (horizontal_start, horizontal_end)},
->>>>>>> de19feaa
+    )
+
+
+@field_operator
+def _compute_exner_exfac(ddxn_z_full: Field[[EdgeDim, KDim], wpfloat], dual_edge_length: Field[[EdgeDim], wpfloat], exner_expol: wpfloat) -> Field[[CellDim, KDim], wpfloat]:
+    z_maxslp_0_1 = maximum(abs(ddxn_z_full(C2E[0])), abs(ddxn_z_full(C2E[1])))
+    z_maxslp = maximum(z_maxslp_0_1, abs(ddxn_z_full(C2E[2])))
+
+    z_maxhgtd_0_1 = maximum(abs(ddxn_z_full(C2E[0]) * dual_edge_length(C2E[0])),
+                        abs(ddxn_z_full(C2E[1]) * dual_edge_length(C2E[1])))
+
+    z_maxhgtd = maximum(z_maxhgtd_0_1, abs(ddxn_z_full(C2E[2]) * dual_edge_length(C2E[2])))
+
+    exner_exfac = exner_expol * minimum(1.0 - (4.0 * z_maxslp)**2, 1.0 - (0.002 * z_maxhgtd)**2)
+    exner_exfac = maximum(0.0, exner_exfac)
+    exner_exfac = where(z_maxslp > 1.5, maximum(-1.0/6.0, 1.0 / 9.0 * (1.5-z_maxslp)), exner_exfac)
+
+    return exner_exfac
+
+
+@program(grid_type=GridType.UNSTRUCTURED)
+def compute_exner_exfac(
+    ddxn_z_full: Field[[EdgeDim, KDim], wpfloat],
+    dual_edge_length: Field[[EdgeDim], wpfloat],
+    exner_exfac: Field[[CellDim, KDim], wpfloat],
+    exner_expol: wpfloat,
+    horizontal_start: int32,
+    horizontal_end: int32,
+    vertical_start: int32,
+    vertical_end: int32,
+):
+    _compute_exner_exfac(
+        ddxn_z_full=ddxn_z_full,
+        dual_edge_length=dual_edge_length,
+        exner_expol=exner_expol,
+        out=exner_exfac,
+        domain={
+            CellDim: (horizontal_start, horizontal_end),
+            KDim: (vertical_start, vertical_end),
+        },
     )