--- conflicted
+++ resolved
@@ -9,12 +9,7 @@
 import numpy as np
 
 from icon4py.model.common import dimension as dims
-<<<<<<< HEAD
-from icon4py.model.common.test_utils.helpers import numpy_to_1D_sparse_field
-from icon4py.model.common.utils import gt4py_field_allocation as field_alloc
-=======
 from icon4py.model.common.utils import data_allocation as data_alloc
->>>>>>> 353b2104
 
 
 def compute_coeff_gradekin(
@@ -42,9 +37,4 @@
             edge_cell_length[e, 0] / edge_cell_length[e, 1] * inv_dual_edge_length[e]
         )
     coeff_gradekin_full = np.column_stack((coeff_gradekin_0, coeff_gradekin_1))
-<<<<<<< HEAD
-    coeff_gradekin = numpy_to_1D_sparse_field(coeff_gradekin_full, dims.ECDim)
-    return coeff_gradekin.asnumpy()
-=======
-    return data_alloc.numpy_to_1D_sparse_field(coeff_gradekin_full, dims.ECDim)
->>>>>>> 353b2104
+    return data_alloc.numpy_to_1D_sparse_field(coeff_gradekin_full, dims.ECDim)