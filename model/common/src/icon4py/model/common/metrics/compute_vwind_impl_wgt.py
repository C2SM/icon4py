# ICON4Py - ICON inspired code in Python and GT4Py
#
# Copyright (c) 2022-2024, ETH Zurich and MeteoSwiss
# All rights reserved.
#
# Please, refer to the LICENSE file in the root directory.
# SPDX-License-Identifier: BSD-3-Clause
import numpy as np

import icon4py.model.common.field_type_aliases as fa
from icon4py.model.common.grid import base as grid
from icon4py.model.common.metrics.metric_fields import compute_vwind_impl_wgt_partial
<<<<<<< HEAD
from icon4py.model.common.settings import xp
=======
from icon4py.model.common.type_alias import wpfloat

>>>>>>> c33682ea

def compute_vwind_impl_wgt(
    backend,
    icon_grid: grid.BaseGrid,
    vct_a: fa.KField[wpfloat],
    z_ifc: fa.CellKField[wpfloat],
    z_ddxn_z_half_e: fa.EdgeField[wpfloat],
    z_ddxt_z_half_e: fa.EdgeField[wpfloat],
    dual_edge_length: fa.EdgeField[wpfloat],
    vwind_impl_wgt_full: fa.CellField[wpfloat],
    vwind_impl_wgt_k: fa.CellField[wpfloat],
    global_exp: str,
    experiment: str,
    vwind_offctr: float,
    horizontal_start_cell: int,
) -> np.ndarray:
    compute_vwind_impl_wgt_partial.with_backend(backend)(
        z_ddxn_z_half_e=z_ddxn_z_half_e,
        z_ddxt_z_half_e=z_ddxt_z_half_e,
        dual_edge_length=dual_edge_length,
        vct_a=vct_a,
        z_ifc=z_ifc,
        vwind_impl_wgt=vwind_impl_wgt_full,
        vwind_impl_wgt_k=vwind_impl_wgt_k,
        vwind_offctr=vwind_offctr,
        horizontal_start=horizontal_start_cell,
        horizontal_end=icon_grid.num_cells,
        vertical_start=max(10, icon_grid.num_levels - 8),
        vertical_end=icon_grid.num_levels,
        offset_provider={
            "C2E": icon_grid.get_offset_provider("C2E"),
            "Koff": icon_grid.get_offset_provider("Koff"),
        },
    )

    vwind_impl_wgt = (
        xp.amin(vwind_impl_wgt_k.ndarray, axis=1)
        if experiment == global_exp
        else xp.amax(vwind_impl_wgt_k.ndarray, axis=1)
    )
    return vwind_impl_wgt<|MERGE_RESOLUTION|>--- conflicted
+++ resolved
@@ -5,17 +5,15 @@
 #
 # Please, refer to the LICENSE file in the root directory.
 # SPDX-License-Identifier: BSD-3-Clause
+
 import numpy as np
 
 import icon4py.model.common.field_type_aliases as fa
 from icon4py.model.common.grid import base as grid
 from icon4py.model.common.metrics.metric_fields import compute_vwind_impl_wgt_partial
-<<<<<<< HEAD
-from icon4py.model.common.settings import xp
-=======
 from icon4py.model.common.type_alias import wpfloat
 
->>>>>>> c33682ea
+from icon4py.model.common.settings import xp
 
 def compute_vwind_impl_wgt(
     backend,
