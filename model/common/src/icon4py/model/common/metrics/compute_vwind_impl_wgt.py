--- conflicted
+++ resolved
@@ -7,6 +7,7 @@
 # SPDX-License-Identifier: BSD-3-Clause
 from types import ModuleType
 
+import numpy as np
 
 from icon4py.model.common.utils import data_allocation as data_alloc
 
@@ -42,14 +43,6 @@
             abs(zn_off_2 * dual_edge_length[c2e[je, 2]]),
         )
 
-<<<<<<< HEAD
-    xp = data_alloc.import_array_ns(backend)
-    vwind_impl_wgt = (
-        xp.amin(vwind_impl_wgt_k.ndarray, axis=1)
-        if experiment == global_exp
-        else xp.amax(vwind_impl_wgt_k.ndarray, axis=1)
-    )
-=======
         z_offctr = max(
             vwind_offctr, 0.425 * z_maxslope ** (0.75), min(0.25, 0.00025 * (z_diff - 250.0))
         )
@@ -61,5 +54,4 @@
             z_diff_2 = (z_ifc[je, jk] - z_ifc[je, jk + 1]) / (vct_a[jk] - vct_a[jk + 1])
             if z_diff_2 < 0.6:
                 vwind_impl_wgt[je] = max(vwind_impl_wgt[je], 1.2 - z_diff_2)
->>>>>>> b0d8efb0
     return vwind_impl_wgt