--- conflicted
+++ resolved
@@ -293,9 +293,7 @@
     vct_a, vct_b = v_grid.get_vct_a_and_vct_b(vertical_config, backend)
 
     assert helpers.dallclose(vct_a.asnumpy(), grid_savepoint.vct_a().asnumpy())
-<<<<<<< HEAD
     assert helpers.dallclose(vct_b.asnumpy(), grid_savepoint.vct_b().asnumpy())
-
 
 @pytest.mark.datatest
 @pytest.mark.parametrize("experiment", [dt_utils.GAUSS3D_EXPERIMENT, dt_utils.GLOBAL_EXPERIMENT])
@@ -342,7 +340,4 @@
         vertical_coordinates_on_cell_khalf.asnumpy(),
         metrics_savepoint.z_ifc().asnumpy(),
         atol=1e-13,
-    )
-=======
-    assert helpers.dallclose(vct_b.asnumpy(), grid_savepoint.vct_b().asnumpy())
->>>>>>> ee713956
+    )