# ICON4Py - ICON inspired code in Python and GT4Py
#
# Copyright (c) 2022-2024, ETH Zurich and MeteoSwiss
# All rights reserved.
#
# Please, refer to the LICENSE file in the root directory.
# SPDX-License-Identifier: BSD-3-Clause

from __future__ import annotations

import functools
import logging
import typing
import uuid

import numpy as np
import pytest

import icon4py.model.common.test_utils.datatest_utils as dt_utils
from icon4py.model.common import dimension as dims
from icon4py.model.common.decomposition import definitions as defs, halo
from icon4py.model.common.decomposition.halo import HaloGenerator
from icon4py.model.common.settings import xp


if typing.TYPE_CHECKING:
    import netCDF4

try:
    import netCDF4
except ImportError:
    pytest.skip("optional netcdf dependency not installed", allow_module_level=True)

<<<<<<< HEAD
from icon4py.model.common.grid import horizontal as h_grid, simple, vertical as v_grid
=======
from icon4py.model.common import dimension as dims
>>>>>>> f3b34550
from icon4py.model.common.grid.grid_manager import (
    GridFile,
    GridFileName,
    GridManager,
    IndexTransformation,
    ToZeroBasedIndexTransformation,
    construct_local_connectivity,
)

from . import utils


SIMPLE_GRID_NC = "simple_grid.nc"

R02B04_GLOBAL_NUM_VERTICES = 10242
R02B04_GLOBAL_NUM_EDGES = 30720
R02B04_GLOBAL_NUM_CELLS = 20480

MCH_CH_04B09_NUM_VERTICES = 10663
MCH_CH_R04B09_LOCAL_NUM_EDGES = 31558
MCH_CH_RO4B09_LOCAL_NUM_CELLS = 20896
MCH_CH_RO4B09_GLOBAL_NUM_CELLS = 83886080


MCH_CH_R04B09_CELL_DOMAINS = {
    "2ND_BOUNDARY_LINE": 850,
    "3D_BOUNDARY_LINE": 1688,
    "4TH_BOUNDARY_LINE": 2511,
    "NUDGING": 3316,
    "INTERIOR": 4104,
    "HALO": 20896,
    "LOCAL": 0,
}

MCH_CH_R04B09_VERTEX_DOMAINS = {
    "2ND_BOUNDARY_LINE": 428,
    "3D_BOUNDARY_LINE": 850,
    "4TH_BOUNDARY_LINE": 1266,
    "5TH_BOUNDARY_LINE": 1673,
    "INTERIOR": 2071,
    "HALO": 10663,
    "LOCAL": 0,
}

MCH_CH_R04B09_EDGE_DOMAINS = {
    "2ND_BOUNDARY_LINE": 428,
    "3D_BOUNDARY_LINE": 1278,
    "4TH_BOUNDARY_LINE": 1700,
    "5TH_BOUNDARY_LINE": 2538,
    "6TH_BOUNDARY_LINE": 2954,
    "7TH_BOUNDARY_LINE": 3777,
    "8TH_BOUNDARY_LINE": 4184,
    "NUDGING": 4989,
    "2ND_NUDGING": 5387,
    "INTERIOR": 6176,
    "HALO": 31558,
    "LOCAL": 0,
    "END": 31558,
}


@pytest.fixture
def simple_grid_gridfile(tmp_path):
    path = tmp_path.joinpath(SIMPLE_GRID_NC).absolute()
    grid = simple.SimpleGrid()

    dataset = netCDF4.Dataset(path, "w", format="NETCDF4")
    dataset.setncattr(GridFile.PropertyName.GRID_ID, str(uuid.uuid4()))
    dataset.setncattr(GridFile.PropertyName.LEVEL, 0)
    dataset.setncattr(GridFile.PropertyName.ROOT, 0)
    dataset.createDimension(GridFile.DimensionName.VERTEX_NAME, size=grid.num_vertices)

    dataset.createDimension(GridFile.DimensionName.EDGE_NAME, size=grid.num_edges)
    dataset.createDimension(GridFile.DimensionName.CELL_NAME, size=grid.num_cells)
    dataset.createDimension(
        GridFile.DimensionName.NEIGHBORS_TO_EDGE_SIZE, size=grid.size[dims.E2VDim]
    )
    dataset.createDimension(GridFile.DimensionName.DIAMOND_EDGE_SIZE, size=grid.size[dims.E2C2EDim])
    dataset.createDimension(GridFile.DimensionName.MAX_CHILD_DOMAINS, size=1)
    # add dummy values for the grf dimensions
    dataset.createDimension(GridFile.DimensionName.CELL_GRF, size=14)
    dataset.createDimension(GridFile.DimensionName.EDGE_GRF, size=24)
    dataset.createDimension(GridFile.DimensionName.VERTEX_GRF, size=13)
    _add_to_dataset(
        dataset,
        np.zeros(grid.num_edges),
        GridFile.GridRefinementName.CONTROL_EDGES,
        (GridFile.DimensionName.EDGE_NAME,),
    )

    _add_to_dataset(
        dataset,
        np.zeros(grid.num_cells),
        GridFile.GridRefinementName.CONTROL_CELLS,
        (GridFile.DimensionName.CELL_NAME,),
    )
    _add_to_dataset(
        dataset,
        np.zeros(grid.num_vertices),
        GridFile.GridRefinementName.CONTROL_VERTICES,
        (GridFile.DimensionName.VERTEX_NAME,),
    )

    dataset.createDimension(
        GridFile.DimensionName.NEIGHBORS_TO_CELL_SIZE, size=grid.size[dims.C2EDim]
    )
    dataset.createDimension(
        GridFile.DimensionName.NEIGHBORS_TO_VERTEX_SIZE, size=grid.size[dims.V2CDim]
    )

    _add_to_dataset(
        dataset,
        grid.connectivities[dims.C2EDim],
<<<<<<< HEAD
        GridFile.ConnectivityName.C2E,
=======
        GridFile.OffsetName.C2E,
>>>>>>> f3b34550
        (
            GridFile.DimensionName.NEIGHBORS_TO_CELL_SIZE,
            GridFile.DimensionName.CELL_NAME,
        ),
    )

    _add_to_dataset(
        dataset,
        grid.connectivities[dims.E2CDim],
<<<<<<< HEAD
        GridFile.ConnectivityName.E2C,
=======
        GridFile.OffsetName.E2C,
>>>>>>> f3b34550
        (
            GridFile.DimensionName.NEIGHBORS_TO_EDGE_SIZE,
            GridFile.DimensionName.EDGE_NAME,
        ),
    )
    _add_to_dataset(
        dataset,
        grid.connectivities[dims.E2VDim],
<<<<<<< HEAD
        GridFile.ConnectivityName.E2V,
=======
        GridFile.OffsetName.E2V,
>>>>>>> f3b34550
        (
            GridFile.DimensionName.NEIGHBORS_TO_EDGE_SIZE,
            GridFile.DimensionName.EDGE_NAME,
        ),
    )

    _add_to_dataset(
        dataset,
        grid.connectivities[dims.V2CDim],
<<<<<<< HEAD
        GridFile.ConnectivityName.V2C,
=======
        GridFile.OffsetName.V2C,
>>>>>>> f3b34550
        (
            GridFile.DimensionName.NEIGHBORS_TO_VERTEX_SIZE,
            GridFile.DimensionName.VERTEX_NAME,
        ),
    )

    _add_to_dataset(
        dataset,
        grid.connectivities[dims.C2VDim],
<<<<<<< HEAD
        GridFile.ConnectivityName.C2V,
=======
        GridFile.OffsetName.C2V,
>>>>>>> f3b34550
        (
            GridFile.DimensionName.NEIGHBORS_TO_CELL_SIZE,
            GridFile.DimensionName.CELL_NAME,
        ),
    )
    _add_to_dataset(
        dataset,
        np.zeros((grid.num_vertices, 4), dtype=np.int32),
        GridFile.ConnectivityName.V2E2V,
        (GridFile.DimensionName.DIAMOND_EDGE_SIZE, GridFile.DimensionName.VERTEX_NAME),
    )
    _add_to_dataset(
        dataset,
        grid.connectivities[dims.V2EDim],
<<<<<<< HEAD
        GridFile.ConnectivityName.V2E,
=======
        GridFile.OffsetName.V2E,
>>>>>>> f3b34550
        (
            GridFile.DimensionName.NEIGHBORS_TO_VERTEX_SIZE,
            GridFile.DimensionName.VERTEX_NAME,
        ),
    )
    _add_to_dataset(
        dataset,
        grid.connectivities[dims.C2E2CDim],
<<<<<<< HEAD
        GridFile.ConnectivityName.C2E2C,
=======
        GridFile.OffsetName.C2E2C,
>>>>>>> f3b34550
        (
            GridFile.DimensionName.NEIGHBORS_TO_CELL_SIZE,
            GridFile.DimensionName.CELL_NAME,
        ),
    )

    _add_to_dataset(
        dataset,
        np.ones((1, 24), dtype=np.int32),
        GridFile.GridRefinementName.START_INDEX_EDGES,
        (GridFile.DimensionName.MAX_CHILD_DOMAINS, GridFile.DimensionName.EDGE_GRF),
    )
    _add_to_dataset(
        dataset,
        np.ones((1, 14), dtype=np.int32),
        GridFile.GridRefinementName.START_INDEX_CELLS,
        (GridFile.DimensionName.MAX_CHILD_DOMAINS, GridFile.DimensionName.CELL_GRF),
    )
    _add_to_dataset(
        dataset,
        np.ones((1, 13), dtype=np.int32),
        GridFile.GridRefinementName.START_INDEX_VERTICES,
        (GridFile.DimensionName.MAX_CHILD_DOMAINS, GridFile.DimensionName.VERTEX_GRF),
    )
    _add_to_dataset(
        dataset,
        np.ones((1, 24), dtype=np.int32),
        GridFile.GridRefinementName.END_INDEX_EDGES,
        (GridFile.DimensionName.MAX_CHILD_DOMAINS, GridFile.DimensionName.EDGE_GRF),
    )
    _add_to_dataset(
        dataset,
        np.ones((1, 14), dtype=np.int32),
        GridFile.GridRefinementName.END_INDEX_CELLS,
        (GridFile.DimensionName.MAX_CHILD_DOMAINS, GridFile.DimensionName.CELL_GRF),
    )
    _add_to_dataset(
        dataset,
        np.ones((1, 13), dtype=np.int32),
        GridFile.GridRefinementName.END_INDEX_VERTICES,
        (GridFile.DimensionName.MAX_CHILD_DOMAINS, GridFile.DimensionName.VERTEX_GRF),
    )
    dataset.close()
    yield path
    path.unlink()


def _add_to_dataset(
    dataset: netCDF4.Dataset,
    data: np.ndarray,
    var_name: str,
    dims: tuple[GridFileName, GridFileName],
):
    var = dataset.createVariable(var_name, np.int32, dims)
    var[:] = np.transpose(data)[:]


@pytest.mark.with_netcdf
def test_gridparser_dimension(simple_grid_gridfile):
    data = netCDF4.Dataset(simple_grid_gridfile, "r")
    grid_parser = GridFile(data)
    grid = simple.SimpleGrid()
    assert grid_parser.dimension(GridFile.DimensionName.CELL_NAME) == grid.num_cells
    assert grid_parser.dimension(GridFile.DimensionName.VERTEX_NAME) == grid.num_vertices
    assert grid_parser.dimension(GridFile.DimensionName.EDGE_NAME) == grid.num_edges


@pytest.mark.datatest
@pytest.mark.with_netcdf
@pytest.mark.parametrize(
    "grid_file, experiment",
    [
        (dt_utils.REGIONAL_EXPERIMENT, dt_utils.REGIONAL_EXPERIMENT),
        (utils.R02B04_GLOBAL, dt_utils.GLOBAL_EXPERIMENT),
    ],
)
def test_gridfile_vertex_cell_edge_dimensions(grid_savepoint, grid_file):
    file = utils.resolve_file_from_gridfile_name(grid_file)
    dataset = netCDF4.Dataset(file, "r")
    grid_file = GridFile(dataset)

    assert grid_file.dimension(GridFile.DimensionName.CELL_NAME) == grid_savepoint.num(dims.CellDim)
    assert grid_file.dimension(GridFile.DimensionName.EDGE_NAME) == grid_savepoint.num(dims.EdgeDim)
    assert grid_file.dimension(GridFile.DimensionName.VERTEX_NAME) == grid_savepoint.num(
        dims.VertexDim
    )


@pytest.mark.with_netcdf
def test_grid_parser_index_fields(simple_grid_gridfile, caplog):
    caplog.set_level(logging.DEBUG)
    data = netCDF4.Dataset(simple_grid_gridfile, "r")
    grid = simple.SimpleGrid()
    grid_parser = GridFile(data)

    assert np.allclose(
<<<<<<< HEAD
        grid_parser.int_field(GridFile.ConnectivityName.C2E), grid.connectivities[dims.C2EDim]
    )
    assert np.allclose(
        grid_parser.int_field(GridFile.ConnectivityName.E2C), grid.connectivities[dims.E2CDim]
    )
    assert np.allclose(
        grid_parser.int_field(GridFile.ConnectivityName.V2E), grid.connectivities[dims.V2EDim]
    )
    assert np.allclose(
        grid_parser.int_field(GridFile.ConnectivityName.V2C), grid.connectivities[dims.V2CDim]
=======
        grid_parser.int_field(GridFile.OffsetName.C2E), grid.connectivities[dims.C2EDim]
    )
    assert np.allclose(
        grid_parser.int_field(GridFile.OffsetName.E2C), grid.connectivities[dims.E2CDim]
    )
    assert np.allclose(
        grid_parser.int_field(GridFile.OffsetName.V2E), grid.connectivities[dims.V2EDim]
    )
    assert np.allclose(
        grid_parser.int_field(GridFile.OffsetName.V2C), grid.connectivities[dims.V2CDim]
>>>>>>> f3b34550
    )


# TODO @magdalena add test cases for hexagon vertices v2e2v
# v2e2v: grid,???


# v2e: exists in serial, simple, grid
@pytest.mark.datatest
@pytest.mark.with_netcdf
@pytest.mark.parametrize(
    "grid_file, experiment",
    [
        (dt_utils.REGIONAL_EXPERIMENT, dt_utils.REGIONAL_EXPERIMENT),
        (utils.R02B04_GLOBAL, dt_utils.GLOBAL_EXPERIMENT),
    ],
)
def test_gridmanager_eval_v2e(caplog, grid_savepoint, grid_file):
    caplog.set_level(logging.DEBUG)
    file = utils.resolve_file_from_gridfile_name(grid_file)
    grid = init_grid_manager(file).grid
    seralized_v2e = grid_savepoint.v2e()[0 : grid.num_vertices, :]
    # there are vertices at the boundary of a local domain or at a pentagon point that have less than
    # 6 neighbors hence there are "Missing values" in the grid file
    # they get substituted by the "last valid index" in preprocessing step in icon.
    assert not has_invalid_index(seralized_v2e)
    v2e_table = grid.get_offset_provider("V2E").table
    assert has_invalid_index(v2e_table)
    reset_invalid_index(seralized_v2e)
    assert np.allclose(v2e_table, seralized_v2e)


# v2c: exists in serial, simple, grid
@pytest.mark.datatest
@pytest.mark.with_netcdf
@pytest.mark.parametrize(
    "grid_file, experiment",
    [
        (dt_utils.REGIONAL_EXPERIMENT, dt_utils.REGIONAL_EXPERIMENT),
        (utils.R02B04_GLOBAL, dt_utils.GLOBAL_EXPERIMENT),
    ],
)
def test_gridmanager_eval_v2c(caplog, grid_savepoint, grid_file):
    caplog.set_level(logging.DEBUG)
    file = utils.resolve_file_from_gridfile_name(grid_file)
    grid = init_grid_manager(file).grid
    serialized_v2c = grid_savepoint.v2c()[0 : grid.num_vertices, :]
    # there are vertices that have less than 6 neighboring cells: either pentagon points or
    # vertices at the boundary of the domain for a limited area mode
    # hence in the grid file there are "missing values"
    # they get substituted by the "last valid index" in preprocessing step in icon.
    assert not has_invalid_index(serialized_v2c)
    assert has_invalid_index(grid.get_offset_provider("V2C").table)
    reset_invalid_index(serialized_v2c)

    assert np.allclose(grid.get_offset_provider("V2C").table, serialized_v2c)


def reset_invalid_index(index_array: np.ndarray):
    """
    Revert changes from mo_model_domimp_patches.

    Helper function to revert mo_model_domimp_patches.f90: move_dummies_to_end_idxblk.
    see:
    # ! Checks for the pentagon case and moves dummy cells to end.
    #  ! The dummy entry is either set to 0 or duplicated from the last one
    #  SUBROUTINE move_dummies_to_end(array, array_size, max_connectivity, duplicate)

    After reading the grid file ICON moves all invalid indices (neighbors not existing in the
    grid file) to the end of the neighbor list and replaces them with the "last valid neighbor index"
    it is up to the user then to ensure that any coefficients in neighbor some multiplied with
    these values are zero in order to "remove" them again from the sum.

    For testing we resubstitute those to the GridFile.INVALID_INDEX
    Args:
        index_array: the array where values the invalid values have to be reset

    Returns: an array where the spurious "last valid index" are replaced by GridFile.INVALID_INDEX

    """
    for i in range(0, index_array.shape[0]):
        uq, index = np.unique(index_array[i, :], return_index=True)
        index_array[i, max(index) + 1 :] = GridFile.INVALID_INDEX


# e2v: exists in serial, simple, grid
@pytest.mark.datatest
@pytest.mark.with_netcdf
@pytest.mark.parametrize(
    "grid_file, experiment",
    [
        (dt_utils.REGIONAL_EXPERIMENT, dt_utils.REGIONAL_EXPERIMENT),
        (utils.R02B04_GLOBAL, dt_utils.GLOBAL_EXPERIMENT),
    ],
)
def test_gridmanager_eval_e2v(caplog, grid_savepoint, grid_file):
    caplog.set_level(logging.DEBUG)
    file = utils.resolve_file_from_gridfile_name(grid_file)
    grid = init_grid_manager(file).grid

    serialized_e2v = grid_savepoint.e2v()[0 : grid.num_edges, :]
    # all vertices in the system have to neighboring edges, there no edges that point nowhere
    # hence this connectivity has no "missing values" in the grid file
    assert not has_invalid_index(serialized_e2v)
    assert not has_invalid_index(grid.get_offset_provider("E2V").table)
    assert np.allclose(grid.get_offset_provider("E2V").table, serialized_e2v)


def has_invalid_index(ar: np.ndarray):
    return np.any(invalid_index(ar))


def invalid_index(ar):
    return np.where(ar == GridFile.INVALID_INDEX)


def _is_local(grid_file: str):
    return grid_file == dt_utils.REGIONAL_EXPERIMENT


def assert_invalid_indices(e2c_table: np.ndarray, grid_file: str):
    """
    Assert invalid indices for E2C connectivity.

    Local grids: there are edges at the boundary that have only one
    neighboring cell, there are "missing values" in the grid file
    and for E2C they do not get substituted in the ICON preprocessing.

    Global grids have no "missing values" indices since all edges always have 2 neighboring cells.

    Args:
        e2c_table: E2C connectivity
        grid_file: name of grid file used

    """
    if _is_local(grid_file):
        assert has_invalid_index(e2c_table)
    else:
        assert not has_invalid_index(e2c_table)


# e2c : exists in serial, simple, grid
@pytest.mark.datatest
@pytest.mark.with_netcdf
@pytest.mark.parametrize(
    "grid_file, experiment",
    [
        (dt_utils.REGIONAL_EXPERIMENT, dt_utils.REGIONAL_EXPERIMENT),
        (utils.R02B04_GLOBAL, dt_utils.GLOBAL_EXPERIMENT),
    ],
)
def test_gridmanager_eval_e2c(caplog, grid_savepoint, grid_file):
    caplog.set_level(logging.DEBUG)
    file = utils.resolve_file_from_gridfile_name(grid_file)
    grid = init_grid_manager(file).grid
    serialized_e2c = grid_savepoint.e2c()[0 : grid.num_edges, :]
    e2c_table = grid.get_offset_provider("E2C").table
    assert_invalid_indices(serialized_e2c, grid_file)
    assert_invalid_indices(e2c_table, grid_file)
    assert np.allclose(e2c_table, serialized_e2c)


# c2e: serial, simple, grid
@pytest.mark.datatest
@pytest.mark.with_netcdf
@pytest.mark.parametrize(
    "grid_file, experiment",
    [
        (dt_utils.REGIONAL_EXPERIMENT, dt_utils.REGIONAL_EXPERIMENT),
        (utils.R02B04_GLOBAL, dt_utils.GLOBAL_EXPERIMENT),
    ],
)
def test_gridmanager_eval_c2e(caplog, grid_savepoint, grid_file):
    caplog.set_level(logging.DEBUG)
    file = utils.resolve_file_from_gridfile_name(grid_file)
    grid = init_grid_manager(file).grid

    serialized_c2e = grid_savepoint.c2e()[0 : grid.num_cells, :]
    # no cells with less than 3 neighboring edges exist, otherwise the cell is not there in the
    # first place
    # hence there are no "missing values" in the grid file
    assert not has_invalid_index(serialized_c2e)
    assert not has_invalid_index(grid.get_offset_provider("C2E").table)
    assert np.allclose(grid.get_offset_provider("C2E").table, serialized_c2e)


# c2e2c: exists in  serial, simple_mesh, grid
@pytest.mark.datatest
@pytest.mark.with_netcdf
@pytest.mark.parametrize(
    "grid_file, experiment",
    [
        (dt_utils.REGIONAL_EXPERIMENT, dt_utils.REGIONAL_EXPERIMENT),
        (dt_utils.R02B04_GLOBAL, dt_utils.GLOBAL_EXPERIMENT),
    ],
)
def test_gridmanager_eval_c2e2c(caplog, grid_savepoint, grid_file):
    caplog.set_level(logging.DEBUG)
    file = utils.resolve_file_from_gridfile_name(grid_file)
    grid = init_grid_manager(file).grid
    assert np.allclose(
        grid.get_offset_provider("C2E2C").table,
        grid_savepoint.c2e2c()[0 : grid.num_cells, :],
    )


@pytest.mark.datatest
@pytest.mark.with_netcdf
@pytest.mark.parametrize(
    "grid_file, experiment",
    [
        (dt_utils.REGIONAL_EXPERIMENT, dt_utils.REGIONAL_EXPERIMENT),
        (dt_utils.R02B04_GLOBAL, dt_utils.GLOBAL_EXPERIMENT),
    ],
)
def test_gridmanager_eval_c2e2cO(caplog, grid_savepoint, grid_file):
    caplog.set_level(logging.DEBUG)
    file = utils.resolve_file_from_gridfile_name(grid_file)
    grid = init_grid_manager(file).grid
    serialized_grid = grid_savepoint.construct_icon_grid(on_gpu=False)
    assert np.allclose(
        grid.get_offset_provider("C2E2CO").table,
        serialized_grid.get_offset_provider("C2E2CO").table,
    )


# e2c2e (e2c2eo) - diamond: exists in serial, simple_mesh
@pytest.mark.datatest
@pytest.mark.with_netcdf
@pytest.mark.parametrize(
    "grid_file, experiment",
    [
        (dt_utils.REGIONAL_EXPERIMENT, dt_utils.REGIONAL_EXPERIMENT),
        (utils.R02B04_GLOBAL, dt_utils.GLOBAL_EXPERIMENT),
    ],
)
def test_gridmanager_eval_e2c2e(caplog, grid_savepoint, grid_file):
    caplog.set_level(logging.DEBUG)
    file = utils.resolve_file_from_gridfile_name(grid_file)
    grid = init_grid_manager(file).grid
    serialized_grid = grid_savepoint.construct_icon_grid(on_gpu=False)
    serialized_e2c2e = serialized_grid.get_offset_provider("E2C2E").table
    serialized_e2c2eO = serialized_grid.get_offset_provider("E2C2EO").table
    assert_invalid_indices(serialized_e2c2e, grid_file)

    e2c2e_table = grid.get_offset_provider("E2C2E").table
    e2c2e0_table = grid.get_offset_provider("E2C2EO").table

    assert_invalid_indices(e2c2e_table, grid_file)
    # ICON calculates diamond edges only from rl_start = 2 (lateral_boundary(dims.EdgeDim) + 1 for
    # boundaries all values are INVALID even though the half diamond exists (see mo_model_domimp_setup.f90 ll 163ff.)
    assert_unless_invalid(e2c2e_table, serialized_e2c2e)
    assert_unless_invalid(e2c2e0_table, serialized_e2c2eO)


def assert_unless_invalid(table, serialized_ref):
    invalid_positions = invalid_index(table)
    np.allclose(table[invalid_positions], serialized_ref[invalid_positions])


@pytest.mark.datatest
@pytest.mark.with_netcdf
@pytest.mark.parametrize(
    "grid_file, experiment",
    [
        (dt_utils.REGIONAL_EXPERIMENT, dt_utils.REGIONAL_EXPERIMENT),
        (utils.R02B04_GLOBAL, dt_utils.GLOBAL_EXPERIMENT),
    ],
)
def test_gridmanager_eval_e2c2v(caplog, grid_savepoint, grid_file):
    caplog.set_level(logging.DEBUG)
    file = utils.resolve_file_from_gridfile_name(grid_file)
    grid = init_grid_manager(file).grid
    # the "far" (adjacent to edge normal ) is not always there, because ICON only calculates those starting from
    #   (lateral_boundary(dims.EdgeDim) + 1) to end(dims.EdgeDim)  (see mo_intp_coeffs.f90) and only for owned cells
    serialized_ref = grid_savepoint.e2c2v()[: grid.num_edges, :]
    table = grid.get_offset_provider("E2C2V").table
    assert_unless_invalid(table, serialized_ref)


@pytest.mark.datatest
@pytest.mark.with_netcdf
@pytest.mark.parametrize(
    "grid_file, experiment",
    [
        (dt_utils.REGIONAL_EXPERIMENT, dt_utils.REGIONAL_EXPERIMENT),
        (utils.R02B04_GLOBAL, dt_utils.GLOBAL_EXPERIMENT),
    ],
)
def test_gridmanager_eval_c2v(caplog, grid_savepoint, grid_file):
    caplog.set_level(logging.DEBUG)
    file = utils.resolve_file_from_gridfile_name(grid_file)
    grid = init_grid_manager(file).grid
    c2v = grid.get_offset_provider("C2V").table
    assert np.allclose(c2v, grid_savepoint.c2v()[0 : grid.num_cells, :])


@functools.cache
def init_grid_manager(fname, num_levels=65, transformation=None):
    if transformation is None:
        transformation = ToZeroBasedIndexTransformation()
    grid_manager = GridManager(transformation, fname, v_grid.VerticalGridConfig(num_levels))
    grid_manager()
    return grid_manager


@pytest.mark.parametrize("dim, size", [(dims.CellDim, 18), (dims.EdgeDim, 27), (dims.VertexDim, 9)])
@pytest.mark.with_netcdf
def test_grid_manager_getsize(simple_grid_gridfile, dim, size, caplog):
    caplog.set_level(logging.DEBUG)
    gm = init_grid_manager(
        simple_grid_gridfile, num_levels=10, transformation=IndexTransformation()
    )
    gm()
    assert size == gm.get_size(dim)


def assert_up_to_order(table, diamond_table):
    assert table.shape == diamond_table.shape
    for n in range(table.shape[0]):
        assert np.all(np.in1d(table[n, :], diamond_table[n, :]))


@pytest.mark.with_netcdf
def test_grid_manager_diamond_offset(simple_grid_gridfile):
    simple_grid = simple.SimpleGrid()
    gm = init_grid_manager(
        simple_grid_gridfile,
        num_levels=simple_grid.num_levels,
        transformation=IndexTransformation(),
    )
    gm()
    icon_grid = gm.grid
    table = icon_grid.get_offset_provider("E2C2V").table
    assert_up_to_order(table, simple_grid.diamond_table)


@pytest.mark.with_netcdf
def test_gridmanager_given_file_not_found_then_abort():
    fname = "./unknown_grid.nc"
    with pytest.raises(SystemExit) as error:
        gm = GridManager(IndexTransformation(), fname, v_grid.VerticalGridConfig(num_levels=80))
        gm()
        assert error.type == SystemExit
        assert error.value == 1


@pytest.mark.parametrize("size", [100, 1500, 20000])
@pytest.mark.with_netcdf
def test_gt4py_transform_offset_by_1_where_valid(size):
    trafo = ToZeroBasedIndexTransformation()
    rng = np.random.default_rng()
    input_field = rng.integers(-1, size, size)
    offset = trafo.get_offset_for_index_field(input_field)
    expected = np.where(input_field >= 0, -1, 0)
    assert np.allclose(expected, offset)


@pytest.mark.with_netcdf
@pytest.mark.parametrize(
    "dim, marker, start_index, end_index",
    [
        (
            dims.CellDim,
<<<<<<< HEAD
            h_grid.HorizontalMarkerIndex.interior(dims.CellDim),
=======
            HorizontalMarkerIndex.interior(dims.CellDim),
>>>>>>> f3b34550
            MCH_CH_R04B09_CELL_DOMAINS["INTERIOR"],
            MCH_CH_RO4B09_LOCAL_NUM_CELLS,
        ),
        (
            dims.CellDim,
<<<<<<< HEAD
            h_grid.HorizontalMarkerIndex.interior(dims.CellDim) + 1,
=======
            HorizontalMarkerIndex.interior(dims.CellDim) + 1,
>>>>>>> f3b34550
            0,
            MCH_CH_R04B09_CELL_DOMAINS["2ND_BOUNDARY_LINE"],
        ),
        (
            dims.CellDim,
<<<<<<< HEAD
            h_grid.HorizontalMarkerIndex.local(dims.CellDim) - 2,
=======
            HorizontalMarkerIndex.local(dims.CellDim) - 2,
>>>>>>> f3b34550
            MCH_CH_RO4B09_LOCAL_NUM_CELLS,
            MCH_CH_RO4B09_LOCAL_NUM_CELLS,
        ),
        (
            dims.CellDim,
<<<<<<< HEAD
            h_grid.HorizontalMarkerIndex.local(dims.CellDim) - 1,
=======
            HorizontalMarkerIndex.local(dims.CellDim) - 1,
>>>>>>> f3b34550
            MCH_CH_RO4B09_LOCAL_NUM_CELLS,
            MCH_CH_RO4B09_LOCAL_NUM_CELLS,
        ),
        (
            dims.CellDim,
<<<<<<< HEAD
            h_grid.HorizontalMarkerIndex.local(dims.CellDim),
=======
            HorizontalMarkerIndex.local(dims.CellDim),
>>>>>>> f3b34550
            MCH_CH_RO4B09_LOCAL_NUM_CELLS,
            MCH_CH_RO4B09_LOCAL_NUM_CELLS,
        ),
        (
            dims.CellDim,
<<<<<<< HEAD
            h_grid.HorizontalMarkerIndex.nudging(dims.CellDim),
=======
            HorizontalMarkerIndex.nudging(dims.CellDim),
>>>>>>> f3b34550
            MCH_CH_R04B09_CELL_DOMAINS["NUDGING"],
            MCH_CH_R04B09_CELL_DOMAINS["INTERIOR"],
        ),
        (
            dims.CellDim,
<<<<<<< HEAD
            h_grid.HorizontalMarkerIndex.lateral_boundary(dims.CellDim) + 3,
=======
            HorizontalMarkerIndex.lateral_boundary(dims.CellDim) + 3,
>>>>>>> f3b34550
            MCH_CH_R04B09_CELL_DOMAINS["4TH_BOUNDARY_LINE"],
            MCH_CH_R04B09_CELL_DOMAINS["NUDGING"],
        ),
        (
            dims.CellDim,
<<<<<<< HEAD
            h_grid.HorizontalMarkerIndex.lateral_boundary(dims.CellDim) + 2,
=======
            HorizontalMarkerIndex.lateral_boundary(dims.CellDim) + 2,
>>>>>>> f3b34550
            MCH_CH_R04B09_CELL_DOMAINS["3D_BOUNDARY_LINE"],
            MCH_CH_R04B09_CELL_DOMAINS["4TH_BOUNDARY_LINE"],
        ),
        (
            dims.CellDim,
<<<<<<< HEAD
            h_grid.HorizontalMarkerIndex.lateral_boundary(dims.CellDim) + 1,
=======
            HorizontalMarkerIndex.lateral_boundary(dims.CellDim) + 1,
>>>>>>> f3b34550
            MCH_CH_R04B09_CELL_DOMAINS["2ND_BOUNDARY_LINE"],
            MCH_CH_R04B09_CELL_DOMAINS["3D_BOUNDARY_LINE"],
        ),
        (
            dims.CellDim,
<<<<<<< HEAD
            h_grid.HorizontalMarkerIndex.lateral_boundary(dims.CellDim) + 0,
=======
            HorizontalMarkerIndex.lateral_boundary(dims.CellDim) + 0,
>>>>>>> f3b34550
            0,
            MCH_CH_R04B09_CELL_DOMAINS["2ND_BOUNDARY_LINE"],
        ),
        (
            dims.EdgeDim,
<<<<<<< HEAD
            h_grid.HorizontalMarkerIndex.interior(dims.EdgeDim),
=======
            HorizontalMarkerIndex.interior(dims.EdgeDim),
>>>>>>> f3b34550
            MCH_CH_R04B09_EDGE_DOMAINS["INTERIOR"],
            MCH_CH_R04B09_LOCAL_NUM_EDGES,
        ),
        (
            dims.EdgeDim,
<<<<<<< HEAD
            h_grid.HorizontalMarkerIndex.local(dims.EdgeDim) - 2,
=======
            HorizontalMarkerIndex.local(dims.EdgeDim) - 2,
>>>>>>> f3b34550
            MCH_CH_R04B09_LOCAL_NUM_EDGES,
            MCH_CH_R04B09_LOCAL_NUM_EDGES,
        ),
        (
            dims.EdgeDim,
<<<<<<< HEAD
            h_grid.HorizontalMarkerIndex.local(dims.EdgeDim) - 1,
=======
            HorizontalMarkerIndex.local(dims.EdgeDim) - 1,
>>>>>>> f3b34550
            MCH_CH_R04B09_LOCAL_NUM_EDGES,
            MCH_CH_R04B09_LOCAL_NUM_EDGES,
        ),
        (
            dims.EdgeDim,
<<<<<<< HEAD
            h_grid.HorizontalMarkerIndex.local(dims.EdgeDim),
=======
            HorizontalMarkerIndex.local(dims.EdgeDim),
>>>>>>> f3b34550
            MCH_CH_R04B09_LOCAL_NUM_EDGES,
            MCH_CH_R04B09_LOCAL_NUM_EDGES,
        ),
        (
            dims.EdgeDim,
<<<<<<< HEAD
            h_grid.HorizontalMarkerIndex.nudging(dims.EdgeDim),
=======
            HorizontalMarkerIndex.nudging(dims.EdgeDim),
>>>>>>> f3b34550
            MCH_CH_R04B09_EDGE_DOMAINS["NUDGING"],
            MCH_CH_R04B09_EDGE_DOMAINS["2ND_NUDGING"],
        ),
        (
            dims.EdgeDim,
<<<<<<< HEAD
            h_grid.HorizontalMarkerIndex.nudging(dims.EdgeDim) + 1,
=======
            HorizontalMarkerIndex.nudging(dims.EdgeDim) + 1,
>>>>>>> f3b34550
            MCH_CH_R04B09_EDGE_DOMAINS["2ND_NUDGING"],
            MCH_CH_R04B09_EDGE_DOMAINS["INTERIOR"],
        ),
        (
            dims.EdgeDim,
<<<<<<< HEAD
            h_grid.HorizontalMarkerIndex.lateral_boundary(dims.EdgeDim) + 7,
=======
            HorizontalMarkerIndex.lateral_boundary(dims.EdgeDim) + 7,
>>>>>>> f3b34550
            MCH_CH_R04B09_EDGE_DOMAINS["8TH_BOUNDARY_LINE"],
            MCH_CH_R04B09_EDGE_DOMAINS["NUDGING"],
        ),
        (
            dims.EdgeDim,
<<<<<<< HEAD
            h_grid.HorizontalMarkerIndex.lateral_boundary(dims.EdgeDim) + 6,
=======
            HorizontalMarkerIndex.lateral_boundary(dims.EdgeDim) + 6,
>>>>>>> f3b34550
            MCH_CH_R04B09_EDGE_DOMAINS["7TH_BOUNDARY_LINE"],
            MCH_CH_R04B09_EDGE_DOMAINS["8TH_BOUNDARY_LINE"],
        ),
        (
            dims.EdgeDim,
<<<<<<< HEAD
            h_grid.HorizontalMarkerIndex.lateral_boundary(dims.EdgeDim) + 5,
=======
            HorizontalMarkerIndex.lateral_boundary(dims.EdgeDim) + 5,
>>>>>>> f3b34550
            MCH_CH_R04B09_EDGE_DOMAINS["6TH_BOUNDARY_LINE"],
            MCH_CH_R04B09_EDGE_DOMAINS["7TH_BOUNDARY_LINE"],
        ),
        (
            dims.EdgeDim,
<<<<<<< HEAD
            h_grid.HorizontalMarkerIndex.lateral_boundary(dims.EdgeDim) + 4,
=======
            HorizontalMarkerIndex.lateral_boundary(dims.EdgeDim) + 4,
>>>>>>> f3b34550
            MCH_CH_R04B09_EDGE_DOMAINS["5TH_BOUNDARY_LINE"],
            MCH_CH_R04B09_EDGE_DOMAINS["6TH_BOUNDARY_LINE"],
        ),
        (
            dims.EdgeDim,
<<<<<<< HEAD
            h_grid.HorizontalMarkerIndex.lateral_boundary(dims.EdgeDim) + 3,
=======
            HorizontalMarkerIndex.lateral_boundary(dims.EdgeDim) + 3,
>>>>>>> f3b34550
            MCH_CH_R04B09_EDGE_DOMAINS["4TH_BOUNDARY_LINE"],
            MCH_CH_R04B09_EDGE_DOMAINS["5TH_BOUNDARY_LINE"],
        ),
        (
            dims.EdgeDim,
<<<<<<< HEAD
            h_grid.HorizontalMarkerIndex.lateral_boundary(dims.EdgeDim) + 2,
=======
            HorizontalMarkerIndex.lateral_boundary(dims.EdgeDim) + 2,
>>>>>>> f3b34550
            MCH_CH_R04B09_EDGE_DOMAINS["3D_BOUNDARY_LINE"],
            MCH_CH_R04B09_EDGE_DOMAINS["4TH_BOUNDARY_LINE"],
        ),
        (
            dims.EdgeDim,
<<<<<<< HEAD
            h_grid.HorizontalMarkerIndex.lateral_boundary(dims.EdgeDim) + 1,
=======
            HorizontalMarkerIndex.lateral_boundary(dims.EdgeDim) + 1,
>>>>>>> f3b34550
            MCH_CH_R04B09_EDGE_DOMAINS["2ND_BOUNDARY_LINE"],
            MCH_CH_R04B09_EDGE_DOMAINS["3D_BOUNDARY_LINE"],
        ),
        (
            dims.EdgeDim,
<<<<<<< HEAD
            h_grid.HorizontalMarkerIndex.lateral_boundary(dims.EdgeDim) + 0,
=======
            HorizontalMarkerIndex.lateral_boundary(dims.EdgeDim) + 0,
>>>>>>> f3b34550
            0,
            MCH_CH_R04B09_EDGE_DOMAINS["2ND_BOUNDARY_LINE"],
        ),
        (
            dims.VertexDim,
<<<<<<< HEAD
            h_grid.HorizontalMarkerIndex.interior(dims.VertexDim),
=======
            HorizontalMarkerIndex.interior(dims.VertexDim),
>>>>>>> f3b34550
            MCH_CH_R04B09_VERTEX_DOMAINS["INTERIOR"],
            MCH_CH_04B09_NUM_VERTICES,
        ),
        (
            dims.VertexDim,
<<<<<<< HEAD
            h_grid.HorizontalMarkerIndex.local(dims.VertexDim) - 2,
=======
            HorizontalMarkerIndex.local(dims.VertexDim) - 2,
>>>>>>> f3b34550
            MCH_CH_04B09_NUM_VERTICES,
            MCH_CH_04B09_NUM_VERTICES,
        ),
        (
            dims.VertexDim,
<<<<<<< HEAD
            h_grid.HorizontalMarkerIndex.local(dims.VertexDim) - 1,
=======
            HorizontalMarkerIndex.local(dims.VertexDim) - 1,
>>>>>>> f3b34550
            MCH_CH_04B09_NUM_VERTICES,
            MCH_CH_04B09_NUM_VERTICES,
        ),
        (
            dims.VertexDim,
<<<<<<< HEAD
            h_grid.HorizontalMarkerIndex.local(dims.VertexDim),
=======
            HorizontalMarkerIndex.local(dims.VertexDim),
>>>>>>> f3b34550
            MCH_CH_04B09_NUM_VERTICES,
            MCH_CH_04B09_NUM_VERTICES,
        ),
        (
            dims.VertexDim,
<<<<<<< HEAD
            h_grid.HorizontalMarkerIndex.nudging(dims.VertexDim) + 1,
=======
            HorizontalMarkerIndex.nudging(dims.VertexDim) + 1,
>>>>>>> f3b34550
            MCH_CH_04B09_NUM_VERTICES,
            MCH_CH_04B09_NUM_VERTICES,
        ),
        (
            dims.VertexDim,
<<<<<<< HEAD
            h_grid.HorizontalMarkerIndex.nudging(dims.VertexDim),
=======
            HorizontalMarkerIndex.nudging(dims.VertexDim),
>>>>>>> f3b34550
            MCH_CH_04B09_NUM_VERTICES,
            MCH_CH_04B09_NUM_VERTICES,
        ),
        (
            dims.VertexDim,
<<<<<<< HEAD
            h_grid.HorizontalMarkerIndex.end(dims.VertexDim),
=======
            HorizontalMarkerIndex.end(dims.VertexDim),
>>>>>>> f3b34550
            MCH_CH_04B09_NUM_VERTICES,
            MCH_CH_04B09_NUM_VERTICES,
        ),
        (
            dims.VertexDim,
<<<<<<< HEAD
            h_grid.HorizontalMarkerIndex.lateral_boundary(dims.VertexDim) + 4,
=======
            HorizontalMarkerIndex.lateral_boundary(dims.VertexDim) + 4,
>>>>>>> f3b34550
            MCH_CH_R04B09_VERTEX_DOMAINS["5TH_BOUNDARY_LINE"],
            MCH_CH_R04B09_VERTEX_DOMAINS["INTERIOR"],
        ),
        (
            dims.VertexDim,
<<<<<<< HEAD
            h_grid.HorizontalMarkerIndex.lateral_boundary(dims.VertexDim) + 3,
=======
            HorizontalMarkerIndex.lateral_boundary(dims.VertexDim) + 3,
>>>>>>> f3b34550
            MCH_CH_R04B09_VERTEX_DOMAINS["4TH_BOUNDARY_LINE"],
            MCH_CH_R04B09_VERTEX_DOMAINS["5TH_BOUNDARY_LINE"],
        ),
        (
            dims.VertexDim,
<<<<<<< HEAD
            h_grid.HorizontalMarkerIndex.lateral_boundary(dims.VertexDim) + 2,
=======
            HorizontalMarkerIndex.lateral_boundary(dims.VertexDim) + 2,
>>>>>>> f3b34550
            MCH_CH_R04B09_VERTEX_DOMAINS["3D_BOUNDARY_LINE"],
            MCH_CH_R04B09_VERTEX_DOMAINS["4TH_BOUNDARY_LINE"],
        ),
        (
            dims.VertexDim,
<<<<<<< HEAD
            h_grid.HorizontalMarkerIndex.lateral_boundary(dims.VertexDim) + 1,
=======
            HorizontalMarkerIndex.lateral_boundary(dims.VertexDim) + 1,
>>>>>>> f3b34550
            MCH_CH_R04B09_VERTEX_DOMAINS["2ND_BOUNDARY_LINE"],
            MCH_CH_R04B09_VERTEX_DOMAINS["3D_BOUNDARY_LINE"],
        ),
        (
            dims.VertexDim,
<<<<<<< HEAD
            h_grid.HorizontalMarkerIndex.lateral_boundary(dims.VertexDim) + 0,
=======
            HorizontalMarkerIndex.lateral_boundary(dims.VertexDim) + 0,
>>>>>>> f3b34550
            0,
            MCH_CH_R04B09_VERTEX_DOMAINS["2ND_BOUNDARY_LINE"],
        ),
    ],
)
@pytest.mark.parametrize("grid_file, num_levels", [(dt_utils.REGIONAL_EXPERIMENT, 65)])
def test_get_start_end_index_for_local_grid(
    grid_file, num_levels, dim, marker, start_index, end_index
):
    file = utils.resolve_file_from_gridfile_name(grid_file)
    from_grid_file = init_grid_manager(file, num_levels=num_levels).grid
    assert from_grid_file.get_start_index(dim, marker) == start_index
    assert from_grid_file.get_end_index(dim, marker) == end_index


@pytest.mark.with_netcdf
@pytest.mark.parametrize(
    "dim, marker,start_index,end_index",
    [
<<<<<<< HEAD
        (dims.CellDim, h_grid.HorizontalMarkerIndex.interior(dims.CellDim), 0, 0),
        (
            dims.CellDim,
            h_grid.HorizontalMarkerIndex.local(dims.CellDim),
            0,
            R02B04_GLOBAL_NUM_CELLS,
        ),
        (dims.CellDim, h_grid.HorizontalMarkerIndex.nudging(dims.CellDim), 0, 0),
        (dims.CellDim, h_grid.HorizontalMarkerIndex.lateral_boundary(dims.CellDim), 0, 0),
        (
            dims.CellDim,
            h_grid.HorizontalMarkerIndex.end(dims.CellDim),
=======
        (dims.CellDim, HorizontalMarkerIndex.interior(dims.CellDim), 0, 0),
        (dims.CellDim, HorizontalMarkerIndex.local(dims.CellDim), 0, R02B04_GLOBAL_NUM_CELLS),
        (dims.CellDim, HorizontalMarkerIndex.nudging(dims.CellDim), 0, 0),
        (dims.CellDim, HorizontalMarkerIndex.lateral_boundary(dims.CellDim), 0, 0),
        (
            dims.CellDim,
            HorizontalMarkerIndex.end(dims.CellDim),
>>>>>>> f3b34550
            R02B04_GLOBAL_NUM_CELLS,
            R02B04_GLOBAL_NUM_CELLS,
        ),
        (
            dims.CellDim,
<<<<<<< HEAD
            h_grid.HorizontalMarkerIndex.halo(dims.CellDim),
            R02B04_GLOBAL_NUM_CELLS,
            R02B04_GLOBAL_NUM_CELLS,
        ),
        (dims.EdgeDim, h_grid.HorizontalMarkerIndex.interior(dims.EdgeDim), 0, 0),
        (
            dims.EdgeDim,
            h_grid.HorizontalMarkerIndex.local(dims.EdgeDim),
            0,
            R02B04_GLOBAL_NUM_EDGES,
        ),
        (dims.EdgeDim, h_grid.HorizontalMarkerIndex.nudging(dims.EdgeDim), 0, 0),
        (dims.EdgeDim, h_grid.HorizontalMarkerIndex.lateral_boundary(dims.EdgeDim), 0, 0),
        (
            dims.EdgeDim,
            h_grid.HorizontalMarkerIndex.end(dims.EdgeDim),
=======
            HorizontalMarkerIndex.halo(dims.CellDim),
            R02B04_GLOBAL_NUM_CELLS,
            R02B04_GLOBAL_NUM_CELLS,
        ),
        (dims.EdgeDim, HorizontalMarkerIndex.interior(dims.EdgeDim), 0, 0),
        (dims.EdgeDim, HorizontalMarkerIndex.local(dims.EdgeDim), 0, R02B04_GLOBAL_NUM_EDGES),
        (dims.EdgeDim, HorizontalMarkerIndex.nudging(dims.EdgeDim), 0, 0),
        (dims.EdgeDim, HorizontalMarkerIndex.lateral_boundary(dims.EdgeDim), 0, 0),
        (
            dims.EdgeDim,
            HorizontalMarkerIndex.end(dims.EdgeDim),
>>>>>>> f3b34550
            R02B04_GLOBAL_NUM_EDGES,
            R02B04_GLOBAL_NUM_EDGES,
        ),
        (
            dims.EdgeDim,
<<<<<<< HEAD
            h_grid.HorizontalMarkerIndex.halo(dims.EdgeDim),
            R02B04_GLOBAL_NUM_EDGES,
            R02B04_GLOBAL_NUM_EDGES,
        ),
        (dims.VertexDim, h_grid.HorizontalMarkerIndex.interior(dims.VertexDim), 0, 0),
        (
            dims.VertexDim,
            h_grid.HorizontalMarkerIndex.local(dims.VertexDim),
            0,
            R02B04_GLOBAL_NUM_VERTICES,
        ),
        (dims.VertexDim, h_grid.HorizontalMarkerIndex.lateral_boundary(dims.VertexDim), 0, 0),
        (
            dims.VertexDim,
            h_grid.HorizontalMarkerIndex.end(dims.VertexDim),
=======
            HorizontalMarkerIndex.halo(dims.EdgeDim),
            R02B04_GLOBAL_NUM_EDGES,
            R02B04_GLOBAL_NUM_EDGES,
        ),
        (dims.VertexDim, HorizontalMarkerIndex.interior(dims.VertexDim), 0, 0),
        (
            dims.VertexDim,
            HorizontalMarkerIndex.local(dims.VertexDim),
            0,
            R02B04_GLOBAL_NUM_VERTICES,
        ),
        (dims.VertexDim, HorizontalMarkerIndex.lateral_boundary(dims.VertexDim), 0, 0),
        (
            dims.VertexDim,
            HorizontalMarkerIndex.end(dims.VertexDim),
>>>>>>> f3b34550
            R02B04_GLOBAL_NUM_VERTICES,
            R02B04_GLOBAL_NUM_VERTICES,
        ),
        (
            dims.VertexDim,
<<<<<<< HEAD
            h_grid.HorizontalMarkerIndex.halo(dims.VertexDim),
=======
            HorizontalMarkerIndex.halo(dims.VertexDim),
>>>>>>> f3b34550
            R02B04_GLOBAL_NUM_VERTICES,
            R02B04_GLOBAL_NUM_VERTICES,
        ),
    ],
)
@pytest.mark.parametrize("grid_file, num_levels", [(utils.R02B04_GLOBAL, 80)])
def test_get_start_end_index_for_global_grid(
    grid_file, num_levels, dim, marker, start_index, end_index
):
    file = utils.resolve_file_from_gridfile_name(grid_file)
    from_grid_file = init_grid_manager(file, num_levels=num_levels).grid
    assert from_grid_file.get_start_index(dim, marker) == start_index
    assert from_grid_file.get_end_index(dim, marker) == end_index


@pytest.mark.parametrize(
    "grid_file, global_num_cells",
    [
        (utils.R02B04_GLOBAL, R02B04_GLOBAL_NUM_CELLS),
        (dt_utils.REGIONAL_EXPERIMENT, MCH_CH_RO4B09_GLOBAL_NUM_CELLS),
    ],
)
def test_grid_level_and_root(grid_file, global_num_cells):
    file = utils.resolve_file_from_gridfile_name(grid_file)
    grid = init_grid_manager(file, num_levels=10).grid
    assert global_num_cells == grid.global_num_cells


def test_c2e2c2e(simple_grid_gridfile):
    simple_grid = simple.SimpleGrid()
    gm = init_grid_manager(
        simple_grid_gridfile,
        num_levels=simple_grid.num_levels,
        transformation=IndexTransformation(),
    )
    gm()
    table = gm.grid.get_offset_provider("C2E2C2E").table
    assert_up_to_order(table, simple.SimpleGridData.c2e2c2e_table)


@pytest.mark.datatest
@pytest.mark.with_netcdf
@pytest.mark.parametrize(
    "grid_file, experiment",
    [(utils.R02B04_GLOBAL, dt_utils.JABW_EXPERIMENT)],
)
def test_gridmanager_eval_c2e2c2e(caplog, grid_savepoint, grid_file):
    caplog.set_level(logging.DEBUG)
    file = utils.resolve_file_from_gridfile_name(grid_file)
    grid = init_grid_manager(file).grid
    serialized_grid = grid_savepoint.construct_icon_grid(on_gpu=False)
    assert np.allclose(
        grid.get_offset_provider("C2E2C2E").table,
        serialized_grid.get_offset_provider("C2E2C2E").table,
    )
    assert grid.get_offset_provider("C2E2C2E").table.shape == (grid.num_cells, 9)


@pytest.mark.with_mpi
@pytest.mark.parametrize(
    "field_offset",
    [dims.C2V, dims.E2V, dims.V2C, dims.E2C, dims.C2E, dims.V2E, dims.C2E2C, dims.V2E2V],
)
def test_local_connectivities(processor_props, caplog, field_offset):  # fixture
    caplog.set_level(logging.INFO)
    file = utils.resolve_file_from_gridfile_name(utils.R02B04_GLOBAL)
    grid = init_grid_manager(file).grid
    partitioner = halo.SimpleMetisDecomposer()
    face_face_connectivity = grid.connectivities[dims.C2E2CDim]
    labels = partitioner(face_face_connectivity, n_part=processor_props.comm_size)
    halo_generator = HaloGenerator(
        connectivities=grid.connectivities,
        run_properties=processor_props,
        rank_mapping=labels,
        num_levels=1,
    )

    decomposition_info = halo_generator()

    connectivity = construct_local_connectivity(
        field_offset, decomposition_info, connectivity=grid.connectivities[field_offset.target[1]]
    )
    # there is an neighbor list for each index of the target dimension on the node
    assert (
        connectivity.shape[0]
        == decomposition_info.global_index(
            field_offset.target[0], defs.DecompositionInfo.EntryType.ALL
        ).size
    )
    # all neighbor indices are valid local indices
    assert xp.max(connectivity) == xp.max(
        decomposition_info.local_index(field_offset.source, defs.DecompositionInfo.EntryType.ALL)
    )
    # TODO what else to assert?
    # - outer halo entries have SKIP_VALUE neighbors (depends on offsets)<|MERGE_RESOLUTION|>--- conflicted
+++ resolved
@@ -19,7 +19,7 @@
 import icon4py.model.common.test_utils.datatest_utils as dt_utils
 from icon4py.model.common import dimension as dims
 from icon4py.model.common.decomposition import definitions as defs, halo
-from icon4py.model.common.decomposition.halo import HaloGenerator
+from icon4py.model.common.grid import horizontal as h_grid, simple, vertical as v_grid
 from icon4py.model.common.settings import xp
 
 
@@ -31,11 +31,6 @@
 except ImportError:
     pytest.skip("optional netcdf dependency not installed", allow_module_level=True)
 
-<<<<<<< HEAD
-from icon4py.model.common.grid import horizontal as h_grid, simple, vertical as v_grid
-=======
-from icon4py.model.common import dimension as dims
->>>>>>> f3b34550
 from icon4py.model.common.grid.grid_manager import (
     GridFile,
     GridFileName,
@@ -149,11 +144,7 @@
     _add_to_dataset(
         dataset,
         grid.connectivities[dims.C2EDim],
-<<<<<<< HEAD
         GridFile.ConnectivityName.C2E,
-=======
-        GridFile.OffsetName.C2E,
->>>>>>> f3b34550
         (
             GridFile.DimensionName.NEIGHBORS_TO_CELL_SIZE,
             GridFile.DimensionName.CELL_NAME,
@@ -163,11 +154,7 @@
     _add_to_dataset(
         dataset,
         grid.connectivities[dims.E2CDim],
-<<<<<<< HEAD
         GridFile.ConnectivityName.E2C,
-=======
-        GridFile.OffsetName.E2C,
->>>>>>> f3b34550
         (
             GridFile.DimensionName.NEIGHBORS_TO_EDGE_SIZE,
             GridFile.DimensionName.EDGE_NAME,
@@ -176,11 +163,7 @@
     _add_to_dataset(
         dataset,
         grid.connectivities[dims.E2VDim],
-<<<<<<< HEAD
         GridFile.ConnectivityName.E2V,
-=======
-        GridFile.OffsetName.E2V,
->>>>>>> f3b34550
         (
             GridFile.DimensionName.NEIGHBORS_TO_EDGE_SIZE,
             GridFile.DimensionName.EDGE_NAME,
@@ -190,11 +173,7 @@
     _add_to_dataset(
         dataset,
         grid.connectivities[dims.V2CDim],
-<<<<<<< HEAD
         GridFile.ConnectivityName.V2C,
-=======
-        GridFile.OffsetName.V2C,
->>>>>>> f3b34550
         (
             GridFile.DimensionName.NEIGHBORS_TO_VERTEX_SIZE,
             GridFile.DimensionName.VERTEX_NAME,
@@ -204,11 +183,7 @@
     _add_to_dataset(
         dataset,
         grid.connectivities[dims.C2VDim],
-<<<<<<< HEAD
         GridFile.ConnectivityName.C2V,
-=======
-        GridFile.OffsetName.C2V,
->>>>>>> f3b34550
         (
             GridFile.DimensionName.NEIGHBORS_TO_CELL_SIZE,
             GridFile.DimensionName.CELL_NAME,
@@ -223,11 +198,7 @@
     _add_to_dataset(
         dataset,
         grid.connectivities[dims.V2EDim],
-<<<<<<< HEAD
         GridFile.ConnectivityName.V2E,
-=======
-        GridFile.OffsetName.V2E,
->>>>>>> f3b34550
         (
             GridFile.DimensionName.NEIGHBORS_TO_VERTEX_SIZE,
             GridFile.DimensionName.VERTEX_NAME,
@@ -236,11 +207,7 @@
     _add_to_dataset(
         dataset,
         grid.connectivities[dims.C2E2CDim],
-<<<<<<< HEAD
         GridFile.ConnectivityName.C2E2C,
-=======
-        GridFile.OffsetName.C2E2C,
->>>>>>> f3b34550
         (
             GridFile.DimensionName.NEIGHBORS_TO_CELL_SIZE,
             GridFile.DimensionName.CELL_NAME,
@@ -337,7 +304,6 @@
     grid_parser = GridFile(data)
 
     assert np.allclose(
-<<<<<<< HEAD
         grid_parser.int_field(GridFile.ConnectivityName.C2E), grid.connectivities[dims.C2EDim]
     )
     assert np.allclose(
@@ -348,18 +314,6 @@
     )
     assert np.allclose(
         grid_parser.int_field(GridFile.ConnectivityName.V2C), grid.connectivities[dims.V2CDim]
-=======
-        grid_parser.int_field(GridFile.OffsetName.C2E), grid.connectivities[dims.C2EDim]
-    )
-    assert np.allclose(
-        grid_parser.int_field(GridFile.OffsetName.E2C), grid.connectivities[dims.E2CDim]
-    )
-    assert np.allclose(
-        grid_parser.int_field(GridFile.OffsetName.V2E), grid.connectivities[dims.V2EDim]
-    )
-    assert np.allclose(
-        grid_parser.int_field(GridFile.OffsetName.V2C), grid.connectivities[dims.V2CDim]
->>>>>>> f3b34550
     )
 
 
@@ -724,361 +678,217 @@
     [
         (
             dims.CellDim,
-<<<<<<< HEAD
             h_grid.HorizontalMarkerIndex.interior(dims.CellDim),
-=======
-            HorizontalMarkerIndex.interior(dims.CellDim),
->>>>>>> f3b34550
             MCH_CH_R04B09_CELL_DOMAINS["INTERIOR"],
             MCH_CH_RO4B09_LOCAL_NUM_CELLS,
         ),
         (
             dims.CellDim,
-<<<<<<< HEAD
             h_grid.HorizontalMarkerIndex.interior(dims.CellDim) + 1,
-=======
-            HorizontalMarkerIndex.interior(dims.CellDim) + 1,
->>>>>>> f3b34550
             0,
             MCH_CH_R04B09_CELL_DOMAINS["2ND_BOUNDARY_LINE"],
         ),
         (
             dims.CellDim,
-<<<<<<< HEAD
             h_grid.HorizontalMarkerIndex.local(dims.CellDim) - 2,
-=======
-            HorizontalMarkerIndex.local(dims.CellDim) - 2,
->>>>>>> f3b34550
             MCH_CH_RO4B09_LOCAL_NUM_CELLS,
             MCH_CH_RO4B09_LOCAL_NUM_CELLS,
         ),
         (
             dims.CellDim,
-<<<<<<< HEAD
             h_grid.HorizontalMarkerIndex.local(dims.CellDim) - 1,
-=======
-            HorizontalMarkerIndex.local(dims.CellDim) - 1,
->>>>>>> f3b34550
             MCH_CH_RO4B09_LOCAL_NUM_CELLS,
             MCH_CH_RO4B09_LOCAL_NUM_CELLS,
         ),
         (
             dims.CellDim,
-<<<<<<< HEAD
             h_grid.HorizontalMarkerIndex.local(dims.CellDim),
-=======
-            HorizontalMarkerIndex.local(dims.CellDim),
->>>>>>> f3b34550
             MCH_CH_RO4B09_LOCAL_NUM_CELLS,
             MCH_CH_RO4B09_LOCAL_NUM_CELLS,
         ),
         (
             dims.CellDim,
-<<<<<<< HEAD
             h_grid.HorizontalMarkerIndex.nudging(dims.CellDim),
-=======
-            HorizontalMarkerIndex.nudging(dims.CellDim),
->>>>>>> f3b34550
             MCH_CH_R04B09_CELL_DOMAINS["NUDGING"],
             MCH_CH_R04B09_CELL_DOMAINS["INTERIOR"],
         ),
         (
             dims.CellDim,
-<<<<<<< HEAD
             h_grid.HorizontalMarkerIndex.lateral_boundary(dims.CellDim) + 3,
-=======
-            HorizontalMarkerIndex.lateral_boundary(dims.CellDim) + 3,
->>>>>>> f3b34550
             MCH_CH_R04B09_CELL_DOMAINS["4TH_BOUNDARY_LINE"],
             MCH_CH_R04B09_CELL_DOMAINS["NUDGING"],
         ),
         (
             dims.CellDim,
-<<<<<<< HEAD
             h_grid.HorizontalMarkerIndex.lateral_boundary(dims.CellDim) + 2,
-=======
-            HorizontalMarkerIndex.lateral_boundary(dims.CellDim) + 2,
->>>>>>> f3b34550
             MCH_CH_R04B09_CELL_DOMAINS["3D_BOUNDARY_LINE"],
             MCH_CH_R04B09_CELL_DOMAINS["4TH_BOUNDARY_LINE"],
         ),
         (
             dims.CellDim,
-<<<<<<< HEAD
             h_grid.HorizontalMarkerIndex.lateral_boundary(dims.CellDim) + 1,
-=======
-            HorizontalMarkerIndex.lateral_boundary(dims.CellDim) + 1,
->>>>>>> f3b34550
             MCH_CH_R04B09_CELL_DOMAINS["2ND_BOUNDARY_LINE"],
             MCH_CH_R04B09_CELL_DOMAINS["3D_BOUNDARY_LINE"],
         ),
         (
             dims.CellDim,
-<<<<<<< HEAD
             h_grid.HorizontalMarkerIndex.lateral_boundary(dims.CellDim) + 0,
-=======
-            HorizontalMarkerIndex.lateral_boundary(dims.CellDim) + 0,
->>>>>>> f3b34550
             0,
             MCH_CH_R04B09_CELL_DOMAINS["2ND_BOUNDARY_LINE"],
         ),
         (
             dims.EdgeDim,
-<<<<<<< HEAD
             h_grid.HorizontalMarkerIndex.interior(dims.EdgeDim),
-=======
-            HorizontalMarkerIndex.interior(dims.EdgeDim),
->>>>>>> f3b34550
             MCH_CH_R04B09_EDGE_DOMAINS["INTERIOR"],
             MCH_CH_R04B09_LOCAL_NUM_EDGES,
         ),
         (
             dims.EdgeDim,
-<<<<<<< HEAD
             h_grid.HorizontalMarkerIndex.local(dims.EdgeDim) - 2,
-=======
-            HorizontalMarkerIndex.local(dims.EdgeDim) - 2,
->>>>>>> f3b34550
             MCH_CH_R04B09_LOCAL_NUM_EDGES,
             MCH_CH_R04B09_LOCAL_NUM_EDGES,
         ),
         (
             dims.EdgeDim,
-<<<<<<< HEAD
             h_grid.HorizontalMarkerIndex.local(dims.EdgeDim) - 1,
-=======
-            HorizontalMarkerIndex.local(dims.EdgeDim) - 1,
->>>>>>> f3b34550
             MCH_CH_R04B09_LOCAL_NUM_EDGES,
             MCH_CH_R04B09_LOCAL_NUM_EDGES,
         ),
         (
             dims.EdgeDim,
-<<<<<<< HEAD
             h_grid.HorizontalMarkerIndex.local(dims.EdgeDim),
-=======
-            HorizontalMarkerIndex.local(dims.EdgeDim),
->>>>>>> f3b34550
             MCH_CH_R04B09_LOCAL_NUM_EDGES,
             MCH_CH_R04B09_LOCAL_NUM_EDGES,
         ),
         (
             dims.EdgeDim,
-<<<<<<< HEAD
             h_grid.HorizontalMarkerIndex.nudging(dims.EdgeDim),
-=======
-            HorizontalMarkerIndex.nudging(dims.EdgeDim),
->>>>>>> f3b34550
             MCH_CH_R04B09_EDGE_DOMAINS["NUDGING"],
             MCH_CH_R04B09_EDGE_DOMAINS["2ND_NUDGING"],
         ),
         (
             dims.EdgeDim,
-<<<<<<< HEAD
             h_grid.HorizontalMarkerIndex.nudging(dims.EdgeDim) + 1,
-=======
-            HorizontalMarkerIndex.nudging(dims.EdgeDim) + 1,
->>>>>>> f3b34550
             MCH_CH_R04B09_EDGE_DOMAINS["2ND_NUDGING"],
             MCH_CH_R04B09_EDGE_DOMAINS["INTERIOR"],
         ),
         (
             dims.EdgeDim,
-<<<<<<< HEAD
             h_grid.HorizontalMarkerIndex.lateral_boundary(dims.EdgeDim) + 7,
-=======
-            HorizontalMarkerIndex.lateral_boundary(dims.EdgeDim) + 7,
->>>>>>> f3b34550
             MCH_CH_R04B09_EDGE_DOMAINS["8TH_BOUNDARY_LINE"],
             MCH_CH_R04B09_EDGE_DOMAINS["NUDGING"],
         ),
         (
             dims.EdgeDim,
-<<<<<<< HEAD
             h_grid.HorizontalMarkerIndex.lateral_boundary(dims.EdgeDim) + 6,
-=======
-            HorizontalMarkerIndex.lateral_boundary(dims.EdgeDim) + 6,
->>>>>>> f3b34550
             MCH_CH_R04B09_EDGE_DOMAINS["7TH_BOUNDARY_LINE"],
             MCH_CH_R04B09_EDGE_DOMAINS["8TH_BOUNDARY_LINE"],
         ),
         (
             dims.EdgeDim,
-<<<<<<< HEAD
             h_grid.HorizontalMarkerIndex.lateral_boundary(dims.EdgeDim) + 5,
-=======
-            HorizontalMarkerIndex.lateral_boundary(dims.EdgeDim) + 5,
->>>>>>> f3b34550
             MCH_CH_R04B09_EDGE_DOMAINS["6TH_BOUNDARY_LINE"],
             MCH_CH_R04B09_EDGE_DOMAINS["7TH_BOUNDARY_LINE"],
         ),
         (
             dims.EdgeDim,
-<<<<<<< HEAD
             h_grid.HorizontalMarkerIndex.lateral_boundary(dims.EdgeDim) + 4,
-=======
-            HorizontalMarkerIndex.lateral_boundary(dims.EdgeDim) + 4,
->>>>>>> f3b34550
             MCH_CH_R04B09_EDGE_DOMAINS["5TH_BOUNDARY_LINE"],
             MCH_CH_R04B09_EDGE_DOMAINS["6TH_BOUNDARY_LINE"],
         ),
         (
             dims.EdgeDim,
-<<<<<<< HEAD
             h_grid.HorizontalMarkerIndex.lateral_boundary(dims.EdgeDim) + 3,
-=======
-            HorizontalMarkerIndex.lateral_boundary(dims.EdgeDim) + 3,
->>>>>>> f3b34550
             MCH_CH_R04B09_EDGE_DOMAINS["4TH_BOUNDARY_LINE"],
             MCH_CH_R04B09_EDGE_DOMAINS["5TH_BOUNDARY_LINE"],
         ),
         (
             dims.EdgeDim,
-<<<<<<< HEAD
             h_grid.HorizontalMarkerIndex.lateral_boundary(dims.EdgeDim) + 2,
-=======
-            HorizontalMarkerIndex.lateral_boundary(dims.EdgeDim) + 2,
->>>>>>> f3b34550
             MCH_CH_R04B09_EDGE_DOMAINS["3D_BOUNDARY_LINE"],
             MCH_CH_R04B09_EDGE_DOMAINS["4TH_BOUNDARY_LINE"],
         ),
         (
             dims.EdgeDim,
-<<<<<<< HEAD
             h_grid.HorizontalMarkerIndex.lateral_boundary(dims.EdgeDim) + 1,
-=======
-            HorizontalMarkerIndex.lateral_boundary(dims.EdgeDim) + 1,
->>>>>>> f3b34550
             MCH_CH_R04B09_EDGE_DOMAINS["2ND_BOUNDARY_LINE"],
             MCH_CH_R04B09_EDGE_DOMAINS["3D_BOUNDARY_LINE"],
         ),
         (
             dims.EdgeDim,
-<<<<<<< HEAD
             h_grid.HorizontalMarkerIndex.lateral_boundary(dims.EdgeDim) + 0,
-=======
-            HorizontalMarkerIndex.lateral_boundary(dims.EdgeDim) + 0,
->>>>>>> f3b34550
             0,
             MCH_CH_R04B09_EDGE_DOMAINS["2ND_BOUNDARY_LINE"],
         ),
         (
             dims.VertexDim,
-<<<<<<< HEAD
             h_grid.HorizontalMarkerIndex.interior(dims.VertexDim),
-=======
-            HorizontalMarkerIndex.interior(dims.VertexDim),
->>>>>>> f3b34550
             MCH_CH_R04B09_VERTEX_DOMAINS["INTERIOR"],
             MCH_CH_04B09_NUM_VERTICES,
         ),
         (
             dims.VertexDim,
-<<<<<<< HEAD
             h_grid.HorizontalMarkerIndex.local(dims.VertexDim) - 2,
-=======
-            HorizontalMarkerIndex.local(dims.VertexDim) - 2,
->>>>>>> f3b34550
-            MCH_CH_04B09_NUM_VERTICES,
-            MCH_CH_04B09_NUM_VERTICES,
-        ),
-        (
-            dims.VertexDim,
-<<<<<<< HEAD
+            MCH_CH_04B09_NUM_VERTICES,
+            MCH_CH_04B09_NUM_VERTICES,
+        ),
+        (
+            dims.VertexDim,
             h_grid.HorizontalMarkerIndex.local(dims.VertexDim) - 1,
-=======
-            HorizontalMarkerIndex.local(dims.VertexDim) - 1,
->>>>>>> f3b34550
-            MCH_CH_04B09_NUM_VERTICES,
-            MCH_CH_04B09_NUM_VERTICES,
-        ),
-        (
-            dims.VertexDim,
-<<<<<<< HEAD
+            MCH_CH_04B09_NUM_VERTICES,
+            MCH_CH_04B09_NUM_VERTICES,
+        ),
+        (
+            dims.VertexDim,
             h_grid.HorizontalMarkerIndex.local(dims.VertexDim),
-=======
-            HorizontalMarkerIndex.local(dims.VertexDim),
->>>>>>> f3b34550
-            MCH_CH_04B09_NUM_VERTICES,
-            MCH_CH_04B09_NUM_VERTICES,
-        ),
-        (
-            dims.VertexDim,
-<<<<<<< HEAD
+            MCH_CH_04B09_NUM_VERTICES,
+            MCH_CH_04B09_NUM_VERTICES,
+        ),
+        (
+            dims.VertexDim,
             h_grid.HorizontalMarkerIndex.nudging(dims.VertexDim) + 1,
-=======
-            HorizontalMarkerIndex.nudging(dims.VertexDim) + 1,
->>>>>>> f3b34550
-            MCH_CH_04B09_NUM_VERTICES,
-            MCH_CH_04B09_NUM_VERTICES,
-        ),
-        (
-            dims.VertexDim,
-<<<<<<< HEAD
+            MCH_CH_04B09_NUM_VERTICES,
+            MCH_CH_04B09_NUM_VERTICES,
+        ),
+        (
+            dims.VertexDim,
             h_grid.HorizontalMarkerIndex.nudging(dims.VertexDim),
-=======
-            HorizontalMarkerIndex.nudging(dims.VertexDim),
->>>>>>> f3b34550
-            MCH_CH_04B09_NUM_VERTICES,
-            MCH_CH_04B09_NUM_VERTICES,
-        ),
-        (
-            dims.VertexDim,
-<<<<<<< HEAD
+            MCH_CH_04B09_NUM_VERTICES,
+            MCH_CH_04B09_NUM_VERTICES,
+        ),
+        (
+            dims.VertexDim,
             h_grid.HorizontalMarkerIndex.end(dims.VertexDim),
-=======
-            HorizontalMarkerIndex.end(dims.VertexDim),
->>>>>>> f3b34550
-            MCH_CH_04B09_NUM_VERTICES,
-            MCH_CH_04B09_NUM_VERTICES,
-        ),
-        (
-            dims.VertexDim,
-<<<<<<< HEAD
+            MCH_CH_04B09_NUM_VERTICES,
+            MCH_CH_04B09_NUM_VERTICES,
+        ),
+        (
+            dims.VertexDim,
             h_grid.HorizontalMarkerIndex.lateral_boundary(dims.VertexDim) + 4,
-=======
-            HorizontalMarkerIndex.lateral_boundary(dims.VertexDim) + 4,
->>>>>>> f3b34550
             MCH_CH_R04B09_VERTEX_DOMAINS["5TH_BOUNDARY_LINE"],
             MCH_CH_R04B09_VERTEX_DOMAINS["INTERIOR"],
         ),
         (
             dims.VertexDim,
-<<<<<<< HEAD
             h_grid.HorizontalMarkerIndex.lateral_boundary(dims.VertexDim) + 3,
-=======
-            HorizontalMarkerIndex.lateral_boundary(dims.VertexDim) + 3,
->>>>>>> f3b34550
             MCH_CH_R04B09_VERTEX_DOMAINS["4TH_BOUNDARY_LINE"],
             MCH_CH_R04B09_VERTEX_DOMAINS["5TH_BOUNDARY_LINE"],
         ),
         (
             dims.VertexDim,
-<<<<<<< HEAD
             h_grid.HorizontalMarkerIndex.lateral_boundary(dims.VertexDim) + 2,
-=======
-            HorizontalMarkerIndex.lateral_boundary(dims.VertexDim) + 2,
->>>>>>> f3b34550
             MCH_CH_R04B09_VERTEX_DOMAINS["3D_BOUNDARY_LINE"],
             MCH_CH_R04B09_VERTEX_DOMAINS["4TH_BOUNDARY_LINE"],
         ),
         (
             dims.VertexDim,
-<<<<<<< HEAD
             h_grid.HorizontalMarkerIndex.lateral_boundary(dims.VertexDim) + 1,
-=======
-            HorizontalMarkerIndex.lateral_boundary(dims.VertexDim) + 1,
->>>>>>> f3b34550
             MCH_CH_R04B09_VERTEX_DOMAINS["2ND_BOUNDARY_LINE"],
             MCH_CH_R04B09_VERTEX_DOMAINS["3D_BOUNDARY_LINE"],
         ),
         (
             dims.VertexDim,
-<<<<<<< HEAD
             h_grid.HorizontalMarkerIndex.lateral_boundary(dims.VertexDim) + 0,
-=======
-            HorizontalMarkerIndex.lateral_boundary(dims.VertexDim) + 0,
->>>>>>> f3b34550
             0,
             MCH_CH_R04B09_VERTEX_DOMAINS["2ND_BOUNDARY_LINE"],
         ),
@@ -1098,7 +908,6 @@
 @pytest.mark.parametrize(
     "dim, marker,start_index,end_index",
     [
-<<<<<<< HEAD
         (dims.CellDim, h_grid.HorizontalMarkerIndex.interior(dims.CellDim), 0, 0),
         (
             dims.CellDim,
@@ -1111,21 +920,11 @@
         (
             dims.CellDim,
             h_grid.HorizontalMarkerIndex.end(dims.CellDim),
-=======
-        (dims.CellDim, HorizontalMarkerIndex.interior(dims.CellDim), 0, 0),
-        (dims.CellDim, HorizontalMarkerIndex.local(dims.CellDim), 0, R02B04_GLOBAL_NUM_CELLS),
-        (dims.CellDim, HorizontalMarkerIndex.nudging(dims.CellDim), 0, 0),
-        (dims.CellDim, HorizontalMarkerIndex.lateral_boundary(dims.CellDim), 0, 0),
-        (
-            dims.CellDim,
-            HorizontalMarkerIndex.end(dims.CellDim),
->>>>>>> f3b34550
             R02B04_GLOBAL_NUM_CELLS,
             R02B04_GLOBAL_NUM_CELLS,
         ),
         (
             dims.CellDim,
-<<<<<<< HEAD
             h_grid.HorizontalMarkerIndex.halo(dims.CellDim),
             R02B04_GLOBAL_NUM_CELLS,
             R02B04_GLOBAL_NUM_CELLS,
@@ -1142,25 +941,11 @@
         (
             dims.EdgeDim,
             h_grid.HorizontalMarkerIndex.end(dims.EdgeDim),
-=======
-            HorizontalMarkerIndex.halo(dims.CellDim),
-            R02B04_GLOBAL_NUM_CELLS,
-            R02B04_GLOBAL_NUM_CELLS,
-        ),
-        (dims.EdgeDim, HorizontalMarkerIndex.interior(dims.EdgeDim), 0, 0),
-        (dims.EdgeDim, HorizontalMarkerIndex.local(dims.EdgeDim), 0, R02B04_GLOBAL_NUM_EDGES),
-        (dims.EdgeDim, HorizontalMarkerIndex.nudging(dims.EdgeDim), 0, 0),
-        (dims.EdgeDim, HorizontalMarkerIndex.lateral_boundary(dims.EdgeDim), 0, 0),
-        (
-            dims.EdgeDim,
-            HorizontalMarkerIndex.end(dims.EdgeDim),
->>>>>>> f3b34550
             R02B04_GLOBAL_NUM_EDGES,
             R02B04_GLOBAL_NUM_EDGES,
         ),
         (
             dims.EdgeDim,
-<<<<<<< HEAD
             h_grid.HorizontalMarkerIndex.halo(dims.EdgeDim),
             R02B04_GLOBAL_NUM_EDGES,
             R02B04_GLOBAL_NUM_EDGES,
@@ -1176,33 +961,12 @@
         (
             dims.VertexDim,
             h_grid.HorizontalMarkerIndex.end(dims.VertexDim),
-=======
-            HorizontalMarkerIndex.halo(dims.EdgeDim),
-            R02B04_GLOBAL_NUM_EDGES,
-            R02B04_GLOBAL_NUM_EDGES,
-        ),
-        (dims.VertexDim, HorizontalMarkerIndex.interior(dims.VertexDim), 0, 0),
-        (
-            dims.VertexDim,
-            HorizontalMarkerIndex.local(dims.VertexDim),
-            0,
-            R02B04_GLOBAL_NUM_VERTICES,
-        ),
-        (dims.VertexDim, HorizontalMarkerIndex.lateral_boundary(dims.VertexDim), 0, 0),
-        (
-            dims.VertexDim,
-            HorizontalMarkerIndex.end(dims.VertexDim),
->>>>>>> f3b34550
             R02B04_GLOBAL_NUM_VERTICES,
             R02B04_GLOBAL_NUM_VERTICES,
         ),
         (
             dims.VertexDim,
-<<<<<<< HEAD
             h_grid.HorizontalMarkerIndex.halo(dims.VertexDim),
-=======
-            HorizontalMarkerIndex.halo(dims.VertexDim),
->>>>>>> f3b34550
             R02B04_GLOBAL_NUM_VERTICES,
             R02B04_GLOBAL_NUM_VERTICES,
         ),
@@ -1273,7 +1037,7 @@
     partitioner = halo.SimpleMetisDecomposer()
     face_face_connectivity = grid.connectivities[dims.C2E2CDim]
     labels = partitioner(face_face_connectivity, n_part=processor_props.comm_size)
-    halo_generator = HaloGenerator(
+    halo_generator = halo.HaloGenerator(
         connectivities=grid.connectivities,
         run_properties=processor_props,
         rank_mapping=labels,
