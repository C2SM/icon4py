--- conflicted
+++ resolved
@@ -634,32 +634,25 @@
         (dt_utils.R02B04_GLOBAL, dt_utils.GLOBAL_EXPERIMENT),
     ],
 )
-<<<<<<< HEAD
+def test_dual_area(grid_file, grid_savepoint, backend):
+    expected = grid_savepoint.vertex_dual_area()
+    manager = _run_grid_manager(grid_file, backend=backend)
+    geometry_fields = manager.geometry
+    assert helpers.dallclose(geometry_fields[GeometryName.DUAL_AREA].asnumpy(), expected.asnumpy())
+
+
+@pytest.mark.datatest
+@pytest.mark.parametrize(
+    "grid_file, experiment",
+    [
+        (dt_utils.REGIONAL_EXPERIMENT, dt_utils.REGIONAL_EXPERIMENT),
+        (dt_utils.R02B04_GLOBAL, dt_utils.GLOBAL_EXPERIMENT),
+    ],
+)
 def test_edge_cell_distance(grid_file, grid_savepoint, backend):
     expected = grid_savepoint.edge_cell_length()
     manager = _run_grid_manager(grid_file, backend=backend)
     geometry_fields = manager.geometry
-=======
-def test_dual_area(grid_file, grid_savepoint, backend):
-    expected = grid_savepoint.vertex_dual_area()
-    manager = _run_grid_manager(grid_file, backend=backend)
-    geometry_fields = manager.geometry
-    assert helpers.dallclose(geometry_fields[GeometryName.DUAL_AREA].asnumpy(), expected.asnumpy())
-
-
-@pytest.mark.datatest
-@pytest.mark.parametrize(
-    "grid_file, experiment",
-    [
-        (dt_utils.REGIONAL_EXPERIMENT, dt_utils.REGIONAL_EXPERIMENT),
-        (dt_utils.R02B04_GLOBAL, dt_utils.GLOBAL_EXPERIMENT),
-    ],
-)
-def test_edge_cell_distance(grid_file, grid_savepoint, backend):
-    expected = grid_savepoint.edge_cell_length()
-    manager = _run_grid_manager(grid_file, backend=backend)
-    geometry_fields = manager.geometry
->>>>>>> 550b886f
 
     assert helpers.dallclose(
         geometry_fields[GeometryName.EDGE_CELL_DISTANCE].asnumpy(),
@@ -676,39 +669,23 @@
         (dt_utils.R02B04_GLOBAL, dt_utils.GLOBAL_EXPERIMENT),
     ],
 )
-<<<<<<< HEAD
-def test_edge_orientation_on_vertex(grid_file, grid_savepoint, backend):
-    expected = grid_savepoint.vertex_edge_orientation()
-    manager = _run_grid_manager(grid_file, backend=backend)
-    geometry_fields = manager.geometry
-    assert helpers.dallclose(
-        geometry_fields[GeometryName.EDGE_ORIENTATION_ON_VERTEX].ndarray, expected.ndarray
-=======
 def test_cell_normal_orientation(grid_file, grid_savepoint, backend):
     expected = grid_savepoint.edge_orientation()
     manager = _run_grid_manager(grid_file, backend=backend)
     geometry_fields = manager.geometry
     assert helpers.dallclose(
         geometry_fields[GeometryName.CELL_NORMAL_ORIENTATION].asnumpy(), expected.asnumpy()
->>>>>>> 550b886f
-    )
-
-
-@pytest.mark.datatest
-@pytest.mark.parametrize(
-    "grid_file, experiment",
-    [
-        (dt_utils.REGIONAL_EXPERIMENT, dt_utils.REGIONAL_EXPERIMENT),
-        (dt_utils.R02B04_GLOBAL, dt_utils.GLOBAL_EXPERIMENT),
-    ],
-)
-<<<<<<< HEAD
-def test_dual_area(grid_file, grid_savepoint, backend):
-    expected = grid_savepoint.vertex_dual_area()
-    manager = _run_grid_manager(grid_file, backend=backend)
-    geometry_fields = manager.geometry
-    assert helpers.dallclose(geometry_fields[GeometryName.DUAL_AREA].ndarray, expected.ndarray)
-=======
+    )
+
+
+@pytest.mark.datatest
+@pytest.mark.parametrize(
+    "grid_file, experiment",
+    [
+        (dt_utils.REGIONAL_EXPERIMENT, dt_utils.REGIONAL_EXPERIMENT),
+        (dt_utils.R02B04_GLOBAL, dt_utils.GLOBAL_EXPERIMENT),
+    ],
+)
 def test_edge_vertex_distance(grid_file, grid_savepoint, backend):
     expected = grid_savepoint.edge_vert_length()
     manager = _run_grid_manager(grid_file, backend=backend)
@@ -718,5 +695,4 @@
         geometry_fields[GeometryName.EDGE_VERTEX_DISTANCE].asnumpy(),
         expected.asnumpy(),
         equal_nan=True,
-    )
->>>>>>> 550b886f
+    )