--- conflicted
+++ resolved
@@ -22,13 +22,12 @@
 )
 from icon4py.model.testing import (
     datatest_utils as dt_utils,
-    grid_utils as gridtest_utils,
     helpers,
 )
 
 
 if typing.TYPE_CHECKING:
-    pass
+    import netCDF4
 
 try:
     import netCDF4  # noqa # F401
@@ -44,88 +43,6 @@
 
 ZERO_BASE = gm.ToZeroBasedIndexTransformation()
 
-<<<<<<< HEAD
-=======
-managers = {}
-
-
-def _run_grid_manager(file: str, backend: Optional[gtx_backend.Backend]) -> gm.GridManager:
-    if not managers.get(file):
-        manager = gridtest_utils.get_grid_manager(file, num_levels=1, backend=backend)
-        managers[file] = manager
-    return managers.get(file)
-
-
-@pytest.fixture
-def global_grid_file():
-    return gridtest_utils.resolve_full_grid_file_name(dt_utils.R02B04_GLOBAL)
-
-
-@pytest.mark.with_netcdf
-def test_grid_file_dimension(global_grid_file):
-    parser = gm.GridFile(str(global_grid_file))
-    try:
-        parser.open()
-        assert parser.dimension(gm.DimensionName.CELL_NAME) == R02B04_GLOBAL_NUM_CELLS
-        assert parser.dimension(gm.DimensionName.VERTEX_NAME) == R02B04_GLOBAL_NUM_VERTEX
-        assert parser.dimension(gm.DimensionName.EDGE_NAME) == R02B04_GLOBAL_NUM_EDGES
-    except Exception:
-        pytest.fail()
-    finally:
-        parser.close()
-
-
-@pytest.mark.datatest
-@pytest.mark.with_netcdf
-@pytest.mark.parametrize(
-    "grid_file, experiment",
-    [
-        (dt_utils.REGIONAL_EXPERIMENT, dt_utils.REGIONAL_EXPERIMENT),
-        (dt_utils.R02B04_GLOBAL, dt_utils.GLOBAL_EXPERIMENT),
-    ],
-)
-def test_grid_file_vertex_cell_edge_dimensions(grid_savepoint, grid_file):
-    file = gridtest_utils.resolve_full_grid_file_name(grid_file)
-    parser = gm.GridFile(str(file))
-    try:
-        parser.open()
-        assert parser.dimension(gm.DimensionName.CELL_NAME) == grid_savepoint.num(dims.CellDim)
-        assert parser.dimension(gm.DimensionName.VERTEX_NAME) == grid_savepoint.num(dims.VertexDim)
-        assert parser.dimension(gm.DimensionName.EDGE_NAME) == grid_savepoint.num(dims.EdgeDim)
-    except Exception as error:
-        pytest.fail(f"reading of dimension from netcdf failed: {error}")
-    finally:
-        parser.close()
-
-
-# TODO is this useful?
-@pytest.mark.skip
-@pytest.mark.with_netcdf
-@pytest.mark.parametrize("experiment", (dt_utils.GLOBAL_EXPERIMENT,))
-def test_grid_file_index_fields(global_grid_file, caplog, icon_grid):
-    caplog.set_level(logging.DEBUG)
-    parser = gm.GridFile(str(global_grid_file))
-    try:
-        parser.open()
-        assert np.allclose(
-            parser.int_variable(gm.ConnectivityName.C2E), icon_grid.neighbor_tables[dims.C2EDim] + 1
-        )
-        assert np.allclose(
-            parser.int_variable(gm.ConnectivityName.E2C), icon_grid.neighbor_tables[dims.E2CDim] + 1
-        )
-        assert np.allclose(
-            parser.int_variable(gm.ConnectivityName.V2E), icon_grid.neighbor_tables[dims.V2EDim] + 1
-        )
-        assert np.allclose(
-            parser.int_variable(gm.ConnectivityName.V2C), icon_grid.neighbor_tables[dims.V2CDim] + 1
-        )
-    except Exception as e:
-        logging.error(e)
-        pytest.fail()
-    finally:
-        parser.close()
-
->>>>>>> 1b5d3cd3
 
 # TODO @magdalena add test cases for hexagon vertices v2e2v
 # v2e2v: grid,???
@@ -166,13 +83,9 @@
 )
 @pytest.mark.parametrize("dim", [dims.CellDim, dims.EdgeDim, dims.VertexDim])
 def test_grid_manager_refin_ctrl(grid_savepoint, grid_file, experiment, dim, backend):
-<<<<<<< HEAD
     refin_ctrl = utils.run_grid_manager(
         grid_file, keep_skip_values=True, backend=backend
     ).refinement
-=======
-    refin_ctrl = _run_grid_manager(grid_file, backend).grid.refinement_control
->>>>>>> 1b5d3cd3
     refin_ctrl_serialized = grid_savepoint.refin_ctrl(dim)
     assert np.all(
         refin_ctrl_serialized.ndarray
@@ -413,13 +326,8 @@
 )
 def test_grid_manager_eval_c2v(caplog, grid_savepoint, grid_file, backend):
     caplog.set_level(logging.DEBUG)
-<<<<<<< HEAD
-    grid = utils.run_grid_manager(grid_file, keep_skip_values=True, backend=backend).grid
-    c2v = grid.get_offset_provider("C2V").asnumpy()
-=======
-    grid = _run_grid_manager(grid_file, backend).grid
+    grid = utils.run_grid_manager(grid_file, keep_skip_values=True, backend=backend).grid
     c2v = grid.get_connectivity("C2V").asnumpy()
->>>>>>> 1b5d3cd3
     assert np.allclose(c2v, grid_savepoint.c2v())
 
 
@@ -695,5 +603,5 @@
     "grid_file, expected", [(dt_utils.REGIONAL_EXPERIMENT, True), (dt_utils.R02B04_GLOBAL, False)]
 )
 def test_limited_area_on_grid(grid_file, expected):
-    grid = _run_grid_manager(grid_file, backend=None).grid
+    grid = utils.run_grid_manager(grid_file, backend=None).grid
     assert expected == grid.limited_area