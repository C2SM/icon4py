--- conflicted
+++ resolved
@@ -593,11 +593,7 @@
     manager = _run_grid_manager(grid_file, backend=backend)
     geometry_fields = manager.geometry
     assert helpers.dallclose(
-<<<<<<< HEAD
-        geometry_fields[GeometryName.TANGENT_ORIENTATION].asnumpy(), expected.asnumpy()
-=======
         geometry_fields[gm.GeometryName.TANGENT_ORIENTATION].asnumpy(), expected.asnumpy()
->>>>>>> d5de356f
     )
 
 
@@ -626,6 +622,26 @@
         (dt_utils.R02B04_GLOBAL, dt_utils.GLOBAL_EXPERIMENT),
     ],
 )
+def test_edge_cell_distance(grid_file, grid_savepoint, backend):
+    expected = grid_savepoint.edge_cell_length()
+    manager = _run_grid_manager(grid_file, backend=backend)
+    geometry_fields = manager.geometry
+
+    assert helpers.dallclose(
+        geometry_fields[GeometryName.EDGE_CELL_DISTANCE].asnumpy(),
+        expected.asnumpy(),
+        equal_nan=True,
+    )
+
+
+@pytest.mark.datatest
+@pytest.mark.parametrize(
+    "grid_file, experiment",
+    [
+        (dt_utils.REGIONAL_EXPERIMENT, dt_utils.REGIONAL_EXPERIMENT),
+        (dt_utils.R02B04_GLOBAL, dt_utils.GLOBAL_EXPERIMENT),
+    ],
+)
 def test_edge_orientation_on_vertex(grid_file, grid_savepoint, backend):
     expected = grid_savepoint.vertex_edge_orientation()
     manager = _run_grid_manager(grid_file, backend=backend)
@@ -647,24 +663,4 @@
     expected = grid_savepoint.vertex_dual_area()
     manager = _run_grid_manager(grid_file, backend=backend)
     geometry_fields = manager.geometry
-    assert helpers.dallclose(geometry_fields[GeometryName.DUAL_AREA].ndarray, expected.ndarray)
-
-
-@pytest.mark.datatest
-@pytest.mark.parametrize(
-    "grid_file, experiment",
-    [
-        (dt_utils.REGIONAL_EXPERIMENT, dt_utils.REGIONAL_EXPERIMENT),
-        (dt_utils.R02B04_GLOBAL, dt_utils.GLOBAL_EXPERIMENT),
-    ],
-)
-def test_edge_cell_distance(grid_file, grid_savepoint, backend):
-    expected = grid_savepoint.edge_cell_length()
-    manager = _run_grid_manager(grid_file, backend=backend)
-    geometry_fields = manager.geometry
-
-    assert helpers.dallclose(
-        geometry_fields[GeometryName.EDGE_CELL_DISTANCE].asnumpy(),
-        expected.asnumpy(),
-        equal_nan=True,
-    )+    assert helpers.dallclose(geometry_fields[GeometryName.DUAL_AREA].ndarray, expected.ndarray)