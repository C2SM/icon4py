# ICON4Py - ICON inspired code in Python and GT4Py
#
# Copyright (c) 2022-2024, ETH Zurich and MeteoSwiss
# All rights reserved.
#
# Please, refer to the LICENSE file in the root directory.
# SPDX-License-Identifier: BSD-3-Clause

from __future__ import annotations

import functools
import logging
import typing
import uuid

import numpy as np
import pytest

import icon4py.model.common.test_utils.datatest_utils as dt_utils
from icon4py.model.common import dimension as dims
<<<<<<< HEAD
from icon4py.model.common.decomposition import definitions as defs, halo
=======
>>>>>>> f9f77169
from icon4py.model.common.grid import (
    grid_manager as gm,
    refinement as refin,
    simple,
    vertical as v_grid,
)
from icon4py.model.common.settings import xp


if typing.TYPE_CHECKING:
    import netCDF4

try:
    import netCDF4
except ImportError:
    pytest.skip("optional netcdf dependency not installed", allow_module_level=True)


from . import utils


SIMPLE_GRID_NC = "simple_grid.nc"


R02B04_GLOBAL_NUM_CELLS = 20480

MCH_CH_RO4B09_GLOBAL_NUM_CELLS = 83886080


<<<<<<< HEAD
MCH_CH_R04B09_CELL_DOMAINS = {
    "2ND_BOUNDARY_LINE": 850,
    "3D_BOUNDARY_LINE": 1688,
    "4TH_BOUNDARY_LINE": 2511,
    "NUDGING": 3316,
    "INTERIOR": 4104,
    "HALO": 20896,
    "LOCAL": 0,
}

MCH_CH_R04B09_VERTEX_DOMAINS = {
    "2ND_BOUNDARY_LINE": 428,
    "3D_BOUNDARY_LINE": 850,
    "4TH_BOUNDARY_LINE": 1266,
    "5TH_BOUNDARY_LINE": 1673,
    "INTERIOR": 2071,
    "HALO": 10663,
    "LOCAL": 0,
}

MCH_CH_R04B09_EDGE_DOMAINS = {
    "2ND_BOUNDARY_LINE": 428,
    "3D_BOUNDARY_LINE": 1278,
    "4TH_BOUNDARY_LINE": 1700,
    "5TH_BOUNDARY_LINE": 2538,
    "6TH_BOUNDARY_LINE": 2954,
    "7TH_BOUNDARY_LINE": 3777,
    "8TH_BOUNDARY_LINE": 4184,
    "NUDGING": 4989,
    "2ND_NUDGING": 5387,
    "INTERIOR": 6176,
    "HALO": 31558,
    "LOCAL": 0,
    "END": 31558,
}

zero_base = gm.ToZeroBasedIndexTransformation()
vertical = v_grid.VerticalGridConfig(num_levels=80)


@pytest.fixture
def simple_grid_gridfile(tmp_path):
    path = tmp_path.joinpath(SIMPLE_GRID_NC).absolute()
    grid = simple.SimpleGrid()

    dataset = netCDF4.Dataset(path, "w", format="NETCDF4")
    dataset.setncattr(gm.PropertyName.GRID_ID, str(uuid.uuid4()))
    dataset.setncattr(gm.PropertyName.LEVEL, 0)
    dataset.setncattr(gm.PropertyName.ROOT, 0)
=======
zero_base = gm.ToZeroBasedIndexTransformation()


@pytest.fixture(scope="module")
def simple_grid_gridfile(tmp_path_factory):
    def _add_to_dataset(
        dataset: netCDF4.Dataset,
        data: np.ndarray,
        var_name: str,
        dims: tuple[gm.GridFileName, gm.GridFileName],
    ):
        var = dataset.createVariable(var_name, np.int32, dims)
        var[:] = np.transpose(data)[:]

    path = tmp_path_factory.mktemp("simple_grid").joinpath(SIMPLE_GRID_NC).absolute()
    grid = simple.SimpleGrid()

    dataset = netCDF4.Dataset(path, "w", format="NETCDF4")
    dataset.setncattr(gm.MandatoryPropertyName.GRID_UUID, str(uuid.uuid4()))
    dataset.setncattr(gm.MandatoryPropertyName.LEVEL, 0)
    dataset.setncattr(gm.MandatoryPropertyName.ROOT, 0)
>>>>>>> f9f77169
    dataset.createDimension(gm.DimensionName.VERTEX_NAME, size=grid.num_vertices)

    dataset.createDimension(gm.DimensionName.EDGE_NAME, size=grid.num_edges)
    dataset.createDimension(gm.DimensionName.CELL_NAME, size=grid.num_cells)
    dataset.createDimension(gm.DimensionName.NEIGHBORS_TO_EDGE_SIZE, size=grid.size[dims.E2VDim])
    dataset.createDimension(gm.DimensionName.DIAMOND_EDGE_SIZE, size=grid.size[dims.E2C2EDim])
    dataset.createDimension(gm.DimensionName.MAX_CHILD_DOMAINS, size=1)
    # add dummy values for the grf dimensions
    dataset.createDimension(gm.DimensionName.CELL_GRF, size=14)
    dataset.createDimension(gm.DimensionName.EDGE_GRF, size=24)
    dataset.createDimension(gm.DimensionName.VERTEX_GRF, size=13)
    _add_to_dataset(
        dataset,
        np.zeros(grid.num_edges),
        gm.GridRefinementName.CONTROL_EDGES,
        (gm.DimensionName.EDGE_NAME,),
    )

    _add_to_dataset(
        dataset,
        np.zeros(grid.num_cells),
        gm.GridRefinementName.CONTROL_CELLS,
        (gm.DimensionName.CELL_NAME,),
    )
    _add_to_dataset(
        dataset,
        np.zeros(grid.num_vertices),
        gm.GridRefinementName.CONTROL_VERTICES,
        (gm.DimensionName.VERTEX_NAME,),
    )

    dataset.createDimension(gm.DimensionName.NEIGHBORS_TO_CELL_SIZE, size=grid.size[dims.C2EDim])
    dataset.createDimension(gm.DimensionName.NEIGHBORS_TO_VERTEX_SIZE, size=grid.size[dims.V2CDim])

    _add_to_dataset(
        dataset,
        grid.connectivities[dims.C2EDim],
        gm.ConnectivityName.C2E,
        (
            gm.DimensionName.NEIGHBORS_TO_CELL_SIZE,
            gm.DimensionName.CELL_NAME,
        ),
    )

    _add_to_dataset(
        dataset,
        grid.connectivities[dims.E2CDim],
        gm.ConnectivityName.E2C,
        (
            gm.DimensionName.NEIGHBORS_TO_EDGE_SIZE,
            gm.DimensionName.EDGE_NAME,
        ),
    )
    _add_to_dataset(
        dataset,
        grid.connectivities[dims.E2VDim],
        gm.ConnectivityName.E2V,
        (
            gm.DimensionName.NEIGHBORS_TO_EDGE_SIZE,
            gm.DimensionName.EDGE_NAME,
        ),
    )

    _add_to_dataset(
        dataset,
        grid.connectivities[dims.V2CDim],
        gm.ConnectivityName.V2C,
        (
            gm.DimensionName.NEIGHBORS_TO_VERTEX_SIZE,
            gm.DimensionName.VERTEX_NAME,
        ),
    )

    _add_to_dataset(
        dataset,
        grid.connectivities[dims.C2VDim],
        gm.ConnectivityName.C2V,
        (
            gm.DimensionName.NEIGHBORS_TO_CELL_SIZE,
            gm.DimensionName.CELL_NAME,
        ),
    )
    _add_to_dataset(
        dataset,
        np.zeros((grid.num_vertices, 4), dtype=np.int32),
        gm.ConnectivityName.V2E2V,
        (gm.DimensionName.DIAMOND_EDGE_SIZE, gm.DimensionName.VERTEX_NAME),
    )
    _add_to_dataset(
        dataset,
        grid.connectivities[dims.V2EDim],
        gm.ConnectivityName.V2E,
        (
            gm.DimensionName.NEIGHBORS_TO_VERTEX_SIZE,
            gm.DimensionName.VERTEX_NAME,
        ),
    )
    _add_to_dataset(
        dataset,
        grid.connectivities[dims.C2E2CDim],
        gm.ConnectivityName.C2E2C,
        (
            gm.DimensionName.NEIGHBORS_TO_CELL_SIZE,
            gm.DimensionName.CELL_NAME,
        ),
    )

    _add_to_dataset(
        dataset,
        np.ones((1, 24), dtype=np.int32),
        gm.GridRefinementName.START_INDEX_EDGES,
        (gm.DimensionName.MAX_CHILD_DOMAINS, gm.DimensionName.EDGE_GRF),
    )
    _add_to_dataset(
        dataset,
        np.ones((1, 14), dtype=np.int32),
        gm.GridRefinementName.START_INDEX_CELLS,
        (gm.DimensionName.MAX_CHILD_DOMAINS, gm.DimensionName.CELL_GRF),
    )
    _add_to_dataset(
        dataset,
        np.ones((1, 13), dtype=np.int32),
        gm.GridRefinementName.START_INDEX_VERTICES,
        (gm.DimensionName.MAX_CHILD_DOMAINS, gm.DimensionName.VERTEX_GRF),
    )
    _add_to_dataset(
        dataset,
        np.ones((1, 24), dtype=np.int32),
        gm.GridRefinementName.END_INDEX_EDGES,
        (gm.DimensionName.MAX_CHILD_DOMAINS, gm.DimensionName.EDGE_GRF),
    )
    _add_to_dataset(
        dataset,
        np.ones((1, 14), dtype=np.int32),
        gm.GridRefinementName.END_INDEX_CELLS,
        (gm.DimensionName.MAX_CHILD_DOMAINS, gm.DimensionName.CELL_GRF),
    )
    _add_to_dataset(
        dataset,
        np.ones((1, 13), dtype=np.int32),
        gm.GridRefinementName.END_INDEX_VERTICES,
        (gm.DimensionName.MAX_CHILD_DOMAINS, gm.DimensionName.VERTEX_GRF),
    )
    dataset.close()
    yield path
    path.unlink()


<<<<<<< HEAD
def _add_to_dataset(
    dataset: netCDF4.Dataset,
    data: np.ndarray,
    var_name: str,
    dims: tuple[gm.GridFileName, gm.GridFileName],
):
    var = dataset.createVariable(var_name, np.int32, dims)
    var[:] = np.transpose(data)[:]
=======
@pytest.fixture(scope="module")
def manager_for_simple_grid(simple_grid_gridfile):
    with gm.GridManager(
        grid_file=simple_grid_gridfile,
        transformation=gm.NoTransformation(),
        config=v_grid.VerticalGridConfig(num_levels=10),
    ) as manager:
        manager(limited_area=False)
        yield manager


@functools.cache
def grid_manager(name, num_levels=65, transformation=None) -> gm.GridManager:
    if transformation is None:
        transformation = gm.ToZeroBasedIndexTransformation()
    file_name = utils.resolve_file_from_gridfile_name(name)
    with gm.GridManager(
        transformation, file_name, v_grid.VerticalGridConfig(num_levels)
    ) as grid_manager:
        grid_manager(limited_area=_is_local(name))
        return grid_manager
>>>>>>> f9f77169


@functools.cache
def grid_manager(fname, num_levels=65, transformation=None) -> gm.GridManager:
    if transformation is None:
        transformation = gm.ToZeroBasedIndexTransformation()
    grid_manager = gm.GridManager(transformation, fname, v_grid.VerticalGridConfig(num_levels))
    grid_manager()
    return grid_manager


@pytest.mark.with_netcdf
<<<<<<< HEAD
def test_gridfile_dimension(simple_grid_gridfile):
    grid = simple.SimpleGrid()

    with gm.GridFile(str(simple_grid_gridfile)) as parser:
        assert parser.dimension(gm.DimensionName.CELL_NAME) == grid.num_cells
        assert parser.dimension(gm.DimensionName.VERTEX_NAME) == grid.num_vertices
        assert parser.dimension(gm.DimensionName.EDGE_NAME) == grid.num_edges
=======
def test_grid_file_dimension(simple_grid_gridfile):
    grid = simple.SimpleGrid()

    parser = gm.GridFile(str(simple_grid_gridfile))
    try:
        parser.open()
        assert parser.dimension(gm.DimensionName.CELL_NAME) == grid.num_cells
        assert parser.dimension(gm.DimensionName.VERTEX_NAME) == grid.num_vertices
        assert parser.dimension(gm.DimensionName.EDGE_NAME) == grid.num_edges
    except Exception:
        pytest.fail()
    finally:
        parser.close()
>>>>>>> f9f77169


@pytest.mark.datatest
@pytest.mark.with_netcdf
@pytest.mark.parametrize(
<<<<<<< HEAD
    "parser, experiment",
=======
    "grid_file, experiment",
>>>>>>> f9f77169
    [
        (dt_utils.REGIONAL_EXPERIMENT, dt_utils.REGIONAL_EXPERIMENT),
        (utils.R02B04_GLOBAL, dt_utils.GLOBAL_EXPERIMENT),
    ],
)
<<<<<<< HEAD
def test_gridfile_vertex_cell_edge_dimensions(grid_savepoint, parser):
    file = utils.resolve_file_from_gridfile_name(parser)
    with gm.GridFile(str(file)) as parser:
        assert parser.dimension(gm.DimensionName.CELL_NAME) == grid_savepoint.num(dims.CellDim)
        assert parser.dimension(gm.DimensionName.EDGE_NAME) == grid_savepoint.num(dims.EdgeDim)
        assert parser.dimension(gm.DimensionName.VERTEX_NAME) == grid_savepoint.num(dims.VertexDim)


@pytest.mark.with_netcdf
def test_gridfile_index_fields(simple_grid_gridfile, caplog):
    caplog.set_level(logging.DEBUG)
    simple_grid = simple.SimpleGrid()
    with gm.GridFile(str(simple_grid_gridfile)) as parser:
        assert np.allclose(
            parser.int_field(gm.ConnectivityName.C2E), simple_grid.connectivities[dims.C2EDim]
        )
        assert np.allclose(
            parser.int_field(gm.ConnectivityName.E2C), simple_grid.connectivities[dims.E2CDim]
        )
        assert np.allclose(
            parser.int_field(gm.ConnectivityName.V2E), simple_grid.connectivities[dims.V2EDim]
        )
        assert np.allclose(
            parser.int_field(gm.ConnectivityName.V2C), simple_grid.connectivities[dims.V2CDim]
        )
=======
def test_grid_file_vertex_cell_edge_dimensions(grid_savepoint, grid_file):
    file = utils.resolve_file_from_gridfile_name(grid_file)
    parser = gm.GridFile(str(file))
    try:
        parser.open()
        assert parser.dimension(gm.DimensionName.CELL_NAME) == grid_savepoint.num(dims.CellDim)
        assert parser.dimension(gm.DimensionName.VERTEX_NAME) == grid_savepoint.num(dims.VertexDim)
        assert parser.dimension(gm.DimensionName.EDGE_NAME) == grid_savepoint.num(dims.EdgeDim)
    except Exception:
        pytest.fail()
    finally:
        parser.close()


@pytest.mark.with_netcdf
def test_grid_file_index_fields(simple_grid_gridfile, caplog):
    caplog.set_level(logging.DEBUG)
    simple_grid = simple.SimpleGrid()
    parser = gm.GridFile(str(simple_grid_gridfile))
    try:
        parser.open()
        assert np.allclose(
            parser.int_variable(gm.ConnectivityName.C2E), simple_grid.connectivities[dims.C2EDim]
        )
        assert np.allclose(
            parser.int_variable(gm.ConnectivityName.E2C), simple_grid.connectivities[dims.E2CDim]
        )
        assert np.allclose(
            parser.int_variable(gm.ConnectivityName.V2E), simple_grid.connectivities[dims.V2EDim]
        )
        assert np.allclose(
            parser.int_variable(gm.ConnectivityName.V2C), simple_grid.connectivities[dims.V2CDim]
        )
    except Exception:
        pytest.fail()
    finally:
        parser.close()
>>>>>>> f9f77169


# TODO @magdalena add test cases for hexagon vertices v2e2v
# v2e2v: grid,???


# v2e: exists in serial, simple, grid
@pytest.mark.datatest
@pytest.mark.with_netcdf
@pytest.mark.parametrize(
    "grid_file, experiment",
    [
        (dt_utils.REGIONAL_EXPERIMENT, dt_utils.REGIONAL_EXPERIMENT),
        (utils.R02B04_GLOBAL, dt_utils.GLOBAL_EXPERIMENT),
    ],
)
def test_grid_manager_eval_v2e(caplog, grid_savepoint, grid_file):
    caplog.set_level(logging.DEBUG)
<<<<<<< HEAD
    file = utils.resolve_file_from_gridfile_name(grid_file)
    with gm.GridManager(zero_base, file, vertical) as manager:
        manager.read()
        grid = manager.grid
        seralized_v2e = grid_savepoint.v2e()
        # there are vertices at the boundary of a local domain or at a pentagon point that have less than
        # 6 neighbors hence there are "Missing values" in the grid file
        # they get substituted by the "last valid index" in preprocessing step in icon.
        assert not has_invalid_index(seralized_v2e)
        v2e_table = grid.get_offset_provider("V2E").table
        assert has_invalid_index(v2e_table)
        reset_invalid_index(seralized_v2e)
        assert np.allclose(v2e_table, seralized_v2e)


@pytest.mark.with_netcdf
@pytest.mark.parametrize(
    "grid_file, experiment",
    [
        (dt_utils.REGIONAL_EXPERIMENT, dt_utils.REGIONAL_EXPERIMENT),
        (utils.R02B04_GLOBAL, dt_utils.GLOBAL_EXPERIMENT),
    ],
)
@pytest.mark.parametrize("dim", [dims.CellDim, dims.EdgeDim, dims.VertexDim])
def test_refin_ctrl(grid_savepoint, grid_file, experiment, dim):
    file = utils.resolve_file_from_gridfile_name(grid_file)
    with gm.GridManager(zero_base, file, vertical) as manager:
        manager.read()
        refin_ctrl = manager.refinement
        refin_ctrl_serialized = grid_savepoint.refin_ctrl(dim)
        assert np.all(refin_ctrl_serialized.ndarray == refin.to_unnested(refin_ctrl[dim], dim))
=======
    manager = grid_manager(grid_file, zero_base)
    grid = manager.grid
    seralized_v2e = grid_savepoint.v2e()
    # there are vertices at the boundary of a local domain or at a pentagon point that have less than
    # 6 neighbors hence there are "Missing values" in the grid file
    # they get substituted by the "last valid index" in preprocessing step in icon.
    assert not has_invalid_index(seralized_v2e)
    v2e_table = grid.get_offset_provider("V2E").table
    assert has_invalid_index(v2e_table)
    reset_invalid_index(seralized_v2e)
    assert np.allclose(v2e_table, seralized_v2e)
>>>>>>> f9f77169


@pytest.mark.datatest
@pytest.mark.with_netcdf
@pytest.mark.parametrize(
    "grid_file, experiment",
    [
        (dt_utils.REGIONAL_EXPERIMENT, dt_utils.REGIONAL_EXPERIMENT),
        (utils.R02B04_GLOBAL, dt_utils.GLOBAL_EXPERIMENT),
    ],
)
@pytest.mark.parametrize("dim", [dims.CellDim, dims.EdgeDim, dims.VertexDim])
def test_grid_manager_refin_ctrl(grid_savepoint, grid_file, experiment, dim):
    manager = grid_manager(grid_file, zero_base)
    refin_ctrl = manager.refinement
    refin_ctrl_serialized = grid_savepoint.refin_ctrl(dim)
    assert np.all(
        refin_ctrl_serialized.ndarray
        == refin.convert_to_unnested_refinement_values(refin_ctrl[dim], dim)
    )


# v2c: exists in serial, simple, grid
@pytest.mark.datatest
@pytest.mark.with_netcdf
@pytest.mark.parametrize(
    "grid_file, experiment",
    [
        (dt_utils.REGIONAL_EXPERIMENT, dt_utils.REGIONAL_EXPERIMENT),
        (utils.R02B04_GLOBAL, dt_utils.GLOBAL_EXPERIMENT),
    ],
)
def test_grid_manager_eval_v2c(caplog, grid_savepoint, grid_file):
    caplog.set_level(logging.DEBUG)
<<<<<<< HEAD
    file = utils.resolve_file_from_gridfile_name(grid_file)
    grid = grid_manager(file).grid
=======
    grid = grid_manager(grid_file).grid
>>>>>>> f9f77169
    serialized_v2c = grid_savepoint.v2c()
    # there are vertices that have less than 6 neighboring cells: either pentagon points or
    # vertices at the boundary of the domain for a limited area mode
    # hence in the grid file there are "missing values"
    # they get substituted by the "last valid index" in preprocessing step in icon.
    assert not has_invalid_index(serialized_v2c)
    assert has_invalid_index(grid.get_offset_provider("V2C").table)
    reset_invalid_index(serialized_v2c)

    assert np.allclose(grid.get_offset_provider("V2C").table, serialized_v2c)


def reset_invalid_index(index_array: np.ndarray):
    """
    Revert changes from mo_model_domimp_patches.

    Helper function to revert mo_model_domimp_patches.f90: move_dummies_to_end_idxblk.
    see:
    # ! Checks for the pentagon case and moves dummy cells to end.
    #  ! The dummy entry is either set to 0 or duplicated from the last one
    #  SUBROUTINE move_dummies_to_end(array, array_size, max_connectivity, duplicate)

    After reading the grid file ICON moves all invalid indices (neighbors not existing in the
    grid file) to the end of the neighbor list and replaces them with the "last valid neighbor index"
    it is up to the user then to ensure that any coefficients in neighbor some multiplied with
    these values are zero in order to "remove" them again from the sum.

    For testing we resubstitute those to the GridFile.INVALID_INDEX
    Args:
        index_array: the array where values the invalid values have to be reset

    Returns: an array where the spurious "last valid index" are replaced by GridFile.INVALID_INDEX

    """
    for i in range(0, index_array.shape[0]):
        uq, index = np.unique(index_array[i, :], return_index=True)
        index_array[i, max(index) + 1 :] = gm.GridFile.INVALID_INDEX


# e2v: exists in serial, simple, grid
@pytest.mark.datatest
@pytest.mark.with_netcdf
@pytest.mark.parametrize(
    "grid_file, experiment",
    [
        (dt_utils.REGIONAL_EXPERIMENT, dt_utils.REGIONAL_EXPERIMENT),
        (utils.R02B04_GLOBAL, dt_utils.GLOBAL_EXPERIMENT),
    ],
)
def test_grid_manager_eval_e2v(caplog, grid_savepoint, grid_file):
    caplog.set_level(logging.DEBUG)
<<<<<<< HEAD
    file = utils.resolve_file_from_gridfile_name(grid_file)
    grid = grid_manager(file).grid
=======
    grid = grid_manager(grid_file).grid
>>>>>>> f9f77169

    serialized_e2v = grid_savepoint.e2v()[0 : grid.num_edges, :]
    # all vertices in the system have to neighboring edges, there no edges that point nowhere
    # hence this connectivity has no "missing values" in the grid file
    assert not has_invalid_index(serialized_e2v)
    assert not has_invalid_index(grid.get_offset_provider("E2V").table)
    assert np.allclose(grid.get_offset_provider("E2V").table, serialized_e2v)


def has_invalid_index(ar: np.ndarray):
    return np.any(invalid_index(ar))


def invalid_index(ar):
    return np.where(ar == gm.GridFile.INVALID_INDEX)


def _is_local(grid_file: str):
    return grid_file == dt_utils.REGIONAL_EXPERIMENT


def assert_invalid_indices(e2c_table: np.ndarray, grid_file: str):
    """
    Assert invalid indices for E2C connectivity.

    Local grids: there are edges at the boundary that have only one
    neighboring cell, there are "missing values" in the grid file
    and for E2C they do not get substituted in the ICON preprocessing.

    Global grids have no "missing values" indices since all edges always have 2 neighboring cells.

    Args:
        e2c_table: E2C connectivity
        grid_file: name of grid file used

    """
    if _is_local(grid_file):
        assert has_invalid_index(e2c_table)
    else:
        assert not has_invalid_index(e2c_table)


# e2c : exists in serial, simple, grid
@pytest.mark.datatest
@pytest.mark.with_netcdf
@pytest.mark.parametrize(
    "grid_file, experiment",
    [
        (dt_utils.REGIONAL_EXPERIMENT, dt_utils.REGIONAL_EXPERIMENT),
        (utils.R02B04_GLOBAL, dt_utils.GLOBAL_EXPERIMENT),
    ],
)
def test_grid_manager_eval_e2c(caplog, grid_savepoint, grid_file):
    caplog.set_level(logging.DEBUG)
<<<<<<< HEAD
    file = utils.resolve_file_from_gridfile_name(grid_file)
    grid = grid_manager(file).grid
=======
    grid = grid_manager(grid_file).grid
>>>>>>> f9f77169
    serialized_e2c = grid_savepoint.e2c()
    e2c_table = grid.get_offset_provider("E2C").table
    assert_invalid_indices(serialized_e2c, grid_file)
    assert_invalid_indices(e2c_table, grid_file)
    assert np.allclose(e2c_table, serialized_e2c)


# c2e: serial, simple, grid
@pytest.mark.datatest
@pytest.mark.with_netcdf
@pytest.mark.parametrize(
    "grid_file, experiment",
    [
        (dt_utils.REGIONAL_EXPERIMENT, dt_utils.REGIONAL_EXPERIMENT),
        (utils.R02B04_GLOBAL, dt_utils.GLOBAL_EXPERIMENT),
    ],
)
def test_grid_manager_eval_c2e(caplog, grid_savepoint, grid_file):
    caplog.set_level(logging.DEBUG)
<<<<<<< HEAD
    file = utils.resolve_file_from_gridfile_name(grid_file)
    grid = grid_manager(file).grid
=======
    grid = grid_manager(grid_file).grid
>>>>>>> f9f77169

    serialized_c2e = grid_savepoint.c2e()
    # no cells with less than 3 neighboring edges exist, otherwise the cell is not there in the
    # first place
    # hence there are no "missing values" in the grid file
    assert not has_invalid_index(serialized_c2e)
    assert not has_invalid_index(grid.get_offset_provider("C2E").table)
    assert np.allclose(grid.get_offset_provider("C2E").table, serialized_c2e)


# c2e2c: exists in  serial, simple_mesh, grid
@pytest.mark.datatest
@pytest.mark.with_netcdf
@pytest.mark.parametrize(
    "grid_file, experiment",
    [
        (dt_utils.REGIONAL_EXPERIMENT, dt_utils.REGIONAL_EXPERIMENT),
        (dt_utils.R02B04_GLOBAL, dt_utils.GLOBAL_EXPERIMENT),
    ],
)
def test_grid_manager_eval_c2e2c(caplog, grid_savepoint, grid_file):
    caplog.set_level(logging.DEBUG)
<<<<<<< HEAD
    file = utils.resolve_file_from_gridfile_name(grid_file)
    grid = grid_manager(file).grid
=======
    grid = grid_manager(grid_file).grid
>>>>>>> f9f77169
    assert np.allclose(
        grid.get_offset_provider("C2E2C").table,
        grid_savepoint.c2e2c(),
    )


@pytest.mark.datatest
@pytest.mark.with_netcdf
@pytest.mark.parametrize(
    "grid_file, experiment",
    [
        (dt_utils.REGIONAL_EXPERIMENT, dt_utils.REGIONAL_EXPERIMENT),
        (dt_utils.R02B04_GLOBAL, dt_utils.GLOBAL_EXPERIMENT),
    ],
)
def test_grid_manager_eval_c2e2cO(caplog, grid_savepoint, grid_file):
    caplog.set_level(logging.DEBUG)
<<<<<<< HEAD
    file = utils.resolve_file_from_gridfile_name(grid_file)
    grid = grid_manager(file).grid
=======
    grid = grid_manager(grid_file).grid
>>>>>>> f9f77169
    serialized_grid = grid_savepoint.construct_icon_grid(on_gpu=False)
    assert np.allclose(
        grid.get_offset_provider("C2E2CO").table,
        serialized_grid.get_offset_provider("C2E2CO").table,
    )


# e2c2e (e2c2eo) - diamond: exists in serial, simple_mesh
@pytest.mark.datatest
@pytest.mark.with_netcdf
@pytest.mark.parametrize(
    "grid_file, experiment",
    [
        (dt_utils.REGIONAL_EXPERIMENT, dt_utils.REGIONAL_EXPERIMENT),
        (utils.R02B04_GLOBAL, dt_utils.GLOBAL_EXPERIMENT),
    ],
)
def test_grid_manager_eval_e2c2e(caplog, grid_savepoint, grid_file):
    caplog.set_level(logging.DEBUG)
<<<<<<< HEAD
    file = utils.resolve_file_from_gridfile_name(grid_file)
    grid = grid_manager(file).grid
=======
    grid = grid_manager(grid_file).grid
>>>>>>> f9f77169
    serialized_grid = grid_savepoint.construct_icon_grid(on_gpu=False)
    serialized_e2c2e = serialized_grid.get_offset_provider("E2C2E").table
    serialized_e2c2eO = serialized_grid.get_offset_provider("E2C2EO").table
    assert_invalid_indices(serialized_e2c2e, grid_file)

    e2c2e_table = grid.get_offset_provider("E2C2E").table
    e2c2e0_table = grid.get_offset_provider("E2C2EO").table

    assert_invalid_indices(e2c2e_table, grid_file)
    # ICON calculates diamond edges only from rl_start = 2 (lateral_boundary(dims.EdgeDim) + 1 for
    # boundaries all values are INVALID even though the half diamond exists (see mo_model_domimp_setup.f90 ll 163ff.)
    assert_unless_invalid(e2c2e_table, serialized_e2c2e)
    assert_unless_invalid(e2c2e0_table, serialized_e2c2eO)


def assert_unless_invalid(table, serialized_ref):
    invalid_positions = invalid_index(table)
    np.allclose(table[invalid_positions], serialized_ref[invalid_positions])


@pytest.mark.datatest
@pytest.mark.with_netcdf
@pytest.mark.parametrize(
    "grid_file, experiment",
    [
        (dt_utils.REGIONAL_EXPERIMENT, dt_utils.REGIONAL_EXPERIMENT),
        (utils.R02B04_GLOBAL, dt_utils.GLOBAL_EXPERIMENT),
    ],
)
def test_grid_manager_eval_e2c2v(caplog, grid_savepoint, grid_file):
    caplog.set_level(logging.DEBUG)
<<<<<<< HEAD
    file = utils.resolve_file_from_gridfile_name(grid_file)
    gm = grid_manager(file)
=======
    gm = grid_manager(grid_file)
>>>>>>> f9f77169
    grid = gm.grid
    # the "far" (adjacent to edge normal ) is not always there, because ICON only calculates those starting from
    #   (lateral_boundary(dims.EdgeDim) + 1) to end(dims.EdgeDim)  (see mo_intp_coeffs.f90) and only for owned cells
    serialized_ref = grid_savepoint.e2c2v()
    table = grid.get_offset_provider("E2C2V").table
    assert_unless_invalid(table, serialized_ref)


@pytest.mark.datatest
@pytest.mark.with_netcdf
@pytest.mark.parametrize(
    "grid_file, experiment",
    [
        (dt_utils.REGIONAL_EXPERIMENT, dt_utils.REGIONAL_EXPERIMENT),
        (utils.R02B04_GLOBAL, dt_utils.GLOBAL_EXPERIMENT),
    ],
)
def test_grid_manager_eval_c2v(caplog, grid_savepoint, grid_file):
    caplog.set_level(logging.DEBUG)
<<<<<<< HEAD
    file = utils.resolve_file_from_gridfile_name(grid_file)
    grid = grid_manager(file).grid
=======
    grid = grid_manager(grid_file).grid
>>>>>>> f9f77169
    c2v = grid.get_offset_provider("C2V").table
    assert np.allclose(c2v, grid_savepoint.c2v())


@pytest.mark.parametrize("dim, size", [(dims.CellDim, 18), (dims.EdgeDim, 27), (dims.VertexDim, 9)])
@pytest.mark.with_netcdf
<<<<<<< HEAD
def test_grid_manager_getsize(simple_grid_gridfile, dim, size, caplog):
    caplog.set_level(logging.DEBUG)
    manager = grid_manager(
        simple_grid_gridfile, num_levels=10, transformation=gm.IndexTransformation()
    )

    assert size == manager.get_size(dim)
=======
def test_grid_manager_grid_size(manager_for_simple_grid, dim, size):
    assert size == manager_for_simple_grid.grid.size[dim]
>>>>>>> f9f77169


def assert_up_to_order(table, diamond_table):
    assert table.shape == diamond_table.shape
    for n in range(table.shape[0]):
        assert np.all(np.in1d(table[n, :], diamond_table[n, :]))


@pytest.mark.with_netcdf
<<<<<<< HEAD
def test_grid_manager_diamond_offset(simple_grid_gridfile):
    simple_grid = simple.SimpleGrid()
    manager = grid_manager(
        simple_grid_gridfile,
        num_levels=simple_grid.num_levels,
        transformation=gm.IndexTransformation(),
    )

    table = manager.grid.get_offset_provider("E2C2V").table
    assert_up_to_order(table, simple_grid.diamond_table)
=======
def test_grid_manager_diamond_offset(manager_for_simple_grid):
    table = manager_for_simple_grid.grid.get_offset_provider("E2C2V").table
    assert_up_to_order(table, simple.SimpleGridData.e2c2v_table)
>>>>>>> f9f77169


@pytest.mark.with_netcdf
def test_gridmanager_given_file_not_found_then_abort():
    fname = "./unknown_grid.nc"
    with pytest.raises(FileNotFoundError) as error:
        manager = gm.GridManager(
<<<<<<< HEAD
            gm.IndexTransformation(), fname, v_grid.VerticalGridConfig(num_levels=80)
=======
            gm.NoTransformation(), fname, v_grid.VerticalGridConfig(num_levels=80)
>>>>>>> f9f77169
        )
        manager()
        assert error.value == 1


@pytest.mark.parametrize("size", [100, 1500, 20000])
@pytest.mark.with_netcdf
def test_gt4py_transform_offset_by_1_where_valid(size):
    trafo = gm.ToZeroBasedIndexTransformation()
    rng = np.random.default_rng()
    input_field = rng.integers(-1, size, size)
    offset = trafo(input_field)
    expected = np.where(input_field >= 0, -1, 0)
    assert np.allclose(expected, offset)


@pytest.mark.parametrize(
    "grid_file, global_num_cells",
    [
        (utils.R02B04_GLOBAL, R02B04_GLOBAL_NUM_CELLS),
        (dt_utils.REGIONAL_EXPERIMENT, MCH_CH_RO4B09_GLOBAL_NUM_CELLS),
    ],
)
<<<<<<< HEAD
def test_grid_level_and_root(grid_file, global_num_cells):
    file = utils.resolve_file_from_gridfile_name(grid_file)
    assert global_num_cells == grid_manager(file, num_levels=10).grid.global_num_cells


def test_c2e2c2e(simple_grid_gridfile):
    simple_grid = simple.SimpleGrid()
    manager = grid_manager(
        simple_grid_gridfile,
        num_levels=simple_grid.num_levels,
        transformation=gm.IndexTransformation(),
    )

    table = manager.grid.get_offset_provider("C2E2C2E").table
=======
def test_grid_manager_grid_level_and_root(grid_file, global_num_cells):
    assert global_num_cells == grid_manager(grid_file, num_levels=1).grid.global_num_cells


def test_grid_manager_eval_c2e2c2e_on_simple_grid(manager_for_simple_grid, caplog):
    table = manager_for_simple_grid.grid.get_offset_provider("C2E2C2E").table
>>>>>>> f9f77169
    assert_up_to_order(table, simple.SimpleGridData.c2e2c2e_table)


@pytest.mark.datatest
@pytest.mark.with_netcdf
@pytest.mark.parametrize(
    "grid_file, experiment",
    [(utils.R02B04_GLOBAL, dt_utils.JABW_EXPERIMENT)],
)
def test_grid_manager_eval_c2e2c2e(caplog, grid_savepoint, grid_file):
    caplog.set_level(logging.DEBUG)
<<<<<<< HEAD
    file = utils.resolve_file_from_gridfile_name(grid_file)
    grid = grid_manager(file).grid
=======
    grid = grid_manager(grid_file).grid
>>>>>>> f9f77169
    serialized_grid = grid_savepoint.construct_icon_grid(on_gpu=False)
    assert np.allclose(
        grid.get_offset_provider("C2E2C2E").table,
        serialized_grid.get_offset_provider("C2E2C2E").table,
    )
    assert grid.get_offset_provider("C2E2C2E").table.shape == (grid.num_cells, 9)


<<<<<<< HEAD
@pytest.mark.mpi
@pytest.mark.parametrize(
    "field_offset",
    [dims.C2V, dims.E2V, dims.V2C, dims.E2C, dims.C2E, dims.V2E, dims.C2E2C, dims.V2E2V],
)
def test_local_connectivities(processor_props, caplog, field_offset):  # fixture
    caplog.set_level(logging.INFO)
    file = utils.resolve_file_from_gridfile_name(utils.R02B04_GLOBAL)
    grid = grid_manager(file).grid
    partitioner = halo.SimpleMetisDecomposer()
    face_face_connectivity = grid.connectivities[dims.C2E2CDim]
    labels = partitioner(face_face_connectivity, n_part=processor_props.comm_size)
    halo_generator = halo.HaloGenerator(
        connectivities=grid.connectivities,
        run_properties=processor_props,
        rank_mapping=labels,
        num_levels=1,
    )

    decomposition_info = halo_generator()

    connectivity = gm.construct_local_connectivity(
        field_offset, decomposition_info, connectivity=grid.connectivities[field_offset.target[1]]
    )
    # there is an neighbor list for each index of the target dimension on the node
    assert (
        connectivity.shape[0]
        == decomposition_info.global_index(
            field_offset.target[0], defs.DecompositionInfo.EntryType.ALL
        ).size
    )
    # all neighbor indices are valid local indices
    assert xp.max(connectivity) == xp.max(
        decomposition_info.local_index(field_offset.source, defs.DecompositionInfo.EntryType.ALL)
    )
    # TODO what else to assert?
    # - outer halo entries have SKIP_VALUE neighbors (depends on offsets)


=======
@pytest.mark.datatest
>>>>>>> f9f77169
@pytest.mark.with_netcdf
@pytest.mark.parametrize(
    "grid_file, experiment",
    [
        (utils.R02B04_GLOBAL, dt_utils.GLOBAL_EXPERIMENT),
<<<<<<< HEAD
        # (dt_utils.REGIONAL_EXPERIMENT, dt_utils.REGIONAL_EXPERIMENT)
    ],
)
@pytest.mark.parametrize("dim", utils.horizontal_dim())
def test_start_end_index(processor_props, caplog, dim, experiment, grid_file):
    caplog.set_level(logging.INFO)
    file = utils.resolve_file_from_gridfile_name(grid_file)
    limited_area = experiment == dt_utils.REGIONAL_EXPERIMENT
    manager = gm.GridManager(zero_base, file, vertical)
    with manager as single_node:
        single_node(limited_area=limited_area)
        single_node_grid = single_node.grid

    partitioner = halo.SimpleMetisDecomposer()

    with manager.with_decomposer(
        partitioner, processor_props
    ) as partitioned:  # add these args to __call__?
        partitioned(limited_area=limited_area)
        grid = partitioned.grid

    for domain in utils.global_grid_domains(dim):
        assert grid.start_index(domain) == single_node_grid.start_index(
            domain
        ), f"start index wrong for domain {domain}"
        assert grid.end_index(domain) == single_node_grid.end_index(
=======
        (dt_utils.REGIONAL_EXPERIMENT, dt_utils.REGIONAL_EXPERIMENT),
    ],
)
@pytest.mark.parametrize("dim", utils.horizontal_dim())
def test_grid_manager_start_end_index(caplog, grid_file, experiment, dim, icon_grid):
    caplog.set_level(logging.INFO)
    serialized_grid = icon_grid
    manager = grid_manager(grid_file, zero_base)
    grid = manager.grid

    for domain in utils.global_grid_domains(dim):
        assert grid.start_index(domain) == serialized_grid.start_index(
            domain
        ), f"start index wrong for domain {domain}"
        assert grid.end_index(domain) == serialized_grid.end_index(
>>>>>>> f9f77169
            domain
        ), f"end index wrong for domain {domain}"

    for domain in utils.valid_boundary_zones_for_dim(dim):
<<<<<<< HEAD
        if limited_area:
            assert grid.start_index(domain) == 0
            assert grid.end_index(domain) == 0
        assert grid.start_index(domain) == single_node_grid.start_index(
            domain
        ), f"start index wrong for domain {domain}"
        assert grid.end_index(domain) == single_node_grid.end_index(
=======
        if not _is_local(grid_file):
            assert grid.start_index(domain) == 0
            assert grid.end_index(domain) == 0
        assert grid.start_index(domain) == serialized_grid.start_index(
            domain
        ), f"start index wrong for domain {domain}"
        assert grid.end_index(domain) == serialized_grid.end_index(
>>>>>>> f9f77169
            domain
        ), f"end index wrong for domain {domain}"<|MERGE_RESOLUTION|>--- conflicted
+++ resolved
@@ -18,10 +18,7 @@
 
 import icon4py.model.common.test_utils.datatest_utils as dt_utils
 from icon4py.model.common import dimension as dims
-<<<<<<< HEAD
 from icon4py.model.common.decomposition import definitions as defs, halo
-=======
->>>>>>> f9f77169
 from icon4py.model.common.grid import (
     grid_manager as gm,
     refinement as refin,
@@ -51,58 +48,8 @@
 MCH_CH_RO4B09_GLOBAL_NUM_CELLS = 83886080
 
 
-<<<<<<< HEAD
-MCH_CH_R04B09_CELL_DOMAINS = {
-    "2ND_BOUNDARY_LINE": 850,
-    "3D_BOUNDARY_LINE": 1688,
-    "4TH_BOUNDARY_LINE": 2511,
-    "NUDGING": 3316,
-    "INTERIOR": 4104,
-    "HALO": 20896,
-    "LOCAL": 0,
-}
-
-MCH_CH_R04B09_VERTEX_DOMAINS = {
-    "2ND_BOUNDARY_LINE": 428,
-    "3D_BOUNDARY_LINE": 850,
-    "4TH_BOUNDARY_LINE": 1266,
-    "5TH_BOUNDARY_LINE": 1673,
-    "INTERIOR": 2071,
-    "HALO": 10663,
-    "LOCAL": 0,
-}
-
-MCH_CH_R04B09_EDGE_DOMAINS = {
-    "2ND_BOUNDARY_LINE": 428,
-    "3D_BOUNDARY_LINE": 1278,
-    "4TH_BOUNDARY_LINE": 1700,
-    "5TH_BOUNDARY_LINE": 2538,
-    "6TH_BOUNDARY_LINE": 2954,
-    "7TH_BOUNDARY_LINE": 3777,
-    "8TH_BOUNDARY_LINE": 4184,
-    "NUDGING": 4989,
-    "2ND_NUDGING": 5387,
-    "INTERIOR": 6176,
-    "HALO": 31558,
-    "LOCAL": 0,
-    "END": 31558,
-}
-
 zero_base = gm.ToZeroBasedIndexTransformation()
 vertical = v_grid.VerticalGridConfig(num_levels=80)
-
-
-@pytest.fixture
-def simple_grid_gridfile(tmp_path):
-    path = tmp_path.joinpath(SIMPLE_GRID_NC).absolute()
-    grid = simple.SimpleGrid()
-
-    dataset = netCDF4.Dataset(path, "w", format="NETCDF4")
-    dataset.setncattr(gm.PropertyName.GRID_ID, str(uuid.uuid4()))
-    dataset.setncattr(gm.PropertyName.LEVEL, 0)
-    dataset.setncattr(gm.PropertyName.ROOT, 0)
-=======
-zero_base = gm.ToZeroBasedIndexTransformation()
 
 
 @pytest.fixture(scope="module")
@@ -123,7 +70,6 @@
     dataset.setncattr(gm.MandatoryPropertyName.GRID_UUID, str(uuid.uuid4()))
     dataset.setncattr(gm.MandatoryPropertyName.LEVEL, 0)
     dataset.setncattr(gm.MandatoryPropertyName.ROOT, 0)
->>>>>>> f9f77169
     dataset.createDimension(gm.DimensionName.VERTEX_NAME, size=grid.num_vertices)
 
     dataset.createDimension(gm.DimensionName.EDGE_NAME, size=grid.num_edges)
@@ -272,16 +218,6 @@
     path.unlink()
 
 
-<<<<<<< HEAD
-def _add_to_dataset(
-    dataset: netCDF4.Dataset,
-    data: np.ndarray,
-    var_name: str,
-    dims: tuple[gm.GridFileName, gm.GridFileName],
-):
-    var = dataset.createVariable(var_name, np.int32, dims)
-    var[:] = np.transpose(data)[:]
-=======
 @pytest.fixture(scope="module")
 def manager_for_simple_grid(simple_grid_gridfile):
     with gm.GridManager(
@@ -303,28 +239,9 @@
     ) as grid_manager:
         grid_manager(limited_area=_is_local(name))
         return grid_manager
->>>>>>> f9f77169
-
-
-@functools.cache
-def grid_manager(fname, num_levels=65, transformation=None) -> gm.GridManager:
-    if transformation is None:
-        transformation = gm.ToZeroBasedIndexTransformation()
-    grid_manager = gm.GridManager(transformation, fname, v_grid.VerticalGridConfig(num_levels))
-    grid_manager()
-    return grid_manager
-
-
-@pytest.mark.with_netcdf
-<<<<<<< HEAD
-def test_gridfile_dimension(simple_grid_gridfile):
-    grid = simple.SimpleGrid()
-
-    with gm.GridFile(str(simple_grid_gridfile)) as parser:
-        assert parser.dimension(gm.DimensionName.CELL_NAME) == grid.num_cells
-        assert parser.dimension(gm.DimensionName.VERTEX_NAME) == grid.num_vertices
-        assert parser.dimension(gm.DimensionName.EDGE_NAME) == grid.num_edges
-=======
+
+
+@pytest.mark.with_netcdf
 def test_grid_file_dimension(simple_grid_gridfile):
     grid = simple.SimpleGrid()
 
@@ -338,49 +255,17 @@
         pytest.fail()
     finally:
         parser.close()
->>>>>>> f9f77169
-
-
-@pytest.mark.datatest
-@pytest.mark.with_netcdf
-@pytest.mark.parametrize(
-<<<<<<< HEAD
-    "parser, experiment",
-=======
-    "grid_file, experiment",
->>>>>>> f9f77169
-    [
-        (dt_utils.REGIONAL_EXPERIMENT, dt_utils.REGIONAL_EXPERIMENT),
-        (utils.R02B04_GLOBAL, dt_utils.GLOBAL_EXPERIMENT),
-    ],
-)
-<<<<<<< HEAD
-def test_gridfile_vertex_cell_edge_dimensions(grid_savepoint, parser):
-    file = utils.resolve_file_from_gridfile_name(parser)
-    with gm.GridFile(str(file)) as parser:
-        assert parser.dimension(gm.DimensionName.CELL_NAME) == grid_savepoint.num(dims.CellDim)
-        assert parser.dimension(gm.DimensionName.EDGE_NAME) == grid_savepoint.num(dims.EdgeDim)
-        assert parser.dimension(gm.DimensionName.VERTEX_NAME) == grid_savepoint.num(dims.VertexDim)
-
-
-@pytest.mark.with_netcdf
-def test_gridfile_index_fields(simple_grid_gridfile, caplog):
-    caplog.set_level(logging.DEBUG)
-    simple_grid = simple.SimpleGrid()
-    with gm.GridFile(str(simple_grid_gridfile)) as parser:
-        assert np.allclose(
-            parser.int_field(gm.ConnectivityName.C2E), simple_grid.connectivities[dims.C2EDim]
-        )
-        assert np.allclose(
-            parser.int_field(gm.ConnectivityName.E2C), simple_grid.connectivities[dims.E2CDim]
-        )
-        assert np.allclose(
-            parser.int_field(gm.ConnectivityName.V2E), simple_grid.connectivities[dims.V2EDim]
-        )
-        assert np.allclose(
-            parser.int_field(gm.ConnectivityName.V2C), simple_grid.connectivities[dims.V2CDim]
-        )
-=======
+
+
+@pytest.mark.datatest
+@pytest.mark.with_netcdf
+@pytest.mark.parametrize(
+    "grid_file, experiment",
+    [
+        (dt_utils.REGIONAL_EXPERIMENT, dt_utils.REGIONAL_EXPERIMENT),
+        (utils.R02B04_GLOBAL, dt_utils.GLOBAL_EXPERIMENT),
+    ],
+)
 def test_grid_file_vertex_cell_edge_dimensions(grid_savepoint, grid_file):
     file = utils.resolve_file_from_gridfile_name(grid_file)
     parser = gm.GridFile(str(file))
@@ -418,7 +303,6 @@
         pytest.fail()
     finally:
         parser.close()
->>>>>>> f9f77169
 
 
 # TODO @magdalena add test cases for hexagon vertices v2e2v
@@ -437,39 +321,6 @@
 )
 def test_grid_manager_eval_v2e(caplog, grid_savepoint, grid_file):
     caplog.set_level(logging.DEBUG)
-<<<<<<< HEAD
-    file = utils.resolve_file_from_gridfile_name(grid_file)
-    with gm.GridManager(zero_base, file, vertical) as manager:
-        manager.read()
-        grid = manager.grid
-        seralized_v2e = grid_savepoint.v2e()
-        # there are vertices at the boundary of a local domain or at a pentagon point that have less than
-        # 6 neighbors hence there are "Missing values" in the grid file
-        # they get substituted by the "last valid index" in preprocessing step in icon.
-        assert not has_invalid_index(seralized_v2e)
-        v2e_table = grid.get_offset_provider("V2E").table
-        assert has_invalid_index(v2e_table)
-        reset_invalid_index(seralized_v2e)
-        assert np.allclose(v2e_table, seralized_v2e)
-
-
-@pytest.mark.with_netcdf
-@pytest.mark.parametrize(
-    "grid_file, experiment",
-    [
-        (dt_utils.REGIONAL_EXPERIMENT, dt_utils.REGIONAL_EXPERIMENT),
-        (utils.R02B04_GLOBAL, dt_utils.GLOBAL_EXPERIMENT),
-    ],
-)
-@pytest.mark.parametrize("dim", [dims.CellDim, dims.EdgeDim, dims.VertexDim])
-def test_refin_ctrl(grid_savepoint, grid_file, experiment, dim):
-    file = utils.resolve_file_from_gridfile_name(grid_file)
-    with gm.GridManager(zero_base, file, vertical) as manager:
-        manager.read()
-        refin_ctrl = manager.refinement
-        refin_ctrl_serialized = grid_savepoint.refin_ctrl(dim)
-        assert np.all(refin_ctrl_serialized.ndarray == refin.to_unnested(refin_ctrl[dim], dim))
-=======
     manager = grid_manager(grid_file, zero_base)
     grid = manager.grid
     seralized_v2e = grid_savepoint.v2e()
@@ -481,7 +332,6 @@
     assert has_invalid_index(v2e_table)
     reset_invalid_index(seralized_v2e)
     assert np.allclose(v2e_table, seralized_v2e)
->>>>>>> f9f77169
 
 
 @pytest.mark.datatest
@@ -516,12 +366,7 @@
 )
 def test_grid_manager_eval_v2c(caplog, grid_savepoint, grid_file):
     caplog.set_level(logging.DEBUG)
-<<<<<<< HEAD
-    file = utils.resolve_file_from_gridfile_name(grid_file)
-    grid = grid_manager(file).grid
-=======
-    grid = grid_manager(grid_file).grid
->>>>>>> f9f77169
+    grid = grid_manager(grid_file).grid
     serialized_v2c = grid_savepoint.v2c()
     # there are vertices that have less than 6 neighboring cells: either pentagon points or
     # vertices at the boundary of the domain for a limited area mode
@@ -573,12 +418,7 @@
 )
 def test_grid_manager_eval_e2v(caplog, grid_savepoint, grid_file):
     caplog.set_level(logging.DEBUG)
-<<<<<<< HEAD
-    file = utils.resolve_file_from_gridfile_name(grid_file)
-    grid = grid_manager(file).grid
-=======
-    grid = grid_manager(grid_file).grid
->>>>>>> f9f77169
+    grid = grid_manager(grid_file).grid
 
     serialized_e2v = grid_savepoint.e2v()[0 : grid.num_edges, :]
     # all vertices in the system have to neighboring edges, there no edges that point nowhere
@@ -633,12 +473,7 @@
 )
 def test_grid_manager_eval_e2c(caplog, grid_savepoint, grid_file):
     caplog.set_level(logging.DEBUG)
-<<<<<<< HEAD
-    file = utils.resolve_file_from_gridfile_name(grid_file)
-    grid = grid_manager(file).grid
-=======
-    grid = grid_manager(grid_file).grid
->>>>>>> f9f77169
+    grid = grid_manager(grid_file).grid
     serialized_e2c = grid_savepoint.e2c()
     e2c_table = grid.get_offset_provider("E2C").table
     assert_invalid_indices(serialized_e2c, grid_file)
@@ -658,12 +493,7 @@
 )
 def test_grid_manager_eval_c2e(caplog, grid_savepoint, grid_file):
     caplog.set_level(logging.DEBUG)
-<<<<<<< HEAD
-    file = utils.resolve_file_from_gridfile_name(grid_file)
-    grid = grid_manager(file).grid
-=======
-    grid = grid_manager(grid_file).grid
->>>>>>> f9f77169
+    grid = grid_manager(grid_file).grid
 
     serialized_c2e = grid_savepoint.c2e()
     # no cells with less than 3 neighboring edges exist, otherwise the cell is not there in the
@@ -686,12 +516,7 @@
 )
 def test_grid_manager_eval_c2e2c(caplog, grid_savepoint, grid_file):
     caplog.set_level(logging.DEBUG)
-<<<<<<< HEAD
-    file = utils.resolve_file_from_gridfile_name(grid_file)
-    grid = grid_manager(file).grid
-=======
-    grid = grid_manager(grid_file).grid
->>>>>>> f9f77169
+    grid = grid_manager(grid_file).grid
     assert np.allclose(
         grid.get_offset_provider("C2E2C").table,
         grid_savepoint.c2e2c(),
@@ -709,12 +534,7 @@
 )
 def test_grid_manager_eval_c2e2cO(caplog, grid_savepoint, grid_file):
     caplog.set_level(logging.DEBUG)
-<<<<<<< HEAD
-    file = utils.resolve_file_from_gridfile_name(grid_file)
-    grid = grid_manager(file).grid
-=======
-    grid = grid_manager(grid_file).grid
->>>>>>> f9f77169
+    grid = grid_manager(grid_file).grid
     serialized_grid = grid_savepoint.construct_icon_grid(on_gpu=False)
     assert np.allclose(
         grid.get_offset_provider("C2E2CO").table,
@@ -734,12 +554,7 @@
 )
 def test_grid_manager_eval_e2c2e(caplog, grid_savepoint, grid_file):
     caplog.set_level(logging.DEBUG)
-<<<<<<< HEAD
-    file = utils.resolve_file_from_gridfile_name(grid_file)
-    grid = grid_manager(file).grid
-=======
-    grid = grid_manager(grid_file).grid
->>>>>>> f9f77169
+    grid = grid_manager(grid_file).grid
     serialized_grid = grid_savepoint.construct_icon_grid(on_gpu=False)
     serialized_e2c2e = serialized_grid.get_offset_provider("E2C2E").table
     serialized_e2c2eO = serialized_grid.get_offset_provider("E2C2EO").table
@@ -771,12 +586,7 @@
 )
 def test_grid_manager_eval_e2c2v(caplog, grid_savepoint, grid_file):
     caplog.set_level(logging.DEBUG)
-<<<<<<< HEAD
-    file = utils.resolve_file_from_gridfile_name(grid_file)
-    gm = grid_manager(file)
-=======
     gm = grid_manager(grid_file)
->>>>>>> f9f77169
     grid = gm.grid
     # the "far" (adjacent to edge normal ) is not always there, because ICON only calculates those starting from
     #   (lateral_boundary(dims.EdgeDim) + 1) to end(dims.EdgeDim)  (see mo_intp_coeffs.f90) and only for owned cells
@@ -796,30 +606,15 @@
 )
 def test_grid_manager_eval_c2v(caplog, grid_savepoint, grid_file):
     caplog.set_level(logging.DEBUG)
-<<<<<<< HEAD
-    file = utils.resolve_file_from_gridfile_name(grid_file)
-    grid = grid_manager(file).grid
-=======
-    grid = grid_manager(grid_file).grid
->>>>>>> f9f77169
+    grid = grid_manager(grid_file).grid
     c2v = grid.get_offset_provider("C2V").table
     assert np.allclose(c2v, grid_savepoint.c2v())
 
 
 @pytest.mark.parametrize("dim, size", [(dims.CellDim, 18), (dims.EdgeDim, 27), (dims.VertexDim, 9)])
 @pytest.mark.with_netcdf
-<<<<<<< HEAD
-def test_grid_manager_getsize(simple_grid_gridfile, dim, size, caplog):
-    caplog.set_level(logging.DEBUG)
-    manager = grid_manager(
-        simple_grid_gridfile, num_levels=10, transformation=gm.IndexTransformation()
-    )
-
-    assert size == manager.get_size(dim)
-=======
 def test_grid_manager_grid_size(manager_for_simple_grid, dim, size):
     assert size == manager_for_simple_grid.grid.size[dim]
->>>>>>> f9f77169
 
 
 def assert_up_to_order(table, diamond_table):
@@ -829,22 +624,9 @@
 
 
 @pytest.mark.with_netcdf
-<<<<<<< HEAD
-def test_grid_manager_diamond_offset(simple_grid_gridfile):
-    simple_grid = simple.SimpleGrid()
-    manager = grid_manager(
-        simple_grid_gridfile,
-        num_levels=simple_grid.num_levels,
-        transformation=gm.IndexTransformation(),
-    )
-
-    table = manager.grid.get_offset_provider("E2C2V").table
-    assert_up_to_order(table, simple_grid.diamond_table)
-=======
 def test_grid_manager_diamond_offset(manager_for_simple_grid):
     table = manager_for_simple_grid.grid.get_offset_provider("E2C2V").table
     assert_up_to_order(table, simple.SimpleGridData.e2c2v_table)
->>>>>>> f9f77169
 
 
 @pytest.mark.with_netcdf
@@ -852,11 +634,7 @@
     fname = "./unknown_grid.nc"
     with pytest.raises(FileNotFoundError) as error:
         manager = gm.GridManager(
-<<<<<<< HEAD
-            gm.IndexTransformation(), fname, v_grid.VerticalGridConfig(num_levels=80)
-=======
             gm.NoTransformation(), fname, v_grid.VerticalGridConfig(num_levels=80)
->>>>>>> f9f77169
         )
         manager()
         assert error.value == 1
@@ -880,29 +658,12 @@
         (dt_utils.REGIONAL_EXPERIMENT, MCH_CH_RO4B09_GLOBAL_NUM_CELLS),
     ],
 )
-<<<<<<< HEAD
-def test_grid_level_and_root(grid_file, global_num_cells):
-    file = utils.resolve_file_from_gridfile_name(grid_file)
-    assert global_num_cells == grid_manager(file, num_levels=10).grid.global_num_cells
-
-
-def test_c2e2c2e(simple_grid_gridfile):
-    simple_grid = simple.SimpleGrid()
-    manager = grid_manager(
-        simple_grid_gridfile,
-        num_levels=simple_grid.num_levels,
-        transformation=gm.IndexTransformation(),
-    )
-
-    table = manager.grid.get_offset_provider("C2E2C2E").table
-=======
 def test_grid_manager_grid_level_and_root(grid_file, global_num_cells):
     assert global_num_cells == grid_manager(grid_file, num_levels=1).grid.global_num_cells
 
 
 def test_grid_manager_eval_c2e2c2e_on_simple_grid(manager_for_simple_grid, caplog):
     table = manager_for_simple_grid.grid.get_offset_provider("C2E2C2E").table
->>>>>>> f9f77169
     assert_up_to_order(table, simple.SimpleGridData.c2e2c2e_table)
 
 
@@ -914,12 +675,7 @@
 )
 def test_grid_manager_eval_c2e2c2e(caplog, grid_savepoint, grid_file):
     caplog.set_level(logging.DEBUG)
-<<<<<<< HEAD
-    file = utils.resolve_file_from_gridfile_name(grid_file)
-    grid = grid_manager(file).grid
-=======
-    grid = grid_manager(grid_file).grid
->>>>>>> f9f77169
+    grid = grid_manager(grid_file).grid
     serialized_grid = grid_savepoint.construct_icon_grid(on_gpu=False)
     assert np.allclose(
         grid.get_offset_provider("C2E2C2E").table,
@@ -928,7 +684,43 @@
     assert grid.get_offset_provider("C2E2C2E").table.shape == (grid.num_cells, 9)
 
 
-<<<<<<< HEAD
+@pytest.mark.datatest
+@pytest.mark.with_netcdf
+@pytest.mark.parametrize(
+    "grid_file, experiment",
+    [
+        (utils.R02B04_GLOBAL, dt_utils.GLOBAL_EXPERIMENT),
+        (dt_utils.REGIONAL_EXPERIMENT, dt_utils.REGIONAL_EXPERIMENT),
+    ],
+)
+@pytest.mark.parametrize("dim", utils.horizontal_dim())
+def test_grid_manager_start_end_index(caplog, grid_file, experiment, dim, icon_grid):
+    caplog.set_level(logging.INFO)
+    serialized_grid = icon_grid
+    manager = grid_manager(grid_file, zero_base)
+    grid = manager.grid
+
+    for domain in utils.global_grid_domains(dim):
+        assert grid.start_index(domain) == serialized_grid.start_index(
+            domain
+        ), f"start index wrong for domain {domain}"
+        assert grid.end_index(domain) == serialized_grid.end_index(
+            domain
+        ), f"end index wrong for domain {domain}"
+
+    for domain in utils.valid_boundary_zones_for_dim(dim):
+        if not _is_local(grid_file):
+            assert grid.start_index(domain) == 0
+            assert grid.end_index(domain) == 0
+        assert grid.start_index(domain) == serialized_grid.start_index(
+            domain
+        ), f"start index wrong for domain {domain}"
+        assert grid.end_index(domain) == serialized_grid.end_index(
+            domain
+        ), f"end index wrong for domain {domain}"
+
+
+# TODO move to mpi_tests folder
 @pytest.mark.mpi
 @pytest.mark.parametrize(
     "field_offset",
@@ -965,81 +757,4 @@
         decomposition_info.local_index(field_offset.source, defs.DecompositionInfo.EntryType.ALL)
     )
     # TODO what else to assert?
-    # - outer halo entries have SKIP_VALUE neighbors (depends on offsets)
-
-
-=======
-@pytest.mark.datatest
->>>>>>> f9f77169
-@pytest.mark.with_netcdf
-@pytest.mark.parametrize(
-    "grid_file, experiment",
-    [
-        (utils.R02B04_GLOBAL, dt_utils.GLOBAL_EXPERIMENT),
-<<<<<<< HEAD
-        # (dt_utils.REGIONAL_EXPERIMENT, dt_utils.REGIONAL_EXPERIMENT)
-    ],
-)
-@pytest.mark.parametrize("dim", utils.horizontal_dim())
-def test_start_end_index(processor_props, caplog, dim, experiment, grid_file):
-    caplog.set_level(logging.INFO)
-    file = utils.resolve_file_from_gridfile_name(grid_file)
-    limited_area = experiment == dt_utils.REGIONAL_EXPERIMENT
-    manager = gm.GridManager(zero_base, file, vertical)
-    with manager as single_node:
-        single_node(limited_area=limited_area)
-        single_node_grid = single_node.grid
-
-    partitioner = halo.SimpleMetisDecomposer()
-
-    with manager.with_decomposer(
-        partitioner, processor_props
-    ) as partitioned:  # add these args to __call__?
-        partitioned(limited_area=limited_area)
-        grid = partitioned.grid
-
-    for domain in utils.global_grid_domains(dim):
-        assert grid.start_index(domain) == single_node_grid.start_index(
-            domain
-        ), f"start index wrong for domain {domain}"
-        assert grid.end_index(domain) == single_node_grid.end_index(
-=======
-        (dt_utils.REGIONAL_EXPERIMENT, dt_utils.REGIONAL_EXPERIMENT),
-    ],
-)
-@pytest.mark.parametrize("dim", utils.horizontal_dim())
-def test_grid_manager_start_end_index(caplog, grid_file, experiment, dim, icon_grid):
-    caplog.set_level(logging.INFO)
-    serialized_grid = icon_grid
-    manager = grid_manager(grid_file, zero_base)
-    grid = manager.grid
-
-    for domain in utils.global_grid_domains(dim):
-        assert grid.start_index(domain) == serialized_grid.start_index(
-            domain
-        ), f"start index wrong for domain {domain}"
-        assert grid.end_index(domain) == serialized_grid.end_index(
->>>>>>> f9f77169
-            domain
-        ), f"end index wrong for domain {domain}"
-
-    for domain in utils.valid_boundary_zones_for_dim(dim):
-<<<<<<< HEAD
-        if limited_area:
-            assert grid.start_index(domain) == 0
-            assert grid.end_index(domain) == 0
-        assert grid.start_index(domain) == single_node_grid.start_index(
-            domain
-        ), f"start index wrong for domain {domain}"
-        assert grid.end_index(domain) == single_node_grid.end_index(
-=======
-        if not _is_local(grid_file):
-            assert grid.start_index(domain) == 0
-            assert grid.end_index(domain) == 0
-        assert grid.start_index(domain) == serialized_grid.start_index(
-            domain
-        ), f"start index wrong for domain {domain}"
-        assert grid.end_index(domain) == serialized_grid.end_index(
->>>>>>> f9f77169
-            domain
-        ), f"end index wrong for domain {domain}"+    # - outer halo entries have SKIP_VALUE neighbors (depends on offsets)