# ICON4Py - ICON inspired code in Python and GT4Py
#
# Copyright (c) 2022-2024, ETH Zurich and MeteoSwiss
# All rights reserved.
#
# Please, refer to the LICENSE file in the root directory.
# SPDX-License-Identifier: BSD-3-Clause
import functools

import gt4py.next as gtx
import numpy as np
import pytest

from icon4py.model.common import dimension as dims
from icon4py.model.common.grid import (
    geometry as geometry,
    geometry_attributes as attrs,
    horizontal as h_grid,
    simple as simple,
)
from icon4py.model.common.grid.geometry import as_sparse_field
<<<<<<< HEAD
from icon4py.model.common.test_utils import datatest_utils as dt_utils, helpers
from icon4py.model.common.utils import gt4py_field_allocation as alloc

from . import utils


grid_geometries = {}


def get_grid_geometry(backend, grid_file) -> geometry.GridGeometry:
    def construct_decomposition_info(grid: icon.IconGrid) -> definitions.DecompositionInfo:
        def _add_dimension(dim: gtx.Dimension):
            indices = alloc.allocate_indices(dim, grid)
            owner_mask = np.ones((grid.size[dim],), dtype=bool)
            decomposition_info.with_dimension(dim, indices.ndarray, owner_mask)

        decomposition_info = definitions.DecompositionInfo(klevels=grid.num_levels)
        _add_dimension(dims.EdgeDim)
        _add_dimension(dims.VertexDim)
        _add_dimension(dims.CellDim)

        return decomposition_info

    def construct_grid_geometry(grid_file: str):
        gm = utils.run_grid_manager(grid_file, backend=backend)
        grid = gm.grid
        decomposition_info = construct_decomposition_info(grid)
        geometry_source = geometry.GridGeometry(
            grid, decomposition_info, backend, gm.coordinates, gm.geometry, attrs.attrs
        )
        return geometry_source

    if not grid_geometries.get(grid_file):
        grid_geometries[grid_file] = construct_grid_geometry(grid_file)
    return grid_geometries[grid_file]
=======
from icon4py.model.common.test_utils import datatest_utils as dt_utils, grid_utils, helpers
>>>>>>> 66452b9d


def test_geometry_raises_for_unknown_field(backend):
    geometry = grid_utils.get_grid_geometry(
        backend, dt_utils.GLOBAL_EXPERIMENT, dt_utils.R02B04_GLOBAL
    )
    with pytest.raises(ValueError) as e:
        geometry.get("foo")
        assert "'foo'" in e.value
        assert "'GridGeometry'" in e.value


@pytest.mark.parametrize(
    "grid_file, experiment, rtol",
    [
        (dt_utils.REGIONAL_EXPERIMENT, dt_utils.REGIONAL_EXPERIMENT, 5e-9),
        (dt_utils.R02B04_GLOBAL, dt_utils.GLOBAL_EXPERIMENT, 3e-12),
    ],
)
@pytest.mark.datatest
def test_edge_control_area(backend, grid_savepoint, grid_file, experiment, rtol):
    expected = grid_savepoint.edge_areas()
    geometry_source = grid_utils.get_grid_geometry(backend, experiment, grid_file)
    result = geometry_source.get(attrs.EDGE_AREA)
    assert helpers.dallclose(expected.ndarray, result.ndarray, rtol)


@pytest.mark.parametrize(
    "grid_file, experiment",
    [
        (dt_utils.REGIONAL_EXPERIMENT, dt_utils.REGIONAL_EXPERIMENT),
        (dt_utils.R02B04_GLOBAL, dt_utils.GLOBAL_EXPERIMENT),
    ],
)
@pytest.mark.datatest
def test_coriolis_parameter(backend, grid_savepoint, grid_file, experiment):
    geometry_source = grid_utils.get_grid_geometry(backend, experiment, grid_file)
    expected = grid_savepoint.f_e()

    result = geometry_source.get(attrs.CORIOLIS_PARAMETER)
    assert helpers.dallclose(expected.ndarray, result.ndarray)


@pytest.mark.parametrize(
    "grid_file, experiment, rtol",
    [
        (dt_utils.REGIONAL_EXPERIMENT, dt_utils.REGIONAL_EXPERIMENT, 1e-9),
        (dt_utils.R02B04_GLOBAL, dt_utils.GLOBAL_EXPERIMENT, 1e-12),
    ],
)
@pytest.mark.datatest
def test_compute_edge_length(backend, grid_savepoint, grid_file, experiment, rtol):
    geometry_source = grid_utils.get_grid_geometry(backend, experiment, grid_file)
    expected = grid_savepoint.primal_edge_length()
    result = geometry_source.get(attrs.EDGE_LENGTH)
    assert helpers.dallclose(result.ndarray, expected.ndarray, rtol=rtol)


@pytest.mark.parametrize(
    "grid_file, experiment, rtol",
    [
        (dt_utils.REGIONAL_EXPERIMENT, dt_utils.REGIONAL_EXPERIMENT, 1e-9),
        (dt_utils.R02B04_GLOBAL, dt_utils.GLOBAL_EXPERIMENT, 1e-12),
    ],
)
@pytest.mark.datatest
def test_compute_inverse_edge_length(backend, grid_savepoint, grid_file, experiment, rtol):
    expected = grid_savepoint.inverse_primal_edge_lengths()
    geometry_source = grid_utils.get_grid_geometry(backend, experiment, grid_file)
    computed = geometry_source.get(f"inverse_of_{attrs.EDGE_LENGTH}")

    assert helpers.dallclose(computed.ndarray, expected.ndarray, rtol=rtol)


@pytest.mark.parametrize(
    "grid_file, experiment, rtol",
    [
        (dt_utils.REGIONAL_EXPERIMENT, dt_utils.REGIONAL_EXPERIMENT, 5e-9),
        (dt_utils.R02B04_GLOBAL, dt_utils.GLOBAL_EXPERIMENT, 1e-11),
    ],
)
@pytest.mark.datatest
def test_compute_dual_edge_length(backend, grid_savepoint, grid_file, experiment, rtol):
    grid_geometry = grid_utils.get_grid_geometry(backend, experiment, grid_file)

    expected = grid_savepoint.dual_edge_length()
    result = grid_geometry.get(attrs.DUAL_EDGE_LENGTH)
    assert helpers.dallclose(result.ndarray, expected.ndarray, rtol=rtol)


@pytest.mark.parametrize(
    "grid_file, experiment, rtol",
    [
        (dt_utils.REGIONAL_EXPERIMENT, dt_utils.REGIONAL_EXPERIMENT, 5e-9),
        (dt_utils.R02B04_GLOBAL, dt_utils.GLOBAL_EXPERIMENT, 1e-11),
    ],
)
@pytest.mark.datatest
def test_compute_inverse_dual_edge_length(backend, grid_savepoint, grid_file, experiment, rtol):
    grid_geometry = grid_utils.get_grid_geometry(backend, experiment, grid_file)
    expected = grid_savepoint.inv_dual_edge_length()
    result = grid_geometry.get(f"inverse_of_{attrs.DUAL_EDGE_LENGTH}")

    # compared to ICON we overcompute, so we only compare the values from LATERAL_BOUNDARY_LEVEL_2
    level = h_grid.domain(dims.EdgeDim)(h_grid.Zone.LATERAL_BOUNDARY_LEVEL_2)
    start_index = grid_geometry.grid.start_index(level)
    assert helpers.dallclose(
        result.ndarray[start_index:], expected.ndarray[start_index:], rtol=rtol
    )


@pytest.mark.parametrize(
    "grid_file, experiment, rtol",
    [
        (dt_utils.REGIONAL_EXPERIMENT, dt_utils.REGIONAL_EXPERIMENT, 5e-10),
        (dt_utils.R02B04_GLOBAL, dt_utils.GLOBAL_EXPERIMENT, 1e-12),
    ],
)
@pytest.mark.datatest
def test_compute_inverse_vertex_vertex_length(backend, grid_savepoint, grid_file, experiment, rtol):
    grid_geometry = grid_utils.get_grid_geometry(backend, experiment, grid_file)

    expected = grid_savepoint.inv_vert_vert_length()
    result = grid_geometry.get(attrs.INVERSE_VERTEX_VERTEX_LENGTH)
    assert helpers.dallclose(result.ndarray, expected.ndarray, rtol=rtol)


@pytest.mark.datatest
@pytest.mark.parametrize(
    "grid_file, experiment",
    [
        (dt_utils.REGIONAL_EXPERIMENT, dt_utils.REGIONAL_EXPERIMENT),
        (dt_utils.R02B04_GLOBAL, dt_utils.GLOBAL_EXPERIMENT),
    ],
)
def test_compute_coordinates_of_edge_tangent_and_normal(
    backend, grid_savepoint, grid_file, experiment
):
    grid_geometry = grid_utils.get_grid_geometry(backend, experiment, grid_file)
    x_normal = grid_geometry.get(attrs.EDGE_NORMAL_X)
    y_normal = grid_geometry.get(attrs.EDGE_NORMAL_Y)
    z_normal = grid_geometry.get(attrs.EDGE_NORMAL_Z)
    x_tangent = grid_geometry.get(attrs.EDGE_TANGENT_X)
    y_tangent = grid_geometry.get(attrs.EDGE_TANGENT_Y)
    z_tangent = grid_geometry.get(attrs.EDGE_TANGENT_Z)

    x_normal_ref = grid_savepoint.primal_cart_normal_x()
    y_normal_ref = grid_savepoint.primal_cart_normal_y()
    z_normal_ref = grid_savepoint.primal_cart_normal_z()
    x_tangent_ref = grid_savepoint.dual_cart_normal_x()
    y_tangent_ref = grid_savepoint.dual_cart_normal_y()
    z_tangent_ref = grid_savepoint.dual_cart_normal_z()
    assert helpers.dallclose(x_tangent.ndarray, x_tangent_ref.ndarray, atol=1e-12)
    assert helpers.dallclose(y_tangent.ndarray, y_tangent_ref.ndarray, atol=1e-12)
    assert helpers.dallclose(z_tangent.ndarray, z_tangent_ref.ndarray, atol=1e-12)
    assert helpers.dallclose(x_normal.ndarray, x_normal_ref.ndarray, atol=1e-13)  # 1e-16
    assert helpers.dallclose(z_normal.ndarray, z_normal_ref.ndarray, atol=1e-13)
    assert helpers.dallclose(y_normal.ndarray, y_normal_ref.ndarray, atol=1e-12)


@pytest.mark.datatest
@pytest.mark.parametrize(
    "grid_file, experiment",
    [
        (dt_utils.REGIONAL_EXPERIMENT, dt_utils.REGIONAL_EXPERIMENT),
        (dt_utils.R02B04_GLOBAL, dt_utils.GLOBAL_EXPERIMENT),
    ],
)
def test_compute_primal_normals(backend, grid_savepoint, grid_file, experiment):
    grid_geometry = grid_utils.get_grid_geometry(backend, experiment, grid_file)
    primal_normal_u = grid_geometry.get(attrs.EDGE_NORMAL_U)
    primal_normal_v = grid_geometry.get(attrs.EDGE_NORMAL_V)

    primal_normal_u_ref = grid_savepoint.primal_normal_v1()
    primal_normal_v_ref = grid_savepoint.primal_normal_v2()

    assert helpers.dallclose(primal_normal_u.ndarray, primal_normal_u_ref.ndarray, atol=1e-13)
    assert helpers.dallclose(primal_normal_v.ndarray, primal_normal_v_ref.ndarray, atol=1e-13)


@pytest.mark.datatest
@pytest.mark.parametrize(
    "grid_file, experiment",
    [
        (dt_utils.REGIONAL_EXPERIMENT, dt_utils.REGIONAL_EXPERIMENT),
        (dt_utils.R02B04_GLOBAL, dt_utils.GLOBAL_EXPERIMENT),
    ],
)
def test_tangent_orientation(backend, grid_savepoint, grid_file, experiment):
    grid_geometry = grid_utils.get_grid_geometry(backend, experiment, grid_file)
    result = grid_geometry.get(attrs.TANGENT_ORIENTATION)
    expected = grid_savepoint.tangent_orientation()

    assert helpers.dallclose(result.ndarray, expected.ndarray)


@pytest.mark.datatest
@pytest.mark.parametrize(
    "grid_file, experiment",
    [
        (dt_utils.REGIONAL_EXPERIMENT, dt_utils.REGIONAL_EXPERIMENT),
        (dt_utils.R02B04_GLOBAL, dt_utils.GLOBAL_EXPERIMENT),
    ],
)
def test_cell_area(backend, grid_savepoint, experiment, grid_file):
    grid_geometry = grid_utils.get_grid_geometry(backend, experiment, grid_file)
    result = grid_geometry.get(attrs.CELL_AREA)
    expected = grid_savepoint.cell_areas()

    assert helpers.dallclose(result.ndarray, expected.ndarray)


@pytest.mark.datatest
@pytest.mark.parametrize(
    "grid_file, experiment",
    [
        (dt_utils.REGIONAL_EXPERIMENT, dt_utils.REGIONAL_EXPERIMENT),
        (dt_utils.R02B04_GLOBAL, dt_utils.GLOBAL_EXPERIMENT),
    ],
)
def test_primal_normal_cell(backend, grid_savepoint, grid_file, experiment):
    grid_geometry = grid_utils.get_grid_geometry(backend, experiment, grid_file)
    primal_normal_cell_u_ref = grid_savepoint.primal_normal_cell_x().ndarray
    primal_normal_cell_v_ref = grid_savepoint.primal_normal_cell_y().ndarray
    primal_normal_cell_u = grid_geometry.get(attrs.EDGE_NORMAL_CELL_U)
    primal_normal_cell_v = grid_geometry.get(attrs.EDGE_NORMAL_CELL_V)

    assert helpers.dallclose(primal_normal_cell_u.ndarray, primal_normal_cell_u_ref, atol=1e-13)
    assert helpers.dallclose(primal_normal_cell_v.ndarray, primal_normal_cell_v_ref, atol=1e-14)


@pytest.mark.datatest
@pytest.mark.parametrize(
    "grid_file, experiment",
    [
        (dt_utils.REGIONAL_EXPERIMENT, dt_utils.REGIONAL_EXPERIMENT),
        (dt_utils.R02B04_GLOBAL, dt_utils.GLOBAL_EXPERIMENT),
    ],
)
def test_dual_normal_cell(backend, grid_savepoint, grid_file, experiment):
    grid_geometry = grid_utils.get_grid_geometry(backend, experiment, grid_file)
    dual_normal_cell_u_ref = grid_savepoint.dual_normal_cell_x().ndarray
    dual_normal_cell_v_ref = grid_savepoint.dual_normal_cell_y().ndarray
    dual_normal_cell_u = grid_geometry.get(attrs.EDGE_TANGENT_CELL_U)
    dual_normal_cell_v = grid_geometry.get(attrs.EDGE_TANGENT_CELL_V)

    assert helpers.dallclose(dual_normal_cell_u.ndarray, dual_normal_cell_u_ref, atol=1e-13)
    assert helpers.dallclose(dual_normal_cell_v.ndarray, dual_normal_cell_v_ref, atol=1e-13)


@pytest.mark.datatest
@pytest.mark.parametrize(
    "grid_file, experiment",
    [
        (dt_utils.REGIONAL_EXPERIMENT, dt_utils.REGIONAL_EXPERIMENT),
        (dt_utils.R02B04_GLOBAL, dt_utils.GLOBAL_EXPERIMENT),
    ],
)
def test_primal_normal_vert(backend, grid_savepoint, grid_file, experiment):
    grid_geometry = grid_utils.get_grid_geometry(backend, experiment, grid_file)
    primal_normal_vert_u_ref = grid_savepoint.primal_normal_vert_x().ndarray
    primal_normal_vert_v_ref = grid_savepoint.primal_normal_vert_y().ndarray
    primal_normal_vert_u = grid_geometry.get(attrs.EDGE_NORMAL_VERTEX_U)
    primal_normal_vert_v = grid_geometry.get(attrs.EDGE_NORMAL_VERTEX_V)

    assert helpers.dallclose(primal_normal_vert_u.ndarray, primal_normal_vert_u_ref, atol=1e-13)
    assert helpers.dallclose(primal_normal_vert_v.ndarray, primal_normal_vert_v_ref, atol=1e-13)


@pytest.mark.datatest
@pytest.mark.parametrize(
    "grid_file, experiment",
    [
        (dt_utils.REGIONAL_EXPERIMENT, dt_utils.REGIONAL_EXPERIMENT),
        (dt_utils.R02B04_GLOBAL, dt_utils.GLOBAL_EXPERIMENT),
    ],
)
def test_dual_normal_vert(backend, grid_savepoint, grid_file, experiment):
    grid_geometry = grid_utils.get_grid_geometry(backend, experiment, grid_file)
    dual_normal_vert_u_ref = grid_savepoint.dual_normal_vert_x().ndarray
    dual_normal_vert_v_ref = grid_savepoint.dual_normal_vert_y().ndarray
    dual_normal_vert_u = grid_geometry.get(attrs.EDGE_TANGENT_VERTEX_U)
    dual_normal_vert_v = grid_geometry.get(attrs.EDGE_TANGENT_VERTEX_V)

    assert helpers.dallclose(dual_normal_vert_u.ndarray, dual_normal_vert_u_ref, atol=1e-13)
    assert helpers.dallclose(dual_normal_vert_v.ndarray, dual_normal_vert_v_ref, atol=1e-13)


def test_sparse_fields_creator():
    grid = simple.SimpleGrid()
    f1 = helpers.random_field(grid, dims.EdgeDim)
    f2 = helpers.random_field(grid, dims.EdgeDim)
    g1 = helpers.random_field(grid, dims.EdgeDim)
    g2 = helpers.random_field(grid, dims.EdgeDim)

    sparse = as_sparse_field((dims.EdgeDim, dims.E2CDim), [(f1, f2), (g1, g2)])
    sparse_e2c = functools.partial(as_sparse_field, (dims.EdgeDim, dims.E2CDim))
    sparse2 = sparse_e2c(((f1, f2), (g1, g2)))
    assert sparse[0].ndarray.shape == (grid.num_edges, 2)
    assert helpers.dallclose(sparse[0].ndarray, sparse2[0].ndarray)
    assert helpers.dallclose(sparse[1].ndarray, sparse2[1].ndarray)


@pytest.mark.datatest
@pytest.mark.parametrize(
    "grid_file, experiment",
    [
        (dt_utils.REGIONAL_EXPERIMENT, dt_utils.REGIONAL_EXPERIMENT),
        (dt_utils.R02B04_GLOBAL, dt_utils.GLOBAL_EXPERIMENT),
    ],
)
def test_create_auxiliary_orientation_coordinates(backend, grid_savepoint, grid_file):
    gm = grid_utils.get_grid_manager(grid_file, backend=backend, num_levels=1)
    grid = gm.grid
    coordinates = gm.coordinates

    cell_lat = coordinates[dims.CellDim]["lat"]
    cell_lon = coordinates[dims.CellDim]["lon"]
    edge_lat = coordinates[dims.EdgeDim]["lat"]
    edge_lon = coordinates[dims.EdgeDim]["lon"]
    lat_0, lon_0, lat_1, lon_1 = geometry.create_auxiliary_coordinate_arrays_for_orientation(
        grid, cell_lat, cell_lon, edge_lat, edge_lon
    )
    connectivity = grid.connectivities[dims.E2CDim]
    has_boundary_edges = np.count_nonzero(connectivity == -1)
    if has_boundary_edges == 0:
        assert helpers.dallclose(lat_0.ndarray, cell_lat.ndarray[connectivity[:, 0]])
        assert helpers.dallclose(lat_1.ndarray, cell_lat.ndarray[connectivity[:, 1]])
        assert helpers.dallclose(lon_0.ndarray, cell_lon.ndarray[connectivity[:, 0]])
        assert helpers.dallclose(lon_1.ndarray, cell_lon.ndarray[connectivity[:, 1]])

    edge_coordinates_0 = np.where(connectivity[:, 0] < 0)
    edge_coordinates_1 = np.where(connectivity[:, 1] < 0)
    cell_coordinates_0 = np.where(connectivity[:, 0] >= 0)
    cell_coordinates_1 = np.where(connectivity[:, 1] >= 0)
    assert helpers.dallclose(
        lat_0.ndarray[edge_coordinates_0], edge_lat.ndarray[edge_coordinates_0]
    )
    assert helpers.dallclose(
        lat_0.ndarray[cell_coordinates_0], cell_lat.ndarray[connectivity[cell_coordinates_0, 0]]
    )

    assert helpers.dallclose(
        lon_0.ndarray[edge_coordinates_0], edge_lon.ndarray[edge_coordinates_0]
    )
    assert helpers.dallclose(
        lon_0.ndarray[cell_coordinates_0], cell_lon.ndarray[connectivity[cell_coordinates_0, 0]]
    )

    assert helpers.dallclose(
        lat_1.ndarray[edge_coordinates_1], edge_lat.ndarray[edge_coordinates_1]
    )
    assert helpers.dallclose(
        lat_1.ndarray[cell_coordinates_1], cell_lat.ndarray[connectivity[cell_coordinates_1, 1]]
    )
    assert helpers.dallclose(
        lon_1.ndarray[edge_coordinates_1], edge_lon.ndarray[edge_coordinates_1]
    )
    assert helpers.dallclose(
        lon_1.ndarray[cell_coordinates_1], cell_lon.ndarray[connectivity[cell_coordinates_1, 1]]
    )<|MERGE_RESOLUTION|>--- conflicted
+++ resolved
@@ -7,7 +7,6 @@
 # SPDX-License-Identifier: BSD-3-Clause
 import functools
 
-import gt4py.next as gtx
 import numpy as np
 import pytest
 
@@ -19,45 +18,7 @@
     simple as simple,
 )
 from icon4py.model.common.grid.geometry import as_sparse_field
-<<<<<<< HEAD
-from icon4py.model.common.test_utils import datatest_utils as dt_utils, helpers
-from icon4py.model.common.utils import gt4py_field_allocation as alloc
-
-from . import utils
-
-
-grid_geometries = {}
-
-
-def get_grid_geometry(backend, grid_file) -> geometry.GridGeometry:
-    def construct_decomposition_info(grid: icon.IconGrid) -> definitions.DecompositionInfo:
-        def _add_dimension(dim: gtx.Dimension):
-            indices = alloc.allocate_indices(dim, grid)
-            owner_mask = np.ones((grid.size[dim],), dtype=bool)
-            decomposition_info.with_dimension(dim, indices.ndarray, owner_mask)
-
-        decomposition_info = definitions.DecompositionInfo(klevels=grid.num_levels)
-        _add_dimension(dims.EdgeDim)
-        _add_dimension(dims.VertexDim)
-        _add_dimension(dims.CellDim)
-
-        return decomposition_info
-
-    def construct_grid_geometry(grid_file: str):
-        gm = utils.run_grid_manager(grid_file, backend=backend)
-        grid = gm.grid
-        decomposition_info = construct_decomposition_info(grid)
-        geometry_source = geometry.GridGeometry(
-            grid, decomposition_info, backend, gm.coordinates, gm.geometry, attrs.attrs
-        )
-        return geometry_source
-
-    if not grid_geometries.get(grid_file):
-        grid_geometries[grid_file] = construct_grid_geometry(grid_file)
-    return grid_geometries[grid_file]
-=======
 from icon4py.model.common.test_utils import datatest_utils as dt_utils, grid_utils, helpers
->>>>>>> 66452b9d
 
 
 def test_geometry_raises_for_unknown_field(backend):
