--- conflicted
+++ resolved
@@ -7,13 +7,10 @@
 # SPDX-License-Identifier: BSD-3-Clause
 from __future__ import annotations
 
-<<<<<<< HEAD
 from typing import Optional
 
+import gt4py.next as gtx
 from gt4py.next import backend as gtx_backend
-=======
-import gt4py.next as gtx
->>>>>>> 1b5d3cd3
 
 from icon4py.model.common import dimension as dims
 from icon4py.model.common.grid import grid_manager as gm, horizontal as h_grid
