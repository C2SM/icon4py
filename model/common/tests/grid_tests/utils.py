# ICON4Py - ICON inspired code in Python and GT4Py
#
# Copyright (c) 2022-2024, ETH Zurich and MeteoSwiss
# All rights reserved.
#
# Please, refer to the LICENSE file in the root directory.
# SPDX-License-Identifier: BSD-3-Clause
from __future__ import annotations

from icon4py.model.common import dimension as dims
from icon4py.model.common.grid import horizontal as h_grid
<<<<<<< HEAD
from icon4py.model.testing.datatest_utils import (
    GRIDS_PATH,
    R02B04_GLOBAL,
    REGIONAL_EXPERIMENT,
)
=======
from icon4py.model.common.test_utils import datatest_utils as dt_utils
>>>>>>> 3068bd78


r04b09_dsl_grid_path = dt_utils.GRIDS_PATH.joinpath(dt_utils.REGIONAL_EXPERIMENT)
r04b09_dsl_data_file = r04b09_dsl_grid_path.joinpath("mch_ch_r04b09_dsl_grids_v1.tar.gz").name

r02b04_global_grid_path = dt_utils.GRIDS_PATH.joinpath(dt_utils.R02B04_GLOBAL)
r02b04_global_data_file = r02b04_global_grid_path.joinpath("icon_grid_0013_R02B04_R.tar.gz").name


def horizontal_dim():
    for dim in (dims.VertexDim, dims.EdgeDim, dims.CellDim):
        yield dim


def global_grid_domains(dim: dims.Dimension):
    zones = [
        h_grid.Zone.END,
        h_grid.Zone.LOCAL,
        h_grid.Zone.INTERIOR,
        h_grid.Zone.HALO,
        h_grid.Zone.HALO_LEVEL_2,
    ]

    yield from _domain(dim, zones)


def _domain(dim, zones):
    domain = h_grid.domain(dim)
    for zone in zones:
        try:
            yield domain(zone)
        except AssertionError:
            ...


def valid_boundary_zones_for_dim(dim: dims.Dimension):
    zones = [
        h_grid.Zone.LATERAL_BOUNDARY,
        h_grid.Zone.LATERAL_BOUNDARY_LEVEL_2,
        h_grid.Zone.LATERAL_BOUNDARY_LEVEL_3,
        h_grid.Zone.LATERAL_BOUNDARY_LEVEL_4,
        h_grid.Zone.LATERAL_BOUNDARY_LEVEL_5,
        h_grid.Zone.LATERAL_BOUNDARY_LEVEL_6,
        h_grid.Zone.LATERAL_BOUNDARY_LEVEL_7,
        h_grid.Zone.NUDGING,
        h_grid.Zone.NUDGING_LEVEL_2,
    ]

    yield from _domain(dim, zones)<|MERGE_RESOLUTION|>--- conflicted
+++ resolved
@@ -9,15 +9,7 @@
 
 from icon4py.model.common import dimension as dims
 from icon4py.model.common.grid import horizontal as h_grid
-<<<<<<< HEAD
-from icon4py.model.testing.datatest_utils import (
-    GRIDS_PATH,
-    R02B04_GLOBAL,
-    REGIONAL_EXPERIMENT,
-)
-=======
-from icon4py.model.common.test_utils import datatest_utils as dt_utils
->>>>>>> 3068bd78
+from icon4py.model.testing import datatest_utils as dt_utils
 
 
 r04b09_dsl_grid_path = dt_utils.GRIDS_PATH.joinpath(dt_utils.REGIONAL_EXPERIMENT)
