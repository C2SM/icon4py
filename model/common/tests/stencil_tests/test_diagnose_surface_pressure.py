--- conflicted
+++ resolved
@@ -23,11 +23,7 @@
 
     @staticmethod
     def reference(
-<<<<<<< HEAD
-        grid,
-=======
         connectivities: dict[gtx.Dimension, np.ndarray],
->>>>>>> 4aa3df31
         exner: np.ndarray,
         virtual_temperature: np.ndarray,
         ddqz_z_full: np.ndarray,
