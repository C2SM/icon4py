--- conflicted
+++ resolved
@@ -41,21 +41,12 @@
         return dict(p_v_out=p_v_out, p_u_out=p_u_out)
 
     @pytest.fixture
-<<<<<<< HEAD
-    def input_data(self, mesh):
-        p_e_in = random_field(mesh, EdgeDim, KDim, dtype=wpfloat)
-        ptr_coeff_1 = random_field(mesh, VertexDim, V2EDim, dtype=wpfloat)
-        ptr_coeff_2 = random_field(mesh, VertexDim, V2EDim, dtype=wpfloat)
-        p_v_out = zero_field(mesh, VertexDim, KDim, dtype=wpfloat)
-        p_u_out = zero_field(mesh, VertexDim, KDim, dtype=wpfloat)
-=======
     def input_data(self, grid):
-        p_e_in = random_field(grid, EdgeDim, KDim)
-        ptr_coeff_1 = random_field(grid, VertexDim, V2EDim)
-        ptr_coeff_2 = random_field(grid, VertexDim, V2EDim)
-        p_v_out = zero_field(grid, VertexDim, KDim)
-        p_u_out = zero_field(grid, VertexDim, KDim)
->>>>>>> f8004aae
+        p_e_in = random_field(grid, EdgeDim, KDim, dtype=wpfloat)
+        ptr_coeff_1 = random_field(grid, VertexDim, V2EDim, dtype=wpfloat)
+        ptr_coeff_2 = random_field(grid, VertexDim, V2EDim, dtype=wpfloat)
+        p_v_out = zero_field(grid, VertexDim, KDim, dtype=wpfloat)
+        p_u_out = zero_field(grid, VertexDim, KDim, dtype=wpfloat)
 
         return dict(
             p_e_in=p_e_in,
