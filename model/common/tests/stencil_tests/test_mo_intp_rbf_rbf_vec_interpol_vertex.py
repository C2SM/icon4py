# ICON4Py - ICON inspired code in Python and GT4Py
#
# Copyright (c) 2022-2024, ETH Zurich and MeteoSwiss
# All rights reserved.
#
# Please, refer to the LICENSE file in the root directory.
# SPDX-License-Identifier: BSD-3-Clause
from typing import Any

import gt4py.next as gtx
import numpy as np
import pytest

from icon4py.model.common import dimension as dims
from icon4py.model.common.grid import base
from icon4py.model.common.interpolation.stencils.mo_intp_rbf_rbf_vec_interpol_vertex import (
    mo_intp_rbf_rbf_vec_interpol_vertex,
)
from icon4py.model.common.type_alias import wpfloat
from icon4py.model.common.utils import data_allocation as data_alloc
from icon4py.model.testing.helpers import StencilTest


class TestMoIntpRbfRbfVecInterpolVertex(StencilTest):
    PROGRAM = mo_intp_rbf_rbf_vec_interpol_vertex
    OUTPUTS = ("p_u_out", "p_v_out")
    MARKERS = (pytest.mark.skip_value_error,)

    @staticmethod
    def reference(
        connectivities: dict[gtx.Dimension, np.ndarray],
        p_e_in: np.ndarray,
        ptr_coeff_1: np.ndarray,
        ptr_coeff_2: np.ndarray,
        **kwargs: Any,
    ) -> dict[str, np.ndarray]:
        v2e = connectivities[dims.V2EDim]
        ptr_coeff_1 = np.expand_dims(ptr_coeff_1, axis=-1)
        p_u_out = np.sum(p_e_in[v2e] * ptr_coeff_1, axis=1)

        ptr_coeff_2 = np.expand_dims(ptr_coeff_2, axis=-1)
        p_v_out = np.sum(p_e_in[v2e] * ptr_coeff_2, axis=1)

        return dict(p_v_out=p_v_out, p_u_out=p_u_out)

    @pytest.fixture
<<<<<<< HEAD
    def input_data(self, grid):
        if grid.get_offset_provider("V2E").__gt_type__().has_skip_values:
            pytest.xfail("Stencil does not support missing neighbors.")
=======
    def input_data(self, grid: base.BaseGrid) -> dict:
>>>>>>> b54843c5
        p_e_in = data_alloc.random_field(grid, dims.EdgeDim, dims.KDim, dtype=wpfloat)
        ptr_coeff_1 = data_alloc.random_field(grid, dims.VertexDim, dims.V2EDim, dtype=wpfloat)
        ptr_coeff_2 = data_alloc.random_field(grid, dims.VertexDim, dims.V2EDim, dtype=wpfloat)
        p_v_out = data_alloc.zero_field(grid, dims.VertexDim, dims.KDim, dtype=wpfloat)
        p_u_out = data_alloc.zero_field(grid, dims.VertexDim, dims.KDim, dtype=wpfloat)

        return dict(
            p_e_in=p_e_in,
            ptr_coeff_1=ptr_coeff_1,
            ptr_coeff_2=ptr_coeff_2,
            p_v_out=p_v_out,
            p_u_out=p_u_out,
            horizontal_start=0,
            horizontal_end=gtx.int32(grid.num_vertices),
            vertical_start=0,
            vertical_end=gtx.int32(grid.num_levels),
        )<|MERGE_RESOLUTION|>--- conflicted
+++ resolved
@@ -44,13 +44,7 @@
         return dict(p_v_out=p_v_out, p_u_out=p_u_out)
 
     @pytest.fixture
-<<<<<<< HEAD
-    def input_data(self, grid):
-        if grid.get_offset_provider("V2E").__gt_type__().has_skip_values:
-            pytest.xfail("Stencil does not support missing neighbors.")
-=======
     def input_data(self, grid: base.BaseGrid) -> dict:
->>>>>>> b54843c5
         p_e_in = data_alloc.random_field(grid, dims.EdgeDim, dims.KDim, dtype=wpfloat)
         ptr_coeff_1 = data_alloc.random_field(grid, dims.VertexDim, dims.V2EDim, dtype=wpfloat)
         ptr_coeff_2 = data_alloc.random_field(grid, dims.VertexDim, dims.V2EDim, dtype=wpfloat)
