--- conflicted
+++ resolved
@@ -24,19 +24,13 @@
 
     @staticmethod
     def reference(
-<<<<<<< HEAD
-        grid, p_e_in: np.ndarray, ptr_coeff_1: np.ndarray, ptr_coeff_2: np.ndarray, **kwargs
-    ) -> dict[str, np.ndarray]:
-        v2e = grid.connectivities[dims.V2EDim]
-=======
         connectivities: dict[gtx.Dimension, np.ndarray],
         p_e_in: np.ndarray,
         ptr_coeff_1: np.ndarray,
         ptr_coeff_2: np.ndarray,
         **kwargs,
-    ) -> tuple[np.array]:
+    ) -> dict[str, np.ndarray]:
         v2e = connectivities[dims.V2EDim]
->>>>>>> 4aa3df31
         ptr_coeff_1 = np.expand_dims(ptr_coeff_1, axis=-1)
         p_u_out = np.sum(p_e_in[v2e] * ptr_coeff_1, axis=1)
 
