--- conflicted
+++ resolved
@@ -41,13 +41,7 @@
         )
 
     @pytest.fixture
-<<<<<<< HEAD
-    def input_data(self, grid):
-        if grid.get_offset_provider("E2C").__gt_type__().has_skip_values:
-            pytest.xfail("Stencil does not support missing neighbors.")
-=======
     def input_data(self, grid: base.BaseGrid) -> dict:
->>>>>>> b54843c5
         in_field = data_alloc.random_field(grid, dims.CellDim, dims.KDim, dtype=ta.wpfloat)
         coeff = data_alloc.random_field(grid, dims.EdgeDim, dims.E2CDim, dtype=ta.wpfloat)
         out_field = data_alloc.zero_field(grid, dims.EdgeDim, dims.KDim, dtype=ta.wpfloat)
