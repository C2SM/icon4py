--- conflicted
+++ resolved
@@ -58,11 +58,7 @@
             grid, dims.CellDim, dims.KDim, low=1.0, dtype=ta.wpfloat
         )
         virtual_temperature = data_alloc.random_field(
-<<<<<<< HEAD
-            grid, dims.CellDim, dims.KDim, low=1.0e-4, dtype=ta.wpfloat
-=======
             grid, dims.CellDim, dims.KDim, low=1.0, dtype=ta.wpfloat
->>>>>>> 77ff1f37
         )
         surface_pressure = data_alloc.random_field(grid, dims.CellDim, low=1.0, dtype=ta.wpfloat)
         pressure = data_alloc.zero_field(grid, dims.CellDim, dims.KDim, dtype=ta.wpfloat)
