# ICON4Py - ICON inspired code in Python and GT4Py
#
# Copyright (c) 2022-2024, ETH Zurich and MeteoSwiss
# All rights reserved.
#
# Please, refer to the LICENSE file in the root directory.
# SPDX-License-Identifier: BSD-3-Clause

from datetime import datetime, timedelta

import gt4py.next as gtx
import numpy as np
import pytest

from icon4py.model.common import dimension as dims
from icon4py.model.common.grid import base as grid_def, vertical as v_grid
from icon4py.model.common.io import cf_utils, utils, writers
from icon4py.model.common.io.writers import (
    NETCDFWriter,
    TimeProperties,
    filter_by_standard_name,
)
from icon4py.model.common.states import data
from icon4py.model.common.test_utils import helpers

from . import test_io


@pytest.mark.parametrize("value", ["air_density", "upward_air_velocity"])
def test_filter_by_standard_name(value):
    state = test_io.model_state(test_io.simple_grid)
    assert filter_by_standard_name(state, value) == {value: state[value]}


def test_filter_by_standard_name_key_differs_from_name():
    state = test_io.model_state(test_io.simple_grid)
    assert filter_by_standard_name(state, "virtual_potential_temperature") == {
        "theta_v": state["theta_v"]
    }


def test_filter_by_standard_name_non_existing_name():
    state = test_io.model_state(test_io.simple_grid)
    assert filter_by_standard_name(state, "does_not_exist") == {}


def initialized_writer(
    test_path, random_name, grid=test_io.simple_grid
) -> tuple[NETCDFWriter, grid_def.BaseGrid]:
    num_levels = grid.config.vertical_size
    heights = np.linspace(start=12000.0, stop=0.0, num=num_levels + 1)
    vertical_config = v_grid.VerticalGridConfig(num_levels=num_levels)
    vertical_params = v_grid.VerticalGridParams(
        vertical_config,
        vct_a=gtx.as_field((dims.KDim,), heights),
        vct_b=None,
    )
    horizontal = grid.config.horizontal_config
    fname = str(test_path.absolute()) + "/" + random_name + ".nc"
    writer = NETCDFWriter(
        fname,
        vertical_params,
        horizontal,
        TimeProperties(cf_utils.DEFAULT_TIME_UNIT, cf_utils.DEFAULT_CALENDAR),
        global_attrs={"title": "test", "institution": "EXCLAIM - ETH Zurich"},
    )
    writer.initialize_dataset()
    return writer, grid


def test_initialize_writer_time_var(test_path, random_name):
    dataset, _ = initialized_writer(test_path, random_name)
    time_var = dataset.variables[writers.TIME]
    assert time_var.dimensions == ("time",)
    assert time_var.units == "seconds since 1970-01-01 00:00:00"
    assert time_var.calendar == "proleptic_gregorian"
    assert time_var.long_name == "time"
    assert time_var.standard_name == "time"
    assert len(time_var) == 0


def test_initialize_writer_vertical_model_levels(test_path, random_name):
    dataset, grid = initialized_writer(test_path, random_name)
    vertical = dataset.variables[writers.MODEL_LEVEL]
    assert vertical.units == "1"
    assert vertical.dimensions == (writers.MODEL_LEVEL,)
    assert vertical.long_name == "model full level index"
    assert vertical.standard_name == cf_utils.LEVEL_STANDARD_NAME
    assert vertical.datatype == np.int32
    assert len(vertical) == grid.num_levels
    assert np.all(vertical == np.arange(grid.num_levels))


def test_initialize_writer_interface_levels(test_path, random_name):
    dataset, grid = initialized_writer(test_path, random_name)
    interface_levels = dataset.variables[writers.MODEL_INTERFACE_LEVEL]
    assert interface_levels.units == "1"
    assert interface_levels.datatype == np.int32
    assert interface_levels.long_name == "model interface level index"
    assert interface_levels.standard_name == cf_utils.INTERFACE_LEVEL_STANDARD_NAME
    assert len(interface_levels) == grid.num_levels + 1
    assert np.all(interface_levels == np.arange(grid.num_levels + 1))


def test_initialize_writer_heights(test_path, random_name):
    dataset, grid = initialized_writer(test_path, random_name)
    heights = dataset.variables["height"]
    assert heights.units == "m"
    assert heights.datatype == np.float64
    assert heights.long_name == "height value of half levels without topography"
    assert heights.standard_name == cf_utils.INTERFACE_LEVEL_HEIGHT_STANDARD_NAME
    assert len(heights) == grid.num_levels + 1
    assert heights[0] == 12000.0
    assert heights[-1] == 0.0


def test_writer_append_timeslice(test_path, random_name):
    writer, grid = initialized_writer(test_path, random_name)
    time = datetime.now()
    assert len(writer.variables[writers.TIME]) == 0
    slice1 = {}
    writer.append(slice1, time)
    assert len(writer.variables[writers.TIME]) == 1
    time1 = time + timedelta(hours=1)
    writer.append(slice1, time1)
    assert len(writer.variables[writers.TIME]) == 2
    time2 = time1 + timedelta(hours=1)
    writer.append(slice1, time2)
    assert len(writer.variables[writers.TIME]) == 3
    time_units = writer.variables[writers.TIME].units
    cal = writer.variables[writers.TIME].calendar
    assert np.all(
        writer.variables[writers.TIME][:]
        == np.array(cf_utils.date2num((time, time1, time2), units=time_units, calendar=cal))
    )


def test_writer_append_timeslice_create_new_var(test_path, random_name):
    dataset, grid = initialized_writer(test_path, random_name)
    time = datetime.now()
    assert len(dataset.variables[writers.TIME]) == 0
    assert "air_density" not in dataset.variables

    state = dict(air_density=test_io.model_state(grid)["air_density"])
    dataset.append(state, time)
    assert len(dataset.variables[writers.TIME]) == 1
    assert "air_density" in dataset.variables
    assert dataset.variables["air_density"].dimensions == (
        writers.TIME,
        writers.MODEL_LEVEL,
        writers.CELL,
    )
    assert dataset.variables["air_density"].shape == (
        1,
        grid.num_levels,
        grid.num_cells,
    )
    assert np.allclose(dataset.variables["air_density"][0], state["air_density"].data.T)


def test_writer_append_timeslice_to_existing_var(test_path, random_name):
    dataset, grid = initialized_writer(test_path, random_name)
    time = datetime.now()
    state = dict(air_density=test_io.model_state(grid)["air_density"])
    dataset.append(state, time)
    assert len(dataset.variables[writers.TIME]) == 1
    assert "air_density" in dataset.variables

<<<<<<< HEAD
    new_rho = helpers.random_field(grid, dims.CellDim, dims.KDim, dtype=np.float32)
    state["air_density"] = data.to_data_array(new_rho, data.PROGNOSTIC_CF_ATTRIBUTES["air_density"])
=======
    new_rho = helpers.random_field(grid, CellDim, KDim, dtype=np.float32)
    state["air_density"] = utils.to_data_array(
        new_rho, data.PROGNOSTIC_CF_ATTRIBUTES["air_density"]
    )
>>>>>>> 0e37b02c
    new_time = time + timedelta(hours=1)
    dataset.append(state, new_time)

    assert len(dataset.variables[writers.TIME]) == 2
    assert dataset.variables["air_density"].shape == (
        2,
        grid.num_levels,
        grid.num_cells,
    )
    assert np.allclose(dataset.variables["air_density"][1], new_rho.ndarray.T)


def test_initialize_writer_create_dimensions(
    test_path,
    random_name,
):
    writer, grid = initialized_writer(test_path, random_name)

    assert writer["title"] == "test"
    assert writer["institution"] == "EXCLAIM - ETH Zurich"
    assert len(writer.dims) == 6
    assert writer.dims[writers.MODEL_LEVEL].size == grid.num_levels
    assert writer.dims[writers.MODEL_INTERFACE_LEVEL].size == grid.num_levels + 1
    assert writer.dims[writers.CELL].size == grid.num_cells
    assert writer.dims[writers.VERTEX].size == grid.num_vertices
    assert writer.dims[writers.EDGE].size == grid.num_edges
    assert writer.dims[writers.TIME].size == 0
    assert writer.dims[writers.TIME].isunlimited

    assert writer.variables[writers.TIME].units == cf_utils.DEFAULT_TIME_UNIT
    assert writer.variables[writers.TIME].calendar == cf_utils.DEFAULT_CALENDAR<|MERGE_RESOLUTION|>--- conflicted
+++ resolved
@@ -166,15 +166,11 @@
     assert len(dataset.variables[writers.TIME]) == 1
     assert "air_density" in dataset.variables
 
-<<<<<<< HEAD
     new_rho = helpers.random_field(grid, dims.CellDim, dims.KDim, dtype=np.float32)
-    state["air_density"] = data.to_data_array(new_rho, data.PROGNOSTIC_CF_ATTRIBUTES["air_density"])
-=======
-    new_rho = helpers.random_field(grid, CellDim, KDim, dtype=np.float32)
     state["air_density"] = utils.to_data_array(
         new_rho, data.PROGNOSTIC_CF_ATTRIBUTES["air_density"]
     )
->>>>>>> 0e37b02c
+
     new_time = time + timedelta(hours=1)
     dataset.append(state, new_time)
 
