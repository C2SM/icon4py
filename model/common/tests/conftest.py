--- conflicted
+++ resolved
@@ -11,16 +11,11 @@
 
 import pytest
 
-<<<<<<< HEAD
 from icon4py.model.common.test_utils.datatest_fixtures import (  # noqa: F401  # import fixtures from test_utils package
     decomposition_info,
     experiment,
 )
-from icon4py.model.common.test_utils.grid_utils import grid  # noqa: F401 # fixtures
 from icon4py.model.common.test_utils.helpers import backend  # noqa: F401 # fixtures
-=======
-from icon4py.model.common.test_utils.helpers import backend, grid  # noqa: F401 # fixtures
->>>>>>> cf55e42e
 
 
 @pytest.fixture
