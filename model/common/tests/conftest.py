--- conflicted
+++ resolved
@@ -11,64 +11,4 @@
 #
 # SPDX-License-Identifier: GPL-3.0-or-later
 
-<<<<<<< HEAD
-"""
-Initialize pytest.
-
-Workaround for pytest not discovering those configuration function, when they are added to the
-diffusion_test/conftest.py folder
-"""
-from icon4py.model.common.test_utils.helpers import backend, mesh  # noqa: F401 # fixtures
-from icon4py.model.common.test_utils.pytest_config import (  # noqa: F401 # pytest config
-    pytest_addoption,
-    pytest_configure,
-    pytest_generate_tests,
-    pytest_runtest_setup,
-)
-=======
-from icon4py.model.common.test_utils.data_handling import download_and_extract
-from icon4py.model.common.test_utils.fixtures import (  # noqa: F401
-    backend,
-    base_path,
-    damping_height,
-    data_provider,
-    datapath,
-    decomposition_info,
-    download_ser_data,
-    grid_savepoint,
-    icon_grid,
-    interpolation_savepoint,
-    mesh,
-    processor_props,
-    ranked_data_path,
-)
-
-
-grids_path = base_path.joinpath("grids")
-r04b09_dsl_grid_path = grids_path.joinpath("mch_ch_r04b09_dsl")
-r04b09_dsl_data_file = r04b09_dsl_grid_path.joinpath("mch_ch_r04b09_dsl_grids_v1.tar.gz").name
-r02b04_global_grid_path = grids_path.joinpath("r02b04_global")
-r02b04_global_data_file = r02b04_global_grid_path.joinpath("icon_grid_0013_R02B04_G.tar.gz").name
-
-
-mch_ch_r04b09_dsl_grid_uri = "https://polybox.ethz.ch/index.php/s/hD232znfEPBh4Oh/download"
-r02b04_global_grid_uri = "https://polybox.ethz.ch/index.php/s/0EM8O8U53GKGsst/download"
-
-
-@pytest.fixture()
-def r04b09_dsl_gridfile(get_grid_files):
-    return r04b09_dsl_grid_path.joinpath("grid.nc")
-
-
-@pytest.fixture(scope="session")
-def get_grid_files(pytestconfig):
-    """
-    Get the grid files used for testing.
-
-    Session scoped fixture which is a prerequisite of all the other fixtures in this file.
-    """
-    if not pytestconfig.getoption("datatest"):
-        pytest.skip("not running datatest marked tests")
-    download_and_extract(mch_ch_r04b09_dsl_grid_uri, r04b09_dsl_grid_path, r04b09_dsl_data_file)
-    download_and_extract(r02b04_global_grid_uri, r02b04_global_grid_path, r02b04_global_data_file)
->>>>>>> 83d82cb0
+from icon4py.model.common.test_utils.helpers import backend, mesh  # noqa: F401 # fixtures