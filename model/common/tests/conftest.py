--- conflicted
+++ resolved
@@ -11,8 +11,11 @@
 
 import pytest
 
-<<<<<<< HEAD
-from icon4py.model.testing.helpers import backend, grid
+from icon4py.model.testing.datatest_fixtures import (
+    decomposition_info,
+    experiment,
+)
+from icon4py.model.testing.helpers import backend
 from icon4py.model.testing.pytest_config import *  # noqa: F401
 
 __all__ = [
@@ -21,15 +24,9 @@
     "test_path",
     # imported fixtures:
     "backend",
-    "grid",
+    "decomposition_info",
+    "experiment"
 ]
-=======
-from icon4py.model.common.test_utils.datatest_fixtures import (  # noqa: F401  # import fixtures from test_utils package
-    decomposition_info,
-    experiment,
-)
-from icon4py.model.common.test_utils.helpers import backend  # noqa: F401 # fixtures
->>>>>>> 3068bd78
 
 
 @pytest.fixture
