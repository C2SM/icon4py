--- conflicted
+++ resolved
@@ -60,6 +60,7 @@
         inv_dual_edge_length.asnumpy(),
         edge_owner_mask.asnumpy(),
         horizontal_start,
+        xp,
     )
     assert test_helpers.dallclose(c_lin_e, c_lin_e_ref.asnumpy())
 
@@ -203,7 +204,7 @@
         e2c2e,
         horizontal_start,
     )
-    assert test_helpers.dallclose(data_alloc.as_numpy(geofac_grdiv), geofac_grdiv_ref.asnumpy())
+    assert test_helpers.dallclose(geofac_grdiv, geofac_grdiv_ref.asnumpy())
 
 
 @pytest.mark.datatest
@@ -306,13 +307,7 @@
         e2c=e2c,
         horizontal_start=horizontal_start_vertex,
     )
-<<<<<<< HEAD
-    assert test_helpers.dallclose(
-        data_alloc.as_numpy(cells_aw_verts), cells_aw_verts_ref.asnumpy(), atol=1e-3
-    )
-=======
-    assert test_helpers.dallclose(cells_aw_verts, cells_aw_verts_ref)
->>>>>>> b0d8efb0
+    assert test_helpers.dallclose(data_alloc.as_numpy(cells_aw_verts), cells_aw_verts_ref)
 
 
 @pytest.mark.datatest
