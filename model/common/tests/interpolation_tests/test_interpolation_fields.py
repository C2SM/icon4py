# ICON4Py - ICON inspired code in Python and GT4Py
#
# Copyright (c) 2022, ETH Zurich and MeteoSwiss
# All rights reserved.
#
# This file is free software: you can redistribute it and/or modify it under
# the terms of the GNU General Public License as published by the
# Free Software Foundation, either version 3 of the License, or any later
# version. See the LICENSE.txt file at the top-level directory of this
# distribution for a copy of the license or check <https://www.gnu.org/licenses/>.
#
# SPDX-License-Identifier: GPL-3.0-or-later
# ICON4Py - ICON inspired code in Python and GT4Py
#
# Copyright (c) 2022, ETH Zurich and MeteoSwiss
# All rights reserved.
#
# This file is free software: you can redistribute it and/or modify it under
# the terms of the GNU General Public License as published by the
# Free Software Foundation, either version 3 of the License, or any later
# version. See the LICENSE.txt file at the top-level directory of this
# distribution for a copy of the license or check <https://www.gnu.org/licenses/>.
#
# SPDX-License-Identifier: GPL-3.0-or-later

import numpy as np
import pytest
from gt4py.next.iterator.builtins import int32

from icon4py.model.common.dimension import (
<<<<<<< HEAD
    C2E2CDim,
    C2EDim,
    CellDim,
    E2C2EDim,
=======
>>>>>>> f0a46bef
    E2CDim,
    E2VDim,
    EdgeDim,
    V2CDim,
    V2EDim,
    VertexDim,
)
<<<<<<< HEAD
from icon4py.model.common.grid.horizontal import HorizontalMarkerIndex
from icon4py.model.common.interpolation.interpolation_fields import (
    compute_c_bln_avg,
    compute_c_lin_e,
    compute_cells_aw_verts,
    compute_e_bln_c_s,
    compute_e_flx_avg,
    compute_force_mass_conservation_to_c_bln_avg,
    compute_geofac_div,
    compute_geofac_grdiv,
    compute_geofac_grg,
    compute_geofac_n2s,
    compute_geofac_rot,
    compute_pos_on_tplane_e_x_y,
    compute_primal_normal_ec,
)
from icon4py.model.common.test_utils.datatest_fixtures import (  # noqa: F401  # import fixtures from test_utils package
    data_provider,
    datapath,
=======
from icon4py.model.common.grid.horizontal import (
    HorizontalMarkerIndex,
)
from icon4py.model.common.interpolation.interpolation_fields import (
    compute_c_lin_e,
    compute_cells_aw_verts,
)
from icon4py.model.common.test_utils.datatest_fixtures import (  # noqa: F401  # import fixtures from test_utils package
    data_provider,
>>>>>>> f0a46bef
    download_ser_data,
    experiment,
    processor_props,
    ranked_data_path,
)
<<<<<<< HEAD
from icon4py.model.common.test_utils.helpers import zero_field
from icon4py.model.common.constants import EARTH_RADIUS
from icon4py.model.common.test_utils.helpers import dallclose
=======
>>>>>>> f0a46bef


@pytest.mark.datatest
def test_compute_c_lin_e(grid_savepoint, interpolation_savepoint, icon_grid):  # fixture
    inv_dual_edge_length = grid_savepoint.inv_dual_edge_length()
    edge_cell_length = grid_savepoint.edge_cell_length()
    owner_mask = grid_savepoint.e_owner_mask()
    c_lin_e_ref = interpolation_savepoint.c_lin_e()
    horizontal_start = icon_grid.get_start_index(
        EdgeDim,
        HorizontalMarkerIndex.lateral_boundary(EdgeDim) + 1,
    )
    c_lin_e = compute_c_lin_e(
        edge_cell_length.asnumpy(),
        inv_dual_edge_length.asnumpy(),
        owner_mask.asnumpy(),
        horizontal_start,
    )

<<<<<<< HEAD
    assert dallclose(c_lin_e, c_lin_e_ref.asnumpy())


@pytest.mark.datatest
def test_compute_geofac_div(grid_savepoint, interpolation_savepoint, icon_grid):
    mesh = icon_grid
    primal_edge_length = grid_savepoint.primal_edge_length()
    edge_orientation = grid_savepoint.edge_orientation()
    area = grid_savepoint.cell_areas()
    geofac_div_ref = interpolation_savepoint.geofac_div()
    geofac_div = zero_field(mesh, CellDim, C2EDim)
    compute_geofac_div(
        primal_edge_length,
        edge_orientation,
        area,
        out=geofac_div,
        offset_provider={"C2E": mesh.get_offset_provider("C2E")},
    )

    assert dallclose(geofac_div.asnumpy(), geofac_div_ref.asnumpy())


@pytest.mark.datatest
def test_compute_geofac_rot(grid_savepoint, interpolation_savepoint, icon_grid):
    mesh = icon_grid
    dual_edge_length = grid_savepoint.dual_edge_length()
    edge_orientation = grid_savepoint.vertex_edge_orientation()
    dual_area = grid_savepoint.vertex_dual_area()
    owner_mask = grid_savepoint.v_owner_mask()
    geofac_rot_ref = interpolation_savepoint.geofac_rot()
    geofac_rot = zero_field(mesh, VertexDim, V2EDim)
    horizontal_start = int32(
        icon_grid.get_start_index(VertexDim, HorizontalMarkerIndex.lateral_boundary(VertexDim) + 1)
    )
    compute_geofac_rot(
        dual_edge_length,
        edge_orientation,
        dual_area,
        owner_mask,
        out=geofac_rot[horizontal_start:, :],
        offset_provider={"V2E": mesh.get_offset_provider("V2E")},
    )

    assert dallclose(geofac_rot.asnumpy(), geofac_rot_ref.asnumpy())


@pytest.mark.datatest
def test_compute_geofac_n2s(grid_savepoint, interpolation_savepoint, icon_grid):
    dual_edge_length = grid_savepoint.dual_edge_length()
    geofac_div = interpolation_savepoint.geofac_div()
    geofac_n2s_ref = interpolation_savepoint.geofac_n2s()
    c2e = icon_grid.connectivities[C2EDim]
    e2c = icon_grid.connectivities[E2CDim]
    c2e2c = icon_grid.connectivities[C2E2CDim]
    horizontal_start = icon_grid.get_start_index(
        CellDim,
        HorizontalMarkerIndex.lateral_boundary(CellDim) + 1,
    )
    geofac_n2s = compute_geofac_n2s(
        dual_edge_length.asnumpy(),
        geofac_div.asnumpy(),
        c2e,
        e2c,
        c2e2c,
        horizontal_start,
    )
    assert dallclose(geofac_n2s, geofac_n2s_ref.asnumpy())


@pytest.mark.datatest
def test_compute_geofac_grg(grid_savepoint, interpolation_savepoint, icon_grid):
    primal_normal_cell_x = grid_savepoint.primal_normal_cell_x().asnumpy()
    primal_normal_cell_y = grid_savepoint.primal_normal_cell_y().asnumpy()
    geofac_div = interpolation_savepoint.geofac_div()
    c_lin_e = interpolation_savepoint.c_lin_e()
    geofac_grg_ref = interpolation_savepoint.geofac_grg()
    owner_mask = grid_savepoint.c_owner_mask()
    c2e = icon_grid.connectivities[C2EDim]
    e2c = icon_grid.connectivities[E2CDim]
    c2e2c = icon_grid.connectivities[C2E2CDim]
    horizontal_start = icon_grid.get_start_index(
        CellDim,
        HorizontalMarkerIndex.lateral_boundary(CellDim) + 1,
    )
    primal_normal_ec = compute_primal_normal_ec(
        primal_normal_cell_x,
        primal_normal_cell_y,
        owner_mask,
        c2e,
        e2c,
        horizontal_start,
    )
    geofac_grg = compute_geofac_grg(
        primal_normal_ec,
        geofac_div.asnumpy(),
        c_lin_e.asnumpy(),
        c2e,
        e2c,
        c2e2c,
        horizontal_start,
    )
    assert dallclose(geofac_grg[:, :, 0], geofac_grg_ref[0].asnumpy(), atol=1e-6, rtol=1e-7)
    assert dallclose(geofac_grg[:, :, 1], geofac_grg_ref[1].asnumpy(), atol=1e-6, rtol=1e-7)


@pytest.mark.datatest
def test_compute_geofac_grdiv(grid_savepoint, interpolation_savepoint, icon_grid):
    geofac_div = interpolation_savepoint.geofac_div()
    inv_dual_edge_length = grid_savepoint.inv_dual_edge_length()
    geofac_grdiv_ref = interpolation_savepoint.geofac_grdiv()
    owner_mask = grid_savepoint.c_owner_mask()
    c2e = icon_grid.connectivities[C2EDim]
    e2c = icon_grid.connectivities[E2CDim]
    e2c2e = icon_grid.connectivities[E2C2EDim]
    horizontal_start = icon_grid.get_start_index(
        EdgeDim,
        HorizontalMarkerIndex.lateral_boundary(EdgeDim) + 1,
    )
    geofac_grdiv = compute_geofac_grdiv(
        geofac_div.asnumpy(),
        inv_dual_edge_length.asnumpy(),
        owner_mask,
        c2e,
        e2c,
        e2c2e,
        horizontal_start,
    )
    assert dallclose(geofac_grdiv, geofac_grdiv_ref.asnumpy())


@pytest.mark.datatest
def test_compute_c_bln_avg(grid_savepoint, interpolation_savepoint, icon_grid):
    cell_areas = grid_savepoint.cell_areas().asnumpy()
    divavg_cntrwgt = 0.5
    c_bln_avg_ref = interpolation_savepoint.c_bln_avg().asnumpy()
    owner_mask = grid_savepoint.c_owner_mask().asnumpy()
    c2e2c = icon_grid.connectivities[C2E2CDim]
    horizontal_start = icon_grid.get_start_index(
        CellDim,
        HorizontalMarkerIndex.lateral_boundary(CellDim) + 1,
    )
    horizontal_start_p2 = icon_grid.get_start_index(
        CellDim,
        HorizontalMarkerIndex.lateral_boundary(CellDim) + 2,
    )
    lat = grid_savepoint.cell_center_lat().asnumpy()
    lon = grid_savepoint.cell_center_lon().asnumpy()
    c_bln_avg = compute_c_bln_avg(
        divavg_cntrwgt,
        owner_mask,
        c2e2c,
        lat,
        lon,
        horizontal_start,
    )
    c_bln_avg = compute_force_mass_conservation_to_c_bln_avg(
        c_bln_avg,
        divavg_cntrwgt,
        owner_mask,
        c2e2c,
        cell_areas,
        horizontal_start,
        horizontal_start_p2,
    )
    assert dallclose(c_bln_avg, c_bln_avg_ref, atol=1e-4, rtol=1e-5)


@pytest.mark.datatest
def test_compute_e_flx_avg(grid_savepoint, interpolation_savepoint, icon_grid):
    e_flx_avg_ref = interpolation_savepoint.e_flx_avg().asnumpy()
    c_bln_avg = interpolation_savepoint.c_bln_avg().asnumpy()
    geofac_div = interpolation_savepoint.geofac_div().asnumpy()
    owner_mask = grid_savepoint.e_owner_mask().asnumpy()
    primal_cart_normal_x = grid_savepoint.primal_cart_normal_x().asnumpy()
    primal_cart_normal_y = grid_savepoint.primal_cart_normal_y().asnumpy()
    primal_cart_normal_z = grid_savepoint.primal_cart_normal_z().asnumpy()
    primal_cart_normal = np.transpose(
        np.stack((primal_cart_normal_x, primal_cart_normal_y, primal_cart_normal_z))
    )
    e2c = icon_grid.connectivities[E2CDim]
    c2e = icon_grid.connectivities[C2EDim]
    c2e2c = icon_grid.connectivities[C2E2CDim]
    e2c2e = icon_grid.connectivities[E2C2EDim]
    horizontal_start_p3 = icon_grid.get_start_index(
        EdgeDim,
        HorizontalMarkerIndex.lateral_boundary(EdgeDim) + 3,
    )
    horizontal_start_p4 = icon_grid.get_start_index(
        EdgeDim,
        HorizontalMarkerIndex.lateral_boundary(EdgeDim) + 4,
    )
    e_flx_avg = compute_e_flx_avg(
        c_bln_avg,
        geofac_div,
        owner_mask,
        primal_cart_normal,
        e2c,
        c2e,
        c2e2c,
        e2c2e,
        horizontal_start_p3,
        horizontal_start_p4,
    )
    assert dallclose(e_flx_avg, e_flx_avg_ref)


@pytest.mark.datatest
def test_compute_cells_aw_verts(grid_savepoint, interpolation_savepoint, icon_grid):
    cells_aw_verts_ref = interpolation_savepoint.c_intp().asnumpy()
    dual_area = grid_savepoint.vertex_dual_area().asnumpy()
    edge_vert_length = grid_savepoint.edge_vert_length().asnumpy()
    edge_cell_length = grid_savepoint.edge_cell_length().asnumpy()
    owner_mask = grid_savepoint.v_owner_mask().asnumpy()
    v2e = icon_grid.connectivities[V2EDim]
    e2v = icon_grid.connectivities[E2VDim]
    v2c = icon_grid.connectivities[V2CDim]
    e2c = icon_grid.connectivities[E2CDim]
    horizontal_start = icon_grid.get_start_index(
        VertexDim,
        HorizontalMarkerIndex.lateral_boundary(VertexDim) + 1,
    )
=======
    assert np.allclose(c_lin_e, c_lin_e_ref.asnumpy())


@pytest.mark.datatest
def test_compute_cells_aw_verts(
    grid_savepoint, interpolation_savepoint, icon_grid, metrics_savepoint
):
    dual_area = grid_savepoint.v_dual_area().asnumpy()
    edge_vert_length = grid_savepoint.edge_vert_length().asnumpy()
    edge_cell_length = grid_savepoint.edge_cell_length().asnumpy()
    owner_mask = grid_savepoint.v_owner_mask()
    e2c = icon_grid.connectivities[E2CDim]
    v2c = icon_grid.connectivities[V2CDim]
    v2e = icon_grid.connectivities[V2EDim]
    e2v = icon_grid.connectivities[E2VDim]
    horizontal_start_vertex = icon_grid.get_start_index(
        VertexDim,
        HorizontalMarkerIndex.lateral_boundary(VertexDim) + 1,
    )
    horizontal_end_vertex = icon_grid.get_end_index(
        VertexDim,
        HorizontalMarkerIndex.lateral_boundary(VertexDim) - 1,
    )

>>>>>>> f0a46bef
    cells_aw_verts = compute_cells_aw_verts(
        dual_area,
        edge_vert_length,
        edge_cell_length,
        owner_mask,
<<<<<<< HEAD
        v2e,
        e2v,
        v2c,
        e2c,
        horizontal_start,
    )
    assert dallclose(cells_aw_verts, cells_aw_verts_ref)


@pytest.mark.datatest
def test_compute_e_bln_c_s(grid_savepoint, interpolation_savepoint, icon_grid):
    e_bln_c_s_ref = interpolation_savepoint.e_bln_c_s().asnumpy()
    owner_mask = grid_savepoint.c_owner_mask().asnumpy()
    c2e = icon_grid.connectivities[C2EDim]
    cells_lat = grid_savepoint.cell_center_lat().asnumpy()
    cells_lon = grid_savepoint.cell_center_lon().asnumpy()
    edges_lat = grid_savepoint.edges_center_lat().asnumpy()
    edges_lon = grid_savepoint.edges_center_lon().asnumpy()
    e_bln_c_s = compute_e_bln_c_s(
        owner_mask,
        c2e,
        cells_lat,
        cells_lon,
        edges_lat,
        edges_lon,
    )
    assert dallclose(e_bln_c_s, e_bln_c_s_ref, atol=1e-6, rtol=1e-7)


@pytest.mark.datatest
def test_compute_pos_on_tplane_e(grid_savepoint, interpolation_savepoint, icon_grid):
    pos_on_tplane_e_x_ref = interpolation_savepoint.pos_on_tplane_e_x().asnumpy()
    pos_on_tplane_e_y_ref = interpolation_savepoint.pos_on_tplane_e_y().asnumpy()
    sphere_radius = EARTH_RADIUS
    primal_normal_v1 = grid_savepoint.primal_normal_v1().asnumpy()
    primal_normal_v2 = grid_savepoint.primal_normal_v2().asnumpy()
    dual_normal_v1 = grid_savepoint.dual_normal_v1().asnumpy()
    dual_normal_v2 = grid_savepoint.dual_normal_v2().asnumpy()
    owner_mask = grid_savepoint.e_owner_mask().asnumpy()
    cells_lon = grid_savepoint.cell_center_lon().asnumpy()
    cells_lat = grid_savepoint.cell_center_lat().asnumpy()
    edges_lon = grid_savepoint.edges_center_lon().asnumpy()
    edges_lat = grid_savepoint.edges_center_lat().asnumpy()
    verts_lon = grid_savepoint.verts_vertex_lon().asnumpy()
    verts_lat = grid_savepoint.verts_vertex_lat().asnumpy()
    e2c = icon_grid.connectivities[E2CDim]
    e2v = icon_grid.connectivities[E2VDim]
    e2c2e = icon_grid.connectivities[E2C2EDim]
    horizontal_start = icon_grid.get_start_index(
        EdgeDim,
        HorizontalMarkerIndex.lateral_boundary(EdgeDim) + 1,
    )
    pos_on_tplane_e_x, pos_on_tplane_e_y = compute_pos_on_tplane_e_x_y(
        sphere_radius,
        primal_normal_v1,
        primal_normal_v2,
        dual_normal_v1,
        dual_normal_v2,
        cells_lon,
        cells_lat,
        edges_lon,
        edges_lat,
        verts_lon,
        verts_lat,
        owner_mask,
        e2c,
        e2v,
        e2c2e,
        horizontal_start,
    )
    assert dallclose(pos_on_tplane_e_x, pos_on_tplane_e_x_ref, atol=1e-6, rtol=1e-7)
    assert dallclose(pos_on_tplane_e_y, pos_on_tplane_e_y_ref, atol=1e-6, rtol=1e-7)
=======
        e2c,
        v2c,
        v2e,
        e2v,
        horizontal_start_vertex,
        horizontal_end_vertex,
    )
    cells_aw_verts_ref = interpolation_savepoint.c_intp().asnumpy()
    assert np.allclose(cells_aw_verts, cells_aw_verts_ref)
>>>>>>> f0a46bef
<|MERGE_RESOLUTION|>--- conflicted
+++ resolved
@@ -28,13 +28,10 @@
 from gt4py.next.iterator.builtins import int32
 
 from icon4py.model.common.dimension import (
-<<<<<<< HEAD
     C2E2CDim,
     C2EDim,
     CellDim,
     E2C2EDim,
-=======
->>>>>>> f0a46bef
     E2CDim,
     E2VDim,
     EdgeDim,
@@ -42,7 +39,6 @@
     V2EDim,
     VertexDim,
 )
-<<<<<<< HEAD
 from icon4py.model.common.grid.horizontal import HorizontalMarkerIndex
 from icon4py.model.common.interpolation.interpolation_fields import (
     compute_c_bln_avg,
@@ -61,29 +57,14 @@
 )
 from icon4py.model.common.test_utils.datatest_fixtures import (  # noqa: F401  # import fixtures from test_utils package
     data_provider,
-    datapath,
-=======
-from icon4py.model.common.grid.horizontal import (
-    HorizontalMarkerIndex,
-)
-from icon4py.model.common.interpolation.interpolation_fields import (
-    compute_c_lin_e,
-    compute_cells_aw_verts,
-)
-from icon4py.model.common.test_utils.datatest_fixtures import (  # noqa: F401  # import fixtures from test_utils package
-    data_provider,
->>>>>>> f0a46bef
     download_ser_data,
     experiment,
     processor_props,
     ranked_data_path,
 )
-<<<<<<< HEAD
 from icon4py.model.common.test_utils.helpers import zero_field
 from icon4py.model.common.constants import EARTH_RADIUS
 from icon4py.model.common.test_utils.helpers import dallclose
-=======
->>>>>>> f0a46bef
 
 
 @pytest.mark.datatest
@@ -103,7 +84,6 @@
         horizontal_start,
     )
 
-<<<<<<< HEAD
     assert dallclose(c_lin_e, c_lin_e_ref.asnumpy())
 
 
@@ -311,28 +291,10 @@
 
 
 @pytest.mark.datatest
-def test_compute_cells_aw_verts(grid_savepoint, interpolation_savepoint, icon_grid):
-    cells_aw_verts_ref = interpolation_savepoint.c_intp().asnumpy()
-    dual_area = grid_savepoint.vertex_dual_area().asnumpy()
-    edge_vert_length = grid_savepoint.edge_vert_length().asnumpy()
-    edge_cell_length = grid_savepoint.edge_cell_length().asnumpy()
-    owner_mask = grid_savepoint.v_owner_mask().asnumpy()
-    v2e = icon_grid.connectivities[V2EDim]
-    e2v = icon_grid.connectivities[E2VDim]
-    v2c = icon_grid.connectivities[V2CDim]
-    e2c = icon_grid.connectivities[E2CDim]
-    horizontal_start = icon_grid.get_start_index(
-        VertexDim,
-        HorizontalMarkerIndex.lateral_boundary(VertexDim) + 1,
-    )
-=======
-    assert np.allclose(c_lin_e, c_lin_e_ref.asnumpy())
-
-
-@pytest.mark.datatest
 def test_compute_cells_aw_verts(
     grid_savepoint, interpolation_savepoint, icon_grid, metrics_savepoint
 ):
+    cells_aw_verts_ref = interpolation_savepoint.c_intp().asnumpy()
     dual_area = grid_savepoint.v_dual_area().asnumpy()
     edge_vert_length = grid_savepoint.edge_vert_length().asnumpy()
     edge_cell_length = grid_savepoint.edge_cell_length().asnumpy()
@@ -345,23 +307,17 @@
         VertexDim,
         HorizontalMarkerIndex.lateral_boundary(VertexDim) + 1,
     )
-    horizontal_end_vertex = icon_grid.get_end_index(
-        VertexDim,
-        HorizontalMarkerIndex.lateral_boundary(VertexDim) - 1,
-    )
-
->>>>>>> f0a46bef
+
     cells_aw_verts = compute_cells_aw_verts(
         dual_area,
         edge_vert_length,
         edge_cell_length,
         owner_mask,
-<<<<<<< HEAD
         v2e,
         e2v,
         v2c,
         e2c,
-        horizontal_start,
+        horizontal_start_vertex
     )
     assert dallclose(cells_aw_verts, cells_aw_verts_ref)
 
@@ -428,15 +384,4 @@
         horizontal_start,
     )
     assert dallclose(pos_on_tplane_e_x, pos_on_tplane_e_x_ref, atol=1e-6, rtol=1e-7)
-    assert dallclose(pos_on_tplane_e_y, pos_on_tplane_e_y_ref, atol=1e-6, rtol=1e-7)
-=======
-        e2c,
-        v2c,
-        v2e,
-        e2v,
-        horizontal_start_vertex,
-        horizontal_end_vertex,
-    )
-    cells_aw_verts_ref = interpolation_savepoint.c_intp().asnumpy()
-    assert np.allclose(cells_aw_verts, cells_aw_verts_ref)
->>>>>>> f0a46bef
+    assert dallclose(pos_on_tplane_e_y, pos_on_tplane_e_y_ref, atol=1e-6, rtol=1e-7)