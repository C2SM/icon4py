# ICON4Py - ICON inspired code in Python and GT4Py
#
# Copyright (c) 2022, ETH Zurich and MeteoSwiss
# All rights reserved.
#
# This file is free software: you can redistribute it and/or modify it under
# the terms of the GNU General Public License as published by the
# Free Software Foundation, either version 3 of the License, or any later
# version. See the LICENSE.txt file at the top-level directory of this
# distribution for a copy of the license or check <https://www.gnu.org/licenses/>.
#
# SPDX-License-Identifier: GPL-3.0-or-later
# ICON4Py - ICON inspired code in Python and GT4Py
#
# Copyright (c) 2022, ETH Zurich and MeteoSwiss
# All rights reserved.
#
# This file is free software: you can redistribute it and/or modify it under
# the terms of the GNU General Public License as published by the
# Free Software Foundation, either version 3 of the License, or any later
# version. See the LICENSE.txt file at the top-level directory of this
# distribution for a copy of the license or check <https://www.gnu.org/licenses/>.
#
# SPDX-License-Identifier: GPL-3.0-or-later

import numpy as np
import pytest

from icon4py.model.common.dimension import EdgeDim
from icon4py.model.common.grid.horizontal import HorizontalMarkerIndex
from icon4py.model.common.interpolation.interpolation_fields import compute_c_lin_e


@pytest.mark.datatest
<<<<<<< HEAD
def test_compute_c_lin_e(
    grid_savepoint,  # noqa: F811  # fixture
    interpolation_savepoint,  # noqa: F811  # fixture
    icon_grid,  # noqa: F811  # fixture
):
=======
def test_compute_c_lin_e(grid_savepoint, interpolation_savepoint, icon_grid):
>>>>>>> 3e947758
    inv_dual_edge_length = grid_savepoint.inv_dual_edge_length()
    edge_cell_length = grid_savepoint.edge_cell_length()
    owner_mask = grid_savepoint.e_owner_mask()
    c_lin_e_ref = interpolation_savepoint.c_lin_e()
    lateral_boundary = icon_grid.get_start_index(
        EdgeDim,
        HorizontalMarkerIndex.lateral_boundary(EdgeDim) + 1,
    )
    c_lin_e = compute_c_lin_e(
        edge_cell_length.asnumpy(),
        inv_dual_edge_length.asnumpy(),
        owner_mask.asnumpy(),
        lateral_boundary,
    )

    assert np.allclose(c_lin_e, c_lin_e_ref.asnumpy())<|MERGE_RESOLUTION|>--- conflicted
+++ resolved
@@ -32,15 +32,7 @@
 
 
 @pytest.mark.datatest
-<<<<<<< HEAD
-def test_compute_c_lin_e(
-    grid_savepoint,  # noqa: F811  # fixture
-    interpolation_savepoint,  # noqa: F811  # fixture
-    icon_grid,  # noqa: F811  # fixture
-):
-=======
 def test_compute_c_lin_e(grid_savepoint, interpolation_savepoint, icon_grid):
->>>>>>> 3e947758
     inv_dual_edge_length = grid_savepoint.inv_dual_edge_length()
     edge_cell_length = grid_savepoint.edge_cell_length()
     owner_mask = grid_savepoint.e_owner_mask()
