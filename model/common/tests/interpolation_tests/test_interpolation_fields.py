# ICON4Py - ICON inspired code in Python and GT4Py
#
# Copyright (c) 2022-2024, ETH Zurich and MeteoSwiss
# All rights reserved.
#
# Please, refer to the LICENSE file in the root directory.
# SPDX-License-Identifier: BSD-3-Clause
import functools

import numpy as np
import pytest

import icon4py.model.common.dimension as dims
import icon4py.model.common.grid.horizontal as h_grid
import icon4py.model.testing.helpers as test_helpers
from icon4py.model.common import constants
from icon4py.model.common.interpolation.interpolation_fields import (
    compute_c_lin_e,
    compute_cells_aw_verts,
    compute_e_bln_c_s,
    compute_e_flx_avg,
    compute_geofac_div,
    compute_geofac_grdiv,
    compute_geofac_grg,
    compute_geofac_n2s,
    compute_geofac_rot,
    compute_mass_conserving_bilinear_cell_average_weight,
    compute_pos_on_tplane_e_x_y,
)
from icon4py.model.common.utils import data_allocation as data_alloc
from icon4py.model.testing import datatest_utils as dt_utils
from icon4py.model.testing.datatest_fixtures import (  # noqa: F401  # import fixtures from test_utils package
    data_provider,
    download_ser_data,
    experiment,
    processor_props,
    ranked_data_path,
)
from icon4py.model.common.utils import gt4py_field_allocation as alloc


cell_domain = h_grid.domain(dims.CellDim)
edge_domain = h_grid.domain(dims.EdgeDim)
vertex_domain = h_grid.domain(dims.VertexDim)


@pytest.mark.datatest
@pytest.mark.parametrize("experiment", [dt_utils.REGIONAL_EXPERIMENT, dt_utils.GLOBAL_EXPERIMENT])
def test_compute_c_lin_e(grid_savepoint, interpolation_savepoint, icon_grid, backend):  # fixture
<<<<<<< HEAD
    xp = alloc.import_array_ns(backend)
=======
    xp = data_alloc.import_array_ns(backend)
>>>>>>> d5de356f
    func = functools.partial(compute_c_lin_e, array_ns=xp)
    inv_dual_edge_length = grid_savepoint.inv_dual_edge_length()
    edge_cell_length = grid_savepoint.edge_cell_length()
    edge_owner_mask = grid_savepoint.e_owner_mask()
    c_lin_e_ref = interpolation_savepoint.c_lin_e()

    horizontal_start = icon_grid.start_index(edge_domain(h_grid.Zone.LATERAL_BOUNDARY_LEVEL_2))

    c_lin_e = compute_c_lin_e(
        edge_cell_length.ndarray,
        inv_dual_edge_length.ndarray,
        edge_owner_mask.ndarray,
        horizontal_start,
        xp,
    )
<<<<<<< HEAD
    assert test_helpers.dallclose(alloc.as_numpy(c_lin_e), c_lin_e_ref.asnumpy())
=======
    assert test_helpers.dallclose(data_alloc.as_numpy(c_lin_e), c_lin_e_ref.asnumpy())
>>>>>>> d5de356f

    c_lin_e_partial = func(
        edge_cell_length.ndarray,
        inv_dual_edge_length.ndarray,
        edge_owner_mask.ndarray,
        horizontal_start,
    )
<<<<<<< HEAD
    assert test_helpers.dallclose(alloc.as_numpy(c_lin_e_partial), c_lin_e_ref.asnumpy())
=======
    assert test_helpers.dallclose(data_alloc.as_numpy(c_lin_e_partial), c_lin_e_ref.asnumpy())
>>>>>>> d5de356f


@pytest.mark.datatest
@pytest.mark.parametrize("experiment", [dt_utils.REGIONAL_EXPERIMENT, dt_utils.GLOBAL_EXPERIMENT])
def test_compute_geofac_div(grid_savepoint, interpolation_savepoint, icon_grid, backend):
    if backend is not None:
        pytest.xfail("writes a sparse fields: only runs in field view embedded")
    mesh = icon_grid
    primal_edge_length = grid_savepoint.primal_edge_length()
    edge_orientation = grid_savepoint.edge_orientation()
    area = grid_savepoint.cell_areas()
    geofac_div_ref = interpolation_savepoint.geofac_div()
    geofac_div = test_helpers.zero_field(mesh, dims.CellDim, dims.C2EDim)
    compute_geofac_div.with_backend(backend)(
        primal_edge_length=primal_edge_length,
        edge_orientation=edge_orientation,
        area=area,
        out=(geofac_div),
        offset_provider={"C2E": mesh.get_offset_provider("C2E")},
    )
    assert test_helpers.dallclose(geofac_div.asnumpy(), geofac_div_ref.asnumpy())


@pytest.mark.datatest
@pytest.mark.parametrize("experiment", [dt_utils.REGIONAL_EXPERIMENT, dt_utils.GLOBAL_EXPERIMENT])
def test_compute_geofac_rot(grid_savepoint, interpolation_savepoint, icon_grid, backend):
    if backend is not None:
        pytest.xfail("writes a sparse fields: only runs in field view embedded")

    mesh = icon_grid
    dual_edge_length = grid_savepoint.dual_edge_length()
    edge_orientation = grid_savepoint.vertex_edge_orientation()
    dual_area = grid_savepoint.vertex_dual_area()
    owner_mask = grid_savepoint.v_owner_mask()
    geofac_rot_ref = interpolation_savepoint.geofac_rot()
    geofac_rot = test_helpers.zero_field(mesh, dims.VertexDim, dims.V2EDim)
    horizontal_start = icon_grid.start_index(vertex_domain(h_grid.Zone.LATERAL_BOUNDARY_LEVEL_2))

    compute_geofac_rot(
        dual_edge_length,
        edge_orientation,
        dual_area,
        owner_mask,
        out=geofac_rot[horizontal_start:, :],
        offset_provider={"V2E": mesh.get_offset_provider("V2E")},
    )

    assert test_helpers.dallclose(geofac_rot.asnumpy(), geofac_rot_ref.asnumpy())


@pytest.mark.datatest
@pytest.mark.parametrize("experiment", [dt_utils.REGIONAL_EXPERIMENT, dt_utils.GLOBAL_EXPERIMENT])
def test_compute_geofac_n2s(grid_savepoint, interpolation_savepoint, icon_grid, backend):
<<<<<<< HEAD
    xp = alloc.import_array_ns(backend)
=======
    xp = data_alloc.import_array_ns(backend)
>>>>>>> d5de356f
    dual_edge_length = grid_savepoint.dual_edge_length()
    geofac_div = interpolation_savepoint.geofac_div()
    geofac_n2s_ref = interpolation_savepoint.geofac_n2s()
    c2e = icon_grid.connectivities[dims.C2EDim]
    e2c = icon_grid.connectivities[dims.E2CDim]
    c2e2c = icon_grid.connectivities[dims.C2E2CDim]
    horizontal_start = icon_grid.start_index(cell_domain(h_grid.Zone.LATERAL_BOUNDARY_LEVEL_2))
    geofac_n2s = functools.partial(compute_geofac_n2s, array_ns=xp)(
        dual_edge_length.ndarray,
        geofac_div.ndarray,
        c2e,
        e2c,
        c2e2c,
        horizontal_start,
    )
<<<<<<< HEAD
    assert test_helpers.dallclose(alloc.as_numpy(geofac_n2s), geofac_n2s_ref.asnumpy())
=======
    assert test_helpers.dallclose(data_alloc.as_numpy(geofac_n2s), geofac_n2s_ref.asnumpy())
>>>>>>> d5de356f


@pytest.mark.datatest
@pytest.mark.parametrize("experiment", [dt_utils.REGIONAL_EXPERIMENT, dt_utils.GLOBAL_EXPERIMENT])
def test_compute_geofac_grg(grid_savepoint, interpolation_savepoint, icon_grid):
    primal_normal_cell_x = grid_savepoint.primal_normal_cell_x().asnumpy()
    primal_normal_cell_y = grid_savepoint.primal_normal_cell_y().asnumpy()
    geofac_div = interpolation_savepoint.geofac_div()
    c_lin_e = interpolation_savepoint.c_lin_e()
    geofac_grg_ref = interpolation_savepoint.geofac_grg()
    owner_mask = grid_savepoint.c_owner_mask()
    c2e = icon_grid.connectivities[dims.C2EDim]
    e2c = icon_grid.connectivities[dims.E2CDim]
    c2e2c = icon_grid.connectivities[dims.C2E2CDim]
    horizontal_start = icon_grid.start_index(cell_domain(h_grid.Zone.LATERAL_BOUNDARY_LEVEL_2))

    geofac_grg_0, geofac_grg_1 = compute_geofac_grg(
        primal_normal_cell_x,
        primal_normal_cell_y,
        owner_mask.asnumpy(),
        geofac_div.asnumpy(),
        c_lin_e.asnumpy(),
        c2e,
        e2c,
        c2e2c,
        horizontal_start,
    )
    assert test_helpers.dallclose(
<<<<<<< HEAD
        alloc.as_numpy(geofac_grg_0), geofac_grg_ref[0].asnumpy(), atol=1e-6, rtol=1e-7
    )
    assert test_helpers.dallclose(
        alloc.as_numpy(geofac_grg_1), geofac_grg_ref[1].asnumpy(), atol=1e-6, rtol=1e-7
=======
        data_alloc.as_numpy(geofac_grg_0), geofac_grg_ref[0].asnumpy(), atol=1e-6, rtol=1e-7
    )
    assert test_helpers.dallclose(
        data_alloc.as_numpy(geofac_grg_1), geofac_grg_ref[1].asnumpy(), atol=1e-6, rtol=1e-7
>>>>>>> d5de356f
    )


@pytest.mark.datatest
@pytest.mark.parametrize("experiment", [dt_utils.REGIONAL_EXPERIMENT, dt_utils.GLOBAL_EXPERIMENT])
def test_compute_geofac_grdiv(grid_savepoint, interpolation_savepoint, icon_grid):
    geofac_div = interpolation_savepoint.geofac_div()
    inv_dual_edge_length = grid_savepoint.inv_dual_edge_length()
    geofac_grdiv_ref = interpolation_savepoint.geofac_grdiv()
    owner_mask = grid_savepoint.c_owner_mask()
    c2e = icon_grid.connectivities[dims.C2EDim]
    e2c = icon_grid.connectivities[dims.E2CDim]
    e2c2e = icon_grid.connectivities[dims.E2C2EDim]
    horizontal_start = icon_grid.start_index(edge_domain(h_grid.Zone.LATERAL_BOUNDARY_LEVEL_2))
    geofac_grdiv = compute_geofac_grdiv(
        geofac_div.asnumpy(),
        inv_dual_edge_length.asnumpy(),
        owner_mask,
        c2e,
        e2c,
        e2c2e,
        horizontal_start,
    )
    assert test_helpers.dallclose(geofac_grdiv, geofac_grdiv_ref.asnumpy())


@pytest.mark.datatest
@pytest.mark.parametrize(
    "experiment, atol",
    [(dt_utils.REGIONAL_EXPERIMENT, 1e-10), (dt_utils.GLOBAL_EXPERIMENT, 1e-10)],
)
def test_compute_c_bln_avg(grid_savepoint, interpolation_savepoint, icon_grid, atol):
    cell_areas = grid_savepoint.cell_areas().asnumpy()
    # both experiment use the default value
    divavg_cntrwgt = 0.5
    c_bln_avg_ref = interpolation_savepoint.c_bln_avg().asnumpy()
    horizontal_start = icon_grid.start_index(cell_domain(h_grid.Zone.LATERAL_BOUNDARY_LEVEL_2))
    horizontal_start_p2 = icon_grid.start_index(cell_domain(h_grid.Zone.LATERAL_BOUNDARY_LEVEL_3))

    lat = grid_savepoint.cell_center_lat().asnumpy()
    lon = grid_savepoint.cell_center_lon().asnumpy()
    cell_owner_mask = grid_savepoint.c_owner_mask()

    c2e2c0 = icon_grid.connectivities[dims.C2E2CODim]

    c_bln_avg = compute_mass_conserving_bilinear_cell_average_weight(
        c2e2c0,
        lat,
        lon,
        cell_areas,
        cell_owner_mask,
        divavg_cntrwgt,
        horizontal_start,
        horizontal_start_p2,
    )
    assert test_helpers.dallclose(c_bln_avg, c_bln_avg_ref, atol=atol)


@pytest.mark.datatest
@pytest.mark.parametrize("experiment", [dt_utils.REGIONAL_EXPERIMENT, dt_utils.GLOBAL_EXPERIMENT])
def test_compute_e_flx_avg(grid_savepoint, interpolation_savepoint, icon_grid, backend):
    e_flx_avg_ref = interpolation_savepoint.e_flx_avg().asnumpy()
    c_bln_avg = interpolation_savepoint.c_bln_avg().asnumpy()
    geofac_div = interpolation_savepoint.geofac_div().asnumpy()
    owner_mask = grid_savepoint.e_owner_mask().asnumpy()
    primal_cart_normal_x = grid_savepoint.primal_cart_normal_x().asnumpy()
    primal_cart_normal_y = grid_savepoint.primal_cart_normal_y().asnumpy()
    primal_cart_normal_z = grid_savepoint.primal_cart_normal_z().asnumpy()
    primal_cart_normal = np.transpose(
        np.stack((primal_cart_normal_x, primal_cart_normal_y, primal_cart_normal_z))
    )
    e2c = icon_grid.connectivities[dims.E2CDim]
    c2e = icon_grid.connectivities[dims.C2EDim]
    c2e2c = icon_grid.connectivities[dims.C2E2CDim]
    e2c2e = icon_grid.connectivities[dims.E2C2EDim]
    horizontal_start_p3 = icon_grid.start_index(edge_domain(h_grid.Zone.LATERAL_BOUNDARY_LEVEL_4))
    horizontal_start_p4 = icon_grid.start_index(edge_domain(h_grid.Zone.LATERAL_BOUNDARY_LEVEL_5))
    e_flx_avg = compute_e_flx_avg(
        c_bln_avg,
        geofac_div,
        owner_mask,
        primal_cart_normal,
        e2c,
        c2e,
        c2e2c,
        e2c2e,
        horizontal_start_p3,
        horizontal_start_p4,
    )
    assert test_helpers.dallclose(e_flx_avg, e_flx_avg_ref)


@pytest.mark.datatest
@pytest.mark.parametrize("experiment", [dt_utils.REGIONAL_EXPERIMENT, dt_utils.GLOBAL_EXPERIMENT])
def test_compute_cells_aw_verts(
    grid_savepoint, interpolation_savepoint, icon_grid, metrics_savepoint
):
    cells_aw_verts_ref = interpolation_savepoint.c_intp().asnumpy()
    dual_area = grid_savepoint.vertex_dual_area().asnumpy()
    edge_vert_length = grid_savepoint.edge_vert_length().asnumpy()
    edge_cell_length = grid_savepoint.edge_cell_length().asnumpy()
    e2c = icon_grid.connectivities[dims.E2CDim]
    v2c = icon_grid.connectivities[dims.V2CDim]
    v2e = icon_grid.connectivities[dims.V2EDim]
    e2v = icon_grid.connectivities[dims.E2VDim]
    horizontal_start_vertex = icon_grid.start_index(
        vertex_domain(h_grid.Zone.LATERAL_BOUNDARY_LEVEL_2)
    )

    cells_aw_verts = compute_cells_aw_verts(
        dual_area=dual_area,
        edge_vert_length=edge_vert_length,
        edge_cell_length=edge_cell_length,
        v2e=v2e,
        e2v=e2v,
        v2c=v2c,
        e2c=e2c,
        horizontal_start=horizontal_start_vertex,
    )
    assert test_helpers.dallclose(cells_aw_verts, cells_aw_verts_ref, atol=1e-3)


@pytest.mark.datatest
@pytest.mark.parametrize("experiment", [dt_utils.REGIONAL_EXPERIMENT, dt_utils.GLOBAL_EXPERIMENT])
def test_compute_e_bln_c_s(grid_savepoint, interpolation_savepoint, icon_grid):
    e_bln_c_s_ref = interpolation_savepoint.e_bln_c_s().asnumpy()
    c2e = icon_grid.connectivities[dims.C2EDim]
    cells_lat = grid_savepoint.cell_center_lat().asnumpy()
    cells_lon = grid_savepoint.cell_center_lon().asnumpy()
    edges_lat = grid_savepoint.edges_center_lat().asnumpy()
    edges_lon = grid_savepoint.edges_center_lon().asnumpy()
    e_bln_c_s = compute_e_bln_c_s(c2e, cells_lat, cells_lon, edges_lat, edges_lon, 0.0)
    assert test_helpers.dallclose(e_bln_c_s, e_bln_c_s_ref, atol=1e-6, rtol=1e-7)


@pytest.mark.datatest
@pytest.mark.parametrize("experiment", [dt_utils.REGIONAL_EXPERIMENT, dt_utils.GLOBAL_EXPERIMENT])
def test_compute_pos_on_tplane_e(grid_savepoint, interpolation_savepoint, icon_grid):
    pos_on_tplane_e_x_ref = interpolation_savepoint.pos_on_tplane_e_x().asnumpy()
    pos_on_tplane_e_y_ref = interpolation_savepoint.pos_on_tplane_e_y().asnumpy()
    sphere_radius = constants.EARTH_RADIUS
    primal_normal_v1 = grid_savepoint.primal_normal_v1().asnumpy()
    primal_normal_v2 = grid_savepoint.primal_normal_v2().asnumpy()
    dual_normal_v1 = grid_savepoint.dual_normal_v1().asnumpy()
    dual_normal_v2 = grid_savepoint.dual_normal_v2().asnumpy()
    owner_mask = grid_savepoint.e_owner_mask().asnumpy()
    cells_lon = grid_savepoint.cell_center_lon().asnumpy()
    cells_lat = grid_savepoint.cell_center_lat().asnumpy()
    edges_lon = grid_savepoint.edges_center_lon().asnumpy()
    edges_lat = grid_savepoint.edges_center_lat().asnumpy()
    verts_lon = grid_savepoint.verts_vertex_lon().asnumpy()
    verts_lat = grid_savepoint.verts_vertex_lat().asnumpy()
    e2c = icon_grid.connectivities[dims.E2CDim]
    e2v = icon_grid.connectivities[dims.E2VDim]
    e2c2e = icon_grid.connectivities[dims.E2C2EDim]
    horizontal_start = icon_grid.start_index(edge_domain(h_grid.Zone.LATERAL_BOUNDARY_LEVEL_2))
    pos_on_tplane_e_x, pos_on_tplane_e_y = compute_pos_on_tplane_e_x_y(
        sphere_radius,
        primal_normal_v1,
        primal_normal_v2,
        dual_normal_v1,
        dual_normal_v2,
        cells_lon,
        cells_lat,
        edges_lon,
        edges_lat,
        verts_lon,
        verts_lat,
        owner_mask,
        e2c,
        e2v,
        e2c2e,
        horizontal_start,
    )
    assert test_helpers.dallclose(pos_on_tplane_e_x, pos_on_tplane_e_x_ref, atol=1e-6, rtol=1e-7)
    assert test_helpers.dallclose(pos_on_tplane_e_y, pos_on_tplane_e_y_ref, atol=1e-6, rtol=1e-7)<|MERGE_RESOLUTION|>--- conflicted
+++ resolved
@@ -36,7 +36,6 @@
     processor_props,
     ranked_data_path,
 )
-from icon4py.model.common.utils import gt4py_field_allocation as alloc
 
 
 cell_domain = h_grid.domain(dims.CellDim)
@@ -47,11 +46,7 @@
 @pytest.mark.datatest
 @pytest.mark.parametrize("experiment", [dt_utils.REGIONAL_EXPERIMENT, dt_utils.GLOBAL_EXPERIMENT])
 def test_compute_c_lin_e(grid_savepoint, interpolation_savepoint, icon_grid, backend):  # fixture
-<<<<<<< HEAD
-    xp = alloc.import_array_ns(backend)
-=======
     xp = data_alloc.import_array_ns(backend)
->>>>>>> d5de356f
     func = functools.partial(compute_c_lin_e, array_ns=xp)
     inv_dual_edge_length = grid_savepoint.inv_dual_edge_length()
     edge_cell_length = grid_savepoint.edge_cell_length()
@@ -67,11 +62,7 @@
         horizontal_start,
         xp,
     )
-<<<<<<< HEAD
-    assert test_helpers.dallclose(alloc.as_numpy(c_lin_e), c_lin_e_ref.asnumpy())
-=======
     assert test_helpers.dallclose(data_alloc.as_numpy(c_lin_e), c_lin_e_ref.asnumpy())
->>>>>>> d5de356f
 
     c_lin_e_partial = func(
         edge_cell_length.ndarray,
@@ -79,11 +70,7 @@
         edge_owner_mask.ndarray,
         horizontal_start,
     )
-<<<<<<< HEAD
-    assert test_helpers.dallclose(alloc.as_numpy(c_lin_e_partial), c_lin_e_ref.asnumpy())
-=======
     assert test_helpers.dallclose(data_alloc.as_numpy(c_lin_e_partial), c_lin_e_ref.asnumpy())
->>>>>>> d5de356f
 
 
 @pytest.mark.datatest
@@ -137,11 +124,7 @@
 @pytest.mark.datatest
 @pytest.mark.parametrize("experiment", [dt_utils.REGIONAL_EXPERIMENT, dt_utils.GLOBAL_EXPERIMENT])
 def test_compute_geofac_n2s(grid_savepoint, interpolation_savepoint, icon_grid, backend):
-<<<<<<< HEAD
-    xp = alloc.import_array_ns(backend)
-=======
     xp = data_alloc.import_array_ns(backend)
->>>>>>> d5de356f
     dual_edge_length = grid_savepoint.dual_edge_length()
     geofac_div = interpolation_savepoint.geofac_div()
     geofac_n2s_ref = interpolation_savepoint.geofac_n2s()
@@ -157,11 +140,7 @@
         c2e2c,
         horizontal_start,
     )
-<<<<<<< HEAD
-    assert test_helpers.dallclose(alloc.as_numpy(geofac_n2s), geofac_n2s_ref.asnumpy())
-=======
     assert test_helpers.dallclose(data_alloc.as_numpy(geofac_n2s), geofac_n2s_ref.asnumpy())
->>>>>>> d5de356f
 
 
 @pytest.mark.datatest
@@ -190,17 +169,10 @@
         horizontal_start,
     )
     assert test_helpers.dallclose(
-<<<<<<< HEAD
-        alloc.as_numpy(geofac_grg_0), geofac_grg_ref[0].asnumpy(), atol=1e-6, rtol=1e-7
-    )
-    assert test_helpers.dallclose(
-        alloc.as_numpy(geofac_grg_1), geofac_grg_ref[1].asnumpy(), atol=1e-6, rtol=1e-7
-=======
         data_alloc.as_numpy(geofac_grg_0), geofac_grg_ref[0].asnumpy(), atol=1e-6, rtol=1e-7
     )
     assert test_helpers.dallclose(
         data_alloc.as_numpy(geofac_grg_1), geofac_grg_ref[1].asnumpy(), atol=1e-6, rtol=1e-7
->>>>>>> d5de356f
     )
 
 
