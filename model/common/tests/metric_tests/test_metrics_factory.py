--- conflicted
+++ resolved
@@ -295,7 +295,6 @@
     assert test_helpers.dallclose(field_ref.asnumpy(), field.asnumpy(), rtol=1e-8)
 
 
-@pytest.mark.cpu_only  # TODO (@halungge: slow on GPU due to vwind_impl_wgt computation)
 @pytest.mark.parametrize(
     "grid_file, experiment",
     [
@@ -458,18 +457,16 @@
     assert test_helpers.dallclose(field_ref.asnumpy(), field.asnumpy())
 
 
-<<<<<<< HEAD
 @pytest.mark.embedded_remap_error
-=======
 @pytest.mark.cpu_only  # TODO (@halungge: slow on GPU due to vwind_impl_wgt computation)
->>>>>>> 8b94f4a9
-@pytest.mark.parametrize(
-    "grid_file, experiment",
-    [
-        (dt_utils.REGIONAL_EXPERIMENT, dt_utils.REGIONAL_EXPERIMENT),
-        (dt_utils.R02B04_GLOBAL, dt_utils.GLOBAL_EXPERIMENT),
-    ],
-)
+@pytest.mark.parametrize(
+    "grid_file, experiment",
+    [
+        (dt_utils.REGIONAL_EXPERIMENT, dt_utils.REGIONAL_EXPERIMENT),
+        (dt_utils.R02B04_GLOBAL, dt_utils.GLOBAL_EXPERIMENT),
+    ],
+)
+@pytest.mark.cpu_only
 @pytest.mark.datatest
 def test_factory_zdiff_gradp(grid_savepoint, metrics_savepoint, grid_file, experiment, backend):
     field_ref = metrics_savepoint.zdiff_gradp()
