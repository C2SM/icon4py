# ICON4Py - ICON inspired code in Python and GT4Py
#
# Copyright (c) 2022-2024, ETH Zurich and MeteoSwiss
# All rights reserved.
#
# Please, refer to the LICENSE file in the root directory.
# SPDX-License-Identifier: BSD-3-Clause
import logging

import pytest

from icon4py.model.common import dimension as dims
from icon4py.model.common.grid import vertical as v_grid
from icon4py.model.common.interpolation import interpolation_attributes, interpolation_factory
from icon4py.model.common.metrics import (
    metrics_attributes as attrs,
    metrics_factory,
)
from icon4py.model.common.utils import data_allocation as data_alloc
from icon4py.model.testing import (
    datatest_utils as dt_utils,
    grid_utils as gridtest_utils,
    helpers as test_helpers,
)


metrics_factories = {}


def metrics_config(experiment: str) -> tuple:
    rayleigh_coeff = 5.0
    lowest_layer_thickness = 50.0
    exner_expol = 0.333
    vwind_offctr = 0.2
    rayleigh_type = 2
    model_top_height = 23500.0
    stretch_factor = 1.0
    damping_height = 45000.0
    match experiment:
        case dt_utils.REGIONAL_EXPERIMENT:
            lowest_layer_thickness = 20.0
            model_top_height = 23000.0
            stretch_factor = 0.65
            damping_height = 12500.0
        case dt_utils.GLOBAL_EXPERIMENT:
            model_top_height = 75000.0
            stretch_factor = 0.9
            damping_height = 50000.0
            rayleigh_coeff = 0.1
            exner_expol = 0.3333333333333
            vwind_offctr = 0.15

    return (
        lowest_layer_thickness,
        model_top_height,
        stretch_factor,
        damping_height,
        rayleigh_coeff,
        exner_expol,
        vwind_offctr,
        rayleigh_type,
    )


def _get_metrics_factory(
    backend, experiment, grid_file, grid_savepoint, metrics_savepoint
) -> metrics_factory.MetricsFieldsFactory:
    registry_name = "_".join((experiment, data_alloc.backend_name(backend)))
    factory = metrics_factories.get(registry_name)

    if not factory:
        geometry = gridtest_utils.get_grid_geometry(backend, experiment, grid_file)
        (
            lowest_layer_thickness,
            model_top_height,
            stretch_factor,
            damping_height,
            rayleigh_coeff,
            exner_expol,
            vwind_offctr,
            rayleigh_type,
        ) = metrics_config(experiment)

        vertical_config = v_grid.VerticalGridConfig(
            geometry.grid.num_levels,
            lowest_layer_thickness=lowest_layer_thickness,
            model_top_height=model_top_height,
            stretch_factor=stretch_factor,
            rayleigh_damping_height=damping_height,
        )
        vertical_grid = v_grid.VerticalGrid(
            vertical_config, grid_savepoint.vct_a(), grid_savepoint.vct_b()
        )
        interpolation_field_source = interpolation_factory.InterpolationFieldsFactory(
            grid=geometry.grid,
            decomposition_info=geometry._decomposition_info,
            geometry_source=geometry,
            backend=backend,
            metadata=interpolation_attributes.attrs,
        )
        factory = metrics_factory.MetricsFieldsFactory(
            grid=geometry.grid,
            vertical_grid=vertical_grid,
            decomposition_info=geometry._decomposition_info,
            geometry_source=geometry,
            interpolation_source=interpolation_field_source,
            backend=backend,
            metadata=attrs.attrs,
            interface_model_height=metrics_savepoint.z_ifc(),
            e_refin_ctrl=grid_savepoint.refin_ctrl(dims.EdgeDim),
            c_refin_ctrl=grid_savepoint.refin_ctrl(dims.CellDim),
            damping_height=damping_height,
            rayleigh_type=rayleigh_type,
            rayleigh_coeff=rayleigh_coeff,
            exner_expol=exner_expol,
            vwind_offctr=vwind_offctr,
        )
        metrics_factories[registry_name] = factory
    return factory


@pytest.mark.parametrize(
    "grid_file, experiment",
    [
        (dt_utils.REGIONAL_EXPERIMENT, dt_utils.REGIONAL_EXPERIMENT),
        (dt_utils.R02B04_GLOBAL, dt_utils.GLOBAL_EXPERIMENT),
    ],
)
@pytest.mark.datatest
<<<<<<< HEAD
def test_factory_z_mc(grid_savepoint, metrics_savepoint, grid_file, experiment, backend):
    field_ref = metrics_savepoint.z_mc()
    factory = get_metrics_factory(
=======
def test_factory_inv_ddqz_z(grid_savepoint, metrics_savepoint, grid_file, experiment, backend):
    field_ref = metrics_savepoint.inv_ddqz_z_full()
    factory = _get_metrics_factory(
>>>>>>> 91e200e8
        backend=backend,
        experiment=experiment,
        grid_file=grid_file,
        grid_savepoint=grid_savepoint,
        metrics_savepoint=metrics_savepoint,
    )
    field = factory.get(attrs.Z_MC)
    assert test_helpers.dallclose(field_ref.asnumpy(), field.asnumpy())


@pytest.mark.parametrize(
    "grid_file, experiment",
    [
        (dt_utils.REGIONAL_EXPERIMENT, dt_utils.REGIONAL_EXPERIMENT),
        (dt_utils.R02B04_GLOBAL, dt_utils.GLOBAL_EXPERIMENT),
    ],
)
@pytest.mark.datatest
def test_factory_ddqz_z_and_inverse(
    grid_savepoint, metrics_savepoint, grid_file, experiment, backend
):
    inverse_field_ref = metrics_savepoint.inv_ddqz_z_full()
    field_ref = metrics_savepoint.ddqz_z_full()
    factory = get_metrics_factory(
        backend=backend,
        experiment=experiment,
        grid_file=grid_file,
        grid_savepoint=grid_savepoint,
        metrics_savepoint=metrics_savepoint,
    )
    inverse_field = factory.get(attrs.INV_DDQZ_Z_FULL)
    field = factory.get(attrs.DDQZ_Z_FULL)
    assert test_helpers.dallclose(inverse_field_ref.asnumpy(), inverse_field.asnumpy())
    assert test_helpers.dallclose(field_ref.asnumpy(), field.asnumpy())


@pytest.mark.parametrize(
    "grid_file, experiment",
    [
        (dt_utils.REGIONAL_EXPERIMENT, dt_utils.REGIONAL_EXPERIMENT),
        (dt_utils.R02B04_GLOBAL, dt_utils.GLOBAL_EXPERIMENT),
    ],
)
@pytest.mark.datatest
def test_factory_ddqz_full_e(grid_savepoint, metrics_savepoint, grid_file, experiment, backend):
    field_ref = metrics_savepoint.ddqz_z_full_e().asnumpy()
    factory = get_metrics_factory(
        backend=backend,
        experiment=experiment,
        grid_file=grid_file,
        grid_savepoint=grid_savepoint,
        metrics_savepoint=metrics_savepoint,
    )
    field = factory.get(attrs.DDQZ_Z_FULL_E)
    assert test_helpers.dallclose(field_ref, field.asnumpy(), rtol=1e-8)


@pytest.mark.requires_concat_where
@pytest.mark.parametrize(
    "grid_file, experiment",
    [
        (dt_utils.REGIONAL_EXPERIMENT, dt_utils.REGIONAL_EXPERIMENT),
        (dt_utils.R02B04_GLOBAL, dt_utils.GLOBAL_EXPERIMENT),
    ],
)
@pytest.mark.datatest
def test_factory_ddqz_z_half(grid_savepoint, metrics_savepoint, grid_file, experiment, backend):
    field_ref = metrics_savepoint.ddqz_z_half()
    factory = _get_metrics_factory(
        backend=backend,
        experiment=experiment,
        grid_file=grid_file,
        grid_savepoint=grid_savepoint,
        metrics_savepoint=metrics_savepoint,
    )
    field = factory.get(attrs.DDQZ_Z_HALF)
    assert test_helpers.dallclose(field_ref.asnumpy(), field.asnumpy())


@pytest.mark.parametrize(
    "grid_file, experiment",
    [
        (dt_utils.REGIONAL_EXPERIMENT, dt_utils.REGIONAL_EXPERIMENT),
        (dt_utils.R02B04_GLOBAL, dt_utils.GLOBAL_EXPERIMENT),
    ],
)
@pytest.mark.datatest
def test_factory_scalfac_dd3d(grid_savepoint, metrics_savepoint, grid_file, experiment, backend):
    field_ref = metrics_savepoint.scalfac_dd3d()
    factory = _get_metrics_factory(
        backend=backend,
        experiment=experiment,
        grid_file=grid_file,
        grid_savepoint=grid_savepoint,
        metrics_savepoint=metrics_savepoint,
    )
    field = factory.get(attrs.SCALFAC_DD3D)
    assert test_helpers.dallclose(field_ref.asnumpy(), field.asnumpy())


@pytest.mark.parametrize(
    "grid_file, experiment",
    [
        (dt_utils.REGIONAL_EXPERIMENT, dt_utils.REGIONAL_EXPERIMENT),
        (dt_utils.R02B04_GLOBAL, dt_utils.GLOBAL_EXPERIMENT),
    ],
)
@pytest.mark.datatest
def test_factory_rayleigh_w(grid_savepoint, metrics_savepoint, grid_file, experiment, backend):
    field_ref = metrics_savepoint.rayleigh_w()
    factory = _get_metrics_factory(
        backend=backend,
        experiment=experiment,
        grid_file=grid_file,
        grid_savepoint=grid_savepoint,
        metrics_savepoint=metrics_savepoint,
    )
    field = factory.get(attrs.RAYLEIGH_W)
    assert test_helpers.dallclose(field_ref.asnumpy(), field.asnumpy())


@pytest.mark.parametrize(
    "grid_file, experiment",
    [
        (dt_utils.REGIONAL_EXPERIMENT, dt_utils.REGIONAL_EXPERIMENT),
        (dt_utils.R02B04_GLOBAL, dt_utils.GLOBAL_EXPERIMENT),
    ],
)
@pytest.mark.datatest
def test_factory_coeffs_dwdz(grid_savepoint, metrics_savepoint, grid_file, experiment, backend):
    field_ref_1 = metrics_savepoint.coeff1_dwdz()
    field_ref_2 = metrics_savepoint.coeff2_dwdz()
    factory = _get_metrics_factory(
        backend=backend,
        experiment=experiment,
        grid_file=grid_file,
        grid_savepoint=grid_savepoint,
        metrics_savepoint=metrics_savepoint,
    )
    field_1 = factory.get(attrs.COEFF1_DWDZ)
    field_2 = factory.get(attrs.COEFF2_DWDZ)
    assert test_helpers.dallclose(field_ref_1.asnumpy(), field_1.asnumpy())
    assert test_helpers.dallclose(field_ref_2.asnumpy(), field_2.asnumpy())


@pytest.mark.parametrize(
    "grid_file, experiment",
    [
        (dt_utils.REGIONAL_EXPERIMENT, dt_utils.REGIONAL_EXPERIMENT),
        (dt_utils.R02B04_GLOBAL, dt_utils.GLOBAL_EXPERIMENT),
    ],
)
@pytest.mark.datatest
def test_factory_ref_mc(grid_savepoint, metrics_savepoint, grid_file, experiment, backend):
    field_ref_1 = metrics_savepoint.theta_ref_mc()
    field_ref_2 = metrics_savepoint.exner_ref_mc()
    factory = _get_metrics_factory(
        backend=backend,
        experiment=experiment,
        grid_file=grid_file,
        grid_savepoint=grid_savepoint,
        metrics_savepoint=metrics_savepoint,
    )
    field_1 = factory.get(attrs.THETA_REF_MC)
    field_2 = factory.get(attrs.EXNER_REF_MC)
    assert test_helpers.dallclose(field_ref_1.asnumpy(), field_1.asnumpy())
    assert test_helpers.dallclose(field_ref_2.asnumpy(), field_2.asnumpy())


@pytest.mark.parametrize(
    "grid_file, experiment",
    [
        (dt_utils.REGIONAL_EXPERIMENT, dt_utils.REGIONAL_EXPERIMENT),
        (dt_utils.R02B04_GLOBAL, dt_utils.GLOBAL_EXPERIMENT),
    ],
)
@pytest.mark.datatest
def test_factory_d2dexdz2_facs_mc(
    grid_savepoint, metrics_savepoint, grid_file, experiment, backend
):
    field_ref_1 = metrics_savepoint.d2dexdz2_fac1_mc()
    field_ref_2 = metrics_savepoint.d2dexdz2_fac2_mc()
    factory = _get_metrics_factory(
        backend=backend,
        experiment=experiment,
        grid_file=grid_file,
        grid_savepoint=grid_savepoint,
        metrics_savepoint=metrics_savepoint,
    )
    field_1 = factory.get(attrs.D2DEXDZ2_FAC1_MC)
    field_2 = factory.get(attrs.D2DEXDZ2_FAC2_MC)
    assert test_helpers.dallclose(field_1.asnumpy(), field_ref_1.asnumpy())
    assert test_helpers.dallclose(field_2.asnumpy(), field_ref_2.asnumpy())


@pytest.mark.parametrize(
    "grid_file, experiment",
    [
        (dt_utils.REGIONAL_EXPERIMENT, dt_utils.REGIONAL_EXPERIMENT),
        (dt_utils.R02B04_GLOBAL, dt_utils.GLOBAL_EXPERIMENT),
    ],
)
@pytest.mark.datatest
def test_factory_ddxn_z_full(grid_savepoint, metrics_savepoint, grid_file, experiment, backend):
    field_ref = metrics_savepoint.ddxn_z_full()
    factory = _get_metrics_factory(
        backend=backend,
        experiment=experiment,
        grid_file=grid_file,
        grid_savepoint=grid_savepoint,
        metrics_savepoint=metrics_savepoint,
    )
    field = factory.get(attrs.DDXN_Z_FULL)
    assert test_helpers.dallclose(field_ref.asnumpy(), field.asnumpy(), rtol=1e-8)


@pytest.mark.cpu_only  # TODO (@halungge: slow on GPU due to vwind_impl_wgt computation)
@pytest.mark.parametrize(
    "grid_file, experiment",
    [
        (dt_utils.REGIONAL_EXPERIMENT, dt_utils.REGIONAL_EXPERIMENT),
        (dt_utils.R02B04_GLOBAL, dt_utils.GLOBAL_EXPERIMENT),
    ],
)
@pytest.mark.datatest
def test_factory_ddxt_z_full(
    grid_savepoint, metrics_savepoint, grid_file, experiment, backend, caplog
):
    field_ref = metrics_savepoint.ddxt_z_full().asnumpy()
    factory = get_metrics_factory(
        backend=backend,
        experiment=experiment,
        grid_file=grid_file,
        grid_savepoint=grid_savepoint,
        metrics_savepoint=metrics_savepoint,
    )
    field = factory.get(attrs.DDXT_Z_FULL)
    caplog.set_level(logging.DEBUG)
    # TODO (halungge) these are the np.allclose default values: single precision
    assert test_helpers.dallclose(field.asnumpy(), field_ref, rtol=1.0e-5, atol=1.0e-8)


@pytest.mark.parametrize(
    "grid_file, experiment",
    [
        (
            dt_utils.REGIONAL_EXPERIMENT,
            dt_utils.REGIONAL_EXPERIMENT,
        ),
        (dt_utils.R02B04_GLOBAL, dt_utils.GLOBAL_EXPERIMENT),
    ],
)
@pytest.mark.cpu_only  # TODO (@halungge: slow on GPU)
@pytest.mark.datatest
def test_factory_vwind_impl_wgt(grid_savepoint, metrics_savepoint, grid_file, experiment, backend):
    field_ref = metrics_savepoint.vwind_impl_wgt()
    factory = _get_metrics_factory(
        backend=backend,
        experiment=experiment,
        grid_file=grid_file,
        grid_savepoint=grid_savepoint,
        metrics_savepoint=metrics_savepoint,
    )
    field = factory.get(attrs.VWIND_IMPL_WGT)
    assert test_helpers.dallclose(field_ref.asnumpy(), field.asnumpy(), rtol=1e-9)


@pytest.mark.parametrize(
    "grid_file, experiment",
    [
        (
            dt_utils.REGIONAL_EXPERIMENT,
            dt_utils.REGIONAL_EXPERIMENT,
        ),  # TODO: check vwind_offctr value for regional
        (dt_utils.R02B04_GLOBAL, dt_utils.GLOBAL_EXPERIMENT),
    ],
)
@pytest.mark.datatest
def test_factory_vwind_expl_wgt(grid_savepoint, metrics_savepoint, grid_file, experiment, backend):
    field_ref = metrics_savepoint.vwind_expl_wgt()
    factory = _get_metrics_factory(
        backend=backend,
        experiment=experiment,
        grid_file=grid_file,
        grid_savepoint=grid_savepoint,
        metrics_savepoint=metrics_savepoint,
    )
    field = factory.get(attrs.VWIND_EXPL_WGT)
    assert test_helpers.dallclose(field_ref.asnumpy(), field.asnumpy(), rtol=1e-8)


@pytest.mark.parametrize(
    "grid_file, experiment",
    [
        (dt_utils.REGIONAL_EXPERIMENT, dt_utils.REGIONAL_EXPERIMENT),
        (dt_utils.R02B04_GLOBAL, dt_utils.GLOBAL_EXPERIMENT),
    ],
)
@pytest.mark.datatest
def test_factory_exner_exfac(grid_savepoint, metrics_savepoint, grid_file, experiment, backend):
    field_ref = metrics_savepoint.exner_exfac()
    factory = _get_metrics_factory(
        backend=backend,
        experiment=experiment,
        grid_file=grid_file,
        grid_savepoint=grid_savepoint,
        metrics_savepoint=metrics_savepoint,
    )
    field = factory.get(attrs.EXNER_EXFAC)
    assert test_helpers.dallclose(field_ref.asnumpy(), field.asnumpy(), rtol=1.0e-5)


@pytest.mark.parametrize(
    "grid_file, experiment",
    [
        (dt_utils.REGIONAL_EXPERIMENT, dt_utils.REGIONAL_EXPERIMENT),
        (dt_utils.R02B04_GLOBAL, dt_utils.GLOBAL_EXPERIMENT),
    ],
)
@pytest.mark.datatest
def test_factory_pg_edgeidx_dsl(grid_savepoint, metrics_savepoint, grid_file, experiment, backend):
    field_ref = metrics_savepoint.pg_edgeidx_dsl()
    factory = _get_metrics_factory(
        backend=backend,
        experiment=experiment,
        grid_file=grid_file,
        grid_savepoint=grid_savepoint,
        metrics_savepoint=metrics_savepoint,
    )
    field = factory.get(attrs.PG_EDGEIDX_DSL)
    assert test_helpers.dallclose(field_ref.asnumpy(), field.asnumpy())


@pytest.mark.parametrize(
    "grid_file, experiment",
    [
        (dt_utils.REGIONAL_EXPERIMENT, dt_utils.REGIONAL_EXPERIMENT),
        (dt_utils.R02B04_GLOBAL, dt_utils.GLOBAL_EXPERIMENT),
    ],
)
@pytest.mark.datatest
def test_factory_pg_exdist_dsl(grid_savepoint, metrics_savepoint, grid_file, experiment, backend):
    field_ref = metrics_savepoint.pg_exdist()
    factory = _get_metrics_factory(
        backend=backend,
        experiment=experiment,
        grid_file=grid_file,
        grid_savepoint=grid_savepoint,
        metrics_savepoint=metrics_savepoint,
    )
    field = factory.get(attrs.PG_EDGEDIST_DSL)
    assert test_helpers.dallclose(field_ref.asnumpy(), field.asnumpy(), atol=1.0e-5)


@pytest.mark.parametrize(
    "grid_file, experiment",
    [
        (dt_utils.REGIONAL_EXPERIMENT, dt_utils.REGIONAL_EXPERIMENT),
        (dt_utils.R02B04_GLOBAL, dt_utils.GLOBAL_EXPERIMENT),
    ],
)
@pytest.mark.datatest
def test_factory_mask_bdy_prog_halo_c(
    grid_savepoint, metrics_savepoint, grid_file, experiment, backend
):
    field_ref_1 = metrics_savepoint.mask_prog_halo_c()
    field_ref_2 = metrics_savepoint.bdy_halo_c()
    factory = _get_metrics_factory(
        backend=backend,
        experiment=experiment,
        grid_file=grid_file,
        grid_savepoint=grid_savepoint,
        metrics_savepoint=metrics_savepoint,
    )
    field_1 = factory.get(attrs.MASK_PROG_HALO_C)
    field_2 = factory.get(attrs.BDY_HALO_C)
    assert test_helpers.dallclose(field_ref_1.asnumpy(), field_1.asnumpy())
    assert test_helpers.dallclose(field_ref_2.asnumpy(), field_2.asnumpy())


@pytest.mark.parametrize(
    "grid_file, experiment",
    [
        (dt_utils.REGIONAL_EXPERIMENT, dt_utils.REGIONAL_EXPERIMENT),
        (dt_utils.R02B04_GLOBAL, dt_utils.GLOBAL_EXPERIMENT),
    ],
)
@pytest.mark.datatest
def test_factory_hmask_dd3d(grid_savepoint, metrics_savepoint, grid_file, experiment, backend):
    field_ref = metrics_savepoint.hmask_dd3d()
    factory = _get_metrics_factory(
        backend=backend,
        experiment=experiment,
        grid_file=grid_file,
        grid_savepoint=grid_savepoint,
        metrics_savepoint=metrics_savepoint,
    )
    field = factory.get(attrs.HMASK_DD3D)
    assert test_helpers.dallclose(field_ref.asnumpy(), field.asnumpy())


@pytest.mark.cpu_only  # TODO (@halungge: slow on GPU due to vwind_impl_wgt computation)
@pytest.mark.parametrize(
    "grid_file, experiment",
    [
        (dt_utils.REGIONAL_EXPERIMENT, dt_utils.REGIONAL_EXPERIMENT),
        (dt_utils.R02B04_GLOBAL, dt_utils.GLOBAL_EXPERIMENT),
    ],
)
@pytest.mark.datatest
def test_factory_zdiff_gradp(grid_savepoint, metrics_savepoint, grid_file, experiment, backend):
    field_ref = metrics_savepoint.zdiff_gradp()
    factory = _get_metrics_factory(
        backend=backend,
        experiment=experiment,
        grid_file=grid_file,
        grid_savepoint=grid_savepoint,
        metrics_savepoint=metrics_savepoint,
    )
    field = factory.get(attrs.ZDIFF_GRADP)
    assert test_helpers.dallclose(field_ref.asnumpy(), field.asnumpy(), atol=1.0e-5)


@pytest.mark.parametrize(
    "grid_file, experiment",
    [
        (dt_utils.REGIONAL_EXPERIMENT, dt_utils.REGIONAL_EXPERIMENT),
        (dt_utils.R02B04_GLOBAL, dt_utils.GLOBAL_EXPERIMENT),
    ],
)
@pytest.mark.datatest
def test_factory_coeff_gradekin(grid_savepoint, metrics_savepoint, grid_file, experiment, backend):
    field_ref = metrics_savepoint.coeff_gradekin()
    factory = _get_metrics_factory(
        backend=backend,
        experiment=experiment,
        grid_file=grid_file,
        grid_savepoint=grid_savepoint,
        metrics_savepoint=metrics_savepoint,
    )
    field = factory.get(attrs.COEFF_GRADEKIN)
    assert test_helpers.dallclose(field_ref.asnumpy(), field.asnumpy(), rtol=1e-8)


@pytest.mark.parametrize(
    "grid_file, experiment",
    [
        (dt_utils.REGIONAL_EXPERIMENT, dt_utils.REGIONAL_EXPERIMENT),
        (dt_utils.R02B04_GLOBAL, dt_utils.GLOBAL_EXPERIMENT),
    ],
)
@pytest.mark.datatest
def test_factory_wgtfacq_e(grid_savepoint, metrics_savepoint, grid_file, experiment, backend):
    factory = _get_metrics_factory(
        backend=backend,
        experiment=experiment,
        grid_file=grid_file,
        grid_savepoint=grid_savepoint,
        metrics_savepoint=metrics_savepoint,
    )
    field = factory.get(attrs.WGTFACQ_E)
    field_ref = metrics_savepoint.wgtfacq_e_dsl(field.shape[1])
    assert test_helpers.dallclose(field_ref.asnumpy(), field.asnumpy(), rtol=1e-9)


@pytest.mark.cpu_only  # TODO (@halungge: fixed with PR https://github.com/C2SM/icon4py/pull/715)
@pytest.mark.embedded_remap_error
@pytest.mark.parametrize(
    "grid_file, experiment",
    [
        (dt_utils.REGIONAL_EXPERIMENT, dt_utils.REGIONAL_EXPERIMENT),
    ],
)
@pytest.mark.datatest
def test_factory_diffusion(grid_savepoint, metrics_savepoint, grid_file, experiment, backend):
    field_ref_1 = metrics_savepoint.mask_hdiff()
    field_ref_2 = metrics_savepoint.zd_diffcoef()
    field_ref_3 = metrics_savepoint.zd_intcoef()
    field_ref_4 = metrics_savepoint.zd_vertoffset()
    factory = _get_metrics_factory(
        backend=backend,
        experiment=experiment,
        grid_file=grid_file,
        grid_savepoint=grid_savepoint,
        metrics_savepoint=metrics_savepoint,
    )
    field_1 = factory.get(attrs.MASK_HDIFF)
    field_2 = factory.get(attrs.ZD_DIFFCOEF_DSL)
    field_3 = factory.get(attrs.ZD_INTCOEF_DSL)
    field_4 = factory.get(attrs.ZD_VERTOFFSET_DSL)
    assert test_helpers.dallclose(field_ref_1.asnumpy(), field_1.asnumpy())
    assert test_helpers.dallclose(field_ref_2.asnumpy(), field_2.asnumpy(), rtol=1.0e-4)
    assert test_helpers.dallclose(field_ref_3.asnumpy(), field_3.asnumpy())
    assert test_helpers.dallclose(field_ref_4.asnumpy(), field_4.asnumpy())<|MERGE_RESOLUTION|>--- conflicted
+++ resolved
@@ -6,8 +6,10 @@
 # Please, refer to the LICENSE file in the root directory.
 # SPDX-License-Identifier: BSD-3-Clause
 import logging
+from typing import Optional
 
 import pytest
+from gt4py.next import backend as gtx_backend
 
 from icon4py.model.common import dimension as dims
 from icon4py.model.common.grid import vertical as v_grid
@@ -21,6 +23,7 @@
     datatest_utils as dt_utils,
     grid_utils as gridtest_utils,
     helpers as test_helpers,
+    serialbox,
 )
 
 
@@ -63,7 +66,11 @@
 
 
 def _get_metrics_factory(
-    backend, experiment, grid_file, grid_savepoint, metrics_savepoint
+    backend: Optional[gtx_backend.Backend],
+    experiment: str,
+    grid_file: str,
+    grid_savepoint: serialbox.IconGridSavepoint,
+    metrics_savepoint: serialbox.MetricSavepoint,
 ) -> metrics_factory.MetricsFieldsFactory:
     registry_name = "_".join((experiment, data_alloc.backend_name(backend)))
     factory = metrics_factories.get(registry_name)
@@ -127,15 +134,9 @@
     ],
 )
 @pytest.mark.datatest
-<<<<<<< HEAD
 def test_factory_z_mc(grid_savepoint, metrics_savepoint, grid_file, experiment, backend):
     field_ref = metrics_savepoint.z_mc()
-    factory = get_metrics_factory(
-=======
-def test_factory_inv_ddqz_z(grid_savepoint, metrics_savepoint, grid_file, experiment, backend):
-    field_ref = metrics_savepoint.inv_ddqz_z_full()
-    factory = _get_metrics_factory(
->>>>>>> 91e200e8
+    factory = _get_metrics_factory(
         backend=backend,
         experiment=experiment,
         grid_file=grid_file,
@@ -159,7 +160,7 @@
 ):
     inverse_field_ref = metrics_savepoint.inv_ddqz_z_full()
     field_ref = metrics_savepoint.ddqz_z_full()
-    factory = get_metrics_factory(
+    factory = _get_metrics_factory(
         backend=backend,
         experiment=experiment,
         grid_file=grid_file,
@@ -182,7 +183,7 @@
 @pytest.mark.datatest
 def test_factory_ddqz_full_e(grid_savepoint, metrics_savepoint, grid_file, experiment, backend):
     field_ref = metrics_savepoint.ddqz_z_full_e().asnumpy()
-    factory = get_metrics_factory(
+    factory = _get_metrics_factory(
         backend=backend,
         experiment=experiment,
         grid_file=grid_file,
@@ -193,7 +194,6 @@
     assert test_helpers.dallclose(field_ref, field.asnumpy(), rtol=1e-8)
 
 
-@pytest.mark.requires_concat_where
 @pytest.mark.parametrize(
     "grid_file, experiment",
     [
@@ -352,7 +352,6 @@
     assert test_helpers.dallclose(field_ref.asnumpy(), field.asnumpy(), rtol=1e-8)
 
 
-@pytest.mark.cpu_only  # TODO (@halungge: slow on GPU due to vwind_impl_wgt computation)
 @pytest.mark.parametrize(
     "grid_file, experiment",
     [
@@ -365,7 +364,7 @@
     grid_savepoint, metrics_savepoint, grid_file, experiment, backend, caplog
 ):
     field_ref = metrics_savepoint.ddxt_z_full().asnumpy()
-    factory = get_metrics_factory(
+    factory = _get_metrics_factory(
         backend=backend,
         experiment=experiment,
         grid_file=grid_file,
