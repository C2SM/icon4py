# ICON4Py - ICON inspired code in Python and GT4Py
#
# Copyright (c) 2022-2024, ETH Zurich and MeteoSwiss
# All rights reserved.
#
# Please, refer to the LICENSE file in the root directory.
# SPDX-License-Identifier: BSD-3-Clause
import gt4py.next as gtx
import numpy as np
import pytest

import icon4py.model.common.grid.horizontal as h_grid
from icon4py.model.common import dimension as dims
from icon4py.model.common.interpolation.stencils.cell_2_edge_interpolation import (
    _cell_2_edge_interpolation,
)
from icon4py.model.common.metrics.compute_zdiff_gradp_dsl import compute_zdiff_gradp_dsl
from icon4py.model.common.metrics.metric_fields import (
    _compute_flat_idx,
    compute_z_mc,
)
from icon4py.model.common.utils import data_allocation as data_alloc
from icon4py.model.testing.helpers import (
    dallclose,
    is_roundtrip,
)


@pytest.mark.datatest
def test_compute_zdiff_gradp_dsl(icon_grid, metrics_savepoint, interpolation_savepoint, backend):
    if data_alloc.is_cupy_device(backend):
        pytest.skip(
            "skipping: gpu backend is unsupported because _compute_flat_idx and _compute_z_aux2 cannot be called with_backend"
        )
    if is_roundtrip(backend):
        pytest.skip("skipping: slow backend")
    zdiff_gradp_ref = metrics_savepoint.zdiff_gradp()
<<<<<<< HEAD
    z_mc = data_alloc.zero_field(icon_grid, dims.CellDim, dims.KDim, backend=backend)
    z_ifc = metrics_savepoint.z_ifc()
    k_lev = gtx.as_field(
        (dims.KDim,), np.arange(icon_grid.num_levels, dtype=int), allocator=backend
    )
    z_me = data_alloc.zero_field(icon_grid, dims.EdgeDim, dims.KDim, backend=backend)
=======
    z_mc = data_alloc.zero_field(icon_grid, dims.CellDim, dims.KDim)
    z_ifc = metrics_savepoint.z_ifc()
    k_lev = gtx.as_field((dims.KDim,), np.arange(icon_grid.num_levels, dtype=int))
    z_me = data_alloc.zero_field(icon_grid, dims.EdgeDim, dims.KDim)
>>>>>>> b0d8efb0
    edge_domain = h_grid.domain(dims.EdgeDim)
    horizontal_start_edge = icon_grid.start_index(edge_domain(h_grid.Zone.LATERAL_BOUNDARY_LEVEL_2))
    start_nudging = icon_grid.start_index(edge_domain(h_grid.Zone.NUDGING_LEVEL_2))
    compute_z_mc.with_backend(backend)(
        z_ifc,
        z_mc,
        horizontal_start=gtx.int32(0),
        horizontal_end=icon_grid.num_cells,
        vertical_start=gtx.int32(0),
        vertical_end=gtx.int32(icon_grid.num_levels),
        offset_provider={"Koff": icon_grid.get_offset_provider("Koff")},
    )
    _cell_2_edge_interpolation(
        in_field=z_mc,
        coeff=interpolation_savepoint.c_lin_e(),
        out=z_me,
        offset_provider={"E2C": icon_grid.get_offset_provider("E2C")},
    )
<<<<<<< HEAD
    flat_idx = data_alloc.zero_field(icon_grid, dims.EdgeDim, dims.KDim, backend=backend)
=======
    flat_idx = data_alloc.zero_field(icon_grid, dims.EdgeDim, dims.KDim)
>>>>>>> b0d8efb0
    _compute_flat_idx(
        z_mc=z_mc,
        c_lin_e=interpolation_savepoint.c_lin_e(),
        z_ifc=z_ifc,
        k_lev=k_lev,
        out=flat_idx,
        domain={
            dims.EdgeDim: (horizontal_start_edge, icon_grid.num_edges),
            dims.KDim: (0, icon_grid.num_levels),
        },
        offset_provider={
            "E2C": icon_grid.get_offset_provider("E2C"),
            "Koff": icon_grid.get_offset_provider("Koff"),
        },
    )
    flat_idx_np = np.amax(flat_idx.asnumpy(), axis=1)
<<<<<<< HEAD
    z_ifc_sliced = gtx.as_field(
        (dims.CellDim,), z_ifc.asnumpy()[:, icon_grid.num_levels], allocator=backend
    )
    z_aux2 = data_alloc.zero_field(icon_grid, dims.EdgeDim, backend=backend)
    _compute_z_aux2(
        z_ifc=z_ifc_sliced,
        out=z_aux2,
        domain={dims.EdgeDim: (start_nudging, icon_grid.num_edges)},
        offset_provider={"E2C": icon_grid.get_offset_provider("E2C")},
    )
=======
    z_ifc_sliced = gtx.as_field((dims.CellDim,), z_ifc.asnumpy()[:, icon_grid.num_levels])
>>>>>>> b0d8efb0

    zdiff_gradp_full_field = compute_zdiff_gradp_dsl(
        e2c=icon_grid.connectivities[dims.E2CDim],
        z_mc=z_mc.asnumpy(),
        c_lin_e=interpolation_savepoint.c_lin_e().asnumpy(),
        z_ifc=metrics_savepoint.z_ifc().asnumpy(),
        flat_idx=flat_idx_np,
        z_ifc_sliced=z_ifc_sliced.asnumpy(),
        nlev=icon_grid.num_levels,
        horizontal_start=horizontal_start_edge,
        horizontal_start_1=start_nudging,
    )
<<<<<<< HEAD
    zdiff_gradp_full_field = data_alloc.flatten_first_two_dims(
        dims.ECDim,
        dims.KDim,
        field=gtx.as_field((dims.EdgeDim, dims.E2CDim, dims.KDim), zdiff_gradp_full_np),
        backend=backend,
    )
    assert dallclose(zdiff_gradp_full_field.asnumpy(), zdiff_gradp_ref.asnumpy(), rtol=1.0e-5)
=======

    assert dallclose(zdiff_gradp_full_field, zdiff_gradp_ref.asnumpy(), rtol=1.0e-5)
>>>>>>> b0d8efb0
<|MERGE_RESOLUTION|>--- conflicted
+++ resolved
@@ -35,19 +35,12 @@
     if is_roundtrip(backend):
         pytest.skip("skipping: slow backend")
     zdiff_gradp_ref = metrics_savepoint.zdiff_gradp()
-<<<<<<< HEAD
     z_mc = data_alloc.zero_field(icon_grid, dims.CellDim, dims.KDim, backend=backend)
     z_ifc = metrics_savepoint.z_ifc()
     k_lev = gtx.as_field(
         (dims.KDim,), np.arange(icon_grid.num_levels, dtype=int), allocator=backend
     )
     z_me = data_alloc.zero_field(icon_grid, dims.EdgeDim, dims.KDim, backend=backend)
-=======
-    z_mc = data_alloc.zero_field(icon_grid, dims.CellDim, dims.KDim)
-    z_ifc = metrics_savepoint.z_ifc()
-    k_lev = gtx.as_field((dims.KDim,), np.arange(icon_grid.num_levels, dtype=int))
-    z_me = data_alloc.zero_field(icon_grid, dims.EdgeDim, dims.KDim)
->>>>>>> b0d8efb0
     edge_domain = h_grid.domain(dims.EdgeDim)
     horizontal_start_edge = icon_grid.start_index(edge_domain(h_grid.Zone.LATERAL_BOUNDARY_LEVEL_2))
     start_nudging = icon_grid.start_index(edge_domain(h_grid.Zone.NUDGING_LEVEL_2))
@@ -66,11 +59,7 @@
         out=z_me,
         offset_provider={"E2C": icon_grid.get_offset_provider("E2C")},
     )
-<<<<<<< HEAD
     flat_idx = data_alloc.zero_field(icon_grid, dims.EdgeDim, dims.KDim, backend=backend)
-=======
-    flat_idx = data_alloc.zero_field(icon_grid, dims.EdgeDim, dims.KDim)
->>>>>>> b0d8efb0
     _compute_flat_idx(
         z_mc=z_mc,
         c_lin_e=interpolation_savepoint.c_lin_e(),
@@ -87,20 +76,9 @@
         },
     )
     flat_idx_np = np.amax(flat_idx.asnumpy(), axis=1)
-<<<<<<< HEAD
     z_ifc_sliced = gtx.as_field(
-        (dims.CellDim,), z_ifc.asnumpy()[:, icon_grid.num_levels], allocator=backend
+        (dims.CellDim,), z_ifc.asnumpy()[:, icon_grid.num_levels], backend=backend
     )
-    z_aux2 = data_alloc.zero_field(icon_grid, dims.EdgeDim, backend=backend)
-    _compute_z_aux2(
-        z_ifc=z_ifc_sliced,
-        out=z_aux2,
-        domain={dims.EdgeDim: (start_nudging, icon_grid.num_edges)},
-        offset_provider={"E2C": icon_grid.get_offset_provider("E2C")},
-    )
-=======
-    z_ifc_sliced = gtx.as_field((dims.CellDim,), z_ifc.asnumpy()[:, icon_grid.num_levels])
->>>>>>> b0d8efb0
 
     zdiff_gradp_full_field = compute_zdiff_gradp_dsl(
         e2c=icon_grid.connectivities[dims.E2CDim],
@@ -113,15 +91,5 @@
         horizontal_start=horizontal_start_edge,
         horizontal_start_1=start_nudging,
     )
-<<<<<<< HEAD
-    zdiff_gradp_full_field = data_alloc.flatten_first_two_dims(
-        dims.ECDim,
-        dims.KDim,
-        field=gtx.as_field((dims.EdgeDim, dims.E2CDim, dims.KDim), zdiff_gradp_full_np),
-        backend=backend,
-    )
-    assert dallclose(zdiff_gradp_full_field.asnumpy(), zdiff_gradp_ref.asnumpy(), rtol=1.0e-5)
-=======
 
-    assert dallclose(zdiff_gradp_full_field, zdiff_gradp_ref.asnumpy(), rtol=1.0e-5)
->>>>>>> b0d8efb0
+    assert dallclose(zdiff_gradp_full_field, zdiff_gradp_ref.asnumpy(), rtol=1.0e-5)