--- conflicted
+++ resolved
@@ -21,11 +21,8 @@
 from icon4py.model.common import constants
 from icon4py.model.common.dimension import (
     CellDim,
-<<<<<<< HEAD
     E2CDim,
     ECDim,
-=======
->>>>>>> dd3d9d43
     EdgeDim,
     KDim,
     V2CDim,
@@ -60,11 +57,8 @@
     compute_rayleigh_w,
     compute_scalfac_dd3d,
     compute_vwind_expl_wgt,
-<<<<<<< HEAD
     compute_vwind_impl_wgt,
     compute_wgtfac_e,
-=======
->>>>>>> dd3d9d43
     compute_z_mc,
 )
 from icon4py.model.common.metrics.stencils.compute_zdiff_gradp_dsl import compute_zdiff_gradp_dsl
@@ -392,7 +386,6 @@
     vertical_start = 0
     vertical_end = icon_grid.num_levels
     ddqz_z_full_e = zero_field(icon_grid, EdgeDim, KDim)
-<<<<<<< HEAD
     # TODO: perhaps write a program with ddqz_z_full_e name and call fieldop _cells2edges... from there
     # TODO: This way it's clear where this field is computed and we cna more easily avoid duplicates
     compute_cells2edges.with_backend(backend)(
@@ -401,14 +394,6 @@
         p_vert_out=ddqz_z_full_e,
         horizontal_start_edge=0,
         horizontal_end_edge=ddqz_z_full_e.shape[0],
-=======
-    cell_2_edge_interpolation.with_backend(backend)(
-        in_field=ddqz_z_full,
-        coeff=c_lin_e,
-        out_field=ddqz_z_full_e,
-        horizontal_start=0,
-        horizontal_end=ddqz_z_full_e.shape[0],
->>>>>>> dd3d9d43
         vertical_start=vertical_start,
         vertical_end=vertical_end,
         offset_provider={"E2C": icon_grid.get_offset_provider("E2C")},
