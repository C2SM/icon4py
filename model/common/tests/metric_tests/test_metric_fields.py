--- conflicted
+++ resolved
@@ -240,14 +240,9 @@
 @pytest.mark.datatest
 @pytest.mark.parametrize("experiment", [dt_utils.REGIONAL_EXPERIMENT, dt_utils.GLOBAL_EXPERIMENT])
 def test_compute_d2dexdz2_fac_mc(icon_grid, metrics_savepoint, grid_savepoint, backend):
-<<<<<<< HEAD
     if data_alloc.is_cupy_device(backend):
         pytest.skip("skipping: gpu backend is unsupported")
-    backend = None
-    if testing_helpers.is_roundtrip(backend):
-=======
-    if is_roundtrip(backend):
->>>>>>> b0d8efb0
+    if testing_helpers.is_roundtrip(backend):
         pytest.skip("skipping: slow backend")
     z_ifc = metrics_savepoint.z_ifc()
     z_mc = data_alloc.zero_field(icon_grid, dims.CellDim, dims.KDim)
@@ -304,11 +299,8 @@
 def test_compute_ddxt_z_full_e(
     grid_savepoint, interpolation_savepoint, icon_grid, metrics_savepoint, backend
 ):
-<<<<<<< HEAD
-    if testing_helpers.is_roundtrip(backend):
-        pytest.skip("skipping: slow backend")
-=======
->>>>>>> b0d8efb0
+    if testing_helpers.is_roundtrip(backend):
+        pytest.skip("skipping: slow backend")
     z_ifc = metrics_savepoint.z_ifc()
     ddxn_z_full_ref = metrics_savepoint.ddxn_z_full().asnumpy()
     horizontal_start_vertex = icon_grid.start_index(
@@ -331,19 +323,9 @@
         vertical_end=vertical_end,
         offset_provider={"V2C": icon_grid.get_offset_provider("V2C")},
     )
-<<<<<<< HEAD
-    ddxt_z_half_e = data_alloc.zero_field(
+    ddxn_z_half_e = data_alloc.zero_field(
         icon_grid, dims.EdgeDim, dims.KDim, extend={dims.KDim: 1}, backend=backend
     )
-    compute_ddxt_z_half_e.with_backend(backend)(
-        z_ifv=z_ifv,
-        inv_primal_edge_length=inv_primal_edge_length,
-        tangent_orientation=tangent_orientation,
-        ddxt_z_half_e=ddxt_z_half_e,
-        horizontal_start=horizontal_start_edge,
-        horizontal_end=horizontal_end_edge,
-=======
-    ddxn_z_half_e = data_alloc.zero_field(icon_grid, dims.EdgeDim, dims.KDim, extend={dims.KDim: 1})
     compute_ddxn_z_half_e(
         z_ifc=z_ifc,
         inv_dual_edge_length=grid_savepoint.inv_dual_edge_length(),
@@ -352,16 +334,11 @@
             edge_domain(horizontal.Zone.LATERAL_BOUNDARY_LEVEL_2)
         ),
         horizontal_end=icon_grid.end_index(edge_domain(horizontal.Zone.INTERIOR)),
->>>>>>> b0d8efb0
         vertical_start=vertical_start,
         vertical_end=vertical_end,
         offset_provider={"E2C": icon_grid.get_offset_provider("E2C")},
     )
-<<<<<<< HEAD
-    ddxt_z_full = data_alloc.zero_field(icon_grid, dims.EdgeDim, dims.KDim, backend=backend)
-=======
-    ddxn_z_full = data_alloc.zero_field(icon_grid, dims.EdgeDim, dims.KDim)
->>>>>>> b0d8efb0
+    ddxn_z_full = data_alloc.zero_field(icon_grid, dims.EdgeDim, dims.KDim, backend=backend)
     compute_ddxn_z_full.with_backend(backend)(
         ddxnt_z_half_e=ddxn_z_half_e,
         ddxn_z_full=ddxn_z_full,
@@ -372,7 +349,7 @@
         offset_provider={"Koff": icon_grid.get_offset_provider("Koff")},
     )
 
-    assert dallclose(ddxn_z_full.asnumpy(), ddxn_z_full_ref)
+    assert testing_helpers.dallclose(ddxn_z_full.asnumpy(), ddxn_z_full_ref)
 
 
 @pytest.mark.datatest
@@ -482,26 +459,9 @@
     vertical_start = 0
     vertical_end = icon_grid.num_levels + 1
     cells_aw_verts = interpolation_savepoint.c_intp().asnumpy()
-<<<<<<< HEAD
-    z_ifv = data_alloc.zero_field(
-        icon_grid, dims.VertexDim, dims.KDim, extend={dims.KDim: 1}, backend=backend
-    )
-    compute_cell_2_vertex_interpolation.with_backend(backend)(
-        z_ifc,
-        gtx.as_field((dims.VertexDim, dims.V2CDim), cells_aw_verts, allocator=backend),
-        z_ifv,
-        offset_provider={"V2C": icon_grid.get_offset_provider("V2C")},
-        horizontal_start=horizontal_start_vertex,
-        horizontal_end=horizontal_end_vertex,
-        vertical_start=vertical_start,
-        vertical_end=vertical_end,
-    )
     ddxt_z_half_e = data_alloc.zero_field(
         icon_grid, dims.EdgeDim, dims.KDim, extend={dims.KDim: 1}, backend=backend
     )
-=======
-    ddxt_z_half_e = data_alloc.zero_field(icon_grid, dims.EdgeDim, dims.KDim, extend={dims.KDim: 1})
->>>>>>> b0d8efb0
     compute_ddxt_z_half_e.with_backend(backend)(
         cell_in=z_ifc,
         c_int=gtx.as_field((dims.VertexDim, dims.V2CDim), cells_aw_verts),
@@ -536,22 +496,13 @@
 def test_compute_exner_exfac(
     grid_savepoint, experiment, interpolation_savepoint, icon_grid, metrics_savepoint, backend
 ):
-<<<<<<< HEAD
-    if testing_helpers.is_roundtrip(backend):
-        pytest.skip("skipping: slow backend")
-
-=======
->>>>>>> b0d8efb0
+    if testing_helpers.is_roundtrip(backend):
+        pytest.skip("skipping: slow backend")
+
     horizontal_start = icon_grid.start_index(cell_domain(horizontal.Zone.LATERAL_BOUNDARY_LEVEL_2))
     exner_expol = 0.333 if experiment == dt_utils.REGIONAL_EXPERIMENT else 0.3333333333333
 
-<<<<<<< HEAD
-    exner_exfac = data_alloc.constant_field(
-        icon_grid, config.exner_expol, dims.CellDim, dims.KDim, backend=backend
-    )
-=======
-    exner_exfac = data_alloc.zero_field(icon_grid, dims.CellDim, dims.KDim)
->>>>>>> b0d8efb0
+    exner_exfac = data_alloc.zero_field(icon_grid, dims.CellDim, dims.KDim, backend=backend)
     exner_exfac_ref = metrics_savepoint.exner_exfac()
     compute_exner_exfac.with_backend(backend)(
         ddxn_z_full=metrics_savepoint.ddxn_z_full(),
@@ -573,11 +524,8 @@
 def test_compute_vwind_impl_wgt(
     icon_grid, experiment, grid_savepoint, metrics_savepoint, interpolation_savepoint, backend
 ):
-<<<<<<< HEAD
-    if testing_helpers.is_roundtrip(backend):
-        pytest.skip("skipping: slow backend")
-=======
->>>>>>> b0d8efb0
+    if testing_helpers.is_roundtrip(backend):
+        pytest.skip("skipping: slow backend")
     z_ifc = metrics_savepoint.z_ifc()
     inv_dual_edge_length = grid_savepoint.inv_dual_edge_length()
     z_ddxn_z_half_e = data_alloc.zero_field(
@@ -587,9 +535,6 @@
     inv_primal_edge_length = grid_savepoint.inverse_primal_edge_lengths()
     z_ddxt_z_half_e = data_alloc.zero_field(
         icon_grid, dims.EdgeDim, dims.KDim, extend={dims.KDim: 1}, backend=backend
-    )
-    z_ifv = data_alloc.zero_field(
-        icon_grid, dims.VertexDim, dims.KDim, extend={dims.KDim: 1}, backend=backend
     )
     horizontal_start = icon_grid.start_index(edge_domain(horizontal.Zone.LATERAL_BOUNDARY_LEVEL_2))
 
@@ -614,29 +559,9 @@
     )
     horizontal_end_edge = icon_grid.end_index(edge_domain(horizontal.Zone.INTERIOR))
 
-<<<<<<< HEAD
-    horizontal_start_vertex = icon_grid.start_index(
-        vertex_domain(horizontal.Zone.LATERAL_BOUNDARY_LEVEL_2)
-    )
-    horizontal_end_vertex = icon_grid.end_index(vertex_domain(horizontal.Zone.INTERIOR))
-    compute_cell_2_vertex_interpolation.with_backend(backend)(
-        z_ifc,
-        interpolation_savepoint.c_intp(),
-        z_ifv,
-        offset_provider={"V2C": icon_grid.get_offset_provider("V2C")},
-        horizontal_start=horizontal_start_vertex,
-        horizontal_end=horizontal_end_vertex,
-        vertical_start=vertical_start,
-        vertical_end=vertical_end,
-    )
-
-    compute_ddxt_z_half_e.with_backend(backend)(
-        z_ifv=z_ifv,
-=======
     compute_ddxt_z_half_e(
         cell_in=z_ifc,
         c_int=interpolation_savepoint.c_intp(),
->>>>>>> b0d8efb0
         inv_primal_edge_length=inv_primal_edge_length,
         tangent_orientation=tangent_orientation,
         ddxt_z_half_e=z_ddxt_z_half_e,
@@ -655,33 +580,6 @@
     )
     vwind_impl_wgt_ref = metrics_savepoint.vwind_impl_wgt()
     dual_edge_length = grid_savepoint.dual_edge_length()
-<<<<<<< HEAD
-    vwind_offctr = 0.2
-    vwind_impl_wgt_full = data_alloc.constant_field(
-        icon_grid, 0.5 + vwind_offctr, dims.CellDim, backend=backend
-    )
-    init_val = 0.65 if experiment == dt_utils.GLOBAL_EXPERIMENT else 0.7
-    vwind_impl_wgt_k = data_alloc.constant_field(
-        icon_grid, init_val, dims.CellDim, dims.KDim, backend=backend
-    )
-
-    vwind_impl_wgt = compute_vwind_impl_wgt(
-        backend=backend,
-        icon_grid=icon_grid,
-        vct_a=grid_savepoint.vct_a(),
-        z_ifc=metrics_savepoint.z_ifc(),
-        z_ddxn_z_half_e=gtx.as_field(
-            (dims.EdgeDim,), z_ddxn_z_half_e.asnumpy()[:, icon_grid.num_levels], allocator=backend
-        ),
-        z_ddxt_z_half_e=gtx.as_field(
-            (dims.EdgeDim,), z_ddxt_z_half_e.asnumpy()[:, icon_grid.num_levels], allocator=backend
-        ),
-        dual_edge_length=dual_edge_length,
-        vwind_impl_wgt_full=vwind_impl_wgt_full,
-        vwind_impl_wgt_k=vwind_impl_wgt_k,
-        global_exp=dt_utils.GLOBAL_EXPERIMENT,
-        experiment=experiment,
-=======
     vwind_offctr = 0.2 if experiment == dt_utils.REGIONAL_EXPERIMENT else 0.15
 
     vwind_impl_wgt = compute_vwind_impl_wgt(
@@ -691,7 +589,6 @@
         z_ddxn_z_half_e=z_ddxn_z_half_e.asnumpy(),
         z_ddxt_z_half_e=z_ddxt_z_half_e.asnumpy(),
         dual_edge_length=dual_edge_length.asnumpy(),
->>>>>>> b0d8efb0
         vwind_offctr=vwind_offctr,
         nlev=icon_grid.num_levels,
         horizontal_start_cell=horizontal_start_cell,
@@ -716,7 +613,7 @@
         c_lin_e=interpolation_savepoint.c_lin_e(),
         wgtfac_e=wgtfac_e,
         horizontal_start=0,
-        horizontal_end=wgtfac_e.shape[0],
+        horizontal_end=icon_grid.num_edges,
         vertical_start=0,
         vertical_end=icon_grid.num_levels + 1,
         offset_provider={"E2C": icon_grid.get_offset_provider("E2C")},
@@ -729,7 +626,6 @@
 def test_compute_pg_exdist_dsl(
     metrics_savepoint, interpolation_savepoint, icon_grid, grid_savepoint, backend
 ):
-<<<<<<< HEAD
     if data_alloc.is_cupy_device(backend):
         pytest.skip(
             "skipping: compute_z_aux2 and compute_flat_idx cannot be executed with specified backend"
@@ -746,22 +642,10 @@
         icon_grid, dims.EdgeDim, dims.KDim, dtype=gtx.int32, backend=backend
     )
     pg_exdist_dsl = data_alloc.zero_field(icon_grid, dims.EdgeDim, dims.KDim, backend=backend)
-    z_me = data_alloc.zero_field(icon_grid, dims.EdgeDim, dims.KDim, backend=backend)
-    z_aux2 = data_alloc.zero_field(icon_grid, dims.EdgeDim, backend=backend)
     z_mc = data_alloc.zero_field(icon_grid, dims.CellDim, dims.KDim, backend=backend)
     flat_idx = data_alloc.zero_field(icon_grid, dims.EdgeDim, dims.KDim, backend=backend)
-=======
-    pg_exdist_ref = metrics_savepoint.pg_exdist()
-    nlev = icon_grid.num_levels
-    k_lev = gtx.as_field((dims.KDim,), np.arange(nlev, dtype=gtx.int32))
-    pg_edgeidx = data_alloc.zero_field(icon_grid, dims.EdgeDim, dims.KDim, dtype=gtx.int32)
-    pg_vertidx = data_alloc.zero_field(icon_grid, dims.EdgeDim, dims.KDim, dtype=gtx.int32)
-    pg_exdist_dsl = data_alloc.zero_field(icon_grid, dims.EdgeDim, dims.KDim)
-    z_mc = data_alloc.zero_field(icon_grid, dims.CellDim, dims.KDim)
-    flat_idx = data_alloc.zero_field(icon_grid, dims.EdgeDim, dims.KDim)
->>>>>>> b0d8efb0
     z_ifc = metrics_savepoint.z_ifc()
-    z_ifc_sliced = gtx.as_field((dims.CellDim,), z_ifc.asnumpy()[:, nlev], allocator=backend)
+    z_ifc_sliced = gtx.as_field((dims.CellDim,), z_ifc.asnumpy()[:, nlev], alocator=backend)
     start_edge_nudging = icon_grid.end_index(edge_domain(horizontal.Zone.NUDGING))
     start_edge_nudging_2 = icon_grid.start_index(edge_domain(horizontal.Zone.NUDGING_LEVEL_2))
     horizontal_start_edge = icon_grid.start_index(
@@ -792,18 +676,14 @@
         },
     )
     flat_idx_np = np.amax(flat_idx.asnumpy(), axis=1)
-    flat_idx_max = gtx.as_field((dims.EdgeDim,), flat_idx_np, dtype=gtx.int32)
+    flat_idx_max = gtx.as_field((dims.EdgeDim,), flat_idx_np, dtype=gtx.int32, allocator=backend)
 
     compute_pg_exdist_dsl.with_backend(backend)(
         z_ifc_sliced=z_ifc_sliced,
         z_mc=z_mc,
         c_lin_e=interpolation_savepoint.c_lin_e(),
         e_owner_mask=grid_savepoint.e_owner_mask(),
-<<<<<<< HEAD
-        flat_idx_max=gtx.as_field((dims.EdgeDim,), flat_idx_np, dtype=gtx.int32, allocator=backend),
-=======
         flat_idx_max=flat_idx_max,
->>>>>>> b0d8efb0
         k_lev=k_lev,
         e_lev=e_lev,
         pg_exdist_dsl=pg_exdist_dsl,
@@ -913,10 +793,7 @@
         offset_provider={},
     )
 
-<<<<<<< HEAD
-    testing_helpers.dallclose(hmask_dd3d_full.asnumpy(), hmask_dd3d_ref.asnumpy())
-=======
-    assert dallclose(hmask_dd3d_full.asnumpy(), hmask_dd3d_ref.asnumpy())
+    assert testing_helpers.dallclose(hmask_dd3d_full.asnumpy(), hmask_dd3d_ref.asnumpy())
 
 
 @pytest.mark.datatest
@@ -958,6 +835,5 @@
         offset_provider={},
     )
 
-    assert dallclose(exner_ref_mc_ref.asnumpy(), exner_ref_mc_full.asnumpy())
-    assert dallclose(theta_ref_mc_ref.asnumpy(), theta_ref_mc_full.asnumpy())
->>>>>>> b0d8efb0
+    assert testing_helpers.dallclose(exner_ref_mc_ref.asnumpy(), exner_ref_mc_full.asnumpy())
+    assert testing_helpers.dallclose(theta_ref_mc_ref.asnumpy(), theta_ref_mc_full.asnumpy())