--- conflicted
+++ resolved
@@ -19,17 +19,21 @@
 from gt4py.next.ffront.fbuiltins import int32
 
 from icon4py.model.common import constants
-<<<<<<< HEAD
-from icon4py.model.common.dimension import CellDim, KDim, EdgeDim, E2CDim, ECDim, C2EDim
-=======
-from icon4py.model.common.dimension import CellDim, EdgeDim, KDim, V2CDim, VertexDim
+from icon4py.model.common.dimension import (
+    CellDim,
+    E2CDim,
+    ECDim,
+    EdgeDim,
+    KDim,
+    V2CDim,
+    VertexDim,
+)
 from icon4py.model.common.grid.horizontal import (
     HorizontalMarkerIndex,
     _compute_cells2verts,
     compute_cells2edges,
 )
 from icon4py.model.common.interpolation.interpolation_fields import compute_ddxnt_z_full
->>>>>>> ec468eb9
 from icon4py.model.common.metrics.metric_fields import (
     compute_coeff_dwdz,
     compute_d2dexdz2_fac_mc,
@@ -37,32 +41,27 @@
     compute_ddqz_z_half,
     compute_ddxn_z_half_e,
     compute_ddxt_z_half_e,
+    compute_inv_ddqz_z_full,
     compute_rayleigh_w,
     compute_scalfac_dd3d,
     compute_vwind_expl_wgt,
+    compute_vwind_impl_wgt,
     compute_z_mc,
-    compute_inv_ddqz_z_full,
-    compute_vwind_impl_wgt,
 )
-<<<<<<< HEAD
 from icon4py.model.common.metrics.stencils.compute_zdiff_gradp_dsl import compute_zdiff_gradp_dsl
-
-=======
 from icon4py.model.common.test_utils.datatest_utils import (
     GLOBAL_EXPERIMENT,
     REGIONAL_EXPERIMENT,
 )
->>>>>>> ec468eb9
 from icon4py.model.common.test_utils.helpers import (
     StencilTest,
     dallclose,
+    flatten_first_two_dims,
     is_python,
     is_roundtrip,
     random_field,
-    zero_field, flatten_first_two_dims,
+    zero_field,
 )
-from icon4py.model.common.grid.horizontal import cell_2_edge_interpolation, HorizontalMarkerIndex
-from icon4py.model.common.type_alias import wpfloat
 
 
 class TestComputeZMc(StencilTest):
@@ -283,31 +282,99 @@
     assert dallclose(d2dexdz2_fac2_mc_full.asnumpy(), d2dexdz2_fac2_mc_ref.asnumpy())
 
 
-<<<<<<< HEAD
-# @pytest.mark.datatest
-# def test_compute_vwind_impl_wgt(icon_grid, grid_savepoint, metrics_savepoint, backend):
-#     if is_roundtrip(backend):
-#         pytest.skip("skipping: slow backend")
-#
-#     z_ddxn_z_half_e
-#     z_ddxt_z_half_e
-#     vwind_impl_wgt_full = zero_field(icon_grid, CellDim, KDim)
-#     vwind_impl_wgt_ref = metrics_savepoint.vwind_impl_wgt()
-#     dual_edge_length = as_field((EdgeDim, ), 1.0/grid_savepoint.inv_dual_edge_length().asnumpy())
-#     vwind_offctr = 0.2
-#
-#     compute_vwind_impl_wgt.with_backend(backend)(
-#         z_ddxn_z_half_e=z_ddxn_z_half_e,
-#         z_ddxt_z_half_e=z_ddxt_z_half_e,
-#         dual_edge_length=dual_edge_length,
-#         vwind_impl_wgt=vwind_impl_wgt_full,
-#         vwind_offctr=vwind_offctr,
-#         horizontal_start=int32(0),
-#         horizontal_end=icon_grid.num_cells,
-#         offset_provider = {"C2E": icon_grid.get_offset_provider("C2E")},
-#     )
-#
-#     assert dallclose(vwind_impl_wgt_full.asnumpy(), vwind_impl_wgt_ref.asnumpy())
+@pytest.mark.datatest
+def test_compute_vwind_impl_wgt(
+    icon_grid, grid_savepoint, metrics_savepoint, interpolation_savepoint, backend
+):
+    if is_roundtrip(backend):
+        pytest.skip("skipping: slow backend")
+    z_ifc = metrics_savepoint.z_ifc()
+    inv_dual_edge_length = grid_savepoint.inv_dual_edge_length()
+    z_ddxn_z_half_e = zero_field(icon_grid, EdgeDim, KDim, extend={KDim: 1})
+    horizontal_start = icon_grid.get_start_index(
+        EdgeDim,
+        HorizontalMarkerIndex.lateral_boundary(EdgeDim) + 1,
+    )
+    horizontal_end = icon_grid.get_end_index(
+        EdgeDim,
+        HorizontalMarkerIndex.lateral_boundary(EdgeDim) - 1,
+    )
+    vertical_start = 0
+    vertical_end = icon_grid.num_levels + 1
+
+    horizontal_start_edge = icon_grid.get_start_index(
+        EdgeDim,
+        HorizontalMarkerIndex.lateral_boundary(EdgeDim) + 2,
+    )
+    horizontal_end_edge = icon_grid.get_end_index(
+        EdgeDim,
+        HorizontalMarkerIndex.lateral_boundary(EdgeDim) - 1,
+    )
+
+    z_ddxn_z_half_e = compute_ddxn_z_half_e(
+        z_ifc=z_ifc,
+        inv_dual_edge_length=inv_dual_edge_length,
+        ddxn_z_half_e=z_ddxn_z_half_e,
+        horizontal_start=horizontal_start,
+        horizontal_end=horizontal_end,
+        vertical_start=vertical_start,
+        vertical_end=vertical_end,
+        offset_provider={"E2C": icon_grid.get_offset_provider("E2C")},
+    )
+
+    z_ddxt_z_half_e = zero_field(icon_grid, EdgeDim, KDim, extend={KDim: 1})
+    z_ifv = zero_field(icon_grid, VertexDim, KDim, extend={KDim: 1})
+
+    tangent_orientation = grid_savepoint.tangent_orientation()
+    inv_primal_edge_length = grid_savepoint.inverse_primal_edge_lengths()
+    horizontal_start_vertex = icon_grid.get_start_index(
+        VertexDim,
+        HorizontalMarkerIndex.lateral_boundary(VertexDim) + 1,
+    )
+    horizontal_end_vertex = icon_grid.get_end_index(
+        VertexDim,
+        HorizontalMarkerIndex.lateral_boundary(VertexDim) - 1,
+    )
+    cells_aw_verts = interpolation_savepoint.c_intp().asnumpy()
+    _compute_cells2verts(
+        z_ifc,
+        as_field((VertexDim, V2CDim), cells_aw_verts),
+        out=z_ifv,
+        offset_provider={"V2C": icon_grid.get_offset_provider("V2C")},
+        domain={
+            VertexDim: (horizontal_start_vertex, horizontal_end_vertex),
+            KDim: (vertical_start, vertical_end),
+        },
+    )
+    compute_ddxt_z_half_e(
+        z_ifv=z_ifv,
+        inv_primal_edge_length=inv_primal_edge_length,
+        tangent_orientation=tangent_orientation,
+        ddxt_z_half_e=z_ddxt_z_half_e,
+        horizontal_lower=horizontal_start_edge,
+        horizontal_upper=horizontal_end_edge,
+        vertical_lower=vertical_start,
+        vertical_upper=vertical_end,
+        offset_provider={"E2V": icon_grid.get_offset_provider("E2V")},
+    )
+
+    vwind_impl_wgt_full = zero_field(icon_grid, CellDim, KDim)
+    vwind_impl_wgt_ref = metrics_savepoint.vwind_impl_wgt()
+    dual_edge_length = as_field((EdgeDim,), 1.0 / grid_savepoint.inv_dual_edge_length().asnumpy())
+    vwind_offctr = 0.2
+
+    compute_vwind_impl_wgt.with_backend(backend)(
+        z_ddxn_z_half_e=z_ddxn_z_half_e,
+        z_ddxt_z_half_e=z_ddxt_z_half_e,
+        dual_edge_length=dual_edge_length,
+        vwind_impl_wgt=vwind_impl_wgt_full,
+        vwind_offctr=vwind_offctr,
+        horizontal_start=int32(0),
+        horizontal_end=icon_grid.num_cells,
+        offset_provider={"C2E": icon_grid.get_offset_provider("C2E")},
+    )
+
+    assert dallclose(vwind_impl_wgt_full.asnumpy(), vwind_impl_wgt_ref.asnumpy())
 
 
 @pytest.mark.datatest
@@ -329,14 +396,16 @@
 
     assert dallclose(vwind_expl_wgt_full.asnumpy(), vwind_expl_wgt_ref.asnumpy())
 
+
 @pytest.mark.datatest
 def test_compute_inv_ddqz_z_full(icon_grid, metrics_savepoint, backend):
     if is_roundtrip(backend):
         pytest.skip("skipping: slow backend")
 
     inv_ddqz_z_full = zero_field(icon_grid, EdgeDim, KDim)
-    inv_ddqz_z_ref = metrics_savepoint.inv_ddqz_z_full() # inv_ddqz_z_full is over cells, need over edge --> inv_ddqz_z_full_e
-    from icon4py.model.common.grid.horizontal import HorizontalMarkerIndex
+    inv_ddqz_z_ref = (
+        metrics_savepoint.inv_ddqz_z_full()
+    )  # inv_ddqz_z_full is over cells, need over edge --> inv_ddqz_z_full_e
     horizontal_start_edge = icon_grid.get_start_index(
         EdgeDim,
         HorizontalMarkerIndex.lateral_boundary(EdgeDim) + 1,
@@ -352,6 +421,7 @@
     )
 
     assert dallclose(inv_ddqz_z_full.asnumpy(), inv_ddqz_z_ref.asnumpy())
+
 
 @pytest.mark.datatest
 def test_compute_zdiff_gradp_dsl(icon_grid, metrics_savepoint, interpolation_savepoint, backend):
@@ -400,13 +470,16 @@
         zdiff_gradp=zdiff_gradp_full_np,
         z_ifc=metrics_savepoint.z_ifc().asnumpy(),
         flat_idx=flat_idx,
-        nlev=icon_grid.num_levels - 1, # TODO: check that -1 ok
-        nedges=icon_grid.num_edges
-    )
-    zdiff_gradp_full_field = flatten_first_two_dims(ECDim, KDim, field=as_field((EdgeDim, E2CDim, KDim), zdiff_gradp_full_np))
-    #zdiff_gradp_ref.asnumpy()[856:, :] == zdiff_gradp_full_field.asnumpy()[856:, :]
+        nlev=icon_grid.num_levels - 1,  # TODO: check that -1 ok
+        nedges=icon_grid.num_edges,
+    )
+    zdiff_gradp_full_field = flatten_first_two_dims(
+        ECDim, KDim, field=as_field((EdgeDim, E2CDim, KDim), zdiff_gradp_full_np)
+    )
+    # zdiff_gradp_ref.asnumpy()[856:, :] == zdiff_gradp_full_field.asnumpy()[856:, :]
     assert dallclose(zdiff_gradp_full_field.asnumpy(), zdiff_gradp_ref.asnumpy())
-=======
+
+
 @pytest.mark.datatest
 @pytest.mark.parametrize("experiment", (REGIONAL_EXPERIMENT, GLOBAL_EXPERIMENT))
 def test_compute_ddqz_z_full_e(
@@ -526,5 +599,4 @@
         offset_provider={"Koff": icon_grid.get_offset_provider("Koff")},
     )
 
-    assert np.allclose(ddxt_z_full.asnumpy(), ddxt_z_full_ref)
->>>>>>> ec468eb9
+    assert np.allclose(ddxt_z_full.asnumpy(), ddxt_z_full_ref)