--- conflicted
+++ resolved
@@ -17,13 +17,12 @@
 import numpy as np
 import pytest
 
-<<<<<<< HEAD
+
 from icon4py.model.atmosphere.diffusion.stencils.calculate_vwind_impl_wgt import (
     compute_vwind_impl_wgt_final,
-=======
+)
 from icon4py.model.atmosphere.dycore.nh_solve.solve_nonhydro import (
     HorizontalPressureDiscretizationType,
->>>>>>> eb048f95
 )
 from icon4py.model.common import constants
 from icon4py.model.common.dimension import (
