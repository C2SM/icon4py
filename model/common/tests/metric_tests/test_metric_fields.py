# ICON4Py - ICON inspired code in Python and GT4Py
#
# Copyright (c) 2022, ETH Zurich and MeteoSwiss
# All rights reserved.
#
# This file is free software: you can redistribute it and/or modify it under
# the terms of the GNU General Public License as published by the
# Free Software Foundation, either version 3 of the License, or any later
# version. See the LICENSE.txt file at the top-level directory of this
# distribution for a copy of the license or check <https://www.gnu.org/licenses/>.
#
# SPDX-License-Identifier: GPL-3.0-or-later

import math

import numpy as np
import pytest
from gt4py.next import as_field
from gt4py.next.ffront.fbuiltins import int32

from icon4py.model.common import constants
from icon4py.model.common.dimension import CellDim, KDim
from icon4py.model.common.metrics.metric_fields import (
    compute_coeff_dwdz,
    compute_d2dexdz2_fac_mc,
    compute_ddqz_z_full,
    compute_ddqz_z_half,
<<<<<<< HEAD
    compute_vwind_expl_wgt,
=======
    compute_rayleigh_w,
    compute_scalfac_dd3d,
>>>>>>> 993c6b12
    compute_z_mc,
)
from icon4py.model.common.test_utils.helpers import (
    StencilTest,
    dallclose,
    is_python,
    is_roundtrip,
    random_field,
    zero_field,
)


class TestComputeZMc(StencilTest):
    PROGRAM = compute_z_mc
    OUTPUTS = ("z_mc",)

    @staticmethod
    def reference(
        grid,
        z_ifc: np.array,
        **kwargs,
    ) -> dict:
        shp = z_ifc.shape
        z_mc = 0.5 * (z_ifc + np.roll(z_ifc, shift=-1, axis=1))[:, : shp[1] - 1]
        return dict(z_mc=z_mc)

    @pytest.fixture
    def input_data(self, grid) -> dict:
        z_mc = zero_field(grid, CellDim, KDim)
        z_if = random_field(grid, CellDim, KDim, extend={KDim: 1})
        horizontal_start = int32(0)
        horizontal_end = grid.num_cells
        vertical_start = int32(0)
        vertical_end = grid.num_levels

        return dict(
            z_mc=z_mc,
            z_ifc=z_if,
            vertical_start=vertical_start,
            vertical_end=vertical_end,
            horizontal_start=horizontal_start,
            horizontal_end=horizontal_end,
        )


@pytest.mark.datatest
def test_compute_ddq_z_half(icon_grid, metrics_savepoint, backend):
    if is_python(backend):
        pytest.skip("skipping: unsupported backend")
    ddq_z_half_ref = metrics_savepoint.ddqz_z_half()
    z_ifc = metrics_savepoint.z_ifc()
    z_mc = zero_field(icon_grid, CellDim, KDim)
    nlevp1 = icon_grid.num_levels + 1
    k_index = as_field((KDim,), np.arange(nlevp1, dtype=int32))
    compute_z_mc.with_backend(backend)(
        z_ifc,
        z_mc,
        horizontal_start=int32(0),
        horizontal_end=icon_grid.num_cells,
        vertical_start=int32(0),
        vertical_end=int32(icon_grid.num_levels),
        offset_provider={"Koff": icon_grid.get_offset_provider("Koff")},
    )
    ddq_z_half = zero_field(icon_grid, CellDim, KDim, extend={KDim: 1})

    compute_ddqz_z_half.with_backend(backend=backend)(
        z_ifc=z_ifc,
        z_mc=z_mc,
        k=k_index,
        nlev=icon_grid.num_levels,
        ddqz_z_half=ddq_z_half,
        horizontal_start=0,
        horizontal_end=icon_grid.num_cells,
        vertical_start=0,
        vertical_end=nlevp1,
        offset_provider={"Koff": icon_grid.get_offset_provider("Koff")},
    )

    assert dallclose(ddq_z_half.asnumpy(), ddq_z_half_ref.asnumpy())


@pytest.mark.datatest
def test_compute_ddqz_z_full(icon_grid, metrics_savepoint, backend):
    if is_roundtrip(backend):
        pytest.skip("skipping: slow backend")
    z_ifc = metrics_savepoint.z_ifc()
    inv_ddqz_full_ref = metrics_savepoint.inv_ddqz_z_full()
    ddqz_z_full = zero_field(icon_grid, CellDim, KDim)
    inv_ddqz_z_full = zero_field(icon_grid, CellDim, KDim)

    compute_ddqz_z_full.with_backend(backend)(
        z_ifc=z_ifc,
        ddqz_z_full=ddqz_z_full,
        inv_ddqz_z_full=inv_ddqz_z_full,
        horizontal_start=int32(0),
        horizontal_end=icon_grid.num_cells,
        vertical_start=int32(0),
        vertical_end=icon_grid.num_levels,
        offset_provider={"Koff": icon_grid.get_offset_provider("Koff")},
    )

    assert dallclose(inv_ddqz_z_full.asnumpy(), inv_ddqz_full_ref.asnumpy())


<<<<<<< HEAD
# @pytest.mark.datatest
# def test_compute_vwind_impl_wgt(icon_grid, metrics_savepoint, backend):
#     if is_roundtrip(backend):
#         pytest.skip("skipping: slow backend")
#
#     z_ddxn_z_half_e
#     z_ddxt_z_half_e
#     dual_edge_length
#     vwind_offctr
#     vwind_impl_wgt_full = zero_field(icon_grid, CellDim, KDim)
#     vwind_impl_wgt_ref = metrics_savepoint.vwind_impl_wgt()
#
#     compute_vwind_impl_wgt.with_backend(backend)(
#         z_ddxn_z_half_e=z_ddxn_z_half_e,
#         z_ddxt_z_half_e=z_ddxt_z_half_e,
#         dual_edge_length=dual_edge_length,
#         vwind_impl_wgt=vwind_impl_wgt_full,
#         vwind_offctr=vwind_offctr,
#         horizontal_start=int32(0),
#         horizontal_end=icon_grid.num_cells,
#         offset_provider = {"C2E": icon_grid.get_offset_provider("C2E")},
#     )
#
#     assert dallclose(vwind_impl_wgt_full.asnumpy(), vwind_impl_wgt_ref.asnumpy())


@pytest.mark.datatest
def test_compute_vwind_expl_wgt(icon_grid, metrics_savepoint, backend):
    if is_roundtrip(backend):
        pytest.skip("skipping: slow backend")

    vwind_expl_wgt_full = zero_field(icon_grid, CellDim)
    vwind_expl_wgt_ref = metrics_savepoint.vwind_expl_wgt()
    vwind_impl_wgt = metrics_savepoint.vwind_impl_wgt()

    compute_vwind_expl_wgt.with_backend(backend)(
        vwind_impl_wgt=vwind_impl_wgt,
        vwind_expl_wgt=vwind_expl_wgt_full,
        horizontal_start=int32(0),
        horizontal_end=icon_grid.num_cells,
        offset_provider={"C2E": icon_grid.get_offset_provider("C2E")},
    )

    assert dallclose(vwind_expl_wgt_full.asnumpy(), vwind_expl_wgt_ref.asnumpy())
=======
# TODO: convert this to a stenciltest once it is possible to have only KDim in domain
@pytest.mark.datatest
def test_compute_scalfac_dd3d(icon_grid, metrics_savepoint, grid_savepoint, backend):
    scalfac_dd3d_ref = metrics_savepoint.scalfac_dd3d()
    scalfac_dd3d_full = zero_field(icon_grid, KDim)
    divdamp_trans_start = 12500.0
    divdamp_trans_end = 17500.0
    divdamp_type = 3

    compute_scalfac_dd3d.with_backend(backend=backend)(
        vct_a=grid_savepoint.vct_a(),
        scalfac_dd3d=scalfac_dd3d_full,
        divdamp_trans_start=divdamp_trans_start,
        divdamp_trans_end=divdamp_trans_end,
        divdamp_type=divdamp_type,
        vertical_start=int32(0),
        vertical_end=icon_grid.num_levels,
        offset_provider={"Koff": icon_grid.get_offset_provider("Koff")},
    )

    assert dallclose(scalfac_dd3d_ref.asnumpy(), scalfac_dd3d_full.asnumpy())


# TODO: convert this to a stenciltest once it is possible to have only KDim in domain
@pytest.mark.datatest
def test_compute_rayleigh_w(icon_grid, metrics_savepoint, grid_savepoint, backend):
    rayleigh_w_ref = metrics_savepoint.rayleigh_w()
    vct_a_1 = grid_savepoint.vct_a().asnumpy()[0]
    rayleigh_w_full = zero_field(icon_grid, KDim, extend={KDim: 1})
    rayleigh_type = 2
    rayleigh_coeff = 5.0
    damping_height = 12500.0
    compute_rayleigh_w.with_backend(backend=backend)(
        rayleigh_w=rayleigh_w_full,
        vct_a=grid_savepoint.vct_a(),
        damping_height=damping_height,
        rayleigh_type=rayleigh_type,
        rayleigh_classic=constants.RayleighType.RAYLEIGH_CLASSIC,
        rayleigh_klemp=constants.RayleighType.RAYLEIGH_KLEMP,
        rayleigh_coeff=rayleigh_coeff,
        vct_a_1=vct_a_1,
        pi_const=math.pi,
        vertical_start=int32(0),
        vertical_end=grid_savepoint.nrdmax().item() + 1,
        offset_provider={},
    )

    assert dallclose(rayleigh_w_full.asnumpy(), rayleigh_w_ref.asnumpy())


@pytest.mark.datatest
def test_compute_coeff_dwdz(icon_grid, metrics_savepoint, grid_savepoint, backend):
    if is_roundtrip(backend):
        pytest.skip("skipping: slow backend")
    coeff1_dwdz_ref = metrics_savepoint.coeff1_dwdz()
    coeff2_dwdz_ref = metrics_savepoint.coeff2_dwdz()

    coeff1_dwdz_full = zero_field(icon_grid, CellDim, KDim)
    coeff2_dwdz_full = zero_field(icon_grid, CellDim, KDim)
    ddqz_z_full = as_field((CellDim, KDim), 1 / metrics_savepoint.inv_ddqz_z_full().asnumpy())

    compute_coeff_dwdz.with_backend(backend=backend)(
        ddqz_z_full=ddqz_z_full,
        z_ifc=metrics_savepoint.z_ifc(),
        coeff1_dwdz=coeff1_dwdz_full,
        coeff2_dwdz=coeff2_dwdz_full,
        horizontal_start=int32(0),
        horizontal_end=icon_grid.num_cells,
        vertical_start=int32(1),
        vertical_end=int32(icon_grid.num_levels),
        offset_provider={"Koff": icon_grid.get_offset_provider("Koff")},
    )

    assert dallclose(coeff1_dwdz_full.asnumpy(), coeff1_dwdz_ref.asnumpy())
    assert dallclose(coeff2_dwdz_full.asnumpy(), coeff2_dwdz_ref.asnumpy())


@pytest.mark.datatest
def test_compute_d2dexdz2_fac_mc(icon_grid, metrics_savepoint, grid_savepoint, backend):
    if is_roundtrip(backend):
        pytest.skip("skipping: slow backend")
    z_ifc = metrics_savepoint.z_ifc()
    z_mc = zero_field(icon_grid, CellDim, KDim)
    compute_z_mc.with_backend(backend)(
        z_ifc,
        z_mc,
        horizontal_start=int32(0),
        horizontal_end=icon_grid.num_cells,
        vertical_start=int32(0),
        vertical_end=int32(icon_grid.num_levels),
        offset_provider={"Koff": icon_grid.get_offset_provider("Koff")},
    )

    d2dexdz2_fac1_mc_ref = metrics_savepoint.d2dexdz2_fac1_mc()
    d2dexdz2_fac2_mc_ref = metrics_savepoint.d2dexdz2_fac2_mc()

    d2dexdz2_fac1_mc_full = zero_field(icon_grid, CellDim, KDim)
    d2dexdz2_fac2_mc_full = zero_field(icon_grid, CellDim, KDim)
    cpd = constants.CPD
    grav = constants.GRAV
    del_t_bg = constants.DEL_T_BG
    h_scal_bg = constants._H_SCAL_BG

    compute_d2dexdz2_fac_mc.with_backend(backend=backend)(
        theta_ref_mc=metrics_savepoint.theta_ref_mc(),
        inv_ddqz_z_full=metrics_savepoint.inv_ddqz_z_full(),
        exner_ref_mc=metrics_savepoint.exner_ref_mc(),
        z_mc=z_mc,
        d2dexdz2_fac1_mc=d2dexdz2_fac1_mc_full,
        d2dexdz2_fac2_mc=d2dexdz2_fac2_mc_full,
        cpd=cpd,
        grav=grav,
        del_t_bg=del_t_bg,
        h_scal_bg=h_scal_bg,
        igradp_method=int32(3),
        horizontal_start=int32(0),
        horizontal_end=icon_grid.num_cells,
        vertical_start=int32(0),
        vertical_end=int32(icon_grid.num_levels),
        offset_provider={"Koff": icon_grid.get_offset_provider("Koff")},
    )

    assert dallclose(d2dexdz2_fac1_mc_full.asnumpy(), d2dexdz2_fac1_mc_ref.asnumpy())
    assert dallclose(d2dexdz2_fac2_mc_full.asnumpy(), d2dexdz2_fac2_mc_ref.asnumpy())
>>>>>>> 993c6b12
<|MERGE_RESOLUTION|>--- conflicted
+++ resolved
@@ -19,28 +19,31 @@
 from gt4py.next.ffront.fbuiltins import int32
 
 from icon4py.model.common import constants
-from icon4py.model.common.dimension import CellDim, KDim
+from icon4py.model.common.dimension import CellDim, KDim, EdgeDim, E2CDim, ECDim, C2EDim
 from icon4py.model.common.metrics.metric_fields import (
     compute_coeff_dwdz,
     compute_d2dexdz2_fac_mc,
     compute_ddqz_z_full,
     compute_ddqz_z_half,
-<<<<<<< HEAD
-    compute_vwind_expl_wgt,
-=======
     compute_rayleigh_w,
     compute_scalfac_dd3d,
->>>>>>> 993c6b12
+    compute_vwind_expl_wgt,
     compute_z_mc,
+    compute_inv_ddqz_z_full,
+    compute_vwind_impl_wgt,
 )
+from icon4py.model.common.metrics.stencils.compute_zdiff_gradp_dsl import compute_zdiff_gradp_dsl
+
 from icon4py.model.common.test_utils.helpers import (
     StencilTest,
     dallclose,
     is_python,
     is_roundtrip,
     random_field,
-    zero_field,
+    zero_field, flatten_first_two_dims,
 )
+from icon4py.model.common.grid.horizontal import cell_2_edge_interpolation, HorizontalMarkerIndex
+from icon4py.model.common.type_alias import wpfloat
 
 
 class TestComputeZMc(StencilTest):
@@ -135,52 +138,6 @@
     assert dallclose(inv_ddqz_z_full.asnumpy(), inv_ddqz_full_ref.asnumpy())
 
 
-<<<<<<< HEAD
-# @pytest.mark.datatest
-# def test_compute_vwind_impl_wgt(icon_grid, metrics_savepoint, backend):
-#     if is_roundtrip(backend):
-#         pytest.skip("skipping: slow backend")
-#
-#     z_ddxn_z_half_e
-#     z_ddxt_z_half_e
-#     dual_edge_length
-#     vwind_offctr
-#     vwind_impl_wgt_full = zero_field(icon_grid, CellDim, KDim)
-#     vwind_impl_wgt_ref = metrics_savepoint.vwind_impl_wgt()
-#
-#     compute_vwind_impl_wgt.with_backend(backend)(
-#         z_ddxn_z_half_e=z_ddxn_z_half_e,
-#         z_ddxt_z_half_e=z_ddxt_z_half_e,
-#         dual_edge_length=dual_edge_length,
-#         vwind_impl_wgt=vwind_impl_wgt_full,
-#         vwind_offctr=vwind_offctr,
-#         horizontal_start=int32(0),
-#         horizontal_end=icon_grid.num_cells,
-#         offset_provider = {"C2E": icon_grid.get_offset_provider("C2E")},
-#     )
-#
-#     assert dallclose(vwind_impl_wgt_full.asnumpy(), vwind_impl_wgt_ref.asnumpy())
-
-
-@pytest.mark.datatest
-def test_compute_vwind_expl_wgt(icon_grid, metrics_savepoint, backend):
-    if is_roundtrip(backend):
-        pytest.skip("skipping: slow backend")
-
-    vwind_expl_wgt_full = zero_field(icon_grid, CellDim)
-    vwind_expl_wgt_ref = metrics_savepoint.vwind_expl_wgt()
-    vwind_impl_wgt = metrics_savepoint.vwind_impl_wgt()
-
-    compute_vwind_expl_wgt.with_backend(backend)(
-        vwind_impl_wgt=vwind_impl_wgt,
-        vwind_expl_wgt=vwind_expl_wgt_full,
-        horizontal_start=int32(0),
-        horizontal_end=icon_grid.num_cells,
-        offset_provider={"C2E": icon_grid.get_offset_provider("C2E")},
-    )
-
-    assert dallclose(vwind_expl_wgt_full.asnumpy(), vwind_expl_wgt_ref.asnumpy())
-=======
 # TODO: convert this to a stenciltest once it is possible to have only KDim in domain
 @pytest.mark.datatest
 def test_compute_scalfac_dd3d(icon_grid, metrics_savepoint, grid_savepoint, backend):
@@ -305,4 +262,127 @@
 
     assert dallclose(d2dexdz2_fac1_mc_full.asnumpy(), d2dexdz2_fac1_mc_ref.asnumpy())
     assert dallclose(d2dexdz2_fac2_mc_full.asnumpy(), d2dexdz2_fac2_mc_ref.asnumpy())
->>>>>>> 993c6b12
+
+
+# @pytest.mark.datatest
+# def test_compute_vwind_impl_wgt(icon_grid, grid_savepoint, metrics_savepoint, backend):
+#     if is_roundtrip(backend):
+#         pytest.skip("skipping: slow backend")
+#
+#     z_ddxn_z_half_e
+#     z_ddxt_z_half_e
+#     vwind_impl_wgt_full = zero_field(icon_grid, CellDim, KDim)
+#     vwind_impl_wgt_ref = metrics_savepoint.vwind_impl_wgt()
+#     dual_edge_length = as_field((EdgeDim, ), 1.0/grid_savepoint.inv_dual_edge_length().asnumpy())
+#     vwind_offctr = 0.2
+#
+#     compute_vwind_impl_wgt.with_backend(backend)(
+#         z_ddxn_z_half_e=z_ddxn_z_half_e,
+#         z_ddxt_z_half_e=z_ddxt_z_half_e,
+#         dual_edge_length=dual_edge_length,
+#         vwind_impl_wgt=vwind_impl_wgt_full,
+#         vwind_offctr=vwind_offctr,
+#         horizontal_start=int32(0),
+#         horizontal_end=icon_grid.num_cells,
+#         offset_provider = {"C2E": icon_grid.get_offset_provider("C2E")},
+#     )
+#
+#     assert dallclose(vwind_impl_wgt_full.asnumpy(), vwind_impl_wgt_ref.asnumpy())
+
+
+@pytest.mark.datatest
+def test_compute_vwind_expl_wgt(icon_grid, metrics_savepoint, backend):
+    if is_roundtrip(backend):
+        pytest.skip("skipping: slow backend")
+
+    vwind_expl_wgt_full = zero_field(icon_grid, CellDim)
+    vwind_expl_wgt_ref = metrics_savepoint.vwind_expl_wgt()
+    vwind_impl_wgt = metrics_savepoint.vwind_impl_wgt()
+
+    compute_vwind_expl_wgt.with_backend(backend)(
+        vwind_impl_wgt=vwind_impl_wgt,
+        vwind_expl_wgt=vwind_expl_wgt_full,
+        horizontal_start=int32(0),
+        horizontal_end=icon_grid.num_cells,
+        offset_provider={"C2E": icon_grid.get_offset_provider("C2E")},
+    )
+
+    assert dallclose(vwind_expl_wgt_full.asnumpy(), vwind_expl_wgt_ref.asnumpy())
+
+@pytest.mark.datatest
+def test_compute_inv_ddqz_z_full(icon_grid, metrics_savepoint, backend):
+    if is_roundtrip(backend):
+        pytest.skip("skipping: slow backend")
+
+    inv_ddqz_z_full = zero_field(icon_grid, EdgeDim, KDim)
+    inv_ddqz_z_ref = metrics_savepoint.inv_ddqz_z_full() # inv_ddqz_z_full is over cells, need over edge --> inv_ddqz_z_full_e
+    from icon4py.model.common.grid.horizontal import HorizontalMarkerIndex
+    horizontal_start_edge = icon_grid.get_start_index(
+        EdgeDim,
+        HorizontalMarkerIndex.lateral_boundary(EdgeDim) + 1,
+    )
+    compute_inv_ddqz_z_full.with_backend(backend)(
+        ddqz_z_full=metrics_savepoint.ddqz_z_full_e(),
+        inv_ddqz_z_full=inv_ddqz_z_full,
+        horizontal_start=horizontal_start_edge,
+        horizontal_end=icon_grid.num_edges,
+        vertical_start=int32(0),
+        vertical_end=int32(icon_grid.num_levels),
+        offset_provider={},
+    )
+
+    assert dallclose(inv_ddqz_z_full.asnumpy(), inv_ddqz_z_ref.asnumpy())
+
+@pytest.mark.datatest
+def test_compute_zdiff_gradp_dsl(icon_grid, metrics_savepoint, interpolation_savepoint, backend):
+    backend = None
+    zdiff_gradp_ref = metrics_savepoint.zdiff_gradp()
+    zdiff_gradp_full = zero_field(icon_grid, EdgeDim, E2CDim, KDim)
+    zdiff_gradp_full_np = zdiff_gradp_full.asnumpy()
+    z_mc = zero_field(icon_grid, CellDim, KDim)
+    z_ifc = metrics_savepoint.z_ifc()
+    compute_z_mc.with_backend(backend)(
+        z_ifc,
+        z_mc,
+        horizontal_start=int32(0),
+        horizontal_end=icon_grid.num_cells,
+        vertical_start=int32(0),
+        vertical_end=int32(icon_grid.num_levels),
+        offset_provider={"Koff": icon_grid.get_offset_provider("Koff")},
+    )
+    # z_me = zero_field(icon_grid, EdgeDim, KDim, dtype=wpfloat)
+    c_lin_e = interpolation_savepoint.c_lin_e()
+    # horizontal_start = icon_grid.get_start_index(
+    #     EdgeDim, HorizontalMarkerIndex.lateral_boundary(EdgeDim) + 1
+    # )
+    # cell_2_edge_interpolation.with_backend(backend)(
+    #     z_mc,
+    #     c_lin_e,
+    #     z_me,
+    #     horizontal_start=horizontal_start,
+    #     horizontal_end=icon_grid.num_edges,
+    #     vertical_start=int32(0),
+    #     vertical_end=int32(icon_grid.num_levels),
+    #     offset_provider={"E2C": icon_grid.get_offset_provider("E2C")},
+    # )
+    # e2c = icon_grid.connectivities[E2CDim]
+    # z_me = np.sum(z_mc.asnumpy()[e2c] * np.expand_dims(c_lin_e.asnumpy(), axis=-1), axis=1)
+    flat_idx = np.full(shape=icon_grid.num_edges, fill_value=icon_grid.num_levels)
+    # for k in range(icon_grid.num_levels):
+    #     for e in range(icon_grid.num_edges):
+    #         if z_me <= z_ifc[e2c[e, 0], k] and z_me >= z_ifc[e2c[e, 0], k+1] and z_me <= z_ifc[e2c[e, 1], k] and z_me >= z_ifc[e2c[e, 1], k + 1]:
+    #             flat_idx[e] = k
+
+    zdiff_gradp_full_np = compute_zdiff_gradp_dsl(
+        e2c=icon_grid.connectivities[E2CDim],
+        c_lin_e=c_lin_e.asnumpy(),
+        z_mc=z_mc.asnumpy(),
+        zdiff_gradp=zdiff_gradp_full_np,
+        z_ifc=metrics_savepoint.z_ifc().asnumpy(),
+        flat_idx=flat_idx,
+        nlev=icon_grid.num_levels - 1, # TODO: check that -1 ok
+        nedges=icon_grid.num_edges
+    )
+    zdiff_gradp_full_field = flatten_first_two_dims(ECDim, KDim, field=as_field((EdgeDim, E2CDim, KDim), zdiff_gradp_full_np))
+    #zdiff_gradp_ref.asnumpy()[856:, :] == zdiff_gradp_full_field.asnumpy()[856:, :]
+    assert dallclose(zdiff_gradp_full_field.asnumpy(), zdiff_gradp_ref.asnumpy())
