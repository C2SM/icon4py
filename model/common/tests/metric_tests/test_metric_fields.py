# ICON4Py - ICON inspired code in Python and GT4Py
#
# Copyright (c) 2022-2024, ETH Zurich and MeteoSwiss
# All rights reserved.
#
# Please, refer to the LICENSE file in the root directory.
# SPDX-License-Identifier: BSD-3-Clause
import math

import gt4py.next as gtx
import pytest

from icon4py.model.common import constants, dimension as dims
from icon4py.model.common.grid import horizontal
from icon4py.model.common.metrics.compute_vwind_impl_wgt import (
    compute_vwind_impl_wgt,
)
from icon4py.model.common.metrics.metric_fields import (
    compute_bdy_halo_c,
    compute_coeff_dwdz,
    compute_ddqz_z_full_and_inverse,
    compute_ddqz_z_half,
    compute_ddxn_z_half_e,
    compute_ddxt_z_half_e,
    compute_exner_exfac,
    compute_flat_idx,
    compute_hmask_dd3d,
    compute_mask_prog_halo_c,
    compute_pressure_gradient_downward_extrapolation_mask_distance,
    compute_rayleigh_w,
    compute_scalfac_dd3d,
    compute_theta_exner_ref_mc,
    compute_vwind_expl_wgt,
    compute_wgtfac_e,
)
from icon4py.model.common.utils import data_allocation as data_alloc
from icon4py.model.testing import datatest_utils as dt_utils, helpers as testing_helpers


cell_domain = horizontal.domain(dims.CellDim)
edge_domain = horizontal.domain(dims.EdgeDim)
vertex_domain = horizontal.domain(dims.VertexDim)


@pytest.mark.embedded_remap_error
@pytest.mark.datatest
@pytest.mark.parametrize("experiment", [dt_utils.REGIONAL_EXPERIMENT, dt_utils.GLOBAL_EXPERIMENT])
def test_compute_ddq_z_half(icon_grid, metrics_savepoint, backend):
    ddq_z_half_ref = metrics_savepoint.ddqz_z_half()
    z_ifc = metrics_savepoint.z_ifc()

    nlevp1 = icon_grid.num_levels + 1
    k_index = data_alloc.index_field(
        icon_grid, dim=dims.KDim, extend={dims.KDim: 1}, backend=backend
    )
    z_mc = metrics_savepoint.z_mc()
    ddqz_z_half = data_alloc.zero_field(
        icon_grid, dims.CellDim, dims.KDim, extend={dims.KDim: 1}, backend=backend
    )

    compute_ddqz_z_half.with_backend(backend=backend)(
        z_ifc=z_ifc,
        z_mc=z_mc,
        k=k_index,
        nlev=icon_grid.num_levels,
        ddqz_z_half=ddqz_z_half,
        horizontal_start=0,
        horizontal_end=icon_grid.num_cells,
        vertical_start=0,
        vertical_end=nlevp1,
        offset_provider={"Koff": icon_grid.get_offset_provider("Koff")},
    )

    assert testing_helpers.dallclose(ddqz_z_half.asnumpy(), ddq_z_half_ref.asnumpy())


@pytest.mark.datatest
@pytest.mark.parametrize("experiment", [dt_utils.REGIONAL_EXPERIMENT, dt_utils.GLOBAL_EXPERIMENT])
def test_compute_ddqz_z_full_and_inverse(icon_grid, metrics_savepoint, backend):
    z_ifc = metrics_savepoint.z_ifc()
    inv_ddqz_full_ref = metrics_savepoint.inv_ddqz_z_full()
    ddqz_z_full = data_alloc.zero_field(icon_grid, dims.CellDim, dims.KDim, backend=backend)
    inv_ddqz_z_full = data_alloc.zero_field(icon_grid, dims.CellDim, dims.KDim, backend=backend)

    compute_ddqz_z_full_and_inverse.with_backend(backend)(
        z_ifc=z_ifc,
        ddqz_z_full=ddqz_z_full,
        inv_ddqz_z_full=inv_ddqz_z_full,
        horizontal_start=0,
        horizontal_end=icon_grid.num_cells,
        vertical_start=0,
        vertical_end=icon_grid.num_levels,
        offset_provider={"Koff": icon_grid.get_offset_provider("Koff")},
    )

    assert testing_helpers.dallclose(inv_ddqz_z_full.asnumpy(), inv_ddqz_full_ref.asnumpy())


@pytest.mark.datatest
@pytest.mark.parametrize("experiment", [dt_utils.REGIONAL_EXPERIMENT, dt_utils.GLOBAL_EXPERIMENT])
def test_compute_scalfac_dd3d(icon_grid, metrics_savepoint, grid_savepoint, backend):
    scalfac_dd3d_ref = metrics_savepoint.scalfac_dd3d()
    scalfac_dd3d_full = data_alloc.zero_field(icon_grid, dims.KDim, backend=backend)
    divdamp_trans_start = 12500.0
    divdamp_trans_end = 17500.0
    divdamp_type = 3

    compute_scalfac_dd3d.with_backend(backend=backend)(
        vct_a=grid_savepoint.vct_a(),
        scalfac_dd3d=scalfac_dd3d_full,
        divdamp_trans_start=divdamp_trans_start,
        divdamp_trans_end=divdamp_trans_end,
        divdamp_type=divdamp_type,
        vertical_start=0,
        vertical_end=icon_grid.num_levels,
        offset_provider={"Koff": icon_grid.get_offset_provider("Koff")},
    )

    assert testing_helpers.dallclose(scalfac_dd3d_ref.asnumpy(), scalfac_dd3d_full.asnumpy())


@pytest.mark.datatest
@pytest.mark.parametrize("experiment", [dt_utils.REGIONAL_EXPERIMENT])
def test_compute_rayleigh_w(icon_grid, experiment, metrics_savepoint, grid_savepoint, backend):
    rayleigh_w_ref = metrics_savepoint.rayleigh_w()
    vct_a_1 = grid_savepoint.vct_a().asnumpy()[0]
    rayleigh_w_full = data_alloc.zero_field(
        icon_grid, dims.KDim, extend={dims.KDim: 1}, backend=backend
    )
    rayleigh_type = 2
    rayleigh_coeff = 0.1 if experiment == dt_utils.GLOBAL_EXPERIMENT else 5.0
    damping_height = 50000.0 if experiment == dt_utils.GLOBAL_EXPERIMENT else 12500.0
    compute_rayleigh_w.with_backend(backend=backend)(
        rayleigh_w=rayleigh_w_full,
        vct_a=grid_savepoint.vct_a(),
        damping_height=damping_height,
        rayleigh_type=rayleigh_type,
        rayleigh_classic=constants.RayleighType.CLASSIC,
        rayleigh_klemp=constants.RayleighType.KLEMP,
        rayleigh_coeff=rayleigh_coeff,
        vct_a_1=vct_a_1,
        pi_const=math.pi,
        vertical_start=0,
        vertical_end=gtx.int32(grid_savepoint.nrdmax() + 1),
        offset_provider={},
    )

    assert testing_helpers.dallclose(rayleigh_w_full.asnumpy(), rayleigh_w_ref.asnumpy())


@pytest.mark.datatest
@pytest.mark.parametrize("experiment", [dt_utils.REGIONAL_EXPERIMENT, dt_utils.GLOBAL_EXPERIMENT])
def test_compute_coeff_dwdz(icon_grid, metrics_savepoint, grid_savepoint, backend):
    coeff1_dwdz_ref = metrics_savepoint.coeff1_dwdz()
    coeff2_dwdz_ref = metrics_savepoint.coeff2_dwdz()

    coeff1_dwdz_full = data_alloc.zero_field(icon_grid, dims.CellDim, dims.KDim, backend=backend)
    coeff2_dwdz_full = data_alloc.zero_field(icon_grid, dims.CellDim, dims.KDim, backend=backend)
    ddqz_z_full = gtx.as_field(
        (dims.CellDim, dims.KDim),
        1 / metrics_savepoint.inv_ddqz_z_full().asnumpy(),
        allocator=backend,
    )

    compute_coeff_dwdz.with_backend(backend=backend)(
        ddqz_z_full=ddqz_z_full,
        z_ifc=metrics_savepoint.z_ifc(),
        coeff1_dwdz=coeff1_dwdz_full,
        coeff2_dwdz=coeff2_dwdz_full,
        horizontal_start=0,
        horizontal_end=icon_grid.num_cells,
        vertical_start=1,
        vertical_end=gtx.int32(icon_grid.num_levels),
        offset_provider={"Koff": icon_grid.get_offset_provider("Koff")},
    )

    assert testing_helpers.dallclose(coeff1_dwdz_full.asnumpy(), coeff1_dwdz_ref.asnumpy())
    assert testing_helpers.dallclose(coeff2_dwdz_full.asnumpy(), coeff2_dwdz_ref.asnumpy())


@pytest.mark.datatest
@pytest.mark.parametrize("experiment", [dt_utils.REGIONAL_EXPERIMENT, dt_utils.GLOBAL_EXPERIMENT])
def test_compute_vwind_expl_wgt(icon_grid, metrics_savepoint, backend):
    vwind_expl_wgt_full = data_alloc.zero_field(icon_grid, dims.CellDim, backend=backend)
    vwind_expl_wgt_ref = metrics_savepoint.vwind_expl_wgt()
    vwind_impl_wgt = metrics_savepoint.vwind_impl_wgt()

    compute_vwind_expl_wgt.with_backend(backend)(
        vwind_impl_wgt=vwind_impl_wgt,
        vwind_expl_wgt=vwind_expl_wgt_full,
        horizontal_start=0,
        horizontal_end=icon_grid.num_cells,
        offset_provider={"C2E": icon_grid.get_offset_provider("C2E")},
    )

    assert testing_helpers.dallclose(vwind_expl_wgt_full.asnumpy(), vwind_expl_wgt_ref.asnumpy())


@pytest.mark.datatest
@pytest.mark.parametrize("experiment", [dt_utils.REGIONAL_EXPERIMENT, dt_utils.GLOBAL_EXPERIMENT])
def test_compute_exner_exfac(grid_savepoint, experiment, icon_grid, metrics_savepoint, backend):
    horizontal_start = icon_grid.start_index(cell_domain(horizontal.Zone.LATERAL_BOUNDARY_LEVEL_2))
    exner_expol = 0.333 if experiment == dt_utils.REGIONAL_EXPERIMENT else 0.3333333333333
    cell_index = data_alloc.index_field(icon_grid, dims.CellDim, backend=backend)
    exner_exfac = data_alloc.zero_field(icon_grid, dims.CellDim, dims.KDim, backend=backend)
    exner_exfac_ref = metrics_savepoint.exner_exfac()
    compute_exner_exfac.with_backend(backend)(
        ddxn_z_full=metrics_savepoint.ddxn_z_full(),
        dual_edge_length=grid_savepoint.dual_edge_length(),
        cell=cell_index,
        exner_exfac=exner_exfac,
        exner_expol=exner_expol,
        lateral_boundary_level_2=horizontal_start,
        horizontal_start=gtx.int32(0),
        horizontal_end=gtx.int32(icon_grid.num_cells),
        vertical_start=gtx.int32(0),
        vertical_end=gtx.int32(icon_grid.num_levels),
        offset_provider={"C2E": icon_grid.get_offset_provider("C2E")},
    )

    assert testing_helpers.dallclose(exner_exfac.asnumpy(), exner_exfac_ref.asnumpy(), rtol=1.0e-10)


@pytest.mark.datatest
@pytest.mark.parametrize("experiment", [dt_utils.GLOBAL_EXPERIMENT, dt_utils.REGIONAL_EXPERIMENT])
def test_compute_vwind_impl_wgt(
    icon_grid, experiment, grid_savepoint, metrics_savepoint, interpolation_savepoint, backend
):
    z_ifc = metrics_savepoint.z_ifc()
    inv_dual_edge_length = grid_savepoint.inv_dual_edge_length()
    tangent_orientation = grid_savepoint.tangent_orientation()
    inv_primal_edge_length = grid_savepoint.inverse_primal_edge_lengths()
    z_ddxn_z_half_e = data_alloc.zero_field(
        icon_grid, dims.EdgeDim, dims.KDim, extend={dims.KDim: 1}, backend=backend
    )
    z_ddxt_z_half_e = data_alloc.zero_field(
        icon_grid, dims.EdgeDim, dims.KDim, extend={dims.KDim: 1}, backend=backend
    )
    horizontal_start = icon_grid.start_index(edge_domain(horizontal.Zone.LATERAL_BOUNDARY_LEVEL_2))

    horizontal_end = icon_grid.end_index(edge_domain(horizontal.Zone.INTERIOR))

    vertical_start = 0
    vertical_end = icon_grid.num_levels + 1

    compute_ddxn_z_half_e.with_backend(backend)(
        z_ifc=z_ifc,
        inv_dual_edge_length=inv_dual_edge_length,
        ddxn_z_half_e=z_ddxn_z_half_e,
        horizontal_start=horizontal_start,
        horizontal_end=horizontal_end,
        vertical_start=vertical_start,
        vertical_end=vertical_end,
        offset_provider={"E2C": icon_grid.get_offset_provider("E2C")},
    )

    horizontal_start_edge = icon_grid.start_index(
        edge_domain(horizontal.Zone.LATERAL_BOUNDARY_LEVEL_3)
    )
    horizontal_end_edge = icon_grid.end_index(edge_domain(horizontal.Zone.INTERIOR))

    compute_ddxt_z_half_e.with_backend(backend)(
        cell_in=z_ifc,
        c_int=interpolation_savepoint.c_intp(),
        inv_primal_edge_length=inv_primal_edge_length,
        tangent_orientation=tangent_orientation,
        ddxt_z_half_e=z_ddxt_z_half_e,
        horizontal_start=horizontal_start_edge,
        horizontal_end=horizontal_end_edge,
        vertical_start=vertical_start,
        vertical_end=vertical_end,
        offset_provider={
            "E2V": icon_grid.get_offset_provider("E2V"),
            "V2C": icon_grid.get_offset_provider("V2C"),
        },
    )

    horizontal_start_cell = icon_grid.start_index(
        cell_domain(horizontal.Zone.LATERAL_BOUNDARY_LEVEL_2)
    )
    vwind_impl_wgt_ref = metrics_savepoint.vwind_impl_wgt()
    dual_edge_length = grid_savepoint.dual_edge_length()
    vwind_offctr = 0.2 if experiment == dt_utils.REGIONAL_EXPERIMENT else 0.15
    xp = data_alloc.import_array_ns(backend)
    vwind_impl_wgt = compute_vwind_impl_wgt(
        c2e=icon_grid.connectivities[dims.C2EDim],
        vct_a=grid_savepoint.vct_a().ndarray,
        z_ifc=metrics_savepoint.z_ifc().ndarray,
        z_ddxn_z_half_e=z_ddxn_z_half_e.ndarray,
        z_ddxt_z_half_e=z_ddxt_z_half_e.ndarray,
        dual_edge_length=dual_edge_length.ndarray,
        vwind_offctr=vwind_offctr,
        nlev=icon_grid.num_levels,
        horizontal_start_cell=horizontal_start_cell,
        n_cells=icon_grid.num_cells,
        array_ns=xp,
    )
    assert testing_helpers.dallclose(
        vwind_impl_wgt_ref.asnumpy(), data_alloc.as_numpy(vwind_impl_wgt)
    )


@pytest.mark.datatest
@pytest.mark.parametrize("experiment", [dt_utils.REGIONAL_EXPERIMENT, dt_utils.GLOBAL_EXPERIMENT])
def test_compute_wgtfac_e(metrics_savepoint, interpolation_savepoint, icon_grid, backend):
    wgtfac_e = data_alloc.zero_field(
        icon_grid, dims.EdgeDim, dims.KDim, extend={dims.KDim: 1}, backend=backend
    )
    wgtfac_e_ref = metrics_savepoint.wgtfac_e()
    compute_wgtfac_e.with_backend(backend)(
        wgtfac_c=metrics_savepoint.wgtfac_c(),
        c_lin_e=interpolation_savepoint.c_lin_e(),
        wgtfac_e=wgtfac_e,
        horizontal_start=0,
        horizontal_end=icon_grid.num_edges,
        vertical_start=0,
        vertical_end=icon_grid.num_levels + 1,
        offset_provider={"E2C": icon_grid.get_offset_provider("E2C")},
    )
    assert testing_helpers.dallclose(wgtfac_e.asnumpy(), wgtfac_e_ref.asnumpy())


@pytest.mark.embedded_remap_error
@pytest.mark.skip_value_error
@pytest.mark.datatest
@pytest.mark.parametrize("experiment", [dt_utils.REGIONAL_EXPERIMENT, dt_utils.GLOBAL_EXPERIMENT])
def test_compute_pressure_gradient_downward_extrapolation_mask_distance(
    metrics_savepoint, interpolation_savepoint, icon_grid, grid_savepoint, backend
):
    xp = data_alloc.import_array_ns(backend)
    pg_exdist_ref = metrics_savepoint.pg_exdist()
    pg_edgeidx_dsl_ref = metrics_savepoint.pg_edgeidx_dsl()

    nlev = icon_grid.num_levels
    z_mc = metrics_savepoint.z_mc()
    z_ifc = metrics_savepoint.z_ifc()
    c_lin_e = interpolation_savepoint.c_lin_e()
    z_ifc_sliced = gtx.as_field((dims.CellDim,), z_ifc.ndarray[:, nlev], allocator=backend)

    k = data_alloc.index_field(icon_grid, dim=dims.KDim, extend={dims.KDim: 1}, backend=backend)
    edges = data_alloc.index_field(icon_grid, dim=dims.EdgeDim, backend=backend)

    flat_idx = data_alloc.zero_field(
        icon_grid, dims.EdgeDim, dims.KDim, dtype=gtx.int32, backend=backend
    )
    edge_mask = data_alloc.zero_field(
        icon_grid, dims.EdgeDim, dims.KDim, dtype=bool, backend=backend
    )
    ex_distance = data_alloc.zero_field(icon_grid, dims.EdgeDim, dims.KDim, backend=backend)

    start_edge_nudging = icon_grid.end_index(edge_domain(horizontal.Zone.NUDGING))
    start_edge_nudging_2 = icon_grid.start_index(edge_domain(horizontal.Zone.NUDGING_LEVEL_2))
    horizontal_start_edge = icon_grid.start_index(
        edge_domain(horizontal.Zone.LATERAL_BOUNDARY_LEVEL_3)
    )

    compute_flat_idx.with_backend(backend)(
        z_mc=z_mc,
        c_lin_e=c_lin_e,
        z_ifc=z_ifc,
        k_lev=k,
        flat_idx=flat_idx,
        horizontal_start=horizontal_start_edge,
        horizontal_end=icon_grid.num_edges,
        vertical_start=gtx.int32(0),
        vertical_end=icon_grid.num_levels,
        offset_provider={
            "E2C": icon_grid.get_offset_provider("E2C"),
            "Koff": icon_grid.get_offset_provider("Koff"),
        },
    )
    flat_idx_max = gtx.as_field(
        (dims.EdgeDim,), xp.max(flat_idx.asnumpy(), axis=1), dtype=gtx.int32, allocator=backend
    )

    compute_pressure_gradient_downward_extrapolation_mask_distance.with_backend(backend)(
        z_mc=z_mc,
        z_ifc_sliced=z_ifc_sliced,
        c_lin_e=c_lin_e,
        e_owner_mask=grid_savepoint.e_owner_mask(),
        flat_idx_max=flat_idx_max,
        e_lev=edges,
        k_lev=k,
        pg_edgeidx_dsl=edge_mask,
        pg_exdist_dsl=ex_distance,
        horizontal_start_distance=start_edge_nudging,
        horizontal_end_distance=icon_grid.num_edges,
        horizontal_start=start_edge_nudging_2,
        horizontal_end=icon_grid.num_edges,
        vertical_start=int(0),
        vertical_end=icon_grid.num_levels,
        offset_provider={
            "E2C": icon_grid.get_offset_provider("E2C"),
            "Koff": icon_grid.get_offset_provider("Koff"),
        },
    )

    assert testing_helpers.dallclose(pg_exdist_ref.asnumpy(), ex_distance.asnumpy(), rtol=1.0e-9)
    assert testing_helpers.dallclose(pg_edgeidx_dsl_ref.asnumpy(), edge_mask.asnumpy())


@pytest.mark.datatest
@pytest.mark.parametrize("experiment", [dt_utils.REGIONAL_EXPERIMENT, dt_utils.GLOBAL_EXPERIMENT])
def test_compute_mask_prog_halo_c(metrics_savepoint, icon_grid, grid_savepoint, backend):
    mask_prog_halo_c_full = data_alloc.zero_field(
        icon_grid, dims.CellDim, dtype=bool, backend=backend
    )
    c_refin_ctrl = grid_savepoint.refin_ctrl(dims.CellDim)
    mask_prog_halo_c_ref = metrics_savepoint.mask_prog_halo_c()
    horizontal_start = icon_grid.start_index(cell_domain(horizontal.Zone.HALO))
    horizontal_end = icon_grid.end_index(cell_domain(horizontal.Zone.LOCAL))
    compute_mask_prog_halo_c.with_backend(backend)(
        c_refin_ctrl=c_refin_ctrl,
        mask_prog_halo_c=mask_prog_halo_c_full,
        horizontal_start=horizontal_start,
        horizontal_end=horizontal_end,
        offset_provider={},
    )
    assert testing_helpers.dallclose(
        mask_prog_halo_c_full.asnumpy(), mask_prog_halo_c_ref.asnumpy()
    )


@pytest.mark.datatest
@pytest.mark.parametrize("experiment", [dt_utils.REGIONAL_EXPERIMENT, dt_utils.GLOBAL_EXPERIMENT])
def test_compute_bdy_halo_c(metrics_savepoint, icon_grid, grid_savepoint, backend):
    bdy_halo_c_full = data_alloc.zero_field(icon_grid, dims.CellDim, dtype=bool, backend=backend)
    c_refin_ctrl = grid_savepoint.refin_ctrl(dims.CellDim)
    bdy_halo_c_ref = metrics_savepoint.bdy_halo_c()
    horizontal_start = icon_grid.start_index(cell_domain(horizontal.Zone.HALO))
    horizontal_end = icon_grid.end_index(cell_domain(horizontal.Zone.LOCAL))

    compute_bdy_halo_c(
        c_refin_ctrl=c_refin_ctrl,
        bdy_halo_c=bdy_halo_c_full,
        horizontal_start=horizontal_start,
        horizontal_end=horizontal_end,
        offset_provider={},
    )

    assert testing_helpers.dallclose(bdy_halo_c_full.asnumpy(), bdy_halo_c_ref.asnumpy())


@pytest.mark.datatest
@pytest.mark.parametrize("experiment", [dt_utils.REGIONAL_EXPERIMENT, dt_utils.GLOBAL_EXPERIMENT])
def test_compute_hmask_dd3d(metrics_savepoint, icon_grid, grid_savepoint, backend):
    hmask_dd3d_full = data_alloc.zero_field(icon_grid, dims.EdgeDim, backend=backend)
    e_refin_ctrl = grid_savepoint.refin_ctrl(dims.EdgeDim)
    horizontal_start = icon_grid.start_index(edge_domain(horizontal.Zone.LATERAL_BOUNDARY_LEVEL_2))
    hmask_dd3d_ref = metrics_savepoint.hmask_dd3d()
    compute_hmask_dd3d.with_backend(backend)(
        e_refin_ctrl=e_refin_ctrl,
        hmask_dd3d=hmask_dd3d_full,
        grf_nudge_start_e=gtx.int32(horizontal._GRF_NUDGEZONE_START_EDGES),
        grf_nudgezone_width=gtx.int32(horizontal._GRF_NUDGEZONE_WIDTH),
        horizontal_start=horizontal_start,
        horizontal_end=icon_grid.num_edges,
        offset_provider={},
    )

    assert testing_helpers.dallclose(hmask_dd3d_full.asnumpy(), hmask_dd3d_ref.asnumpy())


@pytest.mark.datatest
@pytest.mark.parametrize("experiment", [dt_utils.REGIONAL_EXPERIMENT, dt_utils.GLOBAL_EXPERIMENT])
def test_compute_theta_exner_ref_mc(metrics_savepoint, icon_grid, backend):
    exner_ref_mc_full = data_alloc.zero_field(icon_grid, dims.CellDim, dims.KDim, backend=backend)
    theta_ref_mc_full = data_alloc.zero_field(icon_grid, dims.CellDim, dims.KDim, backend=backend)
    t0sl_bg = constants.SEA_LEVEL_TEMPERATURE
    del_t_bg = constants.DELTA_TEMPERATURE
    h_scal_bg = constants.HEIGHT_SCALE_FOR_REFERENCE_ATMOSPHERE
    grav = constants.GRAV
    rd = constants.RD
    p0sl_bg = constants.SEAL_LEVEL_PRESSURE
    rd_o_cpd = constants.RD_O_CPD
    p0ref = constants.REFERENCE_PRESSURE
    exner_ref_mc_ref = metrics_savepoint.exner_ref_mc()
    theta_ref_mc_ref = metrics_savepoint.theta_ref_mc()
<<<<<<< HEAD
    z_mc = metrics_savepoint.z_mc()

=======
    z_ifc = metrics_savepoint.z_ifc()
    z_mc = data_alloc.zero_field(icon_grid, dims.CellDim, dims.KDim, backend=backend)
    average_cell_kdim_level_up.with_backend(backend)(
        z_ifc, out=z_mc, offset_provider={"Koff": icon_grid.get_offset_provider("Koff")}
    )
>>>>>>> 9bee3279
    compute_theta_exner_ref_mc.with_backend(backend)(
        z_mc=z_mc,
        exner_ref_mc=exner_ref_mc_full,
        theta_ref_mc=theta_ref_mc_full,
        t0sl_bg=t0sl_bg,
        del_t_bg=del_t_bg,
        h_scal_bg=h_scal_bg,
        grav=grav,
        rd=rd,
        p0sl_bg=p0sl_bg,
        rd_o_cpd=rd_o_cpd,
        p0ref=p0ref,
        horizontal_start=int(0),
        horizontal_end=icon_grid.num_cells,
        vertical_start=int(0),
        vertical_end=icon_grid.num_levels,
        offset_provider={},
    )

    assert testing_helpers.dallclose(exner_ref_mc_ref.asnumpy(), exner_ref_mc_full.asnumpy())
    assert testing_helpers.dallclose(theta_ref_mc_ref.asnumpy(), theta_ref_mc_full.asnumpy())<|MERGE_RESOLUTION|>--- conflicted
+++ resolved
@@ -476,16 +476,8 @@
     p0ref = constants.REFERENCE_PRESSURE
     exner_ref_mc_ref = metrics_savepoint.exner_ref_mc()
     theta_ref_mc_ref = metrics_savepoint.theta_ref_mc()
-<<<<<<< HEAD
     z_mc = metrics_savepoint.z_mc()
 
-=======
-    z_ifc = metrics_savepoint.z_ifc()
-    z_mc = data_alloc.zero_field(icon_grid, dims.CellDim, dims.KDim, backend=backend)
-    average_cell_kdim_level_up.with_backend(backend)(
-        z_ifc, out=z_mc, offset_provider={"Koff": icon_grid.get_offset_provider("Koff")}
-    )
->>>>>>> 9bee3279
     compute_theta_exner_ref_mc.with_backend(backend)(
         z_mc=z_mc,
         exner_ref_mc=exner_ref_mc_full,
