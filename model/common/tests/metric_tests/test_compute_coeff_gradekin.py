# ICON4Py - ICON inspired code in Python and GT4Py
#
# Copyright (c) 2022-2024, ETH Zurich and MeteoSwiss
# All rights reserved.
#
# Please, refer to the LICENSE file in the root directory.
# SPDX-License-Identifier: BSD-3-Clause

import pytest

import icon4py.model.common.grid.horizontal as h_grid
from icon4py.model.common import dimension as dims
from icon4py.model.common.metrics.compute_coeff_gradekin import compute_coeff_gradekin
from icon4py.model.testing import datatest_utils as dt_utils, helpers


@pytest.mark.datatest
@pytest.mark.parametrize("experiment", [dt_utils.REGIONAL_EXPERIMENT, dt_utils.GLOBAL_EXPERIMENT])
def test_compute_coeff_gradekin(icon_grid, grid_savepoint, metrics_savepoint):
    edge_cell_length = grid_savepoint.edge_cell_length().asnumpy()
    inv_dual_edge_length = grid_savepoint.inv_dual_edge_length().asnumpy()
    coeff_gradekin_ref = metrics_savepoint.coeff_gradekin()
    horizontal_start = icon_grid.start_index(
        h_grid.domain(dims.EdgeDim)(h_grid.Zone.LATERAL_BOUNDARY_LEVEL_2)
    )
    horizontal_end = icon_grid.num_edges

    coeff_gradekin_full = compute_coeff_gradekin(
        edge_cell_length, inv_dual_edge_length, horizontal_start, horizontal_end
    )
<<<<<<< HEAD
    assert dallclose(coeff_gradekin_ref.asnumpy(), coeff_gradekin_full)
=======
    assert helpers.dallclose(coeff_gradekin_ref.asnumpy(), coeff_gradekin_full.asnumpy())
>>>>>>> 353b2104
<|MERGE_RESOLUTION|>--- conflicted
+++ resolved
@@ -28,8 +28,4 @@
     coeff_gradekin_full = compute_coeff_gradekin(
         edge_cell_length, inv_dual_edge_length, horizontal_start, horizontal_end
     )
-<<<<<<< HEAD
-    assert dallclose(coeff_gradekin_ref.asnumpy(), coeff_gradekin_full)
-=======
-    assert helpers.dallclose(coeff_gradekin_ref.asnumpy(), coeff_gradekin_full.asnumpy())
->>>>>>> 353b2104
+    assert helpers.dallclose(coeff_gradekin_ref.asnumpy(), coeff_gradekin_full.asnumpy())