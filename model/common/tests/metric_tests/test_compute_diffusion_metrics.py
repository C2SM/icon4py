# ICON4Py - ICON inspired code in Python and GT4Py
#
# Copyright (c) 2022-2024, ETH Zurich and MeteoSwiss
# All rights reserved.
#
# Please, refer to the LICENSE file in the root directory.
# SPDX-License-Identifier: BSD-3-Clause

import gt4py.next as gtx
import pytest

import icon4py.model.common.grid.horizontal as h_grid
from icon4py.model.common import dimension as dims
from icon4py.model.common.metrics.compute_diffusion_metrics import (
    compute_diffusion_metrics,
)
from icon4py.model.common.metrics.metric_fields import (
    compute_max_nbhgt,
    compute_maxslp_maxhgtd,
    compute_weighted_cell_neighbor_sum,
)
from icon4py.model.common.utils import data_allocation as data_alloc
from icon4py.model.testing import datatest_utils as dt_utils, helpers


@pytest.mark.cpu_only
@pytest.mark.embedded_remap_error
@pytest.mark.datatest
@pytest.mark.parametrize("experiment", [dt_utils.REGIONAL_EXPERIMENT, dt_utils.GLOBAL_EXPERIMENT])
def test_compute_diffusion_metrics(
    metrics_savepoint,
    experiment,
    interpolation_savepoint,
    icon_grid,
    grid_savepoint,
    backend,
):
    if experiment == dt_utils.GLOBAL_EXPERIMENT:
        pytest.skip(f"Fields not computed for {experiment}")

    maxslp_avg = data_alloc.zero_field(icon_grid, dims.CellDim, dims.KDim, backend=backend)
    maxhgtd_avg = data_alloc.zero_field(icon_grid, dims.CellDim, dims.KDim, backend=backend)
    maxslp = data_alloc.zero_field(icon_grid, dims.CellDim, dims.KDim, backend=backend)
    maxhgtd = data_alloc.zero_field(icon_grid, dims.CellDim, dims.KDim, backend=backend)
    max_nbhgt = data_alloc.zero_field(icon_grid, dims.CellDim, backend=backend)

    c2e2c = data_alloc.as_numpy(icon_grid.connectivities[dims.C2E2CDim])
    c_bln_avg = interpolation_savepoint.c_bln_avg()
    z_mc = metrics_savepoint.z_mc()
    thslp_zdiffu = 0.02
    thhgtd_zdiffu = 125.0
    cell_nudging = icon_grid.start_index(h_grid.domain(dims.CellDim)(h_grid.Zone.NUDGING))

    cell_lateral = icon_grid.start_index(
        h_grid.domain(dims.CellDim)(h_grid.Zone.LATERAL_BOUNDARY_LEVEL_2)
    )

    nlev = icon_grid.num_levels

    compute_maxslp_maxhgtd.with_backend(backend)(
        ddxn_z_full=metrics_savepoint.ddxn_z_full(),
        dual_edge_length=grid_savepoint.dual_edge_length(),
        maxslp=maxslp,
        maxhgtd=maxhgtd,
        horizontal_start=cell_lateral,
        horizontal_end=icon_grid.num_cells,
        vertical_start=0,
        vertical_end=nlev,
        offset_provider={"C2E": icon_grid.get_offset_provider("C2E")},
    )

<<<<<<< HEAD
    z_mc = metrics_savepoint.z_mc()

=======
>>>>>>> 17132e90
    compute_weighted_cell_neighbor_sum.with_backend(backend)(
        maxslp=maxslp,
        maxhgtd=maxhgtd,
        c_bln_avg=c_bln_avg,
        maxslp_avg=maxslp_avg,
        maxhgtd_avg=maxhgtd_avg,
        horizontal_start=cell_lateral,
        horizontal_end=icon_grid.num_cells,
        vertical_start=0,
        vertical_end=nlev,
        offset_provider={
            "C2E2CO": icon_grid.get_offset_provider("C2E2CO"),
        },
    )

    compute_max_nbhgt.with_backend(backend)(
        z_mc_nlev=gtx.as_field((dims.CellDim,), z_mc.asnumpy()[:, nlev - 1], allocator=backend),
        max_nbhgt=max_nbhgt,
        horizontal_start=cell_nudging,
        horizontal_end=icon_grid.num_cells,
        offset_provider={"C2E2C": icon_grid.get_offset_provider("C2E2C")},
    )

    mask_hdiff, zd_diffcoef_dsl, zd_intcoef_dsl, zd_vertoffset_dsl = compute_diffusion_metrics(
        c2e2c=c2e2c,
        z_mc=z_mc.asnumpy(),
        max_nbhgt=max_nbhgt.asnumpy(),
        c_owner_mask=grid_savepoint.c_owner_mask().asnumpy(),
        maxslp_avg=maxslp_avg.asnumpy(),
        maxhgtd_avg=maxhgtd_avg.asnumpy(),
        thslp_zdiffu=thslp_zdiffu,
        thhgtd_zdiffu=thhgtd_zdiffu,
        cell_nudging=cell_nudging,
        nlev=nlev,
    )
    assert helpers.dallclose(mask_hdiff, metrics_savepoint.mask_hdiff().asnumpy())
    assert helpers.dallclose(
        zd_diffcoef_dsl, metrics_savepoint.zd_diffcoef().asnumpy(), rtol=1.0e-11
    )
    assert helpers.dallclose(zd_vertoffset_dsl, metrics_savepoint.zd_vertoffset().asnumpy())
    assert helpers.dallclose(zd_intcoef_dsl, metrics_savepoint.zd_intcoef().asnumpy())<|MERGE_RESOLUTION|>--- conflicted
+++ resolved
@@ -23,7 +23,7 @@
 from icon4py.model.testing import datatest_utils as dt_utils, helpers
 
 
-@pytest.mark.cpu_only
+@pytest.mark.cpu_only  # TODO (@halungge: fixed with PR https://github.com/C2SM/icon4py/pull/715)
 @pytest.mark.embedded_remap_error
 @pytest.mark.datatest
 @pytest.mark.parametrize("experiment", [dt_utils.REGIONAL_EXPERIMENT, dt_utils.GLOBAL_EXPERIMENT])
@@ -69,11 +69,6 @@
         offset_provider={"C2E": icon_grid.get_offset_provider("C2E")},
     )
 
-<<<<<<< HEAD
-    z_mc = metrics_savepoint.z_mc()
-
-=======
->>>>>>> 17132e90
     compute_weighted_cell_neighbor_sum.with_backend(backend)(
         maxslp=maxslp,
         maxhgtd=maxhgtd,
