--- conflicted
+++ resolved
@@ -25,21 +25,4 @@
 )
 from icon4py.model.common.test_utils.helpers import (  # noqa : F401  # fixtures from test_utils
     backend,
-<<<<<<< HEAD
-)
-
-
-@pytest.fixture
-def is_otf(backend) -> bool:  # noqa : F811 # fixture is used in the test
-    # want to exclude python backends:
-    #   - cannot run on embedded: because of slicing
-    #   - roundtrip is very slow on large grid
-    if hasattr(backend, "executor"):
-        if isinstance(
-            backend.executor, gt4py.next.program_processors.modular_executor.ModularExecutor
-        ):
-            return True
-    return False
-=======
-)
->>>>>>> 6818f841
+)