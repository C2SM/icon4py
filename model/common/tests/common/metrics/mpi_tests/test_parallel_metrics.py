# ICON4Py - ICON inspired code in Python and GT4Py
#
# Copyright (c) 2022-2024, ETH Zurich and MeteoSwiss
# All rights reserved.
#
# Please, refer to the LICENSE file in the root directory.
# SPDX-License-Identifier: BSD-3-Clause

from __future__ import annotations

from typing import TYPE_CHECKING

import numpy as np
import pytest

from icon4py.model.common import dimension as dims
from icon4py.model.common.decomposition import definitions as decomposition
from icon4py.model.common.grid import horizontal as h_grid
from icon4py.model.common.metrics import metrics_attributes as attrs, metrics_factory
from icon4py.model.testing import definitions as test_defs, parallel_helpers, test_utils

from ...fixtures import (
    backend,
    data_provider,
    decomposition_info,
    download_ser_data,
    experiment,
    geometry_from_savepoint,
    grid_savepoint,
    icon_grid,
    interpolation_factory_from_savepoint,
    metrics_factory_from_savepoint,
    metrics_savepoint,
    processor_props,
    ranked_data_path,
    topography_savepoint,
)


if TYPE_CHECKING:
    import gt4py.next.typing as gtx_typing

    from icon4py.model.testing import serialbox as sb


@pytest.mark.datatest
@pytest.mark.mpi
@pytest.mark.parametrize("processor_props", [True], indirect=True)
@pytest.mark.parametrize(
    "attrs_name, metrics_name",
    [
        (attrs.CELL_HEIGHT_ON_HALF_LEVEL, "z_ifc"),
        (attrs.DDQZ_Z_FULL_E, "ddqz_z_full_e"),
        (attrs.ZDIFF_GRADP, "zdiff_gradp"),
        (attrs.VERTOFFSET_GRADP, "vertoffset_gradp"),
        (attrs.Z_MC, "z_mc"),
        (attrs.DDQZ_Z_HALF, "ddqz_z_half"),
        (attrs.SCALING_FACTOR_FOR_3D_DIVDAMP, "scalfac_dd3d"),
        (attrs.RAYLEIGH_W, "rayleigh_w"),
        (attrs.COEFF_GRADEKIN, "coeff_gradekin"),
    ],
)
def test_distributed_metrics_attrs(
    backend: gtx_typing.Backend,
    metrics_savepoint: sb.MetricSavepoint,
    grid_savepoint: sb.IconGridSavepoint,
    processor_props: decomposition.ProcessProperties,
    decomposition_info: decomposition.DecompositionInfo,
    metrics_factory_from_savepoint: metrics_factory.MetricsFieldsFactory,
    attrs_name: str,
    metrics_name: str,
    experiment: test_defs.Experiment,
) -> None:
    parallel_helpers.check_comm_size(processor_props)
    parallel_helpers.log_process_properties(processor_props)
    parallel_helpers.log_local_field_size(decomposition_info)
    factory = metrics_factory_from_savepoint
    print(f"computed flatlev {factory.vertical_grid.nflatlev}, expected{grid_savepoint.nflatlev()}")

    field = factory.get(attrs_name).asnumpy()
    field_ref = metrics_savepoint.__getattribute__(metrics_name)().asnumpy()
    assert test_utils.dallclose(field, field_ref, rtol=1e-8, atol=1.0e-8)


@pytest.mark.datatest
@pytest.mark.mpi
@pytest.mark.parametrize("processor_props", [True], indirect=True)
@pytest.mark.parametrize(
    "attrs_name, metrics_name",
    [
        (attrs.DDQZ_Z_FULL, "ddqz_z_full"),
        (attrs.INV_DDQZ_Z_FULL, "inv_ddqz_z_full"),
        (attrs.COEFF1_DWDZ, "coeff1_dwdz"),
        (attrs.COEFF2_DWDZ, "coeff2_dwdz"),
        (attrs.THETA_REF_MC, "theta_ref_mc"),
        (attrs.EXNER_REF_MC, "exner_ref_mc"),
        (attrs.RHO_REF_ME, "rho_ref_me"),
        (attrs.THETA_REF_ME, "theta_ref_me"),
        (attrs.D2DEXDZ2_FAC1_MC, "d2dexdz2_fac1_mc"),
        (attrs.D2DEXDZ2_FAC2_MC, "d2dexdz2_fac2_mc"),
        (attrs.DDXN_Z_FULL, "ddxn_z_full"),
        (attrs.DDXT_Z_FULL, "ddxt_z_full"),
        (attrs.EXNER_W_IMPLICIT_WEIGHT_PARAMETER, "vwind_impl_wgt"),
        (attrs.EXNER_W_EXPLICIT_WEIGHT_PARAMETER, "vwind_expl_wgt"),
        (attrs.PG_EDGEDIST_DSL, "pg_exdist"),
        (attrs.PG_EDGEIDX_DSL, "pg_edgeidx_dsl"),
        (attrs.MASK_PROG_HALO_C, "mask_prog_halo_c"),
        (attrs.BDY_HALO_C, "bdy_halo_c"),
        (attrs.HORIZONTAL_MASK_FOR_3D_DIVDAMP, "hmask_dd3d"),
        (attrs.WGTFAC_C, "wgtfac_c"),
        (attrs.EXNER_EXFAC, "exner_exfac"),
    ],
)
def test_distributed_metrics_attrs_no_halo(
    backend: gtx_typing.Backend,
    metrics_savepoint: sb.MetricSavepoint,
    grid_savepoint: sb.IconGridSavepoint,
    processor_props: decomposition.ProcessProperties,
    decomposition_info: decomposition.DecompositionInfo,
    metrics_factory_from_savepoint: metrics_factory.MetricsFieldsFactory,
    attrs_name: str,
    metrics_name: str,
    experiment: test_defs.Experiment,
) -> None:
    parallel_helpers.check_comm_size(processor_props)
    parallel_helpers.log_process_properties(processor_props)
    parallel_helpers.log_local_field_size(decomposition_info)
    factory = metrics_factory_from_savepoint

    field = factory.get(attrs_name).asnumpy()
    field_ref = metrics_savepoint.__getattribute__(metrics_name)().asnumpy()
    assert test_utils.dallclose(field, field_ref, rtol=1e-7, atol=1.0e-8)


@pytest.mark.datatest
@pytest.mark.mpi
@pytest.mark.parametrize("processor_props", [True], indirect=True)
@pytest.mark.parametrize(
    "attrs_name, metrics_name",
    [
        (attrs.MASK_HDIFF, "mask_hdiff"),
        (attrs.ZD_DIFFCOEF_DSL, "zd_diffcoef"),
        (attrs.ZD_INTCOEF_DSL, "zd_intcoef"),
        (attrs.ZD_VERTOFFSET_DSL, "zd_vertoffset"),
    ],
)
def test_distributed_metrics_attrs_no_halo_regional(
    backend: gtx_typing.Backend,
    metrics_savepoint: sb.MetricSavepoint,
    grid_savepoint: sb.IconGridSavepoint,
    processor_props: decomposition.ProcessProperties,
    decomposition_info: decomposition.DecompositionInfo,
    metrics_factory_from_savepoint: metrics_factory.MetricsFieldsFactory,
    attrs_name: str,
    metrics_name: str,
    experiment: test_defs.Experiment,
) -> None:
    if experiment == test_defs.Experiments.EXCLAIM_APE:
        pytest.skip(f"Fields not computed for {experiment}")
    parallel_helpers.check_comm_size(processor_props)
    parallel_helpers.log_process_properties(processor_props)
    parallel_helpers.log_local_field_size(decomposition_info)
    factory = metrics_factory_from_savepoint

    field = factory.get(attrs_name).asnumpy()
    field_ref = metrics_savepoint.__getattribute__(metrics_name)().asnumpy()
    assert test_utils.dallclose(field, field_ref, atol=1e-8)


@pytest.mark.datatest
@pytest.mark.mpi
@pytest.mark.parametrize("processor_props", [True], indirect=True)
def test_distributed_metrics_wgtfacq_e(
    backend: gtx_typing.Backend,
    metrics_savepoint: sb.MetricSavepoint,
    grid_savepoint: sb.IconGridSavepoint,
    processor_props: decomposition.ProcessProperties,
    decomposition_info: decomposition.DecompositionInfo,
    metrics_factory_from_savepoint: metrics_factory.MetricsFieldsFactory,
    experiment: test_defs.Experiment,
) -> None:
    parallel_helpers.check_comm_size(processor_props)
    parallel_helpers.log_process_properties(processor_props)
    parallel_helpers.log_local_field_size(decomposition_info)
    factory = metrics_factory_from_savepoint

    field = factory.get(attrs.WGTFACQ_E).asnumpy()
<<<<<<< HEAD
    field_ref = metrics_savepoint.__getattribute__("wgtfacq_e_dsl")(field.shape[1]).asnumpy()
    assert test_utils.dallclose(field, field_ref)


@pytest.mark.datatest
@pytest.mark.mpi
@pytest.mark.parametrize("processor_props", [True], indirect=True)
def test_distributed_metrics_nflat_gradp(
    backend: gtx_typing.Backend,
    grid_savepoint: sb.IconGridSavepoint,
    processor_props: decomposition.ProcessProperties,
    decomposition_info: decomposition.DecompositionInfo,
    metrics_factory_from_savepoint: metrics_factory.MetricsFieldsFactory,
    experiment: test_defs.Experiment,
) -> None:
    parallel_helpers.check_comm_size(processor_props)
    parallel_helpers.log_process_properties(processor_props)
    parallel_helpers.log_local_field_size(decomposition_info)
    factory = metrics_factory_from_savepoint

    value = factory.get(attrs.NFLAT_GRADP)
    value_ref = grid_savepoint.nflat_gradp()
    assert value == value_ref
=======
    field_ref = metrics_savepoint.wgtfacq_e_dsl(field.shape[1]).asnumpy()
    assert test_utils.dallclose(field, field_ref)
>>>>>>> 6fd1b76c
<|MERGE_RESOLUTION|>--- conflicted
+++ resolved
@@ -185,8 +185,7 @@
     factory = metrics_factory_from_savepoint
 
     field = factory.get(attrs.WGTFACQ_E).asnumpy()
-<<<<<<< HEAD
-    field_ref = metrics_savepoint.__getattribute__("wgtfacq_e_dsl")(field.shape[1]).asnumpy()
+    field_ref = metrics_savepoint.wgtfacq_e_dsl(field.shape[1]).asnumpy()
     assert test_utils.dallclose(field, field_ref)
 
 
@@ -208,8 +207,4 @@
 
     value = factory.get(attrs.NFLAT_GRADP)
     value_ref = grid_savepoint.nflat_gradp()
-    assert value == value_ref
-=======
-    field_ref = metrics_savepoint.wgtfacq_e_dsl(field.shape[1]).asnumpy()
-    assert test_utils.dallclose(field, field_ref)
->>>>>>> 6fd1b76c
+    assert value == value_ref