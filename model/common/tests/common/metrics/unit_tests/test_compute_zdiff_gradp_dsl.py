# ICON4Py - ICON inspired code in Python and GT4Py
#
# Copyright (c) 2022-2024, ETH Zurich and MeteoSwiss
# All rights reserved.
#
# Please, refer to the LICENSE file in the root directory.
# SPDX-License-Identifier: BSD-3-Clause
from __future__ import annotations

from typing import TYPE_CHECKING

import gt4py.next as gtx
import pytest

import icon4py.model.common.grid.horizontal as h_grid
from icon4py.model.common import dimension as dims
from icon4py.model.common.metrics.compute_zdiff_gradp_dsl import compute_zdiff_gradp_dsl
from icon4py.model.common.metrics.metric_fields import compute_flat_idx
from icon4py.model.common.utils import data_allocation as data_alloc
from icon4py.model.testing import definitions
from icon4py.model.testing.fixtures.datatest import (
    backend,
    data_provider,
    download_ser_data,
    experiment,
    grid_savepoint,
    icon_grid,
    interpolation_savepoint,
    metrics_savepoint,
    processor_props,
    ranked_data_path,
)
<<<<<<< HEAD
from icon4py.model.testing.test_utils import (
    dallclose,
)
from icon4py.model.testing import definitions
=======
from icon4py.model.testing.test_utils import dallclose


if TYPE_CHECKING:
    import gt4py.next.typing as gtx_typing

    from icon4py.model.common.grid import base as base_grid
    from icon4py.model.testing import serialbox as sb
>>>>>>> b30000f1


@pytest.mark.level("unit")
@pytest.mark.datatest
<<<<<<< HEAD
@pytest.mark.parametrize("experiment", [definitions.Experiments.MCH_CH_R04B09, definitions.Experiments.EXCLAIM_APE])
=======
>>>>>>> b30000f1
def test_compute_zdiff_gradp_dsl(
    icon_grid: base_grid.Grid,
    metrics_savepoint: sb.MetricSavepoint,
    interpolation_savepoint: sb.InterpolationSavepoint,
    backend: gtx_typing.Backend,
) -> None:
    xp = data_alloc.import_array_ns(backend)
    zdiff_gradp_ref = metrics_savepoint.zdiff_gradp()
    vertoffset_gradp_ref = metrics_savepoint.vertoffset_gradp()

    c_lin_e = interpolation_savepoint.c_lin_e()
    z_ifc = metrics_savepoint.z_ifc()
    z_ifc_ground_level = z_ifc.ndarray[:, icon_grid.num_levels]
    z_mc = metrics_savepoint.z_mc()
    k_lev = data_alloc.index_field(icon_grid, dims.KDim, dtype=gtx.int32, backend=backend)
    flat_idx = data_alloc.zero_field(
        icon_grid, dims.EdgeDim, dims.KDim, dtype=gtx.int32, backend=backend
    )
    edge_domain = h_grid.domain(dims.EdgeDim)
    horizontal_start_edge = icon_grid.start_index(edge_domain(h_grid.Zone.LATERAL_BOUNDARY_LEVEL_2))
    start_nudging = icon_grid.start_index(edge_domain(h_grid.Zone.NUDGING_LEVEL_2))

    compute_flat_idx.with_backend(backend)(
        z_mc=z_mc,
        c_lin_e=c_lin_e,
        z_ifc=z_ifc,
        k_lev=k_lev,
        flat_idx=flat_idx,
        horizontal_start=horizontal_start_edge,
        horizontal_end=icon_grid.num_edges,
        vertical_start=0,
        vertical_end=icon_grid.num_levels - 1,
        offset_provider={
            "E2C": icon_grid.get_connectivity("E2C"),
            "Koff": dims.KDim,
        },
    )

    flat_idx_np = xp.amax(flat_idx.ndarray, axis=1)

    zdiff_gradp_full_field, vertoffset_gradp_full_field = compute_zdiff_gradp_dsl(
        e2c=icon_grid.get_connectivity("E2C").ndarray,
        z_mc=z_mc.ndarray,
        c_lin_e=c_lin_e.ndarray,
        z_ifc=metrics_savepoint.z_ifc().ndarray,
        flat_idx=flat_idx_np,
        topography=z_ifc_ground_level,
        nlev=icon_grid.num_levels,
        horizontal_start=horizontal_start_edge,
        horizontal_start_1=start_nudging,
        array_ns=xp,
    )

    assert dallclose(
        data_alloc.as_numpy(zdiff_gradp_full_field),
        zdiff_gradp_ref.asnumpy(),
        atol=1e-10,
        rtol=1.0e-9,
    )

    assert dallclose(
        data_alloc.as_numpy(vertoffset_gradp_full_field),
        vertoffset_gradp_ref.asnumpy(),
        atol=1e-10,
        rtol=1.0e-9,
    )<|MERGE_RESOLUTION|>--- conflicted
+++ resolved
@@ -30,12 +30,6 @@
     processor_props,
     ranked_data_path,
 )
-<<<<<<< HEAD
-from icon4py.model.testing.test_utils import (
-    dallclose,
-)
-from icon4py.model.testing import definitions
-=======
 from icon4py.model.testing.test_utils import dallclose
 
 
@@ -44,20 +38,17 @@
 
     from icon4py.model.common.grid import base as base_grid
     from icon4py.model.testing import serialbox as sb
->>>>>>> b30000f1
 
 
 @pytest.mark.level("unit")
 @pytest.mark.datatest
-<<<<<<< HEAD
 @pytest.mark.parametrize("experiment", [definitions.Experiments.MCH_CH_R04B09, definitions.Experiments.EXCLAIM_APE])
-=======
->>>>>>> b30000f1
 def test_compute_zdiff_gradp_dsl(
     icon_grid: base_grid.Grid,
     metrics_savepoint: sb.MetricSavepoint,
     interpolation_savepoint: sb.InterpolationSavepoint,
     backend: gtx_typing.Backend,
+    experiment,
 ) -> None:
     xp = data_alloc.import_array_ns(backend)
     zdiff_gradp_ref = metrics_savepoint.zdiff_gradp()
