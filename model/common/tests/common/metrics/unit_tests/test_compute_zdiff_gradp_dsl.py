--- conflicted
+++ resolved
@@ -60,14 +60,8 @@
     z_ifc = metrics_savepoint.z_ifc()
     z_ifc_ground_level = z_ifc.ndarray[:, icon_grid.num_levels]
     z_mc = metrics_savepoint.z_mc()
-<<<<<<< HEAD
     k_lev = data_alloc.index_field(
-        icon_grid, dims.KDim, extend={dims.KDim: 1}, dtype=gtx.int32, backend=backend
-=======
-    k_lev = data_alloc.index_field(icon_grid, dims.KDim, dtype=gtx.int32, allocator=backend)
-    flat_idx = data_alloc.zero_field(
-        icon_grid, dims.EdgeDim, dims.KDim, dtype=gtx.int32, allocator=backend
->>>>>>> 7c1ece89
+        icon_grid, dims.KDim, extend={dims.KDim: 1}, dtype=gtx.int32, allocator=backend
     )
     edge_domain = h_grid.domain(dims.EdgeDim)
     horizontal_start_edge = icon_grid.start_index(edge_domain(h_grid.Zone.LATERAL_BOUNDARY_LEVEL_2))
