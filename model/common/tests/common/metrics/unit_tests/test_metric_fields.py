--- conflicted
+++ resolved
@@ -177,11 +177,7 @@
     ddqz_z_full = gtx.as_field(
         (dims.CellDim, dims.KDim),
         1 / metrics_savepoint.inv_ddqz_z_full().asnumpy(),
-<<<<<<< HEAD
-        allocator=backend,  # TODO(havogt): needs fix in GT4Py
-=======
         allocator=backend,
->>>>>>> f3aa74c2
     )
 
     mf.compute_coeff_dwdz.with_backend(backend=backend)(
@@ -380,13 +376,7 @@
     z_mc = metrics_savepoint.z_mc()
     z_ifc = metrics_savepoint.z_ifc()
     c_lin_e = interpolation_savepoint.c_lin_e()
-<<<<<<< HEAD
-    topography = gtx.as_field(
-        (dims.CellDim,), z_ifc.ndarray[:, nlev], allocator=backend
-    )  # TODO(havogt): needs fix in GT4Py
-=======
     topography = gtx.as_field((dims.CellDim,), z_ifc.ndarray[:, nlev], allocator=backend)
->>>>>>> f3aa74c2
 
     k = data_alloc.index_field(icon_grid, dim=dims.KDim, extend={dims.KDim: 1}, allocator=backend)
     edges = data_alloc.index_field(icon_grid, dim=dims.EdgeDim, allocator=backend)
@@ -424,11 +414,7 @@
         (dims.EdgeDim,),
         xp.max(flat_idx.asnumpy(), axis=1),
         dtype=gtx.int32,
-<<<<<<< HEAD
-        allocator=backend,  # TODO(havogt): needs fix in GT4Py
-=======
         allocator=backend,
->>>>>>> f3aa74c2
     )
 
     mf.compute_pressure_gradient_downward_extrapolation_mask_distance.with_backend(backend)(
