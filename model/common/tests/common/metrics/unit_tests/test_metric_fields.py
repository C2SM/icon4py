# ICON4Py - ICON inspired code in Python and GT4Py
#
# Copyright (c) 2022-2024, ETH Zurich and MeteoSwiss
# All rights reserved.
#
# Please, refer to the LICENSE file in the root directory.
# SPDX-License-Identifier: BSD-3-Clause
from __future__ import annotations

import math
from typing import TYPE_CHECKING

import gt4py.next as gtx
import pytest

from icon4py.model.common import constants, dimension as dims
from icon4py.model.common.grid import grid_refinement as refinement, horizontal
from icon4py.model.common.metrics import metric_fields as mf
from icon4py.model.common.utils import data_allocation as data_alloc
from icon4py.model.testing import definitions, test_utils as testing_helpers
from icon4py.model.testing.fixtures.datatest import (
    backend,
    data_provider,
    download_ser_data,
    experiment,
    grid_savepoint,
    icon_grid,
    interpolation_savepoint,
    metrics_savepoint,
    processor_props,
    ranked_data_path,
)


if TYPE_CHECKING:
    import gt4py.next.typing as gtx_typing

    from icon4py.model.common.grid import base as base_grid
    from icon4py.model.testing import serialbox as sb

cell_domain = horizontal.domain(dims.CellDim)
edge_domain = horizontal.domain(dims.EdgeDim)
vertex_domain = horizontal.domain(dims.VertexDim)


@pytest.mark.level("unit")
@pytest.mark.embedded_remap_error
@pytest.mark.datatest
def test_compute_ddq_z_half(
    icon_grid: base_grid.Grid,
    metrics_savepoint: sb.MetricSavepoint,
    backend: gtx_typing.Backend,
) -> None:
    ddq_z_half_ref = metrics_savepoint.ddqz_z_half()
    z_ifc = metrics_savepoint.z_ifc()

    nlevp1 = icon_grid.num_levels + 1
    z_mc = metrics_savepoint.z_mc()
    ddqz_z_half = data_alloc.zero_field(
        icon_grid, dims.CellDim, dims.KDim, extend={dims.KDim: 1}, allocator=backend
    )

    mf.compute_ddqz_z_half.with_backend(backend=backend)(
        z_ifc=z_ifc,
        z_mc=z_mc,
        nlev=icon_grid.num_levels,
        ddqz_z_half=ddqz_z_half,
        horizontal_start=0,
        horizontal_end=icon_grid.num_cells,
        vertical_start=0,
        vertical_end=nlevp1,
        offset_provider={"Koff": dims.KDim},
    )

    assert testing_helpers.dallclose(ddqz_z_half.asnumpy(), ddq_z_half_ref.asnumpy())


@pytest.mark.level("unit")
@pytest.mark.datatest
def test_compute_ddqz_z_full_and_inverse(
    icon_grid: base_grid.Grid,
    metrics_savepoint: sb.MetricSavepoint,
    backend: gtx_typing.Backend,
) -> None:
    z_ifc = metrics_savepoint.z_ifc()
    inv_ddqz_full_ref = metrics_savepoint.inv_ddqz_z_full()
    ddqz_z_full = data_alloc.zero_field(icon_grid, dims.CellDim, dims.KDim, allocator=backend)
    inv_ddqz_z_full = data_alloc.zero_field(icon_grid, dims.CellDim, dims.KDim, allocator=backend)

    mf.compute_ddqz_z_full_and_inverse.with_backend(backend)(
        z_ifc=z_ifc,
        ddqz_z_full=ddqz_z_full,
        inv_ddqz_z_full=inv_ddqz_z_full,
        horizontal_start=0,
        horizontal_end=icon_grid.num_cells,
        vertical_start=0,
        vertical_end=icon_grid.num_levels,
        offset_provider={"Koff": dims.KDim},
    )

    assert testing_helpers.dallclose(inv_ddqz_z_full.asnumpy(), inv_ddqz_full_ref.asnumpy())


@pytest.mark.level("unit")
@pytest.mark.datatest
def test_compute_scaling_factor_for_3d_divdamp(
    icon_grid: base_grid.Grid,
    metrics_savepoint: sb.MetricSavepoint,
    grid_savepoint: sb.IconGridSavepoint,
    backend: gtx_typing.Backend,
) -> None:
    scalfac_dd3d_ref = metrics_savepoint.scalfac_dd3d()
    scaling_factor_for_3d_divdamp = data_alloc.zero_field(icon_grid, dims.KDim, allocator=backend)
    divdamp_trans_start = 12500.0
    divdamp_trans_end = 17500.0
    divdamp_type = 3

    mf.compute_scaling_factor_for_3d_divdamp.with_backend(backend=backend)(
        vct_a=grid_savepoint.vct_a(),
        scaling_factor_for_3d_divdamp=scaling_factor_for_3d_divdamp,
        divdamp_trans_start=divdamp_trans_start,
        divdamp_trans_end=divdamp_trans_end,
        divdamp_type=divdamp_type,
        vertical_start=0,
        vertical_end=icon_grid.num_levels,
        offset_provider={"Koff": dims.KDim},
    )

    assert testing_helpers.dallclose(
        scalfac_dd3d_ref.asnumpy(), scaling_factor_for_3d_divdamp.asnumpy()
    )


@pytest.mark.level("unit")
@pytest.mark.datatest
def test_compute_rayleigh_w(
    icon_grid: base_grid.Grid,
    experiment: definitions.Experiments,
    metrics_savepoint: sb.MetricSavepoint,
    grid_savepoint: sb.IconGridSavepoint,
    backend: gtx_typing.Backend,
) -> None:
    rayleigh_w_ref = metrics_savepoint.rayleigh_w()
    vct_a_1 = grid_savepoint.vct_a().asnumpy()[0]
    rayleigh_w_full = data_alloc.zero_field(
        icon_grid, dims.KDim, extend={dims.KDim: 1}, allocator=backend
    )
    rayleigh_type = 2
    rayleigh_coeff = 0.1 if experiment == definitions.Experiments.EXCLAIM_APE else 5.0
    damping_height = 50000.0 if experiment == definitions.Experiments.EXCLAIM_APE else 12500.0
    mf.compute_rayleigh_w.with_backend(backend=backend)(
        rayleigh_w=rayleigh_w_full,
        vct_a=grid_savepoint.vct_a(),
        damping_height=damping_height,
        rayleigh_type=rayleigh_type,
        rayleigh_coeff=rayleigh_coeff,
        vct_a_1=vct_a_1,
        pi_const=math.pi,
        vertical_start=0,
        vertical_end=gtx.int32(grid_savepoint.nrdmax() + 1),
        offset_provider={},
    )

    assert testing_helpers.dallclose(rayleigh_w_full.asnumpy(), rayleigh_w_ref.asnumpy())


@pytest.mark.level("unit")
@pytest.mark.datatest
def test_compute_coeff_dwdz(
    icon_grid: base_grid.Grid, metrics_savepoint: sb.MetricSavepoint, backend: gtx_typing.Backend
) -> None:
    coeff1_dwdz_ref = metrics_savepoint.coeff1_dwdz()
    coeff2_dwdz_ref = metrics_savepoint.coeff2_dwdz()

    coeff1_dwdz_full = data_alloc.zero_field(icon_grid, dims.CellDim, dims.KDim, allocator=backend)
    coeff2_dwdz_full = data_alloc.zero_field(icon_grid, dims.CellDim, dims.KDim, allocator=backend)
    ddqz_z_full = gtx.as_field(
        (dims.CellDim, dims.KDim),
        1 / metrics_savepoint.inv_ddqz_z_full().ndarray,
        allocator=backend,
    )

    mf.compute_coeff_dwdz.with_backend(backend=backend)(
        ddqz_z_full=ddqz_z_full,
        z_ifc=metrics_savepoint.z_ifc(),
        coeff1_dwdz=coeff1_dwdz_full,
        coeff2_dwdz=coeff2_dwdz_full,
        horizontal_start=0,
        horizontal_end=icon_grid.num_cells,
        vertical_start=1,
        vertical_end=gtx.int32(icon_grid.num_levels),
        offset_provider={"Koff": dims.KDim},
    )

    assert testing_helpers.dallclose(coeff1_dwdz_full.asnumpy(), coeff1_dwdz_ref.asnumpy())
    assert testing_helpers.dallclose(coeff2_dwdz_full.asnumpy(), coeff2_dwdz_ref.asnumpy())


@pytest.mark.level("unit")
@pytest.mark.datatest
def test_compute_exner_w_explicit_weight_parameter(
    icon_grid: base_grid.Grid, metrics_savepoint: sb.MetricSavepoint, backend: gtx_typing.Backend
) -> None:
    exner_w_explicit_weight_parameter_full = data_alloc.zero_field(
        icon_grid, dims.CellDim, allocator=backend
    )
    vwind_expl_wgt_ref = metrics_savepoint.vwind_expl_wgt()
    exner_w_implicit_weight_parameter = metrics_savepoint.vwind_impl_wgt()

    mf.compute_exner_w_explicit_weight_parameter.with_backend(backend)(
        exner_w_implicit_weight_parameter=exner_w_implicit_weight_parameter,
        exner_w_explicit_weight_parameter=exner_w_explicit_weight_parameter_full,
        horizontal_start=0,
        horizontal_end=icon_grid.num_cells,
        offset_provider={"C2E": icon_grid.get_connectivity("C2E")},
    )

    assert testing_helpers.dallclose(
        exner_w_explicit_weight_parameter_full.asnumpy(), vwind_expl_wgt_ref.asnumpy()
    )


@pytest.mark.level("unit")
@pytest.mark.uses_concat_where
@pytest.mark.datatest
def test_compute_exner_exfac(
    grid_savepoint: sb.IconGridSavepoint,
    icon_grid: base_grid.Grid,
    metrics_savepoint: sb.MetricSavepoint,
    experiment: definitions.Experiment,
    backend: gtx_typing.Backend,
) -> None:
    horizontal_start = icon_grid.start_index(cell_domain(horizontal.Zone.LATERAL_BOUNDARY_LEVEL_2))
    exner_expol = 0.333 if experiment == definitions.Experiments.MCH_CH_R04B09 else 0.3333333333333
    exner_exfac = data_alloc.zero_field(icon_grid, dims.CellDim, dims.KDim, allocator=backend)
    exner_exfac_ref = metrics_savepoint.exner_exfac()
    mf.compute_exner_exfac.with_backend(backend)(
        ddxn_z_full=metrics_savepoint.ddxn_z_full(),
        dual_edge_length=grid_savepoint.dual_edge_length(),
        exner_exfac=exner_exfac,
        exner_expol=exner_expol,
        lateral_boundary_level_2=horizontal_start,
        horizontal_start=gtx.int32(0),
        horizontal_end=gtx.int32(icon_grid.num_cells),
        vertical_start=gtx.int32(0),
        vertical_end=gtx.int32(icon_grid.num_levels),
        offset_provider={"C2E": icon_grid.get_connectivity("C2E")},
    )

    assert testing_helpers.dallclose(exner_exfac.asnumpy(), exner_exfac_ref.asnumpy(), rtol=1.0e-10)


@pytest.mark.level("unit")
@pytest.mark.datatest
def test_compute_exner_w_implicit_weight_parameter(
    icon_grid: base_grid.Grid,
    grid_savepoint: sb.IconGridSavepoint,
    metrics_savepoint: sb.MetricSavepoint,
    interpolation_savepoint: sb.InterpolationSavepoint,
    experiment: definitions.Experiment,
    backend: gtx_typing.Backend,
) -> None:
    z_ifc = metrics_savepoint.z_ifc()
    inv_dual_edge_length = grid_savepoint.inv_dual_edge_length()
    tangent_orientation = grid_savepoint.tangent_orientation()
    inv_primal_edge_length = grid_savepoint.inverse_primal_edge_lengths()
    z_ddxn_z_half_e = data_alloc.zero_field(
        icon_grid, dims.EdgeDim, dims.KDim, extend={dims.KDim: 1}, allocator=backend
    )
    z_ddxt_z_half_e = data_alloc.zero_field(
        icon_grid, dims.EdgeDim, dims.KDim, extend={dims.KDim: 1}, allocator=backend
    )
    horizontal_start = icon_grid.start_index(edge_domain(horizontal.Zone.LATERAL_BOUNDARY_LEVEL_2))

    horizontal_end = icon_grid.end_index(edge_domain(horizontal.Zone.INTERIOR))

    vertical_start = 0
    vertical_end = icon_grid.num_levels + 1

    mf.compute_ddxn_z_half_e.with_backend(backend)(
        z_ifc=z_ifc,
        inv_dual_edge_length=inv_dual_edge_length,
        ddxn_z_half_e=z_ddxn_z_half_e,
        horizontal_start=horizontal_start,
        horizontal_end=horizontal_end,
        vertical_start=vertical_start,
        vertical_end=vertical_end,
        offset_provider={"E2C": icon_grid.get_connectivity("E2C")},
    )

    horizontal_start_edge = icon_grid.start_index(
        edge_domain(horizontal.Zone.LATERAL_BOUNDARY_LEVEL_3)
    )
    horizontal_end_edge = icon_grid.end_index(edge_domain(horizontal.Zone.INTERIOR))

    mf.compute_ddxt_z_half_e.with_backend(backend)(
        cell_in=z_ifc,
        c_int=interpolation_savepoint.c_intp(),
        inv_primal_edge_length=inv_primal_edge_length,
        tangent_orientation=tangent_orientation,
        ddxt_z_half_e=z_ddxt_z_half_e,
        horizontal_start=horizontal_start_edge,
        horizontal_end=horizontal_end_edge,
        vertical_start=vertical_start,
        vertical_end=vertical_end,
        offset_provider={
            "E2V": icon_grid.get_connectivity("E2V"),
            "V2C": icon_grid.get_connectivity("V2C"),
        },
    )

    horizontal_start_cell = icon_grid.start_index(
        cell_domain(horizontal.Zone.LATERAL_BOUNDARY_LEVEL_2)
    )
    vwind_impl_wgt_ref = metrics_savepoint.vwind_impl_wgt()
    dual_edge_length = grid_savepoint.dual_edge_length()
    vwind_offctr = 0.2 if experiment == definitions.Experiments.MCH_CH_R04B09 else 0.15
    xp = data_alloc.import_array_ns(backend)
    exner_w_implicit_weight_parameter = mf.compute_exner_w_implicit_weight_parameter(
        c2e=icon_grid.get_connectivity(dims.C2E).ndarray,
        vct_a=grid_savepoint.vct_a().ndarray,
        z_ifc=metrics_savepoint.z_ifc().ndarray,
        z_ddxn_z_half_e=z_ddxn_z_half_e.ndarray,
        z_ddxt_z_half_e=z_ddxt_z_half_e.ndarray,
        dual_edge_length=dual_edge_length.ndarray,
        vwind_offctr=vwind_offctr,
        nlev=icon_grid.num_levels,
        horizontal_start_cell=horizontal_start_cell,
        array_ns=xp,
    )
    assert testing_helpers.dallclose(
        vwind_impl_wgt_ref.asnumpy(), data_alloc.as_numpy(exner_w_implicit_weight_parameter)
    )


# TODO(halungge): add test in test_metric_factory.py?
@pytest.mark.datatest
def test_compute_wgtfac_e(
    metrics_savepoint: sb.MetricSavepoint,
    interpolation_savepoint: sb.InterpolationSavepoint,
    icon_grid: base_grid.Grid,
    backend: gtx_typing.Backend,
) -> None:
    wgtfac_e = data_alloc.zero_field(
        icon_grid, dims.EdgeDim, dims.KDim, extend={dims.KDim: 1}, allocator=backend
    )
    wgtfac_e_ref = metrics_savepoint.wgtfac_e()
    mf.compute_wgtfac_e.with_backend(backend)(
        wgtfac_c=metrics_savepoint.wgtfac_c(),
        c_lin_e=interpolation_savepoint.c_lin_e(),
        wgtfac_e=wgtfac_e,
        horizontal_start=0,
        horizontal_end=icon_grid.num_edges,
        vertical_start=0,
        vertical_end=icon_grid.num_levels + 1,
        offset_provider={"E2C": icon_grid.get_connectivity("E2C")},
    )
    assert testing_helpers.dallclose(wgtfac_e.asnumpy(), wgtfac_e_ref.asnumpy())


@pytest.mark.level("unit")
@pytest.mark.embedded_remap_error
@pytest.mark.datatest
def test_compute_pressure_gradient_downward_extrapolation_mask_distance(
    metrics_savepoint: sb.MetricSavepoint,
    interpolation_savepoint: sb.InterpolationSavepoint,
    icon_grid: base_grid.Grid,
    grid_savepoint: sb.IconGridSavepoint,
    backend: gtx_typing.Backend,
) -> None:
    xp = data_alloc.import_array_ns(backend)
    pg_exdist_ref = metrics_savepoint.pg_exdist()
    pg_edgeidx_dsl_ref = metrics_savepoint.pg_edgeidx_dsl()

    nlev = icon_grid.num_levels
    z_mc = metrics_savepoint.z_mc()
    z_ifc = metrics_savepoint.z_ifc()
    c_lin_e = interpolation_savepoint.c_lin_e()
    topography = gtx.as_field((dims.CellDim,), z_ifc.ndarray[:, nlev], allocator=backend)

    k = data_alloc.index_field(icon_grid, dim=dims.KDim, extend={dims.KDim: 1}, allocator=backend)
    edges = data_alloc.index_field(icon_grid, dim=dims.EdgeDim, allocator=backend)

    edge_mask = data_alloc.zero_field(
        icon_grid, dims.EdgeDim, dims.KDim, dtype=bool, allocator=backend
    )
    ex_distance = data_alloc.zero_field(icon_grid, dims.EdgeDim, dims.KDim, allocator=backend)

    start_edge_nudging = icon_grid.end_index(edge_domain(horizontal.Zone.NUDGING))
    start_edge_nudging_2 = icon_grid.start_index(edge_domain(horizontal.Zone.NUDGING_LEVEL_2))

<<<<<<< HEAD
    mf.compute_flat_max_idx.with_backend(backend)(
        z_mc=z_mc,
        c_lin_e=c_lin_e,
        z_ifc=z_ifc,
        k_lev=k,
        flat_idx=flat_idx,
        horizontal_start=horizontal_start_edge,
        horizontal_end=icon_grid.num_edges,
        vertical_start=gtx.int32(0),
        vertical_end=icon_grid.num_levels,
        offset_provider={
            "E2C": icon_grid.get_connectivity("E2C"),
            "Koff": dims.KDim,
        },
    )
    flat_idx_max = gtx.as_field(
        (dims.EdgeDim,),
        xp.max(flat_idx.asnumpy(), axis=1),
        dtype=gtx.int32,
        allocator=backend,
=======
    xp = data_alloc.import_array_ns(backend)
    flat_idx_max = mf.compute_flat_max_idx(
        e2c=icon_grid.get_connectivity("E2C").ndarray,
        z_mc=z_mc.ndarray,
        c_lin_e=c_lin_e.ndarray,
        z_ifc=z_ifc.ndarray,
        k_lev=k.ndarray,
        array_ns=xp,
>>>>>>> a909dece
    )
    # TODO (nfarabullini): fix type ignore
    flat_idx = gtx.as_field((dims.EdgeDim,), data=flat_idx_max, allocator=backend)  # type: ignore [arg-type]
    mf.compute_pressure_gradient_downward_extrapolation_mask_distance.with_backend(backend)(
        z_mc=z_mc,
        topography=topography,
        c_lin_e=c_lin_e,
        e_owner_mask=grid_savepoint.e_owner_mask(),
        flat_idx_max=flat_idx,
        e_lev=edges,
        k_lev=k,
        pg_edgeidx_dsl=edge_mask,
        pg_exdist_dsl=ex_distance,
        horizontal_start_distance=start_edge_nudging,
        horizontal_end_distance=icon_grid.num_edges,
        horizontal_start=start_edge_nudging_2,
        horizontal_end=icon_grid.num_edges,
        vertical_start=0,
        vertical_end=icon_grid.num_levels,
        offset_provider={
            "E2C": icon_grid.get_connectivity("E2C"),
            "Koff": dims.KDim,
        },
    )

    assert testing_helpers.dallclose(pg_exdist_ref.asnumpy(), ex_distance.asnumpy(), rtol=1.0e-9)
    assert testing_helpers.dallclose(pg_edgeidx_dsl_ref.asnumpy(), edge_mask.asnumpy())


@pytest.mark.datatest
def test_compute_mask_prog_halo_c(
    metrics_savepoint: sb.MetricSavepoint,
    icon_grid: base_grid.Grid,
    grid_savepoint: sb.IconGridSavepoint,
    backend: gtx_typing.Backend,
) -> None:
    mask_prog_halo_c_full = data_alloc.zero_field(
        icon_grid, dims.CellDim, dtype=bool, allocator=backend
    )
    c_refin_ctrl = grid_savepoint.refin_ctrl(dims.CellDim)
    mask_prog_halo_c_ref = metrics_savepoint.mask_prog_halo_c()
    horizontal_start = icon_grid.start_index(cell_domain(horizontal.Zone.HALO))
    horizontal_end = icon_grid.end_index(cell_domain(horizontal.Zone.LOCAL))
    mf.compute_mask_prog_halo_c.with_backend(backend)(
        c_refin_ctrl=c_refin_ctrl,
        mask_prog_halo_c=mask_prog_halo_c_full,
        horizontal_start=horizontal_start,
        horizontal_end=horizontal_end,
        offset_provider={},
    )
    assert testing_helpers.dallclose(
        mask_prog_halo_c_full.asnumpy(), mask_prog_halo_c_ref.asnumpy()
    )


@pytest.mark.datatest
def test_compute_bdy_halo_c(
    metrics_savepoint: sb.MetricSavepoint,
    icon_grid: base_grid.Grid,
    grid_savepoint: sb.IconGridSavepoint,
    backend: gtx_typing.Backend,
) -> None:
    bdy_halo_c_full = data_alloc.zero_field(icon_grid, dims.CellDim, dtype=bool, allocator=backend)
    c_refin_ctrl = grid_savepoint.refin_ctrl(dims.CellDim)
    bdy_halo_c_ref = metrics_savepoint.bdy_halo_c()
    horizontal_start = icon_grid.start_index(cell_domain(horizontal.Zone.HALO))
    horizontal_end = icon_grid.end_index(cell_domain(horizontal.Zone.LOCAL))

    mf.compute_bdy_halo_c.with_backend(backend)(
        c_refin_ctrl=c_refin_ctrl,
        bdy_halo_c=bdy_halo_c_full,
        horizontal_start=horizontal_start,
        horizontal_end=horizontal_end,
        offset_provider={},
    )

    assert testing_helpers.dallclose(bdy_halo_c_full.asnumpy(), bdy_halo_c_ref.asnumpy())


@pytest.mark.level("unit")
@pytest.mark.datatest
def test_compute_horizontal_mask_for_3d_divdamp(
    metrics_savepoint: sb.MetricSavepoint,
    icon_grid: base_grid.Grid,
    grid_savepoint: sb.IconGridSavepoint,
    backend: gtx_typing.Backend,
) -> None:
    horizontal_mask_for_3d_divdamp = data_alloc.zero_field(
        icon_grid, dims.EdgeDim, allocator=backend
    )
    e_refin_ctrl = grid_savepoint.refin_ctrl(dims.EdgeDim)
    horizontal_start = icon_grid.start_index(edge_domain(horizontal.Zone.LATERAL_BOUNDARY_LEVEL_2))
    hmask_dd3d_ref = metrics_savepoint.hmask_dd3d()
    mf.compute_horizontal_mask_for_3d_divdamp.with_backend(backend)(
        e_refin_ctrl=e_refin_ctrl,
        horizontal_mask_for_3d_divdamp=horizontal_mask_for_3d_divdamp,
        grf_nudge_start_e=gtx.int32(refinement.get_nudging_refinement_value(dims.EdgeDim)),
        grf_nudgezone_width=gtx.int32(refinement.DEFAULT_GRF_NUDGEZONE_WIDTH),
        horizontal_start=horizontal_start,
        horizontal_end=icon_grid.num_edges,
        offset_provider={},
    )

    assert testing_helpers.dallclose(
        horizontal_mask_for_3d_divdamp.asnumpy(), hmask_dd3d_ref.asnumpy()
    )<|MERGE_RESOLUTION|>--- conflicted
+++ resolved
@@ -389,28 +389,6 @@
     start_edge_nudging = icon_grid.end_index(edge_domain(horizontal.Zone.NUDGING))
     start_edge_nudging_2 = icon_grid.start_index(edge_domain(horizontal.Zone.NUDGING_LEVEL_2))
 
-<<<<<<< HEAD
-    mf.compute_flat_max_idx.with_backend(backend)(
-        z_mc=z_mc,
-        c_lin_e=c_lin_e,
-        z_ifc=z_ifc,
-        k_lev=k,
-        flat_idx=flat_idx,
-        horizontal_start=horizontal_start_edge,
-        horizontal_end=icon_grid.num_edges,
-        vertical_start=gtx.int32(0),
-        vertical_end=icon_grid.num_levels,
-        offset_provider={
-            "E2C": icon_grid.get_connectivity("E2C"),
-            "Koff": dims.KDim,
-        },
-    )
-    flat_idx_max = gtx.as_field(
-        (dims.EdgeDim,),
-        xp.max(flat_idx.asnumpy(), axis=1),
-        dtype=gtx.int32,
-        allocator=backend,
-=======
     xp = data_alloc.import_array_ns(backend)
     flat_idx_max = mf.compute_flat_max_idx(
         e2c=icon_grid.get_connectivity("E2C").ndarray,
@@ -419,7 +397,6 @@
         z_ifc=z_ifc.ndarray,
         k_lev=k.ndarray,
         array_ns=xp,
->>>>>>> a909dece
     )
     # TODO (nfarabullini): fix type ignore
     flat_idx = gtx.as_field((dims.EdgeDim,), data=flat_idx_max, allocator=backend)  # type: ignore [arg-type]
