--- conflicted
+++ resolved
@@ -242,7 +242,6 @@
     backend: gtx_typing.Backend,
 ) -> None:
     horizontal_start = icon_grid.start_index(cell_domain(horizontal.Zone.LATERAL_BOUNDARY_LEVEL_2))
-<<<<<<< HEAD
     match experiment:
         case definitions.Experiments.MCH_CH_R04B09:
             exner_expol = 0.333
@@ -251,11 +250,7 @@
         case _:
             exner_expol = 1.0 / 3.0
 
-    exner_exfac = data_alloc.zero_field(icon_grid, dims.CellDim, dims.KDim, backend=backend)
-=======
-    exner_expol = 0.333 if experiment == definitions.Experiments.MCH_CH_R04B09 else 0.3333333333333
     exner_exfac = data_alloc.zero_field(icon_grid, dims.CellDim, dims.KDim, allocator=backend)
->>>>>>> 7c1ece89
     exner_exfac_ref = metrics_savepoint.exner_exfac()
     mf.compute_exner_exfac.with_backend(backend)(
         ddxn_z_full=metrics_savepoint.ddxn_z_full(),
