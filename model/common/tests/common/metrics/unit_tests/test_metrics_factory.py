# ICON4Py - ICON inspired code in Python and GT4Py
#
# Copyright (c) 2022-2024, ETH Zurich and MeteoSwiss
# All rights reserved.
#
# Please, refer to the LICENSE file in the root directory.
# SPDX-License-Identifier: BSD-3-Clause
from __future__ import annotations

from typing import TYPE_CHECKING

import numpy as np
import pytest
from gt4py.next import backend as gtx_backend

from icon4py.model.common import dimension as dims
from icon4py.model.common.grid import vertical as v_grid
from icon4py.model.common.interpolation import interpolation_attributes, interpolation_factory
<<<<<<< HEAD
from icon4py.model.common.metrics import (
    metrics_attributes as attrs,
    metrics_factory,
)
from icon4py.model.common.states.factory import RetrievalType
=======
from icon4py.model.common.metrics import metrics_attributes as attrs, metrics_factory
>>>>>>> b30000f1
from icon4py.model.common.utils import data_allocation as data_alloc
from icon4py.model.testing import (
    definitions,
    grid_utils as gridtest_utils,
    serialbox,
    test_utils as test_helpers,
)
from icon4py.model.testing.fixtures.datatest import (
    backend,
    data_provider,
    download_ser_data,
    experiment,
    grid_savepoint,
    icon_grid,
    metrics_savepoint,
    processor_props,
    ranked_data_path,
    topography_savepoint,
)


metrics_factories: dict[str, metrics_factory.MetricsFieldsFactory] = {}


def metrics_config(experiment: definitions.Experiment) -> tuple:
    rayleigh_coeff = 5.0
    lowest_layer_thickness = 50.0
    exner_expol = 0.333
    vwind_offctr = 0.2
    rayleigh_type = 2
    model_top_height = 23500.0
    stretch_factor = 1.0
    damping_height = 45000.0
    match experiment:
        case definitions.Experiments.MCH_CH_R04B09:
            lowest_layer_thickness = 20.0
            model_top_height = 23000.0
            stretch_factor = 0.65
            damping_height = 12500.0
        case definitions.Experiments.EXCLAIM_APE:
            model_top_height = 75000.0
            stretch_factor = 0.9
            damping_height = 50000.0
            rayleigh_coeff = 0.1
            exner_expol = 0.3333333333333
            vwind_offctr = 0.15

    return (
        lowest_layer_thickness,
        model_top_height,
        stretch_factor,
        damping_height,
        rayleigh_coeff,
        exner_expol,
        vwind_offctr,
        rayleigh_type,
    )


def _get_metrics_factory(
    backend: gtx_backend.Backend | None,
    experiment: definitions.Experiment,
    grid_savepoint: serialbox.IconGridSavepoint,
    topography_savepoint: serialbox.TopographySavepoint,
) -> metrics_factory.MetricsFieldsFactory:
    registry_name = "_".join((experiment.name, data_alloc.backend_name(backend)))
    factory = metrics_factories.get(registry_name)

    topography = topography_savepoint.topo_c()

    if not factory:
        geometry = gridtest_utils.get_grid_geometry(backend, experiment)
        (
            lowest_layer_thickness,
            model_top_height,
            stretch_factor,
            damping_height,
            rayleigh_coeff,
            exner_expol,
            vwind_offctr,
            rayleigh_type,
        ) = metrics_config(experiment)

        vertical_config = v_grid.VerticalGridConfig(
            geometry.grid.num_levels,
            lowest_layer_thickness=lowest_layer_thickness,
            model_top_height=model_top_height,
            stretch_factor=stretch_factor,
            rayleigh_damping_height=damping_height,
        )
        vertical_grid = v_grid.VerticalGrid(
            vertical_config, grid_savepoint.vct_a(), grid_savepoint.vct_b()
        )
        interpolation_field_source = interpolation_factory.InterpolationFieldsFactory(
            grid=geometry.grid,
            decomposition_info=geometry._decomposition_info,
            geometry_source=geometry,
            backend=backend,
            metadata=interpolation_attributes.attrs,
        )
        factory = metrics_factory.MetricsFieldsFactory(
            grid=geometry.grid,
            vertical_grid=vertical_grid,
            decomposition_info=geometry._decomposition_info,
            geometry_source=geometry,
            topography=topography,
            interpolation_source=interpolation_field_source,
            backend=backend,
            metadata=attrs.attrs,
            e_refin_ctrl=grid_savepoint.refin_ctrl(dims.EdgeDim),
            c_refin_ctrl=grid_savepoint.refin_ctrl(dims.CellDim),
            rayleigh_type=rayleigh_type,
            rayleigh_coeff=rayleigh_coeff,
            exner_expol=exner_expol,
            vwind_offctr=vwind_offctr,
        )
        metrics_factories[registry_name] = factory
    return factory


@pytest.mark.level("integration")
@pytest.mark.datatest
def test_factory_z_mc(
    grid_savepoint: serialbox.IconGridSavepoint,
    metrics_savepoint: serialbox.MetricSavepoint,
    topography_savepoint: serialbox.TopographySavepoint,
    experiment: definitions.Experiment,
    backend: gtx_backend.Backend | None,
) -> None:
    field_ref = metrics_savepoint.z_mc()
    factory = _get_metrics_factory(
        backend=backend,
        experiment=experiment,
        grid_savepoint=grid_savepoint,
        topography_savepoint=topography_savepoint,
    )
    field = factory.get(attrs.Z_MC)
    assert test_helpers.dallclose(field_ref.asnumpy(), field.asnumpy(), rtol=1e-10)


@pytest.mark.level("integration")
@pytest.mark.datatest
def test_factory_ddqz_z_and_inverse(
    grid_savepoint: serialbox.IconGridSavepoint,
    metrics_savepoint: serialbox.MetricSavepoint,
    topography_savepoint: serialbox.TopographySavepoint,
    experiment: definitions.Experiment,
    backend: gtx_backend.Backend | None,
) -> None:
    inverse_field_ref = metrics_savepoint.inv_ddqz_z_full()
    field_ref = metrics_savepoint.ddqz_z_full()
    factory = _get_metrics_factory(
        backend=backend,
        experiment=experiment,
        grid_savepoint=grid_savepoint,
        topography_savepoint=topography_savepoint,
    )
    inverse_field = factory.get(attrs.INV_DDQZ_Z_FULL)
    field = factory.get(attrs.DDQZ_Z_FULL)
    assert test_helpers.dallclose(inverse_field_ref.asnumpy(), inverse_field.asnumpy(), atol=1e-10)
    assert test_helpers.dallclose(field_ref.asnumpy(), field.asnumpy(), rtol=1e-7)


@pytest.mark.datatest
def test_factory_ddqz_full_e(
    grid_savepoint: serialbox.IconGridSavepoint,
    metrics_savepoint: serialbox.MetricSavepoint,
    topography_savepoint: serialbox.TopographySavepoint,
    experiment: definitions.Experiment,
    backend: gtx_backend.Backend | None,
) -> None:
    field_ref = metrics_savepoint.ddqz_z_full_e().asnumpy()
    factory = _get_metrics_factory(
        backend=backend,
        experiment=experiment,
        grid_savepoint=grid_savepoint,
        topography_savepoint=topography_savepoint,
    )
    field = factory.get(attrs.DDQZ_Z_FULL_E)
    assert test_helpers.dallclose(field_ref, field.asnumpy(), rtol=1e-8)


@pytest.mark.level("integration")
@pytest.mark.datatest
@pytest.mark.uses_concat_where
def test_factory_ddqz_z_half(
    grid_savepoint: serialbox.IconGridSavepoint,
    metrics_savepoint: serialbox.MetricSavepoint,
    topography_savepoint: serialbox.TopographySavepoint,
    experiment: definitions.Experiment,
    backend: gtx_backend.Backend | None,
) -> None:
    field_ref = metrics_savepoint.ddqz_z_half()
    factory = _get_metrics_factory(
        backend=backend,
        experiment=experiment,
        grid_savepoint=grid_savepoint,
        topography_savepoint=topography_savepoint,
    )
    field = factory.get(attrs.DDQZ_Z_HALF)
    assert test_helpers.dallclose(field_ref.asnumpy(), field.asnumpy(), rtol=1e-9)


@pytest.mark.level("integration")
@pytest.mark.datatest
def test_factory_scaling_factor_for_3d_divdamp(
    grid_savepoint: serialbox.IconGridSavepoint,
    metrics_savepoint: serialbox.MetricSavepoint,
    topography_savepoint: serialbox.TopographySavepoint,
    experiment: definitions.Experiment,
    backend: gtx_backend.Backend | None,
) -> None:
    field_ref = metrics_savepoint.scalfac_dd3d()
    factory = _get_metrics_factory(
        backend=backend,
        experiment=experiment,
        grid_savepoint=grid_savepoint,
        topography_savepoint=topography_savepoint,
    )
    field = factory.get(attrs.SCALING_FACTOR_FOR_3D_DIVDAMP)
    assert test_helpers.dallclose(field_ref.asnumpy(), field.asnumpy())


@pytest.mark.level("integration")
@pytest.mark.datatest
def test_factory_rayleigh_w(
    grid_savepoint: serialbox.IconGridSavepoint,
    metrics_savepoint: serialbox.MetricSavepoint,
    topography_savepoint: serialbox.TopographySavepoint,
    experiment: definitions.Experiment,
    backend: gtx_backend.Backend | None,
) -> None:
    field_ref = metrics_savepoint.rayleigh_w()
    factory = _get_metrics_factory(
        backend=backend,
        experiment=experiment,
        grid_savepoint=grid_savepoint,
        topography_savepoint=topography_savepoint,
    )
    field = factory.get(attrs.RAYLEIGH_W)
    assert test_helpers.dallclose(field_ref.asnumpy(), field.asnumpy())


@pytest.mark.level("integration")
@pytest.mark.datatest
def test_factory_coeffs_dwdz(
    grid_savepoint: serialbox.IconGridSavepoint,
    metrics_savepoint: serialbox.MetricSavepoint,
    topography_savepoint: serialbox.TopographySavepoint,
    experiment: definitions.Experiment,
    backend: gtx_backend.Backend | None,
) -> None:
    field_ref_1 = metrics_savepoint.coeff1_dwdz()
    field_ref_2 = metrics_savepoint.coeff2_dwdz()
    factory = _get_metrics_factory(
        backend=backend,
        experiment=experiment,
        grid_savepoint=grid_savepoint,
        topography_savepoint=topography_savepoint,
    )
    field_1 = factory.get(attrs.COEFF1_DWDZ)
    field_2 = factory.get(attrs.COEFF2_DWDZ)
    assert test_helpers.dallclose(field_ref_1.asnumpy(), field_1.asnumpy(), atol=1e-11)
    assert test_helpers.dallclose(field_ref_2.asnumpy(), field_2.asnumpy(), atol=1e-11)


@pytest.mark.level("integration")
@pytest.mark.datatest
def test_factory_ref_mc(
    grid_savepoint: serialbox.IconGridSavepoint,
    metrics_savepoint: serialbox.MetricSavepoint,
    topography_savepoint: serialbox.TopographySavepoint,
    experiment: definitions.Experiment,
    backend: gtx_backend.Backend | None,
) -> None:
    field_ref_1 = metrics_savepoint.theta_ref_mc()
    field_ref_2 = metrics_savepoint.exner_ref_mc()
    factory = _get_metrics_factory(
        backend=backend,
        experiment=experiment,
        grid_savepoint=grid_savepoint,
        topography_savepoint=topography_savepoint,
    )
    field_1 = factory.get(attrs.THETA_REF_MC)
    field_2 = factory.get(attrs.EXNER_REF_MC)
    assert test_helpers.dallclose(field_ref_1.asnumpy(), field_1.asnumpy(), atol=1e-9)
    assert test_helpers.dallclose(field_ref_2.asnumpy(), field_2.asnumpy(), atol=1e-10)


@pytest.mark.level("integration")
@pytest.mark.datatest
def test_factory_d2dexdz2_facs_mc(
    grid_savepoint: serialbox.IconGridSavepoint,
    metrics_savepoint: serialbox.MetricSavepoint,
    topography_savepoint: serialbox.TopographySavepoint,
    experiment: definitions.Experiment,
    backend: gtx_backend.Backend | None,
) -> None:
    field_ref_1 = metrics_savepoint.d2dexdz2_fac1_mc()
    field_ref_2 = metrics_savepoint.d2dexdz2_fac2_mc()
    factory = _get_metrics_factory(
        backend=backend,
        experiment=experiment,
        grid_savepoint=grid_savepoint,
        topography_savepoint=topography_savepoint,
    )
    field_1 = factory.get(attrs.D2DEXDZ2_FAC1_MC)
    field_2 = factory.get(attrs.D2DEXDZ2_FAC2_MC)
    assert test_helpers.dallclose(field_1.asnumpy(), field_ref_1.asnumpy(), atol=1e-12)
    assert test_helpers.dallclose(field_2.asnumpy(), field_ref_2.asnumpy(), atol=1e-12)


@pytest.mark.datatest
def test_factory_ddxn_z_full(
    grid_savepoint: serialbox.IconGridSavepoint,
    metrics_savepoint: serialbox.MetricSavepoint,
    topography_savepoint: serialbox.TopographySavepoint,
    experiment: definitions.Experiment,
    backend: gtx_backend.Backend | None,
) -> None:
    field_ref = metrics_savepoint.ddxn_z_full()
    factory = _get_metrics_factory(
        backend=backend,
        experiment=experiment,
        grid_savepoint=grid_savepoint,
        topography_savepoint=topography_savepoint,
    )
    field = factory.get(attrs.DDXN_Z_FULL)
    assert test_helpers.dallclose(field_ref.asnumpy(), field.asnumpy(), atol=1e-8)


@pytest.mark.level("integration")
@pytest.mark.datatest
def test_factory_ddxt_z_full(
    grid_savepoint: serialbox.IconGridSavepoint,
    metrics_savepoint: serialbox.MetricSavepoint,
    topography_savepoint: serialbox.TopographySavepoint,
    experiment: definitions.Experiment,
    backend: gtx_backend.Backend | None,
) -> None:
    field_ref = metrics_savepoint.ddxt_z_full().asnumpy()
    factory = _get_metrics_factory(
        backend=backend,
        experiment=experiment,
        grid_savepoint=grid_savepoint,
        topography_savepoint=topography_savepoint,
    )
    field = factory.get(attrs.DDXT_Z_FULL)
    # TODO(halungge): these are the np.allclose default values: single precision
    assert test_helpers.dallclose(field.asnumpy(), field_ref, rtol=1.0e-5, atol=1.0e-8)


@pytest.mark.level("integration")
@pytest.mark.datatest
def test_factory_exner_w_implicit_weight_parameter(
    grid_savepoint: serialbox.IconGridSavepoint,
    metrics_savepoint: serialbox.MetricSavepoint,
    topography_savepoint: serialbox.TopographySavepoint,
    experiment: definitions.Experiment,
    backend: gtx_backend.Backend | None,
) -> None:
    field_ref = metrics_savepoint.vwind_impl_wgt()
    factory = _get_metrics_factory(
        backend=backend,
        experiment=experiment,
        grid_savepoint=grid_savepoint,
        topography_savepoint=topography_savepoint,
    )
    field = factory.get(attrs.EXNER_W_IMPLICIT_WEIGHT_PARAMETER)
    assert test_helpers.dallclose(field_ref.asnumpy(), field.asnumpy(), rtol=1e-9)


@pytest.mark.level("integration")
@pytest.mark.datatest
def test_factory_exner_w_explicit_weight_parameter(
    grid_savepoint: serialbox.IconGridSavepoint,
    metrics_savepoint: serialbox.MetricSavepoint,
    topography_savepoint: serialbox.TopographySavepoint,
    experiment: definitions.Experiment,
    backend: gtx_backend.Backend | None,
) -> None:
    field_ref = metrics_savepoint.vwind_expl_wgt()
    factory = _get_metrics_factory(
        backend=backend,
        experiment=experiment,
        grid_savepoint=grid_savepoint,
        topography_savepoint=topography_savepoint,
    )
    field = factory.get(attrs.EXNER_W_EXPLICIT_WEIGHT_PARAMETER)
    assert test_helpers.dallclose(field_ref.asnumpy(), field.asnumpy(), rtol=1e-8)


@pytest.mark.level("integration")
@pytest.mark.uses_concat_where
@pytest.mark.datatest
def test_factory_exner_exfac(
    grid_savepoint: serialbox.IconGridSavepoint,
    metrics_savepoint: serialbox.MetricSavepoint,
    topography_savepoint: serialbox.TopographySavepoint,
    experiment: definitions.Experiment,
    backend: gtx_backend.Backend | None,
) -> None:
    field_ref = metrics_savepoint.exner_exfac()
    factory = _get_metrics_factory(
        backend=backend,
        experiment=experiment,
        grid_savepoint=grid_savepoint,
        topography_savepoint=topography_savepoint,
    )
    field = factory.get(attrs.EXNER_EXFAC)
    assert test_helpers.dallclose(field_ref.asnumpy(), field.asnumpy(), atol=1e-8)


@pytest.mark.level("integration")
@pytest.mark.embedded_remap_error
@pytest.mark.datatest
def test_factory_pressure_gradient_fields(
    grid_savepoint: serialbox.IconGridSavepoint,
    metrics_savepoint: serialbox.MetricSavepoint,
    topography_savepoint: serialbox.TopographySavepoint,
    experiment: definitions.Experiment,
    backend: gtx_backend.Backend | None,
) -> None:
    field_1_ref = metrics_savepoint.pg_exdist()
    field_2_ref = metrics_savepoint.pg_edgeidx_dsl()
    factory = _get_metrics_factory(
        backend=backend,
        experiment=experiment,
        grid_savepoint=grid_savepoint,
        topography_savepoint=topography_savepoint,
    )
    field_1 = factory.get(attrs.PG_EDGEDIST_DSL)
    assert test_helpers.dallclose(field_1_ref.asnumpy(), field_1.asnumpy(), atol=1.0e-5)
    field_2 = factory.get(attrs.PG_EDGEIDX_DSL)
    assert test_helpers.dallclose(field_2_ref.asnumpy(), field_2.asnumpy())


@pytest.mark.datatest
def test_factory_mask_bdy_prog_halo_c(
    grid_savepoint: serialbox.IconGridSavepoint,
    metrics_savepoint: serialbox.MetricSavepoint,
    topography_savepoint: serialbox.TopographySavepoint,
    experiment: definitions.Experiment,
    backend: gtx_backend.Backend | None,
) -> None:
    field_ref_1 = metrics_savepoint.mask_prog_halo_c()
    field_ref_2 = metrics_savepoint.bdy_halo_c()
    factory = _get_metrics_factory(
        backend=backend,
        experiment=experiment,
        grid_savepoint=grid_savepoint,
        topography_savepoint=topography_savepoint,
    )
    field_1 = factory.get(attrs.MASK_PROG_HALO_C)
    field_2 = factory.get(attrs.BDY_HALO_C)
    assert test_helpers.dallclose(field_ref_1.asnumpy(), field_1.asnumpy())
    assert test_helpers.dallclose(field_ref_2.asnumpy(), field_2.asnumpy())


@pytest.mark.level("integration")
@pytest.mark.datatest
def test_factory_horizontal_mask_for_3d_divdamp(
    grid_savepoint: serialbox.IconGridSavepoint,
    metrics_savepoint: serialbox.MetricSavepoint,
    topography_savepoint: serialbox.TopographySavepoint,
    experiment: definitions.Experiment,
    backend: gtx_backend.Backend | None,
) -> None:
    field_ref = metrics_savepoint.hmask_dd3d()
    factory = _get_metrics_factory(
        backend=backend,
        experiment=experiment,
        grid_savepoint=grid_savepoint,
        topography_savepoint=topography_savepoint,
    )
    field = factory.get(attrs.HORIZONTAL_MASK_FOR_3D_DIVDAMP)
    assert test_helpers.dallclose(field_ref.asnumpy(), field.asnumpy())


@pytest.mark.level("integration")
@pytest.mark.embedded_remap_error
@pytest.mark.cpu_only  # TODO(halungge): slow on GPU due to vwind_impl_wgt computation)
@pytest.mark.datatest
def test_factory_zdiff_gradp(
    grid_savepoint: serialbox.IconGridSavepoint,
    metrics_savepoint: serialbox.MetricSavepoint,
    topography_savepoint: serialbox.TopographySavepoint,
    experiment: definitions.Experiment,
    backend: gtx_backend.Backend | None,
) -> None:
    field_ref = metrics_savepoint.zdiff_gradp()
    factory = _get_metrics_factory(
        backend=backend,
        experiment=experiment,
        grid_savepoint=grid_savepoint,
        topography_savepoint=topography_savepoint,
    )
    field = factory.get(attrs.ZDIFF_GRADP)
    assert test_helpers.dallclose(field_ref.asnumpy(), field.asnumpy(), atol=1.0e-5)


@pytest.mark.level("integration")
@pytest.mark.datatest
def test_factory_coeff_gradekin(
    grid_savepoint: serialbox.IconGridSavepoint,
    metrics_savepoint: serialbox.MetricSavepoint,
    topography_savepoint: serialbox.TopographySavepoint,
    experiment: definitions.Experiment,
    backend: gtx_backend.Backend | None,
) -> None:
    field_ref = metrics_savepoint.coeff_gradekin()
    factory = _get_metrics_factory(
        backend=backend,
        experiment=experiment,
        grid_savepoint=grid_savepoint,
        topography_savepoint=topography_savepoint,
    )
    field = factory.get(attrs.COEFF_GRADEKIN)
    assert test_helpers.dallclose(field_ref.asnumpy(), field.asnumpy(), rtol=1e-8)


@pytest.mark.level("integration")
@pytest.mark.datatest
def test_factory_wgtfacq_e(
    grid_savepoint: serialbox.IconGridSavepoint,
    metrics_savepoint: serialbox.MetricSavepoint,
    topography_savepoint: serialbox.TopographySavepoint,
    experiment: definitions.Experiment,
    backend: gtx_backend.Backend | None,
) -> None:
    factory = _get_metrics_factory(
        backend=backend,
        experiment=experiment,
        grid_savepoint=grid_savepoint,
        topography_savepoint=topography_savepoint,
    )
    field = factory.get(attrs.WGTFACQ_E)
    field_ref = metrics_savepoint.wgtfacq_e_dsl(field.shape[1])
    assert test_helpers.dallclose(field_ref.asnumpy(), field.asnumpy(), rtol=1e-9)


@pytest.mark.level("integration")
@pytest.mark.datatest
def test_vertical_coordinates_on_half_levels(
    grid_savepoint: serialbox.IconGridSavepoint,
    metrics_savepoint: serialbox.MetricSavepoint,
    topography_savepoint: serialbox.TopographySavepoint,
    experiment: definitions.Experiment,
    backend: gtx_backend.Backend | None,
) -> None:
    factory = _get_metrics_factory(
        backend=backend,
        experiment=experiment,
        grid_savepoint=grid_savepoint,
        topography_savepoint=topography_savepoint,
    )
    field = factory.get(attrs.CELL_HEIGHT_ON_HALF_LEVEL)
    field_ref = metrics_savepoint.z_ifc()
    assert test_helpers.dallclose(field_ref.asnumpy(), field.asnumpy(), rtol=1e-9)


@pytest.mark.level("integration")
@pytest.mark.embedded_remap_error
@pytest.mark.datatest
def test_factory_compute_diffusion_metrics(
    grid_savepoint: serialbox.IconGridSavepoint,
    metrics_savepoint: serialbox.MetricSavepoint,
    topography_savepoint: serialbox.TopographySavepoint,
    experiment: definitions.Experiment,
    backend: gtx_backend.Backend | None,
) -> None:
    field_ref_1 = metrics_savepoint.mask_hdiff()
    field_ref_2 = metrics_savepoint.zd_diffcoef()
    field_ref_3 = metrics_savepoint.zd_intcoef()
    field_ref_4 = metrics_savepoint.zd_vertoffset()
    factory = _get_metrics_factory(
        backend=backend,
        experiment=experiment,
        grid_savepoint=grid_savepoint,
        topography_savepoint=topography_savepoint,
    )
    field_1 = factory.get(attrs.MASK_HDIFF)
    field_2 = factory.get(attrs.ZD_DIFFCOEF_DSL)
    field_3 = factory.get(attrs.ZD_INTCOEF_DSL)
    field_4 = factory.get(attrs.ZD_VERTOFFSET_DSL)
    assert test_helpers.dallclose(field_ref_1.asnumpy(), field_1.asnumpy())
    assert test_helpers.dallclose(field_ref_2.asnumpy(), field_2.asnumpy(), atol=1.0e-10)
    assert test_helpers.dallclose(field_ref_3.asnumpy(), field_3.asnumpy(), atol=1.0e-8)
    assert test_helpers.dallclose(field_ref_4.asnumpy(), field_4.asnumpy())


@pytest.mark.datatest
@pytest.mark.level("integration")
def test_nflatgradp_scalar_computation(
    grid_savepoint: serialbox.IconGridSavepoint,
    metrics_savepoint: serialbox.MetricSavepoint,
    topography_savepoint: serialbox.TopographySavepoint,
    experiment: definitions.Experiment,
    backend: gtx_backend.Backend | None,
):
    value_ref = grid_savepoint.nflat_gradp()
    factory = factory = _get_metrics_factory(
        backend=backend,
        experiment=experiment,
        grid_savepoint=grid_savepoint,
        topography_savepoint=topography_savepoint,
    )
    value = factory.get(attrs.NFLAT_GRADP, RetrievalType.SCALAR)
    assert np.isscalar((value))
    assert value_ref == value<|MERGE_RESOLUTION|>--- conflicted
+++ resolved
@@ -16,15 +16,8 @@
 from icon4py.model.common import dimension as dims
 from icon4py.model.common.grid import vertical as v_grid
 from icon4py.model.common.interpolation import interpolation_attributes, interpolation_factory
-<<<<<<< HEAD
-from icon4py.model.common.metrics import (
-    metrics_attributes as attrs,
-    metrics_factory,
-)
+from icon4py.model.common.metrics import metrics_attributes as attrs, metrics_factory
 from icon4py.model.common.states.factory import RetrievalType
-=======
-from icon4py.model.common.metrics import metrics_attributes as attrs, metrics_factory
->>>>>>> b30000f1
 from icon4py.model.common.utils import data_allocation as data_alloc
 from icon4py.model.testing import (
     definitions,
@@ -624,14 +617,14 @@
     topography_savepoint: serialbox.TopographySavepoint,
     experiment: definitions.Experiment,
     backend: gtx_backend.Backend | None,
-):
+) -> None:
     value_ref = grid_savepoint.nflat_gradp()
-    factory = factory = _get_metrics_factory(
+    factory = _get_metrics_factory(
         backend=backend,
         experiment=experiment,
         grid_savepoint=grid_savepoint,
         topography_savepoint=topography_savepoint,
     )
     value = factory.get(attrs.NFLAT_GRADP, RetrievalType.SCALAR)
-    assert np.isscalar((value))
+    assert np.isscalar(value)
     assert value_ref == value