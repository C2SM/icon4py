--- conflicted
+++ resolved
@@ -80,7 +80,6 @@
     experiment: definitions.Experiment,
     grid_savepoint: serialbox.IconGridSavepoint,
     topography_savepoint: serialbox.TopographySavepoint,
-    metrics_savepoint: serialbox.MetricSavepoint,
 ) -> metrics_factory.MetricsFieldsFactory:
     registry_name = "_".join((experiment.name, data_alloc.backend_name(backend)))
     factory = metrics_factories.get(registry_name)
@@ -150,7 +149,6 @@
         experiment=experiment,
         grid_savepoint=grid_savepoint,
         topography_savepoint=topography_savepoint,
-        metrics_savepoint=metrics_savepoint,
     )
     field = factory.get(attrs.Z_MC)
     assert test_helpers.dallclose(field_ref.asnumpy(), field.asnumpy(), rtol=1e-10)
@@ -172,7 +170,6 @@
         experiment=experiment,
         grid_savepoint=grid_savepoint,
         topography_savepoint=topography_savepoint,
-        metrics_savepoint=metrics_savepoint,
     )
     inverse_field = factory.get(attrs.INV_DDQZ_Z_FULL)
     field = factory.get(attrs.DDQZ_Z_FULL)
@@ -194,7 +191,6 @@
         experiment=experiment,
         grid_savepoint=grid_savepoint,
         topography_savepoint=topography_savepoint,
-        metrics_savepoint=metrics_savepoint,
     )
     field = factory.get(attrs.DDQZ_Z_FULL_E)
     assert test_helpers.dallclose(field_ref, field.asnumpy(), rtol=1e-8)
@@ -216,7 +212,6 @@
         experiment=experiment,
         grid_savepoint=grid_savepoint,
         topography_savepoint=topography_savepoint,
-        metrics_savepoint=metrics_savepoint,
     )
     field = factory.get(attrs.DDQZ_Z_HALF)
     assert test_helpers.dallclose(field_ref.asnumpy(), field.asnumpy(), rtol=1e-9)
@@ -237,7 +232,6 @@
         experiment=experiment,
         grid_savepoint=grid_savepoint,
         topography_savepoint=topography_savepoint,
-        metrics_savepoint=metrics_savepoint,
     )
     field = factory.get(attrs.SCALING_FACTOR_FOR_3D_DIVDAMP)
     assert test_helpers.dallclose(field_ref.asnumpy(), field.asnumpy())
@@ -258,7 +252,6 @@
         experiment=experiment,
         grid_savepoint=grid_savepoint,
         topography_savepoint=topography_savepoint,
-        metrics_savepoint=metrics_savepoint,
     )
     field = factory.get(attrs.RAYLEIGH_W)
     assert test_helpers.dallclose(field_ref.asnumpy(), field.asnumpy())
@@ -280,7 +273,6 @@
         experiment=experiment,
         grid_savepoint=grid_savepoint,
         topography_savepoint=topography_savepoint,
-        metrics_savepoint=metrics_savepoint,
     )
     field_1 = factory.get(attrs.COEFF1_DWDZ)
     field_2 = factory.get(attrs.COEFF2_DWDZ)
@@ -304,7 +296,6 @@
         experiment=experiment,
         grid_savepoint=grid_savepoint,
         topography_savepoint=topography_savepoint,
-        metrics_savepoint=metrics_savepoint,
     )
     field_1 = factory.get(attrs.THETA_REF_MC)
     field_2 = factory.get(attrs.EXNER_REF_MC)
@@ -328,7 +319,6 @@
         experiment=experiment,
         grid_savepoint=grid_savepoint,
         topography_savepoint=topography_savepoint,
-        metrics_savepoint=metrics_savepoint,
     )
     field_1 = factory.get(attrs.D2DEXDZ2_FAC1_MC)
     field_2 = factory.get(attrs.D2DEXDZ2_FAC2_MC)
@@ -350,7 +340,6 @@
         experiment=experiment,
         grid_savepoint=grid_savepoint,
         topography_savepoint=topography_savepoint,
-        metrics_savepoint=metrics_savepoint,
     )
     field = factory.get(attrs.DDXN_Z_FULL)
     assert test_helpers.dallclose(field_ref.asnumpy(), field.asnumpy(), atol=1e-8)
@@ -371,7 +360,6 @@
         experiment=experiment,
         grid_savepoint=grid_savepoint,
         topography_savepoint=topography_savepoint,
-        metrics_savepoint=metrics_savepoint,
     )
     field = factory.get(attrs.DDXT_Z_FULL)
     # TODO(halungge): these are the np.allclose default values: single precision
@@ -393,7 +381,6 @@
         experiment=experiment,
         grid_savepoint=grid_savepoint,
         topography_savepoint=topography_savepoint,
-        metrics_savepoint=metrics_savepoint,
     )
     field = factory.get(attrs.EXNER_W_IMPLICIT_WEIGHT_PARAMETER)
     assert test_helpers.dallclose(field_ref.asnumpy(), field.asnumpy(), rtol=1e-9)
@@ -414,7 +401,6 @@
         experiment=experiment,
         grid_savepoint=grid_savepoint,
         topography_savepoint=topography_savepoint,
-        metrics_savepoint=metrics_savepoint,
     )
     field = factory.get(attrs.EXNER_W_EXPLICIT_WEIGHT_PARAMETER)
     assert test_helpers.dallclose(field_ref.asnumpy(), field.asnumpy(), rtol=1e-8)
@@ -436,7 +422,6 @@
         experiment=experiment,
         grid_savepoint=grid_savepoint,
         topography_savepoint=topography_savepoint,
-        metrics_savepoint=metrics_savepoint,
     )
     field = factory.get(attrs.EXNER_EXFAC)
     assert test_helpers.dallclose(field_ref.asnumpy(), field.asnumpy(), atol=1e-8)
@@ -459,7 +444,6 @@
         experiment=experiment,
         grid_savepoint=grid_savepoint,
         topography_savepoint=topography_savepoint,
-        metrics_savepoint=metrics_savepoint,
     )
     field_1 = factory.get(attrs.PG_EDGEDIST_DSL)
     assert test_helpers.dallclose(field_1_ref.asnumpy(), field_1.asnumpy(), atol=1.0e-5)
@@ -482,7 +466,6 @@
         experiment=experiment,
         grid_savepoint=grid_savepoint,
         topography_savepoint=topography_savepoint,
-        metrics_savepoint=metrics_savepoint,
     )
     field_1 = factory.get(attrs.MASK_PROG_HALO_C)
     field_2 = factory.get(attrs.BDY_HALO_C)
@@ -505,7 +488,6 @@
         experiment=experiment,
         grid_savepoint=grid_savepoint,
         topography_savepoint=topography_savepoint,
-        metrics_savepoint=metrics_savepoint,
     )
     field = factory.get(attrs.HORIZONTAL_MASK_FOR_3D_DIVDAMP)
     assert test_helpers.dallclose(field_ref.asnumpy(), field.asnumpy())
@@ -529,7 +511,6 @@
         experiment=experiment,
         grid_savepoint=grid_savepoint,
         topography_savepoint=topography_savepoint,
-        metrics_savepoint=metrics_savepoint,
     )
     field_1 = factory.get(attrs.ZDIFF_GRADP)
     field_2 = factory.get(attrs.VERTOFFSET_GRADP)
@@ -551,7 +532,6 @@
         experiment=experiment,
         grid_savepoint=grid_savepoint,
         topography_savepoint=topography_savepoint,
-        metrics_savepoint=metrics_savepoint,
     )
     field = factory.get(attrs.COEFF_GRADEKIN)
     assert test_helpers.dallclose(field_ref.asnumpy(), field.asnumpy(), rtol=1e-8)
@@ -571,7 +551,6 @@
         experiment=experiment,
         grid_savepoint=grid_savepoint,
         topography_savepoint=topography_savepoint,
-        metrics_savepoint=metrics_savepoint,
     )
     field = factory.get(attrs.WGTFACQ_E)
     field_ref = metrics_savepoint.wgtfacq_e_dsl(field.shape[1])
@@ -592,7 +571,6 @@
         experiment=experiment,
         grid_savepoint=grid_savepoint,
         topography_savepoint=topography_savepoint,
-        metrics_savepoint=metrics_savepoint,
     )
     field = factory.get(attrs.CELL_HEIGHT_ON_HALF_LEVEL)
     field_ref = metrics_savepoint.z_ifc()
@@ -600,21 +578,20 @@
 
 
 @pytest.mark.level("integration")
+@pytest.mark.embedded_remap_error
 @pytest.mark.datatest
 def test_compute_wgtfac_c(
-    grid_savepoint,
-    metrics_savepoint,
-    topography_savepoint,
-    icon_grid,
-    experiment,
-    backend,
-):
-    factory = _get_metrics_factory(
-        backend=backend,
-        experiment=experiment,
-        grid_savepoint=grid_savepoint,
-        topography_savepoint=topography_savepoint,
-        metrics_savepoint=metrics_savepoint,
+    grid_savepoint: serialbox.IconGridSavepoint,
+    metrics_savepoint: serialbox.MetricSavepoint,
+    topography_savepoint: serialbox.TopographySavepoint,
+    experiment: definitions.Experiment,
+    backend: gtx_backend.Backend | None,
+) -> None:
+    factory = _get_metrics_factory(
+        backend=backend,
+        experiment=experiment,
+        grid_savepoint=grid_savepoint,
+        topography_savepoint=topography_savepoint,
     )
     field = factory.get(attrs.WGTFAC_C)
     field_ref = metrics_savepoint.wgtfac_c()
@@ -624,30 +601,6 @@
 @pytest.mark.level("integration")
 @pytest.mark.embedded_remap_error
 @pytest.mark.datatest
-<<<<<<< HEAD
-=======
-def test_compute_wgtfac_c(
-    grid_savepoint: serialbox.IconGridSavepoint,
-    metrics_savepoint: serialbox.MetricSavepoint,
-    topography_savepoint: serialbox.TopographySavepoint,
-    experiment: definitions.Experiment,
-    backend: gtx_backend.Backend | None,
-) -> None:
-    factory = _get_metrics_factory(
-        backend=backend,
-        experiment=experiment,
-        grid_savepoint=grid_savepoint,
-        topography_savepoint=topography_savepoint,
-    )
-    field = factory.get(attrs.WGTFAC_C)
-    field_ref = metrics_savepoint.wgtfac_c()
-    assert test_helpers.dallclose(field_ref.asnumpy(), field.asnumpy(), rtol=1e-9)
-
-
-@pytest.mark.level("integration")
-@pytest.mark.embedded_remap_error
-@pytest.mark.datatest
->>>>>>> 1bc41095
 def test_factory_compute_diffusion_mask_and_coef(
     grid_savepoint: serialbox.IconGridSavepoint,
     metrics_savepoint: serialbox.MetricSavepoint,
@@ -662,7 +615,6 @@
         experiment=experiment,
         grid_savepoint=grid_savepoint,
         topography_savepoint=topography_savepoint,
-        metrics_savepoint=metrics_savepoint,
     )
     field_1 = factory.get(attrs.MASK_HDIFF)
     field_2 = factory.get(attrs.ZD_DIFFCOEF_DSL)
@@ -680,11 +632,7 @@
     topography_savepoint: serialbox.TopographySavepoint,
     experiment: definitions.Experiment,
     backend: gtx_backend.Backend | None,
-<<<<<<< HEAD
-):
-=======
-) -> None:
->>>>>>> 1bc41095
+) -> None:
     field_ref_1 = metrics_savepoint.zd_intcoef()
     field_ref_2 = metrics_savepoint.zd_vertoffset()
     factory = _get_metrics_factory(
@@ -692,10 +640,6 @@
         experiment=experiment,
         grid_savepoint=grid_savepoint,
         topography_savepoint=topography_savepoint,
-<<<<<<< HEAD
-        metrics_savepoint=metrics_savepoint,
-=======
->>>>>>> 1bc41095
     )
     field_1 = factory.get(attrs.ZD_INTCOEF_DSL)
     field_2 = factory.get(attrs.ZD_VERTOFFSET_DSL)
