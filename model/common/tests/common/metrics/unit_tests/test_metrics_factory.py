--- conflicted
+++ resolved
@@ -87,15 +87,8 @@
 
 
 def _get_metrics_factory(
-<<<<<<< HEAD
-    backend: Optional[gtx_typing.Backend],
-    experiment: str,
-    grid_file: str,
-    icon_grid,
-=======
-    backend: gtx_backend.Backend | None,
-    experiment: definitions.Experiment,
->>>>>>> 69122c05
+    backend: gtx_typing.Backend | None,
+    experiment: definitions.Experiment,
     grid_savepoint: serialbox.IconGridSavepoint,
     topography_savepoint: serialbox.TopographySavepoint,
 ) -> metrics_factory.MetricsFieldsFactory:
@@ -161,7 +154,7 @@
     metrics_savepoint: serialbox.MetricSavepoint,
     topography_savepoint: serialbox.TopographySavepoint,
     experiment: definitions.Experiment,
-    backend: gtx_backend.Backend | None,
+    backend: gtx_typing.Backend | None,
 ):
     field_ref = metrics_savepoint.z_mc()
     factory = _get_metrics_factory(
@@ -181,7 +174,7 @@
     metrics_savepoint: serialbox.MetricSavepoint,
     topography_savepoint: serialbox.TopographySavepoint,
     experiment: definitions.Experiment,
-    backend: gtx_backend.Backend | None,
+    backend: gtx_typing.Backend | None,
 ):
     inverse_field_ref = metrics_savepoint.inv_ddqz_z_full()
     field_ref = metrics_savepoint.ddqz_z_full()
@@ -203,7 +196,7 @@
     metrics_savepoint: serialbox.MetricSavepoint,
     topography_savepoint: serialbox.TopographySavepoint,
     experiment: definitions.Experiment,
-    backend: gtx_backend.Backend | None,
+    backend: gtx_typing.Backend | None,
 ):
     field_ref = metrics_savepoint.ddqz_z_full_e().asnumpy()
     factory = _get_metrics_factory(
@@ -224,7 +217,7 @@
     metrics_savepoint: serialbox.MetricSavepoint,
     topography_savepoint: serialbox.TopographySavepoint,
     experiment: definitions.Experiment,
-    backend: gtx_backend.Backend | None,
+    backend: gtx_typing.Backend | None,
 ):
     field_ref = metrics_savepoint.ddqz_z_half()
     factory = _get_metrics_factory(
@@ -244,7 +237,7 @@
     metrics_savepoint: serialbox.MetricSavepoint,
     topography_savepoint: serialbox.TopographySavepoint,
     experiment: definitions.Experiment,
-    backend: gtx_backend.Backend | None,
+    backend: gtx_typing.Backend | None,
 ):
     field_ref = metrics_savepoint.scalfac_dd3d()
     factory = _get_metrics_factory(
@@ -264,7 +257,7 @@
     metrics_savepoint: serialbox.MetricSavepoint,
     topography_savepoint: serialbox.TopographySavepoint,
     experiment: definitions.Experiment,
-    backend: gtx_backend.Backend | None,
+    backend: gtx_typing.Backend | None,
 ):
     field_ref = metrics_savepoint.rayleigh_w()
     factory = _get_metrics_factory(
@@ -284,7 +277,7 @@
     metrics_savepoint: serialbox.MetricSavepoint,
     topography_savepoint: serialbox.TopographySavepoint,
     experiment: definitions.Experiment,
-    backend: gtx_backend.Backend | None,
+    backend: gtx_typing.Backend | None,
 ):
     field_ref_1 = metrics_savepoint.coeff1_dwdz()
     field_ref_2 = metrics_savepoint.coeff2_dwdz()
@@ -307,7 +300,7 @@
     metrics_savepoint: serialbox.MetricSavepoint,
     topography_savepoint: serialbox.TopographySavepoint,
     experiment: definitions.Experiment,
-    backend: gtx_backend.Backend | None,
+    backend: gtx_typing.Backend | None,
 ):
     field_ref_1 = metrics_savepoint.theta_ref_mc()
     field_ref_2 = metrics_savepoint.exner_ref_mc()
@@ -330,7 +323,7 @@
     metrics_savepoint: serialbox.MetricSavepoint,
     topography_savepoint: serialbox.TopographySavepoint,
     experiment: definitions.Experiment,
-    backend: gtx_backend.Backend | None,
+    backend: gtx_typing.Backend | None,
 ):
     field_ref_1 = metrics_savepoint.d2dexdz2_fac1_mc()
     field_ref_2 = metrics_savepoint.d2dexdz2_fac2_mc()
@@ -352,7 +345,7 @@
     metrics_savepoint: serialbox.MetricSavepoint,
     topography_savepoint: serialbox.TopographySavepoint,
     experiment: definitions.Experiment,
-    backend: gtx_backend.Backend | None,
+    backend: gtx_typing.Backend | None,
 ):
     field_ref = metrics_savepoint.ddxn_z_full()
     factory = _get_metrics_factory(
@@ -372,7 +365,7 @@
     metrics_savepoint: serialbox.MetricSavepoint,
     topography_savepoint: serialbox.TopographySavepoint,
     experiment: definitions.Experiment,
-    backend: gtx_backend.Backend | None,
+    backend: gtx_typing.Backend | None,
 ):
     field_ref = metrics_savepoint.ddxt_z_full().asnumpy()
     factory = _get_metrics_factory(
@@ -393,7 +386,7 @@
     metrics_savepoint: serialbox.MetricSavepoint,
     topography_savepoint: serialbox.TopographySavepoint,
     experiment: definitions.Experiment,
-    backend: gtx_backend.Backend | None,
+    backend: gtx_typing.Backend | None,
 ):
     field_ref = metrics_savepoint.vwind_impl_wgt()
     factory = _get_metrics_factory(
@@ -413,7 +406,7 @@
     metrics_savepoint: serialbox.MetricSavepoint,
     topography_savepoint: serialbox.TopographySavepoint,
     experiment: definitions.Experiment,
-    backend: gtx_backend.Backend | None,
+    backend: gtx_typing.Backend | None,
 ):
     field_ref = metrics_savepoint.vwind_expl_wgt()
     factory = _get_metrics_factory(
@@ -434,7 +427,7 @@
     metrics_savepoint: serialbox.MetricSavepoint,
     topography_savepoint: serialbox.TopographySavepoint,
     experiment: definitions.Experiment,
-    backend: gtx_backend.Backend | None,
+    backend: gtx_typing.Backend | None,
 ):
     field_ref = metrics_savepoint.exner_exfac()
     factory = _get_metrics_factory(
@@ -455,7 +448,7 @@
     metrics_savepoint: serialbox.MetricSavepoint,
     topography_savepoint: serialbox.TopographySavepoint,
     experiment: definitions.Experiment,
-    backend: gtx_backend.Backend | None,
+    backend: gtx_typing.Backend | None,
 ):
     field_1_ref = metrics_savepoint.pg_exdist()
     field_2_ref = metrics_savepoint.pg_edgeidx_dsl()
@@ -477,7 +470,7 @@
     metrics_savepoint: serialbox.MetricSavepoint,
     topography_savepoint: serialbox.TopographySavepoint,
     experiment: definitions.Experiment,
-    backend: gtx_backend.Backend | None,
+    backend: gtx_typing.Backend | None,
 ):
     field_ref_1 = metrics_savepoint.mask_prog_halo_c()
     field_ref_2 = metrics_savepoint.bdy_halo_c()
@@ -500,7 +493,7 @@
     metrics_savepoint: serialbox.MetricSavepoint,
     topography_savepoint: serialbox.TopographySavepoint,
     experiment: definitions.Experiment,
-    backend: gtx_backend.Backend | None,
+    backend: gtx_typing.Backend | None,
 ):
     field_ref = metrics_savepoint.hmask_dd3d()
     factory = _get_metrics_factory(
@@ -522,7 +515,7 @@
     metrics_savepoint: serialbox.MetricSavepoint,
     topography_savepoint: serialbox.TopographySavepoint,
     experiment: definitions.Experiment,
-    backend: gtx_backend.Backend | None,
+    backend: gtx_typing.Backend | None,
 ):
     field_ref = metrics_savepoint.zdiff_gradp()
     factory = _get_metrics_factory(
@@ -542,7 +535,7 @@
     metrics_savepoint: serialbox.MetricSavepoint,
     topography_savepoint: serialbox.TopographySavepoint,
     experiment: definitions.Experiment,
-    backend: gtx_backend.Backend | None,
+    backend: gtx_typing.Backend | None,
 ):
     field_ref = metrics_savepoint.coeff_gradekin()
     factory = _get_metrics_factory(
@@ -562,7 +555,7 @@
     metrics_savepoint: serialbox.MetricSavepoint,
     topography_savepoint: serialbox.TopographySavepoint,
     experiment: definitions.Experiment,
-    backend: gtx_backend.Backend | None,
+    backend: gtx_typing.Backend | None,
 ):
     factory = _get_metrics_factory(
         backend=backend,
@@ -582,7 +575,7 @@
     metrics_savepoint: serialbox.MetricSavepoint,
     topography_savepoint: serialbox.TopographySavepoint,
     experiment: definitions.Experiment,
-    backend: gtx_backend.Backend | None,
+    backend: gtx_typing.Backend | None,
 ):
     factory = _get_metrics_factory(
         backend=backend,
@@ -603,7 +596,7 @@
     metrics_savepoint: serialbox.MetricSavepoint,
     topography_savepoint: serialbox.TopographySavepoint,
     experiment: definitions.Experiment,
-    backend: gtx_backend.Backend | None,
+    backend: gtx_typing.Backend | None,
 ):
     field_ref_1 = metrics_savepoint.mask_hdiff()
     field_ref_2 = metrics_savepoint.zd_diffcoef()
