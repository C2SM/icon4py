# ICON4Py - ICON inspired code in Python and GT4Py
#
# Copyright (c) 2022-2024, ETH Zurich and MeteoSwiss
# All rights reserved.
#
# Please, refer to the LICENSE file in the root directory.
# SPDX-License-Identifier: BSD-3-Clause

import pathlib
import random

import pytest

from icon4py.model.testing.datatest_utils import REGIONAL_EXPERIMENT
from icon4py.model.testing.fixtures.datatest import (
    grid_savepoint,
    data_provider,
    download_ser_data,
    processor_props,
    ranked_data_path,
<<<<<<< HEAD
=======
    backend,
>>>>>>> fcd978b0
)


@pytest.fixture
def random_name() -> str:
    return "test" + str(random.randint(0, 100000))


@pytest.fixture
def test_path(tmp_path):
    base_path = tmp_path.joinpath("io_tests")
    base_path.mkdir(exist_ok=True, parents=True, mode=0o777)
    yield base_path
    _delete_recursive(base_path)


def _delete_recursive(p: pathlib.Path) -> None:
    for child in p.iterdir():
        if child.is_file():
            child.unlink()
        else:
            _delete_recursive(child)
    p.rmdir()


@pytest.fixture
def grid_file():
    return REGIONAL_EXPERIMENT<|MERGE_RESOLUTION|>--- conflicted
+++ resolved
@@ -18,10 +18,7 @@
     download_ser_data,
     processor_props,
     ranked_data_path,
-<<<<<<< HEAD
-=======
     backend,
->>>>>>> fcd978b0
 )
 
 
