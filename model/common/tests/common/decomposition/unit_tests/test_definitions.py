--- conflicted
+++ resolved
@@ -20,38 +20,10 @@
 from ..mpi_tests.test_halo import simple_neighbor_tables
 from ..utils import dummy_four_ranks
 
-<<<<<<< HEAD
 
 @pytest.mark.parametrize("processor_props", [False], indirect=True)
 def test_create_single_node_runtime_without_mpi(processor_props):  # fixture
-    decomposition_info = definitions.DecompositionInfo(
-        klevels=10,
-=======
-from icon4py.model.common.decomposition.definitions import (
-    DecompositionInfo,
-    SingleNodeExchange,
-    create_exchange,
-)
-from icon4py.model.testing.fixtures.datatest import (  # import fixtures form test_utils
-    backend,
-    data_provider,
-    download_ser_data,
-    experiment,
-    grid_savepoint,
-    icon_grid,
-    processor_props,
-    ranked_data_path,
-)
-
-
-@pytest.mark.datatest
-def test_create_single_node_runtime_without_mpi(icon_grid, processor_props):
-    decomposition_info = DecompositionInfo(
-        num_cells=icon_grid.num_cells,
-        num_edges=icon_grid.num_edges,
-        num_vertices=icon_grid.num_vertices,
->>>>>>> 3cedba9a
-    )
+    decomposition_info = definitions.DecompositionInfo()
     exchange = definitions.create_exchange(processor_props, decomposition_info)
 
     assert isinstance(exchange, definitions.SingleNodeExchange)
