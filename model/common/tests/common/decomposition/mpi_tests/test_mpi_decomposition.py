# ICON4Py - ICON inspired code in Python and GT4Py
#
# Copyright (c) 2022-2024, ETH Zurich and MeteoSwiss
# All rights reserved.
#
# Please, refer to the LICENSE file in the root directory.
# SPDX-License-Identifier: BSD-3-Clause

import logging

import numpy as np
import pytest

from icon4py.model.common import dimension as dims
<<<<<<< HEAD
from icon4py.model.common.decomposition import definitions
from icon4py.model.common.utils import data_allocation as data_alloc
from icon4py.model.testing import parallel_helpers
from icon4py.model.testing.fixtures.datatest import (
=======
from icon4py.model.common.decomposition.definitions import (
    DecompositionInfo,
    DomainDescriptorIdGenerator,
    SingleNodeExchange,
    create_exchange,
)
from icon4py.model.common.decomposition.mpi_decomposition import GHexMultiNodeExchange
from icon4py.model.testing.fixtures.datatest import (  # import fixtures from test_utils
>>>>>>> 9342dd90
    backend,
    data_provider,
    decomposition_info,
    download_ser_data,
    experiment,
    grid_savepoint,
    icon_grid,
    processor_props,
    ranked_data_path,
)


try:
    import mpi4py  # import mpi4py to check for optional mpi dependency

    from icon4py.model.common.decomposition import mpi_decomposition

    mpi_decomposition.init_mpi()
except ImportError:
    pytest.skip("Skipping parallel on single node installation", allow_module_level=True)


_log = logging.getLogger(__name__)


"""
running tests with mpi:

mpirun -np 2 python -m pytest -v --with-mpi tests/mpi_tests/test_mpi_decomposition.py

mpirun -np 2 pytest -v --with-mpi -k mpi_tests/


"""


@pytest.mark.parametrize("processor_props", [True], indirect=True)
def test_props(processor_props):
    assert processor_props.comm
    assert processor_props.comm_size > 1


@pytest.mark.mpi(min_size=2)
@pytest.mark.parametrize("processor_props", [True], indirect=True)
@pytest.mark.parametrize(
    ("dim, owned, total"),
    (
        (dims.CellDim, (10448, 10448), (10611, 10612)),
        (dims.EdgeDim, (15820, 15738), (16065, 16067)),
        (dims.VertexDim, (5373, 5290), (5455, 5456)),
    ),
)
@pytest.mark.datatest
def test_decomposition_info_masked(
    dim,
    owned,
    total,
    caplog,
    download_ser_data,
    decomposition_info,
    processor_props,
):
    parallel_helpers.check_comm_size(processor_props, sizes=[2])
    my_rank = processor_props.rank
    all_indices = decomposition_info.global_index(dim, definitions.DecompositionInfo.EntryType.ALL)
    my_total = total[my_rank]
    my_owned = owned[my_rank]
    assert all_indices.shape[0] == my_total

    owned_indices = decomposition_info.global_index(
        dim, definitions.DecompositionInfo.EntryType.OWNED
    )
    assert owned_indices.shape[0] == my_owned

    halo_indices = decomposition_info.global_index(
        dim, definitions.DecompositionInfo.EntryType.HALO
    )
    assert halo_indices.shape[0] == my_total - my_owned
    _assert_index_partitioning(all_indices, halo_indices, owned_indices)


def _assert_index_partitioning(all_indices, halo_indices, owned_indices):
    owned_list = owned_indices.tolist()
    halos_list = halo_indices.tolist()
    all_list = all_indices.tolist()
    assert set(owned_list) & set(halos_list) == set()
    assert set(owned_list) & set(all_list) == set(owned_list)
    assert set(halos_list) & set(all_list) == set(halos_list)
    assert set(halos_list) | set(owned_list) == set(all_list)


@pytest.mark.parametrize("processor_props", [True], indirect=True)
@pytest.mark.parametrize(
    ("dim, owned, total"),
    (
        (dims.CellDim, (10448, 10448), (10611, 10612)),
        (dims.EdgeDim, (15820, 15738), (16065, 16067)),
        (dims.VertexDim, (5373, 5290), (5455, 5456)),
    ),
)
@pytest.mark.datatest
@pytest.mark.mpi(min_size=2)
def test_decomposition_info_local_index(
    dim,
    owned,
    total,
    caplog,
    decomposition_info,
    processor_props,
):
    caplog.set_level(logging.INFO)
    parallel_helpers.check_comm_size(processor_props, sizes=(2,))
    my_rank = processor_props.rank
    all_indices = decomposition_info.local_index(dim, definitions.DecompositionInfo.EntryType.ALL)
    my_total = total[my_rank]
    my_owned = owned[my_rank]
    assert all_indices.shape[0] == my_total
    assert np.array_equal(all_indices, np.arange(0, my_total))
    halo_indices = decomposition_info.local_index(dim, definitions.DecompositionInfo.EntryType.HALO)
    assert halo_indices.shape[0] == my_total - my_owned
    assert halo_indices.shape[0] < all_indices.shape[0]
    assert np.all(halo_indices <= np.max(all_indices))

    owned_indices = decomposition_info.local_index(
        dim, definitions.DecompositionInfo.EntryType.OWNED
    )
    assert owned_indices.shape[0] == my_owned
    assert owned_indices.shape[0] <= all_indices.shape[0]
    assert np.all(owned_indices <= np.max(all_indices))
    _assert_index_partitioning(all_indices, halo_indices, owned_indices)


@pytest.mark.mpi
@pytest.mark.parametrize("processor_props", [True], indirect=True)
@pytest.mark.parametrize("num", [1, 2, 3, 4, 5, 6, 7, 8])
def test_domain_descriptor_id_are_globally_unique(
    num,
    processor_props,  # F811 #fixture
):
    props = processor_props
    size = props.comm_size
    id_gen = definitions.DomainDescriptorIdGenerator(parallel_props=props)
    id1 = id_gen()
    assert id1 == props.comm_size * props.rank
    assert id1 < props.comm_size * (props.rank + 2)
    ids = []
    ids.append(id1)
    for _ in range(1, num * size):
        next_id = id_gen()
        assert next_id > id1
        ids.append(next_id)
    all_ids = props.comm.gather(ids, root=0)
    if props.rank == 0:
        all_ids = np.asarray(all_ids).flatten()
        assert len(all_ids) == size * size * num
        assert len(all_ids) == len(set(all_ids))


@pytest.mark.mpi
@pytest.mark.datatest
@pytest.mark.parametrize("processor_props", [True], indirect=True)
def test_decomposition_info_matches_gridsize(
    caplog,
    decomposition_info,
    icon_grid,
    processor_props,
):
    parallel_helpers.check_comm_size(processor_props)
    assert (
        decomposition_info.global_index(
            dim=dims.CellDim, entry_type=definitions.DecompositionInfo.EntryType.ALL
        ).shape[0]
        == icon_grid.num_cells
    )
    assert (
        decomposition_info.global_index(
            dims.VertexDim, definitions.DecompositionInfo.EntryType.ALL
        ).shape[0]
        == icon_grid.num_vertices
    )
    assert (
        decomposition_info.global_index(
            dims.EdgeDim, definitions.DecompositionInfo.EntryType.ALL
        ).shape[0]
        == icon_grid.num_edges
    )


@pytest.mark.mpi
@pytest.mark.parametrize("processor_props", [True], indirect=True)
def test_create_multi_node_runtime_with_mpi(
    decomposition_info,
    processor_props,
):
    props = processor_props
    exchange = definitions.create_exchange(props, decomposition_info)
    if props.comm_size > 1:
        assert isinstance(exchange, mpi_decomposition.GHexMultiNodeExchange)
    else:
        assert isinstance(exchange, definitions.SingleNodeExchange)


@pytest.mark.mpi
@pytest.mark.parametrize("processor_props", [True], indirect=True)
@pytest.mark.parametrize("dimension", (dims.CellDim, dims.VertexDim, dims.EdgeDim))
def test_exchange_on_dummy_data(
    processor_props,
    decomposition_info,
    grid_savepoint,
    dimension,
    caplog,
):
    caplog.set_level(logging.WARN, __name__)
    exchange = definitions.create_exchange(processor_props, decomposition_info)
    grid = grid_savepoint.construct_icon_grid()

    number = processor_props.rank + 10.0
    input_field = data_alloc.constant_field(
        grid,
        number,
        dimension,
        dims.KDim,
    )

    halo_points = decomposition_info.local_index(
        dimension, definitions.DecompositionInfo.EntryType.HALO
    )
    local_points = decomposition_info.local_index(
        dimension, definitions.DecompositionInfo.EntryType.OWNED
    )
    assert np.all(input_field == number)
    exchange.exchange_and_wait(dimension, (input_field,))
    result = input_field.asnumpy()
    _log.info(f"rank={processor_props.rank} - num of halo points ={halo_points.shape}")
    _log.info(
        f" rank={processor_props.rank} - exchanged points: {np.sum(result != number)/grid.num_levels}"
    )
    _log.debug(f"rank={processor_props.rank} - halo points: {halo_points}")

    assert np.all(result[local_points, :] == number)
    assert np.all(result[halo_points, :] != number)

    changed_points = np.argwhere(result[:, 2] != number)
    _log.info(f"rank={processor_props.rank} - num changed points {changed_points.shape} ")

    _log.debug(f"rank={processor_props.rank} - changed points {changed_points} ")<|MERGE_RESOLUTION|>--- conflicted
+++ resolved
@@ -12,21 +12,10 @@
 import pytest
 
 from icon4py.model.common import dimension as dims
-<<<<<<< HEAD
-from icon4py.model.common.decomposition import definitions
+from icon4py.model.common.decomposition import definitions, mpi_decomposition
 from icon4py.model.common.utils import data_allocation as data_alloc
 from icon4py.model.testing import parallel_helpers
-from icon4py.model.testing.fixtures.datatest import (
-=======
-from icon4py.model.common.decomposition.definitions import (
-    DecompositionInfo,
-    DomainDescriptorIdGenerator,
-    SingleNodeExchange,
-    create_exchange,
-)
-from icon4py.model.common.decomposition.mpi_decomposition import GHexMultiNodeExchange
 from icon4py.model.testing.fixtures.datatest import (  # import fixtures from test_utils
->>>>>>> 9342dd90
     backend,
     data_provider,
     decomposition_info,
@@ -143,6 +132,7 @@
     all_indices = decomposition_info.local_index(dim, definitions.DecompositionInfo.EntryType.ALL)
     my_total = total[my_rank]
     my_owned = owned[my_rank]
+
     assert all_indices.shape[0] == my_total
     assert np.array_equal(all_indices, np.arange(0, my_total))
     halo_indices = decomposition_info.local_index(dim, definitions.DecompositionInfo.EntryType.HALO)
