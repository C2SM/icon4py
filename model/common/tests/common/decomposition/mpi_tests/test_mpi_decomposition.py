# ICON4Py - ICON inspired code in Python and GT4Py
#
# Copyright (c) 2022-2024, ETH Zurich and MeteoSwiss
# All rights reserved.
#
# Please, refer to the LICENSE file in the root directory.
# SPDX-License-Identifier: BSD-3-Clause
import functools
from typing import Any

<<<<<<< HEAD
import logging

import numpy as np
import pytest

from icon4py.model.common import dimension as dims
from icon4py.model.common.decomposition import definitions, mpi_decomposition
from icon4py.model.common.utils import data_allocation as data_alloc
from icon4py.model.testing import parallel_helpers
from icon4py.model.testing.fixtures.datatest import (  # import fixtures from test_utils
=======
import gt4py.next.typing as gtx_typing
import numpy as np
import pytest

from icon4py.model.common.grid import horizontal as h_grid, icon
from icon4py.model.common.interpolation.interpolation_fields import compute_c_lin_e
from icon4py.model.common.utils import data_allocation as data_alloc


try:
    import mpi4py  # import mpi4py to check for optional mpi dependency
except ImportError:
    pytest.skip("Skipping parallel on single node installation", allow_module_level=True)

import gt4py.next as gtx

import icon4py.model.testing.test_utils as test_helpers
from icon4py.model.common import dimension as dims
from icon4py.model.common.decomposition import definitions, mpi_decomposition
from icon4py.model.testing import definitions as test_defs, serialbox
from icon4py.model.testing.parallel_helpers import check_comm_size, processor_props

from ...fixtures import (
>>>>>>> 3cedba9a
    backend,
    data_provider,
    decomposition_info,
    download_ser_data,
    experiment,
    grid_savepoint,
    icon_grid,
<<<<<<< HEAD
    processor_props,
    ranked_data_path,
)


try:
    import mpi4py  # import mpi4py to check for optional mpi dependency

    from icon4py.model.common.decomposition import mpi_decomposition

    mpi_decomposition.init_mpi()
except ImportError:
    pytest.skip("Skipping parallel on single node installation", allow_module_level=True)


_log = logging.getLogger(__name__)
=======
    interpolation_savepoint,
    metrics_savepoint,
    ranked_data_path,
)
>>>>>>> 3cedba9a


"""
running tests with mpi:

mpirun -np 2 python -m pytest -v --with-mpi tests/mpi_tests/test_mpi_decomposition.py

mpirun -np 2 pytest -v --with-mpi -k mpi_tests/


"""


@pytest.mark.parametrize("processor_props", [True], indirect=True)
def test_props(processor_props: definitions.ProcessProperties) -> None:
    assert processor_props.comm
    assert processor_props.comm_size > 1


@pytest.mark.mpi(min_size=2)
@pytest.mark.parametrize(
    "experiment",
    [
        test_defs.Experiments.MCH_CH_R04B09,
    ],
)
@pytest.mark.parametrize("processor_props", [True], indirect=True)
@pytest.mark.parametrize(
    ("dim, owned, total"),
    (
        (dims.CellDim, (10448, 10448), (10611, 10612)),
        (dims.EdgeDim, (15820, 15738), (16065, 16067)),
        (dims.VertexDim, (5373, 5290), (5455, 5456)),
    ),
)
@pytest.mark.datatest
def test_decomposition_info_masked(
<<<<<<< HEAD
    dim,
    owned,
    total,
    caplog,
    download_ser_data,
    decomposition_info,
    processor_props,
):
    parallel_helpers.check_comm_size(processor_props, sizes=[2])
=======
    dim: gtx.Dimension,
    owned: int,
    total: int,
    caplog: Any,
    download_ser_data: Any,
    decomposition_info: definitions.DecompositionInfo,
    processor_props: definitions.ProcessProperties,
    experiment: test_defs.Experiment,
) -> None:
    check_comm_size(processor_props, sizes=(2,))
>>>>>>> 3cedba9a
    my_rank = processor_props.rank
    all_indices = decomposition_info.global_index(dim, definitions.DecompositionInfo.EntryType.ALL)
    my_total = total[my_rank]
    my_owned = owned[my_rank]
    assert all_indices.shape[0] == my_total

    owned_indices = decomposition_info.global_index(
        dim, definitions.DecompositionInfo.EntryType.OWNED
    )
    assert owned_indices.shape[0] == my_owned

    halo_indices = decomposition_info.global_index(
        dim, definitions.DecompositionInfo.EntryType.HALO
    )
    assert halo_indices.shape[0] == my_total - my_owned
    _assert_index_partitioning(all_indices, halo_indices, owned_indices)


def _assert_index_partitioning(all_indices, halo_indices, owned_indices):
    owned_list = owned_indices.tolist()
    halos_list = halo_indices.tolist()
    all_list = all_indices.tolist()
    assert set(owned_list) & set(halos_list) == set()
    assert set(owned_list) & set(all_list) == set(owned_list)
    assert set(halos_list) & set(all_list) == set(halos_list)
    assert set(halos_list) | set(owned_list) == set(all_list)


@pytest.mark.parametrize("processor_props", [True], indirect=True)
@pytest.mark.parametrize(
    "experiment",
    [
        test_defs.Experiments.MCH_CH_R04B09,
    ],
)
@pytest.mark.parametrize(
    ("dim, owned, total"),
    (
        (dims.CellDim, (10448, 10448), (10611, 10612)),
        (dims.EdgeDim, (15820, 15738), (16065, 16067)),
        (dims.VertexDim, (5373, 5290), (5455, 5456)),
    ),
)
@pytest.mark.datatest
@pytest.mark.mpi(min_size=2)
def test_decomposition_info_local_index(
<<<<<<< HEAD
    dim,
    owned,
    total,
    caplog,
    decomposition_info,
    processor_props,
):
    caplog.set_level(logging.INFO)
    parallel_helpers.check_comm_size(processor_props, sizes=(2,))
=======
    dim: gtx.Dimension,
    owned: int,
    total: int,
    caplog: Any,
    decomposition_info: definitions.DecompositionInfo,
    processor_props: definitions.ProcessProperties,
    experiment: test_defs.Experiment,
):
    check_comm_size(processor_props, sizes=(2,))
>>>>>>> 3cedba9a
    my_rank = processor_props.rank
    all_indices = decomposition_info.local_index(dim, definitions.DecompositionInfo.EntryType.ALL)
    my_total = total[my_rank]
    my_owned = owned[my_rank]

    assert all_indices.shape[0] == my_total
    assert np.array_equal(all_indices, np.arange(0, my_total))
    halo_indices = decomposition_info.local_index(dim, definitions.DecompositionInfo.EntryType.HALO)
    assert halo_indices.shape[0] == my_total - my_owned
    assert halo_indices.shape[0] < all_indices.shape[0]
    assert np.all(halo_indices <= np.max(all_indices))

    owned_indices = decomposition_info.local_index(
        dim, definitions.DecompositionInfo.EntryType.OWNED
    )
    assert owned_indices.shape[0] == my_owned
    assert owned_indices.shape[0] <= all_indices.shape[0]
    assert np.all(owned_indices <= np.max(all_indices))
    _assert_index_partitioning(all_indices, halo_indices, owned_indices)


@pytest.mark.mpi
@pytest.mark.parametrize("processor_props", [True], indirect=True)
@pytest.mark.parametrize("num", [1, 2, 3, 4, 5, 6, 7, 8])
def test_domain_descriptor_id_are_globally_unique(
    num: int,
    processor_props: definitions.ProcessProperties,
) -> None:
    props = processor_props
    size = props.comm_size
    id_gen = definitions.DomainDescriptorIdGenerator(parallel_props=props)
    id1 = id_gen()
    assert id1 == props.comm_size * props.rank
    assert id1 < props.comm_size * (props.rank + 2)
    ids = []
    ids.append(id1)
    for _ in range(1, num * size):
        next_id = id_gen()
        assert next_id > id1
        ids.append(next_id)
    all_ids = props.comm.gather(ids, root=0)
    if props.rank == 0:
        all_ids = np.asarray(all_ids).flatten()
        assert len(all_ids) == size * size * num
        assert len(all_ids) == len(set(all_ids))


@pytest.mark.mpi
@pytest.mark.datatest
@pytest.mark.parametrize("processor_props", [True], indirect=True)
def test_decomposition_info_matches_gridsize(
<<<<<<< HEAD
    caplog,
    decomposition_info,
    icon_grid,
    processor_props,
):
    parallel_helpers.check_comm_size(processor_props)
=======
    caplog: Any,
    decomposition_info: definitions.DecompositionInfo,
    icon_grid: icon.IconGrid,
    processor_props: definitions.ProcessProperties,
) -> None:
    check_comm_size(processor_props)
>>>>>>> 3cedba9a
    assert (
        decomposition_info.global_index(
            dim=dims.CellDim, entry_type=definitions.DecompositionInfo.EntryType.ALL
        ).shape[0]
        == icon_grid.num_cells
    )
    assert (
        decomposition_info.global_index(
            dims.VertexDim, definitions.DecompositionInfo.EntryType.ALL
        ).shape[0]
        == icon_grid.num_vertices
    )
    assert (
        decomposition_info.global_index(
            dims.EdgeDim, definitions.DecompositionInfo.EntryType.ALL
        ).shape[0]
        == icon_grid.num_edges
    )


@pytest.mark.mpi
@pytest.mark.parametrize("processor_props", [True], indirect=True)
def test_create_multi_node_runtime_with_mpi(
    decomposition_info: definitions.DecompositionInfo,
    processor_props: definitions.ProcessProperties,
) -> None:
    props = processor_props
    exchange = definitions.create_exchange(props, decomposition_info)
    if props.comm_size > 1:
        assert isinstance(exchange, mpi_decomposition.GHexMultiNodeExchange)
    else:
        assert isinstance(exchange, definitions.SingleNodeExchange)
<<<<<<< HEAD
=======


@pytest.mark.parametrize("processor_props", [False], indirect=True)
@pytest.mark.mpi_skip()
def test_create_single_node_runtime_without_mpi(
    processor_props: definitions.ProcessProperties,
    decomposition_info: definitions.DecompositionInfo,
) -> None:
    exchange = definitions.create_exchange(processor_props, decomposition_info)
    assert isinstance(exchange, definitions.SingleNodeExchange)
>>>>>>> 3cedba9a


@pytest.mark.mpi
@pytest.mark.parametrize("processor_props", [True], indirect=True)
@pytest.mark.parametrize("dimension", (dims.CellDim, dims.VertexDim, dims.EdgeDim))
def test_exchange_on_dummy_data(
<<<<<<< HEAD
    processor_props,
    decomposition_info,
    grid_savepoint,
    dimension,
    caplog,
):
    caplog.set_level(logging.WARN, __name__)
=======
    processor_props: definitions.ProcessProperties,
    decomposition_info: definitions.DecompositionInfo,
    grid_savepoint: serialbox.IconGridSavepoint,
    metrics_savepoint: serialbox.MetricSavepoint,
    dimension: gtx.Dimension,
) -> None:
>>>>>>> 3cedba9a
    exchange = definitions.create_exchange(processor_props, decomposition_info)
    grid = grid_savepoint.construct_icon_grid()

    number = processor_props.rank + 10.0
    input_field = data_alloc.constant_field(
        grid,
        number,
        dimension,
        dims.KDim,
    )

    halo_points = decomposition_info.local_index(
        dimension, definitions.DecompositionInfo.EntryType.HALO
    )
    local_points = decomposition_info.local_index(
        dimension, definitions.DecompositionInfo.EntryType.OWNED
    )
    assert np.all(input_field == number)
    exchange.exchange_and_wait(dimension, (input_field,))
    result = input_field.asnumpy()
    _log.info(f"rank={processor_props.rank} - num of halo points ={halo_points.shape}")
    _log.info(
        f" rank={processor_props.rank} - exchanged points: {np.sum(result != number)/grid.num_levels}"
    )
<<<<<<< HEAD
    _log.debug(f"rank={processor_props.rank} - halo points: {halo_points}")
=======
    print(f"rank={processor_props.rank} - halo points: {halo_points}")
    changed_points = np.argwhere(result[:, 2] != number)
    print(f"rank={processor_props.rank} - num changed points {changed_points.shape} ")
>>>>>>> 3cedba9a

    assert np.all(result[local_points, :] == number)
    assert np.all(result[halo_points, :] != number)

<<<<<<< HEAD
    changed_points = np.argwhere(result[:, 2] != number)
    _log.info(f"rank={processor_props.rank} - num changed points {changed_points.shape} ")

    _log.debug(f"rank={processor_props.rank} - changed points {changed_points} ")
=======

@pytest.mark.mpi
@pytest.mark.datatest
@pytest.mark.parametrize("processor_props", [False], indirect=True)
def test_halo_exchange_for_sparse_field(
    interpolation_savepoint: serialbox.InterpolationSavepoint,
    experiment: test_defs.Experiment,
    processor_props: definitions.ProcessProperties,
    grid_savepoint: serialbox.IconGridSavepoint,
    icon_grid: icon.IconGrid,
    backend: gtx_typing.Backend | None,
    decomposition_info: definitions.DecompositionInfo,
):
    xp = data_alloc.import_array_ns(backend)
    inv_dual_edge_length = grid_savepoint.inv_dual_edge_length()
    edge_cell_length = grid_savepoint.edge_cell_length()
    edge_owner_mask = grid_savepoint.e_owner_mask()
    c_lin_e_ref = interpolation_savepoint.c_lin_e()
    print(
        f"{processor_props.rank}/{processor_props.comm_size}: size of reference field {c_lin_e_ref.asnumpy().shape}"
    )

    horizontal_start = icon_grid.start_index(
        h_grid.edge_domain(h_grid.Zone.LATERAL_BOUNDARY_LEVEL_2)
    )
    exchange = definitions.create_exchange(processor_props, decomposition_info)

    c_lin_e = compute_c_lin_e(
        edge_cell_length.asnumpy(),
        inv_dual_edge_length.asnumpy(),
        edge_owner_mask.asnumpy(),
        horizontal_start,
        xp,
    )
    print(
        f"{processor_props.rank}/{processor_props.comm_size}: size of computed field {c_lin_e_ref.asnumpy().shape}"
    )
    # convert to field
    c_lin_e_field = gtx.as_field(
        (dims.EdgeDim, dims.E2CDim), data=c_lin_e, dtype=gtx.float64, allocator=backend
    )
    exchange.exchange_and_wait(dims.EdgeDim, c_lin_e_field)

    assert test_helpers.dallclose(c_lin_e_field.asnumpy(), c_lin_e_ref.asnumpy())
>>>>>>> 3cedba9a
<|MERGE_RESOLUTION|>--- conflicted
+++ resolved
@@ -8,18 +8,8 @@
 import functools
 from typing import Any
 
-<<<<<<< HEAD
 import logging
 
-import numpy as np
-import pytest
-
-from icon4py.model.common import dimension as dims
-from icon4py.model.common.decomposition import definitions, mpi_decomposition
-from icon4py.model.common.utils import data_allocation as data_alloc
-from icon4py.model.testing import parallel_helpers
-from icon4py.model.testing.fixtures.datatest import (  # import fixtures from test_utils
-=======
 import gt4py.next.typing as gtx_typing
 import numpy as np
 import pytest
@@ -38,12 +28,13 @@
 
 import icon4py.model.testing.test_utils as test_helpers
 from icon4py.model.common import dimension as dims
+from icon4py.model.common.utils import data_allocation as data_alloc
+from icon4py.model.testing import parallel_helpers
 from icon4py.model.common.decomposition import definitions, mpi_decomposition
 from icon4py.model.testing import definitions as test_defs, serialbox
-from icon4py.model.testing.parallel_helpers import check_comm_size, processor_props
+from icon4py.model.testing.parallel_helpers import check_comm_size
 
 from ...fixtures import (
->>>>>>> 3cedba9a
     backend,
     data_provider,
     decomposition_info,
@@ -51,8 +42,9 @@
     experiment,
     grid_savepoint,
     icon_grid,
-<<<<<<< HEAD
     processor_props,
+    interpolation_savepoint,
+    metrics_savepoint,
     ranked_data_path,
 )
 
@@ -68,12 +60,6 @@
 
 
 _log = logging.getLogger(__name__)
-=======
-    interpolation_savepoint,
-    metrics_savepoint,
-    ranked_data_path,
-)
->>>>>>> 3cedba9a
 
 
 """
@@ -111,17 +97,6 @@
 )
 @pytest.mark.datatest
 def test_decomposition_info_masked(
-<<<<<<< HEAD
-    dim,
-    owned,
-    total,
-    caplog,
-    download_ser_data,
-    decomposition_info,
-    processor_props,
-):
-    parallel_helpers.check_comm_size(processor_props, sizes=[2])
-=======
     dim: gtx.Dimension,
     owned: int,
     total: int,
@@ -132,7 +107,6 @@
     experiment: test_defs.Experiment,
 ) -> None:
     check_comm_size(processor_props, sizes=(2,))
->>>>>>> 3cedba9a
     my_rank = processor_props.rank
     all_indices = decomposition_info.global_index(dim, definitions.DecompositionInfo.EntryType.ALL)
     my_total = total[my_rank]
@@ -179,17 +153,6 @@
 @pytest.mark.datatest
 @pytest.mark.mpi(min_size=2)
 def test_decomposition_info_local_index(
-<<<<<<< HEAD
-    dim,
-    owned,
-    total,
-    caplog,
-    decomposition_info,
-    processor_props,
-):
-    caplog.set_level(logging.INFO)
-    parallel_helpers.check_comm_size(processor_props, sizes=(2,))
-=======
     dim: gtx.Dimension,
     owned: int,
     total: int,
@@ -198,8 +161,8 @@
     processor_props: definitions.ProcessProperties,
     experiment: test_defs.Experiment,
 ):
-    check_comm_size(processor_props, sizes=(2,))
->>>>>>> 3cedba9a
+    caplog.set_level(logging.INFO)
+    parallel_helpers.check_comm_size(processor_props, sizes=(2,))
     my_rank = processor_props.rank
     all_indices = decomposition_info.local_index(dim, definitions.DecompositionInfo.EntryType.ALL)
     my_total = total[my_rank]
@@ -251,21 +214,12 @@
 @pytest.mark.datatest
 @pytest.mark.parametrize("processor_props", [True], indirect=True)
 def test_decomposition_info_matches_gridsize(
-<<<<<<< HEAD
-    caplog,
-    decomposition_info,
-    icon_grid,
-    processor_props,
-):
+    caplog: Any,
+    decomposition_info: definitions.DecompositionInfo,
+    icon_grid: icon.IconGrid,
+    processor_props: definitions.ProcessProperties,
+) -> None:
     parallel_helpers.check_comm_size(processor_props)
-=======
-    caplog: Any,
-    decomposition_info: definitions.DecompositionInfo,
-    icon_grid: icon.IconGrid,
-    processor_props: definitions.ProcessProperties,
-) -> None:
-    check_comm_size(processor_props)
->>>>>>> 3cedba9a
     assert (
         decomposition_info.global_index(
             dim=dims.CellDim, entry_type=definitions.DecompositionInfo.EntryType.ALL
@@ -298,8 +252,6 @@
         assert isinstance(exchange, mpi_decomposition.GHexMultiNodeExchange)
     else:
         assert isinstance(exchange, definitions.SingleNodeExchange)
-<<<<<<< HEAD
-=======
 
 
 @pytest.mark.parametrize("processor_props", [False], indirect=True)
@@ -310,29 +262,18 @@
 ) -> None:
     exchange = definitions.create_exchange(processor_props, decomposition_info)
     assert isinstance(exchange, definitions.SingleNodeExchange)
->>>>>>> 3cedba9a
 
 
 @pytest.mark.mpi
 @pytest.mark.parametrize("processor_props", [True], indirect=True)
 @pytest.mark.parametrize("dimension", (dims.CellDim, dims.VertexDim, dims.EdgeDim))
 def test_exchange_on_dummy_data(
-<<<<<<< HEAD
-    processor_props,
-    decomposition_info,
-    grid_savepoint,
-    dimension,
-    caplog,
-):
-    caplog.set_level(logging.WARN, __name__)
-=======
     processor_props: definitions.ProcessProperties,
     decomposition_info: definitions.DecompositionInfo,
     grid_savepoint: serialbox.IconGridSavepoint,
     metrics_savepoint: serialbox.MetricSavepoint,
     dimension: gtx.Dimension,
 ) -> None:
->>>>>>> 3cedba9a
     exchange = definitions.create_exchange(processor_props, decomposition_info)
     grid = grid_savepoint.construct_icon_grid()
 
@@ -357,23 +298,13 @@
     _log.info(
         f" rank={processor_props.rank} - exchanged points: {np.sum(result != number)/grid.num_levels}"
     )
-<<<<<<< HEAD
-    _log.debug(f"rank={processor_props.rank} - halo points: {halo_points}")
-=======
     print(f"rank={processor_props.rank} - halo points: {halo_points}")
     changed_points = np.argwhere(result[:, 2] != number)
     print(f"rank={processor_props.rank} - num changed points {changed_points.shape} ")
->>>>>>> 3cedba9a
 
     assert np.all(result[local_points, :] == number)
     assert np.all(result[halo_points, :] != number)
 
-<<<<<<< HEAD
-    changed_points = np.argwhere(result[:, 2] != number)
-    _log.info(f"rank={processor_props.rank} - num changed points {changed_points.shape} ")
-
-    _log.debug(f"rank={processor_props.rank} - changed points {changed_points} ")
-=======
 
 @pytest.mark.mpi
 @pytest.mark.datatest
@@ -417,5 +348,4 @@
     )
     exchange.exchange_and_wait(dims.EdgeDim, c_lin_e_field)
 
-    assert test_helpers.dallclose(c_lin_e_field.asnumpy(), c_lin_e_ref.asnumpy())
->>>>>>> 3cedba9a
+    assert test_helpers.dallclose(c_lin_e_field.asnumpy(), c_lin_e_ref.asnumpy())