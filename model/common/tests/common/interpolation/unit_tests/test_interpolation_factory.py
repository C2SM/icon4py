# ICON4Py - ICON inspired code in Python and GT4Py
#
# Copyright (c) 2022-2024, ETH Zurich and MeteoSwiss
# All rights reserved.
#
# Please, refer to the LICENSE file in the root directory.
# SPDX-License-Identifier: BSD-3-Clause
from __future__ import annotations

from typing import TYPE_CHECKING

import numpy as np
import pytest
from gt4py.next import backend as gtx_backend

from icon4py.model.common import dimension as dims
from icon4py.model.common.grid import horizontal as h_grid
from icon4py.model.common.interpolation import (
    interpolation_attributes as attrs,
    interpolation_factory,
    rbf_interpolation as rbf,
)
from icon4py.model.common.states import factory
from icon4py.model.common.utils import data_allocation as data_alloc
from icon4py.model.testing import (
    datatest_utils as dt_utils,
    definitions,
    grid_utils as gridtest_utils,
    test_utils as test_helpers,
)
from icon4py.model.testing.fixtures import backend, data_provider, decomposition_info, experiment
from icon4py.model.testing.fixtures.datatest import (
    download_ser_data,
    interpolation_savepoint,
    processor_props,
    ranked_data_path,
)


if TYPE_CHECKING:
    import gt4py.next.typing as gtx_typing

    from icon4py.model.common.decomposition import definitions as decomposition
    from icon4py.model.testing import serialbox


V2E_SIZE = 6

C2E_SIZE = 3
E2C_SIZE = 2


interpolation_factories = {}

cell_domain = h_grid.domain(dims.CellDim)
edge_domain = h_grid.domain(dims.EdgeDim)
vertex_domain = h_grid.domain(dims.VertexDim)


def _get_interpolation_factory(
    backend: gtx_backend.Backend | None, experiment: definitions.Experiment
) -> interpolation_factory.InterpolationFieldsFactory:
    registry_key = "_".join((experiment.name, data_alloc.backend_name(backend)))
    factory = interpolation_factories.get(registry_key)
    if not factory:
        geometry = gridtest_utils.get_grid_geometry(backend, experiment)

        factory = interpolation_factory.InterpolationFieldsFactory(
            grid=geometry.grid,
            decomposition_info=geometry._decomposition_info,
            geometry_source=geometry,
            backend=backend,
            metadata=attrs.attrs,
        )
        interpolation_factories[registry_key] = factory
    return factory


@pytest.mark.datatest
def test_factory_raises_error_on_unknown_field(
    experiment: definitions.Experiment,
    backend: gtx_typing.Backend | None,
    decomposition_info: decomposition.DecompositionInfo,
):
    geometry = gridtest_utils.get_grid_geometry(backend, experiment)
    interpolation_source = interpolation_factory.InterpolationFieldsFactory(
        grid=geometry.grid,
        decomposition_info=decomposition_info,
        geometry_source=geometry,
        backend=backend,
        metadata=attrs.attrs,
    )
    with pytest.raises(ValueError) as error:
        interpolation_source.get("foo", factory.RetrievalType.METADATA)
        assert "unknown field" in error.value


@pytest.mark.level("integration")
@pytest.mark.parametrize(
    "experiment, rtol",
    [
        (definitions.Experiments.MCH_CH_R04B09, 5e-9),
        (definitions.Experiments.EXCLAIM_APE, 1e-11),
        (definitions.Experiments.WEISMAN_KLEMP_TORUS, 0),
    ],
)
@pytest.mark.datatest
def test_get_c_lin_e(
    interpolation_savepoint: serialbox.InterpolationSavepoint,
    experiment: definitions.Experiment,
    backend: gtx_backend.Backend | None,
    rtol: float,
):
    field_ref = interpolation_savepoint.c_lin_e()
    factory = _get_interpolation_factory(backend, experiment)
    grid = factory.grid
    field = factory.get(attrs.C_LIN_E)
    assert field.shape == (grid.num_edges, E2C_SIZE)
    assert test_helpers.dallclose(field.asnumpy(), field_ref.asnumpy(), rtol=rtol)


@pytest.mark.level("integration")
@pytest.mark.parametrize(
    "experiment, rtol",
    [
        (definitions.Experiments.MCH_CH_R04B09, 1e-9),
        (definitions.Experiments.EXCLAIM_APE, 1e-12),
        (definitions.Experiments.WEISMAN_KLEMP_TORUS, 0),
    ],
)
@pytest.mark.datatest
def test_get_geofac_div(
    interpolation_savepoint: serialbox.InterpolationSavepoint,
    experiment: definitions.Experiment,
    backend: gtx_backend.Backend | None,
    rtol: float,
):
    field_ref = interpolation_savepoint.geofac_div()
    factory = _get_interpolation_factory(backend, experiment)
    grid = factory.grid
    field = factory.get(attrs.GEOFAC_DIV)
    assert field.shape == (grid.num_cells, C2E_SIZE)
    assert test_helpers.dallclose(field_ref.asnumpy(), field.asnumpy(), rtol=rtol)


@pytest.mark.level("integration")
## FIXME: does not validate
#   -> connectivity order between reference from serialbox and computed value is different
@pytest.mark.parametrize(
    "experiment, rtol",
    [
        (definitions.Experiments.MCH_CH_R04B09, 5e-9),
        (definitions.Experiments.EXCLAIM_APE, 1e-11),
        (definitions.Experiments.WEISMAN_KLEMP_TORUS, 0),
    ],
)
@pytest.mark.datatest
def test_get_geofac_grdiv(
    interpolation_savepoint: serialbox.InterpolationSavepoint,
    experiment: definitions.Experiment,
    backend: gtx_backend.Backend | None,
    rtol: float,
):
    field_ref = interpolation_savepoint.geofac_grdiv()
    factory = _get_interpolation_factory(backend, experiment)
    grid = factory.grid
    field = factory.get(attrs.GEOFAC_GRDIV)
    assert field.shape == (grid.num_edges, 5)
    # FIXME: e2c2e constructed from grid file has different ordering than the serialized one
    assert_reordered(field.asnumpy(), field_ref.asnumpy(), rtol=rtol)


def assert_reordered(val: np.ndarray, ref: np.ndarray, **kwargs):
    assert val.shape == ref.shape, f"arrays do not have the same shape: {val.shape} vs {ref.shape}"
    s_val = np.argsort(val)
    s_ref = np.argsort(ref)
    for i in range(val.shape[0]):
        assert test_helpers.dallclose(
            val[i, s_val[i, :]], ref[i, s_ref[i, :]], **kwargs
        ), f"assertion failed for row {i}"


@pytest.mark.level("integration")
@pytest.mark.parametrize(
    "experiment, rtol",
    [
        (definitions.Experiments.MCH_CH_R04B09, 5e-9),
        (definitions.Experiments.EXCLAIM_APE, 1e-11),
        (definitions.Experiments.WEISMAN_KLEMP_TORUS, 0),
    ],
)
@pytest.mark.datatest
def test_get_geofac_rot(
    interpolation_savepoint: serialbox.InterpolationSavepoint,
    experiment: definitions.Experiment,
    backend: gtx_backend.Backend | None,
    rtol: float,
):
    field_ref = interpolation_savepoint.geofac_rot()
    factory = _get_interpolation_factory(backend, experiment)
    grid = factory.grid
    field = factory.get(attrs.GEOFAC_ROT)
    horizontal_start = grid.start_index(vertex_domain(h_grid.Zone.LATERAL_BOUNDARY_LEVEL_2))
    assert field.shape == (grid.num_vertices, V2E_SIZE)
    assert test_helpers.dallclose(
        field_ref.asnumpy()[horizontal_start:, :], field.asnumpy()[horizontal_start:, :], rtol=rtol
    )


@pytest.mark.level("integration")
@pytest.mark.parametrize(
    "experiment, rtol",
    [
        (definitions.Experiments.MCH_CH_R04B09, 5e-9),
        (definitions.Experiments.EXCLAIM_APE, 1e-11),
        (definitions.Experiments.WEISMAN_KLEMP_TORUS, 0),
    ],
)
@pytest.mark.datatest
def test_get_geofac_n2s(
    interpolation_savepoint: serialbox.InterpolationSavepoint,
    experiment: definitions.Experiment,
    backend: gtx_backend.Backend | None,
    rtol: float,
):
    field_ref = interpolation_savepoint.geofac_n2s()
    factory = _get_interpolation_factory(backend, experiment)
    grid = factory.grid
    field = factory.get(attrs.GEOFAC_N2S)
    assert field.shape == (grid.num_cells, 4)
    assert test_helpers.dallclose(field_ref.asnumpy(), field.asnumpy(), rtol=rtol)


@pytest.mark.level("integration")
@pytest.mark.datatest
def test_get_geofac_grg(
    interpolation_savepoint: serialbox.InterpolationSavepoint,
    experiment: definitions.Experiment,
    backend: gtx_backend.Backend | None,
):
    field_ref = interpolation_savepoint.geofac_grg()
    factory = _get_interpolation_factory(backend, experiment)
    grid = factory.grid
    field_x = factory.get(attrs.GEOFAC_GRG_X)
    assert field_x.shape == (grid.num_cells, 4)
    field_y = factory.get(attrs.GEOFAC_GRG_Y)
    assert field_y.shape == (grid.num_cells, 4)
    # TODO(halungge): tolerances are high, especially in the 0th (central) component, check stencil
    #   this passes due to the atol which is too large for the values
    assert test_helpers.dallclose(
        field_ref[0].asnumpy(),
        field_x.asnumpy(),
        rtol=1e-7,
        atol=1e-6,
    )
    assert test_helpers.dallclose(
        field_ref[1].asnumpy(),
        field_y.asnumpy(),
        rtol=1e-7,
        atol=1e-6,
    )


@pytest.mark.level("integration")
@pytest.mark.parametrize(
    "experiment, rtol",
    [
        (definitions.Experiments.MCH_CH_R04B09, 5e-9),
        (definitions.Experiments.EXCLAIM_APE, 1e-11),
        (definitions.Experiments.WEISMAN_KLEMP_TORUS, 1e-15),
    ],
)
@pytest.mark.datatest
def test_get_mass_conserving_cell_average_weight(
    interpolation_savepoint: serialbox.InterpolationSavepoint,
    experiment: definitions.Experiment,
    backend: gtx_backend.Backend | None,
    rtol: float,
):
    field_ref = interpolation_savepoint.c_bln_avg()
    factory = _get_interpolation_factory(backend, experiment)
    grid = factory.grid
    field = factory.get(attrs.C_BLN_AVG)

    assert field.shape == (grid.num_cells, 4)
    assert test_helpers.dallclose(field_ref.asnumpy(), field.asnumpy(), rtol=rtol)


## FIXME: does not validate
#   -> connectivity order between reference from serialbox and computed value is different
## TODO(halungge): rtol is from parametrization is overwritten in assert - function is most probably wrong
#  TODO(halungge) global grid is not tested
@pytest.mark.xfail(reason="Doesn't pass with reasonable threshold.")
@pytest.mark.level("integration")
@pytest.mark.parametrize(
    "experiment, rtol",
    [
        (definitions.Experiments.MCH_CH_R04B09, 5e-9),
    ],
)
@pytest.mark.datatest
def test_e_flx_avg(
    interpolation_savepoint: serialbox.InterpolationSavepoint,
    experiment: definitions.Experiment,
    backend: gtx_backend.Backend | None,
    rtol: float,
):
    field_ref = interpolation_savepoint.e_flx_avg()
    factory = _get_interpolation_factory(backend, experiment)
    grid = factory.grid
    field = factory.get(attrs.E_FLX_AVG)
    assert field.shape == (grid.num_edges, grid.get_connectivity(dims.E2C2EO).shape[1])
    # FIXME: e2c2e constructed from grid file has different ordering than the serialized one
    assert_reordered(field.asnumpy(), field_ref.asnumpy(), rtol=rtol)


@pytest.mark.level("integration")
@pytest.mark.parametrize(
    "experiment, rtol",
    [
        (definitions.Experiments.MCH_CH_R04B09, 5e-9),
        (definitions.Experiments.EXCLAIM_APE, 1e-11),
        (definitions.Experiments.WEISMAN_KLEMP_TORUS, 0),
    ],
)
@pytest.mark.datatest
def test_e_bln_c_s(
    interpolation_savepoint: serialbox.InterpolationSavepoint,
    experiment: definitions.Experiment,
    backend: gtx_backend.Backend | None,
    rtol: float,
):
    field_ref = interpolation_savepoint.e_bln_c_s()
    factory = _get_interpolation_factory(backend, experiment)
    grid = factory.grid
    field = factory.get(attrs.E_BLN_C_S)
    assert field.shape == (grid.num_cells, C2E_SIZE)
    assert test_helpers.dallclose(field_ref.asnumpy(), field.asnumpy(), rtol=rtol)


@pytest.mark.level("integration")
@pytest.mark.parametrize(
    "experiment, rtol",
    [
        (definitions.Experiments.MCH_CH_R04B09, 5e-9),
        (definitions.Experiments.EXCLAIM_APE, 1e-11),
        (definitions.Experiments.WEISMAN_KLEMP_TORUS, 1e-13),
    ],
)
@pytest.mark.datatest
def test_pos_on_tplane_e_x_y(
    interpolation_savepoint: serialbox.InterpolationSavepoint,
    experiment: definitions.Experiment,
    backend: gtx_backend.Backend | None,
    rtol: float,
):
    field_ref_1 = interpolation_savepoint.pos_on_tplane_e_x()
    field_ref_2 = interpolation_savepoint.pos_on_tplane_e_y()
    factory = _get_interpolation_factory(backend, experiment)
    field_1 = factory.get(attrs.POS_ON_TPLANE_E_X)
    field_2 = factory.get(attrs.POS_ON_TPLANE_E_Y)
    assert test_helpers.dallclose(field_ref_1.asnumpy(), field_1.asnumpy(), rtol=rtol)
    assert test_helpers.dallclose(field_ref_2.asnumpy(), field_2.asnumpy(), atol=1e-8)


@pytest.mark.level("integration")
@pytest.mark.parametrize(
    "experiment, rtol",
    [
        (definitions.Experiments.MCH_CH_R04B09, 5e-9),
        (definitions.Experiments.EXCLAIM_APE, 1e-11),
        (definitions.Experiments.WEISMAN_KLEMP_TORUS, 0),
    ],
)
@pytest.mark.datatest
def test_cells_aw_verts(
    interpolation_savepoint: serialbox.InterpolationSavepoint,
    experiment: definitions.Experiment,
    backend: gtx_backend.Backend | None,
    rtol: float,
):
    field_ref = interpolation_savepoint.c_intp()
    factory = _get_interpolation_factory(backend, experiment)
    grid = factory.grid
    field = factory.get(attrs.CELL_AW_VERTS)

    assert field.shape == (grid.num_vertices, 6)
    assert test_helpers.dallclose(field_ref.asnumpy(), field.asnumpy(), rtol=rtol)


@pytest.mark.level("integration")
@pytest.mark.parametrize(
    "experiment, rtol",
    [
        (definitions.Experiments.MCH_CH_R04B09, 5e-9),
        (definitions.Experiments.EXCLAIM_APE, 1e-11),
        (definitions.Experiments.WEISMAN_KLEMP_TORUS, 0),
    ],
)
@pytest.mark.datatest
def test_nudgecoeffs(
    interpolation_savepoint: serialbox.InterpolationSavepoint,
    experiment: definitions.Experiment,
    backend: gtx_backend.Backend | None,
    rtol: float,
):
    field_ref = interpolation_savepoint.nudgecoeff_e()
    factory = _get_interpolation_factory(backend, experiment)
    field = factory.get(attrs.NUDGECOEFFS_E)

    assert test_helpers.dallclose(field_ref.asnumpy(), field.asnumpy(), rtol=rtol)


@pytest.mark.level("integration")
@pytest.mark.parametrize(
    "experiment, atol",
    [
        (definitions.Experiments.EXCLAIM_APE, 3e-9),
<<<<<<< HEAD
        (definitions.Experiments.MCH_CH_R04B09, 3e-2),
        (definitions.Experiments.WEISMAN_KLEMP_TORUS, 1e-15),
=======
        (definitions.Experiments.MCH_CH_R04B09, 4e-2),
>>>>>>> dd21bc41
    ],
)
@pytest.mark.datatest
def test_rbf_interpolation_coeffs_cell(
    interpolation_savepoint: serialbox.InterpolationSavepoint,
    experiment: definitions.Experiment,
    backend: gtx_backend.Backend | None,
    atol: float,
):
    field_ref_c1 = interpolation_savepoint.rbf_vec_coeff_c1()
    field_ref_c2 = interpolation_savepoint.rbf_vec_coeff_c2()
    factory = _get_interpolation_factory(backend, experiment)
    grid = factory.grid
    field_c1 = factory.get(attrs.RBF_VEC_COEFF_C1)
    field_c2 = factory.get(attrs.RBF_VEC_COEFF_C2)
    horizontal_start = grid.start_index(cell_domain(h_grid.Zone.LATERAL_BOUNDARY_LEVEL_2))

    assert field_c1.shape == (grid.num_cells, rbf.RBF_STENCIL_SIZE[rbf.RBFDimension.CELL])
    assert field_c2.shape == (grid.num_cells, rbf.RBF_STENCIL_SIZE[rbf.RBFDimension.CELL])
    assert test_helpers.dallclose(
        field_ref_c1.asnumpy()[horizontal_start:], field_c1.asnumpy()[horizontal_start:], atol=atol
    )
    assert test_helpers.dallclose(
        field_ref_c2.asnumpy()[horizontal_start:], field_c2.asnumpy()[horizontal_start:], atol=atol
    )


@pytest.mark.level("integration")
@pytest.mark.parametrize(
    "experiment, atol",
    [
        (definitions.Experiments.EXCLAIM_APE, 8e-14),
        (definitions.Experiments.MCH_CH_R04B09, 2e-9),
        (definitions.Experiments.WEISMAN_KLEMP_TORUS, 0),
    ],
)
@pytest.mark.datatest
def test_rbf_interpolation_coeffs_edge(
    interpolation_savepoint: serialbox.InterpolationSavepoint,
    experiment: definitions.Experiment,
    backend: gtx_backend.Backend | None,
    atol: float,
):
    field_ref_e = interpolation_savepoint.rbf_vec_coeff_e()
    factory = _get_interpolation_factory(backend, experiment)
    grid = factory.grid
    field_e = factory.get(attrs.RBF_VEC_COEFF_E)
    horizontal_start = grid.start_index(edge_domain(h_grid.Zone.LATERAL_BOUNDARY_LEVEL_2))

    assert field_e.shape == (grid.num_edges, rbf.RBF_STENCIL_SIZE[rbf.RBFDimension.EDGE])
    # FIXME: e2c2e constructed from grid file has different ordering than the serialized one
    assert_reordered(
        field_ref_e.asnumpy()[horizontal_start:], field_e.asnumpy()[horizontal_start:], atol=atol
    )


@pytest.mark.level("integration")
@pytest.mark.parametrize(
    "experiment, atol",
    [
        (definitions.Experiments.EXCLAIM_APE, 3e-10),
        (definitions.Experiments.MCH_CH_R04B09, 3e-3),
        (definitions.Experiments.WEISMAN_KLEMP_TORUS, 1e-15),
    ],
)
@pytest.mark.datatest
def test_rbf_interpolation_coeffs_vertex(
    interpolation_savepoint: serialbox.InterpolationSavepoint,
    experiment: definitions.Experiment,
    backend: gtx_backend.Backend | None,
    atol: float,
):
    field_ref_v1 = interpolation_savepoint.rbf_vec_coeff_v1()
    field_ref_v2 = interpolation_savepoint.rbf_vec_coeff_v2()
    factory = _get_interpolation_factory(backend, experiment)
    grid = factory.grid
    field_v1 = factory.get(attrs.RBF_VEC_COEFF_V1)
    field_v2 = factory.get(attrs.RBF_VEC_COEFF_V2)
    horizontal_start = grid.start_index(vertex_domain(h_grid.Zone.LATERAL_BOUNDARY_LEVEL_2))

    assert field_v1.shape == (grid.num_vertices, rbf.RBF_STENCIL_SIZE[rbf.RBFDimension.VERTEX])
    assert field_v2.shape == (grid.num_vertices, rbf.RBF_STENCIL_SIZE[rbf.RBFDimension.VERTEX])
    assert test_helpers.dallclose(
        field_ref_v1.asnumpy()[horizontal_start:], field_v1.asnumpy()[horizontal_start:], atol=atol
    )
    assert test_helpers.dallclose(
        field_ref_v2.asnumpy()[horizontal_start:], field_v2.asnumpy()[horizontal_start:], atol=atol
    )<|MERGE_RESOLUTION|>--- conflicted
+++ resolved
@@ -416,12 +416,8 @@
     "experiment, atol",
     [
         (definitions.Experiments.EXCLAIM_APE, 3e-9),
-<<<<<<< HEAD
-        (definitions.Experiments.MCH_CH_R04B09, 3e-2),
+        (definitions.Experiments.MCH_CH_R04B09, 4e-2),
         (definitions.Experiments.WEISMAN_KLEMP_TORUS, 1e-15),
-=======
-        (definitions.Experiments.MCH_CH_R04B09, 4e-2),
->>>>>>> dd21bc41
     ],
 )
 @pytest.mark.datatest
