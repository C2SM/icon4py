# ICON4Py - ICON inspired code in Python and GT4Py
#
# Copyright (c) 2022-2024, ETH Zurich and MeteoSwiss
# All rights reserved.
#
# Please, refer to the LICENSE file in the root directory.
# SPDX-License-Identifier: BSD-3-Clause
from __future__ import annotations

from typing import TYPE_CHECKING

import numpy as np
import pytest
from gt4py.next import backend as gtx_backend

import icon4py.model.common.states.factory as factory
from icon4py.model.common import dimension as dims
from icon4py.model.common.grid import horizontal as h_grid
from icon4py.model.common.interpolation import (
    interpolation_attributes as attrs,
    interpolation_factory,
    rbf_interpolation as rbf,
)
from icon4py.model.common.utils import data_allocation as data_alloc
from icon4py.model.testing import (
    datatest_utils as dt_utils,
    grid_utils as gridtest_utils,
    definitions,
    test_utils as test_helpers,
)
from icon4py.model.testing.fixtures import (
    backend,
    data_provider,
    decomposition_info,
    experiment,
)
from icon4py.model.testing.fixtures.datatest import (
    download_ser_data,
    interpolation_savepoint,
    processor_props,
    ranked_data_path,
)


if TYPE_CHECKING:
    import gt4py.next.typing as gtx_typing
    from icon4py.model.testing import serialbox
    from icon4py.model.common.decomposition import definitions as decomposition


# TODO(havogt): use everywhere
@pytest.fixture(params=[definitions.Experiments.MCH_CH_R04B09, definitions.Experiments.EXCLAIM_APE])
def experiment(request: pytest.FixtureRequest) -> definitions.Experiment:
    return request.param


V2E_SIZE = 6

C2E_SIZE = 3
E2C_SIZE = 2


interpolation_factories = {}

cell_domain = h_grid.domain(dims.CellDim)
edge_domain = h_grid.domain(dims.EdgeDim)
vertex_domain = h_grid.domain(dims.VertexDim)


def _get_interpolation_factory(
    backend: gtx_backend.Backend | None, experiment: definitions.Experiment
) -> interpolation_factory.InterpolationFieldsFactory:
    registry_key = "_".join((experiment.name, data_alloc.backend_name(backend)))
    factory = interpolation_factories.get(registry_key)
    if not factory:
        geometry = gridtest_utils.get_grid_geometry(backend, experiment)

        factory = interpolation_factory.InterpolationFieldsFactory(
            grid=geometry.grid,
            decomposition_info=geometry._decomposition_info,
            geometry_source=geometry,
            backend=backend,
            metadata=attrs.attrs,
        )
        interpolation_factories[registry_key] = factory
    return factory


@pytest.mark.datatest
def test_factory_raises_error_on_unknown_field(
    experiment: definitions.Experiment,
    backend: gtx_typing.Backend | None,
    decomposition_info: decomposition.DecompositionInfo,
):
    geometry = gridtest_utils.get_grid_geometry(backend, experiment)
    interpolation_source = interpolation_factory.InterpolationFieldsFactory(
        grid=geometry.grid,
        decomposition_info=decomposition_info,
        geometry_source=geometry,
        backend=backend,
        metadata=attrs.attrs,
    )
    with pytest.raises(ValueError) as error:
        interpolation_source.get("foo", factory.RetrievalType.METADATA)
        assert "unknown field" in error.value


@pytest.mark.level("integration")
@pytest.mark.parametrize(
    "experiment, rtol",
    [
        (definitions.Experiments.MCH_CH_R04B09, 5e-9),
        (definitions.Experiments.EXCLAIM_APE, 1e-11),
    ],
)
@pytest.mark.datatest
def test_get_c_lin_e(
    interpolation_savepoint: serialbox.InterpolationSavepoint,
    experiment: definitions.Experiment,
    backend: gtx_backend.Backend | None,
    rtol: float,
):
    field_ref = interpolation_savepoint.c_lin_e()
    factory = _get_interpolation_factory(backend, experiment)
    grid = factory.grid
    field = factory.get(attrs.C_LIN_E)
    assert field.shape == (grid.num_edges, E2C_SIZE)
    assert test_helpers.dallclose(field.asnumpy(), field_ref.asnumpy(), rtol=rtol)


<<<<<<< HEAD
def _get_interpolation_factory(
    backend: gtx_typing.Backend | None, experiment: str, grid_file: str
) -> interpolation_factory.InterpolationFieldsFactory:
    registry_key = "_".join((experiment, data_alloc.backend_name(backend)))
    factory = interpolation_factories.get(registry_key)
    if not factory:
        geometry = gridtest_utils.get_grid_geometry(backend, experiment, grid_file)

        factory = interpolation_factory.InterpolationFieldsFactory(
            grid=geometry.grid,
            decomposition_info=geometry._decomposition_info,
            geometry_source=geometry,
            backend=backend,
            metadata=attrs.attrs,
        )
        interpolation_factories[registry_key] = factory
    return factory


=======
>>>>>>> 69122c05
@pytest.mark.level("integration")
@pytest.mark.parametrize(
    "experiment, rtol",
    [
        (definitions.Experiments.MCH_CH_R04B09, 1e-9),
        (definitions.Experiments.EXCLAIM_APE, 1e-12),
    ],
)
@pytest.mark.datatest
def test_get_geofac_div(
    interpolation_savepoint: serialbox.InterpolationSavepoint,
    experiment: definitions.Experiment,
    backend: gtx_backend.Backend | None,
    rtol: float,
):
    field_ref = interpolation_savepoint.geofac_div()
    factory = _get_interpolation_factory(backend, experiment)
    grid = factory.grid
    field = factory.get(attrs.GEOFAC_DIV)
    assert field.shape == (grid.num_cells, C2E_SIZE)
    assert test_helpers.dallclose(field_ref.asnumpy(), field.asnumpy(), rtol=rtol)


@pytest.mark.level("integration")
## FIXME: does not validate
#   -> connectivity order between reference from serialbox and computed value is different
@pytest.mark.parametrize(
    "experiment, rtol",
    [
        (definitions.Experiments.MCH_CH_R04B09, 5e-9),
        (definitions.Experiments.EXCLAIM_APE, 1e-11),
    ],
)
@pytest.mark.datatest
def test_get_geofac_grdiv(
    interpolation_savepoint: serialbox.InterpolationSavepoint,
    experiment: definitions.Experiment,
    backend: gtx_backend.Backend | None,
    rtol: float,
):
    field_ref = interpolation_savepoint.geofac_grdiv()
    factory = _get_interpolation_factory(backend, experiment)
    grid = factory.grid
    field = factory.get(attrs.GEOFAC_GRDIV)
    assert field.shape == (grid.num_edges, 5)
    # FIXME: e2c2e constructed from grid file has different ordering than the serialized one
    assert_reordered(field.asnumpy(), field_ref.asnumpy(), rtol=rtol)


def assert_reordered(val: np.ndarray, ref: np.ndarray, **kwargs):
    assert val.shape == ref.shape, f"arrays do not have the same shape: {val.shape} vs {ref.shape}"
    s_val = np.argsort(val)
    s_ref = np.argsort(ref)
    for i in range(val.shape[0]):
        assert test_helpers.dallclose(
            val[i, s_val[i, :]], ref[i, s_ref[i, :]], **kwargs
        ), f"assertion failed for row {i}"


@pytest.mark.level("integration")
@pytest.mark.parametrize(
    "experiment, rtol",
    [
        (definitions.Experiments.MCH_CH_R04B09, 5e-9),
        (definitions.Experiments.EXCLAIM_APE, 1e-11),
    ],
)
@pytest.mark.datatest
def test_get_geofac_rot(
    interpolation_savepoint: serialbox.InterpolationSavepoint,
    experiment: definitions.Experiment,
    backend: gtx_backend.Backend | None,
    rtol: float,
):
    field_ref = interpolation_savepoint.geofac_rot()
    factory = _get_interpolation_factory(backend, experiment)
    grid = factory.grid
    field = factory.get(attrs.GEOFAC_ROT)
    horizontal_start = grid.start_index(vertex_domain(h_grid.Zone.LATERAL_BOUNDARY_LEVEL_2))
    assert field.shape == (grid.num_vertices, V2E_SIZE)
    assert test_helpers.dallclose(
        field_ref.asnumpy()[horizontal_start:, :], field.asnumpy()[horizontal_start:, :], rtol=rtol
    )


@pytest.mark.level("integration")
@pytest.mark.parametrize(
    "experiment, rtol",
    [
        (definitions.Experiments.MCH_CH_R04B09, 5e-9),
        (definitions.Experiments.EXCLAIM_APE, 1e-11),
    ],
)
@pytest.mark.datatest
def test_get_geofac_n2s(
    interpolation_savepoint: serialbox.InterpolationSavepoint,
    experiment: definitions.Experiment,
    backend: gtx_backend.Backend | None,
    rtol: float,
):
    field_ref = interpolation_savepoint.geofac_n2s()
    factory = _get_interpolation_factory(backend, experiment)
    grid = factory.grid
    field = factory.get(attrs.GEOFAC_N2S)
    assert field.shape == (grid.num_cells, 4)
    assert test_helpers.dallclose(field_ref.asnumpy(), field.asnumpy(), rtol=rtol)


@pytest.mark.level("integration")
@pytest.mark.datatest
def test_get_geofac_grg(
    interpolation_savepoint: serialbox.InterpolationSavepoint,
    experiment: definitions.Experiment,
    backend: gtx_backend.Backend | None,
):
    field_ref = interpolation_savepoint.geofac_grg()
    factory = _get_interpolation_factory(backend, experiment)
    grid = factory.grid
    field_x = factory.get(attrs.GEOFAC_GRG_X)
    assert field_x.shape == (grid.num_cells, 4)
    field_y = factory.get(attrs.GEOFAC_GRG_Y)
    assert field_y.shape == (grid.num_cells, 4)
    # TODO(halungge): tolerances are high, especially in the 0th (central) component, check stencil
    #   this passes due to the atol which is too large for the values
    assert test_helpers.dallclose(
        field_ref[0].asnumpy(),
        field_x.asnumpy(),
        rtol=1e-7,
        atol=1e-6,
    )
    assert test_helpers.dallclose(
        field_ref[1].asnumpy(),
        field_y.asnumpy(),
        rtol=1e-7,
        atol=1e-6,
    )


@pytest.mark.level("integration")
@pytest.mark.parametrize(
    "experiment, rtol",
    [
        (definitions.Experiments.MCH_CH_R04B09, 5e-9),
        (definitions.Experiments.EXCLAIM_APE, 1e-11),
    ],
)
@pytest.mark.datatest
def test_get_mass_conserving_cell_average_weight(
    interpolation_savepoint: serialbox.InterpolationSavepoint,
    experiment: definitions.Experiment,
    backend: gtx_backend.Backend | None,
    rtol: float,
):
    field_ref = interpolation_savepoint.c_bln_avg()
    factory = _get_interpolation_factory(backend, experiment)
    grid = factory.grid
    field = factory.get(attrs.C_BLN_AVG)

    assert field.shape == (grid.num_cells, 4)
    assert test_helpers.dallclose(field_ref.asnumpy(), field.asnumpy(), rtol=rtol)


## FIXME: does not validate
#   -> connectivity order between reference from serialbox and computed value is different
## TODO(halungge): rtol is from parametrization is overwritten in assert - function is most probably wrong
#  TODO(halungge) global grid is not tested
@pytest.mark.xfail(reason="Doesn't pass with reasonable threshold.")
@pytest.mark.level("integration")
@pytest.mark.parametrize(
    "experiment, rtol",
    [
        (definitions.Experiments.MCH_CH_R04B09, 5e-9),
    ],
)
@pytest.mark.datatest
def test_e_flx_avg(
    interpolation_savepoint: serialbox.InterpolationSavepoint,
    experiment: definitions.Experiment,
    backend: gtx_backend.Backend | None,
    rtol: float,
):
    field_ref = interpolation_savepoint.e_flx_avg()
    factory = _get_interpolation_factory(backend, experiment)
    grid = factory.grid
    field = factory.get(attrs.E_FLX_AVG)
    assert field.shape == (grid.num_edges, grid.get_connectivity(dims.E2C2EO).shape[1])
    # FIXME: e2c2e constructed from grid file has different ordering than the serialized one
    assert_reordered(field.asnumpy(), field_ref.asnumpy(), rtol=rtol)


@pytest.mark.level("integration")
@pytest.mark.parametrize(
    "experiment, rtol",
    [
        (definitions.Experiments.MCH_CH_R04B09, 5e-9),
        (definitions.Experiments.EXCLAIM_APE, 1e-11),
    ],
)
@pytest.mark.datatest
def test_e_bln_c_s(
    interpolation_savepoint: serialbox.InterpolationSavepoint,
    experiment: definitions.Experiment,
    backend: gtx_backend.Backend | None,
    rtol: float,
):
    field_ref = interpolation_savepoint.e_bln_c_s()
    factory = _get_interpolation_factory(backend, experiment)
    grid = factory.grid
    field = factory.get(attrs.E_BLN_C_S)
    assert field.shape == (grid.num_cells, C2E_SIZE)
    assert test_helpers.dallclose(field_ref.asnumpy(), field.asnumpy(), rtol=rtol)


@pytest.mark.level("integration")
@pytest.mark.parametrize(
    "experiment, rtol",
    [
        (definitions.Experiments.MCH_CH_R04B09, 5e-9),
        (definitions.Experiments.EXCLAIM_APE, 1e-11),
    ],
)
@pytest.mark.datatest
def test_pos_on_tplane_e_x_y(
    interpolation_savepoint: serialbox.InterpolationSavepoint,
    experiment: definitions.Experiment,
    backend: gtx_backend.Backend | None,
    rtol: float,
):
    field_ref_1 = interpolation_savepoint.pos_on_tplane_e_x()
    field_ref_2 = interpolation_savepoint.pos_on_tplane_e_y()
    factory = _get_interpolation_factory(backend, experiment)
    field_1 = factory.get(attrs.POS_ON_TPLANE_E_X)
    field_2 = factory.get(attrs.POS_ON_TPLANE_E_Y)
    assert test_helpers.dallclose(field_ref_1.asnumpy(), field_1.asnumpy(), rtol=rtol)
    assert test_helpers.dallclose(field_ref_2.asnumpy(), field_2.asnumpy(), atol=1e-8)


@pytest.mark.level("integration")
@pytest.mark.parametrize(
    "experiment, rtol",
    [
        (definitions.Experiments.MCH_CH_R04B09, 5e-9),
        (definitions.Experiments.EXCLAIM_APE, 1e-11),
    ],
)
@pytest.mark.datatest
def test_cells_aw_verts(
    interpolation_savepoint: serialbox.InterpolationSavepoint,
    experiment: definitions.Experiment,
    backend: gtx_backend.Backend | None,
    rtol: float,
):
    field_ref = interpolation_savepoint.c_intp()
    factory = _get_interpolation_factory(backend, experiment)
    grid = factory.grid
    field = factory.get(attrs.CELL_AW_VERTS)

    assert field.shape == (grid.num_vertices, 6)
    assert test_helpers.dallclose(field_ref.asnumpy(), field.asnumpy(), rtol=rtol)


@pytest.mark.level("integration")
@pytest.mark.parametrize(
    "experiment, rtol",
    [
        (definitions.Experiments.MCH_CH_R04B09, 5e-9),
        (definitions.Experiments.EXCLAIM_APE, 1e-11),
    ],
)
@pytest.mark.datatest
def test_nudgecoeffs(
    interpolation_savepoint: serialbox.InterpolationSavepoint,
    experiment: definitions.Experiment,
    backend: gtx_backend.Backend | None,
    rtol: float,
):
    field_ref = interpolation_savepoint.nudgecoeff_e()
    factory = _get_interpolation_factory(backend, experiment)
    field = factory.get(attrs.NUDGECOEFFS_E)

    assert test_helpers.dallclose(field_ref.asnumpy(), field.asnumpy(), rtol=rtol)


@pytest.mark.level("integration")
@pytest.mark.parametrize(
    "experiment, atol",
    [
        (definitions.Experiments.EXCLAIM_APE, 3e-9),
        (definitions.Experiments.MCH_CH_R04B09, 3e-2),
    ],
)
@pytest.mark.datatest
def test_rbf_interpolation_coeffs_cell(
    interpolation_savepoint: serialbox.InterpolationSavepoint,
    experiment: definitions.Experiment,
    backend: gtx_backend.Backend | None,
    atol: float,
):
    field_ref_c1 = interpolation_savepoint.rbf_vec_coeff_c1()
    field_ref_c2 = interpolation_savepoint.rbf_vec_coeff_c2()
    factory = _get_interpolation_factory(backend, experiment)
    grid = factory.grid
    field_c1 = factory.get(attrs.RBF_VEC_COEFF_C1)
    field_c2 = factory.get(attrs.RBF_VEC_COEFF_C2)
    horizontal_start = grid.start_index(cell_domain(h_grid.Zone.LATERAL_BOUNDARY_LEVEL_2))

    assert field_c1.shape == (grid.num_cells, rbf.RBF_STENCIL_SIZE[rbf.RBFDimension.CELL])
    assert field_c2.shape == (grid.num_cells, rbf.RBF_STENCIL_SIZE[rbf.RBFDimension.CELL])
    assert test_helpers.dallclose(
        field_ref_c1.asnumpy()[horizontal_start:], field_c1.asnumpy()[horizontal_start:], atol=atol
    )
    assert test_helpers.dallclose(
        field_ref_c2.asnumpy()[horizontal_start:], field_c2.asnumpy()[horizontal_start:], atol=atol
    )


@pytest.mark.level("integration")
@pytest.mark.parametrize(
    "experiment, atol",
    [
        (definitions.Experiments.EXCLAIM_APE, 8e-14),
        (definitions.Experiments.MCH_CH_R04B09, 2e-9),
    ],
)
@pytest.mark.datatest
def test_rbf_interpolation_coeffs_edge(
    interpolation_savepoint: serialbox.InterpolationSavepoint,
    experiment: definitions.Experiment,
    backend: gtx_backend.Backend | None,
    atol: float,
):
    field_ref_e = interpolation_savepoint.rbf_vec_coeff_e()
    factory = _get_interpolation_factory(backend, experiment)
    grid = factory.grid
    field_e = factory.get(attrs.RBF_VEC_COEFF_E)
    horizontal_start = grid.start_index(edge_domain(h_grid.Zone.LATERAL_BOUNDARY_LEVEL_2))

    assert field_e.shape == (grid.num_edges, rbf.RBF_STENCIL_SIZE[rbf.RBFDimension.EDGE])
    # FIXME: e2c2e constructed from grid file has different ordering than the serialized one
    assert_reordered(
        field_ref_e.asnumpy()[horizontal_start:], field_e.asnumpy()[horizontal_start:], atol=atol
    )


@pytest.mark.level("integration")
@pytest.mark.parametrize(
    "experiment, atol",
    [
        (definitions.Experiments.EXCLAIM_APE, 3e-10),
        (definitions.Experiments.MCH_CH_R04B09, 3e-3),
    ],
)
@pytest.mark.datatest
def test_rbf_interpolation_coeffs_vertex(
    interpolation_savepoint: serialbox.InterpolationSavepoint,
    experiment: definitions.Experiment,
    backend: gtx_backend.Backend | None,
    atol: float,
):
    field_ref_v1 = interpolation_savepoint.rbf_vec_coeff_v1()
    field_ref_v2 = interpolation_savepoint.rbf_vec_coeff_v2()
    factory = _get_interpolation_factory(backend, experiment)
    grid = factory.grid
    field_v1 = factory.get(attrs.RBF_VEC_COEFF_V1)
    field_v2 = factory.get(attrs.RBF_VEC_COEFF_V2)
    horizontal_start = grid.start_index(vertex_domain(h_grid.Zone.LATERAL_BOUNDARY_LEVEL_2))

    assert field_v1.shape == (grid.num_vertices, rbf.RBF_STENCIL_SIZE[rbf.RBFDimension.VERTEX])
    assert field_v2.shape == (grid.num_vertices, rbf.RBF_STENCIL_SIZE[rbf.RBFDimension.VERTEX])
    assert test_helpers.dallclose(
        field_ref_v1.asnumpy()[horizontal_start:], field_v1.asnumpy()[horizontal_start:], atol=atol
    )
    assert test_helpers.dallclose(
        field_ref_v2.asnumpy()[horizontal_start:], field_v2.asnumpy()[horizontal_start:], atol=atol
    )<|MERGE_RESOLUTION|>--- conflicted
+++ resolved
@@ -68,7 +68,7 @@
 
 
 def _get_interpolation_factory(
-    backend: gtx_backend.Backend | None, experiment: definitions.Experiment
+    backend: gtx_typing.Backend | None, experiment: definitions.Experiment
 ) -> interpolation_factory.InterpolationFieldsFactory:
     registry_key = "_".join((experiment.name, data_alloc.backend_name(backend)))
     factory = interpolation_factories.get(registry_key)
@@ -117,7 +117,7 @@
 def test_get_c_lin_e(
     interpolation_savepoint: serialbox.InterpolationSavepoint,
     experiment: definitions.Experiment,
-    backend: gtx_backend.Backend | None,
+    backend: gtx_typing.Backend | None,
     rtol: float,
 ):
     field_ref = interpolation_savepoint.c_lin_e()
@@ -128,28 +128,6 @@
     assert test_helpers.dallclose(field.asnumpy(), field_ref.asnumpy(), rtol=rtol)
 
 
-<<<<<<< HEAD
-def _get_interpolation_factory(
-    backend: gtx_typing.Backend | None, experiment: str, grid_file: str
-) -> interpolation_factory.InterpolationFieldsFactory:
-    registry_key = "_".join((experiment, data_alloc.backend_name(backend)))
-    factory = interpolation_factories.get(registry_key)
-    if not factory:
-        geometry = gridtest_utils.get_grid_geometry(backend, experiment, grid_file)
-
-        factory = interpolation_factory.InterpolationFieldsFactory(
-            grid=geometry.grid,
-            decomposition_info=geometry._decomposition_info,
-            geometry_source=geometry,
-            backend=backend,
-            metadata=attrs.attrs,
-        )
-        interpolation_factories[registry_key] = factory
-    return factory
-
-
-=======
->>>>>>> 69122c05
 @pytest.mark.level("integration")
 @pytest.mark.parametrize(
     "experiment, rtol",
@@ -162,7 +140,7 @@
 def test_get_geofac_div(
     interpolation_savepoint: serialbox.InterpolationSavepoint,
     experiment: definitions.Experiment,
-    backend: gtx_backend.Backend | None,
+    backend: gtx_typing.Backend | None,
     rtol: float,
 ):
     field_ref = interpolation_savepoint.geofac_div()
@@ -187,7 +165,7 @@
 def test_get_geofac_grdiv(
     interpolation_savepoint: serialbox.InterpolationSavepoint,
     experiment: definitions.Experiment,
-    backend: gtx_backend.Backend | None,
+    backend: gtx_typing.Backend | None,
     rtol: float,
 ):
     field_ref = interpolation_savepoint.geofac_grdiv()
@@ -221,7 +199,7 @@
 def test_get_geofac_rot(
     interpolation_savepoint: serialbox.InterpolationSavepoint,
     experiment: definitions.Experiment,
-    backend: gtx_backend.Backend | None,
+    backend: gtx_typing.Backend | None,
     rtol: float,
 ):
     field_ref = interpolation_savepoint.geofac_rot()
@@ -247,7 +225,7 @@
 def test_get_geofac_n2s(
     interpolation_savepoint: serialbox.InterpolationSavepoint,
     experiment: definitions.Experiment,
-    backend: gtx_backend.Backend | None,
+    backend: gtx_typing.Backend | None,
     rtol: float,
 ):
     field_ref = interpolation_savepoint.geofac_n2s()
@@ -263,7 +241,7 @@
 def test_get_geofac_grg(
     interpolation_savepoint: serialbox.InterpolationSavepoint,
     experiment: definitions.Experiment,
-    backend: gtx_backend.Backend | None,
+    backend: gtx_typing.Backend | None,
 ):
     field_ref = interpolation_savepoint.geofac_grg()
     factory = _get_interpolation_factory(backend, experiment)
@@ -300,7 +278,7 @@
 def test_get_mass_conserving_cell_average_weight(
     interpolation_savepoint: serialbox.InterpolationSavepoint,
     experiment: definitions.Experiment,
-    backend: gtx_backend.Backend | None,
+    backend: gtx_typing.Backend | None,
     rtol: float,
 ):
     field_ref = interpolation_savepoint.c_bln_avg()
@@ -328,7 +306,7 @@
 def test_e_flx_avg(
     interpolation_savepoint: serialbox.InterpolationSavepoint,
     experiment: definitions.Experiment,
-    backend: gtx_backend.Backend | None,
+    backend: gtx_typing.Backend | None,
     rtol: float,
 ):
     field_ref = interpolation_savepoint.e_flx_avg()
@@ -352,7 +330,7 @@
 def test_e_bln_c_s(
     interpolation_savepoint: serialbox.InterpolationSavepoint,
     experiment: definitions.Experiment,
-    backend: gtx_backend.Backend | None,
+    backend: gtx_typing.Backend | None,
     rtol: float,
 ):
     field_ref = interpolation_savepoint.e_bln_c_s()
@@ -375,7 +353,7 @@
 def test_pos_on_tplane_e_x_y(
     interpolation_savepoint: serialbox.InterpolationSavepoint,
     experiment: definitions.Experiment,
-    backend: gtx_backend.Backend | None,
+    backend: gtx_typing.Backend | None,
     rtol: float,
 ):
     field_ref_1 = interpolation_savepoint.pos_on_tplane_e_x()
@@ -399,7 +377,7 @@
 def test_cells_aw_verts(
     interpolation_savepoint: serialbox.InterpolationSavepoint,
     experiment: definitions.Experiment,
-    backend: gtx_backend.Backend | None,
+    backend: gtx_typing.Backend | None,
     rtol: float,
 ):
     field_ref = interpolation_savepoint.c_intp()
@@ -423,7 +401,7 @@
 def test_nudgecoeffs(
     interpolation_savepoint: serialbox.InterpolationSavepoint,
     experiment: definitions.Experiment,
-    backend: gtx_backend.Backend | None,
+    backend: gtx_typing.Backend | None,
     rtol: float,
 ):
     field_ref = interpolation_savepoint.nudgecoeff_e()
@@ -445,7 +423,7 @@
 def test_rbf_interpolation_coeffs_cell(
     interpolation_savepoint: serialbox.InterpolationSavepoint,
     experiment: definitions.Experiment,
-    backend: gtx_backend.Backend | None,
+    backend: gtx_typing.Backend | None,
     atol: float,
 ):
     field_ref_c1 = interpolation_savepoint.rbf_vec_coeff_c1()
@@ -478,7 +456,7 @@
 def test_rbf_interpolation_coeffs_edge(
     interpolation_savepoint: serialbox.InterpolationSavepoint,
     experiment: definitions.Experiment,
-    backend: gtx_backend.Backend | None,
+    backend: gtx_typing.Backend | None,
     atol: float,
 ):
     field_ref_e = interpolation_savepoint.rbf_vec_coeff_e()
@@ -506,7 +484,7 @@
 def test_rbf_interpolation_coeffs_vertex(
     interpolation_savepoint: serialbox.InterpolationSavepoint,
     experiment: definitions.Experiment,
-    backend: gtx_backend.Backend | None,
+    backend: gtx_typing.Backend | None,
     atol: float,
 ):
     field_ref_v1 = interpolation_savepoint.rbf_vec_coeff_v1()
