# ICON4Py - ICON inspired code in Python and GT4Py
#
# Copyright (c) 2022-2024, ETH Zurich and MeteoSwiss
# All rights reserved.
#
# Please, refer to the LICENSE file in the root directory.
# SPDX-License-Identifier: BSD-3-Clause
from __future__ import annotations

from typing import TYPE_CHECKING, Any

import numpy as np
import pytest
from gt4py.next import backend as gtx_backend

from icon4py.model.common import dimension as dims
from icon4py.model.common.grid import horizontal as h_grid
from icon4py.model.common.interpolation import (
    interpolation_attributes as attrs,
    interpolation_factory,
    rbf_interpolation as rbf,
)
from icon4py.model.common.states import factory
from icon4py.model.common.utils import data_allocation as data_alloc
from icon4py.model.testing import (
    datatest_utils as dt_utils,
    definitions,
    grid_utils as gridtest_utils,
    test_utils as test_helpers,
)
from icon4py.model.testing.fixtures import backend, data_provider, decomposition_info, experiment
from icon4py.model.testing.fixtures.datatest import (
    download_ser_data,
    interpolation_savepoint,
    processor_props,
    ranked_data_path,
)


if TYPE_CHECKING:
    import gt4py.next.typing as gtx_typing

    from icon4py.model.common.decomposition import definitions as decomposition
    from icon4py.model.testing import serialbox


V2E_SIZE = 6

C2E_SIZE = 3
E2C_SIZE = 2


interpolation_factories: dict = {}

cell_domain = h_grid.domain(dims.CellDim)
edge_domain = h_grid.domain(dims.EdgeDim)
vertex_domain = h_grid.domain(dims.VertexDim)


def _get_interpolation_factory(
    backend: gtx_typing.Backend | None, experiment: definitions.Experiment
) -> interpolation_factory.InterpolationFieldsFactory:
    registry_key = "_".join((experiment.name, data_alloc.backend_name(backend)))
    factory = interpolation_factories.get(registry_key)
    if not factory:
        geometry = gridtest_utils.get_grid_geometry(backend, experiment)

        factory = interpolation_factory.InterpolationFieldsFactory(
            grid=geometry.grid,
            decomposition_info=geometry._decomposition_info,
            geometry_source=geometry,
            backend=backend,
            metadata=attrs.attrs,
        )
        interpolation_factories[registry_key] = factory
    return factory


@pytest.mark.datatest
def test_factory_raises_error_on_unknown_field(
    experiment: definitions.Experiment,
    backend: gtx_typing.Backend | None,
    decomposition_info: decomposition.DecompositionInfo,
) -> None:
    geometry = gridtest_utils.get_grid_geometry(backend, experiment)
    interpolation_source = interpolation_factory.InterpolationFieldsFactory(
        grid=geometry.grid,
        decomposition_info=decomposition_info,
        geometry_source=geometry,
        backend=backend,
        metadata=attrs.attrs,
    )
    with pytest.raises(ValueError) as error:
        interpolation_source.get("foo", factory.RetrievalType.METADATA)
        assert "unknown field" in str(error.value)


@pytest.mark.level("integration")
@pytest.mark.parametrize(
    "experiment, rtol",
    [
        (definitions.Experiments.MCH_CH_R04B09, 5e-9),
        (definitions.Experiments.EXCLAIM_APE, 1e-11),
    ],
)
@pytest.mark.datatest
def test_get_c_lin_e(
    interpolation_savepoint: serialbox.InterpolationSavepoint,
    experiment: definitions.Experiment,
    backend: gtx_typing.Backend | None,
    rtol: float,
) -> None:
    field_ref = interpolation_savepoint.c_lin_e()
    factory = _get_interpolation_factory(backend, experiment)
    grid = factory.grid
    field = factory.get(attrs.C_LIN_E)
    assert field.shape == (grid.num_edges, E2C_SIZE)
    assert test_helpers.dallclose(field.asnumpy(), field_ref.asnumpy(), rtol=rtol)


@pytest.mark.level("integration")
@pytest.mark.parametrize(
    "experiment, rtol",
    [
        (definitions.Experiments.MCH_CH_R04B09, 1e-9),
        (definitions.Experiments.EXCLAIM_APE, 1e-12),
    ],
)
@pytest.mark.datatest
def test_get_geofac_div(
    interpolation_savepoint: serialbox.InterpolationSavepoint,
    experiment: definitions.Experiment,
    backend: gtx_typing.Backend | None,
    rtol: float,
) -> None:
    field_ref = interpolation_savepoint.geofac_div()
    factory = _get_interpolation_factory(backend, experiment)
    grid = factory.grid
    field = factory.get(attrs.GEOFAC_DIV)
    assert field.shape == (grid.num_cells, C2E_SIZE)
    assert test_helpers.dallclose(field_ref.asnumpy(), field.asnumpy(), rtol=rtol)


@pytest.mark.level("integration")
## FIXME: does not validate
#   -> connectivity order between reference from serialbox and computed value is different
@pytest.mark.parametrize(
    "experiment, rtol",
    [
        (definitions.Experiments.MCH_CH_R04B09, 5e-9),
        (definitions.Experiments.EXCLAIM_APE, 1e-11),
    ],
)
@pytest.mark.datatest
def test_get_geofac_grdiv(
    interpolation_savepoint: serialbox.InterpolationSavepoint,
    experiment: definitions.Experiment,
    backend: gtx_typing.Backend | None,
    rtol: float,
) -> None:
    field_ref = interpolation_savepoint.geofac_grdiv()
    factory = _get_interpolation_factory(backend, experiment)
    grid = factory.grid
    field = factory.get(attrs.GEOFAC_GRDIV)
    assert field.shape == (grid.num_edges, 5)
    # FIXME: e2c2e constructed from grid file has different ordering than the serialized one
    assert_reordered(field.asnumpy(), field_ref.asnumpy(), rtol=rtol)


def assert_reordered(val: np.ndarray, ref: np.ndarray, **kwargs: Any) -> None:
    assert val.shape == ref.shape, f"arrays do not have the same shape: {val.shape} vs {ref.shape}"
    s_val = np.argsort(val)
    s_ref = np.argsort(ref)
    for i in range(val.shape[0]):
        assert test_helpers.dallclose(
            val[i, s_val[i, :]], ref[i, s_ref[i, :]], **kwargs
        ), f"assertion failed for row {i}"


@pytest.mark.level("integration")
@pytest.mark.parametrize(
    "experiment, rtol",
    [
        (definitions.Experiments.MCH_CH_R04B09, 5e-9),
        (definitions.Experiments.EXCLAIM_APE, 1e-11),
    ],
)
@pytest.mark.datatest
def test_get_geofac_rot(
    interpolation_savepoint: serialbox.InterpolationSavepoint,
    experiment: definitions.Experiment,
    backend: gtx_typing.Backend | None,
    rtol: float,
) -> None:
    field_ref = interpolation_savepoint.geofac_rot()
    factory = _get_interpolation_factory(backend, experiment)
    grid = factory.grid
    field = factory.get(attrs.GEOFAC_ROT)
    horizontal_start = grid.start_index(vertex_domain(h_grid.Zone.LATERAL_BOUNDARY_LEVEL_2))
    assert field.shape == (grid.num_vertices, V2E_SIZE)
    assert test_helpers.dallclose(
        field_ref.asnumpy()[horizontal_start:, :], field.asnumpy()[horizontal_start:, :], rtol=rtol
    )


@pytest.mark.level("integration")
@pytest.mark.parametrize(
    "experiment, rtol",
    [
        (definitions.Experiments.MCH_CH_R04B09, 5e-9),
        (definitions.Experiments.EXCLAIM_APE, 1e-11),
    ],
)
@pytest.mark.datatest
def test_get_geofac_n2s(
    interpolation_savepoint: serialbox.InterpolationSavepoint,
    experiment: definitions.Experiment,
    backend: gtx_typing.Backend | None,
    rtol: float,
) -> None:
    field_ref = interpolation_savepoint.geofac_n2s()
    factory = _get_interpolation_factory(backend, experiment)
    grid = factory.grid
    field = factory.get(attrs.GEOFAC_N2S)
    assert field.shape == (grid.num_cells, 4)
    assert test_helpers.dallclose(field_ref.asnumpy(), field.asnumpy(), rtol=rtol)


@pytest.mark.level("integration")
@pytest.mark.datatest
def test_get_geofac_grg(
    interpolation_savepoint: serialbox.InterpolationSavepoint,
    experiment: definitions.Experiment,
    backend: gtx_typing.Backend | None,
) -> None:
    field_ref = interpolation_savepoint.geofac_grg()
    factory = _get_interpolation_factory(backend, experiment)
    grid = factory.grid
    field_x = factory.get(attrs.GEOFAC_GRG_X)
    assert field_x.shape == (grid.num_cells, 4)
    field_y = factory.get(attrs.GEOFAC_GRG_Y)
    assert field_y.shape == (grid.num_cells, 4)
    # TODO(halungge): tolerances are high, especially in the 0th (central) component, check stencil
    #   this passes due to the atol which is too large for the values
    assert test_helpers.dallclose(
        field_ref[0].asnumpy(),
        field_x.asnumpy(),
        rtol=1e-7,
        atol=1e-6,
    )
    assert test_helpers.dallclose(
        field_ref[1].asnumpy(),
        field_y.asnumpy(),
        rtol=1e-7,
        atol=1e-6,
    )


@pytest.mark.level("integration")
@pytest.mark.parametrize(
    "experiment, rtol",
    [
        (definitions.Experiments.MCH_CH_R04B09, 5e-9),
        (definitions.Experiments.EXCLAIM_APE, 1e-11),
    ],
)
@pytest.mark.datatest
def test_get_mass_conserving_cell_average_weight(
    interpolation_savepoint: serialbox.InterpolationSavepoint,
    experiment: definitions.Experiment,
    backend: gtx_typing.Backend | None,
    rtol: float,
) -> None:
    field_ref = interpolation_savepoint.c_bln_avg()
    factory = _get_interpolation_factory(backend, experiment)
    grid = factory.grid
    field = factory.get(attrs.C_BLN_AVG)

    assert field.shape == (grid.num_cells, 4)
    assert test_helpers.dallclose(field_ref.asnumpy(), field.asnumpy(), rtol=rtol)


@pytest.mark.level("integration")
@pytest.mark.datatest
def test_e_flx_avg(
    interpolation_savepoint: serialbox.InterpolationSavepoint,
    experiment: definitions.Experiment,
    backend: gtx_typing.Backend | None,
<<<<<<< HEAD
):
=======
    rtol: float,
) -> None:
>>>>>>> ad8d2c54
    field_ref = interpolation_savepoint.e_flx_avg()
    factory = _get_interpolation_factory(backend, experiment)
    grid = factory.grid
    field = factory.get(attrs.E_FLX_AVG)
    assert field.shape == (grid.num_edges, grid.get_connectivity(dims.E2C2EO).shape[1])
    test_helpers.dallclose(field.asnumpy(), field_ref.asnumpy())


@pytest.mark.level("integration")
@pytest.mark.parametrize(
    "experiment, rtol",
    [
        (definitions.Experiments.MCH_CH_R04B09, 5e-9),
        (definitions.Experiments.EXCLAIM_APE, 1e-11),
    ],
)
@pytest.mark.datatest
def test_e_bln_c_s(
    interpolation_savepoint: serialbox.InterpolationSavepoint,
    experiment: definitions.Experiment,
    backend: gtx_typing.Backend | None,
    rtol: float,
) -> None:
    field_ref = interpolation_savepoint.e_bln_c_s()
    factory = _get_interpolation_factory(backend, experiment)
    grid = factory.grid
    field = factory.get(attrs.E_BLN_C_S)
    assert field.shape == (grid.num_cells, C2E_SIZE)
    assert test_helpers.dallclose(field_ref.asnumpy(), field.asnumpy(), rtol=rtol)


@pytest.mark.level("integration")
@pytest.mark.parametrize(
    "experiment, rtol",
    [
        (definitions.Experiments.MCH_CH_R04B09, 5e-9),
        (definitions.Experiments.EXCLAIM_APE, 1e-11),
    ],
)
@pytest.mark.datatest
def test_pos_on_tplane_e_x_y(
    interpolation_savepoint: serialbox.InterpolationSavepoint,
    experiment: definitions.Experiment,
    backend: gtx_typing.Backend | None,
    rtol: float,
) -> None:
    field_ref_1 = interpolation_savepoint.pos_on_tplane_e_x()
    field_ref_2 = interpolation_savepoint.pos_on_tplane_e_y()
    factory = _get_interpolation_factory(backend, experiment)
    field_1 = factory.get(attrs.POS_ON_TPLANE_E_X)
    field_2 = factory.get(attrs.POS_ON_TPLANE_E_Y)
    assert test_helpers.dallclose(field_ref_1.asnumpy(), field_1.asnumpy(), rtol=rtol)
    assert test_helpers.dallclose(field_ref_2.asnumpy(), field_2.asnumpy(), atol=1e-8)


@pytest.mark.level("integration")
@pytest.mark.parametrize(
    "experiment, rtol",
    [
        (definitions.Experiments.MCH_CH_R04B09, 5e-9),
        (definitions.Experiments.EXCLAIM_APE, 1e-11),
    ],
)
@pytest.mark.datatest
def test_cells_aw_verts(
    interpolation_savepoint: serialbox.InterpolationSavepoint,
    experiment: definitions.Experiment,
    backend: gtx_typing.Backend | None,
    rtol: float,
) -> None:
    field_ref = interpolation_savepoint.c_intp()
    factory = _get_interpolation_factory(backend, experiment)
    grid = factory.grid
    field = factory.get(attrs.CELL_AW_VERTS)

    assert field.shape == (grid.num_vertices, 6)
    assert test_helpers.dallclose(field_ref.asnumpy(), field.asnumpy(), rtol=rtol)


@pytest.mark.level("integration")
@pytest.mark.parametrize(
    "experiment, rtol",
    [
        (definitions.Experiments.MCH_CH_R04B09, 5e-9),
        (definitions.Experiments.EXCLAIM_APE, 1e-11),
    ],
)
@pytest.mark.datatest
def test_nudgecoeffs(
    interpolation_savepoint: serialbox.InterpolationSavepoint,
    experiment: definitions.Experiment,
    backend: gtx_typing.Backend | None,
    rtol: float,
) -> None:
    field_ref = interpolation_savepoint.nudgecoeff_e()
    factory = _get_interpolation_factory(backend, experiment)
    field = factory.get(attrs.NUDGECOEFFS_E)

    assert test_helpers.dallclose(field_ref.asnumpy(), field.asnumpy(), rtol=rtol)


@pytest.mark.level("integration")
@pytest.mark.parametrize(
    "experiment, atol",
    [
        (definitions.Experiments.EXCLAIM_APE, 3e-9),
        (definitions.Experiments.MCH_CH_R04B09, 4e-2),
    ],
)
@pytest.mark.datatest
def test_rbf_interpolation_coeffs_cell(
    interpolation_savepoint: serialbox.InterpolationSavepoint,
    experiment: definitions.Experiment,
    backend: gtx_typing.Backend | None,
    atol: float,
) -> None:
    field_ref_c1 = interpolation_savepoint.rbf_vec_coeff_c1()
    field_ref_c2 = interpolation_savepoint.rbf_vec_coeff_c2()
    factory = _get_interpolation_factory(backend, experiment)
    grid = factory.grid
    field_c1 = factory.get(attrs.RBF_VEC_COEFF_C1)
    field_c2 = factory.get(attrs.RBF_VEC_COEFF_C2)
    horizontal_start = grid.start_index(cell_domain(h_grid.Zone.LATERAL_BOUNDARY_LEVEL_2))

    assert field_c1.shape == (grid.num_cells, rbf.RBF_STENCIL_SIZE[rbf.RBFDimension.CELL])
    assert field_c2.shape == (grid.num_cells, rbf.RBF_STENCIL_SIZE[rbf.RBFDimension.CELL])
    assert test_helpers.dallclose(
        field_ref_c1.asnumpy()[horizontal_start:], field_c1.asnumpy()[horizontal_start:], atol=atol
    )
    assert test_helpers.dallclose(
        field_ref_c2.asnumpy()[horizontal_start:], field_c2.asnumpy()[horizontal_start:], atol=atol
    )


@pytest.mark.level("integration")
@pytest.mark.parametrize(
    "experiment, atol",
    [
        (definitions.Experiments.EXCLAIM_APE, 8e-14),
        (definitions.Experiments.MCH_CH_R04B09, 2e-9),
    ],
)
@pytest.mark.datatest
def test_rbf_interpolation_coeffs_edge(
    interpolation_savepoint: serialbox.InterpolationSavepoint,
    experiment: definitions.Experiment,
    backend: gtx_typing.Backend | None,
    atol: float,
) -> None:
    field_ref_e = interpolation_savepoint.rbf_vec_coeff_e()
    factory = _get_interpolation_factory(backend, experiment)
    grid = factory.grid
    field_e = factory.get(attrs.RBF_VEC_COEFF_E)
    horizontal_start = grid.start_index(edge_domain(h_grid.Zone.LATERAL_BOUNDARY_LEVEL_2))

    assert field_e.shape == (grid.num_edges, rbf.RBF_STENCIL_SIZE[rbf.RBFDimension.EDGE])
    # FIXME: e2c2e constructed from grid file has different ordering than the serialized one
    assert_reordered(
        field_ref_e.asnumpy()[horizontal_start:], field_e.asnumpy()[horizontal_start:], atol=atol
    )


@pytest.mark.level("integration")
@pytest.mark.parametrize(
    "experiment, atol",
    [
        (definitions.Experiments.EXCLAIM_APE, 3e-10),
        (definitions.Experiments.MCH_CH_R04B09, 3e-3),
    ],
)
@pytest.mark.datatest
def test_rbf_interpolation_coeffs_vertex(
    interpolation_savepoint: serialbox.InterpolationSavepoint,
    experiment: definitions.Experiment,
    backend: gtx_typing.Backend | None,
    atol: float,
) -> None:
    field_ref_v1 = interpolation_savepoint.rbf_vec_coeff_v1()
    field_ref_v2 = interpolation_savepoint.rbf_vec_coeff_v2()
    factory = _get_interpolation_factory(backend, experiment)
    grid = factory.grid
    field_v1 = factory.get(attrs.RBF_VEC_COEFF_V1)
    field_v2 = factory.get(attrs.RBF_VEC_COEFF_V2)
    horizontal_start = grid.start_index(vertex_domain(h_grid.Zone.LATERAL_BOUNDARY_LEVEL_2))

    assert field_v1.shape == (grid.num_vertices, rbf.RBF_STENCIL_SIZE[rbf.RBFDimension.VERTEX])
    assert field_v2.shape == (grid.num_vertices, rbf.RBF_STENCIL_SIZE[rbf.RBFDimension.VERTEX])
    assert test_helpers.dallclose(
        field_ref_v1.asnumpy()[horizontal_start:], field_v1.asnumpy()[horizontal_start:], atol=atol
    )
    assert test_helpers.dallclose(
        field_ref_v2.asnumpy()[horizontal_start:], field_v2.asnumpy()[horizontal_start:], atol=atol
    )<|MERGE_RESOLUTION|>--- conflicted
+++ resolved
@@ -286,12 +286,7 @@
     interpolation_savepoint: serialbox.InterpolationSavepoint,
     experiment: definitions.Experiment,
     backend: gtx_typing.Backend | None,
-<<<<<<< HEAD
-):
-=======
-    rtol: float,
-) -> None:
->>>>>>> ad8d2c54
+) -> None:
     field_ref = interpolation_savepoint.e_flx_avg()
     factory = _get_interpolation_factory(backend, experiment)
     grid = factory.grid
