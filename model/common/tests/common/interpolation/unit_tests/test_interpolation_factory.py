# ICON4Py - ICON inspired code in Python and GT4Py
#
# Copyright (c) 2022-2024, ETH Zurich and MeteoSwiss
# All rights reserved.
#
# Please, refer to the LICENSE file in the root directory.
# SPDX-License-Identifier: BSD-3-Clause
from __future__ import annotations

from typing import TYPE_CHECKING, Any

import numpy as np
import pytest
from gt4py.next import backend as gtx_backend

from icon4py.model.common import dimension as dims, utils as common_utils
from icon4py.model.common.decomposition.definitions import single_node_default
from icon4py.model.common.grid import geometry, horizontal as h_grid
from icon4py.model.common.interpolation import (
    interpolation_attributes as attrs,
    interpolation_factory,
    rbf_interpolation as rbf,
)
from icon4py.model.common.states import factory
from icon4py.model.common.utils import data_allocation as data_alloc
from icon4py.model.testing import (
    datatest_utils as dt_utils,
    definitions,
    grid_utils as gridtest_utils,
    test_utils as test_helpers,
)
from icon4py.model.testing.fixtures import backend, data_provider, decomposition_info, experiment
from icon4py.model.testing.fixtures.datatest import (
    download_ser_data,
    interpolation_savepoint,
    processor_props,
    ranked_data_path,
)


if TYPE_CHECKING:
    import gt4py.next.typing as gtx_typing

    from icon4py.model.common.decomposition import definitions as decomposition
    from icon4py.model.testing import serialbox


V2E_SIZE = 6

C2E_SIZE = 3
E2C_SIZE = 2


interpolation_factories: dict = {}

cell_domain = h_grid.domain(dims.CellDim)
edge_domain = h_grid.domain(dims.EdgeDim)
vertex_domain = h_grid.domain(dims.VertexDim)


def _get_interpolation_factory(
    backend: gtx_typing.Backend | None,
    experiment: definitions.Experiment,
) -> interpolation_factory.InterpolationFieldsFactory:
    registry_key = "_".join((experiment.name, data_alloc.backend_name(backend)))
    factory = interpolation_factories.get(registry_key)
    if not factory:
        geometry = gridtest_utils.get_grid_geometry(backend, experiment)

        factory = interpolation_factory.InterpolationFieldsFactory(
            grid=geometry.grid,
            decomposition_info=geometry._decomposition_info,
            geometry_source=geometry,
            backend=backend,
            metadata=attrs.attrs,
        )
        interpolation_factories[registry_key] = factory
    return factory


@pytest.mark.datatest
def test_factory_raises_error_on_unknown_field(
    experiment: definitions.Experiment,
    backend: gtx_typing.Backend | None,
    decomposition_info: decomposition.DecompositionInfo,
) -> None:
    geometry = gridtest_utils.get_grid_geometry(backend, experiment)
    interpolation_source = interpolation_factory.InterpolationFieldsFactory(
        grid=geometry.grid,
        decomposition_info=decomposition_info,
        geometry_source=geometry,
        backend=backend,
        metadata=attrs.attrs,
    )
    with pytest.raises(ValueError) as error:
        interpolation_source.get("foo", factory.RetrievalType.METADATA)
        assert "unknown field" in str(error.value)


@pytest.mark.level("integration")
<<<<<<< HEAD
@pytest.mark.parametrize(
    "experiment, rtol",
    [
        (definitions.Experiments.MCH_CH_R04B09, 5e-9),
        (definitions.Experiments.EXCLAIM_APE, 1e-11),
        (definitions.Experiments.GAUSS3D, 0),
    ],
)
=======
>>>>>>> 15b7406d
@pytest.mark.datatest
def test_get_c_lin_e(
    interpolation_savepoint: serialbox.InterpolationSavepoint,
    experiment: definitions.Experiment,
    backend: gtx_typing.Backend | None,
) -> None:
    field_ref = interpolation_savepoint.c_lin_e()
    factory = _get_interpolation_factory(backend, experiment)
    grid = factory.grid
    field = factory.get(attrs.C_LIN_E)
    assert field.shape == (grid.num_edges, E2C_SIZE)
    assert test_helpers.dallclose(field.asnumpy(), field_ref.asnumpy())


@pytest.mark.level("integration")
<<<<<<< HEAD
@pytest.mark.parametrize(
    "experiment, rtol",
    [
        (definitions.Experiments.MCH_CH_R04B09, 1e-9),
        (definitions.Experiments.EXCLAIM_APE, 1e-12),
        (definitions.Experiments.GAUSS3D, 0),
    ],
)
=======
>>>>>>> 15b7406d
@pytest.mark.datatest
def test_get_geofac_div(
    interpolation_savepoint: serialbox.InterpolationSavepoint,
    experiment: definitions.Experiment,
    backend: gtx_typing.Backend | None,
) -> None:
    field_ref = interpolation_savepoint.geofac_div()
    factory = _get_interpolation_factory(backend, experiment)
    grid = factory.grid
    field = factory.get(attrs.GEOFAC_DIV)
    assert field.shape == (grid.num_cells, C2E_SIZE)
    assert test_helpers.dallclose(field_ref.asnumpy(), field.asnumpy())


<<<<<<< HEAD
@pytest.mark.level("integration")
## FIXME: does not validate
#   -> connectivity order between reference from serialbox and computed value is different
@pytest.mark.parametrize(
    "experiment, rtol",
    [
        (definitions.Experiments.MCH_CH_R04B09, 5e-9),
        (definitions.Experiments.EXCLAIM_APE, 1e-11),
        (definitions.Experiments.GAUSS3D, 0),
    ],
)
=======
>>>>>>> 15b7406d
@pytest.mark.datatest
def test_get_geofac_grdiv(
    interpolation_savepoint: serialbox.InterpolationSavepoint,
    experiment: definitions.Experiment,
    backend: gtx_typing.Backend | None,
) -> None:
    field_ref = interpolation_savepoint.geofac_grdiv()
    factory = _get_interpolation_factory(backend, experiment)
    grid = factory.grid
    field = factory.get(attrs.GEOFAC_GRDIV).asnumpy()
    assert field.shape == (grid.num_edges, 5)
    assert test_helpers.dallclose(field, field_ref.asnumpy())


<<<<<<< HEAD

@pytest.mark.level("integration")
@pytest.mark.parametrize(
    "experiment, rtol",
    [
        (definitions.Experiments.MCH_CH_R04B09, 5e-9),
        (definitions.Experiments.EXCLAIM_APE, 1e-11),
        (definitions.Experiments.GAUSS3D, 0),
    ],
)
=======
>>>>>>> 15b7406d
@pytest.mark.datatest
def test_get_geofac_rot(
    interpolation_savepoint: serialbox.InterpolationSavepoint,
    experiment: definitions.Experiment,
    backend: gtx_typing.Backend | None,
) -> None:
    field_ref = interpolation_savepoint.geofac_rot()
    factory = _get_interpolation_factory(backend, experiment)
    grid = factory.grid
    field = factory.get(attrs.GEOFAC_ROT).asnumpy()
    horizontal_start = grid.start_index(vertex_domain(h_grid.Zone.LATERAL_BOUNDARY_LEVEL_2))
    assert field.shape == (grid.num_vertices, V2E_SIZE)
    assert test_helpers.dallclose(
        field_ref.asnumpy()[horizontal_start:, :], field[horizontal_start:, :]
    )


@pytest.mark.level("integration")
<<<<<<< HEAD
@pytest.mark.parametrize(
    "experiment, rtol",
    [
        (definitions.Experiments.MCH_CH_R04B09, 5e-9),
        (definitions.Experiments.EXCLAIM_APE, 1e-11),
        (definitions.Experiments.GAUSS3D, 0),
    ],
)
=======
>>>>>>> 15b7406d
@pytest.mark.datatest
def test_get_geofac_n2s(
    interpolation_savepoint: serialbox.InterpolationSavepoint,
    experiment: definitions.Experiment,
    backend: gtx_typing.Backend | None,
) -> None:
    field_ref = interpolation_savepoint.geofac_n2s()
    factory = _get_interpolation_factory(backend, experiment)
    grid = factory.grid
    field = factory.get(attrs.GEOFAC_N2S).asnumpy()
    assert field.shape == (grid.num_cells, 4)
    assert test_helpers.dallclose(field_ref.asnumpy(), field)


@pytest.mark.level("integration")
@pytest.mark.datatest
def test_get_geofac_grg(
    interpolation_savepoint: serialbox.InterpolationSavepoint,
    experiment: definitions.Experiment,
    backend: gtx_typing.Backend | None,
) -> None:
    field_ref = interpolation_savepoint.geofac_grg()
    factory = _get_interpolation_factory(backend, experiment)
    grid = factory.grid
    field_x = factory.get(attrs.GEOFAC_GRG_X).asnumpy()
    assert field_x.shape == (grid.num_cells, 4)
    field_y = factory.get(attrs.GEOFAC_GRG_Y).asnumpy()
    assert field_y.shape == (grid.num_cells, 4)
    assert test_helpers.dallclose(field_ref[0].asnumpy(), field_x, rtol=1e-11, atol=1e-16)
    assert test_helpers.dallclose(field_ref[1].asnumpy(), field_y, rtol=1e-11, atol=1e-16)


@pytest.mark.level("integration")
<<<<<<< HEAD
@pytest.mark.parametrize(
    "experiment, rtol",
    [
        (definitions.Experiments.MCH_CH_R04B09, 5e-9),
        (definitions.Experiments.EXCLAIM_APE, 1e-11),
        (definitions.Experiments.GAUSS3D, 1e-15),
    ],
)
=======
>>>>>>> 15b7406d
@pytest.mark.datatest
def test_get_mass_conserving_cell_average_weight(
    interpolation_savepoint: serialbox.InterpolationSavepoint,
    experiment: definitions.Experiment,
    backend: gtx_typing.Backend | None,
) -> None:
    field_ref = interpolation_savepoint.c_bln_avg()
    factory = _get_interpolation_factory(backend, experiment)
    grid = factory.grid
    field = factory.get(attrs.C_BLN_AVG).asnumpy()

    assert field.shape == (grid.num_cells, 4)
    assert test_helpers.dallclose(field_ref.asnumpy(), field, rtol=1e-11)


@pytest.mark.level("integration")
@pytest.mark.datatest
def test_e_flx_avg(
    interpolation_savepoint: serialbox.InterpolationSavepoint,
    experiment: definitions.Experiment,
    backend: gtx_typing.Backend | None,
) -> None:
    field_ref = interpolation_savepoint.e_flx_avg()
    factory = _get_interpolation_factory(backend, experiment)
    grid = factory.grid
    field = factory.get(attrs.E_FLX_AVG).asnumpy()
    assert field.shape == (grid.num_edges, grid.get_connectivity(dims.E2C2EO).shape[1])
    test_helpers.dallclose(field, field_ref.asnumpy())


@pytest.mark.level("integration")
@pytest.mark.parametrize(
    "experiment, rtol",
    [
        (definitions.Experiments.MCH_CH_R04B09, 1e-10),
        (definitions.Experiments.EXCLAIM_APE, 1e-11),
        (definitions.Experiments.GAUSS3D, 0),
    ],
)
@pytest.mark.datatest
def test_e_bln_c_s(
    interpolation_savepoint: serialbox.InterpolationSavepoint,
    experiment: definitions.Experiment,
    backend: gtx_typing.Backend | None,
    rtol: float,
) -> None:
    field_ref = interpolation_savepoint.e_bln_c_s()
    factory = _get_interpolation_factory(backend, experiment)
    grid = factory.grid
    field = factory.get(attrs.E_BLN_C_S).asnumpy()
    assert field.shape == (grid.num_cells, C2E_SIZE)
    assert test_helpers.dallclose(field_ref.asnumpy(), field, rtol=rtol)


@pytest.mark.level("integration")
<<<<<<< HEAD
@pytest.mark.parametrize(
    "experiment, rtol",
    [
        (definitions.Experiments.MCH_CH_R04B09, 5e-9),
        (definitions.Experiments.EXCLAIM_APE, 1e-11),
        (definitions.Experiments.GAUSS3D, 1e-13),
    ],
)
=======
>>>>>>> 15b7406d
@pytest.mark.datatest
def test_pos_on_tplane_e_x_y(
    interpolation_savepoint: serialbox.InterpolationSavepoint,
    experiment: definitions.Experiment,
    backend: gtx_typing.Backend | None,
) -> None:
    field_ref_1 = interpolation_savepoint.pos_on_tplane_e_x()
    field_ref_2 = interpolation_savepoint.pos_on_tplane_e_y()
    factory = _get_interpolation_factory(backend, experiment)
    field_1 = factory.get(attrs.POS_ON_TPLANE_E_X)
    field_2 = factory.get(attrs.POS_ON_TPLANE_E_Y)
    assert test_helpers.dallclose(field_ref_1.asnumpy(), field_1.asnumpy(), atol=1e-8, rtol=1e-9)
    assert test_helpers.dallclose(field_ref_2.asnumpy(), field_2.asnumpy(), atol=1e-8, rtol=1e-9)


@pytest.mark.level("integration")
<<<<<<< HEAD
@pytest.mark.parametrize(
    "experiment, rtol",
    [
        (definitions.Experiments.MCH_CH_R04B09, 5e-9),
        (definitions.Experiments.EXCLAIM_APE, 1e-11),
        (definitions.Experiments.GAUSS3D, 0),
    ],
)
=======
>>>>>>> 15b7406d
@pytest.mark.datatest
def test_cells_aw_verts(
    interpolation_savepoint: serialbox.InterpolationSavepoint,
    experiment: definitions.Experiment,
    backend: gtx_typing.Backend | None,
) -> None:
    field_ref = interpolation_savepoint.c_intp()
    factory = _get_interpolation_factory(backend, experiment)
    grid = factory.grid
    field = factory.get(attrs.CELL_AW_VERTS).asnumpy()

    assert field.shape == (grid.num_vertices, 6)
    assert test_helpers.dallclose(field_ref.asnumpy(), field)


@pytest.mark.level("integration")
<<<<<<< HEAD
@pytest.mark.parametrize(
    "experiment, rtol",
    [
        (definitions.Experiments.MCH_CH_R04B09, 5e-9),
        (definitions.Experiments.EXCLAIM_APE, 1e-11),
        (definitions.Experiments.GAUSS3D, 0),
    ],
)
=======
>>>>>>> 15b7406d
@pytest.mark.datatest
def test_nudgecoeffs(
    interpolation_savepoint: serialbox.InterpolationSavepoint,
    experiment: definitions.Experiment,
    backend: gtx_typing.Backend | None,
) -> None:
    field_ref = interpolation_savepoint.nudgecoeff_e()
    factory = _get_interpolation_factory(backend, experiment)
    field = factory.get(attrs.NUDGECOEFFS_E)

    assert test_helpers.dallclose(field_ref.asnumpy(), field.asnumpy())


@pytest.mark.level("integration")
@pytest.mark.parametrize(
    "experiment, atol",
    [
        (definitions.Experiments.EXCLAIM_APE, 3.1e-9),
        (definitions.Experiments.MCH_CH_R04B09, 4e-2),
        (definitions.Experiments.GAUSS3D, 1e-14),
    ],
)
@pytest.mark.datatest
def test_rbf_interpolation_coeffs_cell(
    interpolation_savepoint: serialbox.InterpolationSavepoint,
    experiment: definitions.Experiment,
    backend: gtx_typing.Backend | None,
    atol: float,
) -> None:
    field_ref_c1 = interpolation_savepoint.rbf_vec_coeff_c1()
    field_ref_c2 = interpolation_savepoint.rbf_vec_coeff_c2()
    factory = _get_interpolation_factory(backend, experiment)
    grid = factory.grid
    field_c1 = factory.get(attrs.RBF_VEC_COEFF_C1).asnumpy()
    field_c2 = factory.get(attrs.RBF_VEC_COEFF_C2).asnumpy()
    horizontal_start = grid.start_index(cell_domain(h_grid.Zone.LATERAL_BOUNDARY_LEVEL_2))

    assert field_c1.shape == (grid.num_cells, rbf.RBF_STENCIL_SIZE[rbf.RBFDimension.CELL])
    assert field_c2.shape == (grid.num_cells, rbf.RBF_STENCIL_SIZE[rbf.RBFDimension.CELL])
    assert test_helpers.dallclose(
        field_ref_c1.asnumpy()[horizontal_start:], field_c1[horizontal_start:], atol=atol
    )
    assert test_helpers.dallclose(
        field_ref_c2.asnumpy()[horizontal_start:], field_c2[horizontal_start:], atol=atol
    )


@pytest.mark.level("integration")
@pytest.mark.parametrize(
    "experiment, atol",
    [
        (definitions.Experiments.EXCLAIM_APE, 8e-14),
        (definitions.Experiments.MCH_CH_R04B09, 2e-9),
        (definitions.Experiments.GAUSS3D, 0),
    ],
)
@pytest.mark.datatest
def test_rbf_interpolation_coeffs_edge(
    interpolation_savepoint: serialbox.InterpolationSavepoint,
    experiment: definitions.Experiment,
    backend: gtx_typing.Backend | None,
    atol: float,
) -> None:
    field_ref_e = interpolation_savepoint.rbf_vec_coeff_e()
    factory = _get_interpolation_factory(backend, experiment)
    grid = factory.grid
    field_e = factory.get(attrs.RBF_VEC_COEFF_E).asnumpy()
    horizontal_start = grid.start_index(edge_domain(h_grid.Zone.LATERAL_BOUNDARY_LEVEL_2))

    assert field_e.shape == (grid.num_edges, rbf.RBF_STENCIL_SIZE[rbf.RBFDimension.EDGE])
    assert test_helpers.dallclose(
        field_ref_e.asnumpy()[horizontal_start:], field_e[horizontal_start:], atol=atol
    )


@pytest.mark.level("integration")
@pytest.mark.parametrize(
    "experiment, atol",
    [
        (definitions.Experiments.EXCLAIM_APE, 3e-10),
        (definitions.Experiments.MCH_CH_R04B09, 3e-3),
        (definitions.Experiments.GAUSS3D, 1e-15),
    ],
)
@pytest.mark.datatest
def test_rbf_interpolation_coeffs_vertex(
    interpolation_savepoint: serialbox.InterpolationSavepoint,
    experiment: definitions.Experiment,
    backend: gtx_typing.Backend | None,
    atol: float,
) -> None:
    field_ref_v1 = interpolation_savepoint.rbf_vec_coeff_v1()
    field_ref_v2 = interpolation_savepoint.rbf_vec_coeff_v2()
    factory = _get_interpolation_factory(backend, experiment)
    grid = factory.grid
    field_v1 = factory.get(attrs.RBF_VEC_COEFF_V1).asnumpy()
    field_v2 = factory.get(attrs.RBF_VEC_COEFF_V2).asnumpy()
    horizontal_start = grid.start_index(vertex_domain(h_grid.Zone.LATERAL_BOUNDARY_LEVEL_2))

    assert field_v1.shape == (grid.num_vertices, rbf.RBF_STENCIL_SIZE[rbf.RBFDimension.VERTEX])
    assert field_v2.shape == (grid.num_vertices, rbf.RBF_STENCIL_SIZE[rbf.RBFDimension.VERTEX])
    assert test_helpers.dallclose(
        field_ref_v1.asnumpy()[horizontal_start:], field_v1[horizontal_start:], atol=atol
    )
    assert test_helpers.dallclose(
        field_ref_v2.asnumpy()[horizontal_start:], field_v2[horizontal_start:], atol=atol
    )<|MERGE_RESOLUTION|>--- conflicted
+++ resolved
@@ -98,17 +98,6 @@
 
 
 @pytest.mark.level("integration")
-<<<<<<< HEAD
-@pytest.mark.parametrize(
-    "experiment, rtol",
-    [
-        (definitions.Experiments.MCH_CH_R04B09, 5e-9),
-        (definitions.Experiments.EXCLAIM_APE, 1e-11),
-        (definitions.Experiments.GAUSS3D, 0),
-    ],
-)
-=======
->>>>>>> 15b7406d
 @pytest.mark.datatest
 def test_get_c_lin_e(
     interpolation_savepoint: serialbox.InterpolationSavepoint,
@@ -124,17 +113,6 @@
 
 
 @pytest.mark.level("integration")
-<<<<<<< HEAD
-@pytest.mark.parametrize(
-    "experiment, rtol",
-    [
-        (definitions.Experiments.MCH_CH_R04B09, 1e-9),
-        (definitions.Experiments.EXCLAIM_APE, 1e-12),
-        (definitions.Experiments.GAUSS3D, 0),
-    ],
-)
-=======
->>>>>>> 15b7406d
 @pytest.mark.datatest
 def test_get_geofac_div(
     interpolation_savepoint: serialbox.InterpolationSavepoint,
@@ -149,20 +127,6 @@
     assert test_helpers.dallclose(field_ref.asnumpy(), field.asnumpy())
 
 
-<<<<<<< HEAD
-@pytest.mark.level("integration")
-## FIXME: does not validate
-#   -> connectivity order between reference from serialbox and computed value is different
-@pytest.mark.parametrize(
-    "experiment, rtol",
-    [
-        (definitions.Experiments.MCH_CH_R04B09, 5e-9),
-        (definitions.Experiments.EXCLAIM_APE, 1e-11),
-        (definitions.Experiments.GAUSS3D, 0),
-    ],
-)
-=======
->>>>>>> 15b7406d
 @pytest.mark.datatest
 def test_get_geofac_grdiv(
     interpolation_savepoint: serialbox.InterpolationSavepoint,
@@ -177,19 +141,6 @@
     assert test_helpers.dallclose(field, field_ref.asnumpy())
 
 
-<<<<<<< HEAD
-
-@pytest.mark.level("integration")
-@pytest.mark.parametrize(
-    "experiment, rtol",
-    [
-        (definitions.Experiments.MCH_CH_R04B09, 5e-9),
-        (definitions.Experiments.EXCLAIM_APE, 1e-11),
-        (definitions.Experiments.GAUSS3D, 0),
-    ],
-)
-=======
->>>>>>> 15b7406d
 @pytest.mark.datatest
 def test_get_geofac_rot(
     interpolation_savepoint: serialbox.InterpolationSavepoint,
@@ -208,17 +159,6 @@
 
 
 @pytest.mark.level("integration")
-<<<<<<< HEAD
-@pytest.mark.parametrize(
-    "experiment, rtol",
-    [
-        (definitions.Experiments.MCH_CH_R04B09, 5e-9),
-        (definitions.Experiments.EXCLAIM_APE, 1e-11),
-        (definitions.Experiments.GAUSS3D, 0),
-    ],
-)
-=======
->>>>>>> 15b7406d
 @pytest.mark.datatest
 def test_get_geofac_n2s(
     interpolation_savepoint: serialbox.InterpolationSavepoint,
@@ -252,17 +192,6 @@
 
 
 @pytest.mark.level("integration")
-<<<<<<< HEAD
-@pytest.mark.parametrize(
-    "experiment, rtol",
-    [
-        (definitions.Experiments.MCH_CH_R04B09, 5e-9),
-        (definitions.Experiments.EXCLAIM_APE, 1e-11),
-        (definitions.Experiments.GAUSS3D, 1e-15),
-    ],
-)
-=======
->>>>>>> 15b7406d
 @pytest.mark.datatest
 def test_get_mass_conserving_cell_average_weight(
     interpolation_savepoint: serialbox.InterpolationSavepoint,
@@ -318,17 +247,6 @@
 
 
 @pytest.mark.level("integration")
-<<<<<<< HEAD
-@pytest.mark.parametrize(
-    "experiment, rtol",
-    [
-        (definitions.Experiments.MCH_CH_R04B09, 5e-9),
-        (definitions.Experiments.EXCLAIM_APE, 1e-11),
-        (definitions.Experiments.GAUSS3D, 1e-13),
-    ],
-)
-=======
->>>>>>> 15b7406d
 @pytest.mark.datatest
 def test_pos_on_tplane_e_x_y(
     interpolation_savepoint: serialbox.InterpolationSavepoint,
@@ -345,17 +263,6 @@
 
 
 @pytest.mark.level("integration")
-<<<<<<< HEAD
-@pytest.mark.parametrize(
-    "experiment, rtol",
-    [
-        (definitions.Experiments.MCH_CH_R04B09, 5e-9),
-        (definitions.Experiments.EXCLAIM_APE, 1e-11),
-        (definitions.Experiments.GAUSS3D, 0),
-    ],
-)
-=======
->>>>>>> 15b7406d
 @pytest.mark.datatest
 def test_cells_aw_verts(
     interpolation_savepoint: serialbox.InterpolationSavepoint,
@@ -372,17 +279,6 @@
 
 
 @pytest.mark.level("integration")
-<<<<<<< HEAD
-@pytest.mark.parametrize(
-    "experiment, rtol",
-    [
-        (definitions.Experiments.MCH_CH_R04B09, 5e-9),
-        (definitions.Experiments.EXCLAIM_APE, 1e-11),
-        (definitions.Experiments.GAUSS3D, 0),
-    ],
-)
-=======
->>>>>>> 15b7406d
 @pytest.mark.datatest
 def test_nudgecoeffs(
     interpolation_savepoint: serialbox.InterpolationSavepoint,
