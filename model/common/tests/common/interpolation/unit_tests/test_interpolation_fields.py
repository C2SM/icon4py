--- conflicted
+++ resolved
@@ -92,17 +92,12 @@
 @pytest.mark.level("unit")
 @pytest.mark.embedded_only
 @pytest.mark.datatest
-<<<<<<< HEAD
 def test_compute_geofac_div(
     experiment: definitions.Experiment,
     grid_savepoint: sb.IconGridSavepoint,
     interpolation_savepoint: sb.InterpolationSavepoint,
     icon_grid: base_grid.Grid,
-    backend: gtx_typing.Backend,
-) -> None:
-=======
-def test_compute_geofac_div(experiment, grid_savepoint, interpolation_savepoint, icon_grid):
->>>>>>> 3cedba9a
+) -> None:
     mesh = icon_grid
     primal_edge_length = grid_savepoint.primal_edge_length()
     edge_orientation = grid_savepoint.edge_orientation()
