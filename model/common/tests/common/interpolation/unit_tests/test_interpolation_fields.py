--- conflicted
+++ resolved
@@ -15,11 +15,7 @@
 import icon4py.model.common.grid.horizontal as h_grid
 import icon4py.model.testing.test_utils as test_helpers
 from icon4py.model.common import constants
-<<<<<<< HEAD
-from icon4py.model.common.grid import base
-=======
 from icon4py.model.common.grid import base as base_grid
->>>>>>> ad8d2c54
 from icon4py.model.common.interpolation.interpolation_fields import (
     compute_c_lin_e,
     compute_cells_aw_verts,
@@ -280,7 +276,7 @@
     c2e2c0 = icon_grid.get_connectivity(dims.C2E2CO).ndarray
 
     match icon_grid.global_properties.geometry_type:
-        case base.GeometryType.ICOSAHEDRON:
+        case base_grid.GeometryType.ICOSAHEDRON:
             c_bln_avg = compute_mass_conserving_bilinear_cell_average_weight(
                 c2e2c0,
                 lat,
@@ -292,7 +288,7 @@
                 horizontal_start_p2,
                 array_ns=xp,
             )
-        case base.GeometryType.TORUS:
+        case base_grid.GeometryType.TORUS:
             c_bln_avg = compute_mass_conserving_bilinear_cell_average_weight_torus(
                 c2e2c0,
                 cell_areas,
@@ -398,11 +394,11 @@
 
     # TODO(msimberg): pass geometry type to compute_pos_on_tplane_e_x_y?
     match icon_grid.global_properties.geometry_type:
-        case base.GeometryType.ICOSAHEDRON:
+        case base_grid.GeometryType.ICOSAHEDRON:
             e_bln_c_s = compute_e_bln_c_s(
                 c2e, cells_lat, cells_lon, edges_lat, edges_lon, 0.0, array_ns=xp
             )
-        case base.GeometryType.TORUS:
+        case base_grid.GeometryType.TORUS:
             e_bln_c_s = compute_e_bln_c_s_torus(c2e, array_ns=xp)
     assert test_helpers.dallclose(
         data_alloc.as_numpy(e_bln_c_s), e_bln_c_s_ref.asnumpy(), atol=1e-6, rtol=1e-7
@@ -433,10 +429,9 @@
     edges_lat = grid_savepoint.edges_center_lat().ndarray
     e2c = icon_grid.get_connectivity(dims.E2C).ndarray
     horizontal_start = icon_grid.start_index(edge_domain(h_grid.Zone.LATERAL_BOUNDARY_LEVEL_2))
-<<<<<<< HEAD
     # TODO(msimberg): pass geometry type to compute_pos_on_tplane_e_x_y?
     match icon_grid.global_properties.geometry_type:
-        case base.GeometryType.ICOSAHEDRON:
+        case base_grid.GeometryType.ICOSAHEDRON:
             pos_on_tplane_e_x, pos_on_tplane_e_y = compute_pos_on_tplane_e_x_y(
                 sphere_radius,
                 primal_normal_v1,
@@ -447,37 +442,16 @@
                 cells_lat,
                 edges_lon,
                 edges_lat,
-                verts_lon,
-                verts_lat,
                 owner_mask,
                 e2c,
-                e2v,
-                e2c2e,
                 horizontal_start,
                 array_ns=xp,
             )
-        case base.GeometryType.TORUS:
+        case base_grid.GeometryType.TORUS:
             pos_on_tplane_e_x, pos_on_tplane_e_y = compute_pos_on_tplane_e_x_y_torus(
                 dual_edge_length,
                 e2c,
                 array_ns=xp,
             )
-=======
-    pos_on_tplane_e_x, pos_on_tplane_e_y = compute_pos_on_tplane_e_x_y(
-        sphere_radius,
-        primal_normal_v1,
-        primal_normal_v2,
-        dual_normal_v1,
-        dual_normal_v2,
-        cells_lon,
-        cells_lat,
-        edges_lon,
-        edges_lat,
-        owner_mask,
-        e2c,
-        horizontal_start,
-        array_ns=xp,
-    )
->>>>>>> ad8d2c54
     assert test_helpers.dallclose(pos_on_tplane_e_x, pos_on_tplane_e_x_ref, atol=1e-6, rtol=1e-7)
     assert test_helpers.dallclose(pos_on_tplane_e_y, pos_on_tplane_e_y_ref, atol=1e-6, rtol=1e-7)