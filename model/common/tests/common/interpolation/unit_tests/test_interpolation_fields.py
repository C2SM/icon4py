--- conflicted
+++ resolved
@@ -254,17 +254,6 @@
 
 @pytest.mark.level("unit")
 @pytest.mark.datatest
-<<<<<<< HEAD
-@pytest.mark.parametrize(
-    "experiment, atol",
-    [
-        (definitions.Experiments.MCH_CH_R04B09, 1e-10),
-        (definitions.Experiments.EXCLAIM_APE, 1e-10),
-        (definitions.Experiments.GAUSS3D, 1e-15),
-    ],
-)
-=======
->>>>>>> 15b7406d
 def test_compute_c_bln_avg(
     grid_savepoint: sb.IconGridSavepoint,
     interpolation_savepoint: sb.InterpolationSavepoint,
@@ -285,7 +274,6 @@
 
     c2e2c0 = icon_grid.get_connectivity(dims.C2E2CO).ndarray
 
-<<<<<<< HEAD
     match icon_grid.global_properties.geometry_type:
         case base_grid.GeometryType.ICOSAHEDRON:
             c_bln_avg = compute_mass_conserving_bilinear_cell_average_weight(
@@ -297,6 +285,7 @@
                 divavg_cntrwgt,
                 horizontal_start,
                 horizontal_start_p2,
+                exchange=utils.dummy_exchange,
                 array_ns=xp,
             )
         case base_grid.GeometryType.TORUS:
@@ -307,27 +296,11 @@
                 divavg_cntrwgt,
                 horizontal_start,
                 horizontal_start_p2,
+                exchange=utils.dummy_exchange,
                 array_ns=xp,
             )
 
     assert test_helpers.dallclose(data_alloc.as_numpy(c_bln_avg), c_bln_avg_ref, atol=atol)
-=======
-    c_bln_avg = functools.partial(
-        compute_mass_conserving_bilinear_cell_average_weight,
-        array_ns=xp,
-        exchange=utils.dummy_exchange,
-    )(
-        c2e2c0,
-        lat,
-        lon,
-        cell_areas,
-        cell_owner_mask,
-        divavg_cntrwgt,
-        horizontal_start,
-        horizontal_start_p2,
-    )
-    assert test_helpers.dallclose(data_alloc.as_numpy(c_bln_avg), c_bln_avg_ref, rtol=1e-11)
->>>>>>> 15b7406d
 
 
 @pytest.mark.level("unit")
@@ -458,7 +431,6 @@
     edges_lat = grid_savepoint.edges_center_lat().ndarray
     e2c = icon_grid.get_connectivity(dims.E2C).ndarray
     horizontal_start = icon_grid.start_index(edge_domain(h_grid.Zone.LATERAL_BOUNDARY_LEVEL_2))
-<<<<<<< HEAD
 
     match icon_grid.global_properties.geometry_type:
         case base_grid.GeometryType.ICOSAHEDRON:
@@ -475,33 +447,15 @@
                 owner_mask,
                 e2c,
                 horizontal_start,
+                exchange=utils.dummy_exchange,
                 array_ns=xp,
             )
         case base_grid.GeometryType.TORUS:
             pos_on_tplane_e_x, pos_on_tplane_e_y = compute_pos_on_tplane_e_x_y_torus(
                 dual_edge_length,
                 e2c,
+                exchange=utils.dummy_exchange,
                 array_ns=xp,
             )
-    assert test_helpers.dallclose(pos_on_tplane_e_x, pos_on_tplane_e_x_ref, atol=1e-6, rtol=1e-7)
-    assert test_helpers.dallclose(pos_on_tplane_e_y, pos_on_tplane_e_y_ref, atol=1e-6, rtol=1e-7)
-=======
-    pos_on_tplane_e_x, pos_on_tplane_e_y = compute_pos_on_tplane_e_x_y(
-        sphere_radius,
-        primal_normal_v1,
-        primal_normal_v2,
-        dual_normal_v1,
-        dual_normal_v2,
-        cells_lon,
-        cells_lat,
-        edges_lon,
-        edges_lat,
-        owner_mask,
-        e2c,
-        horizontal_start,
-        utils.dummy_exchange,
-        array_ns=xp,
-    )
     assert test_helpers.dallclose(pos_on_tplane_e_x, pos_on_tplane_e_x_ref, atol=1e-8, rtol=1e-9)
-    assert test_helpers.dallclose(pos_on_tplane_e_y, pos_on_tplane_e_y_ref, atol=1e-8, rtol=1e-9)
->>>>>>> 15b7406d
+    assert test_helpers.dallclose(pos_on_tplane_e_y, pos_on_tplane_e_y_ref, atol=1e-8, rtol=1e-9)