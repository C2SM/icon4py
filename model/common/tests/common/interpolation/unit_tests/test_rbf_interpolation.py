# ICON4Py - ICON inspired code in Python and GT4Py
#
# Copyright (c) 2022-2024, ETH Zurich and MeteoSwiss
# All rights reserved.
#
# Please, refer to the LICENSE file in the root directory.
# SPDX-License-Identifier: BSD-3-Clause
from __future__ import annotations

import math
from typing import TYPE_CHECKING

import numpy as np
import pytest

from icon4py.model.common import dimension as dims
<<<<<<< HEAD
from icon4py.model.common.grid import (
    base,
    geometry_attributes as geometry_attrs,
    horizontal as h_grid,
)
=======
from icon4py.model.common.grid import geometry_attributes as geometry_attrs, horizontal as h_grid
>>>>>>> e597f64e
from icon4py.model.common.grid.gridfile import GridFile
from icon4py.model.common.interpolation import rbf_interpolation as rbf
from icon4py.model.common.utils import data_allocation as data_alloc
from icon4py.model.testing import (
    definitions,
    grid_utils as gridtest_utils,
    test_utils as test_helpers,
)
from icon4py.model.testing.fixtures.datatest import (
    backend,
    data_provider,
    download_ser_data,
    grid_savepoint,
    icon_grid,
    interpolation_savepoint,
    processor_props,
    ranked_data_path,
)


if TYPE_CHECKING:
    import gt4py.next.typing as gtx_typing

    from icon4py.model.testing import serialbox


@pytest.mark.level("unit")
@pytest.mark.datatest
def test_construct_rbf_matrix_offsets_tables_for_cells(
    experiment: definitions.Experiment,
    grid_savepoint: serialbox.IconGridSavepoint,
    backend: gtx_typing.Backend | None,
):
    grid_manager = gridtest_utils.get_grid_manager_from_identifier(
        experiment.grid, 1, True, backend
    )
    grid = grid_manager.grid
    offset_table = rbf.construct_rbf_matrix_offsets_tables_for_cells(grid)
    assert offset_table.shape == (
        grid.num_cells,
        rbf.RBF_STENCIL_SIZE[rbf.RBFDimension.CELL],
    )
    assert np.max(offset_table) == grid.num_edges - 1

    offset_table_savepoint = grid_savepoint.c2e2c2e()
    assert offset_table.shape == offset_table_savepoint.shape

    # Savepoint neighbors before start index may not be populated correctly,
    # ignore them.
    start_index = grid.start_index(
        h_grid.domain(dims.CellDim)(h_grid.Zone.LATERAL_BOUNDARY_LEVEL_2)
    )

    for i in range(start_index, offset_table.shape[0]):
        # Neighbors may not be in the same order. Ignore differences in order.
        assert (np.sort(offset_table[i]) == np.sort(offset_table_savepoint[i])).all()


@pytest.mark.level("unit")
@pytest.mark.datatest
def test_construct_rbf_matrix_offsets_tables_for_edges(
    experiment: definitions.Experiment,
    grid_savepoint: serialbox.IconGridSavepoint,
    backend: gtx_typing.Backend | None,
):
    grid_manager = gridtest_utils.get_grid_manager_from_identifier(
        experiment.grid, 1, True, backend
    )
    grid = grid_manager.grid
    offset_table = rbf.construct_rbf_matrix_offsets_tables_for_edges(grid)
    assert offset_table.shape == (
        grid.num_edges,
        rbf.RBF_STENCIL_SIZE[rbf.RBFDimension.EDGE],
    )
    assert np.max(offset_table) == grid.num_edges - 1

    offset_table_savepoint = grid_savepoint.e2c2e()
    assert offset_table.shape == offset_table_savepoint.shape

    start_index = grid.start_index(
        h_grid.domain(dims.EdgeDim)(h_grid.Zone.LATERAL_BOUNDARY_LEVEL_2)
    )

    for i in range(start_index, offset_table.shape[0]):
        # Neighbors may not be in the same order. Ignore differences in order.
        assert (np.sort(offset_table[i]) == np.sort(offset_table_savepoint[i])).all()


@pytest.mark.level("unit")
@pytest.mark.datatest
def test_construct_rbf_matrix_offsets_tables_for_vertices(
    experiment: definitions.Experiment,
    grid_savepoint: serialbox.IconGridSavepoint,
    backend: gtx_typing.Backend | None,
):
    grid_manager = gridtest_utils.get_grid_manager_from_identifier(
        experiment.grid, 1, True, backend
    )
    grid = grid_manager.grid
    offset_table = rbf.construct_rbf_matrix_offsets_tables_for_vertices(grid)
    assert offset_table.shape == (
        grid.num_vertices,
        rbf.RBF_STENCIL_SIZE[rbf.RBFDimension.VERTEX],
    )
    assert np.max(offset_table) == grid.num_edges - 1

    offset_table_savepoint = grid_savepoint.v2e()
    assert offset_table.shape == offset_table_savepoint.shape

    start_index = grid.start_index(
        h_grid.domain(dims.VertexDim)(h_grid.Zone.LATERAL_BOUNDARY_LEVEL_2)
    )

    for i in range(start_index, offset_table.shape[0]):
        # Make sure invalid neighbors are represented the same way.
        _, index = np.unique(offset_table_savepoint[i, :], return_index=True)
        offset_table_savepoint[i, max(index) + 1 :] = GridFile.INVALID_INDEX

        # Neighbors may not be in the same order. Ignore differences in order.
        assert (np.sort(offset_table[i]) == np.sort(offset_table_savepoint[i])).all()


@pytest.mark.level("unit")
@pytest.mark.datatest
@pytest.mark.parametrize(
    "experiment, atol",
    [
        (definitions.Experiments.EXCLAIM_APE, 3e-9),
        (definitions.Experiments.MCH_CH_R04B09, 3e-2),
        (definitions.Experiments.WEISMAN_KLEMP_TORUS, 1e-15),
    ],
)
def test_rbf_interpolation_coeffs_cell(
    grid_savepoint: serialbox.IconGridSavepoint,
    interpolation_savepoint: serialbox.IconGridSavepoint,
    backend: gtx_typing.Backend | None,
    experiment: definitions.Experiment,
    atol: float,
):
    geometry = gridtest_utils.get_grid_geometry(backend, experiment)
    grid = geometry.grid
    rbf_dim = rbf.RBFDimension.CELL

    horizontal_start = grid.start_index(
        h_grid.domain(dims.CellDim)(h_grid.Zone.LATERAL_BOUNDARY_LEVEL_2)
    )
    assert horizontal_start < grid.num_cells

    rbf_vec_coeff_c1, rbf_vec_coeff_c2 = rbf.compute_rbf_interpolation_coeffs_cell(
        geometry.get(geometry_attrs.CELL_LAT).ndarray,
        geometry.get(geometry_attrs.CELL_LON).ndarray,
        geometry.get(geometry_attrs.CELL_CENTER_X).ndarray,
        geometry.get(geometry_attrs.CELL_CENTER_Y).ndarray,
        geometry.get(geometry_attrs.CELL_CENTER_Z).ndarray,
        geometry.get(geometry_attrs.EDGE_CENTER_X).ndarray,
        geometry.get(geometry_attrs.EDGE_CENTER_Y).ndarray,
        geometry.get(geometry_attrs.EDGE_CENTER_Z).ndarray,
        geometry.get(geometry_attrs.EDGE_NORMAL_X).ndarray,
        geometry.get(geometry_attrs.EDGE_NORMAL_Y).ndarray,
        geometry.get(geometry_attrs.EDGE_NORMAL_Z).ndarray,
        rbf.construct_rbf_matrix_offsets_tables_for_cells(grid),
        rbf.DEFAULT_RBF_KERNEL[rbf_dim],
        grid.global_properties.geometry_type,
        rbf.compute_default_rbf_scale(
            grid.global_properties.geometry_type,
            grid.global_properties.characteristic_length,
            grid.global_properties.mean_dual_edge_length,
            rbf_dim,
        ),
        horizontal_start,
        grid.global_properties.domain_length,
        grid.global_properties.domain_height,
        array_ns=data_alloc.import_array_ns(backend),
    )

    rbf_vec_coeff_c1_ref = interpolation_savepoint.rbf_vec_coeff_c1().ndarray
    rbf_vec_coeff_c2_ref = interpolation_savepoint.rbf_vec_coeff_c2().ndarray

    assert rbf_vec_coeff_c1.shape == rbf_vec_coeff_c1_ref.shape
    assert rbf_vec_coeff_c2.shape == rbf_vec_coeff_c2_ref.shape
    assert rbf_vec_coeff_c1_ref.shape == (
        grid.num_cells,
        rbf.RBF_STENCIL_SIZE[rbf_dim],
    )
    assert rbf_vec_coeff_c2_ref.shape == (
        grid.num_cells,
        rbf.RBF_STENCIL_SIZE[rbf_dim],
    )
    assert test_helpers.dallclose(
        rbf_vec_coeff_c1[horizontal_start:],
        rbf_vec_coeff_c1_ref[horizontal_start:],
        atol=atol,
    )
    assert test_helpers.dallclose(
        rbf_vec_coeff_c2[horizontal_start:],
        rbf_vec_coeff_c2_ref[horizontal_start:],
        atol=atol,
    )


@pytest.mark.level("unit")
@pytest.mark.datatest
@pytest.mark.parametrize(
    "experiment, atol",
    [
        (definitions.Experiments.EXCLAIM_APE, 3e-10),
        (definitions.Experiments.MCH_CH_R04B09, 3e-3),
        (definitions.Experiments.WEISMAN_KLEMP_TORUS, 1e-15),
    ],
)
def test_rbf_interpolation_coeffs_vertex(
    grid_savepoint: serialbox.IconGridSavepoint,
    interpolation_savepoint: serialbox.IconGridSavepoint,
    backend: gtx_typing.Backend | None,
    experiment: definitions.Experiment,
    atol: float,
):
    geometry = gridtest_utils.get_grid_geometry(backend, experiment)
    grid = geometry.grid
    rbf_dim = rbf.RBFDimension.VERTEX

    horizontal_start = grid.start_index(
        h_grid.domain(dims.VertexDim)(h_grid.Zone.LATERAL_BOUNDARY_LEVEL_2)
    )
    assert horizontal_start < grid.num_vertices

    rbf_vec_coeff_v1, rbf_vec_coeff_v2 = rbf.compute_rbf_interpolation_coeffs_vertex(
        geometry.get(geometry_attrs.VERTEX_LAT).ndarray,
        geometry.get(geometry_attrs.VERTEX_LON).ndarray,
        geometry.get(geometry_attrs.VERTEX_X).ndarray,
        geometry.get(geometry_attrs.VERTEX_Y).ndarray,
        geometry.get(geometry_attrs.VERTEX_Z).ndarray,
        geometry.get(geometry_attrs.EDGE_CENTER_X).ndarray,
        geometry.get(geometry_attrs.EDGE_CENTER_Y).ndarray,
        geometry.get(geometry_attrs.EDGE_CENTER_Z).ndarray,
        geometry.get(geometry_attrs.EDGE_NORMAL_X).ndarray,
        geometry.get(geometry_attrs.EDGE_NORMAL_Y).ndarray,
        geometry.get(geometry_attrs.EDGE_NORMAL_Z).ndarray,
        rbf.construct_rbf_matrix_offsets_tables_for_vertices(grid),
        rbf.DEFAULT_RBF_KERNEL[rbf_dim],
        grid.global_properties.geometry_type,
        rbf.compute_default_rbf_scale(
            grid.global_properties.geometry_type,
            grid.global_properties.characteristic_length,
            grid.global_properties.mean_dual_edge_length,
            rbf_dim,
        ),
        horizontal_start,
        grid.global_properties.domain_length,
        grid.global_properties.domain_height,
        array_ns=data_alloc.import_array_ns(backend),
    )

    rbf_vec_coeff_v1_ref = interpolation_savepoint.rbf_vec_coeff_v1()
    rbf_vec_coeff_v2_ref = interpolation_savepoint.rbf_vec_coeff_v2()

    assert rbf_vec_coeff_v1.shape == rbf_vec_coeff_v1_ref.shape
    assert rbf_vec_coeff_v2.shape == rbf_vec_coeff_v2_ref.shape
    assert rbf_vec_coeff_v1_ref.shape == (
        grid.num_vertices,
        rbf.RBF_STENCIL_SIZE[rbf_dim],
    )
    assert rbf_vec_coeff_v2_ref.shape == (
        grid.num_vertices,
        rbf.RBF_STENCIL_SIZE[rbf_dim],
    )
    assert test_helpers.dallclose(
        rbf_vec_coeff_v1[horizontal_start:],
        rbf_vec_coeff_v1_ref.asnumpy()[horizontal_start:],
        atol=atol,
    )
    assert test_helpers.dallclose(
        rbf_vec_coeff_v2[horizontal_start:],
        rbf_vec_coeff_v2_ref.asnumpy()[horizontal_start:],
        atol=atol,
    )


@pytest.mark.level("unit")
@pytest.mark.datatest
@pytest.mark.parametrize(
    "experiment, atol",
    [
        (definitions.Experiments.EXCLAIM_APE, 8e-14),
        (definitions.Experiments.MCH_CH_R04B09, 2e-9),
        (definitions.Experiments.WEISMAN_KLEMP_TORUS, 0),
    ],
)
def test_rbf_interpolation_coeffs_edge(
    grid_savepoint: serialbox.IconGridSavepoint,
    interpolation_savepoint: serialbox.IconGridSavepoint,
    backend: gtx_typing.Backend | None,
    experiment: definitions.Experiment,
    atol: float,
):
    geometry = gridtest_utils.get_grid_geometry(backend, experiment)
    grid = geometry.grid
    rbf_dim = rbf.RBFDimension.EDGE

    horizontal_start = grid.start_index(
        h_grid.domain(dims.EdgeDim)(h_grid.Zone.LATERAL_BOUNDARY_LEVEL_2)
    )
    assert horizontal_start < grid.num_edges

    rbf_vec_coeff_e = rbf.compute_rbf_interpolation_coeffs_edge(
        geometry.get(geometry_attrs.EDGE_LAT).ndarray,
        geometry.get(geometry_attrs.EDGE_LON).ndarray,
        geometry.get(geometry_attrs.EDGE_CENTER_X).ndarray,
        geometry.get(geometry_attrs.EDGE_CENTER_Y).ndarray,
        geometry.get(geometry_attrs.EDGE_CENTER_Z).ndarray,
        geometry.get(geometry_attrs.EDGE_NORMAL_X).ndarray,
        geometry.get(geometry_attrs.EDGE_NORMAL_Y).ndarray,
        geometry.get(geometry_attrs.EDGE_NORMAL_Z).ndarray,
        geometry.get(geometry_attrs.EDGE_DUAL_U).ndarray,
        geometry.get(geometry_attrs.EDGE_DUAL_V).ndarray,
        # NOTE: Neighbors are not in the same order. Use savepoint to make sure
        # order of coefficients computed by icon4py matches order of
        # coefficients in savepoint.
        grid_savepoint.e2c2e(),
        rbf.DEFAULT_RBF_KERNEL[rbf_dim],
        grid.global_properties.geometry_type,
        rbf.compute_default_rbf_scale(
            grid.global_properties.geometry_type,
            grid.global_properties.characteristic_length,
            grid.global_properties.mean_dual_edge_length,
            rbf_dim,
        ),
        horizontal_start,
        grid.global_properties.domain_length,
        grid.global_properties.domain_height,
        array_ns=data_alloc.import_array_ns(backend),
    )

    rbf_vec_coeff_e_ref = interpolation_savepoint.rbf_vec_coeff_e()

    assert rbf_vec_coeff_e.shape == rbf_vec_coeff_e_ref.shape
    assert rbf_vec_coeff_e_ref.shape == (
        grid.num_edges,
        rbf.RBF_STENCIL_SIZE[rbf_dim],
    )
    assert test_helpers.dallclose(
        rbf_vec_coeff_e[horizontal_start:],
        rbf_vec_coeff_e_ref.asnumpy()[horizontal_start:],
        atol=atol,
    )<|MERGE_RESOLUTION|>--- conflicted
+++ resolved
@@ -14,15 +14,11 @@
 import pytest
 
 from icon4py.model.common import dimension as dims
-<<<<<<< HEAD
 from icon4py.model.common.grid import (
     base,
     geometry_attributes as geometry_attrs,
     horizontal as h_grid,
 )
-=======
-from icon4py.model.common.grid import geometry_attributes as geometry_attrs, horizontal as h_grid
->>>>>>> e597f64e
 from icon4py.model.common.grid.gridfile import GridFile
 from icon4py.model.common.interpolation import rbf_interpolation as rbf
 from icon4py.model.common.utils import data_allocation as data_alloc
