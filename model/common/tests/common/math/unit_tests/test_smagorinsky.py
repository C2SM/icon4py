# ICON4Py - ICON inspired code in Python and GT4Py
#
# Copyright (c) 2022-2024, ETH Zurich and MeteoSwiss
# All rights reserved.
#
# Please, refer to the LICENSE file in the root directory.
# SPDX-License-Identifier: BSD-3-Clause
from typing import TYPE_CHECKING

import gt4py.next.typing as gtx_typing
import numpy as np

from icon4py.model.common import dimension as dims
from icon4py.model.common.grid import base as base_grid
from icon4py.model.common.math.smagorinsky import en_smag_fac_for_zero_nshift
from icon4py.model.common.utils import data_allocation as data_alloc
from icon4py.model.testing.fixtures.datatest import backend
from icon4py.model.testing.fixtures.stencil_tests import grid, grid_manager
from icon4py.model.testing.reference_funcs import enhanced_smagorinski_factor_numpy


<<<<<<< HEAD
def test_init_enh_smag_fac(backend: gtx_typing.Backend, grid: base_grid.Grid) -> None:
=======
def test_init_enh_smag_fac(backend: gtx_typing.Backend | None, grid: base_grid.Grid) -> None:
>>>>>>> 5485bcac
    enh_smag_fac = data_alloc.zero_field(grid, dims.KDim, allocator=backend)
    a_vec = data_alloc.random_field(
        grid, dims.KDim, low=1.0, high=10.0, extend={dims.KDim: 1}, allocator=backend
    )
    xp = data_alloc.import_array_ns(backend)
    fac = xp.asarray([0.67, 0.5, 1.3, 0.8])
    z = xp.asarray([0.1, 0.2, 0.3, 0.4])

    enhanced_smag_fac_np = enhanced_smagorinski_factor_numpy(fac, z, a_vec.asnumpy())
    en_smag_fac_for_zero_nshift.with_backend(backend)(
        a_vec,
        *fac,
        *z,
        enh_smag_fac,
        offset_provider={"Koff": dims.KDim},
    )
    assert np.allclose(enhanced_smag_fac_np, enh_smag_fac.asnumpy())<|MERGE_RESOLUTION|>--- conflicted
+++ resolved
@@ -19,11 +19,7 @@
 from icon4py.model.testing.reference_funcs import enhanced_smagorinski_factor_numpy
 
 
-<<<<<<< HEAD
-def test_init_enh_smag_fac(backend: gtx_typing.Backend, grid: base_grid.Grid) -> None:
-=======
 def test_init_enh_smag_fac(backend: gtx_typing.Backend | None, grid: base_grid.Grid) -> None:
->>>>>>> 5485bcac
     enh_smag_fac = data_alloc.zero_field(grid, dims.KDim, allocator=backend)
     a_vec = data_alloc.random_field(
         grid, dims.KDim, low=1.0, high=10.0, extend={dims.KDim: 1}, allocator=backend
