--- conflicted
+++ resolved
@@ -22,11 +22,8 @@
 from icon4py.model.testing.fixtures.stencil_tests import grid, grid_manager
 
 
-<<<<<<< HEAD
-def test_cross_product(backend: gtx_typing.Backend) -> None:
-=======
+
 def test_cross_product(backend: gtx_typing.Backend | None) -> None:
->>>>>>> 5485bcac
     mesh = simple.simple_grid(backend=backend)
     x1 = data_alloc.random_field(mesh, dims.EdgeDim, allocator=backend)
     y1 = data_alloc.random_field(mesh, dims.EdgeDim, allocator=backend)
