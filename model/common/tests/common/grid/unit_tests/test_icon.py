# ICON4Py - ICON inspired code in Python and GT4Py
#
# Copyright (c) 2022-2024, ETH Zurich and MeteoSwiss
# All rights reserved.
#
# Please, refer to the LICENSE file in the root directory.
# SPDX-License-Identifier: BSD-3-Clause
from __future__ import annotations

import functools
import math
import re
from typing import TYPE_CHECKING

import gt4py.next as gtx
import numpy as np
import pytest

from icon4py.model.common import constants, dimension as dims
<<<<<<< HEAD
from icon4py.model.common.grid import (
    base,
    gridfile,
    horizontal as h_grid,
    icon,
)
from icon4py.model.testing import definitions, grid_utils as gridtest_utils
from ..fixtures import *  # noqa: F401, F403
=======
from icon4py.model.common.grid import base, gridfile, horizontal as h_grid, icon
from icon4py.model.testing import definitions, grid_utils as gridtest_utils
from icon4py.model.testing.fixtures import (
    backend,
    data_provider,
    download_ser_data,
    grid_savepoint,
    icon_grid,
    processor_props,
    ranked_data_path,
)
>>>>>>> 47ddf3ba

from .. import utils


if TYPE_CHECKING:
    from collections.abc import Iterator

    import gt4py.next.typing as gtx_typing

    from icon4py.model.common.grid import base as base_grid


@pytest.fixture(scope="module")
def experiment() -> definitions.Experiment:
    """The module uses hard-coded references for the MCH_CH_R04B09 experiment."""
    return definitions.Experiments.MCH_CH_R04B09


@functools.cache
def grid_from_limited_area_grid_file() -> icon.IconGrid:
    return gridtest_utils.get_grid_manager_from_experiment(
        definitions.Experiments.MCH_CH_R04B09, keep_skip_values=True, backend=None
    ).grid


def lateral_boundary() -> Iterator[h_grid.Zone]:
    for marker in h_grid.Zone.__members__.values():
        if "lb" in marker.value:
            yield marker


def nudging() -> Iterator[h_grid.Zone]:
    for marker in h_grid.Zone.__members__.values():
        if "nudging" in marker.value:
            yield marker


LATERAL_BOUNDARY_IDX = {
    dims.CellDim: [0, 850, 1688, 2511, 3316, 4104],
    dims.EdgeDim: [0, 428, 1278, 1700, 2538, 2954, 3777, 4184, 4989, 5387, 6176],
    dims.VertexDim: [0, 428, 850, 1266, 1673, 2071],
}

NUDGING_IDX = {
    dims.CellDim: [3316, 4104],
    dims.EdgeDim: [4989, 5387, 6176],
}
HALO_IDX = {
    dims.CellDim: [20896, 20896],
    dims.EdgeDim: [31558, 31558],
    dims.VertexDim: [10663, 10663],
}
INTERIOR_IDX = {
    dims.CellDim: [4104, HALO_IDX[dims.CellDim][0]],
    dims.EdgeDim: [6176, HALO_IDX[dims.EdgeDim][0]],
    dims.VertexDim: [2071, HALO_IDX[dims.VertexDim][0]],
}


@pytest.fixture(params=["serialbox", "file"])
def grid(icon_grid: base_grid.Grid, request: pytest.FixtureRequest) -> base_grid.Grid:
    if request.param == "serialbox":
        return icon_grid
    else:
        return grid_from_limited_area_grid_file()


@pytest.mark.datatest
@pytest.mark.parametrize("dim", utils.main_horizontal_dims())
@pytest.mark.parametrize("marker", [h_grid.Zone.HALO, h_grid.Zone.HALO_LEVEL_2])
def test_halo(grid: base_grid.Grid, dim: gtx.Dimension, marker: h_grid.Zone) -> None:
    # For single node this returns an empty region - start and end index are the same see  also ./mpi_tests/test_icon.py
    domain = h_grid.domain(dim)(marker)
    assert grid.start_index(domain) == HALO_IDX[dim][0]
    assert grid.end_index(domain) == HALO_IDX[dim][1]


@pytest.mark.datatest
@pytest.mark.parametrize("dim", utils.main_horizontal_dims())
def test_local(dim: gtx.Dimension, grid: base_grid.Grid) -> None:
    domain = h_grid.domain(dim)(h_grid.Zone.LOCAL)
    assert grid.start_index(domain) == 0
    assert grid.end_index(domain) == grid.size[dim]


@pytest.mark.datatest
@pytest.mark.parametrize("dim", utils.main_horizontal_dims())
@pytest.mark.parametrize("marker", lateral_boundary())
def test_lateral_boundary(grid: base_grid.Grid, dim: gtx.Dimension, marker: h_grid.Zone) -> None:
    num = int(next(iter(re.findall(r"\d+", marker.value))))
    if num > 4 and dim in (dims.VertexDim, dims.CellDim):
        with pytest.raises(AssertionError) as e:
            h_grid.domain(dim)(marker)
            e.match(f"Invalid marker '{marker}' for dimension")
    else:
        domain = h_grid.domain(dim)(marker)
        start_index = grid.start_index(domain)
        end_index = grid.end_index(domain)
        assert start_index == LATERAL_BOUNDARY_IDX[dim][num - 1]
        assert end_index == LATERAL_BOUNDARY_IDX[dim][num]


@pytest.mark.datatest
@pytest.mark.parametrize("dim", utils.main_horizontal_dims())
def test_end(grid: base_grid.Grid, dim: gtx.Dimension) -> None:
    domain = h_grid.domain(dim)(h_grid.Zone.END)
    assert grid.start_index(domain) == grid.size[dim]
    assert grid.end_index(domain) == grid.size[dim]


@pytest.mark.datatest
@pytest.mark.parametrize("marker", nudging())
@pytest.mark.parametrize("dim", utils.main_horizontal_dims())
def test_nudging(grid: base_grid.Grid, dim: gtx.Dimension, marker: h_grid.Zone) -> None:
    num = int(next(iter(re.findall(r"\d+", marker.value))))
    if dim == dims.VertexDim or (dim == dims.CellDim and num > 1):
        with pytest.raises(AssertionError) as e:
            h_grid.domain(dim)(marker)
            e.match(f"Invalid marker '{marker}' for dimension")
    else:
        domain = h_grid.domain(dim)(marker)
        start_index = grid.start_index(domain)
        end_index = grid.end_index(domain)
        assert start_index == NUDGING_IDX[dim][num - 1]
        assert end_index == NUDGING_IDX[dim][num]


@pytest.mark.datatest
@pytest.mark.parametrize("dim", utils.main_horizontal_dims())
def test_interior(grid: base_grid.Grid, dim: gtx.Dimension) -> None:
    domain = h_grid.domain(dim)(h_grid.Zone.INTERIOR)
    start_index = grid.start_index(domain)
    end_index = grid.end_index(domain)
    assert start_index == INTERIOR_IDX[dim][0]
    assert end_index == INTERIOR_IDX[dim][1]


@pytest.mark.datatest
def test_grid_size(icon_grid: base_grid.Grid) -> None:
    assert icon_grid.size[dims.VertexDim] == 10663
    assert icon_grid.size[dims.CellDim] == 20896
    assert icon_grid.size[dims.EdgeDim] == 31558


@pytest.mark.parametrize(
    "grid_descriptor", (definitions.Grids.MCH_CH_R04B09_DSL, definitions.Grids.R02B04_GLOBAL)
)
@pytest.mark.parametrize("offset", (utils.horizontal_offsets()), ids=lambda x: x.value)
def test_when_keep_skip_value_then_neighbor_table_matches_config(
    grid_descriptor: definitions.GridDescription,
    offset: gtx.FieldOffset,
    backend: gtx_typing.Backend,
) -> None:
    grid = utils.run_grid_manager(grid_descriptor, keep_skip_values=True, backend=backend).grid
    connectivity = grid.get_connectivity(offset)

    assert (
        np.any(connectivity.asnumpy() == gridfile.GridFile.INVALID_INDEX).item()
    ) == icon._has_skip_values(offset, grid.config.limited_area)
    if not icon._has_skip_values(offset, grid.config.limited_area):
        assert connectivity.skip_value is None
    else:
        assert connectivity.skip_value == gridfile.GridFile.INVALID_INDEX


@pytest.mark.parametrize(
    "grid_descriptor", (definitions.Grids.MCH_CH_R04B09_DSL, definitions.Grids.R02B04_GLOBAL)
)
@pytest.mark.parametrize("dim", (utils.local_dims()))
def test_when_replace_skip_values_then_only_pentagon_points_remain(
    grid_descriptor: definitions.GridDescription, dim: gtx.Dimension, backend: gtx_typing.Backend
) -> None:
    if dim == dims.V2E2VDim:
        pytest.skip("V2E2VDim is not supported in the current grid configuration.")
    grid = utils.run_grid_manager(grid_descriptor, keep_skip_values=False, backend=backend).grid
    connectivity = grid.get_connectivity(dim.value)
    if dim in icon.CONNECTIVITIES_ON_PENTAGONS and not grid.limited_area:
        assert np.any(
            connectivity.asnumpy() == gridfile.GridFile.INVALID_INDEX
        ).item(), f"Connectivity {dim.value} for {grid_descriptor.name} should have skip values."
        assert connectivity.skip_value == gridfile.GridFile.INVALID_INDEX
    else:
        assert not np.any(
            connectivity.asnumpy() == gridfile.GridFile.INVALID_INDEX
        ).item(), f"Connectivity {dim.value} for {grid_descriptor.name} contains skip values, but none are expected."
        assert connectivity.skip_value is None


def _sphere_area(radius: float) -> float:
    return 4.0 * math.pi * radius**2.0


@pytest.mark.parametrize(
    "geometry_type,grid_root,grid_level,num_cells,mean_cell_area,expected_num_cells,expected_mean_cell_area",
    [
        (
            base.GeometryType.ICOSAHEDRON,
            1,
            0,
            None,
            None,
            20,
            _sphere_area(constants.EARTH_RADIUS) / 20,
        ),
        (
            base.GeometryType.ICOSAHEDRON,
            1,
            1,
            None,
            None,
            20 * 4,
            _sphere_area(constants.EARTH_RADIUS) / (20 * 4),
        ),
        (
            base.GeometryType.ICOSAHEDRON,
            1,
            2,
            None,
            None,
            20 * 16,
            _sphere_area(constants.EARTH_RADIUS) / (20 * 16),
        ),
        (base.GeometryType.ICOSAHEDRON, 2, 4, None, None, 20480, 24907282236.708576),
        (base.GeometryType.ICOSAHEDRON, 4, 9, None, None, 83886080, 6080879.45232143),
        (base.GeometryType.ICOSAHEDRON, 2, 4, 42, 123.456, 42, 123.456),
        (base.GeometryType.ICOSAHEDRON, 4, 9, None, 123.456, 83886080, 123.456),
        (base.GeometryType.ICOSAHEDRON, 4, 9, 42, None, 42, 12145265243042.658),
        (base.GeometryType.TORUS, 2, 0, 42, None, 42, None),
        (base.GeometryType.TORUS, None, None, 42, None, 42, None),
    ],
)
def test_global_grid_params(
    geometry_type: base.GeometryType,
    grid_root: int | None,
    grid_level: int | None,
    num_cells: int | None,
    mean_cell_area: float | None,
    expected_num_cells: int | None,
    expected_mean_cell_area: float | None,
) -> None:
    if grid_root is None:
        assert grid_level is None
    params = icon.GlobalGridParams(
        grid_shape=icon.GridShape(
            geometry_type=geometry_type,
            subdivision=icon.GridSubdivision(root=grid_root, level=grid_level)  # type: ignore[arg-type]
            if grid_root is not None
            else None,
        ),
        num_cells=num_cells,
        mean_cell_area=mean_cell_area,
    )
    assert geometry_type == params.geometry_type
    if geometry_type == base.GeometryType.TORUS:
        assert params.grid_shape is not None
        assert params.grid_shape.subdivision is None
    else:
        assert (
            icon.GridSubdivision(root=grid_root, level=grid_level) == params.grid_shape.subdivision  # type: ignore[arg-type, union-attr]
        )
    assert expected_num_cells == params.num_cells
    if geometry_type == base.GeometryType.TORUS:
        with pytest.raises(NotImplementedError) as e:
            assert expected_mean_cell_area == params.mean_cell_area
            e.match("mean_cell_area is not implemented for GeometryType.TORUS")
    else:
        assert expected_mean_cell_area == params.mean_cell_area


@pytest.mark.parametrize(
    "geometry_type,grid_root,grid_level",
    [
        (base.GeometryType.ICOSAHEDRON, None, None),
        (base.GeometryType.ICOSAHEDRON, 0, 0),
        (None, None, None),
    ],
)
def test_global_grid_params_fail(
    geometry_type: base.GeometryType,
    grid_root: int,
    grid_level: int,
) -> None:
    with pytest.raises(ValueError):
        _ = icon.GlobalGridParams(
            grid_shape=icon.GridShape(
                geometry_type=geometry_type,
                subdivision=icon.GridSubdivision(root=grid_root, level=grid_level)
                if grid_root is not None
                else None,
            )
        )<|MERGE_RESOLUTION|>--- conflicted
+++ resolved
@@ -17,16 +17,6 @@
 import pytest
 
 from icon4py.model.common import constants, dimension as dims
-<<<<<<< HEAD
-from icon4py.model.common.grid import (
-    base,
-    gridfile,
-    horizontal as h_grid,
-    icon,
-)
-from icon4py.model.testing import definitions, grid_utils as gridtest_utils
-from ..fixtures import *  # noqa: F401, F403
-=======
 from icon4py.model.common.grid import base, gridfile, horizontal as h_grid, icon
 from icon4py.model.testing import definitions, grid_utils as gridtest_utils
 from icon4py.model.testing.fixtures import (
@@ -38,7 +28,6 @@
     processor_props,
     ranked_data_path,
 )
->>>>>>> 47ddf3ba
 
 from .. import utils
 
