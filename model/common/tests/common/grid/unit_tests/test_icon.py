# ICON4Py - ICON inspired code in Python and GT4Py
#
# Copyright (c) 2022-2024, ETH Zurich and MeteoSwiss
# All rights reserved.
#
# Please, refer to the LICENSE file in the root directory.
# SPDX-License-Identifier: BSD-3-Clause
from __future__ import annotations

import functools
import math
import re
from typing import TYPE_CHECKING

import gt4py.next as gtx
import numpy as np
import pytest

from icon4py.model.common import constants, dimension as dims
from icon4py.model.common.grid import base, gridfile, horizontal as h_grid, icon
from icon4py.model.testing import definitions, grid_utils as gridtest_utils
from icon4py.model.testing.fixtures import (
    backend,
    data_provider,
    download_ser_data,
    grid_savepoint,
    icon_grid,
    processor_props,
    ranked_data_path,
)

from .. import utils


if TYPE_CHECKING:
    from collections.abc import Iterator

    import gt4py.next.typing as gtx_typing

    from icon4py.model.common.grid import base as base_grid


@pytest.fixture(scope="module")
def experiment() -> definitions.Experiment:
    """The module uses hard-coded references for the MCH_CH_R04B09 experiment."""
    return definitions.Experiments.MCH_CH_R04B09


@functools.cache
def grid_from_limited_area_grid_file() -> icon.IconGrid:
    return gridtest_utils.get_grid_manager_from_experiment(
        definitions.Experiments.MCH_CH_R04B09, keep_skip_values=True, backend=None
    ).grid


def lateral_boundary() -> Iterator[h_grid.Zone]:
    for marker in h_grid.Zone.__members__.values():
        if "lb" in marker.value:
            yield marker


def nudging() -> Iterator[h_grid.Zone]:
    for marker in h_grid.Zone.__members__.values():
        if "nudging" in marker.value:
            yield marker


LATERAL_BOUNDARY_IDX = {
    dims.CellDim: [0, 850, 1688, 2511, 3316, 4104],
    dims.EdgeDim: [0, 428, 1278, 1700, 2538, 2954, 3777, 4184, 4989, 5387, 6176],
    dims.VertexDim: [0, 428, 850, 1266, 1673, 2071],
}

NUDGING_IDX = {
    dims.CellDim: [3316, 4104],
    dims.EdgeDim: [4989, 5387, 6176],
}
HALO_IDX = {
    dims.CellDim: [20896, 20896],
    dims.EdgeDim: [31558, 31558],
    dims.VertexDim: [10663, 10663],
}
INTERIOR_IDX = {
    dims.CellDim: [4104, HALO_IDX[dims.CellDim][0]],
    dims.EdgeDim: [6176, HALO_IDX[dims.EdgeDim][0]],
    dims.VertexDim: [2071, HALO_IDX[dims.VertexDim][0]],
}


@pytest.fixture(params=["serialbox", "file"])
def grid(icon_grid: base_grid.Grid, request: pytest.FixtureRequest) -> base_grid.Grid:
    if request.param == "serialbox":
        return icon_grid
    else:
        return grid_from_limited_area_grid_file()


@pytest.mark.datatest
@pytest.mark.parametrize("dim", utils.main_horizontal_dims())
@pytest.mark.parametrize("marker", [h_grid.Zone.HALO, h_grid.Zone.HALO_LEVEL_2])
def test_halo(grid: base_grid.Grid, dim: gtx.Dimension, marker: h_grid.Zone) -> None:
    # For single node this returns an empty region - start and end index are the same see  also ./mpi_tests/test_icon.py
    domain = h_grid.domain(dim)(marker)
    assert grid.start_index(domain) == HALO_IDX[dim][0]
    assert grid.end_index(domain) == HALO_IDX[dim][1]


@pytest.mark.datatest
@pytest.mark.parametrize("dim", utils.main_horizontal_dims())
def test_local(dim: gtx.Dimension, grid: base_grid.Grid) -> None:
    domain = h_grid.domain(dim)(h_grid.Zone.LOCAL)
    assert grid.start_index(domain) == 0
    assert grid.end_index(domain) == grid.size[dim]


@pytest.mark.datatest
@pytest.mark.parametrize("dim", utils.main_horizontal_dims())
@pytest.mark.parametrize("marker", lateral_boundary())
def test_lateral_boundary(grid: base_grid.Grid, dim: gtx.Dimension, marker: h_grid.Zone) -> None:
    num = int(next(iter(re.findall(r"\d+", marker.value))))
    if num > 4 and dim in (dims.VertexDim, dims.CellDim):
        with pytest.raises(AssertionError) as e:
            h_grid.domain(dim)(marker)
            e.match(f"Invalid marker '{marker}' for dimension")
    else:
        domain = h_grid.domain(dim)(marker)
        start_index = grid.start_index(domain)
        end_index = grid.end_index(domain)
        assert start_index == LATERAL_BOUNDARY_IDX[dim][num - 1]
        assert end_index == LATERAL_BOUNDARY_IDX[dim][num]


@pytest.mark.datatest
@pytest.mark.parametrize("dim", utils.main_horizontal_dims())
def test_end(grid: base_grid.Grid, dim: gtx.Dimension) -> None:
    domain = h_grid.domain(dim)(h_grid.Zone.END)
    assert grid.start_index(domain) == grid.size[dim]
    assert grid.end_index(domain) == grid.size[dim]


@pytest.mark.datatest
@pytest.mark.parametrize("marker", nudging())
@pytest.mark.parametrize("dim", utils.main_horizontal_dims())
def test_nudging(grid: base_grid.Grid, dim: gtx.Dimension, marker: h_grid.Zone) -> None:
    num = int(next(iter(re.findall(r"\d+", marker.value))))
    if dim == dims.VertexDim or (dim == dims.CellDim and num > 1):
        with pytest.raises(AssertionError) as e:
            h_grid.domain(dim)(marker)
            e.match(f"Invalid marker '{marker}' for dimension")
    else:
        domain = h_grid.domain(dim)(marker)
        start_index = grid.start_index(domain)
        end_index = grid.end_index(domain)
        assert start_index == NUDGING_IDX[dim][num - 1]
        assert end_index == NUDGING_IDX[dim][num]


@pytest.mark.datatest
@pytest.mark.parametrize("dim", utils.main_horizontal_dims())
def test_interior(grid: base_grid.Grid, dim: gtx.Dimension) -> None:
    domain = h_grid.domain(dim)(h_grid.Zone.INTERIOR)
    start_index = grid.start_index(domain)
    end_index = grid.end_index(domain)
    assert start_index == INTERIOR_IDX[dim][0]
    assert end_index == INTERIOR_IDX[dim][1]


@pytest.mark.datatest
def test_grid_size(icon_grid: base_grid.Grid) -> None:
    assert icon_grid.size[dims.VertexDim] == 10663
    assert icon_grid.size[dims.CellDim] == 20896
    assert icon_grid.size[dims.EdgeDim] == 31558


@pytest.mark.parametrize(
    "grid_descriptor", (definitions.Grids.MCH_CH_R04B09_DSL, definitions.Grids.R02B04_GLOBAL)
)
@pytest.mark.parametrize("offset", (utils.horizontal_offsets()), ids=lambda x: x.value)
def test_when_keep_skip_value_then_neighbor_table_matches_config(
    grid_descriptor: definitions.GridDescription,
    offset: gtx.FieldOffset,
    backend: gtx_typing.Backend,
) -> None:
    grid = utils.run_grid_manager(grid_descriptor, keep_skip_values=True, backend=backend).grid
    connectivity = grid.get_connectivity(offset)

    assert (
        np.any(connectivity.asnumpy() == gridfile.GridFile.INVALID_INDEX).item()
    ) == icon._has_skip_values(offset, grid.config.limited_area)
    if not icon._has_skip_values(offset, grid.config.limited_area):
        assert connectivity.skip_value is None
    else:
        assert connectivity.skip_value == gridfile.GridFile.INVALID_INDEX


@pytest.mark.parametrize(
    "grid_descriptor", (definitions.Grids.MCH_CH_R04B09_DSL, definitions.Grids.R02B04_GLOBAL)
)
@pytest.mark.parametrize("dim", (utils.local_dims()))
def test_when_replace_skip_values_then_only_pentagon_points_remain(
    grid_descriptor: definitions.GridDescription, dim: gtx.Dimension, backend: gtx_typing.Backend
) -> None:
    if dim == dims.V2E2VDim:
        pytest.skip("V2E2VDim is not supported in the current grid configuration.")
    grid = utils.run_grid_manager(grid_descriptor, keep_skip_values=False, backend=backend).grid
    connectivity = grid.get_connectivity(dim.value)
    if dim in icon.CONNECTIVITIES_ON_PENTAGONS and not grid.limited_area:
        assert np.any(
            connectivity.asnumpy() == gridfile.GridFile.INVALID_INDEX
        ).item(), f"Connectivity {dim.value} for {grid_descriptor.name} should have skip values."
        assert connectivity.skip_value == gridfile.GridFile.INVALID_INDEX
    else:
        assert not np.any(
            connectivity.asnumpy() == gridfile.GridFile.INVALID_INDEX
        ).item(), f"Connectivity {dim.value} for {grid_descriptor.name} contains skip values, but none are expected."
        assert connectivity.skip_value is None


def _sphere_area(radius: float) -> float:
    return 4.0 * math.pi * radius**2.0


@pytest.mark.parametrize(
    "geometry_type,grid_root,grid_level,num_cells,mean_cell_area,expected_num_cells,expected_mean_cell_area",
    [
        (
            base.GeometryType.ICOSAHEDRON,
            1,
            0,
            None,
            None,
            20,
            _sphere_area(constants.EARTH_RADIUS) / 20,
        ),
        (
            base.GeometryType.ICOSAHEDRON,
            1,
            1,
            None,
            None,
            20 * 4,
            _sphere_area(constants.EARTH_RADIUS) / (20 * 4),
        ),
        (
            base.GeometryType.ICOSAHEDRON,
            1,
            2,
            None,
            None,
            20 * 16,
            _sphere_area(constants.EARTH_RADIUS) / (20 * 16),
        ),
        (base.GeometryType.ICOSAHEDRON, 2, 4, None, None, 20480, 24907282236.708576),
        (base.GeometryType.ICOSAHEDRON, 4, 9, None, None, 83886080, 6080879.45232143),
        (base.GeometryType.ICOSAHEDRON, 2, 4, 42, 123.456, 42, 123.456),
        (base.GeometryType.ICOSAHEDRON, 4, 9, None, 123.456, 83886080, 123.456),
        (base.GeometryType.ICOSAHEDRON, 4, 9, 42, None, 42, 12145265243042.658),
        (base.GeometryType.TORUS, 2, 0, 42, None, 42, None),
        (base.GeometryType.TORUS, None, None, 42, None, 42, None),
    ],
)
def test_global_grid_params(
    geometry_type: base.GeometryType,
    grid_root: int | None,
    grid_level: int | None,
    num_cells: int | None,
    mean_cell_area: float | None,
    expected_num_cells: int | None,
    expected_mean_cell_area: float | None,
) -> None:
    if grid_root is None:
        assert grid_level is None
    params = icon.GlobalGridParams(
        grid_shape=icon.GridShape(
            geometry_type=geometry_type,
            subdivision=icon.GridSubdivision(root=grid_root, level=grid_level)  # type: ignore[arg-type]
            if grid_root is not None
            else None,
        ),
        num_cells=num_cells,
        mean_cell_area=mean_cell_area,
    )
    assert geometry_type == params.geometry_type
    if geometry_type == base.GeometryType.TORUS:
        assert params.grid_shape is not None
        assert params.grid_shape.subdivision is None
    else:
        assert (
            icon.GridSubdivision(root=grid_root, level=grid_level) == params.grid_shape.subdivision  # type: ignore[arg-type, union-attr]
        )
    assert expected_num_cells == params.num_cells
    if geometry_type == base.GeometryType.TORUS:
        with pytest.raises(NotImplementedError) as e:
            assert expected_mean_cell_area == params.mean_cell_area
            e.match("mean_cell_area is not implemented for GeometryType.TORUS")
    else:
        assert expected_mean_cell_area == params.mean_cell_area


@pytest.mark.parametrize(
    "geometry_type,grid_root,grid_level",
    [
        (base.GeometryType.ICOSAHEDRON, None, None),
        (base.GeometryType.ICOSAHEDRON, 0, 0),
        (None, None, None),
    ],
)
<<<<<<< HEAD
def test_global_grid_params_fail(
    geometry_type: base.GeometryType,
    grid_root: int,
    grid_level: int,
    num_cells: int,
    mean_cell_area: float,
) -> None:
=======
def test_global_grid_params_fail(geometry_type, grid_root, grid_level):
>>>>>>> bfdb7429
    with pytest.raises(ValueError):
        _ = icon.GlobalGridParams(
            grid_shape=icon.GridShape(
                geometry_type=geometry_type,
<<<<<<< HEAD
                subdivision=icon.GridSubdivision(root=grid_root, level=grid_level),
            ),
            num_cells,
            mean_cell_area,
        )


@pytest.mark.parametrize(
    "geometry_type,grid_root,grid_level,num_cells,mean_cell_area,expected_num_cells,expected_mean_cell_area",
    [
        (base.GeometryType.ICOSAHEDRON, 2, 4, 42, 123.456, 42, 123.456),
        (base.GeometryType.ICOSAHEDRON, 4, 9, None, 123.456, 83886080, 123.456),
        (base.GeometryType.TORUS, 2, 0, 42, 123.456, 42, 123.456),
    ],
)
def test_global_grid_params_from_mean_cell_area(
    geometry_type: base.GeometryType,
    grid_root: int,
    grid_level: int,
    num_cells: int | None,
    mean_cell_area: float,
    expected_num_cells: int,
    expected_mean_cell_area: float,
) -> None:
    params = icon.GlobalGridParams.from_mean_cell_area(
        mean_cell_area,
        num_cells=num_cells,
        grid_shape=icon.GridShape(
            geometry_type=geometry_type,
            subdivision=icon.GridSubdivision(root=grid_root, level=grid_level),
        )
        if grid_root is not None and grid_level is not None
        else None,
    )
    assert expected_num_cells == params.num_cells
    assert expected_mean_cell_area == params.mean_cell_area
=======
                subdivision=icon.GridSubdivision(root=grid_root, level=grid_level)
                if grid_root is not None
                else None,
            )
        )
>>>>>>> bfdb7429
<|MERGE_RESOLUTION|>--- conflicted
+++ resolved
@@ -305,62 +305,17 @@
         (None, None, None),
     ],
 )
-<<<<<<< HEAD
 def test_global_grid_params_fail(
     geometry_type: base.GeometryType,
     grid_root: int,
     grid_level: int,
-    num_cells: int,
-    mean_cell_area: float,
 ) -> None:
-=======
-def test_global_grid_params_fail(geometry_type, grid_root, grid_level):
->>>>>>> bfdb7429
     with pytest.raises(ValueError):
         _ = icon.GlobalGridParams(
             grid_shape=icon.GridShape(
                 geometry_type=geometry_type,
-<<<<<<< HEAD
-                subdivision=icon.GridSubdivision(root=grid_root, level=grid_level),
-            ),
-            num_cells,
-            mean_cell_area,
-        )
-
-
-@pytest.mark.parametrize(
-    "geometry_type,grid_root,grid_level,num_cells,mean_cell_area,expected_num_cells,expected_mean_cell_area",
-    [
-        (base.GeometryType.ICOSAHEDRON, 2, 4, 42, 123.456, 42, 123.456),
-        (base.GeometryType.ICOSAHEDRON, 4, 9, None, 123.456, 83886080, 123.456),
-        (base.GeometryType.TORUS, 2, 0, 42, 123.456, 42, 123.456),
-    ],
-)
-def test_global_grid_params_from_mean_cell_area(
-    geometry_type: base.GeometryType,
-    grid_root: int,
-    grid_level: int,
-    num_cells: int | None,
-    mean_cell_area: float,
-    expected_num_cells: int,
-    expected_mean_cell_area: float,
-) -> None:
-    params = icon.GlobalGridParams.from_mean_cell_area(
-        mean_cell_area,
-        num_cells=num_cells,
-        grid_shape=icon.GridShape(
-            geometry_type=geometry_type,
-            subdivision=icon.GridSubdivision(root=grid_root, level=grid_level),
-        )
-        if grid_root is not None and grid_level is not None
-        else None,
-    )
-    assert expected_num_cells == params.num_cells
-    assert expected_mean_cell_area == params.mean_cell_area
-=======
                 subdivision=icon.GridSubdivision(root=grid_root, level=grid_level)
                 if grid_root is not None
                 else None,
             )
-        )
->>>>>>> bfdb7429
+        )