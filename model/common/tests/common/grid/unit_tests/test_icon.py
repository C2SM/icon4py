# ICON4Py - ICON inspired code in Python and GT4Py
#
# Copyright (c) 2022-2024, ETH Zurich and MeteoSwiss
# All rights reserved.
#
# Please, refer to the LICENSE file in the root directory.
# SPDX-License-Identifier: BSD-3-Clause
import functools
import math
import re

import numpy as np
import pytest

import gt4py.next as gtx

from icon4py.model.common import constants, dimension as dims
from icon4py.model.common.grid import (
    base,
    gridfile,
    horizontal as h_grid,
    icon,
)
from icon4py.model.testing import (
    grid_utils as gridtest_utils,
    definitions,
)
from icon4py.model.testing.fixtures import (
    backend,
    data_provider,
    download_ser_data,
    experiment,
    grid_savepoint,
    icon_grid,
    processor_props,
    ranked_data_path,
)

from .. import utils


@functools.cache
def grid_from_limited_area_grid_file() -> icon.IconGrid:
    return gridtest_utils.get_grid_manager_from_experiment(
        definitions.Experiments.MCH_CH_R04B09, keep_skip_values=True, backend=None
    ).grid


def lateral_boundary():
    for marker in h_grid.Zone.__members__.values():
        if "lb" in marker.value:
            yield marker


def nudging():
    for marker in h_grid.Zone.__members__.values():
        if "nudging" in marker.value:
            yield marker


LATERAL_BOUNDARY_IDX = {
    dims.CellDim: [0, 850, 1688, 2511, 3316, 4104],
    dims.EdgeDim: [0, 428, 1278, 1700, 2538, 2954, 3777, 4184, 4989, 5387, 6176],
    dims.VertexDim: [0, 428, 850, 1266, 1673, 2071],
}

NUDGING_IDX = {
    dims.CellDim: [3316, 4104],
    dims.EdgeDim: [4989, 5387, 6176],
}
HALO_IDX = {
    dims.CellDim: [20896, 20896],
    dims.EdgeDim: [31558, 31558],
    dims.VertexDim: [10663, 10663],
}
INTERIOR_IDX = {
    dims.CellDim: [4104, HALO_IDX[dims.CellDim][0]],
    dims.EdgeDim: [6176, HALO_IDX[dims.EdgeDim][0]],
    dims.VertexDim: [2071, HALO_IDX[dims.VertexDim][0]],
}


@pytest.fixture(params=["serialbox", "file"])
def grid(icon_grid, request):
    if request.param == "serialbox":
        return icon_grid
    else:
        return grid_from_limited_area_grid_file()


@pytest.mark.datatest
@pytest.mark.parametrize("dim", utils.main_horizontal_dims())
@pytest.mark.parametrize("marker", [h_grid.Zone.HALO, h_grid.Zone.HALO_LEVEL_2])
def test_halo(grid, dim, marker):
    # For single node this returns an empty region - start and end index are the same see  also ./mpi_tests/test_icon.py
    domain = h_grid.domain(dim)(marker)
    assert grid.start_index(domain) == HALO_IDX[dim][0]
    assert grid.end_index(domain) == HALO_IDX[dim][1]


@pytest.mark.datatest
@pytest.mark.parametrize("dim", utils.main_horizontal_dims())
def test_local(dim, grid):
    domain = h_grid.domain(dim)(h_grid.Zone.LOCAL)
    assert grid.start_index(domain) == 0
    assert grid.end_index(domain) == grid.size[dim]


@pytest.mark.datatest
@pytest.mark.parametrize("dim", utils.main_horizontal_dims())
@pytest.mark.parametrize("marker", lateral_boundary())
def test_lateral_boundary(grid, dim, marker):
    num = int(next(iter(re.findall(r"\d+", marker.value))))
    if num > 4 and dim in (dims.VertexDim, dims.CellDim):
        with pytest.raises(AssertionError) as e:
            h_grid.domain(dim)(marker)
            e.match(f"Invalid marker '{marker}' for dimension")
    else:
        domain = h_grid.domain(dim)(marker)
        start_index = grid.start_index(domain)
        end_index = grid.end_index(domain)
        assert start_index == LATERAL_BOUNDARY_IDX[dim][num - 1]
        assert end_index == LATERAL_BOUNDARY_IDX[dim][num]


@pytest.mark.datatest
@pytest.mark.parametrize("dim", utils.main_horizontal_dims())
def test_end(grid, dim):
    domain = h_grid.domain(dim)(h_grid.Zone.END)
    assert grid.start_index(domain) == grid.size[dim]
    assert grid.end_index(domain) == grid.size[dim]


@pytest.mark.datatest
@pytest.mark.parametrize("marker", nudging())
@pytest.mark.parametrize("dim", utils.main_horizontal_dims())
def test_nudging(grid, dim, marker):
    num = int(next(iter(re.findall(r"\d+", marker.value))))
    if dim == dims.VertexDim or (dim == dims.CellDim and num > 1):
        with pytest.raises(AssertionError) as e:
            h_grid.domain(dim)(marker)
            e.match(f"Invalid marker '{marker}' for dimension")
    else:
        domain = h_grid.domain(dim)(marker)
        start_index = grid.start_index(domain)
        end_index = grid.end_index(domain)
        assert start_index == NUDGING_IDX[dim][num - 1]
        assert end_index == NUDGING_IDX[dim][num]


@pytest.mark.datatest
@pytest.mark.parametrize("dim", utils.main_horizontal_dims())
def test_interior(grid, dim):
    domain = h_grid.domain(dim)(h_grid.Zone.INTERIOR)
    start_index = grid.start_index(domain)
    end_index = grid.end_index(domain)
    assert start_index == INTERIOR_IDX[dim][0]
    assert end_index == INTERIOR_IDX[dim][1]


@pytest.mark.datatest
def test_grid_size(icon_grid):
    assert 10663 == icon_grid.size[dims.VertexDim]
    assert 20896 == icon_grid.size[dims.CellDim]
    assert 31558 == icon_grid.size[dims.EdgeDim]


@pytest.mark.parametrize(
    "grid_descriptor", (definitions.Grids.MCH_CH_R04B09_DSL, definitions.Grids.R02B04_GLOBAL)
)
@pytest.mark.parametrize("offset", (utils.horizontal_offsets()), ids=lambda x: x.value)
def test_when_keep_skip_value_then_neighbor_table_matches_config(grid_descriptor, offset, backend):
    grid = utils.run_grid_manager(grid_descriptor, keep_skip_values=True, backend=backend).grid
    connectivity = grid.get_connectivity(offset)

    assert (
        np.any(connectivity.asnumpy() == gridfile.GridFile.INVALID_INDEX).item()
    ) == icon._has_skip_values(offset, grid.config.limited_area)
    if not icon._has_skip_values(offset, grid.config.limited_area):
        assert connectivity.skip_value is None
    else:
        assert connectivity.skip_value == gridfile.GridFile.INVALID_INDEX


@pytest.mark.parametrize(
    "grid_descriptor", (definitions.Grids.MCH_CH_R04B09_DSL, definitions.Grids.R02B04_GLOBAL)
)
@pytest.mark.parametrize("dim", (utils.local_dims()))
def test_when_replace_skip_values_then_only_pentagon_points_remain(
    grid_descriptor: definitions.GridDescription, dim: gtx.Dimension, backend
):
    if dim == dims.V2E2VDim:
        pytest.skip("V2E2VDim is not supported in the current grid configuration.")
    grid = utils.run_grid_manager(grid_descriptor, keep_skip_values=False, backend=backend).grid
    connectivity = grid.get_connectivity(dim.value)
    if dim in icon.CONNECTIVITIES_ON_PENTAGONS and not grid.limited_area:
        assert np.any(
            connectivity.asnumpy() == gridfile.GridFile.INVALID_INDEX
        ).item(), f"Connectivity {dim.value} for {grid_descriptor.name} should have skip values."
        assert connectivity.skip_value == gridfile.GridFile.INVALID_INDEX
    else:
        assert not np.any(
            connectivity.asnumpy() == gridfile.GridFile.INVALID_INDEX
        ).item(), f"Connectivity {dim.value} for {grid_descriptor.name} contains skip values, but none are expected."
        assert connectivity.skip_value is None


def _sphere_area(radius: float) -> float:
    return 4.0 * math.pi * radius**2.0


@pytest.mark.parametrize(
    "geometry_type,grid_root,grid_level,num_cells,mean_cell_area,expected_num_cells,expected_mean_cell_area",
    [
        (
            base.GeometryType.ICOSAHEDRON,
            1,
            0,
            None,
            None,
            20,
            _sphere_area(constants.EARTH_RADIUS) / 20,
        ),
        (
            base.GeometryType.ICOSAHEDRON,
            1,
            1,
            None,
            None,
            20 * 4,
            _sphere_area(constants.EARTH_RADIUS) / (20 * 4),
        ),
        (
            base.GeometryType.ICOSAHEDRON,
            1,
            2,
            None,
            None,
            20 * 16,
            _sphere_area(constants.EARTH_RADIUS) / (20 * 16),
        ),
        (base.GeometryType.ICOSAHEDRON, 2, 4, None, None, 20480, 24907282236.708576),
        (base.GeometryType.ICOSAHEDRON, 4, 9, None, None, 83886080, 6080879.45232143),
        (base.GeometryType.ICOSAHEDRON, 2, 4, 42, 123.456, 42, 123.456),
        (base.GeometryType.ICOSAHEDRON, 4, 9, None, 123.456, 83886080, 123.456),
        (base.GeometryType.ICOSAHEDRON, 4, 9, 42, None, 42, 12145265243042.658),
        (base.GeometryType.TORUS, 2, 0, 42, None, 42, None),
        (base.GeometryType.TORUS, None, None, 42, None, 42, None),
    ],
)
def test_global_grid_params(
    geometry_type,
    grid_root,
    grid_level,
    num_cells,
    mean_cell_area,
    expected_num_cells,
    expected_mean_cell_area,
):
    params = icon.GlobalGridParams(
        grid_shape=icon.GridShape(
            geometry_type=geometry_type,
            subdivision=icon.GridSubdivision(root=grid_root, level=grid_level)
            if grid_root is not None
            else None,
        ),
        num_cells=num_cells,
        mean_cell_area=mean_cell_area,
    )
    assert geometry_type == params.geometry_type
    if geometry_type == base.GeometryType.TORUS:
        assert None == params.grid_shape.subdivision
    else:
        assert (
            icon.GridSubdivision(root=grid_root, level=grid_level) == params.grid_shape.subdivision
        )
    assert expected_num_cells == params.num_cells
    if geometry_type == base.GeometryType.TORUS:
        with pytest.raises(NotImplementedError) as e:
            assert expected_mean_cell_area == params.mean_cell_area
            e.match("mean_cell_area is not implemented for GeometryType.TORUS")
    else:
        assert expected_mean_cell_area == params.mean_cell_area


@pytest.mark.parametrize(
    "geometry_type,grid_root,grid_level",
    [
        (base.GeometryType.ICOSAHEDRON, None, None),
        (base.GeometryType.ICOSAHEDRON, 0, 0),
        (None, None, None),
    ],
)
def test_global_grid_params_fail(geometry_type, grid_root, grid_level):
    with pytest.raises(ValueError):
        _ = icon.GlobalGridParams(
            grid_shape=icon.GridShape(
                geometry_type=geometry_type,
                subdivision=icon.GridSubdivision(root=grid_root, level=grid_level)
                if grid_root is not None
                else None,
            )
<<<<<<< HEAD
        )


@pytest.mark.datatest
@pytest.mark.parametrize(
    "grid_file, geometry_type, subdivision, global_num_cells, num_cells, mean_cell_area",
    [
        (
            dt_utils.REGIONAL_EXPERIMENT,
            base.GeometryType.ICOSAHEDRON,
            icon.GridSubdivision(root=4, level=9),
            83886080,
            20896,
            6080879.45232143,
        ),
        (
            dt_utils.R02B04_GLOBAL,
            base.GeometryType.ICOSAHEDRON,
            icon.GridSubdivision(root=2, level=4),
            20480,
            20480,
            24907282236.708576,
        ),
        (
            dt_utils.R02B07_GLOBAL,
            base.GeometryType.ICOSAHEDRON,
            icon.GridSubdivision(root=2, level=7),
            1310720,
            1310720,
            389176284.94852674,
        ),
        (
            dt_utils.ICON_CH2_SMALL,
            base.GeometryType.ICOSAHEDRON,
            icon.GridSubdivision(root=4, level=7),
            5242880,
            10700,
            87967127.69851978,
        ),
        (
            dt_utils.REGIONAL_BENCHMARK,
            base.GeometryType.ICOSAHEDRON,
            icon.GridSubdivision(root=19, level=8),
            473169920,
            44528,
            1078050.650827068,
        ),
        (
            dt_utils.GAUSS3D_EXPERIMENT,
            base.GeometryType.TORUS,
            None,
            None,
            1056,
            248515.0952090332,
        ),
        (
            dt_utils.WEISMAN_KLEMP_EXPERIMENT,
            base.GeometryType.TORUS,
            None,
            None,
            1056,
            248515.0952090332,
        ),
    ],
)
def test_global_grid_params_from_grid_manager(
    grid_file, backend, geometry_type, subdivision, global_num_cells, num_cells, mean_cell_area
):
    params = utils.run_grid_manager(
        grid_file, keep_skip_values=False, backend=backend
    ).grid.global_properties
    assert params is not None
    assert params.geometry_type == geometry_type
    assert params.subdivision == subdivision

    if geometry_type == base.GeometryType.TORUS:
        with pytest.raises(NotImplementedError) as e:
            assert params.global_num_cells == global_num_cells
            e.match("TODO : lookup torus cell number computation")
    else:
        assert params.global_num_cells == global_num_cells

    assert params.num_cells == num_cells
    # Depending on which method is used to calculate the mean cell area, the
    # result may be slightly different. Allow a bit of tolerance.
    # TODO: How much to allow? Or just use exact values based on current
    # implementation and update if implementation changes?
    assert np.isclose(params.mean_cell_area, mean_cell_area, rtol=5e-2)
=======
        )
>>>>>>> bfdb7429
<|MERGE_RESOLUTION|>--- conflicted
+++ resolved
@@ -300,7 +300,6 @@
                 if grid_root is not None
                 else None,
             )
-<<<<<<< HEAD
         )
 
 
@@ -388,7 +387,4 @@
     # result may be slightly different. Allow a bit of tolerance.
     # TODO: How much to allow? Or just use exact values based on current
     # implementation and update if implementation changes?
-    assert np.isclose(params.mean_cell_area, mean_cell_area, rtol=5e-2)
-=======
-        )
->>>>>>> bfdb7429
+    assert np.isclose(params.mean_cell_area, mean_cell_area, rtol=5e-2)