--- conflicted
+++ resolved
@@ -21,25 +21,8 @@
     horizontal as h_grid,
     icon,
 )
-<<<<<<< HEAD
 from icon4py.model.testing import datatest_utils as dt_utils, grid_utils as gridtest_utils
 from ..fixtures import *  # noqa: F401, F403
-=======
-from icon4py.model.testing import (
-    grid_utils as gridtest_utils,
-    definitions,
-)
-from icon4py.model.testing.fixtures import (
-    backend,
-    data_provider,
-    download_ser_data,
-    experiment,
-    grid_savepoint,
-    icon_grid,
-    processor_props,
-    ranked_data_path,
-)
->>>>>>> 48e55b2f
 
 from .. import utils
 
