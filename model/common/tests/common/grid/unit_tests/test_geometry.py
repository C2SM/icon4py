--- conflicted
+++ resolved
@@ -364,18 +364,11 @@
     assert x.ndarray.shape == (grid.num_edges,)
     assert y.ndarray.shape == (grid.num_edges,)
     assert z.ndarray.shape == (grid.num_edges,)
-<<<<<<< HEAD
-=======
-    # those are coordinates on the unit sphere: hence norm should be 1
-    norm = data_alloc.zero_field(grid, dims.EdgeDim, dtype=x.dtype, allocator=backend)
-    math_helpers.norm2_on_edges(x, z, y, out=norm, offset_provider={})
-    assert test_utils.dallclose(norm.asnumpy(), 1.0)
->>>>>>> 7c1ece89
 
     match grid.geometry_type:
         case base.GeometryType.ICOSAHEDRON:
             # those are coordinates on the unit sphere: hence norm should be 1
-            norm = data_alloc.zero_field(grid, dims.EdgeDim, dtype=x.dtype, backend=backend)
+            norm = data_alloc.zero_field(grid, dims.EdgeDim, dtype=x.dtype, allocator=backend)
             math_helpers.norm2_on_edges(x, z, y, out=norm, offset_provider={})
             assert test_utils.dallclose(norm.asnumpy(), 1.0)
         case base.GeometryType.TORUS:
@@ -398,12 +391,11 @@
     assert x.ndarray.shape == (grid.num_cells,)
     assert y.ndarray.shape == (grid.num_cells,)
     assert z.ndarray.shape == (grid.num_cells,)
-<<<<<<< HEAD
 
     match grid.geometry_type:
         case base.GeometryType.ICOSAHEDRON:
             # those are coordinates on the unit sphere: hence norm should be 1
-            norm = data_alloc.zero_field(grid, dims.CellDim, dtype=x.dtype, backend=backend)
+            norm = data_alloc.zero_field(grid, dims.CellDim, dtype=x.dtype, allocator=backend)
             math_helpers.norm2_on_cells(x, z, y, out=norm, offset_provider={})
             assert test_utils.dallclose(norm.asnumpy(), 1.0)
         case base.GeometryType.TORUS:
@@ -412,12 +404,6 @@
             assert all(y.asnumpy() >= 0.0)
             assert all(y.asnumpy() <= grid.global_properties.domain_height)
             assert all(z.asnumpy() == 0.0)
-=======
-    # those are coordinates on the unit sphere: hence norm should be 1
-    norm = data_alloc.zero_field(grid, dims.CellDim, dtype=x.dtype, allocator=backend)
-    math_helpers.norm2_on_cells(x, z, y, out=norm, offset_provider={})
-    assert test_utils.dallclose(norm.asnumpy(), 1.0)
->>>>>>> 7c1ece89
 
 
 @pytest.mark.datatest
@@ -430,12 +416,11 @@
     assert x.ndarray.shape == (grid.num_vertices,)
     assert y.ndarray.shape == (grid.num_vertices,)
     assert z.ndarray.shape == (grid.num_vertices,)
-<<<<<<< HEAD
 
     match grid.geometry_type:
         case base.GeometryType.ICOSAHEDRON:
             # those are coordinates on the unit sphere: hence norm should be 1
-            norm = data_alloc.zero_field(grid, dims.VertexDim, dtype=x.dtype, backend=backend)
+            norm = data_alloc.zero_field(grid, dims.VertexDim, dtype=x.dtype, allocator=backend)
             math_helpers.norm2_on_vertices(x, z, y, out=norm, offset_provider={})
             assert test_utils.dallclose(norm.asnumpy(), 1.0)
         case base.GeometryType.TORUS:
@@ -444,12 +429,6 @@
             assert all(y.asnumpy() >= 0.0)
             assert all(y.asnumpy() <= grid.global_properties.domain_height)
             assert all(z.asnumpy() == 0.0)
-=======
-    # those are coordinates on the unit sphere: hence norm should be 1
-    norm = data_alloc.zero_field(grid, dims.VertexDim, dtype=x.dtype, allocator=backend)
-    math_helpers.norm2_on_vertices(x, z, y, out=norm, offset_provider={})
-    assert test_utils.dallclose(norm.asnumpy(), 1.0)
->>>>>>> 7c1ece89
 
 
 def test_sparse_fields_creator() -> None:
